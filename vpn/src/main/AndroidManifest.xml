--- conflicted
+++ resolved
@@ -30,13 +30,10 @@
         </activity>
 
         <activity
-<<<<<<< HEAD
-=======
             android:name=".service.VpnPermissionRequesterActivity"
             android:screenOrientation="portrait"/>
 
         <activity
->>>>>>> bf23c6d9
             android:name="com.duckduckgo.mobile.android.vpn.ui.onboarding.VpnOnboardingActivity"
             android:screenOrientation="portrait"
             />
