--- conflicted
+++ resolved
@@ -56,16 +56,6 @@
                     app:panelDrawable="@drawable/ic_alert_color_24"
                     android:layout_margin="16dp"/>
 
-<<<<<<< HEAD
-=======
-            <View
-                    android:id="@+id/excludedAppsSplitter"
-                    android:layout_width="match_parent"
-                    android:layout_height="1dp"
-                    android:background="?splitterColor"
-                    app:layout_constraintTop_toBottomOf="@+id/excludedAppsLabel"/>
-
->>>>>>> e3026900
             <com.facebook.shimmer.ShimmerFrameLayout
                     android:id="@+id/deviceShieldExclusionAppListSkeleton"
                     android:layout_width="match_parent"
