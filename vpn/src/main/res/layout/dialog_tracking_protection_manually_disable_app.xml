--- conflicted
+++ resolved
@@ -33,9 +33,6 @@
             android:layout_height="wrap_content">
 
         <androidx.constraintlayout.widget.ConstraintLayout
-                xmlns:android="http://schemas.android.com/apk/res/android"
-                xmlns:app="http://schemas.android.com/apk/res-auto"
-                xmlns:tools="http://schemas.android.com/tools"
                 android:layout_width="match_parent"
                 android:layout_height="wrap_content">
             <ImageView
@@ -82,92 +79,6 @@
                     app:layout_constraintStart_toStartOf="parent"
                     app:layout_constraintTop_toBottomOf="@+id/trackingProtectionAppName"/>
 
-<<<<<<< HEAD
-=======
-            <View
-                    android:id="@+id/trackingProtectionAppSplitter"
-                    android:layout_width="match_parent"
-                    android:layout_height="1dp"
-                    android:layout_marginStart="16dp"
-                    android:layout_marginTop="16dp"
-                    android:layout_marginEnd="16dp"
-                    android:background="?splitterColor"
-                    app:layout_constraintEnd_toEndOf="parent"
-                    app:layout_constraintStart_toStartOf="parent"
-                    app:layout_constraintTop_toBottomOf="@+id/trackingProtectionAppLabel"/>
-
-            <RadioGroup
-                    android:id="@+id/trackingProtectionAppRadioGroup"
-                    android:layout_width="0dp"
-                    android:layout_height="wrap_content"
-                    android:layout_marginStart="24dp"
-                    android:layout_marginTop="16dp"
-                    android:layout_marginEnd="24dp"
-                    android:gravity="center"
-                    app:layout_constraintEnd_toEndOf="parent"
-                    app:layout_constraintStart_toStartOf="parent"
-                    app:layout_constraintTop_toBottomOf="@+id/trackingProtectionAppSplitter">
-
-                <RadioButton
-                        android:id="@+id/trackingProtectionAppRadioOne"
-                        style="@style/TextAppearance.DuckDuckGo.Body2"
-                        android:layout_width="match_parent"
-                        android:layout_height="wrap_content"
-                        android:paddingStart="@dimen/keyline_2"
-                        android:text="@string/atp_ExcludeAppsManuallyDisableAnswerOne"
-                        android:textColor="?attr/normalTextColor"/>
-
-                <RadioButton
-                        android:id="@+id/trackingProtectionAppRadioTwo"
-                        style="@style/TextAppearance.DuckDuckGo.Body2"
-                        android:layout_width="match_parent"
-                        android:layout_height="wrap_content"
-                        android:layout_marginTop="@dimen/keyline_2"
-                        android:paddingStart="@dimen/keyline_2"
-                        android:text="@string/atp_ExcludeAppsManuallyDisableAnswerTwo"
-                        android:textColor="?attr/normalTextColor"/>
-
-                <RadioButton
-                        android:id="@+id/trackingProtectionAppRadioThree"
-                        style="@style/TextAppearance.DuckDuckGo.Body2"
-                        android:layout_width="match_parent"
-                        android:layout_height="wrap_content"
-                        android:layout_marginTop="@dimen/keyline_2"
-                        android:paddingStart="@dimen/keyline_2"
-                        android:text="@string/atp_ExcludeAppsManuallyDisableAnswerThree"
-                        android:textColor="?attr/normalTextColor"/>
-
-            </RadioGroup>
-
-            <View
-                    android:id="@+id/trackingProtectionAppSplitterBottom"
-                    android:layout_width="match_parent"
-                    android:layout_height="1dp"
-                    android:layout_marginStart="16dp"
-                    android:layout_marginTop="16dp"
-                    android:layout_marginEnd="16dp"
-                    android:background="?splitterColor"
-                    app:layout_constraintEnd_toEndOf="parent"
-                    app:layout_constraintStart_toStartOf="parent"
-                    app:layout_constraintTop_toBottomOf="@+id/trackingProtectionAppRadioGroup"/>
-
-            <TextView
-                    android:id="@+id/trackingProtectionAppDescription"
-                    style="@style/TextAppearance.AppCompat.Caption"
-                    android:layout_width="0dp"
-                    android:layout_height="wrap_content"
-                    android:layout_marginStart="32dp"
-                    android:layout_marginTop="16dp"
-                    android:layout_marginEnd="32dp"
-                    android:orientation="vertical"
-                    android:text="@string/atp_ExcludeAppsManuallyDisableAnswerExplanation"
-                    android:textAlignment="center"
-                    android:textColor="?secondaryTextColor"
-                    app:layout_constraintEnd_toEndOf="parent"
-                    app:layout_constraintStart_toStartOf="parent"
-                    app:layout_constraintTop_toBottomOf="@+id/trackingProtectionAppSplitterBottom"/>
-
->>>>>>> e3026900
             <Button
                     android:id="@+id/trackingProtectionExcludeAppDialogReport"
                     style="@style/Widget.DuckDuckGo.Button.Primary"
