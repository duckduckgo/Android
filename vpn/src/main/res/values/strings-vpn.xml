--- conflicted
+++ resolved
@@ -363,13 +363,10 @@
     <string name="atp_ManageRecentAppsProtectionActivityTitle">Recent Apps</string>
     <string name="atp_ManageRecentAppsProtectionShowAll">Show All Apps</string>
     <string name="atp_ManageRecentAppsProtectionEmpty">No recent apps yet</string>
-<<<<<<< HEAD
 
     <!--  App Tracking Protection Remove Feature Dialog -->
     <string name="atp_RemoveFeatureDialogTitle">Disable and Delete Data?</string>
     <string name="atp_RemoveFeatureDialogMessage">App Tracking Protection will be disabled and its settings and data will be deleted. You can enable it again at any time in Settings.</string>
     <string name="atp_RemoveFeatureDialogCancel">Cancel</string>
     <string name="atp_RemoveFeatureDialogRemove">Disable</string>
-=======
->>>>>>> c8630e4c
 </resources>