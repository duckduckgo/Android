--- conflicted
+++ resolved
@@ -371,7 +371,6 @@
     <string name="atp_RemoveFeatureDialogCancel">Cancel</string>
     <string name="atp_RemoveFeatureDialogRemove">Disable</string>
 
-<<<<<<< HEAD
     <!--  App Tracking Protection Promote Always On -->
     <string name="atp_PromoteAlwaysOnDialogTitle">Set to Always On?</string>
     <string name="atp_PromoteAlwaysOnDialogMessage">To prevent Android from periodically disabling App Tracking Protection:\n\nGo to Settings\nTap ⚙️ next to DuckDuckGo\nTurn on “Always-on VPN</string>
@@ -379,6 +378,4 @@
     <string name="atp_PromoteAlwaysOnDialogLater">Remind me Later</string>
     <string name="atp_PromoteAlwaysOnDialogForget">No Thanks</string>
 
-=======
->>>>>>> b6e9917e
 </resources>