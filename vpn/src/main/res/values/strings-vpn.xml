--- conflicted
+++ resolved
@@ -378,8 +378,6 @@
     <string name="atp_RemoveFeatureDialogCancel">Cancel</string>
     <string name="atp_RemoveFeatureDialogRemove">Disable</string>
 
-<<<<<<< HEAD
-=======
     <!--  App Tracking Protection Promote Always On -->
     <string name="atp_PromoteAlwaysOnDialogTitle">Set to Always On?</string>
     <string name="atp_PromoteAlwaysOnDialogMessage">To prevent Android from periodically disabling App Tracking Protection:\n\nGo to Settings\nTap ⚙️ next to DuckDuckGo\nTurn on “Always-on VPN</string>
@@ -387,5 +385,4 @@
     <string name="atp_PromoteAlwaysOnDialogLater">Remind me Later</string>
     <string name="atp_PromoteAlwaysOnDialogForget">No Thanks</string>
 
->>>>>>> e600f193
 </resources>