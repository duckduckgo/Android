/*
 * Copyright (c) 2021 DuckDuckGo
 *
 * Licensed under the Apache License, Version 2.0 (the "License");
 * you may not use this file except in compliance with the License.
 * You may obtain a copy of the License at
 *
 *     http://www.apache.org/licenses/LICENSE-2.0
 *
 * Unless required by applicable law or agreed to in writing, software
 * distributed under the License is distributed on an "AS IS" BASIS,
 * WITHOUT WARRANTIES OR CONDITIONS OF ANY KIND, either express or implied.
 * See the License for the specific language governing permissions and
 * limitations under the License.
 */

package com.duckduckgo.mobile.android.vpn.ui.report

import androidx.annotation.VisibleForTesting
import androidx.lifecycle.LifecycleObserver
import androidx.lifecycle.ViewModel
import com.duckduckgo.anvil.annotations.ContributesViewModel
import com.duckduckgo.app.global.DispatcherProvider
import com.duckduckgo.app.global.formatters.time.model.dateOfLastHour
import com.duckduckgo.di.scopes.FragmentScope
import com.duckduckgo.mobile.android.vpn.feature.removal.VpnFeatureRemover
import com.duckduckgo.mobile.android.vpn.state.VpnStateMonitor
import com.duckduckgo.mobile.android.vpn.state.VpnStateMonitor.VpnState
import com.duckduckgo.mobile.android.vpn.stats.AppTrackerBlockingStatsRepository
import com.duckduckgo.mobile.android.vpn.ui.onboarding.VpnStore
import kotlinx.coroutines.flow.Flow
import kotlinx.coroutines.flow.combine
import kotlinx.coroutines.flow.map
import kotlinx.coroutines.withContext
import javax.inject.Inject

@ContributesViewModel(FragmentScope::class)
class PrivacyReportViewModel @Inject constructor(
    private val repository: AppTrackerBlockingStatsRepository,
<<<<<<< HEAD
    private val deviceShieldOnboarding: DeviceShieldOnboardingStore,
=======
    private val vpnStore: VpnStore,
>>>>>>> e600f193
    private val vpnFeatureRemover: VpnFeatureRemover,
    private val vpnStateMonitor: VpnStateMonitor,
    private val dispatchers: DispatcherProvider
) : ViewModel(), LifecycleObserver {

    val viewStateFlow = vpnStateMonitor.getStateFlow().combine(getReport()) { vpnState, trackersBlocked ->
        PrivacyReportView.ViewState(vpnState, trackersBlocked, shouldShowCTA())
    }

    @VisibleForTesting
    fun getReport(): Flow<PrivacyReportView.TrackersBlocked> {
        return repository.getVpnTrackers({ dateOfLastHour() }).map { trackers ->
            if (trackers.isEmpty()) {
                PrivacyReportView.TrackersBlocked("", 0, 0)
            } else {
                val perApp = trackers.groupBy { it.trackingApp }.toList().sortedByDescending { it.second.size }
                val otherAppsSize = (perApp.size - 1).coerceAtLeast(0)
                val latestApp = perApp.first().first.appDisplayName

                PrivacyReportView.TrackersBlocked(latestApp, otherAppsSize, trackers.size)
            }

        }
    }

    private suspend fun shouldShowCTA(): Boolean {
        val isFeatureRemoved = withContext(dispatchers.io()) {
            vpnFeatureRemover.isFeatureRemoved()
        }
        if (isFeatureRemoved) {
            return false
        } else {
<<<<<<< HEAD
            return deviceShieldOnboarding.didShowOnboarding()
=======
            return vpnStore.didShowOnboarding()
>>>>>>> e600f193
        }
    }

    object PrivacyReportView {
        data class ViewState(
            val vpnState: VpnState,
            val trackersBlocked: TrackersBlocked,
            val isFeatureEnabled: Boolean
        )

        data class TrackersBlocked(
            val latestApp: String,
            val otherAppsSize: Int,
            val trackers: Int
        )
    }
}<|MERGE_RESOLUTION|>--- conflicted
+++ resolved
@@ -37,11 +37,7 @@
 @ContributesViewModel(FragmentScope::class)
 class PrivacyReportViewModel @Inject constructor(
     private val repository: AppTrackerBlockingStatsRepository,
-<<<<<<< HEAD
-    private val deviceShieldOnboarding: DeviceShieldOnboardingStore,
-=======
     private val vpnStore: VpnStore,
->>>>>>> e600f193
     private val vpnFeatureRemover: VpnFeatureRemover,
     private val vpnStateMonitor: VpnStateMonitor,
     private val dispatchers: DispatcherProvider
@@ -74,11 +70,7 @@
         if (isFeatureRemoved) {
             return false
         } else {
-<<<<<<< HEAD
-            return deviceShieldOnboarding.didShowOnboarding()
-=======
             return vpnStore.didShowOnboarding()
->>>>>>> e600f193
         }
     }
 
