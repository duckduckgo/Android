/*
 * Copyright (c) 2021 DuckDuckGo
 *
 * Licensed under the Apache License, Version 2.0 (the "License");
 * you may not use this file except in compliance with the License.
 * You may obtain a copy of the License at
 *
 *     http://www.apache.org/licenses/LICENSE-2.0
 *
 * Unless required by applicable law or agreed to in writing, software
 * distributed under the License is distributed on an "AS IS" BASIS,
 * WITHOUT WARRANTIES OR CONDITIONS OF ANY KIND, either express or implied.
 * See the License for the specific language governing permissions and
 * limitations under the License.
 */

package com.duckduckgo.mobile.android.vpn.bugreport

import android.os.SystemClock
import com.duckduckgo.di.scopes.AppScope
import com.duckduckgo.mobile.android.vpn.pixels.DeviceShieldPixels
import com.duckduckgo.mobile.android.vpn.service.VpnServiceCallbacks
import com.duckduckgo.mobile.android.vpn.state.VpnStateMonitor.VpnStopReason
import com.squareup.anvil.annotations.ContributesMultibinding
import kotlinx.coroutines.CoroutineScope
import java.util.concurrent.atomic.AtomicLong
import javax.inject.Inject
import dagger.SingleInstanceIn
import timber.log.Timber

@SingleInstanceIn(AppScope::class)
@ContributesMultibinding(AppScope::class)
class VpnUptimeRecorder @Inject constructor(val pixels: DeviceShieldPixels) : VpnServiceCallbacks {

    private val vpnStartTime = AtomicLong(0)

    override fun onVpnStarted(coroutineScope: CoroutineScope) {
        vpnStartTime.set(SystemClock.elapsedRealtime())
    }

    override fun onVpnStopped(
        coroutineScope: CoroutineScope,
        vpnStopReason: VpnStopReason
    ) {
<<<<<<< HEAD
        Timber.d("VpnUptimeRecorder: ${getVpnUpTime()}")
        pixels.didStopVpn(getVpnUpTime())
=======
        Timber.d("VpnUptimeRecorder: vpn was up for ${getVpnUpTime()} ms")
        pixels.reportVpnUptime(getVpnUpTime())
>>>>>>> 8db03490
        vpnStartTime.set(0)
    }

    fun getVpnUpTime(): Long {
        val startTime = vpnStartTime.get()
        return if (startTime == 0L) 0L else SystemClock.elapsedRealtime() - startTime
    }
}<|MERGE_RESOLUTION|>--- conflicted
+++ resolved
@@ -42,13 +42,8 @@
         coroutineScope: CoroutineScope,
         vpnStopReason: VpnStopReason
     ) {
-<<<<<<< HEAD
-        Timber.d("VpnUptimeRecorder: ${getVpnUpTime()}")
-        pixels.didStopVpn(getVpnUpTime())
-=======
         Timber.d("VpnUptimeRecorder: vpn was up for ${getVpnUpTime()} ms")
         pixels.reportVpnUptime(getVpnUpTime())
->>>>>>> 8db03490
         vpnStartTime.set(0)
     }
 
