--- conflicted
+++ resolved
@@ -75,20 +75,8 @@
         )
     )
 
-<<<<<<< HEAD
-    fun onStart() {
-        deviceShieldOnboardingStore.onboardingDidShow()
-    }
-
-    fun onClose() {
-        deviceShieldOnboardingStore.onboardingDidNotShow()
-    }
-
-    fun onTurnAppTpOffOn() {
-=======
     fun onTurnAppTpOffOn() {
         vpnStore.onboardingDidShow()
->>>>>>> e600f193
         if (vpnDetector.isVpnDetected()) {
             sendCommand(Command.ShowVpnConflictDialog)
         } else {
