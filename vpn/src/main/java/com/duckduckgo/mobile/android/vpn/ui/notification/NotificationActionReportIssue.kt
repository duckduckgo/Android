--- conflicted
+++ resolved
@@ -48,12 +48,5 @@
                 PendingIntent.getActivity(context, 0, launchIntent, PendingIntent.FLAG_IMMUTABLE)
             )
         }
-<<<<<<< HEAD
-
-        private fun pendingIntentFlags(): Int {
-            return PendingIntent.FLAG_IMMUTABLE
-        }
-=======
->>>>>>> adefe860
     }
 }