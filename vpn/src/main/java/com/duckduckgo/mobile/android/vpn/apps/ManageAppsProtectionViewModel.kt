--- conflicted
+++ resolved
@@ -113,16 +113,9 @@
         packageName: String,
         report: Boolean
     ) {
-<<<<<<< HEAD
-        recordManualChange(packageName)
         pixel.didDisableAppProtectionFromApps()
         viewModelScope.launch {
-            excludedApps.manuallyExcludedApp(packageName)
-=======
-        pixel.didDisableAppProtectionFromApps()
-        viewModelScope.launch {
             excludedApps.manuallyExcludeApp(packageName)
->>>>>>> 7d8b7c68
             pixel.didSubmitManuallyDisableAppProtectionDialog()
             if (report) {
                 command.send(Command.LaunchFeedback(ReportBreakageScreen.IssueDescriptionForm(appName, packageName)))
@@ -135,10 +128,6 @@
     fun onAppProtectionEnabled(
         packageName: String
     ) {
-<<<<<<< HEAD
-        recordManualChange(packageName)
-=======
->>>>>>> 7d8b7c68
         pixel.didEnableAppProtectionFromApps()
         viewModelScope.launch {
             excludedApps.manuallyEnabledApp(packageName)
