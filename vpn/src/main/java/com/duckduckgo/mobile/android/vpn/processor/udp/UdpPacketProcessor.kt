/*
 * Copyright (c) 2020 DuckDuckGo
 *
 * Licensed under the Apache License, Version 2.0 (the "License");
 * you may not use this file except in compliance with the License.
 * You may obtain a copy of the License at
 *
 *     http://www.apache.org/licenses/LICENSE-2.0
 *
 * Unless required by applicable law or agreed to in writing, software
 * distributed under the License is distributed on an "AS IS" BASIS,
 * WITHOUT WARRANTIES OR CONDITIONS OF ANY KIND, either express or implied.
 * See the License for the specific language governing permissions and
 * limitations under the License.
 */

package com.duckduckgo.mobile.android.vpn.processor.udp

import android.os.Process.THREAD_PRIORITY_URGENT_DISPLAY
import android.os.Process.setThreadPriority
import android.os.SystemClock
import com.duckduckgo.appbuildconfig.api.AppBuildConfig
import com.duckduckgo.mobile.android.vpn.health.HealthMetricCounter
import com.duckduckgo.mobile.android.vpn.processor.packet.connectionInfo
import com.duckduckgo.mobile.android.vpn.processor.packet.totalHeaderSize
import com.duckduckgo.mobile.android.vpn.processor.requestingapp.AppNameResolver
import com.duckduckgo.mobile.android.vpn.processor.requestingapp.AppNameResolver.OriginatingApp
import com.duckduckgo.mobile.android.vpn.processor.requestingapp.OriginatingAppPackageIdentifierStrategy
import com.duckduckgo.mobile.android.vpn.service.NetworkChannelCreator
import com.duckduckgo.mobile.android.vpn.service.VpnQueues
import com.duckduckgo.mobile.android.vpn.store.PACKET_TYPE_UDP
import com.duckduckgo.mobile.android.vpn.store.PacketPersister
import dagger.assisted.Assisted
import dagger.assisted.AssistedFactory
import dagger.assisted.AssistedInject
import kotlinx.coroutines.*
import timber.log.Timber
import xyz.hexene.localvpn.ByteBufferPool
import xyz.hexene.localvpn.Packet
import java.io.IOException
import java.net.InetSocketAddress
import java.nio.ByteBuffer
import java.nio.channels.CancelledKeyException
import java.nio.channels.DatagramChannel
import java.nio.channels.SelectionKey
import java.nio.channels.Selector
import java.util.concurrent.Executors.newSingleThreadExecutor
import java.util.concurrent.TimeUnit

class UdpPacketProcessor @AssistedInject constructor(
    private val queues: VpnQueues,
    @Assisted private val networkChannelCreator: NetworkChannelCreator,
    private val packetPersister: PacketPersister,
    private val originatingAppPackageResolver: OriginatingAppPackageIdentifierStrategy,
    private val appNameResolver: AppNameResolver,
    private val channelCache: UdpChannelCache,
    private val healthMetricCounter: HealthMetricCounter,
    private val appBuildConfig: AppBuildConfig,
) : Runnable {

    @AssistedFactory
    interface Factory {
        fun build(networkChannelCreator: NetworkChannelCreator): UdpPacketProcessor
    }

    private val pollJobDeviceToNetwork = newSingleThreadExecutor().apply {
        setThreadPriority(THREAD_PRIORITY_URGENT_DISPLAY)
    }
    private val pollJobNetworkToDevice = newSingleThreadExecutor().apply {
        setThreadPriority(THREAD_PRIORITY_URGENT_DISPLAY)
    }

    val selector: Selector = Selector.open()

    override fun run() {
        Timber.i("Starting ${this::class.simpleName}")

        pollJobDeviceToNetwork.execute(
            udpRunnable {
                deviceToNetworkProcessing()
            }
        )

        pollJobNetworkToDevice.execute(
            udpRunnable {
                networkToDeviceProcessing()
            }
        )
    }

    fun stop() {
        Timber.i("Stopping ${this::class.simpleName}")

        pollJobDeviceToNetwork.shutdownNow()
        pollJobDeviceToNetwork.shutdownNow()

        channelCache.evictAll()
    }

    /**
     * Reads from the device-to-network queue. For any packets in this queue, a new DatagramChannel is created and the packet is written.
     * Instructs the selector we'll be interested in OP_READ for receiving the response to the packet we write.
     */
    private fun deviceToNetworkProcessing() {
        val packet = queues.udpDeviceToNetwork.take() ?: return

        healthMetricCounter.onReadFromDeviceToNetworkQueue(isUdp = true)

        val destinationAddress = packet.ipHeader.destinationAddress
        val destinationPort = packet.udpHeader.destinationPort
        val cacheKey = generateCacheKey(packet)
        val connectionInfo = packet.connectionInfo()

        var channelDetails = channelCache[cacheKey]
        if (channelDetails == null) {
            val channel = createChannel(InetSocketAddress(destinationAddress, destinationPort))

            if (channel == null) {
                ByteBufferPool.release(packet.backingBuffer)
                return
            }

            // only resolve app name/packageId in debug builds to speed up UDP processing
            val (packageId, appName) = if (appBuildConfig.isDebug) {
                val appPackage = originatingAppPackageResolver.resolvePackageId(connectionInfo)
                appPackage to appNameResolver.getAppNameForPackageId(appPackage).appName
            } else {
                "some.package.id" to "some.app.name"
            }
            channelDetails = ChannelDetails(channel, OriginatingApp(packageId, appName))
            channelCache.put(cacheKey, channelDetails)
        }

        packet.swapSourceAndDestination()

        selector.wakeup()
        channelDetails.datagramChannel.register(selector, SelectionKey.OP_READ, packet)

        try {
            val payloadBuffer = packet.backingBuffer ?: return

            Timber.d(
                "App ${channelDetails.originatingApp} attempting to send ${packet.backingBuffer?.remaining()} " +
                    "bytes to ${connectionInfo.destinationAddress}"
            )

            while (payloadBuffer.hasRemaining()) {
                val bytesWritten = channelDetails.datagramChannel.write(payloadBuffer)
                Timber.v("UDP packet. Sent $bytesWritten bytes to $cacheKey")

                packetPersister.persistDataSent(bytesWritten, PACKET_TYPE_UDP)
            }
        } catch (e: Exception) {
            when (e) {
                is IOException, is IllegalArgumentException -> {
                    Timber.w("Network write error writing to $cacheKey")
                    channelCache.remove(cacheKey)
                }
                else -> throw e
            }
        }
    }

    private fun createChannel(destination: InetSocketAddress): DatagramChannel? {
        val channel = networkChannelCreator.createDatagramChannel()
        try {
            channel.connect(destination)
        } catch (e: IOException) {
            Timber.w(e, "Failed to connect to UDP ${destination.hostName}:${destination.port}")
            channel.close()
            return null
        }

        return channel
    }

    /**
     * Reads data from the network when the selector tells us it has a readable key.
     * When data is read, we add it to the network-to-device queue, which will result in the packet being written back to the TUN.
     */
    private fun networkToDeviceProcessing() {
        val startTime = SystemClock.uptimeMillis()
        val channelsReady = selector.select(TimeUnit.SECONDS.toMillis(1))

        if (channelsReady == 0) {
            Thread.sleep(10)
            return
        }

        val iterator = selector.selectedKeys().iterator()
        while (iterator.hasNext()) {
            val key = iterator.next()

            var receiveBufferRef: ByteBuffer? = null

            kotlin.runCatching {
                if (key.isValid && key.isReadable) {
                    iterator.remove()

                    Timber.v("Got next network-to-device packet [isReadable] after ${SystemClock.uptimeMillis() - startTime}ms wait")

                    val receiveBuffer = ByteBufferPool.acquire()
                    receiveBufferRef = receiveBuffer
                    val referencePacket = key.attachment() as Packet
                    receiveBuffer.position(referencePacket.totalHeaderSize())

                    val inputChannel = (key.channel() as DatagramChannel)
                    val readBytes = inputChannel.read(receiveBuffer)
                    packetPersister.persistDataReceived(readBytes, PACKET_TYPE_UDP)
                    referencePacket.updateUdpBuffer(receiveBuffer, readBytes)
                    receiveBuffer.position(referencePacket.totalHeaderSize() + readBytes)

                    queues.networkToDevice.offer(receiveBuffer)
                }
            }.onFailure {
                Timber.w(it, "Failure processing selected key for selector")
                key.cancel()
                receiveBufferRef?.let { buff -> ByteBufferPool.release(buff) }
            }
        }
    }

    private fun generateCacheKey(packet: Packet): String {
        return "${packet.ipHeader.destinationAddress}:${packet.udpHeader.destinationPort}:${packet.udpHeader.sourcePort}"
    }

    data class ChannelDetails(
        val datagramChannel: DatagramChannel,
        val originatingApp: OriginatingApp
    )
}

// convenience method to share the try-catch block
private inline fun udpRunnable(crossinline block: () -> Unit): Runnable {
    return java.lang.Runnable {
        while (!Thread.interrupted()) {
            try {
                block()
            } catch (e: IOException) {
                Timber.w(e, "Failed to process UDP network-to-device packet")
            } catch (e: CancelledKeyException) {
                Timber.w(e, "Failed to process UDP network-to-device packet")
            } catch (e: InterruptedException) {
                Timber.v("Thread interrupted")
<<<<<<< HEAD
=======
                return@Runnable
>>>>>>> 7d8b7c68
            }
        }
    }
}<|MERGE_RESOLUTION|>--- conflicted
+++ resolved
@@ -242,10 +242,7 @@
                 Timber.w(e, "Failed to process UDP network-to-device packet")
             } catch (e: InterruptedException) {
                 Timber.v("Thread interrupted")
-<<<<<<< HEAD
-=======
                 return@Runnable
->>>>>>> 7d8b7c68
             }
         }
     }
