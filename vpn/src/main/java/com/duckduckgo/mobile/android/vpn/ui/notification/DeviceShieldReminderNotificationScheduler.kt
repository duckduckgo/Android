/*
 * Copyright (c) 2021 DuckDuckGo
 *
 * Licensed under the Apache License, Version 2.0 (the "License");
 * you may not use this file except in compliance with the License.
 * You may obtain a copy of the License at
 *
 *     http://www.apache.org/licenses/LICENSE-2.0
 *
 * Unless required by applicable law or agreed to in writing, software
 * distributed under the License is distributed on an "AS IS" BASIS,
 * WITHOUT WARRANTIES OR CONDITIONS OF ANY KIND, either express or implied.
 * See the License for the specific language governing permissions and
 * limitations under the License.
 */

package com.duckduckgo.mobile.android.vpn.ui.notification

import android.content.ComponentName
import android.content.Context
import android.content.pm.PackageManager
import androidx.core.app.NotificationManagerCompat
import androidx.work.ExistingPeriodicWorkPolicy
import androidx.work.ExistingWorkPolicy
import androidx.work.OneTimeWorkRequestBuilder
import androidx.work.PeriodicWorkRequestBuilder
import androidx.work.WorkManager
import com.duckduckgo.app.di.AppCoroutineScope
import com.duckduckgo.app.global.DispatcherProvider
import com.duckduckgo.di.scopes.VpnScope
import com.duckduckgo.mobile.android.vpn.feature.removal.VpnFeatureRemover
import com.duckduckgo.mobile.android.vpn.service.TrackerBlockingVpnService
import com.duckduckgo.mobile.android.vpn.service.VpnReminderNotificationWorker
import com.duckduckgo.mobile.android.vpn.service.VpnReminderReceiver
import com.duckduckgo.mobile.android.vpn.service.VpnServiceCallbacks
import com.duckduckgo.mobile.android.vpn.state.VpnStateMonitor.VpnStopReason
import com.duckduckgo.mobile.android.vpn.ui.onboarding.VpnStore
import com.squareup.anvil.annotations.ContributesMultibinding
import dagger.SingleInstanceIn
import kotlinx.coroutines.CoroutineScope
import kotlinx.coroutines.launch
import kotlinx.coroutines.withContext
import timber.log.Timber
import java.util.concurrent.TimeUnit
import javax.inject.Inject

@SingleInstanceIn(VpnScope::class)
@ContributesMultibinding(VpnScope::class)
class DeviceShieldReminderNotificationScheduler @Inject constructor(
    private val context: Context,
    private val workManager: WorkManager,
    private val notificationManager: NotificationManagerCompat,
    private val deviceShieldAlertNotificationBuilder: DeviceShieldAlertNotificationBuilder,
<<<<<<< HEAD
    private val vpnStore: VpnStore
=======
    private val vpnFeatureRemover: VpnFeatureRemover,
    private val dispatchers: DispatcherProvider,
    @AppCoroutineScope private val appCoroutineScope: CoroutineScope
>>>>>>> b6e9917e
) : VpnServiceCallbacks {

    override fun onVpnStarted(coroutineScope: CoroutineScope) {
        scheduleUndesiredStopReminderAlarm()
        cancelReminderForTomorrow()
        hideReminderNotification()
        enableReminderReceiver()
    }

    override fun onVpnStopped(
        coroutineScope: CoroutineScope,
        vpnStopReason: VpnStopReason
    ) {
        when (vpnStopReason) {
            VpnStopReason.SELF_STOP -> onVPNManuallyStopped()
            VpnStopReason.REVOKED -> onVPNRevoked()
            else -> onVPNUndesiredStop()
        }
    }

    private fun onVPNManuallyStopped() {
<<<<<<< HEAD
        if (vpnStore.isVPNFeatureRemoved()) {
            Timber.d("VPN Manually stopped because user disabled the feature, nothing to do")
        } else {
            Timber.d("VPN Manually stopped, showing disabled notification")
            showImmediateReminderNotification()
            cancelUndesiredStopReminderAlarm()
            scheduleReminderForTomorrow()
        }

=======
        appCoroutineScope.launch(dispatchers.io()) {
            if (vpnFeatureRemover.isFeatureRemoved()) {
                Timber.d("VPN Manually stopped because user disabled the feature, nothing to do")
            } else {
                withContext(dispatchers.main()) {
                    Timber.d("VPN Manually stopped, showing disabled notification")
                    showImmediateReminderNotification()
                    cancelUndesiredStopReminderAlarm()
                    scheduleReminderForTomorrow()
                }
            }
        }
>>>>>>> b6e9917e
    }

    private fun onVPNRevoked() {
        Timber.d("VPN Revoked, showing revoke notification")
        showImmediateRevokedNotification()
        cancelUndesiredStopReminderAlarm()
        scheduleReminderForTomorrow()
    }

    private fun onVPNUndesiredStop() {
        scheduleUndesiredStopReminderAlarm()
    }

    private fun scheduleUndesiredStopReminderAlarm() {
        Timber.v("Scheduling the VpnReminderNotificationWorker worker 5 hours from now")
        val request = PeriodicWorkRequestBuilder<VpnReminderNotificationWorker>(5, TimeUnit.HOURS)
            .setInitialDelay(5, TimeUnit.HOURS)
            .addTag(VpnReminderNotificationWorker.WORKER_VPN_REMINDER_UNDESIRED_TAG)
            .build()

        workManager.enqueueUniquePeriodicWork(
            VpnReminderNotificationWorker.WORKER_VPN_REMINDER_UNDESIRED_TAG,
            ExistingPeriodicWorkPolicy.KEEP,
            request
        )
    }

    private fun cancelUndesiredStopReminderAlarm() {
        workManager.cancelAllWorkByTag(VpnReminderNotificationWorker.WORKER_VPN_REMINDER_UNDESIRED_TAG)
    }

    private fun cancelReminderForTomorrow() {
        workManager.cancelAllWorkByTag(VpnReminderNotificationWorker.WORKER_VPN_REMINDER_DAILY_TAG)
    }

    private fun hideReminderNotification() {
        notificationManager.cancel(TrackerBlockingVpnService.VPN_REMINDER_NOTIFICATION_ID)
    }

    private fun showImmediateReminderNotification() {
        val notification = deviceShieldAlertNotificationBuilder.buildReminderNotification(context, true)
        notificationManager.notify(TrackerBlockingVpnService.VPN_REMINDER_NOTIFICATION_ID, notification)
    }

    private fun showImmediateRevokedNotification() {
        val notification = deviceShieldAlertNotificationBuilder.buildRevokedNotification(context)
        notificationManager.notify(TrackerBlockingVpnService.VPN_REMINDER_NOTIFICATION_ID, notification)
    }

    private fun scheduleReminderForTomorrow() {
        Timber.v("Scheduling the VpnReminderNotification worker for tomorrow")
        val request = OneTimeWorkRequestBuilder<VpnReminderNotificationWorker>()
            .setInitialDelay(24, TimeUnit.HOURS)
            .addTag(VpnReminderNotificationWorker.WORKER_VPN_REMINDER_DAILY_TAG)
            .build()

        workManager.enqueueUniqueWork(VpnReminderNotificationWorker.WORKER_VPN_REMINDER_DAILY_TAG, ExistingWorkPolicy.KEEP, request)
    }

    private fun enableReminderReceiver() {
        val receiver = ComponentName(context, VpnReminderReceiver::class.java)

        context.packageManager.setComponentEnabledSetting(
            receiver,
            PackageManager.COMPONENT_ENABLED_STATE_ENABLED,
            PackageManager.DONT_KILL_APP
        )
    }
}<|MERGE_RESOLUTION|>--- conflicted
+++ resolved
@@ -51,13 +51,9 @@
     private val workManager: WorkManager,
     private val notificationManager: NotificationManagerCompat,
     private val deviceShieldAlertNotificationBuilder: DeviceShieldAlertNotificationBuilder,
-<<<<<<< HEAD
-    private val vpnStore: VpnStore
-=======
     private val vpnFeatureRemover: VpnFeatureRemover,
     private val dispatchers: DispatcherProvider,
     @AppCoroutineScope private val appCoroutineScope: CoroutineScope
->>>>>>> b6e9917e
 ) : VpnServiceCallbacks {
 
     override fun onVpnStarted(coroutineScope: CoroutineScope) {
@@ -79,17 +75,6 @@
     }
 
     private fun onVPNManuallyStopped() {
-<<<<<<< HEAD
-        if (vpnStore.isVPNFeatureRemoved()) {
-            Timber.d("VPN Manually stopped because user disabled the feature, nothing to do")
-        } else {
-            Timber.d("VPN Manually stopped, showing disabled notification")
-            showImmediateReminderNotification()
-            cancelUndesiredStopReminderAlarm()
-            scheduleReminderForTomorrow()
-        }
-
-=======
         appCoroutineScope.launch(dispatchers.io()) {
             if (vpnFeatureRemover.isFeatureRemoved()) {
                 Timber.d("VPN Manually stopped because user disabled the feature, nothing to do")
@@ -102,7 +87,6 @@
                 }
             }
         }
->>>>>>> b6e9917e
     }
 
     private fun onVPNRevoked() {
