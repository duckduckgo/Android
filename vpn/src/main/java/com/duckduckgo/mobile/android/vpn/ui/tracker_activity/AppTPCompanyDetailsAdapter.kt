/*
 * Copyright (c) 2021 DuckDuckGo
 *
 * Licensed under the Apache License, Version 2.0 (the "License");
 * you may not use this file except in compliance with the License.
 * You may obtain a copy of the License at
 *
 *     http://www.apache.org/licenses/LICENSE-2.0
 *
 * Unless required by applicable law or agreed to in writing, software
 * distributed under the License is distributed on an "AS IS" BASIS,
 * WITHOUT WARRANTIES OR CONDITIONS OF ANY KIND, either express or implied.
 * See the License for the specific language governing permissions and
 * limitations under the License.
 */

package com.duckduckgo.mobile.android.vpn.ui.tracker_activity

import android.content.Context
import android.graphics.Color
import android.view.LayoutInflater
import android.view.View
import android.view.ViewGroup
import android.widget.ImageView
import android.widget.LinearLayout
import android.widget.TextView
import androidx.core.view.isVisible
import androidx.recyclerview.widget.DiffUtil
import androidx.recyclerview.widget.RecyclerView
import com.duckduckgo.mobile.android.ui.TextDrawable
import com.duckduckgo.mobile.android.ui.view.Chip
import com.duckduckgo.mobile.android.ui.view.gone
import com.duckduckgo.mobile.android.ui.view.show
import com.duckduckgo.mobile.android.vpn.R
import kotlinx.coroutines.Dispatchers
import kotlinx.coroutines.withContext
import java.util.*

class AppTPCompanyDetailsAdapter() : RecyclerView.Adapter<AppTPCompanyDetailsAdapter.CompanyDetailsViewHolder>() {

    private val items = mutableListOf<AppTPCompanyTrackersViewModel.CompanyTrackingDetails>()

    override fun onCreateViewHolder(
        parent: ViewGroup,
        viewType: Int
    ): CompanyDetailsViewHolder {
        return CompanyDetailsViewHolder.create(parent)
    }

    override fun onBindViewHolder(
        holder: CompanyDetailsViewHolder,
        position: Int
    ) {
        val companyTrackingDetails = items[position]
<<<<<<< HEAD
        holder.bind(companyTrackingDetails){ expanded ->
            items.forEachIndexed { index, companyDetails ->
                companyDetails.takeIf { it.companyName == companyTrackingDetails.companyName}?.let {
=======
        holder.bind(companyTrackingDetails) { expanded ->
            items.forEachIndexed { index, companyDetails ->
                companyDetails.takeIf { it.companyName == companyTrackingDetails.companyName }?.let {
>>>>>>> 680d7f2a
                    items[index] = it.copy(expanded = expanded)
                }
            }
        }
    }

    override fun getItemCount() = items.size

    suspend fun updateData(data: List<AppTPCompanyTrackersViewModel.CompanyTrackingDetails>) {
        val newData = mutableListOf<AppTPCompanyTrackersViewModel.CompanyTrackingDetails>()
        data.forEach { updateDataItem ->
            val existingItem = items.find { it.companyName == updateDataItem.companyName }
<<<<<<< HEAD
            val itemToAdd = if (existingItem != null){
=======
            val itemToAdd = if (existingItem != null) {
>>>>>>> 680d7f2a
                existingItem.copy(trackingAttempts = updateDataItem.trackingAttempts)
            } else {
                updateDataItem
            }

            newData.add(itemToAdd)
        }
        val oldData = items
        val diffResult = withContext(Dispatchers.IO) {
            DiffCallback(oldData, newData).run { DiffUtil.calculateDiff(this) }
        }

        items.clear().also { items.addAll(newData) }

        diffResult.dispatchUpdatesTo(this@AppTPCompanyDetailsAdapter)
    }

    private class DiffCallback(
        private val old: List<AppTPCompanyTrackersViewModel.CompanyTrackingDetails>,
        private val new: List<AppTPCompanyTrackersViewModel.CompanyTrackingDetails>
    ) :
        DiffUtil.Callback() {
        override fun getOldListSize() = old.size

        override fun getNewListSize() = new.size

        override fun areItemsTheSame(
            oldItemPosition: Int,
            newItemPosition: Int
        ): Boolean {
            return old[oldItemPosition].companyName == new[newItemPosition].companyName
        }

        override fun areContentsTheSame(
            oldItemPosition: Int,
            newItemPosition: Int
        ): Boolean {
            return old[oldItemPosition] == new[newItemPosition]
        }
    }

    class CompanyDetailsViewHolder(val view: View) : RecyclerView.ViewHolder(view) {
        companion object {
            const val TOP_SIGNALS = 5
            fun create(parent: ViewGroup): CompanyDetailsViewHolder {
                val inflater = LayoutInflater.from(parent.context)
                val view = inflater.inflate(R.layout.item_apptp_company_details, parent, false)
                return CompanyDetailsViewHolder(view)
            }
        }

        var badgeImage: ImageView = view.findViewById(R.id.tracking_company_icon)
        var companyName: TextView = view.findViewById(R.id.tracking_company_name)
        var trackingAttempts: TextView = view.findViewById(R.id.tracking_company_attempts)
        var showMore: TextView = view.findViewById(R.id.tracking_company_show_more)
        var topSignalsLayout: LinearLayout = view.findViewById(R.id.tracking_company_top_signals)
        var bottomSignalsLayout: LinearLayout = view.findViewById(R.id.tracking_company_bottom_signals)
        var showLess: TextView = view.findViewById(R.id.tracking_company_show_less)

<<<<<<< HEAD
        fun bind(companyDetails: AppTPCompanyTrackersViewModel.CompanyTrackingDetails, onExpanded: (Boolean)-> Unit) {
=======
        fun bind(
            companyDetails: AppTPCompanyTrackersViewModel.CompanyTrackingDetails,
            onExpanded: (Boolean) -> Unit
        ) {
>>>>>>> 680d7f2a
            val badge = badgeIcon(view.context, companyDetails.companyName)
            if (badge == null) {
                badgeImage.setImageDrawable(
                    TextDrawable.builder()
                        .beginConfig()
                        .fontSize(50)
                        .endConfig()
                        .buildRound(companyDetails.companyName.take(1), Color.DKGRAY)
                )
            } else {
                badgeImage.setImageResource(badge)
            }

            companyName.text = companyDetails.companyDisplayName
<<<<<<< HEAD
            trackingAttempts.text = view.context.resources.getQuantityString(R.plurals.atp_CompanyDetailsTrackingAttempts, companyDetails.trackingAttempts, companyDetails.trackingAttempts)
=======
            trackingAttempts.text = view.context.resources.getQuantityString(
                R.plurals.atp_CompanyDetailsTrackingAttempts,
                companyDetails.trackingAttempts, companyDetails.trackingAttempts
            )
>>>>>>> 680d7f2a

            val inflater = LayoutInflater.from(view.context)
            topSignalsLayout.removeAllViews()
            bottomSignalsLayout.removeAllViews()

            val topSignals = companyDetails.trackingSignals.take(TOP_SIGNALS)
            val bottomSignals = companyDetails.trackingSignals.drop(TOP_SIGNALS)
<<<<<<< HEAD

            topSignals.forEach {
                val topSignal = inflater.inflate(com.duckduckgo.mobile.android.R.layout.view_chip, topSignalsLayout, false) as Chip
                topSignal.setChipText(it.signalDisplayName)
                topSignal.setChipIcon(it.signalIcon)
                topSignalsLayout.addView(topSignal)
            }

            if (bottomSignals.isNotEmpty()) {
                bottomSignals.forEach {
                    val bottomSignal = inflater.inflate(com.duckduckgo.mobile.android.R.layout.view_chip, bottomSignalsLayout, false) as Chip
                    bottomSignal.setChipText(it.signalDisplayName)
                    bottomSignal.setChipIcon(it.signalIcon)
                    bottomSignalsLayout.addView(bottomSignal)
                }
                showMore.show()
            } else {
                showMore.gone()
            }

            showMore.text = String.format(view.context.getString(R.string.atp_CompanyDetailsTrackingShowMore, bottomSignals.size))
            showMore.setOnClickListener {
                if (!bottomSignalsLayout.isVisible) {
                    showMore()
                    onExpanded.invoke(true)
                }
            }
            showLess.setOnClickListener {
                showLess()
                onExpanded.invoke(false)
            }
            if (companyDetails.expanded) {
                showMore()
            } else {
                showLess()
            }
        }

        private fun showMore(){
            bottomSignalsLayout.show()
            showMore.gone()
            showLess.show()
        }

        private fun showLess(){
            bottomSignalsLayout.gone()
            showMore.show()
            showLess.gone()
=======

            topSignals.forEach {
                val topSignal = inflater.inflate(com.duckduckgo.mobile.android.R.layout.view_chip, topSignalsLayout, false) as Chip
                topSignal.setChipText(it.signalDisplayName)
                topSignal.setChipIcon(it.signalIcon)
                topSignalsLayout.addView(topSignal)
            }

            if (bottomSignals.isNotEmpty()) {
                bottomSignals.forEach {
                    val bottomSignal = inflater.inflate(com.duckduckgo.mobile.android.R.layout.view_chip, bottomSignalsLayout, false) as Chip
                    bottomSignal.setChipText(it.signalDisplayName)
                    bottomSignal.setChipIcon(it.signalIcon)
                    bottomSignalsLayout.addView(bottomSignal)
                }
                showMore.show()
            } else {
                showMore.gone()
            }

            showMore.text = String.format(view.context.getString(R.string.atp_CompanyDetailsTrackingShowMore, bottomSignals.size))
            showMore.setOnClickListener {
                if (!bottomSignalsLayout.isVisible) {
                    showMore()
                    onExpanded.invoke(true)
                }
            }
            showLess.setOnClickListener {
                showLess()
                onExpanded.invoke(false)
            }
            if (companyDetails.expanded) {
                showMore()
            } else {
                showLess()
            }
>>>>>>> 680d7f2a
        }

        private fun showMore() {
            bottomSignalsLayout.show()
            showMore.gone()
            showLess.show()
        }

        private fun showLess() {
            bottomSignalsLayout.gone()
            showMore.show()
            showLess.gone()
        }

        private fun badgeIcon(
            context: Context,
            networkName: String,
            prefix: String = "tracking_network_logo_"
        ): Int? {
            val drawable = "$prefix$networkName"
                .replace(" ", "_")
                .replace(".", "")
                .replace(",", "")
                .toLowerCase(Locale.ROOT)
            val resource = context.resources.getIdentifier(drawable, "drawable", context.packageName)
            return if (resource != 0) resource else null
        }
    }
}<|MERGE_RESOLUTION|>--- conflicted
+++ resolved
@@ -52,15 +52,9 @@
         position: Int
     ) {
         val companyTrackingDetails = items[position]
-<<<<<<< HEAD
-        holder.bind(companyTrackingDetails){ expanded ->
-            items.forEachIndexed { index, companyDetails ->
-                companyDetails.takeIf { it.companyName == companyTrackingDetails.companyName}?.let {
-=======
         holder.bind(companyTrackingDetails) { expanded ->
             items.forEachIndexed { index, companyDetails ->
                 companyDetails.takeIf { it.companyName == companyTrackingDetails.companyName }?.let {
->>>>>>> 680d7f2a
                     items[index] = it.copy(expanded = expanded)
                 }
             }
@@ -73,11 +67,7 @@
         val newData = mutableListOf<AppTPCompanyTrackersViewModel.CompanyTrackingDetails>()
         data.forEach { updateDataItem ->
             val existingItem = items.find { it.companyName == updateDataItem.companyName }
-<<<<<<< HEAD
-            val itemToAdd = if (existingItem != null){
-=======
             val itemToAdd = if (existingItem != null) {
->>>>>>> 680d7f2a
                 existingItem.copy(trackingAttempts = updateDataItem.trackingAttempts)
             } else {
                 updateDataItem
@@ -137,14 +127,10 @@
         var bottomSignalsLayout: LinearLayout = view.findViewById(R.id.tracking_company_bottom_signals)
         var showLess: TextView = view.findViewById(R.id.tracking_company_show_less)
 
-<<<<<<< HEAD
-        fun bind(companyDetails: AppTPCompanyTrackersViewModel.CompanyTrackingDetails, onExpanded: (Boolean)-> Unit) {
-=======
         fun bind(
             companyDetails: AppTPCompanyTrackersViewModel.CompanyTrackingDetails,
             onExpanded: (Boolean) -> Unit
         ) {
->>>>>>> 680d7f2a
             val badge = badgeIcon(view.context, companyDetails.companyName)
             if (badge == null) {
                 badgeImage.setImageDrawable(
@@ -159,14 +145,10 @@
             }
 
             companyName.text = companyDetails.companyDisplayName
-<<<<<<< HEAD
-            trackingAttempts.text = view.context.resources.getQuantityString(R.plurals.atp_CompanyDetailsTrackingAttempts, companyDetails.trackingAttempts, companyDetails.trackingAttempts)
-=======
             trackingAttempts.text = view.context.resources.getQuantityString(
                 R.plurals.atp_CompanyDetailsTrackingAttempts,
                 companyDetails.trackingAttempts, companyDetails.trackingAttempts
             )
->>>>>>> 680d7f2a
 
             val inflater = LayoutInflater.from(view.context)
             topSignalsLayout.removeAllViews()
@@ -174,7 +156,6 @@
 
             val topSignals = companyDetails.trackingSignals.take(TOP_SIGNALS)
             val bottomSignals = companyDetails.trackingSignals.drop(TOP_SIGNALS)
-<<<<<<< HEAD
 
             topSignals.forEach {
                 val topSignal = inflater.inflate(com.duckduckgo.mobile.android.R.layout.view_chip, topSignalsLayout, false) as Chip
@@ -211,56 +192,6 @@
             } else {
                 showLess()
             }
-        }
-
-        private fun showMore(){
-            bottomSignalsLayout.show()
-            showMore.gone()
-            showLess.show()
-        }
-
-        private fun showLess(){
-            bottomSignalsLayout.gone()
-            showMore.show()
-            showLess.gone()
-=======
-
-            topSignals.forEach {
-                val topSignal = inflater.inflate(com.duckduckgo.mobile.android.R.layout.view_chip, topSignalsLayout, false) as Chip
-                topSignal.setChipText(it.signalDisplayName)
-                topSignal.setChipIcon(it.signalIcon)
-                topSignalsLayout.addView(topSignal)
-            }
-
-            if (bottomSignals.isNotEmpty()) {
-                bottomSignals.forEach {
-                    val bottomSignal = inflater.inflate(com.duckduckgo.mobile.android.R.layout.view_chip, bottomSignalsLayout, false) as Chip
-                    bottomSignal.setChipText(it.signalDisplayName)
-                    bottomSignal.setChipIcon(it.signalIcon)
-                    bottomSignalsLayout.addView(bottomSignal)
-                }
-                showMore.show()
-            } else {
-                showMore.gone()
-            }
-
-            showMore.text = String.format(view.context.getString(R.string.atp_CompanyDetailsTrackingShowMore, bottomSignals.size))
-            showMore.setOnClickListener {
-                if (!bottomSignalsLayout.isVisible) {
-                    showMore()
-                    onExpanded.invoke(true)
-                }
-            }
-            showLess.setOnClickListener {
-                showLess()
-                onExpanded.invoke(false)
-            }
-            if (companyDetails.expanded) {
-                showMore()
-            } else {
-                showLess()
-            }
->>>>>>> 680d7f2a
         }
 
         private fun showMore() {
