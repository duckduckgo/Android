--- conflicted
+++ resolved
@@ -152,8 +152,15 @@
             }
 
             companyName.text = trackerInfo.companyDisplayName
-<<<<<<< HEAD
-            trackingAttempts.text = view.context.resources.getQuantityString(R.plurals.atp_CompanyDetailsTrackingAttempts, trackerInfo.trackingAttempts, trackerInfo.trackingAttempts)
+            trackingAttempts.text = view.context.resources.getQuantityString(
+                R.plurals.atp_CompanyDetailsTrackingAttempts,
+                trackerInfo.trackingAttempts,
+                trackerInfo.trackingAttempts
+            )
+            trackingAttempts.text = view.context.resources.getQuantityString(
+                R.plurals.atp_CompanyDetailsTrackingAttempts,
+                trackerInfo.trackingAttempts, trackerInfo.trackingAttempts
+            )
             showMore.text = String.format(view.context.getString(R.string.atp_CompanyDetailsTrackingShowMore, bottomSignals.size))
             showMore.setOnClickListener {
                 if (!bottomSignalsLayout.isVisible) {
@@ -167,13 +174,6 @@
                 showMore.show()
                 showLess.gone()
             }
-=======
-            trackingAttempts.text = view.context.resources.getQuantityString(
-                R.plurals.atp_CompanyDetailsTrackingAttempts,
-                trackerInfo.trackingAttempts,
-                trackerInfo.trackingAttempts
-            )
->>>>>>> 8a6cfa69
         }
 
         private fun badgeIcon(
