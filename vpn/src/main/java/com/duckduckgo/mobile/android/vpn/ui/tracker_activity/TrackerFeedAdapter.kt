--- conflicted
+++ resolved
@@ -55,7 +55,11 @@
         position: Int
     ) {
         when (holder) {
-            is TrackerFeedViewHolder -> holder.bind(trackerFeedItems[position] as TrackerFeedItem.TrackerFeedData, onAppClick, position == trackerFeedItems.size, )
+            is TrackerFeedViewHolder -> holder.bind(
+                trackerFeedItems[position] as TrackerFeedItem.TrackerFeedData,
+                onAppClick,
+                position == trackerFeedItems.size,
+            )
             is TrackerSkeletonViewHolder -> holder.bind()
             is TrackerFeedHeaderViewHolder -> holder.bind(trackerFeedItems[position] as TrackerFeedItem.TrackerFeedItemHeader)
         }
@@ -173,23 +177,17 @@
 
         var packageManager: PackageManager = view.context.packageManager
 
-<<<<<<< HEAD
-        fun bind(tracker: TrackerFeedItem.TrackerFeedData?, onAppClick: (TrackerFeedItem.TrackerFeedData) -> Unit, isLastPosition: Boolean) {
-            tracker?.let { item ->
-                with(activityMessage) {
-                    val companies = resources.getQuantityString(R.plurals.atp_ActivityTrackersBlockedCompanyCount, tracker.trackingCompanyBadges.size, tracker.trackingCompanyBadges.size)
-=======
         fun bind(
             tracker: TrackerFeedItem.TrackerFeedData?,
-            onAppClick: (TrackerFeedItem.TrackerFeedData) -> Unit
+            onAppClick: (TrackerFeedItem.TrackerFeedData) -> Unit,
+            isLastPosition: Boolean
         ) {
             tracker?.let { item ->
                 with(activityMessage) {
-                    val companies =
-                        resources.getQuantityString(
-                            R.plurals.atp_ActivityTrackersBlockedCompanyCount, tracker.trackers.size, tracker.trackers.size
-                        )
->>>>>>> 680d7f2a
+                    val companies = resources.getQuantityString(
+                        R.plurals.atp_ActivityTrackersBlockedCompanyCount,
+                        tracker.trackingCompanyBadges.size, tracker.trackingCompanyBadges.size
+                    )
                     val styledText = HtmlCompat
                         .fromHtml(
                             context.getString(
@@ -219,9 +217,9 @@
                 itemView.setOnClickListener {
                     onAppClick(item)
                 }
-                if (isLastPosition){
+                if (isLastPosition) {
                     splitter.hide()
-                }else {
+                } else {
                     splitter.show()
                 }
             }
