--- conflicted
+++ resolved
@@ -119,17 +119,10 @@
     }
 }
 
-<<<<<<< HEAD
-@ContributesMultibinding(AppObjectGraph::class)
-class AppTrackerListUpdateWorkerScheduler
-@Inject
-constructor(private val workManager: WorkManager) : LifecycleObserver {
-=======
 @ContributesMultibinding(AppScope::class)
 class AppTrackerListUpdateWorkerScheduler @Inject constructor(
     private val workManager: WorkManager
 ) : LifecycleObserver {
->>>>>>> ba8a1f14
 
     @OnLifecycleEvent(Lifecycle.Event.ON_CREATE)
     fun scheduleBlocklistUpdateWork() {
@@ -149,15 +142,10 @@
     }
 }
 
-<<<<<<< HEAD
-@ContributesMultibinding(AppObjectGraph::class)
+@ContributesMultibinding(AppScope::class)
 class AppTrackerListUpdateWorkerPlugin
 @Inject
 constructor(
-=======
-@ContributesMultibinding(AppScope::class)
-class AppTrackerListUpdateWorkerPlugin @Inject constructor(
->>>>>>> ba8a1f14
     private val appTrackerListDownloader: AppTrackerListDownloader,
     private val vpnDatabase: VpnDatabase
 ) : WorkerInjectorPlugin {
