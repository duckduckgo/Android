--- conflicted
+++ resolved
@@ -67,14 +67,7 @@
     }
 
     @WorkerThread
-<<<<<<< HEAD
     fun getTrackersForAppFromDate(date: String, packageName: String): Flow<List<VpnTrackerCompanySignal>> {
-=======
-    fun getTrackersForAppFromDate(
-        date: String,
-        packageName: String
-    ): Flow<List<VpnTracker>> {
->>>>>>> f4120b78
         return trackerDao.getTrackersForAppFromDate(date, packageName)
             .conflate()
             .distinctUntilChanged()
