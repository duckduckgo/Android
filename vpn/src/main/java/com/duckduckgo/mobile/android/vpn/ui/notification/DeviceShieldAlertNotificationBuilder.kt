--- conflicted
+++ resolved
@@ -53,15 +53,11 @@
         silent: Boolean
     ): Notification
 
-<<<<<<< HEAD
     fun buildRevokedNotification(
         context: Context
     ): Notification
 
-    fun buildDeviceShieldNotification(
-=======
     fun buildStatusNotification(
->>>>>>> c4b20829
         context: Context,
         deviceShieldNotification: DeviceShieldNotificationFactory.DeviceShieldNotification,
         onNotificationPressedCallback: ResultReceiver
@@ -128,7 +124,6 @@
             .build()
     }
 
-<<<<<<< HEAD
     override fun buildRevokedNotification(context: Context): Notification {
         registerAlertChannel(context)
 
@@ -168,10 +163,7 @@
             .build()
     }
 
-    override fun buildDeviceShieldNotification(
-=======
     override fun buildStatusNotification(
->>>>>>> c4b20829
         context: Context,
         deviceShieldNotification: DeviceShieldNotificationFactory.DeviceShieldNotification,
         onNotificationPressedCallback: ResultReceiver
