--- conflicted
+++ resolved
@@ -23,7 +23,6 @@
 import android.view.ViewGroup
 import android.widget.ImageView
 import android.widget.TextView
-import androidx.core.content.ContextCompat
 import androidx.recyclerview.widget.DiffUtil
 import androidx.recyclerview.widget.RecyclerView
 import com.duckduckgo.mobile.android.ui.TextDrawable
@@ -77,7 +76,7 @@
         }
 
         fun bind(trackerInfo: TrackerCompanyBadge) {
-            when (trackerInfo){
+            when (trackerInfo) {
                 is TrackerCompanyBadge.Company -> displayTrackerCompany(trackerInfo)
                 is TrackerCompanyBadge.Extra -> displayExtraBadge(trackerInfo)
             }
@@ -118,7 +117,7 @@
 
         private fun displayExtraBadge(trackerInfo: TrackerCompanyBadge.Extra) {
             iconBadge.hide()
-            if (trackerInfo.amount > 9){
+            if (trackerInfo.amount > 9) {
                 largeTextBadge.text = "+${trackerInfo.amount}"
                 largeTextBadge.show()
                 textBadge.hide()
@@ -130,40 +129,22 @@
         }
     }
 
-<<<<<<< HEAD
     private class DiffCallback(private val oldList: List<TrackerCompanyBadge>, private val newList: List<TrackerCompanyBadge>) : DiffUtil.Callback() {
-=======
-    private class DiffCallback(
-        private val oldList: List<TrackerInfo>,
-        private val newList: List<TrackerInfo>
-    ) : DiffUtil.Callback() {
->>>>>>> 680d7f2a
         override fun getOldListSize() = oldList.size
 
         override fun getNewListSize() = newList.size
 
-<<<<<<< HEAD
         override fun areItemsTheSame(oldItemPosition: Int, newItemPosition: Int): Boolean {
             val oldItem = oldList[oldItemPosition]
             val newItem = newList[newItemPosition]
-            if (oldItem is TrackerCompanyBadge.Company && newItem is TrackerCompanyBadge.Company){
+            if (oldItem is TrackerCompanyBadge.Company && newItem is TrackerCompanyBadge.Company) {
                 return oldItem.companyName == newItem.companyName
             } else {
                 return false
             }
-=======
-        override fun areItemsTheSame(
-            oldItemPosition: Int,
-            newItemPosition: Int
-        ): Boolean {
-            return oldList[oldItemPosition].companyName == newList[newItemPosition].companyName
->>>>>>> 680d7f2a
         }
 
-        override fun areContentsTheSame(
-            oldItemPosition: Int,
-            newItemPosition: Int
-        ): Boolean {
+        override fun areContentsTheSame(oldItemPosition: Int, newItemPosition: Int): Boolean {
             return oldList[oldItemPosition] == newList[newItemPosition]
         }
     }
