/*
 * Copyright (c) 2021 DuckDuckGo
 *
 * Licensed under the Apache License, Version 2.0 (the "License");
 * you may not use this file except in compliance with the License.
 * You may obtain a copy of the License at
 *
 *     http://www.apache.org/licenses/LICENSE-2.0
 *
 * Unless required by applicable law or agreed to in writing, software
 * distributed under the License is distributed on an "AS IS" BASIS,
 * WITHOUT WARRANTIES OR CONDITIONS OF ANY KIND, either express or implied.
 * See the License for the specific language governing permissions and
 * limitations under the License.
 */

package com.duckduckgo.mobile.android.vpn.ui.tracker_activity

import android.content.Context
import android.content.Intent
import android.os.Bundle
import android.view.Menu
import android.widget.CompoundButton
import androidx.appcompat.widget.SwitchCompat
import androidx.lifecycle.Lifecycle
import androidx.lifecycle.flowWithLifecycle
import androidx.lifecycle.lifecycleScope
import com.bumptech.glide.Glide
import com.duckduckgo.anvil.annotations.InjectWith
import com.duckduckgo.app.di.AppCoroutineScope
import com.duckduckgo.app.global.DuckDuckGoActivity
import com.duckduckgo.app.global.extensions.safeGetApplicationIcon
import com.duckduckgo.di.scopes.ActivityScope
import com.duckduckgo.mobile.android.ui.TextDrawable
import com.duckduckgo.mobile.android.ui.view.InfoPanel
import com.duckduckgo.mobile.android.ui.view.addClickableLink
import com.duckduckgo.mobile.android.ui.view.gone
import com.duckduckgo.mobile.android.ui.view.quietlySetIsChecked
import com.duckduckgo.mobile.android.ui.view.show
import com.duckduckgo.mobile.android.ui.viewbinding.viewBinding
import com.duckduckgo.mobile.android.vpn.R
import com.duckduckgo.mobile.android.vpn.breakage.ReportBreakageContract
import com.duckduckgo.mobile.android.vpn.breakage.ReportBreakageScreen
import com.duckduckgo.mobile.android.vpn.databinding.ActivityApptpCompanyTrackersActivityBinding
import com.duckduckgo.mobile.android.vpn.pixels.DeviceShieldPixels
import com.duckduckgo.mobile.android.vpn.service.TrackerBlockingVpnService
import com.duckduckgo.mobile.android.vpn.ui.onboarding.DeviceShieldFAQActivity
import com.duckduckgo.mobile.android.vpn.ui.tracker_activity.AppTPCompanyTrackersViewModel.Command
import com.duckduckgo.mobile.android.vpn.ui.tracker_activity.AppTPCompanyTrackersViewModel.ViewState
import com.google.android.material.snackbar.Snackbar
import kotlinx.android.synthetic.main.include_company_trackers_toolbar.*
import kotlinx.coroutines.CoroutineScope
import kotlinx.coroutines.flow.launchIn
import kotlinx.coroutines.flow.onEach
import kotlinx.coroutines.launch
import javax.inject.Inject

@InjectWith(ActivityScope::class)
class AppTPCompanyTrackersActivity : DuckDuckGoActivity() {

    @Inject
    lateinit var pixels: DeviceShieldPixels

    @Inject
    @AppCoroutineScope
    lateinit var appCoroutineScope: CoroutineScope

    private val binding: ActivityApptpCompanyTrackersActivityBinding by viewBinding()
    private val viewModel: AppTPCompanyTrackersViewModel by bindViewModel()

    private val itemsAdapter = AppTPCompanyDetailsAdapter()
    private lateinit var appEnabledSwitch: SwitchCompat

    // we might get an update before options menu has been populated; temporarily cache value to use when menu populated
    private var cachedState: ViewState? = null

    private val reportBreakage = registerForActivityResult(ReportBreakageContract()) {
        if (!it.isEmpty()) {
            Snackbar.make(binding.root, R.string.atp_ReportBreakageSent, Snackbar.LENGTH_LONG).show()
        }
    }

    private val toggleAppSwitchListener = CompoundButton.OnCheckedChangeListener { _, isChecked ->
        viewModel.onAppPermissionToggled(isChecked, getPackage())
    }

    override fun onCreate(savedInstanceState: Bundle?) {
        super.onCreate(savedInstanceState)

        setContentView(binding.root)
        with(binding.includeToolbar) {
            setupToolbar(defaultToolbar)
            app_name.text = getAppName()
            Glide.with(applicationContext)
                .load(packageManager.safeGetApplicationIcon(getPackage()))
                .error(TextDrawable.asIconDrawable(getAppName()))
                .into(appIcon)
        }

        binding.trackingLearnMore.addClickableLink("learn_more_link", getText(R.string.atp_CompanyDetailsTrackingLearnMore)) {
            DeviceShieldFAQActivity.intent(this).also {
                startActivity(it)
            }
        }

        observeViewModel()
        binding.activityRecyclerView.adapter = itemsAdapter

        pixels.didOpenCompanyTrackersScreen()
    }

    private fun observeViewModel() {
        viewModel.viewState()
            .flowWithLifecycle(lifecycle, Lifecycle.State.CREATED)
            .onEach { viewState ->
                viewState.let {
                    renderViewState(it)
                }
            }
            .launchIn(lifecycleScope)

        lifecycleScope.launch {
            viewModel.loadData(
                getDate(),
                getPackage()
            )
<<<<<<< HEAD
        }

        viewModel.commands()
            .flowWithLifecycle(lifecycle, Lifecycle.State.STARTED)
            .onEach { processCommand(it) }
            .launchIn(lifecycleScope)
    }

    private fun renderViewState(viewState: ViewState) {
        cachedState = viewState
        binding.trackingAttempts.text = resources.getQuantityString(
            R.plurals.atp_CompanyDetailsTrackingAttemptsTitle,
            viewState.totalTrackingAttempts, viewState.totalTrackingAttempts
        )
        binding.includeToolbar.appTrackdAgo.text = viewState.lastTrackerBlockedAgo

        lifecycleScope.launch {
            itemsAdapter.updateData(viewState.trackingCompanies)
        }

        binding.appDisabledInfoPanel.apply {
            setClickableLink(
                InfoPanel.REPORT_ISSUES_ANNOTATION,
                getText(R.string.atp_CompanyDetailsAppInfoPanel)
            ) { launchFeedback() }
            show()
        }

        if (viewState.userChangedState) {
            if (viewState.manualProtectionState) {
                binding.appDisabledInfoPanel.gone()
            } else {
                binding.appDisabledInfoPanel.show()
            }
        } else {
            setToggleState(viewState.protectionEnabled)
            if (viewState.protectionEnabled) {
                binding.appDisabledInfoPanel.gone()
            } else {
                binding.appDisabledInfoPanel.show()
            }
        }
    }

    private fun setToggleState(enabled: Boolean) {
        if (::appEnabledSwitch.isInitialized) {
            appEnabledSwitch.quietlySetIsChecked(enabled, toggleAppSwitchListener)
        }
    }

    private fun processCommand(command: Command) {
        when (command) {
            is Command.RestartVpn -> restartVpn()
        }
    }

    private fun restartVpn() {
        // we use the app coroutine scope to ensure this call outlives the Activity
        appCoroutineScope.launch {
            TrackerBlockingVpnService.restartVpnService(applicationContext)
=======
                .flowWithLifecycle(lifecycle, Lifecycle.State.CREATED)
                .collect {
                    binding.trackingAttempts.text = resources.getQuantityString(
                        R.plurals.atp_CompanyDetailsTrackingAttemptsTitle,
                        it.totalTrackingAttempts, it.totalTrackingAttempts
                    )
                    binding.includeToolbar.appTrackedAgo.text = it.lastTrackerBlockedAgo
                    itemsAdapter.updateData(it.trackingCompanies)
                }
>>>>>>> fee8ce76
        }
    }

    override fun onCreateOptionsMenu(menu: Menu): Boolean {
        menuInflater.inflate(R.menu.menu_company_trackers_activity, menu)

        val switchMenuItem = menu.findItem(R.id.deviceShieldSwitch)
        appEnabledSwitch = switchMenuItem?.actionView as SwitchCompat
        appEnabledSwitch.setOnCheckedChangeListener(toggleAppSwitchListener)
        return true
    }

    override fun onPrepareOptionsMenu(menu: Menu): Boolean {
        cachedState?.let { vpnState ->
            appEnabledSwitch.quietlySetIsChecked(vpnState.protectionEnabled, toggleAppSwitchListener)
            cachedState = null
        }

        return super.onPrepareOptionsMenu(menu)
    }

    private fun launchFeedback() {
        reportBreakage.launch(ReportBreakageScreen.IssueDescriptionForm(getAppName(), getPackage()))
    }

    override fun onBackPressed() {
        finish()
    }

    override fun onSupportNavigateUp(): Boolean {
        finish()
        return true
    }

    private fun getDate(): String {
        return intent.getStringExtra(EXTRA_DATE)!!
    }

    private fun getAppName(): String {
        return intent.getStringExtra(EXTRA_APP_NAME)!!
    }

    private fun getPackage(): String {
        return intent.getStringExtra(EXTRA_PACKAGE_NAME)!!
    }

    companion object {
        private const val EXTRA_PACKAGE_NAME = "EXTRA_PACKAGE_NAME"
        private const val EXTRA_APP_NAME = "EXTRA_APP_NAME"
        private const val EXTRA_DATE = "EXTRA_DATE"

        fun intent(
            context: Context,
            packageName: String,
            appDisplayName: String,
            bucket: String
        ): Intent {
            val intent = Intent(context, AppTPCompanyTrackersActivity::class.java)
            intent.putExtra(EXTRA_PACKAGE_NAME, packageName)
            intent.putExtra(EXTRA_APP_NAME, appDisplayName)
            intent.putExtra(EXTRA_DATE, bucket)
            return intent
        }
    }
}<|MERGE_RESOLUTION|>--- conflicted
+++ resolved
@@ -124,68 +124,6 @@
                 getDate(),
                 getPackage()
             )
-<<<<<<< HEAD
-        }
-
-        viewModel.commands()
-            .flowWithLifecycle(lifecycle, Lifecycle.State.STARTED)
-            .onEach { processCommand(it) }
-            .launchIn(lifecycleScope)
-    }
-
-    private fun renderViewState(viewState: ViewState) {
-        cachedState = viewState
-        binding.trackingAttempts.text = resources.getQuantityString(
-            R.plurals.atp_CompanyDetailsTrackingAttemptsTitle,
-            viewState.totalTrackingAttempts, viewState.totalTrackingAttempts
-        )
-        binding.includeToolbar.appTrackdAgo.text = viewState.lastTrackerBlockedAgo
-
-        lifecycleScope.launch {
-            itemsAdapter.updateData(viewState.trackingCompanies)
-        }
-
-        binding.appDisabledInfoPanel.apply {
-            setClickableLink(
-                InfoPanel.REPORT_ISSUES_ANNOTATION,
-                getText(R.string.atp_CompanyDetailsAppInfoPanel)
-            ) { launchFeedback() }
-            show()
-        }
-
-        if (viewState.userChangedState) {
-            if (viewState.manualProtectionState) {
-                binding.appDisabledInfoPanel.gone()
-            } else {
-                binding.appDisabledInfoPanel.show()
-            }
-        } else {
-            setToggleState(viewState.protectionEnabled)
-            if (viewState.protectionEnabled) {
-                binding.appDisabledInfoPanel.gone()
-            } else {
-                binding.appDisabledInfoPanel.show()
-            }
-        }
-    }
-
-    private fun setToggleState(enabled: Boolean) {
-        if (::appEnabledSwitch.isInitialized) {
-            appEnabledSwitch.quietlySetIsChecked(enabled, toggleAppSwitchListener)
-        }
-    }
-
-    private fun processCommand(command: Command) {
-        when (command) {
-            is Command.RestartVpn -> restartVpn()
-        }
-    }
-
-    private fun restartVpn() {
-        // we use the app coroutine scope to ensure this call outlives the Activity
-        appCoroutineScope.launch {
-            TrackerBlockingVpnService.restartVpnService(applicationContext)
-=======
                 .flowWithLifecycle(lifecycle, Lifecycle.State.CREATED)
                 .collect {
                     binding.trackingAttempts.text = resources.getQuantityString(
@@ -195,7 +133,66 @@
                     binding.includeToolbar.appTrackedAgo.text = it.lastTrackerBlockedAgo
                     itemsAdapter.updateData(it.trackingCompanies)
                 }
->>>>>>> fee8ce76
+        }
+
+        viewModel.commands()
+            .flowWithLifecycle(lifecycle, Lifecycle.State.STARTED)
+            .onEach { processCommand(it) }
+            .launchIn(lifecycleScope)
+    }
+
+    private fun renderViewState(viewState: ViewState) {
+        cachedState = viewState
+        binding.trackingAttempts.text = resources.getQuantityString(
+            R.plurals.atp_CompanyDetailsTrackingAttemptsTitle,
+            viewState.totalTrackingAttempts, viewState.totalTrackingAttempts
+        )
+        binding.includeToolbar.appTrackdAgo.text = viewState.lastTrackerBlockedAgo
+
+        lifecycleScope.launch {
+            itemsAdapter.updateData(viewState.trackingCompanies)
+        }
+
+        binding.appDisabledInfoPanel.apply {
+            setClickableLink(
+                InfoPanel.REPORT_ISSUES_ANNOTATION,
+                getText(R.string.atp_CompanyDetailsAppInfoPanel)
+            ) { launchFeedback() }
+            show()
+        }
+
+        if (viewState.userChangedState) {
+            if (viewState.manualProtectionState) {
+                binding.appDisabledInfoPanel.gone()
+            } else {
+                binding.appDisabledInfoPanel.show()
+            }
+        } else {
+            setToggleState(viewState.protectionEnabled)
+            if (viewState.protectionEnabled) {
+                binding.appDisabledInfoPanel.gone()
+            } else {
+                binding.appDisabledInfoPanel.show()
+            }
+        }
+    }
+
+    private fun setToggleState(enabled: Boolean) {
+        if (::appEnabledSwitch.isInitialized) {
+            appEnabledSwitch.quietlySetIsChecked(enabled, toggleAppSwitchListener)
+        }
+    }
+
+    private fun processCommand(command: Command) {
+        when (command) {
+            is Command.RestartVpn -> restartVpn()
+        }
+    }
+
+    private fun restartVpn() {
+        // we use the app coroutine scope to ensure this call outlives the Activity
+        appCoroutineScope.launch {
+            TrackerBlockingVpnService.restartVpnService(applicationContext)
         }
     }
 
