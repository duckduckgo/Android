--- conflicted
+++ resolved
@@ -74,7 +74,6 @@
 
         observeViewModel()
         binding.activityRecyclerView.adapter = itemsAdapter
-
     }
 
     private fun observeViewModel() {
@@ -85,8 +84,10 @@
             )
                 .flowWithLifecycle(lifecycle, Lifecycle.State.CREATED)
                 .collect {
-<<<<<<< HEAD
-                    binding.trackingAttempts.text = resources.getQuantityString(R.plurals.atp_CompanyDetailsTrackingAttemptsTitle, it.totalTrackingAttempts, it.totalTrackingAttempts)
+                    binding.trackingAttempts.text = resources.getQuantityString(
+                        R.plurals.atp_CompanyDetailsTrackingAttemptsTitle,
+                        it.totalTrackingAttempts, it.totalTrackingAttempts
+                    )
                     binding.includeToolbar.appTrackdAgo.text = it.lastTrackerBlockedAgo
                     itemsAdapter.updateData(it.trackingCompanies)
                 }
@@ -109,17 +110,6 @@
 
     private fun launchFeedback() {
         reportBreakage.launch(ReportBreakageScreen.LoginInformation(getAppName(), getPackage()))
-=======
-                    findViewById<TextView>(R.id.tracking_attempts).text =
-                        resources.getQuantityString(
-                            R.plurals.atp_CompanyDetailsTrackingAttemptsTitle,
-                            it.totalTrackingAttempts,
-                            it.totalTrackingAttempts
-                        )
-                    itemsAdapter.updateData(it.trackingCompanies)
-                }
-        }
->>>>>>> 8a6cfa69
     }
 
     override fun onBackPressed() {
