/*
 * Copyright (c) 2021 DuckDuckGo
 *
 * Licensed under the Apache License, Version 2.0 (the "License");
 * you may not use this file except in compliance with the License.
 * You may obtain a copy of the License at
 *
 *     http://www.apache.org/licenses/LICENSE-2.0
 *
 * Unless required by applicable law or agreed to in writing, software
 * distributed under the License is distributed on an "AS IS" BASIS,
 * WITHOUT WARRANTIES OR CONDITIONS OF ANY KIND, either express or implied.
 * See the License for the specific language governing permissions and
 * limitations under the License.
 */

package com.duckduckgo.mobile.android.vpn.ui.tracker_activity

import android.content.Context
import android.content.Intent
import android.net.VpnService
import android.os.Bundle
import android.os.ResultReceiver
import android.provider.Settings
import android.view.Menu
import android.view.MenuItem
import android.widget.CompoundButton
import androidx.appcompat.widget.SwitchCompat
import androidx.lifecycle.Lifecycle
import androidx.lifecycle.flowWithLifecycle
import androidx.lifecycle.lifecycleScope
import com.duckduckgo.anvil.annotations.InjectWith
import com.duckduckgo.app.global.DuckDuckGoActivity
import com.duckduckgo.appbuildconfig.api.AppBuildConfig
import com.duckduckgo.di.scopes.ActivityScope
import com.duckduckgo.mobile.android.ui.view.InfoPanel.Companion.APPTP_SETTINGS_ANNOTATION
import com.duckduckgo.mobile.android.ui.view.InfoPanel.Companion.REPORT_ISSUES_ANNOTATION
import com.duckduckgo.mobile.android.ui.view.gone
import com.duckduckgo.mobile.android.ui.view.quietlySetIsChecked
import com.duckduckgo.mobile.android.ui.view.show
import com.duckduckgo.mobile.android.ui.viewbinding.viewBinding
import com.duckduckgo.mobile.android.vpn.R
import com.duckduckgo.mobile.android.vpn.apps.ui.ManageRecentAppsProtectionActivity
import com.duckduckgo.mobile.android.vpn.breakage.ReportBreakageContract
import com.duckduckgo.mobile.android.vpn.breakage.ReportBreakageScreen
import com.duckduckgo.mobile.android.vpn.databinding.ActivityDeviceShieldActivityBinding
import com.duckduckgo.mobile.android.vpn.pixels.DeviceShieldPixels
import com.duckduckgo.mobile.android.vpn.service.TrackerBlockingVpnService
import com.duckduckgo.mobile.android.vpn.state.VpnStateMonitor.VpnRunningState
import com.duckduckgo.mobile.android.vpn.state.VpnStateMonitor.VpnState
import com.duckduckgo.mobile.android.vpn.state.VpnStateMonitor.VpnStopReason.REVOKED
import com.duckduckgo.mobile.android.vpn.ui.onboarding.DeviceShieldFAQActivity
import com.duckduckgo.mobile.android.vpn.ui.report.DeviceShieldAppTrackersInfo
import com.duckduckgo.mobile.android.vpn.ui.tracker_activity.DeviceShieldTrackerActivityViewModel.ViewEvent
import com.duckduckgo.mobile.android.vpn.ui.tracker_activity.DeviceShieldTrackerActivityViewModel.ViewEvent.StartVpn
import com.google.android.material.snackbar.Snackbar
import dummy.ui.VpnControllerActivity
import dummy.ui.VpnDiagnosticsActivity
import kotlinx.coroutines.flow.combine
import kotlinx.coroutines.flow.launchIn
import kotlinx.coroutines.flow.onEach
import kotlinx.coroutines.launch
import timber.log.Timber
import java.util.concurrent.TimeUnit
import javax.inject.Inject

@InjectWith(ActivityScope::class)
class DeviceShieldTrackerActivity :
    DuckDuckGoActivity(),
    DeviceShieldActivityFeedFragment.DeviceShieldActivityFeedListener,
    AppTPDisableConfirmationDialog.Listener,
    AppTPVpnConflictDialog.Listener,
    AppTPPromoteAlwaysOnDialog.Listener,
    VpnRemoveFeatureConfirmationDialog.Listener {

    @Inject
    lateinit var deviceShieldPixels: DeviceShieldPixels

    @Inject
    lateinit var appBuildConfig: AppBuildConfig

    private val binding: ActivityDeviceShieldActivityBinding by viewBinding()

    private lateinit var deviceShieldSwitch: SwitchCompat

    // we might get an update before options menu has been populated; temporarily cache value to use when menu populated
    private var vpnCachedState: VpnState? = null

    private val feedConfig = DeviceShieldActivityFeedFragment.ActivityFeedConfig(
        maxRows = 6,
        timeWindow = 5,
        timeWindowUnits = TimeUnit.DAYS,
        showTimeWindowHeadings = false
    )

    private val viewModel: DeviceShieldTrackerActivityViewModel by bindViewModel()

    private val reportBreakage = registerForActivityResult(ReportBreakageContract()) {
        if (!it.isEmpty()) {
            Snackbar.make(binding.root, R.string.atp_ReportBreakageSent, Snackbar.LENGTH_LONG).show()
        }
    }

    private val enableAppTPSwitchListener = CompoundButton.OnCheckedChangeListener { _, isChecked ->
        viewModel.onAppTPToggleSwitched(isChecked)
    }

    override fun onCreate(savedInstanceState: Bundle?) {
        super.onCreate(savedInstanceState)

        setContentView(binding.root)
        setupToolbar(binding.includeToolbar.trackersToolbar)

        bindViews()
        showDeviceShieldActivity()
        observeViewModel()

        deviceShieldPixels.didShowSummaryTrackerActivity()
    }

    private fun bindViews() {
        binding.ctaTrackerFaq.setOnClickListener {
            viewModel.onViewEvent(DeviceShieldTrackerActivityViewModel.ViewEvent.LaunchDeviceShieldFAQ)
        }

        binding.ctaBetaInstructions.setOnClickListener {
            viewModel.onViewEvent(DeviceShieldTrackerActivityViewModel.ViewEvent.LaunchBetaInstructions)
        }

        binding.ctaWhatAreAppTrackers.setOnClickListener {
            viewModel.onViewEvent(DeviceShieldTrackerActivityViewModel.ViewEvent.LaunchAppTrackersFAQ)
        }

        binding.ctaManageProtection.setOnClickListener {
            viewModel.onViewEvent(DeviceShieldTrackerActivityViewModel.ViewEvent.LaunchExcludedApps)
        }

        binding.ctaRemoveFeature.setOnClickListener {
            viewModel.onViewEvent(DeviceShieldTrackerActivityViewModel.ViewEvent.AskToRemoveFeature)
        }

        binding.ctaShowAll.setOnClickListener {
            viewModel.onViewEvent(DeviceShieldTrackerActivityViewModel.ViewEvent.LaunchMostRecentActivity)
        }

    }

    override fun onActivityResult(
        requestCode: Int,
        resultCode: Int,
        data: Intent?
    ) {
        if (requestCode == REQUEST_ASK_VPN_PERMISSION) {
            viewModel.onVPNPermissionResult(resultCode)
        }
        super.onActivityResult(requestCode, resultCode, data)
    }

    override fun onTrackerListShowed(totalTrackers: Int) {
        if (totalTrackers >= MIN_ROWS_FOR_ALL_ACTIVITY) {
            binding.ctaShowAll.show()
        } else {
            binding.ctaShowAll.gone()
        }
    }

    private fun showDeviceShieldActivity() {
        supportFragmentManager.beginTransaction()
            .replace(
                R.id.activity_list,
                DeviceShieldActivityFeedFragment.newInstance(feedConfig)
            )
            .commitNow()
    }

    private fun observeViewModel() {
        lifecycleScope.launch {
            viewModel.getBlockedTrackersCount()
                .combine(viewModel.getTrackingAppsCount()) { trackers, apps ->
                    DeviceShieldTrackerActivityViewModel.TrackerCountInfo(trackers, apps)
                }
                .combine(viewModel.getRunningState()) { trackerCountInfo, runningState ->
                    DeviceShieldTrackerActivityViewModel.TrackerActivityViewState(trackerCountInfo, runningState)
                }
                .flowWithLifecycle(lifecycle, Lifecycle.State.STARTED)
                .collect { renderViewState(it) }
        }

        viewModel.commands()
            .flowWithLifecycle(lifecycle, Lifecycle.State.STARTED)
            .onEach { processCommand(it) }
            .launchIn(lifecycleScope)
    }

    override fun onPostCreate(savedInstanceState: Bundle?) {
        super.onPostCreate(savedInstanceState)

        intent.getParcelableExtra<ResultReceiver>(RESULT_RECEIVER_EXTRA)?.let {
            it.send(ON_LAUNCHED_CALLED_SUCCESS, null)
        }
    }

    override fun onBackPressed() {
        onSupportNavigateUp()
    }

    override fun onSupportNavigateUp(): Boolean {
        finish()
        return true
    }

    private fun processCommand(it: DeviceShieldTrackerActivityViewModel.Command?) {
        when (it) {
            is DeviceShieldTrackerActivityViewModel.Command.StopVPN -> stopDeviceShield()
            is DeviceShieldTrackerActivityViewModel.Command.LaunchVPN -> startVPN()
            is DeviceShieldTrackerActivityViewModel.Command.CheckVPNPermission -> checkVPNPermission()
            is DeviceShieldTrackerActivityViewModel.Command.RequestVPNPermission -> obtainVpnRequestPermission(it.vpnIntent)
            is DeviceShieldTrackerActivityViewModel.Command.LaunchAppTrackersFAQ -> launchAppTrackersFAQ()
            is DeviceShieldTrackerActivityViewModel.Command.LaunchBetaInstructions -> launchBetaInstructions()
            is DeviceShieldTrackerActivityViewModel.Command.LaunchDeviceShieldFAQ -> launchDeviceShieldFAQ()
            is DeviceShieldTrackerActivityViewModel.Command.LaunchManageAppsProtection -> launchManageAppsProtection()
            is DeviceShieldTrackerActivityViewModel.Command.LaunchMostRecentActivity -> launchMostRecentActivity()
            is DeviceShieldTrackerActivityViewModel.Command.ShowDisableVpnConfirmationDialog -> launchDisableConfirmationDialog()
            is DeviceShieldTrackerActivityViewModel.Command.ShowVpnConflictDialog -> launchVPNConflictDialog(false)
            is DeviceShieldTrackerActivityViewModel.Command.ShowVpnAlwaysOnConflictDialog -> launchVPNConflictDialog(true)
            is DeviceShieldTrackerActivityViewModel.Command.ShowAlwaysOnPromotionDialog -> launchAlwaysOnPromotionDialog()
            is DeviceShieldTrackerActivityViewModel.Command.VPNPermissionNotGranted -> quietlyToggleAppTpSwitch(false)
            is DeviceShieldTrackerActivityViewModel.Command.ShowRemoveFeatureConfirmationDialog -> launchRemoveFeatureConfirmationDialog()
            is DeviceShieldTrackerActivityViewModel.Command.CloseScreen -> finish()
            is DeviceShieldTrackerActivityViewModel.Command.OpenVpnSettings -> openVPNSettings()
        }
    }

    private fun launchManageAppsProtection() {
        deviceShieldPixels.didOpenManageRecentAppSettings()
        startActivity(ManageRecentAppsProtectionActivity.intent(this))
    }

    private fun launchDeviceShieldFAQ() {
        startActivity(DeviceShieldFAQActivity.intent(this))
    }

    private fun launchDisableConfirmationDialog() {
        deviceShieldSwitch.quietlySetIsChecked(true, enableAppTPSwitchListener)
        deviceShieldPixels.didShowDisableTrackingProtectionDialog()
        val dialog = AppTPDisableConfirmationDialog.instance(this)
        dialog.show(
            supportFragmentManager,
            AppTPDisableConfirmationDialog.TAG_APPTP_DISABLE_DIALOG
        )
    }

    private fun launchRemoveFeatureConfirmationDialog() {
        deviceShieldPixels.didShowRemoveTrackingProtectionFeatureDialog()
        val dialog = VpnRemoveFeatureConfirmationDialog.instance(this)
        dialog.show(
            supportFragmentManager,
            VpnRemoveFeatureConfirmationDialog.TAG_VPN_REMOVE_FEATURE_DIALOG
        )
    }

    private fun launchVPNConflictDialog(isAlwaysOn: Boolean) {
        quietlyToggleAppTpSwitch(false)
        deviceShieldPixels.didShowVpnConflictDialog()
        val dialog = AppTPVpnConflictDialog.instance(this, isAlwaysOn)
        dialog.show(
            supportFragmentManager,
            AppTPVpnConflictDialog.TAG_VPN_CONFLICT_DIALOG
        )
    }

    private fun launchAlwaysOnPromotionDialog() {
        deviceShieldPixels.didShowDisableTrackingProtectionDialog()
        val dialog = AppTPPromoteAlwaysOnDialog.instance(this)
        dialog.show(
            supportFragmentManager,
            AppTPPromoteAlwaysOnDialog.TAG_APPTP_PROMOTE_ALWAYS_ON_DIALOG
        )
    }

    override fun onOpenAppProtection() {
        deviceShieldPixels.didChooseToDisableOneAppFromDialog()
        viewModel.onViewEvent(DeviceShieldTrackerActivityViewModel.ViewEvent.LaunchExcludedApps)
    }

    override fun onTurnAppTrackingProtectionOff() {
        quietlyToggleAppTpSwitch(false)
        deviceShieldPixels.didChooseToDisableTrackingProtectionFromDialog()
        viewModel.onAppTpManuallyDisabled()
    }

    override fun onDisableDialogCancelled() {
        deviceShieldPixels.didChooseToCancelTrackingProtectionDialog()
    }

    override fun onVpnConflictDialogDismiss() {
        deviceShieldPixels.didChooseToDismissVpnConflictDialog()
    }

    override fun onVpnConflictDialogGoToSettings() {
        deviceShieldPixels.didChooseToOpenSettingsFromVpnConflictDialog()
        openVPNSettings()
<<<<<<< HEAD
    }

    override fun onVpnConflictDialogContinue() {
        deviceShieldPixels.didChooseToContinueFromVpnConflictDialog()
        checkVPNPermission()
    }

    override fun OnRemoveFeatureDialogCancel() {
        deviceShieldPixels.didChooseToCancelRemoveTrakcingProtectionDialog()
    }

    override fun onPromoteAlwaysOnGoToVPNSettings() {
        viewModel.onViewEvent(DeviceShieldTrackerActivityViewModel.ViewEvent.PromoteAlwaysOnOpenSettings)
    }

    private fun openVPNSettings() {
        val intent = Intent(Settings.ACTION_VPN_SETTINGS)
        intent.flags = Intent.FLAG_ACTIVITY_NEW_TASK
        startActivity(intent)
    }

    override fun onPromoteAlwaysOnRemindLater() {
        viewModel.onViewEvent(DeviceShieldTrackerActivityViewModel.ViewEvent.PromoteAlwaysOnRemindLater)
    }

    override fun onPromoteAlwaysOnForget() {
        viewModel.onViewEvent(ViewEvent.PromoteAlwaysOnForget)
=======
    }

    override fun onVpnConflictDialogContinue() {
        deviceShieldPixels.didChooseToContinueFromVpnConflictDialog()
        checkVPNPermission()
    }

    override fun OnRemoveFeatureDialogCancel() {
        deviceShieldPixels.didChooseToCancelRemoveTrakcingProtectionDialog()
>>>>>>> 838e9f3d
    }

    override fun onRemoveFeature() {
        viewModel.removeFeature()
    }

    override fun onPromoteAlwaysOnGoToVPNSettings() {
        viewModel.onViewEvent(DeviceShieldTrackerActivityViewModel.ViewEvent.PromoteAlwaysOnOpenSettings)
    }

    private fun openVPNSettings() {
        val intent = Intent(Settings.ACTION_VPN_SETTINGS)
        intent.flags = Intent.FLAG_ACTIVITY_NEW_TASK
        startActivity(intent)
    }

    override fun onPromoteAlwaysOnRemindLater() {
        viewModel.onViewEvent(DeviceShieldTrackerActivityViewModel.ViewEvent.PromoteAlwaysOnRemindLater)
    }

    override fun onPromoteAlwaysOnForget() {
        viewModel.onViewEvent(ViewEvent.PromoteAlwaysOnForget)
    }

    private fun launchBetaInstructions() {
        val intent = Intent(this, Class.forName("com.duckduckgo.app.browser.webview.WebViewActivity"))
        intent.putExtra("URL_EXTRA", getString(R.string.atp_WaitlistBetaBlogPost))
        intent.putExtra("TITLE_EXTRA", getString(R.string.atp_ActivityBetaInstructions))
        startActivity(intent)
    }

    private fun checkVPNPermission() {
        when (val permissionStatus = checkVpnPermissionStatus()) {
            is VpnPermissionStatus.Granted -> {
                viewModel.onViewEvent(StartVpn)
                // viewModel.onVPNPermissionResult(RESULT_OK)
            }
            is VpnPermissionStatus.Denied -> {
                viewModel.onVPNPermissionNeeded(permissionStatus.intent)
            }
        }
    }

    private fun checkVpnPermissionStatus(): VpnPermissionStatus {
        val intent = VpnService.prepare(applicationContext)
        return if (intent == null) {
            VpnPermissionStatus.Granted
        } else {
            VpnPermissionStatus.Denied(intent)
        }
    }

    private fun launchAppTrackersFAQ() {
        startActivity(DeviceShieldAppTrackersInfo.intent(this))
    }

    private fun launchMostRecentActivity() {
        deviceShieldPixels.didShowDetailedTrackerActivity()
        startActivity(DeviceShieldMostRecentActivity.intent(this))
    }

    private fun startVPN() {
        quietlyToggleAppTpSwitch(true)
        TrackerBlockingVpnService.startService(this)
    }

    private fun stopDeviceShield() {
        quietlyToggleAppTpSwitch(false)
        TrackerBlockingVpnService.stopService(this)
    }

    private fun quietlyToggleAppTpSwitch(state: Boolean) {
        deviceShieldSwitch.quietlySetIsChecked(state, enableAppTPSwitchListener)
    }

    private fun renderViewState(state: DeviceShieldTrackerActivityViewModel.TrackerActivityViewState) {
        vpnCachedState = state.runningState
        if (::deviceShieldSwitch.isInitialized) {
            quietlyToggleAppTpSwitch(state.runningState.state == VpnRunningState.ENABLED)
        } else {
            Timber.v("switch view reference not yet initialized; cache value until menu populated")
        }

        updateCounts(state.trackerCountInfo)
        updateRunningState(state.runningState)
    }

    private fun updateCounts(trackerCountInfo: DeviceShieldTrackerActivityViewModel.TrackerCountInfo) {
        binding.trackersBlockedCount.count = trackerCountInfo.stringTrackerCount()
        binding.trackersBlockedCount.footer =
            resources.getQuantityString(R.plurals.atp_ActivityPastWeekTrackerCount, trackerCountInfo.trackers.value)

        binding.trackingAppsCount.count = trackerCountInfo.stringAppsCount()
        binding.trackingAppsCount.footer =
            resources.getQuantityString(R.plurals.atp_ActivityPastWeekAppCount, trackerCountInfo.apps.value)
    }

    private fun updateRunningState(runningState: VpnState) {
        if (runningState.state == VpnRunningState.ENABLED) {
            Timber.d("updateRunningState enabled")
            binding.deviceShieldTrackerLabelDisabled.gone()

            binding.deviceShieldTrackerLabelEnabled.apply {
                setClickableLink(
                    APPTP_SETTINGS_ANNOTATION,
                    getText(R.string.atp_ActivityEnabledLabel)
                ) { launchManageAppsProtection() }
                show()
            }
        } else {
            binding.deviceShieldTrackerLabelEnabled.gone()

            val disabledLabel = if (runningState.stopReason == REVOKED) {
                Timber.d("updateRunningState revoked")
                R.string.atp_ActivityRevokedLabel
            } else {
                Timber.d("updateRunningState disabled")
                R.string.atp_ActivityDisabledLabel
            }
            binding.deviceShieldTrackerLabelDisabled.apply {
                setClickableLink(
                    REPORT_ISSUES_ANNOTATION,
                    getText(disabledLabel)
                ) { launchFeedback() }
                show()
            }
        }
    }

    override fun onCreateOptionsMenu(menu: Menu): Boolean {
        menuInflater.inflate(R.menu.menu_device_tracker_activity, menu)

        val switchMenuItem = menu.findItem(R.id.deviceShieldSwitch)
        deviceShieldSwitch = switchMenuItem?.actionView as SwitchCompat
        deviceShieldSwitch.setOnCheckedChangeListener(enableAppTPSwitchListener)
        return true
    }

    override fun onPrepareOptionsMenu(menu: Menu): Boolean {
        menu.findItem(R.id.diagnosticsScreen).isVisible = appBuildConfig.isDebug
        menu.findItem(R.id.dataScreen).isVisible = appBuildConfig.isDebug

        vpnCachedState?.let { vpnState ->
            deviceShieldSwitch.quietlySetIsChecked(vpnState.state == VpnRunningState.ENABLED, enableAppTPSwitchListener)
            vpnCachedState = null
        }

        return super.onPrepareOptionsMenu(menu)
    }

    override fun onOptionsItemSelected(item: MenuItem): Boolean {
        return when (item.itemId) {
            R.id.dataScreen -> {
                startActivity(VpnControllerActivity.intent(this)); true
            }
            R.id.diagnosticsScreen -> {
                startActivity(VpnDiagnosticsActivity.intent(this)); true
            }
            else -> super.onOptionsItemSelected(item)
        }
    }

    @Suppress("DEPRECATION")
    private fun obtainVpnRequestPermission(intent: Intent) {
        startActivityForResult(intent, REQUEST_ASK_VPN_PERMISSION)
    }

    private fun launchFeedback() {
        deviceShieldPixels.didSubmitReportIssuesFromTrackerActivity()
        reportBreakage.launch(ReportBreakageScreen.ListOfInstalledApps)
    }

    private fun launchAppSettings() {
        deviceShieldPixels.didSubmitReportIssuesFromTrackerActivity()
        reportBreakage.launch(ReportBreakageScreen.ListOfInstalledApps)
    }

    private sealed class VpnPermissionStatus {
        object Granted : VpnPermissionStatus()
        data class Denied(val intent: Intent) : VpnPermissionStatus()
    }

    companion object {
        private const val RESULT_RECEIVER_EXTRA = "RESULT_RECEIVER_EXTRA"
        private const val ON_LAUNCHED_CALLED_SUCCESS = 0
        private const val MIN_ROWS_FOR_ALL_ACTIVITY = 6

        private const val REQUEST_ASK_VPN_PERMISSION = 101

        fun intent(
            context: Context,
            onLaunchCallback: ResultReceiver? = null
        ): Intent {
            return Intent(context, DeviceShieldTrackerActivity::class.java).apply {
                putExtra(RESULT_RECEIVER_EXTRA, onLaunchCallback)
            }
        }
    }
}<|MERGE_RESOLUTION|>--- conflicted
+++ resolved
@@ -300,16 +300,6 @@
     override fun onVpnConflictDialogGoToSettings() {
         deviceShieldPixels.didChooseToOpenSettingsFromVpnConflictDialog()
         openVPNSettings()
-<<<<<<< HEAD
-    }
-
-    override fun onVpnConflictDialogContinue() {
-        deviceShieldPixels.didChooseToContinueFromVpnConflictDialog()
-        checkVPNPermission()
-    }
-
-    override fun OnRemoveFeatureDialogCancel() {
-        deviceShieldPixels.didChooseToCancelRemoveTrakcingProtectionDialog()
     }
 
     override fun onPromoteAlwaysOnGoToVPNSettings() {
@@ -322,15 +312,6 @@
         startActivity(intent)
     }
 
-    override fun onPromoteAlwaysOnRemindLater() {
-        viewModel.onViewEvent(DeviceShieldTrackerActivityViewModel.ViewEvent.PromoteAlwaysOnRemindLater)
-    }
-
-    override fun onPromoteAlwaysOnForget() {
-        viewModel.onViewEvent(ViewEvent.PromoteAlwaysOnForget)
-=======
-    }
-
     override fun onVpnConflictDialogContinue() {
         deviceShieldPixels.didChooseToContinueFromVpnConflictDialog()
         checkVPNPermission()
@@ -338,21 +319,10 @@
 
     override fun OnRemoveFeatureDialogCancel() {
         deviceShieldPixels.didChooseToCancelRemoveTrakcingProtectionDialog()
->>>>>>> 838e9f3d
     }
 
     override fun onRemoveFeature() {
         viewModel.removeFeature()
-    }
-
-    override fun onPromoteAlwaysOnGoToVPNSettings() {
-        viewModel.onViewEvent(DeviceShieldTrackerActivityViewModel.ViewEvent.PromoteAlwaysOnOpenSettings)
-    }
-
-    private fun openVPNSettings() {
-        val intent = Intent(Settings.ACTION_VPN_SETTINGS)
-        intent.flags = Intent.FLAG_ACTIVITY_NEW_TASK
-        startActivity(intent)
     }
 
     override fun onPromoteAlwaysOnRemindLater() {
@@ -374,7 +344,6 @@
         when (val permissionStatus = checkVpnPermissionStatus()) {
             is VpnPermissionStatus.Granted -> {
                 viewModel.onViewEvent(StartVpn)
-                // viewModel.onVPNPermissionResult(RESULT_OK)
             }
             is VpnPermissionStatus.Denied -> {
                 viewModel.onVPNPermissionNeeded(permissionStatus.intent)
