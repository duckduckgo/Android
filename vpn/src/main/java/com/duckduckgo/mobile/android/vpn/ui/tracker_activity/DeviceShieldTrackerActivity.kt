--- conflicted
+++ resolved
@@ -51,10 +51,7 @@
 import com.duckduckgo.mobile.android.vpn.state.VpnStateMonitor.VpnStopReason.REVOKED
 import com.duckduckgo.mobile.android.vpn.ui.onboarding.DeviceShieldFAQActivity
 import com.duckduckgo.mobile.android.vpn.ui.report.DeviceShieldAppTrackersInfo
-<<<<<<< HEAD
-=======
 import com.duckduckgo.mobile.android.vpn.ui.tracker_activity.DeviceShieldTrackerActivityViewModel.ViewEvent
->>>>>>> e600f193
 import com.duckduckgo.mobile.android.vpn.ui.tracker_activity.DeviceShieldTrackerActivityViewModel.ViewEvent.StartVpn
 import com.google.android.material.snackbar.Snackbar
 import dummy.ui.VpnControllerActivity
@@ -73,10 +70,7 @@
     DeviceShieldActivityFeedFragment.DeviceShieldActivityFeedListener,
     AppTPDisableConfirmationDialog.Listener,
     AppTPVpnConflictDialog.Listener,
-<<<<<<< HEAD
-=======
     AppTPPromoteAlwaysOnDialog.Listener,
->>>>>>> e600f193
     VpnRemoveFeatureConfirmationDialog.Listener {
 
     @Inject
@@ -233,10 +227,7 @@
             is DeviceShieldTrackerActivityViewModel.Command.VPNPermissionNotGranted -> quietlyToggleAppTpSwitch(false)
             is DeviceShieldTrackerActivityViewModel.Command.ShowRemoveFeatureConfirmationDialog -> launchRemoveFeatureConfirmationDialog()
             is DeviceShieldTrackerActivityViewModel.Command.CloseScreen -> finish()
-<<<<<<< HEAD
-=======
             is DeviceShieldTrackerActivityViewModel.Command.OpenVpnSettings -> openVPNSettings()
->>>>>>> e600f193
         }
     }
 
@@ -361,10 +352,6 @@
         when (val permissionStatus = checkVpnPermissionStatus()) {
             is VpnPermissionStatus.Granted -> {
                 viewModel.onViewEvent(StartVpn)
-<<<<<<< HEAD
-=======
-                // viewModel.onVPNPermissionResult(RESULT_OK)
->>>>>>> e600f193
             }
             is VpnPermissionStatus.Denied -> {
                 viewModel.onVPNPermissionNeeded(permissionStatus.intent)
