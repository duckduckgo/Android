--- conflicted
+++ resolved
@@ -68,12 +68,8 @@
     DeviceShieldActivityFeedFragment.DeviceShieldActivityFeedListener,
     AppTPDisableConfirmationDialog.Listener,
     AppTPVpnConflictDialog.Listener,
-<<<<<<< HEAD
-    AppTPRemoveFeatureConfirmationDialog.Listener,
-    AppTPPromoteAlwaysOnDialog.Listener {
-=======
+    AppTPPromoteAlwaysOnDialog.Listener,
     VpnRemoveFeatureConfirmationDialog.Listener {
->>>>>>> 64ee2a84
 
     @Inject
     lateinit var deviceShieldPixels: DeviceShieldPixels
