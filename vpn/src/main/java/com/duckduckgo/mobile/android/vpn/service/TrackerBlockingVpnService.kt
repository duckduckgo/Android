/*
 * Copyright (c) 2020 DuckDuckGo
 *
 * Licensed under the Apache License, Version 2.0 (the "License");
 * you may not use this file except in compliance with the License.
 * You may obtain a copy of the License at
 *
 *     http://www.apache.org/licenses/LICENSE-2.0
 *
 * Unless required by applicable law or agreed to in writing, software
 * distributed under the License is distributed on an "AS IS" BASIS,
 * WITHOUT WARRANTIES OR CONDITIONS OF ANY KIND, either express or implied.
 * See the License for the specific language governing permissions and
 * limitations under the License.
 */

package com.duckduckgo.mobile.android.vpn.service

import android.app.ActivityManager
import android.app.Service
import android.content.*
import android.content.pm.PackageManager
import android.net.VpnService
import android.os.*
import android.system.OsConstants.AF_INET6
import androidx.core.content.ContextCompat
import com.duckduckgo.anvil.annotations.InjectWith
import com.duckduckgo.app.global.plugins.PluginPoint
import com.duckduckgo.appbuildconfig.api.AppBuildConfig
<<<<<<< HEAD
import com.duckduckgo.mobile.android.vpn.apps.TrackingProtectionAppsRepository
import com.duckduckgo.mobile.android.vpn.feature.*
import com.duckduckgo.mobile.android.vpn.network.connection.ConnectionMonitor
import com.duckduckgo.mobile.android.vpn.network.connection.NetworkConnectionListener
=======
import com.duckduckgo.appbuildconfig.api.isInternalBuild
import com.duckduckgo.di.scopes.VpnScope
import com.duckduckgo.mobile.android.vpn.apps.TrackingProtectionAppsRepository
import com.duckduckgo.mobile.android.vpn.feature.AppTpFeatureConfig
import com.duckduckgo.mobile.android.vpn.feature.AppTpSetting
import com.duckduckgo.mobile.android.vpn.network.util.getActiveNetwork
import com.duckduckgo.mobile.android.vpn.network.util.getSystemActiveNetworkDefaultDns
>>>>>>> c0ddccd3
import com.duckduckgo.mobile.android.vpn.pixels.DeviceShieldPixels
import com.duckduckgo.mobile.android.vpn.processor.TunPacketReader
import com.duckduckgo.mobile.android.vpn.processor.TunPacketWriter
import com.duckduckgo.mobile.android.vpn.processor.tcp.TcpPacketProcessor
import com.duckduckgo.mobile.android.vpn.processor.udp.UdpPacketProcessor
import com.duckduckgo.mobile.android.vpn.service.state.VpnStateMonitorService
import com.duckduckgo.mobile.android.vpn.state.VpnStateMonitor
import com.duckduckgo.mobile.android.vpn.state.VpnStateMonitor.VpnStopReason
import com.duckduckgo.mobile.android.vpn.ui.notification.DeviceShieldEnabledNotificationBuilder
import com.duckduckgo.mobile.android.vpn.ui.notification.DeviceShieldNotificationFactory
import com.duckduckgo.mobile.android.vpn.ui.notification.OngoingNotificationPressedHandler
import dagger.android.AndroidInjection
import dummy.ui.VpnPreferences
import kotlinx.coroutines.*
import timber.log.Timber
import java.net.Inet4Address
import java.net.InetAddress
import java.nio.channels.DatagramChannel
import java.nio.channels.SocketChannel
import java.util.concurrent.ExecutorService
import java.util.concurrent.Executors
import javax.inject.Inject

@InjectWith(VpnScope::class)
class TrackerBlockingVpnService : VpnService(), CoroutineScope by MainScope(), NetworkChannelCreator {

    @Inject
    lateinit var vpnPreferences: VpnPreferences

    @Inject
    lateinit var deviceShieldExcludedApps: TrackingProtectionAppsRepository

    @Inject
    lateinit var deviceShieldNotificationFactory: DeviceShieldNotificationFactory

    @Inject
    lateinit var deviceShieldPixels: DeviceShieldPixels

    @Inject
    lateinit var ongoingNotificationPressedHandler: OngoingNotificationPressedHandler

    @Inject
    lateinit var vpnServiceCallbacksPluginPoint: PluginPoint<VpnServiceCallbacks>

    @Inject
    lateinit var memoryCollectorPluginPoint: PluginPoint<VpnMemoryCollectorPlugin>

    @Inject
    lateinit var queues: VpnQueues

    private var tunInterface: ParcelFileDescriptor? = null

    private val binder: VpnServiceBinder = VpnServiceBinder()

    @Inject
    lateinit var udpPacketProcessorFactory: UdpPacketProcessor.Factory
    lateinit var udpPacketProcessor: UdpPacketProcessor

    @Inject
    lateinit var tcpPacketProcessorFactory: TcpPacketProcessor.Factory
    private lateinit var tcpPacketProcessor: TcpPacketProcessor
    private var executorService: ExecutorService? = null

    @Inject
    lateinit var tunPacketReaderFactory: TunPacketReader.Factory

    @Inject
    lateinit var tunPacketWriterFactory: TunPacketWriter.Factory
    private var vpnStateServiceReference: IBinder? = null

    @Inject lateinit var appBuildConfig: AppBuildConfig

<<<<<<< HEAD
    @Inject lateinit var connectionMonitorFactory: ConnectionMonitor.Factory
    private var connectionMonitor: ConnectionMonitor? = null

=======
>>>>>>> c0ddccd3
    @Inject lateinit var appTpFeatureConfig: AppTpFeatureConfig

    private val vpnStateServiceConnection = object : ServiceConnection {
        override fun onServiceConnected(
            name: ComponentName?,
            service: IBinder?
        ) {
            Timber.d("Connected to state monitor service")
            vpnStateServiceReference = service
        }

        override fun onServiceDisconnected(name: ComponentName?) {
            Timber.d("Disconnected from state monitor service")
            vpnStateServiceReference = null
        }
    }

    inner class VpnServiceBinder : Binder() {

        override fun onTransact(
            code: Int,
            data: Parcel,
            reply: Parcel?,
            flags: Int
        ): Boolean {
            if (code == LAST_CALL_TRANSACTION) {
                onRevoke()
                return true
            }
            return false
        }

        fun getService(): TrackerBlockingVpnService {
            return this@TrackerBlockingVpnService
        }
    }

    override fun onCreate() {
        super.onCreate()
        AndroidInjection.inject(this)

        udpPacketProcessor = udpPacketProcessorFactory.build(this)
        tcpPacketProcessor = tcpPacketProcessorFactory.build(this, this)

        Timber.e("VPN log onCreate")
    }

    override fun onBind(intent: Intent?): IBinder {
        Timber.i("VPN log onBind invoked")
        return binder
    }

    override fun onUnbind(p0: Intent?): Boolean {
        Timber.i("VPN log onUnbind invoked")
        return super.onUnbind(p0)
    }

    override fun onDestroy() {
        Timber.e("VPN log onDestroy")
        super.onDestroy()
    }

    override fun onStartCommand(
        intent: Intent?,
        flags: Int,
        startId: Int
    ): Int {
        Timber.e("VPN log onStartCommand: ${intent?.action}")

        var returnCode: Int = Service.START_NOT_STICKY

        when (val action = intent?.action) {
            ACTION_START_VPN, ACTION_ALWAYS_ON_START -> {
                notifyVpnStart()
                launch { startVpn() }
                returnCode = Service.START_REDELIVER_INTENT
            }
            ACTION_STOP_VPN -> {
                launch { stopVpn(VpnStateMonitor.VpnStopReason.SELF_STOP) }
            }
            else -> Timber.e("Unknown intent action: $action")
        }

        return returnCode
    }

    private suspend fun startVpn() = withContext(Dispatchers.IO) {
        Timber.i("VPN log: Starting VPN")

        queues.clearAll()

        establishVpnInterface()

        if (tunInterface == null) {
            Timber.e("Failed to establish the TUN interface")
            deviceShieldPixels.vpnEstablishTunInterfaceError()
            return@withContext
        }

        if (appTpFeatureConfig.isEnabled(AppTpSetting.NetworkSwitchHandling)) {
            applicationContext.getActiveNetwork()?.let { an ->
                Timber.v("Setting underlying network $an")
                setUnderlyingNetworks(arrayOf(an))
            }
        } else {
            Timber.v("NetworkSwitchHandling disabled...skip setting underlying network")
        }

        tunInterface?.let { vpnInterface ->
            executorService?.shutdownNow()
            val processors = listOf(
                tcpPacketProcessor,
                udpPacketProcessor,
                tunPacketReaderFactory.create(vpnInterface),
                tunPacketWriterFactory.create(vpnInterface)
            )
            executorService = Executors.newFixedThreadPool(processors.size).also { executorService ->
                processors.forEach { executorService.submit(it) }
            }
        }

        vpnServiceCallbacksPluginPoint.getPlugins().forEach {
            Timber.v("VPN log: starting ${it.javaClass} callback")
            it.onVpnStarted(this)
        }

        Intent(applicationContext, VpnStateMonitorService::class.java).also {
            bindService(it, vpnStateServiceConnection, Context.BIND_AUTO_CREATE)
        }
    }

    private suspend fun establishVpnInterface() {
        tunInterface = Builder().run {
            addAddress("10.0.0.2", 32)

            // Add IPv6 Unique Local Address
            addAddress("fd00:1:fd00:1:fd00:1:fd00:1", 128)

            // Allow IPv6 to go through the VPN
            // See https://developer.android.com/reference/android/net/VpnService.Builder#allowFamily(int) for more info as to why
            allowFamily(AF_INET6)

            VpnRoutes.includedRoutes.forEach { addRoute(it.address, it.maskWidth) }
            // Add the route for all Global Unicast Addresses. This is the IPv6 equivalent to
            // IPv4 public IP addresses. They are addresses that routable in the internet
            addRoute("2000::", 3)

            setBlocking(true)
            // Cap the max MTU value to avoid backpressure issues in the socket
            // This is effectively capping the max segment size too
            setMtu(16_384)
            configureMeteredConnection()

            if (vpnPreferences.isCustomDnsServerSet()) {
                addDnsServer("1.1.1.1").also { Timber.i("Using custom DNS server (1.1.1.1)") }
            }
<<<<<<< HEAD
            vpnPreferences.privateDns?.let { privateDnsName ->
                if (appTpFeatureConfig.isEnabled(AppTpSetting.PrivateDnsSupport)) {
                    runCatching {
                        InetAddress.getAllByName(privateDnsName)
                    }.getOrNull()?.forEach { addr ->
                        // ensure we don't set IPv6 DNS if not enabled
                        if (appTpFeatureConfig.isEnabled(AppTpSetting.Ipv6Support) || addr is Inet4Address) {
                            Timber.v("Setting private DNS: $addr")
                            addDnsServer(addr)
                        }
                    }
=======

            // Set DNS
            getDns().forEach {
                if (appTpFeatureConfig.isEnabled(AppTpSetting.Ipv6Support) || it is Inet4Address) {
                    Timber.v("Adding DNS $it")
                    addDnsServer(it)
>>>>>>> c0ddccd3
                }
            }

            // Can either route all apps through VPN and exclude a few (better for prod), or exclude all apps and include a few (better for dev)
            val limitingToTestApps = false
            if (limitingToTestApps) {
                safelyAddAllowedApps(INCLUDED_APPS_FOR_TESTING)
                Timber.w("Limiting VPN to test apps only:\n${INCLUDED_APPS_FOR_TESTING.joinToString(separator = "\n") { it }}")
            } else {
                safelyAddDisallowedApps(
                    deviceShieldExcludedApps.getExclusionAppsList()
                )
            }

            // Apparently we always need to call prepare, even tho not clear in docs
            // without this prepare, establish() returns null after device reboot
            prepare(this@TrackerBlockingVpnService.applicationContext)
            establish()
        }

        if (tunInterface == null) {
            Timber.e("VPN log: Failed to establish VPN tunnel")
            stopVpn(VpnStateMonitor.VpnStopReason.ERROR)
        }
    }

    private fun getDns(): Set<InetAddress> {
        // private extension function, this is purposely here to limit visibility
        fun Set<InetAddress>.containsIpv4(): Boolean {
            forEach {
                if (it is Inet4Address) return true
                return false
            }
            return false
        }

        val dns = mutableSetOf<InetAddress>()

        // Default system DNS
        if (appTpFeatureConfig.isEnabled(AppTpSetting.SetActiveNetworkDns)) {
            kotlin.runCatching {
                applicationContext.getSystemActiveNetworkDefaultDns()
                    .map { InetAddress.getByName(it) }
            }.getOrNull()?.run { dns.addAll(this) }
        }

        // Android Private DNS (added by the user)
        if (appTpFeatureConfig.isEnabled(AppTpSetting.PrivateDnsSupport)) {
            vpnPreferences.privateDns?.let { privateDnsName ->
                runCatching {
                    InetAddress.getAllByName(privateDnsName)
                }.getOrNull()?.run { dns.addAll(this) }
            }
        }

        // This is purely internal, never to go to production
        if (appBuildConfig.isInternalBuild() && appTpFeatureConfig.isEnabled(AppTpSetting.AlwaysSetDNS)) {
            // Always add DNS
            if (dns.isEmpty()) {
                kotlin.runCatching {
                    dns.add(InetAddress.getByName("1.1.1.1"))
                    dns.add(InetAddress.getByName("1.0.0.1"))
                    if (appTpFeatureConfig.isEnabled(AppTpSetting.Ipv6Support)) {
                        dns.add(InetAddress.getByName("2606:4700:4700::1111"))
                        dns.add(InetAddress.getByName("2606:4700:4700::1001"))
                    }
                }.onFailure {
                    Timber.w(it, "Error adding fallback DNS")
                }
            }

            // always add ipv4 DNS
            if (!dns.containsIpv4()) {
                kotlin.runCatching {
                    dns.add(InetAddress.getByName("1.1.1.1"))
                    dns.add(InetAddress.getByName("1.0.0.1"))
                }.onFailure {
                    Timber.w(it, "Error adding fallback DNS")
                }
            }
        }

        if (!dns.containsIpv4()) {
            // never allow IPv6-only DNS
            Timber.v("No IPv4 DNS found, return empty DNS list")
            return setOf()
        }

        return dns.toSet()
    }

    private fun Builder.safelyAddAllowedApps(apps: List<String>) {
        for (app in apps) {
            try {
                addAllowedApplication(app)
            } catch (e: PackageManager.NameNotFoundException) {
                Timber.w("Package name not found: %s", app)
            }
        }
    }

    private fun Builder.safelyAddDisallowedApps(apps: List<String>) {
        for (app in apps) {
            try {
                Timber.v("Excluding app from VPN: $app")
                addDisallowedApplication(app)
            } catch (e: PackageManager.NameNotFoundException) {
                Timber.w("Package name not found: %s", app)
            }
        }
    }

    private suspend fun stopVpn(reason: VpnStateMonitor.VpnStopReason) = withContext(Dispatchers.IO) {
        Timber.i("VPN log: Stopping VPN. $reason")

        queues.clearAll()
        executorService?.shutdownNow()
        udpPacketProcessor.stop()
        tcpPacketProcessor.stop()
        tunInterface?.close()
        tunInterface = null

        sendStopPixels(reason)

        vpnServiceCallbacksPluginPoint.getPlugins().forEach {
            Timber.v("VPN log: stopping ${it.javaClass} callback")
            it.onVpnStopped(this, reason)
        }

        vpnStateServiceReference?.let {
            runCatching { unbindService(vpnStateServiceConnection).also { vpnStateServiceReference = null } }
        }

        stopForeground(true)
        stopSelf()
    }

    private fun sendStopPixels(reason: VpnStateMonitor.VpnStopReason) {
        when (reason) {
            VpnStateMonitor.VpnStopReason.SELF_STOP, VpnStopReason.UNKNOWN -> { /* noop */
            }
            VpnStateMonitor.VpnStopReason.ERROR -> deviceShieldPixels.startError()
            VpnStateMonitor.VpnStopReason.REVOKED -> deviceShieldPixels.suddenKillByVpnRevoked()
        }
    }

    private fun VpnService.Builder.configureMeteredConnection() {
        if (Build.VERSION.SDK_INT >= Build.VERSION_CODES.Q) {
            setMetered(false)
        }
    }

    override fun onRevoke() {
        Timber.e("VPN log onRevoke called")
        launch { stopVpn(VpnStateMonitor.VpnStopReason.REVOKED) }
    }

    override fun onLowMemory() {
        Timber.e("VPN log onLowMemory called")
    }

    // https://developer.android.com/reference/android/app/Service.html#onTrimMemory(int)
    override fun onTrimMemory(level: Int) {
        Timber.e("VPN log onTrimMemory level $level called")

        // Collect memory data info from memory collectors
        val memoryData = mutableMapOf<String, String>()
        memoryCollectorPluginPoint.getPlugins().forEach { memoryData.putAll(it.collectMemoryMetrics()) }

        if (memoryData.isEmpty()) {
            Timber.v("VPN log nothing to send from memory collectors")
            return
        }

        when (level) {
            TRIM_MEMORY_BACKGROUND -> deviceShieldPixels.vpnProcessExpendableLow(memoryData)
            TRIM_MEMORY_MODERATE -> deviceShieldPixels.vpnProcessExpendableModerate(memoryData)
            TRIM_MEMORY_COMPLETE -> deviceShieldPixels.vpnProcessExpendableComplete(memoryData)
            TRIM_MEMORY_RUNNING_MODERATE -> deviceShieldPixels.vpnMemoryRunningModerate(memoryData)
            TRIM_MEMORY_RUNNING_LOW -> deviceShieldPixels.vpnMemoryRunningLow(memoryData)
            TRIM_MEMORY_RUNNING_CRITICAL -> deviceShieldPixels.vpnMemoryRunningCritical(memoryData)
            else -> null /* noop */
        }
    }

    private fun notifyVpnStart() {
        val deviceShieldNotification = deviceShieldNotificationFactory.createNotificationDeviceShieldEnabled()
        startForeground(
            VPN_FOREGROUND_SERVICE_ID,
            DeviceShieldEnabledNotificationBuilder
                .buildDeviceShieldEnabledNotification(applicationContext, deviceShieldNotification, ongoingNotificationPressedHandler)
        )
    }

    companion object {

        const val ACTION_VPN_REMINDER_RESTART = "com.duckduckgo.vpn.internaltesters.reminder.restart"

        const val VPN_REMINDER_NOTIFICATION_ID = 999
        const val VPN_FOREGROUND_SERVICE_ID = 200

        private fun serviceIntent(context: Context): Intent {
            return Intent(context, TrackerBlockingVpnService::class.java)
        }

        private fun startIntent(context: Context): Intent {
            return serviceIntent(context).also {
                it.action = ACTION_START_VPN
            }
        }

        private fun stopIntent(context: Context): Intent {
            return serviceIntent(context).also {
                it.action = ACTION_STOP_VPN
            }
        }

        // This method was deprecated in API level 26. As of Build.VERSION_CODES.O,
        // this method is no longer available to third party applications.
        // For backwards compatibility, it will still return the caller's own services.
        // So for us it's still valid because we don't need to know third party services, just ours.
        @Suppress("DEPRECATION")
        fun isServiceRunning(context: Context): Boolean {
            val manager = kotlin.runCatching {
                context.getSystemService(ACTIVITY_SERVICE) as ActivityManager
            }.getOrElse {
                return false
            }

            for (service in manager.getRunningServices(Int.MAX_VALUE)) {
                if (TrackerBlockingVpnService::class.java.name == service.service.className) {
                    return true
                }
            }
            return false
        }

        fun startService(context: Context) {
            val applicationContext = context.applicationContext

            if (isServiceRunning(applicationContext)) return

            startIntent(applicationContext).run {
                ContextCompat.startForegroundService(applicationContext, this)
            }
        }

        fun stopService(context: Context) {
            val applicationContext = context.applicationContext

            if (!isServiceRunning(applicationContext)) return

            stopIntent(applicationContext).run {
                ContextCompat.startForegroundService(applicationContext, this)
            }
        }

        suspend fun restartVpnService(
            context: Context,
            forceGc: Boolean = false
        ) = withContext(Dispatchers.Default) {
            val applicationContext = context.applicationContext
            if (isServiceRunning(applicationContext)) {
                Timber.v("VPN log: stopping service")
                stopService(applicationContext)
                // wait for the service to stop and then restart it
                waitUntilStopped(applicationContext)

                if (forceGc) {
                    Timber.d("Forcing a garbage collection to run while VPN is restarting")
                    System.gc()
                }

                Timber.v("VPN log: re-starting service")
                startService(applicationContext)
            }
        }

        private suspend fun waitUntilStopped(applicationContext: Context) {
            // it's possible `isServiceRunning` keeps returning true and we never stop waiting, the timeout ensures we don't block forever
            withTimeoutOrNull(10_000) {
                while (isServiceRunning(applicationContext)) {
                    delay(500)
                    Timber.v("VPN log: waiting for service to stop...")
                }
            }
        }

        private const val ACTION_START_VPN = "ACTION_START_VPN"
        private const val ACTION_STOP_VPN = "ACTION_STOP_VPN"
        private const val ACTION_ALWAYS_ON_START = "android.net.VpnService"
    }

<<<<<<< HEAD
    @SuppressLint("NewApi")
    override fun onNetworkDisconnected() {
        if (appTpFeatureConfig.isEnabled(AppTpSetting.NetworkSwitchHandling)) {
            // TODO maybe at some point show the user?
            Timber.w("No network")
            if (appBuildConfig.sdkInt >= 22) {
                setUnderlyingNetworks(null)
            }
        }
    }

    @SuppressLint("NewApi")
    override fun onNetworkConnected(networks: LinkedHashSet<Network>) {
        if (appTpFeatureConfig.isEnabled(AppTpSetting.NetworkSwitchHandling)) {
            if (appBuildConfig.sdkInt >= 22) {
                Timber.w("set underlying networks: $networks")
                if (networks.isEmpty()) {
                    // this should never happen. If networks.isEmpty() onNetworkDisconnected() should be called instead.
                    // just safeguard
                    Timber.w("onNetworkConnected called with empty networks...setting underlying networks to default")
                    setUnderlyingNetworks(null)
                } else {
                    setUnderlyingNetworks(networks.toTypedArray())
                }
            }
        }
    }

=======
>>>>>>> c0ddccd3
    override fun createDatagramChannel(): DatagramChannel {
        return DatagramChannel.open().also { channel ->
            channel.configureBlocking(false)
            channel.socket().let { socket ->
                protect(socket)
                socket.broadcast = true
            }
        }
    }

    override fun createSocketChannel(): SocketChannel {
        return SocketChannel.open().also { channel ->
            channel.configureBlocking(false)
            protect(channel.socket())
        }
    }

    private val INCLUDED_APPS_FOR_TESTING = listOf(
        "com.duckduckgo.networkrequestor",
        "com.cdrussell.networkrequestor",
        "meteor.test.and.grade.internet.connection.speed",
        "org.zwanoo.android.speedtest",
        "com.netflix.Speedtest",
        "eu.vspeed.android",
        "net.fireprobe.android",
        "com.philips.lighting.hue2",
        "com.duckduckgo.mobile.android.debug"
    )
}

interface NetworkChannelCreator {
    fun createDatagramChannel(): DatagramChannel
    fun createSocketChannel(): SocketChannel
}<|MERGE_RESOLUTION|>--- conflicted
+++ resolved
@@ -27,12 +27,6 @@
 import com.duckduckgo.anvil.annotations.InjectWith
 import com.duckduckgo.app.global.plugins.PluginPoint
 import com.duckduckgo.appbuildconfig.api.AppBuildConfig
-<<<<<<< HEAD
-import com.duckduckgo.mobile.android.vpn.apps.TrackingProtectionAppsRepository
-import com.duckduckgo.mobile.android.vpn.feature.*
-import com.duckduckgo.mobile.android.vpn.network.connection.ConnectionMonitor
-import com.duckduckgo.mobile.android.vpn.network.connection.NetworkConnectionListener
-=======
 import com.duckduckgo.appbuildconfig.api.isInternalBuild
 import com.duckduckgo.di.scopes.VpnScope
 import com.duckduckgo.mobile.android.vpn.apps.TrackingProtectionAppsRepository
@@ -40,7 +34,6 @@
 import com.duckduckgo.mobile.android.vpn.feature.AppTpSetting
 import com.duckduckgo.mobile.android.vpn.network.util.getActiveNetwork
 import com.duckduckgo.mobile.android.vpn.network.util.getSystemActiveNetworkDefaultDns
->>>>>>> c0ddccd3
 import com.duckduckgo.mobile.android.vpn.pixels.DeviceShieldPixels
 import com.duckduckgo.mobile.android.vpn.processor.TunPacketReader
 import com.duckduckgo.mobile.android.vpn.processor.TunPacketWriter
@@ -113,12 +106,6 @@
 
     @Inject lateinit var appBuildConfig: AppBuildConfig
 
-<<<<<<< HEAD
-    @Inject lateinit var connectionMonitorFactory: ConnectionMonitor.Factory
-    private var connectionMonitor: ConnectionMonitor? = null
-
-=======
->>>>>>> c0ddccd3
     @Inject lateinit var appTpFeatureConfig: AppTpFeatureConfig
 
     private val vpnStateServiceConnection = object : ServiceConnection {
@@ -275,26 +262,12 @@
             if (vpnPreferences.isCustomDnsServerSet()) {
                 addDnsServer("1.1.1.1").also { Timber.i("Using custom DNS server (1.1.1.1)") }
             }
-<<<<<<< HEAD
-            vpnPreferences.privateDns?.let { privateDnsName ->
-                if (appTpFeatureConfig.isEnabled(AppTpSetting.PrivateDnsSupport)) {
-                    runCatching {
-                        InetAddress.getAllByName(privateDnsName)
-                    }.getOrNull()?.forEach { addr ->
-                        // ensure we don't set IPv6 DNS if not enabled
-                        if (appTpFeatureConfig.isEnabled(AppTpSetting.Ipv6Support) || addr is Inet4Address) {
-                            Timber.v("Setting private DNS: $addr")
-                            addDnsServer(addr)
-                        }
-                    }
-=======
 
             // Set DNS
             getDns().forEach {
                 if (appTpFeatureConfig.isEnabled(AppTpSetting.Ipv6Support) || it is Inet4Address) {
                     Timber.v("Adding DNS $it")
                     addDnsServer(it)
->>>>>>> c0ddccd3
                 }
             }
 
@@ -588,37 +561,6 @@
         private const val ACTION_ALWAYS_ON_START = "android.net.VpnService"
     }
 
-<<<<<<< HEAD
-    @SuppressLint("NewApi")
-    override fun onNetworkDisconnected() {
-        if (appTpFeatureConfig.isEnabled(AppTpSetting.NetworkSwitchHandling)) {
-            // TODO maybe at some point show the user?
-            Timber.w("No network")
-            if (appBuildConfig.sdkInt >= 22) {
-                setUnderlyingNetworks(null)
-            }
-        }
-    }
-
-    @SuppressLint("NewApi")
-    override fun onNetworkConnected(networks: LinkedHashSet<Network>) {
-        if (appTpFeatureConfig.isEnabled(AppTpSetting.NetworkSwitchHandling)) {
-            if (appBuildConfig.sdkInt >= 22) {
-                Timber.w("set underlying networks: $networks")
-                if (networks.isEmpty()) {
-                    // this should never happen. If networks.isEmpty() onNetworkDisconnected() should be called instead.
-                    // just safeguard
-                    Timber.w("onNetworkConnected called with empty networks...setting underlying networks to default")
-                    setUnderlyingNetworks(null)
-                } else {
-                    setUnderlyingNetworks(networks.toTypedArray())
-                }
-            }
-        }
-    }
-
-=======
->>>>>>> c0ddccd3
     override fun createDatagramChannel(): DatagramChannel {
         return DatagramChannel.open().also { channel ->
             channel.configureBlocking(false)
