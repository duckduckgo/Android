--- conflicted
+++ resolved
@@ -335,27 +335,18 @@
     fun didShowExclusionListActivity()
 
     /**
-<<<<<<< HEAD
-     * Will fire when the user wants to open the Exclusion List Activity from the Trackers Screen
-     */
-    fun didOpenExclusionListActivityFromTrackersScreen()
-=======
      * Will fire when the user wants to open the Exclusion List Activity from the Manage Recent Apps Protection Screen
      */
     fun didOpenExclusionListActivityFromManageAppsProtectionScreen()
->>>>>>> 2a541014
 
     /**
      * Will fire when the user opens the Company Trackers Screen
      */
     fun didOpenCompanyTrackersScreen()
 
-<<<<<<< HEAD
-=======
     /** Will fire when the user launches the Recent App Settings Screen */
     fun didOpenManageRecentAppSettings()
 
->>>>>>> 2a541014
 }
 
 @ContributesBinding(AppScope::class)
@@ -638,29 +629,17 @@
         firePixel(DeviceShieldPixelNames.ATP_DID_SHOW_VPN_CONFLICT_DIALOG)
     }
 
-<<<<<<< HEAD
-    override fun didChooseToDismissVpnConflicDialog() {
-=======
     override fun didChooseToDismissVpnConflictDialog() {
->>>>>>> 2a541014
         tryToFireDailyPixel(DeviceShieldPixelNames.ATP_DID_CHOOSE_DISMISS_VPN_CONFLICT_DIALOG_DAILY)
         firePixel(DeviceShieldPixelNames.ATP_DID_CHOOSE_DISMISS_VPN_CONFLICT_DIALOG)
     }
 
-<<<<<<< HEAD
-    override fun didChooseToOpenSettingsFromVpnConflicDialog() {
-=======
     override fun didChooseToOpenSettingsFromVpnConflictDialog() {
->>>>>>> 2a541014
         tryToFireDailyPixel(DeviceShieldPixelNames.ATP_DID_CHOOSE_OPEN_SETTINGS_VPN_CONFLICT_DIALOG_DAILY)
         firePixel(DeviceShieldPixelNames.ATP_DID_CHOOSE_OPEN_SETTINGS_VPN_CONFLICT_DIALOG)
     }
 
-<<<<<<< HEAD
-    override fun didChooseToContinueFromVpnConflicDialog() {
-=======
     override fun didChooseToContinueFromVpnConflictDialog() {
->>>>>>> 2a541014
         tryToFireDailyPixel(DeviceShieldPixelNames.ATP_DID_CHOOSE_CONTINUE_VPN_CONFLICT_DIALOG_DAILY)
         firePixel(DeviceShieldPixelNames.ATP_DID_CHOOSE_CONTINUE_VPN_CONFLICT_DIALOG)
     }
@@ -723,15 +702,6 @@
         firePixel(DeviceShieldPixelNames.ATP_DID_SHOW_EXCLUSION_LIST_ACTIVITY)
     }
 
-<<<<<<< HEAD
-    override fun didOpenExclusionListActivityFromTrackersScreen() {
-        tryToFireUniquePixel(
-            DeviceShieldPixelNames.ATP_DID_OPEN_EXCLUSION_LIST_ACTIVITY_FROM_TRACKERS_UNIQUE,
-            tag = FIRST_OPEN_ENTRY_POINT_TAG
-        )
-        tryToFireDailyPixel(DeviceShieldPixelNames.ATP_DID_OPEN_EXCLUSION_LIST_ACTIVITY_FROM_TRACKERS_DAILY)
-        firePixel(DeviceShieldPixelNames.ATP_DID_OPEN_EXCLUSION_LIST_ACTIVITY_FROM_TRACKERS)
-=======
     override fun didOpenExclusionListActivityFromManageAppsProtectionScreen() {
         tryToFireUniquePixel(
             DeviceShieldPixelNames.ATP_DID_OPEN_EXCLUSION_LIST_ACTIVITY_FROM_MANAGE_APPS_PROTECTION_UNIQUE,
@@ -739,7 +709,6 @@
         )
         tryToFireDailyPixel(DeviceShieldPixelNames.ATP_DID_OPEN_EXCLUSION_LIST_ACTIVITY_FROM_MANAGE_APPS_PROTECTION_DAILY)
         firePixel(DeviceShieldPixelNames.ATP_DID_OPEN_EXCLUSION_LIST_ACTIVITY_FROM_MANAGE_APPS_PROTECTION)
->>>>>>> 2a541014
     }
 
     override fun didOpenCompanyTrackersScreen() {
@@ -748,15 +717,12 @@
         firePixel(DeviceShieldPixelNames.ATP_DID_SHOW_COMPANY_TRACKERS_ACTIVITY)
     }
 
-<<<<<<< HEAD
-=======
     override fun didOpenManageRecentAppSettings() {
         tryToFireUniquePixel(DeviceShieldPixelNames.ATP_DID_SHOW_COMPANY_TRACKERS_ACTIVITY_UNIQUE)
         tryToFireDailyPixel(DeviceShieldPixelNames.ATP_DID_SHOW_COMPANY_TRACKERS_ACTIVITY_DAILY)
         firePixel(DeviceShieldPixelNames.ATP_DID_SHOW_COMPANY_TRACKERS_ACTIVITY)
     }
 
->>>>>>> 2a541014
     private fun suddenKill() {
         firePixel(DeviceShieldPixelNames.ATP_KILLED)
     }
