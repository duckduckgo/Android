/*
 * Copyright (c) 2021 DuckDuckGo
 *
 * Licensed under the Apache License, Version 2.0 (the "License");
 * you may not use this file except in compliance with the License.
 * You may obtain a copy of the License at
 *
 *     http://www.apache.org/licenses/LICENSE-2.0
 *
 * Unless required by applicable law or agreed to in writing, software
 * distributed under the License is distributed on an "AS IS" BASIS,
 * WITHOUT WARRANTIES OR CONDITIONS OF ANY KIND, either express or implied.
 * See the License for the specific language governing permissions and
 * limitations under the License.
 */

package com.duckduckgo.mobile.android.vpn.pixels

import android.content.Context
import android.content.SharedPreferences
import androidx.annotation.VisibleForTesting
import androidx.core.content.edit
import com.duckduckgo.app.statistics.pixels.Pixel
import com.duckduckgo.di.scopes.AppScope
import com.squareup.anvil.annotations.ContributesBinding
import org.threeten.bp.Instant
import org.threeten.bp.ZoneOffset
import org.threeten.bp.format.DateTimeFormatter
import java.util.*
import javax.inject.Inject
import dagger.SingleInstanceIn

interface DeviceShieldPixels {
    /** This pixel will be unique on a given day, no matter how many times we call this fun */
    fun deviceShieldEnabledOnSearch()

    /** This pixel will be unique on a given day, no matter how many times we call this fun */
    fun deviceShieldDisabledOnSearch()

    /**
     * This fun will fire two pixels
     * daily -> fire only once a day no matter how many times we call this fun
     * count -> fire a pixel on every call
     */
    fun deviceShieldEnabledOnAppLaunch()

    /**
     * This fun will fire two pixels
     * daily -> fire only once a day no matter how many times we call this fun
     * count -> fire a pixel on every call
     */
    fun deviceShieldDisabledOnAppLaunch()

    /**
     * This fun will fire two pixels
     * unique -> fire only once ever no matter how many times we call this fun
     * daily -> fire only once a day no matter how many times we call this fun
     */
    fun reportEnabled()

    /** This pixel will be unique on a given day, no matter how many times we call this fun */
    fun reportDisabled()

    /** This pixel will be unique on a given day, no matter how many times we call this fun */
    fun reportLastDayEnableCount(count: Int)

    /** This pixel will be unique on a given day, no matter how many times we call this fun */
    fun reportLastDayDisableCount(count: Int)

    /**
     * This fun will fire three pixels
     * unique -> fire only once ever no matter how many times we call this fun
     * daily -> fire only once a day no matter how many times we call this fun
     * count -> fire a pixel on every call
     */
    fun enableFromReminderNotification()

    /**
     * This fun will fire three pixels
     * unique -> fire only once ever no matter how many times we call this fun
     * daily -> fire only once a day no matter how many times we call this fun
     * count -> fire a pixel on every call
     */
    fun enableFromOnboarding()

    /**
     * This fun will fire three pixels
     * unique -> fire only once ever no matter how many times we call this fun
     * daily -> fire only once a day no matter how many times we call this fun
     * count -> fire a pixel on every call
     */
    fun enableFromQuickSettingsTile()

    /**
     * This fun will fire three pixels
     * unique -> fire only once ever no matter how many times we call this fun
     * daily -> fire only once a day no matter how many times we call this fun
     * count -> fire a pixel on every call
     */
    fun enableFromSummaryTrackerActivity()

    /**
     * This fun will fire two pixels
     * daily -> fire only once a day no matter how many times we call this fun
     * count -> fire a pixel on every call
     */
    fun disableFromQuickSettingsTile()

    fun disableFromSummaryTrackerActivity()

    /** This pixel will be unique on a given day, no matter how many times we call this fun */
    fun didShowDailyNotification(variant: Int)

    /** This pixel will be unique on a given day, no matter how many times we call this fun */
    fun didPressOnDailyNotification(variant: Int)

    /** This pixel will be unique on a given day, no matter how many times we call this fun */
    fun didShowWeeklyNotification(variant: Int)

    /** This pixel will be unique on a given day, no matter how many times we call this fun */
    fun didPressOnWeeklyNotification(variant: Int)

    /**
     * This fun will fire two pixels
     * daily -> fire only once a day no matter how many times we call this fun
     * count -> fire a pixel on every call
     */
    fun didPressOngoingNotification()

    /**
     * This fun will fire two pixels
     * daily -> fire only once a day no matter how many times we call this fun
     * count -> fire a pixel on every call
     */
    fun didShowReminderNotification()

    /**
     * This fun will fire two pixels
     * daily -> fire only once a day no matter how many times we call this fun
     * count -> fire a pixel on every call
     */
    fun didPressReminderNotification()

    /**
     * This fun will fire three pixels
     * unique -> fire only once ever no matter how many times we call this fun
     * daily -> fire only once a day no matter how many times we call this fun
     * count -> fire a pixel on every call
     */
    fun didShowNewTabSummary()

    /**
     * This fun will fire two pixels
     * daily -> fire only once a day no matter how many times we call this fun
     * count -> fire a pixel on every call
     */
    fun didPressNewTabSummary()

    /**
     * This fun will fire two pixels
     * daily -> fire only once a day no matter how many times we call this fun
     * count -> fire a pixel on every call
     */
    fun didShowSummaryTrackerActivity()

    /**
     * This fun will fire two pixels
     * daily -> fire only once a day no matter how many times we call this fun
     * count -> fire a pixel on every call
     */
    fun didShowDetailedTrackerActivity()

    /**
     * This fun will fire two pixels
     * daily -> fire only once a day no matter how many times we call this fun
     * count -> fire a pixel on every call
     */
    fun startError()

    /**
     * This fun will fire two pixels
     * daily -> fire only once a day no matter how many times we call this fun
     * count -> fire a pixel on every call
     */
    fun automaticRestart()

    /**
     * This fun will fire two pixels
     * daily -> fire only once a day no matter how many times we call this fun
     * count -> fire a pixel on every call
     */
    fun suddenKillBySystem()

    /**
     * This fun will fire two pixels
     * daily -> fire only once a day no matter how many times we call this fun
     * count -> fire a pixel on every call
     */
    fun suddenKillByVpnRevoked()

    /** Will fire a pixel on every call */
    fun privacyReportArticleDisplayed()

    /**
     * Will fire a pixel on every call
     */
    fun privacyReportOnboardingFAQDisplayed()

    fun vpnEstablishTunInterfaceError()

    /** Will fire when the process has gone to the expendable list */
    fun vpnProcessExpendableLow(payload: Map<String, String>)

    /** Will fire when the process is in the middle expendable list */
    fun vpnProcessExpendableModerate(payload: Map<String, String>)

    /** Will fire when the process is near to be killed is no memory is found */
    fun vpnProcessExpendableComplete(payload: Map<String, String>)

    /** Will fire when the system is running moderately low on memory */
    fun vpnMemoryRunningModerate(payload: Map<String, String>)

    /** Will fire when the system is running low on memory */
    fun vpnMemoryRunningLow(payload: Map<String, String>)

    /** Will fire when the system is running extremely low on memory */
    fun vpnMemoryRunningCritical(payload: Map<String, String>)

    /** Will fire when the user restores to the default protection list */
    fun restoreDefaultProtectionList()

    /** Will fire when the user restores to the default protection list */
    fun launchAppTPFeedback()

    /** Will fire when the user submits the form that disables protection for an app */
    fun didSubmitManuallyDisableAppProtectionDialog()

    /** Will fire when the user skips the form that disables protection for an app */
    fun didSkipManuallyDisableAppProtectionDialog()

    /** Will fire when the user launches the report issues screen from the tracker activity */
    fun didSubmitReportIssuesFromTrackerActivity()

    /**
     * Will fire when the user reports an app breakage
     */
    fun sendAppBreakageReport(metadata: Map<String, String>)

    fun didShowReportBreakageAppList()

    fun didShowReportBreakageTextForm()

    fun didShowReportBreakageSingleChoiceForm()

    /**
     * Will fire when the user wants to disable the VPN
     */
    fun didShowDisableTrackingProtectionDialog()

    fun didChooseToDisableTrackingProtectionFromDialog()

    fun didChooseToDisableOneAppFromDialog()

    fun didChooseToCancelTrackingProtectionDialog()

    /**
     * Will fire when the user is already connected to a VPN and wants to enable AppTP
     */
    fun didShowVpnConflictDialog()

    fun didChooseToDismissVpnConflictDialog()

    fun didChooseToOpenSettingsFromVpnConflictDialog()

    fun didChooseToContinueFromVpnConflictDialog()

    /**
     * Will fire when the waitlist dialog is showed to the user
     */
    fun didShowWaitlistDialog()

    /**
     * Will fire when the user presses "notify me" CTA in the waitlist dialog
     */
    fun didPressWaitlistDialogNotifyMe()

    /**
     * Will fire when the user presses dismisses the waitlist dialog
     */
    fun didPressWaitlistDialogDismiss()

    /**
     * Will fire when user submits a health monitor report
     */
    fun sendHealthMonitorReport(healthMetrics: Map<String, String>)

    /**
     * Will send a first-in-day pixel for the given alertName
     */
    fun sendHealthMonitorAlert(alertName: String)

    /**
     * Will fire when the VPN receives a packet of unknown protocol
     */
    fun sendUnknownPacketProtocol(protocol: Int)

    /**
     * Will fire when the VPN detected bad health, restarted and fixed the bad health
     */
    fun badHealthResolvedByRestart(data: Map<String, String>)

    /**
     * Will fire when the VPN detected bad health but it resolved itself
     */
    fun badHealthResolvedItself(data: Map<String, String>)

    /**
     * Will fire when the VPN restarted as a result of a bad health mitigation
     */
    fun didRestartVpnOnBadHealth()

    /**
     * Will fire when the VPN Process is restarted as a result of bad health mitigation
     */
    fun didRestartVpnProcessOnBadHealth()

    /** Will fire when Beta instructions CTA is pressed */
    fun didOpenBetaInstructions()

    /**
     * This fun will fire two pixels
     * daily -> fire only once a day no matter how many times we call this fun
     * count -> fire a pixel on every call
     */
    fun didShowExclusionListActivity()

    /**
     * Will fire when the user wants to open the Exclusion List Activity from the Manage Recent Apps Protection Screen
     */
    fun didOpenExclusionListActivityFromManageAppsProtectionScreen()

    /**
     * Will fire when the user opens the Company Trackers Screen
     */
    fun didOpenCompanyTrackersScreen()

    /** Will fire when the user launches the Recent App Settings Screen */
    fun didOpenManageRecentAppSettings()

<<<<<<< HEAD
=======
    fun reportLoopbackDnsError()
    fun reportAnylocalDnsError()
    fun reportGeneralDnsError()

>>>>>>> b6e9917e
    /**
     * Will fire when the user wants to remove the VPN feature all together
     */
    fun didShowRemoveTrackingProtectionFeatureDialog()

    fun didChooseToRemoveTrackingProtectionFeature()

    fun didChooseToCancelRemoveTrakcingProtectionDialog()
<<<<<<< HEAD

    /**
     * Will fire when the user is interacting with the Promote Always On Dialog
     */
    fun didShowPromoteAlwaysOnDialog()

    fun didChooseToDismissPromoteAlwaysOnDialog()

    fun didChooseToOpenSettingsFromPromoteAlwaysOnDialog()

    fun didChooseToForgetPromoteAlwaysOnDialog()

=======
>>>>>>> b6e9917e
}

@ContributesBinding(AppScope::class)
@SingleInstanceIn(AppScope::class)
class RealDeviceShieldPixels @Inject constructor(
    private val context: Context,
    private val pixel: Pixel
) : DeviceShieldPixels {

    private val preferences: SharedPreferences
        get() = context.getSharedPreferences(DS_PIXELS_PREF_FILE, Context.MODE_MULTI_PROCESS)

    override fun deviceShieldEnabledOnSearch() {
        tryToFireDailyPixel(DeviceShieldPixelNames.ATP_ENABLE_UPON_SEARCH_DAILY)
    }

    override fun deviceShieldDisabledOnSearch() {
        tryToFireDailyPixel(DeviceShieldPixelNames.ATP_DISABLE_UPON_SEARCH_DAILY)
    }

    override fun deviceShieldEnabledOnAppLaunch() {
        tryToFireDailyPixel(DeviceShieldPixelNames.ATP_ENABLE_UPON_APP_LAUNCH_DAILY)
        firePixel(DeviceShieldPixelNames.ATP_ENABLE_UPON_APP_LAUNCH)
    }

    override fun deviceShieldDisabledOnAppLaunch() {
        tryToFireDailyPixel(DeviceShieldPixelNames.ATP_DISABLE_UPON_APP_LAUNCH_DAILY)
        firePixel(DeviceShieldPixelNames.ATP_DISABLE_UPON_APP_LAUNCH)
    }

    override fun reportEnabled() {
        tryToFireUniquePixel(DeviceShieldPixelNames.ATP_ENABLE_UNIQUE)
        tryToFireDailyPixel(DeviceShieldPixelNames.ATP_ENABLE_DAILY)
    }

    override fun reportDisabled() {
        tryToFireDailyPixel(DeviceShieldPixelNames.ATP_DISABLE_DAILY)
    }

    override fun reportLastDayEnableCount(count: Int) {
        tryToFireDailyPixel(DeviceShieldPixelNames.ATP_LAST_DAY_ENABLE_COUNT_DAILY, mapOf("count" to count.toString()))
    }

    override fun reportLastDayDisableCount(count: Int) {
        tryToFireDailyPixel(DeviceShieldPixelNames.ATP_LAST_DAY_DISABLE_COUNT_DAILY, mapOf("count" to count.toString()))
    }

    override fun enableFromReminderNotification() {
        tryToFireUniquePixel(
            DeviceShieldPixelNames.ATP_ENABLE_FROM_REMINDER_NOTIFICATION_UNIQUE,
            tag = FIRST_ENABLE_ENTRY_POINT_TAG
        )
        tryToFireDailyPixel(DeviceShieldPixelNames.ATP_ENABLE_FROM_REMINDER_NOTIFICATION_DAILY)
        firePixel(DeviceShieldPixelNames.ATP_ENABLE_FROM_REMINDER_NOTIFICATION)
    }

    override fun enableFromOnboarding() {
        tryToFireUniquePixel(
            DeviceShieldPixelNames.ATP_ENABLE_FROM_ONBOARDING_UNIQUE,
            tag = FIRST_ENABLE_ENTRY_POINT_TAG
        )
        tryToFireDailyPixel(DeviceShieldPixelNames.ATP_ENABLE_FROM_ONBOARDING_DAILY)
        firePixel(DeviceShieldPixelNames.ATP_ENABLE_FROM_ONBOARDING)
    }

    override fun enableFromQuickSettingsTile() {
        tryToFireUniquePixel(
            DeviceShieldPixelNames.ATP_ENABLE_FROM_SETTINGS_TILE_UNIQUE,
            tag = FIRST_ENABLE_ENTRY_POINT_TAG
        )
        tryToFireDailyPixel(DeviceShieldPixelNames.ATP_ENABLE_FROM_SETTINGS_TILE_DAILY)
        firePixel(DeviceShieldPixelNames.ATP_ENABLE_FROM_SETTINGS_TILE)
    }

    override fun enableFromSummaryTrackerActivity() {
        tryToFireUniquePixel(
            DeviceShieldPixelNames.ATP_ENABLE_FROM_SUMMARY_TRACKER_ACTIVITY_UNIQUE,
            tag = FIRST_ENABLE_ENTRY_POINT_TAG
        )
        tryToFireDailyPixel(DeviceShieldPixelNames.ATP_ENABLE_FROM_SUMMARY_TRACKER_ACTIVITY_DAILY)
        firePixel(DeviceShieldPixelNames.ATP_ENABLE_FROM_SUMMARY_TRACKER_ACTIVITY)
    }

    override fun disableFromQuickSettingsTile() {
        tryToFireDailyPixel(DeviceShieldPixelNames.ATP_DISABLE_FROM_SETTINGS_TILE_DAILY)
        firePixel(DeviceShieldPixelNames.ATP_DISABLE_FROM_SETTINGS_TILE)
    }

    override fun disableFromSummaryTrackerActivity() {
        tryToFireDailyPixel(DeviceShieldPixelNames.ATP_DISABLE_FROM_SUMMARY_TRACKER_ACTIVITY_DAILY)
        firePixel(DeviceShieldPixelNames.ATP_DISABLE_FROM_SUMMARY_TRACKER_ACTIVITY)
    }

    override fun didShowDailyNotification(variant: Int) {
        tryToFireDailyPixel(
            String.format(Locale.US, DeviceShieldPixelNames.DID_SHOW_DAILY_NOTIFICATION.pixelName, variant)
        )
    }

    override fun didPressOnDailyNotification(variant: Int) {
        tryToFireDailyPixel(
            String.format(Locale.US, DeviceShieldPixelNames.DID_PRESS_DAILY_NOTIFICATION.pixelName, variant)
        )
    }

    override fun didShowWeeklyNotification(variant: Int) {
        tryToFireDailyPixel(
            String.format(Locale.US, DeviceShieldPixelNames.DID_SHOW_WEEKLY_NOTIFICATION.pixelName, variant)
        )
    }

    override fun didPressOnWeeklyNotification(variant: Int) {
        tryToFireDailyPixel(
            String.format(Locale.US, DeviceShieldPixelNames.DID_PRESS_WEEKLY_NOTIFICATION.pixelName, variant)
        )
    }

    override fun didPressOngoingNotification() {
        tryToFireDailyPixel(DeviceShieldPixelNames.DID_PRESS_ONGOING_NOTIFICATION_DAILY)
        firePixel(DeviceShieldPixelNames.DID_PRESS_ONGOING_NOTIFICATION)
    }

    override fun didShowReminderNotification() {
        tryToFireDailyPixel(DeviceShieldPixelNames.DID_SHOW_REMINDER_NOTIFICATION_DAILY)
        firePixel(DeviceShieldPixelNames.DID_SHOW_REMINDER_NOTIFICATION)
    }

    override fun didPressReminderNotification() {
        tryToFireDailyPixel(DeviceShieldPixelNames.DID_PRESS_REMINDER_NOTIFICATION_DAILY)
        firePixel(DeviceShieldPixelNames.DID_PRESS_REMINDER_NOTIFICATION)
    }

    override fun didShowNewTabSummary() {
        tryToFireUniquePixel(DeviceShieldPixelNames.DID_SHOW_NEW_TAB_SUMMARY_UNIQUE)
        tryToFireDailyPixel(DeviceShieldPixelNames.DID_SHOW_NEW_TAB_SUMMARY_DAILY)
        firePixel(DeviceShieldPixelNames.DID_SHOW_NEW_TAB_SUMMARY)
    }

    override fun didPressNewTabSummary() {
        tryToFireDailyPixel(DeviceShieldPixelNames.DID_PRESS_NEW_TAB_SUMMARY_DAILY)
        firePixel(DeviceShieldPixelNames.DID_PRESS_NEW_TAB_SUMMARY)
    }

    override fun didShowSummaryTrackerActivity() {
        tryToFireUniquePixel(DeviceShieldPixelNames.DID_SHOW_SUMMARY_TRACKER_ACTIVITY_UNIQUE)
        tryToFireDailyPixel(DeviceShieldPixelNames.DID_SHOW_SUMMARY_TRACKER_ACTIVITY_DAILY)
        firePixel(DeviceShieldPixelNames.DID_SHOW_SUMMARY_TRACKER_ACTIVITY)
    }

    override fun didShowDetailedTrackerActivity() {
        tryToFireUniquePixel(DeviceShieldPixelNames.DID_SHOW_DETAILED_TRACKER_ACTIVITY_UNIQUE)
        tryToFireDailyPixel(DeviceShieldPixelNames.DID_SHOW_DETAILED_TRACKER_ACTIVITY_DAILY)
        firePixel(DeviceShieldPixelNames.DID_SHOW_DETAILED_TRACKER_ACTIVITY)
    }

    override fun startError() {
        tryToFireDailyPixel(DeviceShieldPixelNames.ATP_START_ERROR_DAILY)
        firePixel(DeviceShieldPixelNames.ATP_START_ERROR)
    }

    override fun automaticRestart() {
        tryToFireDailyPixel(DeviceShieldPixelNames.ATP_AUTOMATIC_RESTART_DAILY)
        firePixel(DeviceShieldPixelNames.ATP_AUTOMATIC_RESTART)
    }

    override fun suddenKillBySystem() {
        suddenKill()
        tryToFireDailyPixel(DeviceShieldPixelNames.ATP_KILLED_BY_SYSTEM_DAILY)
        firePixel(DeviceShieldPixelNames.ATP_KILLED_BY_SYSTEM)
    }

    override fun suddenKillByVpnRevoked() {
        suddenKill()
        tryToFireDailyPixel(DeviceShieldPixelNames.ATP_KILLED_VPN_REVOKED_DAILY)
        firePixel(DeviceShieldPixelNames.ATP_KILLED_VPN_REVOKED)
    }

    override fun privacyReportArticleDisplayed() {
        firePixel(DeviceShieldPixelNames.ATP_DID_SHOW_PRIVACY_REPORT_ARTICLE)
        tryToFireDailyPixel(DeviceShieldPixelNames.ATP_DID_SHOW_PRIVACY_REPORT_ARTICLE_DAILY)
    }

    override fun privacyReportOnboardingFAQDisplayed() {
        firePixel(DeviceShieldPixelNames.ATP_DID_SHOW_ONBOARDING_FAQ)
        tryToFireDailyPixel(DeviceShieldPixelNames.ATP_DID_SHOW_ONBOARDING_FAQ_DAILY)
    }

    override fun vpnEstablishTunInterfaceError() {
        tryToFireDailyPixel(DeviceShieldPixelNames.ATP_ESTABLISH_TUN_INTERFACE_ERROR_DAILY)
        firePixel(DeviceShieldPixelNames.ATP_ESTABLISH_TUN_INTERFACE_ERROR)
    }

    override fun vpnProcessExpendableLow(payload: Map<String, String>) {
        tryToFireDailyPixel(DeviceShieldPixelNames.ATP_PROCESS_EXPENDABLE_LOW_DAILY, payload)
    }

    override fun vpnProcessExpendableModerate(payload: Map<String, String>) {
        tryToFireDailyPixel(DeviceShieldPixelNames.ATP_PROCESS_EXPENDABLE_MODERATE_DAILY, payload)
    }

    override fun vpnProcessExpendableComplete(payload: Map<String, String>) {
        tryToFireDailyPixel(DeviceShieldPixelNames.ATP_PROCESS_EXPENDABLE_COMPLETE_DAILY, payload)
    }

    override fun vpnMemoryRunningLow(payload: Map<String, String>) {
        tryToFireDailyPixel(DeviceShieldPixelNames.ATP_PROCESS_MEMORY_LOW_DAILY, payload)
    }

    override fun vpnMemoryRunningModerate(payload: Map<String, String>) {
        tryToFireDailyPixel(DeviceShieldPixelNames.ATP_PROCESS_MEMORY_MODERATE_DAILY, payload)
    }

    override fun vpnMemoryRunningCritical(payload: Map<String, String>) {
        tryToFireDailyPixel(DeviceShieldPixelNames.ATP_PROCESS_MEMORY_CRITICAL_DAILY, payload)
    }

    override fun restoreDefaultProtectionList() {
        tryToFireDailyPixel(DeviceShieldPixelNames.ATP_RESTORE_APP_PROTECTION_LIST_DAILY)
        firePixel(DeviceShieldPixelNames.ATP_RESTORE_APP_PROTECTION_LIST)
    }

    override fun launchAppTPFeedback() {
        tryToFireDailyPixel(DeviceShieldPixelNames.ATP_LAUNCH_FEEDBACK_DAILY)
        firePixel(DeviceShieldPixelNames.ATP_LAUNCH_FEEDBACK)
    }

    override fun didSubmitManuallyDisableAppProtectionDialog() {
        tryToFireDailyPixel(DeviceShieldPixelNames.ATP_DID_SUBMIT_DISABLE_APP_PROTECTION_DIALOG_DAILY)
        firePixel(DeviceShieldPixelNames.ATP_DID_SUBMIT_DISABLE_APP_PROTECTION_DIALOG)
    }

    override fun didSkipManuallyDisableAppProtectionDialog() {
        tryToFireDailyPixel(DeviceShieldPixelNames.ATP_DID_SKIP_DISABLE_APP_PROTECTION_DIALOG_DAILY)
        firePixel(DeviceShieldPixelNames.ATP_DID_SKIP_DISABLE_APP_PROTECTION_DIALOG)
    }

    override fun didSubmitReportIssuesFromTrackerActivity() {
        tryToFireDailyPixel(DeviceShieldPixelNames.ATP_DID_REPORT_ISSUES_FROM_TRACKER_ACTIVITY_DAILY)
        firePixel(DeviceShieldPixelNames.ATP_DID_REPORT_ISSUES_FROM_TRACKER_ACTIVITY)
    }

    override fun sendAppBreakageReport(metadata: Map<String, String>) {
        firePixel(DeviceShieldPixelNames.ATP_APP_BREAKAGE_REPORT, metadata)
        tryToFireUniquePixel(DeviceShieldPixelNames.ATP_APP_BREAKAGE_REPORT_UNIQUE, payload = metadata)
    }

    override fun didShowReportBreakageAppList() {
        firePixel(DeviceShieldPixelNames.ATP_DID_SHOW_REPORT_BREAKAGE_APP_LIST)
        tryToFireDailyPixel(DeviceShieldPixelNames.ATP_DID_SHOW_REPORT_BREAKAGE_APP_LIST_DAILY)
    }

    override fun didShowReportBreakageTextForm() {
        firePixel(DeviceShieldPixelNames.ATP_DID_SHOW_REPORT_BREAKAGE_TEXT_FORM)
        tryToFireDailyPixel(DeviceShieldPixelNames.ATP_DID_SHOW_REPORT_BREAKAGE_TEXT_FORM_DAILY)
    }

    override fun didShowReportBreakageSingleChoiceForm() {
        firePixel(DeviceShieldPixelNames.ATP_DID_SHOW_REPORT_BREAKAGE_SINGLE_CHOICE_FORM)
        tryToFireDailyPixel(DeviceShieldPixelNames.ATP_DID_SHOW_REPORT_BREAKAGE_SINGLE_CHOICE_FORM_DAILY)
    }

    override fun didShowDisableTrackingProtectionDialog() {
        firePixel(DeviceShieldPixelNames.ATP_DID_SHOW_DISABLE_TRACKING_PROTECTION_DIALOG)
    }

    override fun didChooseToDisableTrackingProtectionFromDialog() {
        firePixel(DeviceShieldPixelNames.ATP_DID_CHOOSE_DISABLE_TRACKING_PROTECTION_DIALOG)
    }

    override fun didChooseToDisableOneAppFromDialog() {
        firePixel(DeviceShieldPixelNames.ATP_DID_CHOOSE_DISABLE_ONE_APP_PROTECTION_DIALOG)
    }

    override fun didChooseToCancelTrackingProtectionDialog() {
        firePixel(DeviceShieldPixelNames.ATP_DID_CHOOSE_CANCEL_APP_PROTECTION_DIALOG)
    }

    override fun didShowVpnConflictDialog() {
        tryToFireDailyPixel(DeviceShieldPixelNames.ATP_DID_SHOW_VPN_CONFLICT_DIALOG)
        firePixel(DeviceShieldPixelNames.ATP_DID_SHOW_VPN_CONFLICT_DIALOG)
    }

    override fun didChooseToDismissVpnConflictDialog() {
        tryToFireDailyPixel(DeviceShieldPixelNames.ATP_DID_CHOOSE_DISMISS_VPN_CONFLICT_DIALOG_DAILY)
        firePixel(DeviceShieldPixelNames.ATP_DID_CHOOSE_DISMISS_VPN_CONFLICT_DIALOG)
    }

    override fun didChooseToOpenSettingsFromVpnConflictDialog() {
        tryToFireDailyPixel(DeviceShieldPixelNames.ATP_DID_CHOOSE_OPEN_SETTINGS_VPN_CONFLICT_DIALOG_DAILY)
        firePixel(DeviceShieldPixelNames.ATP_DID_CHOOSE_OPEN_SETTINGS_VPN_CONFLICT_DIALOG)
    }

    override fun didChooseToContinueFromVpnConflictDialog() {
        tryToFireDailyPixel(DeviceShieldPixelNames.ATP_DID_CHOOSE_CONTINUE_VPN_CONFLICT_DIALOG_DAILY)
        firePixel(DeviceShieldPixelNames.ATP_DID_CHOOSE_CONTINUE_VPN_CONFLICT_DIALOG)
    }

    override fun didShowWaitlistDialog() {
        firePixel(DeviceShieldPixelNames.ATP_DID_SHOW_WAITLIST_DIALOG)
    }

    override fun didPressWaitlistDialogNotifyMe() {
        firePixel(DeviceShieldPixelNames.ATP_DID_PRESS_WAITLIST_DIALOG_NOTIFY_ME)
    }

    override fun didPressWaitlistDialogDismiss() {
        firePixel(DeviceShieldPixelNames.ATP_DID_PRESS_WAITLIST_DIALOG_DISMISS)
    }

    override fun sendHealthMonitorReport(healthMetrics: Map<String, String>) {
        firePixel(DeviceShieldPixelNames.ATP_APP_HEALTH_MONITOR_REPORT, healthMetrics)
    }

    override fun sendHealthMonitorAlert(alertName: String) {
        tryToFireDailyPixel(
            String.format(Locale.US, DeviceShieldPixelNames.ATP_APP_HEALTH_ALERT_DAILY.pixelName, alertName)
        )
    }

    override fun sendUnknownPacketProtocol(protocol: Int) {
        tryToFireDailyPixel(String.format(Locale.US, DeviceShieldPixelNames.ATP_RECEIVED_UNKNOWN_PACKET_PROTOCOL_DAILY.pixelName, protocol))
        firePixel(String.format(Locale.US, DeviceShieldPixelNames.ATP_RECEIVED_UNKNOWN_PACKET_PROTOCOL.pixelName, protocol))
    }

    override fun badHealthResolvedByRestart(data: Map<String, String>) {
        tryToFireDailyPixel(DeviceShieldPixelNames.ATP_APP_BAD_HEALTH_RESOLVED_BY_RESTART_DAILY, data)
        firePixel(DeviceShieldPixelNames.ATP_APP_BAD_HEALTH_RESOLVED_BY_RESTART, data)
    }

    override fun badHealthResolvedItself(data: Map<String, String>) {
        tryToFireDailyPixel(DeviceShieldPixelNames.ATP_APP_BAD_HEALTH_RESOLVED_ITSELF_DAILY, data)
        firePixel(DeviceShieldPixelNames.ATP_APP_BAD_HEALTH_RESOLVED_ITSELF, data)
    }

    override fun didRestartVpnOnBadHealth() {
        tryToFireDailyPixel(DeviceShieldPixelNames.ATP_DID_RESTART_VPN_ON_BAD_HEALTH_DAILY)
        firePixel(DeviceShieldPixelNames.ATP_DID_RESTART_VPN_ON_BAD_HEALTH)
    }

    override fun didRestartVpnProcessOnBadHealth() {
        tryToFireDailyPixel(DeviceShieldPixelNames.ATP_DID_RESTART_VPN_PROCESS_ON_BAD_HEALTH_DAILY)
        firePixel(DeviceShieldPixelNames.ATP_DID_RESTART_VPN_PROCESS_ON_BAD_HEALTH)
    }

    override fun didOpenBetaInstructions() {
        tryToFireDailyPixel(DeviceShieldPixelNames.ATP_DID_OPEN_BETA_INSTRUCTIONS_DAILY)
        firePixel(DeviceShieldPixelNames.ATP_DID_OPEN_BETA_INSTRUCTIONS)
    }

    override fun didShowExclusionListActivity() {
        tryToFireUniquePixel(DeviceShieldPixelNames.ATP_DID_SHOW_EXCLUSION_LIST_ACTIVITY_UNIQUE)
        tryToFireDailyPixel(DeviceShieldPixelNames.ATP_DID_SHOW_EXCLUSION_LIST_ACTIVITY_DAILY)
        firePixel(DeviceShieldPixelNames.ATP_DID_SHOW_EXCLUSION_LIST_ACTIVITY)
    }

    override fun didOpenExclusionListActivityFromManageAppsProtectionScreen() {
        tryToFireUniquePixel(
            DeviceShieldPixelNames.ATP_DID_OPEN_EXCLUSION_LIST_ACTIVITY_FROM_MANAGE_APPS_PROTECTION_UNIQUE,
            tag = FIRST_OPEN_ENTRY_POINT_TAG
        )
        tryToFireDailyPixel(DeviceShieldPixelNames.ATP_DID_OPEN_EXCLUSION_LIST_ACTIVITY_FROM_MANAGE_APPS_PROTECTION_DAILY)
        firePixel(DeviceShieldPixelNames.ATP_DID_OPEN_EXCLUSION_LIST_ACTIVITY_FROM_MANAGE_APPS_PROTECTION)
    }

    override fun didOpenCompanyTrackersScreen() {
        tryToFireUniquePixel(DeviceShieldPixelNames.ATP_DID_SHOW_COMPANY_TRACKERS_ACTIVITY_UNIQUE)
        tryToFireDailyPixel(DeviceShieldPixelNames.ATP_DID_SHOW_COMPANY_TRACKERS_ACTIVITY_DAILY)
        firePixel(DeviceShieldPixelNames.ATP_DID_SHOW_COMPANY_TRACKERS_ACTIVITY)
    }

    override fun didOpenManageRecentAppSettings() {
        tryToFireUniquePixel(DeviceShieldPixelNames.ATP_DID_SHOW_COMPANY_TRACKERS_ACTIVITY_UNIQUE)
        tryToFireDailyPixel(DeviceShieldPixelNames.ATP_DID_SHOW_COMPANY_TRACKERS_ACTIVITY_DAILY)
        firePixel(DeviceShieldPixelNames.ATP_DID_SHOW_COMPANY_TRACKERS_ACTIVITY)
    }

<<<<<<< HEAD
=======
    override fun reportLoopbackDnsError() {
        tryToFireDailyPixel(DeviceShieldPixelNames.ATP_REPORT_LOOPBACK_DNS_SET_ERROR_DAILY)
        firePixel(DeviceShieldPixelNames.ATP_REPORT_LOOPBACK_DNS_SET_ERROR)
    }

    override fun reportAnylocalDnsError() {
        tryToFireDailyPixel(DeviceShieldPixelNames.ATP_REPORT_ANY_LOCAL_ADDR_DNS_SET_DAILY)
        firePixel(DeviceShieldPixelNames.ATP_REPORT_ANY_LOCAL_ADDR_DNS_SET_ERROR)
    }

    override fun reportGeneralDnsError() {
        tryToFireDailyPixel(DeviceShieldPixelNames.ATP_REPORT_DNS_SET_ERROR_DAILY)
        firePixel(DeviceShieldPixelNames.ATP_REPORT_DNS_SET_ERROR)
    }

>>>>>>> b6e9917e
    override fun didShowRemoveTrackingProtectionFeatureDialog() {
        tryToFireUniquePixel(DeviceShieldPixelNames.ATP_DID_SHOW_REMOVE_TRACKING_PROTECTION_FEATURE_DIALOG_UNIQUE)
        tryToFireDailyPixel(DeviceShieldPixelNames.ATP_DID_SHOW_REMOVE_TRACKING_PROTECTION_FEATURE_DIALOG_DAILY)
        firePixel(DeviceShieldPixelNames.ATP_DID_SHOW_REMOVE_TRACKING_PROTECTION_FEATURE_DIALOG)
    }

    override fun didChooseToRemoveTrackingProtectionFeature() {
        tryToFireDailyPixel(DeviceShieldPixelNames.ATP_DID_CHOOSE_REMOVE_TRACKING_PROTECTION_DIALOG_DAILY)
        firePixel(DeviceShieldPixelNames.ATP_DID_CHOOSE_REMOVE_TRACKING_PROTECTION_DIALOG)
    }

    override fun didChooseToCancelRemoveTrakcingProtectionDialog() {
        tryToFireDailyPixel(DeviceShieldPixelNames.ATP_DID_CHOOSE_CANCEL_TRACKING_PROTECTION_DIALOG_DAILY)
        firePixel(DeviceShieldPixelNames.ATP_DID_CHOOSE_CANCEL_TRACKING_PROTECTION_DIALOG)
    }

<<<<<<< HEAD
    override fun didShowPromoteAlwaysOnDialog() {
        tryToFireUniquePixel(DeviceShieldPixelNames.ATP_DID_SHOW_PROMOTE_ALWAYS_ON_DIALOG_UNIQUE)
        tryToFireDailyPixel(DeviceShieldPixelNames.ATP_DID_SHOW_PROMOTE_ALWAYS_ON_DIALOG_DAILY)
        firePixel(DeviceShieldPixelNames.ATP_DID_SHOW_PROMOTE_ALWAYS_ON_DIALOG)
    }

    override fun didChooseToDismissPromoteAlwaysOnDialog() {
        tryToFireDailyPixel(DeviceShieldPixelNames.ATP_DID_CHOOSE_REMIND_LATER_PROMOTE_ALWAYS_ON_DIALOG_DAILY)
        firePixel(DeviceShieldPixelNames.ATP_DID_CHOOSE_REMIND_LATER_PROMOTE_ALWAYS_ON_DIALOG)
    }

    override fun didChooseToOpenSettingsFromPromoteAlwaysOnDialog() {
        tryToFireDailyPixel(DeviceShieldPixelNames.ATP_DID_CHOOSE_OPEN_SETTINGS_PROMOTE_ALWAYS_ON_DIALOG_DAILY)
        firePixel(DeviceShieldPixelNames.ATP_DID_CHOOSE_OPEN_SETTINGS_PROMOTE_ALWAYS_ON_DIALOG)
    }

    override fun didChooseToForgetPromoteAlwaysOnDialog() {
        tryToFireDailyPixel(DeviceShieldPixelNames.ATP_DID_CHOOSE_FORGET_PROMOTE_ALWAYS_ON_DIALOG_DAILY)
        firePixel(DeviceShieldPixelNames.ATP_DID_CHOOSE_FORGET_PROMOTE_ALWAYS_ON_DIALOG)
    }

=======
>>>>>>> b6e9917e
    private fun suddenKill() {
        firePixel(DeviceShieldPixelNames.ATP_KILLED)
    }

    private fun firePixel(
        p: DeviceShieldPixelNames,
        payload: Map<String, String> = emptyMap()
    ) {
        firePixel(p.pixelName, payload)
    }

    private fun firePixel(
        pixelName: String,
        payload: Map<String, String> = emptyMap()
    ) {
        pixel.fire(pixelName, payload)
    }

    private fun tryToFireDailyPixel(
        pixel: DeviceShieldPixelNames,
        payload: Map<String, String> = emptyMap()
    ) {
        tryToFireDailyPixel(pixel.pixelName, payload)
    }

    private fun tryToFireDailyPixel(
        pixelName: String,
        payload: Map<String, String> = emptyMap()
    ) {
        val now = getUtcIsoLocalDate()
        val timestamp = preferences.getString(pixelName.appendTimestampSuffix(), null)

        // check if pixel was already sent in the current day
        if (timestamp == null || now > timestamp) {
            this.pixel.fire(pixelName, payload)
                .also { preferences.edit { putString(pixelName.appendTimestampSuffix(), now) } }
        }
    }

    private fun tryToFireUniquePixel(
        pixel: DeviceShieldPixelNames,
        tag: String? = null,
        payload: Map<String, String> = emptyMap()
    ) {
        val didExecuteAlready = preferences.getBoolean(tag ?: pixel.pixelName, false)

        if (didExecuteAlready) return

        this.pixel.fire(pixel, payload).also { preferences.edit { putBoolean(tag ?: pixel.pixelName, true) } }
    }

    private fun String.appendTimestampSuffix(): String {
        return "${this}_timestamp"
    }

    private fun getUtcIsoLocalDate(): String {
        // returns YYYY-MM-dd
        return Instant.now().atOffset(ZoneOffset.UTC).format(DateTimeFormatter.ISO_LOCAL_DATE)
    }

    companion object {
        private const val FIRST_ENABLE_ENTRY_POINT_TAG = "FIRST_ENABLE_ENTRY_POINT_TAG"
        private const val FIRST_OPEN_ENTRY_POINT_TAG = "FIRST_OPEN_ENTRY_POINT_TAG"

        @VisibleForTesting
        const val DS_PIXELS_PREF_FILE = "com.duckduckgo.mobile.android.device.shield.pixels"
    }
}<|MERGE_RESOLUTION|>--- conflicted
+++ resolved
@@ -347,13 +347,10 @@
     /** Will fire when the user launches the Recent App Settings Screen */
     fun didOpenManageRecentAppSettings()
 
-<<<<<<< HEAD
-=======
     fun reportLoopbackDnsError()
     fun reportAnylocalDnsError()
     fun reportGeneralDnsError()
 
->>>>>>> b6e9917e
     /**
      * Will fire when the user wants to remove the VPN feature all together
      */
@@ -362,7 +359,6 @@
     fun didChooseToRemoveTrackingProtectionFeature()
 
     fun didChooseToCancelRemoveTrakcingProtectionDialog()
-<<<<<<< HEAD
 
     /**
      * Will fire when the user is interacting with the Promote Always On Dialog
@@ -375,8 +371,6 @@
 
     fun didChooseToForgetPromoteAlwaysOnDialog()
 
-=======
->>>>>>> b6e9917e
 }
 
 @ContributesBinding(AppScope::class)
@@ -753,8 +747,6 @@
         firePixel(DeviceShieldPixelNames.ATP_DID_SHOW_COMPANY_TRACKERS_ACTIVITY)
     }
 
-<<<<<<< HEAD
-=======
     override fun reportLoopbackDnsError() {
         tryToFireDailyPixel(DeviceShieldPixelNames.ATP_REPORT_LOOPBACK_DNS_SET_ERROR_DAILY)
         firePixel(DeviceShieldPixelNames.ATP_REPORT_LOOPBACK_DNS_SET_ERROR)
@@ -770,7 +762,6 @@
         firePixel(DeviceShieldPixelNames.ATP_REPORT_DNS_SET_ERROR)
     }
 
->>>>>>> b6e9917e
     override fun didShowRemoveTrackingProtectionFeatureDialog() {
         tryToFireUniquePixel(DeviceShieldPixelNames.ATP_DID_SHOW_REMOVE_TRACKING_PROTECTION_FEATURE_DIALOG_UNIQUE)
         tryToFireDailyPixel(DeviceShieldPixelNames.ATP_DID_SHOW_REMOVE_TRACKING_PROTECTION_FEATURE_DIALOG_DAILY)
@@ -787,7 +778,6 @@
         firePixel(DeviceShieldPixelNames.ATP_DID_CHOOSE_CANCEL_TRACKING_PROTECTION_DIALOG)
     }
 
-<<<<<<< HEAD
     override fun didShowPromoteAlwaysOnDialog() {
         tryToFireUniquePixel(DeviceShieldPixelNames.ATP_DID_SHOW_PROMOTE_ALWAYS_ON_DIALOG_UNIQUE)
         tryToFireDailyPixel(DeviceShieldPixelNames.ATP_DID_SHOW_PROMOTE_ALWAYS_ON_DIALOG_DAILY)
@@ -809,8 +799,6 @@
         firePixel(DeviceShieldPixelNames.ATP_DID_CHOOSE_FORGET_PROMOTE_ALWAYS_ON_DIALOG)
     }
 
-=======
->>>>>>> b6e9917e
     private fun suddenKill() {
         firePixel(DeviceShieldPixelNames.ATP_KILLED)
     }
