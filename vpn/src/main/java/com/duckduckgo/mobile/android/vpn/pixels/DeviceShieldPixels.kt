--- conflicted
+++ resolved
@@ -360,6 +360,17 @@
     fun reportGeneralDnsError()
 
     /**
+     * Will fire when the user is interacting with the Promote Always On Dialog
+     */
+    fun didShowPromoteAlwaysOnDialog()
+
+    fun didChooseToDismissPromoteAlwaysOnDialog()
+
+    fun didChooseToOpenSettingsFromPromoteAlwaysOnDialog()
+
+    fun didChooseToForgetPromoteAlwaysOnDialog()
+
+    /**
      * Will fire when the user wants to remove the VPN feature all together
      */
     fun didShowRemoveTrackingProtectionFeatureDialog()
@@ -368,7 +379,6 @@
 
     fun didChooseToCancelRemoveTrakcingProtectionDialog()
 
-<<<<<<< HEAD
     /** Will fire when the VPN is stopped */
     fun didStopVpn(uptime: Long)
 
@@ -383,18 +393,6 @@
 
     /** Will fire when the user disables  protection for a specific app from the apps protection screen */
     fun didDisableAppProtectionFromApps()
-=======
-    /**
-     * Will fire when the user is interacting with the Promote Always On Dialog
-     */
-    fun didShowPromoteAlwaysOnDialog()
-
-    fun didChooseToDismissPromoteAlwaysOnDialog()
-
-    fun didChooseToOpenSettingsFromPromoteAlwaysOnDialog()
-
-    fun didChooseToForgetPromoteAlwaysOnDialog()
->>>>>>> e600f193
 
 }
 
@@ -791,6 +789,26 @@
         firePixel(DeviceShieldPixelNames.ATP_REPORT_DNS_SET_ERROR)
     }
 
+    override fun didStopVpn(uptime: Long) {
+        firePixel(DeviceShieldPixelNames.ATP_DISABLE, mapOf("uptime" to uptime.toString()))
+    }
+
+    override fun didEnableAppProtectionFromDetail() {
+        firePixel(DeviceShieldPixelNames.ATP_DID_ENABLE_APP_PROTECTION_FROM_DETAIL)
+    }
+
+    override fun didDisableAppProtectionFromDetail() {
+        firePixel(DeviceShieldPixelNames.ATP_DID_DISABLE_APP_PROTECTION_FROM_DETAIL)
+    }
+
+    override fun didEnableAppProtectionFromApps() {
+        firePixel(DeviceShieldPixelNames.ATP_DID_ENABLE_APP_PROTECTION_FROM_DETAIL)
+    }
+
+    override fun didDisableAppProtectionFromApps() {
+        firePixel(DeviceShieldPixelNames.ATP_DID_DISABLE_APP_PROTECTION_FROM_ALL)
+    }
+
     override fun didShowRemoveTrackingProtectionFeatureDialog() {
         tryToFireUniquePixel(DeviceShieldPixelNames.ATP_DID_SHOW_REMOVE_TRACKING_PROTECTION_FEATURE_DIALOG_UNIQUE)
         tryToFireDailyPixel(DeviceShieldPixelNames.ATP_DID_SHOW_REMOVE_TRACKING_PROTECTION_FEATURE_DIALOG_DAILY)
@@ -807,26 +825,6 @@
         firePixel(DeviceShieldPixelNames.ATP_DID_CHOOSE_CANCEL_TRACKING_PROTECTION_DIALOG)
     }
 
-<<<<<<< HEAD
-    override fun didStopVpn(uptime: Long) {
-        firePixel(DeviceShieldPixelNames.ATP_DISABLE, mapOf("uptime" to uptime.toString()))
-    }
-
-    override fun didEnableAppProtectionFromDetail() {
-        firePixel(DeviceShieldPixelNames.ATP_DID_ENABLE_APP_PROTECTION_FROM_DETAIL)
-    }
-
-    override fun didDisableAppProtectionFromDetail() {
-        firePixel(DeviceShieldPixelNames.ATP_DID_DISABLE_APP_PROTECTION_FROM_DETAIL)
-    }
-
-    override fun didEnableAppProtectionFromApps() {
-        firePixel(DeviceShieldPixelNames.ATP_DID_ENABLE_APP_PROTECTION_FROM_DETAIL)
-    }
-
-    override fun didDisableAppProtectionFromApps() {
-        firePixel(DeviceShieldPixelNames.ATP_DID_DISABLE_APP_PROTECTION_FROM_ALL)
-=======
     override fun didShowPromoteAlwaysOnDialog() {
         tryToFireUniquePixel(DeviceShieldPixelNames.ATP_DID_SHOW_PROMOTE_ALWAYS_ON_DIALOG_UNIQUE)
         tryToFireDailyPixel(DeviceShieldPixelNames.ATP_DID_SHOW_PROMOTE_ALWAYS_ON_DIALOG_DAILY)
@@ -846,7 +844,6 @@
     override fun didChooseToForgetPromoteAlwaysOnDialog() {
         tryToFireDailyPixel(DeviceShieldPixelNames.ATP_DID_CHOOSE_FORGET_PROMOTE_ALWAYS_ON_DIALOG_DAILY)
         firePixel(DeviceShieldPixelNames.ATP_DID_CHOOSE_FORGET_PROMOTE_ALWAYS_ON_DIALOG)
->>>>>>> e600f193
     }
 
     private fun suddenKill() {
