/*
 * Copyright (c) 2021 DuckDuckGo
 *
 * Licensed under the Apache License, Version 2.0 (the "License");
 * you may not use this file except in compliance with the License.
 * You may obtain a copy of the License at
 *
 *     http://www.apache.org/licenses/LICENSE-2.0
 *
 * Unless required by applicable law or agreed to in writing, software
 * distributed under the License is distributed on an "AS IS" BASIS,
 * WITHOUT WARRANTIES OR CONDITIONS OF ANY KIND, either express or implied.
 * See the License for the specific language governing permissions and
 * limitations under the License.
 */

package com.duckduckgo.mobile.android.vpn.pixels

import android.content.Context
import android.content.SharedPreferences
import androidx.annotation.VisibleForTesting
import androidx.core.content.edit
import com.duckduckgo.app.statistics.pixels.Pixel
import com.duckduckgo.di.scopes.AppScope
import com.squareup.anvil.annotations.ContributesBinding
import org.threeten.bp.Instant
import org.threeten.bp.ZoneOffset
import org.threeten.bp.format.DateTimeFormatter
import java.util.*
import javax.inject.Inject
import dagger.SingleInstanceIn

interface DeviceShieldPixels {
    /** This pixel will be unique on a given day, no matter how many times we call this fun */
    fun deviceShieldEnabledOnSearch()

    /** This pixel will be unique on a given day, no matter how many times we call this fun */
    fun deviceShieldDisabledOnSearch()

    /**
     * This fun will fire two pixels
     * daily -> fire only once a day no matter how many times we call this fun
     * count -> fire a pixel on every call
     */
    fun deviceShieldEnabledOnAppLaunch()

    /**
     * This fun will fire two pixels
     * daily -> fire only once a day no matter how many times we call this fun
     * count -> fire a pixel on every call
     */
    fun deviceShieldDisabledOnAppLaunch()

    /**
     * This fun will fire two pixels
     * unique -> fire only once ever no matter how many times we call this fun
     * daily -> fire only once a day no matter how many times we call this fun
     */
    fun reportEnabled()

    /** This pixel will be unique on a given day, no matter how many times we call this fun */
    fun reportDisabled()

    /** This pixel will be unique on a given day, no matter how many times we call this fun */
    fun reportLastDayEnableCount(count: Int)

    /** This pixel will be unique on a given day, no matter how many times we call this fun */
    fun reportLastDayDisableCount(count: Int)

    /**
     * This fun will fire three pixels
     * unique -> fire only once ever no matter how many times we call this fun
     * daily -> fire only once a day no matter how many times we call this fun
     * count -> fire a pixel on every call
     */
    fun enableFromReminderNotification()

    /**
     * This fun will fire three pixels
     * unique -> fire only once ever no matter how many times we call this fun
     * daily -> fire only once a day no matter how many times we call this fun
     * count -> fire a pixel on every call
     */
    fun enableFromOnboarding()

    /**
     * This fun will fire three pixels
     * unique -> fire only once ever no matter how many times we call this fun
     * daily -> fire only once a day no matter how many times we call this fun
     * count -> fire a pixel on every call
     */
    fun enableFromQuickSettingsTile()

    /**
     * This fun will fire three pixels
     * unique -> fire only once ever no matter how many times we call this fun
     * daily -> fire only once a day no matter how many times we call this fun
     * count -> fire a pixel on every call
     */
    fun enableFromSummaryTrackerActivity()

    /**
     * This fun will fire two pixels
     * daily -> fire only once a day no matter how many times we call this fun
     * count -> fire a pixel on every call
     */
    fun disableFromQuickSettingsTile()

    fun disableFromSummaryTrackerActivity()

    /** This pixel will be unique on a given day, no matter how many times we call this fun */
    fun didShowDailyNotification(variant: Int)

    /** This pixel will be unique on a given day, no matter how many times we call this fun */
    fun didPressOnDailyNotification(variant: Int)

    /** This pixel will be unique on a given day, no matter how many times we call this fun */
    fun didShowWeeklyNotification(variant: Int)

    /** This pixel will be unique on a given day, no matter how many times we call this fun */
    fun didPressOnWeeklyNotification(variant: Int)

    /**
     * This fun will fire two pixels
     * daily -> fire only once a day no matter how many times we call this fun
     * count -> fire a pixel on every call
     */
    fun didPressOngoingNotification()

    /**
     * This fun will fire two pixels
     * daily -> fire only once a day no matter how many times we call this fun
     * count -> fire a pixel on every call
     */
    fun didShowReminderNotification()

    /**
     * This fun will fire two pixels
     * daily -> fire only once a day no matter how many times we call this fun
     * count -> fire a pixel on every call
     */
    fun didPressReminderNotification()

    /**
     * This fun will fire three pixels
     * unique -> fire only once ever no matter how many times we call this fun
     * daily -> fire only once a day no matter how many times we call this fun
     * count -> fire a pixel on every call
     */
    fun didShowNewTabSummary()

    /**
     * This fun will fire two pixels
     * daily -> fire only once a day no matter how many times we call this fun
     * count -> fire a pixel on every call
     */
    fun didPressNewTabSummary()

    /**
     * This fun will fire two pixels
     * daily -> fire only once a day no matter how many times we call this fun
     * count -> fire a pixel on every call
     */
    fun didShowSummaryTrackerActivity()

    /**
     * This fun will fire two pixels
     * daily -> fire only once a day no matter how many times we call this fun
     * count -> fire a pixel on every call
     */
    fun didShowDetailedTrackerActivity()

    /**
     * This fun will fire two pixels
     * daily -> fire only once a day no matter how many times we call this fun
     * count -> fire a pixel on every call
     */
    fun startError()

    /**
     * This fun will fire two pixels
     * daily -> fire only once a day no matter how many times we call this fun
     * count -> fire a pixel on every call
     */
    fun automaticRestart()

    /**
     * This fun will fire two pixels
     * daily -> fire only once a day no matter how many times we call this fun
     * count -> fire a pixel on every call
     */
    fun suddenKillBySystem()

    /**
     * This fun will fire two pixels
     * daily -> fire only once a day no matter how many times we call this fun
     * count -> fire a pixel on every call
     */
    fun suddenKillByVpnRevoked()

    /** Will fire a pixel on every call */
    fun privacyReportArticleDisplayed()

    /**
     * Will fire a pixel on every call
     */
    fun privacyReportOnboardingFAQDisplayed()

    fun vpnEstablishTunInterfaceError()

    /** Will fire when the process has gone to the expendable list */
    fun vpnProcessExpendableLow(payload: Map<String, String>)

    /** Will fire when the process is in the middle expendable list */
    fun vpnProcessExpendableModerate(payload: Map<String, String>)

    /** Will fire when the process is near to be killed is no memory is found */
    fun vpnProcessExpendableComplete(payload: Map<String, String>)

    /** Will fire when the system is running moderately low on memory */
    fun vpnMemoryRunningModerate(payload: Map<String, String>)

    /** Will fire when the system is running low on memory */
    fun vpnMemoryRunningLow(payload: Map<String, String>)

    /** Will fire when the system is running extremely low on memory */
    fun vpnMemoryRunningCritical(payload: Map<String, String>)

    /** Will fire when the user restores to the default protection list */
    fun restoreDefaultProtectionList()

    /** Will fire when the user restores to the default protection list */
    fun launchAppTPFeedback()

    /** Will fire when the user submits the form that disables protection for an app */
    fun didSubmitManuallyDisableAppProtectionDialog()

    /** Will fire when the user skips the form that disables protection for an app */
    fun didSkipManuallyDisableAppProtectionDialog()

    /** Will fire when the user launches the report issues screen from the tracker activity */
    fun didSubmitReportIssuesFromTrackerActivity()

    /**
     * Will fire when the user reports an app breakage
     */
    fun sendAppBreakageReport(metadata: Map<String, String>)

    fun didShowReportBreakageAppList()

    fun didShowReportBreakageTextForm()

    fun didShowReportBreakageSingleChoiceForm()

    /**
     * Will fire when the user wants to disable the VPN
     */
    fun didShowDisableTrackingProtectionDialog()

    fun didChooseToDisableTrackingProtectionFromDialog()

    fun didChooseToDisableOneAppFromDialog()

    fun didChooseToCancelTrackingProtectionDialog()

    /**
     * Will fire when the user is already connected to a VPN and wants to enable AppTP
     */
    fun didShowVpnConflictDialog()

    fun didChooseToDismissVpnConflictDialog()

    fun didChooseToOpenSettingsFromVpnConflictDialog()

    fun didChooseToContinueFromVpnConflictDialog()

    /**
     * Will fire when the waitlist dialog is showed to the user
     */
    fun didShowWaitlistDialog()

    /**
     * Will fire when the user presses "notify me" CTA in the waitlist dialog
     */
    fun didPressWaitlistDialogNotifyMe()

    /**
     * Will fire when the user presses dismisses the waitlist dialog
     */
    fun didPressWaitlistDialogDismiss()

    /**
     * Will fire when user submits a health monitor report
     */
    fun sendHealthMonitorReport(healthMetrics: Map<String, String>)

    /**
     * Will send a first-in-day pixel for the given alertName
     */
    fun sendHealthMonitorAlert(alertName: String)

    /**
     * Will fire when the VPN receives a packet of unknown protocol
     */
    fun sendUnknownPacketProtocol(protocol: Int)

    /**
     * Will fire when the VPN detected bad health, restarted and fixed the bad health
     */
    fun badHealthResolvedByRestart(data: Map<String, String>)

    /**
     * Will fire when the VPN detected bad health but it resolved itself
     */
    fun badHealthResolvedItself(data: Map<String, String>)

    /**
     * Will fire when the VPN restarted as a result of a bad health mitigation
     */
    fun didRestartVpnOnBadHealth()

    /**
     * Will fire when the VPN Process is restarted as a result of bad health mitigation
     */
    fun didRestartVpnProcessOnBadHealth()

    /** Will fire when Beta instructions CTA is pressed */
    fun didOpenBetaInstructions()

    /**
     * This fun will fire two pixels
     * daily -> fire only once a day no matter how many times we call this fun
     * count -> fire a pixel on every call
     */
    fun didShowExclusionListActivity()

    /**
     * Will fire when the user wants to open the Exclusion List Activity from the Manage Recent Apps Protection Screen
     */
    fun didOpenExclusionListActivityFromManageAppsProtectionScreen()

    /**
     * Will fire when the user opens the Company Trackers Screen
     */
    fun didOpenCompanyTrackersScreen()

    /** Will fire when the user launches the Recent App Settings Screen */
    fun didOpenManageRecentAppSettings()

<<<<<<< HEAD
    /**
     * Will fire when the user wants to remove the VPN feature all together
     */
    fun didShowRemoveTrackingProtectionFeatureDialog()

    fun didChooseToRemoveTrackingProtectionFeature()

    fun didChooseToCancelRemoveTrakcingProtectionDialog()
=======
>>>>>>> 90a0c640
}

@ContributesBinding(AppScope::class)
@SingleInstanceIn(AppScope::class)
class RealDeviceShieldPixels @Inject constructor(
    private val context: Context,
    private val pixel: Pixel
) : DeviceShieldPixels {

    private val preferences: SharedPreferences
        get() = context.getSharedPreferences(DS_PIXELS_PREF_FILE, Context.MODE_MULTI_PROCESS)

    override fun deviceShieldEnabledOnSearch() {
        tryToFireDailyPixel(DeviceShieldPixelNames.ATP_ENABLE_UPON_SEARCH_DAILY)
    }

    override fun deviceShieldDisabledOnSearch() {
        tryToFireDailyPixel(DeviceShieldPixelNames.ATP_DISABLE_UPON_SEARCH_DAILY)
    }

    override fun deviceShieldEnabledOnAppLaunch() {
        tryToFireDailyPixel(DeviceShieldPixelNames.ATP_ENABLE_UPON_APP_LAUNCH_DAILY)
        firePixel(DeviceShieldPixelNames.ATP_ENABLE_UPON_APP_LAUNCH)
    }

    override fun deviceShieldDisabledOnAppLaunch() {
        tryToFireDailyPixel(DeviceShieldPixelNames.ATP_DISABLE_UPON_APP_LAUNCH_DAILY)
        firePixel(DeviceShieldPixelNames.ATP_DISABLE_UPON_APP_LAUNCH)
    }

    override fun reportEnabled() {
        tryToFireUniquePixel(DeviceShieldPixelNames.ATP_ENABLE_UNIQUE)
        tryToFireDailyPixel(DeviceShieldPixelNames.ATP_ENABLE_DAILY)
    }

    override fun reportDisabled() {
        tryToFireDailyPixel(DeviceShieldPixelNames.ATP_DISABLE_DAILY)
    }

    override fun reportLastDayEnableCount(count: Int) {
        tryToFireDailyPixel(DeviceShieldPixelNames.ATP_LAST_DAY_ENABLE_COUNT_DAILY, mapOf("count" to count.toString()))
    }

    override fun reportLastDayDisableCount(count: Int) {
        tryToFireDailyPixel(DeviceShieldPixelNames.ATP_LAST_DAY_DISABLE_COUNT_DAILY, mapOf("count" to count.toString()))
    }

    override fun enableFromReminderNotification() {
        tryToFireUniquePixel(
            DeviceShieldPixelNames.ATP_ENABLE_FROM_REMINDER_NOTIFICATION_UNIQUE,
            tag = FIRST_ENABLE_ENTRY_POINT_TAG
        )
        tryToFireDailyPixel(DeviceShieldPixelNames.ATP_ENABLE_FROM_REMINDER_NOTIFICATION_DAILY)
        firePixel(DeviceShieldPixelNames.ATP_ENABLE_FROM_REMINDER_NOTIFICATION)
    }

    override fun enableFromOnboarding() {
        tryToFireUniquePixel(
            DeviceShieldPixelNames.ATP_ENABLE_FROM_ONBOARDING_UNIQUE,
            tag = FIRST_ENABLE_ENTRY_POINT_TAG
        )
        tryToFireDailyPixel(DeviceShieldPixelNames.ATP_ENABLE_FROM_ONBOARDING_DAILY)
        firePixel(DeviceShieldPixelNames.ATP_ENABLE_FROM_ONBOARDING)
    }

    override fun enableFromQuickSettingsTile() {
        tryToFireUniquePixel(
            DeviceShieldPixelNames.ATP_ENABLE_FROM_SETTINGS_TILE_UNIQUE,
            tag = FIRST_ENABLE_ENTRY_POINT_TAG
        )
        tryToFireDailyPixel(DeviceShieldPixelNames.ATP_ENABLE_FROM_SETTINGS_TILE_DAILY)
        firePixel(DeviceShieldPixelNames.ATP_ENABLE_FROM_SETTINGS_TILE)
    }

    override fun enableFromSummaryTrackerActivity() {
        tryToFireUniquePixel(
            DeviceShieldPixelNames.ATP_ENABLE_FROM_SUMMARY_TRACKER_ACTIVITY_UNIQUE,
            tag = FIRST_ENABLE_ENTRY_POINT_TAG
        )
        tryToFireDailyPixel(DeviceShieldPixelNames.ATP_ENABLE_FROM_SUMMARY_TRACKER_ACTIVITY_DAILY)
        firePixel(DeviceShieldPixelNames.ATP_ENABLE_FROM_SUMMARY_TRACKER_ACTIVITY)
    }

    override fun disableFromQuickSettingsTile() {
        tryToFireDailyPixel(DeviceShieldPixelNames.ATP_DISABLE_FROM_SETTINGS_TILE_DAILY)
        firePixel(DeviceShieldPixelNames.ATP_DISABLE_FROM_SETTINGS_TILE)
    }

    override fun disableFromSummaryTrackerActivity() {
        tryToFireDailyPixel(DeviceShieldPixelNames.ATP_DISABLE_FROM_SUMMARY_TRACKER_ACTIVITY_DAILY)
        firePixel(DeviceShieldPixelNames.ATP_DISABLE_FROM_SUMMARY_TRACKER_ACTIVITY)
    }

    override fun didShowDailyNotification(variant: Int) {
        tryToFireDailyPixel(
            String.format(Locale.US, DeviceShieldPixelNames.DID_SHOW_DAILY_NOTIFICATION.pixelName, variant)
        )
    }

    override fun didPressOnDailyNotification(variant: Int) {
        tryToFireDailyPixel(
            String.format(Locale.US, DeviceShieldPixelNames.DID_PRESS_DAILY_NOTIFICATION.pixelName, variant)
        )
    }

    override fun didShowWeeklyNotification(variant: Int) {
        tryToFireDailyPixel(
            String.format(Locale.US, DeviceShieldPixelNames.DID_SHOW_WEEKLY_NOTIFICATION.pixelName, variant)
        )
    }

    override fun didPressOnWeeklyNotification(variant: Int) {
        tryToFireDailyPixel(
            String.format(Locale.US, DeviceShieldPixelNames.DID_PRESS_WEEKLY_NOTIFICATION.pixelName, variant)
        )
    }

    override fun didPressOngoingNotification() {
        tryToFireDailyPixel(DeviceShieldPixelNames.DID_PRESS_ONGOING_NOTIFICATION_DAILY)
        firePixel(DeviceShieldPixelNames.DID_PRESS_ONGOING_NOTIFICATION)
    }

    override fun didShowReminderNotification() {
        tryToFireDailyPixel(DeviceShieldPixelNames.DID_SHOW_REMINDER_NOTIFICATION_DAILY)
        firePixel(DeviceShieldPixelNames.DID_SHOW_REMINDER_NOTIFICATION)
    }

    override fun didPressReminderNotification() {
        tryToFireDailyPixel(DeviceShieldPixelNames.DID_PRESS_REMINDER_NOTIFICATION_DAILY)
        firePixel(DeviceShieldPixelNames.DID_PRESS_REMINDER_NOTIFICATION)
    }

    override fun didShowNewTabSummary() {
        tryToFireUniquePixel(DeviceShieldPixelNames.DID_SHOW_NEW_TAB_SUMMARY_UNIQUE)
        tryToFireDailyPixel(DeviceShieldPixelNames.DID_SHOW_NEW_TAB_SUMMARY_DAILY)
        firePixel(DeviceShieldPixelNames.DID_SHOW_NEW_TAB_SUMMARY)
    }

    override fun didPressNewTabSummary() {
        tryToFireDailyPixel(DeviceShieldPixelNames.DID_PRESS_NEW_TAB_SUMMARY_DAILY)
        firePixel(DeviceShieldPixelNames.DID_PRESS_NEW_TAB_SUMMARY)
    }

    override fun didShowSummaryTrackerActivity() {
        tryToFireUniquePixel(DeviceShieldPixelNames.DID_SHOW_SUMMARY_TRACKER_ACTIVITY_UNIQUE)
        tryToFireDailyPixel(DeviceShieldPixelNames.DID_SHOW_SUMMARY_TRACKER_ACTIVITY_DAILY)
        firePixel(DeviceShieldPixelNames.DID_SHOW_SUMMARY_TRACKER_ACTIVITY)
    }

    override fun didShowDetailedTrackerActivity() {
        tryToFireUniquePixel(DeviceShieldPixelNames.DID_SHOW_DETAILED_TRACKER_ACTIVITY_UNIQUE)
        tryToFireDailyPixel(DeviceShieldPixelNames.DID_SHOW_DETAILED_TRACKER_ACTIVITY_DAILY)
        firePixel(DeviceShieldPixelNames.DID_SHOW_DETAILED_TRACKER_ACTIVITY)
    }

    override fun startError() {
        tryToFireDailyPixel(DeviceShieldPixelNames.ATP_START_ERROR_DAILY)
        firePixel(DeviceShieldPixelNames.ATP_START_ERROR)
    }

    override fun automaticRestart() {
        tryToFireDailyPixel(DeviceShieldPixelNames.ATP_AUTOMATIC_RESTART_DAILY)
        firePixel(DeviceShieldPixelNames.ATP_AUTOMATIC_RESTART)
    }

    override fun suddenKillBySystem() {
        suddenKill()
        tryToFireDailyPixel(DeviceShieldPixelNames.ATP_KILLED_BY_SYSTEM_DAILY)
        firePixel(DeviceShieldPixelNames.ATP_KILLED_BY_SYSTEM)
    }

    override fun suddenKillByVpnRevoked() {
        suddenKill()
        tryToFireDailyPixel(DeviceShieldPixelNames.ATP_KILLED_VPN_REVOKED_DAILY)
        firePixel(DeviceShieldPixelNames.ATP_KILLED_VPN_REVOKED)
    }

    override fun privacyReportArticleDisplayed() {
        firePixel(DeviceShieldPixelNames.ATP_DID_SHOW_PRIVACY_REPORT_ARTICLE)
        tryToFireDailyPixel(DeviceShieldPixelNames.ATP_DID_SHOW_PRIVACY_REPORT_ARTICLE_DAILY)
    }

    override fun privacyReportOnboardingFAQDisplayed() {
        firePixel(DeviceShieldPixelNames.ATP_DID_SHOW_ONBOARDING_FAQ)
        tryToFireDailyPixel(DeviceShieldPixelNames.ATP_DID_SHOW_ONBOARDING_FAQ_DAILY)
    }

    override fun vpnEstablishTunInterfaceError() {
        tryToFireDailyPixel(DeviceShieldPixelNames.ATP_ESTABLISH_TUN_INTERFACE_ERROR_DAILY)
        firePixel(DeviceShieldPixelNames.ATP_ESTABLISH_TUN_INTERFACE_ERROR)
    }

    override fun vpnProcessExpendableLow(payload: Map<String, String>) {
        tryToFireDailyPixel(DeviceShieldPixelNames.ATP_PROCESS_EXPENDABLE_LOW_DAILY, payload)
    }

    override fun vpnProcessExpendableModerate(payload: Map<String, String>) {
        tryToFireDailyPixel(DeviceShieldPixelNames.ATP_PROCESS_EXPENDABLE_MODERATE_DAILY, payload)
    }

    override fun vpnProcessExpendableComplete(payload: Map<String, String>) {
        tryToFireDailyPixel(DeviceShieldPixelNames.ATP_PROCESS_EXPENDABLE_COMPLETE_DAILY, payload)
    }

    override fun vpnMemoryRunningLow(payload: Map<String, String>) {
        tryToFireDailyPixel(DeviceShieldPixelNames.ATP_PROCESS_MEMORY_LOW_DAILY, payload)
    }

    override fun vpnMemoryRunningModerate(payload: Map<String, String>) {
        tryToFireDailyPixel(DeviceShieldPixelNames.ATP_PROCESS_MEMORY_MODERATE_DAILY, payload)
    }

    override fun vpnMemoryRunningCritical(payload: Map<String, String>) {
        tryToFireDailyPixel(DeviceShieldPixelNames.ATP_PROCESS_MEMORY_CRITICAL_DAILY, payload)
    }

    override fun restoreDefaultProtectionList() {
        tryToFireDailyPixel(DeviceShieldPixelNames.ATP_RESTORE_APP_PROTECTION_LIST_DAILY)
        firePixel(DeviceShieldPixelNames.ATP_RESTORE_APP_PROTECTION_LIST)
    }

    override fun launchAppTPFeedback() {
        tryToFireDailyPixel(DeviceShieldPixelNames.ATP_LAUNCH_FEEDBACK_DAILY)
        firePixel(DeviceShieldPixelNames.ATP_LAUNCH_FEEDBACK)
    }

    override fun didSubmitManuallyDisableAppProtectionDialog() {
        tryToFireDailyPixel(DeviceShieldPixelNames.ATP_DID_SUBMIT_DISABLE_APP_PROTECTION_DIALOG_DAILY)
        firePixel(DeviceShieldPixelNames.ATP_DID_SUBMIT_DISABLE_APP_PROTECTION_DIALOG)
    }

    override fun didSkipManuallyDisableAppProtectionDialog() {
        tryToFireDailyPixel(DeviceShieldPixelNames.ATP_DID_SKIP_DISABLE_APP_PROTECTION_DIALOG_DAILY)
        firePixel(DeviceShieldPixelNames.ATP_DID_SKIP_DISABLE_APP_PROTECTION_DIALOG)
    }

    override fun didSubmitReportIssuesFromTrackerActivity() {
        tryToFireDailyPixel(DeviceShieldPixelNames.ATP_DID_REPORT_ISSUES_FROM_TRACKER_ACTIVITY_DAILY)
        firePixel(DeviceShieldPixelNames.ATP_DID_REPORT_ISSUES_FROM_TRACKER_ACTIVITY)
    }

    override fun sendAppBreakageReport(metadata: Map<String, String>) {
        firePixel(DeviceShieldPixelNames.ATP_APP_BREAKAGE_REPORT, metadata)
        tryToFireUniquePixel(DeviceShieldPixelNames.ATP_APP_BREAKAGE_REPORT_UNIQUE, payload = metadata)
    }

    override fun didShowReportBreakageAppList() {
        firePixel(DeviceShieldPixelNames.ATP_DID_SHOW_REPORT_BREAKAGE_APP_LIST)
        tryToFireDailyPixel(DeviceShieldPixelNames.ATP_DID_SHOW_REPORT_BREAKAGE_APP_LIST_DAILY)
    }

    override fun didShowReportBreakageTextForm() {
        firePixel(DeviceShieldPixelNames.ATP_DID_SHOW_REPORT_BREAKAGE_TEXT_FORM)
        tryToFireDailyPixel(DeviceShieldPixelNames.ATP_DID_SHOW_REPORT_BREAKAGE_TEXT_FORM_DAILY)
    }

    override fun didShowReportBreakageSingleChoiceForm() {
        firePixel(DeviceShieldPixelNames.ATP_DID_SHOW_REPORT_BREAKAGE_SINGLE_CHOICE_FORM)
        tryToFireDailyPixel(DeviceShieldPixelNames.ATP_DID_SHOW_REPORT_BREAKAGE_SINGLE_CHOICE_FORM_DAILY)
    }

    override fun didShowDisableTrackingProtectionDialog() {
        firePixel(DeviceShieldPixelNames.ATP_DID_SHOW_DISABLE_TRACKING_PROTECTION_DIALOG)
    }

    override fun didChooseToDisableTrackingProtectionFromDialog() {
        firePixel(DeviceShieldPixelNames.ATP_DID_CHOOSE_DISABLE_TRACKING_PROTECTION_DIALOG)
    }

    override fun didChooseToDisableOneAppFromDialog() {
        firePixel(DeviceShieldPixelNames.ATP_DID_CHOOSE_DISABLE_ONE_APP_PROTECTION_DIALOG)
    }

    override fun didChooseToCancelTrackingProtectionDialog() {
        firePixel(DeviceShieldPixelNames.ATP_DID_CHOOSE_CANCEL_APP_PROTECTION_DIALOG)
    }

    override fun didShowVpnConflictDialog() {
        tryToFireDailyPixel(DeviceShieldPixelNames.ATP_DID_SHOW_VPN_CONFLICT_DIALOG)
        firePixel(DeviceShieldPixelNames.ATP_DID_SHOW_VPN_CONFLICT_DIALOG)
    }

    override fun didChooseToDismissVpnConflictDialog() {
        tryToFireDailyPixel(DeviceShieldPixelNames.ATP_DID_CHOOSE_DISMISS_VPN_CONFLICT_DIALOG_DAILY)
        firePixel(DeviceShieldPixelNames.ATP_DID_CHOOSE_DISMISS_VPN_CONFLICT_DIALOG)
    }

    override fun didChooseToOpenSettingsFromVpnConflictDialog() {
        tryToFireDailyPixel(DeviceShieldPixelNames.ATP_DID_CHOOSE_OPEN_SETTINGS_VPN_CONFLICT_DIALOG_DAILY)
        firePixel(DeviceShieldPixelNames.ATP_DID_CHOOSE_OPEN_SETTINGS_VPN_CONFLICT_DIALOG)
    }

    override fun didChooseToContinueFromVpnConflictDialog() {
        tryToFireDailyPixel(DeviceShieldPixelNames.ATP_DID_CHOOSE_CONTINUE_VPN_CONFLICT_DIALOG_DAILY)
        firePixel(DeviceShieldPixelNames.ATP_DID_CHOOSE_CONTINUE_VPN_CONFLICT_DIALOG)
    }

    override fun didShowWaitlistDialog() {
        firePixel(DeviceShieldPixelNames.ATP_DID_SHOW_WAITLIST_DIALOG)
    }

    override fun didPressWaitlistDialogNotifyMe() {
        firePixel(DeviceShieldPixelNames.ATP_DID_PRESS_WAITLIST_DIALOG_NOTIFY_ME)
    }

    override fun didPressWaitlistDialogDismiss() {
        firePixel(DeviceShieldPixelNames.ATP_DID_PRESS_WAITLIST_DIALOG_DISMISS)
    }

    override fun sendHealthMonitorReport(healthMetrics: Map<String, String>) {
        firePixel(DeviceShieldPixelNames.ATP_APP_HEALTH_MONITOR_REPORT, healthMetrics)
    }

    override fun sendHealthMonitorAlert(alertName: String) {
        tryToFireDailyPixel(
            String.format(Locale.US, DeviceShieldPixelNames.ATP_APP_HEALTH_ALERT_DAILY.pixelName, alertName)
        )
    }

    override fun sendUnknownPacketProtocol(protocol: Int) {
        tryToFireDailyPixel(String.format(Locale.US, DeviceShieldPixelNames.ATP_RECEIVED_UNKNOWN_PACKET_PROTOCOL_DAILY.pixelName, protocol))
        firePixel(String.format(Locale.US, DeviceShieldPixelNames.ATP_RECEIVED_UNKNOWN_PACKET_PROTOCOL.pixelName, protocol))
    }

    override fun badHealthResolvedByRestart(data: Map<String, String>) {
        tryToFireDailyPixel(DeviceShieldPixelNames.ATP_APP_BAD_HEALTH_RESOLVED_BY_RESTART_DAILY, data)
        firePixel(DeviceShieldPixelNames.ATP_APP_BAD_HEALTH_RESOLVED_BY_RESTART, data)
    }

    override fun badHealthResolvedItself(data: Map<String, String>) {
        tryToFireDailyPixel(DeviceShieldPixelNames.ATP_APP_BAD_HEALTH_RESOLVED_ITSELF_DAILY, data)
        firePixel(DeviceShieldPixelNames.ATP_APP_BAD_HEALTH_RESOLVED_ITSELF, data)
    }

    override fun didRestartVpnOnBadHealth() {
        tryToFireDailyPixel(DeviceShieldPixelNames.ATP_DID_RESTART_VPN_ON_BAD_HEALTH_DAILY)
        firePixel(DeviceShieldPixelNames.ATP_DID_RESTART_VPN_ON_BAD_HEALTH)
    }

    override fun didRestartVpnProcessOnBadHealth() {
        tryToFireDailyPixel(DeviceShieldPixelNames.ATP_DID_RESTART_VPN_PROCESS_ON_BAD_HEALTH_DAILY)
        firePixel(DeviceShieldPixelNames.ATP_DID_RESTART_VPN_PROCESS_ON_BAD_HEALTH)
    }

    override fun didOpenBetaInstructions() {
        tryToFireDailyPixel(DeviceShieldPixelNames.ATP_DID_OPEN_BETA_INSTRUCTIONS_DAILY)
        firePixel(DeviceShieldPixelNames.ATP_DID_OPEN_BETA_INSTRUCTIONS)
    }

    override fun didShowExclusionListActivity() {
        tryToFireUniquePixel(DeviceShieldPixelNames.ATP_DID_SHOW_EXCLUSION_LIST_ACTIVITY_UNIQUE)
        tryToFireDailyPixel(DeviceShieldPixelNames.ATP_DID_SHOW_EXCLUSION_LIST_ACTIVITY_DAILY)
        firePixel(DeviceShieldPixelNames.ATP_DID_SHOW_EXCLUSION_LIST_ACTIVITY)
    }

    override fun didOpenExclusionListActivityFromManageAppsProtectionScreen() {
        tryToFireUniquePixel(
            DeviceShieldPixelNames.ATP_DID_OPEN_EXCLUSION_LIST_ACTIVITY_FROM_MANAGE_APPS_PROTECTION_UNIQUE,
            tag = FIRST_OPEN_ENTRY_POINT_TAG
        )
        tryToFireDailyPixel(DeviceShieldPixelNames.ATP_DID_OPEN_EXCLUSION_LIST_ACTIVITY_FROM_MANAGE_APPS_PROTECTION_DAILY)
        firePixel(DeviceShieldPixelNames.ATP_DID_OPEN_EXCLUSION_LIST_ACTIVITY_FROM_MANAGE_APPS_PROTECTION)
    }

    override fun didOpenCompanyTrackersScreen() {
        tryToFireUniquePixel(DeviceShieldPixelNames.ATP_DID_SHOW_COMPANY_TRACKERS_ACTIVITY_UNIQUE)
        tryToFireDailyPixel(DeviceShieldPixelNames.ATP_DID_SHOW_COMPANY_TRACKERS_ACTIVITY_DAILY)
        firePixel(DeviceShieldPixelNames.ATP_DID_SHOW_COMPANY_TRACKERS_ACTIVITY)
    }

    override fun didOpenManageRecentAppSettings() {
        tryToFireUniquePixel(DeviceShieldPixelNames.ATP_DID_SHOW_COMPANY_TRACKERS_ACTIVITY_UNIQUE)
        tryToFireDailyPixel(DeviceShieldPixelNames.ATP_DID_SHOW_COMPANY_TRACKERS_ACTIVITY_DAILY)
        firePixel(DeviceShieldPixelNames.ATP_DID_SHOW_COMPANY_TRACKERS_ACTIVITY)
    }

<<<<<<< HEAD
    override fun didShowRemoveTrackingProtectionFeatureDialog() {
        tryToFireUniquePixel(DeviceShieldPixelNames.ATP_DID_SHOW_REMOVE_TRACKING_PROTECTION_FEATURE_DIALOG_UNIQUE)
        tryToFireDailyPixel(DeviceShieldPixelNames.ATP_DID_SHOW_REMOVE_TRACKING_PROTECTION_FEATURE_DIALOG_DAILY)
        firePixel(DeviceShieldPixelNames.ATP_DID_SHOW_REMOVE_TRACKING_PROTECTION_FEATURE_DIALOG)
    }

    override fun didChooseToRemoveTrackingProtectionFeature() {
        tryToFireDailyPixel(DeviceShieldPixelNames.ATP_DID_CHOOSE_REMOVE_TRACKING_PROTECTION_DIALOG_DAILY)
        firePixel(DeviceShieldPixelNames.ATP_DID_CHOOSE_REMOVE_TRACKING_PROTECTION_DIALOG)
    }

    override fun didChooseToCancelRemoveTrakcingProtectionDialog() {
        tryToFireDailyPixel(DeviceShieldPixelNames.ATP_DID_CHOOSE_CANCEL_TRACKING_PROTECTION_DIALOG_DAILY)
        firePixel(DeviceShieldPixelNames.ATP_DID_CHOOSE_CANCEL_TRACKING_PROTECTION_DIALOG)
    }

=======
>>>>>>> 90a0c640
    private fun suddenKill() {
        firePixel(DeviceShieldPixelNames.ATP_KILLED)
    }

    private fun firePixel(
        p: DeviceShieldPixelNames,
        payload: Map<String, String> = emptyMap()
    ) {
        firePixel(p.pixelName, payload)
    }

    private fun firePixel(
        pixelName: String,
        payload: Map<String, String> = emptyMap()
    ) {
        pixel.fire(pixelName, payload)
    }

    private fun tryToFireDailyPixel(
        pixel: DeviceShieldPixelNames,
        payload: Map<String, String> = emptyMap()
    ) {
        tryToFireDailyPixel(pixel.pixelName, payload)
    }

    private fun tryToFireDailyPixel(
        pixelName: String,
        payload: Map<String, String> = emptyMap()
    ) {
        val now = getUtcIsoLocalDate()
        val timestamp = preferences.getString(pixelName.appendTimestampSuffix(), null)

        // check if pixel was already sent in the current day
        if (timestamp == null || now > timestamp) {
            this.pixel.fire(pixelName, payload)
                .also { preferences.edit { putString(pixelName.appendTimestampSuffix(), now) } }
        }
    }

    private fun tryToFireUniquePixel(
        pixel: DeviceShieldPixelNames,
        tag: String? = null,
        payload: Map<String, String> = emptyMap()
    ) {
        val didExecuteAlready = preferences.getBoolean(tag ?: pixel.pixelName, false)

        if (didExecuteAlready) return

        this.pixel.fire(pixel, payload).also { preferences.edit { putBoolean(tag ?: pixel.pixelName, true) } }
    }

    private fun String.appendTimestampSuffix(): String {
        return "${this}_timestamp"
    }

    private fun getUtcIsoLocalDate(): String {
        // returns YYYY-MM-dd
        return Instant.now().atOffset(ZoneOffset.UTC).format(DateTimeFormatter.ISO_LOCAL_DATE)
    }

    companion object {
        private const val FIRST_ENABLE_ENTRY_POINT_TAG = "FIRST_ENABLE_ENTRY_POINT_TAG"
        private const val FIRST_OPEN_ENTRY_POINT_TAG = "FIRST_OPEN_ENTRY_POINT_TAG"

        @VisibleForTesting
        const val DS_PIXELS_PREF_FILE = "com.duckduckgo.mobile.android.device.shield.pixels"
    }
}<|MERGE_RESOLUTION|>--- conflicted
+++ resolved
@@ -347,7 +347,6 @@
     /** Will fire when the user launches the Recent App Settings Screen */
     fun didOpenManageRecentAppSettings()
 
-<<<<<<< HEAD
     /**
      * Will fire when the user wants to remove the VPN feature all together
      */
@@ -356,8 +355,6 @@
     fun didChooseToRemoveTrackingProtectionFeature()
 
     fun didChooseToCancelRemoveTrakcingProtectionDialog()
-=======
->>>>>>> 90a0c640
 }
 
 @ContributesBinding(AppScope::class)
@@ -734,7 +731,12 @@
         firePixel(DeviceShieldPixelNames.ATP_DID_SHOW_COMPANY_TRACKERS_ACTIVITY)
     }
 
-<<<<<<< HEAD
+    override fun didOpenManageRecentAppSettings() {
+        tryToFireUniquePixel(DeviceShieldPixelNames.ATP_DID_SHOW_COMPANY_TRACKERS_ACTIVITY_UNIQUE)
+        tryToFireDailyPixel(DeviceShieldPixelNames.ATP_DID_SHOW_COMPANY_TRACKERS_ACTIVITY_DAILY)
+        firePixel(DeviceShieldPixelNames.ATP_DID_SHOW_COMPANY_TRACKERS_ACTIVITY)
+    }
+
     override fun didShowRemoveTrackingProtectionFeatureDialog() {
         tryToFireUniquePixel(DeviceShieldPixelNames.ATP_DID_SHOW_REMOVE_TRACKING_PROTECTION_FEATURE_DIALOG_UNIQUE)
         tryToFireDailyPixel(DeviceShieldPixelNames.ATP_DID_SHOW_REMOVE_TRACKING_PROTECTION_FEATURE_DIALOG_DAILY)
@@ -751,8 +753,6 @@
         firePixel(DeviceShieldPixelNames.ATP_DID_CHOOSE_CANCEL_TRACKING_PROTECTION_DIALOG)
     }
 
-=======
->>>>>>> 90a0c640
     private fun suddenKill() {
         firePixel(DeviceShieldPixelNames.ATP_KILLED)
     }
