--- conflicted
+++ resolved
@@ -359,7 +359,15 @@
     fun reportAnylocalDnsError()
     fun reportGeneralDnsError()
 
-<<<<<<< HEAD
+    /**
+     * Will fire when the user wants to remove the VPN feature all together
+     */
+    fun didShowRemoveTrackingProtectionFeatureDialog()
+
+    fun didChooseToRemoveTrackingProtectionFeature()
+
+    fun didChooseToCancelRemoveTrakcingProtectionDialog()
+
     /** Will fire when the VPN is stopped */
     fun didStopVpn(uptime: Long)
 
@@ -375,16 +383,6 @@
     /** Will fire when the user disables  protection for a specific app from the apps protection screen */
     fun didDisableAppProtectionFromApps()
 
-=======
-    /**
-     * Will fire when the user wants to remove the VPN feature all together
-     */
-    fun didShowRemoveTrackingProtectionFeatureDialog()
-
-    fun didChooseToRemoveTrackingProtectionFeature()
-
-    fun didChooseToCancelRemoveTrakcingProtectionDialog()
->>>>>>> bf23c6d9
 }
 
 @ContributesBinding(AppScope::class)
@@ -780,26 +778,6 @@
         firePixel(DeviceShieldPixelNames.ATP_REPORT_DNS_SET_ERROR)
     }
 
-<<<<<<< HEAD
-    override fun didStopVpn(uptime: Long) {
-        firePixel(DeviceShieldPixelNames.ATP_DISABLE, mapOf("uptime" to uptime.toString()))
-    }
-
-    override fun didEnableAppProtectionFromDetail() {
-        firePixel(DeviceShieldPixelNames.ATP_DID_ENABLE_APP_PROTECTION_FROM_DETAIL)
-    }
-
-    override fun didDisableAppProtectionFromDetail() {
-        firePixel(DeviceShieldPixelNames.ATP_DID_DISABLE_APP_PROTECTION_FROM_DETAIL)
-    }
-
-    override fun didEnableAppProtectionFromApps() {
-        firePixel(DeviceShieldPixelNames.ATP_DID_ENABLE_APP_PROTECTION_FROM_DETAIL)
-    }
-
-    override fun didDisableAppProtectionFromApps() {
-        firePixel(DeviceShieldPixelNames.ATP_DID_DISABLE_APP_PROTECTION_FROM_ALL)
-=======
     override fun didShowRemoveTrackingProtectionFeatureDialog() {
         tryToFireUniquePixel(DeviceShieldPixelNames.ATP_DID_SHOW_REMOVE_TRACKING_PROTECTION_FEATURE_DIALOG_UNIQUE)
         tryToFireDailyPixel(DeviceShieldPixelNames.ATP_DID_SHOW_REMOVE_TRACKING_PROTECTION_FEATURE_DIALOG_DAILY)
@@ -814,7 +792,26 @@
     override fun didChooseToCancelRemoveTrakcingProtectionDialog() {
         tryToFireDailyPixel(DeviceShieldPixelNames.ATP_DID_CHOOSE_CANCEL_TRACKING_PROTECTION_DIALOG_DAILY)
         firePixel(DeviceShieldPixelNames.ATP_DID_CHOOSE_CANCEL_TRACKING_PROTECTION_DIALOG)
->>>>>>> bf23c6d9
+    }
+
+    override fun didStopVpn(uptime: Long) {
+        firePixel(DeviceShieldPixelNames.ATP_DISABLE, mapOf("uptime" to uptime.toString()))
+    }
+
+    override fun didEnableAppProtectionFromDetail() {
+        firePixel(DeviceShieldPixelNames.ATP_DID_ENABLE_APP_PROTECTION_FROM_DETAIL)
+    }
+
+    override fun didDisableAppProtectionFromDetail() {
+        firePixel(DeviceShieldPixelNames.ATP_DID_DISABLE_APP_PROTECTION_FROM_DETAIL)
+    }
+
+    override fun didEnableAppProtectionFromApps() {
+        firePixel(DeviceShieldPixelNames.ATP_DID_ENABLE_APP_PROTECTION_FROM_DETAIL)
+    }
+
+    override fun didDisableAppProtectionFromApps() {
+        firePixel(DeviceShieldPixelNames.ATP_DID_DISABLE_APP_PROTECTION_FROM_ALL)
     }
 
     private fun suddenKill() {
