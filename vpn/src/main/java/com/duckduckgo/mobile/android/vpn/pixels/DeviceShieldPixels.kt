--- conflicted
+++ resolved
@@ -379,7 +379,6 @@
 
     fun didChooseToCancelRemoveTrakcingProtectionDialog()
 
-<<<<<<< HEAD
     /** Will fire when the VPN is stopped */
     fun didStopVpn(uptime: Long)
 
@@ -394,18 +393,6 @@
 
     /** Will fire when the user disables  protection for a specific app from the apps protection screen */
     fun didDisableAppProtectionFromApps()
-=======
-    /**
-     * Will fire when the user is interacting with the Promote Always On Dialog
-     */
-    fun didShowPromoteAlwaysOnDialog()
-
-    fun didChooseToDismissPromoteAlwaysOnDialog()
-
-    fun didChooseToOpenSettingsFromPromoteAlwaysOnDialog()
-
-    fun didChooseToForgetPromoteAlwaysOnDialog()
->>>>>>> 838e9f3d
 
 }
 
@@ -782,9 +769,9 @@
     }
 
     override fun didOpenManageRecentAppSettings() {
-        tryToFireUniquePixel(DeviceShieldPixelNames.ATP_DID_SHOW_MANAGE_RECENT_APP_SETTINGS_ACTIVITY_UNIQUE)
-        tryToFireDailyPixel(DeviceShieldPixelNames.ATP_DID_SHOW_MANAGE_RECENT_APP_SETTINGS_ACTIVITY_DAILY)
-        firePixel(DeviceShieldPixelNames.ATP_DID_SHOW_MANAGE_RECENT_APP_SETTINGS_ACTIVITY)
+        tryToFireUniquePixel(DeviceShieldPixelNames.ATP_DID_SHOW_COMPANY_TRACKERS_ACTIVITY_UNIQUE)
+        tryToFireDailyPixel(DeviceShieldPixelNames.ATP_DID_SHOW_COMPANY_TRACKERS_ACTIVITY_DAILY)
+        firePixel(DeviceShieldPixelNames.ATP_DID_SHOW_COMPANY_TRACKERS_ACTIVITY)
     }
 
     override fun reportLoopbackDnsError() {
