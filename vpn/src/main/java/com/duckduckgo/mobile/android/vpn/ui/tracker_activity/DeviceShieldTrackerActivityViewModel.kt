/*
 * Copyright (c) 2019 DuckDuckGo
 *
 * Licensed under the Apache License, Version 2.0 (the "License");
 * you may not use this file except in compliance with the License.
 * You may obtain a copy of the License at
 *
 *     http://www.apache.org/licenses/LICENSE-2.0
 *
 * Unless required by applicable law or agreed to in writing, software
 * distributed under the License is distributed on an "AS IS" BASIS,
 * WITHOUT WARRANTIES OR CONDITIONS OF ANY KIND, either express or implied.
 * See the License for the specific language governing permissions and
 * limitations under the License.
 */

package com.duckduckgo.mobile.android.vpn.ui.tracker_activity

import android.content.Intent
import androidx.appcompat.app.AppCompatActivity
import androidx.lifecycle.ViewModel
import androidx.lifecycle.viewModelScope
import com.duckduckgo.anvil.annotations.ContributesViewModel
import com.duckduckgo.app.global.DispatcherProvider
import com.duckduckgo.app.global.formatters.time.model.dateOfLastWeek
import com.duckduckgo.di.scopes.ActivityScope
import com.duckduckgo.mobile.android.vpn.feature.removal.VpnFeatureRemover
import com.duckduckgo.mobile.android.vpn.network.VpnDetector
import com.duckduckgo.mobile.android.vpn.pixels.DeviceShieldPixels
import com.duckduckgo.mobile.android.vpn.state.VpnStateMonitor
import com.duckduckgo.mobile.android.vpn.state.VpnStateMonitor.VpnState
import com.duckduckgo.mobile.android.vpn.stats.AppTrackerBlockingStatsRepository
import kotlinx.coroutines.channels.BufferOverflow
import kotlinx.coroutines.channels.Channel
import kotlinx.coroutines.flow.*
import kotlinx.coroutines.launch
import kotlinx.coroutines.withContext
import java.util.*
import javax.inject.Inject

@ContributesViewModel(ActivityScope::class)
class DeviceShieldTrackerActivityViewModel @Inject constructor(
    private val deviceShieldPixels: DeviceShieldPixels,
    private val appTrackerBlockingStatsRepository: AppTrackerBlockingStatsRepository,
    private val vpnStateMonitor: VpnStateMonitor,
    private val vpnDetector: VpnDetector,
    private val vpnFeatureRemover: VpnFeatureRemover,
    private val dispatcherProvider: DispatcherProvider
) : ViewModel() {

    private val command = Channel<Command>(1, BufferOverflow.DROP_OLDEST)
    internal fun commands(): Flow<Command> = command.receiveAsFlow()

    private var lastVpnRequestTime = -1L

    internal suspend fun getRunningState(): Flow<VpnState> = withContext(dispatcherProvider.io()) {
        return@withContext vpnStateMonitor.getStateFlow()
    }

    internal suspend fun getTrackingAppsCount(): Flow<TrackingAppCount> = withContext(dispatcherProvider.io()) {
        return@withContext appTrackerBlockingStatsRepository.getTrackingAppsCountBetween({ dateOfLastWeek() })
            .map { TrackingAppCount(it) }
    }

    internal suspend fun getBlockedTrackersCount(): Flow<TrackerCount> = withContext(dispatcherProvider.io()) {
        return@withContext appTrackerBlockingStatsRepository.getBlockedTrackersCountBetween({ dateOfLastWeek() })
            .map { TrackerCount(it) }
    }

    internal fun onAppTPToggleSwitched(enabled: Boolean) {
        when {
            enabled && vpnDetector.isVpnDetected() -> sendCommand(Command.ShowVpnConflictDialog)
            enabled == true -> sendCommand(Command.CheckVPNPermission)
            enabled == false -> sendCommand(Command.ShowDisableVpnConfirmationDialog)
        }
    }

    private fun sendCommand(newCommand: Command) {
        viewModelScope.launch {
            command.send(newCommand)
        }
    }

    fun onVPNPermissionNeeded(permissionIntent: Intent) {
        lastVpnRequestTime = System.currentTimeMillis()
        sendCommand(Command.RequestVPNPermission(permissionIntent))
    }

    fun onVPNPermissionResult(resultCode: Int) {
        when (resultCode) {
            AppCompatActivity.RESULT_OK -> {
                sendCommand(Command.LaunchVPN)
                return
            }
            else -> {
                if (System.currentTimeMillis() - lastVpnRequestTime < 1000) {
                    sendCommand(Command.ShowVpnAlwaysOnConflictDialog)
                } else {
                    sendCommand(Command.VPNPermissionNotGranted)
                }
                lastVpnRequestTime = -1
            }
        }
    }

    internal fun launchExcludedApps() {
        viewModelScope.launch(dispatcherProvider.io()) {
            sendCommand(Command.LaunchManageAppsProtection)
        }
    }

    internal fun onAppTpManuallyDisabled() {
        deviceShieldPixels.disableFromSummaryTrackerActivity()
        viewModelScope.launch {
            command.send(Command.StopVPN)
        }
    }

    internal fun onViewEvent(viewEvent: ViewEvent) {
        viewModelScope.launch {
            when (viewEvent) {
                ViewEvent.LaunchAppTrackersFAQ -> command.send(Command.LaunchAppTrackersFAQ)
                ViewEvent.LaunchBetaInstructions -> {
                    deviceShieldPixels.didOpenBetaInstructions()
                    command.send(Command.LaunchBetaInstructions)
                }
                ViewEvent.LaunchDeviceShieldFAQ -> command.send(Command.LaunchDeviceShieldFAQ)
                ViewEvent.LaunchExcludedApps -> launchExcludedApps()
                ViewEvent.LaunchMostRecentActivity -> command.send(Command.LaunchMostRecentActivity)
                ViewEvent.RemoveFeature -> command.send(Command.ShowRemoveFeatureConfirmationDialog)
            }
        }
    }

<<<<<<< HEAD
    fun removeFeature() {
        deviceShieldPixels.didChooseToRemoveTrackingProtectionFeature()
        vpnFeatureRemover.manuallyRemoveFeature()
        viewModelScope.launch {
            command.send(Command.StopVPN)
            command.send(Command.CloseScreen)
        }
    }

    internal fun isCustomDnsServerSet(): Boolean = vpnPreferences.isCustomDnsServerSet()
    internal fun useCustomDnsServer(enabled: Boolean) = vpnPreferences.useCustomDnsServer(enabled)

=======
>>>>>>> 859f774d
    internal data class TrackerActivityViewState(
        val trackerCountInfo: TrackerCountInfo,
        val runningState: VpnState
    )

    internal data class TrackerCountInfo(
        val trackers: TrackerCount,
        val apps: TrackingAppCount
    ) {
        fun stringTrackerCount(): String {
            return String.format(Locale.US, "%,d", trackers.value)
        }

        fun stringAppsCount(): String {
            return String.format(Locale.US, "%,d", apps.value)
        }
    }

    sealed class ViewEvent {
        object LaunchExcludedApps : ViewEvent()
        object LaunchDeviceShieldFAQ : ViewEvent()
        object LaunchAppTrackersFAQ : ViewEvent()
        object LaunchBetaInstructions : ViewEvent()
        object LaunchMostRecentActivity : ViewEvent()
        object RemoveFeature : ViewEvent()
    }

    sealed class Command {
        object StopVPN : Command()
        object LaunchVPN : Command()
        object CheckVPNPermission : Command()
        object VPNPermissionNotGranted : Command()
        data class RequestVPNPermission(val vpnIntent: Intent) : Command()
        object LaunchManageAppsProtection : Command()
        object LaunchDeviceShieldFAQ : Command()
        object LaunchAppTrackersFAQ : Command()
        object LaunchBetaInstructions : Command()
        object LaunchMostRecentActivity : Command()
        object ShowDisableVpnConfirmationDialog : Command()
        object ShowVpnConflictDialog : Command()
        object ShowVpnAlwaysOnConflictDialog : Command()
        object ShowRemoveFeatureConfirmationDialog : Command()
        object CloseScreen : Command()
    }
}

internal inline class TrackerCount(val value: Int)
internal inline class TrackingAppCount(val value: Int)<|MERGE_RESOLUTION|>--- conflicted
+++ resolved
@@ -132,7 +132,6 @@
         }
     }
 
-<<<<<<< HEAD
     fun removeFeature() {
         deviceShieldPixels.didChooseToRemoveTrackingProtectionFeature()
         vpnFeatureRemover.manuallyRemoveFeature()
@@ -142,11 +141,6 @@
         }
     }
 
-    internal fun isCustomDnsServerSet(): Boolean = vpnPreferences.isCustomDnsServerSet()
-    internal fun useCustomDnsServer(enabled: Boolean) = vpnPreferences.useCustomDnsServer(enabled)
-
-=======
->>>>>>> 859f774d
     internal data class TrackerActivityViewState(
         val trackerCountInfo: TrackerCountInfo,
         val runningState: VpnState
