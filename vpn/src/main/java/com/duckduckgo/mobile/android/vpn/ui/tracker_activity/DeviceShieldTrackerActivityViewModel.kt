/*
 * Copyright (c) 2019 DuckDuckGo
 *
 * Licensed under the Apache License, Version 2.0 (the "License");
 * you may not use this file except in compliance with the License.
 * You may obtain a copy of the License at
 *
 *     http://www.apache.org/licenses/LICENSE-2.0
 *
 * Unless required by applicable law or agreed to in writing, software
 * distributed under the License is distributed on an "AS IS" BASIS,
 * WITHOUT WARRANTIES OR CONDITIONS OF ANY KIND, either express or implied.
 * See the License for the specific language governing permissions and
 * limitations under the License.
 */

package com.duckduckgo.mobile.android.vpn.ui.tracker_activity

import android.content.Intent
import androidx.appcompat.app.AppCompatActivity
import androidx.lifecycle.ViewModel
import androidx.lifecycle.viewModelScope
import com.duckduckgo.anvil.annotations.ContributesViewModel
import com.duckduckgo.app.global.DispatcherProvider
import com.duckduckgo.app.global.formatters.time.model.dateOfLastWeek
import com.duckduckgo.di.scopes.ActivityScope
import com.duckduckgo.mobile.android.vpn.feature.removal.VpnFeatureRemover
import com.duckduckgo.mobile.android.vpn.network.VpnDetector
import com.duckduckgo.mobile.android.vpn.pixels.DeviceShieldPixels
import com.duckduckgo.mobile.android.vpn.state.VpnStateMonitor
import com.duckduckgo.mobile.android.vpn.state.VpnStateMonitor.VpnState
import com.duckduckgo.mobile.android.vpn.stats.AppTrackerBlockingStatsRepository
import com.duckduckgo.mobile.android.vpn.ui.onboarding.VpnStore
import kotlinx.coroutines.channels.BufferOverflow
import kotlinx.coroutines.channels.Channel
import kotlinx.coroutines.flow.*
import kotlinx.coroutines.launch
import kotlinx.coroutines.withContext
import java.util.*
import javax.inject.Inject

@ContributesViewModel(ActivityScope::class)
class DeviceShieldTrackerActivityViewModel @Inject constructor(
    private val deviceShieldPixels: DeviceShieldPixels,
    private val appTrackerBlockingStatsRepository: AppTrackerBlockingStatsRepository,
    private val vpnStateMonitor: VpnStateMonitor,
    private val vpnDetector: VpnDetector,
    private val vpnFeatureRemover: VpnFeatureRemover,
<<<<<<< HEAD
    private val vpnStore: VpnStore,
=======
>>>>>>> b6e9917e
    private val dispatcherProvider: DispatcherProvider
) : ViewModel() {

    private val command = Channel<Command>(1, BufferOverflow.DROP_OLDEST)
    internal fun commands(): Flow<Command> = command.receiveAsFlow()

    private var lastVpnRequestTime = -1L

    internal suspend fun getRunningState(): Flow<VpnState> = withContext(dispatcherProvider.io()) {
        return@withContext vpnStateMonitor.getStateFlow()
    }

    internal suspend fun getTrackingAppsCount(): Flow<TrackingAppCount> = withContext(dispatcherProvider.io()) {
        return@withContext appTrackerBlockingStatsRepository.getTrackingAppsCountBetween({ dateOfLastWeek() })
            .map { TrackingAppCount(it) }
    }

    internal suspend fun getBlockedTrackersCount(): Flow<TrackerCount> = withContext(dispatcherProvider.io()) {
        return@withContext appTrackerBlockingStatsRepository.getBlockedTrackersCountBetween({ dateOfLastWeek() })
            .map { TrackerCount(it) }
    }

    internal fun onAppTPToggleSwitched(enabled: Boolean) {
        when {
            enabled && vpnDetector.isVpnDetected() -> sendCommand(Command.ShowVpnConflictDialog)
            enabled == true -> sendCommand(Command.CheckVPNPermission)
            enabled == false -> sendCommand(Command.ShowDisableVpnConfirmationDialog)
        }
    }

    private fun shouldPromoteAlwaysOn(): Boolean {
        val shouldPromoteAlwaysOn =
            vpnStore.getAppTPManuallyEnables() >= VpnStore.ALWAYS_ON_PROMOTION_DELTA &&
                vpnStore.userAllowsShowPromoteAlwaysOn() &&
                !vpnStore.isAlwaysOnEnabled()

        if (shouldPromoteAlwaysOn) {
            vpnStore.resetAppTPManuallyEnablesCounter()
        }

        return shouldPromoteAlwaysOn
    }

    private fun sendCommand(newCommand: Command) {
        viewModelScope.launch {
            command.send(newCommand)
        }
    }

    fun onVPNPermissionNeeded(permissionIntent: Intent) {
        lastVpnRequestTime = System.currentTimeMillis()
        sendCommand(Command.RequestVPNPermission(permissionIntent))
    }

    fun onVPNPermissionResult(resultCode: Int) {
        when (resultCode) {
            AppCompatActivity.RESULT_OK -> {
<<<<<<< HEAD
                sendCommand(Command.LaunchVPN)
                if (shouldPromoteAlwaysOn()) {
                    sendCommand(Command.ShowAlwaysOnPromotionDialog)
                }
                vpnStore.onAppTPManuallyEnabled()
=======
                viewModelScope.launch {
                    launchVpn()
                }
>>>>>>> b6e9917e
                return
            }
            else -> {
                if (System.currentTimeMillis() - lastVpnRequestTime < 1000) {
                    sendCommand(Command.ShowVpnAlwaysOnConflictDialog)
                } else {
                    sendCommand(Command.VPNPermissionNotGranted)
                }
                lastVpnRequestTime = -1
            }
        }
    }

    internal fun launchExcludedApps() {
        viewModelScope.launch(dispatcherProvider.io()) {
            sendCommand(Command.LaunchManageAppsProtection)
        }
    }

    internal fun onAppTpManuallyDisabled() {
        deviceShieldPixels.disableFromSummaryTrackerActivity()
        viewModelScope.launch {
            command.send(Command.StopVPN)
        }
    }

    internal fun onViewEvent(viewEvent: ViewEvent) {
        viewModelScope.launch {
            when (viewEvent) {
                ViewEvent.LaunchAppTrackersFAQ -> command.send(Command.LaunchAppTrackersFAQ)
                ViewEvent.LaunchBetaInstructions -> {
                    deviceShieldPixels.didOpenBetaInstructions()
                    command.send(Command.LaunchBetaInstructions)
                }
                ViewEvent.LaunchDeviceShieldFAQ -> command.send(Command.LaunchDeviceShieldFAQ)
                ViewEvent.LaunchExcludedApps -> launchExcludedApps()
                ViewEvent.LaunchMostRecentActivity -> command.send(Command.LaunchMostRecentActivity)
<<<<<<< HEAD
                ViewEvent.RemoveFeature -> command.send(Command.ShowRemoveFeatureConfirmationDialog)
            }
        }
    }

    fun removeFeature() {
        deviceShieldPixels.didChooseToRemoveTrackingProtectionFeature()
        vpnFeatureRemover.manuallyRemoveFeature()
        viewModelScope.launch {
=======
                ViewEvent.RemoveFeature -> removeFeature()
                ViewEvent.AskToRemoveFeature -> command.send(Command.ShowRemoveFeatureConfirmationDialog)
                ViewEvent.StartVpn -> launchVpn()
            }
        }
    }

    private suspend fun launchVpn() {
        deviceShieldPixels.enableFromSummaryTrackerActivity()
        command.send(Command.LaunchVPN)
    }

    fun removeFeature() {
        deviceShieldPixels.didChooseToRemoveTrackingProtectionFeature()
        viewModelScope.launch {
            vpnFeatureRemover.manuallyRemoveFeature()
>>>>>>> b6e9917e
            command.send(Command.StopVPN)
            command.send(Command.CloseScreen)
        }
    }

<<<<<<< HEAD
    fun onForgetPromoteAlwaysOnDialog() {
        vpnStore.onForgetPromoteAlwaysOn()
        onAppTPToggleSwitched(true)
    }

=======
>>>>>>> b6e9917e
    internal data class TrackerActivityViewState(
        val trackerCountInfo: TrackerCountInfo,
        val runningState: VpnState
    )

    internal data class TrackerCountInfo(
        val trackers: TrackerCount,
        val apps: TrackingAppCount
    ) {
        fun stringTrackerCount(): String {
            return String.format(Locale.US, "%,d", trackers.value)
        }

        fun stringAppsCount(): String {
            return String.format(Locale.US, "%,d", apps.value)
        }
    }

    sealed class ViewEvent {
        object LaunchExcludedApps : ViewEvent()
        object LaunchDeviceShieldFAQ : ViewEvent()
        object LaunchAppTrackersFAQ : ViewEvent()
        object LaunchBetaInstructions : ViewEvent()
        object LaunchMostRecentActivity : ViewEvent()
        object RemoveFeature : ViewEvent()
<<<<<<< HEAD
=======
        object StartVpn : ViewEvent()
        object AskToRemoveFeature : ViewEvent()
>>>>>>> b6e9917e
    }

    sealed class Command {
        object StopVPN : Command()
        object LaunchVPN : Command()
        object CheckVPNPermission : Command()
        object VPNPermissionNotGranted : Command()
        data class RequestVPNPermission(val vpnIntent: Intent) : Command()
        object LaunchManageAppsProtection : Command()
        object LaunchDeviceShieldFAQ : Command()
        object LaunchAppTrackersFAQ : Command()
        object LaunchBetaInstructions : Command()
        object LaunchMostRecentActivity : Command()
        object ShowDisableVpnConfirmationDialog : Command()
        object ShowVpnConflictDialog : Command()
        object ShowVpnAlwaysOnConflictDialog : Command()
<<<<<<< HEAD
        object ShowAlwaysOnPromotionDialog : Command()
=======
>>>>>>> b6e9917e
        object ShowRemoveFeatureConfirmationDialog : Command()
        object CloseScreen : Command()
    }
}

internal inline class TrackerCount(val value: Int)
internal inline class TrackingAppCount(val value: Int)<|MERGE_RESOLUTION|>--- conflicted
+++ resolved
@@ -46,10 +46,7 @@
     private val vpnStateMonitor: VpnStateMonitor,
     private val vpnDetector: VpnDetector,
     private val vpnFeatureRemover: VpnFeatureRemover,
-<<<<<<< HEAD
     private val vpnStore: VpnStore,
-=======
->>>>>>> b6e9917e
     private val dispatcherProvider: DispatcherProvider
 ) : ViewModel() {
 
@@ -107,17 +104,11 @@
     fun onVPNPermissionResult(resultCode: Int) {
         when (resultCode) {
             AppCompatActivity.RESULT_OK -> {
-<<<<<<< HEAD
                 sendCommand(Command.LaunchVPN)
                 if (shouldPromoteAlwaysOn()) {
                     sendCommand(Command.ShowAlwaysOnPromotionDialog)
                 }
                 vpnStore.onAppTPManuallyEnabled()
-=======
-                viewModelScope.launch {
-                    launchVpn()
-                }
->>>>>>> b6e9917e
                 return
             }
             else -> {
@@ -155,17 +146,6 @@
                 ViewEvent.LaunchDeviceShieldFAQ -> command.send(Command.LaunchDeviceShieldFAQ)
                 ViewEvent.LaunchExcludedApps -> launchExcludedApps()
                 ViewEvent.LaunchMostRecentActivity -> command.send(Command.LaunchMostRecentActivity)
-<<<<<<< HEAD
-                ViewEvent.RemoveFeature -> command.send(Command.ShowRemoveFeatureConfirmationDialog)
-            }
-        }
-    }
-
-    fun removeFeature() {
-        deviceShieldPixels.didChooseToRemoveTrackingProtectionFeature()
-        vpnFeatureRemover.manuallyRemoveFeature()
-        viewModelScope.launch {
-=======
                 ViewEvent.RemoveFeature -> removeFeature()
                 ViewEvent.AskToRemoveFeature -> command.send(Command.ShowRemoveFeatureConfirmationDialog)
                 ViewEvent.StartVpn -> launchVpn()
@@ -182,20 +162,16 @@
         deviceShieldPixels.didChooseToRemoveTrackingProtectionFeature()
         viewModelScope.launch {
             vpnFeatureRemover.manuallyRemoveFeature()
->>>>>>> b6e9917e
             command.send(Command.StopVPN)
             command.send(Command.CloseScreen)
         }
     }
 
-<<<<<<< HEAD
     fun onForgetPromoteAlwaysOnDialog() {
         vpnStore.onForgetPromoteAlwaysOn()
         onAppTPToggleSwitched(true)
     }
 
-=======
->>>>>>> b6e9917e
     internal data class TrackerActivityViewState(
         val trackerCountInfo: TrackerCountInfo,
         val runningState: VpnState
@@ -221,11 +197,8 @@
         object LaunchBetaInstructions : ViewEvent()
         object LaunchMostRecentActivity : ViewEvent()
         object RemoveFeature : ViewEvent()
-<<<<<<< HEAD
-=======
         object StartVpn : ViewEvent()
         object AskToRemoveFeature : ViewEvent()
->>>>>>> b6e9917e
     }
 
     sealed class Command {
@@ -242,10 +215,7 @@
         object ShowDisableVpnConfirmationDialog : Command()
         object ShowVpnConflictDialog : Command()
         object ShowVpnAlwaysOnConflictDialog : Command()
-<<<<<<< HEAD
         object ShowAlwaysOnPromotionDialog : Command()
-=======
->>>>>>> b6e9917e
         object ShowRemoveFeatureConfirmationDialog : Command()
         object CloseScreen : Command()
     }
