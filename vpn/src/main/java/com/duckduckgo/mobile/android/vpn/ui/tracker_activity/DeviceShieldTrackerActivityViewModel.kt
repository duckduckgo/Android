/*
 * Copyright (c) 2019 DuckDuckGo
 *
 * Licensed under the Apache License, Version 2.0 (the "License");
 * you may not use this file except in compliance with the License.
 * You may obtain a copy of the License at
 *
 *     http://www.apache.org/licenses/LICENSE-2.0
 *
 * Unless required by applicable law or agreed to in writing, software
 * distributed under the License is distributed on an "AS IS" BASIS,
 * WITHOUT WARRANTIES OR CONDITIONS OF ANY KIND, either express or implied.
 * See the License for the specific language governing permissions and
 * limitations under the License.
 */

package com.duckduckgo.mobile.android.vpn.ui.tracker_activity

import android.content.Intent
import androidx.appcompat.app.AppCompatActivity
import androidx.lifecycle.ViewModel
import androidx.lifecycle.viewModelScope
import com.duckduckgo.anvil.annotations.ContributesViewModel
import com.duckduckgo.app.global.DispatcherProvider
import com.duckduckgo.app.global.formatters.time.model.dateOfLastWeek
import com.duckduckgo.di.scopes.ActivityScope
import com.duckduckgo.mobile.android.vpn.feature.removal.VpnFeatureRemover
import com.duckduckgo.mobile.android.vpn.network.VpnDetector
import com.duckduckgo.mobile.android.vpn.pixels.DeviceShieldPixels
import com.duckduckgo.mobile.android.vpn.state.VpnStateMonitor
import com.duckduckgo.mobile.android.vpn.state.VpnStateMonitor.VpnState
import com.duckduckgo.mobile.android.vpn.stats.AppTrackerBlockingStatsRepository
<<<<<<< HEAD
import com.duckduckgo.mobile.android.vpn.ui.onboarding.VpnStore
import dummy.ui.VpnPreferences
=======
>>>>>>> 859f774d
import kotlinx.coroutines.channels.BufferOverflow
import kotlinx.coroutines.channels.Channel
import kotlinx.coroutines.flow.*
import kotlinx.coroutines.launch
import kotlinx.coroutines.withContext
import java.util.*
import javax.inject.Inject

@ContributesViewModel(ActivityScope::class)
class DeviceShieldTrackerActivityViewModel @Inject constructor(
    private val deviceShieldPixels: DeviceShieldPixels,
    private val appTrackerBlockingStatsRepository: AppTrackerBlockingStatsRepository,
    private val vpnStateMonitor: VpnStateMonitor,
    private val vpnDetector: VpnDetector,
    private val vpnFeatureRemover: VpnFeatureRemover,
    private val vpnStore: VpnStore,
    private val dispatcherProvider: DispatcherProvider
) : ViewModel() {

    private val command = Channel<Command>(1, BufferOverflow.DROP_OLDEST)
    internal fun commands(): Flow<Command> = command.receiveAsFlow()

    private var lastVpnRequestTime = -1L

    internal suspend fun getRunningState(): Flow<VpnState> = withContext(dispatcherProvider.io()) {
        return@withContext vpnStateMonitor.getStateFlow()
    }

    internal suspend fun getTrackingAppsCount(): Flow<TrackingAppCount> = withContext(dispatcherProvider.io()) {
        return@withContext appTrackerBlockingStatsRepository.getTrackingAppsCountBetween({ dateOfLastWeek() })
            .map { TrackingAppCount(it) }
    }

    internal suspend fun getBlockedTrackersCount(): Flow<TrackerCount> = withContext(dispatcherProvider.io()) {
        return@withContext appTrackerBlockingStatsRepository.getBlockedTrackersCountBetween({ dateOfLastWeek() })
            .map { TrackerCount(it) }
    }

    internal fun onAppTPToggleSwitched(enabled: Boolean) {
        when {
            enabled && vpnDetector.isVpnDetected() -> sendCommand(Command.ShowVpnConflictDialog)
            enabled == true -> sendCommand(Command.CheckVPNPermission)
            enabled == false -> sendCommand(Command.ShowDisableVpnConfirmationDialog)
        }
    }

    private fun shouldPromoteAlwaysOn(): Boolean {
        val shouldPromoteAlwaysOn =
            vpnStore.getAppTPManuallyEnables() >= VpnStore.ALWAYS_ON_PROMOTION_DELTA &&
                vpnStore.userAllowsShowPromoteAlwaysOn() &&
                !vpnStore.isAlwaysOnEnabled()

        if (shouldPromoteAlwaysOn) {
            vpnStore.resetAppTPManuallyEnablesCounter()
        }

        return shouldPromoteAlwaysOn
    }

    private fun sendCommand(newCommand: Command) {
        viewModelScope.launch {
            command.send(newCommand)
        }
    }

    fun onVPNPermissionNeeded(permissionIntent: Intent) {
        lastVpnRequestTime = System.currentTimeMillis()
        sendCommand(Command.RequestVPNPermission(permissionIntent))
    }

    fun onVPNPermissionResult(resultCode: Int) {
        when (resultCode) {
            AppCompatActivity.RESULT_OK -> {
                sendCommand(Command.LaunchVPN)
                if (shouldPromoteAlwaysOn()) {
                    sendCommand(Command.ShowAlwaysOnPromotionDialog)
                }
                vpnStore.onAppTPManuallyEnabled()
                return
            }
            else -> {
                if (System.currentTimeMillis() - lastVpnRequestTime < 1000) {
                    sendCommand(Command.ShowVpnAlwaysOnConflictDialog)
                } else {
                    sendCommand(Command.VPNPermissionNotGranted)
                }
                lastVpnRequestTime = -1
            }
        }
    }

    internal fun launchExcludedApps() {
        viewModelScope.launch(dispatcherProvider.io()) {
            sendCommand(Command.LaunchManageAppsProtection)
        }
    }

    internal fun onAppTpManuallyDisabled() {
        deviceShieldPixels.disableFromSummaryTrackerActivity()
        viewModelScope.launch {
            command.send(Command.StopVPN)
        }
    }

    internal fun onViewEvent(viewEvent: ViewEvent) {
        viewModelScope.launch {
            when (viewEvent) {
                ViewEvent.LaunchAppTrackersFAQ -> command.send(Command.LaunchAppTrackersFAQ)
                ViewEvent.LaunchBetaInstructions -> {
                    deviceShieldPixels.didOpenBetaInstructions()
                    command.send(Command.LaunchBetaInstructions)
                }
                ViewEvent.LaunchDeviceShieldFAQ -> command.send(Command.LaunchDeviceShieldFAQ)
                ViewEvent.LaunchExcludedApps -> launchExcludedApps()
                ViewEvent.LaunchMostRecentActivity -> command.send(Command.LaunchMostRecentActivity)
                ViewEvent.RemoveFeature -> command.send(Command.ShowRemoveFeatureConfirmationDialog)
            }
        }
    }

<<<<<<< HEAD
    fun removeFeature() {
        deviceShieldPixels.didChooseToRemoveTrackingProtectionFeature()
        vpnFeatureRemover.manuallyRemoveFeature()
        viewModelScope.launch {
            command.send(Command.StopVPN)
            command.send(Command.CloseScreen)
        }
    }

    fun onForgetPromoteAlwaysOnDialog() {
        vpnStore.onForgetPromoteAlwaysOn()
        onAppTPToggleSwitched(true)
    }

    internal fun isCustomDnsServerSet(): Boolean = vpnPreferences.isCustomDnsServerSet()
    internal fun useCustomDnsServer(enabled: Boolean) = vpnPreferences.useCustomDnsServer(enabled)

=======
>>>>>>> 859f774d
    internal data class TrackerActivityViewState(
        val trackerCountInfo: TrackerCountInfo,
        val runningState: VpnState
    )

    internal data class TrackerCountInfo(
        val trackers: TrackerCount,
        val apps: TrackingAppCount
    ) {
        fun stringTrackerCount(): String {
            return String.format(Locale.US, "%,d", trackers.value)
        }

        fun stringAppsCount(): String {
            return String.format(Locale.US, "%,d", apps.value)
        }
    }

    sealed class ViewEvent {
        object LaunchExcludedApps : ViewEvent()
        object LaunchDeviceShieldFAQ : ViewEvent()
        object LaunchAppTrackersFAQ : ViewEvent()
        object LaunchBetaInstructions : ViewEvent()
        object LaunchMostRecentActivity : ViewEvent()
        object RemoveFeature : ViewEvent()
    }

    sealed class Command {
        object StopVPN : Command()
        object LaunchVPN : Command()
        object CheckVPNPermission : Command()
        object VPNPermissionNotGranted : Command()
        data class RequestVPNPermission(val vpnIntent: Intent) : Command()
        object LaunchManageAppsProtection : Command()
        object LaunchDeviceShieldFAQ : Command()
        object LaunchAppTrackersFAQ : Command()
        object LaunchBetaInstructions : Command()
        object LaunchMostRecentActivity : Command()
        object ShowDisableVpnConfirmationDialog : Command()
        object ShowVpnConflictDialog : Command()
        object ShowVpnAlwaysOnConflictDialog : Command()
        object ShowAlwaysOnPromotionDialog : Command()
        object ShowRemoveFeatureConfirmationDialog : Command()
        object CloseScreen : Command()
    }
}

internal inline class TrackerCount(val value: Int)
internal inline class TrackingAppCount(val value: Int)<|MERGE_RESOLUTION|>--- conflicted
+++ resolved
@@ -30,11 +30,8 @@
 import com.duckduckgo.mobile.android.vpn.state.VpnStateMonitor
 import com.duckduckgo.mobile.android.vpn.state.VpnStateMonitor.VpnState
 import com.duckduckgo.mobile.android.vpn.stats.AppTrackerBlockingStatsRepository
-<<<<<<< HEAD
 import com.duckduckgo.mobile.android.vpn.ui.onboarding.VpnStore
 import dummy.ui.VpnPreferences
-=======
->>>>>>> 859f774d
 import kotlinx.coroutines.channels.BufferOverflow
 import kotlinx.coroutines.channels.Channel
 import kotlinx.coroutines.flow.*
@@ -154,8 +151,7 @@
             }
         }
     }
-
-<<<<<<< HEAD
+    
     fun removeFeature() {
         deviceShieldPixels.didChooseToRemoveTrackingProtectionFeature()
         vpnFeatureRemover.manuallyRemoveFeature()
@@ -173,8 +169,6 @@
     internal fun isCustomDnsServerSet(): Boolean = vpnPreferences.isCustomDnsServerSet()
     internal fun useCustomDnsServer(enabled: Boolean) = vpnPreferences.useCustomDnsServer(enabled)
 
-=======
->>>>>>> 859f774d
     internal data class TrackerActivityViewState(
         val trackerCountInfo: TrackerCountInfo,
         val runningState: VpnState
