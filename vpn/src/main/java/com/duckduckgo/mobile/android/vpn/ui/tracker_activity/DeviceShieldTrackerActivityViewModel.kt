--- conflicted
+++ resolved
@@ -103,12 +103,7 @@
 
     internal fun launchExcludedApps() {
         viewModelScope.launch(dispatcherProvider.io()) {
-<<<<<<< HEAD
-            val vpnState = vpnStateMonitor.getState().state
-            sendCommand(Command.LaunchExcludedApps(vpnState == VpnRunningState.ENABLED))
-=======
             sendCommand(Command.LaunchManageAppsProtection)
->>>>>>> 2a541014
         }
     }
 
