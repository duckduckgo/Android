/*
 * Copyright (c) 2021 DuckDuckGo
 *
 * Licensed under the Apache License, Version 2.0 (the "License");
 * you may not use this file except in compliance with the License.
 * You may obtain a copy of the License at
 *
 *     http://www.apache.org/licenses/LICENSE-2.0
 *
 * Unless required by applicable law or agreed to in writing, software
 * distributed under the License is distributed on an "AS IS" BASIS,
 * WITHOUT WARRANTIES OR CONDITIONS OF ANY KIND, either express or implied.
 * See the License for the specific language governing permissions and
 * limitations under the License.
 */

package com.duckduckgo.mobile.android.vpn.ui.tracker_activity

import androidx.lifecycle.ViewModel
import androidx.lifecycle.viewModelScope
import com.duckduckgo.anvil.annotations.ContributesViewModel
<<<<<<< HEAD
import com.duckduckgo.app.global.DefaultDispatcherProvider
=======
>>>>>>> 62858ec0
import com.duckduckgo.app.global.DispatcherProvider
import com.duckduckgo.mobile.android.vpn.model.VpnTrackerCompanySignal
import com.duckduckgo.mobile.android.vpn.stats.AppTrackerBlockingStatsRepository
import com.duckduckgo.app.global.formatters.time.TimeDiffFormatter
import com.duckduckgo.mobile.android.vpn.apps.TrackingProtectionAppsRepository
import com.duckduckgo.di.scopes.ActivityScope
import com.duckduckgo.mobile.android.vpn.ui.tracker_activity.model.TrackingSignal
import javax.inject.Inject
import kotlinx.coroutines.Dispatchers
import kotlinx.coroutines.channels.BufferOverflow.DROP_OLDEST
import kotlinx.coroutines.channels.Channel
import kotlinx.coroutines.flow.*
import kotlinx.coroutines.launch
import kotlinx.coroutines.withContext
import org.threeten.bp.LocalDateTime

@ContributesViewModel(ActivityScope::class)
class AppTPCompanyTrackersViewModel
@Inject
constructor(
    private val statsRepository: AppTrackerBlockingStatsRepository,
    private val excludedAppsRepository: TrackingProtectionAppsRepository,
    private val timeDiffFormatter: TimeDiffFormatter,
    private val dispatchers: DispatcherProvider
) : ViewModel() {

    private val trackerCompanies = mutableMapOf<String, List<TrackingSignal>>()

    private val command = Channel<Command>(1, DROP_OLDEST)
    internal fun commands(): Flow<Command> = command.receiveAsFlow()

    private var manualChanges: Boolean = false

    private val viewStateFlow = MutableStateFlow(ViewState())
    fun viewState(): StateFlow<ViewState> {
        return viewStateFlow
    }

    suspend fun loadData(
        date: String,
        packageName: String
    ) {
        withContext(dispatchers.io()) {
            statsRepository
                .getTrackersForAppFromDate(date, packageName)
                .map { aggregateDataPerApp(it, packageName) }
                .flowOn(Dispatchers.Default)
                .collectLatest { state ->
                    viewStateFlow.emit(state)
                }
        }
    }

    private fun aggregateDataPerApp(
        trackerData: List<VpnTrackerCompanySignal>,
        packageName: String
    ): ViewState {
        val sourceData = mutableListOf<CompanyTrackingDetails>()

        val lastTrackerBlockedAgo =
            if (trackerData.isNotEmpty()) {
                timeDiffFormatter.formatTimePassed(
                    LocalDateTime.now(), LocalDateTime.parse(trackerData[0].tracker.timestamp)
                )
            } else {
                ""
            }

        val trackerCompany =
            trackerData.sortedByDescending { it.trackerEntity.score }.groupBy {
                it.tracker.trackerCompanyId
            }

        trackerCompany.forEach { data ->
            val trackerCompanyName = data.value[0].tracker.company

            val trackerCompanyDisplayName = data.value[0].tracker.companyDisplayName
            val signals = data.value[0].trackerEntity.signals
            val timestamp = data.value[0].tracker.timestamp

            val trackingSignals = if (trackerCompanies.containsKey(trackerCompanyName)) {
                trackerCompanies.get(trackerCompanyName)!!
            } else {
                val randomTrackingSignals = mapTrackingSignals(signals)
                trackerCompanies.put(trackerCompanyName, randomTrackingSignals)
                randomTrackingSignals
            }

            sourceData.add(
                CompanyTrackingDetails(
                    companyName = trackerCompanyName,
                    companyDisplayName = trackerCompanyDisplayName,
                    trackingAttempts = data.value.size,
                    timestamp = timestamp,
                    trackingSignals = trackingSignals
                )
            )
        }

        return viewStateFlow.value.copy(
            totalTrackingAttempts = trackerData.size,
            lastTrackerBlockedAgo = lastTrackerBlockedAgo,
            trackingCompanies = sourceData,
            protectionEnabled = excludedAppsRepository.isAppProtectionEnabled(packageName)
        )
    }

    private fun mapTrackingSignals(signals: List<String>): List<TrackingSignal> {
        val originalTrackingSignals = signals.map { TrackingSignal.fromTag(it) }
        val randomElements = originalTrackingSignals.asSequence().shuffled().toList()
        return randomElements.distinctBy { it.signalDisplayName }
    }

    fun onAppPermissionToggled(
        checked: Boolean,
        packageName: String
    ) {
        viewModelScope.launch {
            withContext(dispatchers.io()) {
                if (checked) {
                    excludedAppsRepository.manuallyEnabledApp(packageName)
                } else {
                    excludedAppsRepository.manuallyExcludedApp(packageName)
                }
            }
<<<<<<< HEAD
=======
            command.send(Command.RestartVpn)
>>>>>>> 62858ec0
            viewStateFlow.emit(viewStateFlow.value.copy(userChangedState = true, manualProtectionState = checked))
        }
    }

    fun onLeavingScreen() {
        viewModelScope.launch {
            if (userMadeChanges()) {
                command.send(Command.RestartVpn)
            }
        }
    }

    fun userMadeChanges(): Boolean {
        val currentState = viewStateFlow.value
        if (currentState.userChangedState) {
            return currentState.manualProtectionState != currentState.protectionEnabled
        } else {
            return false
        }
    }

    data class ViewState(
        val totalTrackingAttempts: Int = 0,
        val lastTrackerBlockedAgo: String = "",
        val trackingCompanies: List<CompanyTrackingDetails> = emptyList(),
        val protectionEnabled: Boolean = false,
        val userChangedState: Boolean = false,
        val manualProtectionState: Boolean = false
    )

    internal sealed class Command {
        object RestartVpn : Command()
    }

    data class CompanyTrackingDetails(
        val companyName: String,
        val companyDisplayName: String,
        val trackingAttempts: Int,
        val timestamp: String,
        val trackingSignals: List<TrackingSignal>,
        val expanded: Boolean = false
    )
}<|MERGE_RESOLUTION|>--- conflicted
+++ resolved
@@ -19,10 +19,6 @@
 import androidx.lifecycle.ViewModel
 import androidx.lifecycle.viewModelScope
 import com.duckduckgo.anvil.annotations.ContributesViewModel
-<<<<<<< HEAD
-import com.duckduckgo.app.global.DefaultDispatcherProvider
-=======
->>>>>>> 62858ec0
 import com.duckduckgo.app.global.DispatcherProvider
 import com.duckduckgo.mobile.android.vpn.model.VpnTrackerCompanySignal
 import com.duckduckgo.mobile.android.vpn.stats.AppTrackerBlockingStatsRepository
@@ -148,10 +144,7 @@
                     excludedAppsRepository.manuallyExcludedApp(packageName)
                 }
             }
-<<<<<<< HEAD
-=======
             command.send(Command.RestartVpn)
->>>>>>> 62858ec0
             viewStateFlow.emit(viewStateFlow.value.copy(userChangedState = true, manualProtectionState = checked))
         }
     }
