--- conflicted
+++ resolved
@@ -143,11 +143,7 @@
                     excludedAppsRepository.manuallyEnabledApp(packageName)
                 } else {
                     deviceShieldPixels.didDisableAppProtectionFromDetail()
-<<<<<<< HEAD
-                    excludedAppsRepository.manuallyExcludedApp(packageName)
-=======
                     excludedAppsRepository.manuallyExcludeApp(packageName)
->>>>>>> 7d8b7c68
                 }
             }
             command.send(Command.RestartVpn)
