/*
 * Copyright (c) 2021 DuckDuckGo
 *
 * Licensed under the Apache License, Version 2.0 (the "License");
 * you may not use this file except in compliance with the License.
 * You may obtain a copy of the License at
 *
 *     http://www.apache.org/licenses/LICENSE-2.0
 *
 * Unless required by applicable law or agreed to in writing, software
 * distributed under the License is distributed on an "AS IS" BASIS,
 * WITHOUT WARRANTIES OR CONDITIONS OF ANY KIND, either express or implied.
 * See the License for the specific language governing permissions and
 * limitations under the License.
 */

package com.duckduckgo.mobile.android.vpn.ui.tracker_activity

import androidx.lifecycle.ViewModel
import androidx.lifecycle.viewModelScope
import com.duckduckgo.anvil.annotations.ContributesViewModel
import com.duckduckgo.app.global.DispatcherProvider
import com.duckduckgo.mobile.android.vpn.model.VpnTrackerCompanySignal
import com.duckduckgo.mobile.android.vpn.stats.AppTrackerBlockingStatsRepository
import com.duckduckgo.app.global.formatters.time.TimeDiffFormatter
import com.duckduckgo.mobile.android.vpn.apps.TrackingProtectionAppsRepository
import com.duckduckgo.di.scopes.ActivityScope
import com.duckduckgo.mobile.android.vpn.ui.tracker_activity.model.TrackingSignal
import javax.inject.Inject
import kotlinx.coroutines.Dispatchers
import kotlinx.coroutines.channels.BufferOverflow.DROP_OLDEST
import kotlinx.coroutines.channels.Channel
import kotlinx.coroutines.flow.*
import kotlinx.coroutines.launch
import kotlinx.coroutines.withContext
import org.threeten.bp.LocalDateTime

@ContributesViewModel(ActivityScope::class)
class AppTPCompanyTrackersViewModel
@Inject
constructor(
    private val statsRepository: AppTrackerBlockingStatsRepository,
    private val excludedAppsRepository: TrackingProtectionAppsRepository,
    private val timeDiffFormatter: TimeDiffFormatter,
    private val dispatchers: DispatcherProvider
) : ViewModel() {

    private val trackerCompanies = mutableMapOf<String, List<TrackingSignal>>()

    private val command = Channel<Command>(1, DROP_OLDEST)
    internal fun commands(): Flow<Command> = command.receiveAsFlow()

<<<<<<< HEAD
    private var manualChanges: Boolean = false

=======
>>>>>>> c8630e4c
    private val viewStateFlow = MutableStateFlow(ViewState())
    fun viewState(): StateFlow<ViewState> {
        return viewStateFlow
    }

    suspend fun loadData(
        date: String,
        packageName: String
    ) {
        withContext(dispatchers.io()) {
            statsRepository
                .getTrackersForAppFromDate(date, packageName)
                .map { aggregateDataPerApp(it, packageName) }
                .flowOn(Dispatchers.Default)
                .collectLatest { state ->
                    viewStateFlow.emit(state)
                }
        }
    }

<<<<<<< HEAD
    private fun aggregateDataPerApp(
=======
    private suspend fun aggregateDataPerApp(
>>>>>>> c8630e4c
        trackerData: List<VpnTrackerCompanySignal>,
        packageName: String
    ): ViewState {
        val sourceData = mutableListOf<CompanyTrackingDetails>()

        val lastTrackerBlockedAgo =
            if (trackerData.isNotEmpty()) {
                timeDiffFormatter.formatTimePassed(
                    LocalDateTime.now(), LocalDateTime.parse(trackerData[0].tracker.timestamp)
                )
            } else {
                ""
            }

        val trackerCompany =
            trackerData.sortedByDescending { it.trackerEntity.score }.groupBy {
                it.tracker.trackerCompanyId
            }

        trackerCompany.forEach { data ->
            val trackerCompanyName = data.value[0].tracker.company

            val trackerCompanyDisplayName = data.value[0].tracker.companyDisplayName
            val signals = data.value[0].trackerEntity.signals
            val timestamp = data.value[0].tracker.timestamp

            val trackingSignals = if (trackerCompanies.containsKey(trackerCompanyName)) {
                trackerCompanies.get(trackerCompanyName)!!
            } else {
                val randomTrackingSignals = mapTrackingSignals(signals)
                trackerCompanies.put(trackerCompanyName, randomTrackingSignals)
                randomTrackingSignals
            }

            sourceData.add(
                CompanyTrackingDetails(
                    companyName = trackerCompanyName,
                    companyDisplayName = trackerCompanyDisplayName,
                    trackingAttempts = data.value.size,
                    timestamp = timestamp,
                    trackingSignals = trackingSignals
                )
            )
        }

        return viewStateFlow.value.copy(
            totalTrackingAttempts = trackerData.size,
            lastTrackerBlockedAgo = lastTrackerBlockedAgo,
            trackingCompanies = sourceData,
            protectionEnabled = excludedAppsRepository.isAppProtectionEnabled(packageName)
        )
    }

    private fun mapTrackingSignals(signals: List<String>): List<TrackingSignal> {
        val originalTrackingSignals = signals.map { TrackingSignal.fromTag(it) }
        val randomElements = originalTrackingSignals.asSequence().shuffled().toList()
        return randomElements.distinctBy { it.signalDisplayName }
    }

    fun onAppPermissionToggled(
        checked: Boolean,
        packageName: String
    ) {
        viewModelScope.launch {
            withContext(dispatchers.io()) {
                if (checked) {
                    excludedAppsRepository.manuallyEnabledApp(packageName)
                } else {
                    excludedAppsRepository.manuallyExcludedApp(packageName)
                }
            }
            command.send(Command.RestartVpn)
            viewStateFlow.emit(viewStateFlow.value.copy(userChangedState = true, manualProtectionState = checked))
        }
    }

    data class ViewState(
        val totalTrackingAttempts: Int = 0,
        val lastTrackerBlockedAgo: String = "",
        val trackingCompanies: List<CompanyTrackingDetails> = emptyList(),
        val protectionEnabled: Boolean = false,
        val userChangedState: Boolean = false,
        val manualProtectionState: Boolean = false
    )

    internal sealed class Command {
        object RestartVpn : Command()
    }

    data class CompanyTrackingDetails(
        val companyName: String,
        val companyDisplayName: String,
        val trackingAttempts: Int,
        val timestamp: String,
        val trackingSignals: List<TrackingSignal>,
        val expanded: Boolean = false
    )
}<|MERGE_RESOLUTION|>--- conflicted
+++ resolved
@@ -50,11 +50,6 @@
     private val command = Channel<Command>(1, DROP_OLDEST)
     internal fun commands(): Flow<Command> = command.receiveAsFlow()
 
-<<<<<<< HEAD
-    private var manualChanges: Boolean = false
-
-=======
->>>>>>> c8630e4c
     private val viewStateFlow = MutableStateFlow(ViewState())
     fun viewState(): StateFlow<ViewState> {
         return viewStateFlow
@@ -75,11 +70,7 @@
         }
     }
 
-<<<<<<< HEAD
-    private fun aggregateDataPerApp(
-=======
     private suspend fun aggregateDataPerApp(
->>>>>>> c8630e4c
         trackerData: List<VpnTrackerCompanySignal>,
         packageName: String
     ): ViewState {
