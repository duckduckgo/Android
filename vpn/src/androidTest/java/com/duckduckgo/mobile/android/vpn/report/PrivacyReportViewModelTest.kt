--- conflicted
+++ resolved
@@ -57,13 +57,9 @@
     private lateinit var vpnPreferences: VpnPreferences
     private lateinit var db: VpnDatabase
     private lateinit var vpnTrackerDao: VpnTrackerDao
-<<<<<<< HEAD
     private val deviceShieldPixels: DeviceShieldPixels = mock()
     private val appBuildConfig: AppBuildConfig = mock()
-    private val onboardingStore = mock<VpnStore>()
-=======
-    private val onboardingStore = mock<DeviceShieldOnboardingStore>()
->>>>>>> 859f774d
+    private val vpnStore = mock<VpnStore>()
     private val vpnStateMonitor = mock<VpnStateMonitor>()
 
     private val context = InstrumentationRegistry.getInstrumentation().targetContext
@@ -80,7 +76,7 @@
         context.getSharedPreferences(VpnPreferences.PREFS_FILENAME, Context.MODE_PRIVATE).edit { clear() }
         vpnPreferences = VpnPreferences(context)
 
-        testee = PrivacyReportViewModel(repository, onboardingStore, vpnStateMonitor)
+        testee = PrivacyReportViewModel(repository, vpnStore, vpnStateMonitor)
     }
 
     private fun prepareDb() {
