/*
 * Copyright (c) 2021 DuckDuckGo
 *
 * Licensed under the Apache License, Version 2.0 (the "License");
 * you may not use this file except in compliance with the License.
 * You may obtain a copy of the License at
 *
 *     http://www.apache.org/licenses/LICENSE-2.0
 *
 * Unless required by applicable law or agreed to in writing, software
 * distributed under the License is distributed on an "AS IS" BASIS,
 * WITHOUT WARRANTIES OR CONDITIONS OF ANY KIND, either express or implied.
 * See the License for the specific language governing permissions and
 * limitations under the License.
 */

package com.duckduckgo.mobile.android.vpn.report

import android.content.Context
import androidx.arch.core.executor.testing.InstantTaskExecutorRule
import androidx.core.content.edit
import androidx.room.Room
import androidx.test.platform.app.InstrumentationRegistry
import app.cash.turbine.test
import com.duckduckgo.app.CoroutineTestRule
import com.duckduckgo.mobile.android.vpn.dao.VpnTrackerDao
import com.duckduckgo.mobile.android.vpn.model.TrackingApp
import com.duckduckgo.mobile.android.vpn.model.VpnTracker
import com.duckduckgo.mobile.android.vpn.stats.AppTrackerBlockingStatsRepository
import com.duckduckgo.app.global.formatters.time.DatabaseDateFormatter
import com.duckduckgo.mobile.android.vpn.feature.removal.VpnFeatureRemover
import com.duckduckgo.mobile.android.vpn.state.VpnStateMonitor
import com.duckduckgo.mobile.android.vpn.stats.RealAppTrackerBlockingStatsRepository
import com.duckduckgo.mobile.android.vpn.store.VpnDatabase
import com.duckduckgo.mobile.android.vpn.ui.report.PrivacyReportViewModel
import com.jakewharton.threetenabp.AndroidThreeTen
import org.mockito.kotlin.mock
import com.duckduckgo.mobile.android.vpn.prefs.VpnPreferences
import com.duckduckgo.mobile.android.vpn.ui.onboarding.VpnStore
import kotlinx.coroutines.ExperimentalCoroutinesApi
import kotlinx.coroutines.runBlocking
import org.junit.After
import org.junit.Assert.assertEquals
import org.junit.Before
import org.junit.Rule
import org.junit.Test
import org.threeten.bp.LocalDateTime
import kotlin.time.ExperimentalTime

@ExperimentalCoroutinesApi
@ExperimentalTime
class PrivacyReportViewModelTest {

    @get:Rule
    @Suppress("unused")
    var instantTaskExecutorRule = InstantTaskExecutorRule()

    @get:Rule
    @Suppress("unused")
    val coroutineRule = CoroutineTestRule()

    private lateinit var repository: AppTrackerBlockingStatsRepository
    private lateinit var vpnPreferences: VpnPreferences
    private lateinit var db: VpnDatabase
    private lateinit var vpnTrackerDao: VpnTrackerDao
    private val vpnStore = mock<VpnStore>()
    private val vpnStateMonitor = mock<VpnStateMonitor>()
    private val vpnFeatureRemover = mock<VpnFeatureRemover>()

    private val context = InstrumentationRegistry.getInstrumentation().targetContext

    private lateinit var testee: PrivacyReportViewModel

    @ExperimentalCoroutinesApi
    @Before
    fun before() {
        prepareDb()

        repository = RealAppTrackerBlockingStatsRepository(db)

        context.getSharedPreferences(VpnPreferences.PREFS_FILENAME, Context.MODE_PRIVATE).edit { clear() }
        vpnPreferences = VpnPreferences(context)

<<<<<<< HEAD
        testee = PrivacyReportViewModel(repository, onboardingStore, vpnFeatureRemover, vpnStateMonitor, coroutineRule.testDispatcherProvider)
=======
        testee = PrivacyReportViewModel(repository, vpnStore, vpnFeatureRemover, vpnStateMonitor, coroutineRule.testDispatcherProvider)
>>>>>>> e600f193
    }

    private fun prepareDb() {
        AndroidThreeTen.init(InstrumentationRegistry.getInstrumentation().targetContext)
        db = Room.inMemoryDatabaseBuilder(InstrumentationRegistry.getInstrumentation().targetContext, VpnDatabase::class.java)
            .allowMainThreadQueries()
            .build()
        vpnTrackerDao = db.vpnTrackerDao()
    }

    @After
    fun after() {
        db.close()
    }

    @Test
    fun whenTrackersBlockedThenReportHasTrackers() = runBlocking {

        trackerFound("dax.com")
        trackerFound("dax.com")
        trackerFound("dax.com")

        testee.getReport().test {
            val result = awaitItem()
            assertEquals(3, result.trackers)
            cancelAndConsumeRemainingEvents()
        }
    }

    @Test
    fun whenTrackersBlockedOutsideTimeWindowThenReturnEmpty() = runBlocking {

        trackerFoundYesterday("dax.com")
        trackerFoundYesterday("dax.com")
        trackerFoundYesterday("dax.com")

        testee.getReport().test {
            val result = awaitItem()
            assertEquals(0, result.trackers)
            cancelAndConsumeRemainingEvents()
        }
    }

    @Test
    fun whenNoTrackersBlockedThenReportIsEmpty() = runBlocking {
        testee.getReport().test {
            val result = awaitItem()
            assertEquals(0, result.trackers)
            cancelAndConsumeRemainingEvents()
        }
    }

    private fun trackerFoundYesterday(trackerDomain: String = "example.com") {
        trackerFound(trackerDomain, timestamp = yesterday())
    }

    private fun trackerFound(
        domain: String = "example.com",
        trackerCompanyId: Int = -1,
        timestamp: String = DatabaseDateFormatter.bucketByHour()
    ) {
        val defaultTrackingApp = TrackingApp("app.foo.com", "Foo App")
        val tracker = VpnTracker(
            trackerCompanyId = trackerCompanyId,
            domain = domain,
            timestamp = timestamp,
            company = "",
            companyDisplayName = "",
            trackingApp = defaultTrackingApp
        )
        vpnTrackerDao.insert(tracker)
    }

    private fun yesterday(): String {
        val now = LocalDateTime.now()
        val yesterday = now.minusDays(1)
        return DatabaseDateFormatter.bucketByHour(yesterday)
    }
}<|MERGE_RESOLUTION|>--- conflicted
+++ resolved
@@ -81,11 +81,7 @@
         context.getSharedPreferences(VpnPreferences.PREFS_FILENAME, Context.MODE_PRIVATE).edit { clear() }
         vpnPreferences = VpnPreferences(context)
 
-<<<<<<< HEAD
-        testee = PrivacyReportViewModel(repository, onboardingStore, vpnFeatureRemover, vpnStateMonitor, coroutineRule.testDispatcherProvider)
-=======
         testee = PrivacyReportViewModel(repository, vpnStore, vpnFeatureRemover, vpnStateMonitor, coroutineRule.testDispatcherProvider)
->>>>>>> e600f193
     }
 
     private fun prepareDb() {
