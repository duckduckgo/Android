--- conflicted
+++ resolved
@@ -28,12 +28,9 @@
 import com.duckduckgo.mobile.android.vpn.model.VpnTracker
 import com.duckduckgo.mobile.android.vpn.stats.AppTrackerBlockingStatsRepository
 import com.duckduckgo.app.global.formatters.time.DatabaseDateFormatter
-<<<<<<< HEAD
+import com.duckduckgo.mobile.android.vpn.feature.removal.VpnFeatureRemover
 import com.duckduckgo.appbuildconfig.api.AppBuildConfig
 import com.duckduckgo.mobile.android.vpn.pixels.DeviceShieldPixels
-=======
-import com.duckduckgo.mobile.android.vpn.feature.removal.VpnFeatureRemover
->>>>>>> b6e9917e
 import com.duckduckgo.mobile.android.vpn.state.VpnStateMonitor
 import com.duckduckgo.mobile.android.vpn.stats.RealAppTrackerBlockingStatsRepository
 import com.duckduckgo.mobile.android.vpn.store.VpnDatabase
@@ -68,9 +65,7 @@
     private lateinit var vpnPreferences: VpnPreferences
     private lateinit var db: VpnDatabase
     private lateinit var vpnTrackerDao: VpnTrackerDao
-    private val deviceShieldPixels: DeviceShieldPixels = mock()
-    private val appBuildConfig: AppBuildConfig = mock()
-    private val vpnStore = mock<VpnStore>()
+    private val onboardingStore = mock<DeviceShieldOnboardingStore>()
     private val vpnStateMonitor = mock<VpnStateMonitor>()
     private val vpnFeatureRemover = mock<VpnFeatureRemover>()
 
@@ -88,11 +83,7 @@
         context.getSharedPreferences(VpnPreferences.PREFS_FILENAME, Context.MODE_PRIVATE).edit { clear() }
         vpnPreferences = VpnPreferences(context)
 
-<<<<<<< HEAD
-        testee = PrivacyReportViewModel(repository, vpnStore, vpnStateMonitor)
-=======
         testee = PrivacyReportViewModel(repository, onboardingStore, vpnFeatureRemover, vpnStateMonitor, coroutineRule.testDispatcherProvider)
->>>>>>> b6e9917e
     }
 
     private fun prepareDb() {
