/*
 * Copyright (c) 2021 DuckDuckGo
 *
 * Licensed under the Apache License, Version 2.0 (the "License");
 * you may not use this file except in compliance with the License.
 * You may obtain a copy of the License at
 *
 *     http://www.apache.org/licenses/LICENSE-2.0
 *
 * Unless required by applicable law or agreed to in writing, software
 * distributed under the License is distributed on an "AS IS" BASIS,
 * WITHOUT WARRANTIES OR CONDITIONS OF ANY KIND, either express or implied.
 * See the License for the specific language governing permissions and
 * limitations under the License.
 */

package com.duckduckgo.mobile.android.vpn.ui.tracker_activity

import android.content.Intent
import androidx.appcompat.app.AppCompatActivity
import androidx.arch.core.executor.testing.InstantTaskExecutorRule
import androidx.room.Room
import androidx.test.platform.app.InstrumentationRegistry
import androidx.work.WorkManager
import app.cash.turbine.test
import com.duckduckgo.app.CoroutineTestRule
import com.duckduckgo.appbuildconfig.api.AppBuildConfig
import com.duckduckgo.mobile.android.vpn.feature.removal.VpnFeatureRemover
import com.duckduckgo.mobile.android.vpn.model.TrackingApp
import com.duckduckgo.mobile.android.vpn.model.VpnTracker
import com.duckduckgo.mobile.android.vpn.network.VpnDetector
import com.duckduckgo.mobile.android.vpn.pixels.DeviceShieldPixels
import com.duckduckgo.mobile.android.vpn.state.VpnStateMonitor
import com.duckduckgo.mobile.android.vpn.state.VpnStateMonitor.VpnRunningState.ENABLED
import com.duckduckgo.mobile.android.vpn.state.VpnStateMonitor.VpnState
import com.duckduckgo.mobile.android.vpn.state.VpnStateMonitor.VpnStopReason.UNKNOWN
import com.duckduckgo.mobile.android.vpn.stats.AppTrackerBlockingStatsRepository
import com.duckduckgo.mobile.android.vpn.stats.RealAppTrackerBlockingStatsRepository
import com.duckduckgo.mobile.android.vpn.store.VpnDatabase
<<<<<<< HEAD
import com.duckduckgo.mobile.android.vpn.ui.onboarding.VpnStore
=======
import com.duckduckgo.mobile.android.vpn.ui.tracker_activity.DeviceShieldTrackerActivityViewModel.ViewEvent
>>>>>>> b6e9917e
import com.jakewharton.threetenabp.AndroidThreeTen
import kotlinx.coroutines.ExperimentalCoroutinesApi
import kotlinx.coroutines.delay
import kotlinx.coroutines.flow.take
import kotlinx.coroutines.flow.toList
import kotlinx.coroutines.runBlocking
import org.junit.Assert.assertEquals
import org.junit.Before
import org.junit.Rule
import org.junit.Test
import org.mockito.Mock
import org.mockito.MockitoAnnotations
import org.mockito.kotlin.mock
import org.mockito.kotlin.times
import org.mockito.kotlin.verify
import org.mockito.kotlin.whenever
import kotlin.time.ExperimentalTime

@ExperimentalTime
@ExperimentalCoroutinesApi
class DeviceShieldTrackerActivityViewModelTest {

    @get:Rule
    @Suppress("unused")
    var instantTaskExecutorRule = InstantTaskExecutorRule()

    private lateinit var db: VpnDatabase
    private lateinit var appTrackerBlockingStatsRepository: AppTrackerBlockingStatsRepository
    private lateinit var viewModel: DeviceShieldTrackerActivityViewModel
    private lateinit var defaultTracker: VpnTracker

    @Mock private lateinit var appBuildConfig: AppBuildConfig

    private val deviceShieldPixels = mock<DeviceShieldPixels>()
    private val vpnDetector = mock<VpnDetector>()
    private val vpnStateMonitor = mock<VpnStateMonitor>()
<<<<<<< HEAD
    private val featureRemover = mock<VpnFeatureRemover>()
    private val workManager = mock<WorkManager>()
    private val vpnStore = mock<VpnStore>()
=======
    private val workManager = mock<WorkManager>()
    private val vpnFeatureRemover = mock<VpnFeatureRemover>()
>>>>>>> b6e9917e

    @Before
    fun setup() {
        MockitoAnnotations.openMocks(this)

        whenever(appBuildConfig.isDebug).thenReturn(true)

        db = createInMemoryDb()

        defaultTracker = VpnTracker(
            trackerCompanyId = 1,
            company = "Google LLC",
            companyDisplayName = "Google",
            trackingApp = TrackingApp("app.foo.com", "Foo app"),
            domain = "doubleclick.net"
        )

        appTrackerBlockingStatsRepository = RealAppTrackerBlockingStatsRepository(db)
        viewModel = DeviceShieldTrackerActivityViewModel(
            deviceShieldPixels,
            appTrackerBlockingStatsRepository,
            vpnStateMonitor,
            vpnDetector,
<<<<<<< HEAD
            featureRemover,
            vpnStore,
=======
            vpnFeatureRemover,
>>>>>>> b6e9917e
            CoroutineTestRule().testDispatcherProvider
        )
    }

    @Test
    fun whenGetTrackingAppCountThenReturnTrackingCount() = runBlocking {
        val tracker = VpnTracker(
            trackerCompanyId = 1,
            company = "Google LLC",
            companyDisplayName = "Google",
            trackingApp = TrackingApp("app.foo.com", "Foo app"),
            domain = "doubleclick.net"
        )

        db.vpnTrackerDao().insert(defaultTracker)
        db.vpnTrackerDao().insert(
            defaultTracker.copy(
                trackingApp = TrackingApp("app.bar.com", "bar app")
            )
        )
        db.vpnTrackerDao().insert(tracker.copy(domain = "facebook.com"))

        val count = viewModel.getTrackingAppsCount().take(1).toList()
        assertEquals(TrackingAppCount(2), count.first())
    }

    @Test
    fun whenGetTrackerCountThenReturnTrackingCount() = runBlocking {
        db.vpnTrackerDao().insert(defaultTracker)
        db.vpnTrackerDao().insert(defaultTracker)
        db.vpnTrackerDao().insert(defaultTracker.copy(domain = "facebook.com"))
        db.vpnTrackerDao().insert(defaultTracker.copy(trackingApp = TrackingApp("app.bar.com", "Bar app")))

        val count = viewModel.getBlockedTrackersCount().take(1).toList()
        assertEquals(TrackerCount(4), count.first())
    }

    @Test
    fun whenLaunchAppTrackersViewEventThenCommandIsLaunchAppTrackers() = runBlocking {
        viewModel.commands().test {
            viewModel.onViewEvent(DeviceShieldTrackerActivityViewModel.ViewEvent.LaunchAppTrackersFAQ)

            assertEquals(DeviceShieldTrackerActivityViewModel.Command.LaunchAppTrackersFAQ, awaitItem())

            cancelAndConsumeRemainingEvents()
        }
    }

    @Test
    fun whenLaunchBetaInstructionsViewEventThenCommandIsLaunchBetaInstructions() = runBlocking {
        viewModel.commands().test {
            viewModel.onViewEvent(DeviceShieldTrackerActivityViewModel.ViewEvent.LaunchBetaInstructions)

            assertEquals(DeviceShieldTrackerActivityViewModel.Command.LaunchBetaInstructions, awaitItem())

            cancelAndConsumeRemainingEvents()
        }
    }

    @Test
    fun whenLaunchDeviceShieldFAQViewEventThenCommandIsLaunchDeviceShieldFAQ() = runBlocking {
        viewModel.commands().test {
            viewModel.onViewEvent(DeviceShieldTrackerActivityViewModel.ViewEvent.LaunchDeviceShieldFAQ)

            assertEquals(DeviceShieldTrackerActivityViewModel.Command.LaunchDeviceShieldFAQ, awaitItem())

            cancelAndConsumeRemainingEvents()
        }
    }

    @Test
    fun whenLaunchExcludedAppsViewEventThenCommandIsLaunchExcludedApps() = runBlocking {
        whenever(vpnStateMonitor.getState()).thenReturn(VpnState(ENABLED, UNKNOWN))
        viewModel.commands().test {
            viewModel.onViewEvent(DeviceShieldTrackerActivityViewModel.ViewEvent.LaunchExcludedApps)

            assertEquals(DeviceShieldTrackerActivityViewModel.Command.LaunchManageAppsProtection, awaitItem())

            cancelAndConsumeRemainingEvents()
        }
    }

    @Test
    fun whenLaunchMostRecentActivityViewEventThenCommandIsLaunchMostRecentActivity() = runBlocking {
        viewModel.commands().test {
            viewModel.onViewEvent(DeviceShieldTrackerActivityViewModel.ViewEvent.LaunchMostRecentActivity)

            assertEquals(DeviceShieldTrackerActivityViewModel.Command.LaunchMostRecentActivity, awaitItem())

            cancelAndConsumeRemainingEvents()
        }
    }

    @Test
    fun whenToggleIsSwitchedOnAndOtherVPNIsDisabledThenTrackingProtectionIsEnabled() = runBlocking {
        whenever(vpnDetector.isVpnDetected()).thenReturn(false)
        viewModel.commands().test {
            viewModel.onAppTPToggleSwitched(true)
            assertEquals(DeviceShieldTrackerActivityViewModel.Command.CheckVPNPermission, awaitItem())
            cancelAndConsumeRemainingEvents()
        }
    }

    @Test
    fun whenToggleIsSwitchedOffAndOtherVPNIsDisabledThenConfirmationDialogIsShown() = runBlocking {
        whenever(vpnDetector.isVpnDetected()).thenReturn(false)
        viewModel.commands().test {
            viewModel.onAppTPToggleSwitched(false)
            assertEquals(DeviceShieldTrackerActivityViewModel.Command.ShowDisableVpnConfirmationDialog, awaitItem())
            cancelAndConsumeRemainingEvents()
        }
    }

    @Test
    fun whenVpnPermissionIsNeededThenVpnPermissionRequestIsLaunched() = runBlocking {
        viewModel.commands().test {
            val permissionIntent = Intent()
            viewModel.onVPNPermissionNeeded(permissionIntent)
            assertEquals(DeviceShieldTrackerActivityViewModel.Command.RequestVPNPermission(permissionIntent), awaitItem())
            cancelAndConsumeRemainingEvents()
        }
    }

    @Test
    fun whenVpnPermissionResultIsOKThenVpnIsLaunched() = runBlocking {
        viewModel.commands().test {
            viewModel.onVPNPermissionResult(AppCompatActivity.RESULT_OK)
            assertEquals(DeviceShieldTrackerActivityViewModel.Command.LaunchVPN, awaitItem())
            cancelAndConsumeRemainingEvents()
        }
    }

    @Test
    fun whenVPNLaunchedAndShouldPromoteAlwaysOnThenShowPromoteAlwaysOnDialogCommandisSent() = runBlocking {
        whenever(vpnStore.getAppTPManuallyEnables()).thenReturn(6)
        whenever(vpnStore.userAllowsShowPromoteAlwaysOn()).thenReturn(true)
        whenever(vpnStore.isAlwaysOnEnabled()).thenReturn(false)

        viewModel.commands().test {
            viewModel.onVPNPermissionResult(AppCompatActivity.RESULT_OK)
            assertEquals(DeviceShieldTrackerActivityViewModel.Command.LaunchVPN, awaitItem())
            verify(vpnStore).resetAppTPManuallyEnablesCounter()
            assertEquals(DeviceShieldTrackerActivityViewModel.Command.ShowAlwaysOnPromotionDialog, awaitItem())

            cancelAndConsumeRemainingEvents()
        }
    }

    @Test
    fun whenVPNLaunchedLessThanEnoughTimesThenShowPromoteAlwaysOnDialogCommandisNotSent() = runBlocking {
        whenever(vpnStore.getAppTPManuallyEnables()).thenReturn(1)
        whenever(vpnStore.userAllowsShowPromoteAlwaysOn()).thenReturn(true)
        whenever(vpnStore.isAlwaysOnEnabled()).thenReturn(false)

        viewModel.commands().test {
            viewModel.onVPNPermissionResult(AppCompatActivity.RESULT_OK)
            assertEquals(DeviceShieldTrackerActivityViewModel.Command.LaunchVPN, expectMostRecentItem())
            verify(vpnStore, times(0)).resetAppTPManuallyEnablesCounter()
            cancelAndConsumeRemainingEvents()
        }
    }

    @Test
    fun whenUserForgotAlwaysOnPromotionDialogThenShowPromoteAlwaysOnDialogCommandisNotSent() = runBlocking {
        whenever(vpnStore.getAppTPManuallyEnables()).thenReturn(6)
        whenever(vpnStore.userAllowsShowPromoteAlwaysOn()).thenReturn(false)
        whenever(vpnStore.isAlwaysOnEnabled()).thenReturn(false)

        viewModel.commands().test {
            viewModel.onVPNPermissionResult(AppCompatActivity.RESULT_OK)
            assertEquals(DeviceShieldTrackerActivityViewModel.Command.LaunchVPN, expectMostRecentItem())
            verify(vpnStore, times(0)).resetAppTPManuallyEnablesCounter()
            cancelAndConsumeRemainingEvents()
        }
    }

    @Test
    fun whenVPNInAlwaysOnModeThenShowPromoteAlwaysOnDialogCommandisNotSent() = runBlocking {
        whenever(vpnStore.getAppTPManuallyEnables()).thenReturn(6)
        whenever(vpnStore.userAllowsShowPromoteAlwaysOn()).thenReturn(true)
        whenever(vpnStore.isAlwaysOnEnabled()).thenReturn(true)

        viewModel.commands().test {
            viewModel.onVPNPermissionResult(AppCompatActivity.RESULT_OK)
            assertEquals(DeviceShieldTrackerActivityViewModel.Command.LaunchVPN, expectMostRecentItem())
            verify(vpnStore, times(0)).resetAppTPManuallyEnablesCounter()
            cancelAndConsumeRemainingEvents()
        }
    }

    @Test
    fun whenVpnPermissionResultIsDeniedAndRequestTimeWasSmallerThanNeededThenVpnConflictDialogIsShown() = runBlocking {
        viewModel.commands().test {
            val permissionIntent = Intent()
            viewModel.onVPNPermissionNeeded(permissionIntent)
            assertEquals(DeviceShieldTrackerActivityViewModel.Command.RequestVPNPermission(permissionIntent), awaitItem())

            viewModel.onVPNPermissionResult(AppCompatActivity.RESULT_CANCELED)
            assertEquals(DeviceShieldTrackerActivityViewModel.Command.ShowVpnAlwaysOnConflictDialog, awaitItem())
            cancelAndConsumeRemainingEvents()
        }
    }

    @Test
    fun whenVpnPermissionResultIsDeniedAndRequestTimeWasHigherThanNeededThenVpnIsStopped() = runBlocking {
        viewModel.commands().test {
            val permissionIntent = Intent()
            viewModel.onVPNPermissionNeeded(permissionIntent)
            assertEquals(DeviceShieldTrackerActivityViewModel.Command.RequestVPNPermission(permissionIntent), awaitItem())

            delay(2000)
            viewModel.onVPNPermissionResult(AppCompatActivity.RESULT_CANCELED)
            assertEquals(DeviceShieldTrackerActivityViewModel.Command.VPNPermissionNotGranted, awaitItem())
            cancelAndConsumeRemainingEvents()
        }
    }

    @Test
    fun whenToggleIsSwitchedOnAndOtherVPNIsEnabledThenVpnConflictDialogIsShown() = runBlocking {
        whenever(vpnDetector.isVpnDetected()).thenReturn(true)
        viewModel.commands().test {
            viewModel.onAppTPToggleSwitched(true)
            assertEquals(DeviceShieldTrackerActivityViewModel.Command.ShowVpnConflictDialog, awaitItem())
            cancelAndConsumeRemainingEvents()
        }
    }

    @Test
    fun whenAppTPIsManuallyDisabledThenTrackingProtectionIsStopped() = runBlocking {
        viewModel.commands().test {
            viewModel.onAppTpManuallyDisabled()

            verify(deviceShieldPixels).disableFromSummaryTrackerActivity()
            assertEquals(DeviceShieldTrackerActivityViewModel.Command.StopVPN, awaitItem())
            cancelAndConsumeRemainingEvents()
        }
    }

    @Test
    fun whenUserWantsToRemoveFeatureThenDalogIsShown() = runBlocking {
        viewModel.commands().test {
            viewModel.onViewEvent(ViewEvent.AskToRemoveFeature)

            assertEquals(DeviceShieldTrackerActivityViewModel.Command.ShowRemoveFeatureConfirmationDialog, awaitItem())

            cancelAndConsumeRemainingEvents()
        }
    }

    @Test
    fun whenUserAcceptsToRemoveFeatureThenFeatureIsRemovedAndVpnAndScreenClosed() = runBlocking {
        viewModel.commands().test {
            viewModel.onViewEvent(ViewEvent.RemoveFeature)

            verify(deviceShieldPixels).didChooseToRemoveTrackingProtectionFeature()
            verify(vpnFeatureRemover).manuallyRemoveFeature()
            assertEquals(DeviceShieldTrackerActivityViewModel.Command.StopVPN, awaitItem())
            assertEquals(DeviceShieldTrackerActivityViewModel.Command.CloseScreen, awaitItem())

            cancelAndConsumeRemainingEvents()
        }
    }

    private fun createInMemoryDb(): VpnDatabase {
        AndroidThreeTen.init(InstrumentationRegistry.getInstrumentation().targetContext)
        return Room.inMemoryDatabaseBuilder(
            InstrumentationRegistry.getInstrumentation().targetContext,
            VpnDatabase::class.java
        )
            .allowMainThreadQueries()
            .build()
    }
}<|MERGE_RESOLUTION|>--- conflicted
+++ resolved
@@ -37,11 +37,8 @@
 import com.duckduckgo.mobile.android.vpn.stats.AppTrackerBlockingStatsRepository
 import com.duckduckgo.mobile.android.vpn.stats.RealAppTrackerBlockingStatsRepository
 import com.duckduckgo.mobile.android.vpn.store.VpnDatabase
-<<<<<<< HEAD
+import com.duckduckgo.mobile.android.vpn.ui.tracker_activity.DeviceShieldTrackerActivityViewModel.ViewEvent
 import com.duckduckgo.mobile.android.vpn.ui.onboarding.VpnStore
-=======
-import com.duckduckgo.mobile.android.vpn.ui.tracker_activity.DeviceShieldTrackerActivityViewModel.ViewEvent
->>>>>>> b6e9917e
 import com.jakewharton.threetenabp.AndroidThreeTen
 import kotlinx.coroutines.ExperimentalCoroutinesApi
 import kotlinx.coroutines.delay
@@ -78,14 +75,9 @@
     private val deviceShieldPixels = mock<DeviceShieldPixels>()
     private val vpnDetector = mock<VpnDetector>()
     private val vpnStateMonitor = mock<VpnStateMonitor>()
-<<<<<<< HEAD
-    private val featureRemover = mock<VpnFeatureRemover>()
-    private val workManager = mock<WorkManager>()
-    private val vpnStore = mock<VpnStore>()
-=======
     private val workManager = mock<WorkManager>()
     private val vpnFeatureRemover = mock<VpnFeatureRemover>()
->>>>>>> b6e9917e
+    private val vpnStore = mock<VpnStore>()
 
     @Before
     fun setup() {
@@ -109,12 +101,8 @@
             appTrackerBlockingStatsRepository,
             vpnStateMonitor,
             vpnDetector,
-<<<<<<< HEAD
-            featureRemover,
+            vpnFeatureRemover,
             vpnStore,
-=======
-            vpnFeatureRemover,
->>>>>>> b6e9917e
             CoroutineTestRule().testDispatcherProvider
         )
     }
@@ -349,6 +337,7 @@
 
             verify(deviceShieldPixels).disableFromSummaryTrackerActivity()
             assertEquals(DeviceShieldTrackerActivityViewModel.Command.StopVPN, awaitItem())
+
             cancelAndConsumeRemainingEvents()
         }
     }
