/*
 * Copyright (c) 2022 DuckDuckGo
 *
 * Licensed under the Apache License, Version 2.0 (the "License");
 * you may not use this file except in compliance with the License.
 * You may obtain a copy of the License at
 *
 *     http://www.apache.org/licenses/LICENSE-2.0
 *
 * Unless required by applicable law or agreed to in writing, software
 * distributed under the License is distributed on an "AS IS" BASIS,
 * WITHOUT WARRANTIES OR CONDITIONS OF ANY KIND, either express or implied.
 * See the License for the specific language governing permissions and
 * limitations under the License.
 */

package com.duckduckgo.anvil.compiler

import com.duckduckgo.anvil.annotations.ContributesActivePlugin
import com.duckduckgo.anvil.annotations.ContributesActivePluginPoint
import com.duckduckgo.anvil.annotations.ContributesPluginPoint
import com.duckduckgo.anvil.annotations.ContributesRemoteFeature
import com.duckduckgo.anvil.annotations.PriorityKey
import com.duckduckgo.feature.toggles.api.RemoteFeatureStoreNamed
import com.duckduckgo.feature.toggles.api.Toggle
import com.duckduckgo.feature.toggles.api.Toggle.Experiment
import com.duckduckgo.feature.toggles.api.Toggle.InternalAlwaysEnabled
import com.google.auto.service.AutoService
import com.squareup.anvil.annotations.ContributesBinding
import com.squareup.anvil.annotations.ContributesMultibinding
import com.squareup.anvil.annotations.ContributesTo
import com.squareup.anvil.annotations.ExperimentalAnvilApi
import com.squareup.anvil.compiler.api.*
import com.squareup.anvil.compiler.internal.asClassName
import com.squareup.anvil.compiler.internal.buildFile
import com.squareup.anvil.compiler.internal.fqName
import com.squareup.anvil.compiler.internal.reference.*
import com.squareup.kotlinpoet.AnnotationSpec
import com.squareup.kotlinpoet.ClassName
import com.squareup.kotlinpoet.CodeBlock
import com.squareup.kotlinpoet.FileSpec
import com.squareup.kotlinpoet.FunSpec
import com.squareup.kotlinpoet.KModifier.ABSTRACT
import com.squareup.kotlinpoet.KModifier.OVERRIDE
import com.squareup.kotlinpoet.KModifier.PRIVATE
import com.squareup.kotlinpoet.KModifier.SUSPEND
import com.squareup.kotlinpoet.ParameterSpec
import com.squareup.kotlinpoet.ParameterizedTypeName.Companion.parameterizedBy
import com.squareup.kotlinpoet.PropertySpec
import com.squareup.kotlinpoet.TypeSpec
import com.squareup.kotlinpoet.asClassName
import dagger.Binds
import java.io.File
import java.util.concurrent.ConcurrentHashMap
import javax.inject.Inject
import org.jetbrains.kotlin.descriptors.ModuleDescriptor
import org.jetbrains.kotlin.name.FqName
import org.jetbrains.kotlin.psi.KtFile

/**
 * This Anvil code generator generates Active Plugins, ie. those that can be controlled via remote feature flag.
 * Active plugins and Active plugin points are generated using the [ContributesActivePluginPoint] and [ContributesActivePlugin] annotations.
 *
 * For classes annotated with [ContributesActivePluginPoint], this generator will
 * - generate a regular plugin point
 * - generate a wrapper around the normal plugin point to handle the associated remote feature flag
 * - generate a remote feature flag that will control the plugin point
 * - generate the bindings so that users can depend on ActivePluginPoint<T>
 *
 * For classes annotated with [ContributesActivePlugin] this generator will:
 * - generate a binding to contribute the plugin into the associated plugin point, using [ContributesMultibinding] and [PriorityKey]
 * - generate a remote feature flag that will control the plugin
 *
 * The business logic generated will ensure that:
 * - disabling a given remote feature flag associated to plugins will de-activate such plugin, ie. won't be return in getPlugins()
 * - disabling the remote feature associated to the plugin point will make getPlugins() method to return empty list, regardless of whether the
 * plugin is active or not
 *
 */
@OptIn(ExperimentalAnvilApi::class)
@AutoService(CodeGenerator::class)
class ContributesActivePluginPointCodeGenerator : CodeGenerator {

    private val activePluginPointAnnotations = listOf(
        ContributesActivePlugin::class,
        ContributesActivePluginPoint::class,
    )

    override fun isApplicable(context: AnvilContext): Boolean = true

    override fun generateCode(codeGenDir: File, module: ModuleDescriptor, projectFiles: Collection<KtFile>): Collection<GeneratedFileWithSources> {
        return projectFiles.classAndInnerClassReferences(module)
            .toList()
            .filter { reference -> reference.isAnnotatedWith(activePluginPointAnnotations.map { it.fqName }) }
            .flatMap {
                listOf(
                    generateActivePluginsPointAndPlugins(it, codeGenDir, module),
                )
            }
            .toMutableList().apply {
                // this.addAll(generatePluginPointRemoteFeature(codeGenDir, module))
            }.toList()
    }

    private fun generateActivePluginsPointAndPlugins(
        vmClass: ClassReference.Psi,
        codeGenDir: File,
        module: ModuleDescriptor,
    ): GeneratedFileWithSources {
        return if (vmClass.isContributesActivePluginPoint()) {
            generatedActivePluginPoint(vmClass, codeGenDir, module)
        } else {
            generatedActivePlugin(vmClass, codeGenDir, module)
        }
    }

    private fun generatedActivePluginPoint(vmClass: ClassReference.Psi, codeGenDir: File, module: ModuleDescriptor): GeneratedFileWithSources {
        val generatedPackage = vmClass.packageFqName.toString()
        val pluginPointClassFileName = "${vmClass.shortName}_ActivePluginPoint"
        val pluginPointClassName = "Trigger_${vmClass.shortName}_ActivePluginPoint"
        val pluginPointWrapperClassName = "${vmClass.shortName}_PluginPoint_ActiveWrapper"
        val pluginPointWrapperBindingModuleClassName = "${vmClass.shortName}_PluginPoint_ActiveWrapper_Binding_Module"
        val pluginPointRemoteFeatureClassName = "${vmClass.shortName}_ActivePluginPoint_RemoteFeature"
        val pluginPointRemoteFeatureStoreClassName = "${vmClass.shortName}_ActivePluginPoint_RemoteFeature_MultiProcessStore"
        val scope = vmClass.annotations.firstOrNull { it.fqName == ContributesActivePluginPoint::class.fqName }?.scopeOrNull(0)!!
        val pluginClassType = vmClass.pluginClassName(ContributesActivePluginPoint::class.fqName) ?: vmClass.asClassName()
        val featureName = "pluginPoint${pluginClassType.simpleName}"

        // Check if there's another plugin point class that has the same class simplename
        // we can't allow that because the backing remote feature would be the same
        val existingFeature = featureBackedClassNames.putIfAbsent(featureName, vmClass.fqName)
        if (existingFeature != null) {
            throw AnvilCompilationException(
                "${vmClass.fqName} plugin point naming is duplicated, previous found in $existingFeature",
                element = vmClass.clazz.identifyingElement,
            )
        }

        val content = FileSpec.buildFile(generatedPackage, pluginPointClassFileName) {
            // This is the normal plugin point
            addType(
                TypeSpec.interfaceBuilder(pluginPointClassName)
                    .addModifiers(PRIVATE)
                    .addAnnotation(
                        AnnotationSpec.builder(ContributesPluginPoint::class)
                            .addMember("scope = %T::class", scope.asClassName())
                            .addMember("boundType = %T::class", pluginClassType)
                            .build(),
                    )
                    .addAnnotation(
                        AnnotationSpec.builder(Suppress::class)
                            .addMember("%S", "unused")
                            .build(),
                    )
                    .build(),
            ).build()

            // Generate the feature flag that guards the plugin points
            addType(
                TypeSpec.interfaceBuilder(pluginPointRemoteFeatureClassName)
                    .addAnnotation(
                        AnnotationSpec.builder(ContributesRemoteFeature::class)
                            .addMember("scope = %T::class", scope.asClassName())
                            .addMember("featureName = %S", featureName)
                            .addMember("toggleStore = %T::class", ClassName(packageName, pluginPointRemoteFeatureStoreClassName))
                            .build(),
                    )
                    .addFunction(
                        FunSpec.builder("self")
                            .addModifiers(ABSTRACT)
                            .addAnnotation(
                                AnnotationSpec.builder(Toggle.DefaultValue::class)
                                    .addMember("defaultValue = %L", true)
                                    .build(),
                            )
                            .returns(Toggle::class)
                            .build(),
                    )
                    .build(),
            ).build()

            // This is the plugin point active wrapper. Depends on the normal plugin point above and wraps to allow "active" behavior, that is
            // just return the plugins that have the remote feature enabled.
            addType(
                TypeSpec.classBuilder(pluginPointWrapperClassName).apply {
                    primaryConstructor(
                        FunSpec.constructorBuilder()
                            .addAnnotation(AnnotationSpec.builder(Inject::class).build())
                            .addParameter("toggle", ClassName(generatedPackage, pluginPointRemoteFeatureClassName))
                            .addParameter(
                                ParameterSpec.builder(
                                    "pluginPoint",
                                    pluginPointFqName.asClassName(module).parameterizedBy(
                                        pluginClassType.copy(
                                            annotations = listOf(AnnotationSpec.builder(JvmSuppressWildcards::class).build()),
                                        ),
                                    ),
                                ).build(),
                            )
                            .addParameter(ParameterSpec.builder("dispatcherProvider", dispatcherProviderFqName.asClassName(module)).build())
                            .build(),
                    )
                    addProperty(
                        PropertySpec.builder("toggle", ClassName(generatedPackage, pluginPointRemoteFeatureClassName), PRIVATE)
                            .initializer("toggle")
                            .build(),
                    )
                    addProperty(
                        PropertySpec.builder(
                            "pluginPoint",
                            pluginPointFqName.asClassName(module).parameterizedBy(
                                pluginClassType.copy(
                                    annotations = listOf(AnnotationSpec.builder(JvmSuppressWildcards::class).build()),
                                ),
                            ),
                            PRIVATE,
                        ).initializer("pluginPoint").build(),
                    )
                    addProperty(
                        PropertySpec.builder(
                            "dispatcherProvider",
                            dispatcherProviderFqName.asClassName(module),
                            PRIVATE,
                        )
                            .initializer("dispatcherProvider")
                            .build(),
                    )

                    addSuperinterface(
                        activePluginPointFqName
                            .asClassName(module)
                            .parameterizedBy(
                                pluginClassType.copy(annotations = listOf(AnnotationSpec.builder(JvmSuppressWildcards::class).build())),
                            ),
                    )

                    addFunction(
                        FunSpec.builder("getPlugins")
                            .addModifiers(OVERRIDE, SUSPEND)
                            .returns(Collection::class.fqName.asClassName(module).parameterizedBy(pluginClassType))
                            .addCode(
                                CodeBlock.of(
                                    """
                                        return kotlinx.coroutines.withContext(dispatcherProvider.io()) {
                                            if (toggle.self().isEnabled()) {
                                                pluginPoint.getPlugins().filter { it.isActive() }
                                            } else {
                                                emptyList()
                                            }
                                        }
                                    """.trimIndent(),
                                ),
                            )
                            .build(),
                    )
                }.build(),
            )

            // create the multiprocess remote feature store
            createRemoteFeatureFlagMultiprocessStore(
                scope = scope,
                module = module,
                pluginRemoteFeatureClassName = pluginPointRemoteFeatureClassName,
                pluginRemoteFeatureStoreClassName = pluginPointRemoteFeatureStoreClassName,
                parentFeatureName = featureName,
            )

            // Finally we're gonna create the dagger binding module, which will bind the plugin point wrapper type to the ActivePluginPoint<T> type
            addType(
                TypeSpec.classBuilder(pluginPointWrapperBindingModuleClassName)
                    .addAnnotation(AnnotationSpec.builder(dagger.Module::class).build())
                    .addAnnotation(
                        AnnotationSpec
                            .builder(ContributesTo::class).addMember("scope = %T::class", scope.asClassName())
                            .build(),
                    )
                    .addModifiers(ABSTRACT)
                    .addFunction(
                        FunSpec.builder("binds$pluginPointWrapperClassName")
                            .addModifiers(ABSTRACT)
                            .addAnnotation(Binds::class.asClassName())
                            .addParameter(
                                ParameterSpec.builder(
                                    "pluginPoint",
                                    ClassName(generatedPackage, pluginPointWrapperClassName),
                                    // FqName(pluginPointWrapperClassName).asClassName(module)
                                ).build(),
                            )
                            .returns(
                                activePluginPointFqName
                                    .asClassName(module)
                                    .parameterizedBy(
                                        pluginClassType.copy(annotations = listOf(AnnotationSpec.builder(JvmSuppressWildcards::class).build())),
                                    ),
                            )
                            .build(),
                    )
                    .build(),
            )
        }

        return createGeneratedFile(codeGenDir, generatedPackage, pluginPointClassFileName, content, setOf(vmClass.containingFileAsJavaFile))
    }

    private fun generatedActivePlugin(vmClass: ClassReference.Psi, codeGenDir: File, module: ModuleDescriptor): GeneratedFileWithSources {
        val scope = vmClass.annotations.firstOrNull { it.fqName == ContributesActivePlugin::class.fqName }?.scopeOrNull(0)!!
        val boundType = vmClass.annotations.firstOrNull { it.fqName == ContributesActivePlugin::class.fqName }?.boundTypeOrNull()!!
        val featureDefaultValue = vmClass.annotations.firstOrNull {
            it.fqName == ContributesActivePlugin::class.fqName
        }?.defaultActiveValueOrNull() ?: true
        // the parent feature name is taken from the plugin interface name implemented by this class
        val parentFeatureName = "pluginPoint${boundType.shortName}"
        val featureName = "plugin${vmClass.shortName}"
        val generatedPackage = vmClass.packageFqName.toString()
        val pluginClassName = "${vmClass.shortName}_ActivePlugin"
        val pluginRemoteFeatureClassName = "${vmClass.shortName}_ActivePlugin_RemoteFeature"
        val pluginRemoteFeatureStoreClassName = "${vmClass.shortName}_ActivePlugin_RemoteFeature_MultiProcessStore"
        val pluginPriority = vmClass.annotations.firstOrNull { it.fqName == ContributesActivePlugin::class.fqName }?.priorityOrNull()
<<<<<<< HEAD
        val pluginSupportExperiments = vmClass.annotations.firstOrNull { it.fqName == ContributesActivePlugin::class.fqName }?.isExperimentOrNull() ?: false
        val pluginInternalAlwaysEnabled = vmClass.annotations.firstOrNull { it.fqName == ContributesActivePlugin::class.fqName }?.internalAlwaysEnabledOrNull() ?: false
=======
        val pluginSupportExperiments = vmClass.annotations.firstOrNull {
            it.fqName == ContributesActivePlugin::class.fqName
        }?.isExperimentOrNull() ?: false
        val pluginInternalAlwaysEnabled = vmClass.annotations.firstOrNull {
            it.fqName == ContributesActivePlugin::class.fqName
        }?.internalAlwaysEnabledOrNull() ?: false
>>>>>>> a7336977

        // Check if there's another plugin class, in the same plugin point, that has the same class simplename
        // we can't allow that because the backing remote feature would be the same
        val existingFeature = featureBackedClassNames.putIfAbsent("${featureName}_$parentFeatureName", vmClass.fqName)
        if (existingFeature != null) {
            throw AnvilCompilationException(
                "${vmClass.fqName} plugin name is duplicated, previous found in $existingFeature",
                element = vmClass.clazz.identifyingElement,
            )
        }

        val content = FileSpec.buildFile(generatedPackage, pluginClassName) {
            // First create the class that will contribute the active plugin.
            // We do expect that the plugins are define using the "ContributesActivePlugin" annotation but are also injected
            // using @Inject in the constructor, as the concrete plugin type is use as delegate.
            addType(
                TypeSpec.classBuilder(pluginClassName).apply {
                    addAnnotation(
                        AnnotationSpec.builder(ContributesMultibinding::class)
                            .addMember("scope = %T::class", scope.asClassName())
                            .addMember("boundType = %T::class", boundType.asClassName())
                            .build(),
                    )
                    // If the active plugin defined a priority then add the right annotation
                    pluginPriority?.let {
                        addAnnotation(
                            AnnotationSpec.builder(PriorityKey::class)
                                .addMember("%L", it.toString())
                                .build(),
                        )
                    }

                    // primary constructor and parameters. We need the active plugin and the remote feature toggle
                    primaryConstructor(
                        FunSpec.constructorBuilder()
                            .addAnnotation(AnnotationSpec.builder(Inject::class).build())
                            .addParameter("activePlugin", vmClass.asClassName())
                            .addParameter("toggle", ClassName(generatedPackage, pluginRemoteFeatureClassName))
                            .build(),
                    )
                    addProperty(
                        PropertySpec.builder("activePlugin", vmClass.asClassName(), PRIVATE)
                            .initializer("activePlugin")
                            .build(),
                    )
                    addProperty(
                        PropertySpec.builder("toggle", ClassName(generatedPackage, pluginRemoteFeatureClassName), PRIVATE)
                            .initializer("toggle")
                            .build(),
                    )

                    addSuperinterface(
                        boundType.asClassName(),
                        delegate = CodeBlock.of("activePlugin"),
                    )

                    addFunction(
                        FunSpec.builder("isActive")
                            .addModifiers(OVERRIDE, SUSPEND)
                            .returns(Boolean::class)
                            .addCode(CodeBlock.of("return toggle.$featureName().isEnabled()"))
                            .build(),
                    )
                }.build(),
            ).build()

            // Now generate the feature flag that guards the plugin
            addType(
                TypeSpec.interfaceBuilder(pluginRemoteFeatureClassName).apply {
                    addAnnotation(
                        AnnotationSpec.builder(ContributesRemoteFeature::class)
                            .addMember("scope = %T::class", scope.asClassName())
                            .addMember("featureName = %S", parentFeatureName)
                            .addMember("toggleStore = %T::class", ClassName(packageName, pluginRemoteFeatureStoreClassName))
                            .build(),
                    )
                    addFunction(
                        FunSpec.builder("self")
                            .addModifiers(ABSTRACT)
                            .addAnnotation(
                                AnnotationSpec.builder(Toggle.DefaultValue::class)
                                    // The parent feature toggle is the one guarding the plugin point, for convention is default enabled.
                                    .addMember("defaultValue = %L", true)
                                    .build(),
                            )
                            .returns(Toggle::class)
                            .build(),
                    )
                    addFunction(
                        FunSpec.builder(featureName).apply {
                            addModifiers(ABSTRACT)
                            addAnnotation(
                                AnnotationSpec.builder(Toggle.DefaultValue::class)
                                    .addMember("defaultValue = %L", featureDefaultValue)
                                    .build(),
                            )
                            // If the active plugin defines [supportExperiments = true] we mark it as Experiment
                            if (pluginSupportExperiments) {
                                addAnnotation(AnnotationSpec.builder(Experiment::class).build())
                            }
                            // If the active plugin defines [internalAlwaysEnabled = true] we mark it as InternalAlwaysEnabled
                            if (pluginInternalAlwaysEnabled) {
                                addAnnotation(AnnotationSpec.builder(InternalAlwaysEnabled::class).build())
                            }

                            returns(Toggle::class)
                        }
                            .build(),
                    )
                }.build(),
            ).build()

            // generate the feature flag multi-process store
            createRemoteFeatureFlagMultiprocessStore(
                scope,
                module,
                pluginRemoteFeatureStoreClassName,
                pluginRemoteFeatureClassName,
                parentFeatureName,
            )
        }

        return createGeneratedFile(codeGenDir, generatedPackage, pluginClassName, content, setOf(vmClass.containingFileAsJavaFile))
    }

    private fun FileSpec.Builder.createRemoteFeatureFlagMultiprocessStore(
        scope: ClassReference,
        module: ModuleDescriptor,
        pluginRemoteFeatureStoreClassName: String,
        pluginRemoteFeatureClassName: String,
        parentFeatureName: String,
    ): FileSpec {
        val preferencesName = "com.duckduckgo.feature.toggle.$parentFeatureName.mp.store"

        // needed for the launch() and prefs.edit() {} inside the createToggleStoreImplementation()
        addImport("kotlinx.coroutines", "launch")
        addImport("androidx.core.content", "edit")
        addImport("com.squareup.moshi.kotlin.reflect", "KotlinJsonAdapterFactory")

        return addType(
            TypeSpec.classBuilder(pluginRemoteFeatureStoreClassName).apply {
                addAnnotation(
                    AnnotationSpec.builder(ContributesBinding::class)
                        .addMember("scope = %T::class", scope.asClassName())
                        .build(),
                )

                addAnnotation(
                    AnnotationSpec.builder(RemoteFeatureStoreNamed::class)
                        .addMember("value = %T::class", ClassName(packageName, pluginRemoteFeatureClassName))
                        .build(),
                )

                addSuperinterface(Toggle.Store::class)

                primaryConstructor(
                    FunSpec.constructorBuilder()
                        .addAnnotation(AnnotationSpec.builder(Inject::class).build())
                        .addParameter(
                            ParameterSpec.builder("coroutineScope", coroutineScopeFqName.asClassName(module))
                                .addAnnotation(appCoroutineScopeFqName.asClassName(module))
                                .build(),
                        )
                        .addParameter("dispatcherProvider", dispatcherProviderFqName.asClassName(module))
                        .addParameter("sharedPreferencesProvider", sharedPreferencesProviderFqName.asClassName(module))
                        .addParameter("moshi", moshiFqName.asClassName(module))
                        .build(),
                )
                addProperty(
                    PropertySpec.builder("coroutineScope", coroutineScopeFqName.asClassName(module), PRIVATE)
                        .initializer("coroutineScope")
                        .build(),
                )
                addProperty(
                    PropertySpec.builder("dispatcherProvider", dispatcherProviderFqName.asClassName(module), PRIVATE)
                        .initializer("dispatcherProvider")
                        .build(),
                )
                addProperty(
                    PropertySpec.builder("sharedPreferencesProvider", sharedPreferencesProviderFqName.asClassName(module), PRIVATE)
                        .initializer("sharedPreferencesProvider")
                        .build(),
                )
                addProperty(
                    PropertySpec.builder("moshi", moshiFqName.asClassName(module), PRIVATE)
                        .initializer("moshi")
                        .build(),
                )
                addProperty(
                    PropertySpec.builder("preferences", sharedPreferencesFqName.asClassName(module), PRIVATE)
                        .delegate(
                            CodeBlock.builder()
                                .beginControlFlow("lazy")
                                .add(
                                    """
                                            sharedPreferencesProvider.getSharedPreferences("$preferencesName", multiprocess = true, migrate = false)
                                    """.trimIndent(),
                                )
                                .endControlFlow()
                                .build(),
                        )
                        .build(),
                )
                addProperty(
                    PropertySpec.builder(
                        "stateAdapter",
                        jsonAdapterFqName.asClassName(module).parameterizedBy(Toggle.State::class.asClassName()),
                        PRIVATE,
                    )
                        .delegate(
                            CodeBlock.builder()
                                .beginControlFlow("lazy")
                                .add(
                                    """
                                            moshi.newBuilder().add(KotlinJsonAdapterFactory()).build().adapter(%T::class.java)
                                    """.trimIndent(),
                                    Toggle.State::class.asClassName(),
                                )
                                .endControlFlow()
                                .build(),
                        )
                        .build(),
                )

                addFunctions(createToggleStoreImplementation(module))
            }.build(),
        ).build()
    }
    private fun createToggleStoreImplementation(module: ModuleDescriptor): List<FunSpec> {
        return listOf(
            FunSpec.builder("set")
                .addModifiers(OVERRIDE)
                .addParameter("key", String::class.asClassName())
                .addParameter("state", Toggle.State::class.asClassName())
                .addCode(
                    CodeBlock.of(
                        """
                            coroutineScope.launch(dispatcherProvider.io()) {
                                preferences.edit(commit = true) { putString(key, stateAdapter.toJson(state)) }
                            }
                        """.trimIndent(),
                    ),
                )
                .build(),
            FunSpec.builder("get")
                .addModifiers(OVERRIDE)
                .addParameter("key", String::class.asClassName())
                .addCode(
                    CodeBlock.of(
                        """
                            return preferences.getString(key, null)?.let {
                                stateAdapter.fromJson(it)
                            }
                        """.trimIndent(),
                    ),
                )
                .returns(Toggle.State::class.asClassName().copy(nullable = true))
                .build(),
        )
    }

    private fun ClassReference.Psi.isContributesActivePlugin(): Boolean {
        return this.annotations.firstOrNull { it.fqName == ContributesActivePlugin::class.fqName } != null
    }

    private fun ClassReference.Psi.isContributesActivePluginPoint(): Boolean {
        return this.annotations.firstOrNull { it.fqName == ContributesActivePluginPoint::class.fqName } != null
    }

    @OptIn(ExperimentalAnvilApi::class)
    private fun AnnotationReference.defaultActiveValueOrNull(): Boolean? = argumentAt("defaultActiveValue", 2)?.value()

    @OptIn(ExperimentalAnvilApi::class)
    private fun AnnotationReference.priorityOrNull(): Int? = argumentAt("priority", 3)?.value()

    @OptIn(ExperimentalAnvilApi::class)
    private fun AnnotationReference.isExperimentOrNull(): Boolean? = argumentAt("supportExperiments", 4)?.value()

    @OptIn(ExperimentalAnvilApi::class)
    private fun AnnotationReference.internalAlwaysEnabledOrNull(): Boolean? = argumentAt("internalAlwaysEnabled", 5)?.value()

    private fun ClassReference.Psi.pluginClassName(
        fqName: FqName,
    ): ClassName? {
        return annotations
            .first { it.fqName == fqName }
            .argumentAt(name = "boundType", index = 1)
            ?.annotation
            ?.boundTypeOrNull()
            ?.asClassName()
    }

    companion object {
        internal val featureBackedClassNames = ConcurrentHashMap<String, FqName>()

        private val pluginPointFqName = FqName("com.duckduckgo.common.utils.plugins.PluginPoint")
        private val dispatcherProviderFqName = FqName("com.duckduckgo.common.utils.DispatcherProvider")
        private val activePluginPointFqName = FqName("com.duckduckgo.common.utils.plugins.InternalActivePluginPoint")
        private val coroutineScopeFqName = FqName("kotlinx.coroutines.CoroutineScope")
        private val sharedPreferencesProviderFqName = FqName("com.duckduckgo.data.store.api.SharedPreferencesProvider")
        private val moshiFqName = FqName("com.squareup.moshi.Moshi")
        private val appCoroutineScopeFqName = FqName("com.duckduckgo.app.di.AppCoroutineScope")
        private val sharedPreferencesFqName = FqName("android.content.SharedPreferences")
        private val jsonAdapterFqName = FqName("com.squareup.moshi.JsonAdapter")
    }
}<|MERGE_RESOLUTION|>--- conflicted
+++ resolved
@@ -316,17 +316,12 @@
         val pluginRemoteFeatureClassName = "${vmClass.shortName}_ActivePlugin_RemoteFeature"
         val pluginRemoteFeatureStoreClassName = "${vmClass.shortName}_ActivePlugin_RemoteFeature_MultiProcessStore"
         val pluginPriority = vmClass.annotations.firstOrNull { it.fqName == ContributesActivePlugin::class.fqName }?.priorityOrNull()
-<<<<<<< HEAD
-        val pluginSupportExperiments = vmClass.annotations.firstOrNull { it.fqName == ContributesActivePlugin::class.fqName }?.isExperimentOrNull() ?: false
-        val pluginInternalAlwaysEnabled = vmClass.annotations.firstOrNull { it.fqName == ContributesActivePlugin::class.fqName }?.internalAlwaysEnabledOrNull() ?: false
-=======
         val pluginSupportExperiments = vmClass.annotations.firstOrNull {
             it.fqName == ContributesActivePlugin::class.fqName
         }?.isExperimentOrNull() ?: false
         val pluginInternalAlwaysEnabled = vmClass.annotations.firstOrNull {
             it.fqName == ContributesActivePlugin::class.fqName
         }?.internalAlwaysEnabledOrNull() ?: false
->>>>>>> a7336977
 
         // Check if there's another plugin class, in the same plugin point, that has the same class simplename
         // we can't allow that because the backing remote feature would be the same
