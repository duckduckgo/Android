--- conflicted
+++ resolved
@@ -40,11 +40,11 @@
 import com.duckduckgo.di.scopes.AppScope
 import com.duckduckgo.di.scopes.FragmentScope
 import com.squareup.anvil.annotations.ContributesBinding
-import javax.inject.Inject
 import kotlinx.coroutines.CoroutineScope
 import kotlinx.coroutines.launch
 import kotlinx.coroutines.withContext
 import timber.log.Timber
+import javax.inject.Inject
 
 interface AutofillJavascriptInterface {
 
@@ -73,7 +73,7 @@
     private val autofillDomainFormatter: AutofillDomainFormatter,
     @AppCoroutineScope private val coroutineScope: CoroutineScope,
     private val dispatcherProvider: DispatcherProvider = DefaultDispatcherProvider(),
-    private val currentUrlProvider: UrlProvider = WebViewUrlProvider(dispatcherProvider),
+    private val currentUrlProvider: UrlProvider = WebViewUrlProvider(dispatcherProvider)
 ) : AutofillJavascriptInterface {
 
     override var callback: Callback? = null
@@ -124,7 +124,7 @@
 
     private fun filterRequestedSubtypes(
         request: AutofillDataRequest,
-        credentials: List<LoginCredentials>,
+        credentials: List<LoginCredentials>
     ): List<LoginCredentials> {
         return when (request.subType) {
             USERNAME -> credentials.filterNot { it.username.isNullOrBlank() }
@@ -134,7 +134,7 @@
 
     private fun handleUnknownRequestMainType(
         request: AutofillDataRequest,
-        url: String,
+        url: String
     ) {
         Timber.w("Autofill type %s unsupported", request.mainType)
         callback?.noCredentialsAvailable(url)
@@ -144,12 +144,8 @@
     fun storeFormData(data: String) {
         Timber.i("storeFormData called, credentials provided to be persisted")
 
-<<<<<<< HEAD
-        getAutofillDataJob += coroutineScope.launch(dispatcherProvider.default()) {
-=======
         storeFormDataJob += coroutineScope.launch(dispatcherProvider.default()) {
 
->>>>>>> 52a48d3b
             val currentUrl = currentUrlProvider.currentUrl(webView) ?: return@launch
             val title = autofillDomainFormatter.extractDomain(currentUrl)
 
@@ -192,7 +188,7 @@
     private fun LoginCredentials.asJsCredentials(): JavascriptCredentials {
         return JavascriptCredentials(
             username = username,
-            password = password,
+            password = password
         )
     }
 
@@ -202,14 +198,14 @@
 
     private fun JavascriptCredentials.asLoginCredentials(
         url: String,
-        title: String?,
+        title: String?
     ): LoginCredentials {
         return LoginCredentials(
             id = null,
             domain = url,
             username = username,
             password = password,
-            domainTitle = title,
+            domainTitle = title
         )
     }
 
