--- conflicted
+++ resolved
@@ -248,12 +248,8 @@
 
     private fun resetToolbar() {
         setTitle(R.string.managementScreenTitle)
-<<<<<<< HEAD
-        binding.includeToolbar.toolbar.menu.clear()
-=======
         binding.toolbar.menu.clear()
         hideSearchBar()
->>>>>>> 191273dc
         supportActionBar?.setHomeAsUpIndicator(com.duckduckgo.mobile.android.R.drawable.ic_arrow_left_24)
     }
 
