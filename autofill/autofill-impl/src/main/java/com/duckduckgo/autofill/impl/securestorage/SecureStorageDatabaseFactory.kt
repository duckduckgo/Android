/*
 * Copyright (c) 2023 DuckDuckGo
 *
 * Licensed under the Apache License, Version 2.0 (the "License");
 * you may not use this file except in compliance with the License.
 * You may obtain a copy of the License at
 *
 *     http://www.apache.org/licenses/LICENSE-2.0
 *
 * Unless required by applicable law or agreed to in writing, software
 * distributed under the License is distributed on an "AS IS" BASIS,
 * WITHOUT WARRANTIES OR CONDITIONS OF ANY KIND, either express or implied.
 * See the License for the specific language governing permissions and
 * limitations under the License.
 */

package com.duckduckgo.autofill.impl.securestorage

import android.content.Context
import androidx.lifecycle.LifecycleOwner
import androidx.room.Room
<<<<<<< HEAD
import com.duckduckgo.app.lifecycle.MainProcessLifecycleObserver
=======
import com.duckduckgo.autofill.api.AutofillFeature
>>>>>>> 721fe398
import com.duckduckgo.di.scopes.AppScope
import com.duckduckgo.library.loader.LibraryLoader
import com.duckduckgo.securestorage.store.db.ALL_MIGRATIONS
import com.duckduckgo.securestorage.store.db.SecureStorageDatabase
import com.squareup.anvil.annotations.ContributesBinding
import com.squareup.anvil.annotations.ContributesMultibinding
import dagger.SingleInstanceIn
import javax.inject.Inject
<<<<<<< HEAD
import net.zetetic.database.sqlcipher.SupportOpenHelperFactory
import timber.log.Timber
=======
import kotlinx.coroutines.runBlocking
import kotlinx.coroutines.sync.Mutex
import kotlinx.coroutines.sync.withLock
import net.sqlcipher.database.SupportFactory
>>>>>>> 721fe398

interface SecureStorageDatabaseFactory {
    suspend fun getDatabase(): SecureStorageDatabase?
}

@SingleInstanceIn(AppScope::class)
@ContributesBinding(
    scope = AppScope::class,
    boundType = SecureStorageDatabaseFactory::class,
)
@ContributesMultibinding(
    scope = AppScope::class,
    boundType = MainProcessLifecycleObserver::class,
)
class RealSecureStorageDatabaseFactory @Inject constructor(
    private val context: Context,
    private val keyProvider: SecureStorageKeyProvider,
<<<<<<< HEAD
) : SecureStorageDatabaseFactory, MainProcessLifecycleObserver {
    private var _database: SecureStorageDatabase? = null

    override fun onCreate(owner: LifecycleOwner) {
        Timber.d("Loading the sqlcipher native library")
        try {
            LibraryLoader.loadLibrary(context, "sqlcipher")
        } catch (t: Throwable) {
            // error loading the library, return null db
            Timber.e(t, "Error loading sqlcipher library")
        }
    }

    override fun getDatabase(): SecureStorageDatabase? {
=======
    private val autofillFeature: AutofillFeature,
) : SecureStorageDatabaseFactory {
    private var _database: SecureStorageDatabase? = null

    private val mutex = Mutex()

    override suspend fun getDatabase(): SecureStorageDatabase? {
        return if (autofillFeature.createAsyncPreferences().isEnabled()) {
            getAsyncDatabase()
        } else {
            getDatabaseSynchronized()
        }
    }

    @Synchronized
    private fun getDatabaseSynchronized(): SecureStorageDatabase? {
        return runBlocking {
            getInnerDatabase()
        }
    }

    private suspend fun getAsyncDatabase(): SecureStorageDatabase? {
        _database?.let { return it }
        return mutex.withLock {
            getInnerDatabase()
        }
    }

    private suspend fun getInnerDatabase(): SecureStorageDatabase? {
>>>>>>> 721fe398
        // If we have already the DB instance then let's use it
        // use double-check locking optimisation
        if (_database != null) {
            return _database
        }

        synchronized(this) {
            if (_database == null) {
                if (keyProvider.canAccessKeyStore()) {
                    _database = Room.databaseBuilder(
                        context,
                        SecureStorageDatabase::class.java,
                        "secure_storage_database_encrypted.db",
                    ).openHelperFactory(SupportOpenHelperFactory(keyProvider.getl1Key()))
                        .addMigrations(*ALL_MIGRATIONS)
                        .build()
                }
            }
        }
        return _database
    }
}<|MERGE_RESOLUTION|>--- conflicted
+++ resolved
@@ -19,11 +19,8 @@
 import android.content.Context
 import androidx.lifecycle.LifecycleOwner
 import androidx.room.Room
-<<<<<<< HEAD
 import com.duckduckgo.app.lifecycle.MainProcessLifecycleObserver
-=======
 import com.duckduckgo.autofill.api.AutofillFeature
->>>>>>> 721fe398
 import com.duckduckgo.di.scopes.AppScope
 import com.duckduckgo.library.loader.LibraryLoader
 import com.duckduckgo.securestorage.store.db.ALL_MIGRATIONS
@@ -32,15 +29,11 @@
 import com.squareup.anvil.annotations.ContributesMultibinding
 import dagger.SingleInstanceIn
 import javax.inject.Inject
-<<<<<<< HEAD
-import net.zetetic.database.sqlcipher.SupportOpenHelperFactory
-import timber.log.Timber
-=======
 import kotlinx.coroutines.runBlocking
 import kotlinx.coroutines.sync.Mutex
 import kotlinx.coroutines.sync.withLock
-import net.sqlcipher.database.SupportFactory
->>>>>>> 721fe398
+import net.zetetic.database.sqlcipher.SupportOpenHelperFactory
+import timber.log.Timber
 
 interface SecureStorageDatabaseFactory {
     suspend fun getDatabase(): SecureStorageDatabase?
@@ -58,9 +51,11 @@
 class RealSecureStorageDatabaseFactory @Inject constructor(
     private val context: Context,
     private val keyProvider: SecureStorageKeyProvider,
-<<<<<<< HEAD
+    private val autofillFeature: AutofillFeature,
 ) : SecureStorageDatabaseFactory, MainProcessLifecycleObserver {
     private var _database: SecureStorageDatabase? = null
+
+    private val mutex = Mutex()
 
     override fun onCreate(owner: LifecycleOwner) {
         Timber.d("Loading the sqlcipher native library")
@@ -71,14 +66,6 @@
             Timber.e(t, "Error loading sqlcipher library")
         }
     }
-
-    override fun getDatabase(): SecureStorageDatabase? {
-=======
-    private val autofillFeature: AutofillFeature,
-) : SecureStorageDatabaseFactory {
-    private var _database: SecureStorageDatabase? = null
-
-    private val mutex = Mutex()
 
     override suspend fun getDatabase(): SecureStorageDatabase? {
         return if (autofillFeature.createAsyncPreferences().isEnabled()) {
@@ -103,26 +90,24 @@
     }
 
     private suspend fun getInnerDatabase(): SecureStorageDatabase? {
->>>>>>> 721fe398
         // If we have already the DB instance then let's use it
-        // use double-check locking optimisation
         if (_database != null) {
             return _database
         }
 
-        synchronized(this) {
-            if (_database == null) {
-                if (keyProvider.canAccessKeyStore()) {
-                    _database = Room.databaseBuilder(
-                        context,
-                        SecureStorageDatabase::class.java,
-                        "secure_storage_database_encrypted.db",
-                    ).openHelperFactory(SupportOpenHelperFactory(keyProvider.getl1Key()))
-                        .addMigrations(*ALL_MIGRATIONS)
-                        .build()
-                }
-            }
+        // If we can't access the keystore, it means that L1Key will be null. We don't want to encrypt the db with a null key.
+        return if (keyProvider.canAccessKeyStore()) {
+            // At this point, we are guaranteed that if l1key is null, it's because it hasn't been generated yet. Else, we always use the one stored.
+            _database = Room.databaseBuilder(
+                context,
+                SecureStorageDatabase::class.java,
+                "secure_storage_database_encrypted.db",
+            ).openHelperFactory(SupportOpenHelperFactory(keyProvider.getl1Key()))
+                .addMigrations(*ALL_MIGRATIONS)
+                .build()
+            _database
+        } else {
+            null
         }
-        return _database
     }
 }