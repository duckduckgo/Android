/*
 * Copyright (c) 2022 DuckDuckGo
 *
 * Licensed under the Apache License, Version 2.0 (the "License");
 * you may not use this file except in compliance with the License.
 * You may obtain a copy of the License at
 *
 *     http://www.apache.org/licenses/LICENSE-2.0
 *
 * Unless required by applicable law or agreed to in writing, software
 * distributed under the License is distributed on an "AS IS" BASIS,
 * WITHOUT WARRANTIES OR CONDITIONS OF ANY KIND, either express or implied.
 * See the License for the specific language governing permissions and
 * limitations under the License.
 */

package com.duckduckgo.autofill.jsbridge

import android.annotation.SuppressLint
import android.webkit.WebView
import androidx.core.net.toUri
import androidx.webkit.WebMessageCompat
import androidx.webkit.WebViewCompat
import androidx.webkit.WebViewFeature
import com.duckduckgo.app.global.DispatcherProvider
import com.duckduckgo.di.scopes.FragmentScope
import com.squareup.anvil.annotations.ContributesBinding
<<<<<<< HEAD
import javax.inject.Inject
import kotlinx.coroutines.Dispatchers
=======
>>>>>>> 52a48d3b
import kotlinx.coroutines.withContext
import timber.log.Timber

interface AutofillMessagePoster {
    suspend fun postMessage(webView: WebView?, message: String)
}

@ContributesBinding(FragmentScope::class)
class AutofillWebViewMessagePoster @Inject constructor(
    private val dispatchers: DispatcherProvider
) : AutofillMessagePoster {

    @SuppressLint("RequiresFeature")
    override suspend fun postMessage(webView: WebView?, message: String) {
        webView?.let { wv ->
            withContext(dispatchers.main()) {
                if (!WebViewFeature.isFeatureSupported(WebViewFeature.POST_WEB_MESSAGE)) {
                    Timber.e("Unable to post web message")
                    return@withContext
                }

                WebViewCompat.postWebMessage(wv, WebMessageCompat(message), WILDCARD_ORIGIN_URL)
            }
        }
    }

    companion object {
        private val WILDCARD_ORIGIN_URL = "*".toUri()
    }
}<|MERGE_RESOLUTION|>--- conflicted
+++ resolved
@@ -25,13 +25,9 @@
 import com.duckduckgo.app.global.DispatcherProvider
 import com.duckduckgo.di.scopes.FragmentScope
 import com.squareup.anvil.annotations.ContributesBinding
-<<<<<<< HEAD
-import javax.inject.Inject
-import kotlinx.coroutines.Dispatchers
-=======
->>>>>>> 52a48d3b
 import kotlinx.coroutines.withContext
 import timber.log.Timber
+import javax.inject.Inject
 
 interface AutofillMessagePoster {
     suspend fun postMessage(webView: WebView?, message: String)
@@ -44,6 +40,7 @@
 
     @SuppressLint("RequiresFeature")
     override suspend fun postMessage(webView: WebView?, message: String) {
+
         webView?.let { wv ->
             withContext(dispatchers.main()) {
                 if (!WebViewFeature.isFeatureSupported(WebViewFeature.POST_WEB_MESSAGE)) {
