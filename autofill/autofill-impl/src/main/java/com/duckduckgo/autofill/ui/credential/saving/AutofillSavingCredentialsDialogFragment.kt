/*
 * Copyright (c) 2022 DuckDuckGo
 *
 * Licensed under the Apache License, Version 2.0 (the "License");
 * you may not use this file except in compliance with the License.
 * You may obtain a copy of the License at
 *
 *     http://www.apache.org/licenses/LICENSE-2.0
 *
 * Unless required by applicable law or agreed to in writing, software
 * distributed under the License is distributed on an "AS IS" BASIS,
 * WITHOUT WARRANTIES OR CONDITIONS OF ANY KIND, either express or implied.
 * See the License for the specific language governing permissions and
 * limitations under the License.
 */

package com.duckduckgo.autofill.ui.credential.saving

import android.content.Context
import android.content.DialogInterface
import android.os.Bundle
import android.view.LayoutInflater
import android.view.View
import android.view.ViewGroup
import androidx.fragment.app.setFragmentResult
import androidx.lifecycle.ViewModelProvider
import androidx.lifecycle.lifecycleScope
import com.duckduckgo.anvil.annotations.InjectWith
import com.duckduckgo.app.browser.favicon.FaviconManager
import com.duckduckgo.app.di.AppCoroutineScope
import com.duckduckgo.app.global.FragmentViewModelFactory
import com.duckduckgo.app.global.extractDomain
import com.duckduckgo.app.statistics.pixels.Pixel
import com.duckduckgo.autofill.CredentialSavePickerDialog
import com.duckduckgo.autofill.domain.app.LoginCredentials
import com.duckduckgo.autofill.impl.R
import com.duckduckgo.autofill.impl.databinding.ContentAutofillSaveNewCredentialsBinding
import com.duckduckgo.autofill.pixel.AutofillPixelNames
import com.duckduckgo.autofill.pixel.AutofillPixelNames.AUTOFILL_SAVE_LOGIN_PROMPT_DISMISSED
import com.duckduckgo.autofill.pixel.AutofillPixelNames.AUTOFILL_SAVE_LOGIN_PROMPT_SAVED
import com.duckduckgo.autofill.pixel.AutofillPixelNames.AUTOFILL_SAVE_LOGIN_PROMPT_SHOWN
import com.duckduckgo.autofill.pixel.AutofillPixelNames.AUTOFILL_SAVE_PASSWORD_PROMPT_DISMISSED
import com.duckduckgo.autofill.pixel.AutofillPixelNames.AUTOFILL_SAVE_PASSWORD_PROMPT_SAVED
import com.duckduckgo.autofill.pixel.AutofillPixelNames.AUTOFILL_SAVE_PASSWORD_PROMPT_SHOWN
import com.duckduckgo.autofill.ui.credential.dialog.animateClosed
import com.duckduckgo.autofill.ui.credential.saving.AutofillSavingCredentialsDialogFragment.AutofillSavingPixelEventNames.Companion.pixelNameDialogAccepted
import com.duckduckgo.autofill.ui.credential.saving.AutofillSavingCredentialsDialogFragment.AutofillSavingPixelEventNames.Companion.pixelNameDialogDismissed
import com.duckduckgo.autofill.ui.credential.saving.AutofillSavingCredentialsDialogFragment.AutofillSavingPixelEventNames.Companion.pixelNameDialogShown
import com.duckduckgo.autofill.ui.credential.saving.AutofillSavingCredentialsDialogFragment.AutofillSavingPixelEventNames.Companion.saveType
import com.duckduckgo.autofill.ui.credential.saving.AutofillSavingCredentialsDialogFragment.CredentialSaveType.PasswordOnly
import com.duckduckgo.autofill.ui.credential.saving.AutofillSavingCredentialsDialogFragment.CredentialSaveType.UsernameAndPassword
import com.duckduckgo.autofill.ui.credential.saving.AutofillSavingCredentialsDialogFragment.CredentialSaveType.UsernameOnly
import com.duckduckgo.autofill.ui.credential.saving.AutofillSavingCredentialsDialogFragment.DialogEvent.Accepted
import com.duckduckgo.autofill.ui.credential.saving.AutofillSavingCredentialsDialogFragment.DialogEvent.Dismissed
import com.duckduckgo.autofill.ui.credential.saving.AutofillSavingCredentialsDialogFragment.DialogEvent.Shown
import com.duckduckgo.autofill.ui.credential.saving.declines.AutofillDeclineCounter
import com.duckduckgo.di.scopes.FragmentScope
import com.duckduckgo.mobile.android.ui.view.gone
import com.google.android.material.bottomsheet.BottomSheetBehavior
import com.google.android.material.bottomsheet.BottomSheetDialog
import com.google.android.material.bottomsheet.BottomSheetDialogFragment
import dagger.android.support.AndroidSupportInjection
import javax.inject.Inject
import kotlinx.coroutines.CoroutineScope
import kotlinx.coroutines.launch
import timber.log.Timber

@InjectWith(FragmentScope::class)
class AutofillSavingCredentialsDialogFragment : BottomSheetDialogFragment(), CredentialSavePickerDialog {

    override fun getTheme(): Int = R.style.AutofillBottomSheetDialogTheme

    @Inject
    lateinit var faviconManager: FaviconManager

    @Inject
    lateinit var viewModelFactory: FragmentViewModelFactory

    @Inject
    lateinit var autofillDeclineCounter: AutofillDeclineCounter

    @Inject
    @AppCoroutineScope
    lateinit var appCoroutineScope: CoroutineScope

    @Inject
    lateinit var pixel: Pixel

    /**
     * To capture all the ways the BottomSheet can be dismissed, we might end up with onCancel being called when we don't want it
     * This flag is set to true when taking an action which dismisses the dialog, but should not be treated as a cancellation.
     */
    private var ignoreCancellationEvents = false

    private val viewModel by lazy {
        ViewModelProvider(this, viewModelFactory)[AutofillSavingCredentialsViewModel::class.java]
    }

    override fun onAttach(context: Context) {
        AndroidSupportInjection.inject(this)
        super.onAttach(context)
    }

    override fun onCreateView(
        inflater: LayoutInflater,
        container: ViewGroup?,
        savedInstanceState: Bundle?
    ): View {
        pixelNameDialogEvent(Shown)?.let { pixel.fire(it) }
        viewModel.userPromptedToSaveCredentials()

        val binding = ContentAutofillSaveNewCredentialsBinding.inflate(inflater, container, false)
        configureViews(binding, getCredentialsToSave())
        return binding.root
    }

    private fun configureViews(
        binding: ContentAutofillSaveNewCredentialsBinding,
        credentials: LoginCredentials
    ) {
        (dialog as BottomSheetDialog).behavior.state = BottomSheetBehavior.STATE_EXPANDED
        configureSiteDetails(binding)
        configureTitles(binding, credentials)
        configureCloseButtons(binding)
        configureSaveButton(binding)
    }

    private fun configureSaveButton(binding: ContentAutofillSaveNewCredentialsBinding) {
        binding.saveLoginButton.setOnClickListener {
            Timber.v("onSave: AutofillSavingCredentialsDialogFragment. User saved credentials")

            pixelNameDialogEvent(Accepted)?.let { pixel.fire(it) }

            val result = Bundle().also {
                it.putString(CredentialSavePickerDialog.KEY_URL, getOriginalUrl())
                it.putParcelable(CredentialSavePickerDialog.KEY_CREDENTIALS, getCredentialsToSave())
            }
            parentFragment?.setFragmentResult(CredentialSavePickerDialog.resultKeyUserChoseToSaveCredentials(getTabId()), result)

            ignoreCancellationEvents = true
            animateClosed()
        }
    }

    override fun onCancel(dialog: DialogInterface) {
        if (ignoreCancellationEvents) {
            Timber.v("onCancel: Ignoring cancellation event")
            return
        }

        Timber.v("onCancel: AutofillSavingCredentialsDialogFragment. User declined to save credentials")

        appCoroutineScope.launch {
            autofillDeclineCounter.userDeclinedToSaveCredentials(getOriginalUrl().extractDomain())

            if (autofillDeclineCounter.shouldPromptToDisableAutofill()) {
                parentFragment?.setFragmentResult(CredentialSavePickerDialog.resultKeyShouldPromptToDisableAutofill(getTabId()), Bundle())
            }
        }

        pixelNameDialogEvent(Dismissed)?.let { pixel.fire(it) }
    }

    private fun configureCloseButtons(binding: ContentAutofillSaveNewCredentialsBinding) {
        binding.closeButton.setOnClickListener { animateClosed() }
        binding.cancelButton.setOnClickListener { animateClosed() }
    }

    private fun animateClosed() {
        (dialog as BottomSheetDialog).animateClosed()
    }

    private fun configureTitles(
        binding: ContentAutofillSaveNewCredentialsBinding,
        credentials: LoginCredentials
    ) {
        val resources = viewModel.determineTextResources(credentials)

        binding.dialogTitle.text = getString(resources.title)
        binding.saveLoginButton.text = getString(resources.ctaButton)

        if (!showOnboarding) {
            binding.onboardingSubtitle.gone()
        }
    }

    private fun configureSiteDetails(binding: ContentAutofillSaveNewCredentialsBinding) {
        val originalUrl = getOriginalUrl()
        val url = originalUrl.extractDomain() ?: originalUrl

        binding.siteName.text = url

        lifecycleScope.launch {
            faviconManager.loadToViewFromLocalOrFallback(url = url, view = binding.favicon)
        }
    }

    private fun pixelNameDialogEvent(dialogEvent: DialogEvent): AutofillPixelNames? {
        val saveType = getCredentialsToSave().saveType()
        return when (dialogEvent) {
            is Shown -> pixelNameDialogShown(saveType)
            is Dismissed -> pixelNameDialogDismissed(saveType)
            is Accepted -> pixelNameDialogAccepted(saveType)
            else -> null
        }
    }

    internal sealed interface CredentialSaveType {
        object UsernameAndPassword : CredentialSaveType
        object UsernameOnly : CredentialSaveType
        object PasswordOnly : CredentialSaveType
    }

    private interface DialogEvent {
        object Shown : DialogEvent
        object Dismissed : DialogEvent
        object Accepted : DialogEvent
    }

    private fun getCredentialsToSave() = arguments?.getParcelable<LoginCredentials>(CredentialSavePickerDialog.KEY_CREDENTIALS)!!
    private fun getTabId() = arguments?.getString(CredentialSavePickerDialog.KEY_TAB_ID)!!
    private fun getOriginalUrl() = arguments?.getString(CredentialSavePickerDialog.KEY_URL)!!

    private val showOnboarding: Boolean by lazy { viewModel.showOnboarding() }

    companion object {

<<<<<<< HEAD
        fun instance(url: String, credentials: LoginCredentials, tabId: String): AutofillSavingCredentialsDialogFragment {
=======
        fun instance(
            url: String,
            credentials: LoginCredentials,
            tabId: String
        ): AutofillSavingCredentialsDialogFragment {

>>>>>>> 52a48d3b
            val fragment = AutofillSavingCredentialsDialogFragment()
            fragment.arguments =
                Bundle().also {
                    it.putString(CredentialSavePickerDialog.KEY_URL, url)
                    it.putParcelable(CredentialSavePickerDialog.KEY_CREDENTIALS, credentials)
                    it.putString(CredentialSavePickerDialog.KEY_TAB_ID, tabId)
                }
            return fragment
        }
    }

    internal class AutofillSavingPixelEventNames {

        companion object {

            fun LoginCredentials.saveType(): CredentialSaveType {
                return if (!username.isNullOrBlank() && !password.isNullOrBlank()) {
                    UsernameAndPassword
                } else if (username.isNullOrBlank()) {
                    PasswordOnly
                } else {
                    UsernameOnly
                }
            }

            fun pixelNameDialogShown(credentialSaveType: CredentialSaveType): AutofillPixelNames? {
                return when (credentialSaveType) {
                    UsernameAndPassword -> AUTOFILL_SAVE_LOGIN_PROMPT_SHOWN
                    PasswordOnly -> AUTOFILL_SAVE_PASSWORD_PROMPT_SHOWN
                    else -> null
                }
            }

            fun pixelNameDialogDismissed(credentialSaveType: CredentialSaveType): AutofillPixelNames? {
                return when (credentialSaveType) {
                    UsernameAndPassword -> AUTOFILL_SAVE_LOGIN_PROMPT_DISMISSED
                    PasswordOnly -> AUTOFILL_SAVE_PASSWORD_PROMPT_DISMISSED
                    else -> null
                }
            }

            fun pixelNameDialogAccepted(credentialSaveType: CredentialSaveType): AutofillPixelNames? {
                return when (credentialSaveType) {
                    UsernameAndPassword -> AUTOFILL_SAVE_LOGIN_PROMPT_SAVED
                    PasswordOnly -> AUTOFILL_SAVE_PASSWORD_PROMPT_SAVED
                    else -> null
                }
            }
        }
    }
}<|MERGE_RESOLUTION|>--- conflicted
+++ resolved
@@ -60,10 +60,10 @@
 import com.google.android.material.bottomsheet.BottomSheetDialog
 import com.google.android.material.bottomsheet.BottomSheetDialogFragment
 import dagger.android.support.AndroidSupportInjection
-import javax.inject.Inject
 import kotlinx.coroutines.CoroutineScope
 import kotlinx.coroutines.launch
 import timber.log.Timber
+import javax.inject.Inject
 
 @InjectWith(FragmentScope::class)
 class AutofillSavingCredentialsDialogFragment : BottomSheetDialogFragment(), CredentialSavePickerDialog {
@@ -225,16 +225,12 @@
 
     companion object {
 
-<<<<<<< HEAD
-        fun instance(url: String, credentials: LoginCredentials, tabId: String): AutofillSavingCredentialsDialogFragment {
-=======
         fun instance(
             url: String,
             credentials: LoginCredentials,
             tabId: String
         ): AutofillSavingCredentialsDialogFragment {
 
->>>>>>> 52a48d3b
             val fragment = AutofillSavingCredentialsDialogFragment()
             fragment.arguments =
                 Bundle().also {
