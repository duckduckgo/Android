<?xml version="1.0" encoding="utf-8"?><!--
  ~ Copyright (c) 2022 DuckDuckGo
  ~
  ~ Licensed under the Apache License, Version 2.0 (the "License");
  ~ you may not use this file except in compliance with the License.
  ~ You may obtain a copy of the License at
  ~
  ~     http://www.apache.org/licenses/LICENSE-2.0
  ~
  ~ Unless required by applicable law or agreed to in writing, software
  ~ distributed under the License is distributed on an "AS IS" BASIS,
  ~ WITHOUT WARRANTIES OR CONDITIONS OF ANY KIND, either express or implied.
  ~ See the License for the specific language governing permissions and
  ~ limitations under the License.
  -->

<androidx.core.widget.NestedScrollView xmlns:android="http://schemas.android.com/apk/res/android"
    xmlns:app="http://schemas.android.com/apk/res-auto"
    xmlns:tools="http://schemas.android.com/tools"
    android:layout_width="match_parent"
    android:layout_height="match_parent">

    <androidx.constraintlayout.widget.ConstraintLayout
        style="@style/AutofillDialogRootViewStyle"
        android:paddingBottom="@dimen/autofillBottomSheetBottomPadding">

        <ImageView
            android:id="@+id/closeButton"
            style="@style/AutofillDialogCloseButton"
            app:layout_constraintEnd_toEndOf="parent"
            app:layout_constraintTop_toTopOf="parent" />

        <androidx.constraintlayout.widget.Guideline
            android:id="@+id/guidelineStart"
            style="@style/AutofillDialogContentGuidelineStart" />

        <androidx.constraintlayout.widget.Guideline
            android:id="@+id/guidelineEnd"
            style="@style/AutofillDialogContentGuidelineEnd" />

        <androidx.constraintlayout.widget.ConstraintLayout
            android:id="@+id/autofillDialogContentContainer"
            android:layout_width="0dp"
            android:layout_height="wrap_content"
            app:layout_constraintTop_toTopOf="parent"
<<<<<<< HEAD
=======
            android:layout_marginTop="40dp"
>>>>>>> 6a5bfa1b
            app:layout_constraintWidth_max="@dimen/autofillBottomSheetContentMaxWidth"
            app:layout_constraintBottom_toBottomOf="parent"
            app:layout_constraintStart_toStartOf="@id/guidelineStart"
            app:layout_constraintEnd_toEndOf="@id/guidelineEnd">

            <com.duckduckgo.mobile.android.ui.view.text.DaxTextView
                android:layout_width="0dp"
                android:layout_height="wrap_content"
                android:id="@+id/dialogTitle"
<<<<<<< HEAD
                android:layout_marginTop="40dp"
=======
>>>>>>> 6a5bfa1b
                android:layout_marginStart="@dimen/keyline_4"
                android:layout_marginEnd="@dimen/keyline_4"
                android:text="@string/autofill_email_protection_choose_email_dialog_title"
                android:gravity="center_horizontal"
                app:layout_constraintBottom_toTopOf="@id/primaryCta"
                app:layout_constraintEnd_toEndOf="@id/primaryCta"
                app:layout_constraintStart_toStartOf="@id/primaryCta"
                app:layout_constraintTop_toTopOf="parent"
                app:typography="h2" />

            <com.duckduckgo.mobile.android.ui.view.listitem.TwoLineListItem
                android:id="@+id/primaryCta"
                android:layout_width="0dp"
                android:layout_height="wrap_content"
                android:layout_marginTop="@dimen/keyline_5"
                app:layout_constraintStart_toStartOf="parent"
                app:layout_constraintEnd_toEndOf="parent"
                android:background="@drawable/autofill_rounded_container_listitem_background"
                tools:primaryText="dax@duck.com"
                app:layout_constraintTop_toBottomOf="@id/dialogTitle"
                app:leadingIcon="@drawable/ic_dax_icon"
                app:secondaryText="@string/autofillTooltipUseYourAliasDescription" />

            <com.duckduckgo.mobile.android.ui.view.listitem.TwoLineListItem
                android:id="@+id/secondaryCta"
                android:layout_width="0dp"
                android:layout_height="wrap_content"
                android:background="@drawable/autofill_rounded_container_listitem_background"
                android:layout_marginTop="@dimen/keyline_2"
                app:layout_constraintStart_toStartOf="parent"
                app:layout_constraintEnd_toEndOf="parent"
                app:leadingIcon="@drawable/ic_dax_icon"
                app:layout_constraintTop_toBottomOf="@id/primaryCta"
                app:primaryText="@string/autofillTooltipGenerateAddress"
                app:secondaryText="@string/autofillTooltipGenerateAddressDescription" />

        </androidx.constraintlayout.widget.ConstraintLayout>
    </androidx.constraintlayout.widget.ConstraintLayout>
</androidx.core.widget.NestedScrollView><|MERGE_RESOLUTION|>--- conflicted
+++ resolved
@@ -43,10 +43,7 @@
             android:layout_width="0dp"
             android:layout_height="wrap_content"
             app:layout_constraintTop_toTopOf="parent"
-<<<<<<< HEAD
-=======
             android:layout_marginTop="40dp"
->>>>>>> 6a5bfa1b
             app:layout_constraintWidth_max="@dimen/autofillBottomSheetContentMaxWidth"
             app:layout_constraintBottom_toBottomOf="parent"
             app:layout_constraintStart_toStartOf="@id/guidelineStart"
@@ -56,10 +53,6 @@
                 android:layout_width="0dp"
                 android:layout_height="wrap_content"
                 android:id="@+id/dialogTitle"
-<<<<<<< HEAD
-                android:layout_marginTop="40dp"
-=======
->>>>>>> 6a5bfa1b
                 android:layout_marginStart="@dimen/keyline_4"
                 android:layout_marginEnd="@dimen/keyline_4"
                 android:text="@string/autofill_email_protection_choose_email_dialog_title"
