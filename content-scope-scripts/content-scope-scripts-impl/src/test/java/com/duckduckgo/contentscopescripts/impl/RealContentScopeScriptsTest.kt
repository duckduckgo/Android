/*
 * Copyright (c) 2022 DuckDuckGo
 *
 * Licensed under the Apache License, Version 2.0 (the "License");
 * you may not use this file except in compliance with the License.
 * You may obtain a copy of the License at
 *
 *     http://www.apache.org/licenses/LICENSE-2.0
 *
 * Unless required by applicable law or agreed to in writing, software
 * distributed under the License is distributed on an "AS IS" BASIS,
 * WITHOUT WARRANTIES OR CONDITIONS OF ANY KIND, either express or implied.
 * See the License for the specific language governing permissions and
 * limitations under the License.
 */

package com.duckduckgo.contentscopescripts.impl

import com.duckduckgo.app.global.plugins.PluginPoint
import com.duckduckgo.app.userwhitelist.api.UserWhiteListRepository
import com.duckduckgo.appbuildconfig.api.AppBuildConfig
import com.duckduckgo.contentscopescripts.api.ContentScopeConfigPlugin
import com.duckduckgo.contentscopescripts.api.ContentScopeScripts
import com.duckduckgo.privacy.config.api.UnprotectedTemporary
import com.duckduckgo.privacy.config.api.UnprotectedTemporaryException
import junit.framework.TestCase.assertEquals
import org.junit.Before
import org.junit.Test
import org.mockito.kotlin.mock
import org.mockito.kotlin.times
import org.mockito.kotlin.verify
import org.mockito.kotlin.verifyNoMoreInteractions
import org.mockito.kotlin.whenever

class RealContentScopeScriptsTest {

    private val mockPluginPoint: PluginPoint<ContentScopeConfigPlugin> = mock()
    private val mockAllowList: UserWhiteListRepository = mock()
    private val mockContentScopeJsReader: ContentScopeJSReader = mock()
    private val mockPlugin1: ContentScopeConfigPlugin = mock()
    private val mockPlugin2: ContentScopeConfigPlugin = mock()
    private val mockAppBuildConfig: AppBuildConfig = mock()
    private val mockUnprotectedTemporary: UnprotectedTemporary = mock()

    lateinit var testee: ContentScopeScripts

    @Before
    fun setup() {
        testee = RealContentScopeScripts(mockPluginPoint, mockAllowList, mockContentScopeJsReader, mockAppBuildConfig, mockUnprotectedTemporary)
        whenever(mockPlugin1.config()).thenReturn(config1)
        whenever(mockPlugin2.config()).thenReturn(config2)
        whenever(mockPluginPoint.getPlugins()).thenReturn(listOf(mockPlugin1, mockPlugin2))
        whenever(mockAllowList.userWhiteList).thenReturn(listOf(exampleUrl))
        whenever(mockContentScopeJsReader.getContentScopeJS()).thenReturn(contentScopeJS)
        whenever(mockAppBuildConfig.versionCode).thenReturn(versionCode)
        whenever(mockUnprotectedTemporary.unprotectedTemporaryExceptions)
            .thenReturn(listOf(unprotectedTemporaryException, unprotectedTemporaryException2))
    }

    @Test
    fun whenGetScriptWhenVariablesAreCachedAndNoChangesThenUseCachedVariables() {
        var js = testee.getScript()

        assertEquals(defaultExpectedJs, js)
        verify(mockContentScopeJsReader).getContentScopeJS()

        js = testee.getScript()

        assertEquals(defaultExpectedJs, js)
        verify(mockUnprotectedTemporary, times(3)).unprotectedTemporaryExceptions
        verify(mockAllowList, times(3)).userWhiteList
        verifyNoMoreInteractions(mockContentScopeJsReader)
    }

    @Test
    fun whenGetScriptAndVariablesAreCachedAndAllowListChangedThenUseNewAllowListValue() {
        var js = testee.getScript()

        assertEquals(defaultExpectedJs, js)

        whenever(mockAllowList.userWhiteList).thenReturn(listOf(exampleUrl2))

        js = testee.getScript()

        assertEquals(
            "processConfig(" +
                "{\"features\":{" +
                "\"config1\":{\"state\":\"enabled\"}," +
                "\"config2\":{\"state\":\"disabled\"}}," +
                "\"unprotectedTemporary\":[{\"domain\":\"example.com\",\"reason\":\"reason\"},{\"domain\":\"foo.com\",\"reason\":\"reason2\"}]}," +
<<<<<<< HEAD
                " [\"foo.com\"], {\"versionNumber\":1234})",
            js,
=======
                " [\"foo.com\"], {\"versionNumber\":1234,\"platform\":{\"name\":\"android\"}})",
            js
>>>>>>> 4b3160ec
        )

        verify(mockUnprotectedTemporary, times(3)).unprotectedTemporaryExceptions
        verify(mockAllowList, times(4)).userWhiteList
        verify(mockContentScopeJsReader, times(2)).getContentScopeJS()
    }

    @Test
    fun whenGetScriptAndVariablesAreCachedAndGpcChangedThenUseNewGpcValue() {
        var js = testee.getScript()

        assertEquals(defaultExpectedJs, js)

        whenever(mockPlugin2.preferences()).thenReturn("\"globalPrivacyControlValue\":false")

        js = testee.getScript()

        assertEquals(
            "processConfig(" +
                "{\"features\":{" +
                "\"config1\":{\"state\":\"enabled\"}," +
                "\"config2\":{\"state\":\"disabled\"}}," +
                "\"unprotectedTemporary\":[{\"domain\":\"example.com\",\"reason\":\"reason\"},{\"domain\":\"foo.com\",\"reason\":\"reason2\"}]}," +
<<<<<<< HEAD
                " [\"example.com\"], {\"globalPrivacyControlValue\":false,\"versionNumber\":1234})",
            js,
=======
                " [\"example.com\"], {\"globalPrivacyControlValue\":false,\"versionNumber\":1234,\"platform\":{\"name\":\"android\"}})",
            js
>>>>>>> 4b3160ec
        )

        verify(mockUnprotectedTemporary, times(3)).unprotectedTemporaryExceptions
        verify(mockAllowList, times(3)).userWhiteList
        verify(mockContentScopeJsReader, times(2)).getContentScopeJS()
    }

    @Test
    fun whenGetScriptAndVariablesAreCachedAndConfigChangedThenUseNewConfigValue() {
        var js = testee.getScript()

        assertEquals(defaultExpectedJs, js)

        whenever(mockPlugin1.preferences()).thenReturn("\"globalPrivacyControlValue\":true")

        whenever(mockPluginPoint.getPlugins()).thenReturn(listOf(mockPlugin1))

        js = testee.getScript()

        assertEquals(
            "processConfig(" +
                "{\"features\":{" +
                "\"config1\":{\"state\":\"enabled\"}}," +
                "\"unprotectedTemporary\":[{\"domain\":\"example.com\",\"reason\":\"reason\"},{\"domain\":\"foo.com\",\"reason\":\"reason2\"}]}," +
<<<<<<< HEAD
                " [\"example.com\"], {\"globalPrivacyControlValue\":true,\"versionNumber\":1234})",
            js,
=======
                " [\"example.com\"], {\"globalPrivacyControlValue\":true,\"versionNumber\":1234,\"platform\":{\"name\":\"android\"}})",
            js
>>>>>>> 4b3160ec
        )

        verify(mockUnprotectedTemporary, times(3)).unprotectedTemporaryExceptions
        verify(mockAllowList, times(3)).userWhiteList
        verify(mockContentScopeJsReader, times(2)).getContentScopeJS()
    }

    @Test
    fun whenGetScriptAndVariablesAreCachedAndUnprotectedTemporaryChangedThenUseNewUnprotectedTemporaryValue() {
        var js = testee.getScript()

        assertEquals(defaultExpectedJs, js)

        whenever(mockUnprotectedTemporary.unprotectedTemporaryExceptions).thenReturn(listOf(unprotectedTemporaryException))

        js = testee.getScript()

        assertEquals(
            "processConfig(" +
                "{\"features\":{" +
                "\"config1\":{\"state\":\"enabled\"}," +
                "\"config2\":{\"state\":\"disabled\"}}," +
                "\"unprotectedTemporary\":[{\"domain\":\"example.com\",\"reason\":\"reason\"}]}," +
<<<<<<< HEAD
                " [\"example.com\"], {\"versionNumber\":1234})",
            js,
=======
                " [\"example.com\"], {\"versionNumber\":1234,\"platform\":{\"name\":\"android\"}})",
            js
>>>>>>> 4b3160ec
        )

        verify(mockUnprotectedTemporary, times(4)).unprotectedTemporaryExceptions
        verify(mockAllowList, times(3)).userWhiteList
        verify(mockContentScopeJsReader, times(2)).getContentScopeJS()
    }

    companion object {
        const val contentScopeJS = "processConfig(\$CONTENT_SCOPE\$, \$USER_UNPROTECTED_DOMAINS\$, \$USER_PREFERENCES\$)"
        const val config1 = "\"config1\":{\"state\":\"enabled\"}"
        const val config2 = "\"config2\":{\"state\":\"disabled\"}"
        const val exampleUrl = "example.com"
        const val exampleUrl2 = "foo.com"
        const val defaultExpectedJs = "processConfig(" +
            "{\"features\":{" +
            "\"config1\":{\"state\":\"enabled\"}," +
            "\"config2\":{\"state\":\"disabled\"}}," +
            "\"unprotectedTemporary\":[{\"domain\":\"example.com\",\"reason\":\"reason\"},{\"domain\":\"foo.com\",\"reason\":\"reason2\"}]}, " +
            "[\"example.com\"], {\"versionNumber\":1234,\"platform\":{\"name\":\"android\"}})"
        const val versionCode = 1234
        val unprotectedTemporaryException = UnprotectedTemporaryException(domain = "example.com", reason = "reason")
        val unprotectedTemporaryException2 = UnprotectedTemporaryException(domain = "foo.com", reason = "reason2")
    }
}<|MERGE_RESOLUTION|>--- conflicted
+++ resolved
@@ -88,13 +88,8 @@
                 "\"config1\":{\"state\":\"enabled\"}," +
                 "\"config2\":{\"state\":\"disabled\"}}," +
                 "\"unprotectedTemporary\":[{\"domain\":\"example.com\",\"reason\":\"reason\"},{\"domain\":\"foo.com\",\"reason\":\"reason2\"}]}," +
-<<<<<<< HEAD
-                " [\"foo.com\"], {\"versionNumber\":1234})",
-            js,
-=======
                 " [\"foo.com\"], {\"versionNumber\":1234,\"platform\":{\"name\":\"android\"}})",
             js
->>>>>>> 4b3160ec
         )
 
         verify(mockUnprotectedTemporary, times(3)).unprotectedTemporaryExceptions
@@ -118,13 +113,8 @@
                 "\"config1\":{\"state\":\"enabled\"}," +
                 "\"config2\":{\"state\":\"disabled\"}}," +
                 "\"unprotectedTemporary\":[{\"domain\":\"example.com\",\"reason\":\"reason\"},{\"domain\":\"foo.com\",\"reason\":\"reason2\"}]}," +
-<<<<<<< HEAD
-                " [\"example.com\"], {\"globalPrivacyControlValue\":false,\"versionNumber\":1234})",
-            js,
-=======
                 " [\"example.com\"], {\"globalPrivacyControlValue\":false,\"versionNumber\":1234,\"platform\":{\"name\":\"android\"}})",
             js
->>>>>>> 4b3160ec
         )
 
         verify(mockUnprotectedTemporary, times(3)).unprotectedTemporaryExceptions
@@ -149,13 +139,8 @@
                 "{\"features\":{" +
                 "\"config1\":{\"state\":\"enabled\"}}," +
                 "\"unprotectedTemporary\":[{\"domain\":\"example.com\",\"reason\":\"reason\"},{\"domain\":\"foo.com\",\"reason\":\"reason2\"}]}," +
-<<<<<<< HEAD
-                " [\"example.com\"], {\"globalPrivacyControlValue\":true,\"versionNumber\":1234})",
-            js,
-=======
                 " [\"example.com\"], {\"globalPrivacyControlValue\":true,\"versionNumber\":1234,\"platform\":{\"name\":\"android\"}})",
             js
->>>>>>> 4b3160ec
         )
 
         verify(mockUnprotectedTemporary, times(3)).unprotectedTemporaryExceptions
@@ -179,13 +164,8 @@
                 "\"config1\":{\"state\":\"enabled\"}," +
                 "\"config2\":{\"state\":\"disabled\"}}," +
                 "\"unprotectedTemporary\":[{\"domain\":\"example.com\",\"reason\":\"reason\"}]}," +
-<<<<<<< HEAD
-                " [\"example.com\"], {\"versionNumber\":1234})",
-            js,
-=======
                 " [\"example.com\"], {\"versionNumber\":1234,\"platform\":{\"name\":\"android\"}})",
             js
->>>>>>> 4b3160ec
         )
 
         verify(mockUnprotectedTemporary, times(4)).unprotectedTemporaryExceptions
