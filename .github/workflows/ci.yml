--- conflicted
+++ resolved
@@ -51,89 +51,5 @@
         if: always()
         uses: actions/upload-artifact@v2
         with:
-<<<<<<< HEAD
-          name: unit-test-error-report
-          path: unit-test-report.zip
-
-  android_tests:
-    runs-on: macos-latest
-    name: Android tests
-    strategy:
-      matrix:
-        api-level: [22, 26]
-        target: [google_apis]
-
-    steps:
-      - name: Cancel previous
-        uses: styfle/cancel-workflow-action@0.7.0
-        with:
-          access_token: ${{ github.token }}
-      - name: Checkout repository
-        uses: actions/checkout@v2
-        with:
-          submodules: recursive
-      - name: Copy CI gradle.properties
-        run: mkdir -p ~/.gradle ; cp .github/ci-gradle.properties ~/.gradle/gradle.properties
-      - name: set up JDK 14
-        uses: actions/setup-java@v2
-        with:
-          java-version: '14'
-          distribution: 'adopt'
-      - name: Gradle cache
-        uses: actions/cache@v2
-        with:
-          path: |
-            ~/.gradle/caches
-            ~/.gradle/wrapper
-          key: gradle-${{ runner.os }}-${{ hashFiles('**/*.gradle*') }}-${{ hashFiles('**/gradle/wrapper/gradle-wrapper.properties') }}-${{ hashFiles('**/buildSrc/**/*.kt') }}
-
-      - name: AVD cache
-        uses: actions/cache@v2
-        id: avd-cache
-        with:
-          path: |
-            ~/.android/avd/*
-            ~/.android/adb*
-          key: avd-emu-${{ matrix.api-level }}
-
-      - name: create AVD and generate snapshot for caching
-        if: steps.avd-cache.outputs.cache-hit != 'true'
-        uses: reactivecircus/android-emulator-runner@v2.19.1
-        with:
-          api-level: ${{ matrix.api-level }}
-          ndk: 21.0.6113669
-          target: ${{ matrix.target }}
-          arch: x86_64
-          profile: Nexus 5
-          force-avd-creation: true
-          emulator-options: -no-window -gpu swiftshader_indirect -noaudio -no-boot-anim -camera-back none
-          disable-animations: false
-          script: echo "Generated AVD snapshot for caching."
-
-      - name: Android Tests
-        uses: reactiveCircus/android-emulator-runner@v2.19.1
-        with:
-          api-level: ${{ matrix.api-level }}
-          ndk: 21.0.6113669
-          target: ${{ matrix.target }}
-          arch: x86_64
-          profile: Nexus 5
-          force-avd-creation: false
-          emulator-options: -no-snapshot-save -no-window -gpu swiftshader_indirect -noaudio -no-boot-anim -camera-back none
-          disable-animations: true
-          script: ./gradlew app:connectedPlayDebugAndroidTest -Pandroid.testInstrumentationRunnerArguments.notAnnotation=com.duckduckgo.espresso.UserJourney
-
-      - name: (Fail-only) Bundle the Android Test report
-        if: failure()
-        run: find . -type d -name 'reports' | zip -@ -r android-test-report.zip
-
-      - name: (Fail-only) Upload the Android Test report
-        if: failure()
-        uses: actions/upload-artifact@v2
-        with:
-          name: android-test-error-report
-          path: android-test-report.zip
-=======
           name: unit-test-report
-          path: unit-test-report.zip
->>>>>>> b8971ddb
+          path: unit-test-report.zip