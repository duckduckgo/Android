/*
 * Copyright (c) 2019 DuckDuckGo
 *
 * Licensed under the Apache License, Version 2.0 (the "License");
 * you may not use this file except in compliance with the License.
 * You may obtain a copy of the License at
 *
 *     http://www.apache.org/licenses/LICENSE-2.0
 *
 * Unless required by applicable law or agreed to in writing, software
 * distributed under the License is distributed on an "AS IS" BASIS,
 * WITHOUT WARRANTIES OR CONDITIONS OF ANY KIND, either express or implied.
 * See the License for the specific language governing permissions and
 * limitations under the License.
 */

package com.duckduckgo.app.statistics.api

import com.duckduckgo.app.global.exception.UncaughtExceptionEntity
import com.duckduckgo.app.global.exception.UncaughtExceptionRepository
import com.duckduckgo.app.global.exception.UncaughtExceptionSource.*
import com.duckduckgo.app.statistics.pixels.Pixel
import com.duckduckgo.app.statistics.pixels.Pixel.PixelParameter.COUNT
import com.duckduckgo.app.statistics.pixels.Pixel.PixelParameter.EXCEPTION_APP_VERSION
import com.duckduckgo.app.statistics.pixels.Pixel.PixelParameter.EXCEPTION_MESSAGE
import com.duckduckgo.app.statistics.pixels.Pixel.PixelParameter.EXCEPTION_TIMESTAMP
import com.duckduckgo.app.statistics.pixels.Pixel.StatisticsPixelName.*
import com.duckduckgo.app.statistics.store.OfflinePixelCountDataStore
import com.duckduckgo.di.DaggerSet
import io.reactivex.Completable
import io.reactivex.Completable.*
import kotlin.reflect.KMutableProperty0
import kotlinx.coroutines.runBlocking
import timber.log.Timber

/**
 * Most pixels are "send and forget" however we sometimes need to guarantee that a pixel will be
 * sent. In those cases we schedule them to happen as part of our app data sync.
 */
class OfflinePixelSender constructor(
    private val offlineCountCountDataStore: OfflinePixelCountDataStore,
    private val uncaughtExceptionRepository: UncaughtExceptionRepository,
    private val pixelSender: PixelSender,
    private val offlinePixels: DaggerSet<OfflinePixel>,
) {

    fun sendOfflinePixels(): Completable {
        return mergeDelayError(
            listOf(
                sendApplicationKilledPixel(),
                sendWebRendererCrashedPixel(),
                sendWebRendererKilledPixel(),
                sendCookieDatabaseNotFoundPixel(),
                sendCookieDatabaseOpenErrorPixel(),
                sendCookieDatabaseDeleteErrorPixel(),
                sendCookieDatabaseCorruptedErrorPixel(),
<<<<<<< HEAD
                sendUncaughtExceptionsPixel()
=======
                sendUncaughtExceptionsPixel(),
                *offlinePixels.map { it.send() }.toTypedArray()
>>>>>>> be729816
            )
        )
    }

    private fun sendApplicationKilledPixel(): Completable {
        return sendPixelCount(offlineCountCountDataStore::applicationCrashCount, APPLICATION_CRASH)
    }

    private fun sendWebRendererCrashedPixel(): Completable {
        return sendPixelCount(
            offlineCountCountDataStore::webRendererGoneCrashCount, WEB_RENDERER_GONE_CRASH
        )
    }

    private fun sendWebRendererKilledPixel(): Completable {
        return sendPixelCount(
            offlineCountCountDataStore::webRendererGoneKilledCount, WEB_RENDERER_GONE_KILLED
        )
    }

    private fun sendCookieDatabaseDeleteErrorPixel(): Completable {
        return sendPixelCount(
            offlineCountCountDataStore::cookieDatabaseDeleteErrorCount,
            COOKIE_DATABASE_DELETE_ERROR
        )
    }

    private fun sendCookieDatabaseOpenErrorPixel(): Completable {
        return sendPixelCount(
            offlineCountCountDataStore::cookieDatabaseOpenErrorCount, COOKIE_DATABASE_OPEN_ERROR
        )
    }

    private fun sendCookieDatabaseNotFoundPixel(): Completable {
        return sendPixelCount(
            offlineCountCountDataStore::cookieDatabaseNotFoundCount, COOKIE_DATABASE_NOT_FOUND
        )
    }

    private fun sendCookieDatabaseCorruptedErrorPixel(): Completable {
        return sendPixelCount(
            offlineCountCountDataStore::cookieDatabaseCorruptedCount,
            COOKIE_DATABASE_CORRUPTED_ERROR
        )
    }

    private fun sendUncaughtExceptionsPixel(): Completable {
        return defer {
            val pixels = mutableListOf<Completable>()
            val exceptions = runBlocking { uncaughtExceptionRepository.getExceptions() }

            exceptions.forEach { exception ->
                Timber.d("Analysing exception $exception")
                val pixelName = determinePixelName(exception)
                val params =
                    mapOf(
                        EXCEPTION_MESSAGE to exception.message,
                        EXCEPTION_APP_VERSION to exception.version,
                        EXCEPTION_TIMESTAMP to exception.formattedTimestamp()
                    )

                val pixel =
                    pixelSender.sendPixel(pixelName, params, emptyMap()).doOnComplete {
                        Timber.d(
                            "Sent pixel with params: $params containing exception; deleting exception with id=${exception.id}"
                        )
                        runBlocking { uncaughtExceptionRepository.deleteException(exception.id) }
                    }

                pixels.add(pixel)
            }

            return@defer mergeDelayError(pixels)
        }
    }

    private fun determinePixelName(exception: UncaughtExceptionEntity): String {
        return when (exception.exceptionSource) {
            GLOBAL -> APPLICATION_CRASH_GLOBAL
            SHOULD_INTERCEPT_REQUEST -> APPLICATION_CRASH_WEBVIEW_SHOULD_INTERCEPT
            SHOULD_INTERCEPT_REQUEST_FROM_SERVICE_WORKER ->
                APPLICATION_CRASH_WEBVIEW_SHOULD_INTERCEPT_SERVICE_WORKER
            ON_PAGE_STARTED -> APPLICATION_CRASH_WEBVIEW_PAGE_STARTED
            ON_PAGE_FINISHED -> APPLICATION_CRASH_WEBVIEW_PAGE_FINISHED
            SHOULD_OVERRIDE_REQUEST -> APPLICATION_CRASH_WEBVIEW_OVERRIDE_REQUEST
            ON_HTTP_AUTH_REQUEST -> APPLICATION_CRASH_WEBVIEW_HTTP_AUTH_REQUEST
            SHOW_CUSTOM_VIEW -> APPLICATION_CRASH_WEBVIEW_SHOW_CUSTOM_VIEW
            HIDE_CUSTOM_VIEW -> APPLICATION_CRASH_WEBVIEW_HIDE_CUSTOM_VIEW
            ON_PROGRESS_CHANGED -> APPLICATION_CRASH_WEBVIEW_ON_PROGRESS_CHANGED
            RECEIVED_PAGE_TITLE -> APPLICATION_CRASH_WEBVIEW_RECEIVED_PAGE_TITLE
            SHOW_FILE_CHOOSER -> APPLICATION_CRASH_WEBVIEW_SHOW_FILE_CHOOSER
        }.pixelName
    }

    private fun sendPixelCount(
        counter: KMutableProperty0<Int>,
        pixelName: Pixel.PixelName
    ): Completable {
        return defer {
            val count = counter.get()
            if (count == 0) {
                return@defer complete()
            }
            val params = mapOf(COUNT to count.toString())
            pixelSender.sendPixel(pixelName.pixelName, params, emptyMap()).andThen {
                Timber.v("Offline pixel sent ${pixelName.pixelName} count: $count")
                counter.set(0)
            }
        }
    }
}<|MERGE_RESOLUTION|>--- conflicted
+++ resolved
@@ -54,12 +54,8 @@
                 sendCookieDatabaseOpenErrorPixel(),
                 sendCookieDatabaseDeleteErrorPixel(),
                 sendCookieDatabaseCorruptedErrorPixel(),
-<<<<<<< HEAD
-                sendUncaughtExceptionsPixel()
-=======
                 sendUncaughtExceptionsPixel(),
                 *offlinePixels.map { it.send() }.toTypedArray()
->>>>>>> be729816
             )
         )
     }
