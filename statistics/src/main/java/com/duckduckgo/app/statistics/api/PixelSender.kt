/*
 * Copyright (c) 2020 DuckDuckGo
 *
 * Licensed under the Apache License, Version 2.0 (the "License");
 * you may not use this file except in compliance with the License.
 * You may obtain a copy of the License at
 *
 *     http://www.apache.org/licenses/LICENSE-2.0
 *
 * Unless required by applicable law or agreed to in writing, software
 * distributed under the License is distributed on an "AS IS" BASIS,
 * WITHOUT WARRANTIES OR CONDITIONS OF ANY KIND, either express or implied.
 * See the License for the specific language governing permissions and
 * limitations under the License.
 */

package com.duckduckgo.app.statistics.api

import androidx.lifecycle.Lifecycle
import androidx.lifecycle.LifecycleObserver
import androidx.lifecycle.OnLifecycleEvent
import com.duckduckgo.app.global.device.DeviceInfo
import com.duckduckgo.app.statistics.VariantManager
import com.duckduckgo.app.statistics.config.StatisticsLibraryConfig
import com.duckduckgo.app.statistics.model.PixelEntity
import com.duckduckgo.app.statistics.pixels.Pixel
import com.duckduckgo.app.statistics.store.PendingPixelDao
import com.duckduckgo.app.statistics.store.StatisticsDataStore
import io.reactivex.Completable
import io.reactivex.disposables.CompositeDisposable
import io.reactivex.schedulers.Schedulers
import timber.log.Timber

interface PixelSender : LifecycleObserver {
    fun sendPixel(
        pixelName: String,
        parameters: Map<String, String>,
        encodedParameters: Map<String, String>
    ): Completable
    fun enqueuePixel(
        pixelName: String,
        parameters: Map<String, String>,
        encodedParameters: Map<String, String>
    ): Completable
}

class RxPixelSender
constructor(
    private val api: PixelService,
    private val pendingPixelDao: PendingPixelDao,
    private val statisticsDataStore: StatisticsDataStore,
    private val variantManager: VariantManager,
    private val deviceInfo: DeviceInfo,
    private val statisticsLibraryConfig: StatisticsLibraryConfig?
) : PixelSender {

    private val compositeDisposable = CompositeDisposable()

    private val shouldFirePixelsAsDev: Int? by lazy {
        if (statisticsLibraryConfig?.shouldFirePixelsAsDev() == true) 1 else null
    }

    @OnLifecycleEvent(Lifecycle.Event.ON_START)
    fun onAppForegrounded() {
        compositeDisposable.add(
            pendingPixelDao
                .pixels()
                .flatMapIterable { it }
                .switchMapCompletable(this::sendAndDeletePixel)
                .subscribeOn(Schedulers.io())
                .subscribe(
                    { Timber.v("Pixel finished sync") }, { Timber.w(it, "Pixel failed to sync") }))
    }

    @Suppress("unused")
    @OnLifecycleEvent(Lifecycle.Event.ON_STOP)
    fun onAppBackgrounded() {
        compositeDisposable.clear()
    }

    private fun sendAndDeletePixel(pixel: PixelEntity): Completable {
        return sendPixel(pixel)
            .andThen(deletePixel(pixel))
            .andThen {
                with(pixel) {
                    Timber.i(
                        "Pixel sent: $id $pixelName with params: $additionalQueryParams $encodedQueryParams")
                }
            }
            .doOnError {
                with(pixel) {
                    Timber.i(
                        "Pixel failed: $id $pixelName with params: $additionalQueryParams $encodedQueryParams")
                }
            }
            .onErrorComplete()
    }

<<<<<<< HEAD
    override fun sendPixel(
        pixelName: String,
        parameters: Map<String, String>,
        encodedParameters: Map<String, String>
    ): Completable {
        return api.fire(
            pixelName,
            getDeviceFactor(),
            getAtbInfo(),
            addDeviceParametersTo(parameters),
            encodedParameters)
=======
    override fun sendPixel(pixelName: String, parameters: Map<String, String>, encodedParameters: Map<String, String>): Completable {
        return api.fire(pixelName, getDeviceFactor(), getAtbInfo(), addDeviceParametersTo(parameters), encodedParameters, devMode = shouldFirePixelsAsDev)
>>>>>>> 2c9b3456
    }

    override fun enqueuePixel(
        pixelName: String,
        parameters: Map<String, String>,
        encodedParameters: Map<String, String>
    ): Completable {
        return Completable.fromCallable {
            val pixelEntity =
                PixelEntity(
                    pixelName = pixelName,
                    atb = getAtbInfo(),
                    additionalQueryParams = addDeviceParametersTo(parameters),
                    encodedQueryParams = encodedParameters)
            pendingPixelDao.insert(pixelEntity)
        }
    }

    private fun sendPixel(pixelEntity: PixelEntity): Completable {
        with(pixelEntity) {
            return api.fire(
                this.pixelName,
                getDeviceFactor(),
                this.atb,
                this.additionalQueryParams,
<<<<<<< HEAD
                this.encodedQueryParams)
=======
                this.encodedQueryParams,
                devMode = shouldFirePixelsAsDev
            )
>>>>>>> 2c9b3456
        }
    }

    private fun deletePixel(pixel: PixelEntity): Completable {
        return Completable.fromAction { pendingPixelDao.delete(pixel) }
    }

    private fun addDeviceParametersTo(parameters: Map<String, String>): Map<String, String> {
        val defaultParameters = mapOf(Pixel.PixelParameter.APP_VERSION to deviceInfo.appVersion)
        return defaultParameters.plus(parameters)
    }

    private fun getAtbInfo() =
        statisticsDataStore.atb?.formatWithVariant(variantManager.getVariant()) ?: ""

    private fun getDeviceFactor() = deviceInfo.formFactor().description
}<|MERGE_RESOLUTION|>--- conflicted
+++ resolved
@@ -32,20 +32,11 @@
 import timber.log.Timber
 
 interface PixelSender : LifecycleObserver {
-    fun sendPixel(
-        pixelName: String,
-        parameters: Map<String, String>,
-        encodedParameters: Map<String, String>
-    ): Completable
-    fun enqueuePixel(
-        pixelName: String,
-        parameters: Map<String, String>,
-        encodedParameters: Map<String, String>
-    ): Completable
+    fun sendPixel(pixelName: String, parameters: Map<String, String>, encodedParameters: Map<String, String>): Completable
+    fun enqueuePixel(pixelName: String, parameters: Map<String, String>, encodedParameters: Map<String, String>): Completable
 }
 
-class RxPixelSender
-constructor(
+class RxPixelSender constructor(
     private val api: PixelService,
     private val pendingPixelDao: PendingPixelDao,
     private val statisticsDataStore: StatisticsDataStore,
@@ -63,13 +54,15 @@
     @OnLifecycleEvent(Lifecycle.Event.ON_START)
     fun onAppForegrounded() {
         compositeDisposable.add(
-            pendingPixelDao
-                .pixels()
+            pendingPixelDao.pixels()
                 .flatMapIterable { it }
                 .switchMapCompletable(this::sendAndDeletePixel)
                 .subscribeOn(Schedulers.io())
                 .subscribe(
-                    { Timber.v("Pixel finished sync") }, { Timber.w(it, "Pixel failed to sync") }))
+                    { Timber.v("Pixel finished sync") },
+                    { Timber.w(it, "Pixel failed to sync") }
+                )
+        )
     }
 
     @Suppress("unused")
@@ -83,49 +76,28 @@
             .andThen(deletePixel(pixel))
             .andThen {
                 with(pixel) {
-                    Timber.i(
-                        "Pixel sent: $id $pixelName with params: $additionalQueryParams $encodedQueryParams")
+                    Timber.i("Pixel sent: $id $pixelName with params: $additionalQueryParams $encodedQueryParams")
                 }
             }
             .doOnError {
                 with(pixel) {
-                    Timber.i(
-                        "Pixel failed: $id $pixelName with params: $additionalQueryParams $encodedQueryParams")
+                    Timber.i("Pixel failed: $id $pixelName with params: $additionalQueryParams $encodedQueryParams")
                 }
-            }
-            .onErrorComplete()
+            }.onErrorComplete()
     }
 
-<<<<<<< HEAD
-    override fun sendPixel(
-        pixelName: String,
-        parameters: Map<String, String>,
-        encodedParameters: Map<String, String>
-    ): Completable {
-        return api.fire(
-            pixelName,
-            getDeviceFactor(),
-            getAtbInfo(),
-            addDeviceParametersTo(parameters),
-            encodedParameters)
-=======
     override fun sendPixel(pixelName: String, parameters: Map<String, String>, encodedParameters: Map<String, String>): Completable {
         return api.fire(pixelName, getDeviceFactor(), getAtbInfo(), addDeviceParametersTo(parameters), encodedParameters, devMode = shouldFirePixelsAsDev)
->>>>>>> 2c9b3456
     }
 
-    override fun enqueuePixel(
-        pixelName: String,
-        parameters: Map<String, String>,
-        encodedParameters: Map<String, String>
-    ): Completable {
+    override fun enqueuePixel(pixelName: String, parameters: Map<String, String>, encodedParameters: Map<String, String>): Completable {
         return Completable.fromCallable {
-            val pixelEntity =
-                PixelEntity(
-                    pixelName = pixelName,
-                    atb = getAtbInfo(),
-                    additionalQueryParams = addDeviceParametersTo(parameters),
-                    encodedQueryParams = encodedParameters)
+            val pixelEntity = PixelEntity(
+                pixelName = pixelName,
+                atb = getAtbInfo(),
+                additionalQueryParams = addDeviceParametersTo(parameters),
+                encodedQueryParams = encodedParameters
+            )
             pendingPixelDao.insert(pixelEntity)
         }
     }
@@ -137,18 +109,16 @@
                 getDeviceFactor(),
                 this.atb,
                 this.additionalQueryParams,
-<<<<<<< HEAD
-                this.encodedQueryParams)
-=======
                 this.encodedQueryParams,
                 devMode = shouldFirePixelsAsDev
             )
->>>>>>> 2c9b3456
         }
     }
 
     private fun deletePixel(pixel: PixelEntity): Completable {
-        return Completable.fromAction { pendingPixelDao.delete(pixel) }
+        return Completable.fromAction {
+            pendingPixelDao.delete(pixel)
+        }
     }
 
     private fun addDeviceParametersTo(parameters: Map<String, String>): Map<String, String> {
@@ -156,8 +126,7 @@
         return defaultParameters.plus(parameters)
     }
 
-    private fun getAtbInfo() =
-        statisticsDataStore.atb?.formatWithVariant(variantManager.getVariant()) ?: ""
+    private fun getAtbInfo() = statisticsDataStore.atb?.formatWithVariant(variantManager.getVariant()) ?: ""
 
     private fun getDeviceFactor() = deviceInfo.formFactor().description
 }