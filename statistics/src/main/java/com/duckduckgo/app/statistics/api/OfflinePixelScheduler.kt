--- conflicted
+++ resolved
@@ -37,7 +37,10 @@
     private val workManager: WorkManager
 ) : LifecycleEventObserver {
 
-    override fun onStateChanged(source: LifecycleOwner, event: Lifecycle.Event) {
+    override fun onStateChanged(
+        source: LifecycleOwner,
+        event: Lifecycle.Event
+    ) {
         if (event == Lifecycle.Event.ON_CREATE) {
             scheduleOfflinePixels()
         }
@@ -60,15 +63,10 @@
         workManager.enqueueUniquePeriodicWork(WORK_REQUEST_TAG, ExistingPeriodicWorkPolicy.KEEP, request)
     }
 
-<<<<<<< HEAD
     open class OfflinePixelWorker(
         val context: Context,
         params: WorkerParameters
     ) : CoroutineWorker(context, params) {
-=======
-
-    open class OfflinePixelWorker(val context: Context, params: WorkerParameters) : CoroutineWorker(context, params) {
->>>>>>> be729816
 
         lateinit var offlinePixelSender: OfflinePixelSender
         override suspend fun doWork(): Result {
