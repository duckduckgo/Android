--- conflicted
+++ resolved
@@ -43,16 +43,11 @@
             // the future if we can filter by app version
             Variant(key = "sc", weight = 0.0, features = emptyList(), filterBy = { isSerpRegionToggleCountry() }),
             Variant(key = "se", weight = 0.0, features = emptyList(), filterBy = { isSerpRegionToggleCountry() }),
-<<<<<<< HEAD
-            Variant(key = "gx", weight = 0.1, features = emptyList(), filterBy = { noFilter() }),
-            Variant(key = "gy", weight = 0.1, features = emptyList(), filterBy = { noFilter() }),
+            Variant(key = "gx", weight = 1.0, features = emptyList(), filterBy = { noFilter() }),
+            Variant(key = "gy", weight = 1.0, features = emptyList(), filterBy = { noFilter() }),
             // Favorites onboarding
             Variant(key = "pz", weight = 1.0, features = emptyList(), filterBy = { isEnglishLocale() }),
             Variant(key = "po", weight = 1.0, features = listOf(VariantFeature.FavoritesOnboarding), filterBy = { isEnglishLocale() }),
-=======
-            Variant(key = "gx", weight = 1.0, features = emptyList(), filterBy = { noFilter() }),
-            Variant(key = "gy", weight = 1.0, features = emptyList(), filterBy = { noFilter() }),
->>>>>>> 162efb16
         )
 
         val REFERRER_VARIANTS = listOf(
