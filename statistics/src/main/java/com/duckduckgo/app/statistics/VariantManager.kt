--- conflicted
+++ resolved
@@ -41,21 +41,8 @@
         val ACTIVE_VARIANTS = listOf(
             // SERP variants. "sc" may also be used as a shared control for mobile experiments in
             // the future if we can filter by app version
-<<<<<<< HEAD
-            Variant(key = "sc", weight = 0.0, features = emptyList(), filterBy = { isSerpRegionToggleCountry() }),
-            Variant(key = "se", weight = 0.0, features = emptyList(), filterBy = { isSerpRegionToggleCountry() }),
-=======
             Variant(key = "sc", weight = 1.0, features = emptyList(), filterBy = { isSerpRegionToggleCountry() }),
             Variant(key = "se", weight = 1.0, features = emptyList(), filterBy = { isSerpRegionToggleCountry() }),
-
-            // InAppUsage Experiments
-            Variant(key = "ma", weight = 0.0, features = emptyList(), filterBy = { isEnglishLocale() }),
-            Variant(key = "mb", weight = 0.0, features = listOf(VariantFeature.KillOnboarding, VariantFeature.RemoveDay1AndDay3Notifications), filterBy = { isEnglishLocale() }),
-            Variant(key = "mc", weight = 0.0, features = listOf(VariantFeature.KillOnboarding, VariantFeature.InAppUsage, VariantFeature.RemoveDay1AndDay3Notifications), filterBy = { isEnglishLocale() }),
-
-            Variant(key = "zx", weight = 0.0, features = emptyList(), filterBy = { isEnglishLocale() }),
-            Variant(key = "zy", weight = 0.0, features = listOf(VariantFeature.KillOnboarding, VariantFeature.InAppUsage), filterBy = { isEnglishLocale() })
->>>>>>> 0249a74c
         )
 
         val REFERRER_VARIANTS = listOf(
