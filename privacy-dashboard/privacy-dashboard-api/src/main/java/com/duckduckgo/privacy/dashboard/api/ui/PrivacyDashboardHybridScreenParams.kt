/*
 * Copyright (c) 2023 DuckDuckGo
 *
 * Licensed under the Apache License, Version 2.0 (the "License");
 * you may not use this file except in compliance with the License.
 * You may obtain a copy of the License at
 *
 *     http://www.apache.org/licenses/LICENSE-2.0
 *
 * Unless required by applicable law or agreed to in writing, software
 * distributed under the License is distributed on an "AS IS" BASIS,
 * WITHOUT WARRANTIES OR CONDITIONS OF ANY KIND, either express or implied.
 * See the License for the specific language governing permissions and
 * limitations under the License.
 */

package com.duckduckgo.privacy.dashboard.api.ui

import com.duckduckgo.navigation.api.GlobalActivityStarter
import com.duckduckgo.privacy.dashboard.api.ui.DashboardOpener.NONE

enum class DashboardOpener(val value: String) {
    MENU("menu"),
    DASHBOARD("dashboard"),
    NONE(""),
}

sealed class PrivacyDashboardHybridScreenParams : GlobalActivityStarter.ActivityParams {

    abstract val tabId: String
    abstract val opener: DashboardOpener

    /**
     * Use this parameter to launch the privacy dashboard hybrid activity with the given tabId
     * @param tabId The tab ID
     */
    data class PrivacyDashboardPrimaryScreen(
        override val tabId: String,
        override val opener: DashboardOpener = NONE,
    ) : PrivacyDashboardHybridScreenParams()

    /**
     * Use this parameter to launch the site breakage reporting form.
     * @param tabId The tab ID
     */
<<<<<<< HEAD
    data class BrokenSiteForm(
        override val tabId: String,
        override val opener: DashboardOpener = NONE,
    ) : PrivacyDashboardHybridScreenParams()

    /**
     * Use this parameter to launch the toggle report form.
     * @param tabId The tab ID
     */
    data class PrivacyDashboardToggleReportScreen(
        override val tabId: String,
        override val opener: DashboardOpener = NONE,
    ) : PrivacyDashboardHybridScreenParams()
=======
    data class BrokenSiteForm(override val tabId: String, val reportFlow: BrokenSiteFormReportFlow) : PrivacyDashboardHybridScreenParams() {
        enum class BrokenSiteFormReportFlow {
            MENU,
            PROMPT,
        }
    }
>>>>>>> c9b3f86d
}<|MERGE_RESOLUTION|>--- conflicted
+++ resolved
@@ -43,11 +43,16 @@
      * Use this parameter to launch the site breakage reporting form.
      * @param tabId The tab ID
      */
-<<<<<<< HEAD
     data class BrokenSiteForm(
-        override val tabId: String,
-        override val opener: DashboardOpener = NONE,
-    ) : PrivacyDashboardHybridScreenParams()
+      override val tabId: String,
+      override val opener: DashboardOpener = NONE,
+      val reportFlow: BrokenSiteFormReportFlow
+    ) : PrivacyDashboardHybridScreenParams() {
+        enum class BrokenSiteFormReportFlow {
+            MENU,
+            PROMPT,
+        }
+    }
 
     /**
      * Use this parameter to launch the toggle report form.
@@ -57,12 +62,4 @@
         override val tabId: String,
         override val opener: DashboardOpener = NONE,
     ) : PrivacyDashboardHybridScreenParams()
-=======
-    data class BrokenSiteForm(override val tabId: String, val reportFlow: BrokenSiteFormReportFlow) : PrivacyDashboardHybridScreenParams() {
-        enum class BrokenSiteFormReportFlow {
-            MENU,
-            PROMPT,
-        }
-    }
->>>>>>> c9b3f86d
 }