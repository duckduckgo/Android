--- conflicted
+++ resolved
@@ -9,11 +9,7 @@
         jcenter()
     }
     dependencies {
-<<<<<<< HEAD
-        classpath 'com.android.tools.build:gradle:3.5.0-rc03'
-=======
         classpath 'com.android.tools.build:gradle:3.5.0'
->>>>>>> c4e6af41
         classpath "org.jetbrains.kotlin:kotlin-gradle-plugin:$kotlin_version"
         classpath "com.android.tools.build.jetifier:jetifier-processor:$jetifier"
 
