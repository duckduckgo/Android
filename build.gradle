--- conflicted
+++ resolved
@@ -6,12 +6,8 @@
 
     ext.min_sdk = 21
     ext.target_sdk = 30
-<<<<<<< HEAD
     ext.compile_sdk = 31
     ext.tools_build_version = "30.0.3"
-=======
-    ext.compile_sdk = 30
->>>>>>> caf6f627
 
     repositories {
         google()
