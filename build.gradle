// Top-level build file where you can add configuration options common to all sub-projects/modules.

buildscript {
    ext.kotlin_version = '1.3.71'
<<<<<<< HEAD
=======
    ext.jetifier = "1.0.0-beta02"
    ext.spotless = "5.7.0"
>>>>>>> c4c45be9

    repositories {
        google()
        jcenter()
    }
    dependencies {
        classpath 'com.android.tools.build:gradle:4.1.0'
        classpath "org.jetbrains.kotlin:kotlin-gradle-plugin:$kotlin_version"
<<<<<<< HEAD
=======
        classpath "com.android.tools.build.jetifier:jetifier-processor:$jetifier"
        classpath "com.diffplug.spotless:spotless-plugin-gradle:$spotless"
>>>>>>> c4c45be9

        // NOTE: Do not place your application dependencies here; they belong
        // in the individual module build.gradle files
    }
}

allprojects {
    repositories {
        google()
        jcenter()
    }
}

task clean(type: Delete) {
    delete rootProject.buildDir
}<|MERGE_RESOLUTION|>--- conflicted
+++ resolved
@@ -2,11 +2,7 @@
 
 buildscript {
     ext.kotlin_version = '1.3.71'
-<<<<<<< HEAD
-=======
-    ext.jetifier = "1.0.0-beta02"
     ext.spotless = "5.7.0"
->>>>>>> c4c45be9
 
     repositories {
         google()
@@ -15,11 +11,7 @@
     dependencies {
         classpath 'com.android.tools.build:gradle:4.1.0'
         classpath "org.jetbrains.kotlin:kotlin-gradle-plugin:$kotlin_version"
-<<<<<<< HEAD
-=======
-        classpath "com.android.tools.build.jetifier:jetifier-processor:$jetifier"
         classpath "com.diffplug.spotless:spotless-plugin-gradle:$spotless"
->>>>>>> c4c45be9
 
         // NOTE: Do not place your application dependencies here; they belong
         // in the individual module build.gradle files
