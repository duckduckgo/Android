// Top-level build file where you can add configuration options common to all sub-projects/modules.
import static de.fayard.refreshVersions.core.Versions.versionFor

buildscript {

    ext {
<<<<<<< HEAD
        kotlin_version = '1.9.22'
        spotless = '6.1.2'
        anvil_version = '2.5.0-beta09'
        ksp_version = '1.9.22-1.0.17'
        gradle_plugin = '8.2.0'
=======
>>>>>>> 587ad2cf
        min_sdk = 26
        target_sdk = 34
        compile_sdk = 34

        // Calculate lint_version (must always be gradle_plugin + 23)
        def gradle_plugin_version = versionFor(project, Android.tools.build.gradlePlugin)
        def components = gradle_plugin_version.split('\\.')
        lint_version = gradle_plugin_version.replaceFirst(components[0], (components[0].toInteger() + 23).toString())
    }

    repositories {
        google()
        mavenCentral()
        maven { url "https://plugins.gradle.org/m2/" }
    }
    dependencies {
        classpath(Android.tools.build.gradlePlugin)

        // NOTE: Do not place your application dependencies here; they belong
        // in the individual module build.gradle files
    }
}

plugins {
    id 'com.squareup.anvil' apply false
    id 'org.jetbrains.dokka'
    id 'com.osacky.fulladle'
    id 'org.jetbrains.kotlin.android' apply false
    id 'org.jmailen.kotlinter' apply false
    id 'com.google.devtools.ksp' apply false
    id 'com.diffplug.spotless' apply false
}

allprojects {
    repositories {
        google()
        mavenCentral()
        maven { url 'https://jitpack.io' }
    }
    configurations.all {
        resolutionStrategy.force 'org.objenesis:objenesis:2.6'
    }
}

subprojects {

    if (project.name.endsWith("api")) {
        apply plugin: 'org.jetbrains.dokka'
    }

    String[] allowAndroidTestsIn = ["app", "sync-lib", "httpsupgrade-impl"]
    if (!allowAndroidTestsIn.contains(project.name)) {
        project.projectDir.eachFile(groovy.io.FileType.DIRECTORIES) { File parent ->
            if (parent.name == "src") {
                parent.eachFile(groovy.io.FileType.DIRECTORIES) { child ->
                    if (child.name == "androidTest") {
                        throw new GradleException("Only the app module can have Android Tests. Perhaps you could use Robolectric?")
                    }
                }
            }
        }
    }

    String[] allowStringsIn = ["app"]
    if (!allowStringsIn.contains(project.name)) {
        project.projectDir.eachDirRecurse { File parent ->
            if (parent.name == "values") {
                parent.eachFile(groovy.io.FileType.FILES) { child ->
                    if (child.name == "strings.xml") {
                        throw new GradleException("Duplicate strings.xml file found in $project. " +
                                "Only :app should contain the strings.xml file. " +
                                "Rename file to strings-<feature>.xml instead.")
                    }
                }
            }
        }
    }

    def projectPath = path
    configurations.configureEach {
        if (name == "compileClasspath" || name.endsWith("CompileClasspath")) {
            incoming.beforeResolve {

                plugins.each { plugin ->
                    // API modules cannot use the anvil plugin
                    if (projectPath.endsWith("api")) {
                        if (plugin.toString().contains("com.squareup.anvil.plugin")) {
                            throw new GradleException("Invalid plugin $projectPath -> " +
                                    "'api' modules can't use the anvil plugin")
                        }
                    }
                    if (!projectPath.endsWith(":app") && plugin.toString().toLowerCase().contains("kapt")) {
                        throw new GradleException("Invalid usage of kapt $projectPath -> " +
                                "Use ksp instead of kapt")
                    }
                }

                for (dependency in dependencies) {
                    // API modules cannot depend on dagger/anvil
                    if (projectPath.endsWith("api")
                            && projectPath != ":feature-toggles-api"
                            && projectPath != ":settings-api") {
                        def notAllowedDeps = ["anvil", "dagger"]
                        if (notAllowedDeps.contains(dependency.name)) {
                            throw new GradleException("Invalid dependency $projectPath -> " +
                                    "'api' modules can't depend on dagger/anvil")
                        }
                    }

                    if (dependency instanceof ProjectDependency) {
                        def dependencyPath = dependency.dependencyProject.path
                        if (dependencyPath == projectPath) continue
                        // internal modules have to use internalImplementation
                        // when a non internal configuration is built (i.e. PlayDebug) no internal dependencies should be found
                        def internalExceptions = []
                        if (dependencyPath.endsWith('internal') && !internalExceptions.contains(dependencyPath) && !name.toLowerCase().contains("internal")) {
                            throw new GradleException("Invalid dependency $projectPath -> $dependencyPath. " +
                                    "'internal' modules must use internalImplementation")
                        }
                        // internal modules can depend on impl
                        if (projectPath.endsWith('internal') && dependencyPath.endsWith('impl')) continue
                        if (!projectPath.endsWith(":app") && dependencyPath.endsWith("impl")) {
                            throw new GradleException("Invalid dependency $projectPath -> $dependencyPath. " +
                                    "Only :app module can depend on 'impl' modules")
                        }
                        // API modules cannot depend on :di
                        if (projectPath.endsWith("api") && dependencyPath == ":di") {
                            throw new GradleException("Invalid dependency $projectPath -> $dependencyPath. " +
                                    "'api' modules can't depend on the 'di' module")
                        }

                        // API modules can depend on :feature-toggles-api
                        if (projectPath.endsWith("api")
                                && dependencyPath.endsWith("api")
                                && dependencyPath != ":feature-toggles-api"
                                && dependencyPath != ":navigation-api"
                        ) {
                            if (projectPath.endsWith(":feature-toggles-api") && dependencyPath == ":experiments-api") {
                                // noop
                            } else {
                                throw new GradleException("Invalid dependency $projectPath -> $dependencyPath. " +
                                        "'api' modules can't depend on other 'api' modules")
                            }
                        }
                        if (dependencyPath.endsWith(":app")) {
                            throw new GradleException("Invalid dependency $projectPath -> $dependencyPath. " +
                                    "No other module can depend on ':app'")
                        }
                    }
                }
            }
        }
    }
}

task clean(type: Delete) {
    delete rootProject.buildDir
}

fladle {
    configs {
        serviceAccountCredentials.set(project.layout.projectDirectory.file("flank.json"))
        androidTests {
            async.set(false)
            flankVersion.set("21.+")
            testShards.set(2)
            useOrchestrator.set(false)
            recordVideo.set(false)
            testTargets.set([
                    "notAnnotation com.duckduckgo.espresso.PrivacyTest",
                    "notAnnotation com.duckduckgo.espresso.UserJourney",
            ])
            devices.set([
                    ["model": "Pixel3", "version": "30"],
                    ["model": "Pixel2.arm", "version": "28"]
            ])
            localResultsDir.set("fladleResults")
        }
    }
}

apply plugin: 'android-reporting'<|MERGE_RESOLUTION|>--- conflicted
+++ resolved
@@ -4,14 +4,6 @@
 buildscript {
 
     ext {
-<<<<<<< HEAD
-        kotlin_version = '1.9.22'
-        spotless = '6.1.2'
-        anvil_version = '2.5.0-beta09'
-        ksp_version = '1.9.22-1.0.17'
-        gradle_plugin = '8.2.0'
-=======
->>>>>>> 587ad2cf
         min_sdk = 26
         target_sdk = 34
         compile_sdk = 34
