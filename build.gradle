// Top-level build file where you can add configuration options common to all sub-projects/modules.

buildscript {
<<<<<<< HEAD
    ext.kotlin_version = '1.4.0'
    ext.jetifier = "1.0.0-beta02"
=======
    ext.kotlin_version = '1.4.10'
    ext.spotless = "5.7.0"
>>>>>>> dda6d75b

    repositories {
        google()
        jcenter()
    }
    dependencies {
        classpath 'com.android.tools.build:gradle:4.1.0'
        classpath "org.jetbrains.kotlin:kotlin-gradle-plugin:$kotlin_version"
        classpath "com.diffplug.spotless:spotless-plugin-gradle:$spotless"

        // NOTE: Do not place your application dependencies here; they belong
        // in the individual module build.gradle files
    }
}

allprojects {
    repositories {
        google()
        jcenter()
    }
}

task clean(type: Delete) {
    delete rootProject.buildDir
}<|MERGE_RESOLUTION|>--- conflicted
+++ resolved
@@ -1,13 +1,8 @@
 // Top-level build file where you can add configuration options common to all sub-projects/modules.
 
 buildscript {
-<<<<<<< HEAD
-    ext.kotlin_version = '1.4.0'
-    ext.jetifier = "1.0.0-beta02"
-=======
     ext.kotlin_version = '1.4.10'
     ext.spotless = "5.7.0"
->>>>>>> dda6d75b
 
     repositories {
         google()
