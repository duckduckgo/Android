buildscript {

<<<<<<< HEAD
    ext.spotless = "6.0.0"
=======
    ext {
        kotlin_version = '1.5.10'
    }
    ext.spotless = "5.14.0"
>>>>>>> 2c9b3456
    ext.anvil_version = "2.3.3"

    ext.gradle_plugin = "7.0.3"

    ext.min_sdk = 21
    ext.target_sdk = 30
    ext.compile_sdk = 31
    ext.tools_build_version = "30.0.3"

    repositories {
        google()
        mavenCentral()
        maven { url "https://plugins.gradle.org/m2/" }
    }
    dependencies {
        classpath "com.android.tools.build:gradle:$gradle_plugin"
        classpath "com.diffplug.spotless:spotless-plugin-gradle:$spotless"
        classpath "com.squareup.anvil:gradle-plugin:$anvil_version"
<<<<<<< HEAD
=======
        classpath "org.jetbrains.kotlin:kotlin-gradle-plugin:$kotlin_version"

        // NOTE: Do not place your application dependencies here; they belong
        // in the individual module build.gradle files
>>>>>>> 2c9b3456
    }
}

allprojects {
    repositories {
        google()
        mavenCentral()
    }
    configurations.all {
        resolutionStrategy.force 'org.objenesis:objenesis:2.6'
    }
}

task clean(type: Delete) {
    delete rootProject.buildDir
}<|MERGE_RESOLUTION|>--- conflicted
+++ resolved
@@ -1,13 +1,7 @@
+// Top-level build file where you can add configuration options common to all sub-projects/modules.
 buildscript {
 
-<<<<<<< HEAD
-    ext.spotless = "6.0.0"
-=======
-    ext {
-        kotlin_version = '1.5.10'
-    }
     ext.spotless = "5.14.0"
->>>>>>> 2c9b3456
     ext.anvil_version = "2.3.3"
 
     ext.gradle_plugin = "7.0.3"
@@ -26,13 +20,10 @@
         classpath "com.android.tools.build:gradle:$gradle_plugin"
         classpath "com.diffplug.spotless:spotless-plugin-gradle:$spotless"
         classpath "com.squareup.anvil:gradle-plugin:$anvil_version"
-<<<<<<< HEAD
-=======
         classpath "org.jetbrains.kotlin:kotlin-gradle-plugin:$kotlin_version"
 
         // NOTE: Do not place your application dependencies here; they belong
         // in the individual module build.gradle files
->>>>>>> 2c9b3456
     }
 }
 
