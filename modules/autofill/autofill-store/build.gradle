--- conflicted
+++ resolved
@@ -46,17 +46,13 @@
     implementation KotlinX.coroutines.core
     implementation Google.android.material
     implementation project(path: ':secure-storage-api')
-<<<<<<< HEAD
-    testImplementation 'junit:junit:_'
+    testImplementation Testing.junit4
     testImplementation Testing.robolectric
     testImplementation (KotlinX.coroutines.test) {
         // https://github.com/Kotlin/kotlinx.coroutines/issues/2023
         // conflicts with mockito due to direct inclusion of byte buddy
         exclude group: "org.jetbrains.kotlinx", module: "kotlinx-coroutines-debug"
     }
-=======
-    testImplementation Testing.junit4
->>>>>>> f9024080
     androidTestImplementation 'androidx.test.ext:junit:1.1.3'
     androidTestImplementation 'androidx.test.espresso:espresso-core:3.4.0'
 
