/*
 * Copyright (c) 2022 DuckDuckGo
 *
 * Licensed under the Apache License, Version 2.0 (the "License");
 * you may not use this file except in compliance with the License.
 * You may obtain a copy of the License at
 *
 *     http://www.apache.org/licenses/LICENSE-2.0
 *
 * Unless required by applicable law or agreed to in writing, software
 * distributed under the License is distributed on an "AS IS" BASIS,
 * WITHOUT WARRANTIES OR CONDITIONS OF ANY KIND, either express or implied.
 * See the License for the specific language governing permissions and
 * limitations under the License.
 */

package com.duckduckgo.autofill.store

import android.content.Context
import android.content.SharedPreferences
import androidx.core.content.edit
import com.duckduckgo.app.global.extractSchemeAndDomain
import com.duckduckgo.autofill.domain.app.LoginCredentials
import com.duckduckgo.autofill.store.AutofillStore.ContainsCredentialsResult
import com.duckduckgo.autofill.store.AutofillStore.ContainsCredentialsResult.NoMatch
import com.duckduckgo.di.scopes.AppScope
import com.duckduckgo.securestorage.api.SecureStorage
import com.duckduckgo.securestorage.api.WebsiteLoginDetails
import com.duckduckgo.securestorage.api.WebsiteLoginDetailsWithCredentials
import com.squareup.anvil.annotations.ContributesTo
import dagger.Module
import dagger.Provides
import dagger.SingleInstanceIn
import kotlinx.coroutines.flow.Flow
import kotlinx.coroutines.flow.firstOrNull
import kotlinx.coroutines.flow.map
import timber.log.Timber

<<<<<<< HEAD
class SecureStoreBackedAutofillStore(private val secureStorage: SecureStorage) : AutofillStore {
=======
class SecureStoreBackedAutofillStore(
    private val secureStorage: SecureStorage,
    private val applicationContext: Context
) : AutofillStore {

    private val prefs: SharedPreferences by lazy {
        applicationContext.getSharedPreferences(FILENAME, Context.MODE_PRIVATE)
    }

    override var autofillEnabled: Boolean
        get() = prefs.getBoolean(AUTOFILL_ENABLED, true)
        set(value) = prefs.edit { putBoolean(AUTOFILL_ENABLED, value) }
>>>>>>> d2319f05

    override suspend fun getCredentials(rawUrl: String): List<LoginCredentials> {
        Timber.i("Querying secure store for stored credentials. rawUrl: %s, extractedDomain:%s", rawUrl, rawUrl.extractSchemeAndDomain())
        val url = rawUrl.extractSchemeAndDomain() ?: return emptyList()

        val storedCredentials = secureStorage.websiteLoginDetailsWithCredentialsForDomain(url).firstOrNull() ?: emptyList()
        Timber.v("Found %d credentials for %s", storedCredentials.size, url)

        return storedCredentials.map { it.toLoginCredentials() }
    }

    override suspend fun saveCredentials(rawUrl: String, credentials: LoginCredentials) {
        val url = rawUrl.extractSchemeAndDomain()
        if (url == null) {
            Timber.w("Cannot save credentials as given url was in an unexpected format. Original url: %s", rawUrl)
            return
        }

        Timber.i("Saving login credentials for %s. username=%s", url, credentials.username)

        val loginDetails = WebsiteLoginDetails(domain = url, username = credentials.username)
        val webSiteLoginCredentials = WebsiteLoginDetailsWithCredentials(loginDetails, password = credentials.password)

        secureStorage.addWebsiteLoginDetailsWithCredentials(webSiteLoginCredentials)
    }

    override suspend fun updateCredentials(rawUrl: String, credentials: LoginCredentials) {
        val url = rawUrl.extractSchemeAndDomain()
        if (url == null) {
            Timber.w("Cannot update credentials as given url was in an unexpected format. Original url: %s", rawUrl)
            return
        }

        val matchingCredentials = secureStorage.websiteLoginDetailsWithCredentialsForDomain(url).firstOrNull()
        if (matchingCredentials.isNullOrEmpty()) {
            Timber.w("Cannot update credentials as no credentials were found for %s", url)
            return
        }

        Timber.i("Updating %d saved login credentials for %s. username=%s", matchingCredentials.size, url, credentials.username)

        matchingCredentials.forEach {
            val modifiedDetails = it.details.copy(username = credentials.username)
            val modified = it.copy(password = credentials.password, details = modifiedDetails)
            secureStorage.updateWebsiteLoginDetailsWithCredentials(modified)
        }
    }

    override suspend fun getAllCredentials(): Flow<List<LoginCredentials>> {
        return secureStorage.websiteLoginDetailsWithCredentials()
            .map { list ->
                list.map { it.toLoginCredentials() }
            }
    }

    override suspend fun deleteCredentials(id: Int) {
        secureStorage.deleteWebsiteLoginDetailsWithCredentials(id)
    }

    override suspend fun updateCredentials(credentials: LoginCredentials) {
        secureStorage.updateWebsiteLoginDetailsWithCredentials(credentials.toWebsiteLoginCredentials())
    }

    override suspend fun containsCredentials(rawUrl: String, username: String, password: String): ContainsCredentialsResult {
        val url = rawUrl.extractSchemeAndDomain() ?: return NoMatch
        val credentials = secureStorage.websiteLoginDetailsWithCredentialsForDomain(url).firstOrNull() ?: return NoMatch

        var exactMatchFound = false
        var usernameMatchFound = false
        var urlMatch = false

        credentials.forEach {
            urlMatch = true

            if (it.details.username == username) {
                usernameMatchFound = true
                if (it.password == password) {
                    exactMatchFound = true
                }
            }
        }

        return if (exactMatchFound) {
            ContainsCredentialsResult.ExactMatch
        } else if (usernameMatchFound) {
            ContainsCredentialsResult.UsernameMatch
        } else if (urlMatch) {
            ContainsCredentialsResult.UrlOnlyMatch
        } else {
            NoMatch
        }
    }

    private fun WebsiteLoginDetailsWithCredentials.toLoginCredentials(): LoginCredentials {
        return LoginCredentials(
            id = details.id,
            domain = details.domain,
            username = details.username,
            password = password
        )
    }

    private fun LoginCredentials.toWebsiteLoginCredentials(): WebsiteLoginDetailsWithCredentials {
        return WebsiteLoginDetailsWithCredentials(
            details = WebsiteLoginDetails(domain = domain, username = username, id = id),
            password = password
        )
    }

    companion object {
        const val FILENAME = "com.duckduckgo.autofill.store.autofill_store"
        const val AUTOFILL_ENABLED = "autofill_enabled"
    }
}

@Module
@ContributesTo(AppScope::class)
class AutofillStoreModule {

    @Provides
    @SingleInstanceIn(AppScope::class)
    fun autofillStore(secureStorage: SecureStorage, context: Context): AutofillStore {
        return SecureStoreBackedAutofillStore(secureStorage, context)
    }
}<|MERGE_RESOLUTION|>--- conflicted
+++ resolved
@@ -36,9 +36,6 @@
 import kotlinx.coroutines.flow.map
 import timber.log.Timber
 
-<<<<<<< HEAD
-class SecureStoreBackedAutofillStore(private val secureStorage: SecureStorage) : AutofillStore {
-=======
 class SecureStoreBackedAutofillStore(
     private val secureStorage: SecureStorage,
     private val applicationContext: Context
@@ -51,7 +48,6 @@
     override var autofillEnabled: Boolean
         get() = prefs.getBoolean(AUTOFILL_ENABLED, true)
         set(value) = prefs.edit { putBoolean(AUTOFILL_ENABLED, value) }
->>>>>>> d2319f05
 
     override suspend fun getCredentials(rawUrl: String): List<LoginCredentials> {
         Timber.i("Querying secure store for stored credentials. rawUrl: %s, extractedDomain:%s", rawUrl, rawUrl.extractSchemeAndDomain())
@@ -63,7 +59,10 @@
         return storedCredentials.map { it.toLoginCredentials() }
     }
 
-    override suspend fun saveCredentials(rawUrl: String, credentials: LoginCredentials) {
+    override suspend fun saveCredentials(
+        rawUrl: String,
+        credentials: LoginCredentials
+    ) {
         val url = rawUrl.extractSchemeAndDomain()
         if (url == null) {
             Timber.w("Cannot save credentials as given url was in an unexpected format. Original url: %s", rawUrl)
