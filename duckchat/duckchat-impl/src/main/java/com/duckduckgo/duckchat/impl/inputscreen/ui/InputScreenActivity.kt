--- conflicted
+++ resolved
@@ -27,11 +27,8 @@
 import com.duckduckgo.duckchat.api.inputscreen.BrowserAndInputScreenTransitionProvider
 import com.duckduckgo.duckchat.api.inputscreen.InputScreenActivityParams
 import com.duckduckgo.duckchat.impl.R
-<<<<<<< HEAD
+import com.duckduckgo.duckchat.impl.inputscreen.ui.metrics.discovery.InputScreenDiscoveryFunnel
 import com.duckduckgo.duckchat.impl.pixel.DuckChatPixelName
-=======
-import com.duckduckgo.duckchat.impl.inputscreen.ui.metrics.discovery.InputScreenDiscoveryFunnel
->>>>>>> 3db29517
 import javax.inject.Inject
 
 @InjectWith(ActivityScope::class)
@@ -42,16 +39,15 @@
     lateinit var browserAndInputScreenTransitionProvider: BrowserAndInputScreenTransitionProvider
 
     @Inject
-<<<<<<< HEAD
+    lateinit var inputScreenDiscoveryFunnel: InputScreenDiscoveryFunnel
+
+    @Inject
     lateinit var pixel: Pixel
-=======
-    lateinit var inputScreenDiscoveryFunnel: InputScreenDiscoveryFunnel
->>>>>>> 3db29517
 
     override fun onCreate(savedInstanceState: Bundle?) {
         super.onCreate(savedInstanceState)
         setContentView(R.layout.activity_input_screen)
-<<<<<<< HEAD
+        inputScreenDiscoveryFunnel.onInputScreenOpened()
         val params = mapOf(
             "orientation" to if (resources.configuration.orientation == Configuration.ORIENTATION_LANDSCAPE) {
                 "landscape"
@@ -60,9 +56,6 @@
             },
         )
         pixel.fire(pixel = DuckChatPixelName.DUCK_CHAT_EXPERIMENTAL_OMNIBAR_TEXT_AREA_FOCUSED, parameters = params)
-=======
-        inputScreenDiscoveryFunnel.onInputScreenOpened()
->>>>>>> 3db29517
     }
 
     override fun finish() {
