/*
 * Copyright (c) 2025 DuckDuckGo
 *
 * Licensed under the Apache License, Version 2.0 (the "License");
 * you may not use this file except in compliance with the License.
 * You may obtain a copy of the License at
 *
 *     http://www.apache.org/licenses/LICENSE-2.0
 *
 * Unless required by applicable law or agreed to in writing, software
 * distributed under the License is distributed on an "AS IS" BASIS,
 * WITHOUT WARRANTIES OR CONDITIONS OF ANY KIND, either express or implied.
 * See the License for the specific language governing permissions and
 * limitations under the License.
 */

package com.duckduckgo.duckchat.impl

import android.content.Context
import android.content.Intent
import android.net.Uri
import androidx.core.net.toUri
import androidx.lifecycle.Lifecycle
import androidx.lifecycle.LifecycleOwner
import androidx.lifecycle.lifecycleScope
import androidx.lifecycle.repeatOnLifecycle
import com.duckduckgo.app.di.AppCoroutineScope
import com.duckduckgo.app.di.IsMainProcess
import com.duckduckgo.app.statistics.pixels.Pixel
import com.duckduckgo.app.tabs.BrowserNav
import com.duckduckgo.common.utils.AppUrl.ParamKey.QUERY
import com.duckduckgo.common.utils.DispatcherProvider
import com.duckduckgo.di.scopes.AppScope
import com.duckduckgo.duckchat.api.DuckAiFeatureState
import com.duckduckgo.duckchat.api.DuckChat
import com.duckduckgo.duckchat.api.DuckChatSettingsNoParams
import com.duckduckgo.duckchat.impl.feature.AIChatImageUploadFeature
import com.duckduckgo.duckchat.impl.feature.DuckChatFeature
import com.duckduckgo.duckchat.impl.inputscreen.newaddressbaroption.NewAddressBarCallback
import com.duckduckgo.duckchat.impl.inputscreen.newaddressbaroption.NewAddressBarOptionBottomSheetDialogFactory
import com.duckduckgo.duckchat.impl.inputscreen.newaddressbaroption.NewAddressBarSelection
import com.duckduckgo.duckchat.impl.inputscreen.newaddressbaroption.NewAddressBarSelection.SEARCH_AND_AI
import com.duckduckgo.duckchat.impl.pixel.DuckChatPixelName
import com.duckduckgo.duckchat.impl.pixel.DuckChatPixelName.DUCK_CHAT_NEW_ADDRESS_BAR_PICKER_CANCELLED
import com.duckduckgo.duckchat.impl.pixel.DuckChatPixelName.DUCK_CHAT_NEW_ADDRESS_BAR_PICKER_CONFIRMED
import com.duckduckgo.duckchat.impl.pixel.DuckChatPixelName.DUCK_CHAT_NEW_ADDRESS_BAR_PICKER_DISPLAYED
import com.duckduckgo.duckchat.impl.pixel.DuckChatPixelName.DUCK_CHAT_NEW_ADDRESS_BAR_PICKER_NOT_NOW
import com.duckduckgo.duckchat.impl.pixel.DuckChatPixelParameters
import com.duckduckgo.duckchat.impl.pixel.DuckChatPixelParameters.NEW_ADDRESS_BAR_SELECTION
import com.duckduckgo.duckchat.impl.repository.DuckChatFeatureRepository
import com.duckduckgo.duckchat.impl.ui.DuckChatWebViewActivityWithParams
import com.duckduckgo.navigation.api.GlobalActivityStarter
import com.duckduckgo.privacy.config.api.PrivacyConfigCallbackPlugin
import com.squareup.anvil.annotations.ContributesBinding
import com.squareup.anvil.annotations.ContributesMultibinding
import com.squareup.moshi.JsonAdapter
import com.squareup.moshi.Moshi
import dagger.SingleInstanceIn
import kotlinx.coroutines.CoroutineScope
import kotlinx.coroutines.flow.Flow
import kotlinx.coroutines.flow.MutableSharedFlow
import kotlinx.coroutines.flow.MutableStateFlow
import kotlinx.coroutines.flow.StateFlow
import kotlinx.coroutines.flow.asStateFlow
import kotlinx.coroutines.launch
import kotlinx.coroutines.withContext
import logcat.logcat
import javax.inject.Inject

interface DuckChatInternal : DuckChat {
    /**
     * Set user setting to determine whether DuckChat should be enabled or disabled.
     */
    suspend fun setEnableDuckChatUserSetting(enabled: Boolean)

    /**
     * Set user setting to determine whether dedicated Duck.ai input screen with a mode switch should be used.
     */
    suspend fun setInputScreenUserSetting(enabled: Boolean)

    /**
     * Set user setting to determine whether DuckChat should be shown in browser menu.
     */
    suspend fun setShowInBrowserMenuUserSetting(showDuckChat: Boolean)

    /**
     * Set user setting to determine whether DuckChat should be shown in address bar.
     */
    suspend fun setShowInAddressBarUserSetting(showDuckChat: Boolean)

    /**
     * Observes whether DuckChat is user enabled or disabled.
     */
    fun observeEnableDuckChatUserSetting(): Flow<Boolean>

    /**
     * Observes whether Duck.ai input screen with a mode switch is enabled or disabled.
     */
    fun observeInputScreenUserSettingEnabled(): Flow<Boolean>

    /**
     * Observes whether DuckChat should be shown in browser menu based on user settings only.
     */
    fun observeShowInBrowserMenuUserSetting(): Flow<Boolean>

    /**
     * Observes whether DuckChat should be shown in address bar based on user settings only.
     */
    fun observeShowInAddressBarUserSetting(): Flow<Boolean>

    /**
     * Opens DuckChat settings.
     */
    fun openDuckChatSettings()

    /**
     * Closes DuckChat.
     */
    fun closeDuckChat()

    /**
     * Opens DuckChat with a new session.
     */
    fun openNewDuckChatSession()

    /**
     * Calls onClose when a close event is emitted.
     */
    fun observeCloseEvent(
        lifecycleOwner: LifecycleOwner,
        onClose: () -> Unit,
    )

    /**
     * Returns whether address bar entry point is enabled or not.
     */
    fun isAddressBarEntryPointEnabled(): Boolean

    /**
     * Returns whether DuckChat is user enabled or not.
     */
    fun isDuckChatUserEnabled(): Boolean

    /**
     * Updates the current chat state.
     */
    fun updateChatState(state: ChatState)

    /**
     * Returns the current chat state.
     */
    val chatState: StateFlow<ChatState>

    /**
     * Returns whether image upload is enabled or not.
     */
    fun isImageUploadEnabled(): Boolean

    /**
     * Returns the time a Duck Chat session should be kept alive
     */
    fun keepSessionIntervalInMinutes(): Int

    /**
     * Returns whether dedicated Duck.ai input screen feature is available (its feature flag is enabled).
     */
    fun isInputScreenFeatureAvailable(): Boolean

    /**
     * Checks whether DuckChat is enabled based on remote config flag.
     */
    fun isDuckChatFeatureEnabled(): Boolean

    /**
     * Indicates whether Input Screen will present the input box at the bottom, if user has the omnibar also set to the bottom position.
     * Otherwise, the input box will be at the top.
     */
    val inputScreenBottomBarEnabled: StateFlow<Boolean>

    /**
     * Indicates whether the three main button should be shown in the Input Screen
     */
    val showMainButtonsInInputScreen: StateFlow<Boolean>
}

enum class ChatState(
    val value: String,
) {
    START_STREAM_NEW_PROMPT("start_stream:new_prompt"),
    LOADING("loading"),
    STREAMING("streaming"),
    ERROR("error"),
    READY("ready"),
    BLOCKED("blocked"),
    HIDE("hide"),
    SHOW("show"),
    ;

    companion object {
        fun fromValue(v: String?): ChatState? = entries.firstOrNull { it.value == v }
    }
}

enum class ReportMetric(
    val metric: String,
) {
    USER_DID_SUBMIT_PROMPT("userDidSubmitPrompt"),
    USER_DID_SUBMIT_FIRST_PROMPT("userDidSubmitFirstPrompt"),
    USER_DID_OPEN_HISTORY("userDidOpenHistory"),
    USER_DID_SELECT_FIRST_HISTORY_ITEM("userDidSelectFirstHistoryItem"),
    USER_DID_CREATE_NEW_CHAT("userDidCreateNewChat"),
    USER_DID_TAP_KEYBOARD_RETURN_KEY("userDidTapKeyboardReturnKey"),
    ;

    companion object {
        fun fromValue(v: String?): ReportMetric? = ReportMetric.entries.firstOrNull { it.metric == v }
    }
}

data class DuckChatSettingJson(
    val aiChatURL: String?,
    val aiChatBangs: List<String>?,
    val aiChatBangRegex: String?,
    val addressBarEntryPoint: Boolean,
    val sessionTimeoutMinutes: Int,
)

@SingleInstanceIn(AppScope::class)
@ContributesBinding(AppScope::class, boundType = DuckChat::class)
@ContributesBinding(AppScope::class, boundType = DuckAiFeatureState::class)
@ContributesBinding(AppScope::class, boundType = DuckChatInternal::class)
@ContributesMultibinding(AppScope::class, boundType = PrivacyConfigCallbackPlugin::class)
class RealDuckChat @Inject constructor(
    private val duckChatFeatureRepository: DuckChatFeatureRepository,
    private val duckChatFeature: DuckChatFeature,
    private val moshi: Moshi,
    private val dispatchers: DispatcherProvider,
    private val globalActivityStarter: GlobalActivityStarter,
    private val context: Context,
    @IsMainProcess private val isMainProcess: Boolean,
    @AppCoroutineScope private val appCoroutineScope: CoroutineScope,
    private val pixel: Pixel,
    private val imageUploadFeature: AIChatImageUploadFeature,
    private val browserNav: BrowserNav,
    private val newAddressBarOptionBottomSheetDialogFactory: NewAddressBarOptionBottomSheetDialogFactory,
) : DuckChatInternal,
    DuckAiFeatureState,
    PrivacyConfigCallbackPlugin {
    private val closeChatFlow = MutableSharedFlow<Unit>(replay = 0)
    private val _showSettings = MutableStateFlow(false)
    private val _showInputScreen = MutableStateFlow(false)
    private val _showInputScreenAutomaticallyOnNewTab = MutableStateFlow(false)
    private val _inputScreenBottomBarEnabled = MutableStateFlow(false)
    private val _showPopupMenuShortcut = MutableStateFlow(false)
    private val _showOmnibarShortcutOnNtpAndOnFocus = MutableStateFlow(false)
    private val _showOmnibarShortcutInAllStates = MutableStateFlow(false)
    private val _showNewAddressBarOptionChoiceScreen = MutableStateFlow(false)
    private val _showClearDuckAIChatHistory = MutableStateFlow(true)
    private val _showMainButtonsInInputScreen = MutableStateFlow(false)

    private val _chatState = MutableStateFlow(ChatState.HIDE)
    private val keepSession = MutableStateFlow(false)
    private val _showInputScreenOnSystemSearchLaunch = MutableStateFlow(false)

    private val jsonAdapter: JsonAdapter<DuckChatSettingJson> by lazy {
        moshi.adapter(DuckChatSettingJson::class.java)
    }

    private var isDuckChatFeatureEnabled = false
    private var isDuckAiInBrowserEnabled = false
    private var duckAiInputScreenOpenAutomaticallyEnabled = false
    private var duckAiInputScreen = false
    private var duckAiInputScreenBottomBarEnabled = false
    private var showAIChatAddressBarChoiceScreen = false
    private var isDuckChatUserEnabled = false
    private var duckChatLink = DUCK_CHAT_WEB_LINK
    private var bangRegex: Regex? = null
    private var isAddressBarEntryPointEnabled: Boolean = false
    private var isImageUploadEnabled: Boolean = false
    private var keepSessionAliveInMinutes: Int = DEFAULT_SESSION_ALIVE
    private var clearChatHistory: Boolean = true
<<<<<<< HEAD
    private var showInputScreenOnSystemSearchLaunchEnabled: Boolean = true
=======
    private var inputScreenMainButtonsEnabled = false
>>>>>>> e54ed467

    init {
        if (isMainProcess) {
            cacheConfig()
        }
    }

    override fun onPrivacyConfigDownloaded() {
        cacheConfig()
    }

    override suspend fun setEnableDuckChatUserSetting(enabled: Boolean) {
        duckChatFeatureRepository.setDuckChatUserEnabled(enabled)
        cacheUserSettings()
    }

    override suspend fun setInputScreenUserSetting(enabled: Boolean) {
        duckChatFeatureRepository.setInputScreenUserSetting(enabled)
        cacheUserSettings()
    }

    override suspend fun setShowInBrowserMenuUserSetting(showDuckChat: Boolean) =
        withContext(dispatchers.io()) {
            duckChatFeatureRepository.setShowInBrowserMenu(showDuckChat)
            cacheUserSettings()
        }

    override suspend fun setShowInAddressBarUserSetting(showDuckChat: Boolean) =
        withContext(dispatchers.io()) {
            duckChatFeatureRepository.setShowInAddressBar(showDuckChat)
            cacheUserSettings()
        }

    override fun isEnabled(): Boolean = isDuckChatFeatureEnabled && isDuckChatUserEnabled

    override fun isInputScreenFeatureAvailable(): Boolean = duckAiInputScreen

    override fun isDuckChatFeatureEnabled(): Boolean = isDuckChatFeatureEnabled

    override fun observeEnableDuckChatUserSetting(): Flow<Boolean> = duckChatFeatureRepository.observeDuckChatUserEnabled()

    override fun observeInputScreenUserSettingEnabled(): Flow<Boolean> = duckChatFeatureRepository.observeInputScreenUserSettingEnabled()

    override fun observeShowInBrowserMenuUserSetting(): Flow<Boolean> = duckChatFeatureRepository.observeShowInBrowserMenu()

    override fun observeShowInAddressBarUserSetting(): Flow<Boolean> = duckChatFeatureRepository.observeShowInAddressBar()

    override fun openDuckChatSettings() {
        val intent = globalActivityStarter.startIntent(context, DuckChatSettingsNoParams)
        intent?.flags = Intent.FLAG_ACTIVITY_NEW_TASK
        context.startActivity(intent)
        appCoroutineScope.launch {
            closeChatFlow.emit(Unit)
        }
    }

    override fun closeDuckChat() {
        if (keepSession.value) {
            browserNav.closeDuckChat(context).apply {
                flags = Intent.FLAG_ACTIVITY_NEW_TASK
                context.startActivity(this)
            }
        } else {
            appCoroutineScope.launch {
                closeChatFlow.emit(Unit)
            }
        }
    }

    override fun observeCloseEvent(
        lifecycleOwner: LifecycleOwner,
        onClose: () -> Unit,
    ) {
        lifecycleOwner.lifecycleScope.launch {
            lifecycleOwner.repeatOnLifecycle(Lifecycle.State.STARTED) {
                closeChatFlow.collect {
                    onClose()
                }
            }
        }
    }

    override fun isAddressBarEntryPointEnabled(): Boolean = isAddressBarEntryPointEnabled

    override fun isDuckChatUserEnabled(): Boolean = isDuckChatUserEnabled

    override fun updateChatState(state: ChatState) {
        _chatState.value = state
    }

    override val showSettings: StateFlow<Boolean> = _showSettings.asStateFlow()

    override val showInputScreen: StateFlow<Boolean> = _showInputScreen.asStateFlow()

    override val showInputScreenAutomaticallyOnNewTab: StateFlow<Boolean> = _showInputScreenAutomaticallyOnNewTab.asStateFlow()

    override val inputScreenBottomBarEnabled: StateFlow<Boolean> = _inputScreenBottomBarEnabled.asStateFlow()

    override val showPopupMenuShortcut: StateFlow<Boolean> = _showPopupMenuShortcut.asStateFlow()

    override val showOmnibarShortcutOnNtpAndOnFocus: StateFlow<Boolean> = _showOmnibarShortcutOnNtpAndOnFocus.asStateFlow()

    override val showOmnibarShortcutInAllStates: StateFlow<Boolean> = _showOmnibarShortcutInAllStates.asStateFlow()

    override val showNewAddressBarOptionChoiceScreen: StateFlow<Boolean> = _showNewAddressBarOptionChoiceScreen.asStateFlow()

    override val showMainButtonsInInputScreen: StateFlow<Boolean> = _showMainButtonsInInputScreen.asStateFlow()

    override val showClearDuckAIChatHistory: StateFlow<Boolean> = _showClearDuckAIChatHistory.asStateFlow()

    override val showInputScreenOnSystemSearchLaunch: StateFlow<Boolean> = _showInputScreenOnSystemSearchLaunch.asStateFlow()

    override val chatState: StateFlow<ChatState> = _chatState.asStateFlow()

    override fun isImageUploadEnabled(): Boolean = isImageUploadEnabled

    override fun keepSessionIntervalInMinutes() = keepSessionAliveInMinutes

    override fun openDuckChat() {
        logcat { "Duck.ai: openDuckChat" }
        openDuckChat(emptyMap())
    }

    override fun openDuckChatWithAutoPrompt(query: String) {
        logcat { "Duck.ai: openDuckChatWithAutoPrompt query $query" }
        val parameters = addChatParameters(query, autoPrompt = true)
        openDuckChat(parameters, forceNewSession = true)
    }

    override fun openDuckChatWithPrefill(query: String) {
        logcat { "Duck.ai: openDuckChatWithPrefill query $query" }
        val parameters = addChatParameters(query, autoPrompt = false)
        openDuckChat(parameters, forceNewSession = true)
    }

    private fun addChatParameters(
        query: String,
        autoPrompt: Boolean,
    ): Map<String, String> {
        val hasDuckChatBang = isDuckChatBang(query.toUri())
        logcat { "Duck.ai: hasDuckChatBang $hasDuckChatBang" }

        val cleanedQuery = stripBang(query)
        logcat { "Duck.ai: cleaned query $cleanedQuery" }

        return mutableMapOf<String, String>().apply {
            if (cleanedQuery.isNotEmpty()) {
                put(QUERY, cleanedQuery)
                if (hasDuckChatBang) {
                    put(BANG_QUERY_NAME, BANG_QUERY_VALUE)
                }
                if (autoPrompt) {
                    put(PROMPT_QUERY_NAME, PROMPT_QUERY_VALUE)
                }
            }
        }
    }

    private fun stripBang(query: String): String {
        val bangPattern = Regex("!\\w+")
        return query.replace(bangPattern, "").trim()
    }

    override fun openNewDuckChatSession() {
        openDuckChat(emptyMap(), forceNewSession = true)
    }

    private fun openDuckChat(
        parameters: Map<String, String>,
        forceNewSession: Boolean = false,
    ) {
        val url = appendParameters(parameters, duckChatLink)
        appCoroutineScope.launch(dispatchers.io()) {
            val sessionDelta = duckChatFeatureRepository.sessionDeltaInMinutes()
            val params = mapOf(DuckChatPixelParameters.DELTA_TIMESTAMP_PARAMETERS to sessionDelta.toString())

            val hasSessionActive =
                when {
                    forceNewSession -> false
                    keepSession.value -> hasActiveSession()
                    else -> false
                }

            duckChatFeatureRepository.registerOpened()

            withContext(dispatchers.main()) {
                pixel.fire(DuckChatPixelName.DUCK_CHAT_OPEN, parameters = params)
                if (keepSession.value) {
                    logcat { "Duck.ai: restoring Duck.ai session $url hasSessionActive $hasSessionActive" }
                    openDuckChatSession(url, hasSessionActive)
                } else {
                    logcat { "Duck.ai: opening standalone Duck.ai screen $url" }
                    startDuckChatActivity(url)
                }
            }
        }
    }

    private fun openDuckChatSession(
        url: String,
        hasSessionActive: Boolean,
    ) {
        // if a new query was submitted we force a new session
        // we want to lose the context of the previous one if the user wanted a new query from outside Duck.ai
        browserNav
            .openDuckChat(context, duckChatUrl = url, hasSessionActive = hasSessionActive)
            .apply {
                flags = Intent.FLAG_ACTIVITY_NEW_TASK
                context.startActivity(this)
            }
    }

    private fun startDuckChatActivity(url: String) {
        globalActivityStarter
            .startIntent(context, DuckChatWebViewActivityWithParams(url))
            ?.apply {
                flags = Intent.FLAG_ACTIVITY_NEW_TASK
                context.startActivity(this)
            }
    }

    private fun appendParameters(
        parameters: Map<String, String>,
        url: String,
    ): String {
        if (parameters.isEmpty()) return url
        return runCatching {
            val uri = url.toUri()
            uri
                .buildUpon()
                .apply {
                    clearQuery()
                    parameters.forEach { (key, value) ->
                        appendQueryParameter(key, value)
                    }
                    uri.queryParameterNames
                        .filterNot { it in parameters.keys }
                        .forEach { appendQueryParameter(it, uri.getQueryParameter(it)) }
                }.build()
                .toString()
        }.getOrElse {
            logcat { "Duck.ai: parameters $url" }
            url
        }
    }

    override fun isDuckChatUrl(uri: Uri): Boolean {
        if (!isDuckChatFeatureEnabled) return false

        if (isDuckChatBang(uri)) return true

        if (uri.host != DUCKDUCKGO_HOST) {
            return false
        }
        return runCatching {
            val queryParameters = uri.queryParameterNames
            queryParameters.contains(CHAT_QUERY_NAME) && uri.getQueryParameter(CHAT_QUERY_NAME) == CHAT_QUERY_VALUE
        }.getOrDefault(false)
    }

    private fun isDuckChatBang(uri: Uri): Boolean = bangRegex?.containsMatchIn(uri.toString()) == true

    override suspend fun wasOpenedBefore(): Boolean = duckChatFeatureRepository.wasOpenedBefore()

    override fun showNewAddressBarOptionChoiceScreen(
        context: Context,
        isDarkThemeEnabled: Boolean,
    ) {
        newAddressBarOptionBottomSheetDialogFactory
            .create(
                context = context,
                isDarkThemeEnabled = isDarkThemeEnabled,
                newAddressBarCallback =
                object : NewAddressBarCallback {
                    override fun onDisplayed() {
                        pixel.fire(DUCK_CHAT_NEW_ADDRESS_BAR_PICKER_DISPLAYED)
                    }

                    override fun onConfirmed(selection: NewAddressBarSelection) {
                        if (selection == SEARCH_AND_AI) {
                            appCoroutineScope.launch {
                                setInputScreenUserSetting(true)
                            }
                        }
                        pixel.fire(
                            pixel = DUCK_CHAT_NEW_ADDRESS_BAR_PICKER_CONFIRMED,
                            parameters = mapOf(NEW_ADDRESS_BAR_SELECTION to selection.value),
                        )
                    }

                    override fun onNotNow() {
                        pixel.fire(DUCK_CHAT_NEW_ADDRESS_BAR_PICKER_NOT_NOW)
                    }

                    override fun onCancelled() {
                        pixel.fire(DUCK_CHAT_NEW_ADDRESS_BAR_PICKER_CANCELLED)
                    }
                },
            ).show()
    }

    private suspend fun hasActiveSession(): Boolean {
        val now = System.currentTimeMillis()
        val lastSession = duckChatFeatureRepository.lastSessionTimestamp()
        logcat { "Duck.ai lastSessionTimestamp $lastSession" }

        val timeDifference = (now - lastSession) / 60000L
        logcat { "Duck.ai difference in minutes between now and last session is $timeDifference sessionTimeout $keepSessionAliveInMinutes" }

        return timeDifference <= keepSessionAliveInMinutes
    }

    private fun cacheConfig() {
        appCoroutineScope.launch(dispatchers.io()) {
            val featureEnabled = duckChatFeature.self().isEnabled()
            isDuckChatFeatureEnabled = featureEnabled
            _showSettings.value = featureEnabled
            isDuckAiInBrowserEnabled = duckChatFeature.duckAiButtonInBrowser().isEnabled()
            duckAiInputScreen = duckChatFeature.duckAiInputScreen().isEnabled()
            duckAiInputScreenOpenAutomaticallyEnabled = duckChatFeature.showInputScreenAutomaticallyOnNewTab().isEnabled()
            duckAiInputScreenBottomBarEnabled = duckChatFeature.inputScreenBottomBarSupport().isEnabled()
            clearChatHistory = duckChatFeature.clearHistory().isEnabled()
            showAIChatAddressBarChoiceScreen = duckChatFeature.showAIChatAddressBarChoiceScreen().isEnabled()
<<<<<<< HEAD
            showInputScreenOnSystemSearchLaunchEnabled = duckChatFeature.showInputScreenOnSystemSearchLaunch().isEnabled()
=======
            inputScreenMainButtonsEnabled = duckChatFeature.showMainButtonsInInputScreen().isEnabled()

            val showMainButtons = duckChatFeature.showMainButtonsInInputScreen().isEnabled()
            _showMainButtonsInInputScreen.emit(showMainButtons)
>>>>>>> e54ed467

            val settingsString = duckChatFeature.self().getSettings()
            val settingsJson =
                settingsString?.let {
                    runCatching { jsonAdapter.fromJson(it) }.getOrNull()
                }

            duckChatLink = settingsJson?.aiChatURL ?: DUCK_CHAT_WEB_LINK
            settingsJson
                ?.aiChatBangs
                ?.takeIf { it.isNotEmpty() }
                ?.let { bangs ->
                    val bangAlternation = bangs.joinToString("|") { it }
                    bangRegex = settingsJson.aiChatBangRegex?.replace("{bangs}", bangAlternation)?.toRegex()
                }
            isAddressBarEntryPointEnabled = settingsJson?.addressBarEntryPoint ?: false
            isImageUploadEnabled = imageUploadFeature.self().isEnabled()

            keepSession.value = duckChatFeature.keepSession().isEnabled()
            keepSessionAliveInMinutes = settingsJson?.sessionTimeoutMinutes ?: DEFAULT_SESSION_ALIVE

            cacheUserSettings()
        }
    }

    private suspend fun cacheUserSettings() =
        withContext(dispatchers.io()) {
            isDuckChatUserEnabled = duckChatFeatureRepository.isDuckChatUserEnabled()

            val showInputScreen =
                isInputScreenFeatureAvailable() && isDuckChatFeatureEnabled && isDuckChatUserEnabled &&
                    duckChatFeatureRepository.isInputScreenUserSettingEnabled()
            _showInputScreen.emit(showInputScreen)

            _showInputScreenAutomaticallyOnNewTab.value = showInputScreen && duckAiInputScreenOpenAutomaticallyEnabled

            _inputScreenBottomBarEnabled.value = showInputScreen && duckAiInputScreenBottomBarEnabled

            _showInputScreenOnSystemSearchLaunch.value = showInputScreen && showInputScreenOnSystemSearchLaunchEnabled

            val showInBrowserMenu =
                duckChatFeatureRepository.shouldShowInBrowserMenu() &&
                    isDuckChatFeatureEnabled && isDuckChatUserEnabled
            _showPopupMenuShortcut.emit(showInBrowserMenu)

            val showInAddressBar =
                duckChatFeatureRepository.shouldShowInAddressBar() &&
                    isDuckChatFeatureEnabled && isDuckChatUserEnabled && isAddressBarEntryPointEnabled
            _showOmnibarShortcutOnNtpAndOnFocus.emit(showInAddressBar)

            val showOmnibarShortcutInAllStates = showInAddressBar && isDuckAiInBrowserEnabled
            _showOmnibarShortcutInAllStates.emit(showOmnibarShortcutInAllStates)

            _showNewAddressBarOptionChoiceScreen.emit(showAIChatAddressBarChoiceScreen)

            val showClearChatHistory = clearChatHistory
            _showClearDuckAIChatHistory.emit(showClearChatHistory)
        }

    companion object {
        private const val DUCK_CHAT_WEB_LINK = "https://duckduckgo.com/?q=DuckDuckGo+AI+Chat&ia=chat&duckai=5"
        private const val DUCKDUCKGO_HOST = "duckduckgo.com"
        private const val CHAT_QUERY_NAME = "ia"
        private const val CHAT_QUERY_VALUE = "chat"
        private const val PROMPT_QUERY_NAME = "prompt"
        private const val PROMPT_QUERY_VALUE = "1"
        private const val BANG_QUERY_NAME = "bang"
        private const val BANG_QUERY_VALUE = "true"
        private const val DEFAULT_SESSION_ALIVE = 60
    }
}<|MERGE_RESOLUTION|>--- conflicted
+++ resolved
@@ -279,11 +279,8 @@
     private var isImageUploadEnabled: Boolean = false
     private var keepSessionAliveInMinutes: Int = DEFAULT_SESSION_ALIVE
     private var clearChatHistory: Boolean = true
-<<<<<<< HEAD
+    private var inputScreenMainButtonsEnabled = false
     private var showInputScreenOnSystemSearchLaunchEnabled: Boolean = true
-=======
-    private var inputScreenMainButtonsEnabled = false
->>>>>>> e54ed467
 
     init {
         if (isMainProcess) {
@@ -607,14 +604,11 @@
             duckAiInputScreenBottomBarEnabled = duckChatFeature.inputScreenBottomBarSupport().isEnabled()
             clearChatHistory = duckChatFeature.clearHistory().isEnabled()
             showAIChatAddressBarChoiceScreen = duckChatFeature.showAIChatAddressBarChoiceScreen().isEnabled()
-<<<<<<< HEAD
             showInputScreenOnSystemSearchLaunchEnabled = duckChatFeature.showInputScreenOnSystemSearchLaunch().isEnabled()
-=======
             inputScreenMainButtonsEnabled = duckChatFeature.showMainButtonsInInputScreen().isEnabled()
 
             val showMainButtons = duckChatFeature.showMainButtonsInInputScreen().isEnabled()
             _showMainButtonsInInputScreen.emit(showMainButtons)
->>>>>>> e54ed467
 
             val settingsString = duckChatFeature.self().getSettings()
             val settingsJson =
