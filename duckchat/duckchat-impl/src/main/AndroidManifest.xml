--- conflicted
+++ resolved
@@ -25,11 +25,7 @@
         <activity
             android:name="com.duckduckgo.duckchat.impl.DuckChatWebViewActivity"
             android:exported="false"
-<<<<<<< HEAD
-            android:label="@string/duck_chat_title" />
-=======
             android:label="@string/duck_chat_title"
             android:configChanges="keyboardHidden|orientation|screenSize|smallestScreenSize|screenLayout|navigation|keyboard"/>
->>>>>>> 756dbd6c
     </application>
 </manifest>