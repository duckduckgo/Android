--- conflicted
+++ resolved
@@ -864,9 +864,6 @@
     }
 
     @Test
-<<<<<<< HEAD
-    fun `when onSearchSelected and user was in chat mode with text then mode switched pixel is fired with correct parameters`() = runTest {
-=======
     fun `when onChatSubmitted then inputScreenSessionUsage onPromptSubmitted is called`() = runTest {
         val viewModel = createViewModel()
 
@@ -879,8 +876,7 @@
     }
 
     @Test
-    fun `when onSearchSelected and user was in chat mode then mode switched pixel is fired`() = runTest {
->>>>>>> 3db29517
+    fun `when onSearchSelected and user was in chat mode with text then mode switched pixel is fired with correct parameters`() = runTest {
         val viewModel = createViewModel()
 
         viewModel.onChatSelected()
