--- conflicted
+++ resolved
@@ -31,12 +31,7 @@
 
     @Transaction
     fun upsertSystemAppOverrides(
-<<<<<<< HEAD
-        systemAppOverrides: List<AppTrackerSystemAppOverridePackage>
-=======
         systemAppOverrides: List<AppTrackerSystemAppOverridePackage>,
-        metadata: AppTrackerSystemAppOverrideListMetadata,
->>>>>>> 9bd36333
     ) {
         deleteSystemAppOverrides()
         insertSystemAppOverrides(systemAppOverrides)
