/*
 * Copyright (c) 2020 DuckDuckGo
 *
 * Licensed under the Apache License, Version 2.0 (the "License");
 * you may not use this file except in compliance with the License.
 * You may obtain a copy of the License at
 *
 *     http://www.apache.org/licenses/LICENSE-2.0
 *
 * Unless required by applicable law or agreed to in writing, software
 * distributed under the License is distributed on an "AS IS" BASIS,
 * WITHOUT WARRANTIES OR CONDITIONS OF ANY KIND, either express or implied.
 * See the License for the specific language governing permissions and
 * limitations under the License.
 */

@file:Suppress("EXPERIMENTAL_FEATURE_WARNING")

package com.duckduckgo.mobile.android.vpn.model

import androidx.room.*
import com.duckduckgo.app.global.formatters.time.DatabaseDateFormatter
import com.duckduckgo.mobile.android.vpn.model.VpnStoppingReason.UNKNOWN
import com.duckduckgo.mobile.android.vpn.trackers.AppTrackerEntity

@Entity(
    tableName = "vpn_tracker",
<<<<<<< HEAD
    indices = [Index(value = ["timestamp"])],
=======
    indices = [Index(value = ["bucket"])],
    primaryKeys = ["bucket", "domain", "packageId"]
>>>>>>> 52a48d3b
)
data class VpnTracker(
    val trackerCompanyId: Int,
    val domain: String,
    val company: String,
    val companyDisplayName: String,
    @Embedded val trackingApp: TrackingApp,
    val timestamp: String = DatabaseDateFormatter.timestamp(),
<<<<<<< HEAD
)

data class BucketizedVpnTracker(
    val bucket: String,
    @Embedded val trackerCompanySignal: VpnTrackerCompanySignal,
=======
    val bucket: String = DatabaseDateFormatter.timestamp().split("T").first(),
    val count: Int = 1,
)

data class BucketizedVpnTracker(
    @Embedded val trackerCompanySignal: VpnTrackerCompanySignal
>>>>>>> 52a48d3b
)

@Entity(tableName = "vpn_state")
data class VpnState(
    @PrimaryKey val id: Long = 1,
    val uuid: String,
)

<<<<<<< HEAD
@Entity(tableName = "vpn_running_stats")
data class VpnRunningStats(
    @PrimaryKey val id: String,
    val timeRunningMillis: Long,
)

=======
>>>>>>> 52a48d3b
enum class VpnServiceState {
    ENABLED,
    DISABLED,
    INVALID,
}

enum class VpnStoppingReason {
    SELF_STOP,
    ERROR,
    REVOKED,
    UNKNOWN,
<<<<<<< HEAD
=======
    RESTART
}

data class AlwaysOnState(val alwaysOnEnabled: Boolean, val alwaysOnLockedDown: Boolean) {
    companion object {
        val ALWAYS_ON_DISABLED = AlwaysOnState(alwaysOnEnabled = false, alwaysOnLockedDown = false)
        val ALWAYS_ON_ENABLED = AlwaysOnState(alwaysOnEnabled = true, alwaysOnLockedDown = false)
        val ALWAYS_ON_ENABLED_LOCKED_DOWN = AlwaysOnState(alwaysOnEnabled = true, alwaysOnLockedDown = true)
    }
>>>>>>> 52a48d3b
}

@Entity(tableName = "vpn_service_state_stats")
data class VpnServiceStateStats(
    @PrimaryKey(autoGenerate = true) val id: Int = 0,
    val timestamp: String = DatabaseDateFormatter.timestamp(),
    val state: VpnServiceState,
    val stopReason: VpnStoppingReason = UNKNOWN,
<<<<<<< HEAD
)

data class BucketizedVpnServiceStateStats(
    val day: String,
    @Embedded val vpnServiceStateStats: VpnServiceStateStats,
=======
    @Embedded val alwaysOnState: AlwaysOnState = AlwaysOnState.ALWAYS_ON_DISABLED
>>>>>>> 52a48d3b
)

data class TrackingApp(
    val packageId: String,
    val appDisplayName: String,
) {
    override fun toString(): String = "package=$packageId ($appDisplayName)"
}

data class VpnTrackerCompanySignal(
    @Embedded val tracker: VpnTracker,
    @Relation(
        parentColumn = "trackerCompanyId",
        entityColumn = "trackerCompanyId",
    )
    val trackerEntity: AppTrackerEntity,
)<|MERGE_RESOLUTION|>--- conflicted
+++ resolved
@@ -25,12 +25,8 @@
 
 @Entity(
     tableName = "vpn_tracker",
-<<<<<<< HEAD
-    indices = [Index(value = ["timestamp"])],
-=======
     indices = [Index(value = ["bucket"])],
     primaryKeys = ["bucket", "domain", "packageId"]
->>>>>>> 52a48d3b
 )
 data class VpnTracker(
     val trackerCompanyId: Int,
@@ -39,41 +35,24 @@
     val companyDisplayName: String,
     @Embedded val trackingApp: TrackingApp,
     val timestamp: String = DatabaseDateFormatter.timestamp(),
-<<<<<<< HEAD
-)
-
-data class BucketizedVpnTracker(
-    val bucket: String,
-    @Embedded val trackerCompanySignal: VpnTrackerCompanySignal,
-=======
     val bucket: String = DatabaseDateFormatter.timestamp().split("T").first(),
     val count: Int = 1,
 )
 
 data class BucketizedVpnTracker(
     @Embedded val trackerCompanySignal: VpnTrackerCompanySignal
->>>>>>> 52a48d3b
 )
 
 @Entity(tableName = "vpn_state")
 data class VpnState(
     @PrimaryKey val id: Long = 1,
-    val uuid: String,
+    val uuid: String
 )
 
-<<<<<<< HEAD
-@Entity(tableName = "vpn_running_stats")
-data class VpnRunningStats(
-    @PrimaryKey val id: String,
-    val timeRunningMillis: Long,
-)
-
-=======
->>>>>>> 52a48d3b
 enum class VpnServiceState {
     ENABLED,
     DISABLED,
-    INVALID,
+    INVALID
 }
 
 enum class VpnStoppingReason {
@@ -81,8 +60,6 @@
     ERROR,
     REVOKED,
     UNKNOWN,
-<<<<<<< HEAD
-=======
     RESTART
 }
 
@@ -92,7 +69,6 @@
         val ALWAYS_ON_ENABLED = AlwaysOnState(alwaysOnEnabled = true, alwaysOnLockedDown = false)
         val ALWAYS_ON_ENABLED_LOCKED_DOWN = AlwaysOnState(alwaysOnEnabled = true, alwaysOnLockedDown = true)
     }
->>>>>>> 52a48d3b
 }
 
 @Entity(tableName = "vpn_service_state_stats")
@@ -101,20 +77,12 @@
     val timestamp: String = DatabaseDateFormatter.timestamp(),
     val state: VpnServiceState,
     val stopReason: VpnStoppingReason = UNKNOWN,
-<<<<<<< HEAD
-)
-
-data class BucketizedVpnServiceStateStats(
-    val day: String,
-    @Embedded val vpnServiceStateStats: VpnServiceStateStats,
-=======
     @Embedded val alwaysOnState: AlwaysOnState = AlwaysOnState.ALWAYS_ON_DISABLED
->>>>>>> 52a48d3b
 )
 
 data class TrackingApp(
     val packageId: String,
-    val appDisplayName: String,
+    val appDisplayName: String
 ) {
     override fun toString(): String = "package=$packageId ($appDisplayName)"
 }
@@ -123,7 +91,7 @@
     @Embedded val tracker: VpnTracker,
     @Relation(
         parentColumn = "trackerCompanyId",
-        entityColumn = "trackerCompanyId",
+        entityColumn = "trackerCompanyId"
     )
-    val trackerEntity: AppTrackerEntity,
+    val trackerEntity: AppTrackerEntity
 )