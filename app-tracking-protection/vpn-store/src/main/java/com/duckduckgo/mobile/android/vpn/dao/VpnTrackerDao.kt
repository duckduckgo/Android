--- conflicted
+++ resolved
@@ -54,20 +54,20 @@
 
     @Query(
         "SELECT * FROM vpn_tracker " +
-            "WHERE timestamp >= :startTime AND timestamp < :endTime ORDER BY timestamp DESC limit $MAX_NUMBER_OF_TRACKERS_IN_QUERY_RESULTS",
+            "WHERE timestamp >= :startTime AND timestamp < :endTime ORDER BY timestamp DESC limit $MAX_NUMBER_OF_TRACKERS_IN_QUERY_RESULTS"
     )
     fun getTrackersBetween(
         startTime: String,
-        endTime: String,
+        endTime: String
     ): Flow<List<VpnTracker>>
 
     @Query(
         "SELECT * FROM vpn_tracker " +
-            "WHERE timestamp >= :startTime AND timestamp < :endTime ORDER BY timestamp DESC limit $MAX_NUMBER_OF_TRACKERS_IN_QUERY_RESULTS",
+            "WHERE timestamp >= :startTime AND timestamp < :endTime ORDER BY timestamp DESC limit $MAX_NUMBER_OF_TRACKERS_IN_QUERY_RESULTS"
     )
     fun getTrackersBetweenSync(
         startTime: String,
-        endTime: String,
+        endTime: String
     ): List<VpnTracker>
 
     @Query("DELETE FROM vpn_tracker WHERE timestamp < :startTime")
@@ -76,23 +76,18 @@
     @Query("SELECT COALESCE(sum(count), 0) FROM vpn_tracker WHERE timestamp >= :startTime AND timestamp < :endTime")
     fun getTrackersCountBetween(
         startTime: String,
-        endTime: String,
+        endTime: String
     ): Flow<Int>
 
     @Query("SELECT COUNT(DISTINCT packageId) FROM vpn_tracker WHERE timestamp >= :startTime AND timestamp < :endTime")
     fun getTrackingAppsCountBetween(
         startTime: String,
-        endTime: String,
+        endTime: String
     ): Flow<Int>
 
     @Query(
-<<<<<<< HEAD
-        "SELECT strftime('%Y-%m-%d', timestamp) bucket, * FROM vpn_tracker " +
-            "WHERE timestamp >= :startTime order by timestamp DESC limit $MAX_NUMBER_OF_TRACKERS_IN_QUERY_RESULTS",
-=======
         "SELECT * FROM vpn_tracker " +
             "WHERE timestamp >= :startTime order by timestamp DESC limit $MAX_NUMBER_OF_TRACKERS_IN_QUERY_RESULTS"
->>>>>>> 52a48d3b
     )
     fun getPagedTrackersSince(startTime: String): Flow<List<BucketizedVpnTracker>>
 
@@ -101,7 +96,7 @@
         "SELECT * FROM vpn_tracker " +
             "WHERE timestamp LIKE :date || '%' AND packageId = :appPackage" +
             " order by timestamp" +
-            " DESC limit $MAX_NUMBER_OF_TRACKERS_IN_QUERY_RESULTS",
+            " DESC limit $MAX_NUMBER_OF_TRACKERS_IN_QUERY_RESULTS"
     )
     fun getTrackersForAppFromDate(
         date: String,
