/*
 * Copyright (c) 2021 DuckDuckGo
 *
 * Licensed under the Apache License, Version 2.0 (the "License");
 * you may not use this file except in compliance with the License.
 * You may obtain a copy of the License at
 *
 *     http://www.apache.org/licenses/LICENSE-2.0
 *
 * Unless required by applicable law or agreed to in writing, software
 * distributed under the License is distributed on an "AS IS" BASIS,
 * WITHOUT WARRANTIES OR CONDITIONS OF ANY KIND, either express or implied.
 * See the License for the specific language governing permissions and
 * limitations under the License.
 */

package com.duckduckgo.mobile.android.vpn.trackers

import androidx.room.Embedded
import androidx.room.Entity
import androidx.room.PrimaryKey
import com.squareup.moshi.Json

/** This table contains the list of app trackers to be blocked */
@Entity(tableName = "vpn_app_tracker_blocking_list")
data class AppTracker(
    @PrimaryKey val hostname: String,
    val trackerCompanyId: Int,
    @Embedded val owner: TrackerOwner,
    @Embedded val app: TrackerApp,
    val isCdn: Boolean,
)

@Entity(tableName = "vpn_app_tracker_blocking_list_metadata")
data class AppTrackerMetadata(
    @PrimaryKey(autoGenerate = true) var id: Long = 0,
    val eTag: String?,
)

@Entity(tableName = "vpn_app_tracker_blocking_app_packages")
data class AppTrackerPackage(
    @PrimaryKey val packageName: String,
    val entityName: String,
)

@Entity(tableName = "vpn_app_tracker_exclusion_list")
data class AppTrackerExcludedPackage(
<<<<<<< HEAD
    @field:Json(name = "packageName")
    @PrimaryKey val packageId: String,
    val reason: String
=======
    @PrimaryKey val packageId: String,
>>>>>>> 9bd36333
)

@Entity(tableName = "vpn_app_tracker_exclusion_list_metadata")
data class AppTrackerExclusionListMetadata(
    @PrimaryKey(autoGenerate = true) var id: Long = 0,
    val eTag: String?,
)

@Entity(tableName = "vpn_app_tracker_system_app_override_list")
data class AppTrackerSystemAppOverridePackage(
    @PrimaryKey val packageId: String,
)

@Entity(tableName = "vpn_app_tracker_system_app_override_list_metadata")
data class AppTrackerSystemAppOverrideListMetadata(
    @PrimaryKey(autoGenerate = true) var id: Long = 0,
    val eTag: String?,
)

@Entity(tableName = "vpn_app_tracker_exception_rules")
data class AppTrackerExceptionRule(
    @PrimaryKey
    val rule: String,
    val packageNames: List<String>,
)

@Entity(tableName = "vpn_app_tracker_exception_rules_metadata")
data class AppTrackerExceptionRuleMetadata(
    @PrimaryKey(autoGenerate = true) var id: Long = 0,
    val eTag: String?,
)

@Entity(tableName = "vpn_app_tracker_manual_exclusion_list")
data class AppTrackerManualExcludedApp(
    @PrimaryKey val packageId: String,
    val isProtected: Boolean,
)

@Entity(tableName = "vpn_app_tracker_entities")
data class AppTrackerEntity(
    @PrimaryKey val trackerCompanyId: Int,
    val entityName: String,
    val score: Int,
    val signals: List<String>,
)

data class JsonAppBlockingList(
    val version: String,
    val trackers: Map<String, JsonAppTracker>,
    val packageNames: Map<String, String>,
    val entities: Map<String, JsonTrackingSignal>,
)

class JsonAppTracker(
    val owner: TrackerOwner,
    val app: TrackerApp,
    @field:Json(name = "CDN")
    val isCdn: Boolean,
)

class JsonTrackingSignal(
    val score: Int,
    val signals: List<String>,
)

data class TrackerOwner(
    val name: String,
    val displayName: String,
)

data class TrackerApp(
    val score: Int,
    val prevalence: Double,
)

sealed class AppTrackerType {
    data class FirstParty(val tracker: AppTracker) : AppTrackerType()
    data class ThirdParty(val tracker: AppTracker) : AppTrackerType()
    object NotTracker : AppTrackerType()
}

data class AppTrackerBlocklist(
    val version: String,
    val trackers: List<AppTracker>,
    val packages: List<AppTrackerPackage>,
    val entities: List<AppTrackerEntity>,
)

/** JSON Model that represents the app exclusion list */
data class JsonAppTrackerExclusionList(
<<<<<<< HEAD
    val rules: List<AppTrackerExcludedPackage>
=======
    val rules: List<String>,
>>>>>>> 9bd36333
)

/** JSON Model that represents the system app overrides */
data class JsonAppTrackerSystemAppOverrides(
    val rules: List<String>,
)

/** JSON Model that represents the app tracker rule list */
data class JsonAppTrackerExceptionRules(
    val rules: List<AppTrackerExceptionRule>,
)<|MERGE_RESOLUTION|>--- conflicted
+++ resolved
@@ -45,13 +45,9 @@
 
 @Entity(tableName = "vpn_app_tracker_exclusion_list")
 data class AppTrackerExcludedPackage(
-<<<<<<< HEAD
     @field:Json(name = "packageName")
     @PrimaryKey val packageId: String,
-    val reason: String
-=======
-    @PrimaryKey val packageId: String,
->>>>>>> 9bd36333
+    val reason: String,
 )
 
 @Entity(tableName = "vpn_app_tracker_exclusion_list_metadata")
@@ -142,11 +138,7 @@
 
 /** JSON Model that represents the app exclusion list */
 data class JsonAppTrackerExclusionList(
-<<<<<<< HEAD
-    val rules: List<AppTrackerExcludedPackage>
-=======
-    val rules: List<String>,
->>>>>>> 9bd36333
+    val rules: List<AppTrackerExcludedPackage>,
 )
 
 /** JSON Model that represents the system app overrides */
