/*
 * Copyright (c) 2020 DuckDuckGo
 *
 * Licensed under the Apache License, Version 2.0 (the "License");
 * you may not use this file except in compliance with the License.
 * You may obtain a copy of the License at
 *
 *     http://www.apache.org/licenses/LICENSE-2.0
 *
 * Unless required by applicable law or agreed to in writing, software
 * distributed under the License is distributed on an "AS IS" BASIS,
 * WITHOUT WARRANTIES OR CONDITIONS OF ANY KIND, either express or implied.
 * See the License for the specific language governing permissions and
 * limitations under the License.
 */

package com.duckduckgo.mobile.android.vpn.store

import androidx.room.*
import androidx.room.migration.Migration
import androidx.sqlite.db.SupportSQLiteDatabase
import com.duckduckgo.mobile.android.vpn.dao.*
import com.duckduckgo.mobile.android.vpn.model.*
import com.duckduckgo.mobile.android.vpn.trackers.*
import com.squareup.moshi.JsonAdapter
import com.squareup.moshi.Moshi
import com.squareup.moshi.Types
import org.threeten.bp.OffsetDateTime
import org.threeten.bp.format.DateTimeFormatter

@Database(
<<<<<<< HEAD
    exportSchema = true,
    version = 24,
=======
    exportSchema = true, version = 25,
>>>>>>> 185a2289
    entities = [
        VpnState::class,
        VpnTracker::class,
        VpnRunningStats::class,
        VpnServiceStateStats::class,
        VpnDataStats::class,
        HeartBeatEntity::class,
        VpnPhoenixEntity::class,
        VpnNotification::class,
        AppTracker::class,
        AppTrackerMetadata::class,
        AppTrackerExcludedPackage::class,
        AppTrackerExclusionListMetadata::class,
        AppTrackerExceptionRule::class,
        AppTrackerExceptionRuleMetadata::class,
        AppTrackerPackage::class,
        AppTrackerManualExcludedApp::class,
        AppTrackerSystemAppOverridePackage::class,
        AppTrackerSystemAppOverrideListMetadata::class,
        AppTrackerEntity::class,
        VpnFeatureRemoverState::class,
<<<<<<< HEAD
    ],
=======
        VpnAddressLookup::class,
    ]
>>>>>>> 185a2289
)

@TypeConverters(VpnTypeConverters::class)
abstract class VpnDatabase : RoomDatabase() {

    abstract fun vpnStateDao(): VpnStateDao
    abstract fun vpnTrackerDao(): VpnTrackerDao
    abstract fun vpnRunningStatsDao(): VpnRunningStatsDao
    abstract fun vpnDataStatsDao(): VpnDataStatsDao
    abstract fun vpnHeartBeatDao(): VpnHeartBeatDao
    abstract fun vpnPhoenixDao(): VpnPhoenixDao
    abstract fun vpnNotificationsDao(): VpnNotificationsDao
    abstract fun vpnAppTrackerBlockingDao(): VpnAppTrackerBlockingDao
    abstract fun vpnServiceStateDao(): VpnServiceStateStatsDao
    abstract fun vpnSystemAppsOverridesDao(): VpnAppTrackerSystemAppsOverridesDao
    abstract fun vpnFeatureRemoverDao(): VpnFeatureRemoverDao
    abstract fun vpnAddressLookupDao(): VpnAddressLookupDao
    companion object {

        private val MIGRATION_18_TO_19: Migration = object : Migration(18, 19) {
            override fun migrate(database: SupportSQLiteDatabase) {
                database.execSQL(
                    "CREATE TABLE IF NOT EXISTS `vpn_app_tracker_system_app_override_list`" +
                        " (`packageId` TEXT NOT NULL, PRIMARY KEY (`packageId`))",
                )
                database.execSQL(
                    "CREATE TABLE IF NOT EXISTS `vpn_app_tracker_system_app_override_list_metadata`" +
                        " (`id` INTEGER PRIMARY KEY AUTOINCREMENT NOT NULL, `eTag` TEXT)",
                )
            }
        }

        private val MIGRATION_19_TO_20: Migration = object : Migration(19, 20) {
            override fun migrate(database: SupportSQLiteDatabase) {
                database.execSQL(
                    "CREATE TABLE IF NOT EXISTS `vpn_app_tracker_entities`" +
                        " (`trackerCompanyId` INTEGER PRIMARY KEY NOT NULL, `entityName` TEXT NOT NULL, " +
                        "`score` INTEGER NOT NULL, `signals` TEXT NOT NULL)",
                )
            }
        }

        private val MIGRATION_20_TO_21: Migration = object : Migration(20, 21) {
            override fun migrate(database: SupportSQLiteDatabase) {
                database.execSQL("ALTER TABLE `vpn_service_state_stats` ADD COLUMN `stopReason` TEXT NOT NULL DEFAULT 'UNKNOWN' ")
            }
        }

        private val MIGRATION_21_TO_22: Migration = object : Migration(21, 22) {
            override fun migrate(database: SupportSQLiteDatabase) {
                database.execSQL(
                    "CREATE TABLE IF NOT EXISTS `vpn_feature_remover`" +
                        " (`id` INTEGER PRIMARY KEY NOT NULL, " +
                        "`isFeatureRemoved` INTEGER NOT NULL)",
                )
            }
        }

        private val MIGRATION_22_TO_23: Migration = object : Migration(22, 23) {
            override fun migrate(database: SupportSQLiteDatabase) {
                database.execSQL(
                    "CREATE TABLE IF NOT EXISTS `vpn_prefs`" +
                        " (`preference` TEXT PRIMARY KEY NOT NULL, " +
                        "`value` INTEGER NOT NULL)",
                )
            }
        }

        private val MIGRATION_23_TO_24: Migration = object : Migration(23, 24) {
            override fun migrate(database: SupportSQLiteDatabase) {
                database.execSQL("DROP TABLE IF EXISTS `vpn_prefs`")
            }
        }

        private val MIGRATION_24_TO_25: Migration = object : Migration(24, 25) {
            override fun migrate(database: SupportSQLiteDatabase) {
                database.execSQL(
                    "CREATE TABLE IF NOT EXISTS `vpn_address_lookup`" +
                        " (`address` TEXT PRIMARY KEY NOT NULL, " +
                        "`domain` TEXT NOT NULL)"
                )
            }
        }

        val ALL_MIGRATIONS: List<Migration>
            get() = listOf(
                MIGRATION_18_TO_19,
                MIGRATION_19_TO_20,
                MIGRATION_20_TO_21,
                MIGRATION_21_TO_22,
                MIGRATION_22_TO_23,
                MIGRATION_23_TO_24,
                MIGRATION_24_TO_25,
            )
    }
}

object VpnTypeConverters {

    private val formatter = DateTimeFormatter.ISO_OFFSET_DATE_TIME
    private val stringListType = Types.newParameterizedType(List::class.java, String::class.java)
    private val stringListAdapter: JsonAdapter<List<String>> = Moshi.Builder().build().adapter(stringListType)

    @TypeConverter
    @JvmStatic
    fun toOffsetDateTime(value: String?): OffsetDateTime? {
        return value?.let {
            return formatter.parse(value, OffsetDateTime::from)
        }
    }

    @TypeConverter
    @JvmStatic
    fun fromOffsetDateTime(date: OffsetDateTime?): String? {
        return date?.format(formatter)
    }

    @TypeConverter
    @JvmStatic
    fun toStringList(value: String): List<String> {
        return stringListAdapter.fromJson(value)!!
    }

    @TypeConverter
    @JvmStatic
    fun fromStringList(value: List<String>): String {
        return stringListAdapter.toJson(value)
    }

    @TypeConverter
    @JvmStatic
    fun toVpnServiceState(state: String): VpnServiceState {
        return try {
            VpnServiceState.valueOf(state)
        } catch (t: Throwable) {
            VpnServiceState.INVALID
        }
    }

    @TypeConverter
    @JvmStatic
    fun fromVpnServiceState(vpnServiceState: VpnServiceState): String {
        return vpnServiceState.name
    }

    @TypeConverter
    @JvmStatic
    fun toVpnStopReason(stopReason: String): VpnStoppingReason {
        return try {
            VpnStoppingReason.valueOf(stopReason)
        } catch (t: Throwable) {
            VpnStoppingReason.UNKNOWN
        }
    }

    @TypeConverter
    @JvmStatic
    fun fromVpnStopReason(vpnStopReason: VpnStoppingReason): String {
        return vpnStopReason.name
    }
}<|MERGE_RESOLUTION|>--- conflicted
+++ resolved
@@ -29,12 +29,7 @@
 import org.threeten.bp.format.DateTimeFormatter
 
 @Database(
-<<<<<<< HEAD
-    exportSchema = true,
-    version = 24,
-=======
     exportSchema = true, version = 25,
->>>>>>> 185a2289
     entities = [
         VpnState::class,
         VpnTracker::class,
@@ -56,12 +51,8 @@
         AppTrackerSystemAppOverrideListMetadata::class,
         AppTrackerEntity::class,
         VpnFeatureRemoverState::class,
-<<<<<<< HEAD
-    ],
-=======
         VpnAddressLookup::class,
     ]
->>>>>>> 185a2289
 )
 
 @TypeConverters(VpnTypeConverters::class)
@@ -85,11 +76,11 @@
             override fun migrate(database: SupportSQLiteDatabase) {
                 database.execSQL(
                     "CREATE TABLE IF NOT EXISTS `vpn_app_tracker_system_app_override_list`" +
-                        " (`packageId` TEXT NOT NULL, PRIMARY KEY (`packageId`))",
+                        " (`packageId` TEXT NOT NULL, PRIMARY KEY (`packageId`))"
                 )
                 database.execSQL(
                     "CREATE TABLE IF NOT EXISTS `vpn_app_tracker_system_app_override_list_metadata`" +
-                        " (`id` INTEGER PRIMARY KEY AUTOINCREMENT NOT NULL, `eTag` TEXT)",
+                        " (`id` INTEGER PRIMARY KEY AUTOINCREMENT NOT NULL, `eTag` TEXT)"
                 )
             }
         }
@@ -99,7 +90,7 @@
                 database.execSQL(
                     "CREATE TABLE IF NOT EXISTS `vpn_app_tracker_entities`" +
                         " (`trackerCompanyId` INTEGER PRIMARY KEY NOT NULL, `entityName` TEXT NOT NULL, " +
-                        "`score` INTEGER NOT NULL, `signals` TEXT NOT NULL)",
+                        "`score` INTEGER NOT NULL, `signals` TEXT NOT NULL)"
                 )
             }
         }
@@ -115,7 +106,7 @@
                 database.execSQL(
                     "CREATE TABLE IF NOT EXISTS `vpn_feature_remover`" +
                         " (`id` INTEGER PRIMARY KEY NOT NULL, " +
-                        "`isFeatureRemoved` INTEGER NOT NULL)",
+                        "`isFeatureRemoved` INTEGER NOT NULL)"
                 )
             }
         }
@@ -125,7 +116,7 @@
                 database.execSQL(
                     "CREATE TABLE IF NOT EXISTS `vpn_prefs`" +
                         " (`preference` TEXT PRIMARY KEY NOT NULL, " +
-                        "`value` INTEGER NOT NULL)",
+                        "`value` INTEGER NOT NULL)"
                 )
             }
         }
