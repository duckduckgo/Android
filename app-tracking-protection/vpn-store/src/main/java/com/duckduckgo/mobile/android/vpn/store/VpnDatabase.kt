--- conflicted
+++ resolved
@@ -137,11 +137,13 @@
 
         private val MIGRATION_25_TO_26: Migration = object : Migration(25, 26) {
             override fun migrate(database: SupportSQLiteDatabase) {
-<<<<<<< HEAD
+                database.execSQL("DROP TABLE IF EXISTS `vpn_data_stats`")
+            }
+        }
+
+        private val MIGRATION_26_TO_27: Migration = object : Migration(26, 27) {
+            override fun migrate(database: SupportSQLiteDatabase) {
                 database.execSQL("ALTER TABLE `vpn_app_tracker_exclusion_list` ADD COLUMN `reason` TEXT NOT NULL DEFAULT 'UNKNOWN'")
-=======
-                database.execSQL("DROP TABLE IF EXISTS `vpn_data_stats`")
->>>>>>> 1fa56f38
             }
         }
 
@@ -155,6 +157,7 @@
                 MIGRATION_23_TO_24,
                 MIGRATION_24_TO_25,
                 MIGRATION_25_TO_26,
+                MIGRATION_26_TO_27,
             )
     }
 }
