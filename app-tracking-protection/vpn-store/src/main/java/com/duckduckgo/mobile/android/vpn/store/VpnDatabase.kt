/*
 * Copyright (c) 2020 DuckDuckGo
 *
 * Licensed under the Apache License, Version 2.0 (the "License");
 * you may not use this file except in compliance with the License.
 * You may obtain a copy of the License at
 *
 *     http://www.apache.org/licenses/LICENSE-2.0
 *
 * Unless required by applicable law or agreed to in writing, software
 * distributed under the License is distributed on an "AS IS" BASIS,
 * WITHOUT WARRANTIES OR CONDITIONS OF ANY KIND, either express or implied.
 * See the License for the specific language governing permissions and
 * limitations under the License.
 */

package com.duckduckgo.mobile.android.vpn.store

import androidx.room.*
import androidx.room.migration.Migration
import androidx.sqlite.db.SupportSQLiteDatabase
import com.duckduckgo.mobile.android.vpn.dao.*
import com.duckduckgo.mobile.android.vpn.model.*
import com.duckduckgo.mobile.android.vpn.trackers.*
import com.squareup.moshi.JsonAdapter
import com.squareup.moshi.Moshi
import com.squareup.moshi.Types
import org.threeten.bp.OffsetDateTime
import org.threeten.bp.format.DateTimeFormatter

@Database(
    exportSchema = true, version = 25,
    entities = [
        VpnState::class,
        VpnTracker::class,
        VpnRunningStats::class,
        VpnServiceStateStats::class,
        VpnDataStats::class,
        HeartBeatEntity::class,
        VpnPhoenixEntity::class,
        VpnNotification::class,
        AppTracker::class,
        AppTrackerMetadata::class,
        AppTrackerExcludedPackage::class,
        AppTrackerExclusionListMetadata::class,
        AppTrackerExceptionRule::class,
        AppTrackerExceptionRuleMetadata::class,
        AppTrackerPackage::class,
        AppTrackerManualExcludedApp::class,
        AppTrackerSystemAppOverridePackage::class,
        AppTrackerSystemAppOverrideListMetadata::class,
        AppTrackerEntity::class,
        VpnFeatureRemoverState::class,
        VpnAddressLookup::class,
    ]
)

@TypeConverters(VpnTypeConverters::class)
abstract class VpnDatabase : RoomDatabase() {

    abstract fun vpnStateDao(): VpnStateDao
    abstract fun vpnTrackerDao(): VpnTrackerDao
    abstract fun vpnRunningStatsDao(): VpnRunningStatsDao
    abstract fun vpnDataStatsDao(): VpnDataStatsDao
    abstract fun vpnHeartBeatDao(): VpnHeartBeatDao
    abstract fun vpnPhoenixDao(): VpnPhoenixDao
    abstract fun vpnNotificationsDao(): VpnNotificationsDao
    abstract fun vpnAppTrackerBlockingDao(): VpnAppTrackerBlockingDao
    abstract fun vpnServiceStateDao(): VpnServiceStateStatsDao
    abstract fun vpnSystemAppsOverridesDao(): VpnAppTrackerSystemAppsOverridesDao
    abstract fun vpnFeatureRemoverDao(): VpnFeatureRemoverDao
    abstract fun vpnAddressLookupDao(): VpnAddressLookupDao
    companion object {

        private val MIGRATION_18_TO_19: Migration = object : Migration(18, 19) {
            override fun migrate(database: SupportSQLiteDatabase) {
                database.execSQL(
                    "CREATE TABLE IF NOT EXISTS `vpn_app_tracker_system_app_override_list`" +
                        " (`packageId` TEXT NOT NULL, PRIMARY KEY (`packageId`))"
                )
                database.execSQL(
                    "CREATE TABLE IF NOT EXISTS `vpn_app_tracker_system_app_override_list_metadata`" +
                        " (`id` INTEGER PRIMARY KEY AUTOINCREMENT NOT NULL, `eTag` TEXT)"
                )
            }
        }

        private val MIGRATION_19_TO_20: Migration = object : Migration(19, 20) {
            override fun migrate(database: SupportSQLiteDatabase) {
                database.execSQL(
                    "CREATE TABLE IF NOT EXISTS `vpn_app_tracker_entities`" +
                        " (`trackerCompanyId` INTEGER PRIMARY KEY NOT NULL, `entityName` TEXT NOT NULL, " +
                        "`score` INTEGER NOT NULL, `signals` TEXT NOT NULL)"
                )
            }
        }

        private val MIGRATION_20_TO_21: Migration = object : Migration(20, 21) {
            override fun migrate(database: SupportSQLiteDatabase) {
                database.execSQL("ALTER TABLE `vpn_service_state_stats` ADD COLUMN `stopReason` TEXT NOT NULL DEFAULT 'UNKNOWN' ")
            }
        }

        private val MIGRATION_21_TO_22: Migration = object : Migration(21, 22) {
            override fun migrate(database: SupportSQLiteDatabase) {
                database.execSQL(
                    "CREATE TABLE IF NOT EXISTS `vpn_feature_remover`" +
                        " (`id` INTEGER PRIMARY KEY NOT NULL, " +
                        "`isFeatureRemoved` INTEGER NOT NULL)"
                )
            }
        }

        private val MIGRATION_22_TO_23: Migration = object : Migration(22, 23) {
            override fun migrate(database: SupportSQLiteDatabase) {
                database.execSQL(
                    "CREATE TABLE IF NOT EXISTS `vpn_prefs`" +
                        " (`preference` TEXT PRIMARY KEY NOT NULL, " +
                        "`value` INTEGER NOT NULL)"
                )
            }
        }

        private val MIGRATION_23_TO_24: Migration = object : Migration(23, 24) {
            override fun migrate(database: SupportSQLiteDatabase) {
                database.execSQL("DROP TABLE IF EXISTS `vpn_prefs`")
            }
        }

        private val MIGRATION_24_TO_25: Migration = object : Migration(24, 25) {
            override fun migrate(database: SupportSQLiteDatabase) {
<<<<<<< HEAD
                // Older Android versions do not support column renaming, so we must delete and re-create the table
                database.execSQL("DROP TABLE IF EXISTS `vpn_app_tracker_exclusion_list`")

                database.execSQL(
                    "CREATE TABLE IF NOT EXISTS `vpn_app_tracker_exclusion_list` " +
                        "(`packageName` TEXT PRIMARY KEY NOT NULL, " +
                        "`reason` TEXT NOT NULL DEFAULT 'UNKNOWN')"
=======
                database.execSQL(
                    "CREATE TABLE IF NOT EXISTS `vpn_address_lookup`" +
                        " (`address` TEXT PRIMARY KEY NOT NULL, " +
                        "`domain` TEXT NOT NULL)"
>>>>>>> 6c09b077
                )
            }
        }

        val ALL_MIGRATIONS: List<Migration>
            get() = listOf(
                MIGRATION_18_TO_19,
                MIGRATION_19_TO_20,
                MIGRATION_20_TO_21,
                MIGRATION_21_TO_22,
                MIGRATION_22_TO_23,
                MIGRATION_23_TO_24,
                MIGRATION_24_TO_25,
            )
    }
}

object VpnTypeConverters {

    private val formatter = DateTimeFormatter.ISO_OFFSET_DATE_TIME
    private val stringListType = Types.newParameterizedType(List::class.java, String::class.java)
    private val stringListAdapter: JsonAdapter<List<String>> = Moshi.Builder().build().adapter(stringListType)

    @TypeConverter
    @JvmStatic
    fun toOffsetDateTime(value: String?): OffsetDateTime? {
        return value?.let {
            return formatter.parse(value, OffsetDateTime::from)
        }
    }

    @TypeConverter
    @JvmStatic
    fun fromOffsetDateTime(date: OffsetDateTime?): String? {
        return date?.format(formatter)
    }

    @TypeConverter
    @JvmStatic
    fun toStringList(value: String): List<String> {
        return stringListAdapter.fromJson(value)!!
    }

    @TypeConverter
    @JvmStatic
    fun fromStringList(value: List<String>): String {
        return stringListAdapter.toJson(value)
    }

    @TypeConverter
    @JvmStatic
    fun toVpnServiceState(state: String): VpnServiceState {
        return try {
            VpnServiceState.valueOf(state)
        } catch (t: Throwable) {
            VpnServiceState.INVALID
        }
    }

    @TypeConverter
    @JvmStatic
    fun fromVpnServiceState(vpnServiceState: VpnServiceState): String {
        return vpnServiceState.name
    }

    @TypeConverter
    @JvmStatic
    fun toVpnStopReason(stopReason: String): VpnStoppingReason {
        return try {
            VpnStoppingReason.valueOf(stopReason)
        } catch (t: Throwable) {
            VpnStoppingReason.UNKNOWN
        }
    }

    @TypeConverter
    @JvmStatic
    fun fromVpnStopReason(vpnStopReason: VpnStoppingReason): String {
        return vpnStopReason.name
    }
}<|MERGE_RESOLUTION|>--- conflicted
+++ resolved
@@ -29,7 +29,7 @@
 import org.threeten.bp.format.DateTimeFormatter
 
 @Database(
-    exportSchema = true, version = 25,
+    exportSchema = true, version = 26,
     entities = [
         VpnState::class,
         VpnTracker::class,
@@ -129,7 +129,16 @@
 
         private val MIGRATION_24_TO_25: Migration = object : Migration(24, 25) {
             override fun migrate(database: SupportSQLiteDatabase) {
-<<<<<<< HEAD
+                database.execSQL(
+                    "CREATE TABLE IF NOT EXISTS `vpn_address_lookup`" +
+                        " (`address` TEXT PRIMARY KEY NOT NULL, " +
+                        "`domain` TEXT NOT NULL)"
+                )
+            }
+        }
+
+        private val MIGRATION_25_TO_26: Migration = object : Migration(25, 26) {
+            override fun migrate(database: SupportSQLiteDatabase) {
                 // Older Android versions do not support column renaming, so we must delete and re-create the table
                 database.execSQL("DROP TABLE IF EXISTS `vpn_app_tracker_exclusion_list`")
 
@@ -137,12 +146,6 @@
                     "CREATE TABLE IF NOT EXISTS `vpn_app_tracker_exclusion_list` " +
                         "(`packageName` TEXT PRIMARY KEY NOT NULL, " +
                         "`reason` TEXT NOT NULL DEFAULT 'UNKNOWN')"
-=======
-                database.execSQL(
-                    "CREATE TABLE IF NOT EXISTS `vpn_address_lookup`" +
-                        " (`address` TEXT PRIMARY KEY NOT NULL, " +
-                        "`domain` TEXT NOT NULL)"
->>>>>>> 6c09b077
                 )
             }
         }
@@ -156,6 +159,7 @@
                 MIGRATION_22_TO_23,
                 MIGRATION_23_TO_24,
                 MIGRATION_24_TO_25,
+                MIGRATION_25_TO_26,
             )
     }
 }
