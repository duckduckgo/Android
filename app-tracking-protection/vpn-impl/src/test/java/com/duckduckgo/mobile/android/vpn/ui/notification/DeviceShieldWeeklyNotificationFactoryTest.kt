--- conflicted
+++ resolved
@@ -19,15 +19,12 @@
 import androidx.room.Room
 import androidx.test.ext.junit.runners.AndroidJUnit4
 import androidx.test.platform.app.InstrumentationRegistry
-<<<<<<< HEAD
-import com.duckduckgo.app.global.formatters.time.DatabaseDateFormatter
-=======
 import com.duckduckgo.app.CoroutineTestRule
->>>>>>> 52a48d3b
 import com.duckduckgo.mobile.android.vpn.dao.VpnTrackerDao
 import com.duckduckgo.mobile.android.vpn.model.TrackingApp
 import com.duckduckgo.mobile.android.vpn.model.VpnTracker
 import com.duckduckgo.mobile.android.vpn.stats.AppTrackerBlockingStatsRepository
+import com.duckduckgo.app.global.formatters.time.DatabaseDateFormatter
 import com.duckduckgo.mobile.android.vpn.stats.RealAppTrackerBlockingStatsRepository
 import com.duckduckgo.mobile.android.vpn.store.VpnDatabase
 import com.duckduckgo.mobile.android.vpn.ui.notification.DeviceShieldNotificationFactory.DeviceShieldNotification
@@ -159,16 +156,10 @@
         trackerFound("google.com", company = "Google", appContainingTracker = trackingApp2())
         trackerFound("google.com", company = "Google", appContainingTracker = trackingApp2())
         trackerFound(
-<<<<<<< HEAD
-            trackerDomain,
-            company = "Google",
-            appContainingTracker = trackingApp2(),
-=======
             "google.com", company = "Google", appContainingTracker = trackingApp2(),
->>>>>>> 52a48d3b
             timestamp = DatabaseDateFormatter.bucketByHour(
-                LocalDateTime.now().plusHours(2),
-            ),
+                LocalDateTime.now().plusHours(2)
+            )
         )
 
         val notification = factory.weeklyNotificationFactory.createWeeklyDeviceShieldNotification(1)
@@ -187,7 +178,7 @@
         trackerCompanyId: Int = -1,
         company: String = "Tracking LLC",
         appContainingTracker: TrackingApp = defaultApp(),
-        timestamp: String = DatabaseDateFormatter.bucketByHour(),
+        timestamp: String = DatabaseDateFormatter.bucketByHour()
     ) {
         val tracker = VpnTracker(
             trackerCompanyId = trackerCompanyId,
@@ -195,7 +186,7 @@
             timestamp = timestamp,
             company = company,
             companyDisplayName = company,
-            trackingApp = appContainingTracker,
+            trackingApp = appContainingTracker
         )
         vpnTrackerDao.insert(tracker)
     }
