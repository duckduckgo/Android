--- conflicted
+++ resolved
@@ -31,7 +31,6 @@
 import com.duckduckgo.mobile.android.vpn.breakage.ReportBreakageScreen
 import com.duckduckgo.mobile.android.vpn.pixels.DeviceShieldPixels
 import com.duckduckgo.mobile.android.vpn.stats.AppTrackerBlockingStatsRepository
-import kotlin.time.ExperimentalTime
 import kotlinx.coroutines.ExperimentalCoroutinesApi
 import kotlinx.coroutines.channels.BufferOverflow
 import kotlinx.coroutines.channels.Channel
@@ -45,6 +44,7 @@
 import org.mockito.kotlin.mock
 import org.mockito.kotlin.verify
 import org.mockito.kotlin.whenever
+import kotlin.time.ExperimentalTime
 
 @ExperimentalTime
 @ExperimentalCoroutinesApi
@@ -69,7 +69,7 @@
             trackingProtectionAppsRepository,
             appTrackersRepository,
             deviceShieldPixels,
-            coroutineRule.testDispatcherProvider,
+            coroutineRule.testDispatcherProvider
         )
     }
 
@@ -272,47 +272,6 @@
         }
     }
 
-<<<<<<< HEAD
-    private val appWithKnownIssues = TrackingProtectionAppInfo(
-        packageName = "com.package.name",
-        name = "App",
-        type = "None",
-        category = AppCategory.Undefined,
-        isExcluded = true,
-        knownProblem = TrackingProtectionAppInfo.KNOWN_ISSUES_EXCLUSION_REASON,
-        userModified = false,
-    )
-
-    private val appLoadsWebsites = TrackingProtectionAppInfo(
-        packageName = "com.package.name",
-        name = "App",
-        type = "None",
-        category = AppCategory.Undefined,
-        isExcluded = true,
-        knownProblem = TrackingProtectionAppInfo.LOADS_WEBSITES_EXCLUSION_REASON,
-        userModified = false,
-    )
-
-    private val appManuallyExcluded = TrackingProtectionAppInfo(
-        packageName = "com.package.name",
-        name = "App",
-        type = "None",
-        category = AppCategory.Undefined,
-        isExcluded = true,
-        knownProblem = TrackingProtectionAppInfo.NO_ISSUES,
-        userModified = true,
-    )
-
-    private val appWithoutIssues = TrackingProtectionAppInfo(
-        packageName = "com.package.name",
-        name = "App",
-        type = "None",
-        category = AppCategory.Undefined,
-        isExcluded = false,
-        knownProblem = TrackingProtectionAppInfo.NO_ISSUES,
-        userModified = false,
-    )
-=======
     @Test
     fun whenAllAppsFilterAppliedAndGetProtectedAppsCalledThenProtectedAndUnprotectedAppsAreReturned() = runTest {
         val protectedApps = listOf(appWithoutIssues)
@@ -539,5 +498,4 @@
             userModified = true
         )
     private val appInfoProblematicNotExcluded = AppInfoType(appProblematicNotExcluded)
->>>>>>> 52a48d3b
 }