/*
 * Copyright (c) 2022 DuckDuckGo
 *
 * Licensed under the Apache License, Version 2.0 (the "License");
 * you may not use this file except in compliance with the License.
 * You may obtain a copy of the License at
 *
 *     http://www.apache.org/licenses/LICENSE-2.0
 *
 * Unless required by applicable law or agreed to in writing, software
 * distributed under the License is distributed on an "AS IS" BASIS,
 * WITHOUT WARRANTIES OR CONDITIONS OF ANY KIND, either express or implied.
 * See the License for the specific language governing permissions and
 * limitations under the License.
 */

package com.duckduckgo.mobile.android.vpn.feature

import org.junit.Assert.assertFalse
import org.junit.Assert.assertTrue
import org.junit.Test

class AppTpSettingTest {

    @Test
    fun whenAppTpSettingThenShouldHaveCorrectValues() {
        AppTpSetting.values().forEach { setting ->
            when (setting) {
                AppTpSetting.BadHealthMitigation -> assertTrue(setting.defaultValue)
                AppTpSetting.Ipv6Support -> assertFalse(setting.defaultValue)
                AppTpSetting.PrivateDnsSupport -> assertFalse(setting.defaultValue)
                AppTpSetting.InterceptDnsTraffic -> assertFalse(setting.defaultValue)
                AppTpSetting.AlwaysSetDNS -> assertFalse(setting.defaultValue)
                AppTpSetting.CPUMonitoring -> assertFalse(setting.defaultValue)
                AppTpSetting.ConnectivityChecks -> assertFalse(setting.defaultValue)
                AppTpSetting.ProtectGames -> assertFalse(setting.defaultValue)
<<<<<<< HEAD
                AppTpSetting.ExceptionLists -> assertTrue(setting.defaultValue)
=======
                AppTpSetting.OpenBeta -> assertFalse(setting.defaultValue)
                AppTpSetting.CheckBlockingFunction -> assertFalse(setting.defaultValue)
                AppTpSetting.StartVpnErrorHandling -> assertTrue(setting.defaultValue)
>>>>>>> 9bd36333
                else -> throw java.lang.IllegalStateException("Missing AppTpSetting default checks")
            }
        }
    }

    @Test
    fun whenSettingNameCreatedThenDefaultValueIsFalse() {
        assertFalse(SettingName { "setting" }.defaultValue)
    }
}<|MERGE_RESOLUTION|>--- conflicted
+++ resolved
@@ -34,13 +34,10 @@
                 AppTpSetting.CPUMonitoring -> assertFalse(setting.defaultValue)
                 AppTpSetting.ConnectivityChecks -> assertFalse(setting.defaultValue)
                 AppTpSetting.ProtectGames -> assertFalse(setting.defaultValue)
-<<<<<<< HEAD
                 AppTpSetting.ExceptionLists -> assertTrue(setting.defaultValue)
-=======
                 AppTpSetting.OpenBeta -> assertFalse(setting.defaultValue)
                 AppTpSetting.CheckBlockingFunction -> assertFalse(setting.defaultValue)
                 AppTpSetting.StartVpnErrorHandling -> assertTrue(setting.defaultValue)
->>>>>>> 9bd36333
                 else -> throw java.lang.IllegalStateException("Missing AppTpSetting default checks")
             }
         }
