/*
 * Copyright (c) 2021 DuckDuckGo
 *
 * Licensed under the Apache License, Version 2.0 (the "License");
 * you may not use this file except in compliance with the License.
 * You may obtain a copy of the License at
 *
 *     http://www.apache.org/licenses/LICENSE-2.0
 *
 * Unless required by applicable law or agreed to in writing, software
 * distributed under the License is distributed on an "AS IS" BASIS,
 * WITHOUT WARRANTIES OR CONDITIONS OF ANY KIND, either express or implied.
 * See the License for the specific language governing permissions and
 * limitations under the License.
 */

package com.duckduckgo.mobile.android.vpn.health

<<<<<<< HEAD
data class HealthCheckSubmission(
    val userReport: UserHealthSubmission,
    val systemReport: SystemHealthData,
)

=======
>>>>>>> 2acffdcd
internal fun RawMetricsSubmission.isInBadHealth(): Boolean {
    return metrics.count { it.value.isBadState == true } > 0
}

internal fun RawMetricsSubmission.containsCriticalMetric(): Boolean {
    return metrics.any { it.value.isCritical }
<<<<<<< HEAD
}

internal fun RawMetricsSubmission.badHealthReasons(): List<String> {
    val badHealthReasons = mutableListOf<String>()
    metrics
        .filter { it.value.isBadState == true }
        .forEach {
            badHealthReasons.add(it.key)
        }
    return badHealthReasons
}

data class UserHealthSubmission(
    val state: String,
    val notes: String? = null,
)
=======
}
>>>>>>> 2acffdcd
<|MERGE_RESOLUTION|>--- conflicted
+++ resolved
@@ -16,37 +16,10 @@
 
 package com.duckduckgo.mobile.android.vpn.health
 
-<<<<<<< HEAD
-data class HealthCheckSubmission(
-    val userReport: UserHealthSubmission,
-    val systemReport: SystemHealthData,
-)
-
-=======
->>>>>>> 2acffdcd
 internal fun RawMetricsSubmission.isInBadHealth(): Boolean {
     return metrics.count { it.value.isBadState == true } > 0
 }
 
 internal fun RawMetricsSubmission.containsCriticalMetric(): Boolean {
     return metrics.any { it.value.isCritical }
-<<<<<<< HEAD
-}
-
-internal fun RawMetricsSubmission.badHealthReasons(): List<String> {
-    val badHealthReasons = mutableListOf<String>()
-    metrics
-        .filter { it.value.isBadState == true }
-        .forEach {
-            badHealthReasons.add(it.key)
-        }
-    return badHealthReasons
-}
-
-data class UserHealthSubmission(
-    val state: String,
-    val notes: String? = null,
-)
-=======
-}
->>>>>>> 2acffdcd
+}