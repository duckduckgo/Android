--- conflicted
+++ resolved
@@ -63,8 +63,6 @@
 import com.duckduckgo.mobile.android.vpn.ui.tracker_activity.DeviceShieldTrackerActivityViewModel.ViewEvent
 import com.duckduckgo.mobile.android.vpn.ui.tracker_activity.DeviceShieldTrackerActivityViewModel.ViewEvent.StartVpn
 import com.google.android.material.snackbar.Snackbar
-import java.util.concurrent.TimeUnit
-import javax.inject.Inject
 import kotlinx.coroutines.flow.combine
 import kotlinx.coroutines.flow.launchIn
 import kotlinx.coroutines.flow.onEach
@@ -74,6 +72,8 @@
 import nl.dionsegijn.konfetti.models.Shape
 import nl.dionsegijn.konfetti.models.Size
 import timber.log.Timber
+import java.util.concurrent.TimeUnit
+import javax.inject.Inject
 
 @InjectWith(ActivityScope::class)
 class DeviceShieldTrackerActivity :
@@ -103,7 +103,7 @@
         maxRows = MIN_ROWS_FOR_ALL_ACTIVITY,
         timeWindow = 5,
         timeWindowUnits = TimeUnit.DAYS,
-        showTimeWindowHeadings = false,
+        showTimeWindowHeadings = false
     )
 
     private val viewModel: DeviceShieldTrackerActivityViewModel by bindViewModel()
@@ -160,7 +160,7 @@
     override fun onActivityResult(
         requestCode: Int,
         resultCode: Int,
-        data: Intent?,
+        data: Intent?
     ) {
         if (requestCode == REQUEST_ASK_VPN_PERMISSION) {
             viewModel.onVPNPermissionResult(resultCode)
@@ -181,7 +181,7 @@
         supportFragmentManager.beginTransaction()
             .replace(
                 R.id.activity_list,
-                DeviceShieldActivityFeedFragment.newInstance(feedConfig),
+                DeviceShieldActivityFeedFragment.newInstance(feedConfig)
             )
             .commitNow()
     }
@@ -276,7 +276,7 @@
         val dialog = AppTPDisableConfirmationDialog.instance(this)
         dialog.show(
             supportFragmentManager,
-            AppTPDisableConfirmationDialog.TAG_APPTP_DISABLE_DIALOG,
+            AppTPDisableConfirmationDialog.TAG_APPTP_DISABLE_DIALOG
         )
     }
 
@@ -285,7 +285,7 @@
         val dialog = VpnRemoveFeatureConfirmationDialog.instance(this)
         dialog.show(
             supportFragmentManager,
-            VpnRemoveFeatureConfirmationDialog.TAG_VPN_REMOVE_FEATURE_DIALOG,
+            VpnRemoveFeatureConfirmationDialog.TAG_VPN_REMOVE_FEATURE_DIALOG
         )
     }
 
@@ -295,19 +295,11 @@
         val dialog = AppTPVpnConflictDialog.instance(this, isAlwaysOn)
         dialog.show(
             supportFragmentManager,
-            AppTPVpnConflictDialog.TAG_VPN_CONFLICT_DIALOG,
+            AppTPVpnConflictDialog.TAG_VPN_CONFLICT_DIALOG
         )
     }
 
     private fun launchAlwaysOnPromotionDialog() {
-<<<<<<< HEAD
-        deviceShieldPixels.didShowDisableTrackingProtectionDialog()
-        val dialog = AppTPPromoteAlwaysOnDialog.instance(this)
-        dialog.show(
-            supportFragmentManager,
-            AppTPPromoteAlwaysOnDialog.TAG_APPTP_PROMOTE_ALWAYS_ON_DIALOG,
-        )
-=======
         val dialog = supportFragmentManager.findFragmentByTag(TAG_APPTP_PROMOTE_ALWAYS_ON_DIALOG) as? AlwaysOnAlertDialogFragment
         dialog?.dismiss()
 
@@ -339,7 +331,6 @@
                 }
             }
         ).show(supportFragmentManager, TAG_APPTP_PROMOTE_ALWAYS_ON_DIALOG)
->>>>>>> 52a48d3b
     }
 
     override fun onOpenAppProtection() {
@@ -465,17 +456,6 @@
         bannerState: BannerState
     ) {
         if (runningState.state == VpnRunningState.ENABLED) {
-<<<<<<< HEAD
-            Timber.d("updateRunningState enabled")
-            binding.deviceShieldTrackerLabelDisabled.gone()
-
-            binding.deviceShieldTrackerLabelEnabled.apply {
-                setClickableLink(
-                    APPTP_SETTINGS_ANNOTATION,
-                    getText(R.string.atp_ActivityEnabledLabel),
-                ) { launchManageAppsProtection() }
-                show()
-=======
             if (runningState.alwaysOnState.isAlwaysOnLockedDown()) {
                 binding.deviceShieldTrackerLabelEnabled.gone()
 
@@ -503,7 +483,6 @@
                     }
                     show()
                 }
->>>>>>> 52a48d3b
             }
         } else {
             binding.deviceShieldTrackerLabelEnabled.gone()
@@ -517,11 +496,6 @@
             }
             binding.deviceShieldTrackerLabelDisabled.apply {
                 setClickableLink(
-<<<<<<< HEAD
-                    REPORT_ISSUES_ANNOTATION,
-                    getText(disabledLabel),
-                ) { launchFeedback() }
-=======
                     annotation,
                     getText(disabledLabel)
                 ) {
@@ -531,7 +505,6 @@
                         reEnableAppTrackingProtection()
                     }
                 }
->>>>>>> 52a48d3b
                 show()
             }
         }
@@ -642,7 +615,7 @@
 
         fun intent(
             context: Context,
-            onLaunchCallback: ResultReceiver? = null,
+            onLaunchCallback: ResultReceiver? = null
         ): Intent {
             return Intent(context, DeviceShieldTrackerActivity::class.java).apply {
                 putExtra(RESULT_RECEIVER_EXTRA, onLaunchCallback)
