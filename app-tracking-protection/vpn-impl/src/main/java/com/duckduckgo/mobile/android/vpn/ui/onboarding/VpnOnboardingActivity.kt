/*
 * Copyright (c) 2021 DuckDuckGo
 *
 * Licensed under the Apache License, Version 2.0 (the "License");
 * you may not use this file except in compliance with the License.
 * You may obtain a copy of the License at
 *
 *     http://www.apache.org/licenses/LICENSE-2.0
 *
 * Unless required by applicable law or agreed to in writing, software
 * distributed under the License is distributed on an "AS IS" BASIS,
 * WITHOUT WARRANTIES OR CONDITIONS OF ANY KIND, either express or implied.
 * See the License for the specific language governing permissions and
 * limitations under the License.
 */

package com.duckduckgo.mobile.android.vpn.ui.onboarding

import android.annotation.SuppressLint
import android.content.Context
import android.content.Intent
import android.net.VpnService
import android.os.Build
import android.os.Bundle
import android.provider.Settings
import androidx.lifecycle.Lifecycle
import androidx.lifecycle.flowWithLifecycle
import androidx.lifecycle.lifecycleScope
import androidx.viewpager2.widget.ViewPager2
import com.duckduckgo.anvil.annotations.InjectWith
import com.duckduckgo.app.global.DuckDuckGoActivity
import com.duckduckgo.appbuildconfig.api.AppBuildConfig
import com.duckduckgo.di.scopes.ActivityScope
import com.duckduckgo.mobile.android.ui.viewbinding.viewBinding
import com.duckduckgo.mobile.android.vpn.AppTpVpnFeature
import com.duckduckgo.mobile.android.vpn.R
import com.duckduckgo.mobile.android.vpn.VpnFeaturesRegistry
import com.duckduckgo.mobile.android.vpn.databinding.ActivityVpnOnboardingBinding
import com.duckduckgo.mobile.android.vpn.pixels.DeviceShieldPixels
import com.duckduckgo.mobile.android.vpn.ui.onboarding.Command.CheckVPNPermission
import com.duckduckgo.mobile.android.vpn.ui.onboarding.Command.LaunchVPN
import com.duckduckgo.mobile.android.vpn.ui.onboarding.Command.RequestVPNPermission
import com.duckduckgo.mobile.android.vpn.ui.onboarding.Command.ShowVpnAlwaysOnConflictDialog
import com.duckduckgo.mobile.android.vpn.ui.onboarding.Command.ShowVpnConflictDialog
import com.duckduckgo.mobile.android.vpn.ui.tracker_activity.AppTPVpnConflictDialog
import com.duckduckgo.mobile.android.vpn.ui.tracker_activity.DeviceShieldTrackerActivity
import javax.inject.Inject
import kotlinx.coroutines.flow.launchIn
import kotlinx.coroutines.flow.onEach
<<<<<<< HEAD
import nl.dionsegijn.konfetti.models.Shape
import nl.dionsegijn.konfetti.models.Size
=======
import javax.inject.Inject
>>>>>>> 52a48d3b

@InjectWith(ActivityScope::class)
class VpnOnboardingActivity : DuckDuckGoActivity(), AppTPVpnConflictDialog.Listener {

    @Inject
    lateinit var deviceShieldPixels: DeviceShieldPixels

    @Inject
    lateinit var appBuildConfig: AppBuildConfig

    @Inject lateinit var vpnFeaturesRegistry: VpnFeaturesRegistry

    private val viewModel: VpnOnboardingViewModel by bindViewModel()
    private val binding: ActivityVpnOnboardingBinding by viewBinding()

    @Suppress("DEPRECATION")
    override fun onCreate(savedInstanceState: Bundle?) {
        super.onCreate(savedInstanceState)

        setContentView(binding.root)
        configureUI()
        observeViewModel()
    }

    private fun configureUI() {
        binding.onboardingPager.adapter = DeviceShieldOnboardingAdapter(viewModel.pages) {
            launchFAQ()
        }
        binding.onboardingPager.registerOnPageChangeCallback(
            object : ViewPager2.OnPageChangeCallback() {
                override fun onPageSelected(position: Int) {
                    showOnboardingPage(position)
                    super.onPageSelected(position)
                }
            },
        )

        binding.onboardingClose.setOnClickListener {
            close()
        }
    }

    private fun observeViewModel() {
        viewModel.commands()
            .flowWithLifecycle(lifecycle, Lifecycle.State.STARTED)
            .onEach { processCommand(it) }
            .launchIn(lifecycleScope)
    }

    private fun launchFAQ() {
        startActivity(DeviceShieldFAQActivity.intent(this))
    }

    private fun showOnboardingPage(position: Int) {
        when (position) {
            0 -> {
                showNextPageCTA()
            }
            1 -> {
                showNextPageCTA()
            }
            2 -> {
                showEnableCTA()
            }
            else -> {} // no-op
        }
    }

    private fun showNextPageCTA() {
        with(binding.onboardingNextCta) {
            setText(R.string.atp_OnboardingContinue)
            setOnClickListener {
                showNextPage()
            }
        }
    }

    private fun showNextPage() {
        binding.onboardingPager.currentItem = binding.onboardingPager.currentItem + 1
    }

    private fun showEnableCTA() {
        with(binding.onboardingNextCta) {
            setText(R.string.atp_OnboardingLogoDescription)
            setOnClickListener {
                viewModel.onTurnAppTpOffOn()
            }
        }
    }

    private fun launchDeviceShieldTrackerActivity() {
        startActivity(DeviceShieldTrackerActivity.intent(this))
        finish()
    }

    override fun onBackPressed() {
        // go back to previous screen or get out if first page
        onSupportNavigateUp()
    }

    override fun onSupportNavigateUp(): Boolean {
        close()
        return true
    }

    private fun close() {
        finish()
    }

    override fun onActivityResult(
        requestCode: Int,
        resultCode: Int,
        data: Intent?,
    ) {
        if (requestCode == REQUEST_ASK_VPN_PERMISSION) {
            viewModel.onVPNPermissionResult(resultCode)
        }
        super.onActivityResult(requestCode, resultCode, data)
    }

    private fun processCommand(command: Command) {
        when (command) {
            is LaunchVPN -> startVpn()
            is ShowVpnConflictDialog -> launchVPNConflictDialog(false)
            is ShowVpnAlwaysOnConflictDialog -> launchVPNConflictDialog(true)
            is CheckVPNPermission -> checkVPNPermission()
            is RequestVPNPermission -> obtainVpnRequestPermission(command.vpnIntent)
        }
    }

    private fun checkVPNPermission() {
        when (val permissionStatus = checkVpnPermissionStatus()) {
            is VpnPermissionStatus.Granted -> {
                startVpn()
            }
            is VpnPermissionStatus.Denied -> {
                viewModel.onVPNPermissionNeeded(permissionStatus.intent)
            }
        }
    }

    private fun checkVpnPermissionStatus(): VpnPermissionStatus {
        val intent = VpnService.prepare(applicationContext)
        return if (intent == null) {
            VpnPermissionStatus.Granted
        } else {
            VpnPermissionStatus.Denied(intent)
        }
    }

    @Suppress("DEPRECATION")
    private fun obtainVpnRequestPermission(intent: Intent) {
        startActivityForResult(intent, REQUEST_ASK_VPN_PERMISSION)
    }

    private fun checkVpnPermission(): VpnPermissionStatus {
        val intent = VpnService.prepare(this)
        return if (intent == null) {
            VpnPermissionStatus.Granted
        } else {
            VpnPermissionStatus.Denied(intent)
        }
    }

    private fun startVpn() {
        vpnFeaturesRegistry.registerFeature(AppTpVpnFeature.APPTP_VPN)
        launchDeviceShieldTrackerActivity()
        viewModel.onAppTpEnabled()
    }

    private fun launchVPNConflictDialog(isAlwaysOn: Boolean) {
        deviceShieldPixels.didShowVpnConflictDialog()
        val dialog = AppTPVpnConflictDialog.instance(this, isAlwaysOn)
        dialog.show(
            supportFragmentManager,
            AppTPVpnConflictDialog.TAG_VPN_CONFLICT_DIALOG,
        )
    }

    override fun onVpnConflictDialogDismiss() {
        deviceShieldPixels.didChooseToDismissVpnConflictDialog()
    }

    @SuppressLint("InlinedApi")
    override fun onVpnConflictDialogGoToSettings() {
        deviceShieldPixels.didChooseToOpenSettingsFromVpnConflictDialog()

        val intent = if (appBuildConfig.sdkInt >= Build.VERSION_CODES.N) {
            Intent(Settings.ACTION_VPN_SETTINGS)
        } else {
            Intent("android.net.vpn.SETTINGS")
        }
        intent.flags = Intent.FLAG_ACTIVITY_NEW_TASK
        startActivity(intent)
    }

    override fun onVpnConflictDialogContinue() {
        deviceShieldPixels.didChooseToContinueFromVpnConflictDialog()
        checkVPNPermission()
    }

    private sealed class VpnPermissionStatus {
        object Granted : VpnPermissionStatus()
        data class Denied(val intent: Intent) : VpnPermissionStatus()
    }

    companion object {
        private const val REQUEST_ASK_VPN_PERMISSION = 101

        fun intent(context: Context): Intent {
            return Intent(context, VpnOnboardingActivity::class.java)
        }
    }
}<|MERGE_RESOLUTION|>--- conflicted
+++ resolved
@@ -27,11 +27,11 @@
 import androidx.lifecycle.flowWithLifecycle
 import androidx.lifecycle.lifecycleScope
 import androidx.viewpager2.widget.ViewPager2
+import com.duckduckgo.app.global.DuckDuckGoActivity
+import com.duckduckgo.mobile.android.ui.viewbinding.viewBinding
 import com.duckduckgo.anvil.annotations.InjectWith
-import com.duckduckgo.app.global.DuckDuckGoActivity
 import com.duckduckgo.appbuildconfig.api.AppBuildConfig
 import com.duckduckgo.di.scopes.ActivityScope
-import com.duckduckgo.mobile.android.ui.viewbinding.viewBinding
 import com.duckduckgo.mobile.android.vpn.AppTpVpnFeature
 import com.duckduckgo.mobile.android.vpn.R
 import com.duckduckgo.mobile.android.vpn.VpnFeaturesRegistry
@@ -44,15 +44,9 @@
 import com.duckduckgo.mobile.android.vpn.ui.onboarding.Command.ShowVpnConflictDialog
 import com.duckduckgo.mobile.android.vpn.ui.tracker_activity.AppTPVpnConflictDialog
 import com.duckduckgo.mobile.android.vpn.ui.tracker_activity.DeviceShieldTrackerActivity
-import javax.inject.Inject
 import kotlinx.coroutines.flow.launchIn
 import kotlinx.coroutines.flow.onEach
-<<<<<<< HEAD
-import nl.dionsegijn.konfetti.models.Shape
-import nl.dionsegijn.konfetti.models.Size
-=======
 import javax.inject.Inject
->>>>>>> 52a48d3b
 
 @InjectWith(ActivityScope::class)
 class VpnOnboardingActivity : DuckDuckGoActivity(), AppTPVpnConflictDialog.Listener {
@@ -81,14 +75,12 @@
         binding.onboardingPager.adapter = DeviceShieldOnboardingAdapter(viewModel.pages) {
             launchFAQ()
         }
-        binding.onboardingPager.registerOnPageChangeCallback(
-            object : ViewPager2.OnPageChangeCallback() {
-                override fun onPageSelected(position: Int) {
-                    showOnboardingPage(position)
-                    super.onPageSelected(position)
-                }
-            },
-        )
+        binding.onboardingPager.registerOnPageChangeCallback(object : ViewPager2.OnPageChangeCallback() {
+            override fun onPageSelected(position: Int) {
+                showOnboardingPage(position)
+                super.onPageSelected(position)
+            }
+        })
 
         binding.onboardingClose.setOnClickListener {
             close()
@@ -118,6 +110,7 @@
                 showEnableCTA()
             }
             else -> {} // no-op
+
         }
     }
 
@@ -165,7 +158,7 @@
     override fun onActivityResult(
         requestCode: Int,
         resultCode: Int,
-        data: Intent?,
+        data: Intent?
     ) {
         if (requestCode == REQUEST_ASK_VPN_PERMISSION) {
             viewModel.onVPNPermissionResult(resultCode)
@@ -228,7 +221,7 @@
         val dialog = AppTPVpnConflictDialog.instance(this, isAlwaysOn)
         dialog.show(
             supportFragmentManager,
-            AppTPVpnConflictDialog.TAG_VPN_CONFLICT_DIALOG,
+            AppTPVpnConflictDialog.TAG_VPN_CONFLICT_DIALOG
         )
     }
 
