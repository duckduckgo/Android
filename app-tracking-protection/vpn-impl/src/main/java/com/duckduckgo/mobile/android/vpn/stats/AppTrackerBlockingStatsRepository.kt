/*
 * Copyright (c) 2020 DuckDuckGo
 *
 * Licensed under the Apache License, Version 2.0 (the "License");
 * you may not use this file except in compliance with the License.
 * You may obtain a copy of the License at
 *
 *     http://www.apache.org/licenses/LICENSE-2.0
 *
 * Unless required by applicable law or agreed to in writing, software
 * distributed under the License is distributed on an "AS IS" BASIS,
 * WITHOUT WARRANTIES OR CONDITIONS OF ANY KIND, either express or implied.
 * See the License for the specific language governing permissions and
 * limitations under the License.
 */

package com.duckduckgo.mobile.android.vpn.stats

import androidx.annotation.WorkerThread
import com.duckduckgo.app.global.formatters.time.DatabaseDateFormatter
import com.duckduckgo.di.scopes.AppScope
import com.duckduckgo.mobile.android.vpn.dao.VpnPhoenixEntity
import com.duckduckgo.mobile.android.vpn.model.*
import com.duckduckgo.mobile.android.vpn.store.VpnDatabase
import com.squareup.anvil.annotations.ContributesBinding
import java.util.concurrent.TimeUnit
import javax.inject.Inject
import kotlinx.coroutines.Dispatchers
import kotlinx.coroutines.flow.*
import org.threeten.bp.LocalDateTime

interface AppTrackerBlockingStatsRepository {

    data class TimeWindow(
        val value: Long,
        val unit: TimeUnit,
    ) {
        fun asString(): String {
            return DatabaseDateFormatter.timestamp(LocalDateTime.now().minusSeconds(unit.toSeconds(value)))
        }
    }

    fun noStartDate(): String {
        return DatabaseDateFormatter.timestamp(LocalDateTime.of(2000, 1, 1, 0, 0))
    }

    private fun noEndDate(): String {
        return DatabaseDateFormatter.timestamp(LocalDateTime.of(9999, 1, 1, 0, 0))
    }

    fun getVpnTrackers(
        startTime: () -> String,
        endTime: String = noEndDate(),
    ): Flow<List<VpnTracker>>

    fun getMostRecentVpnTrackers(startTime: () -> String): Flow<List<BucketizedVpnTracker>>

    fun getVpnTrackersSync(
        startTime: () -> String,
        endTime: String = noEndDate(),
    ): List<VpnTracker>

    fun getTrackersForAppFromDate(
        date: String,
        packageName: String,
    ): Flow<List<VpnTrackerCompanySignal>>

    fun getRunningTimeMillis(
        startTime: () -> String,
        endTime: String = noEndDate(),
    ): Flow<Long>

<<<<<<< HEAD
    fun getVpnDataStats(
        startTime: () -> String,
        endTime: String = noEndDate(),
    ): Flow<DataStats>

=======
>>>>>>> 4b3160ec
    fun getVpnRestartHistory(): List<VpnPhoenixEntity>
    fun deleteVpnRestartHistory()
    fun getBlockedTrackersCountBetween(
        startTime: () -> String,
        endTime: String = noEndDate(),
    ): Flow<Int>

    fun getTrackingAppsCountBetween(
        startTime: () -> String,
        endTime: String = noEndDate(),
    ): Flow<Int>
}

<<<<<<< HEAD
data class DataStats(
    val sent: DataTransfer = DataTransfer(),
    val received: DataTransfer = DataTransfer(),
)

data class DataTransfer(
    val dataSize: Long = 0,
    val numberPackets: Long = 0,
)

=======
>>>>>>> 4b3160ec
@ContributesBinding(AppScope::class)
class RealAppTrackerBlockingStatsRepository @Inject constructor(
    val vpnDatabase: VpnDatabase,
) : AppTrackerBlockingStatsRepository {

    private val trackerDao = vpnDatabase.vpnTrackerDao()
    private val runningTimeDao = vpnDatabase.vpnRunningStatsDao()
    private val phoenixDao = vpnDatabase.vpnPhoenixDao()

    override fun getVpnTrackers(
        startTime: () -> String,
        endTime: String,
    ): Flow<List<VpnTracker>> {
        return trackerDao.getTrackersBetween(startTime(), endTime)
            .conflate()
            .distinctUntilChanged()
            .map { it.filter { tracker -> tracker.timestamp >= startTime() } }
            .flowOn(Dispatchers.Default)
    }

    @WorkerThread
    override fun getVpnTrackersSync(
        startTime: () -> String,
        endTime: String,
    ): List<VpnTracker> {
        return trackerDao.getTrackersBetweenSync(startTime(), endTime)
            .filter { tracker -> tracker.timestamp >= startTime() }
    }

    @WorkerThread
    override fun getMostRecentVpnTrackers(startTime: () -> String): Flow<List<BucketizedVpnTracker>> {
        return trackerDao.getPagedTrackersSince(startTime())
            .conflate()
            .distinctUntilChanged()
    }

    @WorkerThread
    override fun getTrackersForAppFromDate(
        date: String,
        packageName: String,
    ): Flow<List<VpnTrackerCompanySignal>> {
        return trackerDao.getTrackersForAppFromDate(date, packageName)
            .conflate()
            .distinctUntilChanged()
    }

    override fun getRunningTimeMillis(
        startTime: () -> String,
        endTime: String,
    ): Flow<Long> {
        return runningTimeDao.getRunningStatsBetween(startTime(), endTime)
            .conflate()
            .distinctUntilChanged()
            .map { list -> list.filter { it.id >= startTime() } }
            .transform { runningTimes ->
                emit(runningTimes.sumOf { it.timeRunningMillis })
            }
            .flowOn(Dispatchers.Default)
    }

<<<<<<< HEAD
    override fun getVpnDataStats(
        startTime: () -> String,
        endTime: String,
    ): Flow<DataStats> {
        return statsDao.getDataStatsBetween(startTime(), endTime)
            .conflate()
            .distinctUntilChanged()
            .map { list -> list.filter { it.id >= startTime() } }
            .transform {
                emit(calculateDataTotals(it))
            }.flowOn(Dispatchers.Default)
    }

=======
>>>>>>> 4b3160ec
    @WorkerThread
    override fun getVpnRestartHistory(): List<VpnPhoenixEntity> {
        return phoenixDao.restarts()
            .filter { it.timestamp >= System.currentTimeMillis() - TimeUnit.DAYS.toMillis(1) }
    }

    @WorkerThread
    override fun deleteVpnRestartHistory() {
        phoenixDao.delete()
    }

    @WorkerThread
    override fun getBlockedTrackersCountBetween(
        startTime: () -> String,
        endTime: String,
    ): Flow<Int> {
        return trackerDao.getTrackersCountBetween(startTime(), endTime)
            .conflate()
            .distinctUntilChanged()
    }

    @WorkerThread
    override fun getTrackingAppsCountBetween(
        startTime: () -> String,
        endTime: String,
    ): Flow<Int> {
        return trackerDao.getTrackingAppsCountBetween(startTime(), endTime)
            .conflate()
            .distinctUntilChanged()
    }
<<<<<<< HEAD

    private fun calculateDataTotals(dataStats: List<VpnDataStats>): DataStats {
        var dataSent = 0L
        var packetsSent = 0L
        var dataReceived = 0L
        var packetsReceived = 0L

        dataStats.forEach {
            dataReceived += it.dataReceived
            dataSent += it.dataSent
            packetsReceived += it.packetsReceived
            packetsSent += it.packetsSent
        }

        return DataStats(
            sent = DataTransfer(dataSent, packetsSent),
            received = DataTransfer(dataReceived, packetsReceived),
        )
    }
=======
>>>>>>> 4b3160ec
}<|MERGE_RESOLUTION|>--- conflicted
+++ resolved
@@ -17,23 +17,23 @@
 package com.duckduckgo.mobile.android.vpn.stats
 
 import androidx.annotation.WorkerThread
+import com.duckduckgo.mobile.android.vpn.dao.VpnPhoenixEntity
+import com.duckduckgo.mobile.android.vpn.model.*
 import com.duckduckgo.app.global.formatters.time.DatabaseDateFormatter
 import com.duckduckgo.di.scopes.AppScope
-import com.duckduckgo.mobile.android.vpn.dao.VpnPhoenixEntity
-import com.duckduckgo.mobile.android.vpn.model.*
 import com.duckduckgo.mobile.android.vpn.store.VpnDatabase
 import com.squareup.anvil.annotations.ContributesBinding
-import java.util.concurrent.TimeUnit
-import javax.inject.Inject
 import kotlinx.coroutines.Dispatchers
 import kotlinx.coroutines.flow.*
 import org.threeten.bp.LocalDateTime
+import java.util.concurrent.TimeUnit
+import javax.inject.Inject
 
 interface AppTrackerBlockingStatsRepository {
 
     data class TimeWindow(
         val value: Long,
-        val unit: TimeUnit,
+        val unit: TimeUnit
     ) {
         fun asString(): String {
             return DatabaseDateFormatter.timestamp(LocalDateTime.now().minusSeconds(unit.toSeconds(value)))
@@ -50,63 +50,42 @@
 
     fun getVpnTrackers(
         startTime: () -> String,
-        endTime: String = noEndDate(),
+        endTime: String = noEndDate()
     ): Flow<List<VpnTracker>>
 
     fun getMostRecentVpnTrackers(startTime: () -> String): Flow<List<BucketizedVpnTracker>>
 
     fun getVpnTrackersSync(
         startTime: () -> String,
-        endTime: String = noEndDate(),
+        endTime: String = noEndDate()
     ): List<VpnTracker>
 
     fun getTrackersForAppFromDate(
         date: String,
-        packageName: String,
+        packageName: String
     ): Flow<List<VpnTrackerCompanySignal>>
 
     fun getRunningTimeMillis(
         startTime: () -> String,
-        endTime: String = noEndDate(),
+        endTime: String = noEndDate()
     ): Flow<Long>
 
-<<<<<<< HEAD
-    fun getVpnDataStats(
-        startTime: () -> String,
-        endTime: String = noEndDate(),
-    ): Flow<DataStats>
-
-=======
->>>>>>> 4b3160ec
     fun getVpnRestartHistory(): List<VpnPhoenixEntity>
     fun deleteVpnRestartHistory()
     fun getBlockedTrackersCountBetween(
         startTime: () -> String,
-        endTime: String = noEndDate(),
+        endTime: String = noEndDate()
     ): Flow<Int>
 
     fun getTrackingAppsCountBetween(
         startTime: () -> String,
-        endTime: String = noEndDate(),
+        endTime: String = noEndDate()
     ): Flow<Int>
 }
 
-<<<<<<< HEAD
-data class DataStats(
-    val sent: DataTransfer = DataTransfer(),
-    val received: DataTransfer = DataTransfer(),
-)
-
-data class DataTransfer(
-    val dataSize: Long = 0,
-    val numberPackets: Long = 0,
-)
-
-=======
->>>>>>> 4b3160ec
 @ContributesBinding(AppScope::class)
 class RealAppTrackerBlockingStatsRepository @Inject constructor(
-    val vpnDatabase: VpnDatabase,
+    val vpnDatabase: VpnDatabase
 ) : AppTrackerBlockingStatsRepository {
 
     private val trackerDao = vpnDatabase.vpnTrackerDao()
@@ -115,7 +94,7 @@
 
     override fun getVpnTrackers(
         startTime: () -> String,
-        endTime: String,
+        endTime: String
     ): Flow<List<VpnTracker>> {
         return trackerDao.getTrackersBetween(startTime(), endTime)
             .conflate()
@@ -127,7 +106,7 @@
     @WorkerThread
     override fun getVpnTrackersSync(
         startTime: () -> String,
-        endTime: String,
+        endTime: String
     ): List<VpnTracker> {
         return trackerDao.getTrackersBetweenSync(startTime(), endTime)
             .filter { tracker -> tracker.timestamp >= startTime() }
@@ -143,7 +122,7 @@
     @WorkerThread
     override fun getTrackersForAppFromDate(
         date: String,
-        packageName: String,
+        packageName: String
     ): Flow<List<VpnTrackerCompanySignal>> {
         return trackerDao.getTrackersForAppFromDate(date, packageName)
             .conflate()
@@ -152,7 +131,7 @@
 
     override fun getRunningTimeMillis(
         startTime: () -> String,
-        endTime: String,
+        endTime: String
     ): Flow<Long> {
         return runningTimeDao.getRunningStatsBetween(startTime(), endTime)
             .conflate()
@@ -164,22 +143,6 @@
             .flowOn(Dispatchers.Default)
     }
 
-<<<<<<< HEAD
-    override fun getVpnDataStats(
-        startTime: () -> String,
-        endTime: String,
-    ): Flow<DataStats> {
-        return statsDao.getDataStatsBetween(startTime(), endTime)
-            .conflate()
-            .distinctUntilChanged()
-            .map { list -> list.filter { it.id >= startTime() } }
-            .transform {
-                emit(calculateDataTotals(it))
-            }.flowOn(Dispatchers.Default)
-    }
-
-=======
->>>>>>> 4b3160ec
     @WorkerThread
     override fun getVpnRestartHistory(): List<VpnPhoenixEntity> {
         return phoenixDao.restarts()
@@ -194,7 +157,7 @@
     @WorkerThread
     override fun getBlockedTrackersCountBetween(
         startTime: () -> String,
-        endTime: String,
+        endTime: String
     ): Flow<Int> {
         return trackerDao.getTrackersCountBetween(startTime(), endTime)
             .conflate()
@@ -204,32 +167,10 @@
     @WorkerThread
     override fun getTrackingAppsCountBetween(
         startTime: () -> String,
-        endTime: String,
+        endTime: String
     ): Flow<Int> {
         return trackerDao.getTrackingAppsCountBetween(startTime(), endTime)
             .conflate()
             .distinctUntilChanged()
     }
-<<<<<<< HEAD
-
-    private fun calculateDataTotals(dataStats: List<VpnDataStats>): DataStats {
-        var dataSent = 0L
-        var packetsSent = 0L
-        var dataReceived = 0L
-        var packetsReceived = 0L
-
-        dataStats.forEach {
-            dataReceived += it.dataReceived
-            dataSent += it.dataSent
-            packetsReceived += it.packetsReceived
-            packetsSent += it.packetsSent
-        }
-
-        return DataStats(
-            sent = DataTransfer(dataSent, packetsSent),
-            received = DataTransfer(dataReceived, packetsReceived),
-        )
-    }
-=======
->>>>>>> 4b3160ec
 }