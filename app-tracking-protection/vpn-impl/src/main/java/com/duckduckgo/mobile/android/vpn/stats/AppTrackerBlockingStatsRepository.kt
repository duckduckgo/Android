/*
 * Copyright (c) 2020 DuckDuckGo
 *
 * Licensed under the Apache License, Version 2.0 (the "License");
 * you may not use this file except in compliance with the License.
 * You may obtain a copy of the License at
 *
 *     http://www.apache.org/licenses/LICENSE-2.0
 *
 * Unless required by applicable law or agreed to in writing, software
 * distributed under the License is distributed on an "AS IS" BASIS,
 * WITHOUT WARRANTIES OR CONDITIONS OF ANY KIND, either express or implied.
 * See the License for the specific language governing permissions and
 * limitations under the License.
 */

package com.duckduckgo.mobile.android.vpn.stats

import androidx.annotation.WorkerThread
<<<<<<< HEAD
=======
import com.duckduckgo.app.global.DispatcherProvider
import com.duckduckgo.mobile.android.vpn.dao.VpnPhoenixEntity
import com.duckduckgo.mobile.android.vpn.model.*
>>>>>>> 52a48d3b
import com.duckduckgo.app.global.formatters.time.DatabaseDateFormatter
import com.duckduckgo.di.scopes.AppScope
import com.duckduckgo.mobile.android.vpn.dao.VpnPhoenixEntity
import com.duckduckgo.mobile.android.vpn.model.*
import com.duckduckgo.mobile.android.vpn.store.VpnDatabase
import com.squareup.anvil.annotations.ContributesBinding
<<<<<<< HEAD
import java.util.concurrent.TimeUnit
import javax.inject.Inject
import kotlinx.coroutines.Dispatchers
=======
>>>>>>> 52a48d3b
import kotlinx.coroutines.flow.*
import org.threeten.bp.LocalDateTime

interface AppTrackerBlockingStatsRepository {

    data class TimeWindow(
        val value: Long,
        val unit: TimeUnit,
    ) {
        fun asString(): String {
            return DatabaseDateFormatter.timestamp(LocalDateTime.now().minusSeconds(unit.toSeconds(value)))
        }
    }

    fun noStartDate(): String {
        return DatabaseDateFormatter.timestamp(LocalDateTime.of(2000, 1, 1, 0, 0))
    }

    private fun noEndDate(): String {
        return DatabaseDateFormatter.timestamp(LocalDateTime.of(9999, 1, 1, 0, 0))
    }

    fun getVpnTrackers(
        startTime: () -> String,
        endTime: String = noEndDate(),
    ): Flow<List<VpnTracker>>

    fun getMostRecentVpnTrackers(startTime: () -> String): Flow<List<BucketizedVpnTracker>>

    fun getVpnTrackersSync(
        startTime: () -> String,
        endTime: String = noEndDate(),
    ): List<VpnTracker>

    fun getTrackersForAppFromDate(
        date: String,
        packageName: String,
    ): Flow<List<VpnTrackerCompanySignal>>

<<<<<<< HEAD
    fun getRunningTimeMillis(
        startTime: () -> String,
        endTime: String = noEndDate(),
    ): Flow<Long>

=======
>>>>>>> 52a48d3b
    fun getVpnRestartHistory(): List<VpnPhoenixEntity>
    fun deleteVpnRestartHistory()
    fun getBlockedTrackersCountBetween(
        startTime: () -> String,
        endTime: String = noEndDate(),
    ): Flow<Int>

    fun getTrackingAppsCountBetween(
        startTime: () -> String,
        endTime: String = noEndDate(),
    ): Flow<Int>
}

@ContributesBinding(AppScope::class)
class RealAppTrackerBlockingStatsRepository @Inject constructor(
    val vpnDatabase: VpnDatabase,
<<<<<<< HEAD
=======
    private val dispatchers: DispatcherProvider
>>>>>>> 52a48d3b
) : AppTrackerBlockingStatsRepository {

    private val trackerDao = vpnDatabase.vpnTrackerDao()
    private val phoenixDao = vpnDatabase.vpnPhoenixDao()

    override fun getVpnTrackers(
        startTime: () -> String,
        endTime: String,
    ): Flow<List<VpnTracker>> {
        return trackerDao.getTrackersBetween(startTime(), endTime)
            .conflate()
            .distinctUntilChanged()
            .map { it.filter { tracker -> tracker.timestamp >= startTime() } }
            .flowOn(dispatchers.default())
    }

    @WorkerThread
    override fun getVpnTrackersSync(
        startTime: () -> String,
        endTime: String,
    ): List<VpnTracker> {
        return trackerDao.getTrackersBetweenSync(startTime(), endTime)
            .filter { tracker -> tracker.timestamp >= startTime() }
    }

    @WorkerThread
    override fun getMostRecentVpnTrackers(startTime: () -> String): Flow<List<BucketizedVpnTracker>> {
        return trackerDao.getPagedTrackersSince(startTime())
            .conflate()
            .distinctUntilChanged()
    }

    @WorkerThread
    override fun getTrackersForAppFromDate(
        date: String,
        packageName: String,
    ): Flow<List<VpnTrackerCompanySignal>> {
        return trackerDao.getTrackersForAppFromDate(date, packageName)
            .conflate()
            .distinctUntilChanged()
    }

<<<<<<< HEAD
    override fun getRunningTimeMillis(
        startTime: () -> String,
        endTime: String,
    ): Flow<Long> {
        return runningTimeDao.getRunningStatsBetween(startTime(), endTime)
            .conflate()
            .distinctUntilChanged()
            .map { list -> list.filter { it.id >= startTime() } }
            .transform { runningTimes ->
                emit(runningTimes.sumOf { it.timeRunningMillis })
            }
            .flowOn(Dispatchers.Default)
    }

=======
>>>>>>> 52a48d3b
    @WorkerThread
    override fun getVpnRestartHistory(): List<VpnPhoenixEntity> {
        return phoenixDao.restarts()
            .filter { it.timestamp >= System.currentTimeMillis() - TimeUnit.DAYS.toMillis(1) }
    }

    @WorkerThread
    override fun deleteVpnRestartHistory() {
        phoenixDao.delete()
    }

    @WorkerThread
    override fun getBlockedTrackersCountBetween(
        startTime: () -> String,
        endTime: String,
    ): Flow<Int> {
        return trackerDao.getTrackersCountBetween(startTime(), endTime)
            .conflate()
            .distinctUntilChanged()
    }

    @WorkerThread
    override fun getTrackingAppsCountBetween(
        startTime: () -> String,
        endTime: String,
    ): Flow<Int> {
        return trackerDao.getTrackingAppsCountBetween(startTime(), endTime)
            .conflate()
            .distinctUntilChanged()
    }
}<|MERGE_RESOLUTION|>--- conflicted
+++ resolved
@@ -17,32 +17,23 @@
 package com.duckduckgo.mobile.android.vpn.stats
 
 import androidx.annotation.WorkerThread
-<<<<<<< HEAD
-=======
 import com.duckduckgo.app.global.DispatcherProvider
 import com.duckduckgo.mobile.android.vpn.dao.VpnPhoenixEntity
 import com.duckduckgo.mobile.android.vpn.model.*
->>>>>>> 52a48d3b
 import com.duckduckgo.app.global.formatters.time.DatabaseDateFormatter
 import com.duckduckgo.di.scopes.AppScope
-import com.duckduckgo.mobile.android.vpn.dao.VpnPhoenixEntity
-import com.duckduckgo.mobile.android.vpn.model.*
 import com.duckduckgo.mobile.android.vpn.store.VpnDatabase
 import com.squareup.anvil.annotations.ContributesBinding
-<<<<<<< HEAD
+import kotlinx.coroutines.flow.*
+import org.threeten.bp.LocalDateTime
 import java.util.concurrent.TimeUnit
 import javax.inject.Inject
-import kotlinx.coroutines.Dispatchers
-=======
->>>>>>> 52a48d3b
-import kotlinx.coroutines.flow.*
-import org.threeten.bp.LocalDateTime
 
 interface AppTrackerBlockingStatsRepository {
 
     data class TimeWindow(
         val value: Long,
-        val unit: TimeUnit,
+        val unit: TimeUnit
     ) {
         fun asString(): String {
             return DatabaseDateFormatter.timestamp(LocalDateTime.now().minusSeconds(unit.toSeconds(value)))
@@ -59,49 +50,38 @@
 
     fun getVpnTrackers(
         startTime: () -> String,
-        endTime: String = noEndDate(),
+        endTime: String = noEndDate()
     ): Flow<List<VpnTracker>>
 
     fun getMostRecentVpnTrackers(startTime: () -> String): Flow<List<BucketizedVpnTracker>>
 
     fun getVpnTrackersSync(
         startTime: () -> String,
-        endTime: String = noEndDate(),
+        endTime: String = noEndDate()
     ): List<VpnTracker>
 
     fun getTrackersForAppFromDate(
         date: String,
-        packageName: String,
+        packageName: String
     ): Flow<List<VpnTrackerCompanySignal>>
 
-<<<<<<< HEAD
-    fun getRunningTimeMillis(
-        startTime: () -> String,
-        endTime: String = noEndDate(),
-    ): Flow<Long>
-
-=======
->>>>>>> 52a48d3b
     fun getVpnRestartHistory(): List<VpnPhoenixEntity>
     fun deleteVpnRestartHistory()
     fun getBlockedTrackersCountBetween(
         startTime: () -> String,
-        endTime: String = noEndDate(),
+        endTime: String = noEndDate()
     ): Flow<Int>
 
     fun getTrackingAppsCountBetween(
         startTime: () -> String,
-        endTime: String = noEndDate(),
+        endTime: String = noEndDate()
     ): Flow<Int>
 }
 
 @ContributesBinding(AppScope::class)
 class RealAppTrackerBlockingStatsRepository @Inject constructor(
     val vpnDatabase: VpnDatabase,
-<<<<<<< HEAD
-=======
     private val dispatchers: DispatcherProvider
->>>>>>> 52a48d3b
 ) : AppTrackerBlockingStatsRepository {
 
     private val trackerDao = vpnDatabase.vpnTrackerDao()
@@ -109,7 +89,7 @@
 
     override fun getVpnTrackers(
         startTime: () -> String,
-        endTime: String,
+        endTime: String
     ): Flow<List<VpnTracker>> {
         return trackerDao.getTrackersBetween(startTime(), endTime)
             .conflate()
@@ -121,7 +101,7 @@
     @WorkerThread
     override fun getVpnTrackersSync(
         startTime: () -> String,
-        endTime: String,
+        endTime: String
     ): List<VpnTracker> {
         return trackerDao.getTrackersBetweenSync(startTime(), endTime)
             .filter { tracker -> tracker.timestamp >= startTime() }
@@ -137,30 +117,13 @@
     @WorkerThread
     override fun getTrackersForAppFromDate(
         date: String,
-        packageName: String,
+        packageName: String
     ): Flow<List<VpnTrackerCompanySignal>> {
         return trackerDao.getTrackersForAppFromDate(date, packageName)
             .conflate()
             .distinctUntilChanged()
     }
 
-<<<<<<< HEAD
-    override fun getRunningTimeMillis(
-        startTime: () -> String,
-        endTime: String,
-    ): Flow<Long> {
-        return runningTimeDao.getRunningStatsBetween(startTime(), endTime)
-            .conflate()
-            .distinctUntilChanged()
-            .map { list -> list.filter { it.id >= startTime() } }
-            .transform { runningTimes ->
-                emit(runningTimes.sumOf { it.timeRunningMillis })
-            }
-            .flowOn(Dispatchers.Default)
-    }
-
-=======
->>>>>>> 52a48d3b
     @WorkerThread
     override fun getVpnRestartHistory(): List<VpnPhoenixEntity> {
         return phoenixDao.restarts()
@@ -175,7 +138,7 @@
     @WorkerThread
     override fun getBlockedTrackersCountBetween(
         startTime: () -> String,
-        endTime: String,
+        endTime: String
     ): Flow<Int> {
         return trackerDao.getTrackersCountBetween(startTime(), endTime)
             .conflate()
@@ -185,7 +148,7 @@
     @WorkerThread
     override fun getTrackingAppsCountBetween(
         startTime: () -> String,
-        endTime: String,
+        endTime: String
     ): Flow<Int> {
         return trackerDao.getTrackingAppsCountBetween(startTime(), endTime)
             .conflate()
