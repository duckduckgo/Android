--- conflicted
+++ resolved
@@ -47,19 +47,12 @@
 // at startup when Java class loader tries to resolve the TileService::class upon Dagger setup
 @InjectWith(
     scope = QuickSettingsScope::class,
-    bindingKey = TileServiceBingingKey::class,
+    bindingKey = TileServiceBingingKey::class
 )
 class DeviceShieldTileService : TileService() {
 
     @Inject lateinit var deviceShieldPixels: DeviceShieldPixels
-
     @Inject lateinit var repository: AtpWaitlistStateRepository
-<<<<<<< HEAD
-
-    @Inject lateinit var vpnStore: VpnStore
-
-=======
->>>>>>> 52a48d3b
     @Inject lateinit var vpnFeaturesRegistry: VpnFeaturesRegistry
 
     private var deviceShieldStatePollingJob = ConflatedJob()
@@ -153,7 +146,7 @@
     override fun onActivityResult(
         requestCode: Int,
         resultCode: Int,
-        data: Intent?,
+        data: Intent?
     ) {
         when (requestCode) {
             RC_REQUEST_VPN_PERMISSION -> handleVpnPermissionResult(resultCode)
