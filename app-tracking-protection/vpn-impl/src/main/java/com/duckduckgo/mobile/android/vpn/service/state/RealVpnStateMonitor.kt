--- conflicted
+++ resolved
@@ -35,16 +35,16 @@
 import com.duckduckgo.mobile.android.vpn.state.VpnStateMonitor.VpnStopReason
 import com.duckduckgo.mobile.android.vpn.store.VpnDatabase
 import com.squareup.anvil.annotations.ContributesBinding
-import javax.inject.Inject
 import kotlinx.coroutines.delay
 import kotlinx.coroutines.flow.*
 import timber.log.Timber
+import javax.inject.Inject
 
 @ContributesBinding(AppScope::class)
 class RealVpnStateMonitor @Inject constructor(
     private val database: VpnDatabase,
     private val vpnFeaturesRegistry: VpnFeaturesRegistry,
-    private val dispatcherProvider: DispatcherProvider,
+    private val dispatcherProvider: DispatcherProvider
 ) : VpnStateMonitor {
 
     override fun getStateFlow(vpnFeature: VpnFeature): Flow<VpnState> {
@@ -60,31 +60,14 @@
                         delay(1000)
                         emit(vpnFeature.featureName to vpnFeaturesRegistry.isFeatureRegistered(vpnFeature))
                     }
-                    .onEach { Timber.v("feature $it") },
+                    .onEach { Timber.v("feature $it") }
             ) { vpnState, feature ->
                 val isFeatureEnabled = feature.second
                 val isVpnEnabled = vpnState.state == VpnRunningState.ENABLED
 
-<<<<<<< HEAD
-                if (!isVpnEnabled) {
-                    vpnState
-                } else if (isFeatureEnabled) {
-                    VpnState(VpnRunningState.ENABLED)
-                } else {
-                    VpnState(VpnRunningState.DISABLED)
-                }
-            }.flowOn(dispatcherProvider.io())
-            .onStart {
-                if (vpnFeaturesRegistry.isFeatureRegistered(vpnFeature)) {
-                    emit(VpnState(VpnRunningState.ENABLED))
-                } else {
-                    emit(VpnState(VpnRunningState.DISABLED))
-                }
-=======
                 if (!isVpnEnabled) vpnState
                 else if (isFeatureEnabled) vpnState.copy(state = VpnRunningState.ENABLED)
                 else vpnState.copy(state = VpnRunningState.DISABLED)
->>>>>>> 52a48d3b
             }
             .onStart {
                 val vpnState = mapState(database.vpnServiceStateDao().getLastStateStats())
