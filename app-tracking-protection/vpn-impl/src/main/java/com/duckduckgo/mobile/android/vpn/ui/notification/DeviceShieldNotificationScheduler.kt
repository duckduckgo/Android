--- conflicted
+++ resolved
@@ -36,10 +36,10 @@
 import dagger.Module
 import dagger.Provides
 import dagger.multibindings.IntoSet
+import kotlinx.coroutines.*
+import timber.log.Timber
 import java.util.concurrent.TimeUnit
 import javax.inject.Inject
-import kotlinx.coroutines.*
-import timber.log.Timber
 
 @Module
 @ContributesTo(AppScope::class)
@@ -50,10 +50,7 @@
         @VpnCoroutineScope coroutineScope: CoroutineScope,
         workManager: WorkManager,
         vpnDatabase: VpnDatabase,
-<<<<<<< HEAD
-=======
         dispatchers: DispatcherProvider
->>>>>>> 52a48d3b
     ): LifecycleObserver {
         return DeviceShieldNotificationScheduler(coroutineScope, workManager, vpnDatabase, dispatchers)
     }
@@ -66,10 +63,7 @@
     private val coroutineScope: CoroutineScope,
     private val workManager: WorkManager,
     private val vpnDatabase: VpnDatabase,
-<<<<<<< HEAD
-=======
     private val dispatchers: DispatcherProvider
->>>>>>> 52a48d3b
 ) : DefaultLifecycleObserver {
 
     override fun onCreate(owner: LifecycleOwner) {
@@ -144,26 +138,20 @@
 @ContributesWorker(AppScope::class)
 class DeviceShieldDailyNotificationWorker(
     val context: Context,
-    val params: WorkerParameters,
+    val params: WorkerParameters
 ) : CoroutineWorker(context, params) {
     @Inject
     lateinit var notificationPressedHandler: DailyNotificationPressedHandler
-
     @Inject
     lateinit var deviceShieldPixels: DeviceShieldPixels
-
     @Inject
     lateinit var repository: AppTrackerBlockingStatsRepository
-
     @Inject
     lateinit var notificationManager: NotificationManagerCompat
-
     @Inject
     lateinit var deviceShieldNotificationFactory: DeviceShieldNotificationFactory
-
     @Inject
     lateinit var vpnNotificationsDao: VpnNotificationsDao
-
     @Inject
     lateinit var deviceShieldAlertNotificationBuilder: DeviceShieldAlertNotificationBuilder
 
@@ -176,7 +164,7 @@
             if (timesRun >= DeviceShieldNotificationScheduler.TOTAL_DAILY_NOTIFICATIONS) {
                 Timber.v(
                     "Vpn Daily notification has ran $timesRun times out of" +
-                        " ${DeviceShieldNotificationScheduler.TOTAL_DAILY_NOTIFICATIONS}, we don't need to ran it anymore",
+                        " ${DeviceShieldNotificationScheduler.TOTAL_DAILY_NOTIFICATIONS}, we don't need to ran it anymore"
                 )
                 return Result.success()
             } else {
@@ -211,20 +199,16 @@
 @ContributesWorker(AppScope::class)
 class DeviceShieldWeeklyNotificationWorker(
     val context: Context,
-    params: WorkerParameters,
+    params: WorkerParameters
 ) : CoroutineWorker(context, params) {
     @Inject
     lateinit var notificationPressedHandler: WeeklyNotificationPressedHandler
-
     @Inject
     lateinit var deviceShieldPixels: DeviceShieldPixels
-
     @Inject
     lateinit var deviceShieldNotificationFactory: DeviceShieldNotificationFactory
-
     @Inject
     lateinit var notificationManager: NotificationManagerCompat
-
     @Inject
     lateinit var deviceShieldAlertNotificationBuilder: DeviceShieldAlertNotificationBuilder
 
@@ -238,9 +222,7 @@
         if (!deviceShieldNotification.hidden) {
             Timber.v("Vpn Daily notification won't be shown because there is no data to show")
             val notification = deviceShieldAlertNotificationBuilder.buildStatusNotification(
-                context,
-                deviceShieldNotification,
-                notificationPressedHandler,
+                context, deviceShieldNotification, notificationPressedHandler
             )
             deviceShieldPixels.didShowWeeklyNotification(deviceShieldNotification.notificationVariant)
             notificationManager.notify(Companion.VPN_WEEKLY_NOTIFICATION_ID, notification)
