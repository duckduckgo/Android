--- conflicted
+++ resolved
@@ -30,10 +30,10 @@
 import com.duckduckgo.mobile.android.vpn.di.VpnCoroutineScope
 import com.duckduckgo.mobile.android.vpn.ui.notification.*
 import com.squareup.anvil.annotations.ContributesMultibinding
-import javax.inject.Inject
 import kotlinx.coroutines.CoroutineScope
 import kotlinx.coroutines.launch
 import timber.log.Timber
+import javax.inject.Inject
 
 /**
  * This receiver allows to trigger appTP notifications, to do so, in the command line:
@@ -46,7 +46,7 @@
 class DeviceShieldNotificationsDebugReceiver(
     context: Context,
     intentAction: String = "notify",
-    private val receiver: (Intent) -> Unit,
+    private val receiver: (Intent) -> Unit
 ) : BroadcastReceiver() {
 
     init {
@@ -55,7 +55,7 @@
 
     override fun onReceive(
         context: Context,
-        intent: Intent,
+        intent: Intent
     ) {
         receiver(intent)
     }
@@ -63,7 +63,7 @@
 
 @ContributesMultibinding(
     scope = AppScope::class,
-    boundType = LifecycleObserver::class,
+    boundType = LifecycleObserver::class
 )
 class DeviceShieldNotificationsDebugReceiverRegister @Inject constructor(
     private val context: Context,
@@ -74,10 +74,7 @@
     private val dailyNotificationPressedHandler: DailyNotificationPressedHandler,
     private val deviceShieldAlertNotificationBuilder: DeviceShieldAlertNotificationBuilder,
     @VpnCoroutineScope private val vpnCoroutineScope: CoroutineScope,
-<<<<<<< HEAD
-=======
     private val dispatchers: DispatcherProvider
->>>>>>> 52a48d3b
 ) : DefaultLifecycleObserver {
 
     override fun onCreate(owner: LifecycleOwner) {
@@ -102,7 +99,7 @@
                     deviceShieldAlertNotificationBuilder.buildStatusNotification(
                         context,
                         deviceShieldNotification,
-                        weeklyNotificationPressedHandler,
+                        weeklyNotificationPressedHandler
                     )
                 } else if (daily != null) {
                     Timber.v("Debug - Sending daily notification $daily")
@@ -110,9 +107,7 @@
                     val deviceShieldNotification = deviceShieldNotificationFactory.dailyNotificationFactory.createDailyDeviceShieldNotification(daily)
 
                     deviceShieldAlertNotificationBuilder.buildStatusNotification(
-                        context,
-                        deviceShieldNotification,
-                        dailyNotificationPressedHandler,
+                        context, deviceShieldNotification, dailyNotificationPressedHandler
                     )
                 } else {
                     Timber.v("Debug - invalid notification type")
