/*
 * Copyright (c) 2021 DuckDuckGo
 *
 * Licensed under the Apache License, Version 2.0 (the "License");
 * you may not use this file except in compliance with the License.
 * You may obtain a copy of the License at
 *
 *     http://www.apache.org/licenses/LICENSE-2.0
 *
 * Unless required by applicable law or agreed to in writing, software
 * distributed under the License is distributed on an "AS IS" BASIS,
 * WITHOUT WARRANTIES OR CONDITIONS OF ANY KIND, either express or implied.
 * See the License for the specific language governing permissions and
 * limitations under the License.
 */

package com.duckduckgo.mobile.android.vpn.debug

import android.content.BroadcastReceiver
import android.content.Context
import android.content.Intent
import android.content.IntentFilter
<<<<<<< HEAD
import com.duckduckgo.app.global.formatters.time.DatabaseDateFormatter
=======
import com.duckduckgo.app.global.DispatcherProvider
>>>>>>> 52a48d3b
import com.duckduckgo.appbuildconfig.api.AppBuildConfig
import com.duckduckgo.di.scopes.VpnScope
import com.duckduckgo.mobile.android.vpn.model.TrackingApp
import com.duckduckgo.mobile.android.vpn.model.VpnTracker
import com.duckduckgo.mobile.android.vpn.service.VpnServiceCallbacks
import com.duckduckgo.mobile.android.vpn.state.VpnStateMonitor.VpnStopReason
import com.duckduckgo.mobile.android.vpn.store.VpnDatabase
import com.squareup.anvil.annotations.ContributesMultibinding
import dagger.SingleInstanceIn
import javax.inject.Inject
import kotlinx.coroutines.CoroutineScope
import kotlinx.coroutines.GlobalScope
import kotlinx.coroutines.launch
import org.threeten.bp.LocalDateTime
import timber.log.Timber

/**
 * This receiver allows sending fake trackers, to do so, in the command line:
 *
 * $ adb shell am broadcast -a track --es times <N> --es hago <M>
 *
 * where `--es times <N>` is optional and is the number of trackers to be sent
 * where `--es hago <M>` is optional and is the timestamp (hours ago) for the trackers
 */
@ContributesMultibinding(
    scope = VpnScope::class,
    boundType = VpnServiceCallbacks::class,
)
@SingleInstanceIn(VpnScope::class)
class SendTrackerDebugReceiver @Inject constructor(
    private val context: Context,
    private val appBuildConfig: AppBuildConfig,
    private val vpnDatabase: VpnDatabase,
    private val dispatchers: DispatcherProvider
) : BroadcastReceiver(), VpnServiceCallbacks {

    private fun register() {
        unregister()
        if (!appBuildConfig.isDebug) {
            Timber.i("Will not register SendTrackerDebugReceiver, not in DEBUG mode")
            return
        }

        Timber.i("Debug receiver SendTrackerDebugReceiver registered")
        context.registerReceiver(this, IntentFilter(INTENT_ACTION))
    }

    private fun unregister() {
        kotlin.runCatching { context.unregisterReceiver(this) }
    }

    fun handleIntent(intent: Intent) {
        GlobalScope.launch(dispatchers.io()) {
            val times = intent.getStringExtra("times")?.toInt() ?: 1
            val hoursAgo = intent.getStringExtra("hago")?.toLong() ?: 0L
            Timber.i("Inserting %d trackers into the DB", times)

            val insertionList = mutableListOf<VpnTracker>()
            for (i in 0 until times) {
                insertionList.add(
                    dummyTrackers[(dummyTrackers.indices).shuffled().first()].copy(
                        timestamp = DatabaseDateFormatter.timestamp(
                            LocalDateTime.now().minusHours(hoursAgo),
                        ),
                    ),
                )
            }
            vpnDatabase.vpnTrackerDao().insert(insertionList)
        }
    }

    override fun onReceive(
        context: Context,
        intent: Intent,
    ) {
        handleIntent(intent)
    }

    override fun onVpnStarted(coroutineScope: CoroutineScope) {
        Timber.v("Send tracker receiver started")
        register()
    }

    override fun onVpnStopped(
        coroutineScope: CoroutineScope,
        vpnStopReason: VpnStopReason,
    ) {
        Timber.v("Send tracker receiver stopped")
        unregister()
    }

    companion object {
        private const val INTENT_ACTION = "track"
    }
}

private val dummyTrackers = listOf(
    VpnTracker(
        trackerCompanyId = 0,
        domain = "www.facebook.com",
        company = "Facebook, Inc.",
        companyDisplayName = "Facebook",
        trackingApp = TrackingApp(
            packageId = "foo.package.id",
            appDisplayName = "Foo",
        ),
    ),
    VpnTracker(
        trackerCompanyId = 0,
        domain = "api.segment.io",
        company = "Segment.io",
        companyDisplayName = "Segment",
        trackingApp = TrackingApp(
            packageId = "foo.package.id",
            appDisplayName = "Foo",
        ),
    ),
    VpnTracker(
        trackerCompanyId = 0,
        domain = "crashlyticsreports-pa.googleapis.com",
        company = "Google LLC",
        companyDisplayName = "Google",
        trackingApp = TrackingApp(
            packageId = "foo.package.id",
            appDisplayName = "Foo",
        ),
    ),
    VpnTracker(
        trackerCompanyId = 0,
        domain = "crashlyticsreports-pa.googleapis.com",
        company = "Google LLC",
        companyDisplayName = "Google",
        trackingApp = TrackingApp(
            packageId = "lion.package.id",
            appDisplayName = "LION",
        ),
    ),
    VpnTracker(
        trackerCompanyId = 0,
        domain = "api.segment.io",
        company = "Segment.io",
        companyDisplayName = "Segment",
        trackingApp = TrackingApp(
            packageId = "lion.package.id",
            appDisplayName = "LION",
        ),
    ),
    VpnTracker(
        trackerCompanyId = 0,
        domain = "crashlyticsreports-pa.googleapis.com",
        company = "Google LLC",
        companyDisplayName = "Google",
        trackingApp = TrackingApp(
            packageId = "puppy.package.id",
            appDisplayName = "PUPPY",
        ),
    ),
    VpnTracker(
        trackerCompanyId = 0,
        domain = "api.segment.io",
        company = "Segment.io",
        companyDisplayName = "Segment",
        trackingApp = TrackingApp(
            packageId = "puppy.package.id",
            appDisplayName = "PUPPY",
        ),
    ),
)<|MERGE_RESOLUTION|>--- conflicted
+++ resolved
@@ -20,26 +20,23 @@
 import android.content.Context
 import android.content.Intent
 import android.content.IntentFilter
-<<<<<<< HEAD
-import com.duckduckgo.app.global.formatters.time.DatabaseDateFormatter
-=======
 import com.duckduckgo.app.global.DispatcherProvider
->>>>>>> 52a48d3b
 import com.duckduckgo.appbuildconfig.api.AppBuildConfig
 import com.duckduckgo.di.scopes.VpnScope
 import com.duckduckgo.mobile.android.vpn.model.TrackingApp
 import com.duckduckgo.mobile.android.vpn.model.VpnTracker
 import com.duckduckgo.mobile.android.vpn.service.VpnServiceCallbacks
+import com.duckduckgo.app.global.formatters.time.DatabaseDateFormatter
 import com.duckduckgo.mobile.android.vpn.state.VpnStateMonitor.VpnStopReason
 import com.duckduckgo.mobile.android.vpn.store.VpnDatabase
 import com.squareup.anvil.annotations.ContributesMultibinding
 import dagger.SingleInstanceIn
-import javax.inject.Inject
 import kotlinx.coroutines.CoroutineScope
 import kotlinx.coroutines.GlobalScope
 import kotlinx.coroutines.launch
 import org.threeten.bp.LocalDateTime
 import timber.log.Timber
+import javax.inject.Inject
 
 /**
  * This receiver allows sending fake trackers, to do so, in the command line:
@@ -51,7 +48,7 @@
  */
 @ContributesMultibinding(
     scope = VpnScope::class,
-    boundType = VpnServiceCallbacks::class,
+    boundType = VpnServiceCallbacks::class
 )
 @SingleInstanceIn(VpnScope::class)
 class SendTrackerDebugReceiver @Inject constructor(
@@ -87,9 +84,9 @@
                 insertionList.add(
                     dummyTrackers[(dummyTrackers.indices).shuffled().first()].copy(
                         timestamp = DatabaseDateFormatter.timestamp(
-                            LocalDateTime.now().minusHours(hoursAgo),
-                        ),
-                    ),
+                            LocalDateTime.now().minusHours(hoursAgo)
+                        )
+                    )
                 )
             }
             vpnDatabase.vpnTrackerDao().insert(insertionList)
@@ -98,7 +95,7 @@
 
     override fun onReceive(
         context: Context,
-        intent: Intent,
+        intent: Intent
     ) {
         handleIntent(intent)
     }
@@ -110,7 +107,7 @@
 
     override fun onVpnStopped(
         coroutineScope: CoroutineScope,
-        vpnStopReason: VpnStopReason,
+        vpnStopReason: VpnStopReason
     ) {
         Timber.v("Send tracker receiver stopped")
         unregister()
@@ -129,8 +126,8 @@
         companyDisplayName = "Facebook",
         trackingApp = TrackingApp(
             packageId = "foo.package.id",
-            appDisplayName = "Foo",
-        ),
+            appDisplayName = "Foo"
+        )
     ),
     VpnTracker(
         trackerCompanyId = 0,
@@ -139,8 +136,8 @@
         companyDisplayName = "Segment",
         trackingApp = TrackingApp(
             packageId = "foo.package.id",
-            appDisplayName = "Foo",
-        ),
+            appDisplayName = "Foo"
+        )
     ),
     VpnTracker(
         trackerCompanyId = 0,
@@ -149,8 +146,8 @@
         companyDisplayName = "Google",
         trackingApp = TrackingApp(
             packageId = "foo.package.id",
-            appDisplayName = "Foo",
-        ),
+            appDisplayName = "Foo"
+        )
     ),
     VpnTracker(
         trackerCompanyId = 0,
@@ -159,8 +156,8 @@
         companyDisplayName = "Google",
         trackingApp = TrackingApp(
             packageId = "lion.package.id",
-            appDisplayName = "LION",
-        ),
+            appDisplayName = "LION"
+        )
     ),
     VpnTracker(
         trackerCompanyId = 0,
@@ -169,8 +166,8 @@
         companyDisplayName = "Segment",
         trackingApp = TrackingApp(
             packageId = "lion.package.id",
-            appDisplayName = "LION",
-        ),
+            appDisplayName = "LION"
+        )
     ),
     VpnTracker(
         trackerCompanyId = 0,
@@ -179,8 +176,8 @@
         companyDisplayName = "Google",
         trackingApp = TrackingApp(
             packageId = "puppy.package.id",
-            appDisplayName = "PUPPY",
-        ),
+            appDisplayName = "PUPPY"
+        )
     ),
     VpnTracker(
         trackerCompanyId = 0,
@@ -189,7 +186,7 @@
         companyDisplayName = "Segment",
         trackingApp = TrackingApp(
             packageId = "puppy.package.id",
-            appDisplayName = "PUPPY",
-        ),
+            appDisplayName = "PUPPY"
+        )
     ),
 )