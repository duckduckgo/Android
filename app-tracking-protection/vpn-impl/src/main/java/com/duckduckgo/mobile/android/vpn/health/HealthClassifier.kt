--- conflicted
+++ resolved
@@ -36,95 +36,6 @@
         return if (metricSummary.isInBadHealth()) BadHealth(metricSummary) else GoodHealth(metricSummary)
     }
 
-<<<<<<< HEAD
-    fun determineHealthSocketChannelReadExceptions(readExceptions: Long, name: String): HealthState {
-        val rawMetrics = mutableMapOf<String, Metric>()
-        val metricSummary = RawMetricsSubmission("socket-readExceptions", rawMetrics, informational = true)
-
-        // Default value Int.MAX_VALUE disables the bad health trigger
-        val trigger = appHealthTriggersRepository.triggers().trigger(name, readExceptions)
-        rawMetrics["numberExceptions"] = Metric(readExceptions.toString(), badHealthIf { trigger.evaluate() })
-
-        return if (metricSummary.isInBadHealth()) BadHealth(metricSummary) else GoodHealth(metricSummary)
-    }
-
-    fun determineHealthSocketChannelWriteExceptions(writeExceptions: Long, name: String): HealthState {
-        val rawMetrics = mutableMapOf<String, Metric>()
-        val metricSummary = RawMetricsSubmission("socket-writeExceptions", rawMetrics)
-
-        val trigger = appHealthTriggersRepository.triggers().trigger(name, writeExceptions, defaultThreshold = 20)
-        rawMetrics["numberExceptions"] = Metric(writeExceptions.toString(), badHealthIf { trigger.evaluate() })
-
-        return if (metricSummary.isInBadHealth()) BadHealth(metricSummary) else GoodHealth(metricSummary)
-    }
-
-    fun determineHealthSocketChannelConnectExceptions(connectExceptions: Long, name: String): HealthState {
-        val rawMetrics = mutableMapOf<String, Metric>()
-        val metricSummary = RawMetricsSubmission("socket-connectExceptions", rawMetrics)
-
-        val trigger = appHealthTriggersRepository.triggers().trigger(name, connectExceptions, defaultThreshold = 20)
-        rawMetrics["numberExceptions"] = Metric(connectExceptions.toString(), badHealthIf { trigger.evaluate() })
-
-        return if (metricSummary.isInBadHealth()) BadHealth(metricSummary) else GoodHealth(metricSummary)
-    }
-
-    fun determineHealthTunReadExceptions(numberExceptions: Long, name: String): HealthState {
-        val rawMetrics = mutableMapOf<String, Metric>()
-        val metricSummary = RawMetricsSubmission("tun-ioReadExceptions", rawMetrics)
-
-        val trigger = appHealthTriggersRepository.triggers().trigger(name, numberExceptions, defaultThreshold = 10)
-        rawMetrics["numberExceptions"] = Metric(numberExceptions.toString(), badHealthIf { trigger.evaluate() })
-
-        return if (metricSummary.isInBadHealth()) BadHealth(metricSummary) else GoodHealth(metricSummary)
-    }
-
-    fun determineHealthTunWriteExceptions(numberExceptions: Long, name: String): HealthState {
-        val rawMetrics = mutableMapOf<String, Metric>()
-        val metricSummary = RawMetricsSubmission("tun-ioWriteExceptions", rawMetrics)
-
-        val trigger = appHealthTriggersRepository.triggers().trigger(name, numberExceptions, defaultThreshold = 1)
-        rawMetrics["numberExceptions"] = Metric(numberExceptions.toString(), badHealthIf { trigger.evaluate() })
-
-        return if (metricSummary.isInBadHealth()) BadHealth(metricSummary) else GoodHealth(metricSummary)
-    }
-
-    fun determineHealthTunWriteMemoryExceptions(numberExceptions: Long, name: String): HealthState {
-        val rawMetrics = mutableMapOf<String, Metric>()
-        val metricSummary = RawMetricsSubmission("tun-ioWriteMemoryExceptions", rawMetrics)
-
-        // this is marked as isCritical because we may want to take extreme measures when bad health happens here
-        val trigger = appHealthTriggersRepository.triggers().trigger(name, numberExceptions, defaultThreshold = 1)
-        rawMetrics["numberExceptions"] = Metric(numberExceptions.toString(), badHealthIf { trigger.evaluate() }, isCritical = true)
-
-        return if (metricSummary.isInBadHealth()) BadHealth(metricSummary) else GoodHealth(metricSummary)
-    }
-
-    fun determineHealthBufferAllocations(bufferAllocations: Long): HealthState {
-        val rawMetrics = mutableMapOf<String, Metric>()
-        val metricSummary = RawMetricsSubmission("buffer-allocations", rawMetrics, informational = true)
-
-        // never trigger an alert for this. We just one the info
-        rawMetrics["numberAllocations"] = Metric(bufferAllocations.toString(), badHealthIf { false })
-
-        return if (metricSummary.isInBadHealth()) BadHealth(metricSummary) else GoodHealth(metricSummary)
-    }
-
-    fun determineHealthIpPackets(
-        ipv4PacketCount: Long,
-        ipv6PacketCount: Long,
-    ): HealthState {
-        val rawMetrics = mutableMapOf<String, Metric>()
-        val metricSummary = RawMetricsSubmission("ipPacket-types", rawMetrics, informational = true)
-
-        // never trigger an alert for this. We just one the info
-        rawMetrics["ipv4"] = Metric(ipv4PacketCount.toString(), badHealthIf { false })
-        rawMetrics["ipv6"] = Metric(ipv6PacketCount.toString(), badHealthIf { false })
-
-        return if (metricSummary.isInBadHealth()) BadHealth(metricSummary) else GoodHealth(metricSummary)
-    }
-
-=======
->>>>>>> 4b3160ec
     private fun badHealthIf(function: () -> Boolean): Boolean {
         return function.invoke()
     }
@@ -147,26 +58,4 @@
     private fun interface Trigger {
         fun evaluate(): Boolean
     }
-<<<<<<< HEAD
-
-    companion object {
-
-        private fun percentage(
-            numerator: Long,
-            denominator: Long,
-        ): Double {
-            if (denominator == 0L) return 0.0
-            return numerator.toDouble() / denominator * 100
-        }
-    }
-}
-
-data class QueueReads(
-    val queueReads: Long,
-    val queueTCPReads: Long,
-    val queueUDPReads: Long,
-    val unknownPackets: Long,
-)
-=======
-}
->>>>>>> 4b3160ec
+}