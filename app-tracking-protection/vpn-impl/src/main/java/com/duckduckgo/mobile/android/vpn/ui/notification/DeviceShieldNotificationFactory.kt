--- conflicted
+++ resolved
@@ -26,13 +26,13 @@
 import com.duckduckgo.mobile.android.vpn.model.TrackingApp
 import com.duckduckgo.mobile.android.vpn.model.VpnTracker
 import com.duckduckgo.mobile.android.vpn.stats.AppTrackerBlockingStatsRepository
-import javax.inject.Inject
 import kotlinx.coroutines.flow.firstOrNull
 import timber.log.Timber
+import javax.inject.Inject
 
 class DeviceShieldNotificationFactory @Inject constructor(
     private val resources: Resources,
-    private val appTrackerBlockingStatsRepository: AppTrackerBlockingStatsRepository,
+    private val appTrackerBlockingStatsRepository: AppTrackerBlockingStatsRepository
 ) {
 
     @VisibleForTesting
@@ -58,21 +58,20 @@
 
     fun createNotificationNewTrackerFound(trackersBlocked: List<VpnTracker>): DeviceShieldNotification {
         val numberOfApps = trackersBlocked.distinctBy { it.trackingApp.packageId }
-        if (trackersBlocked.isEmpty() || numberOfApps.isEmpty()) {
+        if (trackersBlocked.isEmpty() || numberOfApps.isEmpty())
             return DeviceShieldNotification(SpannableStringBuilder(resources.getString(R.string.atp_OnNoTrackersNotificationHeader)))
-        }
 
         val notificationText = resources.getQuantityString(R.plurals.atp_OnNotification, numberOfApps.size, numberOfApps.size)
 
         Timber.v("createTrackersCountDeviceShieldNotification [$notificationText]")
         return DeviceShieldNotification(
-            SpannableStringBuilder(HtmlCompat.fromHtml(notificationText, HtmlCompat.FROM_HTML_MODE_LEGACY)),
+            SpannableStringBuilder(HtmlCompat.fromHtml(notificationText, HtmlCompat.FROM_HTML_MODE_LEGACY))
         )
     }
 
     private fun getNumberOfAppsContainingTopOffender(
         trackers: List<VpnTracker>,
-        topOffender: VpnTracker,
+        topOffender: VpnTracker
     ): Map<TrackingApp, List<VpnTracker>> {
         return trackers.filter { it.trackerCompanyId == topOffender.trackerCompanyId }.groupBy { it.trackingApp }
     }
@@ -80,16 +79,13 @@
     inner class DeviceShieldDailyNotificationFactory {
 
         suspend fun createDailyDeviceShieldNotification(dailyNotificationType: Int): DeviceShieldNotification {
+
             val trackers = appTrackerBlockingStatsRepository.getVpnTrackersSync({ dateOfLastDay() })
             val trackerCount =
                 appTrackerBlockingStatsRepository.getBlockedTrackersCountBetween({ dateOfLastDay() }).firstOrNull() ?: trackers.sumOf { it.count }
             Timber.v(
                 "createDailyDeviceShieldNotification. $trackerCount total trackers in the last day, number of trackers returned is " +
-<<<<<<< HEAD
-                    "${trackers.size}. Notification type: $dailyNotificationType",
-=======
                     "${trackers.sumOf { it.count }}. Notification type: $dailyNotificationType"
->>>>>>> 52a48d3b
             )
 
             if (trackers.isEmpty()) {
@@ -110,8 +106,9 @@
         private fun createDailyTotalTrackersNotification(
             totalTrackersCount: Int,
             apps: Int,
-            firstAppName: String,
+            firstAppName: String
         ): DeviceShieldNotification {
+
             val textToStyle = if (totalTrackersCount == 1) {
                 if (apps == 0) {
                     resources.getString(R.string.atp_DailyTrackersNotificationOneTrackingZeroApps, totalTrackersCount)
@@ -128,7 +125,7 @@
 
             Timber.v("createDailyTotalTrackersNotification. Trackers=$totalTrackersCount. Apps=$apps. Output=[$textToStyle]")
             return DeviceShieldNotification(
-                SpannableStringBuilder(HtmlCompat.fromHtml(textToStyle, HtmlCompat.FROM_HTML_MODE_LEGACY)),
+                SpannableStringBuilder(HtmlCompat.fromHtml(textToStyle, HtmlCompat.FROM_HTML_MODE_LEGACY))
             )
         }
 
@@ -138,14 +135,12 @@
 
             val textToStyle = resources.getQuantityString(
                 R.plurals.atp_DailyTopCompanyNotification,
-                numberApps,
-                topOffender.companyDisplayName,
-                numberApps,
+                numberApps, topOffender.companyDisplayName, numberApps
             )
 
             Timber.v("createDailyTopTrackerCompanyNotification: $textToStyle")
             return DeviceShieldNotification(
-                SpannableStringBuilder(HtmlCompat.fromHtml(textToStyle, HtmlCompat.FROM_HTML_MODE_LEGACY)),
+                SpannableStringBuilder(HtmlCompat.fromHtml(textToStyle, HtmlCompat.FROM_HTML_MODE_LEGACY))
             )
         }
 
@@ -161,7 +156,7 @@
 
             Timber.v("createDailyNotificationTopAppsContainingTrackers. Text to style: [$textToStyle]")
             return DeviceShieldNotification(
-                SpannableStringBuilder(HtmlCompat.fromHtml(textToStyle, HtmlCompat.FROM_HTML_MODE_LEGACY)),
+                SpannableStringBuilder(HtmlCompat.fromHtml(textToStyle, HtmlCompat.FROM_HTML_MODE_LEGACY))
             )
         }
 
@@ -177,51 +172,37 @@
                 when (otherApps) {
                     0 -> resources.getString(
                         R.string.atp_DailyLastCompanyBlockedNotificationOneTimeZeroOtherApps,
-                        lastCompany.companyDisplayName,
-                        timesBlocked,
-                        latestApp,
+                        lastCompany.companyDisplayName, timesBlocked, latestApp
                     )
                     1 -> resources.getString(
                         R.string.atp_DailyLastCompanyBlockedNotificationOneTimeOneOtherApp,
-                        lastCompany.companyDisplayName,
-                        timesBlocked,
-                        latestApp,
+                        lastCompany.companyDisplayName, timesBlocked, latestApp
                     )
                     else -> resources.getString(
                         R.string.atp_DailyLastCompanyBlockedNotificationOneTimeMoreOtherApps,
-                        lastCompany.companyDisplayName,
-                        timesBlocked,
-                        latestApp,
-                        otherApps,
+                        lastCompany.companyDisplayName, timesBlocked, latestApp, otherApps
                     )
                 }
             } else {
                 when (otherApps) {
                     0 -> resources.getString(
                         R.string.atp_DailyLastCompanyBlockedNotificationOtherTimesZeroOtherApps,
-                        lastCompany.companyDisplayName,
-                        timesBlocked,
-                        latestApp,
+                        lastCompany.companyDisplayName, timesBlocked, latestApp
                     )
                     1 -> resources.getString(
                         R.string.atp_DailyLastCompanyBlockedNotificationOtherTimesOneOtherApp,
-                        lastCompany.companyDisplayName,
-                        timesBlocked,
-                        latestApp,
+                        lastCompany.companyDisplayName, timesBlocked, latestApp
                     )
                     else -> resources.getString(
                         R.string.atp_DailyLastCompanyBlockedNotificationOtherTimesMoreOtherApps,
-                        lastCompany.companyDisplayName,
-                        timesBlocked,
-                        latestApp,
-                        otherApps,
+                        lastCompany.companyDisplayName, timesBlocked, latestApp, otherApps
                     )
                 }
             }
 
             Timber.v("createDailyLastCompanyAttemptNotification. [$textToStyle]")
             return DeviceShieldNotification(
-                SpannableStringBuilder(HtmlCompat.fromHtml(textToStyle, HtmlCompat.FROM_HTML_MODE_LEGACY)),
+                SpannableStringBuilder(HtmlCompat.fromHtml(textToStyle, HtmlCompat.FROM_HTML_MODE_LEGACY))
             )
         }
 
@@ -256,7 +237,7 @@
 
         private fun createWeeklyReportNotification(
             trackerCount: Int,
-            trackers: List<VpnTracker>,
+            trackers: List<VpnTracker>
         ): DeviceShieldNotification {
             val perApp = trackers.groupBy { it.trackingApp }.toList().sortedByDescending { it.second.size }
             val otherAppsSize = (perApp.size - 1).coerceAtLeast(0)
@@ -266,38 +247,30 @@
                 when (otherAppsSize) {
                     0 -> resources.getString(
                         R.string.atp_WeeklyCompanyTrackersBlockedNotificationOneTimeZeroOtherApps,
-                        trackerCount,
-                        latestApp,
+                        trackerCount, latestApp
                     )
                     1 -> resources.getString(
                         R.string.atp_WeeklyCompanyTrackersBlockedNotificationOneTimeOneOtherApp,
-                        trackerCount,
-                        latestApp,
+                        trackerCount, latestApp
                     )
                     else -> resources.getString(
                         R.string.atp_WeeklyCompanyTrackersBlockedNotificationOneTimeMoreOtherApps,
-                        trackerCount,
-                        latestApp,
-                        otherAppsSize,
+                        trackerCount, latestApp, otherAppsSize
                     )
                 }
             } else {
                 when (otherAppsSize) {
                     0 -> resources.getString(
                         R.string.atp_WeeklyCompanyTrackersBlockedNotificationOtherTimesZeroOtherApps,
-                        trackerCount,
-                        latestApp,
+                        trackerCount, latestApp
                     )
                     1 -> resources.getString(
                         R.string.atp_WeeklyCompanyTrackersBlockedNotificationOtherTimesOneOtherApp,
-                        trackerCount,
-                        latestApp,
+                        trackerCount, latestApp
                     )
                     else -> resources.getString(
                         R.string.atp_WeeklyCompanyTrackersBlockedNotificationOtherTimesMoreOtherApps,
-                        trackerCount,
-                        latestApp,
-                        otherAppsSize,
+                        trackerCount, latestApp, otherAppsSize
                     )
                 }
             }
@@ -305,7 +278,7 @@
             Timber.v("createWeeklyReportNotification. $textToStyle\nTotal apps: ${perApp.size}. Other apps: $otherAppsSize")
 
             return DeviceShieldNotification(
-                SpannableStringBuilder(HtmlCompat.fromHtml(textToStyle, HtmlCompat.FROM_HTML_MODE_LEGACY)),
+                SpannableStringBuilder(HtmlCompat.fromHtml(textToStyle, HtmlCompat.FROM_HTML_MODE_LEGACY))
             )
         }
 
@@ -328,12 +301,12 @@
                 numberOfApps,
                 company,
                 numberOfApps,
-                mostRecentAppContainingTracker.trackingApp.appDisplayName,
+                mostRecentAppContainingTracker.trackingApp.appDisplayName
             )
 
             Timber.v("createWeeklyTopTrackerCompanyNotification. text=$textToStyle")
             return DeviceShieldNotification(
-                SpannableStringBuilder(HtmlCompat.fromHtml(textToStyle, HtmlCompat.FROM_HTML_MODE_LEGACY)),
+                SpannableStringBuilder(HtmlCompat.fromHtml(textToStyle, HtmlCompat.FROM_HTML_MODE_LEGACY))
             )
         }
     }
