/*
 * Copyright (c) 2021 DuckDuckGo
 *
 * Licensed under the Apache License, Version 2.0 (the "License");
 * you may not use this file except in compliance with the License.
 * You may obtain a copy of the License at
 *
 *     http://www.apache.org/licenses/LICENSE-2.0
 *
 * Unless required by applicable law or agreed to in writing, software
 * distributed under the License is distributed on an "AS IS" BASIS,
 * WITHOUT WARRANTIES OR CONDITIONS OF ANY KIND, either express or implied.
 * See the License for the specific language governing permissions and
 * limitations under the License.
 */

package com.duckduckgo.mobile.android.vpn.stats

import android.annotation.SuppressLint
import com.duckduckgo.app.utils.ConflatedJob
import com.duckduckgo.appbuildconfig.api.AppBuildConfig
import com.duckduckgo.di.scopes.VpnScope
import com.duckduckgo.mobile.android.vpn.model.AlwaysOnState
import com.duckduckgo.mobile.android.vpn.model.VpnServiceState
import com.duckduckgo.mobile.android.vpn.model.VpnServiceStateStats
import com.duckduckgo.mobile.android.vpn.model.VpnStoppingReason
import com.duckduckgo.mobile.android.vpn.model.VpnStoppingReason.ERROR
import com.duckduckgo.mobile.android.vpn.model.VpnStoppingReason.RESTART
import com.duckduckgo.mobile.android.vpn.model.VpnStoppingReason.REVOKED
import com.duckduckgo.mobile.android.vpn.model.VpnStoppingReason.SELF_STOP
import com.duckduckgo.mobile.android.vpn.model.VpnStoppingReason.UNKNOWN
import com.duckduckgo.mobile.android.vpn.pixels.DeviceShieldPixels
import com.duckduckgo.mobile.android.vpn.service.TrackerBlockingVpnService
import com.duckduckgo.mobile.android.vpn.service.VpnServiceCallbacks
import com.duckduckgo.mobile.android.vpn.state.VpnStateMonitor.VpnStopReason
import com.duckduckgo.mobile.android.vpn.store.VpnDatabase
import com.squareup.anvil.annotations.ContributesMultibinding
import dagger.SingleInstanceIn
import java.util.concurrent.Executors
import javax.inject.Inject
import kotlinx.coroutines.CoroutineScope
import kotlinx.coroutines.asCoroutineDispatcher
import kotlinx.coroutines.delay
import kotlinx.coroutines.launch
import timber.log.Timber
<<<<<<< HEAD
=======
import java.util.concurrent.Executors
import javax.inject.Inject
import javax.inject.Provider
>>>>>>> 52a48d3b

@ContributesMultibinding(
    scope = VpnScope::class,
    boundType = VpnServiceCallbacks::class,
)
@SingleInstanceIn(VpnScope::class)
class VpnServiceStateLogger @Inject constructor(
    private val vpnDatabase: VpnDatabase,
    private val vpnService: Provider<TrackerBlockingVpnService>,
    private val appBuildConfig: AppBuildConfig,
    private val deviceShieldPixels: DeviceShieldPixels,
) : VpnServiceCallbacks {

    private val dispatcher = Executors.newSingleThreadExecutor().asCoroutineDispatcher()
    private val job = ConflatedJob()

    override fun onVpnStarted(coroutineScope: CoroutineScope) {
        job += coroutineScope.launch(dispatcher) {
            Timber.d("VpnServiceStateLogger, new state ENABLED")
            vpnDatabase.vpnServiceStateDao().insert(VpnServiceStateStats(state = VpnServiceState.ENABLED))

            @SuppressLint("NewApi") // IDE doesn't get we use appBuildConfig
            if (appBuildConfig.sdkInt >= 29) {
                incrementalPeriodicChecks {
                    val isAlwaysOnEnabled = vpnService.get().isAlwaysOn
                    val isLockdownEnabled = vpnService.get().isLockdownEnabled
                    if (isAlwaysOnEnabled) deviceShieldPixels.reportAlwaysOnEnabledDaily()
                    if (isLockdownEnabled) deviceShieldPixels.reportAlwaysOnLockdownEnabledDaily()

                    vpnDatabase.vpnServiceStateDao().insert(
                        VpnServiceStateStats(
                            state = VpnServiceState.ENABLED,
                            alwaysOnState = AlwaysOnState(isAlwaysOnEnabled, isLockdownEnabled)
                        ).also {
                            Timber.d("VpnServiceStateLogger, state: $it")
                        }
                    )
                }
            }
        }
    }

    @SuppressLint("NewApi") // IDE doesn't get we use appBuildConfig
    override fun onVpnStopped(
        coroutineScope: CoroutineScope,
        vpnStopReason: VpnStopReason,
    ) {
        job.cancel()

        coroutineScope.launch(dispatcher) {
            Timber.d("VpnServiceStateLogger, new state DISABLED, reason $vpnStopReason")
            val alwaysOnState = if (appBuildConfig.sdkInt >= 29) {
                val isAlwaysOnEnabled = vpnService.get().isAlwaysOn
                val isLockdownEnabled = vpnService.get().isLockdownEnabled
                AlwaysOnState(isAlwaysOnEnabled, isLockdownEnabled)
            } else {
                AlwaysOnState.ALWAYS_ON_DISABLED
            }

            vpnDatabase.vpnServiceStateDao().insert(
                VpnServiceStateStats(
                    state = VpnServiceState.DISABLED,
                    stopReason = mapStopReason(vpnStopReason),
                    alwaysOnState = alwaysOnState
                )
            )
        }
    }

    private fun mapStopReason(vpnStopReason: VpnStopReason): VpnStoppingReason {
        return when (vpnStopReason) {
            VpnStopReason.RESTART -> RESTART
            VpnStopReason.SELF_STOP -> SELF_STOP
            VpnStopReason.REVOKED -> REVOKED
            VpnStopReason.ERROR -> ERROR
            VpnStopReason.UNKNOWN -> UNKNOWN
        }
    }

    private suspend fun incrementalPeriodicChecks(
        times: Int = Int.MAX_VALUE,
        initialDelay: Long = 500, // 0.5 second
        maxDelay: Long = 300_000, // 5 minutes
        factor: Double = 1.05, // 5% increase
        block: suspend () -> Unit
    ) {
        var currentDelay = initialDelay
        repeat(times - 1) {
            try {
                block()
            } catch (t: Throwable) {
                // you can log an error here and/or make a more finer-grained
                // analysis of the cause to see if retry is needed
            }
            delay(currentDelay)
            currentDelay = (currentDelay * factor).toLong().coerceAtMost(maxDelay)
        }
    }
}<|MERGE_RESOLUTION|>--- conflicted
+++ resolved
@@ -36,23 +36,18 @@
 import com.duckduckgo.mobile.android.vpn.store.VpnDatabase
 import com.squareup.anvil.annotations.ContributesMultibinding
 import dagger.SingleInstanceIn
-import java.util.concurrent.Executors
-import javax.inject.Inject
 import kotlinx.coroutines.CoroutineScope
 import kotlinx.coroutines.asCoroutineDispatcher
 import kotlinx.coroutines.delay
 import kotlinx.coroutines.launch
 import timber.log.Timber
-<<<<<<< HEAD
-=======
 import java.util.concurrent.Executors
 import javax.inject.Inject
 import javax.inject.Provider
->>>>>>> 52a48d3b
 
 @ContributesMultibinding(
     scope = VpnScope::class,
-    boundType = VpnServiceCallbacks::class,
+    boundType = VpnServiceCallbacks::class
 )
 @SingleInstanceIn(VpnScope::class)
 class VpnServiceStateLogger @Inject constructor(
@@ -94,7 +89,7 @@
     @SuppressLint("NewApi") // IDE doesn't get we use appBuildConfig
     override fun onVpnStopped(
         coroutineScope: CoroutineScope,
-        vpnStopReason: VpnStopReason,
+        vpnStopReason: VpnStopReason
     ) {
         job.cancel()
 
