/*
 * Copyright (c) 2021 DuckDuckGo
 *
 * Licensed under the Apache License, Version 2.0 (the "License");
 * you may not use this file except in compliance with the License.
 * You may obtain a copy of the License at
 *
 *     http://www.apache.org/licenses/LICENSE-2.0
 *
 * Unless required by applicable law or agreed to in writing, software
 * distributed under the License is distributed on an "AS IS" BASIS,
 * WITHOUT WARRANTIES OR CONDITIONS OF ANY KIND, either express or implied.
 * See the License for the specific language governing permissions and
 * limitations under the License.
 */

package com.duckduckgo.mobile.android.vpn.ui.tracker_activity

import android.content.Context
import android.content.pm.PackageManager.NameNotFoundException
import android.os.Bundle
import android.view.LayoutInflater
import android.view.View
import android.view.ViewGroup
import androidx.lifecycle.*
import androidx.recyclerview.widget.RecyclerView
import com.duckduckgo.anvil.annotations.InjectWith
import com.duckduckgo.app.global.DuckDuckGoFragment
import com.duckduckgo.app.global.FragmentViewModelFactory
import com.duckduckgo.di.scopes.FragmentScope
import com.duckduckgo.mobile.android.ui.recyclerviewext.StickyHeadersLinearLayoutManager
import com.duckduckgo.mobile.android.vpn.R
import com.duckduckgo.mobile.android.vpn.stats.AppTrackerBlockingStatsRepository.TimeWindow
<<<<<<< HEAD
=======
import com.duckduckgo.mobile.android.vpn.ui.tracker_activity.model.TrackerFeedItem
import com.google.android.material.snackbar.Snackbar
import kotlinx.coroutines.launch
>>>>>>> 4b3160ec
import java.util.concurrent.TimeUnit
import javax.inject.Inject
import kotlinx.coroutines.launch

@InjectWith(FragmentScope::class)
class DeviceShieldActivityFeedFragment : DuckDuckGoFragment() {

    @Inject
    lateinit var viewModelFactory: FragmentViewModelFactory

    @Inject
    lateinit var trackerFeedAdapter: TrackerFeedAdapter

    private val activityFeedViewModel: DeviceShieldActivityFeedViewModel by bindViewModel()

    private var config: ActivityFeedConfig = defaultConfig

    private var feedListener: DeviceShieldActivityFeedListener? = null

    override fun onCreateView(
        inflater: LayoutInflater,
        container: ViewGroup?,
        savedInstanceState: Bundle?,
    ): View? {
        return inflater.inflate(R.layout.view_device_shield_activity_feed, container, false)
    }

    override fun onViewCreated(
        view: View,
        savedInstanceState: Bundle?,
    ) {
        with(view.findViewById<RecyclerView>(R.id.activity_recycler_view)) {
            val stickyHeadersLayoutManager =
                StickyHeadersLinearLayoutManager<TrackerFeedAdapter>(this@DeviceShieldActivityFeedFragment.requireContext())
            layoutManager = stickyHeadersLayoutManager
            adapter = trackerFeedAdapter
        }

        lifecycleScope.launch {
            activityFeedViewModel.getMostRecentTrackers(
                TimeWindow(
                    config.timeWindow.toLong(),
                    config.timeWindowUnits,
                ),
                config.showTimeWindowHeadings,
            )
                .flowWithLifecycle(lifecycle, Lifecycle.State.CREATED)
                .collect {
                    feedListener?.onTrackerListShowed(it.size)
                    trackerFeedAdapter.updateData(if (config.unboundedRows()) it else it.take(config.maxRows)) { trackerFeedData ->
<<<<<<< HEAD
                        startActivity(
                            AppTPCompanyTrackersActivity.intent(
                                requireContext(),
                                trackerFeedData.trackingApp.packageId,
                                trackerFeedData.trackingApp.appDisplayName,
                                trackerFeedData.bucket,
                            ),
                        )
=======
                        if (trackerFeedData.isAppInstalled()) {
                            startActivity(
                                AppTPCompanyTrackersActivity.intent(
                                    requireContext(),
                                    trackerFeedData.trackingApp.packageId,
                                    trackerFeedData.trackingApp.appDisplayName,
                                    trackerFeedData.bucket
                                )
                            )
                        } else {
                            Snackbar.make(
                                requireView(),
                                getString(R.string.atp_CompanyDetailsNotAvailableForUninstalledApps),
                                Snackbar.LENGTH_SHORT
                            ).show()
                        }
>>>>>>> 4b3160ec
                    }
                }
        }
    }

    override fun onAttach(context: Context) {
        super.onAttach(context)

        if (context is DeviceShieldActivityFeedListener) {
            feedListener = context
        }
    }

    override fun onDetach() {
        super.onDetach()
        feedListener = null
    }

    private fun TrackerFeedItem.TrackerFeedData.isAppInstalled(): Boolean {
        return try {
            requireContext().packageManager.getPackageInfo(trackingApp.packageId, 0)
            true
        } catch (e: NameNotFoundException) {
            false
        }
    }

    private inline fun <reified V : ViewModel> bindViewModel() = lazy { ViewModelProvider(this, viewModelFactory).get(V::class.java) }

    companion object {
        private val defaultConfig = ActivityFeedConfig(
            maxRows = Int.MAX_VALUE,
            timeWindow = 5,
            timeWindowUnits = TimeUnit.DAYS,
            showTimeWindowHeadings = true,
        )

        fun newInstance(config: ActivityFeedConfig): DeviceShieldActivityFeedFragment {
            return DeviceShieldActivityFeedFragment().apply {
                this.config = config
            }
        }
    }

    data class ActivityFeedConfig(
        val maxRows: Int,
        val timeWindow: Int,
        val timeWindowUnits: TimeUnit,
        val showTimeWindowHeadings: Boolean,
    ) {
        fun unboundedRows(): Boolean = maxRows == Int.MAX_VALUE
    }

    interface DeviceShieldActivityFeedListener {
        fun onTrackerListShowed(totalTrackers: Int)
    }
}<|MERGE_RESOLUTION|>--- conflicted
+++ resolved
@@ -24,22 +24,18 @@
 import android.view.ViewGroup
 import androidx.lifecycle.*
 import androidx.recyclerview.widget.RecyclerView
+import com.duckduckgo.app.global.FragmentViewModelFactory
 import com.duckduckgo.anvil.annotations.InjectWith
 import com.duckduckgo.app.global.DuckDuckGoFragment
-import com.duckduckgo.app.global.FragmentViewModelFactory
 import com.duckduckgo.di.scopes.FragmentScope
 import com.duckduckgo.mobile.android.ui.recyclerviewext.StickyHeadersLinearLayoutManager
 import com.duckduckgo.mobile.android.vpn.R
 import com.duckduckgo.mobile.android.vpn.stats.AppTrackerBlockingStatsRepository.TimeWindow
-<<<<<<< HEAD
-=======
 import com.duckduckgo.mobile.android.vpn.ui.tracker_activity.model.TrackerFeedItem
 import com.google.android.material.snackbar.Snackbar
 import kotlinx.coroutines.launch
->>>>>>> 4b3160ec
 import java.util.concurrent.TimeUnit
 import javax.inject.Inject
-import kotlinx.coroutines.launch
 
 @InjectWith(FragmentScope::class)
 class DeviceShieldActivityFeedFragment : DuckDuckGoFragment() {
@@ -59,14 +55,14 @@
     override fun onCreateView(
         inflater: LayoutInflater,
         container: ViewGroup?,
-        savedInstanceState: Bundle?,
+        savedInstanceState: Bundle?
     ): View? {
         return inflater.inflate(R.layout.view_device_shield_activity_feed, container, false)
     }
 
     override fun onViewCreated(
         view: View,
-        savedInstanceState: Bundle?,
+        savedInstanceState: Bundle?
     ) {
         with(view.findViewById<RecyclerView>(R.id.activity_recycler_view)) {
             val stickyHeadersLayoutManager =
@@ -79,24 +75,14 @@
             activityFeedViewModel.getMostRecentTrackers(
                 TimeWindow(
                     config.timeWindow.toLong(),
-                    config.timeWindowUnits,
+                    config.timeWindowUnits
                 ),
-                config.showTimeWindowHeadings,
+                config.showTimeWindowHeadings
             )
                 .flowWithLifecycle(lifecycle, Lifecycle.State.CREATED)
                 .collect {
                     feedListener?.onTrackerListShowed(it.size)
                     trackerFeedAdapter.updateData(if (config.unboundedRows()) it else it.take(config.maxRows)) { trackerFeedData ->
-<<<<<<< HEAD
-                        startActivity(
-                            AppTPCompanyTrackersActivity.intent(
-                                requireContext(),
-                                trackerFeedData.trackingApp.packageId,
-                                trackerFeedData.trackingApp.appDisplayName,
-                                trackerFeedData.bucket,
-                            ),
-                        )
-=======
                         if (trackerFeedData.isAppInstalled()) {
                             startActivity(
                                 AppTPCompanyTrackersActivity.intent(
@@ -113,7 +99,6 @@
                                 Snackbar.LENGTH_SHORT
                             ).show()
                         }
->>>>>>> 4b3160ec
                     }
                 }
         }
@@ -148,7 +133,7 @@
             maxRows = Int.MAX_VALUE,
             timeWindow = 5,
             timeWindowUnits = TimeUnit.DAYS,
-            showTimeWindowHeadings = true,
+            showTimeWindowHeadings = true
         )
 
         fun newInstance(config: ActivityFeedConfig): DeviceShieldActivityFeedFragment {
@@ -162,7 +147,7 @@
         val maxRows: Int,
         val timeWindow: Int,
         val timeWindowUnits: TimeUnit,
-        val showTimeWindowHeadings: Boolean,
+        val showTimeWindowHeadings: Boolean
     ) {
         fun unboundedRows(): Boolean = maxRows == Int.MAX_VALUE
     }
