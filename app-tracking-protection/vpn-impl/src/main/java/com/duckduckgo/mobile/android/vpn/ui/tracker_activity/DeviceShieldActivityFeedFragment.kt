--- conflicted
+++ resolved
@@ -22,16 +22,11 @@
 import android.view.LayoutInflater
 import android.view.View
 import android.view.ViewGroup
-<<<<<<< HEAD
-import androidx.lifecycle.*
-import androidx.recyclerview.widget.RecyclerView
-=======
 import androidx.lifecycle.Lifecycle
 import androidx.lifecycle.ViewModel
 import androidx.lifecycle.ViewModelProvider
 import androidx.lifecycle.flowWithLifecycle
 import androidx.lifecycle.lifecycleScope
->>>>>>> 52a48d3b
 import com.duckduckgo.anvil.annotations.InjectWith
 import com.duckduckgo.app.global.DuckDuckGoFragment
 import com.duckduckgo.app.global.FragmentViewModelFactory
@@ -50,14 +45,10 @@
 import com.duckduckgo.mobile.android.vpn.ui.tracker_activity.DeviceShieldActivityFeedViewModel.TrackerFeedViewState
 import com.duckduckgo.mobile.android.vpn.ui.tracker_activity.model.TrackerFeedItem
 import com.google.android.material.snackbar.Snackbar
-<<<<<<< HEAD
-=======
 import kotlinx.coroutines.flow.collectLatest
 import kotlinx.coroutines.launch
->>>>>>> 52a48d3b
 import java.util.concurrent.TimeUnit
 import javax.inject.Inject
-import kotlinx.coroutines.launch
 
 @InjectWith(FragmentScope::class)
 class DeviceShieldActivityFeedFragment : DuckDuckGoFragment() {
@@ -78,21 +69,15 @@
     override fun onCreateView(
         inflater: LayoutInflater,
         container: ViewGroup?,
-<<<<<<< HEAD
-        savedInstanceState: Bundle?,
-    ): View? {
-        return inflater.inflate(R.layout.view_device_shield_activity_feed, container, false)
-=======
         savedInstanceState: Bundle?
     ): View {
         binding = ViewDeviceShieldActivityFeedBinding.inflate(layoutInflater)
         return binding.root
->>>>>>> 52a48d3b
     }
 
     override fun onViewCreated(
         view: View,
-        savedInstanceState: Bundle?,
+        savedInstanceState: Bundle?
     ) {
         with(binding.activityRecyclerView) {
             layoutManager = StickyHeadersLinearLayoutManager<TrackerFeedAdapter>(this@DeviceShieldActivityFeedFragment.requireContext())
@@ -103,32 +88,8 @@
             viewModel.getMostRecentTrackers(
                 TimeWindow(
                     config.timeWindow.toLong(),
-                    config.timeWindowUnits,
+                    config.timeWindowUnits
                 ),
-<<<<<<< HEAD
-                config.showTimeWindowHeadings,
-            )
-                .flowWithLifecycle(lifecycle, Lifecycle.State.CREATED)
-                .collect {
-                    feedListener?.onTrackerListShowed(it.size)
-                    trackerFeedAdapter.updateData(if (config.unboundedRows()) it else it.take(config.maxRows)) { trackerFeedData ->
-                        if (trackerFeedData.isAppInstalled()) {
-                            startActivity(
-                                AppTPCompanyTrackersActivity.intent(
-                                    requireContext(),
-                                    trackerFeedData.trackingApp.packageId,
-                                    trackerFeedData.trackingApp.appDisplayName,
-                                    trackerFeedData.bucket,
-                                ),
-                            )
-                        } else {
-                            Snackbar.make(
-                                requireView(),
-                                getString(R.string.atp_CompanyDetailsNotAvailableForUninstalledApps),
-                                Snackbar.LENGTH_SHORT,
-                            ).show()
-                        }
-=======
                 config
             ).flowWithLifecycle(lifecycle, Lifecycle.State.CREATED)
                 .collect { viewState ->
@@ -170,7 +131,6 @@
                             getString(R.string.atp_CompanyDetailsNotAvailableForUninstalledApps),
                             Snackbar.LENGTH_SHORT
                         ).show()
->>>>>>> 52a48d3b
                     }
                 }
                 is TrackerFeedItem.TrackerTrackerAppsProtection -> {
@@ -242,7 +202,7 @@
             maxRows = Int.MAX_VALUE,
             timeWindow = 5,
             timeWindowUnits = TimeUnit.DAYS,
-            showTimeWindowHeadings = true,
+            showTimeWindowHeadings = true
         )
 
         fun newInstance(config: ActivityFeedConfig): DeviceShieldActivityFeedFragment {
@@ -256,7 +216,7 @@
         val maxRows: Int,
         val timeWindow: Int,
         val timeWindowUnits: TimeUnit,
-        val showTimeWindowHeadings: Boolean,
+        val showTimeWindowHeadings: Boolean
     ) {
         fun unboundedRows(): Boolean = maxRows == Int.MAX_VALUE
     }
