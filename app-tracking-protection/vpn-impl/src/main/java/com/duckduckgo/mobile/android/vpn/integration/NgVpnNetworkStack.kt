--- conflicted
+++ resolved
@@ -40,27 +40,23 @@
 import com.squareup.anvil.annotations.ContributesBinding
 import dagger.Lazy
 import dagger.SingleInstanceIn
-import javax.inject.Inject
 import kotlinx.coroutines.CoroutineScope
 import kotlinx.coroutines.delay
 import kotlinx.coroutines.isActive
 import kotlinx.coroutines.launch
 import timber.log.Timber
-<<<<<<< HEAD
-=======
 import javax.inject.Inject
 import kotlin.random.Random
 
 private const val LRU_CACHE_SIZE = 2048
->>>>>>> 185a2289
 
 @ContributesBinding(
     scope = VpnScope::class,
-    boundType = VpnNetworkStack::class,
+    boundType = VpnNetworkStack::class
 )
 @ContributesBinding(
     scope = VpnScope::class,
-    boundType = VpnNetworkCallback::class,
+    boundType = VpnNetworkCallback::class
 )
 @SingleInstanceIn(VpnScope::class)
 class NgVpnNetworkStack @Inject constructor(
@@ -83,12 +79,7 @@
     private var tunnelThread: Thread? = null
     private var jniContext = 0L
     private val jniLock = Any()
-<<<<<<< HEAD
-    private val dnsResourceCache = LruCache<String, String>(1000)
-
-=======
     private val addressLookupLruCache = LruCache<String, String>(LRU_CACHE_SIZE)
->>>>>>> 185a2289
     // cache packageId -> app name
     private val appNamesCache = LruCache<String, AppNameResolver.OriginatingApp>(100)
     private val periodicCachePersisterJob = ConflatedJob()
@@ -106,6 +97,7 @@
                 vpnNetwork.destroy(jniContext)
                 jniContext = 0
             }
+
         }
         jniContext = vpnNetwork.create()
 
@@ -223,7 +215,7 @@
                 company = type.tracker.owner.name,
                 companyDisplayName = type.tracker.owner.displayName,
                 domain = type.tracker.hostname,
-                trackingApp = TrackingApp(trackingApp.packageId, trackingApp.appName),
+                trackingApp = TrackingApp(trackingApp.packageId, trackingApp.appName)
             ).run {
                 appTrackerRecorder.insertTracker(this)
             }
