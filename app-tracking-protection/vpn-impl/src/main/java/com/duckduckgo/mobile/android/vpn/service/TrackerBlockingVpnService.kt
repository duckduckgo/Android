--- conflicted
+++ resolved
@@ -49,15 +49,11 @@
 import com.duckduckgo.mobile.android.vpn.ui.notification.DeviceShieldNotificationFactory
 import com.duckduckgo.mobile.android.vpn.ui.notification.OngoingNotificationPressedHandler
 import dagger.android.AndroidInjection
+import kotlinx.coroutines.*
+import timber.log.Timber
 import java.net.Inet4Address
 import java.net.InetAddress
 import javax.inject.Inject
-<<<<<<< HEAD
-import kotlinx.coroutines.*
-import timber.log.Timber
-
-=======
->>>>>>> 185a2289
 @InjectWith(VpnScope::class)
 class TrackerBlockingVpnService : VpnService(), CoroutineScope by MainScope() {
 
@@ -113,7 +109,7 @@
     private val vpnStateServiceConnection = object : ServiceConnection {
         override fun onServiceConnected(
             name: ComponentName?,
-            service: IBinder?,
+            service: IBinder?
         ) {
             Timber.d("Connected to state monitor service")
             vpnStateServiceReference = service
@@ -131,7 +127,7 @@
             code: Int,
             data: Parcel,
             reply: Parcel?,
-            flags: Int,
+            flags: Int
         ): Boolean {
             if (code == LAST_CALL_TRANSACTION) {
                 onRevoke()
@@ -172,7 +168,7 @@
     override fun onStartCommand(
         intent: Intent?,
         flags: Int,
-        startId: Int,
+        startId: Int
     ): Int {
         Timber.d("VPN log onStartCommand: ${intent?.action}")
 
@@ -223,6 +219,7 @@
         Intent(applicationContext, VpnStateMonitorService::class.java).also {
             bindService(it, vpnStateServiceConnection, Context.BIND_AUTO_CREATE)
         }
+
     }
 
     private suspend fun establishVpnInterface() {
@@ -293,7 +290,7 @@
                 Timber.w("Limiting VPN to test apps only:\n${INCLUDED_APPS_FOR_TESTING.joinToString(separator = "\n") { it }}")
             } else {
                 safelyAddDisallowedApps(
-                    deviceShieldExcludedApps.getExclusionAppsList(),
+                    deviceShieldExcludedApps.getExclusionAppsList()
                 )
             }
 
@@ -476,7 +473,7 @@
         startForeground(
             VPN_FOREGROUND_SERVICE_ID,
             DeviceShieldEnabledNotificationBuilder
-                .buildDeviceShieldEnabledNotification(applicationContext, deviceShieldNotification, ongoingNotificationPressedHandler),
+                .buildDeviceShieldEnabledNotification(applicationContext, deviceShieldNotification, ongoingNotificationPressedHandler)
         )
     }
 
@@ -568,7 +565,7 @@
 
         internal suspend fun restartVpnService(
             context: Context,
-            forceGc: Boolean = false,
+            forceGc: Boolean = false
         ) = withContext(Dispatchers.Default) {
             val applicationContext = context.applicationContext
             if (isServiceRunning(applicationContext)) {
@@ -611,6 +608,6 @@
         "eu.vspeed.android",
         "net.fireprobe.android",
         "com.philips.lighting.hue2",
-        "com.duckduckgo.mobile.android.debug",
+        "com.duckduckgo.mobile.android.debug"
     )
 }