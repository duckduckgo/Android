/*
 * Copyright (c) 2021 DuckDuckGo
 *
 * Licensed under the Apache License, Version 2.0 (the "License");
 * you may not use this file except in compliance with the License.
 * You may obtain a copy of the License at
 *
 *     http://www.apache.org/licenses/LICENSE-2.0
 *
 * Unless required by applicable law or agreed to in writing, software
 * distributed under the License is distributed on an "AS IS" BASIS,
 * WITHOUT WARRANTIES OR CONDITIONS OF ANY KIND, either express or implied.
 * See the License for the specific language governing permissions and
 * limitations under the License.
 */

package com.duckduckgo.mobile.android.vpn.apps.ui

import android.content.Context
import android.view.LayoutInflater
import android.view.View
import android.view.ViewGroup
import androidx.core.content.ContextCompat
import androidx.recyclerview.widget.DiffUtil
import androidx.recyclerview.widget.RecyclerView
import com.duckduckgo.app.global.extensions.safeGetApplicationIcon
import com.duckduckgo.mobile.android.ui.view.gone
import com.duckduckgo.mobile.android.ui.view.quietlySetIsChecked
import com.duckduckgo.mobile.android.ui.view.show
import com.duckduckgo.mobile.android.vpn.R
import com.duckduckgo.mobile.android.vpn.apps.AppsProtectionType
import com.duckduckgo.mobile.android.vpn.apps.AppsProtectionType.AppInfoType
import com.duckduckgo.mobile.android.vpn.apps.TrackingProtectionAppInfo
import kotlinx.android.synthetic.main.row_exclusion_list_app.view.*

class TrackingProtectionAppsAdapter(val listener: AppProtectionListener) :
    RecyclerView.Adapter<TrackingProtectionAppViewHolder>() {

    private var isListEnabled: Boolean = false
    private val excludedApps: MutableList<AppsProtectionType> = mutableListOf()

    fun update(
<<<<<<< HEAD
        newList: List<TrackingProtectionAppInfo>,
        isListStateEnabled: Boolean = true,
=======
        newList: List<AppsProtectionType>,
        isListStateEnabled: Boolean = true
>>>>>>> 52a48d3b
    ) {
        isListEnabled = isListStateEnabled
        val oldData = excludedApps
        val diffResult = DiffCallback(oldData, newList).run { DiffUtil.calculateDiff(this) }
        excludedApps.clear().also { excludedApps.addAll(newList) }
        diffResult.dispatchUpdatesTo(this)
    }

    override fun getItemId(position: Int): Long {
        val appInfo = excludedApps[position] as AppInfoType
        return appInfo.appInfo.packageName.hashCode().toLong()
    }

    override fun onCreateViewHolder(
        parent: ViewGroup,
        viewType: Int,
    ): TrackingProtectionAppViewHolder {
        val inflater = LayoutInflater.from(parent.context)
        val view = inflater.inflate(R.layout.row_exclusion_list_app, parent, false)
        return TrackingProtectionAppViewHolder(view)
    }

    override fun onBindViewHolder(
        holder: TrackingProtectionAppViewHolder,
        position: Int,
    ) {
        val type = excludedApps[position] as AppInfoType
        holder.bind(isListEnabled, type.appInfo, position, listener)
    }

    override fun getItemCount(): Int {
        return excludedApps.size
    }

    fun updateSwitchPosition(position: Int) {
        notifyItemChanged(position)
    }

    private class DiffCallback(
<<<<<<< HEAD
        private val oldList: List<TrackingProtectionAppInfo>,
        private val newList: List<TrackingProtectionAppInfo>,
=======
        private val oldList: List<AppsProtectionType>,
        private val newList: List<AppsProtectionType>
>>>>>>> 52a48d3b
    ) :
        DiffUtil.Callback() {
        override fun getOldListSize() = oldList.size

        override fun getNewListSize() = newList.size

        override fun areItemsTheSame(
            oldItemPosition: Int,
            newItemPosition: Int,
        ): Boolean {
            return oldList[oldItemPosition] == newList[newItemPosition]
        }

        override fun areContentsTheSame(
            oldItemPosition: Int,
            newItemPosition: Int,
        ): Boolean {
            return oldList[oldItemPosition] == newList[newItemPosition]
        }
    }
}

interface AppProtectionListener {
    fun onAppProtectionChanged(
        excludedAppInfo: TrackingProtectionAppInfo,
        enabled: Boolean,
        position: Int,
    )
}

class TrackingProtectionAppViewHolder(itemView: View) : RecyclerView.ViewHolder(itemView) {
    private val context = itemView.context

    fun bind(
        isListEnabled: Boolean,
        excludedAppInfo: TrackingProtectionAppInfo,
        position: Int,
        listener: AppProtectionListener,
    ) {
        val appIcon = itemView.context.packageManager.safeGetApplicationIcon(excludedAppInfo.packageName)
        itemView.deviceShieldAppEntryIcon.setImageDrawable(appIcon)
        itemView.deviceShieldAppEntryName.text = excludedAppInfo.name

        if (excludedAppInfo.isProblematic()) {
            if (excludedAppInfo.isExcluded) {
                itemView.deviceShieldAppExclusionReason.text =
                    getAppExcludingReasonText(itemView.context, excludedAppInfo.knownProblem)
                itemView.deviceShieldAppExclusionReason.show()
                itemView.deviceShieldAppEntryWarningIcon.setImageDrawable(
                    ContextCompat.getDrawable(
                        context,
                        getAppExcludingReasonIcon(excludedAppInfo.knownProblem)
                    )
                )
                itemView.deviceShieldAppEntryWarningIcon.show()
            } else {
                itemView.deviceShieldAppExclusionReason.text = itemView.context.getString(R.string.atp_ExcludedReasonManuallyEnabled)
                itemView.deviceShieldAppExclusionReason.show()
                itemView.deviceShieldAppEntryWarningIcon.setImageDrawable(
                    ContextCompat.getDrawable(
                        context,
                        R.drawable.ic_apptp_link
                    )
                )
                itemView.deviceShieldAppEntryWarningIcon.show()
            }
        } else {
            if (excludedAppInfo.isExcluded) {
                itemView.deviceShieldAppExclusionReason.text = itemView.context.getString(R.string.atp_ExcludedReasonManuallyDisabled)
                itemView.deviceShieldAppExclusionReason.show()
                itemView.deviceShieldAppEntryWarningIcon.setImageDrawable(
                    ContextCompat.getDrawable(
                        context,
                        R.drawable.ic_apptp_link
                    )
                )
                itemView.deviceShieldAppEntryWarningIcon.show()
            } else {
                itemView.deviceShieldAppExclusionReason.gone()
                itemView.deviceShieldAppEntryWarningIcon.gone()
            }
        }

        if (isListEnabled) {
            itemView.deviceShieldAppEntryShieldEnabled.quietlySetIsChecked(!excludedAppInfo.isExcluded) { _, enabled ->
                listener.onAppProtectionChanged(excludedAppInfo, enabled, position)
            }
        } else {
            itemView.deviceShieldAppEntryShieldEnabled.isClickable = false
            itemView.deviceShieldAppEntryShieldEnabled.quietlySetIsChecked(!excludedAppInfo.isExcluded, null)
        }
    }

    private fun getAppExcludingReasonText(
        context: Context,
        excludingReason: Int,
    ): String {
        return when (excludingReason) {
            TrackingProtectionAppInfo.LOADS_WEBSITES_EXCLUSION_REASON, TrackingProtectionAppInfo.KNOWN_ISSUES_EXCLUSION_REASON ->
                context.getString(R.string.atp_ExcludedReasonIssuesMayOccur)
            else -> ""
        }
    }

    private fun getAppExcludingReasonIcon(excludingReason: Int): Int {
        return when (excludingReason) {
            TrackingProtectionAppInfo.KNOWN_ISSUES_EXCLUSION_REASON -> R.drawable.ic_apptp_alert
            TrackingProtectionAppInfo.LOADS_WEBSITES_EXCLUSION_REASON -> R.drawable.ic_apptp_alert
            else -> 0
        }
    }
}<|MERGE_RESOLUTION|>--- conflicted
+++ resolved
@@ -40,13 +40,8 @@
     private val excludedApps: MutableList<AppsProtectionType> = mutableListOf()
 
     fun update(
-<<<<<<< HEAD
-        newList: List<TrackingProtectionAppInfo>,
-        isListStateEnabled: Boolean = true,
-=======
         newList: List<AppsProtectionType>,
         isListStateEnabled: Boolean = true
->>>>>>> 52a48d3b
     ) {
         isListEnabled = isListStateEnabled
         val oldData = excludedApps
@@ -62,7 +57,7 @@
 
     override fun onCreateViewHolder(
         parent: ViewGroup,
-        viewType: Int,
+        viewType: Int
     ): TrackingProtectionAppViewHolder {
         val inflater = LayoutInflater.from(parent.context)
         val view = inflater.inflate(R.layout.row_exclusion_list_app, parent, false)
@@ -71,7 +66,7 @@
 
     override fun onBindViewHolder(
         holder: TrackingProtectionAppViewHolder,
-        position: Int,
+        position: Int
     ) {
         val type = excludedApps[position] as AppInfoType
         holder.bind(isListEnabled, type.appInfo, position, listener)
@@ -86,13 +81,8 @@
     }
 
     private class DiffCallback(
-<<<<<<< HEAD
-        private val oldList: List<TrackingProtectionAppInfo>,
-        private val newList: List<TrackingProtectionAppInfo>,
-=======
         private val oldList: List<AppsProtectionType>,
         private val newList: List<AppsProtectionType>
->>>>>>> 52a48d3b
     ) :
         DiffUtil.Callback() {
         override fun getOldListSize() = oldList.size
@@ -101,14 +91,14 @@
 
         override fun areItemsTheSame(
             oldItemPosition: Int,
-            newItemPosition: Int,
+            newItemPosition: Int
         ): Boolean {
             return oldList[oldItemPosition] == newList[newItemPosition]
         }
 
         override fun areContentsTheSame(
             oldItemPosition: Int,
-            newItemPosition: Int,
+            newItemPosition: Int
         ): Boolean {
             return oldList[oldItemPosition] == newList[newItemPosition]
         }
@@ -119,7 +109,7 @@
     fun onAppProtectionChanged(
         excludedAppInfo: TrackingProtectionAppInfo,
         enabled: Boolean,
-        position: Int,
+        position: Int
     )
 }
 
@@ -130,7 +120,7 @@
         isListEnabled: Boolean,
         excludedAppInfo: TrackingProtectionAppInfo,
         position: Int,
-        listener: AppProtectionListener,
+        listener: AppProtectionListener
     ) {
         val appIcon = itemView.context.packageManager.safeGetApplicationIcon(excludedAppInfo.packageName)
         itemView.deviceShieldAppEntryIcon.setImageDrawable(appIcon)
@@ -188,7 +178,7 @@
 
     private fun getAppExcludingReasonText(
         context: Context,
-        excludingReason: Int,
+        excludingReason: Int
     ): String {
         return when (excludingReason) {
             TrackingProtectionAppInfo.LOADS_WEBSITES_EXCLUSION_REASON, TrackingProtectionAppInfo.KNOWN_ISSUES_EXCLUSION_REASON ->
