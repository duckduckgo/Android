--- conflicted
+++ resolved
@@ -25,13 +25,10 @@
     AlwaysSetDNS("alwaysSetDNS"),
     CPUMonitoring("cpuMonitoring"),
     ProtectGames("protectGames"),
-<<<<<<< HEAD
     ExceptionLists("exceptionLists", defaultValue = true),
-=======
     OpenBeta("openBeta"),
     CheckBlockingFunction("checkBlockingFunction"),
     StartVpnErrorHandling("startVpnErrorHandling", defaultValue = true),
->>>>>>> 9bd36333
 }
 
 interface SettingName {
