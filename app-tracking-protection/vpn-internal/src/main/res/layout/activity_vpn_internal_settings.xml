<?xml version="1.0" encoding="utf-8"?>
<!--
  ~ Copyright (c) 2021 DuckDuckGo
  ~
  ~ Licensed under the Apache License, Version 2.0 (the "License");
  ~ you may not use this file except in compliance with the License.
  ~ You may obtain a copy of the License at
  ~
  ~     http://www.apache.org/licenses/LICENSE-2.0
  ~
  ~ Unless required by applicable law or agreed to in writing, software
  ~ distributed under the License is distributed on an "AS IS" BASIS,
  ~ WITHOUT WARRANTIES OR CONDITIONS OF ANY KIND, either express or implied.
  ~ See the License for the specific language governing permissions and
  ~ limitations under the License.
  -->

<androidx.constraintlayout.widget.ConstraintLayout
    xmlns:android="http://schemas.android.com/apk/res/android"
    xmlns:app="http://schemas.android.com/apk/res-auto"
    xmlns:tools="http://schemas.android.com/tools"
    android:layout_width="match_parent"
    android:layout_height="match_parent"
    tools:context=".feature.VpnInternalSettingsActivity">

    <com.google.android.material.appbar.AppBarLayout
        android:id="@+id/appBar"
        android:layout_width="match_parent"
        android:layout_height="wrap_content"
        android:theme="@style/ToolbarTheme"
        app:layout_constraintEnd_toEndOf="parent"
        app:layout_constraintStart_toStartOf="parent"
        app:layout_constraintTop_toTopOf="parent"
    >

        <androidx.appcompat.widget.Toolbar
            android:id="@+id/toolbar"
            android:layout_width="match_parent"
            android:layout_height="?attr/actionBarSize"
            android:background="?attr/toolbarBgColor"
            android:theme="@style/ToolbarTheme"
            app:popupTheme="@style/PopUpOverflowMenu"/>
    </com.google.android.material.appbar.AppBarLayout>

    <ScrollView
        android:layout_width="match_parent"
        android:layout_height="match_parent"
        android:layout_marginTop="64dp"
        tools:ignore="Overdraw">

        <LinearLayout
            android:id="@+id/vpnSettingsContent"
            android:layout_width="match_parent"
            android:layout_height="wrap_content"
            android:orientation="vertical"
        >

            <com.duckduckgo.mobile.android.ui.view.InfoPanel
                android:id="@+id/settings_info"
                style="@style/Widget.DuckDuckGo.InfoPanel"
                app:panelBackground="@drawable/info_panel_alert_background"
                app:panelDrawable="@drawable/ic_alert_color_24"
                app:panelText="Turn AppTP ON to be able to configure this settings"
                android:layout_margin="16dp"/>

            <!-- Section Config -->
            <com.duckduckgo.mobile.android.ui.view.SectionHeaderTextView
                android:id="@+id/sectionConfigTitle"
                android:layout_width="match_parent"
                android:layout_height="wrap_content"
                android:text="Config"
            />

            <com.duckduckgo.mobile.android.ui.view.listitem.OneLineListItem
                android:id="@+id/ipv6SupportToggle"
                android:layout_width="match_parent"
                android:layout_height="wrap_content"
                app:primaryText="IPv6 Support"
                app:showSwitch="true"
            />

            <com.duckduckgo.mobile.android.ui.view.listitem.OneLineListItem
                android:id="@+id/privateDnsToggle"
                android:layout_width="match_parent"
                android:layout_height="wrap_content"
                app:primaryText="Private DNS support"
                app:showSwitch="true"
            />

            <com.duckduckgo.mobile.android.ui.view.listitem.OneLineListItem
                android:id="@+id/vpnUnderlyingNetworksToggle"
                android:layout_width="match_parent"
                android:layout_height="wrap_content"
                app:primaryText="Network Switching handling"
                app:showSwitch="true"
            />

            <com.duckduckgo.mobile.android.ui.view.listitem.OneLineListItem
                android:id="@+id/vpnAlwaysSetDNSToggle"
                android:layout_width="match_parent"
                android:layout_height="wrap_content"
                app:primaryText="Always set DNS"
                app:showSwitch="true"
            />

            <com.duckduckgo.mobile.android.ui.view.listitem.OneLineListItem
                android:id="@+id/vpnConnectivityChecksToggle"
                android:layout_width="match_parent"
                android:layout_height="wrap_content"
                app:primaryText="VPN connectivity checks"
                app:showSwitch="true"
            />

            <!-- Section Trackers -->
            <com.duckduckgo.mobile.android.ui.view.divider.HorizontalDivider
                android:layout_width="match_parent"
                android:layout_height="wrap_content"
                android:paddingBottom="0dp"/>

            <com.duckduckgo.mobile.android.ui.view.SectionHeaderTextView
                android:id="@+id/sectionTrackersTitle"
                android:layout_width="match_parent"
                android:layout_height="wrap_content"
                android:text="Trackers"
            />

            <com.duckduckgo.mobile.android.ui.view.listitem.OneLineListItem
                android:id="@+id/transparencyModeToggle"
                android:layout_width="match_parent"
                android:layout_height="wrap_content"
                app:primaryText="Transparency Mode"
                app:showSwitch="true"
            />

            <com.duckduckgo.mobile.android.ui.view.listitem.OneLineListItem
                android:id="@+id/exceptionRules"
                android:layout_width="match_parent"
                android:layout_height="wrap_content"
                app:layout_constraintStart_toStartOf="parent"
                app:layout_constraintEnd_toEndOf="parent"
                app:primaryText="App/Tracker exception rules"
            />

            <com.duckduckgo.mobile.android.ui.view.listitem.OneLineListItem
                android:id="@+id/delete_tracking_history"
                android:layout_width="match_parent"
                android:layout_height="wrap_content"
                app:layout_constraintStart_toStartOf="parent"
                app:layout_constraintEnd_toEndOf="parent"
                app:primaryText="Delete Tracking History"
            />

            <com.duckduckgo.mobile.android.ui.view.listitem.OneLineListItem
                android:id="@+id/force_update_blocklist"
                android:layout_width="match_parent"
                android:layout_height="wrap_content"
                app:layout_constraintStart_toStartOf="parent"
                app:layout_constraintEnd_toEndOf="parent"
                app:primaryText="🔄 Force Update Blocklist"
            />

            <!-- Section Protection -->
            <com.duckduckgo.mobile.android.ui.view.divider.HorizontalDivider
                android:layout_width="match_parent"
                android:layout_height="wrap_content"
                android:paddingBottom="0dp"/>

            <com.duckduckgo.mobile.android.ui.view.SectionHeaderTextView
                    android:id="@+id/sectionAppProtection"
                    android:layout_width="match_parent"
                    android:layout_height="wrap_content"
                    android:text="App Protections"
            />

            <com.duckduckgo.mobile.android.ui.view.listitem.OneLineListItem
                android:id="@+id/protectAllApps"
                android:layout_width="match_parent"
                android:layout_height="wrap_content"
                app:layout_constraintStart_toStartOf="parent"
                app:layout_constraintEnd_toEndOf="parent"
                app:primaryText="Protect all apps"
            />

            <com.duckduckgo.mobile.android.ui.view.listitem.OneLineListItem
                android:id="@+id/restoreDefaultAppProtections"
                android:layout_width="match_parent"
                android:layout_height="wrap_content"
                app:layout_constraintStart_toStartOf="parent"
                app:layout_constraintEnd_toEndOf="parent"
                app:primaryText="Restore default protections"
            />

            <!-- Section Logging -->
            <com.duckduckgo.mobile.android.ui.view.divider.HorizontalDivider
                android:layout_width="match_parent"
                android:layout_height="wrap_content"
                android:paddingBottom="0dp"/>

            <com.duckduckgo.mobile.android.ui.view.SectionHeaderTextView
                    android:id="@+id/sectionTrackersLogging"
                    android:layout_width="match_parent"
                    android:layout_height="wrap_content"
                    android:text="Logging"
            />

            <com.duckduckgo.mobile.android.ui.view.listitem.OneLineListItem
                android:id="@+id/debug_logging_toggle"
                android:layout_width="match_parent"
                android:layout_height="wrap_content"
                app:primaryText="VPN Debug Logging"
                app:showSwitch="true"
            />

            <!-- Section Diagnostics -->
            <com.duckduckgo.mobile.android.ui.view.divider.HorizontalDivider
                android:layout_width="match_parent"
                android:layout_height="wrap_content"
                android:paddingBottom="0dp"/>

            <com.duckduckgo.mobile.android.ui.view.SectionHeaderTextView
                    android:id="@+id/sectionDiagnosticsTitle"
                    android:layout_width="match_parent"
                    android:layout_height="wrap_content"
                    android:text="Diagnostics"
            />

            <com.duckduckgo.mobile.android.ui.view.listitem.OneLineListItem
                android:id="@+id/apptp_bugreport"
                android:layout_width="match_parent"
                android:layout_height="wrap_content"
                app:primaryText="Generate AppTP bugreport"
            />

            <com.duckduckgo.mobile.android.ui.view.listitem.OneLineListItem
                android:id="@+id/viewDiagnostics"
                android:layout_width="match_parent"
                android:layout_height="wrap_content"
                app:layout_constraintStart_toStartOf="parent"
                app:layout_constraintEnd_toEndOf="parent"
                app:primaryText="View Diagnostics Data"
            />


            <!-- Section Health -->
            <com.duckduckgo.mobile.android.ui.view.divider.HorizontalDivider
                android:layout_width="match_parent"
                android:layout_height="wrap_content"
                android:paddingBottom="0dp"/>

            <com.duckduckgo.mobile.android.ui.view.SectionHeaderTextView
                    android:id="@+id/sectionHealthTitle"
                    android:layout_width="match_parent"
                    android:layout_height="wrap_content"
                    android:text="Health"
            />

<<<<<<< HEAD
            <androidx.appcompat.widget.SwitchCompat
                    android:id="@+id/badHealthMonitorToggle"
                    style="@style/SettingsSwitch"
=======
            <com.duckduckgo.mobile.android.ui.view.listitem.OneLineListItem
                    android:id="@+id/cpuMonitorToggle"
>>>>>>> 5d96f1cb
                    android:layout_width="match_parent"
                    android:layout_height="wrap_content"
                    app:primaryText="CPU monitoring"
                    app:showSwitch="true"
            />

            <com.duckduckgo.mobile.android.ui.view.listitem.OneLineListItem
                android:id="@+id/badHealthMonitorToggle"
                android:layout_width="match_parent"
                android:layout_height="wrap_content"
                app:primaryText="Bad health monitoring"
                app:showSwitch="true"
            />

            <com.duckduckgo.mobile.android.ui.view.listitem.OneLineListItem
                android:id="@+id/badHealthMitigationToggle"
                android:layout_width="match_parent"
                android:layout_height="wrap_content"
                app:primaryText="Bad health mitigation action"
                app:showSwitch="true"
            />

        </LinearLayout>

    </ScrollView>


</androidx.constraintlayout.widget.ConstraintLayout><|MERGE_RESOLUTION|>--- conflicted
+++ resolved
@@ -254,20 +254,6 @@
                     android:text="Health"
             />
 
-<<<<<<< HEAD
-            <androidx.appcompat.widget.SwitchCompat
-                    android:id="@+id/badHealthMonitorToggle"
-                    style="@style/SettingsSwitch"
-=======
-            <com.duckduckgo.mobile.android.ui.view.listitem.OneLineListItem
-                    android:id="@+id/cpuMonitorToggle"
->>>>>>> 5d96f1cb
-                    android:layout_width="match_parent"
-                    android:layout_height="wrap_content"
-                    app:primaryText="CPU monitoring"
-                    app:showSwitch="true"
-            />
-
             <com.duckduckgo.mobile.android.ui.view.listitem.OneLineListItem
                 android:id="@+id/badHealthMonitorToggle"
                 android:layout_width="match_parent"
