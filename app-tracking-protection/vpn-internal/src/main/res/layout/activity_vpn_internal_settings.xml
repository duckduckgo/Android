<?xml version="1.0" encoding="utf-8"?>
<!--
  ~ Copyright (c) 2021 DuckDuckGo
  ~
  ~ Licensed under the Apache License, Version 2.0 (the "License");
  ~ you may not use this file except in compliance with the License.
  ~ You may obtain a copy of the License at
  ~
  ~     http://www.apache.org/licenses/LICENSE-2.0
  ~
  ~ Unless required by applicable law or agreed to in writing, software
  ~ distributed under the License is distributed on an "AS IS" BASIS,
  ~ WITHOUT WARRANTIES OR CONDITIONS OF ANY KIND, either express or implied.
  ~ See the License for the specific language governing permissions and
  ~ limitations under the License.
  -->

<androidx.constraintlayout.widget.ConstraintLayout
    xmlns:android="http://schemas.android.com/apk/res/android"
    xmlns:app="http://schemas.android.com/apk/res-auto"
    xmlns:tools="http://schemas.android.com/tools"
    android:layout_width="match_parent"
    android:layout_height="match_parent"
    tools:context=".feature.VpnInternalSettingsActivity">

    <com.google.android.material.appbar.AppBarLayout
        android:id="@+id/appBar"
        android:layout_width="match_parent"
        android:layout_height="wrap_content"
        android:theme="@style/ToolbarTheme"
        app:layout_constraintEnd_toEndOf="parent"
        app:layout_constraintStart_toStartOf="parent"
        app:layout_constraintTop_toTopOf="parent"
    >

        <androidx.appcompat.widget.Toolbar
            android:id="@+id/toolbar"
            android:layout_width="match_parent"
            android:layout_height="?attr/actionBarSize"
            android:background="?attr/toolbarBgColor"
            android:theme="@style/ToolbarTheme"
            app:popupTheme="@style/PopUpOverflowMenu"/>
    </com.google.android.material.appbar.AppBarLayout>

    <ScrollView
        android:layout_width="match_parent"
        android:layout_height="match_parent"
        android:layout_marginTop="64dp"
        tools:ignore="Overdraw">

        <LinearLayout
            android:id="@+id/vpnSettingsContent"
            android:layout_width="match_parent"
            android:layout_height="wrap_content"
            android:orientation="vertical"
        >

            <com.duckduckgo.mobile.android.ui.view.InfoPanel
                android:id="@+id/settings_info"
                style="@style/Widget.DuckDuckGo.InfoPanel"
                app:panelBackground="@drawable/info_panel_alert_background"
                app:panelDrawable="@drawable/ic_alert_color_24"
                app:panelText="Turn AppTP ON to be able to configure this settings"
                android:layout_margin="16dp"/>

            <!-- Section Config -->
            <com.duckduckgo.mobile.android.ui.view.SectionHeaderTextView
                android:id="@+id/sectionConfigTitle"
                android:layout_width="match_parent"
                android:layout_height="wrap_content"
                android:text="Config"
            />

            <com.duckduckgo.mobile.android.ui.view.listitem.OneLineListItem
                android:id="@+id/ipv6SupportToggle"
                android:layout_width="match_parent"
                android:layout_height="wrap_content"
                app:primaryText="IPv6 Support"
                app:showSwitch="true"
            />

            <com.duckduckgo.mobile.android.ui.view.listitem.OneLineListItem
                android:id="@+id/privateDnsToggle"
                android:layout_width="match_parent"
                android:layout_height="wrap_content"
                app:primaryText="Private DNS support"
                app:showSwitch="true"
            />

            <com.duckduckgo.mobile.android.ui.view.listitem.OneLineListItem
                android:id="@+id/vpnUnderlyingNetworksToggle"
                android:layout_width="match_parent"
                android:layout_height="wrap_content"
                app:primaryText="Network Switching handling"
                app:showSwitch="true"
            />

            <com.duckduckgo.mobile.android.ui.view.listitem.OneLineListItem
                android:id="@+id/vpnAlwaysSetDNSToggle"
                android:layout_width="match_parent"
                android:layout_height="wrap_content"
                app:primaryText="Always set DNS"
                app:showSwitch="true"
            />

            <com.duckduckgo.mobile.android.ui.view.listitem.OneLineListItem
                android:id="@+id/vpnConnectivityChecksToggle"
                android:layout_width="match_parent"
                android:layout_height="wrap_content"
                app:primaryText="VPN connectivity checks"
                app:showSwitch="true"
            />

            <!-- Section Trackers -->
            <com.duckduckgo.mobile.android.ui.view.SectionDivider
                android:layout_width="match_parent"
                android:layout_height="wrap_content"
                android:paddingBottom="0dp"/>

            <com.duckduckgo.mobile.android.ui.view.SectionHeaderTextView
                android:id="@+id/sectionTrackersTitle"
                android:layout_width="match_parent"
                android:layout_height="wrap_content"
                android:text="Trackers"
            />

            <com.duckduckgo.mobile.android.ui.view.listitem.OneLineListItem
                android:id="@+id/transparencyModeToggle"
                android:layout_width="match_parent"
                android:layout_height="wrap_content"
                app:primaryText="Transparency Mode"
                app:showSwitch="true"
            />

            <com.duckduckgo.mobile.android.ui.view.listitem.OneLineListItem
                android:id="@+id/exceptionRules"
                android:layout_width="match_parent"
                android:layout_height="wrap_content"
                app:layout_constraintStart_toStartOf="parent"
                app:layout_constraintEnd_toEndOf="parent"
                app:primaryText="App/Tracker exception rules"
            />

            <com.duckduckgo.mobile.android.ui.view.listitem.OneLineListItem
                android:id="@+id/delete_tracking_history"
                android:layout_width="match_parent"
                android:layout_height="wrap_content"
                app:layout_constraintStart_toStartOf="parent"
                app:layout_constraintEnd_toEndOf="parent"
                app:primaryText="Delete Tracking History"
            />

            <com.duckduckgo.mobile.android.ui.view.listitem.OneLineListItem
                android:id="@+id/force_update_blocklist"
                android:layout_width="match_parent"
                android:layout_height="wrap_content"
                app:layout_constraintStart_toStartOf="parent"
                app:layout_constraintEnd_toEndOf="parent"
                app:primaryText="🔄 Force Update Blocklist"
            />

            <!-- Section Protection -->
            <com.duckduckgo.mobile.android.ui.view.SectionDivider
                android:layout_width="match_parent"
                android:layout_height="wrap_content"
                android:paddingBottom="0dp"/>

            <com.duckduckgo.mobile.android.ui.view.SectionHeaderTextView
                    android:id="@+id/sectionAppProtection"
                    android:layout_width="match_parent"
                    android:layout_height="wrap_content"
                    android:text="App Protections"
            />

            <com.duckduckgo.mobile.android.ui.view.listitem.OneLineListItem
                android:id="@+id/protectAllApps"
                android:layout_width="match_parent"
                android:layout_height="wrap_content"
                app:layout_constraintStart_toStartOf="parent"
                app:layout_constraintEnd_toEndOf="parent"
                app:primaryText="Protect all apps"
            />

            <com.duckduckgo.mobile.android.ui.view.listitem.OneLineListItem
                android:id="@+id/restoreDefaultAppProtections"
                android:layout_width="match_parent"
                android:layout_height="wrap_content"
                app:layout_constraintStart_toStartOf="parent"
                app:layout_constraintEnd_toEndOf="parent"
                app:primaryText="Restore default protections"
            />

            <!-- Section Logging -->
            <com.duckduckgo.mobile.android.ui.view.SectionDivider
                android:layout_width="match_parent"
                android:layout_height="wrap_content"
                android:paddingBottom="0dp"/>

            <com.duckduckgo.mobile.android.ui.view.SectionHeaderTextView
                    android:id="@+id/sectionTrackersLogging"
                    android:layout_width="match_parent"
                    android:layout_height="wrap_content"
                    android:text="Logging"
            />

            <com.duckduckgo.mobile.android.ui.view.listitem.OneLineListItem
                android:id="@+id/debug_logging_toggle"
                android:layout_width="match_parent"
                android:layout_height="wrap_content"
                app:primaryText="VPN Debug Logging"
                app:showSwitch="true"
            />

            <!-- Section Diagnostics -->
            <com.duckduckgo.mobile.android.ui.view.SectionDivider
                android:layout_width="match_parent"
                android:layout_height="wrap_content"
                android:paddingBottom="0dp"/>

            <com.duckduckgo.mobile.android.ui.view.SectionHeaderTextView
                    android:id="@+id/sectionDiagnosticsTitle"
                    android:layout_width="match_parent"
                    android:layout_height="wrap_content"
                    android:text="Diagnostics"
            />

            <com.duckduckgo.mobile.android.ui.view.listitem.OneLineListItem
                android:id="@+id/apptp_bugreport"
                android:layout_width="match_parent"
                android:layout_height="wrap_content"
                app:primaryText="Generate AppTP bugreport"
            />

            <com.duckduckgo.mobile.android.ui.view.listitem.OneLineListItem
                android:id="@+id/viewDiagnostics"
                android:layout_width="match_parent"
                android:layout_height="wrap_content"
                app:layout_constraintStart_toStartOf="parent"
                app:layout_constraintEnd_toEndOf="parent"
                app:primaryText="View Diagnostics Data"
            />


            <!-- Section Health -->
            <com.duckduckgo.mobile.android.ui.view.SectionDivider
                android:layout_width="match_parent"
                android:layout_height="wrap_content"
                android:paddingBottom="0dp"/>

            <com.duckduckgo.mobile.android.ui.view.SectionHeaderTextView
                    android:id="@+id/sectionHealthTitle"
                    android:layout_width="match_parent"
                    android:layout_height="wrap_content"
                    android:text="Health"
            />

<<<<<<< HEAD
            <com.duckduckgo.mobile.android.ui.view.listitem.OneLineListItemSwitch
                android:id="@+id/badHealthMonitorToggle"
                android:layout_width="match_parent"
                android:layout_height="wrap_content"
=======
            <com.duckduckgo.mobile.android.ui.view.listitem.OneLineListItem
                android:id="@+id/cpuMonitorToggle"
                android:layout_width="match_parent"
                android:layout_height="wrap_content"
                app:primaryText="CPU monitoring"
                app:showSwitch="true"
            />

            <com.duckduckgo.mobile.android.ui.view.listitem.OneLineListItem
                android:id="@+id/badHealthMonitorToggle"
                android:layout_width="match_parent"
                android:layout_height="wrap_content"
>>>>>>> 720a46eb
                app:primaryText="Bad health monitoring"
                app:showSwitch="true"
            />

            <com.duckduckgo.mobile.android.ui.view.listitem.OneLineListItem
                android:id="@+id/badHealthMitigationToggle"
                android:layout_width="match_parent"
                android:layout_height="wrap_content"
                app:primaryText="Bad health mitigation action"
                app:showSwitch="true"
            />

        </LinearLayout>

    </ScrollView>


</androidx.constraintlayout.widget.ConstraintLayout><|MERGE_RESOLUTION|>--- conflicted
+++ resolved
@@ -254,25 +254,10 @@
                     android:text="Health"
             />
 
-<<<<<<< HEAD
-            <com.duckduckgo.mobile.android.ui.view.listitem.OneLineListItemSwitch
+            <com.duckduckgo.mobile.android.ui.view.listitem.OneLineListItem
                 android:id="@+id/badHealthMonitorToggle"
                 android:layout_width="match_parent"
                 android:layout_height="wrap_content"
-=======
-            <com.duckduckgo.mobile.android.ui.view.listitem.OneLineListItem
-                android:id="@+id/cpuMonitorToggle"
-                android:layout_width="match_parent"
-                android:layout_height="wrap_content"
-                app:primaryText="CPU monitoring"
-                app:showSwitch="true"
-            />
-
-            <com.duckduckgo.mobile.android.ui.view.listitem.OneLineListItem
-                android:id="@+id/badHealthMonitorToggle"
-                android:layout_width="match_parent"
-                android:layout_height="wrap_content"
->>>>>>> 720a46eb
                 app:primaryText="Bad health monitoring"
                 app:showSwitch="true"
             />
