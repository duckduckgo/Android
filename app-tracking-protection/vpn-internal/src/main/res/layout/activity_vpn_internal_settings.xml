<?xml version="1.0" encoding="utf-8"?>
<!--
  ~ Copyright (c) 2021 DuckDuckGo
  ~
  ~ Licensed under the Apache License, Version 2.0 (the "License");
  ~ you may not use this file except in compliance with the License.
  ~ You may obtain a copy of the License at
  ~
  ~     http://www.apache.org/licenses/LICENSE-2.0
  ~
  ~ Unless required by applicable law or agreed to in writing, software
  ~ distributed under the License is distributed on an "AS IS" BASIS,
  ~ WITHOUT WARRANTIES OR CONDITIONS OF ANY KIND, either express or implied.
  ~ See the License for the specific language governing permissions and
  ~ limitations under the License.
  -->

<androidx.constraintlayout.widget.ConstraintLayout
    xmlns:android="http://schemas.android.com/apk/res/android"
    xmlns:app="http://schemas.android.com/apk/res-auto"
    xmlns:tools="http://schemas.android.com/tools"
    android:layout_width="match_parent"
    android:layout_height="match_parent"
    tools:context=".feature.VpnInternalSettingsActivity">

    <com.google.android.material.appbar.AppBarLayout
        android:id="@+id/appBar"
        android:layout_width="match_parent"
        android:layout_height="wrap_content"
        android:theme="@style/Widget.DuckDuckGo.ToolbarTheme"
        app:layout_constraintEnd_toEndOf="parent"
        app:layout_constraintStart_toStartOf="parent"
        app:layout_constraintTop_toTopOf="parent"
    >

        <androidx.appcompat.widget.Toolbar
            android:id="@+id/toolbar"
            android:layout_width="match_parent"
            android:layout_height="?attr/actionBarSize"
            android:background="?attr/toolbarBgColor"
            android:theme="@style/Widget.DuckDuckGo.ToolbarTheme"
            app:popupTheme="@style/PopUpOverflowMenu"/>
    </com.google.android.material.appbar.AppBarLayout>

    <ScrollView
        android:layout_width="match_parent"
        android:layout_height="match_parent"
        android:layout_marginTop="64dp"
        tools:ignore="Overdraw">

        <LinearLayout
            android:id="@+id/vpnSettingsContent"
            android:layout_width="match_parent"
            android:layout_height="wrap_content"
            android:orientation="vertical"
        >

            <com.duckduckgo.mobile.android.ui.view.InfoPanel
                android:id="@+id/settings_info"
                style="@style/Widget.DuckDuckGo.InfoPanel"
                android:layout_margin="16dp"
                app:panelBackground="@drawable/info_panel_alert_background"
                app:panelDrawable="@drawable/ic_alert_color_24"
                app:panelText="Turn AppTP ON to be able to configure this settings"/>

            <!-- Section Config -->
            <com.duckduckgo.mobile.android.ui.view.text.SectionHeaderTextView
                android:id="@+id/sectionConfigTitle"
                android:layout_width="match_parent"
                android:layout_height="wrap_content"
                android:text="Config"
            />

            <com.duckduckgo.mobile.android.ui.view.listitem.OneLineListItem
                android:id="@+id/ipv6SupportToggle"
                android:layout_width="match_parent"
                android:layout_height="wrap_content"
                app:primaryText="IPv6 Support"
                app:showSwitch="true"
            />

            <com.duckduckgo.mobile.android.ui.view.listitem.OneLineListItem
                android:id="@+id/privateDnsToggle"
                android:layout_width="match_parent"
                android:layout_height="wrap_content"
                app:primaryText="Private DNS support"
                app:showSwitch="true"
            />

            <com.duckduckgo.mobile.android.ui.view.listitem.OneLineListItem
                android:id="@+id/vpn_intercept_dns_traffic_toggle"
                android:layout_width="match_parent"
                android:layout_height="wrap_content"
                app:primaryText="Intercept DNS"
                app:showSwitch="true"
            />

            <com.duckduckgo.mobile.android.ui.view.listitem.OneLineListItem
                android:id="@+id/vpnAlwaysSetDNSToggle"
                android:layout_width="match_parent"
                android:layout_height="wrap_content"
                app:primaryText="Always set DNS"
                app:showSwitch="true"
            />

            <com.duckduckgo.mobile.android.ui.view.listitem.OneLineListItem
                android:id="@+id/vpnConnectivityChecksToggle"
                android:layout_width="match_parent"
                android:layout_height="wrap_content"
                app:primaryText="VPN connectivity checks"
                app:showSwitch="true"
            />

            <!-- Section Trackers -->
            <com.duckduckgo.mobile.android.ui.view.divider.HorizontalDivider
                android:layout_width="match_parent"
                android:layout_height="wrap_content"
                android:paddingBottom="0dp"/>

            <com.duckduckgo.mobile.android.ui.view.text.SectionHeaderTextView
                android:id="@+id/sectionTrackersTitle"
                android:layout_width="match_parent"
                android:layout_height="wrap_content"
                android:text="Trackers"
            />

            <com.duckduckgo.mobile.android.ui.view.listitem.OneLineListItem
                android:id="@+id/transparencyModeToggle"
                android:layout_width="match_parent"
                android:layout_height="wrap_content"
                app:primaryText="Transparency Mode"
                app:showSwitch="true"
            />

            <com.duckduckgo.mobile.android.ui.view.listitem.OneLineListItem
                android:id="@+id/exceptionRules"
                android:layout_width="match_parent"
                android:layout_height="wrap_content"
                app:layout_constraintStart_toStartOf="parent"
                app:layout_constraintEnd_toEndOf="parent"
                app:primaryText="App/Tracker exception rules"
            />

            <com.duckduckgo.mobile.android.ui.view.listitem.OneLineListItem
                android:id="@+id/delete_tracking_history"
                android:layout_width="match_parent"
                android:layout_height="wrap_content"
                app:layout_constraintEnd_toEndOf="parent"
                app:layout_constraintStart_toStartOf="parent"
                app:primaryText="Delete Tracking History"
            />

            <com.duckduckgo.mobile.android.ui.view.listitem.OneLineListItem
                android:id="@+id/force_update_blocklist"
                android:layout_width="match_parent"
                android:layout_height="wrap_content"
                app:layout_constraintEnd_toEndOf="parent"
                app:layout_constraintStart_toStartOf="parent"
                app:primaryText="🔄 Force Update Blocklist"
            />

            <!-- Section Protection -->
            <com.duckduckgo.mobile.android.ui.view.divider.HorizontalDivider
                android:layout_width="match_parent"
                android:layout_height="wrap_content"
                android:paddingBottom="0dp"/>

<<<<<<< HEAD
            <com.duckduckgo.mobile.android.ui.view.SectionHeaderTextView
=======
            <com.duckduckgo.mobile.android.ui.view.text.SectionHeaderTextView
>>>>>>> ee09236a
                android:id="@+id/sectionAppProtection"
                android:layout_width="match_parent"
                android:layout_height="wrap_content"
                android:text="App Protections"
            />

            <com.duckduckgo.mobile.android.ui.view.listitem.OneLineListItem
                android:id="@+id/protectAllApps"
                android:layout_width="match_parent"
                android:layout_height="wrap_content"
                app:layout_constraintEnd_toEndOf="parent"
                app:layout_constraintStart_toStartOf="parent"
                app:primaryText="Protect all apps"
            />

            <com.duckduckgo.mobile.android.ui.view.listitem.OneLineListItem
                android:id="@+id/restoreDefaultAppProtections"
                android:layout_width="match_parent"
                android:layout_height="wrap_content"
                app:layout_constraintEnd_toEndOf="parent"
                app:layout_constraintStart_toStartOf="parent"
                app:primaryText="Restore default protections"
            />

            <!-- Section Logging -->
            <com.duckduckgo.mobile.android.ui.view.divider.HorizontalDivider
                android:layout_width="match_parent"
                android:layout_height="wrap_content"
                android:paddingBottom="0dp"/>

<<<<<<< HEAD
            <com.duckduckgo.mobile.android.ui.view.SectionHeaderTextView
                android:id="@+id/sectionTrackersLogging"
                android:layout_width="match_parent"
                    android:layout_height="wrap_content"
                    android:text="Logging"
=======
            <com.duckduckgo.mobile.android.ui.view.text.SectionHeaderTextView
                android:id="@+id/sectionTrackersLogging"
                android:layout_width="match_parent"
                android:layout_height="wrap_content"
                android:text="Logging"
>>>>>>> ee09236a
            />

            <com.duckduckgo.mobile.android.ui.view.listitem.OneLineListItem
                android:id="@+id/debug_logging_toggle"
                android:layout_width="match_parent"
                android:layout_height="wrap_content"
                app:primaryText="VPN Debug Logging"
                app:showSwitch="true"
            />

            <!-- Section Diagnostics -->
            <com.duckduckgo.mobile.android.ui.view.divider.HorizontalDivider
                android:layout_width="match_parent"
                android:layout_height="wrap_content"
                android:paddingBottom="0dp"/>

            <com.duckduckgo.mobile.android.ui.view.text.SectionHeaderTextView
                android:id="@+id/sectionDiagnosticsTitle"
                android:layout_width="match_parent"
                android:layout_height="wrap_content"
                android:text="Diagnostics"
            />

            <com.duckduckgo.mobile.android.ui.view.listitem.OneLineListItem
                android:id="@+id/apptp_bugreport"
                android:layout_width="match_parent"
                android:layout_height="wrap_content"
                app:primaryText="Generate AppTP bugreport"
            />

            <com.duckduckgo.mobile.android.ui.view.listitem.OneLineListItem
                android:id="@+id/viewDiagnostics"
                android:layout_width="match_parent"
                android:layout_height="wrap_content"
                app:layout_constraintStart_toStartOf="parent"
                app:layout_constraintEnd_toEndOf="parent"
                app:primaryText="View Diagnostics Data"
            />


            <!-- Section Health -->
            <com.duckduckgo.mobile.android.ui.view.divider.HorizontalDivider
                android:layout_width="match_parent"
                android:layout_height="wrap_content"
                android:paddingBottom="0dp"/>

<<<<<<< HEAD
            <com.duckduckgo.mobile.android.ui.view.SectionHeaderTextView
=======
            <com.duckduckgo.mobile.android.ui.view.text.SectionHeaderTextView
>>>>>>> ee09236a
                android:id="@+id/sectionHealthTitle"
                android:layout_width="match_parent"
                android:layout_height="wrap_content"
                android:text="Health"
            />

            <com.duckduckgo.mobile.android.ui.view.listitem.OneLineListItem
                android:id="@+id/badHealthMonitorToggle"
                android:layout_width="match_parent"
                android:layout_height="wrap_content"
                app:primaryText="Bad health monitoring"
                app:showSwitch="true"
            />

            <com.duckduckgo.mobile.android.ui.view.listitem.OneLineListItem
                android:id="@+id/badHealthMitigationToggle"
                android:layout_width="match_parent"
                android:layout_height="wrap_content"
                app:primaryText="Bad health mitigation action"
                app:showSwitch="true"
            />

        </LinearLayout>

    </ScrollView>


</androidx.constraintlayout.widget.ConstraintLayout><|MERGE_RESOLUTION|>--- conflicted
+++ resolved
@@ -58,13 +58,13 @@
             <com.duckduckgo.mobile.android.ui.view.InfoPanel
                 android:id="@+id/settings_info"
                 style="@style/Widget.DuckDuckGo.InfoPanel"
-                android:layout_margin="16dp"
                 app:panelBackground="@drawable/info_panel_alert_background"
                 app:panelDrawable="@drawable/ic_alert_color_24"
+                android:layout_margin="16dp"
                 app:panelText="Turn AppTP ON to be able to configure this settings"/>
 
             <!-- Section Config -->
-            <com.duckduckgo.mobile.android.ui.view.text.SectionHeaderTextView
+            <com.duckduckgo.mobile.android.ui.view.SectionHeaderTextView
                 android:id="@+id/sectionConfigTitle"
                 android:layout_width="match_parent"
                 android:layout_height="wrap_content"
@@ -146,7 +146,6 @@
                 android:layout_width="match_parent"
                 android:layout_height="wrap_content"
                 app:layout_constraintEnd_toEndOf="parent"
-                app:layout_constraintStart_toStartOf="parent"
                 app:primaryText="Delete Tracking History"
             />
 
@@ -154,8 +153,8 @@
                 android:id="@+id/force_update_blocklist"
                 android:layout_width="match_parent"
                 android:layout_height="wrap_content"
-                app:layout_constraintEnd_toEndOf="parent"
-                app:layout_constraintStart_toStartOf="parent"
+                app:layout_constraintStart_toStartOf="parent"
+                app:layout_constraintEnd_toEndOf="parent"
                 app:primaryText="🔄 Force Update Blocklist"
             />
 
@@ -165,11 +164,7 @@
                 android:layout_height="wrap_content"
                 android:paddingBottom="0dp"/>
 
-<<<<<<< HEAD
-            <com.duckduckgo.mobile.android.ui.view.SectionHeaderTextView
-=======
-            <com.duckduckgo.mobile.android.ui.view.text.SectionHeaderTextView
->>>>>>> ee09236a
+            <com.duckduckgo.mobile.android.ui.view.text.SectionHeaderTextView
                 android:id="@+id/sectionAppProtection"
                 android:layout_width="match_parent"
                 android:layout_height="wrap_content"
@@ -180,8 +175,8 @@
                 android:id="@+id/protectAllApps"
                 android:layout_width="match_parent"
                 android:layout_height="wrap_content"
-                app:layout_constraintEnd_toEndOf="parent"
-                app:layout_constraintStart_toStartOf="parent"
+                app:layout_constraintStart_toStartOf="parent"
+                app:layout_constraintEnd_toEndOf="parent"
                 app:primaryText="Protect all apps"
             />
 
@@ -189,8 +184,8 @@
                 android:id="@+id/restoreDefaultAppProtections"
                 android:layout_width="match_parent"
                 android:layout_height="wrap_content"
-                app:layout_constraintEnd_toEndOf="parent"
-                app:layout_constraintStart_toStartOf="parent"
+                app:layout_constraintStart_toStartOf="parent"
+                app:layout_constraintEnd_toEndOf="parent"
                 app:primaryText="Restore default protections"
             />
 
@@ -200,19 +195,11 @@
                 android:layout_height="wrap_content"
                 android:paddingBottom="0dp"/>
 
-<<<<<<< HEAD
-            <com.duckduckgo.mobile.android.ui.view.SectionHeaderTextView
+            <com.duckduckgo.mobile.android.ui.view.text.SectionHeaderTextView
                 android:id="@+id/sectionTrackersLogging"
                 android:layout_width="match_parent"
-                    android:layout_height="wrap_content"
-                    android:text="Logging"
-=======
-            <com.duckduckgo.mobile.android.ui.view.text.SectionHeaderTextView
-                android:id="@+id/sectionTrackersLogging"
-                android:layout_width="match_parent"
                 android:layout_height="wrap_content"
                 android:text="Logging"
->>>>>>> ee09236a
             />
 
             <com.duckduckgo.mobile.android.ui.view.listitem.OneLineListItem
@@ -259,11 +246,7 @@
                 android:layout_height="wrap_content"
                 android:paddingBottom="0dp"/>
 
-<<<<<<< HEAD
-            <com.duckduckgo.mobile.android.ui.view.SectionHeaderTextView
-=======
-            <com.duckduckgo.mobile.android.ui.view.text.SectionHeaderTextView
->>>>>>> ee09236a
+            <com.duckduckgo.mobile.android.ui.view.text.SectionHeaderTextView
                 android:id="@+id/sectionHealthTitle"
                 android:layout_width="match_parent"
                 android:layout_height="wrap_content"
