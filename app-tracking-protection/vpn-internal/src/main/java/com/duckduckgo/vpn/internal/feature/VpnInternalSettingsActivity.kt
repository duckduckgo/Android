--- conflicted
+++ resolved
@@ -254,13 +254,8 @@
         binding.transparencyModeToggle.setOnCheckedChangeListener(transparencyToggleListener)
     }
 
-<<<<<<< HEAD
     private fun setupBadHealthMonitoring() {
-        binding.badHealthMonitorToggle.isChecked = appHealthMonitor.isMonitoringStarted()
-=======
-    private fun setupHealthMonitoring() {
         binding.badHealthMonitorToggle.setIsChecked(appHealthMonitor.isMonitoringStarted())
->>>>>>> 5d96f1cb
         binding.badHealthMonitorToggle.setOnCheckedChangeListener(badHealthMonitoringToggleListener)
 
         binding.badHealthMitigationToggle.setIsChecked(appTpConfig.isEnabled(AppTpSetting.BadHealthMitigation))
@@ -268,20 +263,6 @@
     }
 
     private fun setupConfigSection() {
-<<<<<<< HEAD
-=======
-        with(AppTpSetting.CPUMonitoring) {
-            binding.cpuMonitorToggle.setIsChecked(appTpConfig.isEnabled(this))
-            binding.cpuMonitorToggle.setOnCheckedChangeListener { _, isChecked ->
-                if (isChecked) {
-                    sendBroadcast(VpnRemoteFeatureReceiver.enableIntent(this))
-                } else {
-                    sendBroadcast(VpnRemoteFeatureReceiver.disableIntent(this))
-                }
-            }
-        }
-
->>>>>>> 5d96f1cb
         with(AppTpSetting.Ipv6Support) {
             binding.ipv6SupportToggle.setIsChecked(appTpConfig.isEnabled(this))
             binding.ipv6SupportToggle.setOnCheckedChangeListener { _, isChecked ->
