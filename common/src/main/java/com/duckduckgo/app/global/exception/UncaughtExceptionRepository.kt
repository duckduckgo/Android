--- conflicted
+++ resolved
@@ -26,7 +26,7 @@
 interface UncaughtExceptionRepository {
     suspend fun recordUncaughtException(
         e: Throwable?,
-        exceptionSource: UncaughtExceptionSource,
+        exceptionSource: UncaughtExceptionSource
     )
 
     suspend fun getExceptions(): List<UncaughtExceptionEntity>
@@ -37,17 +37,14 @@
     private val uncaughtExceptionDao: UncaughtExceptionDao,
     private val rootExceptionFinder: RootExceptionFinder,
     private val deviceInfo: DeviceInfo,
-<<<<<<< HEAD
-=======
     private val dispatchers: DispatcherProvider = DefaultDispatcherProvider()
->>>>>>> 52a48d3b
 ) : UncaughtExceptionRepository {
 
     private var lastSeenException: Throwable? = null
 
     override suspend fun recordUncaughtException(
         e: Throwable?,
-        exceptionSource: UncaughtExceptionSource,
+        exceptionSource: UncaughtExceptionSource
     ) {
         return withContext(dispatchers.io()) {
             if (e == lastSeenException) {
@@ -60,7 +57,7 @@
             val exceptionEntity = UncaughtExceptionEntity(
                 message = rootCause.extractExceptionCause(),
                 exceptionSource = exceptionSource,
-                version = deviceInfo.appVersion,
+                version = deviceInfo.appVersion
             )
 
             if (isNotDuplicate(exceptionEntity)) {
@@ -73,12 +70,14 @@
 
     @VisibleForTesting
     fun isNotDuplicate(incomingException: UncaughtExceptionEntity): Boolean {
+
         val lastRecordedException = uncaughtExceptionDao.getLatestException() ?: return true
 
         if (incomingException.message == lastRecordedException.message &&
             incomingException.exceptionSource == lastRecordedException.exceptionSource &&
             incomingException.version == lastRecordedException.version
         ) {
+
             val timeDiff = incomingException.timestamp - lastRecordedException.timestamp
 
             return if (timeDiff > TIME_THRESHOLD_MILLIS) {
