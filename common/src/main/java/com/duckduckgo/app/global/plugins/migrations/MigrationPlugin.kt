--- conflicted
+++ resolved
@@ -27,18 +27,10 @@
     val version: Int
 }
 
-<<<<<<< HEAD
-@Singleton
-class MigrationPluginPoint
-@Inject
-constructor(private val injectorPlugins: Set<@JvmSuppressWildcards MigrationPlugin>) :
-    PluginPoint<MigrationPlugin> {
-=======
 @SingleInstanceIn(AppScope::class)
 class MigrationPluginPoint @Inject constructor(
     private val injectorPlugins: DaggerSet<MigrationPlugin>
 ) : PluginPoint<MigrationPlugin> {
->>>>>>> ae6bd28c
     override fun getPlugins(): Collection<MigrationPlugin> {
         return injectorPlugins
     }
