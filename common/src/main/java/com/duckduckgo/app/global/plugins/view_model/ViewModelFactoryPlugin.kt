/*
 * Copyright (c) 2021 DuckDuckGo
 *
 * Licensed under the Apache License, Version 2.0 (the "License");
 * you may not use this file except in compliance with the License.
 * You may obtain a copy of the License at
 *
 *     http://www.apache.org/licenses/LICENSE-2.0
 *
 * Unless required by applicable law or agreed to in writing, software
 * distributed under the License is distributed on an "AS IS" BASIS,
 * WITHOUT WARRANTIES OR CONDITIONS OF ANY KIND, either express or implied.
 * See the License for the specific language governing permissions and
 * limitations under the License.
 */

package com.duckduckgo.app.global.plugins.view_model

import androidx.lifecycle.ViewModel
import com.duckduckgo.app.global.plugins.PluginPoint
import com.duckduckgo.di.DaggerSet
import com.duckduckgo.di.scopes.AppScope
import javax.inject.Inject
import dagger.SingleInstanceIn

interface ViewModelFactoryPlugin {
    fun <T : ViewModel?> create(modelClass: Class<T>): T?
}

<<<<<<< HEAD
@Singleton
class ViewModelFactoryPluginPoint
@Inject
constructor(private val injectorPlugins: Set<@JvmSuppressWildcards ViewModelFactoryPlugin>) :
    PluginPoint<ViewModelFactoryPlugin> {
=======
@SingleInstanceIn(AppScope::class)
class ViewModelFactoryPluginPoint @Inject constructor(
    private val injectorPlugins: DaggerSet<ViewModelFactoryPlugin>
) : PluginPoint<ViewModelFactoryPlugin> {
>>>>>>> ae6bd28c
    override fun getPlugins(): List<ViewModelFactoryPlugin> {
        return injectorPlugins.toList()
    }
}<|MERGE_RESOLUTION|>--- conflicted
+++ resolved
@@ -27,18 +27,10 @@
     fun <T : ViewModel?> create(modelClass: Class<T>): T?
 }
 
-<<<<<<< HEAD
-@Singleton
-class ViewModelFactoryPluginPoint
-@Inject
-constructor(private val injectorPlugins: Set<@JvmSuppressWildcards ViewModelFactoryPlugin>) :
-    PluginPoint<ViewModelFactoryPlugin> {
-=======
 @SingleInstanceIn(AppScope::class)
 class ViewModelFactoryPluginPoint @Inject constructor(
     private val injectorPlugins: DaggerSet<ViewModelFactoryPlugin>
 ) : PluginPoint<ViewModelFactoryPlugin> {
->>>>>>> ae6bd28c
     override fun getPlugins(): List<ViewModelFactoryPlugin> {
         return injectorPlugins.toList()
     }
