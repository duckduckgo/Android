/*
 * Copyright (c) 2022 DuckDuckGo
 *
 * Licensed under the Apache License, Version 2.0 (the "License");
 * you may not use this file except in compliance with the License.
 * You may obtain a copy of the License at
 *
 *     http://www.apache.org/licenses/LICENSE-2.0
 *
 * Unless required by applicable law or agreed to in writing, software
 * distributed under the License is distributed on an "AS IS" BASIS,
 * WITHOUT WARRANTIES OR CONDITIONS OF ANY KIND, either express or implied.
 * See the License for the specific language governing permissions and
 * limitations under the License.
 */

package com.duckduckgo.mobile.android.ui.view.text

import android.content.Context
import android.content.res.TypedArray
import android.graphics.drawable.Drawable
import android.os.Parcel
import android.os.Parcelable
import android.os.Parcelable.ClassLoaderCreator
import android.text.TextUtils.TruncateAt
import android.text.TextWatcher
import android.text.method.PasswordTransformationMethod
import android.util.AttributeSet
import android.util.SparseArray
import android.view.View
import android.view.View.OnFocusChangeListener
import android.view.inputmethod.EditorInfo
import androidx.annotation.DrawableRes
import androidx.constraintlayout.widget.ConstraintLayout
import androidx.core.content.ContextCompat
import androidx.core.view.doOnNextLayout
import androidx.core.view.postDelayed
import androidx.core.view.updateLayoutParams
import com.duckduckgo.mobile.android.R
import com.duckduckgo.mobile.android.databinding.ViewDaxTextInputBinding
import com.duckduckgo.mobile.android.ui.view.showKeyboard
import com.duckduckgo.mobile.android.ui.view.text.DaxTextInput.Type.INPUT_TYPE_CLICKABLE
import com.duckduckgo.mobile.android.ui.view.text.DaxTextInput.Type.INPUT_TYPE_MULTI_LINE
import com.duckduckgo.mobile.android.ui.view.text.DaxTextInput.Type.INPUT_TYPE_PASSWORD
import com.duckduckgo.mobile.android.ui.view.text.DaxTextInput.Type.INPUT_TYPE_SINGLE_LINE
import com.duckduckgo.mobile.android.ui.view.text.TextInput.Action
import com.duckduckgo.mobile.android.ui.view.text.TextInput.Action.PerformEndAction
import com.duckduckgo.mobile.android.ui.viewbinding.viewBinding
import com.google.android.material.textfield.TextInputLayout
import com.google.android.material.textfield.TextInputLayout.END_ICON_CUSTOM
import com.google.android.material.textfield.TextInputLayout.END_ICON_NONE

interface TextInput {
    var text: String
    var hint: String
    var isEditable: Boolean
    var canClick: Boolean

    fun addTextChangedListener(textWatcher: TextWatcher)
    fun removeTextChangedListener(textWatcher: TextWatcher)
    fun setEndIcon(
        @DrawableRes endIconRes: Int,
        contentDescription: String? = null,
    )

    fun removeEndIcon()

    fun onAction(actionHandler: (Action) -> Unit)

    sealed class Action {
        object PerformEndAction : Action()
    }
}

class DaxTextInput @JvmOverloads constructor(
    context: Context,
    attrs: AttributeSet? = null,
    defStyleAttr: Int = 0,
) : ConstraintLayout(context, attrs, defStyleAttr), TextInput {
    private val binding: ViewDaxTextInputBinding by viewBinding()
    private val transformationMethod by lazy {
        PasswordTransformationMethod.getInstance()
    }
    private var isPassword: Boolean = false
    private var isPasswordShown: Boolean = false

    init {
        context.obtainStyledAttributes(
            attrs,
            R.styleable.DaxTextInput,
            0,
            com.google.android.material.R.style.Widget_MaterialComponents_TextInputEditText_OutlinedBox,
        ).apply {
            text = getString(R.styleable.DaxTextInput_android_text).orEmpty()
            getDrawable(R.styleable.DaxTextInput_endIcon)?.let {
                setupEndIconDrawable(it, getString(R.styleable.DaxTextInput_endIconContentDescription).orEmpty())
            }

            // This needs to be done after we know that the view has the end icon set
            isEditable = getBoolean(R.styleable.DaxTextInput_editable, true)
            canClick = getBoolean(R.styleable.DaxTextInput_clickable, false)
            binding.internalInputLayout.setHintWithoutAnimation(getString(R.styleable.DaxTextInput_android_hint))

            val inputType = getInputType()

            isPassword = inputType == INPUT_TYPE_PASSWORD
            if (isPassword) {
                setupPasswordMode()
            } else {
                setupTextMode(inputType)
            }

            binding.internalEditText.onFocusChangeListener = OnFocusChangeListener { _, hasFocus ->
                if (hasFocus) {
                    if (isPassword) {
                        showPassword()
                    }
<<<<<<< HEAD
                    if (canClick) {
                        performClick()
                    }
=======

>>>>>>> eb886cc7
                    binding.internalEditText.showKeyboard()
                } else {
                    if (isPassword) {
                        hidePassword()
                    }
                }
            }

            val minLines = getInt(R.styleable.DaxTextInput_android_minLines, 1)
            binding.internalEditText.minLines = minLines

            if (inputType == INPUT_TYPE_SINGLE_LINE) {
                binding.internalEditText.ellipsize = TruncateAt.END
                }

            recycle()
        }
    }

    override var text: String
        get() = binding.internalEditText.text.toString()
        set(value) {
            binding.internalEditText.setText(value)
        }

    override var hint: String
        get() = binding.internalEditText.text.toString()
        set(value) {
            binding.internalInputLayout.setHintWithoutAnimation(value)
        }

    override var isEditable: Boolean
        get() = binding.internalEditText.isEnabled
        set(value) {
            binding.internalEditText.isEnabled = value
            handleIsEditableChangeForEndIcon(value)
        }

    override var canClick: Boolean
        get() = binding.internalEditText.isClickable
        set(value) {
            binding.internalEditText.isClickable = value
        }

    fun showKeyboardDelayed() {
        binding.root.postDelayed(KEYBOARD_DELAY) {
            binding.internalEditText.showKeyboard()
        }
    }

    private fun handleIsEditableChangeForEndIcon(isEditable: Boolean) {
        if (binding.internalInputLayout.endIconMode != END_ICON_NONE) {
            binding.internalInputLayout.isEndIconVisible = !isEditable
            if (isEditable && isPassword) {
                binding.internalPasswordIcon.updateLayoutParams<LayoutParams> {
                    this.marginEnd = context.resources.getDimensionPixelSize(R.dimen.outlinedTextPasswordEndMarginWithoutEndIcon)
                }
            } else {
                binding.internalPasswordIcon.updateLayoutParams<LayoutParams> {
                    this.marginEnd = context.resources.getDimensionPixelSize(R.dimen.outlinedTextPasswordEndMarginWithEndIcon)
                }
            }
        }
    }

    override fun addTextChangedListener(textWatcher: TextWatcher) {
        binding.internalEditText.addTextChangedListener(textWatcher)
    }

    override fun removeTextChangedListener(textWatcher: TextWatcher) {
        binding.internalEditText.removeTextChangedListener(textWatcher)
    }

    override fun setEndIcon(
        endIconRes: Int,
        contentDescription: String?,
    ) {
        ContextCompat.getDrawable(context, endIconRes)?.let {
            setupEndIconDrawable(it, contentDescription.orEmpty())
        }
    }

    override fun removeEndIcon() {
        binding.internalInputLayout.apply {
            endIconMode = END_ICON_NONE
            endIconDrawable = null
            isEndIconVisible = false
            endIconContentDescription = null
        }
    }

    override fun onAction(actionHandler: (Action) -> Unit) {
        if (canClick) {
            binding.internalEditText.setOnClickListener { actionHandler(PerformEndAction) }
        }
        binding.internalInputLayout.setEndIconOnClickListener {
            actionHandler(PerformEndAction)
        }

        binding.internalEditText.onFocusChangeListener = OnFocusChangeListener { view, hasFocus ->
            if (hasFocus) {
                actionHandler(PerformEndAction)
                view.clearFocus()
            }

        }
    }

    private fun setupEndIconDrawable(
        drawable: Drawable,
        contentDescription: String,
    ) {
        binding.internalInputLayout.apply {
            endIconMode = END_ICON_CUSTOM
            endIconDrawable = drawable
            isEndIconVisible = true
            endIconContentDescription = contentDescription
        }
    }

    private fun setupPasswordMode() {
        binding.internalPasswordIcon.visibility = VISIBLE
        binding.internalEditText.inputType = EditorInfo.TYPE_TEXT_VARIATION_PASSWORD
        binding.internalEditText.transformationMethod = transformationMethod
        // We are using the suffix text to make space for the password icon. We can't modify the suffix textview enough to be able to use it
        // as the password show/hide icon. SuffixTextView seems to be anchored to the top of the TextInputLayout.
        binding.internalInputLayout.suffixText = " "
        binding.internalInputLayout.suffixTextView.width = context.resources.getDimensionPixelSize(R.dimen.outlinedTextPasswordIconSize)
        // We don't need the margin since we don't need to push the icon beside the end icon
        if (!binding.internalInputLayout.isEndIconVisible) {
            binding.internalPasswordIcon.updateLayoutParams<LayoutParams> {
                this.marginEnd = context.resources.getDimensionPixelSize(R.dimen.outlinedTextPasswordEndMarginWithoutEndIcon)
            }
        }
        binding.internalPasswordIcon.setOnClickListener {
            if (isPasswordShown) {
                hidePassword()
            } else {
                showPassword()
            }
        }
    }

    private fun showPassword() {
        isPasswordShown = true
        binding.internalPasswordIcon.setImageResource(R.drawable.ic_password_hide)

        val inputType = if (binding.internalEditText.hasFocus()) {
            EditorInfo.TYPE_TEXT_VARIATION_VISIBLE_PASSWORD
        } else {
            EditorInfo.TYPE_CLASS_TEXT or EditorInfo.TYPE_TEXT_FLAG_MULTI_LINE
        }
        binding.internalEditText.inputType = inputType
        binding.internalEditText.transformationMethod = null
        binding.internalEditText.setSelection(binding.internalEditText.length())
    }

    private fun hidePassword() {
        isPasswordShown = false
        binding.internalPasswordIcon.setImageResource(R.drawable.ic_password_show)
        binding.internalEditText.inputType = EditorInfo.TYPE_TEXT_VARIATION_PASSWORD
        binding.internalEditText.transformationMethod = transformationMethod
        binding.internalEditText.setSelection(binding.internalEditText.length())
    }

    private fun setupTextMode(inputType: Type) {
        binding.internalPasswordIcon.visibility = View.GONE

        if (inputType == INPUT_TYPE_MULTI_LINE) {
            binding.internalEditText.inputType = EditorInfo.TYPE_CLASS_TEXT or EditorInfo.TYPE_TEXT_FLAG_MULTI_LINE
        } else {
            binding.internalEditText.inputType = EditorInfo.TYPE_CLASS_TEXT
        }

        if (inputType == INPUT_TYPE_CLICKABLE){
            binding.internalInputLayout.isEndIconVisible = true
            binding.internalPasswordIcon.updateLayoutParams<LayoutParams> {
                this.marginEnd = context.resources.getDimensionPixelSize(R.dimen.outlinedTextPasswordEndMarginWithoutEndIcon)
            }
        }
    }

    override fun onSaveInstanceState(): Parcelable {
        // All savedstate logic added here is necessary since this view have children with assigned ids. Without this code, having multiple
        // OutlinedTextInput instances causes the state to be overwritten for children with the same id.
        // More info: https://web.archive.org/web/20180625034135/http://trickyandroid.com/saving-android-view-state-correctly/
        val superState = super.onSaveInstanceState()
        val ss = SavedState(superState)
        ss.childrenStates = SparseArray<Parcelable>()
        for (i in 0 until childCount) {
            getChildAt(i).saveHierarchyState(ss.childrenStates)
        }
        return ss
    }

    override fun onRestoreInstanceState(state: Parcelable) {
        val ss = state as SavedState
        super.onRestoreInstanceState(ss.superState)
        for (i in 0 until childCount) {
            getChildAt(i).restoreHierarchyState(ss.childrenStates)
        }
    }

    override fun dispatchSaveInstanceState(container: SparseArray<Parcelable?>?) {
        dispatchFreezeSelfOnly(container)
    }

    override fun dispatchRestoreInstanceState(container: SparseArray<Parcelable?>?) {
        dispatchThawSelfOnly(container)
    }

    private fun TextInputLayout.setHintWithoutAnimation(hint: String?) {
        val hintAnimationEnabledSnapshot = isHintAnimationEnabled
        isHintAnimationEnabled = false
        this.hint = hint
        doOnNextLayout { isHintAnimationEnabled = hintAnimationEnabledSnapshot }
    }

    private fun TypedArray.getInputType(): Type {
        val inputTypeInt = getInt(R.styleable.DaxTextInput_type, INPUT_TYPE_MULTI_LINE.value)
        return Type.values().firstOrNull { it.value == inputTypeInt } ?: INPUT_TYPE_MULTI_LINE
    }

    enum class Type(val value: Int) {
        INPUT_TYPE_MULTI_LINE(0),
        INPUT_TYPE_SINGLE_LINE(1),
        INPUT_TYPE_PASSWORD(2),
        INPUT_TYPE_CLICKABLE(3),
    }

    companion object {
        private const val KEYBOARD_DELAY = 500L
    }

    internal class SavedState : BaseSavedState {
        var childrenStates: SparseArray<Parcelable>? = null

        constructor(superState: Parcelable?) : super(superState)
        private constructor(
            parcel: Parcel,
            classLoader: ClassLoader?,
        ) : super(parcel) {
            childrenStates = parcel.readSparseArray(classLoader)
        }

        override fun writeToParcel(
            out: Parcel,
            flags: Int,
        ) {
            super.writeToParcel(out, flags)
            out.writeSparseArray(childrenStates)
        }

        companion object {

            @JvmField
            val CREATOR: ClassLoaderCreator<SavedState> = object : ClassLoaderCreator<SavedState> {
                override fun createFromParcel(
                    source: Parcel,
                    loader: ClassLoader?,
                ): SavedState {
                    return SavedState(source, loader)
                }

                override fun createFromParcel(source: Parcel): SavedState {
                    return createFromParcel(source, null)
                }

                override fun newArray(size: Int): Array<SavedState?> {
                    return arrayOfNulls(size)
                }
            }
        }
    }
}<|MERGE_RESOLUTION|>--- conflicted
+++ resolved
@@ -115,13 +115,6 @@
                     if (isPassword) {
                         showPassword()
                     }
-<<<<<<< HEAD
-                    if (canClick) {
-                        performClick()
-                    }
-=======
-
->>>>>>> eb886cc7
                     binding.internalEditText.showKeyboard()
                 } else {
                     if (isPassword) {
@@ -158,12 +151,6 @@
         set(value) {
             binding.internalEditText.isEnabled = value
             handleIsEditableChangeForEndIcon(value)
-        }
-
-    override var canClick: Boolean
-        get() = binding.internalEditText.isClickable
-        set(value) {
-            binding.internalEditText.isClickable = value
         }
 
     fun showKeyboardDelayed() {
@@ -214,9 +201,6 @@
     }
 
     override fun onAction(actionHandler: (Action) -> Unit) {
-        if (canClick) {
-            binding.internalEditText.setOnClickListener { actionHandler(PerformEndAction) }
-        }
         binding.internalInputLayout.setEndIconOnClickListener {
             actionHandler(PerformEndAction)
         }
