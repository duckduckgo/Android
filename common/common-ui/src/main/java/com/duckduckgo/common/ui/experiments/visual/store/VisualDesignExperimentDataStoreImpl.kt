/*
 * Copyright (c) 2025 DuckDuckGo
 *
 * Licensed under the Apache License, Version 2.0 (the "License");
 * you may not use this file except in compliance with the License.
 * You may obtain a copy of the License at
 *
 *     http://www.apache.org/licenses/LICENSE-2.0
 *
 * Unless required by applicable law or agreed to in writing, software
 * distributed under the License is distributed on an "AS IS" BASIS,
 * WITHOUT WARRANTIES OR CONDITIONS OF ANY KIND, either express or implied.
 * See the License for the specific language governing permissions and
 * limitations under the License.
 */

package com.duckduckgo.common.ui.experiments.visual.store

import android.annotation.SuppressLint
import com.duckduckgo.app.di.AppCoroutineScope
import com.duckduckgo.common.ui.experiments.visual.ExperimentalUIThemingFeature
import com.duckduckgo.common.utils.DispatcherProvider
import com.duckduckgo.di.scopes.AppScope
import com.duckduckgo.feature.toggles.api.Toggle
import com.duckduckgo.privacy.config.api.PrivacyConfigCallbackPlugin
import com.squareup.anvil.annotations.ContributesBinding
import com.squareup.anvil.annotations.ContributesMultibinding
import dagger.SingleInstanceIn
import javax.inject.Inject
import kotlinx.coroutines.CoroutineScope
import kotlinx.coroutines.flow.MutableStateFlow
import kotlinx.coroutines.flow.SharingStarted
import kotlinx.coroutines.flow.StateFlow
import kotlinx.coroutines.flow.stateIn
import kotlinx.coroutines.launch
import kotlinx.coroutines.withContext

@ContributesBinding(
    scope = AppScope::class,
    boundType = VisualDesignExperimentDataStore::class,
)
@ContributesMultibinding(scope = AppScope::class, boundType = PrivacyConfigCallbackPlugin::class)
@SingleInstanceIn(scope = AppScope::class)
class VisualDesignExperimentDataStoreImpl @Inject constructor(
    @AppCoroutineScope private val appCoroutineScope: CoroutineScope,
    private val dispatcherProvider: DispatcherProvider,
    private val experimentalUIThemingFeature: ExperimentalUIThemingFeature,
) : VisualDesignExperimentDataStore, PrivacyConfigCallbackPlugin {

    private val _newDesignFeatureFlagEnabled =
        MutableStateFlow(experimentalUIThemingFeature.self().isEnabled() && experimentalUIThemingFeature.visualUpdatesFeature().isEnabled())
<<<<<<< HEAD
    private val _duckAIFeatureFlagEnabled =
        MutableStateFlow(_newDesignFeatureFlagEnabled.value && experimentalUIThemingFeature.duckAIPoCFeature().isEnabled())
    private val _newDesignWithoutBottomBarFeatureFlagEnabled =
        MutableStateFlow(experimentalUIThemingFeature.visualUpdatesWithoutBottomBarFeature().isEnabled())
=======
>>>>>>> c464ec1f

    override val isNewDesignEnabled: StateFlow<Boolean> = _newDesignFeatureFlagEnabled.stateIn(
        scope = appCoroutineScope,
        started = SharingStarted.Eagerly,
        initialValue = _newDesignFeatureFlagEnabled.value,
    )

    override val isNewDesignWithoutBottomBarEnabled: StateFlow<Boolean> = combine(isNewDesignEnabled, _newDesignWithoutBottomBarFeatureFlagEnabled) {
            withBottomBar, withoutBottomBar ->
        !withBottomBar && withoutBottomBar
    }.stateIn(
        scope = appCoroutineScope,
        started = SharingStarted.Eagerly,
        initialValue = !isNewDesignEnabled.value && _newDesignWithoutBottomBarFeatureFlagEnabled.value,
    )

<<<<<<< HEAD
    override val isDuckAIPoCEnabled: StateFlow<Boolean> =
        combine(_duckAIFeatureFlagEnabled, isNewDesignEnabled) { duckAIFeatureFlagEnabled, experimentEnabled ->
            duckAIFeatureFlagEnabled && experimentEnabled
        }.stateIn(
            scope = appCoroutineScope,
            started = SharingStarted.Eagerly,
            initialValue = _duckAIFeatureFlagEnabled.value && isNewDesignEnabled.value,
        )

=======
>>>>>>> c464ec1f
    override fun onPrivacyConfigDownloaded() {
        appCoroutineScope.launch {
            updateFeatureState()
        }
    }

    @SuppressLint("DenyListedApi")
    override suspend fun changeExperimentFlagPreference(enabled: Boolean) = withContext(dispatcherProvider.io()) {
        experimentalUIThemingFeature.self().setRawStoredState(Toggle.State(remoteEnableState = enabled))
        experimentalUIThemingFeature.visualUpdatesFeature().setRawStoredState(Toggle.State(remoteEnableState = enabled))
        updateFeatureState()
    }

<<<<<<< HEAD
    @SuppressLint("DenyListedApi")
    override fun changeDuckAIPoCFlagPreference(enabled: Boolean) {
        experimentalUIThemingFeature.duckAIPoCFeature().setRawStoredState(Toggle.State(remoteEnableState = enabled))
        updateFeatureState()
    }

    private fun updateFeatureState() {
        appCoroutineScope.launch {
            _newDesignFeatureFlagEnabled.value =
                experimentalUIThemingFeature.self().isEnabled() && experimentalUIThemingFeature.visualUpdatesFeature().isEnabled()
            _duckAIFeatureFlagEnabled.value =
                _newDesignFeatureFlagEnabled.value && experimentalUIThemingFeature.duckAIPoCFeature().isEnabled()
        }
=======
    private suspend fun updateFeatureState() = withContext(dispatcherProvider.io()) {
        _experimentFeatureFlagEnabled.value =
            experimentalUIThemingFeature.self().isEnabled() && experimentalUIThemingFeature.visualUpdatesFeature().isEnabled()
>>>>>>> c464ec1f
    }
}<|MERGE_RESOLUTION|>--- conflicted
+++ resolved
@@ -31,6 +31,7 @@
 import kotlinx.coroutines.flow.MutableStateFlow
 import kotlinx.coroutines.flow.SharingStarted
 import kotlinx.coroutines.flow.StateFlow
+import kotlinx.coroutines.flow.combine
 import kotlinx.coroutines.flow.stateIn
 import kotlinx.coroutines.launch
 import kotlinx.coroutines.withContext
@@ -49,13 +50,8 @@
 
     private val _newDesignFeatureFlagEnabled =
         MutableStateFlow(experimentalUIThemingFeature.self().isEnabled() && experimentalUIThemingFeature.visualUpdatesFeature().isEnabled())
-<<<<<<< HEAD
-    private val _duckAIFeatureFlagEnabled =
-        MutableStateFlow(_newDesignFeatureFlagEnabled.value && experimentalUIThemingFeature.duckAIPoCFeature().isEnabled())
     private val _newDesignWithoutBottomBarFeatureFlagEnabled =
         MutableStateFlow(experimentalUIThemingFeature.visualUpdatesWithoutBottomBarFeature().isEnabled())
-=======
->>>>>>> c464ec1f
 
     override val isNewDesignEnabled: StateFlow<Boolean> = _newDesignFeatureFlagEnabled.stateIn(
         scope = appCoroutineScope,
@@ -72,18 +68,6 @@
         initialValue = !isNewDesignEnabled.value && _newDesignWithoutBottomBarFeatureFlagEnabled.value,
     )
 
-<<<<<<< HEAD
-    override val isDuckAIPoCEnabled: StateFlow<Boolean> =
-        combine(_duckAIFeatureFlagEnabled, isNewDesignEnabled) { duckAIFeatureFlagEnabled, experimentEnabled ->
-            duckAIFeatureFlagEnabled && experimentEnabled
-        }.stateIn(
-            scope = appCoroutineScope,
-            started = SharingStarted.Eagerly,
-            initialValue = _duckAIFeatureFlagEnabled.value && isNewDesignEnabled.value,
-        )
-
-=======
->>>>>>> c464ec1f
     override fun onPrivacyConfigDownloaded() {
         appCoroutineScope.launch {
             updateFeatureState()
@@ -97,24 +81,8 @@
         updateFeatureState()
     }
 
-<<<<<<< HEAD
-    @SuppressLint("DenyListedApi")
-    override fun changeDuckAIPoCFlagPreference(enabled: Boolean) {
-        experimentalUIThemingFeature.duckAIPoCFeature().setRawStoredState(Toggle.State(remoteEnableState = enabled))
-        updateFeatureState()
-    }
-
-    private fun updateFeatureState() {
-        appCoroutineScope.launch {
-            _newDesignFeatureFlagEnabled.value =
-                experimentalUIThemingFeature.self().isEnabled() && experimentalUIThemingFeature.visualUpdatesFeature().isEnabled()
-            _duckAIFeatureFlagEnabled.value =
-                _newDesignFeatureFlagEnabled.value && experimentalUIThemingFeature.duckAIPoCFeature().isEnabled()
-        }
-=======
     private suspend fun updateFeatureState() = withContext(dispatcherProvider.io()) {
-        _experimentFeatureFlagEnabled.value =
+        _newDesignFeatureFlagEnabled.value =
             experimentalUIThemingFeature.self().isEnabled() && experimentalUIThemingFeature.visualUpdatesFeature().isEnabled()
->>>>>>> c464ec1f
     }
 }