--- conflicted
+++ resolved
@@ -5,11 +5,7 @@
     android:viewportWidth="300"
     android:viewportHeight="280">
     <path
-<<<<<<< HEAD
-        android:fillColor="#00000000"
-=======
         android:fillColor="#00FFFFFF"
->>>>>>> 1f8d0809
         android:pathData="M0,0h300v280h-300z" />
     <path android:pathData="M218.88,265.75H81.12c-31.41,0 -56.87,-25.46 -56.87,-56.87V71.12c0,-31.41 25.46,-56.87 56.87,-56.87h137.76c31.41,0 56.87,25.46 56.87,56.87v137.76C275.75,240.29 250.29,265.75 218.88,265.75z">
         <aapt:attr name="android:fillColor">
