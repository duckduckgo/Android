<?xml version="1.0" encoding="utf-8"?><!--
  ~ Copyright (c) 2023 DuckDuckGo
  ~
  ~ Licensed under the Apache License, Version 2.0 (the "License");
  ~ you may not use this file except in compliance with the License.
  ~ You may obtain a copy of the License at
  ~
  ~     http://www.apache.org/licenses/LICENSE-2.0
  ~
  ~ Unless required by applicable law or agreed to in writing, software
  ~ distributed under the License is distributed on an "AS IS" BASIS,
  ~ WITHOUT WARRANTIES OR CONDITIONS OF ANY KIND, either express or implied.
  ~ See the License for the specific language governing permissions and
  ~ limitations under the License.
  -->

<!-- smartling.entity_escaping = false -->
<!-- smartling.instruction_attributes = instruction -->
<resources xmlns:tools="http://schemas.android.com/tools">
    <!-- Notify Me View -->
    <string name="notifyme_button_label">Notify me</string>

<<<<<<< HEAD
    <!-- Dialogs -->
    <string name="dialogAddTitle">Add</string>
    <string name="dialogEditTitle">Edit</string>
    <string name="dialogSaveAction">Save</string>
    <string name="dialogConfirmTitle">Confirm</string>
    <string name="dialogSave">Save</string>
    <string name="delete">Delete</string>
    <string name="edit">Edit</string>
    <string name="remove">Remove</string>
    <string name="removeAll">Remove All</string>
    <string name="undo">Undo</string>
    <string name="cancel">Cancel</string>
=======
    <!--Status Indicator-->
    <string name="alwaysOn" translatable="false">Always On</string>
    <string name="on" translatable="false">On</string>
    <string name="off" translatable="false">Off</string>
>>>>>>> 4023cbe1
</resources><|MERGE_RESOLUTION|>--- conflicted
+++ resolved
@@ -20,7 +20,6 @@
     <!-- Notify Me View -->
     <string name="notifyme_button_label">Notify me</string>
 
-<<<<<<< HEAD
     <!-- Dialogs -->
     <string name="dialogAddTitle">Add</string>
     <string name="dialogEditTitle">Edit</string>
@@ -33,10 +32,9 @@
     <string name="removeAll">Remove All</string>
     <string name="undo">Undo</string>
     <string name="cancel">Cancel</string>
-=======
+
     <!--Status Indicator-->
     <string name="alwaysOn" translatable="false">Always On</string>
     <string name="on" translatable="false">On</string>
     <string name="off" translatable="false">Off</string>
->>>>>>> 4023cbe1
 </resources>