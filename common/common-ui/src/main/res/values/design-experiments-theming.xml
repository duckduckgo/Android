<?xml version="1.0" encoding="utf-8"?><!--
  ~ Copyright (c) 2025 DuckDuckGo
  ~
  ~ Licensed under the Apache License, Version 2.0 (the "License");
  ~ you may not use this file except in compliance with the License.
  ~ You may obtain a copy of the License at
  ~
  ~     http://www.apache.org/licenses/LICENSE-2.0
  ~
  ~ Unless required by applicable law or agreed to in writing, software
  ~ distributed under the License is distributed on an "AS IS" BASIS,
  ~ WITHOUT WARRANTIES OR CONDITIONS OF ANY KIND, either express or implied.
  ~ See the License for the specific language governing permissions and
  ~ limitations under the License.
  -->

<resources>

    <style name="Theme.DuckDuckGo.Dark.Experiment" parent="Theme.DuckDuckGo.Dark">
        <!-- Backgrounds -->
        <item name="preferredStatusBarColor">@color/background_background_dark</item>
        <item name="preferredNavigationBarColor">@color/background_background_dark</item>
        <item name="daxColorBackground">@color/background_background_dark</item>
        <item name="daxColorSurface">@color/background_surface_dark</item>
        <item name="daxColorWindow">@color/background_window_dark</item>

        <!-- Text -->
        <item name="daxColorPrimaryText">@color/text_primary_dark</item>
        <item name="daxColorSecondaryText">@color/text_secondary_dark</item>

        <!-- Icons -->
        <item name="daxColorPrimaryIcon">@color/icon_primary_dark</item>
        <item name="daxColorIconDisabled">@color/text_primary_dark</item>
        <item name="daxColorSecondaryIcon">@color/icon_secondary_dark</item>

        <!-- Lines-->
        <item name="daxColorLines">@color/lines_dark</item>

        <!-- Controls -->
        <item name="daxColorControlFillPrimary">@color/controls_fill_primary_dark</item>
        <item name="daxColorControlFillSecondary">@color/controls_fill_secondary_dark</item>
        <item name="daxColorControlFillTertiary">@color/controls_fill_tertiary_dark</item>

        <!-- Widgets -->
        <item name="daxColorToolbar">?attr/daxColorBackground</item>
        <item name="daxColorBrowserOverlay">?attr/daxColorBackground</item>

        <item name="tabItemSelectionCircleWidth">1dp</item>
    </style>

    <style name="Theme.DuckDuckGo.Light.Experiment" parent="Theme.DuckDuckGo.Light">
        <!-- Backgrounds -->
        <item name="preferredStatusBarColor">@color/background_background_light</item>
        <item name="preferredNavigationBarColor">@color/background_background_light</item>
        <item name="daxColorBackground">@color/background_background_light</item>
        <item name="daxColorSurface">@color/background_surface_light</item>
        <item name="daxColorWindow">@color/background_window_light</item>

        <!-- Text -->
        <item name="daxColorPrimaryText">@color/text_primary_light</item>
        <item name="daxColorSecondaryText">@color/text_secondary_light</item>

        <!-- Icons -->
        <item name="daxColorPrimaryIcon">@color/icon_primary_light</item>
        <item name="daxColorSecondaryIcon">@color/icon_secondary_light</item>

        <!-- Lines-->
        <item name="daxColorLines">@color/lines_light</item>

<<<<<<< HEAD
        <item name="tabItemSelectionCircleWidth">1dp</item>
=======
        <!-- Controls -->
        <item name="daxColorControlFillPrimary">@color/controls_fill_primary_light</item>
        <item name="daxColorControlFillSecondary">@color/controls_fill_secondary_light</item>
        <item name="daxColorControlFillTertiary">@color/controls_fill_tertiary_light</item>

        <!-- Widgets -->
        <item name="daxColorToolbar">?attr/daxColorBackground</item>
        <item name="daxColorBrowserOverlay">?attr/daxColorBackground</item>
>>>>>>> 14b8b043
    </style>

</resources><|MERGE_RESOLUTION|>--- conflicted
+++ resolved
@@ -67,9 +67,6 @@
         <!-- Lines-->
         <item name="daxColorLines">@color/lines_light</item>
 
-<<<<<<< HEAD
-        <item name="tabItemSelectionCircleWidth">1dp</item>
-=======
         <!-- Controls -->
         <item name="daxColorControlFillPrimary">@color/controls_fill_primary_light</item>
         <item name="daxColorControlFillSecondary">@color/controls_fill_secondary_light</item>
@@ -78,7 +75,8 @@
         <!-- Widgets -->
         <item name="daxColorToolbar">?attr/daxColorBackground</item>
         <item name="daxColorBrowserOverlay">?attr/daxColorBackground</item>
->>>>>>> 14b8b043
+
+        <item name="tabItemSelectionCircleWidth">1dp</item>
     </style>
 
 </resources>