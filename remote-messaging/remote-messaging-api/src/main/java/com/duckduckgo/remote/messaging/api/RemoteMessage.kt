/*
 * Copyright (c) 2022 DuckDuckGo
 *
 * Licensed under the Apache License, Version 2.0 (the "License");
 * you may not use this file except in compliance with the License.
 * You may obtain a copy of the License at
 *
 *     http://www.apache.org/licenses/LICENSE-2.0
 *
 * Unless required by applicable law or agreed to in writing, software
 * distributed under the License is distributed on an "AS IS" BASIS,
 * WITHOUT WARRANTIES OR CONDITIONS OF ANY KIND, either express or implied.
 * See the License for the specific language governing permissions and
 * limitations under the License.
 */

package com.duckduckgo.remote.messaging.api

import com.duckduckgo.remote.messaging.api.Action.ActionType.DISMISS
import com.duckduckgo.remote.messaging.api.Action.ActionType.PLAYSTORE
import com.duckduckgo.remote.messaging.api.Action.ActionType.URL
import com.duckduckgo.remote.messaging.api.Content.MessageType
import com.duckduckgo.remote.messaging.api.Content.MessageType.BIG_SINGLE_ACTION
import com.duckduckgo.remote.messaging.api.Content.MessageType.BIG_TWO_ACTION
import com.duckduckgo.remote.messaging.api.Content.MessageType.MEDIUM
import com.duckduckgo.remote.messaging.api.Content.MessageType.SMALL

data class RemoteMessage(
    val id: String,
    val content: Content,
    val matchingRules: List<Int>,
    val exclusionRules: List<Int>
)

sealed class Content(val messageType: MessageType) {
    data class Small(val titleText: String, val descriptionText: String) : Content(SMALL)
    data class Medium(val titleText: String, val descriptionText: String, val placeholder: Placeholder) : Content(MEDIUM)
    data class BigSingleAction(
        val titleText: String,
        val descriptionText: String,
        val placeholder: Placeholder,
        val primaryActionText: String,
        val primaryAction: Action
    ) : Content(BIG_SINGLE_ACTION)

    data class BigTwoActions(
        val titleText: String,
        val descriptionText: String,
        val placeholder: Placeholder,
        val primaryActionText: String,
        val primaryAction: Action,
        val secondaryActionText: String,
        val secondaryAction: Action
    ) : Content(BIG_TWO_ACTION)

    enum class MessageType {
        SMALL,
        MEDIUM,
        BIG_SINGLE_ACTION,
        BIG_TWO_ACTION
    }

    enum class Placeholder(val jsonValue: String) {
        ANNOUNCE("Announce"),
        DDG_ANNOUNCE("DDGAnnounce"),
        CRITICAL_UPDATE("CriticalUpdate"),
        APP_UPDATE("AppUpdate");

        companion object {
            fun from(jsonValue: String): Placeholder {
                return values().first { it.jsonValue == jsonValue }
            }
        }
    }
}

<<<<<<< HEAD
sealed class Action(val actionType: ActionType) {
    data class Url(val value: String) : Action(URL)
    data class PlayStore(val value: String) : Action(PLAYSTORE)
    data class Dismiss(private val value: String = "") : Action(DISMISS)

    enum class ActionType {
        URL,
        PLAYSTORE,
        DISMISS
    }
=======
sealed class Action {
    data class Url(val value: String) : Action()
    data class PlayStore(val value: String) : Action()
    object DefaultBrowser : Action()
    object Dismiss : Action()
>>>>>>> 7fd17c73
}<|MERGE_RESOLUTION|>--- conflicted
+++ resolved
@@ -74,7 +74,6 @@
     }
 }
 
-<<<<<<< HEAD
 sealed class Action(val actionType: ActionType) {
     data class Url(val value: String) : Action(URL)
     data class PlayStore(val value: String) : Action(PLAYSTORE)
@@ -85,11 +84,4 @@
         PLAYSTORE,
         DISMISS
     }
-=======
-sealed class Action {
-    data class Url(val value: String) : Action()
-    data class PlayStore(val value: String) : Action()
-    object DefaultBrowser : Action()
-    object Dismiss : Action()
->>>>>>> 7fd17c73
 }