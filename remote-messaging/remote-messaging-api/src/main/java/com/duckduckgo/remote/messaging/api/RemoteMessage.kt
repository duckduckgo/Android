--- conflicted
+++ resolved
@@ -77,13 +77,8 @@
 sealed class Action(val actionType: ActionType) {
     data class Url(val value: String) : Action(URL)
     data class PlayStore(val value: String) : Action(PLAYSTORE)
-<<<<<<< HEAD
-    data class DefaultBrowser(val value: String = "") : Action(DEFAULT_BROWSER)
-    // Using data class instead of Object. Object can't be serialized
-=======
     // Using data class instead of Object. Object can't be serialized
     data class DefaultBrowser(val value: String = "") : Action(DEFAULT_BROWSER)
->>>>>>> 524e89d1
     data class Dismiss(val value: String = "") : Action(DISMISS)
 
     enum class ActionType {
