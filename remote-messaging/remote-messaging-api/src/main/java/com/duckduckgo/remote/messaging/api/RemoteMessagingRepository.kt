--- conflicted
+++ resolved
@@ -19,15 +19,9 @@
 import kotlinx.coroutines.flow.Flow
 
 interface RemoteMessagingRepository {
-<<<<<<< HEAD
-    fun add(message: RemoteMessage)
+    fun activeMessage(message: RemoteMessage?)
     fun messageFlow(): Flow<RemoteMessage?>
     suspend fun dismissMessage(id: String)
-=======
-    fun activeMessage(message: RemoteMessage?)
-    fun message(): RemoteMessage?
-    fun dismissMessage(id: String)
->>>>>>> 3986e97c
     fun dismissedMessages(): List<String>
     fun didShow(id: String): Boolean
     fun markAsShown(remoteMessage: RemoteMessage)
