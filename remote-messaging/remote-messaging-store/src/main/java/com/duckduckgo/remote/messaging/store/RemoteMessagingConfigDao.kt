/*
 * Copyright (c) 2021 DuckDuckGo
 *
 * Licensed under the Apache License, Version 2.0 (the "License");
 * you may not use this file except in compliance with the License.
 * You may obtain a copy of the License at
 *
 *     http://www.apache.org/licenses/LICENSE-2.0
 *
 * Unless required by applicable law or agreed to in writing, software
 * distributed under the License is distributed on an "AS IS" BASIS,
 * WITHOUT WARRANTIES OR CONDITIONS OF ANY KIND, either express or implied.
 * See the License for the specific language governing permissions and
 * limitations under the License.
 */

package com.duckduckgo.remote.messaging.store

import androidx.room.Dao
import androidx.room.Insert
import androidx.room.OnConflictStrategy
import androidx.room.Query

@Dao
abstract class RemoteMessagingConfigDao {

    @Insert(onConflict = OnConflictStrategy.REPLACE)
    abstract fun insert(privacyConfig: RemoteMessagingConfig)

    @Query("select * from remote_messaging LIMIT 1")
    abstract fun get(): RemoteMessagingConfig?
<<<<<<< HEAD

    @Query("delete from remote_messaging")
    abstract fun delete()

    @Query("update remote_messaging set invalidate = 1")
    abstract fun invalidate()
=======
>>>>>>> 964b76b7
}<|MERGE_RESOLUTION|>--- conflicted
+++ resolved
@@ -29,13 +29,7 @@
 
     @Query("select * from remote_messaging LIMIT 1")
     abstract fun get(): RemoteMessagingConfig?
-<<<<<<< HEAD
-
-    @Query("delete from remote_messaging")
-    abstract fun delete()
 
     @Query("update remote_messaging set invalidate = 1")
     abstract fun invalidate()
-=======
->>>>>>> 964b76b7
 }