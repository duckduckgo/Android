/*
 * Copyright (c) 2021 DuckDuckGo
 *
 * Licensed under the Apache License, Version 2.0 (the "License");
 * you may not use this file except in compliance with the License.
 * You may obtain a copy of the License at
 *
 *     http://www.apache.org/licenses/LICENSE-2.0
 *
 * Unless required by applicable law or agreed to in writing, software
 * distributed under the License is distributed on an "AS IS" BASIS,
 * WITHOUT WARRANTIES OR CONDITIONS OF ANY KIND, either express or implied.
 * See the License for the specific language governing permissions and
 * limitations under the License.
 */

package com.duckduckgo.remote.messaging.impl.matchers

import com.duckduckgo.browser.api.DeviceProperties
import com.duckduckgo.remote.messaging.impl.models.IntMatchingAttribute
import com.duckduckgo.remote.messaging.impl.models.MATCHING_ATTR_INT_DEFAULT_VALUE
import com.duckduckgo.remote.messaging.impl.models.MATCHING_ATTR_STRING_DEFAULT_VALUE
import com.duckduckgo.remote.messaging.impl.models.MatchingAttribute
import com.duckduckgo.remote.messaging.impl.models.RangeIntMatchingAttribute
import com.duckduckgo.remote.messaging.impl.models.RangeStringMatchingAttribute
import com.duckduckgo.remote.messaging.impl.models.StringMatchingAttribute
import com.duckduckgo.remote.messaging.impl.models.asJsonFormat
<<<<<<< HEAD
import timber.log.Timber
=======
import com.duckduckgo.remote.messaging.impl.models.matches
>>>>>>> 6a02abb8

class DeviceAttributeMatcher(
    val deviceProperties: DeviceProperties
) {
    fun evaluate(matchingAttribute: MatchingAttribute): Result {
        when (matchingAttribute) {
            is MatchingAttribute.Api -> {
                if (matchingAttribute == MatchingAttribute.Api()) return Result.Fail

                if (matchingAttribute.value != MATCHING_ATTR_INT_DEFAULT_VALUE) {
                    return (matchingAttribute as IntMatchingAttribute).matches(deviceProperties.osApiLevel())
                }
                return (matchingAttribute as RangeIntMatchingAttribute).matches(deviceProperties.osApiLevel())
            }
            is MatchingAttribute.Locale -> {
<<<<<<< HEAD
=======
                if (matchingAttribute == MatchingAttribute.Locale()) return Result.Fail
>>>>>>> 6a02abb8
                return matchingAttribute.matches(deviceProperties.deviceLocale().asJsonFormat())
            }
            is MatchingAttribute.WebView -> {
                if (matchingAttribute == MatchingAttribute.WebView()) return Result.Fail
                if (matchingAttribute.value != MATCHING_ATTR_STRING_DEFAULT_VALUE) {
                    return (matchingAttribute as StringMatchingAttribute).matches(deviceProperties.webView())
                }
                return (matchingAttribute as RangeStringMatchingAttribute).matches(deviceProperties.webView())
            }
            else -> throw IllegalArgumentException("Invalid matcher for $matchingAttribute")
        }
    }
}<|MERGE_RESOLUTION|>--- conflicted
+++ resolved
@@ -25,11 +25,7 @@
 import com.duckduckgo.remote.messaging.impl.models.RangeStringMatchingAttribute
 import com.duckduckgo.remote.messaging.impl.models.StringMatchingAttribute
 import com.duckduckgo.remote.messaging.impl.models.asJsonFormat
-<<<<<<< HEAD
-import timber.log.Timber
-=======
 import com.duckduckgo.remote.messaging.impl.models.matches
->>>>>>> 6a02abb8
 
 class DeviceAttributeMatcher(
     val deviceProperties: DeviceProperties
@@ -45,10 +41,7 @@
                 return (matchingAttribute as RangeIntMatchingAttribute).matches(deviceProperties.osApiLevel())
             }
             is MatchingAttribute.Locale -> {
-<<<<<<< HEAD
-=======
                 if (matchingAttribute == MatchingAttribute.Locale()) return Result.Fail
->>>>>>> 6a02abb8
                 return matchingAttribute.matches(deviceProperties.deviceLocale().asJsonFormat())
             }
             is MatchingAttribute.WebView -> {
