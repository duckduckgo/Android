/*
 * Copyright (c) 2021 DuckDuckGo
 *
 * Licensed under the Apache License, Version 2.0 (the "License");
 * you may not use this file except in compliance with the License.
 * You may obtain a copy of the License at
 *
 *     http://www.apache.org/licenses/LICENSE-2.0
 *
 * Unless required by applicable law or agreed to in writing, software
 * distributed under the License is distributed on an "AS IS" BASIS,
 * WITHOUT WARRANTIES OR CONDITIONS OF ANY KIND, either express or implied.
 * See the License for the specific language governing permissions and
 * limitations under the License.
 */

package com.duckduckgo.remote.messaging.impl

import com.duckduckgo.remote.messaging.impl.mappers.RemoteMessagingConfigJsonMapper
import com.duckduckgo.remote.messaging.impl.models.JsonRemoteMessagingConfig
import com.duckduckgo.remote.messaging.store.RemoteMessagingConfig
import com.duckduckgo.remote.messaging.store.RemoteMessagingConfigRepository
import timber.log.Timber

interface RemoteMessagingConfigProcessor {
    suspend fun process(jsonRemoteMessagingConfig: JsonRemoteMessagingConfig)
}

class RealRemoteMessagingConfigProcessor(
    private val remoteMessagingConfigJsonMapper: RemoteMessagingConfigJsonMapper,
    private val remoteMessagingConfigRepository: RemoteMessagingConfigRepository,
    private val remoteMessagingConfigMatcher: RemoteMessagingConfigMatcher
) : RemoteMessagingConfigProcessor {

    override suspend fun process(jsonRemoteMessagingConfig: JsonRemoteMessagingConfig) {
        Timber.i("RMF: process ${jsonRemoteMessagingConfig.version}")
        val currentVersion = remoteMessagingConfigRepository.get().version
        val newVersion = jsonRemoteMessagingConfig.version

        val isNewVersion = currentVersion != newVersion
        val shouldProcess = remoteMessagingConfigRepository.invalidated() || remoteMessagingConfigRepository.expired()

        if (isNewVersion || shouldProcess) {
            val config = remoteMessagingConfigJsonMapper.map(jsonRemoteMessagingConfig)
<<<<<<< HEAD
            // TODO: evaluate
            val message = remoteMessagingConfigMatcher.evaluate(config)
            // update version
=======
>>>>>>> 2c035d9c
            remoteMessagingConfigRepository.insert(RemoteMessagingConfig(version = jsonRemoteMessagingConfig.version))
        } else {
            Timber.i("RMF: skip")
        }
    }
}<|MERGE_RESOLUTION|>--- conflicted
+++ resolved
@@ -42,12 +42,7 @@
 
         if (isNewVersion || shouldProcess) {
             val config = remoteMessagingConfigJsonMapper.map(jsonRemoteMessagingConfig)
-<<<<<<< HEAD
-            // TODO: evaluate
             val message = remoteMessagingConfigMatcher.evaluate(config)
-            // update version
-=======
->>>>>>> 2c035d9c
             remoteMessagingConfigRepository.insert(RemoteMessagingConfig(version = jsonRemoteMessagingConfig.version))
         } else {
             Timber.i("RMF: skip")
