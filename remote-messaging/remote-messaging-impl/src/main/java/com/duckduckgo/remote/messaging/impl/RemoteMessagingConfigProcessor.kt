/*
 * Copyright (c) 2021 DuckDuckGo
 *
 * Licensed under the Apache License, Version 2.0 (the "License");
 * you may not use this file except in compliance with the License.
 * You may obtain a copy of the License at
 *
 *     http://www.apache.org/licenses/LICENSE-2.0
 *
 * Unless required by applicable law or agreed to in writing, software
 * distributed under the License is distributed on an "AS IS" BASIS,
 * WITHOUT WARRANTIES OR CONDITIONS OF ANY KIND, either express or implied.
 * See the License for the specific language governing permissions and
 * limitations under the License.
 */

package com.duckduckgo.remote.messaging.impl

import com.duckduckgo.remote.messaging.impl.mappers.RemoteMessagingConfigJsonMapper
import com.duckduckgo.remote.messaging.impl.models.JsonRemoteMessagingConfig
import com.duckduckgo.remote.messaging.impl.models.RemoteConfig
import com.duckduckgo.remote.messaging.store.RemoteMessagingConfig
import com.duckduckgo.remote.messaging.store.RemoteMessagingConfigRepository
import timber.log.Timber

interface RemoteMessagingConfigProcessor {
    suspend fun process(jsonRemoteMessagingConfig: JsonRemoteMessagingConfig): RemoteConfig
}

class RealRemoteMessagingConfigProcessor(
    private val remoteMessagingConfigJsonMapper: RemoteMessagingConfigJsonMapper,
<<<<<<< HEAD
    private val remoteMessagingConfigRepository: RemoteMessagingConfigRepository,
    private val remoteMessagingConfigMatcher: RemoteMessagingConfigMatcher
=======
    private val remoteMessagingConfigRepository: RemoteMessagingConfigRepository
>>>>>>> 67b1b392
) : RemoteMessagingConfigProcessor {

    override suspend fun process(jsonRemoteMessagingConfig: JsonRemoteMessagingConfig): RemoteConfig {
        Timber.i("RMF: process ${jsonRemoteMessagingConfig.version}")
        val currentVersion = remoteMessagingConfigRepository.get().version
        val newVersion = jsonRemoteMessagingConfig.version

        if (true) { // if (currentVersion != newVersion) {
            // parse
            val config = remoteMessagingConfigJsonMapper.map(jsonRemoteMessagingConfig)
<<<<<<< HEAD
            //TODO: evaluate
            val message = remoteMessagingConfigMatcher.evaluate(config)
            //update version
            remoteMessagingConfigRepository.insert(RemoteMessagingConfig(version = jsonRemoteMessagingConfig.version))
            //TODO: add/store/replace message
=======
            // TODO: evaluate
            // update version
            remoteMessagingConfigRepository.insert(RemoteMessagingConfig(version = jsonRemoteMessagingConfig.version))
            // TODO: add/store/replace message
>>>>>>> 67b1b392
        } else {
            Timber.i("RMF: skip, same version")
        }

        return RemoteConfig(emptyList(), emptyMap())
    }
}<|MERGE_RESOLUTION|>--- conflicted
+++ resolved
@@ -29,12 +29,8 @@
 
 class RealRemoteMessagingConfigProcessor(
     private val remoteMessagingConfigJsonMapper: RemoteMessagingConfigJsonMapper,
-<<<<<<< HEAD
     private val remoteMessagingConfigRepository: RemoteMessagingConfigRepository,
     private val remoteMessagingConfigMatcher: RemoteMessagingConfigMatcher
-=======
-    private val remoteMessagingConfigRepository: RemoteMessagingConfigRepository
->>>>>>> 67b1b392
 ) : RemoteMessagingConfigProcessor {
 
     override suspend fun process(jsonRemoteMessagingConfig: JsonRemoteMessagingConfig): RemoteConfig {
@@ -45,18 +41,11 @@
         if (true) { // if (currentVersion != newVersion) {
             // parse
             val config = remoteMessagingConfigJsonMapper.map(jsonRemoteMessagingConfig)
-<<<<<<< HEAD
-            //TODO: evaluate
+            // TODO: evaluate
             val message = remoteMessagingConfigMatcher.evaluate(config)
-            //update version
-            remoteMessagingConfigRepository.insert(RemoteMessagingConfig(version = jsonRemoteMessagingConfig.version))
-            //TODO: add/store/replace message
-=======
-            // TODO: evaluate
             // update version
             remoteMessagingConfigRepository.insert(RemoteMessagingConfig(version = jsonRemoteMessagingConfig.version))
             // TODO: add/store/replace message
->>>>>>> 67b1b392
         } else {
             Timber.i("RMF: skip, same version")
         }
