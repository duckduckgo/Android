--- conflicted
+++ resolved
@@ -19,10 +19,7 @@
 import com.duckduckgo.browser.api.DeviceProperties
 import com.duckduckgo.remote.messaging.api.Action
 import com.duckduckgo.remote.messaging.api.Content
-<<<<<<< HEAD
-=======
 import com.duckduckgo.remote.messaging.api.Content.Placeholder
->>>>>>> 7fd17c73
 import com.duckduckgo.remote.messaging.api.Content.BigSingleAction
 import com.duckduckgo.remote.messaging.api.Content.BigTwoActions
 import com.duckduckgo.remote.messaging.api.Content.Medium
@@ -93,7 +90,7 @@
     }
 
     private val defaultBrowserActionMapper: (JsonMessageAction) -> Action = {
-        Action.DefaultBrowser
+        Action.DefaultBrowser()
     }
 
     private val actionMappers = mapOf(
@@ -137,7 +134,8 @@
     }
 
     private fun String.failIfEmpty() = this.ifEmpty { throw IllegalStateException("Empty argument") }
-<<<<<<< HEAD
+
+    private fun String.asPlaceholder(): Placeholder = Placeholder.from(this)
 }
 
 private fun Content.localize(translations: JsonContentTranslations): Content {
@@ -165,8 +163,4 @@
             descriptionText = translations.descriptionText.takeUnless { it.isEmpty() } ?: this.descriptionText,
         )
     }
-=======
-
-    private fun String.asPlaceholder(): Placeholder = Placeholder.from(this)
->>>>>>> 7fd17c73
 }