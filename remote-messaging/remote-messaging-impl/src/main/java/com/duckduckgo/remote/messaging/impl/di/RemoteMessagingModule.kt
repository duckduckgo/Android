/*
 * Copyright (c) 2021 DuckDuckGo
 *
 * Licensed under the Apache License, Version 2.0 (the "License");
 * you may not use this file except in compliance with the License.
 * You may obtain a copy of the License at
 *
 *     http://www.apache.org/licenses/LICENSE-2.0
 *
 * Unless required by applicable law or agreed to in writing, software
 * distributed under the License is distributed on an "AS IS" BASIS,
 * WITHOUT WARRANTIES OR CONDITIONS OF ANY KIND, either express or implied.
 * See the License for the specific language governing permissions and
 * limitations under the License.
 */

package com.duckduckgo.remote.messaging.impl.di

import android.content.Context
import androidx.room.Room
import com.duckduckgo.app.global.AppUrl
import com.duckduckgo.appbuildconfig.api.AppBuildConfig
import com.duckduckgo.browser.api.AppProperties
import com.duckduckgo.browser.api.UserBrowserProperties
import com.duckduckgo.remote.messaging.impl.RealRemoteMessagingConfigDownloader
import com.duckduckgo.remote.messaging.impl.RemoteMessagingConfigDownloader
import com.duckduckgo.di.scopes.AppScope
import com.duckduckgo.remote.messaging.api.RemoteMessagingRepository
import com.duckduckgo.remote.messaging.impl.*
import com.duckduckgo.remote.messaging.impl.mappers.RemoteMessagingConfigJsonMapper
import com.duckduckgo.remote.messaging.impl.matchers.AndroidAppAttributeMatcher
import com.duckduckgo.remote.messaging.impl.matchers.DeviceAttributeMatcher
import com.duckduckgo.remote.messaging.impl.matchers.UserAttributeMatcher
import com.duckduckgo.remote.messaging.impl.network.RemoteMessagingService
import com.duckduckgo.remote.messaging.store.ALL_MIGRATIONS
import com.duckduckgo.remote.messaging.store.LocalRemoteMessagingConfigRepository
import com.duckduckgo.remote.messaging.store.RemoteMessagesDao
import com.duckduckgo.remote.messaging.store.RemoteMessagingConfigRepository
import com.duckduckgo.remote.messaging.store.RemoteMessagingDatabase
import com.squareup.anvil.annotations.ContributesTo
import com.squareup.moshi.Moshi
import dagger.Module
import dagger.Provides
import dagger.SingleInstanceIn
import okhttp3.OkHttpClient
import retrofit2.Retrofit
import retrofit2.converter.moshi.MoshiConverterFactory
import javax.inject.Named

@Module
@ContributesTo(AppScope::class)
class DomainModule {

    @Provides
    @SingleInstanceIn(AppScope::class)
    fun providesRemoteMessagingConfigDownloader(
        remoteConfig: RemoteMessagingService,
        remoteMessagingConfigProcessor: RemoteMessagingConfigProcessor
    ): RemoteMessagingConfigDownloader {
        return RealRemoteMessagingConfigDownloader(remoteConfig, remoteMessagingConfigProcessor)
    }
}

@Module
@ContributesTo(AppScope::class)
class NetworkModule {

    @Provides
    @SingleInstanceIn(AppScope::class)
    fun apiRetrofit(@Named("api") okHttpClient: OkHttpClient): RemoteMessagingService {
        val moshi = Moshi.Builder().build()
        val retrofit = Retrofit.Builder()
            .baseUrl(AppUrl.Url.API)
            .client(okHttpClient)
            .addConverterFactory(MoshiConverterFactory.create(moshi))
            .build()

        return retrofit.create(RemoteMessagingService::class.java)
    }
}

@Module
@ContributesTo(AppScope::class)
class DataSourceModule {

    @Provides
    @SingleInstanceIn(AppScope::class)
    fun providesRemoteMessagingConfigProcessor(
        remoteMessagingConfigJsonMapper: RemoteMessagingConfigJsonMapper,
        remoteMessagingConfigRepository: RemoteMessagingConfigRepository,
        remoteMessagingRepository: RemoteMessagingRepository,
        remoteMessagingConfigMatcher: RemoteMessagingConfigMatcher
    ): RemoteMessagingConfigProcessor {
        return RealRemoteMessagingConfigProcessor(
            remoteMessagingConfigJsonMapper,
            remoteMessagingConfigRepository,
            remoteMessagingRepository,
            remoteMessagingConfigMatcher
        )
    }

    @Provides
    @SingleInstanceIn(AppScope::class)
<<<<<<< HEAD
    fun providesRemoteMessagingRepository(
        remoteMessagesDao: RemoteMessagesDao
    ): RemoteMessagingRepository {
        return AppRemoteMessagingRepository(remoteMessagesDao)
    }

    @Provides
    @SingleInstanceIn(AppScope::class)
    fun providesRemoteMessagesDao(
        remoteMessagingDatabase: RemoteMessagingDatabase
    ): RemoteMessagesDao {
        return remoteMessagingDatabase.remoteMessagesDao()
    }

    @Provides
    @SingleInstanceIn(AppScope::class)
    fun providesRemoteMessagingConfigJsonMapper(
        jsonRemoteMessageMapper: JsonRemoteMessageMapper,
        jsonRulesMapper: JsonRulesMapper
    ): RemoteMessagingConfigJsonMapper {
        return RemoteMessagingConfigJsonMapper(jsonRemoteMessageMapper, jsonRulesMapper)
    }

    @Provides
    @SingleInstanceIn(AppScope::class)
    fun providesJsonRemoteMessageMapper(
        deviceProperties: DeviceProperties
    ): JsonRemoteMessageMapper {
        return JsonRemoteMessageMapper(deviceProperties)
    }

    @Provides
    @SingleInstanceIn(AppScope::class)
    fun providesJsonRulesMapper(): JsonRulesMapper {
        return JsonRulesMapper()
=======
    fun providesRemoteMessagingConfigJsonMapper(): RemoteMessagingConfigJsonMapper {
        return RemoteMessagingConfigJsonMapper()
>>>>>>> 7b070895
    }

    @Provides
    @SingleInstanceIn(AppScope::class)
    fun providesRemoteMessagingConfigMatcher(
        deviceAttributeMatcher: DeviceAttributeMatcher,
        androidAppAttributeMatcher: AndroidAppAttributeMatcher,
        remoteMessagingRepository: RemoteMessagingRepository,
        userAttributeMatcher: UserAttributeMatcher
    ): RemoteMessagingConfigMatcher {
        return RemoteMessagingConfigMatcher(deviceAttributeMatcher, androidAppAttributeMatcher, remoteMessagingRepository, userAttributeMatcher)
    }

    @Provides
    @SingleInstanceIn(AppScope::class)
    fun providesAndroidAppAttributeMatcher(
        appProperties: AppProperties,
        appBuildConfig: AppBuildConfig
    ): AndroidAppAttributeMatcher {
        return AndroidAppAttributeMatcher(appProperties, appBuildConfig)
    }

    @Provides
    @SingleInstanceIn(AppScope::class)
    fun providesDeviceAttributeMatcher(
        appBuildConfig: AppBuildConfig,
        appProperties: AppProperties
    ): DeviceAttributeMatcher {
        return DeviceAttributeMatcher(appBuildConfig, appProperties)
    }

    @Provides
    @SingleInstanceIn(AppScope::class)
    fun providesUserAttributeMatcher(
        userBrowserProperties: UserBrowserProperties
    ): UserAttributeMatcher {
        return UserAttributeMatcher(userBrowserProperties)
    }

    @Provides
    @SingleInstanceIn(AppScope::class)
    fun providesRemoteMessagingConfigRepository(database: RemoteMessagingDatabase): RemoteMessagingConfigRepository {
        return LocalRemoteMessagingConfigRepository(database)
    }

    @Provides
    @SingleInstanceIn(AppScope::class)
    fun providesRemoteMessagingDatabase(context: Context): RemoteMessagingDatabase {
        return Room.databaseBuilder(context, RemoteMessagingDatabase::class.java, "remote_messaging.db")
            .enableMultiInstanceInvalidation()
            .fallbackToDestructiveMigration()
            .addMigrations(*ALL_MIGRATIONS)
            .build()
    }
}<|MERGE_RESOLUTION|>--- conflicted
+++ resolved
@@ -101,7 +101,6 @@
 
     @Provides
     @SingleInstanceIn(AppScope::class)
-<<<<<<< HEAD
     fun providesRemoteMessagingRepository(
         remoteMessagesDao: RemoteMessagesDao
     ): RemoteMessagingRepository {
@@ -118,29 +117,8 @@
 
     @Provides
     @SingleInstanceIn(AppScope::class)
-    fun providesRemoteMessagingConfigJsonMapper(
-        jsonRemoteMessageMapper: JsonRemoteMessageMapper,
-        jsonRulesMapper: JsonRulesMapper
-    ): RemoteMessagingConfigJsonMapper {
-        return RemoteMessagingConfigJsonMapper(jsonRemoteMessageMapper, jsonRulesMapper)
-    }
-
-    @Provides
-    @SingleInstanceIn(AppScope::class)
-    fun providesJsonRemoteMessageMapper(
-        deviceProperties: DeviceProperties
-    ): JsonRemoteMessageMapper {
-        return JsonRemoteMessageMapper(deviceProperties)
-    }
-
-    @Provides
-    @SingleInstanceIn(AppScope::class)
-    fun providesJsonRulesMapper(): JsonRulesMapper {
-        return JsonRulesMapper()
-=======
     fun providesRemoteMessagingConfigJsonMapper(): RemoteMessagingConfigJsonMapper {
         return RemoteMessagingConfigJsonMapper()
->>>>>>> 7b070895
     }
 
     @Provides
