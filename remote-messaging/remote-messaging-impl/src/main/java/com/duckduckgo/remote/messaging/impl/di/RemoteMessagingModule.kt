/*
 * Copyright (c) 2021 DuckDuckGo
 *
 * Licensed under the Apache License, Version 2.0 (the "License");
 * you may not use this file except in compliance with the License.
 * You may obtain a copy of the License at
 *
 *     http://www.apache.org/licenses/LICENSE-2.0
 *
 * Unless required by applicable law or agreed to in writing, software
 * distributed under the License is distributed on an "AS IS" BASIS,
 * WITHOUT WARRANTIES OR CONDITIONS OF ANY KIND, either express or implied.
 * See the License for the specific language governing permissions and
 * limitations under the License.
 */

package com.duckduckgo.remote.messaging.impl.di

import android.content.Context
import androidx.room.Room
import com.duckduckgo.app.global.AppUrl
import com.duckduckgo.browser.api.AppProperties
import com.duckduckgo.browser.api.DeviceProperties
import com.duckduckgo.browser.api.UserBrowserProperties
import com.duckduckgo.remote.messaging.impl.mappers.JsonRemoteMessageMapper
import com.duckduckgo.remote.messaging.impl.mappers.JsonRulesMapper
import com.duckduckgo.di.scopes.AppScope
import com.duckduckgo.remote.messaging.impl.*
import com.duckduckgo.remote.messaging.impl.mappers.RemoteMessagingConfigJsonMapper
import com.duckduckgo.remote.messaging.impl.matchers.AndroidAppAttributeMatcher
import com.duckduckgo.remote.messaging.impl.matchers.DeviceAttributeMatcher
import com.duckduckgo.remote.messaging.impl.matchers.UserAttributeMatcher
import com.duckduckgo.remote.messaging.impl.network.RemoteMessagingService
import com.duckduckgo.remote.messaging.store.ALL_MIGRATIONS
import com.duckduckgo.remote.messaging.store.LocalRemoteMessagingConfigRepository
import com.duckduckgo.remote.messaging.store.RemoteMessagingConfigRepository
import com.duckduckgo.remote.messaging.store.RemoteMessagingDatabase
import com.squareup.anvil.annotations.ContributesTo
import com.squareup.moshi.Moshi
import dagger.Module
import dagger.Provides
import dagger.SingleInstanceIn
import okhttp3.OkHttpClient
import retrofit2.Retrofit
import retrofit2.converter.moshi.MoshiConverterFactory
import javax.inject.Named

@Module
@ContributesTo(AppScope::class)
class DomainModule {

    @Provides
    @SingleInstanceIn(AppScope::class)
    fun providesRemoteMessagingConfigDownloader(
        remoteConfig: RemoteMessagingService,
        remoteMessagingConfigProcessor: RemoteMessagingConfigProcessor
    ): RemoteMessagingConfigDownloader {
        return RealRemoteMessagingConfigDownloader(remoteConfig, remoteMessagingConfigProcessor)
    }
}

@Module
@ContributesTo(AppScope::class)
class NetworkModule {

    @Provides
    @SingleInstanceIn(AppScope::class)
    fun apiRetrofit(@Named("api") okHttpClient: OkHttpClient): RemoteMessagingService {
        // val moshi = Moshi.Builder().add(JSONObjectAdapter()).build()
        val moshi = Moshi.Builder().build()
        val retrofit = Retrofit.Builder()
            .baseUrl(AppUrl.Url.API)
            .client(okHttpClient)
            .addConverterFactory(MoshiConverterFactory.create(moshi))
            .build()

        return retrofit.create(RemoteMessagingService::class.java)
    }
}

@Module
@ContributesTo(AppScope::class)
class DataSourceModule {

    @Provides
    @SingleInstanceIn(AppScope::class)
    fun providesRemoteMessagingConfigProcessor(
        remoteMessagingConfigJsonMapper: RemoteMessagingConfigJsonMapper,
        remoteMessagingConfigRepository: RemoteMessagingConfigRepository,
        remoteMessagingConfigMatcher: RemoteMessagingConfigMatcher
    ): RemoteMessagingConfigProcessor {
        return RealRemoteMessagingConfigProcessor(
            remoteMessagingConfigJsonMapper,
            remoteMessagingConfigRepository,
            remoteMessagingConfigMatcher
        )
    }

    @Provides
    @SingleInstanceIn(AppScope::class)
    fun providesRemoteMessagingConfigJsonMapper(
        jsonRemoteMessageMapper: JsonRemoteMessageMapper,
        jsonRulesMapper: JsonRulesMapper
    ): RemoteMessagingConfigJsonMapper {
        return RemoteMessagingConfigJsonMapper(jsonRemoteMessageMapper, jsonRulesMapper)
    }

    @Provides
    @SingleInstanceIn(AppScope::class)
    fun providesJsonRemoteMessageMapper(): JsonRemoteMessageMapper {
        return JsonRemoteMessageMapper()
    }

    @Provides
    @SingleInstanceIn(AppScope::class)
    fun providesJsonRulesMapper(): JsonRulesMapper {
        return JsonRulesMapper()
    }

    @Provides
    @SingleInstanceIn(AppScope::class)
<<<<<<< HEAD
    fun providesRemoteMessagingConfigMatcher(
        deviceAttributeMatcher: DeviceAttributeMatcher,
        androidAppAttributeMatcher: AndroidAppAttributeMatcher,
        userAttributeMatcher: UserAttributeMatcher
    ): RemoteMessagingConfigMatcher {
        return RemoteMessagingConfigMatcher(deviceAttributeMatcher, androidAppAttributeMatcher, userAttributeMatcher)
    }

    @Provides
    @SingleInstanceIn(AppScope::class)
    fun providesAndroidAppAttributeMatcher(
        appProperties: AppProperties
    ): AndroidAppAttributeMatcher {
        return AndroidAppAttributeMatcher(appProperties)
    }

    @Provides
    @SingleInstanceIn(AppScope::class)
    fun providesDeviceAttributeMatcher(
        deviceProperties: DeviceProperties
    ): DeviceAttributeMatcher {
        return DeviceAttributeMatcher(deviceProperties)
    }

    @Provides
    @SingleInstanceIn(AppScope::class)
    fun providesUserAttributeMatcher(
        userBrowserProperties: UserBrowserProperties
    ): UserAttributeMatcher {
        return UserAttributeMatcher(userBrowserProperties)
    }

    @Provides
    @SingleInstanceIn(AppScope::class)
=======
>>>>>>> 67b1b392
    fun providesRemoteMessagingConfigRepository(database: RemoteMessagingDatabase): RemoteMessagingConfigRepository {
        return LocalRemoteMessagingConfigRepository(database)
    }

    @Provides
    @SingleInstanceIn(AppScope::class)
    fun providesRemoteMessagingDatabase(context: Context): RemoteMessagingDatabase {
        return Room.databaseBuilder(context, RemoteMessagingDatabase::class.java, "remote_messaging.db")
            .enableMultiInstanceInvalidation()
            .fallbackToDestructiveMigration()
            .addMigrations(*ALL_MIGRATIONS)
            .build()
    }
}<|MERGE_RESOLUTION|>--- conflicted
+++ resolved
@@ -119,7 +119,6 @@
 
     @Provides
     @SingleInstanceIn(AppScope::class)
-<<<<<<< HEAD
     fun providesRemoteMessagingConfigMatcher(
         deviceAttributeMatcher: DeviceAttributeMatcher,
         androidAppAttributeMatcher: AndroidAppAttributeMatcher,
@@ -154,8 +153,6 @@
 
     @Provides
     @SingleInstanceIn(AppScope::class)
-=======
->>>>>>> 67b1b392
     fun providesRemoteMessagingConfigRepository(database: RemoteMessagingDatabase): RemoteMessagingConfigRepository {
         return LocalRemoteMessagingConfigRepository(database)
     }
