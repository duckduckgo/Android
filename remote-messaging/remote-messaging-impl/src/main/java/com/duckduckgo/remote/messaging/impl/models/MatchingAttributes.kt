/*
 * Copyright (c) 2021 DuckDuckGo
 *
 * Licensed under the Apache License, Version 2.0 (the "License");
 * you may not use this file except in compliance with the License.
 * You may obtain a copy of the License at
 *
 *     http://www.apache.org/licenses/LICENSE-2.0
 *
 * Unless required by applicable law or agreed to in writing, software
 * distributed under the License is distributed on an "AS IS" BASIS,
 * WITHOUT WARRANTIES OR CONDITIONS OF ANY KIND, either express or implied.
 * See the License for the specific language governing permissions and
 * limitations under the License.
 */

package com.duckduckgo.remote.messaging.impl.models

import java.util.*

sealed class MatchingAttribute {
    data class Locale(
        override val value: List<String> = emptyList(),
        val fallback: Boolean? = null
    ) : MatchingAttribute(), StringArrayMatchingAttribute

    data class Api(
        override val min: Int = MATCHING_ATTR_INT_DEFAULT_VALUE,
        override val max: Int = MATCHING_ATTR_INT_DEFAULT_VALUE,
        override val value: Int = MATCHING_ATTR_INT_DEFAULT_VALUE,
        val fallback: Boolean? = null
    ) : MatchingAttribute(), RangeIntMatchingAttribute, IntMatchingAttribute

    data class WebView(
        override val min: String = MATCHING_ATTR_STRING_DEFAULT_VALUE,
        override val max: String = MATCHING_ATTR_STRING_DEFAULT_VALUE,
        override val value: String = MATCHING_ATTR_STRING_DEFAULT_VALUE,
        val fallback: Boolean? = null
    ) : MatchingAttribute(), RangeStringMatchingAttribute, StringMatchingAttribute

    data class Flavor(
        override val value: List<String> = emptyList(),
        val fallback: Boolean? = null
    ) : MatchingAttribute(), StringArrayMatchingAttribute

    data class AppId(
        override val value: String = MATCHING_ATTR_STRING_DEFAULT_VALUE,
        val fallback: Boolean? = null
    ) : MatchingAttribute(), StringMatchingAttribute

    data class AppVersion(
        override val min: String = MATCHING_ATTR_STRING_DEFAULT_VALUE,
        override val max: String = MATCHING_ATTR_STRING_DEFAULT_VALUE,
        override val value: String = MATCHING_ATTR_STRING_DEFAULT_VALUE,
        val fallback: Boolean? = null
    ) : MatchingAttribute(), RangeStringMatchingAttribute, StringMatchingAttribute

    data class Atb(
        override val value: String = MATCHING_ATTR_STRING_DEFAULT_VALUE,
        val fallback: Boolean? = null
    ) : MatchingAttribute(), StringMatchingAttribute

    data class AppAtb(
        override val value: String = MATCHING_ATTR_STRING_DEFAULT_VALUE,
        val fallback: Boolean? = null
    ) : MatchingAttribute(), StringMatchingAttribute

    data class SearchAtb(
        override val value: String = MATCHING_ATTR_STRING_DEFAULT_VALUE,
        val fallback: Boolean? = null
    ) : MatchingAttribute(), StringMatchingAttribute

    data class ExpVariant(
        override val value: String = MATCHING_ATTR_STRING_DEFAULT_VALUE,
        val fallback: Boolean? = null
    ) : MatchingAttribute(), StringMatchingAttribute

    data class InstalledGPlay(
        override val value: Boolean,
        val fallback: Boolean? = null
    ) : MatchingAttribute(), BooleanMatchingAttribute

    data class DefaultBrowser(
        override val value: Boolean,
        val fallback: Boolean? = null
    ) : MatchingAttribute(), BooleanMatchingAttribute

    data class EmailEnabled(
        override val value: Boolean,
        val fallback: Boolean? = null
    ) : MatchingAttribute(), BooleanMatchingAttribute

    data class WidgetAdded(
        override val value: Boolean,
        val fallback: Boolean? = null
    ) : MatchingAttribute(), BooleanMatchingAttribute

    data class SearchCount(
        override val min: Int = MATCHING_ATTR_INT_DEFAULT_VALUE,
        override val max: Int = MATCHING_ATTR_INT_DEFAULT_VALUE,
        override val value: Int = MATCHING_ATTR_INT_DEFAULT_VALUE,
        val fallback: Boolean? = null
    ) : MatchingAttribute(), RangeIntMatchingAttribute, IntMatchingAttribute

    data class Bookmarks(
        override val min: Int = MATCHING_ATTR_INT_DEFAULT_VALUE,
        override val max: Int = MATCHING_ATTR_INT_DEFAULT_VALUE,
        override val value: Int = MATCHING_ATTR_INT_DEFAULT_VALUE,
        val fallback: Boolean? = null
    ) : MatchingAttribute(), RangeIntMatchingAttribute, IntMatchingAttribute

    data class Favorites(
        override val min: Int = MATCHING_ATTR_INT_DEFAULT_VALUE,
        override val max: Int = MATCHING_ATTR_INT_DEFAULT_VALUE,
        override val value: Int = MATCHING_ATTR_INT_DEFAULT_VALUE,
        val fallback: Boolean? = null
    ) : MatchingAttribute(), RangeIntMatchingAttribute, IntMatchingAttribute

    data class AppTheme(
        override val value: String = MATCHING_ATTR_STRING_DEFAULT_VALUE,
        val fallback: Boolean? = null
    ) : MatchingAttribute(), StringMatchingAttribute

    data class DaysSinceInstalled(
        override val min: Int = MATCHING_ATTR_INT_DEFAULT_VALUE,
        override val max: Int = MATCHING_ATTR_INT_DEFAULT_VALUE,
        override val value: Int = MATCHING_ATTR_INT_DEFAULT_VALUE,
        val fallback: Boolean? = null
    ) : MatchingAttribute(), RangeIntMatchingAttribute, IntMatchingAttribute

    data class DaysUsedSince(
        override val since: Date,
        override val value: Int,
        val fallback: Boolean? = null
    ) : MatchingAttribute(), DateMatchingAttribute

    data class Unknown(val fallback: Boolean?) : MatchingAttribute()
}

interface RangeIntMatchingAttribute {
    val min: Int
    val max: Int
}

interface RangeStringMatchingAttribute {
    val min: String
    val max: String
}

interface BooleanMatchingAttribute {
    val value: Boolean
}

interface StringMatchingAttribute {
    val value: String
}

interface IntMatchingAttribute {
    val value: Int
}

interface StringArrayMatchingAttribute {
    val value: List<String>
}

interface DateMatchingAttribute {
    val since: Date
    val value: Int
}

@Suppress("UNCHECKED_CAST")
fun Any?.toStringList(): List<String> = this?.let { it as List<String> } ?: emptyList()

fun Any?.toIntOrDefault(default: Int): Int = when {
    this == null -> default
    this is Double -> this.toInt()
    this is Long -> this.toInt()
    else -> this as Int
}

fun Any?.toStringOrDefault(default: String): String = this?.let { it as String } ?: default

<<<<<<< HEAD
internal fun Locale.asJsonFormat() = "${language}-${country}"
=======
internal fun Locale.asJsonFormat() = "$language-$country"
>>>>>>> 7fd17c73

const val MATCHING_ATTR_INT_DEFAULT_VALUE = -1
const val MATCHING_ATTR_STRING_DEFAULT_VALUE = ""<|MERGE_RESOLUTION|>--- conflicted
+++ resolved
@@ -180,11 +180,7 @@
 
 fun Any?.toStringOrDefault(default: String): String = this?.let { it as String } ?: default
 
-<<<<<<< HEAD
-internal fun Locale.asJsonFormat() = "${language}-${country}"
-=======
 internal fun Locale.asJsonFormat() = "$language-$country"
->>>>>>> 7fd17c73
 
 const val MATCHING_ATTR_INT_DEFAULT_VALUE = -1
 const val MATCHING_ATTR_STRING_DEFAULT_VALUE = ""