--- conflicted
+++ resolved
@@ -171,16 +171,12 @@
 @Suppress("UNCHECKED_CAST")
 fun Any?.toStringList(): List<String> = this?.let { it as List<String> } ?: emptyList()
 
-<<<<<<< HEAD
-fun Any?.toIntOrDefault(default: Int): Int = this?.let { (it as Double).toInt() } ?: default
-=======
 fun Any?.toIntOrDefault(default: Int): Int = when {
     this == null -> default
     this is Double -> this.toInt()
     this is Long -> this.toInt()
     else -> this as Int
 }
->>>>>>> 524e89d1
 
 fun Any?.toStringOrDefault(default: String): String = this?.let { it as String } ?: default
 
