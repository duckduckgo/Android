/*
 * Copyright (c) 2021 DuckDuckGo
 *
 * Licensed under the Apache License, Version 2.0 (the "License");
 * you may not use this file except in compliance with the License.
 * You may obtain a copy of the License at
 *
 *     http://www.apache.org/licenses/LICENSE-2.0
 *
 * Unless required by applicable law or agreed to in writing, software
 * distributed under the License is distributed on an "AS IS" BASIS,
 * WITHOUT WARRANTIES OR CONDITIONS OF ANY KIND, either express or implied.
 * See the License for the specific language governing permissions and
 * limitations under the License.
 */

package com.duckduckgo.remote.messaging.impl.models

import java.util.*

sealed class MatchingAttribute {
    data class Locale(
        override val value: List<String> = emptyList(),
        val fallback: Boolean? = null
    ) : MatchingAttribute(), StringArrayMatchingAttribute

    data class Api(
        override val min: Int = -1,
        override val max: Int = -1,
        val fallback: Boolean? = null
    ) : MatchingAttribute(), RangeIntMatchingAttribute

    data class WebView(
        override val min: String = "",
        override val max: String = "",
        val fallback: Boolean? = null
    ) : MatchingAttribute(), RangeStringMatchingAttribute

    data class Flavor(
        override val value: List<String> = emptyList(),
        val fallback: Boolean? = null
    ) : MatchingAttribute(), StringArrayMatchingAttribute

    data class AppId(
        override val value: String = "",
        val fallback: Boolean? = null
    ) : MatchingAttribute(), StringMatchingAttribute

    data class AppVersion(
        override val min: String = "",
        override val max: String = "",
        val fallback: Boolean? = null
    ) : MatchingAttribute(), RangeStringMatchingAttribute

    data class Atb(
        override val value: String = "",
        val fallback: Boolean? = null
    ) : MatchingAttribute(), StringMatchingAttribute

    data class AppAtb(
        override val value: String = "",
        val fallback: Boolean? = null
    ) : MatchingAttribute(), StringMatchingAttribute

    data class SearchAtb(
        override val value: String = "",
        val fallback: Boolean? = null
    ) : MatchingAttribute(), StringMatchingAttribute

    data class ExpVariant(
        override val value: String = "",
        val fallback: Boolean? = null
    ) : MatchingAttribute(), StringMatchingAttribute

    data class InstalledGPlay(
        override val value: Boolean,
        val fallback: Boolean? = null
    ) : MatchingAttribute(), BooleanMatchingAttribute

    data class DefaultBrowser(
        override val value: Boolean,
        val fallback: Boolean? = null
    ) : MatchingAttribute(), BooleanMatchingAttribute

    data class EmailEnabled(
        override val value: Boolean,
        val fallback: Boolean? = null
    ) : MatchingAttribute(), BooleanMatchingAttribute

    data class WidgetAdded(
        override val value: Boolean,
        val fallback: Boolean? = null
    ) : MatchingAttribute(), BooleanMatchingAttribute

    data class SearchCount(
        override val min: Int = -1,
        override val max: Int = -1,
        val fallback: Boolean? = null
    ) : MatchingAttribute(), RangeIntMatchingAttribute

    data class Bookmarks(
        override val min: Int = -1,
        override val max: Int = -1,
        val fallback: Boolean? = null
    ) : MatchingAttribute(), RangeIntMatchingAttribute

    data class Favorites(
        override val min: Int = -1,
        override val max: Int = -1,
        val fallback: Boolean? = null
    ) : MatchingAttribute(), RangeIntMatchingAttribute

    data class AppTheme(
        override val value: String = "",
        val fallback: Boolean? = null
    ) : MatchingAttribute(), StringMatchingAttribute

    data class DaysSinceInstalled(
        override val min: Int = -1,
        override val max: Int = -1,
        val fallback: Boolean? = null
    ) : MatchingAttribute(), RangeIntMatchingAttribute

<<<<<<< HEAD
    data class DaysUsedSince(override val since: Date, override val value: Int, val fallback: Boolean? = null) : MatchingAttribute(), DateMatchingAttribute
    data class Unknown(val fallback: Boolean?) : MatchingAttribute()
=======
    data class DaysUsedSince(
        override val since: String,
        override val value: Int,
        val fallback: Boolean? = null
    ) : MatchingAttribute(), DateMatchingAttribute

    data class Unknown(val fallback: Boolean? = null) : MatchingAttribute()
>>>>>>> 67b1b392
}

interface RangeIntMatchingAttribute {
    val min: Int
    val max: Int
}

interface RangeStringMatchingAttribute {
    val min: String
    val max: String
}

interface BooleanMatchingAttribute {
    val value: Boolean
}

interface StringMatchingAttribute {
    val value: String
}

interface StringArrayMatchingAttribute {
    val value: List<String>
}

interface DateMatchingAttribute {
    val since: Date
    val value: Int
}<|MERGE_RESOLUTION|>--- conflicted
+++ resolved
@@ -121,18 +121,13 @@
         val fallback: Boolean? = null
     ) : MatchingAttribute(), RangeIntMatchingAttribute
 
-<<<<<<< HEAD
-    data class DaysUsedSince(override val since: Date, override val value: Int, val fallback: Boolean? = null) : MatchingAttribute(), DateMatchingAttribute
-    data class Unknown(val fallback: Boolean?) : MatchingAttribute()
-=======
     data class DaysUsedSince(
-        override val since: String,
+        override val since: Date,
         override val value: Int,
         val fallback: Boolean? = null
     ) : MatchingAttribute(), DateMatchingAttribute
 
-    data class Unknown(val fallback: Boolean? = null) : MatchingAttribute()
->>>>>>> 67b1b392
+    data class Unknown(val fallback: Boolean?) : MatchingAttribute()
 }
 
 interface RangeIntMatchingAttribute {
