/*
 * Copyright (c) 2021 DuckDuckGo
 *
 * Licensed under the Apache License, Version 2.0 (the "License");
 * you may not use this file except in compliance with the License.
 * You may obtain a copy of the License at
 *
 *     http://www.apache.org/licenses/LICENSE-2.0
 *
 * Unless required by applicable law or agreed to in writing, software
 * distributed under the License is distributed on an "AS IS" BASIS,
 * WITHOUT WARRANTIES OR CONDITIONS OF ANY KIND, either express or implied.
 * See the License for the specific language governing permissions and
 * limitations under the License.
 */

package com.duckduckgo.remote.messaging.impl

import com.duckduckgo.remote.messaging.api.RemoteMessagingRepository
import com.duckduckgo.remote.messaging.fixtures.RemoteMessageOM.aMediumMessage
import com.duckduckgo.remote.messaging.fixtures.RemoteMessageOM.aSmallMessage
import com.duckduckgo.remote.messaging.impl.matchers.AndroidAppAttributeMatcher
import com.duckduckgo.remote.messaging.impl.matchers.DeviceAttributeMatcher
import com.duckduckgo.remote.messaging.impl.matchers.Result
import com.duckduckgo.remote.messaging.impl.matchers.UserAttributeMatcher
import com.duckduckgo.remote.messaging.impl.models.MatchingAttribute
import com.duckduckgo.remote.messaging.impl.models.MatchingAttribute.Api
import com.duckduckgo.remote.messaging.impl.models.MatchingAttribute.Bookmarks
import com.duckduckgo.remote.messaging.impl.models.MatchingAttribute.EmailEnabled
import com.duckduckgo.remote.messaging.impl.models.MatchingAttribute.Locale
import com.duckduckgo.remote.messaging.impl.models.MatchingAttribute.Unknown
import com.duckduckgo.remote.messaging.impl.models.RemoteConfig
import com.nhaarman.mockitokotlin2.any
import com.nhaarman.mockitokotlin2.mock
import com.nhaarman.mockitokotlin2.whenever
import kotlinx.coroutines.runBlocking
import org.junit.Assert.assertEquals
import org.junit.Assert.assertNull
import org.junit.Test

class RemoteMessagingConfigMatcherTest {

    private val deviceAttributeMatcher: DeviceAttributeMatcher = mock()
    private val androidAppAttributeMatcher: AndroidAppAttributeMatcher = mock()
    private val userAttributeMatcher: UserAttributeMatcher = mock()
    private val remoteMessagingRepository: RemoteMessagingRepository = mock()

    private val testee = RemoteMessagingConfigMatcher(deviceAttributeMatcher, androidAppAttributeMatcher, remoteMessagingRepository, userAttributeMatcher)

    @Test
    fun whenEmptyConfigThenReturnNull() = runBlocking {
        val emptyRemoteConfig = RemoteConfig(messages = emptyList(), rules = emptyMap())

        val message = testee.evaluate(emptyRemoteConfig)

        assertNull(message)
    }

    @Test
    fun whenNoMatchingRulesThenReturnFirstMessage() = runBlocking {
        val noRulesRemoteConfig = RemoteConfig(messages = listOf(aSmallMessage()), rules = emptyMap())

        val message = testee.evaluate(noRulesRemoteConfig)

        assertEquals(aSmallMessage(), message)
    }

    @Test
    fun whenNotExistingRuleThenReturnMessage() = runBlocking {
        val noRulesRemoteConfig = RemoteConfig(
            messages = listOf(aSmallMessage(matchingRules = rules(1))),
            rules = emptyMap()
        )

        val message = testee.evaluate(noRulesRemoteConfig)

        assertEquals(aSmallMessage(matchingRules = rules(1)), message)
    }

    @Test
    fun whenNoMessagesThenReturnNull() = runBlocking {
        val noMessagesRemoteConfig = RemoteConfig(
            messages = emptyList(),
            rules = mapOf(rule(1, Api(max = 19)))
        )

        val message = testee.evaluate(noMessagesRemoteConfig)

        assertNull(message)
    }

    @Test
    fun whenDeviceDoesNotMatchMessageRulesThenReturnNull() = runBlocking {
        givenDeviceMatches()

        val message = testee.evaluate(
            RemoteConfig(
                messages = listOf(
                    aSmallMessage(matchingRules = rules(1)),
                    aMediumMessage(matchingRules = rules(1))
                ),
                rules = mapOf(rule(1, Api(max = 19)))
            )
        )

        assertNull(message)
    }

    @Test
    fun whenNoMatchingRulesThenReturnFirstNonExcludedMessage() = runBlocking {
        givenDeviceMatches(Api(max = 19), Locale(value = listOf("en-US")), EmailEnabled(value = true))

        val message = testee.evaluate(
            RemoteConfig(
                messages = listOf(
                    aMediumMessage(matchingRules = emptyList(), exclusionRules = rules(2)),
                    aMediumMessage(matchingRules = emptyList(), exclusionRules = rules(3))
                ),
                rules = mapOf(
                    rule(1, Api(max = 19)),
                    rule(2, Locale(value = listOf("en-US"))),
                    rule(3, EmailEnabled(value = false))
                )
            )
        )

        assertEquals(aMediumMessage(matchingRules = emptyList(), exclusionRules = rules(3)), message)
    }

    @Test
    fun whenMatchingMessageShouldBeExcludedThenReturnNull() = runBlocking {
        givenDeviceMatches(Api(max = 19), Locale(value = listOf("en-US")))

        val message = testee.evaluate(
            RemoteConfig(
                messages = listOf(aMediumMessage(matchingRules = rules(1), exclusionRules = rules(2))),
                rules = mapOf(
                    rule(1, Api(max = 19)),
                    rule(2, Locale(value = listOf("en-US")))
                )
            )
        )

        assertNull(message)
    }

    @Test
    fun whenMatchingMessageShouldBeExcludedByOneOfMultipleRulesThenReturnNull() = runBlocking {
        givenDeviceMatches(Api(max = 19), EmailEnabled(value = true), Bookmarks(max = 10))

        val message = testee.evaluate(
            RemoteConfig(
                messages = listOf(
                    aMediumMessage(matchingRules = rules(1), exclusionRules = rules(4)),
                    aMediumMessage(matchingRules = rules(1), exclusionRules = rules(2, 3)),
                    aMediumMessage(matchingRules = rules(1), exclusionRules = rules(2, 3, 4)),
                    aMediumMessage(matchingRules = rules(1), exclusionRules = rules(2, 4)),
                    aMediumMessage(matchingRules = rules(1), exclusionRules = rules(5))
                ),
                rules = mapOf(
                    rule(1, Api(max = 19)),
                    rule(2, EmailEnabled(value = true), Bookmarks(max = 10)),
                    rule(3, EmailEnabled(value = true), Bookmarks(max = 10)),
                    rule(4, Api(max = 19)),
                    rule(5, EmailEnabled(value = true))
                )
            )
        )

        assertNull(message)
    }

    @Test
    fun whenMultipleMatchingMessagesAndSomeExcludedThenReturnFirstNonExcludedMatch() = runBlocking {
        givenDeviceMatches(Api(max = 19), Locale(value = listOf("en-US")))

        val message = testee.evaluate(
            RemoteConfig(
                messages = listOf(
                    aMediumMessage(matchingRules = rules(1), exclusionRules = rules(2)),
                    aMediumMessage(matchingRules = rules(1), exclusionRules = rules(2)),
                    aMediumMessage(matchingRules = rules(1), exclusionRules = emptyList()),
                ),
                rules = mapOf(
                    rule(1, Api(max = 19)),
                    rule(2, Locale(value = listOf("en-US")))
                )
            )
        )

        assertEquals(aMediumMessage(matchingRules = rules(1), exclusionRules = emptyList()), message)
    }

    @Test
    fun whenMessageMatchesAndExclusionRuleFailsThenReturnMessage() = runBlocking {
        givenDeviceMatches(Api(max = 19), EmailEnabled(value = true))

        val message = testee.evaluate(
            RemoteConfig(
                messages = listOf(
                    aMediumMessage(matchingRules = rules(1), exclusionRules = rules(2)),
                ),
                rules = mapOf(
                    rule(1, Api(max = 19)),
                    rule(2, EmailEnabled(value = false))
                )
            )
        )

        assertEquals(aMediumMessage(matchingRules = rules(1), exclusionRules = rules(2)), message)
    }

    @Test
    fun whenDeviceMatchesMessageRulesThenReturnFirstMatch() = runBlocking {
        givenDeviceMatches(Api(max = 19))

        val message = testee.evaluate(
            RemoteConfig(
                messages = listOf(aMediumMessage(matchingRules = rules(1))),
                rules = mapOf(rule(1, Api(max = 19)))
            )
        )

        assertEquals(aMediumMessage(matchingRules = rules(1)), message)
    }

    @Test
    fun whenDeviceMatchesMessageRulesForMultipleMessagesThenReturnFirstMatch() = runBlocking {
        givenDeviceMatches(Api(max = 19))

        val message = testee.evaluate(
            RemoteConfig(
                messages = listOf(
                    aMediumMessage(matchingRules = rules(1)),
                    aSmallMessage(matchingRules = rules(1))
                ),
                rules = mapOf(rule(1, Api(max = 19)))
            )
        )

        assertEquals(aMediumMessage(matchingRules = rules(1)), message)
    }

    @Test
    fun whenDeviceMatchesMessageRulesForOneOfMultipleMessagesThenReturnMatch() = runBlocking {
        givenDeviceMatches(Api(max = 19), EmailEnabled(value = true))

        val message = testee.evaluate(
            RemoteConfig(
                messages = listOf(
                    aSmallMessage(matchingRules = rules(2)),
                    aMediumMessage(matchingRules = rules(1, 2))
                ),
                rules = mapOf(
                    rule(1, Api(max = 19)),
                    rule(2, EmailEnabled(value = false))
                )
            )
        )

        assertEquals(aMediumMessage(matchingRules = rules(1, 2)), message)
    }

    @Test
    fun whenUserDismissedMessagesAndDeviceMatchesMultipleMessagesThenReturnFistMatchNotDismissed() = runBlocking {
        givenDeviceMatches(Api(max = 19), EmailEnabled(value = true))
        givenUserDismissed("1")
        val rules = mapOf(
            rule(1, Api(max = 19))
        )

        val message = testee.evaluate(
            RemoteConfig(
                messages = listOf(
                    aSmallMessage(id = "1", matchingRules = rules(1)),
                    aMediumMessage(id = "2", matchingRules = rules(1))
                ),
                rules = rules
            )
        )

        assertEquals(aMediumMessage(id = "2", matchingRules = rules(1)), message)
    }

    @Test
    fun whenDeviceMatchesAnyRuleThenReturnFirstMatch() = runBlocking {
        givenDeviceMatches(Api(max = 19), Locale(value = listOf("en-US")))

        val message = testee.evaluate(
            RemoteConfig(
                messages = listOf(aMediumMessage(matchingRules = rules(1, 2))),
                rules = mapOf(
                    rule(1, Locale(value = listOf("en-US"))),
                    rule(2, Api(max = 15))
                )
            )
        )

        assertEquals(aMediumMessage(matchingRules = rules(1, 2)), message)
    }

    @Test
    fun whenDeviceDoesMatchAnyRuleThenReturnNull() = runBlocking {
        givenDeviceMatches(Locale(value = listOf("en-US")), Api(max = 19))

        val message = testee.evaluate(
            RemoteConfig(
                messages = listOf(
                    aMediumMessage(matchingRules = rules(1, 2)),
                    aSmallMessage(matchingRules = rules(1, 2))
                ),
                rules = mapOf(
                    rule(1, Api(max = 15)),
                    rule(2, Api(max = 15))
                )
            )
        )

        assertNull(message)
    }

    @Test
    fun whenUnknownRuleFailsThenReturnNull() = runBlocking {
        val message = testee.evaluate(
            RemoteConfig(
                messages = listOf(
                    aSmallMessage(matchingRules = rules(1)),
                    aMediumMessage(matchingRules = rules(1))
                ),
                rules = mapOf(
                    rule(1, Unknown(fallback = false))
                )
            )
        )

        assertNull(message)
    }

    @Test
    fun whenUnknownRuleMatchesThenReturnFirstMatch() = runBlocking {
        val message = testee.evaluate(
            RemoteConfig(
                messages = listOf(
                    aSmallMessage(matchingRules = rules(1)),
                    aMediumMessage(matchingRules = rules(1))
                ),
                rules = mapOf(
                    rule(1, Unknown(fallback = true))
                )
            )
        )

        assertEquals(aSmallMessage(matchingRules = rules(1)), message)
    }

    private suspend fun givenDeviceMatches(
        vararg matchingAttributes: MatchingAttribute
    ) {
        whenever(deviceAttributeMatcher.evaluate(any())).thenReturn(Result.Fail)
        whenever(androidAppAttributeMatcher.evaluate(any())).thenReturn(Result.Fail)
        whenever(userAttributeMatcher.evaluate(any())).thenReturn(Result.Fail)

        matchingAttributes.forEach {
            whenever(deviceAttributeMatcher.evaluate(it)).thenReturn(Result.Match)
            whenever(androidAppAttributeMatcher.evaluate(it)).thenReturn(Result.Match)
            whenever(userAttributeMatcher.evaluate(it)).thenReturn(Result.Match)
        }
    }

<<<<<<< HEAD
    private fun givenUserDismissed(vararg ids: String) {
        whenever(remoteMessagingRepository.dismissedMessages()).thenReturn(ids.asList())
    }

    private fun rule(id: Int, vararg matchingAttributes: MatchingAttribute) = Pair(id, matchingAttributes.asList())
=======
    private fun rule(
        id: Int,
        vararg matchingAttributes: MatchingAttribute
    ) = Pair(id, matchingAttributes.asList())
>>>>>>> 6a02abb8

    private fun rules(vararg ids: Int) = ids.asList()
}<|MERGE_RESOLUTION|>--- conflicted
+++ resolved
@@ -367,18 +367,14 @@
         }
     }
 
-<<<<<<< HEAD
     private fun givenUserDismissed(vararg ids: String) {
         whenever(remoteMessagingRepository.dismissedMessages()).thenReturn(ids.asList())
     }
 
-    private fun rule(id: Int, vararg matchingAttributes: MatchingAttribute) = Pair(id, matchingAttributes.asList())
-=======
     private fun rule(
         id: Int,
         vararg matchingAttributes: MatchingAttribute
     ) = Pair(id, matchingAttributes.asList())
->>>>>>> 6a02abb8
 
     private fun rules(vararg ids: Int) = ids.asList()
 }