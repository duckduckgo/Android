/*
 * Copyright (c) 2022 DuckDuckGo
 *
 * Licensed under the Apache License, Version 2.0 (the "License");
 * you may not use this file except in compliance with the License.
 * You may obtain a copy of the License at
 *
 *     http://www.apache.org/licenses/LICENSE-2.0
 *
 * Unless required by applicable law or agreed to in writing, software
 * distributed under the License is distributed on an "AS IS" BASIS,
 * WITHOUT WARRANTIES OR CONDITIONS OF ANY KIND, either express or implied.
 * See the License for the specific language governing permissions and
 * limitations under the License.
 */

package com.duckduckgo.remote.messaging.impl

import com.duckduckgo.app.CoroutineTestRule
import com.duckduckgo.browser.api.DeviceProperties
import com.duckduckgo.remote.messaging.api.Action
import com.duckduckgo.remote.messaging.api.Content
import com.duckduckgo.remote.messaging.api.Content.Placeholder.ANNOUNCE
import com.duckduckgo.remote.messaging.api.Content.Placeholder.APP_UPDATE
import com.duckduckgo.remote.messaging.api.Content.Placeholder.CRITICAL_UPDATE
import com.duckduckgo.remote.messaging.api.RemoteMessage
import com.duckduckgo.remote.messaging.impl.mappers.RemoteMessagingConfigJsonMapper
import com.duckduckgo.remote.messaging.impl.models.JsonRemoteMessagingConfig
import com.duckduckgo.remote.messaging.impl.models.MatchingAttribute.DefaultBrowser
import com.duckduckgo.remote.messaging.impl.models.MatchingAttribute.Locale
import com.duckduckgo.remote.messaging.impl.models.MatchingAttribute.Unknown
import com.duckduckgo.remote.messaging.impl.models.MatchingAttribute.WebView
import com.nhaarman.mockitokotlin2.mock
import com.nhaarman.mockitokotlin2.whenever
import com.squareup.moshi.Moshi
import kotlinx.coroutines.ExperimentalCoroutinesApi
import kotlinx.coroutines.test.runTest
import org.junit.Assert.assertEquals
import org.junit.Rule
import org.junit.Test
import java.io.BufferedReader
import java.util.Locale.US

@ExperimentalCoroutinesApi
class RemoteMessagingConfigJsonMapperTest {

    @get:Rule
    var coroutineRule = CoroutineTestRule()

    private val deviceProperties = mock<DeviceProperties>().apply {
        whenever(this.deviceLocale()).thenReturn(US)
    }

    @Test
    fun whenValidJsonParsedThenMessagesMappedIntoRemoteConfig() = runTest {
        val result = getConfigFromJson("json/remote_messaging_config.json")

<<<<<<< HEAD
        val testee = RemoteMessagingConfigJsonMapper(
            jsonRemoteMessageMapper = JsonRemoteMessageMapper(deviceProperties),
            jsonRulesMapper = JsonRulesMapper()
        )
=======
        val testee = RemoteMessagingConfigJsonMapper()
>>>>>>> 7b070895

        val config = testee.map(result)

        assertEquals(5, config.messages.size)
        val bigSingleActionMessage = RemoteMessage(
            id = "8274589c-8aeb-4322-a737-3852911569e3",
            content = Content.BigSingleAction(
                titleText = "title",
                descriptionText = "description",
                placeholder = ANNOUNCE,
                primaryActionText = "Ok",
                primaryAction = Action.Url(
                    value = "https://duckduckgo.com"
                )
            ),
            matchingRules = emptyList(),
            exclusionRules = emptyList()
        )
        assertEquals(bigSingleActionMessage, config.messages[0])

        val smallMessage = RemoteMessage(
            id = "26780792-49fe-4e25-ae27-aa6a2e6f013b",
            content = Content.Small(
                titleText = "Here goes a title",
                descriptionText = "description"
            ),
            matchingRules = listOf(5, 6),
            exclusionRules = listOf(7, 8, 9)
        )
        assertEquals(smallMessage, config.messages[2])

        val mediumMessage = RemoteMessage(
            id = "c3549d64-b388-41d8-9649-33e6e2674e8e",
            content = Content.Medium(
                titleText = "Here goes a title",
                descriptionText = "description",
                placeholder = CRITICAL_UPDATE
            ),
            matchingRules = emptyList(),
            exclusionRules = emptyList()
        )
        assertEquals(mediumMessage, config.messages[3])

        val bigTwoActions = RemoteMessage(
            id = "c2d0a1f1-6157-434f-8145-38416037d339",
            content = Content.BigTwoActions(
                titleText = "Here goes a title",
                descriptionText = "description",
                placeholder = APP_UPDATE,
                primaryActionText = "Ok",
                primaryAction = Action.PlayStore(
                    value = "com.duckduckgo.mobile.android"
                ),
                secondaryActionText = "Cancel",
                secondaryAction = Action.Dismiss(),
            ),
            matchingRules = emptyList(),
            exclusionRules = emptyList()
        )
        assertEquals(bigTwoActions, config.messages[4])
    }

    @Test
    fun whenValidJsonParsedThenRulesMappedIntoRemoteConfig() = runTest {
        val result = getConfigFromJson("json/remote_messaging_config.json")

<<<<<<< HEAD
        val testee = RemoteMessagingConfigJsonMapper(
            jsonRemoteMessageMapper = JsonRemoteMessageMapper(deviceProperties),
            jsonRulesMapper = JsonRulesMapper()
        )
=======
        val testee = RemoteMessagingConfigJsonMapper()
>>>>>>> 7b070895

        val config = testee.map(result)

        assertEquals(3, config.rules.size)

        assertEquals(21, config.rules[5]?.size)
        val localeMA = Locale(listOf("en-US", "en-GB"), fallback = true)
        assertEquals(localeMA, config.rules[5]?.first())

        val locale2MA = Locale(listOf("en-GB"), fallback = null)
        assertEquals(locale2MA, config.rules[6]?.first())
        assertEquals(1, config.rules[6]?.size)

        val defaultBrowserMA = DefaultBrowser(value = true, fallback = null)
        assertEquals(defaultBrowserMA, config.rules[7]?.first())
        assertEquals(1, config.rules[7]?.size)
    }

    @Test
    fun whenJsonMessagesHaveUnknownTypesThenMessagesNotMappedIntoConfig() = runTest {
        val result = getConfigFromJson("json/remote_messaging_config_unsupported_items.json")

<<<<<<< HEAD
        val testee = RemoteMessagingConfigJsonMapper(
            jsonRemoteMessageMapper = JsonRemoteMessageMapper(deviceProperties),
            jsonRulesMapper = JsonRulesMapper()
        )
=======
        val testee = RemoteMessagingConfigJsonMapper()
>>>>>>> 7b070895

        val config = testee.map(result)

        assertEquals(0, config.messages.size)
    }

    @Test
    fun whenJsonMessagesHaveUnknownTypesThenRulesMappedIntoConfig() = runTest {
        val result = getConfigFromJson("json/remote_messaging_config_unsupported_items.json")

<<<<<<< HEAD
        val testee = RemoteMessagingConfigJsonMapper(
            jsonRemoteMessageMapper = JsonRemoteMessageMapper(deviceProperties),
            jsonRulesMapper = JsonRulesMapper()
        )
=======
        val testee = RemoteMessagingConfigJsonMapper()
>>>>>>> 7b070895

        val config = testee.map(result)

        assertEquals(2, config.rules.size)

        val unknown = Unknown(fallback = true)
        assertEquals(unknown, config.rules[6]!![0])

        val defaultBrowser = DefaultBrowser(value = true, fallback = null)
        assertEquals(defaultBrowser, config.rules[7]!![0])
    }

    @Test
    fun whenJsonMessagesMalformedOrMissingInformationThenMessagesNotParsedIntoConfig() = runTest {
        val result = getConfigFromJson("json/remote_messaging_config_malformed.json")

<<<<<<< HEAD
        val testee = RemoteMessagingConfigJsonMapper(
            jsonRemoteMessageMapper = JsonRemoteMessageMapper(deviceProperties),
            jsonRulesMapper = JsonRulesMapper()
        )
=======
        val testee = RemoteMessagingConfigJsonMapper()
>>>>>>> 7b070895

        val config = testee.map(result)

        assertEquals(1, config.messages.size)
        val smallMessage = RemoteMessage(
            id = "26780792-49fe-4e25-ae27-aa6a2e6f013b",
            content = Content.Small(
                titleText = "Here goes a title",
                descriptionText = "description"
            ),
            matchingRules = listOf(5, 6),
            exclusionRules = listOf(7, 8, 9)
        )
        assertEquals(smallMessage, config.messages[0])
    }

    @Test
    fun whenJsonMatchingAttributesMalformedThenParsedAsUnknwonIntoConfig() = runTest {
        val result = getConfigFromJson("json/remote_messaging_config_malformed.json")

<<<<<<< HEAD
        val testee = RemoteMessagingConfigJsonMapper(
            jsonRemoteMessageMapper = JsonRemoteMessageMapper(deviceProperties),
            jsonRulesMapper = JsonRulesMapper()
        )
=======
        val testee = RemoteMessagingConfigJsonMapper()
>>>>>>> 7b070895

        val config = testee.map(result)

        assertEquals(2, config.rules.size)
        assertEquals(3, config.rules[6]?.size)

        val matchingAttr = listOf(Locale(), Unknown(fallback = true), WebView(fallback = false))
        assertEquals(matchingAttr, config.rules[6])
    }

    @Test
    fun whenUnknownMatchingAttributeDoesNotProvideFallbackThenFallbackIsNull() = runTest {
        val result = getConfigFromJson("json/remote_messaging_config_malformed.json")

<<<<<<< HEAD
        val testee = RemoteMessagingConfigJsonMapper(
            jsonRemoteMessageMapper = JsonRemoteMessageMapper(deviceProperties),
            jsonRulesMapper = JsonRulesMapper()
        )
=======
        val testee = RemoteMessagingConfigJsonMapper()
>>>>>>> 7b070895

        val config = testee.map(result)

        assertEquals(Unknown(null), config.rules[7]?.first())
    }

    private fun getConfigFromJson(resourceName: String): JsonRemoteMessagingConfig {
        val jsonString = FileUtilities.loadText(resourceName)
        val moshi = Moshi.Builder().build()
        val jsonAdapter = moshi.adapter(JsonRemoteMessagingConfig::class.java)

        return jsonAdapter.fromJson(jsonString)!!
    }
}

object FileUtilities {

    fun loadText(resourceName: String): String = readResource(resourceName).use { it.readText() }

    private fun readResource(resourceName: String): BufferedReader {
        return javaClass.classLoader!!.getResource(resourceName).openStream().bufferedReader()
    }
}<|MERGE_RESOLUTION|>--- conflicted
+++ resolved
@@ -55,14 +55,7 @@
     fun whenValidJsonParsedThenMessagesMappedIntoRemoteConfig() = runTest {
         val result = getConfigFromJson("json/remote_messaging_config.json")
 
-<<<<<<< HEAD
-        val testee = RemoteMessagingConfigJsonMapper(
-            jsonRemoteMessageMapper = JsonRemoteMessageMapper(deviceProperties),
-            jsonRulesMapper = JsonRulesMapper()
-        )
-=======
-        val testee = RemoteMessagingConfigJsonMapper()
->>>>>>> 7b070895
+        val testee = RemoteMessagingConfigJsonMapper()
 
         val config = testee.map(result)
 
@@ -129,14 +122,7 @@
     fun whenValidJsonParsedThenRulesMappedIntoRemoteConfig() = runTest {
         val result = getConfigFromJson("json/remote_messaging_config.json")
 
-<<<<<<< HEAD
-        val testee = RemoteMessagingConfigJsonMapper(
-            jsonRemoteMessageMapper = JsonRemoteMessageMapper(deviceProperties),
-            jsonRulesMapper = JsonRulesMapper()
-        )
-=======
-        val testee = RemoteMessagingConfigJsonMapper()
->>>>>>> 7b070895
+        val testee = RemoteMessagingConfigJsonMapper()
 
         val config = testee.map(result)
 
@@ -159,14 +145,7 @@
     fun whenJsonMessagesHaveUnknownTypesThenMessagesNotMappedIntoConfig() = runTest {
         val result = getConfigFromJson("json/remote_messaging_config_unsupported_items.json")
 
-<<<<<<< HEAD
-        val testee = RemoteMessagingConfigJsonMapper(
-            jsonRemoteMessageMapper = JsonRemoteMessageMapper(deviceProperties),
-            jsonRulesMapper = JsonRulesMapper()
-        )
-=======
-        val testee = RemoteMessagingConfigJsonMapper()
->>>>>>> 7b070895
+        val testee = RemoteMessagingConfigJsonMapper()
 
         val config = testee.map(result)
 
@@ -177,14 +156,7 @@
     fun whenJsonMessagesHaveUnknownTypesThenRulesMappedIntoConfig() = runTest {
         val result = getConfigFromJson("json/remote_messaging_config_unsupported_items.json")
 
-<<<<<<< HEAD
-        val testee = RemoteMessagingConfigJsonMapper(
-            jsonRemoteMessageMapper = JsonRemoteMessageMapper(deviceProperties),
-            jsonRulesMapper = JsonRulesMapper()
-        )
-=======
-        val testee = RemoteMessagingConfigJsonMapper()
->>>>>>> 7b070895
+        val testee = RemoteMessagingConfigJsonMapper()
 
         val config = testee.map(result)
 
@@ -201,14 +173,7 @@
     fun whenJsonMessagesMalformedOrMissingInformationThenMessagesNotParsedIntoConfig() = runTest {
         val result = getConfigFromJson("json/remote_messaging_config_malformed.json")
 
-<<<<<<< HEAD
-        val testee = RemoteMessagingConfigJsonMapper(
-            jsonRemoteMessageMapper = JsonRemoteMessageMapper(deviceProperties),
-            jsonRulesMapper = JsonRulesMapper()
-        )
-=======
-        val testee = RemoteMessagingConfigJsonMapper()
->>>>>>> 7b070895
+        val testee = RemoteMessagingConfigJsonMapper()
 
         val config = testee.map(result)
 
@@ -229,14 +194,7 @@
     fun whenJsonMatchingAttributesMalformedThenParsedAsUnknwonIntoConfig() = runTest {
         val result = getConfigFromJson("json/remote_messaging_config_malformed.json")
 
-<<<<<<< HEAD
-        val testee = RemoteMessagingConfigJsonMapper(
-            jsonRemoteMessageMapper = JsonRemoteMessageMapper(deviceProperties),
-            jsonRulesMapper = JsonRulesMapper()
-        )
-=======
-        val testee = RemoteMessagingConfigJsonMapper()
->>>>>>> 7b070895
+        val testee = RemoteMessagingConfigJsonMapper()
 
         val config = testee.map(result)
 
@@ -251,14 +209,7 @@
     fun whenUnknownMatchingAttributeDoesNotProvideFallbackThenFallbackIsNull() = runTest {
         val result = getConfigFromJson("json/remote_messaging_config_malformed.json")
 
-<<<<<<< HEAD
-        val testee = RemoteMessagingConfigJsonMapper(
-            jsonRemoteMessageMapper = JsonRemoteMessageMapper(deviceProperties),
-            jsonRulesMapper = JsonRulesMapper()
-        )
-=======
-        val testee = RemoteMessagingConfigJsonMapper()
->>>>>>> 7b070895
+        val testee = RemoteMessagingConfigJsonMapper()
 
         val config = testee.map(result)
 
