--- conflicted
+++ resolved
@@ -50,14 +50,11 @@
     testImplementation "org.threeten:threetenbp:_"
     testImplementation Testing.junit4
     testImplementation Testing.mockito.kotlin
-<<<<<<< HEAD
-=======
     testImplementation (KotlinX.coroutines.test) {
         // https://github.com/Kotlin/kotlinx.coroutines/issues/2023
         // conflicts with mockito due to direct inclusion of byte buddy
         exclude group: "org.jetbrains.kotlinx", module: "kotlinx-coroutines-debug"
     }
->>>>>>> 2c035d9c
 
     androidTestImplementation project(path: ':common-test')
     androidTestImplementation AndroidX.archCore.testing
