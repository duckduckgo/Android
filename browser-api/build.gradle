/*
 * Copyright (c) 2021 DuckDuckGo
 *
 * Licensed under the Apache License, Version 2.0 (the "License");
 * you may not use this file except in compliance with the License.
 * You may obtain a copy of the License at
 *
 *     http://www.apache.org/licenses/LICENSE-2.0
 *
 * Unless required by applicable law or agreed to in writing, software
 * distributed under the License is distributed on an "AS IS" BASIS,
 * WITHOUT WARRANTIES OR CONDITIONS OF ANY KIND, either express or implied.
 * See the License for the specific language governing permissions and
 * limitations under the License.
 */

plugins {
    id 'com.android.library'
    id 'kotlin-android'
}

apply from: "$rootProject.projectDir/gradle/android-library.gradle"

dependencies {
<<<<<<< HEAD
    api project(path: ':common-ui')
    implementation project(path: ':common')
    implementation Kotlin.stdlib.jdk7
    implementation AndroidX.core.ktx
    implementation KotlinX.coroutines.core

    implementation JakeWharton.timber
    // Room
    implementation AndroidX.room.runtime

    // LiveData
    implementation AndroidX.lifecycle.liveDataKtx
=======
    implementation project(path: ':common-ui')
    implementation Kotlin.stdlib.jdk7
    implementation AndroidX.core.ktx
    implementation KotlinX.coroutines.core
}
android {
  namespace 'com.duckduckgo.browser.api'
>>>>>>> 14095a86
}<|MERGE_RESOLUTION|>--- conflicted
+++ resolved
@@ -22,8 +22,7 @@
 apply from: "$rootProject.projectDir/gradle/android-library.gradle"
 
 dependencies {
-<<<<<<< HEAD
-    api project(path: ':common-ui')
+    implementation project(path: ':common-ui')
     implementation project(path: ':common')
     implementation Kotlin.stdlib.jdk7
     implementation AndroidX.core.ktx
@@ -35,13 +34,7 @@
 
     // LiveData
     implementation AndroidX.lifecycle.liveDataKtx
-=======
-    implementation project(path: ':common-ui')
-    implementation Kotlin.stdlib.jdk7
-    implementation AndroidX.core.ktx
-    implementation KotlinX.coroutines.core
 }
 android {
   namespace 'com.duckduckgo.browser.api'
->>>>>>> 14095a86
 }