/*
 * Copyright (c) 2021 DuckDuckGo
 *
 * Licensed under the Apache License, Version 2.0 (the "License");
 * you may not use this file except in compliance with the License.
 * You may obtain a copy of the License at
 *
 *     http://www.apache.org/licenses/LICENSE-2.0
 *
 * Unless required by applicable law or agreed to in writing, software
 * distributed under the License is distributed on an "AS IS" BASIS,
 * WITHOUT WARRANTIES OR CONDITIONS OF ANY KIND, either express or implied.
 * See the License for the specific language governing permissions and
 * limitations under the License.
 */

package com.duckduckgo.app.dev.settings

import android.content.Context
import android.content.Intent
import android.os.Bundle
import android.os.Handler
import android.os.Looper
import android.widget.CompoundButton.OnCheckedChangeListener
import android.widget.Toast
import androidx.lifecycle.Lifecycle
import androidx.lifecycle.flowWithLifecycle
import androidx.lifecycle.lifecycleScope
import com.duckduckgo.app.browser.BrowserActivity
import com.duckduckgo.app.browser.R
import com.duckduckgo.app.browser.databinding.ActivityDevSettingsBinding
import com.duckduckgo.app.global.DuckDuckGoActivity
import com.duckduckgo.app.dev.settings.DevSettingsViewModel.Command
import com.duckduckgo.app.dev.settings.privacy.TrackerDataDevReceiver.Companion.DOWNLOAD_TDS_INTENT_ACTION
import com.duckduckgo.mobile.android.ui.viewbinding.viewBinding
import kotlinx.coroutines.flow.launchIn
import kotlinx.coroutines.flow.onEach

class DevSettingsActivity : DuckDuckGoActivity() {

    private val binding: ActivityDevSettingsBinding by viewBinding()

    private val viewModel: DevSettingsViewModel by bindViewModel()

    private val nextTdsToggleListener = OnCheckedChangeListener { _, isChecked ->
        viewModel.onNextTdsToggled(isChecked)
    }

    private val startupTraceToggleListener = OnCheckedChangeListener { _, isChecked ->
        viewModel.onStartupTraceToggled(isChecked)
    }

    override fun onCreate(savedInstanceState: Bundle?) {
        super.onCreate(savedInstanceState)
        setContentView(binding.root)
        setupToolbar(binding.includeToolbar.toolbar)

        observeViewModel()
    }

    override fun onStart() {
        super.onStart()
        viewModel.start()
    }

<<<<<<< HEAD
=======
    private fun configureUiEventHandlers() {
        binding.privacyTest1.setOnClickListener { viewModel.goToPrivacyTest1() }
        binding.privacyTest2.setOnClickListener { viewModel.goToPrivacyTest2() }
        binding.triggerAnr.setOnClickListener {
            Handler(Looper.getMainLooper()).post {
                Thread.sleep(10000)
            }
        }
    }

>>>>>>> 853f02a9
    private fun observeViewModel() {
        viewModel.viewState()
            .flowWithLifecycle(lifecycle, Lifecycle.State.CREATED)
            .onEach { viewState ->
                viewState.let {
                    binding.nextTdsEnabled.quietlySetIsChecked(it.nextTdsEnabled, nextTdsToggleListener)
                    binding.enableAppStartupTrace.quietlySetIsChecked(it.startupTraceEnabled, startupTraceToggleListener)
                }
            }.launchIn(lifecycleScope)

        viewModel.commands()
            .flowWithLifecycle(lifecycle, Lifecycle.State.CREATED)
            .onEach { processCommand(it) }
            .launchIn(lifecycleScope)
    }

    private fun processCommand(it: Command?) {
        when (it) {
            is Command.SendTdsIntent -> sendTdsIntent()
            else -> TODO()
        }
    }

    private fun goToUrl(url: String) {
        startActivity(BrowserActivity.intent(this, url))
        finish()
    }

    private fun sendTdsIntent() {
        Toast.makeText(this, getString(R.string.devSettingsScreenTdsWait), Toast.LENGTH_SHORT).show()
        val intent = Intent()
        intent.action = DOWNLOAD_TDS_INTENT_ACTION
        sendBroadcast(intent)
    }

    companion object {
        fun intent(context: Context): Intent {
            return Intent(context, DevSettingsActivity::class.java)
        }
    }
}<|MERGE_RESOLUTION|>--- conflicted
+++ resolved
@@ -55,6 +55,7 @@
         setContentView(binding.root)
         setupToolbar(binding.includeToolbar.toolbar)
 
+        configureUiEventHandlers()
         observeViewModel()
     }
 
@@ -63,11 +64,7 @@
         viewModel.start()
     }
 
-<<<<<<< HEAD
-=======
     private fun configureUiEventHandlers() {
-        binding.privacyTest1.setOnClickListener { viewModel.goToPrivacyTest1() }
-        binding.privacyTest2.setOnClickListener { viewModel.goToPrivacyTest2() }
         binding.triggerAnr.setOnClickListener {
             Handler(Looper.getMainLooper()).post {
                 Thread.sleep(10000)
@@ -75,7 +72,6 @@
         }
     }
 
->>>>>>> 853f02a9
     private fun observeViewModel() {
         viewModel.viewState()
             .flowWithLifecycle(lifecycle, Lifecycle.State.CREATED)
