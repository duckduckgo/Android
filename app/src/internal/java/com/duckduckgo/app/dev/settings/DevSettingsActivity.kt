--- conflicted
+++ resolved
@@ -19,12 +19,9 @@
 import android.content.Context
 import android.content.Intent
 import android.os.Bundle
-<<<<<<< HEAD
-import android.view.MenuItem
-=======
 import android.os.Handler
 import android.os.Looper
->>>>>>> 25d5df4f
+import android.view.MenuItem
 import android.widget.CompoundButton.OnCheckedChangeListener
 import android.widget.Toast
 import androidx.annotation.MenuRes
@@ -55,13 +52,12 @@
         viewModel.onNextTdsToggled(isChecked)
     }
 
-<<<<<<< HEAD
+    private val startupTraceToggleListener = OnCheckedChangeListener { _, isChecked ->
+        viewModel.onStartupTraceToggled(isChecked)
+    }
+
     private val overrideUAListener = OnCheckedChangeListener { _, isChecked ->
         viewModel.onOverrideUAToggled(isChecked)
-=======
-    private val startupTraceToggleListener = OnCheckedChangeListener { _, isChecked ->
-        viewModel.onStartupTraceToggled(isChecked)
->>>>>>> 25d5df4f
     }
 
     override fun onCreate(savedInstanceState: Bundle?) {
@@ -79,17 +75,12 @@
     }
 
     private fun configureUiEventHandlers() {
-<<<<<<< HEAD
-        binding.privacyTest1.setOnClickListener { viewModel.goToPrivacyTest1() }
-        binding.privacyTest2.setOnClickListener { viewModel.goToPrivacyTest2() }
-        binding.overrideUserAgentSelector.setOnClickListener { viewModel.onUserAgentSelectorClicked() }
-=======
         binding.triggerAnr.setOnClickListener {
             Handler(Looper.getMainLooper()).post {
                 Thread.sleep(10000)
             }
         }
->>>>>>> 25d5df4f
+        binding.overrideUserAgentSelector.setOnClickListener { viewModel.onUserAgentSelectorClicked() }
     }
 
     private fun observeViewModel() {
@@ -98,13 +89,10 @@
             .onEach { viewState ->
                 viewState.let {
                     binding.nextTdsEnabled.quietlySetIsChecked(it.nextTdsEnabled, nextTdsToggleListener)
-<<<<<<< HEAD
+                    binding.enableAppStartupTrace.quietlySetIsChecked(it.startupTraceEnabled, startupTraceToggleListener)
                     binding.overrideUserAgentToggle.quietlySetIsChecked(it.overrideUA, overrideUAListener)
                     binding.overrideUserAgentSelector.isEnabled = it.overrideUA
                     binding.overrideUserAgentSelector.setSubtitle(it.userAgent)
-=======
-                    binding.enableAppStartupTrace.quietlySetIsChecked(it.startupTraceEnabled, startupTraceToggleListener)
->>>>>>> 25d5df4f
                 }
             }.launchIn(lifecycleScope)
 
@@ -117,11 +105,7 @@
     private fun processCommand(it: Command?) {
         when (it) {
             is Command.SendTdsIntent -> sendTdsIntent()
-<<<<<<< HEAD
-            is Command.GoToUrl -> goToUrl(it.url)
             is Command.OpenUASelector -> showUASelector(R.menu.user_agent_menu)
-=======
->>>>>>> 25d5df4f
             else -> TODO()
         }
     }
