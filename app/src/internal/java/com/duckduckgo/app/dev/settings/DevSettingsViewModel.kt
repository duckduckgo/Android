--- conflicted
+++ resolved
@@ -18,12 +18,9 @@
 
 import androidx.lifecycle.ViewModel
 import androidx.lifecycle.viewModelScope
-<<<<<<< HEAD
 import com.duckduckgo.app.browser.defaultbrowsing.DefaultBrowserDetector
 import com.duckduckgo.app.browser.useragent.UAOverride
 import com.duckduckgo.app.browser.useragent.UserAgentProvider
-=======
->>>>>>> 25d5df4f
 import com.duckduckgo.app.dev.settings.db.DevSettingsDataStore
 import com.duckduckgo.app.global.plugins.view_model.ViewModelFactoryPlugin
 import com.duckduckgo.app.traces.api.StartupTraces
@@ -42,30 +39,20 @@
 
 class DevSettingsViewModel @Inject constructor(
     private val devSettingsDataStore: DevSettingsDataStore,
-<<<<<<< HEAD
+    private val startupTraces: StartupTraces,
     private val userAgentProvider: UserAgentProvider
-=======
-    private val startupTraces: StartupTraces,
->>>>>>> 25d5df4f
 ) : ViewModel() {
 
     data class ViewState(
         val nextTdsEnabled: Boolean = false,
-<<<<<<< HEAD
+        val startupTraceEnabled: Boolean = false,
         val overrideUA: Boolean = false,
         val userAgent: String = ""
-=======
-        val startupTraceEnabled: Boolean = false,
->>>>>>> 25d5df4f
     )
 
     sealed class Command {
         object SendTdsIntent : Command()
-<<<<<<< HEAD
-        data class GoToUrl(val url: String) : Command()
         object OpenUASelector : Command()
-=======
->>>>>>> 25d5df4f
     }
 
     private val viewState = MutableStateFlow(ViewState())
@@ -76,12 +63,9 @@
             viewState.emit(
                 currentViewState().copy(
                     nextTdsEnabled = devSettingsDataStore.nextTdsEnabled,
-<<<<<<< HEAD
+                    startupTraceEnabled = startupTraces.isTraceEnabled,
                     overrideUA = devSettingsDataStore.overrideUA,
                     userAgent = userAgentProvider.userAgent("", false)
-=======
-                    startupTraceEnabled = startupTraces.isTraceEnabled
->>>>>>> 25d5df4f
                 )
             )
         }
@@ -104,7 +88,14 @@
         }
     }
 
-<<<<<<< HEAD
+    fun onStartupTraceToggled(value: Boolean) {
+        Timber.v("User toggled startup trace, is now enabled: $value")
+        startupTraces.isTraceEnabled = value
+        viewModelScope.launch {
+            viewState.emit(currentViewState().copy(startupTraceEnabled = value))
+        }
+    }
+
     fun onOverrideUAToggled(enabled: Boolean) {
         devSettingsDataStore.overrideUA = enabled
         viewModelScope.launch {
@@ -112,26 +103,9 @@
         }
     }
 
-    fun goToPrivacyTest1() {
-        viewModelScope.launch { command.send(Command.GoToUrl(PRIVACY_TEST_URL_1)) }
-    }
-
-    fun goToPrivacyTest2() {
-        viewModelScope.launch { command.send(Command.GoToUrl(PRIVACY_TEST_URL_2)) }
-=======
-    fun onStartupTraceToggled(value: Boolean) {
-        Timber.v("User toggled startup trace, is now enabled: $value")
-        startupTraces.isTraceEnabled = value
-        viewModelScope.launch {
-            viewState.emit(currentViewState().copy(startupTraceEnabled = value))
-        }
->>>>>>> 25d5df4f
-    }
-
     private fun currentViewState(): ViewState {
         return viewState.value
     }
-<<<<<<< HEAD
 
     fun onUserAgentSelectorClicked() {
         viewModelScope.launch { command.send(Command.OpenUASelector) }
@@ -143,38 +117,19 @@
             viewState.emit(currentViewState().copy(userAgent = userAgentProvider.userAgent("", false)))
         }
     }
-
-    companion object {
-        private const val PRIVACY_TEST_URL_1 = "https://privacy-test-pages.glitch.me/tracker-reporting/1major-via-script.html"
-        private const val PRIVACY_TEST_URL_2 = "https://privacy-test-pages.glitch.me/tracker-reporting/1major-via-fetch.html"
-    }
-=======
->>>>>>> 25d5df4f
 }
 
 @ContributesMultibinding(AppScope::class)
 class SettingsViewModelFactory @Inject constructor(
     private val devSettingsDataStore: Provider<DevSettingsDataStore>,
-<<<<<<< HEAD
     private val userAgentProvider: Provider<UserAgentProvider>,
-    private val defaultWebBrowserCapability: Provider<DefaultBrowserDetector>,
-    private val variantManager: Provider<VariantManager>,
-    private val emailManager: Provider<EmailManager>,
-    private val fireAnimationLoader: Provider<FireAnimationLoader>,
-    private val pixel: Provider<Pixel>
-=======
     private val startupTraces: Provider<StartupTraces>,
->>>>>>> 25d5df4f
 ) : ViewModelFactoryPlugin {
     override fun <T : ViewModel?> create(modelClass: Class<T>): T? {
         with(modelClass) {
             return when {
-<<<<<<< HEAD
-                isAssignableFrom(DevSettingsViewModel::class.java) -> (DevSettingsViewModel(devSettingsDataStore.get(), userAgentProvider.get()) as T)
-=======
                 isAssignableFrom(DevSettingsViewModel::class.java) ->
-                    DevSettingsViewModel(devSettingsDataStore.get(), startupTraces.get()) as T
->>>>>>> 25d5df4f
+                    DevSettingsViewModel(devSettingsDataStore.get(), startupTraces.get(), userAgentProvider.get()) as T
                 else -> null
             }
         }
