<?xml version="1.0" encoding="utf-8"?><!--
  ~ Copyright (c) 2021 DuckDuckGo
  ~
  ~ Licensed under the Apache License, Version 2.0 (the "License");
  ~ you may not use this file except in compliance with the License.
  ~ You may obtain a copy of the License at
  ~
  ~     http://www.apache.org/licenses/LICENSE-2.0
  ~
  ~ Unless required by applicable law or agreed to in writing, software
  ~ distributed under the License is distributed on an "AS IS" BASIS,
  ~ WITHOUT WARRANTIES OR CONDITIONS OF ANY KIND, either express or implied.
  ~ See the License for the specific language governing permissions and
  ~ limitations under the License.
  -->

<LinearLayout xmlns:android="http://schemas.android.com/apk/res/android"
    xmlns:tools="http://schemas.android.com/tools"
    xmlns:app="http://schemas.android.com/apk/res-auto"
    android:layout_width="match_parent"
    android:layout_height="match_parent"
    android:orientation="vertical"
    tools:context="com.duckduckgo.app.dev.settings.DevSettingsActivity">

    <include
        android:id="@+id/includeToolbar"
        layout="@layout/include_toolbar" />

    <TextView
<<<<<<< HEAD
        android:layout_width="match_parent"
        android:layout_height="wrap_content"
        android:fontFamily="sans-serif"
        android:lineSpacingExtra="4sp"
        android:layout_marginTop="32dp"
        android:layout_marginStart="@dimen/settingsItemHorizontalPadding"
        android:layout_marginEnd="@dimen/settingsItemHorizontalPadding"
        android:layout_marginBottom="8dp"
        android:text="@string/devSettingsScreenTitle"
        android:textColor="?attr/settingsMinorTextColor"
        android:textSize="14sp"
        android:textStyle="normal" />

    <View
        style="@style/SettingsGroupDivider"/>
=======
        android:id="@+id/generalTitle"
        style="@style/SettingsSectionTitle"
        android:layout_width="wrap_content"
        android:layout_height="wrap_content"
        android:text="@string/devSettingsScreenGeneralSection" />
>>>>>>> 853f02a9

    <com.duckduckgo.app.settings.SettingsToggleOptionWithSubtitle
        android:id="@+id/enableAppStartupTrace"
        android:layout_width="match_parent"
        android:layout_height="wrap_content"
        app:toggleTitle="@string/devStartupTracing"
        app:toggleSubTitle="@string/devStartupTracingByline" />
<<<<<<< HEAD
=======

    <com.duckduckgo.app.settings.SettingsOptionWithSubtitle
        android:id="@+id/triggerAnr"
        android:layout_width="match_parent"
        android:layout_height="wrap_content"
        app:title="@string/devSettingsTriggerAnr"
        app:subtitle="@string/devSettingsTriggerAnrSubtitle"/>

    <TextView
        android:id="@+id/privacyTitle"
        style="@style/SettingsSectionTitle"
        android:layout_width="wrap_content"
        android:layout_height="wrap_content"
        android:text="@string/devSettingsScreenPrivacySection" />
>>>>>>> 853f02a9

    <com.duckduckgo.app.settings.SettingsToggleOptionWithSubtitle
        android:id="@+id/nextTdsEnabled"
        android:layout_width="match_parent"
        android:layout_height="wrap_content"
        app:toggleSubTitle="@string/devSettingsScreenTdsVersion"
        app:toggleTitle="@string/devSettingsScreenTdsVersionSubtitle" />
<<<<<<< HEAD
=======

    <com.duckduckgo.app.settings.SettingsOptionWithSubtitle
        android:id="@+id/privacyTest1"
        android:layout_width="match_parent"
        android:layout_height="wrap_content"
        app:title="@string/devSettingsScreenMajorScript"
        app:subtitle="@string/devSettingsScreenMajorScriptSubtitle" />

    <com.duckduckgo.app.settings.SettingsOptionWithSubtitle
        android:id="@+id/privacyTest2"
        android:layout_width="match_parent"
        android:layout_height="wrap_content"
        app:title="@string/devSettingsScreenMajorFetch"
        app:subtitle="@string/devSettingsScreenMajorFetchSubtitle"/>
>>>>>>> 853f02a9

</LinearLayout><|MERGE_RESOLUTION|>--- conflicted
+++ resolved
@@ -27,29 +27,11 @@
         layout="@layout/include_toolbar" />
 
     <TextView
-<<<<<<< HEAD
-        android:layout_width="match_parent"
-        android:layout_height="wrap_content"
-        android:fontFamily="sans-serif"
-        android:lineSpacingExtra="4sp"
-        android:layout_marginTop="32dp"
-        android:layout_marginStart="@dimen/settingsItemHorizontalPadding"
-        android:layout_marginEnd="@dimen/settingsItemHorizontalPadding"
-        android:layout_marginBottom="8dp"
-        android:text="@string/devSettingsScreenTitle"
-        android:textColor="?attr/settingsMinorTextColor"
-        android:textSize="14sp"
-        android:textStyle="normal" />
-
-    <View
-        style="@style/SettingsGroupDivider"/>
-=======
         android:id="@+id/generalTitle"
         style="@style/SettingsSectionTitle"
         android:layout_width="wrap_content"
         android:layout_height="wrap_content"
         android:text="@string/devSettingsScreenGeneralSection" />
->>>>>>> 853f02a9
 
     <com.duckduckgo.app.settings.SettingsToggleOptionWithSubtitle
         android:id="@+id/enableAppStartupTrace"
@@ -57,8 +39,6 @@
         android:layout_height="wrap_content"
         app:toggleTitle="@string/devStartupTracing"
         app:toggleSubTitle="@string/devStartupTracingByline" />
-<<<<<<< HEAD
-=======
 
     <com.duckduckgo.app.settings.SettingsOptionWithSubtitle
         android:id="@+id/triggerAnr"
@@ -73,7 +53,6 @@
         android:layout_width="wrap_content"
         android:layout_height="wrap_content"
         android:text="@string/devSettingsScreenPrivacySection" />
->>>>>>> 853f02a9
 
     <com.duckduckgo.app.settings.SettingsToggleOptionWithSubtitle
         android:id="@+id/nextTdsEnabled"
@@ -81,22 +60,5 @@
         android:layout_height="wrap_content"
         app:toggleSubTitle="@string/devSettingsScreenTdsVersion"
         app:toggleTitle="@string/devSettingsScreenTdsVersionSubtitle" />
-<<<<<<< HEAD
-=======
-
-    <com.duckduckgo.app.settings.SettingsOptionWithSubtitle
-        android:id="@+id/privacyTest1"
-        android:layout_width="match_parent"
-        android:layout_height="wrap_content"
-        app:title="@string/devSettingsScreenMajorScript"
-        app:subtitle="@string/devSettingsScreenMajorScriptSubtitle" />
-
-    <com.duckduckgo.app.settings.SettingsOptionWithSubtitle
-        android:id="@+id/privacyTest2"
-        android:layout_width="match_parent"
-        android:layout_height="wrap_content"
-        app:title="@string/devSettingsScreenMajorFetch"
-        app:subtitle="@string/devSettingsScreenMajorFetchSubtitle"/>
->>>>>>> 853f02a9
 
 </LinearLayout>