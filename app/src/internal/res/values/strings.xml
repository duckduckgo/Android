--- conflicted
+++ resolved
@@ -18,18 +18,16 @@
     <!-- Developer settings -->
     <string name="devSettingsTitle" translatable="false">Developer Settings</string>
     <string name="devSettingsSubtitle" translatable="false">Features useful for devs and debugging</string>
-<<<<<<< HEAD
-    <string name="devSettingsScreenTitle" translatable="false">Welcome to the Developer Settings</string>
-=======
     <string name="devSettingsScreenPrivacySection" translatable="false">PRIVACY</string>
     <string name="devSettingsScreenGeneralSection" translatable="false">GENERAL</string>
->>>>>>> 853f02a9
+    <string name="devSettingsScreenTitle" translatable="false">Welcome to the Developer Settings</string>
     <string name="devSettingsScreenTdsVersion" translatable="false">TDS version</string>
     <string name="devSettingsScreenTdsVersionSubtitle" translatable="false">Use next TDS version</string>
     <string name="devSettingsScreenTdsWait" translatable="false">Please wait while we download the tds version</string>
     <string name="devStartupTracing" translatable="false">Start-up tracing</string>
     <string name="devStartupTracingByline" translatable="false">Enable/disable start-up tracing</string>
-<<<<<<< HEAD
+    <string name="devSettingsTriggerAnr" translatable="false">Trigger ANR</string>
+    <string name="devSettingsTriggerAnrSubtitle" translatable="false">Click here to trigger an ANR in the app</string>
     <!-- Privacy Audit settings -->
     <string name="auditSettingsTitle" translatable="false">Audit Settings</string>
     <string name="auditSettingsSubtitle" translatable="false">Features useful for doing our privacy audit</string>
@@ -63,8 +61,4 @@
     <string name="surrogatesSubtitle" translatable="false">Main frame and iFrame should be green.</string>
     <string name="surrogatesDisabledTitle" translatable="false">Surrogates Disabled</string>
     <string name="surrogatesDisabledSubtitle" translatable="false">Main frame and iFrame should be red.</string>
-=======
-    <string name="devSettingsTriggerAnr" translatable="false">Trigger ANR</string>
-    <string name="devSettingsTriggerAnrSubtitle" translatable="false">Click here to trigger an ANR in the app</string>
->>>>>>> 853f02a9
 </resources>