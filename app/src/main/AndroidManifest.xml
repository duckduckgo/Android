--- conflicted
+++ resolved
@@ -331,22 +331,20 @@
             android:name="com.duckduckgo.app.email.ui.EmailWebViewActivity"
             android:label="@string/emailProtectionWebViewActivityTitle"
             android:parentActivityName="com.duckduckgo.app.email.ui.EmailProtectionActivity" />
-<<<<<<< HEAD
+
+        <activity
+            android:name="com.duckduckgo.app.WidgetThemeConfiguration"
+            android:label="@string/widgetConfigurationActivityTitle"
+            android:theme="@style/AppTheme.Transparent">
+            <intent-filter>
+                <action android:name="android.appwidget.action.APPWIDGET_CONFIGURE" />
+            </intent-filter>
+        </activity>
+
         <activity
             android:name="com.duckduckgo.app.bookmarks.ui.bookmarkfolders.BookmarkFoldersActivity"
             android:label="@string/folderLocationTitle"
             android:parentActivityName="com.duckduckgo.app.bookmarks.ui.BookmarksActivity" />
-=======
-
-        <activity
-            android:name="com.duckduckgo.app.WidgetThemeConfiguration"
-            android:label="@string/widgetConfigurationActivityTitle"
-            android:theme="@style/AppTheme.Transparent">
-            <intent-filter>
-                <action android:name="android.appwidget.action.APPWIDGET_CONFIGURE" />
-            </intent-filter>
-        </activity>
->>>>>>> 33e74d06
 
         <service
             android:name="com.duckduckgo.app.job.AppConfigurationJobService"
