--- conflicted
+++ resolved
@@ -292,30 +292,6 @@
             android:name="com.duckduckgo.app.tabs.ui.TabSwitcherActivity"
             android:exported="false"
             android:label="@string/tabActivityTitle" />
-<<<<<<< HEAD
-=======
-
-        <activity
-            android:name="com.duckduckgo.app.privacy.ui.PrivacyDashboardActivity"
-            android:exported="false"
-            android:label="@string/privacyDashboardActivityTitle"
-            android:parentActivityName=".BrowserActivity" />
-        <activity
-            android:name="com.duckduckgo.app.privacy.ui.ScorecardActivity"
-            android:exported="false"
-            android:label="@string/scorecardActivityTitle"
-            android:parentActivityName="com.duckduckgo.app.privacy.ui.PrivacyDashboardActivity" />
-        <activity
-            android:name="com.duckduckgo.app.privacy.ui.TrackerNetworksActivity"
-            android:exported="false"
-            android:label="@string/trackersActivityTitle"
-            android:parentActivityName="com.duckduckgo.app.privacy.ui.PrivacyDashboardActivity" />
-        <activity
-            android:name="com.duckduckgo.app.privacy.ui.PrivacyPracticesActivity"
-            android:exported="false"
-            android:label="@string/privacyTermsActivityTitle"
-            android:parentActivityName="com.duckduckgo.app.privacy.ui.PrivacyDashboardActivity" />
->>>>>>> 14095a86
         <activity
             android:name="com.duckduckgo.app.settings.SettingsActivity"
             android:exported="true"
