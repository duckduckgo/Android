<?xml version="1.0" encoding="utf-8"?>
<manifest xmlns:android="http://schemas.android.com/apk/res/android"
    xmlns:tools="http://schemas.android.com/tools"
    package="com.duckduckgo.app.browser">

    <uses-permission android:name="android.permission.INTERNET" />
    <uses-permission android:name="android.permission.RECEIVE_BOOT_COMPLETED" />
    <uses-permission android:name="android.permission.WRITE_EXTERNAL_STORAGE" />
    <uses-permission android:name="com.android.launcher.permission.INSTALL_SHORTCUT" />
    <uses-permission android:name="android.permission.REQUEST_INSTALL_PACKAGES" />
    <uses-permission android:name="android.permission.ACCESS_FINE_LOCATION" />
    <uses-permission android:name="android.permission.ACCESS_COARSE_LOCATION" />

    <application
        android:name="com.duckduckgo.app.global.DuckDuckGoApplication"
        android:allowBackup="false"
        android:icon="${appIcon}"
        android:roundIcon="${appIconRound}"
        android:label="@string/appName"
        android:networkSecurityConfig="@xml/network_security_config"
        android:supportsRtl="true"
        android:theme="@style/AppTheme"
        tools:ignore="GoogleAppIndexingWarning">
        <meta-data
            android:name="android.webkit.WebView.MetricsOptOut"
            android:value="true" />

        <!-- Disable WorkManager's default initialization so we can use Dagger with it -->
        <provider
            android:name="androidx.work.impl.WorkManagerInitializer"
            android:authorities="${applicationId}.workmanager-init"
            android:enabled="false"
            android:exported="false"
            tools:replace="android:authorities" />

        <provider
            android:name="androidx.core.content.FileProvider"
            android:authorities="${applicationId}.provider"
            android:exported="false"
            android:grantUriPermissions="true">
            <meta-data
                android:name="android.support.FILE_PROVIDER_PATHS"
                android:resource="@xml/provider_paths"/>
        </provider>

        <!--
            To protect user privacy, disable SafeBrowsing which could send URLs to Google servers
            https://developer.android.com/reference/android/webkit/WebView
        -->
        <meta-data
            android:name="android.webkit.WebView.EnableSafeBrowsing"
            android:value="false" />

        <!-- Renamed to allow for the introduction of custom icons without breaking existing shortcuts -->
        <activity
            android:name="com.duckduckgo.app.launch.LaunchBridgeActivity"
            android:icon="${appIcon}"
            android:roundIcon="${appIconRound}"
            android:label="@string/appName">
            <intent-filter>
                <action android:name="android.intent.action.MAIN" />
            </intent-filter>
        </activity>

        <activity-alias
            android:name="com.duckduckgo.app.launch.Launcher"
            android:enabled="true"
            android:icon="${appIcon}"
            android:roundIcon="${appIconRound}"
            android:targetActivity="com.duckduckgo.app.launch.LaunchBridgeActivity">
            <intent-filter>
                <action android:name="android.intent.action.MAIN" />
                <category android:name="android.intent.category.LAUNCHER" />
                <category android:name="android.intent.category.APP_BROWSER" />
            </intent-filter>
        </activity-alias>

        <activity-alias
            android:name="com.duckduckgo.app.launch.LauncherBlue"
            android:enabled="false"
            android:icon="@mipmap/ic_launcher_blue"
            android:roundIcon="@mipmap/ic_launcher_blue_round"
            android:targetActivity="com.duckduckgo.app.launch.LaunchBridgeActivity">
            <intent-filter>
                <action android:name="android.intent.action.MAIN" />
                <category android:name="android.intent.category.LAUNCHER" />
                <category android:name="android.intent.category.APP_BROWSER" />
            </intent-filter>
        </activity-alias>

        <activity-alias
            android:name="com.duckduckgo.app.launch.LauncherBlack"
            android:enabled="false"
            android:icon="@mipmap/ic_launcher_black"
            android:roundIcon="@mipmap/ic_launcher_black_round"
            android:targetActivity="com.duckduckgo.app.launch.LaunchBridgeActivity">
            <intent-filter>
                <action android:name="android.intent.action.MAIN" />
                <category android:name="android.intent.category.LAUNCHER" />
                <category android:name="android.intent.category.APP_BROWSER" />
            </intent-filter>
        </activity-alias>

        <activity-alias
            android:name="com.duckduckgo.app.launch.LauncherGold"
            android:enabled="false"
            android:icon="@mipmap/ic_launcher_gold"
            android:roundIcon="@mipmap/ic_launcher_gold_round"
            android:targetActivity="com.duckduckgo.app.launch.LaunchBridgeActivity">
            <intent-filter>
                <action android:name="android.intent.action.MAIN" />
                <category android:name="android.intent.category.LAUNCHER" />
                <category android:name="android.intent.category.APP_BROWSER" />
            </intent-filter>
        </activity-alias>

        <activity-alias
            android:name="com.duckduckgo.app.launch.LauncherGreen"
            android:enabled="false"
            android:icon="@mipmap/ic_launcher_green"
            android:roundIcon="@mipmap/ic_launcher_green_round"
            android:targetActivity="com.duckduckgo.app.launch.LaunchBridgeActivity">
            <intent-filter>
                <action android:name="android.intent.action.MAIN" />
                <category android:name="android.intent.category.LAUNCHER" />
                <category android:name="android.intent.category.APP_BROWSER" />
            </intent-filter>
        </activity-alias>

        <activity-alias
            android:name="com.duckduckgo.app.launch.LauncherPurple"
            android:enabled="false"
            android:icon="@mipmap/ic_launcher_purple"
            android:roundIcon="@mipmap/ic_launcher_purple_round"
            android:targetActivity="com.duckduckgo.app.launch.LaunchBridgeActivity">
            <intent-filter>
                <action android:name="android.intent.action.MAIN" />
                <category android:name="android.intent.category.LAUNCHER" />
                <category android:name="android.intent.category.APP_BROWSER" />
            </intent-filter>
        </activity-alias>

        <activity-alias
            android:name="com.duckduckgo.app.launch.LauncherSilhoutte"
            android:enabled="false"
            android:icon="@mipmap/ic_launcher_silhouette"
            android:roundIcon="@mipmap/ic_launcher_silhouette_round"
            android:label="@string/appName"
            android:targetActivity="com.duckduckgo.app.launch.LaunchBridgeActivity">
            <intent-filter>
                <action android:name="android.intent.action.MAIN" />
                <category android:name="android.intent.category.LAUNCHER" />
                <category android:name="android.intent.category.APP_BROWSER" />
            </intent-filter>
        </activity-alias>

        <activity
            android:name="com.duckduckgo.app.systemsearch.SystemSearchActivity"
            android:autoRemoveFromRecents="true"
            android:documentLaunchMode="intoExisting"
            android:label="@string/appName"
            android:launchMode="singleTask"
            android:stateNotNeeded="true">

            <!-- Allow app to be default assistant -->
            <intent-filter>
                <action android:name="android.intent.action.ASSIST" />
                <category android:name="android.intent.category.DEFAULT" />
            </intent-filter>

            <!-- Required to allow the browser to be launched externally, ensuring it is ready to allow users to search immediately -->
            <intent-filter>
                <action android:name="com.duckduckgo.mobile.android.NEW_SEARCH" />
                <category android:name="android.intent.category.DEFAULT" />
            </intent-filter>

        </activity>

        <activity
            android:name="com.duckduckgo.app.onboarding.ui.OnboardingActivity"
            android:label="@string/appName"
            android:theme="@style/AppTheme.Dark.Transparent" />

        <activity
            android:name=".BrowserActivity"
            android:configChanges="keyboardHidden|orientation|screenSize"
            android:label="@string/appDescription"
            android:launchMode="singleTask"
            android:windowSoftInputMode="adjustResize|stateHidden">

            <!-- Allows app to become default browser -->
            <intent-filter>
                <action android:name="android.intent.action.VIEW" />

                <category android:name="android.intent.category.BROWSABLE" />
                <category android:name="android.intent.category.DEFAULT" />

                <data android:scheme="https" />
                <data android:scheme="http" />
            </intent-filter>

            <!-- Allows app to handle the specified MIME types that use the specified schemes, and to become the default handler for them -->
            <intent-filter>
                <action android:name="android.intent.action.VIEW" />

                <category android:name="android.intent.category.BROWSABLE" />
                <category android:name="android.intent.category.DEFAULT" />

                <data android:scheme="https" />
                <data android:scheme="http" />

                <data android:mimeType="text/html" />
                <data android:mimeType="text/plain" />
                <data android:mimeType="application/xhtml+xml" />
            </intent-filter>

            <!-- Allows apps to consume links and text shared from other apps e.g chrome -->
            <intent-filter>
                <action android:name="android.intent.action.SEND" />
                <category android:name="android.intent.category.DEFAULT" />
                <data android:mimeType="text/plain" />
            </intent-filter>

            <!-- Allow app to be opened using an NFC tag -->
            <intent-filter>
                <action android:name="android.nfc.action.NDEF_DISCOVERED" />
                <category android:name="android.intent.category.DEFAULT"/>
                <category android:name="android.intent.category.BROWSABLE" />

                <data android:scheme="https" />
                <data android:scheme="http" />
            </intent-filter>

        </activity>

        <activity
            android:name="com.duckduckgo.app.SelectedTextSearchActivity"
            android:exported="true"
            android:label="@string/systemTextSearchMessage">
            <intent-filter>
                <action android:name="android.intent.action.PROCESS_TEXT" />
                <category android:name="android.intent.category.DEFAULT" />
                <data android:mimeType="text/plain" />
            </intent-filter>

            <!-- Allow app to respond to "web search" requests from system -->
            <intent-filter>
                <action android:name="android.intent.action.WEB_SEARCH" />
                <category android:name="android.intent.category.DEFAULT" />
            </intent-filter>
        </activity>

        <activity
            android:name="com.duckduckgo.app.tabs.ui.TabSwitcherActivity"
            android:label="@string/tabActivityTitle" />

        <activity
            android:name="com.duckduckgo.app.privacy.ui.PrivacyDashboardActivity"
            android:label="@string/privacyDashboardActivityTitle"
            android:parentActivityName=".BrowserActivity" />
        <activity
            android:name="com.duckduckgo.app.privacy.ui.ScorecardActivity"
            android:label="@string/scorecardActivityTitle"
            android:parentActivityName="com.duckduckgo.app.privacy.ui.PrivacyDashboardActivity" />
        <activity
            android:name="com.duckduckgo.app.privacy.ui.TrackerNetworksActivity"
            android:label="@string/networksActivityTitle"
            android:parentActivityName="com.duckduckgo.app.privacy.ui.PrivacyDashboardActivity" />
        <activity
            android:name="com.duckduckgo.app.privacy.ui.PrivacyPracticesActivity"
            android:label="@string/privacyTermsActivityTitle"
            android:parentActivityName="com.duckduckgo.app.privacy.ui.PrivacyDashboardActivity" />
        <activity
            android:name="com.duckduckgo.app.settings.SettingsActivity"
            android:label="@string/settingsActivityTitle"
            android:parentActivityName=".BrowserActivity" />
        <activity
            android:name="com.duckduckgo.app.feedback.ui.common.FeedbackActivity"
            android:label="@string/feedbackActivityTitle"
            android:windowSoftInputMode="adjustResize" />
        <activity
            android:name="com.duckduckgo.app.brokensite.BrokenSiteActivity"
            android:label="@string/brokenSiteHeading"
            android:parentActivityName=".BrowserActivity" />
        <activity
            android:name="com.duckduckgo.app.survey.ui.SurveyActivity"
            android:configChanges="keyboardHidden|orientation|screenSize"
            android:label="@string/surveyActivityTitle"
            android:parentActivityName=".BrowserActivity"
            android:theme="@style/ModalCardTheme" />
        <activity
            android:name="com.duckduckgo.app.widget.ui.AddWidgetInstructionsActivity"
            android:label="@string/addWidgetInstructionsActivityTitle"
            android:theme="@style/ModalCardTheme" />
        <activity
            android:name="com.duckduckgo.app.about.AboutDuckDuckGoActivity"
            android:label="@string/aboutActivityTitle"
            android:parentActivityName="com.duckduckgo.app.settings.SettingsActivity" />
        <activity
            android:name="com.duckduckgo.app.bookmarks.ui.BookmarksActivity"
            android:label="@string/bookmarksActivityTitle"
            android:parentActivityName=".BrowserActivity" />
        <activity
            android:name="com.duckduckgo.app.fire.fireproofwebsite.ui.FireproofWebsitesActivity"
            android:label="@string/fireproofWebsitesActivityTitle"
            android:parentActivityName="com.duckduckgo.app.settings.SettingsActivity" />
        <activity
            android:name="com.duckduckgo.app.location.ui.LocationPermissionsActivity"
            android:label="@string/preciseLocationActivityTitle"
            android:parentActivityName="com.duckduckgo.app.settings.SettingsActivity" />
        <activity
            android:name="com.duckduckgo.app.fire.FireActivity"
            android:process="@string/fireProcessName" />
        <activity
            android:name="com.duckduckgo.app.icon.ui.ChangeIconActivity"
            android:label="@string/changeIconActivityTitle"
            android:parentActivityName="com.duckduckgo.app.settings.SettingsActivity" />
        <activity
            android:name="com.duckduckgo.app.privacy.ui.WhitelistActivity"
            android:label="@string/whitelisetActivityTitle"
            android:parentActivityName="com.duckduckgo.app.settings.SettingsActivity" />
        <activity
            android:name="com.duckduckgo.app.globalprivacycontrol.ui.GlobalPrivacyControlActivity"
            android:label="@string/globalPrivacyControlActivityTitle"
            android:parentActivityName="com.duckduckgo.app.settings.SettingsActivity" />
        <activity
            android:name="com.duckduckgo.app.email.ui.EmailProtectionActivity"
            android:label="@string/emailProtectionActivityTitle"
            android:parentActivityName="com.duckduckgo.app.settings.SettingsActivity" />
        <activity
            android:name="com.duckduckgo.app.email.ui.EmailWebViewActivity"
            android:label="@string/emailProtectionWebViewActivityTitle"
            android:parentActivityName="com.duckduckgo.app.email.ui.EmailProtectionActivity" />
<<<<<<< HEAD
        <activity
            android:name="com.duckduckgo.app.dev.settings.DevSettingsActivity"
            android:label="@string/devSettingsActivityTitle"
            android:parentActivityName="com.duckduckgo.app.settings.SettingsActivity" />
=======

        <activity
            android:name="com.duckduckgo.app.WidgetThemeConfiguration"
            android:label="@string/widgetConfigurationActivityTitle"
            android:theme="@style/AppTheme.Transparent">
            <intent-filter>
                <action android:name="android.appwidget.action.APPWIDGET_CONFIGURE" />
            </intent-filter>
        </activity>

>>>>>>> c03633f7
        <service
            android:name="com.duckduckgo.app.job.AppConfigurationJobService"
            android:permission="android.permission.BIND_JOB_SERVICE" />

        <service android:name="com.duckduckgo.widget.FavoritesWidgetService"
            android:permission="android.permission.BIND_REMOTEVIEWS"
            android:exported="false" />

        <service android:name="com.duckduckgo.widget.EmptyFavoritesWidgetService"
            android:permission="android.permission.BIND_REMOTEVIEWS"
            android:exported="false" />

        <service android:name="com.duckduckgo.app.notification.NotificationHandlerService" />

        <receiver android:name="com.duckduckgo.widget.SearchWidget" android:label="@string/searchWidgetLabel">
            <intent-filter>
                <action android:name="android.appwidget.action.APPWIDGET_UPDATE" />
            </intent-filter>
            <meta-data
                android:name="android.appwidget.provider"
                android:resource="@xml/search_widget_info" />
        </receiver>

        <receiver android:name="com.duckduckgo.widget.SearchWidgetLight" android:label="@string/searchWidgetLabel">
            <intent-filter>
                <action android:name="android.appwidget.action.APPWIDGET_UPDATE" />
            </intent-filter>
            <meta-data
                android:name="android.appwidget.provider"
                android:resource="@xml/search_widget_info_light" />
        </receiver>

        <receiver android:name="com.duckduckgo.widget.SearchAndFavoritesWidget" android:label="@string/favoritesWidgetLabel">
            <intent-filter>
                <action android:name="android.appwidget.action.APPWIDGET_UPDATE" />
            </intent-filter>
            <meta-data
                android:name="android.appwidget.provider"
                android:resource="@xml/search_favorites_widget_info" />
        </receiver>

    </application>

</manifest><|MERGE_RESOLUTION|>--- conflicted
+++ resolved
@@ -331,12 +331,6 @@
             android:name="com.duckduckgo.app.email.ui.EmailWebViewActivity"
             android:label="@string/emailProtectionWebViewActivityTitle"
             android:parentActivityName="com.duckduckgo.app.email.ui.EmailProtectionActivity" />
-<<<<<<< HEAD
-        <activity
-            android:name="com.duckduckgo.app.dev.settings.DevSettingsActivity"
-            android:label="@string/devSettingsActivityTitle"
-            android:parentActivityName="com.duckduckgo.app.settings.SettingsActivity" />
-=======
 
         <activity
             android:name="com.duckduckgo.app.WidgetThemeConfiguration"
@@ -346,8 +340,10 @@
                 <action android:name="android.appwidget.action.APPWIDGET_CONFIGURE" />
             </intent-filter>
         </activity>
-
->>>>>>> c03633f7
+        <activity
+            android:name="com.duckduckgo.app.dev.settings.DevSettingsActivity"
+            android:label="@string/devSettingsActivityTitle"
+            android:parentActivityName="com.duckduckgo.app.settings.SettingsActivity" />
         <service
             android:name="com.duckduckgo.app.job.AppConfigurationJobService"
             android:permission="android.permission.BIND_JOB_SERVICE" />
