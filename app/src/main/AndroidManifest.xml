--- conflicted
+++ resolved
@@ -254,13 +254,8 @@
             android:windowSoftInputMode="adjustResize" />
         <activity
             android:name="com.duckduckgo.app.brokensite.BrokenSiteActivity"
-<<<<<<< HEAD
-            android:parentActivityName=".BrowserActivity"
-            android:label="@string/brokenSiteHeading" />
-=======
             android:label="@string/brokenSiteHeading"
-            android:theme="@style/ModalCardTheme" />
->>>>>>> ff3fbbb9
+            android:parentActivityName=".BrowserActivity" />
         <activity
             android:name="com.duckduckgo.app.survey.ui.SurveyActivity"
             android:configChanges="keyboardHidden|orientation|screenSize"
