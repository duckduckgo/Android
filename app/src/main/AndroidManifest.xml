--- conflicted
+++ resolved
@@ -327,8 +327,6 @@
             android:name="com.duckduckgo.app.globalprivacycontrol.ui.GlobalPrivacyControlActivity"
             android:label="@string/globalPrivacyControlActivityTitle"
             android:parentActivityName="com.duckduckgo.app.settings.SettingsActivity" />
-<<<<<<< HEAD
-=======
         <activity
             android:name="com.duckduckgo.app.email.ui.EmailProtectionActivity"
             android:label="@string/emailProtectionActivityTitle"
@@ -337,7 +335,6 @@
             android:name="com.duckduckgo.app.email.ui.EmailWebViewActivity"
             android:label="@string/emailProtectionWebViewActivityTitle"
             android:parentActivityName="com.duckduckgo.app.email.ui.EmailProtectionActivity" />
->>>>>>> 04ebcd07
         <service
             android:name="com.duckduckgo.app.job.AppConfigurationJobService"
             android:permission="android.permission.BIND_JOB_SERVICE" />
