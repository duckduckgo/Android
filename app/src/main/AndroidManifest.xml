<?xml version="1.0" encoding="utf-8"?>
<manifest xmlns:android="http://schemas.android.com/apk/res/android"
    xmlns:tools="http://schemas.android.com/tools"
    package="com.duckduckgo.app.browser">

    <uses-permission android:name="android.permission.INTERNET" />
    <uses-permission android:name="android.permission.RECEIVE_BOOT_COMPLETED" />

    <application
        android:name="com.duckduckgo.app.global.DuckDuckGoApplication"
        android:allowBackup="false"
        android:icon="@mipmap/ic_launcher"
        android:label="@string/appName"
        android:supportsRtl="true"
        android:theme="@style/AppTheme"
        tools:ignore="GoogleAppIndexingWarning">
        <activity
            android:name="com.duckduckgo.app.home.HomeActivity"
            android:label="@string/appName"
            android:parentActivityName="com.duckduckgo.app.home.HomeActivity"
            android:screenOrientation="fullSensor">
            <intent-filter>
                <action android:name="android.intent.action.MAIN" />

                <category android:name="android.intent.category.LAUNCHER" />
            </intent-filter>
        </activity>
        <activity
            android:name=".BrowserActivity"
            android:configChanges="keyboardHidden|orientation|screenSize"
            android:screenOrientation="fullSensor" />
        <activity
            android:name="com.duckduckgo.app.privacymonitor.ui.PrivacyDashboardActivity"
            android:label="@string/privacyDashboardActivityTitle"
            android:parentActivityName=".BrowserActivity"
            android:screenOrientation="fullSensor" />
        <activity
            android:name="com.duckduckgo.app.privacymonitor.ui.TrackerNetworksActivity"
            android:label="@string/networksActivityTitle"
            android:parentActivityName="com.duckduckgo.app.privacymonitor.ui.TrackerNetworksActivity" />
        <activity
            android:name="com.duckduckgo.app.privacymonitor.ui.PrivacyPracticesActivity"
            android:label="@string/privacyTermsActivityTitle"
            android:parentActivityName="com.duckduckgo.app.privacymonitor.ui.PrivacyDashboardActivity"
<<<<<<< HEAD
            android:theme="@style/AppTheme.NoActionBar" />

        <service
            android:name="com.duckduckgo.app.job.AppConfigurationJobService"
            android:permission="android.permission.BIND_JOB_SERVICE" />

=======
            android:screenOrientation="fullSensor" />
        <activity
            android:name="com.duckduckgo.app.settings.SettingsActivity"
            android:label="@string/settingsActivityTitle"
            android:parentActivityName=".BrowserActivity"
            android:screenOrientation="fullSensor" />
        <activity
            android:name="com.duckduckgo.app.about.AboutDuckDuckGoActivity"
            android:label="@string/aboutActivityTitle"
            android:parentActivityName="com.duckduckgo.app.settings.SettingsActivity"
            android:theme="@style/AppTheme"
            android:screenOrientation="fullSensor" >
        </activity>
>>>>>>> a1c86508
    </application>

</manifest><|MERGE_RESOLUTION|>--- conflicted
+++ resolved
@@ -37,19 +37,12 @@
         <activity
             android:name="com.duckduckgo.app.privacymonitor.ui.TrackerNetworksActivity"
             android:label="@string/networksActivityTitle"
-            android:parentActivityName="com.duckduckgo.app.privacymonitor.ui.TrackerNetworksActivity" />
+            android:parentActivityName="com.duckduckgo.app.privacymonitor.ui.TrackerNetworksActivity"
+            android:screenOrientation="fullSensor" />
         <activity
             android:name="com.duckduckgo.app.privacymonitor.ui.PrivacyPracticesActivity"
             android:label="@string/privacyTermsActivityTitle"
             android:parentActivityName="com.duckduckgo.app.privacymonitor.ui.PrivacyDashboardActivity"
-<<<<<<< HEAD
-            android:theme="@style/AppTheme.NoActionBar" />
-
-        <service
-            android:name="com.duckduckgo.app.job.AppConfigurationJobService"
-            android:permission="android.permission.BIND_JOB_SERVICE" />
-
-=======
             android:screenOrientation="fullSensor" />
         <activity
             android:name="com.duckduckgo.app.settings.SettingsActivity"
@@ -60,10 +53,13 @@
             android:name="com.duckduckgo.app.about.AboutDuckDuckGoActivity"
             android:label="@string/aboutActivityTitle"
             android:parentActivityName="com.duckduckgo.app.settings.SettingsActivity"
-            android:theme="@style/AppTheme"
-            android:screenOrientation="fullSensor" >
-        </activity>
->>>>>>> a1c86508
+            android:screenOrientation="fullSensor"
+            android:theme="@style/AppTheme" />
+
+        <service
+            android:name="com.duckduckgo.app.job.AppConfigurationJobService"
+            android:permission="android.permission.BIND_JOB_SERVICE" />
+
     </application>
 
 </manifest>