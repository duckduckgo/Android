--- conflicted
+++ resolved
@@ -324,20 +324,18 @@
             android:label="@string/globalPrivacyControlActivityTitle"
             android:parentActivityName="com.duckduckgo.app.settings.SettingsActivity" />
         <activity
-<<<<<<< HEAD
+            android:name="com.duckduckgo.app.email.ui.EmailProtectionActivity"
+            android:label="@string/emailProtectionActivityTitle"
+            android:parentActivityName="com.duckduckgo.app.settings.SettingsActivity" />
+        <activity
+            android:name="com.duckduckgo.app.email.ui.EmailWebViewActivity"
+            android:label="@string/emailProtectionWebViewActivityTitle"
+            android:parentActivityName="com.duckduckgo.app.email.ui.EmailProtectionActivity" />
+        <activity
             android:name="com.duckduckgo.app.bookmarks.ui.bookmarkfolders.BookmarkFoldersActivity"
             android:label="@string/folderLocationTitle"
             android:parentActivityName="com.duckduckgo.app.bookmarks.ui.BookmarksActivity" />
 
-=======
-            android:name="com.duckduckgo.app.email.ui.EmailProtectionActivity"
-            android:label="@string/emailProtectionActivityTitle"
-            android:parentActivityName="com.duckduckgo.app.settings.SettingsActivity" />
-        <activity
-            android:name="com.duckduckgo.app.email.ui.EmailWebViewActivity"
-            android:label="@string/emailProtectionWebViewActivityTitle"
-            android:parentActivityName="com.duckduckgo.app.email.ui.EmailProtectionActivity" />
->>>>>>> b134782e
         <service
             android:name="com.duckduckgo.app.job.AppConfigurationJobService"
             android:permission="android.permission.BIND_JOB_SERVICE" />
