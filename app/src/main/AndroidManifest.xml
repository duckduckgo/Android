<?xml version="1.0" encoding="utf-8"?>
<manifest xmlns:android="http://schemas.android.com/apk/res/android"
    xmlns:tools="http://schemas.android.com/tools"
    package="com.duckduckgo.app.browser">

    <uses-permission android:name="android.permission.INTERNET" />
    <uses-permission android:name="android.permission.RECEIVE_BOOT_COMPLETED" />
    <uses-permission android:name="android.permission.WRITE_EXTERNAL_STORAGE" />
    <uses-permission android:name="com.android.launcher.permission.INSTALL_SHORTCUT" />
    <uses-permission android:name="android.permission.REQUEST_INSTALL_PACKAGES" />
    <uses-permission android:name="android.permission.ACCESS_FINE_LOCATION" />
    <uses-permission android:name="android.permission.ACCESS_COARSE_LOCATION" />

    <application
        android:name="com.duckduckgo.app.global.DuckDuckGoApplication"
        android:allowBackup="false"
        android:icon="${appIcon}"
        android:roundIcon="${appIconRound}"
        android:label="@string/appName"
        android:networkSecurityConfig="@xml/network_security_config"
        android:supportsRtl="true"
        android:theme="@style/AppTheme"
        tools:ignore="GoogleAppIndexingWarning">
        <meta-data
            android:name="android.webkit.WebView.MetricsOptOut"
            android:value="true" />

        <!-- Disable WorkManager's default initialization so we can use Dagger with it -->
        <provider
            android:name="androidx.work.impl.WorkManagerInitializer"
            android:authorities="${applicationId}.workmanager-init"
            android:enabled="false"
            android:exported="false"
            tools:replace="android:authorities" />

        <provider
            android:name="androidx.core.content.FileProvider"
            android:authorities="${applicationId}.provider"
            android:exported="false"
            android:grantUriPermissions="true">
            <meta-data
                android:name="android.support.FILE_PROVIDER_PATHS"
                android:resource="@xml/provider_paths"/>
        </provider>

        <!--
            To protect user privacy, disable SafeBrowsing which could send URLs to Google servers
            https://developer.android.com/reference/android/webkit/WebView
        -->
        <meta-data
            android:name="android.webkit.WebView.EnableSafeBrowsing"
            android:value="false" />

        <!-- Renamed to allow for the introduction of custom icons without breaking existing shortcuts -->
        <activity
            android:name="com.duckduckgo.app.launch.LaunchBridgeActivity"
            android:icon="${appIcon}"
            android:roundIcon="${appIconRound}"
            android:label="@string/appName">
            <intent-filter>
                <action android:name="android.intent.action.MAIN" />
            </intent-filter>
        </activity>

        <activity-alias
            android:name="com.duckduckgo.app.launch.Launcher"
            android:enabled="true"
            android:icon="${appIcon}"
            android:roundIcon="${appIconRound}"
            android:targetActivity="com.duckduckgo.app.launch.LaunchBridgeActivity">
            <intent-filter>
                <action android:name="android.intent.action.MAIN" />
                <category android:name="android.intent.category.LAUNCHER" />
                <category android:name="android.intent.category.APP_BROWSER" />
            </intent-filter>
        </activity-alias>

        <activity-alias
            android:name="com.duckduckgo.app.launch.LauncherBlue"
            android:enabled="false"
            android:icon="@mipmap/ic_launcher_blue"
            android:roundIcon="@mipmap/ic_launcher_blue_round"
            android:targetActivity="com.duckduckgo.app.launch.LaunchBridgeActivity">
            <intent-filter>
                <action android:name="android.intent.action.MAIN" />
                <category android:name="android.intent.category.LAUNCHER" />
                <category android:name="android.intent.category.APP_BROWSER" />
            </intent-filter>
        </activity-alias>

        <activity-alias
            android:name="com.duckduckgo.app.launch.LauncherBlack"
            android:enabled="false"
            android:icon="@mipmap/ic_launcher_black"
            android:roundIcon="@mipmap/ic_launcher_black_round"
            android:targetActivity="com.duckduckgo.app.launch.LaunchBridgeActivity">
            <intent-filter>
                <action android:name="android.intent.action.MAIN" />
                <category android:name="android.intent.category.LAUNCHER" />
                <category android:name="android.intent.category.APP_BROWSER" />
            </intent-filter>
        </activity-alias>

        <activity-alias
            android:name="com.duckduckgo.app.launch.LauncherGold"
            android:enabled="false"
            android:icon="@mipmap/ic_launcher_gold"
            android:roundIcon="@mipmap/ic_launcher_gold_round"
            android:targetActivity="com.duckduckgo.app.launch.LaunchBridgeActivity">
            <intent-filter>
                <action android:name="android.intent.action.MAIN" />
                <category android:name="android.intent.category.LAUNCHER" />
                <category android:name="android.intent.category.APP_BROWSER" />
            </intent-filter>
        </activity-alias>

        <activity-alias
            android:name="com.duckduckgo.app.launch.LauncherGreen"
            android:enabled="false"
            android:icon="@mipmap/ic_launcher_green"
            android:roundIcon="@mipmap/ic_launcher_green_round"
            android:targetActivity="com.duckduckgo.app.launch.LaunchBridgeActivity">
            <intent-filter>
                <action android:name="android.intent.action.MAIN" />
                <category android:name="android.intent.category.LAUNCHER" />
                <category android:name="android.intent.category.APP_BROWSER" />
            </intent-filter>
        </activity-alias>

        <activity-alias
            android:name="com.duckduckgo.app.launch.LauncherPurple"
            android:enabled="false"
            android:icon="@mipmap/ic_launcher_purple"
            android:roundIcon="@mipmap/ic_launcher_purple_round"
            android:targetActivity="com.duckduckgo.app.launch.LaunchBridgeActivity">
            <intent-filter>
                <action android:name="android.intent.action.MAIN" />
                <category android:name="android.intent.category.LAUNCHER" />
                <category android:name="android.intent.category.APP_BROWSER" />
            </intent-filter>
        </activity-alias>

        <activity-alias
            android:name="com.duckduckgo.app.launch.LauncherSilhoutte"
            android:enabled="false"
            android:icon="@mipmap/ic_launcher_silhouette"
            android:roundIcon="@mipmap/ic_launcher_silhouette_round"
            android:label="@string/appName"
            android:targetActivity="com.duckduckgo.app.launch.LaunchBridgeActivity">
            <intent-filter>
                <action android:name="android.intent.action.MAIN" />
                <category android:name="android.intent.category.LAUNCHER" />
                <category android:name="android.intent.category.APP_BROWSER" />
            </intent-filter>
        </activity-alias>

        <activity
            android:name="com.duckduckgo.app.systemsearch.SystemSearchActivity"
            android:autoRemoveFromRecents="true"
            android:documentLaunchMode="intoExisting"
            android:label="@string/appName"
            android:launchMode="singleTask"
            android:stateNotNeeded="true">

            <!-- Allow app to be default assistant -->
            <intent-filter>
                <action android:name="android.intent.action.ASSIST" />
                <category android:name="android.intent.category.DEFAULT" />
            </intent-filter>

            <!-- Required to allow the browser to be launched externally, ensuring it is ready to allow users to search immediately -->
            <intent-filter>
                <action android:name="com.duckduckgo.mobile.android.NEW_SEARCH" />
                <category android:name="android.intent.category.DEFAULT" />
            </intent-filter>

        </activity>

        <activity
            android:name="com.duckduckgo.app.onboarding.ui.OnboardingActivity"
            android:label="@string/appName"
            android:theme="@style/AppTheme.Dark.Transparent" />

        <activity
            android:name=".BrowserActivity"
            android:configChanges="keyboardHidden|orientation|screenSize"
            android:label="@string/appDescription"
            android:launchMode="singleTask"
            android:windowSoftInputMode="adjustResize|stateHidden">

            <!-- Allows app to become default browser -->
            <intent-filter>
                <action android:name="android.intent.action.VIEW" />

                <category android:name="android.intent.category.BROWSABLE" />
                <category android:name="android.intent.category.DEFAULT" />

                <data android:scheme="https" />
                <data android:scheme="http" />
            </intent-filter>

            <!-- Allows app to handle the specified MIME types that use the specified schemes, and to become the default handler for them -->
            <intent-filter>
                <action android:name="android.intent.action.VIEW" />

                <category android:name="android.intent.category.BROWSABLE" />
                <category android:name="android.intent.category.DEFAULT" />

                <data android:scheme="https" />
                <data android:scheme="http" />

                <data android:mimeType="text/html" />
                <data android:mimeType="text/plain" />
                <data android:mimeType="application/xhtml+xml" />
            </intent-filter>

            <!-- Allows apps to consume links and text shared from other apps e.g chrome -->
            <intent-filter>
                <action android:name="android.intent.action.SEND" />
                <category android:name="android.intent.category.DEFAULT" />
                <data android:mimeType="text/plain" />
            </intent-filter>

            <!-- Allow app to be opened using an NFC tag -->
            <intent-filter>
                <action android:name="android.nfc.action.NDEF_DISCOVERED" />
                <category android:name="android.intent.category.DEFAULT"/>
                <category android:name="android.intent.category.BROWSABLE" />

                <data android:scheme="https" />
                <data android:scheme="http" />
            </intent-filter>

        </activity>

        <activity
            android:name="com.duckduckgo.app.SelectedTextSearchActivity"
            android:exported="true"
            android:label="@string/systemTextSearchMessage">
            <intent-filter>
                <action android:name="android.intent.action.PROCESS_TEXT" />
                <category android:name="android.intent.category.DEFAULT" />
                <data android:mimeType="text/plain" />
            </intent-filter>

            <!-- Allow app to respond to "web search" requests from system -->
            <intent-filter>
                <action android:name="android.intent.action.WEB_SEARCH" />
                <category android:name="android.intent.category.DEFAULT" />
            </intent-filter>
        </activity>

        <activity
            android:name="com.duckduckgo.app.tabs.ui.TabSwitcherActivity"
            android:label="@string/tabActivityTitle" />

        <activity
            android:name="com.duckduckgo.app.privacy.ui.PrivacyDashboardActivity"
            android:label="@string/privacyDashboardActivityTitle"
            android:parentActivityName=".BrowserActivity" />
        <activity
            android:name="com.duckduckgo.app.privacy.ui.ScorecardActivity"
            android:label="@string/scorecardActivityTitle"
            android:parentActivityName="com.duckduckgo.app.privacy.ui.PrivacyDashboardActivity" />
        <activity
            android:name="com.duckduckgo.app.privacy.ui.TrackerNetworksActivity"
            android:label="@string/networksActivityTitle"
            android:parentActivityName="com.duckduckgo.app.privacy.ui.PrivacyDashboardActivity" />
        <activity
            android:name="com.duckduckgo.app.privacy.ui.PrivacyPracticesActivity"
            android:label="@string/privacyTermsActivityTitle"
            android:parentActivityName="com.duckduckgo.app.privacy.ui.PrivacyDashboardActivity" />
        <activity
            android:name="com.duckduckgo.app.settings.SettingsActivity"
            android:label="@string/settingsActivityTitle"
            android:parentActivityName=".BrowserActivity" >
            <intent-filter>
                <action android:name="android.service.quicksettings.action.QS_TILE_PREFERENCES" />
            </intent-filter>
        </activity>
        <activity
            android:name="com.duckduckgo.app.feedback.ui.common.FeedbackActivity"
            android:label="@string/feedbackActivityTitle"
            android:windowSoftInputMode="adjustResize" />
        <activity
            android:name="com.duckduckgo.app.brokensite.BrokenSiteActivity"
            android:label="@string/brokenSiteHeading"
            android:parentActivityName=".BrowserActivity" />
        <activity
            android:name="com.duckduckgo.app.survey.ui.SurveyActivity"
            android:configChanges="keyboardHidden|orientation|screenSize"
            android:label="@string/surveyActivityTitle"
            android:parentActivityName=".BrowserActivity"
            android:theme="@style/ModalCardTheme" />
        <activity
            android:name="com.duckduckgo.app.widget.ui.AddWidgetInstructionsActivity"
            android:label="@string/addWidgetInstructionsActivityTitle"
            android:theme="@style/ModalCardTheme" />
        <activity
            android:name="com.duckduckgo.app.about.AboutDuckDuckGoActivity"
            android:label="@string/aboutActivityTitle"
            android:parentActivityName="com.duckduckgo.app.settings.SettingsActivity" />
        <activity
            android:name="com.duckduckgo.app.bookmarks.ui.BookmarksActivity"
            android:label="@string/bookmarksActivityTitle"
            android:parentActivityName=".BrowserActivity" />
        <activity
            android:name="com.duckduckgo.app.fire.fireproofwebsite.ui.FireproofWebsitesActivity"
            android:label="@string/fireproofWebsitesActivityTitle"
            android:parentActivityName="com.duckduckgo.app.settings.SettingsActivity" />
        <activity
            android:name="com.duckduckgo.app.location.ui.LocationPermissionsActivity"
            android:label="@string/preciseLocationActivityTitle"
            android:parentActivityName="com.duckduckgo.app.settings.SettingsActivity" />
        <activity
            android:name="com.duckduckgo.app.fire.FireActivity"
            android:process="@string/fireProcessName" />
        <activity
            android:name="com.duckduckgo.app.icon.ui.ChangeIconActivity"
            android:label="@string/changeIconActivityTitle"
            android:parentActivityName="com.duckduckgo.app.settings.SettingsActivity" />
        <activity
            android:name="com.duckduckgo.app.privacy.ui.WhitelistActivity"
            android:label="@string/whitelisetActivityTitle"
            android:parentActivityName="com.duckduckgo.app.settings.SettingsActivity" />
        <activity
            android:name="com.duckduckgo.app.globalprivacycontrol.ui.GlobalPrivacyControlActivity"
            android:label="@string/globalPrivacyControlActivityTitle"
            android:parentActivityName="com.duckduckgo.app.settings.SettingsActivity" />
        <activity
            android:name="com.duckduckgo.app.email.ui.EmailProtectionActivity"
            android:label="@string/emailProtectionActivityTitle"
            android:parentActivityName="com.duckduckgo.app.settings.SettingsActivity" />
        <activity
            android:name="com.duckduckgo.app.email.ui.EmailWebViewActivity"
            android:label="@string/emailProtectionWebViewActivityTitle"
            android:parentActivityName="com.duckduckgo.app.email.ui.EmailProtectionActivity" />

        <activity
            android:name="com.duckduckgo.app.WidgetThemeConfiguration"
            android:label="@string/widgetConfigurationActivityTitle"
            android:theme="@style/AppTheme.Transparent">
            <intent-filter>
                <action android:name="android.appwidget.action.APPWIDGET_CONFIGURE" />
            </intent-filter>
        </activity>

        <service
            android:name="com.duckduckgo.app.job.AppConfigurationJobService"
            android:permission="android.permission.BIND_JOB_SERVICE" />

        <service android:name="com.duckduckgo.widget.FavoritesWidgetService"
            android:permission="android.permission.BIND_REMOTEVIEWS"
            android:exported="false" />

        <service android:name="com.duckduckgo.widget.EmptyFavoritesWidgetService"
            android:permission="android.permission.BIND_REMOTEVIEWS"
            android:exported="false" />

        <service android:name="com.duckduckgo.app.notification.NotificationHandlerService" />

        <receiver android:name="com.duckduckgo.widget.SearchWidget" android:label="@string/searchWidgetLabel">
            <intent-filter>
                <action android:name="android.appwidget.action.APPWIDGET_UPDATE" />
            </intent-filter>
            <meta-data
                android:name="android.appwidget.provider"
                android:resource="@xml/search_widget_info" />
        </receiver>

        <receiver android:name="com.duckduckgo.widget.SearchWidgetLight" android:label="@string/searchWidgetLabel">
            <intent-filter>
                <action android:name="android.appwidget.action.APPWIDGET_UPDATE" />
            </intent-filter>
            <meta-data
                android:name="android.appwidget.provider"
                android:resource="@xml/search_widget_info_light" />
        </receiver>

<<<<<<< HEAD
        <meta-data
            android:name="firebase_performance_collection_enabled"
            android:value="false" />
=======
        <receiver android:name="com.duckduckgo.widget.SearchAndFavoritesWidget" android:label="@string/favoritesWidgetLabel">
            <intent-filter>
                <action android:name="android.appwidget.action.APPWIDGET_UPDATE" />
            </intent-filter>
            <meta-data
                android:name="android.appwidget.provider"
                android:resource="@xml/search_favorites_widget_info" />
        </receiver>
>>>>>>> c18c3a66

    </application>

</manifest><|MERGE_RESOLUTION|>--- conflicted
+++ resolved
@@ -377,11 +377,6 @@
                 android:resource="@xml/search_widget_info_light" />
         </receiver>
 
-<<<<<<< HEAD
-        <meta-data
-            android:name="firebase_performance_collection_enabled"
-            android:value="false" />
-=======
         <receiver android:name="com.duckduckgo.widget.SearchAndFavoritesWidget" android:label="@string/favoritesWidgetLabel">
             <intent-filter>
                 <action android:name="android.appwidget.action.APPWIDGET_UPDATE" />
@@ -390,7 +385,10 @@
                 android:name="android.appwidget.provider"
                 android:resource="@xml/search_favorites_widget_info" />
         </receiver>
->>>>>>> c18c3a66
+
+        <meta-data
+            android:name="firebase_performance_collection_enabled"
+            android:value="false" />
 
     </application>
 
