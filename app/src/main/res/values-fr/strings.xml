--- conflicted
+++ resolved
@@ -385,10 +385,6 @@
     <string name="daxIntroCtaText">Maintenant, essayez de visiter un de vos sites préférés !&lt;br/&gt;&lt;br/&gt;Je bloquerai les traqueurs afin qu\'ils ne puissent pas vous espionner. J\'améliorerai également la sécurité de votre connexion dans la mesure du possible. &#128274;</string>
     <string name="daxEndCtaText">Bien joué !&lt;br/&gt;&lt;br/&gt;Rappelez vous : chaque fois que vous naviguez avec moi, des publicités intrusives disparaissent. &#128077;</string>
     <string name="daxSerpCtaText">Vos recherches effectuées sur DuckDuckGo sont confidentielles et je ne conserve jamais votre historique de recherche. Jamais. &#128588;</string>
-<<<<<<< HEAD
-    <string name="daxNonSerpCtaText">Chaque site a un niveau de confidentialité. Touchez pour voir comment j\'ai protégé votre vie privée.&lt;br/&gt;&lt;br/&gt;Vous voulez aller plus loin ? Essayez d\'effacer vos données en appuyant sur le bouton avec la flamme.</string>
-=======
->>>>>>> 2bffc7dd
     <plurals name="daxTrackersBlockedCtaText">
         <item quantity="one">&#160;et &lt;b&gt;%d autre&lt;/b&gt; essayaient de vous traquer ici.  &lt;br/&gt;&lt;br/&gt;Je les ai bloqués !&lt;br/&gt;&lt;br/&gt; ☝️Vous pouvez voir dans la barre d\'adresse URL qui essaie de vous traquer lorsque vous visitez un nouveau site.️</item>
         <item quantity="other">&#160;et &lt;b&gt;%d autres&lt;/b&gt; essayaient de vous traquer ici. &lt;br/&gt;&lt;br/&gt;Je les ai bloqués !&lt;br/&gt;&lt;br/&gt; ☝️Vous pouvez voir dans la barre d\'adresse URL qui essaie de vous traquer lorsque vous visitez un nouveau site.️</item>
