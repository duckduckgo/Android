--- conflicted
+++ resolved
@@ -383,7 +383,6 @@
     <string name="hideTipsText">Il n\'y en a que quelques-uns, et nous avons essayé de les rendre informatifs.</string>
     <string name="hideTipsButton">Masquer les conseils pour toujours</string>
 
-<<<<<<< HEAD
     <!-- New Onboarding Experience -->
     <string name="onboardingWelcomeTitle">Bienvenue sur DuckDuckGo !</string>
     <string name="onboardingDaxText">Internet peut être un peu effrayant.&lt;br/&gt;&lt;br/&gt;Ne vous inquiétez pas ! La recherche et la navigation privées sont plus faciles que vous ne le pensez.</string>
@@ -405,8 +404,6 @@
     </plurals>
     <string name="daxTrackersBlockedCtaZeroText"> essayait de vous suivre ici. &lt;br/&gt;&lt;br/&gt;Je l\'ai bloqué !&lt;br/&gt;&lt;br/&gt; ☝️Vous pouvez vérifier la barre d\'URL pour voir qui essaie de vous suivre lorsque vous visitez un nouveau site.️</string>
 
-=======
     <!-- Covid Cta-->
     <string name="covidCtaText">Accédez aux informations officielles et aux recommandations sur le COVID-19.</string>
->>>>>>> 63350e94
 </resources>