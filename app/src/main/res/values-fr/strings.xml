--- conflicted
+++ resolved
@@ -108,79 +108,6 @@
     <string name="tabClosedUndo">Annuler</string>
     <string name="downloadsMenuItemTitle">Téléchargements</string>
 
-<<<<<<< HEAD
-=======
-    <!-- Privacy Dashboard Activities -->
-    <string name="privacyProtectionToggle">Protection de la confidentialité du site</string>
-    <string name="privacyProtectionEnabled">PROTECTION DU SITE ACTIVÉE</string>
-    <string name="privacyProtectionDisabled">PROTECTION DU SITE DÉSACTIVÉE</string>
-    <string name="privacyDashboardActivityTitle">Tableau de bord de confidentialité</string>
-    <string name="privacyProtectionUpgraded" tools:ignore="TypographyQuotes">AMÉLIORÉ DE &lt;img src=\"%1$d\" /&gt; À &lt;img src=\"%2$d\" /&gt;</string>
-    <string name="privacyGradeContentDescription">Degré de confidentialité</string>
-    <string name="privacyProtectionTemporarilyDisabled">Nous avons temporairement désactivé la protection de la confidentialité car elle semble perturber ce site.</string>
-
-    <string name="httpsGood">Connexion chiffrée</string>
-    <string name="httpsMixed">Connexion à chiffrement mixte</string>
-    <string name="httpsBad">Connexion non chiffrée</string>
-
-    <string name="scorecardActivityTitle">Degré de confidentialité</string>
-    <string name="scorecardSiteIsMemberOfMajorNetwork">Le site est un réseau majeur de traqueurs</string>
-    <string name="scorecardPrivacyGrade">Degré de confidentialité</string>
-    <string name="scorecardEnhancedGrade">Degré amélioré</string>
-
-    <string name="privacyTermsActivityTitle">Pratiques de confidentialité</string>
-    <string name="practicesGood">Bonnes pratiques de confidentialité</string>
-    <string name="practicesMixed">Pratiques de confidentialité mixtes</string>
-    <string name="practicesBad">Mauvaises pratiques de confidentialité</string>
-    <string name="practicesUnknown">Pratiques de confidentialité inconnues</string>
-    <string name="practicesOverview">Les pratiques de confidentialité indiquent dans quelle mesure les informations personnelles que vous partagez avec un site Web sont protégées.</string>
-    <string name="practicesTosdrLink">Les pratiques de confidentialité de <b><u>ToS;DR</u></b>.</string>
-    <string name="practicesIconContentGood">Icône de bonne pratique</string>
-    <string name="practicesIconContentBad">Icône de mauvaise pratique</string>
-
-    <string name="networkTrackerSummaryHeader">PRINCIPAUX COUPABLES DES RÉSEAUX DE TRACKER</string>
-    <string name="networkTrackerSummaryNotReady">Nous recueillons toujours des données pour indiquer le nombre de trackers que nous avons bloqués.</string>
-
-    <string name="trackersActivityTitle">Demandes de suivi bloquées</string>
-    <string name="trackersContentDescription">Demandes de suivi bloquées</string>
-    <string name="trackersOverview">Les demandes des domaines tiers suivants ont vu leur chargement bloqué, car elles ont été identifiées comme des demandes de suivi. Si les demandes d\'une entreprise sont chargées, cela peut lui permettre d\'établir votre profil.</string>
-    <string name="trackersOverviewProtectionsOff">Aucune demande de suivi n\'a vu son chargement bloqué car les protections sont désactivées pour ce site. Si les demandes d\'une entreprise sont chargées, cela peut lui permettre d\'établir votre profil.</string>
-
-    <string name="domainsLoadedActivityTitle">Demandes tierces chargées</string>
-    <string name="domainsLoadedContentDescription">Demandes tierces chargées</string>
-    <string name="domainsLoadedOverview">Les demandes des domaines tiers suivants ont été chargées. Si les demandes d\'une entreprise sont chargées, cela peut lui permettre d\'établir votre profil, bien que nos autres protections en matière de suivi sur Internet restent applicables.</string>
-    <string name="domainsLoadedOverviewProtectionsOff">Aucune demande tierce n\'a vu son chargement bloqué car les protections sont désactivées pour ce site. Si les demandes d\'une entreprise sont chargées, cela peut lui permettre d\'établir votre profil.</string>
-    <string name="domainsLoadedOverviewEmpty">Nous n\'avons détecté aucune demande provenant de domaines tiers.</string>
-    <string name="domainsLoadedHeadingText">Aucun domaine tiers chargé</string>
-
-    <string name="webTrackingProtectionsText"><annotation type="learn_more_link">À propos de nos protections contre le suivi Web</annotation></string>
-    <string name="webTrackingProtectionsUrl">https://help.duckduckgo.com/duckduckgo-help-pages/privacy/web-tracking-protections/</string>
-
-    <string name="trackersBlockedNoSectionDescription">Les demandes du domaine suivant ont également été chargées.</string>
-
-    <string name="adLoadedSectionDescription">Les demandes du domaine suivant ont été chargées car une publicité %1$s sur DuckDuckGo a récemment fait l\'objet d\'un clic. Ces demandes permettent d\'évaluer l\'efficacité des publicités. Toutes les publicités sur DuckDuckGo sont sans profilage.</string>
-    <string name="adLoadedSectionLinkText"><annotation type="learn_more_link">Impact de nos publicités de recherche sur nos protections </annotation></string>
-    <string name="adLoadedSectionUrl">https://help.duckduckgo.com/duckduckgo-help-pages/privacy/web-tracking-protections/#3rd-party-tracker-loading-protection</string>
-
-    <string name="domainsLoadedSectionDescription">Les demandes du domaine suivant ont également été chargées.</string>
-    <string name="domainsLoadedSectionSingleSectionDescription">Les demandes de suivi des domaines suivants ont été chargées.</string>
-    <string name="domainsLoadedSectionEmptyListDescription">Nous n\'avons détecté aucune demande provenant de domaines tiers.</string>
-
-    <string name="domainsLoadedBreakageSectionDescription">Les demandes du domaine suivant ont été chargées pour éviter toute coupure du site.</string>
-    <string name="domainsLoadedAssociatedSectionDescription">Les demandes du domaine suivant ont été chargées car elles sont associées à %1$s.</string>
-
-    <string name="trackersBlockedText">Demandes dont le chargement a été bloqué</string>
-    <string name="trackersNotBlockedText">Aucune demande de suivi bloquée</string>
-    <string name="trackersNoFoundText">Aucune demande de suivi trouvée</string>
-    <string name="trackersFoundText">Demandes de suivi trouvées</string>
-
-    <string name="domainsLoadedText">Demandes tierces chargées</string>
-    <string name="domainsNotLoadedText">Aucune demande tierce chargée</string>
-
-    <string name="majorNetworksNoFound">Aucun réseau majeur de traqueurs trouvé</string>
-    <string name="majorNetworksFound">Principaux réseaux de suivi trouvés</string>
-
->>>>>>> 14095a86
     <!-- Fire -->
     <string name="fireMenu">Effacer les données</string>
     <string name="fireClearAll">Effacer tous les onglets et données</string>
