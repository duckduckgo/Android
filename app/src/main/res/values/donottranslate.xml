--- conflicted
+++ resolved
@@ -45,10 +45,6 @@
     <string name="syncSettingsDisabled">Off</string>
     <string name="syncSettingsEnabled">On</string>
 
-<<<<<<< HEAD
-=======
     <!-- Bookmarks -->
     <string name="bookmarkFolderDeleteDialogTitle" instruction="Dialog title for deleting a folder with bookmarks">"Delete folder and its contents?"</string>
-
->>>>>>> 59ed05e6
 </resources>