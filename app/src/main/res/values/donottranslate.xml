--- conflicted
+++ resolved
@@ -57,15 +57,13 @@
     <!-- Trackers blocked animation-->
     <string name="trackerBlockedInTheLast7days" instruction="Placeholder is 1 tracker blocked" >&lt;b&gt;%1$s tracker blocked &lt;/b&gt; in the last 7 days</string>
 
-<<<<<<< HEAD
     <!-- Experiment: Improve prompts for "homescreen widget" -->
     <string name="experimentHomeScreenWidgetBottomSheetDialogTitle">Try our Home screen widget!</string>
     <string name="experimentHomeScreenWidgetBottomSheetDialogSubTitle">Add our search widget to your Home screen for quick and easy access.</string>
     <string name="experimentHomeScreenWidgetBottomSheetDialogPrimaryButton">Add Widget</string>
     <string name="experimentHomeScreenWidgetBottomSheetDialogGhostButton">Not Now</string>
     <string name="experimentHomeScreenWidgetBottomSheetDialogSearchText">Search DuckDuckGo</string>
-=======
+
     <!-- Temporary, to be moved to values later-->
     <string name="settingsAddHomeWidgetTitle">Home Screen Widget</string>
->>>>>>> 79ec3778
 </resources>