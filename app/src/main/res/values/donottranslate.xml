<?xml version="1.0" encoding="utf-8"?><!--
  ~ Copyright (c) 2022 DuckDuckGo
  ~
  ~ Licensed under the Apache License, Version 2.0 (the "License");
  ~ you may not use this file except in compliance with the License.
  ~ You may obtain a copy of the License at
  ~
  ~     http://www.apache.org/licenses/LICENSE-2.0
  ~
  ~ Unless required by applicable law or agreed to in writing, software
  ~ distributed under the License is distributed on an "AS IS" BASIS,
  ~ WITHOUT WARRANTIES OR CONDITIONS OF ANY KIND, either express or implied.
  ~ See the License for the specific language governing permissions and
  ~ limitations under the License.
  -->

<resources xmlns:tools="http://schemas.android.com/tools">

    <!-- We won't have a translation for this, to be used later. -->
    <string name="trackersOverviewEmpty">No tracking requests were blocked from loading on this page. If a company\'s requests are loaded, it can allow them to profile you.</string>

    <!-- Sasquatch -->
    <string name="webViewErrorTitle">DuckDuckGo can\'t load this page</string>
    <string name="webViewErrorNoConnection">The internet connection appears to be offline.</string>
    <string name="webViewErrorBadUrl">A server with the specified hostname could not be found.</string>
    <string name="webViewErrorSslProtocol"><![CDATA[The certificate for this server is invalid. You might be connecting to a server that is pretending to be <b>%1$s</b> which could put your confidential information at risk.]]></string>

    <!-- Broken Sites-->
    <string name="brokenSitesLoginHint">What site are you signing in to? (required)</string>
    <string name="brokenSitesLoginSmallHint">Site name (required)</string>

    <!-- Content capture for upload -->
    <string name="audioCaptureSoundRecorderUnavailable">Could not access sound recorder</string>
    <string name="audioCaptureSoundRecorderPermissionDeniedTitle">Allow DuckDuckGo to ask for sound recorder access on this device</string>
    <string name="audioCaptureSoundRecorderPermissionDeniedMessage">Sites can only use the sound recorder if you allow DuckDuckGo to ask for access.</string>

    <!-- Force Dark Mode -->
    <string name="appearanceNightModeTitle">Force Websites To Use Dark Theme</string>
    <string name="appearanceNightModeSecondary">Supported sites will use a darker theme when the app is in dark mode</string>
    <string name="appearanceNightModeDialogTitle">Relaunch app?</string>
    <string name="appearanceNightModeDialogMessage">This will take effect for new tabs or after relaunching DuckDuckGo.</string>
    <string name="appearanceNightModeDialogPrimaryCTA">Relaunch Now</string>
    <string name="appearanceNightModeDialogSecondaryCTA">Dismiss</string>

    <!-- New Tab -->
    <string name="newTabPageShortcutDownloads">Downloads</string>
    <string name="newTabPageShortcutSettings">Settings</string>

    <!-- Indonesia message -->
    <string name="newTabPageIndonesiaMessageHeading">DuckDuckGo Blocked in Indonesia</string>
    <string name="newTabPageIndonesiaMessageBody">The government may be blocking access to duckduckgo.com on this network provider, which could affect this app\'s functionality. Other providers may not be affected.</string>
    <string name="newTabPageIndonesiaMessageCta">Okay</string>

    <!-- Skip Onboarding (not user-facing) -->
    <string name="skipOnboarding">Skip Onboarding</string>"

    <!-- Trackers blocked animation-->
    <string name="trackerBlockedInTheLast7days" instruction="Placeholder is 1 tracker blocked" >&lt;b&gt;%1$s tracker blocked &lt;/b&gt; in the last 7 days</string>

<<<<<<< HEAD
    <!-- Appearance Settings -->
    <string name="settingsShowFullUrlTitle">Show Full Site Address</string>
=======
    <!-- Temporary, to be moved to values later-->
    <string name="settingsAddHomeWidgetTitle">Home Screen Widget</string>
>>>>>>> 70896629
</resources><|MERGE_RESOLUTION|>--- conflicted
+++ resolved
@@ -57,11 +57,9 @@
     <!-- Trackers blocked animation-->
     <string name="trackerBlockedInTheLast7days" instruction="Placeholder is 1 tracker blocked" >&lt;b&gt;%1$s tracker blocked &lt;/b&gt; in the last 7 days</string>
 
-<<<<<<< HEAD
+    <!-- Temporary, to be moved to values later-->
+    <string name="settingsAddHomeWidgetTitle">Home Screen Widget</string>
+
     <!-- Appearance Settings -->
     <string name="settingsShowFullUrlTitle">Show Full Site Address</string>
-=======
-    <!-- Temporary, to be moved to values later-->
-    <string name="settingsAddHomeWidgetTitle">Home Screen Widget</string>
->>>>>>> 70896629
 </resources>