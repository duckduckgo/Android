--- conflicted
+++ resolved
@@ -57,11 +57,6 @@
     <!-- Trackers blocked animation-->
     <string name="trackerBlockedInTheLast7days" instruction="Placeholder is 1 tracker blocked" >&lt;b&gt;%1$s tracker blocked &lt;/b&gt; in the last 7 days</string>
 
-<<<<<<< HEAD
-    <!-- DuckChat -->
-    <string name="duckChatTitle">Duck.ai</string>
-    <string name="duckChatMenuItem">Duck.ai</string>
-=======
     <!-- Experiment: Improve prompts for "homescreen widget" -->
     <string name="experimentHomeScreenWidgetBottomSheetDialogTitle">Try our Home screen widget!</string>
     <string name="experimentHomeScreenWidgetBottomSheetDialogSubTitle">Add our search widget to your Home screen for quick and easy access.</string>
@@ -74,5 +69,8 @@
 
     <!-- Browser tab -->
     <string name="browserDuckPlayerShortUrl">Duck Player</string>
->>>>>>> 0879d219
+
+    <!-- DuckChat -->
+    <string name="duckChatTitle">Duck.ai</string>
+    <string name="duckChatMenuItem">Duck.ai</string>
 </resources>