--- conflicted
+++ resolved
@@ -249,7 +249,6 @@
     <string name="addWidgetInstructionsButtonGoHome">Go to Home Screen</string>
     <string name="addWidgetInstructionsButtonClose">Close</string>
 
-<<<<<<< HEAD
     <!-- App Enjoyment / Rating / Feedback -->
     <string name="app_enjoyment_dialog_title">Enjoying DuckDuckGo?</string>
     <string name="app_enjoyment_dialog_message">We\'d love to know what you think</string>
@@ -269,7 +268,7 @@
     <string name="yes">Yes</string>
     <string name="no">No</string>
     <string name="dismiss">Dismiss</string>
-=======
+
     <!-- Notification Channel Names -->
     <string name="notificationChannelFileDownloading">File Downloading</string>
     <string name="notificationChannelFileDownloaded">File Downloaded</string>
@@ -278,6 +277,5 @@
     <!-- Clear Notification -->
     <string name="clearNotificationTitle">Data clearing set to manual</string>
     <string name="clearNotificationDescription">Customize DuckDuckGo to automatically clear browsing data after every session.</string>
->>>>>>> effb4f63
 
 </resources>