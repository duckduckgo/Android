--- conflicted
+++ resolved
@@ -874,7 +874,6 @@
     <string name="scamBlockerTitle">Scam Blocker</string>
     <string name="scamBlockerDescription">Warn on sites flagged for scams, phishing and malware.</string>
     <string name="threatProtectionLearnMoreTitle">Learn more</string>
-<<<<<<< HEAD
 
     <!-- Experiment: Improve prompts for "homescreen widget" -->
     <string name="experimentHomeScreenWidgetBottomSheetDialogTitle">Try our Home screen widget!</string>
@@ -885,7 +884,4 @@
 
     <!-- Change under remote feature flag: Widget as a Protection -->
     <string name="settingsAddHomeWidgetTitle">Home Screen Widget</string>
-</resources>
-=======
-</resources>
->>>>>>> db63e919
+</resources>