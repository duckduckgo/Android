<resources xmlns:tools="http://schemas.android.com/tools">

    <string name="appName">DuckDuckGo</string>
    <string name="duckDuckGoLogoDescription">DuckDuckGo logo</string>

    <string name="privacyDashboard">Privacy Dashboard</string>

    <!-- Browser Activity -->
    <string name="refresh">Refresh</string>
    <string name="back">Back</string>
    <string name="forward">Forward</string>
    <string name="omnibarInputHint">Search or type URL</string>
    <string name="clearButtonContentDescription">Clear search input</string>
    <string name="no_compatible_third_party_app_installed">No compatible app installed</string>

    <!-- Privacy Dashboard Activities -->
    <string name="privacyDashboardActivityTitle">Privacy Dashboard</string>
    <string name="privacyProtectionEnabled">PRIVACY PROTECTION ENABLED</string>
    <string name="privacyProtectionDisabled">PRIVACY PROTECTION DISABLED</string>
    <string name="privacyProtectionUpgraded" tools:ignore="TypographyQuotes">ENHANCED FROM &lt;img src="%d" /> TO &lt;img src="%d" /></string>
    <string name="privacyGradeContentDescription">Privacy Grade</string>

    <string name="httpsGood">Encrypted Connection</string>
    <string name="httpsMixed">Mixed Encryption connection</string>
    <string name="httpsBad">Unencrypted Connection</string>

    <string name="networksActivityTitle">Tracker Networks</string>
    <string name="networksOverview">Tracker networks aggregate your web history into a data profile about you. Major tracker networks are more harmful because they can track and target you across more of the internet.</string>

    <plurals name="networksBlocked">
        <item quantity="one">%s Tracker Network Blocked</item>
        <item quantity="other">%s Tracker Networks Blocked</item>
    </plurals>

    <plurals name="networksFound">
        <item quantity="one">%s Tracker Network Found</item>
        <item quantity="other">%s Tracker Networks Found</item>
    </plurals>

    <string name="privacyTermsActivityTitle">Privacy Practices</string>
    <string name="practicesGood">Good Privacy Practices</string>
    <string name="practicesMixed">Mixed Privacy Practices"</string>
    <string name="practicesBad">"Poor Privacy Practices"</string>
    <string name="practicesUnknown">Unknown Privacy Practices</string>
    <string name="practicesOverview">Privacy practices indicate how much the personal information that you share with a website is protected.</string>
    <string name="practicesTosdrLink">Privacy Practices results from&#160;<b><u>TOSDR</u></b></string>
    <string name="practicesIconContentGood">Good Practice Icon</string>
    <string name="practicesIconContentBad">Bad Practice Icon</string>
    <string name="privacyProtectionToggle">Privacy Protection</string>

<<<<<<< HEAD
    <string name="networkTrackerSummaryHeader">TRACKER NETWORK TOP OFFENDERS</string>
    <string name="networkTrackerSummaryNotReady">We\'re still collecting data to show how many trackers we\'ve blocked.</string>
=======
    <!-- Fire -->
    <string name="fireClearAll">Clear All Data</string>
    <string name="fireAllCleared">All data cleared</string>
    <string name="fireCancel">Cancel</string>
    <string name="fireDataCleared">Data cleared</string>
>>>>>>> 6c905118

    <!-- Settings Activity -->
    <string name="settingsActivityTitle">Settings</string>
    <string name="settingsMenuItemTitle">Settings</string>
    <string name="settingsVersion">Version</string>
    <string name="aboutDuckduckgo">About DuckDuckGo</string>

    <!-- About Activity -->
    <string name="aboutActivityTitle">About us</string>
    <string name="aboutHeading">Privacy, simplified.</string>
    <string name="aboutDescription">
        At DuckDuckGo, we\'re setting the new standard of trust online.\n\
        DuckDuckGo Privacy Browser provides all the privacy essentials you need to protect yourself as you search and browse the web, including tracker blocking, smarter encryption, and DuckDuckGo private search.\n\
        After all, the internet shouldn\'t feel so creepy, and getting the privacy you deserve online should be as simple closing the blinds.</string>
    <string name="aboutMoreLink">More at duckduckgo.com/about</string>
<<<<<<< HEAD



=======
    
>>>>>>> 6c905118
</resources><|MERGE_RESOLUTION|>--- conflicted
+++ resolved
@@ -48,16 +48,14 @@
     <string name="practicesIconContentBad">Bad Practice Icon</string>
     <string name="privacyProtectionToggle">Privacy Protection</string>
 
-<<<<<<< HEAD
     <string name="networkTrackerSummaryHeader">TRACKER NETWORK TOP OFFENDERS</string>
     <string name="networkTrackerSummaryNotReady">We\'re still collecting data to show how many trackers we\'ve blocked.</string>
-=======
+
     <!-- Fire -->
     <string name="fireClearAll">Clear All Data</string>
     <string name="fireAllCleared">All data cleared</string>
     <string name="fireCancel">Cancel</string>
     <string name="fireDataCleared">Data cleared</string>
->>>>>>> 6c905118
 
     <!-- Settings Activity -->
     <string name="settingsActivityTitle">Settings</string>
@@ -73,11 +71,5 @@
         DuckDuckGo Privacy Browser provides all the privacy essentials you need to protect yourself as you search and browse the web, including tracker blocking, smarter encryption, and DuckDuckGo private search.\n\
         After all, the internet shouldn\'t feel so creepy, and getting the privacy you deserve online should be as simple closing the blinds.</string>
     <string name="aboutMoreLink">More at duckduckgo.com/about</string>
-<<<<<<< HEAD
-
-
-
-=======
     
->>>>>>> 6c905118
 </resources>