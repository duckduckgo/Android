--- conflicted
+++ resolved
@@ -8,11 +8,7 @@
     <string name="forward">Forward</string>
     <string name="omnibarInputHint">Search or type URL</string>
     <string name="clearButtonContentDescription">Clear search input</string>
-<<<<<<< HEAD
 
-=======
-    <string name="title_activity_home">HomeActivity</string>
->>>>>>> f0530dac
     <string name="duckDuckGoLogoDescription">DuckDuckGo logo</string>
 
     <string name="privacyDashboardActivityTitle">Privacy Dashboard</string>
