<!--
  ~ Copyright (c) 2018 DuckDuckGo
  ~
  ~ Licensed under the Apache License, Version 2.0 (the "License");
  ~ you may not use this file except in compliance with the License.
  ~ You may obtain a copy of the License at
  ~
  ~     http://www.apache.org/licenses/LICENSE-2.0
  ~
  ~ Unless required by applicable law or agreed to in writing, software
  ~ distributed under the License is distributed on an "AS IS" BASIS,
  ~ WITHOUT WARRANTIES OR CONDITIONS OF ANY KIND, either express or implied.
  ~ See the License for the specific language governing permissions and
  ~ limitations under the License.
  -->

<resources>

    <style name="AppTheme" parent="Theme.AppCompat.Light">

        <!-- These neutral colors cover cases before dynamic theme can be applied
             such as the app launch color -->
        <item name="colorPrimary">@color/almostBlackDark</item>
        <item name="colorPrimaryDark">@color/almostBlackDark</item>

        <item name="android:windowBackground">?attr/colorPrimaryDark</item>
        <item name="windowActionBar">false</item>
        <item name="windowNoTitle">true</item>
        <item name="bottomSheetDialogTheme">@style/BottomSheetDialog</item>
        <item name="android:windowActivityTransitions">true</item>
    </style>

    <style name="AppTheme.BaseDark">
        <item name="colorPrimary">@color/darkThemePrimary</item>
        <item name="colorPrimaryDark">@color/darkThemePrimaryDark</item>
        <item name="colorAccent">@color/darkThemeAccent</item>
        <item name="daxLogoTextColor">@color/white</item>
        <item name="normalTextColor">@color/white</item>
        <item name="toolbarIconColor">@color/grayish</item>
        <item name="toolbarTextColor">@color/grayish</item>
        <item name="omnibarEditingBackgroundColor">@color/midGray</item>
        <item name="omnibarTextColor">@color/white</item>
        <item name="omnibarHintColor">@color/grayishTwo</item>
        <item name="autoCompleteTextColor">@color/white</item>
        <item name="tabTitleTextColor">@color/midnight</item>
        <item name="tabSubtitleTextColor">@color/coolGray</item>
        <item name="tabSelectedBorderColor">@color/skyBlue</item>
        <item name="tabsFireTextColor">@color/white</item>
        <item name="bookmarkIconColor">@color/white</item>
        <item name="bookmarkTitleTextColor">@color/white</item>
        <item name="bookmarkSubtitleTextColor">@color/grayishTwo</item>
        <item name="settingsItemTextColor">@color/white</item>
        <item name="settingsItemTextColorDisabled">@color/midGray</item>
        <item name="settingsMinorTextColor">@color/grayishTwo</item>
        <item name="settingsSwitchBackgroundColor">@color/subtleGrayTwo</item>
<<<<<<< HEAD
        <item name="buttonOutlinedTextColor">@color/pinkishGrayThree</item>
        <item name="buttonOutlinedBorderColor">@color/brownishGrayTwo</item>
=======
        <item name="settingsDividerColor">@color/almostBlack</item>
        <item name="callToActionCloseButtonColor">@color/brownishGrayTwo</item>
>>>>>>> d3a69620
        <item name="callToActionTitleColor">@color/white</item>
        <item name="callToActionSubtitleColor">@color/grayishThree</item>
    </style>

    <style name="AppTheme.Dark" parent="AppTheme.BaseDark" />

    <style name="AppTheme.Dark.AppBarOverlay" parent="ThemeOverlay.AppCompat.Dark.ActionBar" />

    <style name="AppTheme.Dark.PopupOverlay" parent="ThemeOverlay.AppCompat.Light" />

    <style name="AppTheme.Dark.Transparent">
        <item name="android:statusBarColor">@android:color/transparent</item>
        <item name="android:windowDrawsSystemBarBackgrounds">true</item>
    </style>

    <!-- To create a new color theme, copy this light one and update the suffix as appropriate.
         Include:
          * AppTheme.BaseLight
          * AppTheme.Light
          * AppTheme.Light in values-v23/themes.xml
          * SplashTheme.Light
    -->
    <style name="AppTheme.BaseLight">
        <item name="colorPrimary">@color/lightThemePrimary</item>
        <item name="colorPrimaryDark">@color/lightThemePrimaryDark</item>
        <item name="colorAccent">@color/lightThemeAccent</item>
        <item name="daxLogoTextColor">@color/greyishBrownTwo</item>
        <item name="normalTextColor">@color/grayishBrown</item>
        <item name="toolbarIconColor">@color/grayishBrown</item>
        <item name="toolbarTextColor">@color/grayishBrown</item>
        <item name="omnibarEditingBackgroundColor">@color/whiteFour</item>
        <item name="omnibarTextColor">@color/brownishGrayTwo</item>
        <item name="omnibarHintColor">@color/warmGray</item>
        <item name="autoCompleteTextColor">@color/grayishBrown</item>
        <item name="tabTitleTextColor">@color/almostBlack</item>
        <item name="tabSubtitleTextColor">@color/warmerGray</item>
        <item name="tabSelectedBorderColor">@color/cornflowerBlue</item>
        <item name="tabsFireTextColor">@color/warmerGray</item>
        <item name="bookmarkIconColor">@color/grayishBrown</item>
        <item name="bookmarkTitleTextColor">@color/almostBlack</item>
        <item name="bookmarkSubtitleTextColor">@color/warmerGray</item>
        <item name="settingsItemTextColor">@color/grayishBrown</item>
        <item name="settingsItemTextColorDisabled">@color/pinkish_grey_two</item>
        <item name="settingsMinorTextColor">@color/warmerGray</item>
        <item name="settingsSwitchBackgroundColor">@color/brownishGrayTwo</item>
<<<<<<< HEAD
        <item name="buttonOutlinedTextColor">@color/cornflowerDark</item>
        <item name="buttonOutlinedBorderColor">@color/grayishThree</item>
=======
        <item name="settingsDividerColor">@color/whiteSix</item>
        <item name="callToActionCloseButtonColor">@color/pinkishGray</item>
>>>>>>> d3a69620
        <item name="callToActionTitleColor">@color/almostBlack</item>
        <item name="callToActionSubtitleColor">@color/brownishGrayTwo</item>
    </style>

    <style name="AppTheme.Light" parent="AppTheme.BaseLight">
        <!-- The status bar must always be dark prior to API 23 as the light text cannot be changed -->
        <item name="android:statusBarColor">@color/almostBlack</item>
    </style>

    <style name="ModalCardTheme" parent="Theme.AppCompat.Light.NoActionBar">
        <item name="colorPrimary">@color/darkThemePrimary</item>
        <item name="colorPrimaryDark">@color/darkThemePrimaryDark</item>
        <item name="colorAccent">@color/midGreen</item>
        <item name="android:windowBackground">@color/translucentDark</item>
        <item name="android:windowNoTitle">true</item>
        <item name="android:colorBackgroundCacheHint">@null</item>
        <item name="android:windowIsTranslucent">true</item>
        <item name="android:windowAnimationStyle">@android:style/Animation</item>

        <item name="toolbarIconColor">@color/grayish</item>
    </style>

    <style name="ToolbarTheme" parent="ThemeOverlay.AppCompat.Dark.ActionBar">
        <item name="colorControlNormal">?attr/toolbarIconColor</item>
        <item name="android:textColorPrimary">?attr/toolbarTextColor</item>
        <item name="colorControlHighlight">@color/subtleGrayTwo</item>
    </style>

    <style name="OmnibarToolbarTheme">
        <item name="colorControlHighlight">@color/subtleGrayTwo</item>
    </style>

    <style name="SwitchTheme" parent="Widget.AppCompat.CompoundButton.Switch">
        <item name="colorControlActivated">@android:color/white</item>
    </style>

    <style name="SettingsSwitchTheme">
        <item name="colorControlActivated">@color/cornflowerBlue</item>
        <item name="colorSwitchThumbNormal">@color/white</item>
        <item name="android:colorForeground">?attr/settingsSwitchBackgroundColor</item>
    </style>

</resources><|MERGE_RESOLUTION|>--- conflicted
+++ resolved
@@ -53,13 +53,9 @@
         <item name="settingsItemTextColorDisabled">@color/midGray</item>
         <item name="settingsMinorTextColor">@color/grayishTwo</item>
         <item name="settingsSwitchBackgroundColor">@color/subtleGrayTwo</item>
-<<<<<<< HEAD
+        <item name="settingsDividerColor">@color/almostBlack</item>
         <item name="buttonOutlinedTextColor">@color/pinkishGrayThree</item>
         <item name="buttonOutlinedBorderColor">@color/brownishGrayTwo</item>
-=======
-        <item name="settingsDividerColor">@color/almostBlack</item>
-        <item name="callToActionCloseButtonColor">@color/brownishGrayTwo</item>
->>>>>>> d3a69620
         <item name="callToActionTitleColor">@color/white</item>
         <item name="callToActionSubtitleColor">@color/grayishThree</item>
     </style>
@@ -105,13 +101,9 @@
         <item name="settingsItemTextColorDisabled">@color/pinkish_grey_two</item>
         <item name="settingsMinorTextColor">@color/warmerGray</item>
         <item name="settingsSwitchBackgroundColor">@color/brownishGrayTwo</item>
-<<<<<<< HEAD
+        <item name="settingsDividerColor">@color/whiteSix</item>
         <item name="buttonOutlinedTextColor">@color/cornflowerDark</item>
         <item name="buttonOutlinedBorderColor">@color/grayishThree</item>
-=======
-        <item name="settingsDividerColor">@color/whiteSix</item>
-        <item name="callToActionCloseButtonColor">@color/pinkishGray</item>
->>>>>>> d3a69620
         <item name="callToActionTitleColor">@color/almostBlack</item>
         <item name="callToActionSubtitleColor">@color/brownishGrayTwo</item>
     </style>
