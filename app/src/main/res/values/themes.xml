<!--
  ~ Copyright (c) 2018 DuckDuckGo
  ~
  ~ Licensed under the Apache License, Version 2.0 (the "License");
  ~ you may not use this file except in compliance with the License.
  ~ You may obtain a copy of the License at
  ~
  ~     http://www.apache.org/licenses/LICENSE-2.0
  ~
  ~ Unless required by applicable law or agreed to in writing, software
  ~ distributed under the License is distributed on an "AS IS" BASIS,
  ~ WITHOUT WARRANTIES OR CONDITIONS OF ANY KIND, either express or implied.
  ~ See the License for the specific language governing permissions and
  ~ limitations under the License.
  -->

<resources>

    <style name="AppTheme" parent="Theme.AppCompat.Light">

        <!-- These neutral colors cover cases before dynamic theme can be applied
             such as the app launch color -->
        <item name="colorPrimary">@color/almostBlackDark</item>
        <item name="colorPrimaryDark">@color/almostBlackDark</item>

        <item name="android:windowBackground">?attr/colorPrimaryDark</item>
        <item name="windowActionBar">false</item>
        <item name="windowNoTitle">true</item>
        <item name="bottomSheetDialogTheme">@style/BottomSheetDialog</item>
        <item name="android:windowActivityTransitions">true</item>
    </style>

    <style name="AppTheme.BaseDark">
        <item name="colorPrimary">@color/darkThemePrimary</item>
        <item name="colorPrimaryDark">@color/darkThemePrimaryDark</item>
        <item name="colorAccent">@color/darkThemeAccent</item>
        <item name="daxLogoTextColor">@color/white</item>
        <item name="normalTextColor">@color/white</item>
        <item name="toolbarIconColor">@color/grayish</item>
        <item name="toolbarTextColor">@color/grayish</item>
        <item name="omnibarEditingBackgroundColor">@color/midGray</item>
        <item name="omnibarTextColor">@color/white</item>
        <item name="omnibarHintColor">@color/grayishTwo</item>
        <item name="autoCompleteTextColor">@color/white</item>
        <item name="tabTitleTextColor">@color/midnight</item>
        <item name="tabSubtitleTextColor">@color/coolGray</item>
        <item name="tabSelectedBorderColor">@color/skyBlue</item>
        <item name="tabsFireTextColor">@color/white</item>
        <item name="bookmarkIconColor">@color/white</item>
        <item name="bookmarkTitleTextColor">@color/white</item>
        <item name="bookmarkSubtitleTextColor">@color/grayishTwo</item>
        <item name="settingsItemTextColor">@color/white</item>
        <item name="settingsItemTextColorDisabled">@color/midGray</item>
        <item name="settingsMinorTextColor">@color/grayishTwo</item>
        <item name="settingsSwitchBackgroundColor">@color/subtleGrayTwo</item>
<<<<<<< HEAD
        <item name="settingsDividerColor">@color/almostBlack</item>
=======
        <item name="callToActionCloseButtonColor">@color/brownishGrayTwo</item>
        <item name="callToActionTitleColor">@color/white</item>
        <item name="callToActionSubtitleColor">@color/grayishThree</item>
>>>>>>> 67199b66
    </style>

    <style name="AppTheme.Dark" parent="AppTheme.BaseDark" />

    <style name="AppTheme.Dark.AppBarOverlay" parent="ThemeOverlay.AppCompat.Dark.ActionBar" />

    <style name="AppTheme.Dark.PopupOverlay" parent="ThemeOverlay.AppCompat.Light" />

    <style name="AppTheme.Dark.Transparent">
        <item name="android:statusBarColor">@android:color/transparent</item>
        <item name="android:windowDrawsSystemBarBackgrounds">true</item>
    </style>

    <!-- To create a new color theme, copy this light one and update the suffix as appropriate.
         Include:
          * AppTheme.BaseLight
          * AppTheme.Light
          * AppTheme.Light in values-v23/themes.xml
          * SplashTheme.Light
    -->
    <style name="AppTheme.BaseLight">
        <item name="colorPrimary">@color/lightThemePrimary</item>
        <item name="colorPrimaryDark">@color/lightThemePrimaryDark</item>
        <item name="colorAccent">@color/lightThemeAccent</item>
        <item name="daxLogoTextColor">@color/greyishBrownTwo</item>
        <item name="normalTextColor">@color/grayishBrown</item>
        <item name="toolbarIconColor">@color/grayishBrown</item>
        <item name="toolbarTextColor">@color/grayishBrown</item>
        <item name="omnibarEditingBackgroundColor">@color/whiteFour</item>
        <item name="omnibarTextColor">@color/brownishGrayTwo</item>
        <item name="omnibarHintColor">@color/warmGray</item>
        <item name="autoCompleteTextColor">@color/grayishBrown</item>
        <item name="tabTitleTextColor">@color/almostBlack</item>
        <item name="tabSubtitleTextColor">@color/warmerGray</item>
        <item name="tabSelectedBorderColor">@color/cornflowerBlue</item>
        <item name="tabsFireTextColor">@color/warmerGray</item>
        <item name="bookmarkIconColor">@color/grayishBrown</item>
        <item name="bookmarkTitleTextColor">@color/almostBlack</item>
        <item name="bookmarkSubtitleTextColor">@color/warmerGray</item>
        <item name="settingsItemTextColor">@color/grayishBrown</item>
        <item name="settingsItemTextColorDisabled">@color/pinkish_grey_two</item>
        <item name="settingsMinorTextColor">@color/warmerGray</item>
        <item name="settingsSwitchBackgroundColor">@color/brownishGrayTwo</item>
<<<<<<< HEAD
        <item name="settingsDividerColor">@color/whiteSix</item>
=======
        <item name="callToActionCloseButtonColor">@color/pinkishGray</item>
        <item name="callToActionTitleColor">@color/almostBlack</item>
        <item name="callToActionSubtitleColor">@color/brownishGrayTwo</item>
>>>>>>> 67199b66
    </style>

    <style name="AppTheme.Light" parent="AppTheme.BaseLight">
        <!-- The status bar must always be dark prior to API 23 as the light text cannot be changed -->
        <item name="android:statusBarColor">@color/almostBlack</item>
    </style>

    <style name="ModalCardTheme" parent="Theme.AppCompat.Light.NoActionBar">
        <item name="colorPrimary">@color/darkThemePrimary</item>
        <item name="colorPrimaryDark">@color/darkThemePrimaryDark</item>
        <item name="colorAccent">@color/midGreen</item>
        <item name="android:windowBackground">@color/translucentDark</item>
        <item name="android:windowNoTitle">true</item>
        <item name="android:colorBackgroundCacheHint">@null</item>
        <item name="android:windowIsTranslucent">true</item>
        <item name="android:windowAnimationStyle">@android:style/Animation</item>

        <item name="toolbarIconColor">@color/grayish</item>
    </style>

    <style name="ToolbarTheme" parent="ThemeOverlay.AppCompat.Dark.ActionBar">
        <item name="colorControlNormal">?attr/toolbarIconColor</item>
        <item name="android:textColorPrimary">?attr/toolbarTextColor</item>
        <item name="colorControlHighlight">@color/subtleGrayTwo</item>
    </style>

    <style name="OmnibarToolbarTheme">
        <item name="colorControlHighlight">@color/subtleGrayTwo</item>
    </style>

    <style name="SwitchTheme" parent="Widget.AppCompat.CompoundButton.Switch">
        <item name="colorControlActivated">@android:color/white</item>
    </style>

</resources><|MERGE_RESOLUTION|>--- conflicted
+++ resolved
@@ -53,13 +53,10 @@
         <item name="settingsItemTextColorDisabled">@color/midGray</item>
         <item name="settingsMinorTextColor">@color/grayishTwo</item>
         <item name="settingsSwitchBackgroundColor">@color/subtleGrayTwo</item>
-<<<<<<< HEAD
         <item name="settingsDividerColor">@color/almostBlack</item>
-=======
         <item name="callToActionCloseButtonColor">@color/brownishGrayTwo</item>
         <item name="callToActionTitleColor">@color/white</item>
         <item name="callToActionSubtitleColor">@color/grayishThree</item>
->>>>>>> 67199b66
     </style>
 
     <style name="AppTheme.Dark" parent="AppTheme.BaseDark" />
@@ -103,13 +100,10 @@
         <item name="settingsItemTextColorDisabled">@color/pinkish_grey_two</item>
         <item name="settingsMinorTextColor">@color/warmerGray</item>
         <item name="settingsSwitchBackgroundColor">@color/brownishGrayTwo</item>
-<<<<<<< HEAD
         <item name="settingsDividerColor">@color/whiteSix</item>
-=======
         <item name="callToActionCloseButtonColor">@color/pinkishGray</item>
         <item name="callToActionTitleColor">@color/almostBlack</item>
         <item name="callToActionSubtitleColor">@color/brownishGrayTwo</item>
->>>>>>> 67199b66
     </style>
 
     <style name="AppTheme.Light" parent="AppTheme.BaseLight">
