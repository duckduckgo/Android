--- conflicted
+++ resolved
@@ -65,14 +65,12 @@
         <item name="daxDialogBackgroundColor">@color/charcoalGrey</item>
         <item name="daxDialogSecondaryButtonTextColor">@color/white</item>
         <item name="daxDialogSecondaryButtonRippleColor">@color/white</item>
-<<<<<<< HEAD
-=======
+
         <item name="brokenSiteSelectionTextColor">@color/white</item>
         <item name="brokenSiteOutlinedColor">@color/grayish</item>
         <item name="brokenSitesButtonDisabledBackgroundColor">@color/greyishBrownTwo</item>
         <item name="brokenSitesButtonDisabledTextColor">@color/warGreyTwo</item>
         <item name="brokenSitesButtonRippleColor">@color/white</item>
->>>>>>> 52373292
 
         <item name="feedbackAnonymousFeedbackLabelColor">@color/grayish</item>
         <item name="feedbackListItemBackgroundColor">@color/almostBlack</item>
@@ -133,14 +131,12 @@
         <item name="daxDialogBackgroundColor">@color/white</item>
         <item name="daxDialogSecondaryButtonTextColor">@color/grayishBrown</item>
         <item name="daxDialogSecondaryButtonRippleColor">@color/subtleGrayTwo</item>
-<<<<<<< HEAD
-=======
+
         <item name="brokenSiteSelectionTextColor">@color/almostBlack</item>
         <item name="brokenSiteOutlinedColor">@color/grayishTwo</item>
         <item name="brokenSitesButtonDisabledBackgroundColor">@color/subtleGrayTwo</item>
         <item name="brokenSitesButtonDisabledTextColor">@color/white</item>
         <item name="brokenSitesButtonRippleColor">@color/subtleGrayTwo</item>
->>>>>>> 52373292
 
         <item name="feedbackAnonymousFeedbackLabelColor">@color/warmerGray</item>
         <item name="feedbackListItemBackgroundColor">@color/whiteFive</item>
@@ -187,15 +183,12 @@
         <item name="android:colorForeground">?attr/settingsSwitchBackgroundColor</item>
     </style>
 
-<<<<<<< HEAD
-=======
     <style name="AutoCompleteTextViewStyle" parent="Widget.AppCompat.AutoCompleteTextView">
         <item name="android:textCursorDrawable">@drawable/text_cursor</item>
         <item name="android:textColorHint">?attr/omnibarHintColor</item>
         <item name="android:fontFamily">sans-serif-medium</item>
     </style>
 
->>>>>>> 52373292
     <style name="DaxDialogFragment" parent="android:Theme.DeviceDefault.Light.NoActionBar">
         <item name="android:windowTranslucentStatus">true</item>
     </style>
