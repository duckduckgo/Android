<resources>

    <style name="AppTheme" parent="Theme.AppCompat.Light.DarkActionBar">
        <item name="colorPrimary">@color/colorPrimary</item>
        <item name="colorPrimaryDark">@color/colorPrimaryDark</item>
        <item name="colorAccent">@color/colorAccent</item>
        <item name="android:windowBackground">@color/windowBackground</item>
<<<<<<< HEAD
        <item name="android:actionButtonStyle">@style/ActionButtonStyle</item>
    </style>

    <style name="AppTheme.NoActionBar">
=======
>>>>>>> 1e95b6c1
        <item name="windowActionBar">false</item>
        <item name="windowNoTitle">true</item>
    </style>

    <style name="AppTheme.AppBarOverlay" parent="ThemeOverlay.AppCompat.Dark.ActionBar" />

    <style name="AppTheme.PopupOverlay" parent="ThemeOverlay.AppCompat.Light" />

    <style name="SwitchTheme" parent="Widget.AppCompat.CompoundButton.Switch">
        <item name="colorControlActivated">@android:color/white</item>
    </style>

    <style name="ActionButtonStyle" parent="@android:style/Widget.Holo.Light.ActionButton">
        <item name="android:minWidth">0dp</item>
        <item name="android:paddingStart">6dp</item>
        <item name="android:paddingEnd">6dp</item>
    </style>

    <style name="CrashReportingDialogStyle" parent="Theme.AppCompat.Light.Dialog.Alert">
        <item name="android:padding">4dp</item>
    </style>

    <style name="DashboardEntryText">
        <item name="android:layout_width">wrap_content</item>
        <item name="android:layout_height">wrap_content</item>
        <item name="android:fontFamily">sans-serif-medium</item>
        <item name="android:paddingBottom">15dp</item>
        <item name="android:paddingTop">15dp</item>
        <item name="android:paddingEnd">22dp</item>
        <item name="android:textColor">@color/almostBlack</item>
        <item name="android:textIsSelectable">false</item>
        <item name="android:textSize">14sp</item>
        <item name="android:textStyle">normal</item>
        <item name="android:clickable">false</item>
    </style>

    <style name="DashboardEntryIcon">
        <item name="android:layout_width">66dp</item>
        <item name="android:layout_height">wrap_content</item>
        <item name="android:layout_gravity">center</item>
        <item name="android:clickable">false</item>
        <item name="android:importantForAccessibility">no</item>
    </style>

    <style name="SettingsContentLabel">
        <item name="android:layout_width">wrap_content</item>
        <item name="android:layout_height">wrap_content</item>
        <item name="android:layout_marginTop">28dp</item>
        <item name="android:layout_marginEnd">20dp</item>
        <item name="android:layout_marginStart">20dp</item>
        <item name="android:fontFamily">sans-serif</item>
        <item name="android:textColor">@color/white</item>
        <item name="android:textSize">17sp</item>
        <item name="android:textStyle">normal</item>
    </style>

    <style name="SettingsContentValue">
        <item name="android:layout_width">wrap_content</item>
        <item name="android:layout_height">wrap_content</item>
        <item name="android:layout_marginEnd">20dp</item>
        <item name="android:layout_marginStart">20dp</item>
        <item name="android:layout_marginTop">6dp</item>
        <item name="android:fontFamily">sans-serif-medium</item>
        <item name="android:lineSpacingExtra">4sp</item>
        <item name="android:textColor">#969799</item>
        <item name="android:textSize">12sp</item>
        <item name="android:textStyle">normal</item>
    </style>

</resources><|MERGE_RESOLUTION|>--- conflicted
+++ resolved
@@ -5,13 +5,7 @@
         <item name="colorPrimaryDark">@color/colorPrimaryDark</item>
         <item name="colorAccent">@color/colorAccent</item>
         <item name="android:windowBackground">@color/windowBackground</item>
-<<<<<<< HEAD
         <item name="android:actionButtonStyle">@style/ActionButtonStyle</item>
-    </style>
-
-    <style name="AppTheme.NoActionBar">
-=======
->>>>>>> 1e95b6c1
         <item name="windowActionBar">false</item>
         <item name="windowNoTitle">true</item>
     </style>
