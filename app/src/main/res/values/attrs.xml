--- conflicted
+++ resolved
@@ -59,15 +59,12 @@
     <attr name="brokenSitesButtonRippleColor" format="color" />
     <attr name="topCallToActionDescriptionColor" format="color" />
     <attr name="topCallToActionBackgroundColor" format="color" />
-<<<<<<< HEAD
+    <attr name="privacyDashboardLogoLetterTextColor" format="color" />
     <attr name="bottomBarIconColor" format="color" />
     <attr name="bottomBarIconColorDisabled" format="color" />
 
     <declare-styleable name="BottomNavigationBar">
         <attr name="layoutResource" format="reference" />
     </declare-styleable>
-=======
-    <attr name="privacyDashboardLogoLetterTextColor" format="color" />
->>>>>>> d74d8d92
 
 </resources>