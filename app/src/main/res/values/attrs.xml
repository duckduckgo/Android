--- conflicted
+++ resolved
@@ -49,11 +49,7 @@
     <attr name="feedbackEditTextBackgroundColor" format="color" />
     <attr name="feedbackEditTextHintColor" format="color" />
     <attr name="daxDialogBackgroundColor" format="color" />
-<<<<<<< HEAD
-    <attr name="daxDialogSecondaryTextColor" format="color" />
-=======
     <attr name="daxDialogSecondaryButtonTextColor" format="color" />
->>>>>>> 5227754f
     <attr name="daxDialogSecondaryButtonRippleColor" format="color" />
 
 </resources>