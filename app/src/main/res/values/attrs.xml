--- conflicted
+++ resolved
@@ -68,11 +68,8 @@
     <attr name="topCallToActionDescriptionColor" format="color" />
     <attr name="topCallToActionBackgroundColor" format="color" />
     <attr name="privacyDashboardLogoLetterTextColor" format="color" />
-<<<<<<< HEAD
     <attr name="fireIcon" format="color" />
-=======
     <attr name="fireproofWebsiteTitleTextColor" format="color" />
->>>>>>> 6f047352
 
     <declare-styleable name="BottomNavigationBar">
         <attr name="layoutResource" format="reference" />
