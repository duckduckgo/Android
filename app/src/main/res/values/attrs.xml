--- conflicted
+++ resolved
@@ -61,15 +61,12 @@
     <attr name="topCallToActionDescriptionColor" format="color" />
     <attr name="topCallToActionBackgroundColor" format="color" />
     <attr name="privacyDashboardLogoLetterTextColor" format="color" />
-<<<<<<< HEAD
     <attr name="fireproofWebsiteTitleTextColor" format="color" />
-=======
     <attr name="bottomBarIconColor" format="color" />
     <attr name="bottomBarIconColorDisabled" format="color" />
 
     <declare-styleable name="BottomNavigationBar">
         <attr name="layoutResource" format="reference" />
     </declare-styleable>
->>>>>>> 38ccdcbe
 
 </resources>