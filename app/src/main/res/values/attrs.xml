<!--
  ~ Copyright (c) 2018 DuckDuckGo
  ~
  ~ Licensed under the Apache License, Version 2.0 (the "License");
  ~ you may not use this file except in compliance with the License.
  ~ You may obtain a copy of the License at
  ~
  ~     http://www.apache.org/licenses/LICENSE-2.0
  ~
  ~ Unless required by applicable law or agreed to in writing, software
  ~ distributed under the License is distributed on an "AS IS" BASIS,
  ~ WITHOUT WARRANTIES OR CONDITIONS OF ANY KIND, either express or implied.
  ~ See the License for the specific language governing permissions and
  ~ limitations under the License.
  -->

<resources>

    <attr name="daxLogoTextColor" format="color" />
    <attr name="normalTextColor" format="color" />
    <attr name="toolbarIconColor" format="color" />
    <attr name="toolbarTextColor" format="color" />
    <attr name="omnibarEditingBackgroundColor" format="color" />
    <attr name="omnibarTextColor" format="color" />
    <attr name="omnibarHintColor" format="color" />
    <attr name="autoCompleteTextColor" format="color" />
    <attr name="tabTitleTextColor" format="color" />
    <attr name="tabSubtitleTextColor" format="color" />
    <attr name="tabSelectedBorderColor" format="color" />
    <attr name="tabsFireTextColor" format="color" />
    <attr name="bookmarkIconColor" format="color" />
    <attr name="bookmarkTitleTextColor" format="color" />
    <attr name="bookmarkSubtitleTextColor" format="color" />
    <attr name="settingsItemTextColor" format="color" />
    <attr name="settingsItemTextColorDisabled" format="color" />
    <attr name="settingsMinorTextColor" format="color" />
    <attr name="settingsSwitchBackgroundColor" format="color" />
<<<<<<< HEAD
    <attr name="settingsDividerColor" format="color" />
=======
    <attr name="callToActionCloseButtonColor" format="color" />
    <attr name="callToActionTitleColor" format="color" />
    <attr name="callToActionSubtitleColor" format="color" />
>>>>>>> 67199b66

</resources><|MERGE_RESOLUTION|>--- conflicted
+++ resolved
@@ -35,12 +35,9 @@
     <attr name="settingsItemTextColorDisabled" format="color" />
     <attr name="settingsMinorTextColor" format="color" />
     <attr name="settingsSwitchBackgroundColor" format="color" />
-<<<<<<< HEAD
     <attr name="settingsDividerColor" format="color" />
-=======
     <attr name="callToActionCloseButtonColor" format="color" />
     <attr name="callToActionTitleColor" format="color" />
     <attr name="callToActionSubtitleColor" format="color" />
->>>>>>> 67199b66
 
 </resources>