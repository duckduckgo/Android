--- conflicted
+++ resolved
@@ -65,12 +65,7 @@
     <attr name="topCallToActionDescriptionColor" format="color" />
     <attr name="topCallToActionBackgroundColor" format="color" />
     <attr name="privacyDashboardLogoLetterTextColor" format="color" />
-<<<<<<< HEAD
     <attr name="fireproofWebsiteTitleTextColor" format="color" />
-    <attr name="bottomBarIconColor" format="color" />
-    <attr name="bottomBarIconColorDisabled" format="color" />
-=======
->>>>>>> 6afd9923
 
     <declare-styleable name="BottomNavigationBar">
         <attr name="layoutResource" format="reference" />
