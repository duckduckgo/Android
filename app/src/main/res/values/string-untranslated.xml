--- conflicted
+++ resolved
@@ -15,67 +15,8 @@
   -->
 
 <resources xmlns:tools="http://schemas.android.com/tools" tools:ignore="MissingTranslation">
-<<<<<<< HEAD
-=======
-    <!-- Download Confirmation -->
-    <string name="downloadConfirmationContinue">Continue</string>
-    <string name="downloadConfirmationSaveFileTitle">Save %1$s</string>
-    <string name="downloadConfirmationKeepBothFilesText">Keep both</string>
-    <string name="downloadConfirmationReplaceOldFileText">Replace</string>
-    <string name="downloadConfirmationOpenFileText">Open</string>
-    <string name="downloadConfirmationUnableToOpenFileText">Could not open file</string>
-    <string name="downloadConfirmationUnableToDeleteFileText">Could not delete old file</string>
-
-    <!-- Change Icon Activity -->
-    <string name="changeIconActivityTitle">App Icon</string>
-    <string name="changeIconCtaLabel">Change App Icon</string>
-    <string name="changeIconCtaAccept">Apply</string>
-    <string name="changeIconCtaCancel">Cancel</string>
-    <string name="changeIconDialogTitle">Apply New Icon?</string>
-    <string name="changeIconDialogMessage">The app may close to apply changes. Come on back after you\'ve admired your handsome new icon.</string>
-
-    <!-- !! String changed translate and replace !! -->
-    <string name="privacyProtectionToggle">Site Privacy Protection</string>
-    <string name="privacyProtectionEnabled">SITE PROTECTION ENABLED</string>
-    <string name="privacyProtectionDisabled">SITE PROTECTION DISABLED</string>
-
-    <!-- New dashboard / menu buttons -->
-    <string name="manageWhitelist">Manage Whitelist</string>
-    <string name="reportBrokenSite">Report Broken Site</string>
-
-    <!-- Dialogs -->
-    <string name="dialogAddTitle">Add</string>
-    <string name="dialogEditTitle">Edit</string>
-
-    <!-- Whitelist -->
-    <string name="whitelisetActivityTitle">Whitelist</string>
-    <string name="whitelistAdd">Add to Whitelist</string>
-    <string name="whitelistRemove">Remove from Whitelist</string>
-    <string name="whitelistEntryOverflowContentDescription">More options for whitelist entry %s</string>
-    <string name="whitelistEntryDeleteConfirmMessage">Are you sure you want to delete &lt;b>%s&lt;/b> from whitelist?</string>
-    <string name="whitelistExplanation">These whitelisted sites will not be upgraded by Privacy Protection</string>
-    <string name="whitelistNoEntries">No whitelisted sites yet</string>
-    <string name="whitelistDomainHint">www.example.com</string>
-    <string name="whitelistFormatError">Could not save, enter a domain like <b>example.com</b></string>
-
-    <!-- Settings -->
-    <string name="settingsPrivacyProtectionWhitelist">Privacy Protection Whitelist</string>
-
-    <!-- Fireproof websites -->
-    <string name="fireproofWebsitesActivityTitle">Fireproof Websites</string>
-    <string name="settingsFireproofWebsites">Fireproof Websites</string>
-    <string name="fireproofWebsiteMenuTitle">Fireproof Website</string>
-    <string name="fireproofWebsiteSnackbarConfirmation">&lt;b>%s&lt;/b> is now fireproof! Visit Settings to learn more.</string>
-    <string name="fireproofWebsiteSnackbarAction">Undo</string>
-    <string name="fireproofWebsiteDeleteConfirmMessage">Are you sure you want to delete &lt;b>%s&lt;/b>?</string>
-    <string name="fireproofWebsiteEmptyListHint">No websites fireproofed yet</string>
-    <string name="fireproofWebsiteFeatureDescription">Websites rely on cookies to keep you signed in. When you Fireproof a site, cookies won\'t be erased and you\'ll stay signed in, even after using the Fire Button.</string>
-    <string name="fireproofWebsiteOverflowContentDescription">More options for fireproof website %s</string>
-
     <!-- Download Manager problems -->
     <string name="downloadManagerDisabled">Download Manager is disabled</string>
     <string name="downloadManagerIncompatible">Download Manager not available on this device</string>
     <string name="enable">Enable</string>
-
->>>>>>> e44c285f
 </resources>