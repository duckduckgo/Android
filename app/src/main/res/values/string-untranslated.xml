<?xml version="1.0" encoding="utf-8"?><!--
  ~ Copyright (c) 2019 DuckDuckGo
  ~
  ~ Licensed under the Apache License, Version 2.0 (the "License");
  ~ you may not use this file except in compliance with the License.
  ~ You may obtain a copy of the License at
  ~
  ~     http://www.apache.org/licenses/LICENSE-2.0
  ~
  ~ Unless required by applicable law or agreed to in writing, software
  ~ distributed under the License is distributed on an "AS IS" BASIS,
  ~ WITHOUT WARRANTIES OR CONDITIONS OF ANY KIND, either express or implied.
  ~ See the License for the specific language governing permissions and
  ~ limitations under the License.
  -->

<resources xmlns:tools="http://schemas.android.com/tools" tools:ignore="MissingTranslation">
    <!-- Download Manager problems -->
    <string name="downloadManagerDisabled">Download Manager is disabled</string>
    <string name="downloadManagerIncompatible">Download Manager not available on this device</string>
    <string name="enable">Enable</string>

    <!-- Notifications Drip Experiment -->
    <string name="dripA1Title">How anonymous is DuckDuckGo?</string>
    <string name="dripA2Title">Tired of being tracked online? We can help.</string>
    <string name="dripA1Description">Learn why DuckDuckGo is better than Incognito.</string>
    <string name="dripA2Description">Learn how DuckDuckGo keeps you private.</string>
    <string name="dripB1Title">Customize your app icon</string>
    <string name="dripB2Title">Instantly clear tabs &amp; browsing data</string>
    <string name="dripB1Description">Visit settings to choose a different icon theme.</string>
    <string name="dripB2Description">Simply tap the Fire Button by the address bar.</string>
    <string name="dripAButtonText">Show Me</string>
    <string name="dripBButtonText">Try It Out</string>

<<<<<<< HEAD
    <!-- New dashboard / menu buttons -->
    <string name="manageWhitelist">Unprotected Sites</string>

    <!-- Whitelist -->
    <string name="whitelisetActivityTitle">Unprotected Sites</string>
    <string name="whitelistAdd">Enable Privacy Protection</string>
    <string name="whitelistRemove">Disable Privacy Protection</string>
    <string name="whitelistEntryOverflowContentDescription">More options for unprotected site %s</string>
    <string name="whitelistEntryDeleteConfirmMessage">Are you sure you want to remove &lt;b>%s&lt;/b> from unprotected sites?</string>
    <string name="whitelistExplanation">These sites will not be enhanced by Privacy Protection</string>
    <string name="whitelistNoEntries">No Unprotected Sites Yet.</string>

    <!-- Settings -->
    <string name="settingsPrivacyProtectionWhitelist">Unprotected Sites</string>
=======
    <!-- Fireproof websites -->
    <string name="fireproofWebsiteLoginDialogTitle">Would you like to Fireproof %s?</string>
    <string name="fireproofWebsiteLoginDialogDescription">Fireproofing this site will keep you signed in after using the Fire Button.</string>
    <string name="fireproofWebsiteLoginDialogPositive">Fireproof</string>
    <string name="fireproofWebsiteLoginDialogNegative">Not now</string>
    <string name="fireproofWebsiteItemsSectionTitle">Websites</string>
    <string name="fireproofWebsiteToogleText">Ask When Signing In</string>
    <!-- !! String changed translate and replace !! -->
    <string name="fireproofWebsiteFeatureDescription">Websites rely on cookies to keep you signed in. When you Fireproof a site, cookies won\'t be erased and you\'ll stay signed in, even after using the Fire Button. We still block third-party trackers found on Fireproof websites.</string>
>>>>>>> b2131d7d
</resources><|MERGE_RESOLUTION|>--- conflicted
+++ resolved
@@ -32,7 +32,16 @@
     <string name="dripAButtonText">Show Me</string>
     <string name="dripBButtonText">Try It Out</string>
 
-<<<<<<< HEAD
+    <!-- Fireproof websites -->
+    <string name="fireproofWebsiteLoginDialogTitle">Would you like to Fireproof %s?</string>
+    <string name="fireproofWebsiteLoginDialogDescription">Fireproofing this site will keep you signed in after using the Fire Button.</string>
+    <string name="fireproofWebsiteLoginDialogPositive">Fireproof</string>
+    <string name="fireproofWebsiteLoginDialogNegative">Not now</string>
+    <string name="fireproofWebsiteItemsSectionTitle">Websites</string>
+    <string name="fireproofWebsiteToogleText">Ask When Signing In</string>
+    <!-- !! String changed translate and replace !! -->
+    <string name="fireproofWebsiteFeatureDescription">Websites rely on cookies to keep you signed in. When you Fireproof a site, cookies won\'t be erased and you\'ll stay signed in, even after using the Fire Button. We still block third-party trackers found on Fireproof websites.</string>
+
     <!-- New dashboard / menu buttons -->
     <string name="manageWhitelist">Unprotected Sites</string>
 
@@ -47,15 +56,4 @@
 
     <!-- Settings -->
     <string name="settingsPrivacyProtectionWhitelist">Unprotected Sites</string>
-=======
-    <!-- Fireproof websites -->
-    <string name="fireproofWebsiteLoginDialogTitle">Would you like to Fireproof %s?</string>
-    <string name="fireproofWebsiteLoginDialogDescription">Fireproofing this site will keep you signed in after using the Fire Button.</string>
-    <string name="fireproofWebsiteLoginDialogPositive">Fireproof</string>
-    <string name="fireproofWebsiteLoginDialogNegative">Not now</string>
-    <string name="fireproofWebsiteItemsSectionTitle">Websites</string>
-    <string name="fireproofWebsiteToogleText">Ask When Signing In</string>
-    <!-- !! String changed translate and replace !! -->
-    <string name="fireproofWebsiteFeatureDescription">Websites rely on cookies to keep you signed in. When you Fireproof a site, cookies won\'t be erased and you\'ll stay signed in, even after using the Fire Button. We still block third-party trackers found on Fireproof websites.</string>
->>>>>>> b2131d7d
 </resources>