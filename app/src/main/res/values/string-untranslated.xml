--- conflicted
+++ resolved
@@ -40,15 +40,6 @@
     <!-- !!! WAITING FOR CORRECTIONS FROM TRANSLATOR - DO NOT RESUBMIT TRANSLATIONS ABOVE !!! -->
 
     <string name="search">Search</string>
-<<<<<<< HEAD
-    <!-- Sticky Search Prompt Notification -->
-    <string name="stickySearchPromptNotificationTitle">Quick Search</string>
-    <string name="stickySearchNotification">Sticky Search</string>
-    <string name="stickySearchNotificationText">Quick Search in Notifications</string>
-    <string name="stickySearchPromptKeep">Keep</string>
-    <string name="stickySearchPromptRemove">Remove</string>
-    <string name="notificationChannelSearch">Search</string>
-=======
 
     <!-- Change Icon Activity -->
     <string name="changeIconActivityTitle">App Icon</string>
@@ -57,6 +48,13 @@
     <string name="changeIconCtaCancel">Cancel</string>
     <string name="changeIconDialogTitle">Apply New Icon?</string>
     <string name="changeIconDialogMessage">The app may close to apply changes. Come on back after you\'ve admired your handsome new icon.</string>
->>>>>>> 014ec2c5
+
+    <!-- Sticky Search Prompt Notification -->
+    <string name="stickySearchPromptNotificationTitle">Quick Search</string>
+    <string name="stickySearchNotification">Sticky Search</string>
+    <string name="stickySearchNotificationText">Quick Search in Notifications</string>
+    <string name="stickySearchPromptKeep">Keep</string>
+    <string name="stickySearchPromptRemove">Remove</string>
+    <string name="notificationChannelSearch">Search</string>
 
 </resources>