--- conflicted
+++ resolved
@@ -23,8 +23,6 @@
     <string name="autofillTooltipGenerateAddressDescription">Blocks email trackers and hides your address</string>
     <string name="newEmailAliasMenuTitle">Create Duck Address</string>
 
-<<<<<<< HEAD
-=======
     <!-- Email Sign Out Dialog -->
     <string name="emailSignOutDialogTitle">Remove Email Protections?</string>
     <string name="emailSignOutDialogText">Note: Removing Email Protections from this device will not delete your Duck Address.</string>
@@ -74,7 +72,6 @@
     <string name="settingsEmailProtectionTitle">Email Protection</string>
     <string name="settingsEmailProtectionSubtitle">Block email trackers and hide your address.</string>
 
->>>>>>> 04ebcd07
     <!-- Precise Location Improvements -->
     <string name="preciseLocationDDGDialogSubtitle">We only use your anonymous location to deliver better results, closer to you. You can always change your mind later.</string>
 
