<?xml version="1.0" encoding="utf-8"?><!--
  ~ Copyright (c) 2019 DuckDuckGo
  ~
  ~ Licensed under the Apache License, Version 2.0 (the "License");
  ~ you may not use this file except in compliance with the License.
  ~ You may obtain a copy of the License at
  ~
  ~     http://www.apache.org/licenses/LICENSE-2.0
  ~
  ~ Unless required by applicable law or agreed to in writing, software
  ~ distributed under the License is distributed on an "AS IS" BASIS,
  ~ WITHOUT WARRANTIES OR CONDITIONS OF ANY KIND, either express or implied.
  ~ See the License for the specific language governing permissions and
  ~ limitations under the License.
  -->

<resources xmlns:tools="http://schemas.android.com/tools" tools:ignore="MissingTranslation">
    <!-- Favorites widget -->
    <string name="addFavoriteMenuTitleHighlighted">👋 Add Favorite</string>
    <string name="widgetConfigurationTitleText">Choose Theme</string>
    <string name="widgetConfigurationSystemThemeOption">System default</string>
    <string name="widgetConfigurationLightThemeOption">Light</string>
    <string name="widgetConfigurationDarkThemeOption">Dark</string>
    <string name="widgetConfigurationAddWidgetOption">Add widget</string>
    <string name="searchWidgetEmtpyFavoritesHint">No favorites added yet</string>
    <string name="searchWidgetEmtpyFavoritesCta">Add Favorite</string>
    <string name="daxFavoritesOnboardingCtaText"><![CDATA[Visit your favorite sites in a flash!<br/><br/>Go to a site you love. Then tap the \" &#x2807;\" icon and select Add Favorite.]]></string>
    <string name="daxFavoritesOnboardingCtaContentDescription">Visit your favorite sites in a flash! Go to a site you love. Then tap the browser menu icon and select Add Favorite.</string>
    <string name="widgetConfigurationActivityTitle">Widget Configuration</string>
    <string name="favoritesWidgetLabel">Favorites Widget</string>
    <string name="searchWidgetLabel">Search Widget</string>

    <!-- Email -->
    <string name="emailNotSupported">Device not supported</string>
    <string name="emailNotSupportedExplanation">Email Protection allows you to create private email addresses that remove email trackers. We need to encrypt and store these addresses you create locally on your device. Because your device does not support encrypted storage, Email Protection is unavailable.</string>

    <!-- Settings Activity -->
    <string name="settingsLightTheme">Light</string>
    <string name="settingsTheme">Theme</string>
    <string name="settingsDarkTheme">Dark</string>
    <string name="settingsSystemTheme">System Default</string>

    <!-- Theme Settings -->
    <string name="settingsThemeDialogSave">Set Theme</string>

    <!-- App links -->
    <string name="appLinkSnackBarAction">Open in app</string>
    <string name="appLinkMultipleSnackBarAction">Choose app</string>
    <string name="appLinkSnackBarMessage">You can open this link in %s.</string>
    <string name="appLinkMultipleSnackBarMessage">You can open this link in other apps.</string>
    <string name="appLinkIntentChooserTitle">Open with</string>
    <string name="appLinkMenuItemTitle">Open in App</string>

    <!-- App Links Settings -->
    <string name="settingsTitleAppLinks">Open Links in Apps</string>
    <string name="settingsTitleAppLinksDialog">Open links in apps</string>
    <string name="settingsAppLinksAskEveryTime">Ask every time</string>
    <string name="settingsAppLinksAlways">Always</string>
    <string name="settingsAppLinksNever">Never</string>

    <!-- Bookmark folders -->
    <string name="bookmarkDialogTitleEdit">Edit Bookmark</string>
    <string name="favoriteDialogTitleEdit">Edit Favorite</string>
    <string name="locationLabel">Location</string>
    <string name="folderLocationTitle">Select Location</string>
    <string name="addFolder">Add Folder</string>
    <string name="editFolder">Edit Folder</string>
    <string name="bookmarkFolderDeleteDialogMessage">"Are you sure you want to delete "</string>
    <string name="bookmarkFolderEmpty">Empty</string>

    <plurals name="bookmarkFolderDeleteDialogMessage">
        <item quantity="one">%s%s and %d item?</item>
        <item quantity="other">%s%s and %d items?</item>
    </plurals>

    <plurals name="bookmarkFolderItems">
        <item quantity="one">%d item</item>
        <item quantity="other">%d items</item>
    </plurals>

<<<<<<< HEAD
    <!-- Accessibility-->
    <string name="settingsAccessibility">Accessibility</string>
    <string name="accessibilityActivityTitle">Accessibility</string>
    <string name="accessibilityFontSizeTitle">Text size</string>
    <string name="accessibilityFontSizeHint">Drag the slider until you can read this comfortably. Websites you view in DuckDuckGo will adjust to it.</string>
    <string name="accessibilityForceZoomTitle">Enforce manual page zoom</string>
    <string name="accessibilityForceZoomSubtitle">Pinch and zoom on any site, even those that would otherwise prevent it</string>
    <string name="accessibilityTextSizeOverrideTitle">Automatically scale text size</string>
    <string name="accessibilityTextSizeOverrideSubtitle">Disable to manually adjust how website text scales in DuckDuckGo using the slider below</string>
=======
    <!-- Fireproof CTA Experiment -->
    <string name="daxFireproofCtaText"><![CDATA[Your data is toast!<br/><br/>Want me to \"Fireproof\" sites when you sign in? That way, you won\'t be signed out when you burn your data.<br/><br/>You can always change this later in settings.]]></string>
    <string name="daxFireproofKeepMeSignedInButton">Keep Me Signed In To Sites</string>
    <string name="daxFireproofBurnEverythingButton">Burn Everything</string>
    <string name="daxFireproofSettingsToggle">Fireproof Sites When Signing In</string>
    <string name="daxFireproofSettingsInfo">The Fire Button erases data such as cookies, which keep you signed in to sites. You can Fireproof sites to keep these cookies and stay signed in. This retains some data that sites keep about you. We still block third-party trackers found on Fireproof sites.</string>
>>>>>>> 1f07c3a2

</resources><|MERGE_RESOLUTION|>--- conflicted
+++ resolved
@@ -78,7 +78,6 @@
         <item quantity="other">%d items</item>
     </plurals>
 
-<<<<<<< HEAD
     <!-- Accessibility-->
     <string name="settingsAccessibility">Accessibility</string>
     <string name="accessibilityActivityTitle">Accessibility</string>
@@ -88,13 +87,12 @@
     <string name="accessibilityForceZoomSubtitle">Pinch and zoom on any site, even those that would otherwise prevent it</string>
     <string name="accessibilityTextSizeOverrideTitle">Automatically scale text size</string>
     <string name="accessibilityTextSizeOverrideSubtitle">Disable to manually adjust how website text scales in DuckDuckGo using the slider below</string>
-=======
+
     <!-- Fireproof CTA Experiment -->
     <string name="daxFireproofCtaText"><![CDATA[Your data is toast!<br/><br/>Want me to \"Fireproof\" sites when you sign in? That way, you won\'t be signed out when you burn your data.<br/><br/>You can always change this later in settings.]]></string>
     <string name="daxFireproofKeepMeSignedInButton">Keep Me Signed In To Sites</string>
     <string name="daxFireproofBurnEverythingButton">Burn Everything</string>
     <string name="daxFireproofSettingsToggle">Fireproof Sites When Signing In</string>
     <string name="daxFireproofSettingsInfo">The Fire Button erases data such as cookies, which keep you signed in to sites. You can Fireproof sites to keep these cookies and stay signed in. This retains some data that sites keep about you. We still block third-party trackers found on Fireproof sites.</string>
->>>>>>> 1f07c3a2
 
 </resources>