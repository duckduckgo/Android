--- conflicted
+++ resolved
@@ -20,13 +20,6 @@
     <string name="downloadManagerIncompatible">Download Manager not available on this device</string>
     <string name="enable">Enable</string>
 
-<<<<<<< HEAD
-    <!-- Flow -->
-    <string name="facebookDialogText">Did you know the Facebook app can make requests for data even when you\'re not using?&lt;br/&gt;&lt;br/&gt;Replace the app with a home screen shortcut that opens Facebook in DuckDuckGo. Then delete the Facebook app.</string>
-    <string name="facebookDialogButtonText">Add Facebook Shortcut</string>
-    <string name="facebookDialogCancelButtonText">Not Now</string>
-
-=======
     <!-- Notifications Drip Experiment -->
     <string name="dripA1Title">How anonymous is DuckDuckGo?</string>
     <string name="dripA2Title">Tired of being tracked online? We can help.</string>
@@ -38,6 +31,10 @@
     <string name="dripB2Description">Simply tap the Fire Button by the address bar.</string>
     <string name="dripAButtonText">Show Me</string>
     <string name="dripBButtonText">Try It Out</string>
->>>>>>> 046beaf0
+
+    <!-- Flow -->
+    <string name="facebookDialogText">Did you know the Facebook app can make requests for data even when you\'re not using?&lt;br/&gt;&lt;br/&gt;Replace the app with a home screen shortcut that opens Facebook in DuckDuckGo. Then delete the Facebook app.</string>
+    <string name="facebookDialogButtonText">Add Facebook Shortcut</string>
+    <string name="facebookDialogCancelButtonText">Not Now</string>
 
 </resources>