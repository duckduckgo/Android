<?xml version="1.0" encoding="utf-8"?><!--
  ~ Copyright (c) 2019 DuckDuckGo
  ~
  ~ Licensed under the Apache License, Version 2.0 (the "License");
  ~ you may not use this file except in compliance with the License.
  ~ You may obtain a copy of the License at
  ~
  ~     http://www.apache.org/licenses/LICENSE-2.0
  ~
  ~ Unless required by applicable law or agreed to in writing, software
  ~ distributed under the License is distributed on an "AS IS" BASIS,
  ~ WITHOUT WARRANTIES OR CONDITIONS OF ANY KIND, either express or implied.
  ~ See the License for the specific language governing permissions and
  ~ limitations under the License.
  -->

<resources xmlns:tools="http://schemas.android.com/tools" tools:ignore="MissingTranslation">
    <!-- Email Autofill -->
    <string name="settingsEmailAutofill">Email Autofill</string>
    <string name="settingsEmailAutofillEnabledFor">Enabled for %1$s</string>
    <string name="autofillSettingCancel">Cancel</string>
    <string name="autofillSettingDisable">Disable</string>
    <string name="aliasToClipboardMessage">New address copied to your clipboard</string>
    <string name="autofillTooltipUseYourAlias">Use %1$s</string>
    <string name="autofillTooltipUseYourAliasDescription">Blocks email trackers</string>
    <string name="autofillTooltipGenerateAddress">Generate a Private Address</string>
    <string name="autofillTooltipGenerateAddressDescription">Blocks email trackers and hides your address</string>
    <string name="newEmailAliasMenuTitle">Create Duck Address</string>


    <!-- Precise Location Improvements -->
    <string name="preciseLocationDDGDialogSubtitle">We only use your anonymous location to deliver better results, closer to you. You can always change your mind later.</string>

<<<<<<< HEAD
    <!-- Favorites -->
    <string name="addFavoriteMenuTitle">Add Favorite</string>
    <string name="favoriteAddedMessage">Favorite added</string>
    <string name="bookmarkAddedMessage">Bookmark added</string>
    <string name="savedSiteDialogTitleHint">Title</string>
    <string name="savedSiteDialogUrlHint">URL</string>
    <string name="savedSiteDialogTitleEdit">Edit</string>
    <string name="bookmarksSectionTitle">Bookmarks</string>
    <string name="favoritesSectionTitle">Favorites</string>
    <string name="bookmarksEmptyHint">No bookmarks added yet</string>
    <string name="favoritesEmptyHint">No favorites added yet</string>
=======
    <!-- Shortcut -->
    <string name="shortcutAddedText">Success! %s has been added to your home screen.</string>
>>>>>>> 5596ef12

</resources><|MERGE_RESOLUTION|>--- conflicted
+++ resolved
@@ -31,7 +31,6 @@
     <!-- Precise Location Improvements -->
     <string name="preciseLocationDDGDialogSubtitle">We only use your anonymous location to deliver better results, closer to you. You can always change your mind later.</string>
 
-<<<<<<< HEAD
     <!-- Favorites -->
     <string name="addFavoriteMenuTitle">Add Favorite</string>
     <string name="favoriteAddedMessage">Favorite added</string>
@@ -43,9 +42,9 @@
     <string name="favoritesSectionTitle">Favorites</string>
     <string name="bookmarksEmptyHint">No bookmarks added yet</string>
     <string name="favoritesEmptyHint">No favorites added yet</string>
-=======
+
+
     <!-- Shortcut -->
     <string name="shortcutAddedText">Success! %s has been added to your home screen.</string>
->>>>>>> 5596ef12
 
 </resources>