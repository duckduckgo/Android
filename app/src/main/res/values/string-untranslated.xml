<?xml version="1.0" encoding="utf-8"?><!--
  ~ Copyright (c) 2019 DuckDuckGo
  ~
  ~ Licensed under the Apache License, Version 2.0 (the "License");
  ~ you may not use this file except in compliance with the License.
  ~ You may obtain a copy of the License at
  ~
  ~     http://www.apache.org/licenses/LICENSE-2.0
  ~
  ~ Unless required by applicable law or agreed to in writing, software
  ~ distributed under the License is distributed on an "AS IS" BASIS,
  ~ WITHOUT WARRANTIES OR CONDITIONS OF ANY KIND, either express or implied.
  ~ See the License for the specific language governing permissions and
  ~ limitations under the License.
  -->

<resources xmlns:tools="http://schemas.android.com/tools" tools:ignore="MissingTranslation">
<<<<<<< HEAD

    <!-- Developer settings -->
    <string name="settingsDeveloperSettings">Developer Settings</string>
    <string name="devSettingsActivityTitle">Developer Settings</string>

    <!-- Email Autofill -->
    <string name="aliasToClipboardMessage">New address copied to your clipboard</string>
    <string name="autofillTooltipUseYourAlias">Use %1$s</string>
    <string name="autofillTooltipUseYourAliasDescription">Blocks email trackers</string>
    <string name="autofillTooltipGenerateAddress">Generate a Private Address</string>
    <string name="autofillTooltipGenerateAddressDescription">Blocks email trackers and hides your address</string>
    <string name="newEmailAliasMenuTitle">Create Duck Address</string>

    <!-- Email Sign Out Dialog -->
    <string name="emailSignOutDialogTitle">Remove Email Protections?</string>
    <string name="emailSignOutDialogText">Note: Removing Email Protections from this device will not delete your Duck Address.</string>
    <string name="emailSignOutDialogCancel">Cancel</string>
    <string name="emailSignOutDialogDisable">Remove</string>

    <!-- Waitlist Notification -->
    <string name="notificationChannelEmailWaitlist">Email waitlist</string>
    <string name="waitlistNotificationTitle">Your Email Protection Invitation is Here!</string>
    <string name="waitlistNotificationDescription">You joined the waitlist and asked us to notify you when it\'s your turn to try our Email Protection feature. Tap to view your invitation.</string>

    <string name="waitlistNotificationDialogDescription">Would you like us to send you a notification when it\'s your turn?</string>
    <string name="waitlistNotificationDialogNoThanks">NO THANKS</string>
    <string name="waitlistNotificationDialogNotifyMe">NOTIFY ME</string>

    <!-- Email Protection -->
    <string name="emailProtectionWebViewActivityTitle">Email Protection (Beta)</string>
    <string name="emailProtectionActivityTitle">Email Protection (Beta)</string>
    <string name="emailProtectionFooterDescription"><![CDATA[We do not save your emails. <b><a href="">Learn more</a></b>.]]></string>
    <string name="emailProtectionErrorJoiningWaitlist">An error happened while joining the Waitlist, please try again later</string>
    <string name="emailProtectionDuckAddressCta">I already have a Duck Address</string>
    <string name="emailProtectionInviteCodeCta">I have an Invite Code</string>
    <string name="emailProtectionWaitlistCta">Join the Private Waitlist</string>
    <string name="emailProtectionGetStartedCta">Get Started</string>

    <!-- Screen 1-->
    <string name="emailProtectionStatusTitleJoin">Email privacy, simplified.</string>
    <string name="emailProtectionDescriptionJoin"><![CDATA[Block email trackers and hide your address,<br/>without switching your email provider. <a href=""><b>Learn more</b></a>.]]></string>

    <!-- Screen 2 -->
    <string name="emailProtectionStatusTitleJoined">You\'re on the list!</string>
    <string name="emailProtectionDescriptionJoinedWithNotification"><![CDATA[We\'ll send you a notification when<br/> Email Protection is ready for you. <a href=""><b>Learn more</b></a>.]]></string>
    <string name="emailProtectionDescriptionJoinedWithoutNotification"><![CDATA[Your invite will show up here when we\'re ready for you. Want to <a href=""><b>get a notification</b></a> when it arrives?<br/><a href=""><b>Learn more</b></a> about Email Protection.]]></string>

    <!-- Screen 3 -->
    <string name="emailProtectionStatusTitleInBeta">You\'re Invited!</string>
    <string name="emailProtectionDescriptionInBeta"><![CDATA[Block email trackers and hide your address,<br/>without switching your email provider. <a href=""><b>Learn more</b></a>.]]></string>

    <!-- Email Protection Sign Out -->
    <string name="emailProtectionSignOutTitle">Personal Duck Address</string>
    <string name="emailProtectionSignOutFooter">
        <![CDATA[Removing Email Protection from this device removes the option to fill in your Personal Duck Address or a newly generated Private Duck Address into email fields as you browse the web.<br/><br/>To delete your Duck Addresses entirely, or for any other questions or feedback, reach out to us at <a href="mailto:support@duck.com">support@duck.com</a>.]]>
    </string>
    <string name="emailProtectionSignOutRemoveCta">Remove from Device</string>

    <!-- Settings -->
    <string name="settingsEmailProtectionTitle">Email Protection</string>
    <string name="settingsEmailProtectionSubtitle">Block email trackers and hide your address.</string>

    <!-- Precise Location Improvements -->
    <string name="preciseLocationDDGDialogSubtitle">We only use your anonymous location to deliver better results, closer to you. You can always change your mind later.</string>

    <!-- Favorites -->
    <string name="addFavoriteMenuTitle">Add Favorite</string>
    <string name="favoriteAddedMessage">Favorite added</string>
    <string name="bookmarkAddedMessage">Bookmark added</string>
    <string name="savedSiteDialogTitleHint">Title</string>
    <string name="savedSiteDialogUrlHint">URL</string>
    <string name="savedSiteDialogTitleEdit">Edit</string>
    <string name="bookmarksSectionTitle">Bookmarks</string>
    <string name="favoritesSectionTitle">Favorites</string>
    <string name="bookmarksEmptyHint">No bookmarks added yet</string>
    <string name="favoritesEmptyHint">No favorites added yet</string>

    <!-- Shortcut -->
    <string name="shortcutAddedText">Success! %s has been added to your home screen.</string>

    <!-- Opening app links -->
    <string name="settingTitleOpenLinksInAssociatedApps">Open Links in Associated Apps</string>
    <string name="settingSubtitleOpenLinksInAssociatedApps">Disable to prevent links from automatically opening in other installed apps.</string>
    <string name="appLinkDialogTitle">Open in another app?</string>

    <!-- Privacy Protection Dashboard -->
    <string name="privacyProtectionTemporarilyDisabled">We temporarily disabled Privacy Protection as it appears to be breaking this site.</string>
=======
    <!-- Favorite Onboarding Experiment-->
    <string name="daxFavoritesClearCtaText"><![CDATA[Nice work. Your data is toast!<br/><br/>☝️ Use the icons above to visit your favorite sites in a flash. Try adding a favorite now.]]></string>
    <string name="daxFavoritesNewTabCtaText"><![CDATA[You\'ve got this!<br/><br/>☝️ Use the icons above to visit your favorite sites in a flash. Try adding a favorite now.]]></string>
    <string name="daxFavoritesCtaAddFavorite">Add Favorite</string>
    <string name="favoriteAddedOnboardingText"><![CDATA[We added your first favorite. <u><a href="">Undo</a><u/>]]></string>
    <string name="addFavoriteHint">Visit the site you\'d like to add as a favorite.</string>

    <!-- Favorites widget -->
    <string name="addFavoriteMenuTitleHighlighted">👋 Add Favorite</string>
    <string name="widgetConfigurationTitleText">Choose Theme</string>
    <string name="widgetConfigurationSystemThemeOption">System default</string>
    <string name="widgetConfigurationLightThemeOption">Light</string>
    <string name="widgetConfigurationDarkThemeOption">Dark</string>
    <string name="widgetConfigurationAddWidgetOption">Add widget</string>
    <string name="searchWidgetEmtpyFavoritesHint">No favorites added yet</string>
    <string name="searchWidgetEmtpyFavoritesCta">Add Favorite</string>
    <string name="daxFavoritesOnboardingCtaText"><![CDATA[Visit your favorite sites in a flash!<br/><br/>Go to a site you love. Then tap the \" &#x2807;\" icon and select Add Favorite.]]></string>
    <string name="daxFavoritesOnboardingCtaContentDescription">Visit your favorite sites in a flash! Go to a site you love. Then tap the browser menu icon and select Add Favorite.</string>
    <string name="widgetConfigurationActivityTitle">Widget Configuration</string>
    <string name="favoritesWidgetLabel">Favorites Widget</string>
    <string name="searchWidgetLabel">Search Widget</string>
>>>>>>> c03633f7
</resources><|MERGE_RESOLUTION|>--- conflicted
+++ resolved
@@ -15,95 +15,11 @@
   -->
 
 <resources xmlns:tools="http://schemas.android.com/tools" tools:ignore="MissingTranslation">
-<<<<<<< HEAD
 
     <!-- Developer settings -->
     <string name="settingsDeveloperSettings">Developer Settings</string>
     <string name="devSettingsActivityTitle">Developer Settings</string>
 
-    <!-- Email Autofill -->
-    <string name="aliasToClipboardMessage">New address copied to your clipboard</string>
-    <string name="autofillTooltipUseYourAlias">Use %1$s</string>
-    <string name="autofillTooltipUseYourAliasDescription">Blocks email trackers</string>
-    <string name="autofillTooltipGenerateAddress">Generate a Private Address</string>
-    <string name="autofillTooltipGenerateAddressDescription">Blocks email trackers and hides your address</string>
-    <string name="newEmailAliasMenuTitle">Create Duck Address</string>
-
-    <!-- Email Sign Out Dialog -->
-    <string name="emailSignOutDialogTitle">Remove Email Protections?</string>
-    <string name="emailSignOutDialogText">Note: Removing Email Protections from this device will not delete your Duck Address.</string>
-    <string name="emailSignOutDialogCancel">Cancel</string>
-    <string name="emailSignOutDialogDisable">Remove</string>
-
-    <!-- Waitlist Notification -->
-    <string name="notificationChannelEmailWaitlist">Email waitlist</string>
-    <string name="waitlistNotificationTitle">Your Email Protection Invitation is Here!</string>
-    <string name="waitlistNotificationDescription">You joined the waitlist and asked us to notify you when it\'s your turn to try our Email Protection feature. Tap to view your invitation.</string>
-
-    <string name="waitlistNotificationDialogDescription">Would you like us to send you a notification when it\'s your turn?</string>
-    <string name="waitlistNotificationDialogNoThanks">NO THANKS</string>
-    <string name="waitlistNotificationDialogNotifyMe">NOTIFY ME</string>
-
-    <!-- Email Protection -->
-    <string name="emailProtectionWebViewActivityTitle">Email Protection (Beta)</string>
-    <string name="emailProtectionActivityTitle">Email Protection (Beta)</string>
-    <string name="emailProtectionFooterDescription"><![CDATA[We do not save your emails. <b><a href="">Learn more</a></b>.]]></string>
-    <string name="emailProtectionErrorJoiningWaitlist">An error happened while joining the Waitlist, please try again later</string>
-    <string name="emailProtectionDuckAddressCta">I already have a Duck Address</string>
-    <string name="emailProtectionInviteCodeCta">I have an Invite Code</string>
-    <string name="emailProtectionWaitlistCta">Join the Private Waitlist</string>
-    <string name="emailProtectionGetStartedCta">Get Started</string>
-
-    <!-- Screen 1-->
-    <string name="emailProtectionStatusTitleJoin">Email privacy, simplified.</string>
-    <string name="emailProtectionDescriptionJoin"><![CDATA[Block email trackers and hide your address,<br/>without switching your email provider. <a href=""><b>Learn more</b></a>.]]></string>
-
-    <!-- Screen 2 -->
-    <string name="emailProtectionStatusTitleJoined">You\'re on the list!</string>
-    <string name="emailProtectionDescriptionJoinedWithNotification"><![CDATA[We\'ll send you a notification when<br/> Email Protection is ready for you. <a href=""><b>Learn more</b></a>.]]></string>
-    <string name="emailProtectionDescriptionJoinedWithoutNotification"><![CDATA[Your invite will show up here when we\'re ready for you. Want to <a href=""><b>get a notification</b></a> when it arrives?<br/><a href=""><b>Learn more</b></a> about Email Protection.]]></string>
-
-    <!-- Screen 3 -->
-    <string name="emailProtectionStatusTitleInBeta">You\'re Invited!</string>
-    <string name="emailProtectionDescriptionInBeta"><![CDATA[Block email trackers and hide your address,<br/>without switching your email provider. <a href=""><b>Learn more</b></a>.]]></string>
-
-    <!-- Email Protection Sign Out -->
-    <string name="emailProtectionSignOutTitle">Personal Duck Address</string>
-    <string name="emailProtectionSignOutFooter">
-        <![CDATA[Removing Email Protection from this device removes the option to fill in your Personal Duck Address or a newly generated Private Duck Address into email fields as you browse the web.<br/><br/>To delete your Duck Addresses entirely, or for any other questions or feedback, reach out to us at <a href="mailto:support@duck.com">support@duck.com</a>.]]>
-    </string>
-    <string name="emailProtectionSignOutRemoveCta">Remove from Device</string>
-
-    <!-- Settings -->
-    <string name="settingsEmailProtectionTitle">Email Protection</string>
-    <string name="settingsEmailProtectionSubtitle">Block email trackers and hide your address.</string>
-
-    <!-- Precise Location Improvements -->
-    <string name="preciseLocationDDGDialogSubtitle">We only use your anonymous location to deliver better results, closer to you. You can always change your mind later.</string>
-
-    <!-- Favorites -->
-    <string name="addFavoriteMenuTitle">Add Favorite</string>
-    <string name="favoriteAddedMessage">Favorite added</string>
-    <string name="bookmarkAddedMessage">Bookmark added</string>
-    <string name="savedSiteDialogTitleHint">Title</string>
-    <string name="savedSiteDialogUrlHint">URL</string>
-    <string name="savedSiteDialogTitleEdit">Edit</string>
-    <string name="bookmarksSectionTitle">Bookmarks</string>
-    <string name="favoritesSectionTitle">Favorites</string>
-    <string name="bookmarksEmptyHint">No bookmarks added yet</string>
-    <string name="favoritesEmptyHint">No favorites added yet</string>
-
-    <!-- Shortcut -->
-    <string name="shortcutAddedText">Success! %s has been added to your home screen.</string>
-
-    <!-- Opening app links -->
-    <string name="settingTitleOpenLinksInAssociatedApps">Open Links in Associated Apps</string>
-    <string name="settingSubtitleOpenLinksInAssociatedApps">Disable to prevent links from automatically opening in other installed apps.</string>
-    <string name="appLinkDialogTitle">Open in another app?</string>
-
-    <!-- Privacy Protection Dashboard -->
-    <string name="privacyProtectionTemporarilyDisabled">We temporarily disabled Privacy Protection as it appears to be breaking this site.</string>
-=======
     <!-- Favorite Onboarding Experiment-->
     <string name="daxFavoritesClearCtaText"><![CDATA[Nice work. Your data is toast!<br/><br/>☝️ Use the icons above to visit your favorite sites in a flash. Try adding a favorite now.]]></string>
     <string name="daxFavoritesNewTabCtaText"><![CDATA[You\'ve got this!<br/><br/>☝️ Use the icons above to visit your favorite sites in a flash. Try adding a favorite now.]]></string>
@@ -125,5 +41,4 @@
     <string name="widgetConfigurationActivityTitle">Widget Configuration</string>
     <string name="favoritesWidgetLabel">Favorites Widget</string>
     <string name="searchWidgetLabel">Search Widget</string>
->>>>>>> c03633f7
 </resources>