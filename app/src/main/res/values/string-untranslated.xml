<?xml version="1.0" encoding="utf-8"?><!--
  ~ Copyright (c) 2019 DuckDuckGo
  ~
  ~ Licensed under the Apache License, Version 2.0 (the "License");
  ~ you may not use this file except in compliance with the License.
  ~ You may obtain a copy of the License at
  ~
  ~     http://www.apache.org/licenses/LICENSE-2.0
  ~
  ~ Unless required by applicable law or agreed to in writing, software
  ~ distributed under the License is distributed on an "AS IS" BASIS,
  ~ WITHOUT WARRANTIES OR CONDITIONS OF ANY KIND, either express or implied.
  ~ See the License for the specific language governing permissions and
  ~ limitations under the License.
  -->

<resources xmlns:tools="http://schemas.android.com/tools" tools:ignore="MissingTranslation">
    <!-- Download Confirmation -->
    <string name="downloadConfirmationContinue">Continue</string>
    <string name="downloadConfirmationSaveFileTitle">Save %1$s</string>
    <string name="downloadConfirmationKeepBothFilesText">Keep both</string>
    <string name="downloadConfirmationReplaceOldFileText">Replace</string>
    <string name="downloadConfirmationOpenFileText">Open</string>
    <string name="downloadConfirmationUnableToOpenFileText">Could not open file</string>
    <string name="downloadConfirmationUnableToDeleteFileText">Could not delete old file</string>

    <!-- Change Icon Activity -->
    <string name="changeIconActivityTitle">App Icon</string>
    <string name="changeIconCtaLabel">Change App Icon</string>
    <string name="changeIconCtaAccept">Apply</string>
    <string name="changeIconCtaCancel">Cancel</string>
    <string name="changeIconDialogTitle">Apply New Icon?</string>
    <string name="changeIconDialogMessage">The app may close to apply changes. Come on back after you\'ve admired your handsome new icon.</string>

<<<<<<< HEAD
    <!-- Sticky Search Prompt Notification -->
    <string name="stickySearchPromptNotificationTitle">Quick Search</string>
    <string name="stickySearchNotification">Sticky Search</string>
    <string name="stickySearchNotificationText">Quick Search in Notifications</string>
    <string name="stickySearchPromptKeep">Keep</string>
    <string name="stickySearchPromptRemove">Remove</string>
    <string name="notificationChannelSearch">Search</string>

=======
>>>>>>> 6f69575a
    <!-- Fireproof websites -->
    <string name="fireproofWebsitesActivityTitle">Fireproof Websites</string>
    <string name="settingsFireproofWebsites">Fireproof Websites</string>
    <string name="fireproofWebsiteMenuTitle">Fireproof Website</string>
    <string name="fireproofWebsiteSnackbarConfirmation">&lt;b>%s&lt;/b> is now fireproof! Visit Settings to learn more.</string>
    <string name="fireproofWebsiteSnackbarAction">Undo</string>
    <string name="fireproofWebsiteDeleteConfirmMessage">Are you sure you want to delete &lt;b>%s&lt;/b>?</string>
    <string name="fireproofWebsiteFeatureDescription">Websites rely on cookies to keep you signed in. When you Fireproof a site, cookies won\'t be erased and you\'ll stay signed in, even after using the Fire Button.</string>
    <string name="fireproofWebsiteOverflowContentDescription">More options for fireproof website %s</string>
    <string name="fireproofWebsiteDeleteConfirmTitle">Confirm</string>
<<<<<<< HEAD

=======
>>>>>>> 6f69575a
</resources><|MERGE_RESOLUTION|>--- conflicted
+++ resolved
@@ -32,17 +32,6 @@
     <string name="changeIconDialogTitle">Apply New Icon?</string>
     <string name="changeIconDialogMessage">The app may close to apply changes. Come on back after you\'ve admired your handsome new icon.</string>
 
-<<<<<<< HEAD
-    <!-- Sticky Search Prompt Notification -->
-    <string name="stickySearchPromptNotificationTitle">Quick Search</string>
-    <string name="stickySearchNotification">Sticky Search</string>
-    <string name="stickySearchNotificationText">Quick Search in Notifications</string>
-    <string name="stickySearchPromptKeep">Keep</string>
-    <string name="stickySearchPromptRemove">Remove</string>
-    <string name="notificationChannelSearch">Search</string>
-
-=======
->>>>>>> 6f69575a
     <!-- Fireproof websites -->
     <string name="fireproofWebsitesActivityTitle">Fireproof Websites</string>
     <string name="settingsFireproofWebsites">Fireproof Websites</string>
@@ -53,8 +42,4 @@
     <string name="fireproofWebsiteFeatureDescription">Websites rely on cookies to keep you signed in. When you Fireproof a site, cookies won\'t be erased and you\'ll stay signed in, even after using the Fire Button.</string>
     <string name="fireproofWebsiteOverflowContentDescription">More options for fireproof website %s</string>
     <string name="fireproofWebsiteDeleteConfirmTitle">Confirm</string>
-<<<<<<< HEAD
-
-=======
->>>>>>> 6f69575a
 </resources>