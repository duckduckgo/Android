<?xml version="1.0" encoding="utf-8"?><!--
  ~ Copyright (c) 2019 DuckDuckGo
  ~
  ~ Licensed under the Apache License, Version 2.0 (the "License");
  ~ you may not use this file except in compliance with the License.
  ~ You may obtain a copy of the License at
  ~
  ~     http://www.apache.org/licenses/LICENSE-2.0
  ~
  ~ Unless required by applicable law or agreed to in writing, software
  ~ distributed under the License is distributed on an "AS IS" BASIS,
  ~ WITHOUT WARRANTIES OR CONDITIONS OF ANY KIND, either express or implied.
  ~ See the License for the specific language governing permissions and
  ~ limitations under the License.
  -->

<resources xmlns:tools="http://schemas.android.com/tools" tools:ignore="MissingTranslation">

    <!-- MacOs Settings -->
    <string name="macos_settings_description">Browse privately with our app for Mac</string>
    <string name="macos_settings_description_list">You\'re on the list!</string>
    <string name="macos_settings_description_ready">Available for download on Mac</string>
    <string name="macos_settings_title">DuckDuckGo Desktop App</string>

<<<<<<< HEAD
    <!-- Fireproof websites -->
=======
    <!-- Downloads -->
    <string name="downloadsMenuItem">Downloads</string>
    <string name="downloadsActivityTitle">Downloads</string>
    <string name="downloadsActivityNoItemsDescription">No files downloaded yet</string>
    <string name="downloadsShareTitle">Share with…</string>
    <string name="downloadsDownloadFinishedActionName">Open</string>
    <string name="downloadsCannotOpenFileErrorMessage">Can\'t open file. Check for compatible app.</string>
    <string name="downloadsFileNotFoundErrorMessage">File no longer exists</string>
    <string name="downloadsItemMenuShare">Share</string>
    <string name="downloadsItemMenuDelete">Delete</string>
    <string name="downloadsItemMenuCancel">Cancel</string>
    <string name="downloadsActivityMenuDeleteAll">Delete All</string>
    <string name="downloadsFileDeletedMessage">Deleted %s</string>
    <string name="downloadsAllFilesDeletedMessage">All files deleted</string>
    <string name="downloadsMoreOptionsContentDescription">More options for %s</string>
    <string name="downloadsUndoActionName">Undo</string>
    <string name="downloadsStateInProgress">In progress…</string>

    <!-- Tabs -->
    <string name="downloadsMenuItemTitle">Downloads</string>

    <!-- Automatic Fireproof-->
>>>>>>> 57594463
    <string name="fireproofWebsiteEmptyListHint">No Fireproof sites yet</string>
    <string name="fireproofWebsiteSettingSelectionTitle">Fireproof Websites on Sign-in</string>
    <string name="automaticFireproofWebsiteLoginDialogTitle">Fireproof websites automatically on sign-in?</string>
    <string name="automaticFireproofWebsiteLoginDialogDescription">Fireproofing sites will keep you signed in after using the Fire Button. You can always change this later in Settings. </string>
    <string name="automaticFireproofWebsiteLoginDialogFirstOption">Always Fireproof</string>
    <string name="automaticFireproofWebsiteLoginDialogSecondOption">Fireproof this site</string>
    <string name="automaticFireproofWebsiteLoginDialogThirdOption">Not now</string>
    <string name="fireproofWebsiteRemoveAllConfirmation">Fireproofing removed for all sites</string>

    <!-- Dialogs -->
    <string name="removeAll">Remove All</string>
</resources><|MERGE_RESOLUTION|>--- conflicted
+++ resolved
@@ -22,9 +22,6 @@
     <string name="macos_settings_description_ready">Available for download on Mac</string>
     <string name="macos_settings_title">DuckDuckGo Desktop App</string>
 
-<<<<<<< HEAD
-    <!-- Fireproof websites -->
-=======
     <!-- Downloads -->
     <string name="downloadsMenuItem">Downloads</string>
     <string name="downloadsActivityTitle">Downloads</string>
@@ -46,8 +43,7 @@
     <!-- Tabs -->
     <string name="downloadsMenuItemTitle">Downloads</string>
 
-    <!-- Automatic Fireproof-->
->>>>>>> 57594463
+    <!-- Fireproof websites -->
     <string name="fireproofWebsiteEmptyListHint">No Fireproof sites yet</string>
     <string name="fireproofWebsiteSettingSelectionTitle">Fireproof Websites on Sign-in</string>
     <string name="automaticFireproofWebsiteLoginDialogTitle">Fireproof websites automatically on sign-in?</string>
