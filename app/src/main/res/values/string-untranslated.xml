--- conflicted
+++ resolved
@@ -41,7 +41,6 @@
     <string name="emailNotSupported">Device not supported</string>
     <string name="emailNotSupportedExplanation">Email Protection allows you to create private email addresses that remove email trackers. We need to encrypt and store these addresses you create locally on your device. Because your device does not support encrypted storage, Email Protection is unavailable.</string>
 
-<<<<<<< HEAD
     <!-- Settings Activity -->
     <string name="settingsLightTheme">Light</string>
     <string name="settingsTheme">Theme</string>
@@ -50,7 +49,7 @@
 
     <!--    Theme Settings-->
     <string name="settingsThemeDialogSave">Set Theme</string>
-=======
+  
     <!-- Bookmark folders -->
     <string name="bookmarkDialogTitleEdit">Edit Bookmark</string>
     <string name="favoriteDialogTitleEdit">Edit Favorite</string>
@@ -70,5 +69,5 @@
         <item quantity="one">%d item</item>
         <item quantity="other">%d items</item>
     </plurals>
->>>>>>> 2553f3cc
+
 </resources>