<?xml version="1.0" encoding="utf-8"?><!--
  ~ Copyright (c) 2019 DuckDuckGo
  ~
  ~ Licensed under the Apache License, Version 2.0 (the "License");
  ~ you may not use this file except in compliance with the License.
  ~ You may obtain a copy of the License at
  ~
  ~     http://www.apache.org/licenses/LICENSE-2.0
  ~
  ~ Unless required by applicable law or agreed to in writing, software
  ~ distributed under the License is distributed on an "AS IS" BASIS,
  ~ WITHOUT WARRANTIES OR CONDITIONS OF ANY KIND, either express or implied.
  ~ See the License for the specific language governing permissions and
  ~ limitations under the License.
  -->

<resources xmlns:tools="http://schemas.android.com/tools" tools:ignore="MissingTranslation">
    <!-- Download Manager problems -->
    <string name="downloadManagerDisabled">Download Manager is disabled</string>
    <string name="downloadManagerIncompatible">Download Manager not available on this device</string>
    <string name="enable">Enable</string>

    <!-- Notifications Drip Experiment -->
    <string name="dripA1Title">How anonymous is DuckDuckGo?</string>
    <string name="dripA2Title">Tired of being tracked online? We can help.</string>
    <string name="dripA1Description">Learn why DuckDuckGo is better than Incognito.</string>
    <string name="dripA2Description">Learn how DuckDuckGo keeps you private.</string>
    <string name="dripB1Title">Customize your app icon</string>
    <string name="dripB2Title">Instantly clear tabs &amp; browsing data</string>
    <string name="dripB1Description">Visit settings to choose a different icon theme.</string>
    <string name="dripB2Description">Simply tap the Fire Button by the address bar.</string>
    <string name="dripAButtonText">Show Me</string>
    <string name="dripBButtonText">Try It Out</string>

    <!-- Fireproof websites -->
    <string name="fireproofWebsiteLoginDialogTitle">Would you like to Fireproof %s?</string>
    <string name="fireproofWebsiteLoginDialogDescription">Fireproofing this site will keep you signed in after using the Fire Button.</string>
    <string name="fireproofWebsiteLoginDialogPositive">Fireproof</string>
    <string name="fireproofWebsiteLoginDialogNegative">Not now</string>
    <string name="fireproofWebsiteItemsSectionTitle">Websites</string>
    <string name="fireproofWebsiteToogleText">Ask When Signing In</string>
    <!-- !! String changed translate and replace !! -->
    <string name="fireproofWebsiteFeatureDescription">Websites rely on cookies to keep you signed in. When you Fireproof a site, cookies won\'t be erased and you\'ll stay signed in, even after using the Fire Button. We still block third-party trackers found on Fireproof websites.</string>

    <!-- Use Our App Flow -->
    <string name="useOurAppDialogText">Did you know the Facebook app can make requests for data even when you\'re not using it?&lt;br/&gt;&lt;br/&gt;Replace the app with a home screen shortcut that opens Facebook in DuckDuckGo. Then delete the Facebook app.</string>
    <string name="useOurAppDialogButtonText">Add Facebook Shortcut</string>
    <string name="useOurAppDialogCancelButtonText">Not Now</string>
    <string name="useOurAppNotificationTitle">Worried about Facebook tracking you?</string>
    <string name="useOurAppNotificationDescription">Here\'s a simple way to reduce its reach.</string>
    <string name="useOurAppShortcutAddedText">Success! %s has been added to your home screen.</string>
    <string name="useOurAppDeletionDialogText">Checking your feed in DuckDuckGo is a great alternative to using the Facebook app!&lt;br/&gt;&lt;br/&gt;But if the Facebook app is on your phone, it can make requests for data even when you\'re not using it.&lt;br/&gt;&lt;br/&gt;Prevent this by deleting it now!</string>

<<<<<<< HEAD
    <!-- Precise Location -->
    <string name="preciseLocationSystemDialogTitle">Enable device location for DuckDuckGo Privacy Browser?</string>
    <string name="preciseLocationSystemDialogSubtitle">%s is requesting your device location. You\'ll first need to allow the app to send your device location, then %s can ask permission.</string>
    <string name="preciseLocationSystemDialogAllow">Enable</string>
    <string name="preciseLocationSystemDialogDeny">Maybe Later</string>
    <string name="preciseLocationSystemDialogNeverAllow">Don\'t Ask Again for this Site</string>
    <string name="preciseLocationSiteDialogTitle">Grant %s permission to access location?</string>
    <string name="preciseLocationSiteDialogSubtitle">You can manage the location access permissions you’ve granted to individual sites in Settings.</string>
    <string name="preciseLocationSiteDialogAllowAlways">Always</string>
    <string name="preciseLocationSiteDialogAllowOnce">Only for this session</string>
    <string name="preciseLocationSiteDialogDenyAlways">Deny always</string>
    <string name="preciseLocationSiteDialogDenyOnce">Deny for this session</string>
    <string name="settingsPreciseLocation">Location</string>
    <string name="preciseLocationFeatureDescription">Sites you visit may ask to know your device location. They won\'t be able to access it until you explicitly grant permission. DuckDuckGo only uses your location anonymously to deliver local search results.</string>
    <string name="preciseLocationToggleText">Sites can ask for my location</string>
    <string name="preciseLocationEmptyListHint">No websites granted permission to access location</string>
    <string name="preciseLocationNoSystemPermission">To manage the location access permissions you\’ve granted to individual sites, enable location for this app in Android Settings.</string>
    <string name="preciseLocationActivityTitle">Location</string>
    <string name="preciseLocationDeleteConfirmMessage">Are you sure you want to delete &lt;b>%s&lt;/b>?</string>
    <string name="preciseLocationDeleteContentDescription">More options for location permissions in domain %s</string>
    <string name="preciseLocationAllowedSitesSectionTitle">Granted</string>
    <string name="preciseLocationDeniedSitesSectionTitle">Denied</string>
    <string name="preciseLocationSnackbarMessage">You previously granted %s permission to access your device location.</string>
=======
    <!-- Dos Attack error-->
    <string name="dosErrorMessage">Connection aborted. Website could be harmful to your device.</string>

>>>>>>> b9734261
</resources><|MERGE_RESOLUTION|>--- conflicted
+++ resolved
@@ -51,7 +51,9 @@
     <string name="useOurAppShortcutAddedText">Success! %s has been added to your home screen.</string>
     <string name="useOurAppDeletionDialogText">Checking your feed in DuckDuckGo is a great alternative to using the Facebook app!&lt;br/&gt;&lt;br/&gt;But if the Facebook app is on your phone, it can make requests for data even when you\'re not using it.&lt;br/&gt;&lt;br/&gt;Prevent this by deleting it now!</string>
 
-<<<<<<< HEAD
+    <!-- Dos Attack error-->
+    <string name="dosErrorMessage">Connection aborted. Website could be harmful to your device.</string>
+
     <!-- Precise Location -->
     <string name="preciseLocationSystemDialogTitle">Enable device location for DuckDuckGo Privacy Browser?</string>
     <string name="preciseLocationSystemDialogSubtitle">%s is requesting your device location. You\'ll first need to allow the app to send your device location, then %s can ask permission.</string>
@@ -75,9 +77,5 @@
     <string name="preciseLocationAllowedSitesSectionTitle">Granted</string>
     <string name="preciseLocationDeniedSitesSectionTitle">Denied</string>
     <string name="preciseLocationSnackbarMessage">You previously granted %s permission to access your device location.</string>
-=======
-    <!-- Dos Attack error-->
-    <string name="dosErrorMessage">Connection aborted. Website could be harmful to your device.</string>
 
->>>>>>> b9734261
 </resources>