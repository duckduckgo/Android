<?xml version="1.0" encoding="utf-8"?><!--
  ~ Copyright (c) 2019 DuckDuckGo
  ~
  ~ Licensed under the Apache License, Version 2.0 (the "License");
  ~ you may not use this file except in compliance with the License.
  ~ You may obtain a copy of the License at
  ~
  ~     http://www.apache.org/licenses/LICENSE-2.0
  ~
  ~ Unless required by applicable law or agreed to in writing, software
  ~ distributed under the License is distributed on an "AS IS" BASIS,
  ~ WITHOUT WARRANTIES OR CONDITIONS OF ANY KIND, either express or implied.
  ~ See the License for the specific language governing permissions and
  ~ limitations under the License.
  -->

<resources xmlns:tools="http://schemas.android.com/tools" tools:ignore="MissingTranslation">

    <!-- !!! WAITING FOR CORRECTIONS FROM TRANSLATOR - DO NOT RESUBMIT TRANSLATIONS BELOW !!! -->
    <!-- New Onboarding Experience -->
    <string name="onboardingWelcomeTitle">"Welcome to DuckDuckGo!"</string>
    <string name="onboardingDaxText"><![CDATA[The Internet can be kinda creepy.<br/><br/>Not to worry! Searching and browsing privately is easier than you think.]]></string>
    <string name="onboardingLetsDoItButton">Let\'s Do It!</string>
    <string name="daxIntroCtaText"><![CDATA[Next, try visiting one of your favorite sites!<br/><br/>I\'ll block trackers so they can\'t spy on you. I\'ll also upgrade the security of your connection if possible. 🔒]]></string>
    <string name="daxEndCtaText"><![CDATA[You\'ve got this!<br/><br/>Remember: every time you browse with me a creepy ad loses its wings. 👍]]></string>
    <string name="daxSerpCtaText">Your DuckDuckGo searches are anonymous and I never store your search history. Ever. 🙌</string>
    <string name="daxDefaultBrowserCtaText"><![CDATA[Before I duck out!<br/><br/>Want tracker protection when you open links from other apps?<br/><br/>Make DuckDuckGo Your Default Browser!]]></string>
    <string name="daxSearchWidgetCtaText"><![CDATA[You\'re on a roll!<br/><br/>Search privately even faster! Add the DuckDuckGo search widget to your home screen.]]></string>
    <string name="daxNonSerpCtaText"><![CDATA[Every site has a privacy grade. Tap it to see how I protected your privacy.<br/><br/>Want to get fancy? Try clearing your data by hitting the fire button.]]></string>
    <string name="daxMainNetworkStep1CtaText"><![CDATA[Heads up!<br/><br/> %s runs a major tracking network.<br/><br/>A low privacy grade will tip you off to sites like this.]]></string>
    <string name="daxMainNetworkStep1OwnedCtaText"><![CDATA[Heads up!<br/><br/> %s is owned by %s, which runs a major tracking network.]]></string>
    <string name="daxMainNetworkStep21CtaText"><![CDATA[In fact, %s trackers lurk on about %s of top sites. 😱<br/><br/>]]></string>
    <string name="daxMainNetworkStep211CtaText"><![CDATA[In fact, %s trackers lurk all over the internet. 😱<br/><br/>]]></string>
    <string name="daxMainNetworkStep2CtaText">%sI\'ll block these trackers when you\'re browsing non-%s sites.</string>
    <plurals name="daxTrackersBlockedCtaText">
        <item quantity="one"><![CDATA[&#160;and <b>%d other</b> were trying to track you here. <br/><br/>I blocked them!<br/><br/> ☝️You can check the URL bar to see who is trying to track you when you visit a new site.️]]></item>
        <item quantity="other"><![CDATA[&#160;and <b>%d others</b> were trying to track you here. <br/><br/>I blocked them!<br/><br/> ☝️You can check the URL bar to see who is trying to track you when you visit a new site.️]]></item>
    </plurals>
    <string name="daxTrackersBlockedCtaZeroText"><![CDATA[&#160;was trying to track you here. <br/><br/>I blocked it!<br/><br/> ☝️You can check the URL bar to see who is trying to track you when you visit a new site.️]]></string>
    <!-- !!! WAITING FOR CORRECTIONS FROM TRANSLATOR - DO NOT RESUBMIT TRANSLATIONS ABOVE !!! -->

<<<<<<< HEAD
    <!-- Sticky Search Prompt Notification -->
    <string name="stickySearchPromptNotificationTitle">Quick Search</string>
    <string name="stickySearchNotification">Sticky Search</string>
    <string name="stickySearchNotificationText">Quick Search in Notifications</string>
    <string name="stickySearchPromptKeep">Keep</string>
    <string name="stickySearchPromptRemove">Remove</string>
    <string name="notificationChannelSearch">Search</string>

=======
    <string name="search">Search</string>
>>>>>>> 998b6556
</resources><|MERGE_RESOLUTION|>--- conflicted
+++ resolved
@@ -39,7 +39,7 @@
     <string name="daxTrackersBlockedCtaZeroText"><![CDATA[&#160;was trying to track you here. <br/><br/>I blocked it!<br/><br/> ☝️You can check the URL bar to see who is trying to track you when you visit a new site.️]]></string>
     <!-- !!! WAITING FOR CORRECTIONS FROM TRANSLATOR - DO NOT RESUBMIT TRANSLATIONS ABOVE !!! -->
 
-<<<<<<< HEAD
+    <string name="search">Search</string>
     <!-- Sticky Search Prompt Notification -->
     <string name="stickySearchPromptNotificationTitle">Quick Search</string>
     <string name="stickySearchNotification">Sticky Search</string>
@@ -48,7 +48,4 @@
     <string name="stickySearchPromptRemove">Remove</string>
     <string name="notificationChannelSearch">Search</string>
 
-=======
-    <string name="search">Search</string>
->>>>>>> 998b6556
 </resources>