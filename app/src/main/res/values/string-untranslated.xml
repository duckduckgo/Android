--- conflicted
+++ resolved
@@ -43,13 +43,6 @@
     <!-- Tabs -->
     <string name="downloadsMenuItemTitle">Downloads</string>
 
-<<<<<<< HEAD
-    <!-- App Tracking Protection -->
-    <string name="atp_SettingsTitle">App Tracking Protection</string>
-    <string name="atp_SettingsDeviceShieldNeverEnabled">Block app trackers on your device</string>
-    <string name="atp_SettingsDeviceShieldEnabled">Enabled</string>
-    <string name="atp_SettingsDeviceShieldDisabled">Disabled</string>
-=======
     <!-- Fireproof websites -->
     <string name="fireproofWebsiteEmptyListHint">No Fireproof sites yet</string>
     <string name="fireproofWebsiteSettingSelectionTitle">Fireproof Websites on Sign-in</string>
@@ -62,5 +55,10 @@
 
     <!-- Dialogs -->
     <string name="removeAll">Remove All</string>
->>>>>>> 3a891292
+
+    <!-- App Tracking Protection -->
+    <string name="atp_SettingsTitle">App Tracking Protection</string>
+    <string name="atp_SettingsDeviceShieldNeverEnabled">Block app trackers on your device</string>
+    <string name="atp_SettingsDeviceShieldEnabled">Enabled</string>
+    <string name="atp_SettingsDeviceShieldDisabled">Disabled</string>
 </resources>