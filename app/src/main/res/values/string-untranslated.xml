<?xml version="1.0" encoding="utf-8"?><!--
  ~ Copyright (c) 2019 DuckDuckGo
  ~
  ~ Licensed under the Apache License, Version 2.0 (the "License");
  ~ you may not use this file except in compliance with the License.
  ~ You may obtain a copy of the License at
  ~
  ~     http://www.apache.org/licenses/LICENSE-2.0
  ~
  ~ Unless required by applicable law or agreed to in writing, software
  ~ distributed under the License is distributed on an "AS IS" BASIS,
  ~ WITHOUT WARRANTIES OR CONDITIONS OF ANY KIND, either express or implied.
  ~ See the License for the specific language governing permissions and
  ~ limitations under the License.
  -->

<resources xmlns:tools="http://schemas.android.com/tools" tools:ignore="MissingTranslation">

    <!-- Fireproof CTA Experiment -->
    <string name="daxFireproofCtaText"><![CDATA[Your data is toast!<br/><br/>Want me to \"Fireproof\" sites when you sign in? That way, you won\'t be signed out when you burn your data.<br/><br/>You can always change this later in settings.]]></string>
    <string name="daxFireproofKeepMeSignedInButton">Keep Me Signed In To Sites</string>
    <string name="daxFireproofBurnEverythingButton">Burn Everything</string>
    <string name="daxFireproofSettingsToggle">Fireproof Sites When Signing In</string>
    <string name="daxFireproofSettingsInfo">The Fire Button erases data such as cookies, which keep you signed in to sites. You can Fireproof sites to keep these cookies and stay signed in. This retains some data that sites keep about you. We still block third-party trackers found on Fireproof sites.</string>

<<<<<<< HEAD
    <!-- Privacy Policy -->
    <string name="settingsPrivacyPolicyDuckduckgo">Privacy Policy</string>

    <!-- Downloads -->
    <string name="downloadsErrorMessage">Failed to download. Check internet connection.</string>

    <!-- Home Screen Widget -->
    <string name="homeScreenWidgetAdded">%s widget added to home screen</string>
    <string name="settingsAddHomeScreenWidget">Home Screen Widget</string>


    <!-- New overflow Menu -->
    <string name="fireproofWebsiteMenuTitleRemove">Remove Fireproofing</string>
    <string name="requestMobileSiteMenuTitle">Mobile Site</string>
    <string name="downloadsMenuTitle">Downloads</string>
    <string name="printMenuTitle">Print Page</string>
    <string name="favoriteDeleteConfirmationMessage">Favorite removed</string>
    <string name="fireproofDeleteConfirmationMessage">Fireproofing removed</string>
    <string name="privacyProtectionEnabledConfirmationMessage">Privacy Protection enabled for %s</string>
    <string name="privacyProtectionDisabledConfirmationMessage">Privacy Protection disabled for %s</string>
    <string name="undoSnackbarAction">Undo</string>
=======
>>>>>>> 39c6a29c
</resources><|MERGE_RESOLUTION|>--- conflicted
+++ resolved
@@ -23,18 +23,6 @@
     <string name="daxFireproofSettingsToggle">Fireproof Sites When Signing In</string>
     <string name="daxFireproofSettingsInfo">The Fire Button erases data such as cookies, which keep you signed in to sites. You can Fireproof sites to keep these cookies and stay signed in. This retains some data that sites keep about you. We still block third-party trackers found on Fireproof sites.</string>
 
-<<<<<<< HEAD
-    <!-- Privacy Policy -->
-    <string name="settingsPrivacyPolicyDuckduckgo">Privacy Policy</string>
-
-    <!-- Downloads -->
-    <string name="downloadsErrorMessage">Failed to download. Check internet connection.</string>
-
-    <!-- Home Screen Widget -->
-    <string name="homeScreenWidgetAdded">%s widget added to home screen</string>
-    <string name="settingsAddHomeScreenWidget">Home Screen Widget</string>
-
-
     <!-- New overflow Menu -->
     <string name="fireproofWebsiteMenuTitleRemove">Remove Fireproofing</string>
     <string name="requestMobileSiteMenuTitle">Mobile Site</string>
@@ -45,6 +33,4 @@
     <string name="privacyProtectionEnabledConfirmationMessage">Privacy Protection enabled for %s</string>
     <string name="privacyProtectionDisabledConfirmationMessage">Privacy Protection disabled for %s</string>
     <string name="undoSnackbarAction">Undo</string>
-=======
->>>>>>> 39c6a29c
 </resources>