<?xml version="1.0" encoding="utf-8"?><!--
  ~ Copyright (c) 2019 DuckDuckGo
  ~
  ~ Licensed under the Apache License, Version 2.0 (the "License");
  ~ you may not use this file except in compliance with the License.
  ~ You may obtain a copy of the License at
  ~
  ~     http://www.apache.org/licenses/LICENSE-2.0
  ~
  ~ Unless required by applicable law or agreed to in writing, software
  ~ distributed under the License is distributed on an "AS IS" BASIS,
  ~ WITHOUT WARRANTIES OR CONDITIONS OF ANY KIND, either express or implied.
  ~ See the License for the specific language governing permissions and
  ~ limitations under the License.
  -->

<resources xmlns:tools="http://schemas.android.com/tools" tools:ignore="MissingTranslation">

    <string name="search">Search</string>

    <!-- Download Confirmation -->
    <string name="downloadConfirmationContinue">Continue</string>
    <string name="downloadConfirmationSaveFileTitle">Save %1$s</string>
    <string name="downloadConfirmationKeepBothFilesText">Keep both</string>
    <string name="downloadConfirmationReplaceOldFileText">Replace</string>
    <string name="downloadConfirmationOpenFileText">Open</string>
<<<<<<< HEAD
    <string name="downloadConfirmationUnableToOpenFileText">Could not open file</string>
    <string name="downloadConfirmationUnableToDeleteFileText">Could not delete old file</string>
    <string name="search">Search</string>
=======
    <string name="downloadConfirmationUnableToOpenFileText">Can\'t open file</string>
>>>>>>> 79026bde

    <!-- Change Icon Activity -->
    <string name="changeIconActivityTitle">App Icon</string>
    <string name="changeIconCtaLabel">Change App Icon</string>
    <string name="changeIconCtaAccept">Apply</string>
    <string name="changeIconCtaCancel">Cancel</string>
    <string name="changeIconDialogTitle">Apply New Icon?</string>
    <string name="changeIconDialogMessage">The app may close to apply changes. Come on back after you\'ve admired your handsome new icon.</string>

    <!-- Sticky Search Prompt Notification -->
    <string name="stickySearchPromptNotificationTitle">Quick Search</string>
    <string name="stickySearchNotification">Sticky Search</string>
    <string name="stickySearchNotificationText">Quick Search in Notifications</string>
    <string name="stickySearchPromptKeep">Keep</string>
    <string name="stickySearchPromptRemove">Remove</string>
    <string name="notificationChannelSearch">Search</string>

</resources><|MERGE_RESOLUTION|>--- conflicted
+++ resolved
@@ -24,13 +24,8 @@
     <string name="downloadConfirmationKeepBothFilesText">Keep both</string>
     <string name="downloadConfirmationReplaceOldFileText">Replace</string>
     <string name="downloadConfirmationOpenFileText">Open</string>
-<<<<<<< HEAD
     <string name="downloadConfirmationUnableToOpenFileText">Could not open file</string>
     <string name="downloadConfirmationUnableToDeleteFileText">Could not delete old file</string>
-    <string name="search">Search</string>
-=======
-    <string name="downloadConfirmationUnableToOpenFileText">Can\'t open file</string>
->>>>>>> 79026bde
 
     <!-- Change Icon Activity -->
     <string name="changeIconActivityTitle">App Icon</string>
