--- conflicted
+++ resolved
@@ -32,11 +32,7 @@
         <attr name="omnibarPosition"/>
     </declare-styleable>
 
-<<<<<<< HEAD
-    <!-- FadeOmnibarLayout-->
-=======
     <!-- FadeOmnibarView-->
->>>>>>> 5b7deb6e
     <declare-styleable name="FadeOmnibarLayout">
         <attr name="omnibarPosition"/>
     </declare-styleable>
