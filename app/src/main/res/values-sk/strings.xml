<resources xmlns:tools="http://schemas.android.com/tools">

    <string name="duckDuckGoLogoDescription">Logo DuckDuckGo</string>
    <string name="duckDuckGoPrivacySimplified">Súkromie jednoducho.</string>
    <string name="yes">Áno</string>
    <string name="no">žiadny</string>
    <string name="search">Vyhľadávať</string>

    <!-- Onboarding Activity -->
    <string name="onboardingDefaultBrowserDescription">Na automatické vyhľadávanie a prehliadanie s DuckDuckGo navštívte Nastavenia.</string>
    <string name="onboardingDefaultBrowserTitle">Nastav DuckDuckGo ako svoju predvolenú aplikáciu</string>

    <!-- Default Browser -->
    <string name="cannotLaunchDefaultAppSettings">Nedá sa spustiť obrazovka predvolených nastavení aplikácie</string>
    <string name="settingsDefaultBrowserEnabled">Nastaviť ako predvolený prehliadač</string>
    <string name="defaultBrowserMaybeLater">Možno neskôr</string>
    <string name="defaultBrowserLetsDoIt">Poďme na to!</string>
    <string name="defaultBrowserDescriptionNoDefault">Vždy otvor odkazy s pokojom mysle.</string>
    <string name="defaultBrowserInstructions">Zvoľ DuckDuckGo a ťukni <font color="#678fff">vždy</font>.</string>

    <!-- Browser Activity -->
    <string name="browserPopupMenu">Ponuka prehliadača</string>
    <string name="refresh">Obnoviť</string>
    <string name="back">Späť</string>
    <string name="forward">Ďalej</string>

    <string name="omnibarInputHint">Vyhľadať alebo zadať webovú adresu</string>
    <string name="clearButtonContentDescription">Vymazať hľadaný výraz</string>
    <string name="no_compatible_third_party_app_installed">Žiadna kompatibilná aplikácia nie je nainštalovaná</string>
    <string name="addBookmarkMenuTitle">Pridať záložku</string>
    <string name="requestDesktopSiteMenuTitle">Stránka pre stolové počítače</string>

    <!-- Downloading files -->
    <string name="downloadImage">Stiahnuť obrázok</string>
    <string name="permissionRequiredToDownload">Stiahnutie vyžaduje povolenie ukladacieho priestoru</string>
    <string name="downloadComplete">Sťahovanie je dokončené.</string>
    <string name="downloadFailed">Sťahovanie zlyhalo</string>
    <string name="downloadInProgress">Prebieha sťahovanie</string>

    <!-- Sharing options -->
    <string name="options">Možnosti</string>
    <string name="shareLink">Zdieľať odkaz</string>
    <string name="shareMenuTitle">Zdieľať…</string>
    <string name="copyUrl">Kopírovať adresu odkazu</string>

    <!-- Find in page -->
    <string name="findInPageMenuTitle">Hľadať na stránke</string>
    <string name="nextSearchTermDescription">Hľadať ďalšie</string>
    <string name="previousSearchTermDescription">Hľadať predchádzajúce</string>
    <string name="closeFindInPageButtonDescription">Zavrieť vyhľadávanie v zobrazení stránky</string>
    <string name="findInPageHint">Hľadať na stránke</string>

    <!-- AutoComplete Suggestions -->
    <string name="editQueryBeforeSubmitting">Upraviť otázku pred vyhľadávaním</string>
    <string name="settingsAutocompleteEnabled">Zobraziť návrhy automatického dopĺňania</string>

    <!-- Opening external apps -->
    <string name="openExternalApp">Otvoriť externú aplikáciu</string>
    <string name="launchingExternalApp">Otvoriť v inej aplikácii</string>
    <string name="confirmOpenExternalApp">Chcete zavrieť DuckDuckGo a zobraziť tento obsah?</string>
    <string name="unableToOpenLink">Nepodarilo sa otvoriť tento typ odkazu</string>

    <!-- Tabs -->
    <string name="tabActivityTitle">Karty</string>
    <string name="tabsMenuItem">Karty</string>
    <string name="newTabMenuItem">Nová karta</string>
    <string name="openInNewTab">Otvoriť v novej karte</string>
    <string name="openInNewBackgroundTab">Otvoriť v karte na pozadí</string>
    <string name="openImageInNewTab">Otvoriť obrázok v karte na pozadí</string>
    <string name="faviconContentDescription">Favicon</string>
    <string name="closeContentDescription">Zatvoriť</string>
    <string name="closeAllTabsMenuItem">Zatvoriť všetky karty</string>
    <string name="closeTab">Zatvoriť karta</string>

    <!-- Privacy Dashboard Activities -->
    <string name="privacyDashboardActivityTitle">Ovládací panel ochrany súkromia</string>
    <string name="privacyProtectionEnabled">OCHRANA SÚKROMIA ZAPNUTÁ</string>
    <string name="privacyProtectionDisabled">OCHRANA SÚKROMIA VYPNUTÁ</string>
    <string name="privacyProtectionUpgraded" tools:ignore="TypographyQuotes">ZDOKONALENÉ Z &lt;img src="%d" /&gt; NA &lt;img src="%d" /&gt;</string>
    <string name="privacyGradeContentDescription">Stupeň ochrany súkromia</string>

    <string name="httpsGood">Šifrované pripojenie</string>
    <string name="httpsMixed">Zmiešané šifrované pripojenie</string>
    <string name="httpsBad">Nezašifrované pripojenie</string>

    <string name="networksActivityTitle">Siete sledovacích zariadení</string>
    <string name="networksContentDescription">Siete sledovacích zariadení</string>
    <string name="networksOverview">Siete sledovacích zariadení zhrnú vašu webovú históriu do vášho dátového profilu. Veľké siete sledovacích zariadení sú nebezpečnejšie, pretože sa na vás môžu zamerať a sledovať vás na viacerých internetových stránkach.</string>

    <plurals name="trackersFound">
        <item quantity="one">Nájdené %s sledovacie zariadenie</item>
        <item quantity="few">Nájdených %s sledovacích zariadení</item>
        <item quantity="other">Nájdených %s sledovacích zariadení</item>
    </plurals>

    <plurals name="trackerBlocked">
        <item quantity="one">%s zablokované sledovacie zariadenie</item>
        <item quantity="other">%s zablokovaných sledovacích zariadení</item>
    </plurals>

    <plurals name="majorNetworksFound">
        <item quantity="one">%s nájdená veľká sieť sledovacích zariadení</item>
        <item quantity="other">%s nájdených veľkých sietí sledovacích zariadení</item>
    </plurals>

    <plurals name="majorNetworksBlocked">
        <item quantity="one">%s zablokovaná veľká sieť sledovacích zariadení</item>
        <item quantity="other">%s zablokovaných veľkých sietí sledovacích zariadení</item>
    </plurals>

    <string name="scorecardActivityTitle">Stupeň ochrany súkromia</string>
    <string name="scorecardSiteIsMemberOfMajorNetwork">Webová stránka je veľkou monitorovacou sieťou</string>
    <string name="scorecardPrivacyGrade">Stupeň ochrany súkromia</string>
    <string name="scorecardEnhancedGrade">Posilnený stupeň</string>

    <string name="privacyTermsActivityTitle">Spôsoby ochrany súkromia</string>
    <string name="practicesGood">Osvedčené spôsoby ochrany súkromia</string>
    <string name="practicesMixed">Zmiešané spôsoby ochrany súkromia"</string>
    <string name="practicesBad">"Nedostatočné spôsoby ochrany súkromia"</string>
    <string name="practicesUnknown">Neznáme spôsoby ochrany súkromia</string>
    <string name="practicesOverview">Spôsoby ochrany súkromia naznačujú mieru ochrany osobných údajov, ktoré zdieľate s webovými stránkami.</string>
    <string name="practicesTosdrLink">Spôsoby ochrany súkromia sú výsledkom <b><u>ToS;DR</u></b></string>
    <string name="practicesIconContentGood">Ikona osvedčených postupov</string>
    <string name="practicesIconContentBad">Ikona nedostatočných postupov</string>
    <string name="privacyProtectionToggle">Ochrana súkromia</string>

    <string name="networkTrackerSummaryHeader">SLEDOVACIE SIETE S NAJVÄČŠÍMI PRIESTUPKAMI</string>
    <string name="networkTrackerSummaryNotReady">Naďalej zhromažďujeme údaje s cieľom zistiť, koľko sledovacích zariadení sme zablokovali.</string>

    <!-- Fire -->
    <string name="fireMenu">Vymazať údaje</string>
    <string name="fireClearAll">Vymazať všetky karty a údaje</string>
    <string name="fireCancel">Zrušiť</string>
    <string name="fireDataCleared">Údaje boli vymazané</string>

    <!-- Settings Activity -->
    <string name="settingsActivityTitle">Nastavenia</string>
    <string name="settingsMenuItemTitle">Nastavenia</string>
    <string name="settingsHeadingGeneral">Všeobecné</string>
    <string name="settingsHeadingOther">Iné</string>
    <string name="settingsHeadingPrivacy">Súkromie</string>
    <string name="settingsLightTheme">Svetlý motív</string>
    <string name="settingsAboutDuckduckgo">Informácie o DuckDuckGo</string>
    <string name="settingsVersion">Verzia</string>
    <string name="leaveFeedback">Poslať spätnú väzbu</string>

    <!-- Settings - Automatically clearing data -->
    <string name="settingsAutomaticallyClearingDialogSave">Uložiť</string>

    <string name="settingsAutomaticallyClearWhat">Automaticky vymazať…</string>
    <string name="settingsAutomaticallyClearWhatOptionNone">Žiadne</string>
    <string name="settingsAutomaticallyClearWhatOptionTabs">Karty</string>
    <string name="settingsAutomaticallyClearWhatOptionTabsAndData">Karty a údaje</string>

    <string name="settingsAutomaticallyClearWhen">Vymazať dňa…</string>
    <string name="settingsAutomaticallyClearWhenAppExitOnly">Iba ukončiť aplikáciu</string>
    <string name="settingsAutomaticallyClearWhenAppExit5Seconds">Ukončiť 5 sekúnd neaktívnu aplikáciu</string>
    <string name="settingsAutomaticallyClearWhenAppExit5Minutes">Ukončiť 5 minút neaktívnu aplikáciu</string>
    <string name="settingsAutomaticallyClearWhenAppExit15Minutes">Ukončiť 15 minút neaktívnu aplikáciu</string>
    <string name="settingsAutomaticallyClearWhenAppExit30Minutes">Ukončiť 30 minút neaktívnu aplikáciu</string>
    <string name="settingsAutomaticallyClearWhenAppExit60Minutes">Ukončiť 60 minút neaktívnu aplikáciu</string>

    <!-- About Activity -->
    <string name="aboutActivityTitle">O nás</string>
    <string name="aboutDescription">
        V DuckDuckGo nastavujeme nový štandard dôvery online.\n\ DuckDuckGo, prehliadač s dôrazom na súkromie, ponúka všetky dôležité základné prvky ochrany súkromia na ochranu pri vyhľadávaní a prehliadaní webu, vrátane blokovania sledovacích zariadení, inteligentnejšieho šifrovania a súkromného vyhľadávania DuckDuckGo.\n\ Pri používaní internetu by sme predsa nemali mať zlý pocit a dopriať si zaslúžené online súkromie by nemalo byť o nič ťažšie ako jednoduché zatiahnutie rolety.</string>
    <string name="aboutMoreLink">Viac informácií na stránke duckduckgo.com/about</string>
    <string name="no_suggestions">Žiadne návrhy</string>

    <!-- Broken Site Activity -->
    <string name="brokenSiteReportBrokenSiteMenuItem">Nahlásiť nefunkčný web</string>
    <string name="brokenSiteHeading">Nahláste nefunkčný web</string>
    <string name="brokenSiteSubmitted">Ďakujeme! Spätná väzba bola odoslaná</string>
    <string name="brokenSitesCategoriesTitle">Popíšte, čo sa stalo:</string>
    <string name="brokenSitesCategoriesHint">Popíšte, čo sa stalo</string>
    <string name="brokenSiteSubmitButton">Odoslať správu</string>
    <string name="brokenSiteDescription">Odoslaním anonymného hlásenia o nefunkčnom webe nám pomôžete tieto problémy odstrániť a vylepšiť aplikáciu.</string>

    <string name="brokenSiteCategoryImages">Obrázky sa nepodarilo načítať</string>
    <string name="brokenSiteCategoryPaywall">Táto stránka ma požiadala o deaktiváciu</string>
    <string name="brokenSiteCategoryComments">Komentáre nepodarilo načítať</string>
    <string name="brokenSiteCategoryVideos">Video sa neprehráva</string>
    <string name="brokenSiteCategoryLinks">Odkazy alebo tlačidlá nefungujú</string>
    <string name="brokenSiteCategoryContent">Chýba obsah</string>
    <string name="brokenSiteCategoryLogin">Nemôžem sa prihlásiť</string>
    <string name="brokenSiteCategoryUnsupported">Prehliadač je nekompatibilný</string>
    <string name="brokenSiteCategoryOther">Niečo iné</string>

    <!-- Bookmarks Activity -->
    <string name="bookmarksMenuTitle">Záložky</string>
    <string name="bookmarksActivityTitle">Záložky</string>
    <string name="bookmarkDeleteConfirmMessage">Naozaj chcete odstrániť záložku &lt;b&gt;%s&lt;/b&gt;?</string>
    <string name="bookmarkDeleteConfirmTitle">Potvrdiť</string>
    <string name="bookmarkAddedFeedback">Záložka je pridaná</string>
    <string name="bookmarkTitleHint">Názov záložky</string>
    <string name="bookmarkUrlHint">Webová adresa záložky</string>
    <string name="bookmarkSave">Uložiť</string>
    <string name="bookmarkTitleEdit">Upraviť záložku</string>
    <string name="noBookmarks">Zatiaľ neboli pridané žiadne záložky</string>
    <string name="bookmarkOverflowContentDescription">Viac možností pre záložku %s</string>
    <string name="delete">Vymazať</string>
    <string name="edit">Upraviť</string>
    <string name="bookmarkEdited">Záložka pridaná</string>

    <!-- Widget -->
    <string name="searchWidgetTextHint">Vyhľadať v DuckDuckGo</string>

    <!-- Home Screen Shortcuts -->
    <string name="addToHome">Pridať do časti Domov</string>

    <!-- User Survey -->
    <string name="surveyCtaTitle">Pomôžte nám zdokonaliť aplikáciu!</string>
    <string name="surveyCtaDescription">Vyplnením krátkeho anonymného prieskumu nám poskytnite spätnú väzbu.</string>
    <string name="surveyCtaLaunchButton">Zúčastniť sa prieskumu</string>
    <string name="surveyCtaDismissButton">Nie, ďakujem</string>
    <string name="surveyActivityTitle">Používateľský prieskum</string>
    <string name="surveyTitle">PRIESKUM DUCKDUCKGO</string>
    <string name="surveyDismissContentDescription">Zavrieť prieskum</string>
    <string name="surveyLoadingErrorTitle">Ale nie!</string>
    <string name="surveyLoadingErrorText">Prieskum sa momentálne nenačítava.\nSkúste to znova neskôr.</string>

    <!-- Add widget -->
    <string name="addWidgetCtaTitle">Vyskúšajte našu miniaplikáciu Vyhľadávanie.</string>
    <string name="addWidgetCtaDescription">Na rýchly a jednoduchý prístup si pridajte miniaplikáciu vyhľadávania na domovskú obrazovku.</string>
    <string name="addWidgetCtaAutoLaunchButton">Pridať miniaplikáciu</string>
    <string name="addWidgetCtaInstructionsLaunchButton">Zobraziť</string>
    <string name="addWidgetCtaDismissButton">Odmietnuť</string>
    <string name="addWidgetInstructionsActivityTitle">Pridať miniaplikáciu</string>
    <string name="addWidgetInstruction1Label">1.</string>
    <string name="addWidgetInstruction1">Dlho stlačte domovskú obrazovku a otvorte ponuku miniaplikácií</string>
    <string name="addWidgetInstruction2Label">2.</string>
    <string name="addWidgetInstruction2">Vyhľadajte miniaplikáciu DuckDuckGo</string>
    <string name="addWidgetInstruction3Label">3.</string>
    <string name="addWidgetInstruction3">Presuňte miniaplikáciu na domovskú obrazovku</string>
    <string name="addWidgetInstructionsButtonGoHome">Prejdite na domovskú obrazovku</string>
    <string name="addWidgetInstructionsButtonClose">Zatvoriť</string>

    <!-- App Enjoyment / Rating / Feedback -->
    <string name="appEnjoymentDialogTitle">Ste spokojní s DuckDuckGo?</string>
    <string name="appEnjoymentDialogMessage">Radi by sme spoznali váš názor</string>
    <string name="appEnjoymentDialogPositiveButton">Páči sa mi</string>
    <string name="appEnjoymentDialogNegativeButton">Potrebuje vylepšiť</string>

    <string name="rateAppDialogTitle">Ohodnotiť aplikáciu</string>
    <string name="rateAppDialogMessage">Vaša spätná väzba je dôležitá. Podeľte sa o svoju spokojnosť v recenzii.</string>
    <string name="rateAppDialogPositiveButton">Hodnotiť aplikáciu</string>

    <string name="giveFeedbackDialogTitle">Mrzí nás to</string>
    <string name="giveFeedbackDialogMessage">Dajte nám vedieť, ako by sme mohli aplikáciu zdokonaliť</string>
    <string name="giveFeedbackDialogPositiveButton">Odoslať spätnú väzbu</string>

    <string name="noThanks">Nie, ďakujem</string>

    <!-- Notification Channel Names -->
    <string name="notificationChannelFileDownloading">Sťahovanie súboru</string>
    <string name="notificationChannelFileDownloaded">Súbor je stiahnutý</string>
    <string name="notificationChannelTutorials">Návody</string>

    <!-- Clear Notification -->
    <string name="clearNotificationTitle">Nastavené na manuálne vymazanie údajov</string>
    <string name="clearNotificationDescription">Automatické vymazanie údajov prehliadania s DuckDuckGo po každej relácii.</string>

    <!-- Privacy Protection Notification -->
    <string name="privacyProtectionNotificationDefaultTitle">Chránime vaše súkromie</string>
    <string name="privacyProtectionNotificationReportTitle">Správa o ochrane vášho súkromia</string>
    <string name="privacyProtectionNotificationDefaultDescription">Používanie aplikácie DuckDuckGo chráni údaje blokovaním sledovacích zariadení a šifrovaním pripojení.</string>
    <string name="privacyProtectionNotificationUpgadeDescription">Počas používania DuckDuckGo ste si údaje chránili zabezpečením %d nešifrovaných pripojení.</string>
    <string name="privacyProtectionNotificationTrackerDescription">Počas používania DuckDuckGo ste si údaje chránili zablokovaním %d sledovacích zariadení.</string>
    <string name="privacyProtectionNotificationBothDescription">Počas používania DuckDuckGo ste si údaje chránili zablokovaním %d sledovacích zariadení a zabezpečením %d nešifrovaných pripojení.</string>
    <string name="privacyProtectionNotificationLaunchButton">Pokračovať v prehliadaní</string>

    <!-- Authentication -->
    <string name="authenticationDialogTitle">Prihlásiť sa</string>
    <string name="authenticationDialogMessage">%s vyžaduje používateľské meno a heslo.</string>
    <string name="authenticationDialogPositiveButton">Prihlásiť sa</string>
    <string name="authenticationDialogNegativeButton">Zrušiť</string>
    <string name="authenticationDialogUsernameHint">Používateľské meno</string>
    <string name="authenticationDialogPasswordHint">Heslo</string>

    <!-- User-facing label for when a user selects text and might want to search for that text -->
    <string name="systemTextSearchMessage">Vyhľadať v DuckDuckGo</string>

    <!-- App feedback disambiguation -->
    <string name="feedbackActivityTitle">Podeľte sa o spätnú väzbu</string>
    <string name="missingBrowserFeaturesTitleLong">Funkcie prehliadača chýbajú alebo sú mätúce</string>
    <string name="missingBrowserFeaturesTitleShort">Problémy s funkciami prehliadača</string>
    <string name="missingBrowserFeaturesSubtitle">Ktorú funkciu prehliadania môžeme pridať alebo zdokonaliť?</string>
    <string name="missingBrowserFeatureSubReasonNavigation">Prejsť ďalej, späť, obnoviť</string>
    <string name="missingBrowserFeatureSubReasonTabManagement">Tvorba a správa kariet</string>
    <string name="missingBrowserFeatureSubReasonAdPopups">Blokovanie reklám a automaticky otváraných okien</string>
    <string name="missingBrowserFeatureSubReasonVideos">Pozeranie videí</string>
    <string name="missingBrowserFeatureSubReasonImages">Interakcia s obrázkami</string>
    <string name="missingBrowserFeatureSubReasonBookmarks">Tvorba a správa záložiek</string>
    <string name="missingBrowserFeatureSubReasonOther">Žiadne z uvedených</string>

    <string name="websiteNotLoadingTitleLong">Webové stránky sa určite nenačítavajú správne</string>
    <string name="websiteNotLoadingTitleShort">Problémy s načítavaním webových stránok</string>
    <string name="websiteNotLoadingSubtitle">Ktorá webová stránka je nefunkčná?</string>

    <string name="searchNotGoodEnoughTitleLong">Vyhľadávanie DuckDuckGo nie je dosť dobré</string>
    <string name="searchNotGoodEnoughTitleShort">Problémy s vyhľadávaním DuckDuckGo</string>
    <string name="searchNotGoodEnoughSubtitle">Ktorú funkciu vyhľadávania môžeme pridať alebo zdokonaliť?</string>
    <string name="searchNotGoodEnoughSubReasonTechnicalSearches">Programovanie/technické vyhľadávanie</string>
    <string name="searchNotGoodEnoughSubReasonGoogleLayout">Rozloženie by sa malo viac podobať na Google</string>
    <string name="searchNotGoodEnoughSubReasonFasterLoadTimes">Rýchlejšie načítavanie</string>
    <string name="searchNotGoodEnoughSubReasonSpecificLanguage">Vyhľadávanie v konkrétnom jazyku alebo geografickej oblasti</string>
    <string name="searchNotGoodEnoughSubReasonBetterAutocomplete">Lepšie automatické dopĺňanie</string>
    <string name="searchNotGoodEnoughSubReasonOther">Žiadne z uvedených</string>

    <string name="needMoreCustomizationTitleLong">Málo spôsobov, ako si upraviť aplikáciu</string>
    <string name="needMoreCustomizationTitleShort">Problémy s prispôsobením na mieru</string>
    <string name="needMoreCustomizationSubtitle">Ktorú možnosť prispôsobenia na mieru môžeme pridať alebo zdokonaliť?</string>
    <string name="needMoreCustomizationSubReasonHomeScreenConfiguration">Konfigurácia domovskej obrazovky</string>
    <string name="needMoreCustomizationSubReasonTabDisplay">Zobrazovanie kariet</string>
    <string name="needMoreCustomizationSubReasonAppLooks">Vzhľad aplikácie</string>
    <string name="needMoreCustomizationSubReasonWhichDataIsCleared">Ktoré údaje sa vymažú</string>
    <string name="needMoreCustomizationSubReasonWhenDataIsCleared">Kedy sa údaje vymažú</string>
    <string name="needMoreCustomizationSubReasonBookmarksDisplay">Zobrazovanie záložiek</string>
    <string name="needMoreCustomizationSubReasonOther">Žiadne z uvedených</string>

    <string name="appIsSlowOrBuggyTitleLong">Aplikácia je pomalá, chybná alebo zlyháva</string>
    <string name="appIsSlowOrBuggyTitleShort">Problémy s výkonnosťou</string>
    <string name="appIsSlowOrBuggySubtitle">Na aký problém ste natrafili?</string>
    <string name="appIsSlowOrBuggySubReasonSlowResults">Pomalé načítavanie webových stránok alebo výsledkov vyhľadávania</string>
    <string name="appIsSlowOrBuggySubReasonAppCrashesOrFreezes">Aplikácia zlyháva alebo mrzne</string>
    <string name="appIsSlowOrBuggySubReasonMediaPlayback">Chyby prehrávania videa alebo médií</string>
    <string name="appIsSlowOrBuggySubReasonOther">Žiadne z uvedených</string>

    <string name="otherMainReasonTitleLong">Žiadne z uvedených</string>
    <string name="otherMainReasonTitleShort">Iné problémy</string>

    <string name="openEndedInputHint">Čo môžeme vylepšiť? (nepovinné)</string>
    <string name="submitFeedback">ODOSLAŤ SPÄTNÚ VÄZBU</string>

    <string name="tellUsHowToImprove">Povedzte nám, čo sa dá zdokonaliť.</string>
    <string name="thanksForTheFeedback">Ďakujeme za spätnú väzbu!</string>
    <string name="feedbackNegativeMainReasonPageSubtitle">Čo vás najviac frustrovalo?</string>
    <string name="feedbackNegativeMainReasonPageTitle">Mrzí nás to.</string>
    <string name="feedbackShareDetails">Povedzte nám viac detailov</string>
    <string name="sharePositiveFeedbackWithTheTeam">Chceli by ste tímu povedať podrobnosti?</string>
    <string name="whatHaveYouBeenEnjoying">Čo sa vám páčilo?</string>
    <string name="awesomeToHear">Tešíme sa z toho!</string>
    <string name="shareTheLoveWithARating">Podeľte sa o svoju spokojnosť hodnotením v Obchode Play.</string>
    <string name="rateTheApp">OHODNOTIŤ APLIKÁCIU</string>
    <string name="declineFurtherFeedback">NIE, ĎAKUJEM, SKONČIL SOM.</string>
    <string name="whichBrokenSites">Kde ste si všimli tieto problémy?</string>
    <string name="whichBrokenSitesHint">Ktorá webová stránka má problémy?</string>
    <string name="feedbackSpecificAsPossible">Buďte čo najkonkrétnejší</string>
    <string name="feedbackInitialDisambiguationTitle">Začnime!</string>
    <string name="feedbackInitialDisambiguationSubtitle">Kam by ste zaradili svoju spätnú väzbu?</string>
    <string name="feedbackInitialDisambiguationHappyButtonContentDescription">Tlačidlo pozitívnej spätnej väzby</string>
    <string name="feedbackInitialDisambiguationSadButtonContentDescription">Tlačidlo negatívnej spätnej väzby</string>
    <string name="feedbackIsImportantToUs">Anonymná spätná väzba je pre nás dôležitá.</string>

    <!-- Webview Recovery -->
    <string name="crashedWebViewErrorMessage">Webovú stránku nebolo možné zobraziť.</string>
    <string name="crashedWebViewErrorAction">Znovu načítať</string>

    <!-- System Search -->
    <string name="systemSearchOmnibarInputHint"><font size="13">Vyhľadať alebo zadať webovú adresu</font></string>
    <string name="systemSearchDeviceAppLabel">Z tohto zariadenia</string>
    <string name="systemSearchAppNotFound">Aplikáciu sa nepodarilo nájsť</string>
    <string name="systemSearchOnboardingText">Ďakujeme, že ste si vybrali aplikáciu DuckDuckGo!\nPri použití nášho vyhľadávača alebo aplikácie je vaše vyhľadávanie chránené.</string>
    <string name="systemSearchOnboardingFeaturesIntroText">Aplikácia DuckDuckGo tiež:</string>
    <string name="systemSearchOnboardingFeatureOneText">Blokuje nebezpečné sledovanie</string>
    <string name="systemSearchOnboardingFeatureTwoText">Vynucuje šifrovanie na webových stránkach</string>
    <string name="systemSearchOnboardingFeatureThreeText">Odstraňuje údaje jediným kliknutím</string>
    <string name="systemSearchOnboardingButtonMore">Zobraziť viac</string>
    <string name="systemSearchOnboardingButtonLess">Skryť</string>
    <string name="systemSearchOnboardingButtonOk">Mám to</string>

    <!-- Dax Dialog -->
    <string name="daxDialogHideButton">SKRYŤ</string>
    <string name="daxDialogPhew">Uf!</string>
    <string name="daxDialogNext">Ďalšie</string>
    <string name="daxDialogHighFive">High Five!</string>
    <string name="daxDialogGotIt">Mám to</string>
    <string name="hideTipsTitle">Skryť zostávajúce tipy?</string>
    <string name="hideTipsText">Je ich len niekoľko, snažili sme sa, aby mali informatívny charakter.</string>
    <string name="hideTipsButton">Navždy skryť tipy</string>

    <!-- New Onboarding Experience -->
    <string name="onboardingWelcomeTitle">Vitajte v aplikácii DuckDuckGo!</string>
    <string name="onboardingDaxText">Internet môže byť dosť nevyspytateľný.&lt;br/&gt;&lt;br/&gt;Nemajte žiadne obavy! Súkromné vyhľadávanie a prehliadanie je jednoduchšie, ako si myslíte.</string>
    <string name="onboardingLetsDoItButton">Poďme na to!</string>
    <string name="daxIntroCtaText">Nabudúce skúste navštíviť jeden z vašich obľúbených serverov! &lt;br/&gt;&lt;br/&gt;Zablokujeme sledovacie zariadenia, ktoré by vás mohli špehovať. V prípade potreby dokážeme tiež inovovať zabezpečenie vášho pripojenia. &#128274;</string>
    <string name="daxEndCtaText">Hotovo! &lt;br/&gt;&lt;br/&gt;Pamätajte: zakaždým, keď prehľadávate v našej aplikácii, divnej reklame pristrihávate krídla. &#128077;</string>
    <string name="daxSerpCtaText">Vaše vyhľadávanie v aplikácii DuckDuckGo je anonymné. Nikdy nebudeme uchovávať vašu históriu vyhľadávania. Nikdy. &#128588;</string>
<<<<<<< HEAD
    <string name="daxNonSerpCtaText">Každá stránka má vlastný stupeň ochrany osobných údajov. Ťuknutím na túto ikonu zobrazíte informácie o tom, ako sme chránili vaše súkromie.&lt;br/&gt;&lt;br/&gt;Chcete sa zabávať? Skúste vymazať svoje údaje stlačením spúšťacieho tlačidla.</string>
=======
>>>>>>> 2bffc7dd
    <plurals name="daxTrackersBlockedCtaText">
        <item quantity="one">&#160;a &lt;b&gt;%d ďalší&lt;/b&gt; sa vás tu pokúsil sledovať. &lt;br/&gt;&lt;br/&gt;Zablokovali sme ich!&lt;br/&gt;&lt;br/&gt; ☝️Skontrolujte si panel s URL adresou a zistite, kto sa vás snaží sledovať pri vašej návšteve novej stránky.️</item>
        <item quantity="few">&#160;a &lt;b&gt;%d ďalších&lt;/b&gt; sa vás tu pokúsilo sledovať. &lt;br/&gt;&lt;br/&gt;Zablokovali sme ich!&lt;br/&gt;&lt;br/&gt; ☝️Skontrolujte si panel s URL adresou a zistite, kto sa vás snaží sledovať pri vašej návšteve novej stránky.️</item>
        <item quantity="many">&#160;a &lt;b&gt;%d ďalších&lt;/b&gt; sa vás tu pokúsilo sledovať. &lt;br/&gt;&lt;br/&gt;Zablokovali sme ich!&lt;br/&gt;&lt;br/&gt; ☝️Skontrolujte si panel s URL adresou a zistite, kto sa vás snaží sledovať pri vašej návšteve novej stránky.️</item>
        <item quantity="other">&#160;a &lt;b&gt;%d ďalší&lt;/b&gt; sa vás tu pokúsil sledovať. &lt;br/&gt;&lt;br/&gt;Zablokovali sme ich!&lt;br/&gt;&lt;br/&gt; ☝️Skontrolujte si panel s URL adresou a zistite, kto sa vás snaží sledovať pri vašej návšteve novej stránky.️</item>
    </plurals>
    <string name="daxTrackersBlockedCtaZeroText">&#160;sa vás tu snažil sledovať. &lt;br/&gt;&lt;br/&gt;Zablokovali sme ho!&lt;br/&gt;&lt;br/&gt; ☝️Skontrolujte si panel s URL adresou a zistite, kto sa vás snaží sledovať pri vašej návšteve novej stránky.️</string>
    <string name="daxNonSerpCtaText">Počas toho, ako budeš ťukať a posúvať, zablokujem nepríjemné sledovacie zariadenia. &lt;br/&gt;&lt;br/&gt;Neprestávaj - pokračuj v prehľadávaní!</string>
    <string name="daxMainNetworkOwnedCtaText">Hlavu hore! Vlastníkom %s je %s.Sledovatelia &lt;br/&gt;&lt;br/&gt; %s číhajú na %s najobľúbenejších weboch &#128561;, ale nemaj strach! &lt;br/&gt;&lt;br/&gt;Zablokujem %s, aby niekto pozoroval tvoje aktivity na týchto stránkach.</string>
    <string name="daxMainNetworkCtaText">Hlavu hore! %s je hlavná sledovacia sieť.&lt;br/&gt;&lt;br/&gt; Ich sledovatelia číhajú na %s najobľúbenejších weboch &#128561;, ale nemaj strach! &lt;br/&gt;&lt;br/&gt;Zablokujem %s, aby niekto pozoroval tvoje aktivity na týchto stránkach.</string>

    <!-- Covid Cta-->
    <string name="covidCtaText">Získajte oficiálne informácie a tipy ohľadom COVID-19.</string>
</resources><|MERGE_RESOLUTION|>--- conflicted
+++ resolved
@@ -386,10 +386,6 @@
     <string name="daxIntroCtaText">Nabudúce skúste navštíviť jeden z vašich obľúbených serverov! &lt;br/&gt;&lt;br/&gt;Zablokujeme sledovacie zariadenia, ktoré by vás mohli špehovať. V prípade potreby dokážeme tiež inovovať zabezpečenie vášho pripojenia. &#128274;</string>
     <string name="daxEndCtaText">Hotovo! &lt;br/&gt;&lt;br/&gt;Pamätajte: zakaždým, keď prehľadávate v našej aplikácii, divnej reklame pristrihávate krídla. &#128077;</string>
     <string name="daxSerpCtaText">Vaše vyhľadávanie v aplikácii DuckDuckGo je anonymné. Nikdy nebudeme uchovávať vašu históriu vyhľadávania. Nikdy. &#128588;</string>
-<<<<<<< HEAD
-    <string name="daxNonSerpCtaText">Každá stránka má vlastný stupeň ochrany osobných údajov. Ťuknutím na túto ikonu zobrazíte informácie o tom, ako sme chránili vaše súkromie.&lt;br/&gt;&lt;br/&gt;Chcete sa zabávať? Skúste vymazať svoje údaje stlačením spúšťacieho tlačidla.</string>
-=======
->>>>>>> 2bffc7dd
     <plurals name="daxTrackersBlockedCtaText">
         <item quantity="one">&#160;a &lt;b&gt;%d ďalší&lt;/b&gt; sa vás tu pokúsil sledovať. &lt;br/&gt;&lt;br/&gt;Zablokovali sme ich!&lt;br/&gt;&lt;br/&gt; ☝️Skontrolujte si panel s URL adresou a zistite, kto sa vás snaží sledovať pri vašej návšteve novej stránky.️</item>
         <item quantity="few">&#160;a &lt;b&gt;%d ďalších&lt;/b&gt; sa vás tu pokúsilo sledovať. &lt;br/&gt;&lt;br/&gt;Zablokovali sme ich!&lt;br/&gt;&lt;br/&gt; ☝️Skontrolujte si panel s URL adresou a zistite, kto sa vás snaží sledovať pri vašej návšteve novej stránky.️</item>
