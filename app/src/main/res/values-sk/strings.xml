<resources xmlns:tools="http://schemas.android.com/tools">

    <string name="duckDuckGoLogoDescription">Logo DuckDuckGo</string>
    <string name="duckDuckGoPrivacySimplified">Súkromie jednoducho.</string>
    <string name="yes">Áno</string>
    <string name="no">žiadny</string>

    <!-- Onboarding Activity -->
    <string name="onboardingDefaultBrowserDescription">Na automatické vyhľadávanie a prehliadanie s DuckDuckGo navštívte Nastavenia.</string>
    <string name="onboardingContinue">Pokračovať</string>
    <string name="onboardingContinueFinalPage">Spustiť prehľadávanie</string>
    <string name="onboardingDefaultBrowserTitle">Nastav DuckDuckGo ako svoju predvolenú aplikáciu</string>

    <!-- Default Browser -->
    <string name="cannotLaunchDefaultAppSettings">Nedá sa spustiť obrazovka predvolených nastavení aplikácie</string>
    <string name="settingsDefaultBrowserEnabled">Nastaviť ako predvolený prehliadač</string>
    <string name="defaultBrowserMaybeLater">Možno neskôr</string>
    <string name="defaultBrowserLetsDoIt">Poďme na to!</string>
    <string name="defaultBrowserDescriptionNoDefault">Vždy otvor odkazy s pokojom mysle.</string>
    <string name="defaultBrowserInstructions">Zvoľ DuckDuckGo a ťukni <font color="#678fff">vždy</font>.</string>

    <!-- Browser Activity -->
    <string name="browserPopupMenu">Ponuka prehliadača</string>
    <string name="refresh">Obnoviť</string>
    <string name="back">Späť</string>
    <string name="forward">Ďalej</string>

    <string name="omnibarInputHint">Vyhľadať alebo zadať webovú adresu</string>
    <string name="clearButtonContentDescription">Vymazať hľadaný výraz</string>
    <string name="no_compatible_third_party_app_installed">Žiadna kompatibilná aplikácia nie je nainštalovaná</string>
    <string name="addBookmarkMenuTitle">Pridať záložku</string>
    <string name="requestDesktopSiteMenuTitle">Stránka pre stolové počítače</string>

    <!-- Downloading files -->
    <string name="downloadImage">Stiahnuť obrázok</string>
    <string name="permissionRequiredToDownload">Stiahnutie vyžaduje povolenie ukladacieho priestoru</string>
    <string name="downloadComplete">Sťahovanie je dokončené.</string>
    <string name="downloadFailed">Sťahovanie zlyhalo</string>
    <string name="downloadInProgress">Prebieha sťahovanie</string>

    <!-- Sharing options -->
    <string name="options">Možnosti</string>
    <string name="shareLink">Zdieľať odkaz</string>
    <string name="shareMenuTitle">Zdieľať…</string>
    <string name="copyUrl">Kopírovať adresu odkazu</string>

    <!-- Find in page -->
    <string name="findInPageMenuTitle">Hľadať na stránke</string>
    <string name="nextSearchTermDescription">Hľadať ďalšie</string>
    <string name="previousSearchTermDescription">Hľadať predchádzajúce</string>
    <string name="closeFindInPageButtonDescription">Zavrieť vyhľadávanie v zobrazení stránky</string>
    <string name="findInPageHint">Hľadať na stránke</string>

    <!-- AutoComplete Suggestions -->
    <string name="editQueryBeforeSubmitting">Upraviť otázku pred vyhľadávaním</string>
    <string name="settingsAutocompleteEnabled">Zobraziť návrhy automatického dopĺňania</string>

    <!-- Opening external apps -->
    <string name="openExternalApp">Otvoriť externú aplikáciu</string>
    <string name="launchingExternalApp">Otvoriť v inej aplikácii</string>
    <string name="confirmOpenExternalApp">Chcete zavrieť DuckDuckGo a zobraziť tento obsah?</string>
    <string name="unableToOpenLink">Nepodarilo sa otvoriť tento typ odkazu</string>

    <!-- Tabs -->
    <string name="tabActivityTitle">Karty</string>
    <string name="tabsMenuItem">Karty</string>
    <string name="newTabMenuItem">Nová karta</string>
    <string name="openInNewTab">Otvoriť v novej karte</string>
    <string name="openInNewBackgroundTab">Otvoriť v karte na pozadí</string>
    <string name="openImageInNewTab">Otvoriť obrázok v karte na pozadí</string>
    <string name="faviconContentDescription">Favicon</string>
    <string name="closeContentDescription">Zatvoriť</string>
    <string name="closeAllTabsMenuItem">Zatvoriť všetky karty</string>
    <string name="closeTab">Zatvoriť karta</string>

    <!-- Privacy Dashboard Activities -->
    <string name="privacyDashboardActivityTitle">Ovládací panel ochrany súkromia</string>
    <string name="privacyProtectionEnabled">OCHRANA SÚKROMIA ZAPNUTÁ</string>
    <string name="privacyProtectionDisabled">OCHRANA SÚKROMIA VYPNUTÁ</string>
    <string name="privacyProtectionUpgraded" tools:ignore="TypographyQuotes">ZDOKONALENÉ Z &lt;img src="%d" /&gt; NA &lt;img src="%d" /&gt;</string>
    <string name="privacyGradeContentDescription">Stupeň ochrany súkromia</string>

    <string name="httpsGood">Šifrované pripojenie</string>
    <string name="httpsMixed">Zmiešané šifrované pripojenie</string>
    <string name="httpsBad">Nezašifrované pripojenie</string>

    <string name="networksActivityTitle">Siete sledovacích zariadení</string>
    <string name="networksContentDescription">Siete sledovacích zariadení</string>
    <string name="networksOverview">Siete sledovacích zariadení zhrnú vašu webovú históriu do vášho dátového profilu. Veľké siete sledovacích zariadení sú nebezpečnejšie, pretože sa na vás môžu zamerať a sledovať vás na viacerých internetových stránkach.</string>

    <plurals name="trackersFound">
        <item quantity="one">Nájdené %s sledovacie zariadenie</item>
        <item quantity="few">Nájdených %s sledovacích zariadení</item>
        <item quantity="other">Nájdených %s sledovacích zariadení</item>
    </plurals>

    <plurals name="trackerBlocked">
        <item quantity="one">%s zablokované sledovacie zariadenie</item>
        <item quantity="other">%s zablokovaných sledovacích zariadení</item>
    </plurals>

    <plurals name="majorNetworksFound">
        <item quantity="one">%s nájdená veľká sieť sledovacích zariadení</item>
        <item quantity="other">%s nájdených veľkých sietí sledovacích zariadení</item>
    </plurals>

    <plurals name="majorNetworksBlocked">
        <item quantity="one">%s zablokovaná veľká sieť sledovacích zariadení</item>
        <item quantity="other">%s zablokovaných veľkých sietí sledovacích zariadení</item>
    </plurals>

    <string name="scorecardActivityTitle">Stupeň ochrany súkromia</string>
    <string name="scorecardSiteIsMemberOfMajorNetwork">Webová stránka je veľkou monitorovacou sieťou</string>
    <string name="scorecardPrivacyGrade">Stupeň ochrany súkromia</string>
    <string name="scorecardEnhancedGrade">Posilnený stupeň</string>

    <string name="privacyTermsActivityTitle">Spôsoby ochrany súkromia</string>
    <string name="practicesGood">Osvedčené spôsoby ochrany súkromia</string>
    <string name="practicesMixed">Zmiešané spôsoby ochrany súkromia"</string>
    <string name="practicesBad">"Nedostatočné spôsoby ochrany súkromia"</string>
    <string name="practicesUnknown">Neznáme spôsoby ochrany súkromia</string>
    <string name="practicesOverview">Spôsoby ochrany súkromia naznačujú mieru ochrany osobných údajov, ktoré zdieľate s webovými stránkami.</string>
    <string name="practicesTosdrLink">Spôsoby ochrany súkromia sú výsledkom <b><u>ToS;DR</u></b></string>
    <string name="practicesIconContentGood">Ikona osvedčených postupov</string>
    <string name="practicesIconContentBad">Ikona nedostatočných postupov</string>
    <string name="privacyProtectionToggle">Ochrana súkromia</string>

    <string name="networkTrackerSummaryHeader">SLEDOVACIE SIETE S NAJVÄČŠÍMI PRIESTUPKAMI</string>
    <string name="networkTrackerSummaryNotReady">Naďalej zhromažďujeme údaje s cieľom zistiť, koľko sledovacích zariadení sme zablokovali.</string>

    <!-- Fire -->
    <string name="fireMenu">Vymazať údaje</string>
    <string name="fireClearAll">Vymazať všetky karty a údaje</string>
    <string name="fireCancel">Zrušiť</string>
    <string name="fireDataCleared">Údaje boli vymazané</string>

    <!-- Settings Activity -->
    <string name="settingsActivityTitle">Nastavenia</string>
    <string name="settingsMenuItemTitle">Nastavenia</string>
    <string name="settingsHeadingGeneral">Všeobecné</string>
    <string name="settingsHeadingOther">Iné</string>
    <string name="settingsHeadingPrivacy">Súkromie</string>
    <string name="settingsLightTheme">Svetlý motív</string>
    <string name="settingsAboutDuckduckgo">Informácie o DuckDuckGo</string>
    <string name="settingsVersion">Verzia</string>
    <string name="leaveFeedback">Poslať spätnú väzbu</string>

    <!-- Settings - Automatically clearing data -->
    <string name="settingsAutomaticallyClearingDialogSave">Uložiť</string>

    <string name="settingsAutomaticallyClearWhat">Automaticky vymazať…</string>
    <string name="settingsAutomaticallyClearWhatOptionNone">Žiadne</string>
    <string name="settingsAutomaticallyClearWhatOptionTabs">Karty</string>
    <string name="settingsAutomaticallyClearWhatOptionTabsAndData">Karty a údaje</string>

    <string name="settingsAutomaticallyClearWhen">Vymazať dňa…</string>
    <string name="settingsAutomaticallyClearWhenAppExitOnly">Iba ukončiť aplikáciu</string>
    <string name="settingsAutomaticallyClearWhenAppExit5Seconds">Ukončiť 5 sekúnd neaktívnu aplikáciu</string>
    <string name="settingsAutomaticallyClearWhenAppExit5Minutes">Ukončiť 5 minút neaktívnu aplikáciu</string>
    <string name="settingsAutomaticallyClearWhenAppExit15Minutes">Ukončiť 15 minút neaktívnu aplikáciu</string>
    <string name="settingsAutomaticallyClearWhenAppExit30Minutes">Ukončiť 30 minút neaktívnu aplikáciu</string>
    <string name="settingsAutomaticallyClearWhenAppExit60Minutes">Ukončiť 60 minút neaktívnu aplikáciu</string>

    <!-- About Activity -->
    <string name="aboutActivityTitle">O nás</string>
    <string name="aboutDescription">
        V DuckDuckGo nastavujeme nový štandard dôvery online.\n\ DuckDuckGo, prehliadač s dôrazom na súkromie, ponúka všetky dôležité základné prvky ochrany súkromia na ochranu pri vyhľadávaní a prehliadaní webu, vrátane blokovania sledovacích zariadení, inteligentnejšieho šifrovania a súkromného vyhľadávania DuckDuckGo.\n\ Pri používaní internetu by sme predsa nemali mať zlý pocit a dopriať si zaslúžené online súkromie by nemalo byť o nič ťažšie ako jednoduché zatiahnutie rolety.</string>
    <string name="aboutMoreLink">Viac informácií na stránke duckduckgo.com/about</string>
    <string name="no_suggestions">Žiadne návrhy</string>

    <!-- Broken Site Activity -->
    <string name="brokenSiteReportBrokenSiteMenuItem">Nahlásiť nefunkčný web</string>
    <string name="brokenSiteHeading">Nahláste nefunkčný web</string>
    <string name="brokenSiteSubmitted">Ďakujeme! Spätná väzba bola odoslaná</string>
    <string name="brokenSitesCategoriesTitle">Popíšte, čo sa stalo:</string>
    <string name="brokenSitesCategoriesHint">Popíšte, čo sa stalo</string>
    <string name="brokenSiteSubmitButton">Odoslať správu</string>
    <string name="brokenSiteDescription">Odoslaním anonymného hlásenia o nefunkčnom webe nám pomôžete tieto problémy odstrániť a vylepšiť aplikáciu.</string>

    <string name="brokenSiteCategoryImages">Obrázky sa nepodarilo načítať</string>
    <string name="brokenSiteCategoryPaywall">Táto stránka ma požiadala o deaktiváciu</string>
    <string name="brokenSiteCategoryComments">Komentáre nepodarilo načítať</string>
    <string name="brokenSiteCategoryVideos">Video sa neprehráva</string>
    <string name="brokenSiteCategoryLinks">Odkazy alebo tlačidlá nefungujú</string>
    <string name="brokenSiteCategoryContent">Chýba obsah</string>
    <string name="brokenSiteCategoryLogin">Nemôžem sa prihlásiť</string>
    <string name="brokenSiteCategoryUnsupported">Prehliadač je nekompatibilný</string>
    <string name="brokenSiteCategoryOther">Niečo iné</string>

    <!-- Bookmarks Activity -->
    <string name="bookmarksMenuTitle">Záložky</string>
    <string name="bookmarksActivityTitle">Záložky</string>
    <string name="bookmarkDeleteConfirmMessage">Naozaj chcete odstrániť záložku &lt;b&gt;%s&lt;/b&gt;?</string>
    <string name="bookmarkDeleteConfirmTitle">Potvrdiť</string>
    <string name="bookmarkAddedFeedback">Záložka je pridaná</string>
    <string name="bookmarkTitleHint">Názov záložky</string>
    <string name="bookmarkUrlHint">Webová adresa záložky</string>
    <string name="bookmarkSave">Uložiť</string>
    <string name="bookmarkTitleEdit">Upraviť záložku</string>
    <string name="noBookmarks">Zatiaľ neboli pridané žiadne záložky</string>
    <string name="bookmarkOverflowContentDescription">Viac možností pre záložku %s</string>
    <string name="delete">Vymazať</string>
    <string name="edit">Upraviť</string>
    <string name="bookmarkEdited">Záložka pridaná</string>

    <!-- Widget -->
    <string name="searchWidgetTextHint">Vyhľadať v DuckDuckGo</string>

    <!-- Home Screen Shortcuts -->
    <string name="addToHome">Pridať do časti Domov</string>

    <!-- User Survey -->
    <string name="surveyCtaTitle">Pomôžte nám zdokonaliť aplikáciu!</string>
    <string name="surveyCtaDescription">Vyplnením krátkeho anonymného prieskumu nám poskytnite spätnú väzbu.</string>
    <string name="surveyCtaLaunchButton">Zúčastniť sa prieskumu</string>
    <string name="surveyCtaDismissButton">Nie, ďakujem</string>
    <string name="surveyActivityTitle">Používateľský prieskum</string>
    <string name="surveyTitle">PRIESKUM DUCKDUCKGO</string>
    <string name="surveyDismissContentDescription">Zavrieť prieskum</string>
    <string name="surveyLoadingErrorTitle">Ale nie!</string>
    <string name="surveyLoadingErrorText">Prieskum sa momentálne nenačítava.\nSkúste to znova neskôr.</string>

    <!-- Add widget -->
    <string name="addWidgetCtaTitle">Vyskúšajte našu miniaplikáciu Vyhľadávanie.</string>
    <string name="addWidgetCtaDescription">Na rýchly a jednoduchý prístup si pridajte miniaplikáciu vyhľadávania na domovskú obrazovku.</string>
    <string name="addWidgetCtaAutoLaunchButton">Pridať miniaplikáciu</string>
    <string name="addWidgetCtaInstructionsLaunchButton">Zobraziť</string>
    <string name="addWidgetCtaDismissButton">Odmietnuť</string>
    <string name="addWidgetInstructionsActivityTitle">Pridať miniaplikáciu</string>
    <string name="addWidgetInstruction1Label">1.</string>
    <string name="addWidgetInstruction1">Dlho stlačte domovskú obrazovku a otvorte ponuku miniaplikácií</string>
    <string name="addWidgetInstruction2Label">2.</string>
    <string name="addWidgetInstruction2">Vyhľadajte miniaplikáciu DuckDuckGo</string>
    <string name="addWidgetInstruction3Label">3.</string>
    <string name="addWidgetInstruction3">Presuňte miniaplikáciu na domovskú obrazovku</string>
    <string name="addWidgetInstructionsButtonGoHome">Prejdite na domovskú obrazovku</string>
    <string name="addWidgetInstructionsButtonClose">Zatvoriť</string>

    <!-- App Enjoyment / Rating / Feedback -->
    <string name="appEnjoymentDialogTitle">Ste spokojní s DuckDuckGo?</string>
    <string name="appEnjoymentDialogMessage">Radi by sme spoznali váš názor</string>
    <string name="appEnjoymentDialogPositiveButton">Páči sa mi</string>
    <string name="appEnjoymentDialogNegativeButton">Potrebuje vylepšiť</string>

    <string name="rateAppDialogTitle">Ohodnotiť aplikáciu</string>
    <string name="rateAppDialogMessage">Vaša spätná väzba je dôležitá. Podeľte sa o svoju spokojnosť v recenzii.</string>
    <string name="rateAppDialogPositiveButton">Hodnotiť aplikáciu</string>

    <string name="giveFeedbackDialogTitle">Mrzí nás to</string>
    <string name="giveFeedbackDialogMessage">Dajte nám vedieť, ako by sme mohli aplikáciu zdokonaliť</string>
    <string name="giveFeedbackDialogPositiveButton">Odoslať spätnú väzbu</string>

    <string name="noThanks">Nie, ďakujem</string>

    <!-- Notification Channel Names -->
    <string name="notificationChannelFileDownloading">Sťahovanie súboru</string>
    <string name="notificationChannelFileDownloaded">Súbor je stiahnutý</string>
    <string name="notificationChannelTutorials">Návody</string>

    <!-- Clear Notification -->
    <string name="clearNotificationTitle">Nastavené na manuálne vymazanie údajov</string>
    <string name="clearNotificationDescription">Automatické vymazanie údajov prehliadania s DuckDuckGo po každej relácii.</string>

    <!-- Privacy Protection Notification -->
    <string name="privacyProtectionNotificationDefaultTitle">Chránime vaše súkromie</string>
    <string name="privacyProtectionNotificationReportTitle">Správa o ochrane vášho súkromia</string>
    <string name="privacyProtectionNotificationDefaultDescription">Používanie aplikácie DuckDuckGo chráni údaje blokovaním sledovacích zariadení a šifrovaním pripojení.</string>
    <string name="privacyProtectionNotificationUpgadeDescription">Počas používania DuckDuckGo ste si údaje chránili zabezpečením %d nešifrovaných pripojení.</string>
    <string name="privacyProtectionNotificationTrackerDescription">Počas používania DuckDuckGo ste si údaje chránili zablokovaním %d sledovacích zariadení.</string>
    <string name="privacyProtectionNotificationBothDescription">Počas používania DuckDuckGo ste si údaje chránili zablokovaním %d sledovacích zariadení a zabezpečením %d nešifrovaných pripojení.</string>
    <string name="privacyProtectionNotificationLaunchButton">Pokračovať v prehliadaní</string>

    <!-- Authentication -->
    <string name="authenticationDialogTitle">Prihlásiť sa</string>
    <string name="authenticationDialogMessage">%s vyžaduje používateľské meno a heslo.</string>
    <string name="authenticationDialogPositiveButton">Prihlásiť sa</string>
    <string name="authenticationDialogNegativeButton">Zrušiť</string>
    <string name="authenticationDialogUsernameHint">Používateľské meno</string>
    <string name="authenticationDialogPasswordHint">Heslo</string>

    <!-- User-facing label for when a user selects text and might want to search for that text -->
    <string name="systemTextSearchMessage">Vyhľadať v DuckDuckGo</string>

    <!-- App feedback disambiguation -->
    <string name="feedbackActivityTitle">Podeľte sa o spätnú väzbu</string>
    <string name="missingBrowserFeaturesTitleLong">Funkcie prehliadača chýbajú alebo sú mätúce</string>
    <string name="missingBrowserFeaturesTitleShort">Problémy s funkciami prehliadača</string>
    <string name="missingBrowserFeaturesSubtitle">Ktorú funkciu prehliadania môžeme pridať alebo zdokonaliť?</string>
    <string name="missingBrowserFeatureSubReasonNavigation">Prejsť ďalej, späť, obnoviť</string>
    <string name="missingBrowserFeatureSubReasonTabManagement">Tvorba a správa kariet</string>
    <string name="missingBrowserFeatureSubReasonAdPopups">Blokovanie reklám a automaticky otváraných okien</string>
    <string name="missingBrowserFeatureSubReasonVideos">Pozeranie videí</string>
    <string name="missingBrowserFeatureSubReasonImages">Interakcia s obrázkami</string>
    <string name="missingBrowserFeatureSubReasonBookmarks">Tvorba a správa záložiek</string>
    <string name="missingBrowserFeatureSubReasonOther">Žiadne z uvedených</string>

    <string name="websiteNotLoadingTitleLong">Webové stránky sa určite nenačítavajú správne</string>
    <string name="websiteNotLoadingTitleShort">Problémy s načítavaním webových stránok</string>
    <string name="websiteNotLoadingSubtitle">Ktorá webová stránka je nefunkčná?</string>

    <string name="searchNotGoodEnoughTitleLong">Vyhľadávanie DuckDuckGo nie je dosť dobré</string>
    <string name="searchNotGoodEnoughTitleShort">Problémy s vyhľadávaním DuckDuckGo</string>
    <string name="searchNotGoodEnoughSubtitle">Ktorú funkciu vyhľadávania môžeme pridať alebo zdokonaliť?</string>
    <string name="searchNotGoodEnoughSubReasonTechnicalSearches">Programovanie/technické vyhľadávanie</string>
    <string name="searchNotGoodEnoughSubReasonGoogleLayout">Rozloženie by sa malo viac podobať na Google</string>
    <string name="searchNotGoodEnoughSubReasonFasterLoadTimes">Rýchlejšie načítavanie</string>
    <string name="searchNotGoodEnoughSubReasonSpecificLanguage">Vyhľadávanie v konkrétnom jazyku alebo geografickej oblasti</string>
    <string name="searchNotGoodEnoughSubReasonBetterAutocomplete">Lepšie automatické dopĺňanie</string>
    <string name="searchNotGoodEnoughSubReasonOther">Žiadne z uvedených</string>

    <string name="needMoreCustomizationTitleLong">Málo spôsobov, ako si upraviť aplikáciu</string>
    <string name="needMoreCustomizationTitleShort">Problémy s prispôsobením na mieru</string>
    <string name="needMoreCustomizationSubtitle">Ktorú možnosť prispôsobenia na mieru môžeme pridať alebo zdokonaliť?</string>
    <string name="needMoreCustomizationSubReasonHomeScreenConfiguration">Konfigurácia domovskej obrazovky</string>
    <string name="needMoreCustomizationSubReasonTabDisplay">Zobrazovanie kariet</string>
    <string name="needMoreCustomizationSubReasonAppLooks">Vzhľad aplikácie</string>
    <string name="needMoreCustomizationSubReasonWhichDataIsCleared">Ktoré údaje sa vymažú</string>
    <string name="needMoreCustomizationSubReasonWhenDataIsCleared">Kedy sa údaje vymažú</string>
    <string name="needMoreCustomizationSubReasonBookmarksDisplay">Zobrazovanie záložiek</string>
    <string name="needMoreCustomizationSubReasonOther">Žiadne z uvedených</string>

    <string name="appIsSlowOrBuggyTitleLong">Aplikácia je pomalá, chybná alebo zlyháva</string>
    <string name="appIsSlowOrBuggyTitleShort">Problémy s výkonnosťou</string>
    <string name="appIsSlowOrBuggySubtitle">Na aký problém ste natrafili?</string>
    <string name="appIsSlowOrBuggySubReasonSlowResults">Pomalé načítavanie webových stránok alebo výsledkov vyhľadávania</string>
    <string name="appIsSlowOrBuggySubReasonAppCrashesOrFreezes">Aplikácia zlyháva alebo mrzne</string>
    <string name="appIsSlowOrBuggySubReasonMediaPlayback">Chyby prehrávania videa alebo médií</string>
    <string name="appIsSlowOrBuggySubReasonOther">Žiadne z uvedených</string>

    <string name="otherMainReasonTitleLong">Žiadne z uvedených</string>
    <string name="otherMainReasonTitleShort">Iné problémy</string>

    <string name="openEndedInputHint">Čo môžeme vylepšiť? (nepovinné)</string>
    <string name="submitFeedback">ODOSLAŤ SPÄTNÚ VÄZBU</string>

    <string name="tellUsHowToImprove">Povedzte nám, čo sa dá zdokonaliť.</string>
    <string name="thanksForTheFeedback">Ďakujeme za spätnú väzbu!</string>
    <string name="feedbackNegativeMainReasonPageSubtitle">Čo vás najviac frustrovalo?</string>
    <string name="feedbackNegativeMainReasonPageTitle">Mrzí nás to.</string>
    <string name="feedbackShareDetails">Povedzte nám viac detailov</string>
    <string name="sharePositiveFeedbackWithTheTeam">Chceli by ste tímu povedať podrobnosti?</string>
    <string name="whatHaveYouBeenEnjoying">Čo sa vám páčilo?</string>
    <string name="awesomeToHear">Tešíme sa z toho!</string>
    <string name="shareTheLoveWithARating">Podeľte sa o svoju spokojnosť hodnotením v Obchode Play.</string>
    <string name="rateTheApp">OHODNOTIŤ APLIKÁCIU</string>
    <string name="declineFurtherFeedback">NIE, ĎAKUJEM, SKONČIL SOM.</string>
    <string name="whichBrokenSites">Kde ste si všimli tieto problémy?</string>
    <string name="whichBrokenSitesHint">Ktorá webová stránka má problémy?</string>
    <string name="feedbackSpecificAsPossible">Buďte čo najkonkrétnejší</string>
    <string name="feedbackInitialDisambiguationTitle">Začnime!</string>
    <string name="feedbackInitialDisambiguationSubtitle">Kam by ste zaradili svoju spätnú väzbu?</string>
    <string name="feedbackInitialDisambiguationHappyButtonContentDescription">Tlačidlo pozitívnej spätnej väzby</string>
    <string name="feedbackInitialDisambiguationSadButtonContentDescription">Tlačidlo negatívnej spätnej väzby</string>
    <string name="feedbackIsImportantToUs">Anonymná spätná väzba je pre nás dôležitá.</string>

    <!-- Webview Recovery -->
    <string name="crashedWebViewErrorMessage">Webovú stránku nebolo možné zobraziť.</string>
    <string name="crashedWebViewErrorAction">Znovu načítať</string>

    <!-- System Search -->
    <string name="systemSearchOmnibarInputHint"><font size="13">Vyhľadať alebo zadať webovú adresu</font></string>
    <string name="systemSearchDeviceAppLabel">Z tohto zariadenia</string>
    <string name="systemSearchAppNotFound">Aplikáciu sa nepodarilo nájsť</string>
    <string name="systemSearchOnboardingText">Ďakujeme, že ste si vybrali aplikáciu DuckDuckGo!\nPri použití nášho vyhľadávača alebo aplikácie je vaše vyhľadávanie chránené.</string>
    <string name="systemSearchOnboardingFeaturesIntroText">Aplikácia DuckDuckGo tiež:</string>
    <string name="systemSearchOnboardingFeatureOneText">Blokuje nebezpečné sledovanie</string>
    <string name="systemSearchOnboardingFeatureTwoText">Vynucuje šifrovanie na webových stránkach</string>
    <string name="systemSearchOnboardingFeatureThreeText">Odstraňuje údaje jediným kliknutím</string>
    <string name="systemSearchOnboardingButtonMore">Zobraziť viac</string>
    <string name="systemSearchOnboardingButtonLess">Skryť</string>
    <string name="systemSearchOnboardingButtonOk">Mám to</string>

    <!-- Dax Dialog -->
    <string name="daxDialogHideButton">SKRYŤ</string>
    <string name="daxDialogPhew">Uf!</string>
    <string name="daxDialogYes">OK!</string>
    <string name="daxDialogAddWidget">Pridať miniaplikáciu</string>
    <string name="daxDialogMaybeLater">Možno neskôr</string>
    <string name="daxDialogSettings">Prejdite do nastavení</string>
    <string name="daxDialogNext">Ďalšie</string>
    <string name="daxDialogHighFive">High Five!</string>
    <string name="daxDialogGotIt">Mám to</string>
    <string name="hideTipsTitle">Skryť zostávajúce tipy?</string>
    <string name="hideTipsText">Je ich len niekoľko, snažili sme sa, aby mali informatívny charakter.</string>
    <string name="hideTipsButton">Navždy skryť tipy</string>

<<<<<<< HEAD
    <!-- New Onboarding Experience -->
    <string name="onboardingWelcomeTitle">Vitajte v aplikácii DuckDuckGo!</string>
    <string name="onboardingDaxText">Internet môže byť dosť nevyspytateľný.&lt;br/&gt;&lt;br/&gt;Nemajte žiadne obavy! Súkromné vyhľadávanie a prehliadanie je jednoduchšie, ako si myslíte.</string>
    <string name="onboardingLetsDoItButton">Poďme na to!</string>
    <string name="daxIntroCtaText">Nabudúce skúste navštíviť jeden z vašich obľúbených serverov! &lt;br/&gt;&lt;br/&gt;Zablokujeme sledovacie zariadenia, ktoré by vás mohli špehovať. V prípade potreby dokážeme tiež inovovať zabezpečenie vášho pripojenia. &#128274;</string>
    <string name="daxEndCtaText">Hotovo! &lt;br/&gt;&lt;br/&gt;Pamätajte: zakaždým, keď prehľadávate v našej aplikácii, divnej reklame pristrihávate krídla. &#128077;</string>
    <string name="daxSerpCtaText">Vaše vyhľadávanie v aplikácii DuckDuckGo je anonymné. Nikdy nebudeme uchovávať vašu históriu vyhľadávania. Nikdy. &#128588;</string>
    <string name="daxDefaultBrowserCtaText">Skôr ako sa vyparím! &lt;br/&gt;&lt;br/&gt;Chcete ochranu pred sledovaním pri otvorení odkazov z iných aplikácií? &lt;br/&gt;&lt;br/&gt;Nastavte si aplikáciu DuckDuckGo ako predvolený prehliadač!</string>
    <string name="daxSearchWidgetCtaText">Ste na šťastnej vlne! &lt;br/&gt;&lt;br/&gt;Vyhľadávajte v súkromí ešte rýchlejšie! Pridajte DuckDuckGo, miniaplikáciu vyhľadávania na svoju domovskú obrazovku.</string>
    <string name="daxNonSerpCtaText">Každá stránka má vlastný stupeň ochrany osobných údajov. Ťuknutím na túto ikonu zobrazíte informácie o tom, ako sme chránili vaše súkromie.&lt;br/&gt;&lt;br/&gt;Chcete sa zabávať? Skúste vymazať svoje údaje stlačením spúšťacieho tlačidla.</string>
    <string name="daxMainNetworkStep1CtaText">Hlavu hore!&lt;br/&gt;&lt;br/&gt; %s prevádzkuje hlavnú sledovaciu sieť.&lt;br/&gt;&lt;br/&gt;Nízka úroveň ochrany osobných údajov vás na takéto stránky upozorní.</string>
    <string name="daxMainNetworkStep1OwnedCtaText">Hlavu hore!Vlastníkom &lt;br/&gt;&lt;br/&gt; %s je %s, ktorá prevádzkuje hlavnú sledovaciu sieť.</string>
    <string name="daxMainNetworkStep21CtaText">V skutočnosti %s sledovatelia číhajú na asi %s najvýznamnejších stránkach. &#128561;&lt;br/&gt;&lt;br/&gt;</string>
    <string name="daxMainNetworkStep211CtaText">V skutočnosti %s sledovatelia číhajú na celom internete. &#128561;&lt;br/&gt;&lt;br/&gt;</string>
    <string name="daxMainNetworkStep2CtaText">%s Keď prehliadate ne %s stránky, blokujeme týchto sledovačov.</string>
    <plurals name="daxTrackersBlockedCtaText">
        <item quantity="one">a &lt;b&gt;%d ďalší&lt;/b&gt; sa vás tu pokúsil sledovať. &lt;br/&gt;&lt;br/&gt;Zablokovali sme ich!&lt;br/&gt;&lt;br/&gt; ☝️Skontrolujte si panel s URL adresou a zistite, kto sa vás snaží sledovať pri vašej návšteve novej stránky.️</item>
        <item quantity="few">a &lt;b&gt;%d ďalších&lt;/b&gt; sa vás tu pokúsilo sledovať. &lt;br/&gt;&lt;br/&gt;Zablokovali sme ich!&lt;br/&gt;&lt;br/&gt; ☝️Skontrolujte si panel s URL adresou a zistite, kto sa vás snaží sledovať pri vašej návšteve novej stránky.️</item>
        <item quantity="many">a &lt;b&gt;%d ďalších&lt;/b&gt; sa vás tu pokúsilo sledovať. &lt;br/&gt;&lt;br/&gt;Zablokovali sme ich!&lt;br/&gt;&lt;br/&gt; ☝️Skontrolujte si panel s URL adresou a zistite, kto sa vás snaží sledovať pri vašej návšteve novej stránky.️</item>
        <item quantity="other">a &lt;b&gt;%d ďalší&lt;/b&gt; sa vás tu pokúsil sledovať. &lt;br/&gt;&lt;br/&gt;Zablokovali sme ich!&lt;br/&gt;&lt;br/&gt; ☝️Skontrolujte si panel s URL adresou a zistite, kto sa vás snaží sledovať pri vašej návšteve novej stránky.️</item>
    </plurals>
    <string name="daxTrackersBlockedCtaZeroText">sa vás tu snažil sledovať. &lt;br/&gt;&lt;br/&gt;Zablokovali sme ho!&lt;br/&gt;&lt;br/&gt; ☝️Skontrolujte si panel s URL adresou a zistite, kto sa vás snaží sledovať pri vašej návšteve novej stránky.️</string>

=======
    <!-- Covid Cta-->
    <string name="covidCtaText">Získajte oficiálne informácie a tipy ohľadom COVID-19.</string>
>>>>>>> 63350e94
</resources><|MERGE_RESOLUTION|>--- conflicted
+++ resolved
@@ -384,7 +384,6 @@
     <string name="hideTipsText">Je ich len niekoľko, snažili sme sa, aby mali informatívny charakter.</string>
     <string name="hideTipsButton">Navždy skryť tipy</string>
 
-<<<<<<< HEAD
     <!-- New Onboarding Experience -->
     <string name="onboardingWelcomeTitle">Vitajte v aplikácii DuckDuckGo!</string>
     <string name="onboardingDaxText">Internet môže byť dosť nevyspytateľný.&lt;br/&gt;&lt;br/&gt;Nemajte žiadne obavy! Súkromné vyhľadávanie a prehliadanie je jednoduchšie, ako si myslíte.</string>
@@ -408,8 +407,6 @@
     </plurals>
     <string name="daxTrackersBlockedCtaZeroText">sa vás tu snažil sledovať. &lt;br/&gt;&lt;br/&gt;Zablokovali sme ho!&lt;br/&gt;&lt;br/&gt; ☝️Skontrolujte si panel s URL adresou a zistite, kto sa vás snaží sledovať pri vašej návšteve novej stránky.️</string>
 
-=======
     <!-- Covid Cta-->
     <string name="covidCtaText">Získajte oficiálne informácie a tipy ohľadom COVID-19.</string>
->>>>>>> 63350e94
 </resources>