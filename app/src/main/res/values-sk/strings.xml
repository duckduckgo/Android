<?xml version="1.0" encoding="UTF-8"?>
<!--
  ~ Copyright (c) 2022 DuckDuckGo
  ~
  ~ Licensed under the Apache License, Version 2.0 (the "License");
  ~ you may not use this file except in compliance with the License.
  ~ You may obtain a copy of the License at
  ~
  ~     http://www.apache.org/licenses/LICENSE-2.0
  ~
  ~ Unless required by applicable law or agreed to in writing, software
  ~ distributed under the License is distributed on an "AS IS" BASIS,
  ~ WITHOUT WARRANTIES OR CONDITIONS OF ANY KIND, either express or implied.
  ~ See the License for the specific language governing permissions and
  ~ limitations under the License.
  -->
<!-- smartling.entity_escaping = false -->
<!-- smartling.instruction_attributes = instruction -->
<resources xmlns:tools="http://schemas.android.com/tools">
    <string name="appName" translatable="false">DuckDuckGo</string>
    <string name="appDescription" translatable="false">DuckDuckGo</string>
    <string name="duckDuckGoLogoDescription">Logo DuckDuckGo</string>
    <string name="duckDuckGoPrivacySimplified">Súkromie, zjednodušene</string>
    <string name="yes">Áno</string>
    <string name="no">Nie</string>
    <string name="open">Otvorené</string>
    <string name="cancel">Zrušiť</string>
    <string name="search">Vyhľadávať</string>

    <!-- Onboarding Activity -->
    <string name="onboardingDefaultBrowserDescription">Na automatické vyhľadávanie a prehliadanie s DuckDuckGo navštívte Nastavenia.</string>
    <string name="onboardingDefaultBrowserTitle">Nastav DuckDuckGo ako svoju predvolenú aplikáciu</string>

    <!-- Default Browser -->
    <string name="cannotLaunchDefaultAppSettings">Nedá sa spustiť obrazovka predvolených nastavení aplikácie</string>
    <string name="settingsDefaultBrowserEnabled">Nastaviť ako predvolený prehliadač</string>
    <string name="defaultBrowserMaybeLater">Možno neskôr</string>
    <string name="defaultBrowserLetsDoIt">Nastaviť ako predvolený prehliadač</string>
    <string name="defaultBrowserDescriptionNoDefault">Vždy otvor odkazy s pokojom mysle.</string>
    <string name="defaultBrowserInstructions">Zvoľte DuckDuckGo a ťuknite na položku <font color="#678fff">Vždy</font>.</string>

    <!-- Browser Activity -->
    <string name="browserPopupMenu">Ponuka prehliadača</string>
    <string name="refresh">Obnoviť</string>
    <string name="back">Späť</string>
    <string name="forward">Ďalej</string>

    <string name="omnibarInputHint">Vyhľadať alebo zadať webovú adresu</string>
    <string name="clearButtonContentDescription">Vymazať hľadaný výraz</string>
    <string name="no_compatible_third_party_app_installed">Žiadna kompatibilná aplikácia nie je nainštalovaná</string>
    <string name="addBookmarkMenuTitle">Pridať záložku</string>
    <string name="editBookmarkMenuTitle">Upraviť záložku</string>
    <string name="addFavoriteMenuTitle">Pridať do obľúbených položiek</string>
    <string name="removeFavoriteMenuTitle">Odstrániť obľúbenú položku</string>
    <string name="favoriteAddedMessage">Obľúbená položka bola pridaná</string>
    <string name="bookmarkAddedMessage">Záložka je pridaná</string>
    <string name="requestDesktopSiteMenuTitle">Stránka pre stolové počítače</string>
    <string name="fireproofWebsiteMenuTitleRemove">Odstrániť zabezpečenie</string>
    <string name="requestMobileSiteMenuTitle">Mobilný režim</string>
    <string name="downloadsMenuTitle">Stiahnuté</string>
    <string name="printMenuTitle">Tlačiť stranu</string>
    <string name="favoriteDeleteConfirmationMessage">Obľúbená položka bola odstránená</string>
    <string name="fireproofDeleteConfirmationMessage">Zabezpečenie bolo odstránené</string>
    <string name="privacyProtectionEnabledConfirmationMessage" instruction="Placeholder is a website">Ochrana súkromia je zapnutá pre %1$s</string>
    <string name="privacyProtectionDisabledConfirmationMessage" instruction="Placeholder is a website">Ochrana súkromia vypnutá pre %1$s</string>
    <string name="undoSnackbarAction">Vrátenie späť</string>

    <!-- Downloading files -->
    <string name="downloadImage">Stiahnuť obrázok</string>
    <string name="permissionRequiredToDownload">Stiahnutie vyžaduje povolenie ukladacieho priestoru</string>

    <!-- Sharing options -->
    <string name="options">Možnosti</string>
    <string name="shareLink">Zdieľať odkaz</string>
    <string name="shareMenuTitle">Zdieľať</string>
    <string name="copyUrl">Kopírovať adresu odkazu</string>

    <!-- Find in page -->
    <string name="findInPageMenuTitle">Hľadať na stránke</string>
    <string name="nextSearchTermDescription">Hľadať ďalšie</string>
    <string name="previousSearchTermDescription">Hľadať predchádzajúce</string>
    <string name="closeFindInPageButtonDescription">Zavrieť vyhľadávanie v zobrazení stránky</string>
    <string name="findInPageHint">Hľadať na stránke</string>
    <string name="findInPageMatches" translatable="false">%d/%d</string>

    <!-- AutoComplete Suggestions -->
    <string name="editQueryBeforeSubmitting">Upraviť otázku pred vyhľadávaním</string>
    <string name="settingsAutocompleteEnabled">Zobraziť návrhy automatického dopĺňania</string>

    <!-- Opening external apps -->
    <string name="openExternalApp">Otvoriť externú aplikáciu</string>
    <string name="launchingExternalApp">Otvoriť v inej aplikácii</string>
    <string name="confirmOpenExternalApp">Chcete zavrieť DuckDuckGo a zobraziť tento obsah?</string>
    <string name="unableToOpenLink">Nepodarilo sa otvoriť tento typ odkazu</string>

    <!-- Tabs -->
    <string name="homeTab" translatable="false">DuckDuckGo</string>
    <string name="tabActivityTitle">Karty</string>
    <string name="tabsMenuItem">Karty</string>
    <string name="newTabMenuItem">Nová karta</string>
    <string name="openInNewTab">Otvoriť v novej karte</string>
    <string name="openInNewBackgroundTab">Otvoriť v karte na pozadí</string>
    <string name="openImageInNewTab">Otvoriť obrázok v karte na pozadí</string>
    <string name="faviconContentDescription">Favicon</string>
    <string name="closeContentDescription">Zatvoriť</string>
    <string name="closeAllTabsMenuItem">Zatvoriť všetky karty</string>
    <string name="closeTab">Zatvoriť karta</string>
    <string name="tabClosed">Karta bola zatvorená</string>
    <string name="tabClosedUndo">Vrátenie späť</string>
    <string name="downloadsMenuItemTitle">Stiahnuté</string>

<<<<<<< HEAD
=======
    <!-- Privacy Dashboard Activities -->
    <string name="privacyProtectionToggle">Ochrana súkromia stránky</string>
    <string name="privacyProtectionEnabled">OCHRANA STRÁNKY ZAPNUTÁ</string>
    <string name="privacyProtectionDisabled">OCHRANA STRÁNKY VYPNUTÁ</string>
    <string name="privacyDashboardActivityTitle">Ovládací panel ochrany súkromia</string>
    <string name="privacyProtectionUpgraded" tools:ignore="TypographyQuotes">ZDOKONALENÉ Z &lt;img src=\"%1$d\" /&gt; NA &lt;img src=\"%2$d\" /&gt;</string>
    <string name="privacyGradeContentDescription">Stupeň ochrany súkromia</string>
    <string name="privacyProtectionTemporarilyDisabled">Dočasne sme vypli ochranu súkromia, pretože sa zdá, že spôsobuje poruchy na tejto lokalite.</string>

    <string name="httpsGood">Šifrované pripojenie</string>
    <string name="httpsMixed">Zmiešané šifrované pripojenie</string>
    <string name="httpsBad">Nezašifrované pripojenie</string>

    <string name="scorecardActivityTitle">Stupeň ochrany súkromia</string>
    <string name="scorecardSiteIsMemberOfMajorNetwork">Webová stránka je veľkou monitorovacou sieťou</string>
    <string name="scorecardPrivacyGrade">Stupeň ochrany súkromia</string>
    <string name="scorecardEnhancedGrade">Posilnený stupeň</string>

    <string name="privacyTermsActivityTitle">Spôsoby ochrany súkromia</string>
    <string name="practicesGood">Osvedčené spôsoby ochrany súkromia</string>
    <string name="practicesMixed">Zmiešané spôsoby ochrany súkromia</string>
    <string name="practicesBad">Nedostatočné spôsoby ochrany súkromia</string>
    <string name="practicesUnknown">Neznáme spôsoby ochrany súkromia</string>
    <string name="practicesOverview">Spôsoby ochrany súkromia naznačujú mieru ochrany osobných údajov, ktoré zdieľate s webovými stránkami.</string>
    <string name="practicesTosdrLink">Spôsoby ochrany súkromia od <b><u>ToS;DR</u></b>.</string>
    <string name="practicesIconContentGood">Ikona osvedčených postupov</string>
    <string name="practicesIconContentBad">Ikona nedostatočných postupov</string>

    <string name="networkTrackerSummaryHeader">SLEDOVACIE SIETE S NAJVÄČŠÍMI PRIESTUPKAMI</string>
    <string name="networkTrackerSummaryNotReady">Naďalej zhromažďujeme údaje s cieľom zistiť, koľko sledovacích zariadení sme zablokovali.</string>

    <string name="trackersActivityTitle">Žiadosti o sledovanie sú blokované</string>
    <string name="trackersContentDescription">Žiadosti o sledovanie sú blokované</string>
    <string name="trackersOverview">Načítanie požiadaviek nasledujúcich domén tretích strán bolo zablokované, pretože boli identifikované ako požiadavky na sledovanie. Ak sú požiadavky spoločnosti načítané, môže im to umožniť profilovať vás.</string>
    <string name="trackersOverviewProtectionsOff">Nebolo zablokované žiadne načítavanie požiadaviek na sledovanie, pretože ochrana je pre túto stránku vypnutá. Ak sú požiadavky spoločnosti načítané, môže im to umožniť profilovať vás.</string>

    <string name="domainsLoadedActivityTitle">Požiadavky tretích strán boli načítané</string>
    <string name="domainsLoadedContentDescription">Požiadavky tretích strán boli načítané</string>
    <string name="domainsLoadedOverview">Boli načítané nasledujúce požiadavky na domény tretích strán. Ak sú požiadavky spoločnosti načítané, môže im to umožniť profilovať vás, hoci naše ostatné ochrany sledovania webu stále platia.</string>
    <string name="domainsLoadedOverviewProtectionsOff">Načítanie žiadnych požiadaviek tretích strán nebolo zablokované, pretože ochrana je pre túto stránku vypnutá. Ak sú požiadavky spoločnosti načítané, môže im to umožniť profilovať vás.</string>
    <string name="domainsLoadedOverviewEmpty">Nezistili sme požiadavky zo žiadnych domén tretích strán.</string>
    <string name="domainsLoadedHeadingText">Nie sú načítané žiadne domény tretích strán</string>

    <string name="webTrackingProtectionsText"><annotation type="learn_more_link">O našej ochrane pred sledovaním činnosti na webe</annotation></string>
    <string name="webTrackingProtectionsUrl" translatable="false">https://help.duckduckgo.com/duckduckgo-help-pages/privacy/web-tracking-protections/</string>

    <string name="trackersBlockedNoSectionDescription">Boli načítané požiadavky nasledujúcich domén.</string>

    <string name="adLoadedSectionDescription" instruction="Placeholder is the name of the company who owns the ad">Požiadavky nasledujúcej domény boli načítané, pretože nedávno ste klikli na reklamu %1$s na DuckDuckGo. Tieto žiadosti pomáhajú vyhodnotiť účinnosť reklám. Všetky reklamy na DuckDuckGo sú neprofilujúce.</string>
    <string name="adLoadedSectionLinkText"><annotation type="learn_more_link">Ako naše reklamy vo vyhľadávaní ovplyvňujú našu ochranu</annotation></string>
    <string name="adLoadedSectionUrl" translatable="false">https://help.duckduckgo.com/duckduckgo-help-pages/privacy/web-tracking-protections/#3rd-party-tracker-loading-protection</string>

    <string name="domainsLoadedSectionDescription">Boli načítané aj nasledujúce požiadavky domény.</string>
    <string name="domainsLoadedSectionSingleSectionDescription">Boli načítané nasledujúce požiadavky na sledovanie domén.</string>
    <string name="domainsLoadedSectionEmptyListDescription">Nezistili sme požiadavky zo žiadnych domén tretích strán.</string>

    <string name="domainsLoadedBreakageSectionDescription">Požiadavky nasledujúcej domény boli načítané, aby sa zabránilo rozbitiu stránky.</string>
    <string name="domainsLoadedAssociatedSectionDescription" instruction="Placeholder is the name of a company">Boli načítané nasledujúce požiadavky domény, pretože sú spojené s %1$s.</string>

    <string name="trackersBlockedText">Načítavanie žiadostí je zablokované</string>
    <string name="trackersNotBlockedText">Nie sú blokované žiadne žiadosti o sledovanie</string>
    <string name="trackersNoFoundText">Nenašli sa žiadne požiadavky na sledovanie</string>
    <string name="trackersFoundText">Našli sa požiadavky na sledovanie</string>

    <string name="domainsLoadedText">Požiadavky tretích strán boli načítané</string>
    <string name="domainsNotLoadedText">Neboli načítané žiadne požiadavky tretích strán</string>

    <string name="majorNetworksNoFound">Nenašla sa žiadna veľká sieť sledovacích zariadení</string>
    <string name="majorNetworksFound">Našli sa hlavné siete sledovacích zariadení</string>

>>>>>>> 4b5605ae
    <!-- Fire -->
    <string name="fireMenu">Vymazať údaje</string>
    <string name="fireClearAll">Vymazať všetky karty a údaje</string>
    <string name="fireCancel">Zrušiť</string>
    <string name="fireDataCleared">Údaje boli vymazané</string>

    <!-- Settings Activity -->
    <string name="settingsActivityTitle">Nastavenia</string>
    <string name="settingsMenuItemTitle">Nastavenia</string>
    <string name="settingsHeadingPrivacy">Súkromie</string>
    <string name="settingsHeadingAppearance">Vzhľad</string>
    <string name="settingsHeadingCustomize">Prispôsobiť</string>
    <string name="settingsHeadingAbout">O</string>
    <string name="settingsAboutDuckduckgo">Informácie o DuckDuckGo</string>
    <string name="settingsVersion">Verzia</string>
    <string name="leaveFeedback">Zdieľať spätnú väzbu</string>
    <string name="settingsEmailProtectionTitle">Ochrana e-mailu</string>
    <string name="settingsEmailProtectionSubtitle">Zablokujte nástroje na sledovanie e‑mailov a skryte vašu adresu</string>
    <string name="settingsHeadingMore">Viac od DuckDuckGo</string>
    <string name="settingsLightTheme">Svetlá</string>
    <string name="settingsTheme">Motív</string>
    <string name="settingsDarkTheme">Tmavý</string>
    <string name="settingsSystemTheme">Predvolený systém</string>
    <string name="settingsThemeDialogSave">Nastavte si tému</string>
    <string name="settingsTitleAppLinks">Otvárať odkazy v aplikáciách</string>
    <string name="settingsTitleAppLinksDialog">Otvárať odkazy v aplikáciách</string>
    <string name="settingsAppLinksAskEveryTime">Vždy sa opýtať</string>
    <string name="settingsAppLinksAlways">Vždy</string>
    <string name="settingsAppLinksNever">Nikdy</string>

    <!-- Settings - Automatically clearing data -->
    <string name="settingsAutomaticallyClearingDialogSave">Uložiť</string>

    <string name="settingsAutomaticallyClearWhat">Automaticky vymazať…</string>
    <string name="settingsAutomaticallyClearWhatDialogTitle">Automaticky vymazať…</string>
    <string name="settingsAutomaticallyClearWhatOptionNone">Žiadne</string>
    <string name="settingsAutomaticallyClearWhatOptionTabs">Karty</string>
    <string name="settingsAutomaticallyClearWhatOptionTabsAndData">Karty a údaje</string>

    <string name="settingsAutomaticallyClearWhen">Vymazať dňa…</string>
    <string name="settingsAutomaticallyClearWhenDialogTitle">Vymazať dňa…</string>
    <string name="settingsAutomaticallyClearWhenAppExitOnly">Iba ukončiť aplikáciu</string>
    <string name="settingsAutomaticallyClearWhenAppExit5Seconds">Ukončiť 5 sekúnd neaktívnu aplikáciu</string>
    <string name="settingsAutomaticallyClearWhenAppExit5Minutes">Ukončiť 5 minút neaktívnu aplikáciu</string>
    <string name="settingsAutomaticallyClearWhenAppExit15Minutes">Ukončiť 15 minút neaktívnu aplikáciu</string>
    <string name="settingsAutomaticallyClearWhenAppExit30Minutes">Ukončiť 30 minút neaktívnu aplikáciu</string>
    <string name="settingsAutomaticallyClearWhenAppExit60Minutes">Aplikácia bola zatvorená po 1 hodine neaktívnosti</string>

    <!-- About Activity -->
    <string name="aboutActivityTitle">O DuckDuckGo</string>
    <string name="aboutDescription">
        V službe DuckDuckGo zavádzame nový štandard dôvery online.\n\nPrehliadač ochrany súkromia DuckDuckGo poskytuje všetky základné informácie o ochrane súkromia, ktoré potrebujete, aby ste sa ochránili pri vyhľadávaní a prehliadaní webu, vrátane blokovania sledovacích zariadení, inteligentnejšieho šifrovania a súkromného vyhľadávania vo vyhľadávači DuckDuckGo.\n\nPri používaní internetu by sme predsa nemali mať zlý pocit a dopriať si zaslúžené online súkromie by nemalo byť o nič ťažšie ako obyčajné zatiahnutie rolety.</string>
    <string name="aboutMoreLink">Viac informácií na stránke duckduckgo.com/about</string>
    <string name="no_suggestions">Žiadne návrhy</string>

    <!-- Broken Site Activity -->
    <string name="brokenSiteReportBrokenSiteMenuItem">Nahlásiť nefunkčný web</string>
    <string name="brokenSiteHeading">Nahlásiť nefunkčnú stránku</string>
    <string name="brokenSiteSubmitted">Ďakujeme! Spätná väzba bola odoslaná</string>
    <string name="brokenSitesCategoriesTitle">Popíšte, čo sa stalo</string>
    <string name="brokenSitesCategoriesHint">Popíšte, čo sa stalo</string>
    <string name="brokenSiteSubmitButton">Odoslať správu</string>
    <string name="brokenSiteDescription">Odoslaním anonymného hlásenia o nefunkčnom webe nám pomôžete tieto problémy odstrániť a zlepšiť aplikáciu.</string>

    <string name="brokenSiteCategoryImages">Obrázky sa nepodarilo načítať</string>
    <string name="brokenSiteCategoryPaywall">Táto stránka ma požiadala o deaktiváciu</string>
    <string name="brokenSiteCategoryComments">Komentáre nepodarilo načítať</string>
    <string name="brokenSiteCategoryVideos">Video sa neprehráva</string>
    <string name="brokenSiteCategoryLinks">Odkazy alebo tlačidlá nefungujú</string>
    <string name="brokenSiteCategoryContent">Chýba obsah</string>
    <string name="brokenSiteCategoryLogin">Nemôžem sa prihlásiť</string>
    <string name="brokenSiteCategoryUnsupported">Prehliadač je nekompatibilný</string>
    <string name="brokenSiteCategoryOther">Niečo iné</string>

    <!-- Bookmarks Activity -->
    <string name="bookmarksMenuTitle">Záložky</string>
    <string name="bookmarksActivityTitle">Záložky</string>
    <string name="noBookmarks">Zatiaľ neboli pridané žiadne záložky</string>
    <string name="bookmarkOverflowContentDescription" instruction="Placeholder is the title of the bookmark">Viac možností pre záložku %1$s</string>
    <string name="bookmarkDeleteConfirmationMessage" instruction="Placeholder is the title of the bookmark">Vymazané: &lt;b&gt;%1$s&lt;/b&gt;</string>
    <string name="exportBookmarksMenu">Exportovať</string>
    <string name="exportBookmarksEmpty">Nič sa nevyexportuje, pretože nemáte záložky</string>
    <string name="exportBookmarksError">Nepodarilo sa vyexportovať žiadne záložky, pretože došlo k chybe</string>
    <string name="exportBookmarksSuccess">Všetky záložky sa úspešne vyexportovali</string>
    <string name="importBookmarksMenu">Importovať</string>
    <string name="importBookmarksFileTitle">Vyberte záložku, ktorú chcete naimportovať</string>
    <string name="importBookmarksError">Nepodarilo sa naimportovať žiadne záložky, pretože došlo k chybe</string>
    <string name="importBookmarksEmpty">Súbor neobsahuje žiadne záložky na importovanie</string>
    <string name="importBookmarksSuccess">Úspešne sa naimportovali záložky (%1$d)</string>
    <string name="savedSiteDialogTitleHint">Názov</string>
    <string name="savedSiteDialogUrlHint">URL adresa</string>
    <string name="savedSiteDialogTitleEdit">Upraviť</string>
    <string name="bookmarksSectionTitle">Záložky</string>
    <string name="favoritesSectionTitle">Obľúbené položky</string>
    <string name="bookmarksEmptyHint">Zatiaľ neboli pridané žiadne záložky</string>
    <string name="favoritesEmptyHint">Zatiaľ neboli pridané žiadne obľúbené položky</string>

    <!-- Dialogs -->
    <string name="dialogConfirmTitle">Potvrdiť</string>
    <string name="dialogSave">Uložiť</string>
    <string name="delete">Vymazať</string>
    <string name="edit">Upraviť</string>
    <string name="remove">Odstrániť</string>
    <string name="removeAll">Odstrániť všetky</string>

    <!-- Widget -->
    <string name="searchWidgetTextHint">Vyhľadať v DuckDuckGo</string>

    <!-- Favorites widget -->
    <string name="addFavoriteMenuTitleHighlighted">👋 Pridať k obľúbeným</string>
    <string name="widgetConfigurationTitleText">Vybrať tému</string>
    <string name="widgetConfigurationSystemThemeOption">Predvolený systém</string>
    <string name="widgetConfigurationLightThemeOption">Svetlá</string>
    <string name="widgetConfigurationDarkThemeOption">Tmavý</string>
    <string name="widgetConfigurationAddWidgetOption">Pridať miniaplikáciu</string>
    <string name="searchWidgetEmtpyFavoritesHint">Zatiaľ neboli pridané žiadne obľúbené položky</string>
    <string name="searchWidgetEmtpyFavoritesCta">Pridať do obľúbených položiek</string>
    <string name="daxFavoritesOnboardingCtaText"><![CDATA[Navštívte svoje obľúbené stránky bleskurýchlo!Prejdite na stránku, ktorá sa vám páči. Potom klepnite na ikonu „ ⠇“a vyberte Pridať k obľúbeným.]]></string>
    <string name="daxFavoritesOnboardingCtaContentDescription">Navštívte svoje obľúbené stránky bleskurýchlo! Prejdite na stránku, ktorá sa vám páči. Potom kliknite na ikonu ponuky a vyberte Pridať k obľúbeným.</string>
    <string name="widgetConfigurationActivityTitle">Konfigurácia miniaplikácie</string>
    <string name="favoritesWidgetLabel">Obľúbené položky</string>
    <string name="searchWidgetLabel">Vyhľadávať</string>

    <!-- Home Screen Shortcuts -->
    <string name="addToHome">Pridať na domovskú obrazovku</string>
    <string name="shortcutAddedText" instruction="Placeholder is the name of a website">Úspech! Na vašej ploche pribudla položka %1$s.</string>

    <!-- User Survey -->
    <string name="surveyCtaTitle">Pomôžte nám zdokonaliť aplikáciu!</string>
    <string name="surveyCtaDescription">Vyplňte náš krátky prieskum a podeľte sa o spätnú väzbu.</string>
    <string name="surveyCtaLaunchButton">Zúčastniť sa prieskumu</string>
    <string name="surveyCtaDismissButton">Nie, ďakujem</string>
    <string name="surveyActivityTitle">Používateľský prieskum</string>
    <string name="surveyTitle">PRIESKUM DUCKDUCKGO</string>
    <string name="surveyDismissContentDescription">Zavrieť prieskum</string>
    <string name="surveyLoadingErrorTitle">Ale nie!</string>
    <string name="surveyLoadingErrorText">Prieskum sa momentálne nenačítava.\nSkúste to znova neskôr.</string>

    <!-- Add widget -->
    <string name="addWidgetCtaTitle">Vyskúšajte našu miniaplikáciu Vyhľadávanie.</string>
    <string name="addWidgetCtaDescription">Na rýchly a jednoduchý prístup si pridajte miniaplikáciu vyhľadávania na domovskú obrazovku.</string>
    <string name="addWidgetCtaAutoLaunchButton">Pridať miniaplikáciu</string>
    <string name="addWidgetCtaInstructionsLaunchButton">Zobraziť</string>
    <string name="addWidgetCtaDismissButton">Odmietnuť</string>
    <string name="addWidgetInstructionsActivityTitle">Pridať miniaplikáciu</string>
    <string name="addWidgetInstruction1Label">1</string>
    <string name="addWidgetInstruction1">Dlhým stlačením domovskej obrazovky otvorte ponuku miniaplikácií.</string>
    <string name="addWidgetInstruction2Label">2</string>
    <string name="addWidgetInstruction2">Vyhľadajte miniaplikáciu DuckDuckGo.</string>
    <string name="addWidgetInstruction3Label">3</string>
    <string name="addWidgetInstruction3">Potiahnite miniaplikáciu na domovskú obrazovku.</string>
    <string name="addWidgetInstructionsButtonGoHome">Prejdite na domovskú obrazovku</string>
    <string name="addWidgetInstructionsButtonClose">Zatvoriť</string>

    <!-- App Enjoyment / Rating / Feedback -->
    <string name="appEnjoymentDialogTitle">Ste spokojní s DuckDuckGo?</string>
    <string name="appEnjoymentDialogMessage">Radi by sme spoznali váš názor.</string>
    <string name="appEnjoymentDialogPositiveButton">Páči sa mi</string>
    <string name="appEnjoymentDialogNegativeButton">Potrebuje zlepšiť</string>

    <string name="rateAppDialogTitle">Ohodnotiť aplikáciu</string>
    <string name="rateAppDialogMessage">Vaša spätná väzba je dôležitá. Podeľte sa o svoju spokojnosť v recenzii.</string>
    <string name="rateAppDialogPositiveButton">Hodnotiť aplikáciu</string>
    <string name="rateAppDialogNegativeButton" translatable="false">@string/noThanks</string>

    <string name="giveFeedbackDialogTitle">Mrzí nás to</string>
    <string name="giveFeedbackDialogMessage">Dajte nám vedieť, ako by sme mohli aplikáciu zlepšiť.</string>
    <string name="giveFeedbackDialogPositiveButton">Zdieľať spätnú väzbu</string>
    <string name="giveFeedbackDialogNegativeButton" translatable="false">@string/noThanks</string>

    <string name="noThanks">Nie, ďakujem</string>

    <!-- Notification Channel Names -->
    <string name="notificationChannelTutorials">Návody</string>

    <!-- Clear Notification -->
    <string name="clearNotificationTitle">Nastavené na manuálne vymazanie údajov</string>
    <string name="clearNotificationDescription">Automatické vymazanie údajov prehliadania s DuckDuckGo po každej relácii.</string>

    <!-- Privacy Protection Notification -->
    <string name="privacyProtectionNotificationDefaultTitle">Chránime vaše súkromie</string>
    <string name="privacyProtectionNotificationReportTitle">Správa o ochrane vášho súkromia</string>
    <string name="privacyProtectionNotificationDefaultDescription">Používanie aplikácie DuckDuckGo chráni údaje blokovaním sledovacích zariadení a šifrovaním pripojení.</string>
    <string name="privacyProtectionNotificationUpgadeDescription" instruction="Placeholder is a the number of connections we have protected">Počas používania DuckDuckGo ste si údaje chránili zabezpečením %1$d nešifrovaných pripojení.</string>
    <string name="privacyProtectionNotificationTrackerDescription" instruction="Placeholder is the numer of trackers blocked">Počas používania DuckDuckGo ste si údaje chránili zablokovaním %1$d sledovacích zariadení.</string>
    <string name="privacyProtectionNotificationBothDescription" instruction="%1$d is the number of trackers blocked and %2$d is the number of unencrypted connections">Počas používania DuckDuckGo ste si údaje chránili zablokovaním %1$d sledovacích zariadení a zabezpečením %2$d nešifrovaných pripojení.</string>
    <string name="privacyProtectionNotificationLaunchButton">Pokračovať v prehliadaní</string>

    <!-- Authentication -->
    <string name="authenticationDialogTitle">Prihlásiť sa</string>
    <string name="authenticationDialogMessage" instruction="Placeholder is the name of a website">%1$s vyžaduje používateľské meno a heslo.</string>
    <string name="authenticationDialogPositiveButton">Prihlásiť sa</string>
    <string name="authenticationDialogNegativeButton">Zrušiť</string>
    <string name="authenticationDialogUsernameHint">Používateľské meno</string>
    <string name="authenticationDialogPasswordHint">Heslo</string>

    <!-- User-facing label for when a user selects text and might want to search for that text -->
    <string name="systemTextSearchMessage">Vyhľadať v DuckDuckGo</string>

    <!-- App feedback disambiguation -->
    <string name="feedbackActivityTitle">Zdieľať spätnú väzbu</string>
    <string name="missingBrowserFeaturesTitleLong">Funkcie prehliadača chýbajú alebo sú mätúce</string>
    <string name="missingBrowserFeaturesTitleShort">Problémy s funkciami prehliadača</string>
    <string name="missingBrowserFeaturesSubtitle">Ktorú funkciu prehliadania môžeme pridať alebo zlepšiť?</string>
    <string name="missingBrowserFeatureSubReasonNavigation">Prejsť ďalej, späť a/alebo obnoviť</string>
    <string name="missingBrowserFeatureSubReasonTabManagement">Tvorba a správa kariet</string>
    <string name="missingBrowserFeatureSubReasonAdPopups">Blokovanie reklám a automaticky otváraných okien</string>
    <string name="missingBrowserFeatureSubReasonVideos">Pozeranie videí</string>
    <string name="missingBrowserFeatureSubReasonImages">Interakcia s obrázkami</string>
    <string name="missingBrowserFeatureSubReasonBookmarks">Tvorba a správa záložiek</string>
    <string name="missingBrowserFeatureSubReasonOther">Nič z uvedeného</string>

    <string name="websiteNotLoadingTitleLong">Problémy s načítavaním webových stránok</string>
    <string name="websiteNotLoadingTitleShort">Problémy s načítavaním webových stránok</string>
    <string name="websiteNotLoadingSubtitle">Ktorá webová stránka je nefunkčná?</string>

    <string name="searchNotGoodEnoughTitleLong">Vyhľadávanie DuckDuckGo nie je dosť dobré</string>
    <string name="searchNotGoodEnoughTitleShort">Problémy s vyhľadávaním DuckDuckGo</string>
    <string name="searchNotGoodEnoughSubtitle">Ktorú funkciu vyhľadávania môžeme pridať alebo zdokonaliť?</string>
    <string name="searchNotGoodEnoughSubReasonTechnicalSearches">Programovanie/technické vyhľadávanie</string>
    <string name="searchNotGoodEnoughSubReasonGoogleLayout">Rozloženie by sa malo viac podobať na Google</string>
    <string name="searchNotGoodEnoughSubReasonFasterLoadTimes">Rýchlejšie načítavanie</string>
    <string name="searchNotGoodEnoughSubReasonSpecificLanguage">Vyhľadávanie v konkrétnom jazyku alebo geografickej oblasti</string>
    <string name="searchNotGoodEnoughSubReasonBetterAutocomplete">Lepšie automatické dopĺňanie</string>
    <string name="searchNotGoodEnoughSubReasonOther">Nič z uvedeného</string>

    <string name="needMoreCustomizationTitleLong">Málo spôsobov, ako si upraviť aplikáciu</string>
    <string name="needMoreCustomizationTitleShort">Problémy s prispôsobením na mieru</string>
    <string name="needMoreCustomizationSubtitle">Ktorú možnosť prispôsobenia na mieru môžeme pridať alebo zdokonaliť?</string>
    <string name="needMoreCustomizationSubReasonHomeScreenConfiguration">Konfigurácia domovskej obrazovky</string>
    <string name="needMoreCustomizationSubReasonTabDisplay">Zobrazovanie kariet</string>
    <string name="needMoreCustomizationSubReasonAppLooks">Vzhľad aplikácie</string>
    <string name="needMoreCustomizationSubReasonWhichDataIsCleared">Ktoré údaje sa vymažú</string>
    <string name="needMoreCustomizationSubReasonWhenDataIsCleared">Kedy sa údaje vymažú</string>
    <string name="needMoreCustomizationSubReasonBookmarksDisplay">Zobrazovanie záložiek</string>
    <string name="needMoreCustomizationSubReasonOther">Nič z uvedeného</string>

    <string name="appIsSlowOrBuggyTitleLong">Aplikácia je pomalá, chybná alebo zlyháva</string>
    <string name="appIsSlowOrBuggyTitleShort">Problémy s výkonnosťou</string>
    <string name="appIsSlowOrBuggySubtitle">Na aký problém ste natrafili?</string>
    <string name="appIsSlowOrBuggySubReasonSlowResults">Pomalé načítavanie webových stránok alebo výsledkov vyhľadávania</string>
    <string name="appIsSlowOrBuggySubReasonAppCrashesOrFreezes">Aplikácia zlyháva alebo mrzne</string>
    <string name="appIsSlowOrBuggySubReasonMediaPlayback">Chyby prehrávania videa alebo médií</string>
    <string name="appIsSlowOrBuggySubReasonOther">Nič z uvedeného</string>

    <string name="otherMainReasonTitleLong">Nič z uvedeného</string>
    <string name="otherMainReasonTitleShort">Iné problémy</string>

    <string name="openEndedInputHint">Buďte čo najkonkrétnejší</string>
    <string name="submitFeedback">Potvrdiť</string>

    <string name="tellUsHowToImprove">Povedzte nám, čo sa dá zdokonaliť.</string>
    <string name="thanksForTheFeedback">Ďakujeme za spätnú väzbu!</string>
    <string name="feedbackNegativeMainReasonPageSubtitle">Čo vás najviac frustrovalo?</string>
    <string name="feedbackNegativeMainReasonPageTitle">Mrzí nás to</string>
    <string name="feedbackShareDetails">Povedzte nám viac detailov</string>
    <string name="sharePositiveFeedbackWithTheTeam">Chceli by ste tímu povedať podrobnosti?</string>
    <string name="whatHaveYouBeenEnjoying">Čo sa vám páčilo?</string>
    <string name="awesomeToHear">Tešíme sa z toho!</string>
    <string name="shareTheLoveWithARating">Podeľte sa o svoju spokojnosť hodnotením v Obchode Play.</string>
    <string name="rateTheApp">Hodnotiť aplikáciu</string>
    <string name="declineFurtherFeedback">NIE, ĎAKUJEM, SKONČIL SOM.</string>
    <string name="whichBrokenSites">Kde ste si všimli tieto problémy?</string>
    <string name="whichBrokenSitesHint">Ktorá webová stránka má problémy?</string>
    <string name="feedbackSpecificAsPossible">Buďte čo najkonkrétnejší</string>
    <string name="feedbackInitialDisambiguationTitle">Začnime!</string>
    <string name="feedbackInitialDisambiguationSubtitle">Kam by ste zaradili svoju spätnú väzbu?</string>
    <string name="feedbackInitialDisambiguationHappyButtonContentDescription">Tlačidlo pozitívnej spätnej väzby</string>
    <string name="feedbackInitialDisambiguationSadButtonContentDescription">Tlačidlo negatívnej spätnej väzby</string>
    <string name="feedbackIsImportantToUs">Anonymná spätná väzba je pre nás dôležitá.</string>

    <!-- Webview Recovery -->
    <string name="crashedWebViewErrorMessage">"Webovú stránku nebolo možné zobraziť."</string>
    <string name="crashedWebViewErrorAction">"Znovu načítať"</string>

    <!-- System Search-->
    <string name="systemSearchDeviceAppLabel">Z tohto zariadenia</string>
    <string name="systemSearchOmnibarInputHint"><font size="13">Vyhľadať alebo zadať webovú adresu</font></string>
    <string name="systemSearchAppNotFound">Aplikáciu sa nepodarilo nájsť</string>
    <string name="systemSearchOnboardingText">Ďakujeme, že ste si vybrali aplikáciu DuckDuckGo!\nPri použití nášho vyhľadávača alebo aplikácie je vaše vyhľadávanie chránené.</string>
    <string name="systemSearchOnboardingFeaturesIntroText">Aplikácia DuckDuckGo tiež:</string>
    <string name="systemSearchOnboardingFeatureOneText">Blokuje nebezpečné sledovanie.</string>
    <string name="systemSearchOnboardingFeatureTwoText">Vynucuje šifrovanie na webových stránkach.</string>
    <string name="systemSearchOnboardingFeatureThreeText">Vymaže údaje jediným klepnutím.</string>
    <string name="systemSearchOnboardingButtonMore">Zobraziť viac</string>
    <string name="systemSearchOnboardingButtonLess">Skryť</string>
    <string name="systemSearchOnboardingButtonOk">Mám to</string>

    <!-- Dax Dialog -->
    <string name="daxDialogHideButton">SKRYŤ</string>
    <string name="daxDialogPhew">Ľutujeme!</string>
    <string name="daxDialogNext">Ďalšie</string>
    <string name="daxDialogHighFive">Ruku na to!</string>
    <string name="daxDialogGotIt">Mám to</string>
    <string name="hideTipsTitle">Skryť zostávajúce tipy?</string>
    <string name="hideTipsText">Je ich len niekoľko, snažili sme sa, aby mali informatívny charakter.</string>
    <string name="hideTipsButton">Navždy skryť tipy</string>

    <!-- New Onboarding Experience -->
    <string name="onboardingWelcomeTitle">"Vitajte v aplikácii DuckDuckGo!"</string>
    <string name="onboardingDaxText"><![CDATA[Internet môže byť dosť nevyspytateľný.<br/><br/>Nemajte žiadne obavy! Súkromné vyhľadávanie a prehliadanie je jednoduchšie, ako si myslíte.]]></string>
    <string name="onboardingLetsDoItButton">Poďme na to!</string>
    <string name="daxIntroCtaText"><![CDATA[Nabudúce skúste navštíviť jeden z vašich obľúbených serverov! <br/><br/>Zablokujeme sledovacie zariadenia, ktoré by vás mohli špehovať. V prípade potreby dokážeme tiež inovovať zabezpečenie vášho pripojenia. 🔒]]></string>
    <string name="daxEndCtaText"><![CDATA[Máte to!<br/><br/>Pamätajte: zakaždým, keď surfujete na internete v našej aplikácii, príšerným reklamám pristrihávate krídla. 👍]]></string>
    <string name="daxSerpCtaText">Vyhľadávania v službe DuckDuckGo sú anonymné. Vždy. 🙌</string>
    <plurals name="daxTrackersBlockedCtaText">
        <item quantity="one"><![CDATA[ a <b>%1$d ďalšia</b> sa vás tu pokúsili sledovať. <br/><br/>Boli zablokovaní!<br/><br/> ☝️Môžete skontrolovať panel s adresou a zistiť, kto sa vás snaží sledovať, keď navštívite novú webovú stránku.️]]></item>
        <item quantity="few"><![CDATA[ a <b>%1$d ďalší</b> sa vás tu pokúsili sledovať. <br/><br/>Boli zablokovaní!<br/><br/> ☝️Môžete skontrolovať panel s adresou a zistiť, kto sa vás snaží sledovať, keď navštívite novú webovú stránku.️]]></item>
        <item quantity="many"><![CDATA[ a <b>ďalší (%1$d)</b> sa vás tu pokúsili sledovať. <br/><br/>Boli zablokovaní!<br/><br/> ☝️Môžete skontrolovať panel s adresou a zistiť, kto sa vás snaží sledovať, keď navštívite novú webovú stránku.️]]></item>
        <item quantity="other"><![CDATA[ a <b>%1$d ďalších</b> sa vás tu pokúsilo sledovať. <br/><br/>Boli zablokovaní!<br/><br/> ☝️Môžete skontrolovať panel s adresou a zistiť, kto sa vás snaží sledovať, keď navštívite novú webovú stránku.️]]></item>
    </plurals>
    <plurals name="daxTrackersBlockedCtaZeroText">
        <item quantity="one"><![CDATA[ sa vás tu pokúsil sledovať. <br/><br/>Bolo to zablokované!<br/><br/> ☝️Môžete skontrolovať panel s adresou a zistiť, kto sa vás snaží sledovať, keď navštívite novú webovú stránku.️]]></item>
        <item quantity="few"><![CDATA[ sa vás tu pokúsili sledovať. <br/><br/>Bolo to zablokované!<br/><br/> ☝️Môžete skontrolovať panel s adresou a zistiť, kto sa vás snaží sledovať, keď navštívite novú webovú stránku.️]]></item>
        <item quantity="many"><![CDATA[ sa vás tu pokúsilo sledovať. <br/><br/>Bolo to zablokované!<br/><br/> ☝️Môžete skontrolovať panel s adresou a zistiť, kto sa vás snaží sledovať, keď navštívite novú webovú stránku.️]]></item>
        <item quantity="other"><![CDATA[ sa vás tu pokúsilo sledovať. <br/><br/>Bolo to zablokované!<br/><br/> ☝️Môžete skontrolovať panel s adresou a zistiť, kto sa vás snaží sledovať, keď navštívite novú webovú stránku.️]]></item>
    </plurals>
    <string name="daxNonSerpCtaText"><![CDATA[Počas toho, ako budete ťukať a posúvať, zablokujem nepríjemné sledovacie zariadenia. <br/><br/>Neprestávajte – pokračujte v prehľadávaní!]]></string>
    <string name="daxMainNetworkCtaText" instruction="%1$s is the name of a company, %2$s is the website where the tracking is happening, %3$s is the name of the company showing in %1$s">Upozornenie! Nedokážem zabrániť službe %1$s v tom, aby videla vašu aktivitu na %2$s. &lt;br/&gt;&lt;br/&gt;Ak však budete prehliadať so mnou, môžem obmedziť to, čo o vás služba %3$s celkove vie, zablokovaním jej trackerov na mnohých ďalších stránkach.</string>
    <string name="daxMainNetworkOwnedCtaText" instruction="%1$s is the name of a company, %2$s is the website where the tracking is happening, %3$s is the name of the company showing in %1$s">Hlavu hore! Keďže spoločnosť %1$s vlastní službu %2$s, nemôžem jej zabrániť v tom, aby videla vašu aktivitu.&lt;br/&gt;&lt;br/&gt;Prehliadajte so mnou a môžem obmedziť to, čo o vás %3$s celkovo vie, zablokovaním jej sledovacích zariadení na mnohých ďalších stránkach.</string>

    <!-- Download Confirmation -->
    <string name="downloadConfirmationContinue">Uložiť do stiahnutých</string>
    <string name="downloadConfirmationSaveFileTitle" instruction="Placeholder is the name of a file">Uložiť %1$s</string>
    <string name="downloadConfirmationKeepBothFilesText">Nechať si oboje</string>
    <string name="downloadConfirmationReplaceOldFileText">Nahradiť</string>
    <string name="downloadConfirmationOpenFileText">Otvoriť</string>
    <string name="downloadConfirmationUnableToOpenFileText">Súbor sa nepodarilo otvoriť</string>
    <string name="downloadConfirmationUnableToDeleteFileText">Starý súbor sa nepodarilo odstrániť</string>

    <!-- Change Icon Activity -->
    <string name="changeIconActivityTitle">Ikona aplikácie</string>
    <string name="changeIconCtaLabel">Ikona aplikácie</string>
    <string name="changeIconCtaAccept">Použiť</string>
    <string name="changeIconCtaCancel">Zrušiť</string>
    <string name="changeIconDialogTitle">Použiť novú ikonu?</string>
    <string name="changeIconDialogMessage">Pri použití zmien sa aplikácia môže zavrieť. Po nadšení zo svojej novej peknej ikony sa vráťte späť.</string>

    <!-- New dashboard / menu buttons -->
    <string name="manageWhitelist">Nezabezpečené webové stránky</string>
    <string name="reportBrokenSite">Nahlásiť nefunkčný web</string>

    <!-- Dialogs -->
    <string name="dialogAddTitle">Pridať</string>
    <string name="dialogEditTitle">Upraviť</string>
    <string name="dialogSaveAction">Uložiť</string>

    <!-- Whitelist -->
    <string name="whitelistActivityTitle">Nezabezpečené webové stránky</string>
    <string name="enablePrivacyProtection">Povoliť ochranu súkromia</string>
    <string name="disablePrivacyProtection">Vypnúť ochranu súkromia</string>
    <string name="whitelistEntryOverflowContentDescription" instruction="Placeholder is a website">Viac možností pre nezabezpečené webové stránky %1$s</string>
    <string name="whitelistEntryDeleteConfirmMessage" instruction="Placeholder is a website">Naozaj chcete odstrániť &lt;b&gt;%1$s&lt;/b&gt; z nezabezpečených webových stránok?</string>
    <string name="whitelistExplanation">Tieto webové stránky nebudú rozšírené o ochranu súkromia.</string>
    <string name="whitelistNoEntries">Ochrana súkromia je zapnutá pre všetky webové stránky</string>
    <string name="whitelistDomainHint">www.example.com</string>
    <string name="whitelistFormatError">Zadajte doménu, napríklad <b>example.com</b>, a skúste to znova</string>

    <!-- Settings -->
    <string name="settingsPrivacyProtectionWhitelist">Nezabezpečené webové stránky</string>

    <!-- Fireproof websites -->
    <string name="fireproofWebsitesActivityTitle">Zabezpečené stránky</string>
    <string name="settingsFireproofWebsites">Zabezpečené stránky</string>
    <string name="fireproofWebsiteMenuTitleAdd">Zabezpečiť túto lokalitu</string>
    <string name="fireproofWebsiteSnackbarConfirmation" instruction="Placeholder is a website">Stránka &lt;b&gt;%1$s&lt;/b&gt; je teraz zabezpečená</string>
    <string name="fireproofWebsiteSnackbarAction">Vrátenie späť</string>
    <string name="fireproofWebsiteDeleteConfirmMessage" instruction="Placeholder is a website">Naozaj chcete odstrániť &lt;b&gt;%1$s&lt;/b&gt;?</string>
    <string name="fireproofWebsiteFeatureDescription">Webové stránky sa spoliehajú na súbory cookie, aby ste zostali prihlásení. Keď webovú stránku zabezpečíte funkciou ohňovzdornosti, súbory cookie nebudú zmazané a zostanete prihlásení aj po použití tlačidla Oheň. Stále budeme blokovať sledovacie zariadenia tretích strán, ktoré sa nachádzajú na webových stránkach zabezpečených funkciou ohňovzdornosti.</string>
    <string name="fireproofWebsiteOverflowContentDescription" instruction="Placeholder is a website">Ďalšie možnosti pre zabezpečenú webovú stránku %1$s</string>
    <string name="fireproofWebsiteLoginDialogTitle" instruction="Placeholder is a website">Chceli by ste webovú stránku zabezpečiť funkciou ohňovzdornosti %1$s?</string>
    <string name="fireproofWebsiteLoginDialogDescription">Zabezpečenie tejto webovej stránky funkciou ohňovzdornosti zaistí, aby ste zostali prihlásení aj po použití tlačidla Oheň.</string>
    <string name="fireproofWebsiteLoginDialogPositive">Zabezpečiť funkciou ohňovzdornosti</string>
    <string name="fireproofWebsiteLoginDialogNegative">Teraz nie</string>
    <string name="fireproofWebsiteItemsSectionTitle">Zabezpečené stránky</string>
    <string name="fireproofWebsiteEmptyListHint">Zatiaľ žiadne stránky so zakázanými cookie</string>
    <string name="fireproofWebsiteSettingSelectionTitle">Zabezpečené webové stránky pri prihlásení</string>
    <string name="fireproofWebsiteRemoveAllConfirmation">Zakázanie cookie bolo odstránené pre všetky stránky</string>
    <string name="fireproofWebsiteRemovalConfirmation" instruction="Placeholder is a website">Odstránilo sa zabezpečenie pre &lt;b&gt;%1$s&lt;/b&gt;</string>
    <string name="fireproofWebsiteSettingsSelectionDialogAskEveryTime">Vždy sa opýtať</string>
    <string name="fireproofWebsiteSettingsSelectionDialogAlways">Vždy</string>
    <string name="fireproofWebsiteSettingsSelectionDialogNever">Nikdy</string>
    <string name="disableLoginDetectionDialogTitle">Vypnúť pripomienku na zabezpečenie pri prihlasovaní sa na lokalitách?</string>
    <string name="disableLoginDetectionDialogDescription">Tento výber môžete kedykoľvek zmeniť v Nastaveniach.</string>
    <string name="disableLoginDetectionDialogPositive">VYPNÚŤ</string>
    <string name="disableLoginDetectionDialogNegative">ZRUŠIŤ</string>
    <string name="automaticFireproofWebsiteLoginDialogTitle">Zabezpečiť webové stránky automaticky pri prihlásení?</string>
    <string name="automaticFireproofWebsiteLoginDialogDescription">Zabezpečenie stránok vás ponechá prihlásených po použitia tlačidla Oheň. Toto nastavenie môžete kedykoľvek zmeniť. </string>
    <string name="automaticFireproofWebsiteLoginDialogFirstOption">Vždy zabezpečiť</string>
    <string name="automaticFireproofWebsiteLoginDialogSecondOption">Zabezpečiť túto lokalitu</string>
    <string name="automaticFireproofWebsiteLoginDialogThirdOption">Teraz nie</string>


    <!-- Fire Animation settings -->
    <string name="settingsFireAnimation">Animácia tlačidla ohňa</string>
    <string name="settingsHeroFireAnimation">Peklo</string>
    <string name="settingsHeroWaterAnimation">Vodný vír</string>
    <string name="settingsHeroAbstractAnimation">Prúd vzduchu</string>
    <string name="settingsNoneAnimation">Žiadne</string>
    <string name="settingsSelectFireAnimationDialog">Animácia tlačidla ohňa</string>
    <string name="settingsSelectFireAnimationDialogSave">Uložiť</string>

    <!-- Dos Attack error-->
    <string name="dosErrorMessage">Spojenie bolo prerušené. Táto webová stránka môže byť pre vaše zariadenie škodlivá.</string>

    <!-- Precise Location -->
    <string name="preciseLocationSystemDialogTitle">Povoliť polohu zariadenia pre súkromný prehliadač DuckDuckGo?</string>
    <string name="preciseLocationSystemDialogSubtitle" instruction="%1$s and %2$s are both the name of the website requesting the location">%1$s žiada o polohu vášho zariadenia. Najskôr budete musieť aplikácii povoliť odosielanie polohy vášho zariadenia a potom bude môcť %2$s požiadať o povolenie.</string>
    <string name="preciseLocationSystemDialogAllow">Povoliť</string>
    <string name="preciseLocationSystemDialogDeny">Možno neskôr</string>
    <string name="preciseLocationSystemDialogNeverAllow">Pre túto stránku sa už nepýtajte</string>
    <string name="preciseLocationSiteDialogTitle" instruction="Placeholder is the name of a website">Udeliť %1$s povolenie na prístup k polohe?</string>
    <string name="preciseLocationDDGDialogSubtitle">Anonymnú polohu používame iba na poskytovanie lepších výsledkov z vášho okolia. Toto nastavenie môžete kedykoľvek zmeniť.</string>
    <string name="preciseLocationSiteDialogSubtitle">Povolenia na prístup k polohe, ktoré ste udelili jednotlivým webovým stránkam, môžete spravovať v Nastaveniach.</string>
    <string name="preciseLocationSiteDialogAllowAlways">Vždy</string>
    <string name="preciseLocationSiteDialogAllowOnce">Iba pre túto reláciu</string>
    <string name="preciseLocationSiteDialogDenyAlways">Vždy odmietnuť</string>
    <string name="preciseLocationSiteDialogDenyOnce">Odmietnuť pre túto reláciu</string>
    <string name="preciseLocationFeatureDescription">Stránky, ktoré navštívite, môžu požadovať informácie o polohe vášho zariadenia. Nebudú k nim mať prístup, kým im výslovne neudelíte povolenie. Prehliadač DuckDuckGo používa vašu polohu iba anonymne na doručenie miestnych výsledkov vyhľadávania.</string>
    <string name="preciseLocationToggleText">Lokality môžu požiadať o moju polohu</string>
    <string name="preciseLocationEmptyListHint">Žiadne webové stránky nemajú povolenie na prístup k polohe</string>
    <string name="preciseLocationNoSystemPermission">Ak chcete spravovať povolenia na prístup k polohe, ktoré ste udelili jednotlivým webovým stránkam, povoľte polohu pre túto aplikáciu v Nastaveniach Androidu.</string>
    <string name="preciseLocationActivityTitle">Poloha</string>
    <string name="preciseLocationDeleteConfirmMessage" instruction="Placeholder is the name of a website">Naozaj chcete odstrániť &lt;b&gt;%1$s&lt;/b&gt;?</string>
    <string name="preciseLocationDeleteContentDescription" instruction="Placeholder is the domain of a website">Ďalšie možnosti povolení polohy sú v doméne %1$s</string>
    <string name="preciseLocationAllowedSitesSectionTitle">Povolené</string>
    <string name="preciseLocationDeniedSitesSectionTitle">Zamietnuté</string>
    <string name="preciseLocationSnackbarMessage" instruction="Placeholder is the name of a website">Už ste udelili %1$s povolenie na prístup k polohe svojho zariadenia.</string>

    <!--Fire button education-->
    <string name="daxClearDataCtaText">Vo vašom prehliadači sa môžu zhromažďovať osobné údaje. Fuj. Pomocou tlačidla na vymazanie ich môžete všetky odstrániť. Vyskúšajte to! 👇</string>

    <!--  Global Privacy Control-->
    <string name="globalPrivacyControlActivityTitle">Globálna kontrola súkromia (GPC)</string>
    <string name="globalPrivacyControlDescription">
        <![CDATA[DuckDuckGo automaticky blokuje množstvo trackerov. Vďaka Globálnej kontrole súkromia (GPC) môžete tiež požiadať partnerské webové lokality o obmedzenie predaja alebo zdieľania vašich osobných údajov s inými spoločnosťami. <u><a href=\"\">Ďalšie informácie</a><u/>]]>
    </string>
    <string name="globalPrivacyControlSetting">Globálna kontrola súkromia (GPC)</string>
    <string name="globalPrivacyControlToggle">Globálna kontrola súkromia (GPC)</string>
    <string name="disabled">Zakázané</string>
    <string name="enabled">Povolené</string>

    <!-- Opening app links -->
    <string name="settingTitleOpenLinksInAssociatedApps">Otvárať odkazy v pridružených aplikáciách</string>
    <string name="settingSubtitleOpenLinksInAssociatedApps">Zakážte a zabráňte tak automatickému otváraniu odkazov v iných nainštalovaných aplikáciách.</string>
    <string name="appLinkDialogTitle">Otvoriť v inej aplikácii?</string>
    <string name="appLinkSnackBarAction">Otvoriť v aplikácii</string>
    <string name="appLinkMultipleSnackBarAction">Vybrať aplikáciu</string>
    <string name="appLinkSnackBarMessage" instruction="Placeholder is the name of an app">Tento odkaz môžete otvoriť cez %1$s.</string>
    <string name="appLinkMultipleSnackBarMessage">Tento odkaz môžete otvoriť v iných aplikáciách.</string>
    <string name="appLinkIntentChooserTitle">Otvoriť cez</string>
    <string name="appLinkMenuItemTitle">Otvoriť v aplikácii</string>

    <!-- Email Autofill -->
    <string name="aliasToClipboardMessage">Nová adresa bola skopírovaná do schránky</string>
    <string name="autofillTooltipUseYourAlias" instruction="Placeholder is an alias previously saved by the user">Použiť %1$s</string>
    <string name="autofillTooltipUseYourAliasDescription">Blokuje e mailové trackery</string>
    <string name="autofillTooltipGenerateAddress">Generovať súkromnú adresu Duck</string>
    <string name="autofillTooltipGenerateAddressDescription">Blokuje e mailové trackery a skryje vašu adresu</string>
    <string name="newEmailAliasMenuTitle">Generovanie adresy Duck</string>

    <!-- Waitlist Notification -->
    <string name="waitlistNotificationDialogDescription">Chcete, aby sme vám poslali upozornenie, keď na vás príde rad?</string>
    <string name="waitlistNotificationDialogNoThanks">Nie, ďakujem</string>
    <string name="waitlistNotificationDialogNotifyMe">UPOZORNITE MA</string>

    <!-- Email Protection -->
    <string name="emailProtectionActivityTitle">Ochrana e‑mailu (beta)</string>
    <string name="emailNotSupported">Nepodporované zariadenia</string>
    <string name="emailNotSupportedExplanation">Ochrana e‑mailov vám umožňuje vytvárať súkromné e‑mailové adresy, ktoré odstraňujú nástroje na sledovanie e‑mailov. Tieto adresy, ktoré vytvárate, musíme šifrovať a ukladať lokálne vo vašom zariadení. Keďže vaše zariadenie nepodporuje šifrované úložisko, ochrana e‑mailov nie je k dispozícii.</string>

    <!-- Bookmark folders -->
    <string name="bookmarkDialogTitleEdit">Upraviť záložku</string>
    <string name="favoriteDialogTitleEdit">Úprava obľúbenej položky</string>
    <string name="locationLabel">Poloha</string>
    <string name="folderLocationTitle">Vyberte polohu</string>
    <string name="addFolder">Pridať priečinok</string>
    <string name="editFolder">Úprava priečinka</string>
    <string name="bookmarkFolderDeleteDialogMessage">"Určite chcete odstrániť "</string>
    <string name="bookmarkFolderEmpty">Prázdne</string>

    <plurals name="bookmarkFolderDeleteDialogMessage">
        <item quantity="one">%1$s%2$s a %1$d položku?</item>
        <item quantity="few">%1$s%2$s a %1$d položky?</item>
        <item quantity="many">%1$s%2$s a %1$d položky?</item>
        <item quantity="other">%1$s%2$s a %1$d položiek?</item>
    </plurals>

    <plurals name="bookmarkFolderItems">
        <item quantity="one">%1$d položka</item>
        <item quantity="few">%1$d položky</item>
        <item quantity="many">%1$d položky</item>
        <item quantity="other">%1$d položiek</item>
    </plurals>

    <!-- Accessibility-->
    <string name="settingsAccessibility">Zjednodušenie prístupu</string>
    <string name="accessibilityActivityTitle">Zjednodušenie prístupu</string>
    <string name="accessibilityFontSizeTitle">Veľkosť textu</string>
    <string name="accessibilityFontSizeHint">Potiahnite posúvač, kým sa vám to nebude čítať pohodlne. Webové stránky zobrazené v DuckDuckGo sa tomu prispôsobia.</string>
    <string name="accessibilityForceZoomTitle">Vynútenie manuálneho priblíženia stránok</string>
    <string name="accessibilityForceZoomSubtitle">Použite gesto stiahnutia dvoch prstov na ľubovoľnej stránke, aj na tých, ktoré by tomu inak zabránili.</string>
    <string name="accessibilityTextSizeOverrideTitle">Úprava veľkosti textu</string>
    <string name="accessibilityTextSizeOverrideSubtitle">Text na weboch, ktoré navštevujete v aplikácii DuckDuckGo, sa prispôsobí nižšie uvedenému nastaveniu.</string>

    <!-- Privacy Policy -->
    <string name="settingsPrivacyPolicyDuckduckgo">Zásady o ochrane súkromia</string>

    <!-- Home Screen Widget -->
    <string name="homeScreenWidgetAdded" instruction="Placeholder is the name of the widget">Miniaplikácia %1$s bola pridaná na úvodnú obrazovku</string>
    <string name="settingsAddHomeScreenWidget">Miniaplikácia úvodnej obrazovky</string>

    <!-- MacOs Settings -->
    <string name="macos_settings_description">Prezerajte súkromne stránky s našou aplikáciou pre Mac</string>
    <string name="macos_settings_title">Aplikácia DuckDuckGo pre počítač</string>

    <!-- Downloads -->
    <string name="downloadsMenuItem">Stiahnuté</string>
    <string name="downloadsActivityTitle">Stiahnuté</string>
    <string name="downloadsActivityNoItemsDescription">Zatiaľ žiadne stiahnuté súbory</string>
    <string name="downloadsShareTitle">Zdieľať s...</string>
    <string name="downloadsDownloadFinishedActionName">Otvorené</string>
    <string name="downloadsCannotOpenFileErrorMessage">Súbor sa nedá otvoriť. Vyhľadajte kompatibilnú aplikáciu.</string>
    <string name="downloadsFileNotFoundErrorMessage">Súbor už neexistuje</string>
    <string name="downloadsItemMenuShare">Zdieľať</string>
    <string name="downloadsItemMenuDelete">Vymazať</string>
    <string name="downloadsItemMenuCancel">Zrušiť</string>
    <string name="downloadsActivityMenuDeleteAll">Odstrániť všetko</string>
    <string name="downloadsFileDeletedMessage" instruction="Placeholder is the name of the file deleted">Zmazané: %1$s</string>
    <string name="downloadsAllFilesDeletedMessage">Všetky súbory sa odstránili</string>
    <string name="downloadsMoreOptionsContentDescription" instruction="Placeholder is the name of a file">Viac možností pre %1$s</string>
    <string name="downloadsUndoActionName">Vrátenie späť</string>
    <string name="downloadsStateInProgress">Prebieha…</string>

    <!-- App Tracking Protection -->
    <string name="atp_SettingsTitle">Ochrana pred sledovaním činnosti v aplikáciách</string>
    <string name="atp_SettingsDeviceShieldNeverEnabled">Blokovanie sledovacích nástrojov aplikácií vo vašom zariadení</string>
    <string name="atp_SettingsDeviceShieldEnabled">Povolené</string>
    <string name="atp_SettingsDeviceShieldDisabled">Zakázané</string>

    <!-- Autoconsent -->
    <!-- smartling.character_limit = 82 -->
    <string name="autoconsentDialogTitle">Zdá sa, že táto stránka má vyskakovacie okno pre súhlas so súbormi cookie 👇</string>
    <!-- smartling.character_limit = 160 -->
    <string name="autoconsentDialogDescription">Chceš, aby som to riešil za teba? Môžem sa pokúsiť minimalizovať súbory cookie, maximalizovať ochranu súkromia a skryť kontextové okná, ako sú tieto.</string>
    <!-- smartling.character_limit = 42 -->
    <string name="autoconsentPrimaryCta">Správa kontextových okien súborov cookie</string>
    <!-- smartling.character_limit = 42 -->
    <string name="autoconsentSecondaryCta">Nie, ďakujem</string>

    <string name="autoconsentSetting">Správa kontextových okien súborov cookie</string>
    <string name="autoconsentAnimationText">Spravované súbory cookie</string>

    <!-- Site Permissions Settings -->
    <string name="settingsSitePermissions">Oprávnenia na lokalitu</string>
    <string name="sitePermissionsSettingsDescription">Lokality, ktoré navštívite, môžu žiadať o prístup k polohe, fotoaparátu alebo mikrofónu vášho zariadenia. Nebudú mať k nim prístup, pokiaľ im to výslovne nepovolíte.</string>
    <string name="sitePermissionsSettingsEnablePermissionTitle">Povoliť všetkým lokalitám žiadať o:</string>
    <string name="sitePermissionsSettingsLocation">Poloha</string>
    <string name="sitePermissionsSettingsCamera">Kamera</string>
    <string name="sitePermissionsSettingsMicrophone">Mikrofón</string>
    <string name="sitePermissionsSettingsAllowedSitesTitle">Správa lokalít</string>
    <string name="sitePermissionsSettingsEmptyText">Zatiaľ žiadne lokality</string>
    <string name="permissionPerWebsiteText" instruction="Placeholder is the name of a website">Povolenia pre „%1$s” </string>
    <string name="permissionsPerWebsiteAskSetting">Opýtať sa</string>
    <string name="permissionsPerWebsiteDenySetting">Odmietnuť</string>
    <string name="permissionsPerWebsiteAllowSetting">Povoliť</string>
    <string name="permissionsPerWebsiteSelectorDialogTitle" instruction="%1$s is the name of a permissions and %2$s is the name of a website, i.e. Camera permission for example.com">%1$s povolenie pre %2$s</string>

    <!-- Autofill -->
    <string name="autofillSettingsDisplayName">Automatické vypĺňanie</string>
</resources><|MERGE_RESOLUTION|>--- conflicted
+++ resolved
@@ -109,79 +109,6 @@
     <string name="tabClosedUndo">Vrátenie späť</string>
     <string name="downloadsMenuItemTitle">Stiahnuté</string>
 
-<<<<<<< HEAD
-=======
-    <!-- Privacy Dashboard Activities -->
-    <string name="privacyProtectionToggle">Ochrana súkromia stránky</string>
-    <string name="privacyProtectionEnabled">OCHRANA STRÁNKY ZAPNUTÁ</string>
-    <string name="privacyProtectionDisabled">OCHRANA STRÁNKY VYPNUTÁ</string>
-    <string name="privacyDashboardActivityTitle">Ovládací panel ochrany súkromia</string>
-    <string name="privacyProtectionUpgraded" tools:ignore="TypographyQuotes">ZDOKONALENÉ Z &lt;img src=\"%1$d\" /&gt; NA &lt;img src=\"%2$d\" /&gt;</string>
-    <string name="privacyGradeContentDescription">Stupeň ochrany súkromia</string>
-    <string name="privacyProtectionTemporarilyDisabled">Dočasne sme vypli ochranu súkromia, pretože sa zdá, že spôsobuje poruchy na tejto lokalite.</string>
-
-    <string name="httpsGood">Šifrované pripojenie</string>
-    <string name="httpsMixed">Zmiešané šifrované pripojenie</string>
-    <string name="httpsBad">Nezašifrované pripojenie</string>
-
-    <string name="scorecardActivityTitle">Stupeň ochrany súkromia</string>
-    <string name="scorecardSiteIsMemberOfMajorNetwork">Webová stránka je veľkou monitorovacou sieťou</string>
-    <string name="scorecardPrivacyGrade">Stupeň ochrany súkromia</string>
-    <string name="scorecardEnhancedGrade">Posilnený stupeň</string>
-
-    <string name="privacyTermsActivityTitle">Spôsoby ochrany súkromia</string>
-    <string name="practicesGood">Osvedčené spôsoby ochrany súkromia</string>
-    <string name="practicesMixed">Zmiešané spôsoby ochrany súkromia</string>
-    <string name="practicesBad">Nedostatočné spôsoby ochrany súkromia</string>
-    <string name="practicesUnknown">Neznáme spôsoby ochrany súkromia</string>
-    <string name="practicesOverview">Spôsoby ochrany súkromia naznačujú mieru ochrany osobných údajov, ktoré zdieľate s webovými stránkami.</string>
-    <string name="practicesTosdrLink">Spôsoby ochrany súkromia od <b><u>ToS;DR</u></b>.</string>
-    <string name="practicesIconContentGood">Ikona osvedčených postupov</string>
-    <string name="practicesIconContentBad">Ikona nedostatočných postupov</string>
-
-    <string name="networkTrackerSummaryHeader">SLEDOVACIE SIETE S NAJVÄČŠÍMI PRIESTUPKAMI</string>
-    <string name="networkTrackerSummaryNotReady">Naďalej zhromažďujeme údaje s cieľom zistiť, koľko sledovacích zariadení sme zablokovali.</string>
-
-    <string name="trackersActivityTitle">Žiadosti o sledovanie sú blokované</string>
-    <string name="trackersContentDescription">Žiadosti o sledovanie sú blokované</string>
-    <string name="trackersOverview">Načítanie požiadaviek nasledujúcich domén tretích strán bolo zablokované, pretože boli identifikované ako požiadavky na sledovanie. Ak sú požiadavky spoločnosti načítané, môže im to umožniť profilovať vás.</string>
-    <string name="trackersOverviewProtectionsOff">Nebolo zablokované žiadne načítavanie požiadaviek na sledovanie, pretože ochrana je pre túto stránku vypnutá. Ak sú požiadavky spoločnosti načítané, môže im to umožniť profilovať vás.</string>
-
-    <string name="domainsLoadedActivityTitle">Požiadavky tretích strán boli načítané</string>
-    <string name="domainsLoadedContentDescription">Požiadavky tretích strán boli načítané</string>
-    <string name="domainsLoadedOverview">Boli načítané nasledujúce požiadavky na domény tretích strán. Ak sú požiadavky spoločnosti načítané, môže im to umožniť profilovať vás, hoci naše ostatné ochrany sledovania webu stále platia.</string>
-    <string name="domainsLoadedOverviewProtectionsOff">Načítanie žiadnych požiadaviek tretích strán nebolo zablokované, pretože ochrana je pre túto stránku vypnutá. Ak sú požiadavky spoločnosti načítané, môže im to umožniť profilovať vás.</string>
-    <string name="domainsLoadedOverviewEmpty">Nezistili sme požiadavky zo žiadnych domén tretích strán.</string>
-    <string name="domainsLoadedHeadingText">Nie sú načítané žiadne domény tretích strán</string>
-
-    <string name="webTrackingProtectionsText"><annotation type="learn_more_link">O našej ochrane pred sledovaním činnosti na webe</annotation></string>
-    <string name="webTrackingProtectionsUrl" translatable="false">https://help.duckduckgo.com/duckduckgo-help-pages/privacy/web-tracking-protections/</string>
-
-    <string name="trackersBlockedNoSectionDescription">Boli načítané požiadavky nasledujúcich domén.</string>
-
-    <string name="adLoadedSectionDescription" instruction="Placeholder is the name of the company who owns the ad">Požiadavky nasledujúcej domény boli načítané, pretože nedávno ste klikli na reklamu %1$s na DuckDuckGo. Tieto žiadosti pomáhajú vyhodnotiť účinnosť reklám. Všetky reklamy na DuckDuckGo sú neprofilujúce.</string>
-    <string name="adLoadedSectionLinkText"><annotation type="learn_more_link">Ako naše reklamy vo vyhľadávaní ovplyvňujú našu ochranu</annotation></string>
-    <string name="adLoadedSectionUrl" translatable="false">https://help.duckduckgo.com/duckduckgo-help-pages/privacy/web-tracking-protections/#3rd-party-tracker-loading-protection</string>
-
-    <string name="domainsLoadedSectionDescription">Boli načítané aj nasledujúce požiadavky domény.</string>
-    <string name="domainsLoadedSectionSingleSectionDescription">Boli načítané nasledujúce požiadavky na sledovanie domén.</string>
-    <string name="domainsLoadedSectionEmptyListDescription">Nezistili sme požiadavky zo žiadnych domén tretích strán.</string>
-
-    <string name="domainsLoadedBreakageSectionDescription">Požiadavky nasledujúcej domény boli načítané, aby sa zabránilo rozbitiu stránky.</string>
-    <string name="domainsLoadedAssociatedSectionDescription" instruction="Placeholder is the name of a company">Boli načítané nasledujúce požiadavky domény, pretože sú spojené s %1$s.</string>
-
-    <string name="trackersBlockedText">Načítavanie žiadostí je zablokované</string>
-    <string name="trackersNotBlockedText">Nie sú blokované žiadne žiadosti o sledovanie</string>
-    <string name="trackersNoFoundText">Nenašli sa žiadne požiadavky na sledovanie</string>
-    <string name="trackersFoundText">Našli sa požiadavky na sledovanie</string>
-
-    <string name="domainsLoadedText">Požiadavky tretích strán boli načítané</string>
-    <string name="domainsNotLoadedText">Neboli načítané žiadne požiadavky tretích strán</string>
-
-    <string name="majorNetworksNoFound">Nenašla sa žiadna veľká sieť sledovacích zariadení</string>
-    <string name="majorNetworksFound">Našli sa hlavné siete sledovacích zariadení</string>
-
->>>>>>> 4b5605ae
     <!-- Fire -->
     <string name="fireMenu">Vymazať údaje</string>
     <string name="fireClearAll">Vymazať všetky karty a údaje</string>
