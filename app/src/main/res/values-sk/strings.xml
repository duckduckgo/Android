--- conflicted
+++ resolved
@@ -674,11 +674,7 @@
     <!-- smartling.character_limit = 160 -->
     <string name="autoconsentDialogDescription">Môžem sa pokúsiť vybrať najosobnejšie dostupné nastavenia a skryť automatické okná ako sú tieto.</string>
     <!-- smartling.character_limit = 42 -->
-<<<<<<< HEAD
     <string name="autoconsentPrimaryCta">Spravovať automatické okná za mňa</string>
-=======
-    <string name="autoconsentPrimaryCta">Spravovať kontextové okná súborov cookie</string>
->>>>>>> 3a65d254
     <!-- smartling.character_limit = 42 -->
     <string name="autoconsentSecondaryCta">Nie, budem ich spravovať sám</string>
 
