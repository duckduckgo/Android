--- conflicted
+++ resolved
@@ -406,7 +406,6 @@
     <string name="hideTipsText">Sadece birkaç tane var ve onları da bilgilendirici hale getirmeye çalıştık.</string>
     <string name="hideTipsButton">İpuçlarını sonsuza kadar gizle</string>
 
-<<<<<<< HEAD
     <!-- New Onboarding Experience -->
     <string name="onboardingWelcomeTitle">DuckDuckGo\'ya hoş geldiniz!</string>
     <string name="onboardingDaxText">İnternet biraz ürkütücü olabilir.&lt;br/&gt;&lt;br/&gt;Endişelenmeyin! Özel olarak arama yapmak ve sitelere göz atmak düşündüğünüzden daha kolaydır.</string>
@@ -428,8 +427,6 @@
     </plurals>
     <string name="daxTrackersBlockedCtaZeroText"> sizi burada izlemeye çalışıyordu. &lt;br/&gt;&lt;br/&gt;Onu engelledim!&lt;br/&gt;&lt;br/&gt; ☝️Yeni bir siteyi ziyaret ettiğinizde sizi kimin izlemeye çalıştığını görmek için URL çubuğunu kontrol edebilirsiniz.</string>
 
-=======
     <!-- Covid Cta-->
     <string name="covidCtaText">Resmi COVID-19 hakkında bilgi ve ipuçları alın.</string>
->>>>>>> 63350e94
 </resources>