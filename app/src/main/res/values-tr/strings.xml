<?xml version="1.0" encoding="UTF-8"?>
<!--
  ~ Copyright (c) 2020 DuckDuckGo
  ~
  ~ Licensed under the Apache License, Version 2.0 (the "License");
  ~ you may not use this file except in compliance with the License.
  ~ You may obtain a copy of the License at
  ~
  ~     http://www.apache.org/licenses/LICENSE-2.0
  ~
  ~ Unless required by applicable law or agreed to in writing, software
  ~ distributed under the License is distributed on an "AS IS" BASIS,
  ~ WITHOUT WARRANTIES OR CONDITIONS OF ANY KIND, either express or implied.
  ~ See the License for the specific language governing permissions and
  ~ limitations under the License.
  -->

<resources xmlns:tools="http://schemas.android.com/tools">

    <string name="appName" translatable="false">DuckDuckGo</string>
    <string name="appDescription" translatable="false">DuckDuckGo </string>
    <string name="duckDuckGoLogoDescription">DuckDuckGo logosu</string>
    <string name="duckDuckGoPrivacySimplified">Gizlilik, basitleştirildi.</string>
    <string name="yes">Evet</string>
    <string name="no">Hayır</string>
    <string name="search">Arama yap</string>

    <!-- Onboarding Activity -->
    <string name="onboardingDefaultBrowserDescription">Her seferinde DuckDuckGo ile arama yapmak ve göz atmak için Ayarlar\'ı ziyaret edin.</string>
    <string name="onboardingDefaultBrowserTitle">DuckDuckGo\'yu Varsayılan Yap</string>

    <!-- Default Browser -->
    <string name="cannotLaunchDefaultAppSettings">Varsayılan uygulama ayarları ekranı başlatılamıyor</string>
    <string name="settingsDefaultBrowserEnabled">Varsayılan tarayıcı olarak ayarla</string>
<<<<<<< HEAD
    <string name="defaultBrowserMaybeLater">Belki sonra</string>
    <string name="defaultBrowserLetsDoIt">Varsayılan tarayıcı olarak ayarla</string>
=======
    <string name="defaultBrowserMaybeLater">Belki Sonra</string>
    <string name="defaultBrowserLetsDoIt">Hadi başlayalım!</string>
>>>>>>> 93eff3fe
    <string name="defaultBrowserDescriptionNoDefault">Her zaman gönül rahatlığıyla açık bağlantılar.</string>
    <string name="defaultBrowserInstructions">DuckDuckGo\'yu seçin ve <font color="#678fff">Her zaman</font> ögesine dokunun.</string>

    <!-- Browser Activity -->
    <string name="browserPopupMenu">Tarayıcı menüsü</string>
    <string name="refresh">Yenile</string>
    <string name="back">Geri</string>
    <string name="forward">İleri</string>

    <string name="omnibarInputHint">URL\'yi arayın veya bir URL yazın</string>
    <string name="clearButtonContentDescription">Arama girişini temizle</string>
    <string name="no_compatible_third_party_app_installed">Yüklü uyumlu uygulama yok</string>
    <string name="addBookmarkMenuTitle">Yer İmi ekle</string>
    <string name="requestDesktopSiteMenuTitle">Masaüstü Sitesi</string>

    <!-- Downloading files -->
    <string name="downloadImage">Resmi İndir</string>
    <string name="permissionRequiredToDownload">İndirme için depolama izni gerekiyor</string>
    <string name="downloadComplete">İndirme tamamlandı.</string>
    <string name="downloadFailed">İndirme başarısız</string>
    <string name="downloadInProgress">İndiriliyor</string>

    <!-- Sharing options -->
    <string name="options">Seçenekler</string>
    <string name="shareLink">Bağlantıyı paylaş</string>
    <string name="shareMenuTitle">Paylaş…</string>
    <string name="copyUrl">Bağlantı Adresini Kopyala</string>

    <!-- Find in page -->
    <string name="findInPageMenuTitle">Sayfada bul</string>
    <string name="nextSearchTermDescription">Sonrakini bul</string>
    <string name="previousSearchTermDescription">Öncekini bul</string>
    <string name="closeFindInPageButtonDescription">Sayfa görünümünde bul özelliğini kapat</string>
    <string name="findInPageHint">Sayfada bul</string>
    <string name="findInPageMatches" translatable="false">%d/%d</string>

    <!-- AutoComplete Suggestions -->
    <string name="editQueryBeforeSubmitting">Aramadan önce sorguyu düzenle</string>
    <string name="settingsAutocompleteEnabled">Otomatik Tamamlama Önerileri</string>

    <!-- Opening external apps -->
    <string name="openExternalApp">Haricî Uygulamayı Aç</string>
    <string name="launchingExternalApp">Başka Bir Uygulamada Aç</string>
    <string name="confirmOpenExternalApp">Bu içeriği görüntülemek için DuckDuckGo\'dan ayrılmak ister misiniz?</string>
    <string name="unableToOpenLink">Bu tür bağlantı açılamıyor</string>

    <!-- Tabs -->
    <string name="homeTab" translatable="false">DuckDuckGo</string>
    <string name="tabActivityTitle">Sekmeler</string>
    <string name="tabsMenuItem">Sekmeler</string>
    <string name="newTabMenuItem">Yeni Sekme</string>
    <string name="openInNewTab">Yeni Sekmede Aç</string>
    <string name="openInNewBackgroundTab">Arka Plan Sekmesinde Aç</string>
    <string name="openImageInNewTab">Görüntüyü Arka Plan Sekmesinde Aç</string>
    <string name="faviconContentDescription">Favicon</string>
    <string name="closeContentDescription">Kapat</string>
    <string name="closeAllTabsMenuItem">Tüm Sekmeleri Kapat</string>
    <string name="closeTab">Sekmeyi kapat</string>
    <string name="tabClosed">Sekme kapatıldı</string>
    <string name="tabClosedUndo">Geri al</string>

    <!-- Privacy Dashboard Activities -->
    <string name="privacyProtectionToggle">Site Gizlilik Koruması</string>
    <string name="privacyProtectionEnabled">SAHA KORUMASI ETKİN</string>
    <string name="privacyProtectionDisabled">SİTE KORUMASI KAPATILDI</string>
    <string name="privacyDashboardActivityTitle">Gizlilik Tablosu</string>
    <string name="privacyProtectionUpgraded" tools:ignore="TypographyQuotes">&lt;img src=\"%1$d\" /&gt; \'dan &lt;img src=\"%2$d\" /&gt;\' ye GELİŞTİRİLDİ</string>
    <string name="privacyGradeContentDescription">Gizlilik Derecesi</string>

    <string name="httpsGood">Şifreli Bağlantı</string>
    <string name="httpsMixed">Karma Şifreleme bağlantısı</string>
    <string name="httpsBad">Şifrelenmemiş Bağlantı</string>

    <string name="networksActivityTitle">İzleyici Ağları</string>
    <string name="networksContentDescription">İzleyici Ağları</string>
    <string name="networksOverview">İzleyici ağları, web geçmişinizi sizinle ilgili bir veri profilinde toplar. Büyük izleyici ağları daha zararlıdır, çünkü sizi İnternet\'te izleyebilir ve hedefleyebilirler.</string>

    <plurals name="trackersFound">
        <item quantity="one">%1$s İzleyici Bulundu</item>
        <item quantity="other">%1$s İzleyici Bulundu</item>
    </plurals>

    <plurals name="trackerBlocked">
        <item quantity="one">%1$s İzleyici Engellendi</item>
        <item quantity="other">%1$s İzleyici Engellendi</item>
    </plurals>

    <plurals name="majorNetworksFound">
        <item quantity="one">%1$s Ana İzleyici Ağı Bulundu</item>
        <item quantity="other">%1$s Başlıca İzleyici Ağları Bulundu</item>
    </plurals>

    <plurals name="majorNetworksBlocked">
        <item quantity="one">%1$s Başlıca İzleyici Ağı Engellendi</item>
        <item quantity="other">%1$s Başlıca İzleyici Ağları Engellendi</item>
    </plurals>

    <string name="scorecardActivityTitle">Gizlilik Derecesi</string>
    <string name="scorecardSiteIsMemberOfMajorNetwork">Site Önemli İzleyici Ağlarından</string>
    <string name="scorecardPrivacyGrade">Gizlilik Derecesi</string>
    <string name="scorecardEnhancedGrade">Geliştirilmiş Sınıf</string>

    <string name="privacyTermsActivityTitle">Gizlilik Uygulamaları</string>
    <string name="practicesGood">Öne Çıkan Gizlilik Uygulamaları</string>
    <string name="practicesMixed">Karma Gizlilik Uygulamaları</string>
    <string name="practicesBad">Kötü Gizlilik Uygulamaları</string>
    <string name="practicesUnknown">Bilinmeyen Gizlilik Uygulamaları</string>
    <string name="practicesOverview">Gizlilik uygulamaları, bir web sitesiyle paylaştığınız kişisel bilgilerin ne kadar korunduğunu gösterir.</string>
    <string name="practicesTosdrLink">Gizlilik Uygulamaları <b> <u>ToS;DR</u> </b></string>
    <string name="practicesIconContentGood">İyi Uygulama Simgesi</string>
    <string name="practicesIconContentBad">Kötü Uygulama Simgesi</string>

    <string name="networkTrackerSummaryHeader">İZLEYİCİ AĞ İLK SIRADAKİ SUÇLULARI</string>
    <string name="networkTrackerSummaryNotReady">Kaç izleyiciyi engellediğimizi göstermek için hâlâ veri topluyoruz.</string>

    <!-- Fire -->
    <string name="fireMenu">Verileri Temizle</string>
    <string name="fireClearAll">Tüm Sekmeleri ve Verileri Temizle</string>
    <string name="fireCancel">İptal</string>
    <string name="fireDataCleared">Veri silindi</string>

    <!-- Settings Activity -->
    <string name="settingsActivityTitle">Ayarlar</string>
    <string name="settingsMenuItemTitle">Ayarlar</string>
    <string name="settingsHeadingGeneral">Genel</string>
    <string name="settingsHeadingOther">Diğer</string>
    <string name="settingsHeadingPrivacy">Gizlilik</string>
    <string name="settingsLightTheme">Açık Tema</string>
    <string name="settingsAboutDuckduckgo">DuckDuckGo Hakkında</string>
    <string name="settingsVersion">Versiyon</string>
    <string name="leaveFeedback">Geri Bildirim Bırakın</string>

    <!-- Settings - Automatically clearing data -->
    <string name="settingsAutomaticallyClearingDialogSave">Kaydet</string>

    <string name="settingsAutomaticallyClearWhat">Otomatik olarak temizle...</string>
    <string name="settingsAutomaticallyClearWhatOptionNone">Yok</string>
    <string name="settingsAutomaticallyClearWhatOptionTabs">Sekmeler</string>
    <string name="settingsAutomaticallyClearWhatOptionTabsAndData">Sekmeler ve veriler</string>

    <string name="settingsAutomaticallyClearWhen">Temizle…</string>
    <string name="settingsAutomaticallyClearWhenAppExitOnly">Uygulamadan çık</string>
    <string name="settingsAutomaticallyClearWhenAppExit5Seconds">Uygulamadan çık, 5 saniye boyunca İnaktif</string>
    <string name="settingsAutomaticallyClearWhenAppExit5Minutes">Uygulamadan çık, 5 dakika boyunca İnaktif</string>
    <string name="settingsAutomaticallyClearWhenAppExit15Minutes">Uygulamadan çık, 15 dakika boyunca İnaktif</string>
    <string name="settingsAutomaticallyClearWhenAppExit30Minutes">Uygulamadan çık, 30 dakika boyunca İnaktif</string>
    <string name="settingsAutomaticallyClearWhenAppExit60Minutes">Uygulamadan çık, 60 dakika boyunca İnaktif</string>

    <!-- About Activity -->
    <string name="aboutActivityTitle">Hakkımızda</string>
    <string name="aboutDescription">
        DuckDuckGo\'da, internet için yeni güven standardını belirliyoruz.\n\nDuckDuckGo Gizlilik Tarayıcısı, izleyici engelleme, akıllı şifreleme ve DuckDuckGo özel araması da dâhil olmak üzere web\'de arama ve göz atma sırasında kendinizi korumak için ihtiyacınız olan tüm gizlilik özelliklerini sağlar.\n\nNe de olsa, internet sizi korkutmamalı ve internette hakkınız olan gizliliği elde etmek panjurları kapatmak kadar basit olmalı.</string>
    <string name="aboutMoreLink">Duckduckgo.com/about adresinde daha fazla bilgi edinin</string>
    <string name="no_suggestions">Öneri yok</string>

    <!-- Broken Site Activity -->
    <string name="brokenSiteReportBrokenSiteMenuItem">Hatalı Siteyi Bildirin</string>
    <string name="brokenSiteHeading">Hatalı Bir Siteyi Bildirin</string>
    <string name="brokenSiteSubmitted">Teşekkür ederiz! Geri bildirim gönderildi</string>
    <string name="brokenSitesCategoriesTitle">Ne olduğunu açıklayın:</string>
    <string name="brokenSitesCategoriesHint">Ne olduğunu açıklayın</string>
    <string name="brokenSiteSubmitButton">Rapor gönder</string>
    <string name="brokenSiteDescription">Anonim olarak hatalı site raporu göndermeniz, bu sorunları ayıklamamıza ve uygulamayı geliştirmemize yardımcı olur.</string>

    <string name="brokenSiteCategoryImages">Resimler yüklenemedi</string>
    <string name="brokenSiteCategoryPaywall">Site benden devre dışı bırakmamı istedi</string>
    <string name="brokenSiteCategoryComments">Yorumlar yüklenmedi</string>
    <string name="brokenSiteCategoryVideos">Video oynatılamadı</string>
    <string name="brokenSiteCategoryLinks">Bağlantılar veya düğmeler çalışmıyor</string>
    <string name="brokenSiteCategoryContent">İçerik eksik</string>
    <string name="brokenSiteCategoryLogin">Giriş yapamıyorum</string>
    <string name="brokenSiteCategoryUnsupported">Tarayıcı uyumsuz</string>
    <string name="brokenSiteCategoryOther">Başka bir şey</string>

    <!-- Bookmarks Activity -->
    <string name="bookmarksMenuTitle">Yer İmleri</string>
    <string name="bookmarksActivityTitle">Yer İmleri</string>
    <string name="bookmarkDeleteConfirmMessage">&lt;b&gt;%1$s&lt;/b&gt; yer imini silmek istediğinizden emin misiniz?</string>
    <string name="bookmarkAddedFeedback">Yer imi eklendi</string>
    <string name="bookmarkTitleHint">Yer imi başlığı</string>
    <string name="bookmarkUrlHint">Yer imi URL\'si</string>
    <string name="bookmarkTitleEdit">Yer İşaretini Düzenle</string>
    <string name="noBookmarks">Henüz yer işareti eklenmedi</string>
    <string name="bookmarkOverflowContentDescription">%1$s yer imi için diğer seçenekler</string>
    <string name="bookmarkEdited">Yer imi eklendi</string>

    <!-- Dialogs -->
    <string name="dialogConfirmTitle">Onayla</string>
    <string name="dialogSave">Kaydet</string>
    <string name="delete">Sil</string>
    <string name="edit">Düzenle</string>

    <!-- Widget -->
    <string name="searchWidgetTextHint">DuckDuckGo\'da Ara</string>

    <!-- Home Screen Shortcuts -->
    <string name="addToHome">Ana Sayfaya Ekle</string>

    <!-- User Survey -->
    <string name="surveyCtaTitle">Uygulamayı geliştirmemize yardımcı olun!</string>
    <string name="surveyCtaDescription">Kısa ve anonim anketimize katılın ve görüşlerinizi paylaşın.</string>
    <string name="surveyCtaLaunchButton">Ankete katıl</string>
    <string name="surveyCtaDismissButton">Hayır teşekkürler</string>
    <string name="surveyActivityTitle">Kullanıcı Anketi</string>
    <string name="surveyTitle">DUCKDUCKGO ANKETİ</string>
    <string name="surveyDismissContentDescription">Anketi kapat</string>
    <string name="surveyLoadingErrorTitle">Olamaz!</string>
    <string name="surveyLoadingErrorText">Anketimiz şu anda yüklenemiyor.\nLütfen daha sonra tekrar deneyin.</string>

    <!-- Add widget -->
    <string name="addWidgetCtaTitle">Arama Widget\'ımızı deneyin!</string>
    <string name="addWidgetCtaDescription">Hızlı ve kolay erişim için arama widget\'ımızı ana ekranınıza ekleyin.</string>
    <string name="addWidgetCtaAutoLaunchButton">Widget Ekle</string>
    <string name="addWidgetCtaInstructionsLaunchButton">Göster</string>
    <string name="addWidgetCtaDismissButton">Reddet</string>
    <string name="addWidgetInstructionsActivityTitle">Widget ekle</string>
    <string name="addWidgetInstruction1Label">1</string>
    <string name="addWidgetInstruction1">Ana ekranınıza uzun basın, ardından widgetlar menüsünü açın</string>
    <string name="addWidgetInstruction2Label">2</string>
    <string name="addWidgetInstruction2">DuckDuckGo widget\'ını bulun</string>
    <string name="addWidgetInstruction3Label">3</string>
    <string name="addWidgetInstruction3">Widget\'ı ana ekranınıza sürükleyin</string>
    <string name="addWidgetInstructionsButtonGoHome">Ana Ekrana Git</string>
    <string name="addWidgetInstructionsButtonClose">Kapat</string>

    <!-- App Enjoyment / Rating / Feedback -->
    <string name="appEnjoymentDialogTitle">DuckDuckGo\'yu sevdiniz mi?</string>
    <string name="appEnjoymentDialogMessage">Ne düşündüğünüzü bilmek istiyoruz</string>
    <string name="appEnjoymentDialogPositiveButton">Sevdim</string>
    <string name="appEnjoymentDialogNegativeButton">Üzerinde çalışılmalı</string>

    <string name="rateAppDialogTitle">Uygulamayı değerlendir</string>
    <string name="rateAppDialogMessage">Görüşleriniz önemli. Lütfen bir inceleme yazın.</string>
    <string name="rateAppDialogPositiveButton">Uygulamayı Değerlendir</string>
    <string name="rateAppDialogNegativeButton" translatable="false">@string/noThanks</string>

    <string name="giveFeedbackDialogTitle">Bunu duyduğumuza üzüldük</string>
    <string name="giveFeedbackDialogMessage">Uygulamayı sizin için nasıl geliştirebileceğimizi bize bildirin</string>
    <string name="giveFeedbackDialogPositiveButton">Geri Bildirim Ver</string>
    <string name="giveFeedbackDialogNegativeButton" translatable="false">@string/noThanks</string>

    <string name="noThanks">Hayır Teşekkürler</string>

    <!-- Notification Channel Names -->
    <string name="notificationChannelFileDownloading">Dosya İndiriliyor</string>
    <string name="notificationChannelFileDownloaded">İndirilen Dosya</string>
    <string name="notificationChannelTutorials">Öğreticiler</string>

    <!-- Clear Notification -->
    <string name="clearNotificationTitle">Veri temizleme manuel olarak ayarlandı</string>
    <string name="clearNotificationDescription">Her oturumdan sonra tarama verilerini otomatik olarak temizlemek için DuckDuckGo\'yu özelleştirin.</string>

    <!-- Privacy Protection Notification -->
    <string name="privacyProtectionNotificationDefaultTitle">Gizliliğinizi koruyoruz</string>
    <string name="privacyProtectionNotificationReportTitle">Gizlilik Raporunuz</string>
    <string name="privacyProtectionNotificationDefaultDescription">DuckDuckGo uygulamasını kullanmak, izleyicileri engelleyerek ve bağlantıları şifreleyerek verilerinizi korur.</string>
    <string name="privacyProtectionNotificationUpgadeDescription">DuckDuckGo kullanırken %1$d şifrelenmemiş bağlantıyı güvenli hâle getirerek verilerinizi korudunuz.</string>
    <string name="privacyProtectionNotificationTrackerDescription">DuckDuckGo kullanırken %1$d izleyiciyi engelleyerek verilerinizi korudunuz.</string>
    <string name="privacyProtectionNotificationBothDescription">DuckDuckGo kullanırken %1$d izleyiciyi engelleyerek ve %2$d şifrelenmemiş bağlantıyı güvenceye alarak verilerinizi korudunuz.</string>
    <string name="privacyProtectionNotificationLaunchButton">Taramayı Sürdür</string>

    <!-- Authentication -->
    <string name="authenticationDialogTitle">Oturum Aç</string>
    <string name="authenticationDialogMessage">%1$s için bir kullanıcı adı ve şifre gerekiyor.</string>
    <string name="authenticationDialogPositiveButton">Oturum Aç</string>
    <string name="authenticationDialogNegativeButton">İptal</string>
    <string name="authenticationDialogUsernameHint">Kullanıcı adı</string>
    <string name="authenticationDialogPasswordHint">Parola</string>

    <!-- User-facing label for when a user selects text and might want to search for that text -->
    <string name="systemTextSearchMessage">DuckDuckGo\'da Ara</string>

    <!-- App feedback disambiguation -->
    <string name="feedbackActivityTitle">Görüşlerinizi Paylaşın</string>
    <string name="missingBrowserFeaturesTitleLong">Tarayıcı özellikleri eksik veya sinir bozucu</string>
    <string name="missingBrowserFeaturesTitleShort">Tarayıcı Özelliği Sorunları</string>
    <string name="missingBrowserFeaturesSubtitle">Hangi tarama özelliğini ekleyebilir veya geliştirebiliriz?</string>
    <string name="missingBrowserFeatureSubReasonNavigation">İleri gitme, geri gitme, yenileme</string>
    <string name="missingBrowserFeatureSubReasonTabManagement">Sekmeler oluşturma ve yönetme</string>
    <string name="missingBrowserFeatureSubReasonAdPopups">Reklam ve pop-up engelleme</string>
    <string name="missingBrowserFeatureSubReasonVideos">Videoları izleme</string>
    <string name="missingBrowserFeatureSubReasonImages">Görüntülerle etkileşim kurma</string>
    <string name="missingBrowserFeatureSubReasonBookmarks">Yer imleri oluşturma ve yönetme</string>
    <string name="missingBrowserFeatureSubReasonOther">Bunların hiçbiri</string>

    <string name="websiteNotLoadingTitleLong">Web siteleri doğru yüklenmiyor</string>
    <string name="websiteNotLoadingTitleShort">Web sitesi yükleme Sorunları</string>
    <string name="websiteNotLoadingSubtitle">Hangi web sitesi hatalı?</string>

    <string name="searchNotGoodEnoughTitleLong">DuckDuckGo arama özelliği yeterince iyi değil</string>
    <string name="searchNotGoodEnoughTitleShort">DuckDuckGo Arama Sorunları</string>
    <string name="searchNotGoodEnoughSubtitle">Hangi arama özelliğini ekleyebilir veya geliştirebiliriz?</string>
    <string name="searchNotGoodEnoughSubReasonTechnicalSearches">Programlama/teknik arama</string>
    <string name="searchNotGoodEnoughSubReasonGoogleLayout">Düzen daha çok Google gibi olmalı</string>
    <string name="searchNotGoodEnoughSubReasonFasterLoadTimes">Daha hızlı yükleme süresi</string>
    <string name="searchNotGoodEnoughSubReasonSpecificLanguage">Belirli bir dilde veya bölgede arama yapma</string>
    <string name="searchNotGoodEnoughSubReasonBetterAutocomplete">Daha iyi otomatik tamamlama</string>
    <string name="searchNotGoodEnoughSubReasonOther">Bunların hiçbiri</string>

    <string name="needMoreCustomizationTitleLong">Uygulamayı özelleştirmek için yeterli seçenek yok</string>
    <string name="needMoreCustomizationTitleShort">Özelleştirme Sorunları</string>
    <string name="needMoreCustomizationSubtitle">Hangi özelleştirme seçeneğini ekleyebilir veya geliştirebiliriz?</string>
    <string name="needMoreCustomizationSubReasonHomeScreenConfiguration">Ana ekran yapılandırması</string>
    <string name="needMoreCustomizationSubReasonTabDisplay">Sekmelerin görüntülenme şekli</string>
    <string name="needMoreCustomizationSubReasonAppLooks">Uygulamanın görünüşü</string>
    <string name="needMoreCustomizationSubReasonWhichDataIsCleared">Hangi veriler temizlenir</string>
    <string name="needMoreCustomizationSubReasonWhenDataIsCleared">Veriler temizlendiğinde</string>
    <string name="needMoreCustomizationSubReasonBookmarksDisplay">Yer imlerinin görünüşü</string>
    <string name="needMoreCustomizationSubReasonOther">Bunların hiçbiri</string>

    <string name="appIsSlowOrBuggyTitleLong">Uygulama yavaş, hatalı veya kilitleniyor</string>
    <string name="appIsSlowOrBuggyTitleShort">Performans Sorunları</string>
    <string name="appIsSlowOrBuggySubtitle">Hangi sorunu yaşıyorsunuz?</string>
    <string name="appIsSlowOrBuggySubReasonSlowResults">Web sayfaları veya arama sonuçları yavaş yükleniyor</string>
    <string name="appIsSlowOrBuggySubReasonAppCrashesOrFreezes">Uygulama çöküyor veya donuyor</string>
    <string name="appIsSlowOrBuggySubReasonMediaPlayback">Video veya medya oynatma hataları</string>
    <string name="appIsSlowOrBuggySubReasonOther">Bunların hiçbiri</string>

    <string name="otherMainReasonTitleLong">Bunların hiçbiri</string>
    <string name="otherMainReasonTitleShort">Diğer Sorunlar</string>

    <string name="openEndedInputHint">Nasıl gelişebiliriz? (İsteğe bağlı)</string>
    <string name="submitFeedback">GERİ BİLDİRİM GÖNDER</string>

    <string name="tellUsHowToImprove">Lütfen neyi geliştirebileceğimizi bize bildirin.</string>
    <string name="thanksForTheFeedback">Geri dönüşünüz için teşekkür ederiz!</string>
    <string name="feedbackNegativeMainReasonPageSubtitle">En çok ne ile ilgili sıkıntı yaşadınız?</string>
    <string name="feedbackNegativeMainReasonPageTitle">Bunu duyduğumuz için üzgünüz.</string>
    <string name="feedbackShareDetails">Ayrıntıları paylaşın</string>
    <string name="sharePositiveFeedbackWithTheTeam">Ekiple paylaşmak istediğiniz ayrıntılar var mı?</string>
    <string name="whatHaveYouBeenEnjoying">Nelerden hoşlandınız?</string>
    <string name="awesomeToHear">Bunu duymak harika!</string>
    <string name="shareTheLoveWithARating">Lütfen Play Store\'da değerlendirin.</string>
    <string name="rateTheApp">UYGULAMAYI DEĞERLENDİR</string>
    <string name="declineFurtherFeedback">HAYIR TEŞEKKÜR EDERİM</string>
    <string name="whichBrokenSites">Bu sorunları nerede görüyorsunuz?</string>
    <string name="whichBrokenSitesHint">Hangi web sitesinde sorunlar var?</string>
    <string name="feedbackSpecificAsPossible">Lütfen mümkün olduğunca spesifik olun</string>
    <string name="feedbackInitialDisambiguationTitle">Başlayalım!</string>
    <string name="feedbackInitialDisambiguationSubtitle">Geri bildirimlerinizi nasıl sınıflandırırsınız?</string>
    <string name="feedbackInitialDisambiguationHappyButtonContentDescription">Olumlu geri bildirim düğmesi</string>
    <string name="feedbackInitialDisambiguationSadButtonContentDescription">Olumsuz geri bildirim düğmesi</string>
    <string name="feedbackIsImportantToUs">İsimsiz geri bildiriminiz bizim için önemlidir.</string>

    <!-- Webview Recovery -->
    <string name="crashedWebViewErrorMessage">"Web sayfası görüntülenemedi."</string>
    <string name="crashedWebViewErrorAction">"Tekrar yükle"</string>

    <!-- System Search-->
    <string name="systemSearchDeviceAppLabel">Bu cihazdan</string>
    <string name="systemSearchOmnibarInputHint"><font size="13">URL\'yi arayın veya bir URL yazın</font></string>
    <string name="systemSearchAppNotFound">Uygulama bulunamadı</string>
    <string name="systemSearchOnboardingText">DuckDuckGo\'yu seçtiğiniz için teşekkürler!\nArama motorumuzu veya uygulamamızı kullanırken tüm aramalarınız güvende.</string>
    <string name="systemSearchOnboardingFeaturesIntroText">DuckDuckGo uygulaması ayrıca:</string>
    <string name="systemSearchOnboardingFeatureOneText">Güvenli olmayan izleyicileri engeller</string>
    <string name="systemSearchOnboardingFeatureTwoText">Web sitelerinde şifrelemeyi zorlar</string>
    <string name="systemSearchOnboardingFeatureThreeText">Tek dokunuşla verileri temizler</string>
    <string name="systemSearchOnboardingButtonMore">Daha fazla göster</string>
    <string name="systemSearchOnboardingButtonLess">Gizle</string>
    <string name="systemSearchOnboardingButtonOk">Anladım</string>

    <!-- Dax Dialog -->
    <string name="daxDialogHideButton">GİZLE</string>
    <string name="daxDialogPhew">Uf!</string>
    <string name="daxDialogNext">Sonraki</string>
    <string name="daxDialogHighFive">Çak Bir Beşlik!</string>
    <string name="daxDialogGotIt">Anladım</string>
    <string name="hideTipsTitle">Kalan ipuçları gizlensin mi?</string>
    <string name="hideTipsText">Sadece birkaç tane var ve onları da bilgilendirici hâle getirmeye çalıştık.</string>
    <string name="hideTipsButton">İpuçlarını sonsuza kadar gizle</string>

    <!-- New Onboarding Experience -->
    <string name="onboardingWelcomeTitle">"DuckDuckGo'ya Hoş Geldiniz!"</string>
    <string name="onboardingDaxText"><![CDATA[İnternet biraz ürkütücü olabilir.<br/><br/>Endişelenmeyin! Özel olarak arama yapmak ve sitelere göz atmak düşündüğünüzden daha kolaydır.]]></string>
    <string name="onboardingLetsDoItButton">Hadi Başlayalım!</string>
    <string name="daxIntroCtaText"><![CDATA[Şimdi favori sitelerinizden birini ziyaret etmeyi deneyin! <br/><br/>İzleyicileri engelleyeceğim, böylece sizi gözetlemeyecekler. Mümkünse bağlantınızın güvenliğini de yükselteceğim. 🔒]]></string>
    <string name="daxEndCtaText"><![CDATA[İşte böyle!<br/><br/>Unutmayın: benimle İnterneti her gezişinizde tüyler ürpertici bir reklam daha kaybolur. 👍]]></string>
    <string name="daxSerpCtaText">DuckDuckGo aramalarınız anonimdir ve arama geçmişiniz asla saklanmaz. Asla. 🙌</string>
    <plurals name="daxTrackersBlockedCtaText">
        <item quantity="one"><![CDATA[ ve <b>%1$d diğer</b> sizi burada izlemeye çalışıyordu. <br/><br/>Onları engelledim!<br/><br/> ☝️Yeni bir siteyi ziyaret ettiğinizde sizi kimin izlemeye çalıştığını görmek için URL çubuğunu kontrol edebilirsiniz.]]></item>
        <item quantity="other"><![CDATA[ ve <b>%1$d diğerleri</b> sizi burada izlemeye çalışıyordu. <br/><br/>Onları engelledim!<br/><br/> ☝️Yeni bir siteyi ziyaret ettiğinizde sizi kimin izlemeye çalıştığını görmek için URL çubuğunu kontrol edebilirsiniz.]]></item>
    </plurals>
    <plurals name="daxTrackersBlockedCtaZeroText">
        <item quantity="one"><![CDATA[ sizi burada izlemeye çalışıyordu. <br/><br/>Onu engelledim!<br/><br/> ☝️Yeni bir siteyi ziyaret ettiğinizde sizi kimin izlemeye çalıştığını görmek için URL çubuğunu kontrol edebilirsiniz.]]></item>
        <item quantity="other"><![CDATA[ sizi burada izlemeye çalışıyordu. <br/><br/>Onu engelledim!<br/><br/> ☝️Yeni bir siteyi ziyaret ettiğinizde sizi kimin izlemeye çalıştığını görmek için URL çubuğunu kontrol edebilirsiniz.]]></item>
    </plurals>
    <string name="daxNonSerpCtaText"><![CDATA[Siz gezintinize devam ederken sinir bozucu izleyicileri engelleyeceğim. <br/><br/>Hadi, gezinmeye devam edin!]]></string>
    <string name="daxMainNetworkCtaText"><![CDATA[Dikkat! %1$s büyük bir izleme ağıdır.<br/><br/> İzleyicileri, en iyi sitelerin yaklaşık %2$s kadarını gizliyor 😱 ancak endişelenmeyin! <br/><br/>%3$s \'nin bu sitelerdeki etkinliğinizi görmesini engelleyeceğim.]]></string>
    <string name="daxMainNetworkOwnedCtaText">Dikkat! %2$s sitesinin sahibi %1$s olduğundan, onların buradaki etkinliğinizi görmesini engelleyemem.&lt;br/&gt;&lt;br/&gt;Ama benimle gezinirseniz diğer sitelerdeki pek çok izleyicisini engelleyerek sizin hakkınızda %3$s tarafından bilinenleri genel anlamda azaltabilirim.</string>

    <!-- Download Confirmation -->
    <string name="downloadConfirmationContinue">Devam et</string>
    <string name="downloadConfirmationSaveFileTitle">Kaydet %1$s</string>
    <string name="downloadConfirmationKeepBothFilesText">Her ikisini de sakla</string>
    <string name="downloadConfirmationReplaceOldFileText">Üzerine kaydet</string>
    <string name="downloadConfirmationOpenFileText">Aç</string>
    <string name="downloadConfirmationUnableToOpenFileText">Dosya açılamadı</string>
    <string name="downloadConfirmationUnableToDeleteFileText">Eski dosya silinemedi</string>

    <!-- Change Icon Activity -->
    <string name="changeIconActivityTitle">Uygulama Simgesi</string>
    <string name="changeIconCtaLabel">Uygulama Simgesini Değiştir</string>
    <string name="changeIconCtaAccept">Uygula</string>
    <string name="changeIconCtaCancel">İptal</string>
    <string name="changeIconDialogTitle">Yeni Simge Uygulansın mı?</string>
    <string name="changeIconDialogMessage">Uygulama, değişiklikleri uygulamak için kapanabilir. Yeni simgenize hayran olduktan sonra tekrar gelin.</string>

    <!-- New dashboard / menu buttons -->
    <string name="manageWhitelist">Korumasız Siteler</string>
    <string name="reportBrokenSite">Hatalı Siteyi Bildirin</string>

    <!-- Dialogs -->
    <string name="dialogAddTitle">Ekle</string>
    <string name="dialogEditTitle">Düzenle</string>

    <!-- Whitelist -->
    <string name="whitelisetActivityTitle">Korumasız Siteler</string>
    <string name="enablePrivacyProtection">Gizlilik Korumasını Etkinleştir</string>
    <string name="disablePrivacyProtection">Gizlilik Korumasını Devre Dışı Bırak</string>
    <string name="whitelistEntryOverflowContentDescription">Korumasız %1$s sitesi için diğer seçenekler</string>
    <string name="whitelistEntryDeleteConfirmMessage">&lt;b&gt;%1$s&lt;/b&gt; sitesini korumasız sitelerden kaldırmak istediğinizden emin misiniz?</string>
    <string name="whitelistExplanation">Bu siteler için Gizlilik Koruması uygulanmayacaktır.</string>
    <string name="whitelistNoEntries">Henüz Korumasız Site Yok</string>
    <string name="whitelistDomainHint">www.example.com</string>
    <string name="whitelistFormatError">Kaydedilemedi, <b>example.com</b> gibi bir alan adı girin</string>

    <!-- Settings -->
    <string name="settingsPrivacyProtectionWhitelist">Korumasız Siteler</string>

    <!-- Fireproof websites -->
    <string name="fireproofWebsitesActivityTitle">Korumalı Web Siteleri</string>
    <string name="settingsFireproofWebsites">Korumalı Web Siteleri</string>
    <string name="fireproofWebsiteMenuTitleAdd">Korumalı Web Sitesi</string>
    <string name="fireproofWebsiteSnackbarConfirmation">&lt;b&gt;%1$s&lt;/b&gt; artık koruma altında! Daha fazla bilgi edinmek için Ayarlar\'a gidin.</string>
    <string name="fireproofWebsiteSnackbarAction">Geri al</string>
    <string name="fireproofWebsiteDeleteConfirmMessage">&lt;b&gt;%1$s&lt;/b&gt;\'ı silmek istediğinizden emin misiniz?</string>
    <string name="fireproofWebsiteEmptyListHint">Henüz hiçbir web sitesi koruma altına alınmadı</string>
    <string name="fireproofWebsiteFeatureDescription">Web siteleri oturumunuzu açık tutmak için çerezler kullanır. Bir siteyi Korumalı hâle getirdiğinizde çerezler silinmez ve Yangın Düğmesi\'ni kullandıktan sonra bile oturumunuz açık kalır. Korumalı web sitelerinde bulunan üçüncü taraf izleyicileri yine engelleriz.</string>
    <string name="fireproofWebsiteOverflowContentDescription">Korumalı web sitesi %1$s için daha fazla seçenek</string>
    <string name="fireproofWebsiteLoginDialogTitle">%1$s sitesini Korumalı yapmak ister misiniz?</string>
    <string name="fireproofWebsiteLoginDialogDescription">Korumalı yaptığınızda, Yangın düğmesini kullanıktan sonra da oturumunuz açık kalır.</string>
    <string name="fireproofWebsiteLoginDialogPositive">Korumalı yap</string>
    <string name="fireproofWebsiteLoginDialogNegative">Şimdi değil</string>
    <string name="fireproofWebsiteItemsSectionTitle">Web siteleri</string>
    <string name="fireproofWebsiteToogleText">Oturum Açarken Sor</string>

    <!-- Fire Animation settings -->
    <string name="settingsFireAnimation">Yangın Düğmesi Animasyonu</string>
    <string name="settingsHeroFireAnimation">Ateş</string>
    <string name="settingsHeroWaterAnimation">Girdap</string>
    <string name="settingsHeroAbstractAnimation">Hava</string>
    <string name="settingsNoneAnimation">Yok</string>
    <string name="settingsSelectFireAnimationDialog">Yangın Düğmesi animasyonu</string>
    <string name="settingsSelectFireAnimationDialogSave">Kaydet</string>

    <!-- Dos Attack error-->
    <string name="dosErrorMessage">Bağlantı iptal edildi. Bu web sitesi cihazınıza zarar verebilir.</string>

    <!-- Download Manager problems -->
    <string name="downloadManagerDisabled">İndirme Yöneticisi devre dışı</string>
    <string name="downloadManagerIncompatible">İndirme Yöneticisi bu cihazda kullanılamıyor</string>
    <string name="enable">Etkinleştir</string>

    <!-- Precise Location -->
    <string name="preciseLocationSystemDialogTitle">DuckDuckGo Gizlilik Tarayıcısı için cihaz konumu etkinleştirilsin mi?</string>
    <string name="preciseLocationSystemDialogSubtitle">%1$s cihazınızın konumunu öğrenmek istiyor. %2$s tarafından izin istenebilmesi için ilk olarak uygulamanın cihazınızın konumunu göndermesine izin vermeniz gerekir.</string>
    <string name="preciseLocationSystemDialogAllow">Etkinleştir</string>
    <string name="preciseLocationSystemDialogDeny">Belki Sonra</string>
    <string name="preciseLocationSystemDialogNeverAllow">Bu Site için Bir Daha Sorma</string>
    <string name="preciseLocationSiteDialogTitle">%1$s için konuma erişim izni verilsin mi?</string>
    <string name="preciseLocationSiteDialogSubtitle">Sitelere verdiğiniz konuma erişim izinlerini Ayarlar bölümünden yönetebilirsiniz.</string>
    <string name="preciseLocationSiteDialogAllowAlways">Her zaman</string>
    <string name="preciseLocationSiteDialogAllowOnce">Yalnızca bu oturum için</string>
    <string name="preciseLocationSiteDialogDenyAlways">Her zaman reddet</string>
    <string name="preciseLocationSiteDialogDenyOnce">Bu oturum için reddet</string>
    <string name="settingsPreciseLocation">Konum</string>
    <string name="preciseLocationFeatureDescription">Ziyaret ettiğiniz siteler cihazınızın konumunu öğrenmek isteyebilir. Ancak siz açıkça izin vermediğiniz takdirde konumunuza erişemezler. DuckDuckGo, konumunuzu yalnızca yerel arama sonuçları sunmak için anonim olarak kullanır.</string>
    <string name="preciseLocationToggleText">Siteler konumumu sorabilir</string>
    <string name="preciseLocationEmptyListHint">Hiçbir web sitesine konuma erişim izni verilmedi</string>
    <string name="preciseLocationNoSystemPermission">Web sitelerine verdiğiniz konuma erişim izinlerini yönetmek üzere Android Ayarları\'ndan bu uygulama için konumu etkinleştirin.</string>
    <string name="preciseLocationActivityTitle">Konum</string>
    <string name="preciseLocationDeleteConfirmMessage">&lt;b&gt;%1$s&lt;/b&gt;\'ı silmek istediğinizden emin misiniz?</string>
    <string name="preciseLocationDeleteContentDescription">%1$s alanında konum izinleri için daha fazla seçenek</string>
    <string name="preciseLocationAllowedSitesSectionTitle">Verildi</string>
    <string name="preciseLocationDeniedSitesSectionTitle">Reddedildi</string>
    <string name="preciseLocationSnackbarMessage">%1$s için daha önce konumunuza erişim izni vermiştiniz.</string>

    <!--Fire button education-->
    <string name="daxClearDataCtaText">Kişisel veriler tarayıcınızda birikebilir. İğrenç. Bunların hepsini yakmak için Yangın Düğmesi\'ni kullanın. Hemen deneyin! 👇</string>

    <!--  Global Privacy Control-->
    <string name="globalPrivacyControlActivityTitle">Küresel Gizlilik Kontrolü (GPC)</string>
    <string name="globalPrivacyControlDescription">
        Verileriniz satılık olmamalı. DuckDuckGo\'da aynı fikirdeyiz. \"Küresel Gizlilik Kontrolü\" (GPC) ayarını etkinleştirirseniz web sitelerine şu tercihleri yaptığınızı bildiririz:&lt;br/&gt;&lt;br/&gt; • Kişisel verilerinizin satılmasını istemediğinizi.&lt;br/&gt; • Kişisel verilerinizin diğer şirketlerle paylaşımının sınırlandırılmasını istediğinizi.
    </string>
    <string name="globalPrivacyControlSetting">Küresel Gizlilik Kontrolü (GPC)</string>
    <string name="globalPrivacyControlToggle">Küresel Gizlilik Kontrolü (GPC)</string>
    <string name="globalPrivacyControlDescriptionLegal"><b>Küresel Gizlilik Kontrolü (GPC) yeni bir standart olduğundan, çoğu web sitesi tarafından henüz tanınmayacaktır. Ancak, dünya çapında benimsenmesini sağlamak için elimizden geleni yapıyoruz.</b> Bununla birlikte, web sitelerinin onlara bildirilen tercihleri yalnızca geçerli yasaların zorunlu kıldığı ölçüde dikkate almaları gerekmektedir.</string>
    <string name="globalPrivacyControlLearnMore"><u>Daha Fazla Bilgi</u></string>
    <string name="disabled">Devre Dışı</string>
    <string name="enabled">Etkin</string>
</resources><|MERGE_RESOLUTION|>--- conflicted
+++ resolved
@@ -32,13 +32,8 @@
     <!-- Default Browser -->
     <string name="cannotLaunchDefaultAppSettings">Varsayılan uygulama ayarları ekranı başlatılamıyor</string>
     <string name="settingsDefaultBrowserEnabled">Varsayılan tarayıcı olarak ayarla</string>
-<<<<<<< HEAD
-    <string name="defaultBrowserMaybeLater">Belki sonra</string>
+    <string name="defaultBrowserMaybeLater">Belki Sonra</string>
     <string name="defaultBrowserLetsDoIt">Varsayılan tarayıcı olarak ayarla</string>
-=======
-    <string name="defaultBrowserMaybeLater">Belki Sonra</string>
-    <string name="defaultBrowserLetsDoIt">Hadi başlayalım!</string>
->>>>>>> 93eff3fe
     <string name="defaultBrowserDescriptionNoDefault">Her zaman gönül rahatlığıyla açık bağlantılar.</string>
     <string name="defaultBrowserInstructions">DuckDuckGo\'yu seçin ve <font color="#678fff">Her zaman</font> ögesine dokunun.</string>
 
