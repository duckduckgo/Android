--- conflicted
+++ resolved
@@ -408,10 +408,6 @@
     <string name="daxIntroCtaText">Şimdi favori sitelerinizden birini ziyaret etmeyi deneyin! &lt;br/&gt;&lt;br/&gt;İzleyicileri engelleyeceğim, böylece sizi gözetlemeyecekler. Mümkünse bağlantınızın güvenliğini de yükselteceğim. &#128274;</string>
     <string name="daxEndCtaText">İşte böyle!&lt;br/&gt;&lt;br/&gt;Unutmayın: benimle İnterneti her gezişinizde tüyler ürpertici bir reklam daha kaybolur . &#128077;</string>
     <string name="daxSerpCtaText">DuckDuckGo aramalarınız anonimdir ve arama geçmişiniz asla saklanmaz. Asla. &#128588;</string>
-<<<<<<< HEAD
-    <string name="daxNonSerpCtaText">Her sitenin bir gizlilik derecesi vardır. Gizliliğinizi nasıl koruduğumu görmek için dokunun.&lt;br/&gt;&lt;br/&gt;Biraz daha çılgınlaşmaya ne dersiniz? Yangın düğmesine basarak verilerinizi silmeyi deneyin.</string>
-=======
->>>>>>> 2bffc7dd
     <plurals name="daxTrackersBlockedCtaText">
         <item quantity="one">&#160;ve &lt;b&gt;%d diğer&lt;/b&gt; sizi burada izlemeye çalışıyordu. &lt;br/&gt;&lt;br/&gt;Onları engelledim!&lt;br/&gt;&lt;br/&gt; ☝️Yeni bir siteyi ziyaret ettiğinizde sizi kimin izlemeye çalıştığını görmek için URL çubuğunu kontrol edebilirsiniz.</item>
         <item quantity="other">&#160;ve &lt;b&gt;%d diğerleri&lt;/b&gt; sizi burada izlemeye çalışıyordu. &lt;br/&gt;&lt;br/&gt;Onları engelledim!&lt;br/&gt;&lt;br/&gt; ☝️Yeni bir siteyi ziyaret ettiğinizde sizi kimin izlemeye çalıştığını görmek için URL çubuğunu kontrol edebilirsiniz.</item>
