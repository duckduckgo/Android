<?xml version="1.0" encoding="utf-8"?><!--
  ~ Copyright (c) 2017 DuckDuckGo
  ~
  ~ Licensed under the Apache License, Version 2.0 (the "License");
  ~ you may not use this file except in compliance with the License.
  ~ You may obtain a copy of the License at
  ~
  ~     http://www.apache.org/licenses/LICENSE-2.0
  ~
  ~ Unless required by applicable law or agreed to in writing, software
  ~ distributed under the License is distributed on an "AS IS" BASIS,
  ~ WITHOUT WARRANTIES OR CONDITIONS OF ANY KIND, either express or implied.
  ~ See the License for the specific language governing permissions and
  ~ limitations under the License.
  -->

<menu xmlns:android="http://schemas.android.com/apk/res/android"
    xmlns:app="http://schemas.android.com/apk/res-auto">

    <item
        android:id="@+id/privacy_dashboard"
<<<<<<< HEAD
        app:showAsAction="always"
        android:visible="false"
=======
>>>>>>> 1e95b6c1
        android:icon="@drawable/privacygrade_icon_unknown"
        android:title="@string/privacyDashboard"
        android:visible="false"
        app:showAsAction="ifRoom" />

    <item
        android:id="@+id/fire"
        app:showAsAction="always"
        android:visible="false"
        android:icon="@drawable/icon_fire"
        android:title="@string/privacyDashboard"/>

    <item
        android:id="@+id/back_menu_item"
        android:title="@string/back" />
    <item
        android:id="@+id/forward_menu_item"
        android:title="@string/forward" />
    <item
        android:id="@+id/refresh_menu_item"
        android:title="@string/refresh"
        app:showAsAction="never" />

    <item
        android:id="@+id/settings_menu_item"
        android:title="@string/settingsMenuItemTitle"
        app:showAsAction="never" />

</menu><|MERGE_RESOLUTION|>--- conflicted
+++ resolved
@@ -19,22 +19,17 @@
 
     <item
         android:id="@+id/privacy_dashboard"
-<<<<<<< HEAD
-        app:showAsAction="always"
-        android:visible="false"
-=======
->>>>>>> 1e95b6c1
         android:icon="@drawable/privacygrade_icon_unknown"
         android:title="@string/privacyDashboard"
         android:visible="false"
-        app:showAsAction="ifRoom" />
+        app:showAsAction="always" />
 
     <item
         android:id="@+id/fire"
-        app:showAsAction="always"
+        android:icon="@drawable/icon_fire"
+        android:title="@string/privacyDashboard"
         android:visible="false"
-        android:icon="@drawable/icon_fire"
-        android:title="@string/privacyDashboard"/>
+        app:showAsAction="always" />
 
     <item
         android:id="@+id/back_menu_item"
