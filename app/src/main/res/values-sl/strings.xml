<?xml version="1.0" encoding="UTF-8"?>
<!--
  ~ Copyright (c) 2022 DuckDuckGo
  ~
  ~ Licensed under the Apache License, Version 2.0 (the "License");
  ~ you may not use this file except in compliance with the License.
  ~ You may obtain a copy of the License at
  ~
  ~     http://www.apache.org/licenses/LICENSE-2.0
  ~
  ~ Unless required by applicable law or agreed to in writing, software
  ~ distributed under the License is distributed on an "AS IS" BASIS,
  ~ WITHOUT WARRANTIES OR CONDITIONS OF ANY KIND, either express or implied.
  ~ See the License for the specific language governing permissions and
  ~ limitations under the License.
  -->
<resources xmlns:tools="http://schemas.android.com/tools">

    <string name="appName" translatable="false">DuckDuckGo</string>
    <string name="appDescription" translatable="false">DuckDuckGo </string>
    <string name="duckDuckGoLogoDescription">Logotip DuckDuckGo</string>
    <string name="duckDuckGoPrivacySimplified">Zasebnost, poenostavljeno</string>
    <string name="yes">Da</string>
    <string name="no">Ne</string>
    <string name="open">Odpri</string>
    <string name="cancel">Prekliči</string>
    <string name="search">Iskanje</string>

    <!-- Onboarding Activity -->
    <string name="onboardingDefaultBrowserDescription">Vsakič obiščite Nastavitve za iskanje in brskanje z DuckDuckGo.</string>
    <string name="onboardingDefaultBrowserTitle">Nastavi aplikacijo DuckDuckGo kot privzeto</string>

    <!-- Default Browser -->
    <string name="cannotLaunchDefaultAppSettings">Zaslona privzetih nastavitev aplikacije ni mogoče zagnati</string>
    <string name="settingsDefaultBrowserEnabled">Nastavite za privzeti brskalnik</string>
    <string name="defaultBrowserMaybeLater">Mogoče kasneje</string>
    <string name="defaultBrowserLetsDoIt">Nastavite za privzeti brskalnik</string>
    <string name="defaultBrowserDescriptionNoDefault">Bodite pomirjeni, ko odpirate povezave.</string>
    <string name="defaultBrowserInstructions">Izberite aplikacijo DuckDuckGo in tapnite <font color="#678fff">Vedno</font>.</string>

    <!-- Browser Activity -->
    <string name="browserPopupMenu">Meni brskalnika</string>
    <string name="refresh">Osveži</string>
    <string name="back">Nazaj</string>
    <string name="forward">Naprej</string>

    <string name="omnibarInputHint">Iščite z iskalnikom ali vnesite URL</string>
    <string name="clearButtonContentDescription">Počisti vhod iskanja</string>
    <string name="no_compatible_third_party_app_installed">Ni nameščene združljive aplikacije</string>
    <string name="addBookmarkMenuTitle">Dodaj zaznamek</string>
    <string name="editBookmarkMenuTitle">Uredi zaznamek</string>
    <string name="addFavoriteMenuTitle">Dodaj priljubljene</string>
    <string name="removeFavoriteMenuTitle">Odstrani priljubljene</string>
    <string name="favoriteAddedMessage">Priljubljeni dodan</string>
    <string name="bookmarkAddedMessage">Zaznamek je dodan</string>
    <string name="requestDesktopSiteMenuTitle">Namizna stran</string>
    <string name="fireproofWebsiteMenuTitleRemove">Odstrani požarno zaščito</string>
    <string name="requestMobileSiteMenuTitle">Mobilna stran</string>
    <string name="downloadsMenuTitle">Prenosi</string>
    <string name="printMenuTitle">Natisni stran</string>
    <string name="favoriteDeleteConfirmationMessage">Priljubljeni odstranjeni</string>
    <string name="fireproofDeleteConfirmationMessage">Požarna zaščita je odstranjena</string>
    <string name="privacyProtectionEnabledConfirmationMessage">Zaščita zasebnosti je omogočena za spletno mesto %1$s</string>
    <string name="privacyProtectionDisabledConfirmationMessage">Zaščita zasebnosti je onemogočena za spletno mesto %1$s</string>
    <string name="undoSnackbarAction">Prekliči spremembe</string>

    <!-- Downloading files -->
    <string name="downloadImage">Prenesi sliko</string>
    <string name="permissionRequiredToDownload">Prenos zahteva dovoljenje za shranjevanje</string>

    <!-- Sharing options -->
    <string name="options">Možnosti</string>
    <string name="shareLink">Daj povezavo v skupno rabo</string>
    <string name="shareMenuTitle">Deli</string>
    <string name="copyUrl">Kopiraj naslov povezave</string>

    <!-- Find in page -->
    <string name="findInPageMenuTitle">Najdi na strani</string>
    <string name="nextSearchTermDescription">Najdi naslednje</string>
    <string name="previousSearchTermDescription">Najdi prejšnje</string>
    <string name="closeFindInPageButtonDescription">Zapri iskanje v pogledu strani</string>
    <string name="findInPageHint">Najdi na strani</string>
    <string name="findInPageMatches" translatable="false">%d/%d</string>

    <!-- AutoComplete Suggestions -->
    <string name="editQueryBeforeSubmitting">Uredi poizvedbo pred iskanjem</string>
    <string name="settingsAutocompleteEnabled">Pokaži predloge za samodokončanje</string>

    <!-- Opening external apps -->
    <string name="openExternalApp">Odpri zunanjo aplikacijo</string>
    <string name="launchingExternalApp">Odpri v drugi aplikaciji</string>
    <string name="confirmOpenExternalApp">Želite zapustiti DuckDuckGo in si ogledati to vsebino?</string>
    <string name="unableToOpenLink">Te vrste povezave ni mogoče odpreti</string>

    <!-- Tabs -->
    <string name="homeTab" translatable="false">DuckDuckGo</string>
    <string name="tabActivityTitle">Zavihki</string>
    <string name="tabsMenuItem">Zavihki</string>
    <string name="newTabMenuItem">Nov zavihek</string>
    <string name="openInNewTab">Odpri na novem zavihku</string>
    <string name="openInNewBackgroundTab">Odpri na zavihku v ozadju</string>
    <string name="openImageInNewTab">Odpri sliko na zavihku v ozadju</string>
    <string name="faviconContentDescription">Favicon</string>
    <string name="closeContentDescription">Zapri</string>
    <string name="closeAllTabsMenuItem">Zapri vse zavihke</string>
    <string name="closeTab">Zapri zavihek</string>
    <string name="tabClosed">Zavihek zaprt</string>
    <string name="tabClosedUndo">Prekliči spremembe</string>
    <string name="downloadsMenuItemTitle">Prenosi</string>

    <!-- Privacy Dashboard Activities -->
    <string name="privacyProtectionToggle">Zaščita zasebnosti na strani</string>
    <string name="privacyProtectionEnabled">OMOGOČI ZAŠČITO NA STRANI</string>
    <string name="privacyProtectionDisabled">ONEMOGOČI ZAŠČITO NA STRANI</string>
    <string name="privacyDashboardActivityTitle">Nadzorna plošča zasebnosti</string>
    <string name="privacyProtectionUpgraded" tools:ignore="TypographyQuotes">IZBOLJŠANO OD &lt;img src=\"%1$d\" /&gt; DO &lt;img src=\"%2$d\" /&gt;</string>
    <string name="privacyGradeContentDescription">Ocena zasebnosti</string>
    <string name="privacyProtectionTemporarilyDisabled">Začasno smo onemogočili zaščito zasebnosti, saj se zdi, da zato pride do napak na tem spletnem mestu.</string>

    <string name="httpsGood">Šifrirana povezava</string>
    <string name="httpsMixed">Mešana šifrirna povezava</string>
    <string name="httpsBad">Nešifrirana povezava</string>

    <string name="scorecardActivityTitle">Ocena zasebnosti</string>
    <string name="scorecardSiteIsMemberOfMajorNetwork">Spletno mesto je glavno sledilno omrežje</string>
    <string name="scorecardPrivacyGrade">Ocena zasebnosti</string>
    <string name="scorecardEnhancedGrade">Izboljšana ocena</string>

    <string name="privacyTermsActivityTitle">Prakse zasebnosti</string>
    <string name="practicesGood">Dobre prakse zasebnosti</string>
    <string name="practicesMixed">Mešane prakse zasebnosti</string>
    <string name="practicesBad">Slabe prakse zasebnosti</string>
    <string name="practicesUnknown">Neznane prakse zasebnosti</string>
    <string name="practicesOverview">Prakse zasebnosti kažejo, koliko osebnih podatkov, ki jih delite s spletnim mestom, je zaščitenih.</string>
    <string name="practicesTosdrLink">Prakse zasebnosti od <b><u>ToS;DR</u></b>.</string>
    <string name="practicesIconContentGood">Ikona dobre prakse</string>
    <string name="practicesIconContentBad">Ikona slabe prakse</string>

    <string name="networkTrackerSummaryHeader">GLAVNI KRŠITELJI MED SLEDILNIMI OMREŽJI</string>
    <string name="networkTrackerSummaryNotReady">Še vedno zbiramo podatke za prikaz, koliko sledilnikov smo blokirali.</string>

    <string name="trackersActivityTitle">Zahtevki za sledenje so blokirani</string>
    <string name="trackersContentDescription">Zahtevki za sledenje so blokirani</string>
    <string name="trackersOverview">Nalaganje naslednjih zahtevkov domen tretjih oseb je bilo blokirano, ker so bili prepoznani kot zahtevki za sledenje. Če so zahtevki podjetja naloženi, lahko na podlagi tega oblikujejo vaš profil.</string>
    <string name="trackersOverviewProtectionsOff">Nalaganje zahtevkov za sledenje ni bilo blokirano, ker so zaščite za to spletno mesto izklopljene. Če so zahtevki podjetja naloženi, lahko na podlagi tega oblikujejo vaš profil.</string>

    <string name="domainsLoadedActivityTitle">Nalaganje zahtevkov tretjih oseb</string>
    <string name="domainsLoadedContentDescription">Nalaganje zahtevkov tretjih oseb</string>
    <string name="domainsLoadedOverview">Naloženi so bili naslednji zahtevki domen tretjih oseb. Če so zahtevki podjetja izpolnjeni, lahko podjetje na podlagi tega oblikuje vaš profil, čeprav še vedno veljajo naša druga zaščitna pravila za sledenje v spletu.</string>
    <string name="domainsLoadedOverviewProtectionsOff">Noben zahtevek tretjih oseb ni bil blokiran zaradi izklopa zaščite za to mesto. Če so zahtevki podjetja naloženi, lahko podjetje na podlagi tega oblikuje vaš profil.</string>
    <string name="domainsLoadedOverviewEmpty">Nismo zaznali zahtevkov iz domen tretjih oseb.</string>
    <string name="domainsLoadedHeadingText">Naložene niso nobene domene tretjih oseb</string>

    <string name="webTrackingProtectionsText"><annotation type="learn_more_link">O naši zaščiti pred spletnim sledenjem</annotation></string>
    <string name="webTrackingProtectionsUrl">https://help.duckduckgo.com/duckduckgo-help-pages/privacy/web-tracking-protections/</string>

    <string name="trackersBlockedNoSectionDescription">Naloženi so bili naslednji zahtevki domen.</string>

    <string name="adLoadedSectionDescription">Naslednji zahtevki domen so bili naloženi, ker ste pred kratkim kliknili oglas %1$s na portalu DuckDuckGo. Ti zahtevki pomagajo oceniti učinkovitost oglasa. Vsi oglasi na DuckDuckGo so neprofilirani.</string>
    <string name="adLoadedSectionLinkText"><annotation type="learn_more_link">Kako naši oglasi v iskalnem omrežju vplivajo na našo zaščito</annotation></string>
    <string name="adLoadedSectionUrl">https://help.duckduckgo.com/duckduckgo-help-pages/privacy/web-tracking-protections/#3rd-party-tracker-loading-protection</string>

    <string name="domainsLoadedSectionDescription">Naloženi so bili tudi naslednji zahtevki domen.</string>
    <string name="domainsLoadedSectionSingleSectionDescription">Naloženi so bili naslednji zahtevki za sledenje domenam.</string>
    <string name="domainsLoadedSectionEmptyListDescription">Nismo zaznali zahtevkov iz domen tretjih oseb.</string>

    <string name="domainsLoadedBreakageSectionDescription">Naloženi so bili naslednji zahtevki domen, da se prepreči prekinitev spletnega mesta.</string>
    <string name="domainsLoadedAssociatedSectionDescription">Naloženi so bili naslednji zahtevki domen, ker so povezani z %1$s.</string>

    <string name="trackersBlockedText">Zahtevki, katerih nalaganje je blokirano</string>
    <string name="trackersNotBlockedText">Noben zahtevek za sledenje ni blokiran</string>
    <string name="trackersNoFoundText">Ni najdenih zahtevkov za sledenje</string>
    <string name="trackersFoundText">Najdeni zahtevki za sledenje</string>

    <string name="domainsLoadedText">Nalaganje zahtevkov tretjih oseb</string>
    <string name="domainsNotLoadedText">Ni naloženih zahtevkov tretjih oseb</string>

    <string name="majorNetworksNoFound">Glavnega sledilnega omrežja ni mogoče najti+</string>
    <string name="majorNetworksFound">Najdeno je več sledenj omrežjem</string>

    <!-- Fire -->
    <string name="fireMenu">Počisti podatke</string>
    <string name="fireClearAll">Počisti vse zavihke in podatke</string>
    <string name="fireCancel">Preklic</string>
    <string name="fireDataCleared">Podatki izbrisani</string>

    <!-- Settings Activity -->
    <string name="settingsActivityTitle">Nastavitve</string>
    <string name="settingsMenuItemTitle">Nastavitve</string>
    <string name="settingsHeadingGeneral">Splošno</string>
    <string name="settingsHeadingOther">Drugo</string>
    <string name="settingsHeadingPrivacy">Zasebnost</string>
    <string name="settingsAboutDuckduckgo">O DuckDuckGo</string>
    <string name="settingsVersion">Različica</string>
    <string name="leaveFeedback">Delite povratne informacije</string>
    <string name="settingsEmailProtectionTitle">Zaščita e-pošte</string>
    <string name="settingsEmailProtectionSubtitle">Blokirajte sledilnike e-pošte in skrijte svoj naslov</string>
    <string name="settingsHeadingMore">Več od iskalnika DuckDuckGo</string>
    <string name="settingsLightTheme">Luč</string>
    <string name="settingsTheme">Videz</string>
    <string name="settingsDarkTheme">Temna</string>
    <string name="settingsSystemTheme">Privzeti sistem</string>
    <string name="settingsThemeDialogSave">Nastavi temo</string>
    <string name="settingsTitleAppLinks">Odpri povezave v aplikacijah</string>
    <string name="settingsTitleAppLinksDialog">Odpri povezave v aplikacijah</string>
    <string name="settingsAppLinksAskEveryTime">Vprašaj vsakič</string>
    <string name="settingsAppLinksAlways">Vedno</string>
    <string name="settingsAppLinksNever">Nikoli</string>

    <!-- Settings - Automatically clearing data -->
    <string name="settingsAutomaticallyClearingDialogSave">Shrani</string>

    <string name="settingsAutomaticallyClearWhat">Samodejno počisti …</string>
    <string name="settingsAutomaticallyClearWhatDialogTitle">Samodejno počisti …</string>
    <string name="settingsAutomaticallyClearWhatOptionNone">Brez</string>
    <string name="settingsAutomaticallyClearWhatOptionTabs">Zavihki</string>
    <string name="settingsAutomaticallyClearWhatOptionTabsAndData">Zavihki in podatki</string>

    <string name="settingsAutomaticallyClearWhen">Počisti dne …</string>
    <string name="settingsAutomaticallyClearWhenDialogTitle">Počisti dne …</string>
    <string name="settingsAutomaticallyClearWhenAppExitOnly">Samo izhod iz aplikacije</string>
    <string name="settingsAutomaticallyClearWhenAppExit5Seconds">Izhod iz aplikacije, neaktivnost 5 sekund</string>
    <string name="settingsAutomaticallyClearWhenAppExit5Minutes">Izhod iz aplikacije, neaktivnost 5 minut</string>
    <string name="settingsAutomaticallyClearWhenAppExit15Minutes">Izhod iz aplikacije, neaktivnost 15 minut</string>
    <string name="settingsAutomaticallyClearWhenAppExit30Minutes">Izhod iz aplikacije, neaktivnost 30 minut</string>
    <string name="settingsAutomaticallyClearWhenAppExit60Minutes">Izhod iz aplikacije, neaktivnost 1 ura</string>

    <!-- About Activity -->
    <string name="aboutActivityTitle">O DuckDuckGo</string>
    <string name="aboutDescription">
        Pri DuckDuckGo vzpostavljamo nov standard zaupanja na spletu.\n\\ .\n\\ Navsezadnje nam internet ne bi smel vzbujati strahu.\n\nZasebni brskalnik DuckDuckGo zagotavlja vse bistvene sestavine zasebnosti, ki jih potrebujete za svojo zaščito, kadar iščete in brskate po spletu, vključno z blokiranjem sledilnikov, pametnejšim šifriranjem in zasebnim iskanjem DuckDuckGo.\n\nDoseganje zasebnosti na spletu, ki si jo zaslužimo, bi moralo biti tako preprosto kot zagrinjanje zaves.</string>
    <string name="aboutMoreLink">Več na duckduckgo.com/about</string>
    <string name="no_suggestions">Ni predlogov</string>

    <!-- Broken Site Activity -->
    <string name="brokenSiteReportBrokenSiteMenuItem">Prijavite poškodovano spletno mesto</string>
    <string name="brokenSiteHeading">Prijavi nedelujočo stran</string>
    <string name="brokenSiteSubmitted">Hvala! Povratne informacije so poslane.</string>
    <string name="brokenSitesCategoriesTitle">Opišite, kaj se je zgodilo</string>
    <string name="brokenSitesCategoriesHint">Opišite, kaj se je zgodilo</string>
    <string name="brokenSiteSubmitButton">Pošljite poročilo</string>
    <string name="brokenSiteDescription">Če pošljete poročilo o anonimnem pokvarjenem spletišču, nam pomagate odpraviti napake in izboljšati aplikacijo.</string>

    <string name="brokenSiteCategoryImages">Slike se niso naložile</string>
    <string name="brokenSiteCategoryPaywall">Spletišče me je prosilo, da onemogočim</string>
    <string name="brokenSiteCategoryComments">Komentarji se niso naložili</string>
    <string name="brokenSiteCategoryVideos">Video se ni predvajal</string>
    <string name="brokenSiteCategoryLinks">Povezave ali tipke ne delujejo</string>
    <string name="brokenSiteCategoryContent">Vsebina manjka</string>
    <string name="brokenSiteCategoryLogin">Ne morem se prijaviti</string>
    <string name="brokenSiteCategoryUnsupported">Brskalnik ni združljiv</string>
    <string name="brokenSiteCategoryOther">Nekaj drugega</string>

    <!-- Bookmarks Activity -->
    <string name="bookmarksMenuTitle">Zaznamki</string>
    <string name="bookmarksActivityTitle">Zaznamki</string>
    <string name="noBookmarks">Zaznamki še niso dodani</string>
    <string name="bookmarkOverflowContentDescription">Več možnosti za zaznamek %1$s</string>
    <string name="bookmarkDeleteConfirmationMessage">Izbrisano &lt;b&gt;%1$s&lt;/b&gt;</string>
    <string name="exportBookmarksMenu">Izvozi</string>
    <string name="exportBookmarksEmpty">Nimate zaznamkov, nič ne bo izvoženo</string>
    <string name="exportBookmarksError">Zaznamkov ni bilo mogoče izvoziti, nekaj je šlo narobe</string>
    <string name="exportBookmarksSuccess">Vsi zaznamki so uspešno izvoženi</string>
    <string name="importBookmarksMenu">Uvozi</string>
    <string name="importBookmarksFileTitle">Izberite datoteko zaznamka za uvoz</string>
    <string name="importBookmarksError">Zaznamkov ni bilo mogoče uvoziti, nekaj je šlo narobe</string>
    <string name="importBookmarksEmpty">Datoteka nima zaznamkov za uvoz</string>
    <string name="importBookmarksSuccess">Uspešno uvoženih %1$d zaznamkov</string>
    <string name="savedSiteDialogTitleHint">Naslov</string>
    <string name="savedSiteDialogUrlHint">URL</string>
    <string name="savedSiteDialogTitleEdit">Uredi</string>
    <string name="bookmarksSectionTitle">Zaznamki</string>
    <string name="favoritesSectionTitle">Priljubljeni</string>
    <string name="bookmarksEmptyHint">Zaznamki še niso dodani</string>
    <string name="favoritesEmptyHint">Priljubljeni še niso dodani</string>

    <!-- Dialogs -->
    <string name="dialogConfirmTitle">Potrdi</string>
    <string name="dialogSave">Shrani</string>
    <string name="delete">Izbriši</string>
    <string name="edit">Uredi</string>
    <string name="remove">Odstrani</string>
    <string name="removeAll">Odstrani vse</string>

    <!-- Widget -->
    <string name="searchWidgetTextHint">Poišči DuckDuckGo</string>

    <!-- Favorites widget -->
    <string name="addFavoriteMenuTitleHighlighted">👋 Dodaj priljubljeno</string>
    <string name="widgetConfigurationTitleText">Izberi temo</string>
    <string name="widgetConfigurationSystemThemeOption">Privzeti sistem</string>
    <string name="widgetConfigurationLightThemeOption">Luč</string>
    <string name="widgetConfigurationDarkThemeOption">Temna</string>
    <string name="widgetConfigurationAddWidgetOption">Dodaj gradnik</string>
    <string name="searchWidgetEmtpyFavoritesHint">Priljubljeni še niso dodani</string>
    <string name="searchWidgetEmtpyFavoritesCta">Dodaj priljubljene</string>
    <string name="daxFavoritesOnboardingCtaText"><![CDATA[Hitro obiščite svoja priljubljena spletna mesta!<br/><br/>Obiščite spletno mesto, ki vam je všeč. Nato se dotaknite ikone \"⠇\" in izberite Dodaj priljubljeno.]]></string>
    <string name="daxFavoritesOnboardingCtaContentDescription">Hitro obiščite svoja priljubljena spletna mesta! Obiščite spletno mesto, ki vam je všeč. Nato se v brskalniku dotaknite ikone za meni in izberite Dodaj priljubljeno.</string>
    <string name="widgetConfigurationActivityTitle">Konfiguracija pripomočka</string>
    <string name="favoritesWidgetLabel">Priljubljeni</string>
    <string name="searchWidgetLabel">Iskanje</string>

    <!-- Home Screen Shortcuts -->
    <string name="addToHome">Dodaj na Domači Zaslon</string>
    <string name="shortcutAddedText">Uspeh! %1$s je dodan na vaš začetni zaslon.</string>

    <!-- User Survey -->
    <string name="surveyCtaTitle">Pomagajte nam izboljšati aplikacijo!</string>
    <string name="surveyCtaDescription">Izpolnite našo kratko anketo in delite svoje povratne informacije.</string>
    <string name="surveyCtaLaunchButton">Izpolnite anketo</string>
    <string name="surveyCtaDismissButton">Ne, hvala</string>
    <string name="surveyActivityTitle">Uporabniška anketa</string>
    <string name="surveyTitle">ANKETA DUCKDUCKGO</string>
    <string name="surveyDismissContentDescription">Opustite anketo</string>
    <string name="surveyLoadingErrorTitle">O, ne!</string>
    <string name="surveyLoadingErrorText">Naša anketa se trenutno ne nalaga.\nPoskusite ponovno pozneje.</string>

    <!-- Add widget -->
    <string name="addWidgetCtaTitle">Preizkusite naš gradnik za iskanje!</string>
    <string name="addWidgetCtaDescription">Dodajte naš gradnik za iskanje na domači zaslon za hiter in preprost dostop.</string>
    <string name="addWidgetCtaAutoLaunchButton">Dodaj gradnik</string>
    <string name="addWidgetCtaInstructionsLaunchButton">Pokaži mi</string>
    <string name="addWidgetCtaDismissButton">Opusti</string>
    <string name="addWidgetInstructionsActivityTitle">Dodaj gradnik</string>
    <string name="addWidgetInstruction1Label">1</string>
    <string name="addWidgetInstruction1">Dolgo pritisnite domači zaslon, nato odprite meni gradnikov.</string>
    <string name="addWidgetInstruction2Label">2</string>
    <string name="addWidgetInstruction2">Najdite gradnik DuckDuckGo.</string>
    <string name="addWidgetInstruction3Label">3</string>
    <string name="addWidgetInstruction3">Povlecite gradnik na domači zaslon.</string>
    <string name="addWidgetInstructionsButtonGoHome">Pojdite na domači zaslon</string>
    <string name="addWidgetInstructionsButtonClose">Zapri</string>

    <!-- App Enjoyment / Rating / Feedback -->
    <string name="appEnjoymentDialogTitle">Uživate z DuckDuckGo?</string>
    <string name="appEnjoymentDialogMessage">Zanima nas, kaj si mislite.</string>
    <string name="appEnjoymentDialogPositiveButton">Všeč mi je</string>
    <string name="appEnjoymentDialogNegativeButton">Potrebno bo delo</string>

    <string name="rateAppDialogTitle">Ocenite aplikacijo</string>
    <string name="rateAppDialogMessage">Vaše povratne informacije so pomembne. Če vam je všeč, navedite to v mnenju.</string>
    <string name="rateAppDialogPositiveButton">Ocenite aplikacijo</string>
    <string name="rateAppDialogNegativeButton" translatable="false">@string/noThanks</string>

    <string name="giveFeedbackDialogTitle">Žal nam je, da to slišimo</string>
    <string name="giveFeedbackDialogMessage">Povejte nam, kako lahko izboljšamo aplikacijo za vas.</string>
    <string name="giveFeedbackDialogPositiveButton">Delite povratne informacije</string>
    <string name="giveFeedbackDialogNegativeButton" translatable="false">@string/noThanks</string>

    <string name="noThanks">Ne, hvala</string>

    <!-- Notification Channel Names -->
    <string name="notificationChannelTutorials">Vadnice</string>

    <!-- Clear Notification -->
    <string name="clearNotificationTitle">Brisanje podatkov je nastavljeno na ročno</string>
    <string name="clearNotificationDescription">Prilagodite DuckDuckGo na samodejno brisanje podatkov brskanja po vsaki seji.</string>

    <!-- Privacy Protection Notification -->
    <string name="privacyProtectionNotificationDefaultTitle">Varujemo vašo zasebnost</string>
    <string name="privacyProtectionNotificationReportTitle">Poročilo o vaši zasebnosti</string>
    <string name="privacyProtectionNotificationDefaultDescription">Uporaba aplikacije DuckDuckGo ščiti vaše podatke z blokiranjem sledilnikov in šifriranjem povezav.</string>
    <string name="privacyProtectionNotificationUpgadeDescription">Svoje podatke ste med uporabo DuckDuckGo zaščitili z zavarovanjem %1$d nešifriranih povezav.</string>
    <string name="privacyProtectionNotificationTrackerDescription">Svoje podatke ste med uporabo DuckDuckGo zaščitili z blokiranjem %1$d sledilnikov.</string>
    <string name="privacyProtectionNotificationBothDescription">Svoje podatke ste med uporabo DuckDuckGo zaščitili z blokiranjem %1$d sledilnikov in zavarovanjem %2$d nešifriranih povezav.</string>
    <string name="privacyProtectionNotificationLaunchButton">Nadaljuj brskanje</string>

    <!-- Authentication -->
    <string name="authenticationDialogTitle">Prijavite se</string>
    <string name="authenticationDialogMessage">%1$s zahteva uporabniško ime in geslo.</string>
    <string name="authenticationDialogPositiveButton">Prijavite se</string>
    <string name="authenticationDialogNegativeButton">Preklic</string>
    <string name="authenticationDialogUsernameHint">Uporabniško ime</string>
    <string name="authenticationDialogPasswordHint">Geslo</string>

    <!-- User-facing label for when a user selects text and might want to search for that text -->
    <string name="systemTextSearchMessage">Poišči DuckDuckGo</string>

    <!-- App feedback disambiguation -->
    <string name="feedbackActivityTitle">Delite povratne informacije</string>
    <string name="missingBrowserFeaturesTitleLong">Funkcije brskalnika manjkajo ali pa so zoprne</string>
    <string name="missingBrowserFeaturesTitleShort">Težave s funkcijami brskalnika</string>
    <string name="missingBrowserFeaturesSubtitle">Katero funkcijo brskanja lahko dodamo ali izboljšamo?</string>
    <string name="missingBrowserFeatureSubReasonNavigation">Premikanje naprej, nazaj in/ali osveževanje</string>
    <string name="missingBrowserFeatureSubReasonTabManagement">Ustvarjanje in upravljanje zavihkov</string>
    <string name="missingBrowserFeatureSubReasonAdPopups">Blokiranje oglasov in pojavnih oken</string>
    <string name="missingBrowserFeatureSubReasonVideos">Ogled videoposnetkov</string>
    <string name="missingBrowserFeatureSubReasonImages">Interakcija s slikami</string>
    <string name="missingBrowserFeatureSubReasonBookmarks">Ustvarjanje in upravljanje zaznamkov</string>
    <string name="missingBrowserFeatureSubReasonOther">Nič od tega</string>

    <string name="websiteNotLoadingTitleLong">Težave z nalaganjem spletnega mesta</string>
    <string name="websiteNotLoadingTitleShort">Težave z nalaganjem spletnega mesta</string>
    <string name="websiteNotLoadingSubtitle">Katera spletna stran je poškodovana?</string>

    <string name="searchNotGoodEnoughTitleLong">Iskanje DuckDuckGo ni dovolj dobro</string>
    <string name="searchNotGoodEnoughTitleShort">Težave z iskanjem DuckDuckGo</string>
    <string name="searchNotGoodEnoughSubtitle">Katero funkcijo iskanja lahko dodamo ali izboljšamo?</string>
    <string name="searchNotGoodEnoughSubReasonTechnicalSearches">Programsko/tehnično iskanje</string>
    <string name="searchNotGoodEnoughSubReasonGoogleLayout">Postavitev bi morala biti bolj podobna Googlu</string>
    <string name="searchNotGoodEnoughSubReasonFasterLoadTimes">Hitrejše nalaganje</string>
    <string name="searchNotGoodEnoughSubReasonSpecificLanguage">Iskanje v določenem jeziku ali regiji</string>
    <string name="searchNotGoodEnoughSubReasonBetterAutocomplete">Boljše samodokončanje</string>
    <string name="searchNotGoodEnoughSubReasonOther">Nič od tega</string>

    <string name="needMoreCustomizationTitleLong">Ni dovolj načinov za prilagoditev aplikacije</string>
    <string name="needMoreCustomizationTitleShort">Težave s prilagoditvami</string>
    <string name="needMoreCustomizationSubtitle">Katero možnost prilagajanja lahko dodamo ali izboljšamo?</string>
    <string name="needMoreCustomizationSubReasonHomeScreenConfiguration">Konfiguracija domačega zaslona</string>
    <string name="needMoreCustomizationSubReasonTabDisplay">Kako so zavihki prikazani</string>
    <string name="needMoreCustomizationSubReasonAppLooks">Kako je videti aplikacija</string>
    <string name="needMoreCustomizationSubReasonWhichDataIsCleared">Kateri podatki so izbrisani</string>
    <string name="needMoreCustomizationSubReasonWhenDataIsCleared">Kdaj so podatki izbrisani</string>
    <string name="needMoreCustomizationSubReasonBookmarksDisplay">Kako so zaznamki prikazani</string>
    <string name="needMoreCustomizationSubReasonOther">Nič od tega</string>

    <string name="appIsSlowOrBuggyTitleLong">Aplikacija je počasna, ima napake ali se zruši</string>
    <string name="appIsSlowOrBuggyTitleShort">Težave z učinkovitostjo</string>
    <string name="appIsSlowOrBuggySubtitle">Katero težavo imate?</string>
    <string name="appIsSlowOrBuggySubReasonSlowResults">Spletne strani ali rezultati iskanja se nalagajo počasi</string>
    <string name="appIsSlowOrBuggySubReasonAppCrashesOrFreezes">Aplikacija se sesuje ali zamrzne</string>
    <string name="appIsSlowOrBuggySubReasonMediaPlayback">Napake pri predvajanju videoposnetkov ali medijev</string>
    <string name="appIsSlowOrBuggySubReasonOther">Nič od tega</string>

    <string name="otherMainReasonTitleLong">Nič od tega</string>
    <string name="otherMainReasonTitleShort">Druge težave</string>

    <string name="openEndedInputHint">Bodite čim bolj natančni</string>
    <string name="submitFeedback">POŠLJI</string>

    <string name="tellUsHowToImprove">Povejte nam, kaj lahko izboljšamo.</string>
    <string name="thanksForTheFeedback">Hvala za povratne informacije!</string>
    <string name="feedbackNegativeMainReasonPageSubtitle">Nad čim ste najbolj razočarani?</string>
    <string name="feedbackNegativeMainReasonPageTitle">Žal nam je, da to slišimo</string>
    <string name="feedbackShareDetails">Delite podrobnosti</string>
    <string name="sharePositiveFeedbackWithTheTeam">Ali so kakšne podrobnosti, ki jih želite deliti z ekipo?</string>
    <string name="whatHaveYouBeenEnjoying">Kaj vam je bilo všeč?</string>
    <string name="awesomeToHear">To je super slišati!</string>
    <string name="shareTheLoveWithARating">Če vam je všeč, navedite to v oceni Play Store.</string>
    <string name="rateTheApp">OCENITE APLIKACIJO</string>
    <string name="declineFurtherFeedback">NE, HVALA, KONČAL SEM</string>
    <string name="whichBrokenSites">Kje vidite te težave?</string>
    <string name="whichBrokenSitesHint">Katero spletno mesto ima težave?</string>
    <string name="feedbackSpecificAsPossible">Bodite čim bolj natančni</string>
    <string name="feedbackInitialDisambiguationTitle">Začnimo!</string>
    <string name="feedbackInitialDisambiguationSubtitle">Kako bi opredelili svoje povratne informacije?</string>
    <string name="feedbackInitialDisambiguationHappyButtonContentDescription">Gumb Pozitivne povratne informacije</string>
    <string name="feedbackInitialDisambiguationSadButtonContentDescription">Gumb Negativne povratne informacije</string>
    <string name="feedbackIsImportantToUs">Vaše anonimne povratne informacije so nam pomembne.</string>

    <!-- Webview Recovery -->
    <string name="crashedWebViewErrorMessage">"Spletne strani ni bilo mogoče prikazati."</string>
    <string name="crashedWebViewErrorAction">"Ponovno naloži"</string>

    <!-- System Search-->
    <string name="systemSearchDeviceAppLabel">Iz te naprave</string>
    <string name="systemSearchOmnibarInputHint"><font size="13">Iščite z iskalnikom ali vnesite URL</font></string>
    <string name="systemSearchAppNotFound">Prošnje ni bilo mogoče najti</string>
    <string name="systemSearchOnboardingText">Hvala, ker ste izbrali DuckDuckGo!\nZdaj, ko uporabljate naše iskalnike ali aplikacijo, so vaša iskanja zaščitena.</string>
    <string name="systemSearchOnboardingFeaturesIntroText">Tudi aplikacija DuckDuckGo:</string>
    <string name="systemSearchOnboardingFeatureOneText">Blokira nevarne sledilce.</string>
    <string name="systemSearchOnboardingFeatureTwoText">Prisilno šifriranje na spletiščih.</string>
    <string name="systemSearchOnboardingFeatureThreeText">Izbriše podatke z enim dotikom.</string>
    <string name="systemSearchOnboardingButtonMore">Pokaži več</string>
    <string name="systemSearchOnboardingButtonLess">Skrij se</string>
    <string name="systemSearchOnboardingButtonOk">Razumem</string>

    <!-- Dax Dialog -->
    <string name="daxDialogHideButton">Skrij</string>
    <string name="daxDialogPhew">Fuj!</string>
    <string name="daxDialogNext">Naslednji</string>
    <string name="daxDialogHighFive">Petka!</string>
    <string name="daxDialogGotIt">Razumem</string>
    <string name="hideTipsTitle">Skrij preostale nasvete?</string>
    <string name="hideTipsText">Le nekaj jih je in poskušali smo jih narediti informativne.</string>
    <string name="hideTipsButton">Skrivaj nasvete za vedno</string>

    <!-- New Onboarding Experience -->
    <string name="onboardingWelcomeTitle">"Dobrodošli v aplikaciji DUCKDUCKGO"</string>
    <string name="onboardingDaxText"><![CDATA[<br/><br/>Brez skrbi! Internet je lahko grozljiv. Iskanje in brskanje na zaseben način je lažje, kot si mislite.]]></string>
    <string name="onboardingLetsDoItButton">Dajmo se ga lotiti!</string>
    <string name="daxIntroCtaText"><![CDATA[Nato obiščite eno od svojih najljubših spletišč! <br/><br/>Blokiral bom sledilce, da vas ne bi vohunili. Prav tako bom nadgradil varnost vaše povezave. 🔒]]></string>
    <string name="daxEndCtaText"><![CDATA[Uspelo vam bo!<br/><br/>Ne pozabite: vsakič, ko brskate z mano, grozljiv oglas izgubi krila. 👍]]></string>
    <string name="daxSerpCtaText">Vaša iskanja v DuckDuckGo so anonimna. Vselej. 🙌</string>
    <plurals name="daxTrackersBlockedCtaText">
        <item quantity="one"><![CDATA[ in <b>%1$d drugi</b> so vas skušali zaslediti tukaj. <br/><br/>Blokiral sem jih!<br/><br/> ☝️Preverite lahko naslovno vrstico, da vidite, kdo vas poskuša zaslediti, ko obiščete novo spletišče.️]]></item>
        <item quantity="two"><![CDATA[ in <b>%1$d drugi</b> so vas skušali zaslediti tukaj. <br/><br/>Blokiral sem jih!<br/><br/> ☝️Preverite lahko naslovno vrstico, da vidite, kdo vas poskuša zaslediti, ko obiščete novo spletišče.️]]></item>
        <item quantity="few"><![CDATA[ in <b>%1$d drugi</b> so vas skušali zaslediti tukaj. <br/><br/>Blokiral sem jih!<br/><br/> ☝️Preverite lahko naslovno vrstico, da vidite, kdo vas poskuša zaslediti, ko obiščete novo spletišče.️]]></item>
        <item quantity="other"><![CDATA[ in <b>%1$d drugi</b> so vas skušali zaslediti tukaj. <br/><br/>Blokiral sem jih!<br/><br/> ☝️Preverite lahko naslovno vrstico, da vidite, kdo vas poskuša zaslediti, ko obiščete novo spletišče.️]]></item>
    </plurals>
    <plurals name="daxTrackersBlockedCtaZeroText">
        <item quantity="one"><![CDATA[ vas je poskušal izslediti tukaj. <br/><br/>Blokiral sem ga!<br/><br/> ☝️Preverite lahko URL vrstico, da vidite, kdo vas poskuša zaslediti, ko obiščete novo spletišče.]]></item>
        <item quantity="two"><![CDATA[ vas je poskušal izslediti tukaj. <br/><br/>Blokiral sem ga!<br/><br/> ☝️Preverite lahko URL vrstico, da vidite, kdo vas poskuša zaslediti, ko obiščete novo spletišče.]]></item>
        <item quantity="few"><![CDATA[ vas je poskušal izslediti tukaj. <br/><br/>Blokiral sem ga!<br/><br/> ☝️Preverite lahko URL vrstico, da vidite, kdo vas poskuša zaslediti, ko obiščete novo spletišče.]]></item>
        <item quantity="other"><![CDATA[ vas je poskušal izslediti tukaj. <br/><br/>Blokiral sem ga!<br/><br/> ☝️Preverite lahko URL vrstico, da vidite, kdo vas poskuša zaslediti, ko obiščete novo spletišče.]]></item>
    </plurals>
    <string name="daxNonSerpCtaText"><![CDATA[Ko tapkate in se pomikate, bom blokiral nadležne sledilce. <br/><br/>Brskaj naprej!]]></string>
    <string name="daxMainNetworkCtaText">Opozorilo! Ne morem preprečiti, da bi %1$s videl vašo aktivnost na %2$s &lt;br/&gt;&lt;br/&gt;Toda brskajte z nami in lahko zmanjšamo količina tistega, kar %3$s ve o vas na splošno, tako da blokiramo njihove sledilce na mnogih drugih spletnih mestih.</string>
    <string name="daxMainNetworkOwnedCtaText">Glavo gor! Ker je %1$s lastnik %2$s, mu ne moremo preprečiti, da bi videl vašo aktivnost tukaj.&lt;br/&gt;&lt;br/&gt;Toda brskaj z nami in lahko zmanjšamo količina tistega, kar %3$s ve o tebi na splošno, tako da blokiramo njihove sledilce na mnogih drugih spletnih mestih.</string>

    <!-- Download Confirmation -->
    <string name="downloadConfirmationContinue">Shrani med prenose</string>
    <string name="downloadConfirmationSaveFileTitle">Shrani %1$s</string>
    <string name="downloadConfirmationKeepBothFilesText">Ohrani oba</string>
    <string name="downloadConfirmationReplaceOldFileText">Zamenjaj</string>
    <string name="downloadConfirmationOpenFileText">Odpri</string>
    <string name="downloadConfirmationUnableToOpenFileText">Datoteke ni mogoče odpreti</string>
    <string name="downloadConfirmationUnableToDeleteFileText">Stare datoteke ni mogoče izbrisati</string>

    <!-- Change Icon Activity -->
    <string name="changeIconActivityTitle">Ikona aplikacije</string>
    <string name="changeIconCtaLabel">Ikona aplikacije</string>
    <string name="changeIconCtaAccept">Uporabi</string>
    <string name="changeIconCtaCancel">Preklic</string>
    <string name="changeIconDialogTitle">Uporabi novo ikono?</string>
    <string name="changeIconDialogMessage">Aplikacija se bo mogoče zaprla, da izvede spremembe. Vrnite se na aplikacijo potem, ko se vam prikaže vaša privlačna nova ikona.</string>

    <!-- New dashboard / menu buttons -->
    <string name="manageWhitelist">Nezaščitene strani</string>
    <string name="reportBrokenSite">Prijavi nedelujočo stran</string>

    <!-- Dialogs -->
    <string name="dialogAddTitle">Dodaj</string>
    <string name="dialogEditTitle">Uredi</string>
    <string name="dialogSaveAction">Shrani</string>

    <!-- Whitelist -->
    <string name="whitelistActivityTitle">Nezaščitene strani</string>
    <string name="enablePrivacyProtection">Omogoči zaščito zasebnosti</string>
    <string name="disablePrivacyProtection">Onemogoči zaščito zasebnosti</string>
    <string name="whitelistEntryOverflowContentDescription">Več možnosti za nezaščiteno stran %1$s</string>
    <string name="whitelistEntryDeleteConfirmMessage">Ali ste prepričani​, da želite odstraniti &lt;b&gt;%1$s&lt;/b&gt; z nezaščitenih spletnih strani?</string>
    <string name="whitelistExplanation">Varnost teh strani se z zaščito zasebnosti ne bo izboljšala.</string>
    <string name="whitelistNoEntries">Zaščita zasebnosti omogočena za vsa spletna mesta</string>
    <string name="whitelistDomainHint">www.example.com</string>
    <string name="whitelistFormatError">Vnesite domeno, kot je <b>primer.com </b> in poskusite znova</string>

    <!-- Settings -->
    <string name="settingsPrivacyProtectionWhitelist">Nezaščitene strani</string>

    <!-- Fireproof websites -->
    <string name="fireproofWebsitesActivityTitle">Spletne strani s požarno zaščito</string>
    <string name="settingsFireproofWebsites">Spletne strani s požarno zaščito</string>
    <string name="fireproofWebsiteMenuTitleAdd">Ta stran je požarno zaščitena</string>
    <string name="fireproofWebsiteSnackbarConfirmation">&lt;b&gt;%1$s&lt;/b&gt; ima odslej požarno zaščito</string>
    <string name="fireproofWebsiteSnackbarAction">Prekliči spremembe</string>
    <string name="fireproofWebsiteDeleteConfirmMessage">Ste prepričani, da želite izbrisati &lt;b&gt;%1$s&lt;/b&gt;?</string>
    <string name="fireproofWebsiteFeatureDescription">Spletne strani se zanašajo na piškotke, da boš vedno prijavljen. Ko spletno mesto požarno zaščitiš, piškotki ne bodo izbrisani in ostal boš prijavljen, tudi po uporabi gumba Fire. Še vedno blokiramo zunanje sledilce, ki jih najdemo na požarno izoliranih spletnih mestih.</string>
    <string name="fireproofWebsiteOverflowContentDescription">Več možnosti za stran s požarno zaščito %1$s</string>
    <string name="fireproofWebsiteLoginDialogTitle">Želiš požarno zaščito %1$s?</string>
    <string name="fireproofWebsiteLoginDialogDescription">S požarno zaščito tega spletnega mesta se boste prijavili po uporabi gumba Fire.</string>
    <string name="fireproofWebsiteLoginDialogPositive">Požarna zaščita</string>
    <string name="fireproofWebsiteLoginDialogNegative">Ne zdaj</string>
    <string name="fireproofWebsiteItemsSectionTitle">Spletne strani s požarno zaščito</string>
    <string name="fireproofWebsiteEmptyListHint">Ni spletnih mest s požarno zaščito</string>
    <string name="fireproofWebsiteSettingSelectionTitle">Požarno zaščitite spletne strani pri prijavi</string>
    <string name="fireproofWebsiteRemoveAllConfirmation">Požarna zaščita je odstranjena za vsa spletna mesta</string>
    <string name="fireproofWebsiteRemovalConfirmation">Požarna zaščita odstranjena za &lt;b&gt;%1$s&lt;/b&gt;</string>
    <string name="fireproofWebsiteSettingsSelectionDialogAskEveryTime">Vprašaj vsakič</string>
    <string name="fireproofWebsiteSettingsSelectionDialogAlways">Vedno</string>
    <string name="fireproofWebsiteSettingsSelectionDialogNever">Nikoli</string>
    <string name="disableLoginDetectionDialogTitle">Onemogoči opomnik o požarni zaščiti pri prijavi na spletna mesta?</string>
    <string name="disableLoginDetectionDialogDescription">To nastavitev lahko kadar koli spremenite v možnosti Nastavitve.</string>
    <string name="disableLoginDetectionDialogPositive">ONEMOGOČI</string>
    <string name="disableLoginDetectionDialogNegative">PREKLIČI</string>
    <string name="automaticFireproofWebsiteLoginDialogTitle">Želite spletne strani samodejno požarno zaščititi pri prijavi?</string>
    <string name="automaticFireproofWebsiteLoginDialogDescription">S požarno zaščito spletnih mest boste po uporabi gumba Fire ostali prijavljeni. To lahko pozneje kadar koli spremenite v nastavitvah. </string>
    <string name="automaticFireproofWebsiteLoginDialogFirstOption">Vedno požarno zaščiti</string>
    <string name="automaticFireproofWebsiteLoginDialogSecondOption">Uporabi požarno zaščito za to stran</string>
    <string name="automaticFireproofWebsiteLoginDialogThirdOption">Ne zdaj</string>


    <!-- Fire Animation settings -->
    <string name="settingsFireAnimation">Animacija za gumb ogenj</string>
    <string name="settingsHeroFireAnimation">Pekel</string>
    <string name="settingsHeroWaterAnimation">Vodni mehurčki</string>
    <string name="settingsHeroAbstractAnimation">Zračni tok</string>
    <string name="settingsNoneAnimation">Brez</string>
    <string name="settingsSelectFireAnimationDialog">Animacija za gumb ogenj</string>
    <string name="settingsSelectFireAnimationDialogSave">Shrani</string>

    <!-- Dos Attack error-->
    <string name="dosErrorMessage">Povezava prekinjena. To spletno mesto lahko škoduje vaši napravi.</string>

    <!-- Precise Location -->
    <string name="preciseLocationSystemDialogTitle">Želite omogočiti lokacijo naprave za zasebnost brskalnika DuckDuckGo?</string>
    <string name="preciseLocationSystemDialogSubtitle">%1$s zahteva lokacijo vaše naprave. Najprej boste morali aplikaciji dovoliti, da pošlje lokacijo vaše naprave, nato lahko %2$s zahteva dovoljenje.</string>
    <string name="preciseLocationSystemDialogAllow">Omogoči</string>
    <string name="preciseLocationSystemDialogDeny">Mogoče kasneje</string>
    <string name="preciseLocationSystemDialogNeverAllow">Ne vprašaj znova za to spletno mesto</string>
    <string name="preciseLocationSiteDialogTitle">Dovoli %1$s dostop do lokacije?</string>
    <string name="preciseLocationDDGDialogSubtitle">Vašo anonimno lokacijo uporabljamo samo, da vam zagotovimo boljše rezultate v vaši bližini. Pozneje si lahko vedno premislite.</string>
    <string name="preciseLocationSiteDialogSubtitle">Dovoljenja za dostop do lokacije, ki ste jih podelili posameznim spletnim mestom, lahko upravljate v nastavitvah.</string>
    <string name="preciseLocationSiteDialogAllowAlways">Vedno</string>
    <string name="preciseLocationSiteDialogAllowOnce">Samo za to sejo</string>
    <string name="preciseLocationSiteDialogDenyAlways">Vedno zavrni</string>
    <string name="preciseLocationSiteDialogDenyOnce">Zavrni za to sejo</string>
    <string name="settingsPreciseLocation">Lokacija</string>
    <string name="preciseLocationFeatureDescription">Obiskana spletna mesta bodo morda želela vedeti lokacijo vaše naprave. Do nje ne bodo mogli dostopati, dokler ne podelite izrecnega dovoljenja. DuckDuckGo uporablja vašo lokacijo samo anonimno za prikaz rezultatov lokalnega iskanja.</string>
    <string name="preciseLocationToggleText">Spletna mesta lahko zahtevajo mojo lokacijo</string>
    <string name="preciseLocationEmptyListHint">Nobeno spletno mesto nima dovoljenja za dostop do lokacije</string>
    <string name="preciseLocationNoSystemPermission">Če želite upravljati dovoljenja za dostop do lokacije, ki ste jih podelili posameznim spletnim mestom, omogočite lokacijo za to aplikacijo v nastavitvah za Android.</string>
    <string name="preciseLocationActivityTitle">Lokacija</string>
    <string name="preciseLocationDeleteConfirmMessage">Ste prepričani, da želite izbrisati &lt;b&gt;%1$s&lt;/b&gt;?</string>
    <string name="preciseLocationDeleteContentDescription">Več možnosti za dovoljenja za lokacijo v domeni %1$s</string>
    <string name="preciseLocationAllowedSitesSectionTitle">Odobreno</string>
    <string name="preciseLocationDeniedSitesSectionTitle">Zavrnjeno</string>
    <string name="preciseLocationSnackbarMessage">Predhodno ste podelili dovoljenje %1$s za dostop do lokacije vaše naprave.</string>

    <!--Fire button education-->
    <string name="daxClearDataCtaText">Osebni podatki se lahko naberejo v vašem brskalniku. Fuj. Uporabite gumb ogenj, da jih zažgete. Poskusite sedaj! 👇</string>

    <!--  Global Privacy Control-->
    <string name="globalPrivacyControlActivityTitle">Globalni nadzor zasebnosti (GPC)</string>
    <string name="globalPrivacyControlDescription">
        <![CDATA[DuckDuckGo samodejno blokira številne sledilce. Z globalnim nadzorom zasebnosti (GPC) lahko tudi od sodelujočih spletnih mest zahtevate, da omejijo prodajo ali skupno rabo vaših osebnih podatkov z drugimi podjetji. <u><a href=\"\">Več</a><u/>]]>
    </string>
    <string name="globalPrivacyControlSetting">Globalni nadzor zasebnosti (GPC)</string>
    <string name="globalPrivacyControlToggle">Globalni nadzor zasebnosti (GPC)</string>
    <string name="disabled">Onemogočeno</string>
    <string name="enabled">Omogočeno</string>

    <!-- Opening app links -->
    <string name="settingTitleOpenLinksInAssociatedApps">Odpri povezave v povezanih aplikacijah</string>
    <string name="settingSubtitleOpenLinksInAssociatedApps">Onemogoči, da preprečiš samodejno odpiranje povezav v drugih nameščenih aplikacijah.</string>
    <string name="appLinkDialogTitle">Želite odpreti v drugi aplikaciji?</string>
    <string name="appLinkSnackBarAction">Odpri v aplikaciji</string>
    <string name="appLinkMultipleSnackBarAction">Izberi aplikacijo</string>
    <string name="appLinkSnackBarMessage">To povezavo lahko odprete v %1$s.</string>
    <string name="appLinkMultipleSnackBarMessage">To povezavo lahko odprete v drugih aplikacijah.</string>
    <string name="appLinkIntentChooserTitle">Odpri z</string>
    <string name="appLinkMenuItemTitle">Odpri v aplikaciji</string>

    <!-- Email Autofill -->
    <string name="aliasToClipboardMessage">Nov naslov je kopiran v odložišče</string>
    <string name="autofillTooltipUseYourAlias">Uporabite %1$s</string>
    <string name="autofillTooltipUseYourAliasDescription">Blokira sledilce e-pošte</string>
    <string name="autofillTooltipGenerateAddress">Ustvari zasebni naslov</string>
    <string name="autofillTooltipGenerateAddressDescription">Blokira sledilce e-pošte in skrije vaš naslov</string>
    <string name="newEmailAliasMenuTitle">Ustvari naslov Duck</string>

    <!-- Waitlist Notification -->
    <string name="waitlistNotificationDialogDescription">Želite, da vam pošljemo obvestilo, ko ste na vrsti?</string>
    <string name="waitlistNotificationDialogNoThanks">Ne, hvala</string>
    <string name="waitlistNotificationDialogNotifyMe">OBVESTI ME</string>

    <!-- Email Protection -->
    <string name="emailProtectionActivityTitle">Zaščita e-pošte (Beta)</string>
    <string name="emailNotSupported">Naprava ni podprta</string>
    <string name="emailNotSupportedExplanation">Zaščita e-pošte vam omogoča ustvarjanje zasebnih e-poštnih naslovov, ki odstranijo sledilnike e-pošte. Te naslove, ki jih ustvarite lokalno, moramo šifrirati in shraniti v vaši napravi. Ker vaša naprava ne podpira šifriranega pomnilnika, zaščita e-pošte ni na voljo.</string>

<<<<<<< HEAD
=======
    <!-- Screen 1-->
    <string name="emailProtectionStatusTitleJoin">Poenostavljena zasebnost e-pošte.</string>
    <string name="emailProtectionDescriptionJoin"><![CDATA[Blokirajte sledilnike e-pošte in skrijte svoj naslov, brez zamenjave ponudnika e-pošte.<a href=\"\"><b>Več</b></a>.]]></string>

    <!-- Screen 2 -->
    <string name="emailProtectionStatusTitleJoined">Ste na seznamu!</string>
    <string name="emailProtectionDescriptionJoinedWithNotification"><![CDATA[Obvestili vas bomo, ko bo<br/> zaščita e-pošte pripravljena za vas. <a href=\"\"><b>Več</b></a>.]]></string>
    <string name="emailProtectionDescriptionJoinedWithoutNotification"><![CDATA[Vaše povabilo se bo prikazalo tukaj, ko bomo pripravljeni. Želite <a href=\"\"><b>prejeti obvestilo</b></a>, ko prispe?<br/><a href=\"\"><b>Preberite več</b></a> o zaščiti e-pošte.]]></string>

    <!-- Screen 3 -->
    <string name="emailProtectionStatusTitleInBeta">Povabljeni ste!</string>
    <string name="emailProtectionDescriptionInBeta"><![CDATA[Blokirajte sledilnike e-pošte in skrijte svoj naslov, brez zamenjave ponudnika e-pošte.<a href=\"\"><b>Več</b></a>.]]></string>

    <!-- Email Protection Sign Out -->
    <string name="emailProtectionSignOutTitle">Osebni naslov Duck</string>
    <string name="emailProtectionSignOutFooter">
        <![CDATA[Odstranitev zaščite e-pošte iz te naprave odstrani možnost, da med brskanjem po spletu v e-poštna polja vpišete svoj osebni naslov Duck ali na novo ustvarjeni zasebni naslov Duck.<br/><br/>Če želite v celoti izbrisati svoje naslove Duck ali za kakršna koli druga vprašanja ali povratne informacije, se obrnite na nas na <a href=\"mailto:support@duck.com\">support@duck.com</a>.]]>
    </string>
    <string name="emailProtectionSignOutRemoveCta">Odstrani iz naprave</string>

>>>>>>> 0862bdf9
    <!-- Bookmark folders -->
    <string name="bookmarkDialogTitleEdit">Uredi zaznamek</string>
    <string name="favoriteDialogTitleEdit">Uredi priljubljeno</string>
    <string name="locationLabel">Lokacija</string>
    <string name="folderLocationTitle">Izberite lokacijo</string>
    <string name="addFolder">Dodaj mapo</string>
    <string name="editFolder">Uredi mapo</string>
    <string name="bookmarkFolderDeleteDialogMessage">"Ste prepričani, da želite izbrisati "</string>
    <string name="bookmarkFolderEmpty">Prazno</string>

    <plurals name="bookmarkFolderDeleteDialogMessage">
        <item quantity="one">%1$s%2$s in %3$d element?</item>
        <item quantity="two">%1$s%2$s in %3$d elementa?</item>
        <item quantity="few">%1$s%2$s in %3$d elementi?</item>
        <item quantity="other">%1$s%2$s in %3$d elementov?</item>
    </plurals>

    <plurals name="bookmarkFolderItems">
        <item quantity="one">%1$d element</item>
        <item quantity="two">%1$d elementa</item>
        <item quantity="few">%1$d elementi</item>
        <item quantity="other">%1$d elementov</item>
    </plurals>

    <!-- Accessibility-->
    <string name="settingsAccessibility">Dostopnost</string>
    <string name="accessibilityActivityTitle">Dostopnost</string>
    <string name="accessibilityFontSizeTitle">Velikost besedila</string>
    <string name="accessibilityFontSizeHint">Povlecite drsnik, da boste besedilo lahko udobno brali. Spletna mesta, ki se prikazujejo v brskalniku DuckDuckGo, se temu prilagodijo.</string>
    <string name="accessibilityForceZoomTitle">Uveljavi ročno povečavo strani</string>
    <string name="accessibilityForceZoomSubtitle">Stisnite in povečajte katero koli spletno mesto, tudi tisto, ki bi to sicer preprečilo</string>
    <string name="accessibilityTextSizeOverrideTitle">Upravljaj velikost besedila</string>
    <string name="accessibilityTextSizeOverrideSubtitle">Spletna mesta, ki se prikazujejo v brskalniku DuckDuckGo, se prilagodijo spodnjim nastavitvam</string>

    <!-- Privacy Policy -->
    <string name="settingsPrivacyPolicyDuckduckgo">Pravilnik o zasebnosti</string>

    <!-- Home Screen Widget -->
    <string name="homeScreenWidgetAdded">Pripomoček %1$s je bil dodan na domači zaslon</string>
    <string name="settingsAddHomeScreenWidget">Pripomoček na domačem zaslonu</string>

    <!-- MacOs Settings -->
    <string name="macos_settings_description">Brskajte zasebno z našo aplikacijo za računalnike Mac</string>
    <string name="macos_settings_description_list">Ste na seznamu!</string>
    <string name="macos_settings_description_ready">Na voljo za prenos za računalnike Mac</string>
    <string name="macos_settings_title">Namizna aplikacija DuckDuckGo</string>

    <!-- Downloads -->
    <string name="downloadsMenuItem">Prenosi</string>
    <string name="downloadsActivityTitle">Prenosi</string>
    <string name="downloadsActivityNoItemsDescription">Nobena datoteka še ni bila prenesena</string>
    <string name="downloadsShareTitle">Deli s/z …</string>
    <string name="downloadsDownloadFinishedActionName">Odpri</string>
    <string name="downloadsCannotOpenFileErrorMessage">Datoteke ni mogoče odpreti. Poiščite združljivo aplikacijo.</string>
    <string name="downloadsFileNotFoundErrorMessage">Datoteka ne obstaja več</string>
    <string name="downloadsItemMenuShare">Deli</string>
    <string name="downloadsItemMenuDelete">Izbriši</string>
    <string name="downloadsItemMenuCancel">Preklic</string>
    <string name="downloadsActivityMenuDeleteAll">Izbriši vse</string>
    <string name="downloadsFileDeletedMessage">Izbrisano: %1$s</string>
    <string name="downloadsAllFilesDeletedMessage">Vse datoteke so bile izbrisane</string>
    <string name="downloadsMoreOptionsContentDescription">Več možnosti za: %1$s</string>
    <string name="downloadsUndoActionName">Prekliči spremembe</string>
    <string name="downloadsStateInProgress">Poteka …</string>

    <!-- App Tracking Protection -->
    <string name="atp_SettingsTitle">Zaščita pred sledenjem aplikacij</string>
    <string name="atp_SettingsDeviceShieldNeverEnabled">Blokiraj sledilnike aplikacij v napravi</string>
    <string name="atp_SettingsDeviceShieldEnabled">Omogočeno</string>
    <string name="atp_SettingsDeviceShieldDisabled">Onemogočeno</string>

</resources><|MERGE_RESOLUTION|>--- conflicted
+++ resolved
@@ -649,29 +649,6 @@
     <string name="emailNotSupported">Naprava ni podprta</string>
     <string name="emailNotSupportedExplanation">Zaščita e-pošte vam omogoča ustvarjanje zasebnih e-poštnih naslovov, ki odstranijo sledilnike e-pošte. Te naslove, ki jih ustvarite lokalno, moramo šifrirati in shraniti v vaši napravi. Ker vaša naprava ne podpira šifriranega pomnilnika, zaščita e-pošte ni na voljo.</string>
 
-<<<<<<< HEAD
-=======
-    <!-- Screen 1-->
-    <string name="emailProtectionStatusTitleJoin">Poenostavljena zasebnost e-pošte.</string>
-    <string name="emailProtectionDescriptionJoin"><![CDATA[Blokirajte sledilnike e-pošte in skrijte svoj naslov, brez zamenjave ponudnika e-pošte.<a href=\"\"><b>Več</b></a>.]]></string>
-
-    <!-- Screen 2 -->
-    <string name="emailProtectionStatusTitleJoined">Ste na seznamu!</string>
-    <string name="emailProtectionDescriptionJoinedWithNotification"><![CDATA[Obvestili vas bomo, ko bo<br/> zaščita e-pošte pripravljena za vas. <a href=\"\"><b>Več</b></a>.]]></string>
-    <string name="emailProtectionDescriptionJoinedWithoutNotification"><![CDATA[Vaše povabilo se bo prikazalo tukaj, ko bomo pripravljeni. Želite <a href=\"\"><b>prejeti obvestilo</b></a>, ko prispe?<br/><a href=\"\"><b>Preberite več</b></a> o zaščiti e-pošte.]]></string>
-
-    <!-- Screen 3 -->
-    <string name="emailProtectionStatusTitleInBeta">Povabljeni ste!</string>
-    <string name="emailProtectionDescriptionInBeta"><![CDATA[Blokirajte sledilnike e-pošte in skrijte svoj naslov, brez zamenjave ponudnika e-pošte.<a href=\"\"><b>Več</b></a>.]]></string>
-
-    <!-- Email Protection Sign Out -->
-    <string name="emailProtectionSignOutTitle">Osebni naslov Duck</string>
-    <string name="emailProtectionSignOutFooter">
-        <![CDATA[Odstranitev zaščite e-pošte iz te naprave odstrani možnost, da med brskanjem po spletu v e-poštna polja vpišete svoj osebni naslov Duck ali na novo ustvarjeni zasebni naslov Duck.<br/><br/>Če želite v celoti izbrisati svoje naslove Duck ali za kakršna koli druga vprašanja ali povratne informacije, se obrnite na nas na <a href=\"mailto:support@duck.com\">support@duck.com</a>.]]>
-    </string>
-    <string name="emailProtectionSignOutRemoveCta">Odstrani iz naprave</string>
-
->>>>>>> 0862bdf9
     <!-- Bookmark folders -->
     <string name="bookmarkDialogTitleEdit">Uredi zaznamek</string>
     <string name="favoriteDialogTitleEdit">Uredi priljubljeno</string>
