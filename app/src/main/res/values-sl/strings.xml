<resources xmlns:tools="http://schemas.android.com/tools">

    <string name="duckDuckGoLogoDescription">Logotip DuckDuckGo</string>
    <string name="duckDuckGoPrivacySimplified">Poenostavljena zasebnost.</string>
    <string name="yes">Da</string>
    <string name="no">Ne</string>
    <string name="search">Iskanje</string>

    <!-- Onboarding Activity -->
    <string name="onboardingDefaultBrowserDescription">Vsakič obiščite Nastavitve za iskanje in brskanje z DuckDuckGo.</string>
    <string name="onboardingDefaultBrowserTitle">Nastavi aplikacijo DuckDuckGo kot privzeto</string>

    <!-- Default Browser -->
    <string name="cannotLaunchDefaultAppSettings">Zaslona privzetih nastavitev aplikacije ni mogoče zagnati</string>
    <string name="settingsDefaultBrowserEnabled">Nastavite za privzeti brskalnik</string>
    <string name="defaultBrowserMaybeLater">Mogoče kasneje</string>
    <string name="defaultBrowserLetsDoIt">Zanima me!</string>
    <string name="defaultBrowserDescriptionNoDefault">Bodite pomirjeni, ko odpirate povezave.</string>
    <string name="defaultBrowserInstructions">Izberite aplikacijo DuckDuckGo in tapnite <font color="#678fff">Vedno</font>.</string>

    <!-- Browser Activity -->
    <string name="browserPopupMenu">Meni brskalnika</string>
    <string name="refresh">Osveži</string>
    <string name="back">Nazaj</string>
    <string name="forward">Naprej</string>

    <string name="omnibarInputHint">Iščite z iskalnikom ali vnesite URL</string>
    <string name="clearButtonContentDescription">Počisti vhod iskanja</string>
    <string name="no_compatible_third_party_app_installed">Ni nameščene združljive aplikacije</string>
    <string name="addBookmarkMenuTitle">Dodaj zaznamek</string>
    <string name="requestDesktopSiteMenuTitle">Namizna stran</string>

    <!-- Downloading files -->
    <string name="downloadImage">Prenesi sliko</string>
    <string name="permissionRequiredToDownload">Prenos zahteva dovoljenje za shranjevanje</string>
    <string name="downloadComplete">Prenos končan.</string>
    <string name="downloadFailed">Prenos ni uspel</string>
    <string name="downloadInProgress">Prenašanje</string>

    <!-- Sharing options -->
    <string name="options">Možnosti</string>
    <string name="shareLink">Daj povezavo v skupno rabo</string>
    <string name="shareMenuTitle">Deli …</string>
    <string name="copyUrl">Kopiraj naslov povezave</string>

    <!-- Find in page -->
    <string name="findInPageMenuTitle">Najdi na strani</string>
    <string name="nextSearchTermDescription">Najdi naslednje</string>
    <string name="previousSearchTermDescription">Najdi prejšnje</string>
    <string name="closeFindInPageButtonDescription">Zapri iskanje v pogledu strani</string>
    <string name="findInPageHint">Najdi na strani</string>

    <!-- AutoComplete Suggestions -->
    <string name="editQueryBeforeSubmitting">Uredi poizvedbo pred iskanjem</string>
    <string name="settingsAutocompleteEnabled">Pokaži predloge za samodokončanje</string>

    <!-- Opening external apps -->
    <string name="openExternalApp">Odpri zunanjo aplikacijo</string>
    <string name="launchingExternalApp">Odpri v drugi aplikaciji</string>
    <string name="confirmOpenExternalApp">Želite zapustiti DuckDuckGo in si ogledati to vsebino?</string>
    <string name="unableToOpenLink">Te vrste povezave ni mogoče odpreti</string>

    <!-- Tabs -->
    <string name="tabActivityTitle">Zavihki</string>
    <string name="tabsMenuItem">Zavihki</string>
    <string name="newTabMenuItem">Nov zavihek</string>
    <string name="openInNewTab">Odpri na novem zavihku</string>
    <string name="openInNewBackgroundTab">Odpri na zavihku v ozadju</string>
    <string name="openImageInNewTab">Odpri sliko na zavihku v ozadju</string>
    <string name="faviconContentDescription">Favicon</string>
    <string name="closeContentDescription">Zapri</string>
    <string name="closeAllTabsMenuItem">Zapri vse zavihke</string>
    <string name="closeTab">Zapri zavihek</string>

    <!-- Privacy Dashboard Activities -->
    <string name="privacyDashboardActivityTitle">Nadzorna plošča zasebnosti</string>
    <string name="privacyProtectionEnabled">ZAŠČITA ZASEBNOSTI OMOGOČENA</string>
    <string name="privacyProtectionDisabled">ZAŠČITA ZASEBNOSTI ONEMOGOČENA</string>
    <string name="privacyProtectionUpgraded" tools:ignore="TypographyQuotes">IZBOLJŠANO OD &lt;img src="%d" /&gt; DO &lt;img src="%d" /&gt;</string>
    <string name="privacyGradeContentDescription">Ocena zasebnosti</string>

    <string name="httpsGood">Šifrirana povezava</string>
    <string name="httpsMixed">Mešana šifrirna povezava</string>
    <string name="httpsBad">Nešifrirana povezava</string>

    <string name="networksActivityTitle">Sledilna omrežja</string>
    <string name="networksContentDescription">Sledilna omrežja</string>
    <string name="networksOverview">Sledilna omrežja združijo vašo spletno zgodovino v podatkovni profil o vas. Glavna sledilna omrežja so bolj škodljiva, ker vas lahko spremljajo in ciljajo na večjem delu interneta.</string>

    <plurals name="trackersFound">
        <item quantity="one">Najden %s sledilnik</item>
        <item quantity="two">Najdena %s sledilnika</item>
        <item quantity="few">Najdeni %s sledilniki</item>
        <item quantity="other">Najdenih %s sledilnikov</item>
    </plurals>

    <plurals name="trackerBlocked">
        <item quantity="one">Blokiran %s sledilnik</item>
        <item quantity="two">Blokirana %s sledilnika</item>
        <item quantity="few">Blokiranih %s sledilnikov</item>
        <item quantity="other">Blokiranih %s sledilnikov</item>
    </plurals>

    <plurals name="majorNetworksFound">
        <item quantity="one">Najdeno %s glavno sledilno omrežje</item>
        <item quantity="two">Najdeni %s glavni omrežji</item>
        <item quantity="few">Najdenih %s glavnih omrežij</item>
        <item quantity="other">Najdenih %s glavnih sledilnih omrežij</item>
    </plurals>

    <plurals name="majorNetworksBlocked">
        <item quantity="one">Blokirano %s glavno sledilno omrežje</item>
        <item quantity="two"> Blokirani %s glavni omrežji</item>
        <item quantity="few">Blokiranih %s glavnih omrežij</item>
        <item quantity="other">Blokiranih %s glavnih sledilnih omrežij</item>
    </plurals>

    <string name="scorecardActivityTitle">Ocena zasebnosti</string>
    <string name="scorecardSiteIsMemberOfMajorNetwork">Spletno mesto je glavno sledilno omrežje</string>
    <string name="scorecardPrivacyGrade">Ocena zasebnosti</string>
    <string name="scorecardEnhancedGrade">Izboljšana ocena</string>

    <string name="privacyTermsActivityTitle">Prakse zasebnosti</string>
    <string name="practicesGood">Dobre prakse zasebnosti</string>
    <string name="practicesMixed">Mešane prakse zasebnosti“</string>
    <string name="practicesBad">„Slabe prakse zasebnosti“</string>
    <string name="practicesUnknown">Neznane prakse zasebnosti</string>
    <string name="practicesOverview">Prakse zasebnosti kažejo, koliko osebnih podatkov, ki jih delite s spletnim mestom, je zaščitenih.</string>
    <string name="practicesTosdrLink">Rezultati prakse zasebnosti od <b><u>ToS;DR</u></b></string>
    <string name="practicesIconContentGood">Ikona dobre prakse</string>
    <string name="practicesIconContentBad">Ikona slabe prakse</string>
    <string name="privacyProtectionToggle">Zaščita zasebnosti</string>

    <string name="networkTrackerSummaryHeader">GLAVNI KRŠITELJI MED SLEDILNIMI OMREŽJI</string>
    <string name="networkTrackerSummaryNotReady">Še vedno zbiramo podatke za prikaz, koliko sledilnikov smo blokirali.</string>

    <!-- Fire -->
    <string name="fireMenu">Počisti podatke</string>
    <string name="fireClearAll">Počisti vse zavihke in podatke</string>
    <string name="fireCancel">Preklic</string>
    <string name="fireDataCleared">Podatki izbrisani</string>

    <!-- Settings Activity -->
    <string name="settingsActivityTitle">Nastavitve</string>
    <string name="settingsMenuItemTitle">Nastavitve</string>
    <string name="settingsHeadingGeneral">Splošno</string>
    <string name="settingsHeadingOther">Drugo</string>
    <string name="settingsHeadingPrivacy">Zasebnost</string>
    <string name="settingsLightTheme">Lahkotna tema</string>
    <string name="settingsAboutDuckduckgo">O DuckDuckGo</string>
    <string name="settingsVersion">Različica</string>
    <string name="leaveFeedback">Pustite povratne informacije</string>

    <!-- Settings - Automatically clearing data -->
    <string name="settingsAutomaticallyClearingDialogSave">Shrani</string>

    <string name="settingsAutomaticallyClearWhat">Samodejno počisti …</string>
    <string name="settingsAutomaticallyClearWhatOptionNone">Brez</string>
    <string name="settingsAutomaticallyClearWhatOptionTabs">Zavihki</string>
    <string name="settingsAutomaticallyClearWhatOptionTabsAndData">Zavihki in podatki</string>

    <string name="settingsAutomaticallyClearWhen">Počisti dne …</string>
    <string name="settingsAutomaticallyClearWhenAppExitOnly">Samo izhod iz aplikacije</string>
    <string name="settingsAutomaticallyClearWhenAppExit5Seconds">Izhod iz aplikacije, neaktivnost 5 sekund</string>
    <string name="settingsAutomaticallyClearWhenAppExit5Minutes">Izhod iz aplikacije, neaktivnost 5 minut</string>
    <string name="settingsAutomaticallyClearWhenAppExit15Minutes">Izhod iz aplikacije, neaktivnost 15 minut</string>
    <string name="settingsAutomaticallyClearWhenAppExit30Minutes">Izhod iz aplikacije, neaktivnost 30 minut</string>
    <string name="settingsAutomaticallyClearWhenAppExit60Minutes">Izhod iz aplikacije, neaktivnost 60 minut</string>

    <!-- About Activity -->
    <string name="aboutActivityTitle">O nas</string>
    <string name="aboutDescription">
        Pri DuckDuckGo vzpostavljamo nov standard zaupanja na spletu.\n\ Zasebni brskalnik DuckDuckGo zagotavlja vse bistvene sestavine zasebnosti, ki jih potrebujete za svojo zaščito, kadar iščete in brskate po spletu, vključno z blokiranjem sledilnikov, pametnejšim šifriranjem in zasebnim iskanjem DuckDuckGo.\n\ Navsezadnje nam internet ne bi smel vzbujati strahu. Doseganje zasebnosti na spletu, ki si jo zaslužimo, bi moralo biti tako preprosto kot zagrinjanje zaves.</string>
    <string name="aboutMoreLink">Več na duckduckgo.com/about</string>
    <string name="no_suggestions">Ni predlogov</string>

    <!-- Broken Site Activity -->
    <string name="brokenSiteReportBrokenSiteMenuItem">Prijavite poškodovano spletno mesto</string>
    <string name="brokenSiteHeading">Prijavite poškodovano spletno mesto</string>
    <string name="brokenSiteSubmitted">Hvala! Povratne informacije so poslane</string>
    <string name="brokenSitesCategoriesTitle">Opišite, kaj se je zgodilo:</string>
    <string name="brokenSitesCategoriesHint">Opišite, kaj se je zgodilo</string>
    <string name="brokenSiteSubmitButton">Pošljite poročilo</string>
    <string name="brokenSiteDescription">Če pošljete poročilo o anonimnem pokvarjenem spletišču, nam pomagate odpraviti napake in izboljšati aplikacijo.</string>

    <string name="brokenSiteCategoryImages">Slike se niso naložile</string>
    <string name="brokenSiteCategoryPaywall">Spletišče me je prosilo, da onemogočim</string>
    <string name="brokenSiteCategoryComments">Komentarji se niso naložili</string>
    <string name="brokenSiteCategoryVideos">Video se ni predvajal</string>
    <string name="brokenSiteCategoryLinks">Povezave ali tipke ne delujejo</string>
    <string name="brokenSiteCategoryContent">Vsebina manjka</string>
    <string name="brokenSiteCategoryLogin">Ne morem se prijaviti</string>
    <string name="brokenSiteCategoryUnsupported">Brskalnik ni združljiv</string>
    <string name="brokenSiteCategoryOther">Nekaj drugega</string>

    <!-- Bookmarks Activity -->
    <string name="bookmarksMenuTitle">Zaznamki</string>
    <string name="bookmarksActivityTitle">Zaznamki</string>
    <string name="bookmarkDeleteConfirmMessage">Ste prepričani, da želite izbrisati zaznamek &lt;b&gt;%s&lt;/b&gt;?</string>
    <string name="bookmarkDeleteConfirmTitle">Potrdi</string>
    <string name="bookmarkAddedFeedback">Zaznamek je dodan</string>
    <string name="bookmarkTitleHint">Naslov zaznamka</string>
    <string name="bookmarkUrlHint">URL zaznamka</string>
    <string name="bookmarkSave">Shrani</string>
    <string name="bookmarkTitleEdit">Uredi zaznamek</string>
    <string name="noBookmarks">Zaznamki še niso dodani</string>
    <string name="bookmarkOverflowContentDescription">Več možnosti za zaznamek %s</string>
    <string name="delete">Izbriši</string>
    <string name="edit">Uredi</string>
    <string name="bookmarkEdited">Zaznamek je dodan</string>

    <!-- Widget -->
    <string name="searchWidgetTextHint">Poišči DuckDuckGo</string>

    <!-- Home Screen Shortcuts -->
    <string name="addToHome">Dodaj na začetno stran</string>

    <!-- User Survey -->
    <string name="surveyCtaTitle">Pomagajte nam izboljšati aplikacijo!</string>
    <string name="surveyCtaDescription">Izpolnite našo kratko, anonimno anketo in delite svoje povratne informacije.</string>
    <string name="surveyCtaLaunchButton">Izpolnite anketo</string>
    <string name="surveyCtaDismissButton">Ne, hvala</string>
    <string name="surveyActivityTitle">Uporabniška anketa</string>
    <string name="surveyTitle">ANKETA DUCKDUCKGO</string>
    <string name="surveyDismissContentDescription">Opustite anketo</string>
    <string name="surveyLoadingErrorTitle">O, ne!</string>
    <string name="surveyLoadingErrorText">Naša anketa se trenutno ne nalaga.\nPoskusite ponovno pozneje.</string>

    <!-- Add widget -->
    <string name="addWidgetCtaTitle">Preizkusite naš gradnik za iskanje!</string>
    <string name="addWidgetCtaDescription">Dodajte naš gradnik za iskanje na domači zaslon za hiter in preprost dostop.</string>
    <string name="addWidgetCtaAutoLaunchButton">Dodaj gradnik</string>
    <string name="addWidgetCtaInstructionsLaunchButton">Pokaži mi</string>
    <string name="addWidgetCtaDismissButton">Opusti</string>
    <string name="addWidgetInstructionsActivityTitle">Dodaj gradnik</string>
    <string name="addWidgetInstruction1Label">1</string>
    <string name="addWidgetInstruction1">Dolgo pritisnite domači zaslon, nato odprite meni gradnikov</string>
    <string name="addWidgetInstruction2Label">2</string>
    <string name="addWidgetInstruction2">Najdite gradnik DuckDuckGo</string>
    <string name="addWidgetInstruction3Label">3</string>
    <string name="addWidgetInstruction3">Povlecite gradnik na domači zaslon</string>
    <string name="addWidgetInstructionsButtonGoHome">Pojdite na domači zaslon</string>
    <string name="addWidgetInstructionsButtonClose">Zapri</string>

    <!-- App Enjoyment / Rating / Feedback -->
    <string name="appEnjoymentDialogTitle">Uživate z DuckDuckGo?</string>
    <string name="appEnjoymentDialogMessage">Zanima nas, kaj si mislite</string>
    <string name="appEnjoymentDialogPositiveButton">Všeč mi je</string>
    <string name="appEnjoymentDialogNegativeButton">Potrebno bo delo</string>

    <string name="rateAppDialogTitle">Ocenite aplikacijo</string>
    <string name="rateAppDialogMessage">Vaše povratne informacije so pomembne. Če vam je všeč, navedite to v mnenju.</string>
    <string name="rateAppDialogPositiveButton">Ocenite aplikacijo</string>

    <string name="giveFeedbackDialogTitle">Žal nam je, da to slišimo</string>
    <string name="giveFeedbackDialogMessage">Povejte nam, kako lahko izboljšamo aplikacijo za vas</string>
    <string name="giveFeedbackDialogPositiveButton">Podajte povratne informacije</string>

    <string name="noThanks">Ne, hvala</string>

    <!-- Notification Channel Names -->
    <string name="notificationChannelFileDownloading">Prenašanje datoteke</string>
    <string name="notificationChannelFileDownloaded">Datoteka prenesena</string>
    <string name="notificationChannelTutorials">Vadnice</string>

    <!-- Clear Notification -->
    <string name="clearNotificationTitle">Brisanje podatkov je nastavljeno na ročno</string>
    <string name="clearNotificationDescription">Prilagodite DuckDuckGo na samodejno brisanje podatkov brskanja po vsaki seji.</string>

    <!-- Privacy Protection Notification -->
    <string name="privacyProtectionNotificationDefaultTitle">Varujemo vašo zasebnost</string>
    <string name="privacyProtectionNotificationReportTitle">Poročilo o vaši zasebnosti</string>
    <string name="privacyProtectionNotificationDefaultDescription">Uporaba aplikacije DuckDuckGo ščiti vaše podatke z blokiranjem sledilnikov in šifriranjem povezav.</string>
    <string name="privacyProtectionNotificationUpgadeDescription">Svoje podatke ste med uporabo DuckDuckGo zaščitili z zavarovanjem %d nešifriranih povezav.</string>
    <string name="privacyProtectionNotificationTrackerDescription">Svoje podatke ste med uporabo DuckDuckGo zaščitili z blokiranjem %d sledilnikov.</string>
    <string name="privacyProtectionNotificationBothDescription">Svoje podatke ste med uporabo DuckDuckGo zaščitili z blokiranjem %d sledilnikov in zavarovanjem %d nešifriranih povezav.</string>
    <string name="privacyProtectionNotificationLaunchButton">Nadaljuj brskanje</string>

    <!-- Authentication -->
    <string name="authenticationDialogTitle">Prijavite se</string>
    <string name="authenticationDialogMessage">%s zahteva uporabniško ime in geslo.</string>
    <string name="authenticationDialogPositiveButton">Prijavite se</string>
    <string name="authenticationDialogNegativeButton">Preklic</string>
    <string name="authenticationDialogUsernameHint">Uporabniško ime</string>
    <string name="authenticationDialogPasswordHint">Geslo</string>

    <!-- User-facing label for when a user selects text and might want to search for that text -->
    <string name="systemTextSearchMessage">Poišči DuckDuckGo</string>

    <!-- App feedback disambiguation -->
    <string name="feedbackActivityTitle">Delite svoje povratne informacije</string>
    <string name="missingBrowserFeaturesTitleLong">Funkcije brskalnika manjkajo ali pa so zoprne</string>
    <string name="missingBrowserFeaturesTitleShort">Težave s funkcijami brskalnika</string>
    <string name="missingBrowserFeaturesSubtitle">Katero funkcijo brskanja lahko dodamo ali izboljšamo?</string>
    <string name="missingBrowserFeatureSubReasonNavigation">Premikanje naprej, nazaj, osveževanje</string>
    <string name="missingBrowserFeatureSubReasonTabManagement">Ustvarjanje in upravljanje zavihkov</string>
    <string name="missingBrowserFeatureSubReasonAdPopups">Blokiranje oglasov in pojavnih oken</string>
    <string name="missingBrowserFeatureSubReasonVideos">Ogled videoposnetkov</string>
    <string name="missingBrowserFeatureSubReasonImages">Interakcija s slikami</string>
    <string name="missingBrowserFeatureSubReasonBookmarks">Ustvarjanje in upravljanje zaznamkov</string>
    <string name="missingBrowserFeatureSubReasonOther">Nič od tega</string>

    <string name="websiteNotLoadingTitleLong">Spletna mesta se zagotovo ne nalagajo pravilno</string>
    <string name="websiteNotLoadingTitleShort">Težave z nalaganjem spletnega mesta</string>
    <string name="websiteNotLoadingSubtitle">Katera spletna stran je poškodovana?“</string>

    <string name="searchNotGoodEnoughTitleLong">Iskanje DuckDuckGo ni dovolj dobro</string>
    <string name="searchNotGoodEnoughTitleShort">Težave z iskanjem DuckDuckGo</string>
    <string name="searchNotGoodEnoughSubtitle">Katero funkcijo iskanja lahko dodamo ali izboljšamo?</string>
    <string name="searchNotGoodEnoughSubReasonTechnicalSearches">Programsko/tehnično iskanje</string>
    <string name="searchNotGoodEnoughSubReasonGoogleLayout">Postavitev bi morala biti bolj podobna Googlu</string>
    <string name="searchNotGoodEnoughSubReasonFasterLoadTimes">Hitrejše nalaganje</string>
    <string name="searchNotGoodEnoughSubReasonSpecificLanguage">Iskanje v določenem jeziku ali regiji</string>
    <string name="searchNotGoodEnoughSubReasonBetterAutocomplete">Boljše samodokončanje</string>
    <string name="searchNotGoodEnoughSubReasonOther">Nič od tega</string>

    <string name="needMoreCustomizationTitleLong">Ni dovolj načinov za prilagoditev aplikacije</string>
    <string name="needMoreCustomizationTitleShort">Težave s prilagoditvami</string>
    <string name="needMoreCustomizationSubtitle">Katero možnost prilagajanja lahko dodamo ali izboljšamo?</string>
    <string name="needMoreCustomizationSubReasonHomeScreenConfiguration">Konfiguracija domačega zaslona</string>
    <string name="needMoreCustomizationSubReasonTabDisplay">Kako so zavihki prikazani</string>
    <string name="needMoreCustomizationSubReasonAppLooks">Kako je videti aplikacija</string>
    <string name="needMoreCustomizationSubReasonWhichDataIsCleared">Kateri podatki so izbrisani</string>
    <string name="needMoreCustomizationSubReasonWhenDataIsCleared">Kdaj so podatki izbrisani</string>
    <string name="needMoreCustomizationSubReasonBookmarksDisplay">Kako so zaznamki prikazani</string>
    <string name="needMoreCustomizationSubReasonOther">Nič od tega</string>

    <string name="appIsSlowOrBuggyTitleLong">Aplikacija je počasna, ima napake ali se zruši</string>
    <string name="appIsSlowOrBuggyTitleShort">Težave z učinkovitostjo</string>
    <string name="appIsSlowOrBuggySubtitle">Katero težavo imate?</string>
    <string name="appIsSlowOrBuggySubReasonSlowResults">Spletne strani ali rezultati iskanja se nalagajo počasi</string>
    <string name="appIsSlowOrBuggySubReasonAppCrashesOrFreezes">Aplikacija se sesuje ali zamrzne</string>
    <string name="appIsSlowOrBuggySubReasonMediaPlayback">Napake pri predvajanju videoposnetkov ali medijev</string>
    <string name="appIsSlowOrBuggySubReasonOther">Nič od tega</string>

    <string name="otherMainReasonTitleLong">Nič od tega</string>
    <string name="otherMainReasonTitleShort">Druge težave</string>

    <string name="openEndedInputHint">Kako se lahko izboljšamo? (Izbirno)</string>
    <string name="submitFeedback">POŠLJITE POVRATNE INFORMACIJE</string>

    <string name="tellUsHowToImprove">Povejte nam, kaj lahko izboljšamo.</string>
    <string name="thanksForTheFeedback">Hvala za povratne informacije!</string>
    <string name="feedbackNegativeMainReasonPageSubtitle">Nad čim ste najbolj razočarani?</string>
    <string name="feedbackNegativeMainReasonPageTitle">Žal nam je, da to slišimo.</string>
    <string name="feedbackShareDetails">Delite podrobnosti</string>
    <string name="sharePositiveFeedbackWithTheTeam">Ali so kakšne podrobnosti, ki jih želite deliti z ekipo?</string>
    <string name="whatHaveYouBeenEnjoying">Kaj vam je bilo všeč?</string>
    <string name="awesomeToHear">To je super slišati!</string>
    <string name="shareTheLoveWithARating">Če vam je všeč, navedite to v oceni Play Store.</string>
    <string name="rateTheApp">OCENITE APLIKACIJO</string>
    <string name="declineFurtherFeedback">NE, HVALA, KONČAL SEM</string>
    <string name="whichBrokenSites">Kje vidite te težave?</string>
    <string name="whichBrokenSitesHint">Katero spletno mesto ima težave?</string>
    <string name="feedbackSpecificAsPossible">Bodite čim bolj natančni</string>
    <string name="feedbackInitialDisambiguationTitle">Začnimo!</string>
    <string name="feedbackInitialDisambiguationSubtitle">Kako bi opredelili svoje povratne informacije?</string>
    <string name="feedbackInitialDisambiguationHappyButtonContentDescription">Gumb Pozitivne povratne informacije</string>
    <string name="feedbackInitialDisambiguationSadButtonContentDescription">Gumb Negativne povratne informacije</string>
    <string name="feedbackIsImportantToUs">Vaše anonimne povratne informacije so nam pomembne.</string>

    <!-- Webview Recovery -->
    <string name="crashedWebViewErrorMessage">Spletne strani ni bilo mogoče prikazati.</string>
    <string name="crashedWebViewErrorAction">Ponovno naloži</string>

    <!-- System Search -->
    <string name="systemSearchOmnibarInputHint"><font size="13">Iščite z iskalnikom ali vnesite URL</font></string>
    <string name="systemSearchDeviceAppLabel">Iz te naprave</string>
    <string name="systemSearchAppNotFound">Prošnje ni bilo mogoče najti</string>
    <string name="systemSearchOnboardingText">Hvala, ker ste izbrali DuckDuckGo!\nZdaj, ko uporabljate naše iskalnike ali aplikacijo, so vaša iskanja zaščitena. </string>
    <string name="systemSearchOnboardingFeaturesIntroText">Tudi aplikacija DuckDuckGo:</string>
    <string name="systemSearchOnboardingFeatureOneText">Blokira nevarne sledilce</string>
    <string name="systemSearchOnboardingFeatureTwoText">Prisilno šifriranje na spletiščih</string>
    <string name="systemSearchOnboardingFeatureThreeText">Izbriše podatke z enim dotikom</string>
    <string name="systemSearchOnboardingButtonMore">Pokaži več</string>
    <string name="systemSearchOnboardingButtonLess">Skrij se</string>
    <string name="systemSearchOnboardingButtonOk">Razumem</string>

    <!-- Dax Dialog -->
    <string name="daxDialogHideButton">Skrij</string>
    <string name="daxDialogPhew">Fuj!</string>
    <string name="daxDialogNext">Naslednji</string>
    <string name="daxDialogHighFive">Petka!</string>
    <string name="daxDialogGotIt">Razumem</string>
    <string name="hideTipsTitle">Skrij preostale nasvete?</string>
    <string name="hideTipsText">Le nekaj jih je in poskušali smo jih narediti informativne.</string>
    <string name="hideTipsButton">Skrivaj nasvete za vedno</string>

    <!-- New Onboarding Experience -->
    <string name="onboardingWelcomeTitle">Dobrodošli v aplikaciji DUCKDUCKGO</string>
    <string name="onboardingDaxText">&lt;br/&gt;&lt;br/&gt;Brez skrbi! Internet je lahko grozljiv. Iskanje in brskanje na zaseben način je lažje, kot si mislite.</string>
    <string name="onboardingLetsDoItButton">Dajmo se ga lotiti!</string>
    <string name="daxIntroCtaText">Nato obiščite eno od svojih najljubših spletišč! &lt;br/&gt;&lt;br/&gt;Blokiral bom sledilce, da vas ne bi vohunili. Prav tako bom nadgradil varnost vaše povezave. &#128274;</string>
    <string name="daxEndCtaText">&lt;br/&gt;&lt;br/&gt;Ne pozabite: vsakič, ko brskate z mano, grozljiv oglas izgubi krila. &#128077;</string>
    <string name="daxSerpCtaText">Vaša iskanja v DuckDuckGo so anonimna in nikoli ne shranim vaše zgodovine iskanja. Vedno. &#128588;</string>
    <plurals name="daxTrackersBlockedCtaText">
        <item quantity="one">&#160;in &lt;b&gt;%d drugi&lt;/b&gt; so vas skušali zaslediti tukaj. &lt;br/&gt;&lt;br/&gt;Blokiral sem jih!&lt;br/&gt;&lt;br/&gt; ☝️Preverite lahko URL vrstico, da vidite, kdo vas poskuša zaslediti, ko obiščete novo spletišče.️</item>
        <item quantity="two">&#160;in &lt;b&gt;%d drugi&lt;/b&gt; so vas poskušali zaslediti tukaj. &lt;br/&gt;&lt;br/&gt;Blokiral sem jih!&lt;br/&gt;&lt;br/&gt; ☝️Preverite lahko URL vrstico, da vidite, kdo vas poskuša zaslediti, ko obiščete novo spletno mesto.️</item>
        <item quantity="few">&#160;in &lt;b&gt;%d drugi&lt;/b&gt; so vas poskušali zaslediti tukaj. &lt;br/&gt;&lt;br/&gt;Blokiral sem jih!&lt;br/&gt;&lt;br/&gt; ☝️Preverite lahko URL vrstico, da vidite, kdo vas poskuša zaslediti, ko obiščete novo spletišče.</item>
        <item quantity="other">&#160;in &lt;b&gt;%d drugi&lt;/b&gt; so vas poskušali zaslediti tukaj. &lt;br/&gt;&lt;br/&gt;Blokiral sem jih!&lt;br/&gt;&lt;br/&gt; ☝️Preverite lahko URL vrstico, da vidite, kdo vas poskuša zaslediti, ko obiščete novo spletno mesto.️</item>
    </plurals>
<<<<<<< HEAD
    <plurals name="daxTrackersBlockedCtaZeroText">
        <item quantity="one" tools:ignore="ImpliedQuantity">&#160;vas je poskušal izslediti tukaj. &lt;br/&gt;&lt;br/&gt;Blokiral sem ga!&lt;br/&gt;&lt;br/&gt; ☝️Preverite lahko URL vrstico, da vidite, kdo vas poskuša zaslediti, ko obiščete novo spletišče.</item>
        <item quantity="two" tools:ignore="ImpliedQuantity">&#160;so vas poskušali zaslediti tukaj. &lt;br/&gt;&lt;br/&gt;Blokiral sem ga!&lt;br/&gt;&lt;br/&gt; ☝️Preverite lahko URL vrstico, da vidite, kdo vas poskuša zaslediti, ko obiščete novo spletišče.</item>
        <item quantity="few">&#160;so vas poskušali zaslediti tukaj. &lt;br/&gt;&lt;br/&gt;Blokiral sem ga!&lt;br/&gt;&lt;br/&gt; ☝️Preverite lahko URL vrstico, da vidite, kdo vas poskuša zaslediti, ko obiščete novo spletišče.</item>
        <item quantity="other">&#160;so vas poskušali zaslediti tukaj. &lt;br/&gt;&lt;br/&gt;Blokiral sem ga!&lt;br/&gt;&lt;br/&gt; ☝️Preverite lahko URL vrstico, da vidite, kdo vas poskuša zaslediti, ko obiščete novo spletišče.</item>
    </plurals>
    <string name="daxNonSerpCtaText">Ko tapkate in se pomikate, bom blokiral nadležne sledilce. &lt;br/&gt;&lt;br/&gt;Brskaj naprej!</string>
    <string name="daxMainNetworkOwnedCtaText">Glavo pokonci! %s je last %s.&lt;br/&gt;&lt;br/&gt; %s sledilci se skrivajo na približno %s najboljših spletnih mest &#128561;, vendar ne skrbite!&lt;br/&gt;&lt;br/&gt; %s bom preprečil ogled vaše dejavnosti na teh spletnih mestih.</string>
    <string name="daxMainNetworkCtaText">Glavo pokonci! %s je glavno omrežje za sledenje.&lt;br/&gt;&lt;br/&gt; Njihovi sledilci se skrivajo na približno %s najboljših spletnih mest, vendar ne skrbite!&lt;br/&gt;&lt;br/&gt; %s bom preprečil ogled vaše dejavnosti na teh spletnih mestih.</string>

    <!-- Covid Cta-->
    <string name="covidCtaText">Pridobite uradne informacije in nasvete za COVID-19.</string>
=======
    <string name="daxTrackersBlockedCtaZeroText">&#160;vas je poskušal izslediti tukaj. &lt;br/&gt;&lt;br/&gt;Blokiral sem ga!&lt;br/&gt;&lt;br/&gt; ☝️Preverite lahko URL vrstico, da vidite, kdo vas poskuša zaslediti, ko obiščete novo spletišče.</string>
>>>>>>> 7f4cf70d
</resources><|MERGE_RESOLUTION|>--- conflicted
+++ resolved
@@ -399,7 +399,6 @@
         <item quantity="few">&#160;in &lt;b&gt;%d drugi&lt;/b&gt; so vas poskušali zaslediti tukaj. &lt;br/&gt;&lt;br/&gt;Blokiral sem jih!&lt;br/&gt;&lt;br/&gt; ☝️Preverite lahko URL vrstico, da vidite, kdo vas poskuša zaslediti, ko obiščete novo spletišče.</item>
         <item quantity="other">&#160;in &lt;b&gt;%d drugi&lt;/b&gt; so vas poskušali zaslediti tukaj. &lt;br/&gt;&lt;br/&gt;Blokiral sem jih!&lt;br/&gt;&lt;br/&gt; ☝️Preverite lahko URL vrstico, da vidite, kdo vas poskuša zaslediti, ko obiščete novo spletno mesto.️</item>
     </plurals>
-<<<<<<< HEAD
     <plurals name="daxTrackersBlockedCtaZeroText">
         <item quantity="one" tools:ignore="ImpliedQuantity">&#160;vas je poskušal izslediti tukaj. &lt;br/&gt;&lt;br/&gt;Blokiral sem ga!&lt;br/&gt;&lt;br/&gt; ☝️Preverite lahko URL vrstico, da vidite, kdo vas poskuša zaslediti, ko obiščete novo spletišče.</item>
         <item quantity="two" tools:ignore="ImpliedQuantity">&#160;so vas poskušali zaslediti tukaj. &lt;br/&gt;&lt;br/&gt;Blokiral sem ga!&lt;br/&gt;&lt;br/&gt; ☝️Preverite lahko URL vrstico, da vidite, kdo vas poskuša zaslediti, ko obiščete novo spletišče.</item>
@@ -409,10 +408,4 @@
     <string name="daxNonSerpCtaText">Ko tapkate in se pomikate, bom blokiral nadležne sledilce. &lt;br/&gt;&lt;br/&gt;Brskaj naprej!</string>
     <string name="daxMainNetworkOwnedCtaText">Glavo pokonci! %s je last %s.&lt;br/&gt;&lt;br/&gt; %s sledilci se skrivajo na približno %s najboljših spletnih mest &#128561;, vendar ne skrbite!&lt;br/&gt;&lt;br/&gt; %s bom preprečil ogled vaše dejavnosti na teh spletnih mestih.</string>
     <string name="daxMainNetworkCtaText">Glavo pokonci! %s je glavno omrežje za sledenje.&lt;br/&gt;&lt;br/&gt; Njihovi sledilci se skrivajo na približno %s najboljših spletnih mest, vendar ne skrbite!&lt;br/&gt;&lt;br/&gt; %s bom preprečil ogled vaše dejavnosti na teh spletnih mestih.</string>
-
-    <!-- Covid Cta-->
-    <string name="covidCtaText">Pridobite uradne informacije in nasvete za COVID-19.</string>
-=======
-    <string name="daxTrackersBlockedCtaZeroText">&#160;vas je poskušal izslediti tukaj. &lt;br/&gt;&lt;br/&gt;Blokiral sem ga!&lt;br/&gt;&lt;br/&gt; ☝️Preverite lahko URL vrstico, da vidite, kdo vas poskuša zaslediti, ko obiščete novo spletišče.</string>
->>>>>>> 7f4cf70d
 </resources>