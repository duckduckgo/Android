<resources xmlns:tools="http://schemas.android.com/tools">

    <string name="duckDuckGoLogoDescription">Logotip DuckDuckGo</string>
    <string name="duckDuckGoPrivacySimplified">Poenostavljena zasebnost.</string>
    <string name="yes">Da</string>
    <string name="no">Ne</string>

    <!-- Onboarding Activity -->
    <string name="onboardingDefaultBrowserDescription">Vsakič obiščite Nastavitve za iskanje in brskanje z DuckDuckGo.</string>
    <string name="onboardingContinue">Nadaljujte</string>
    <string name="onboardingContinueFinalPage">Začnite brskati</string>
    <string name="onboardingDefaultBrowserTitle">Nastavi aplikacijo DuckDuckGo kot privzeto</string>

    <!-- Default Browser -->
    <string name="cannotLaunchDefaultAppSettings">Zaslona privzetih nastavitev aplikacije ni mogoče zagnati</string>
    <string name="settingsDefaultBrowserEnabled">Nastavite za privzeti brskalnik</string>
    <string name="defaultBrowserMaybeLater">Mogoče kasneje</string>
    <string name="defaultBrowserLetsDoIt">Zanima me!</string>
    <string name="defaultBrowserDescriptionNoDefault">Bodite pomirjeni, ko odpirate povezave.</string>
    <string name="defaultBrowserInstructions">Izberite aplikacijo DuckDuckGo in tapnite <font color="#678fff">Vedno</font>.</string>

    <!-- Browser Activity -->
    <string name="browserPopupMenu">Meni brskalnika</string>
    <string name="refresh">Osveži</string>
    <string name="back">Nazaj</string>
    <string name="forward">Naprej</string>

    <string name="omnibarInputHint">Iščite z iskalnikom ali vnesite URL</string>
    <string name="clearButtonContentDescription">Počisti vhod iskanja</string>
    <string name="no_compatible_third_party_app_installed">Ni nameščene združljive aplikacije</string>
    <string name="addBookmarkMenuTitle">Dodaj zaznamek</string>
    <string name="requestDesktopSiteMenuTitle">Namizna stran</string>

    <!-- Downloading files -->
    <string name="downloadImage">Prenesi sliko</string>
    <string name="permissionRequiredToDownload">Prenos zahteva dovoljenje za shranjevanje</string>
    <string name="downloadComplete">Prenos končan.</string>
    <string name="downloadFailed">Prenos ni uspel</string>
    <string name="downloadInProgress">Prenašanje</string>

    <!-- Sharing options -->
    <string name="options">Možnosti</string>
    <string name="shareLink">Daj povezavo v skupno rabo</string>
    <string name="shareMenuTitle">Deli …</string>
    <string name="copyUrl">Kopiraj naslov povezave</string>

    <!-- Find in page -->
    <string name="findInPageMenuTitle">Najdi na strani</string>
    <string name="nextSearchTermDescription">Najdi naslednje</string>
    <string name="previousSearchTermDescription">Najdi prejšnje</string>
    <string name="closeFindInPageButtonDescription">Zapri iskanje v pogledu strani</string>
    <string name="findInPageHint">Najdi na strani</string>

    <!-- AutoComplete Suggestions -->
    <string name="editQueryBeforeSubmitting">Uredi poizvedbo pred iskanjem</string>
    <string name="settingsAutocompleteEnabled">Pokaži predloge za samodokončanje</string>

    <!-- Opening external apps -->
    <string name="openExternalApp">Odpri zunanjo aplikacijo</string>
    <string name="launchingExternalApp">Odpri v drugi aplikaciji</string>
    <string name="confirmOpenExternalApp">Želite zapustiti DuckDuckGo in si ogledati to vsebino?</string>
    <string name="unableToOpenLink">Te vrste povezave ni mogoče odpreti</string>

    <!-- Tabs -->
    <string name="tabActivityTitle">Zavihki</string>
    <string name="tabsMenuItem">Zavihki</string>
    <string name="newTabMenuItem">Nov zavihek</string>
    <string name="openInNewTab">Odpri na novem zavihku</string>
    <string name="openInNewBackgroundTab">Odpri na zavihku v ozadju</string>
    <string name="openImageInNewTab">Odpri sliko na zavihku v ozadju</string>
    <string name="faviconContentDescription">Favicon</string>
    <string name="closeContentDescription">Zapri</string>
    <string name="closeAllTabsMenuItem">Zapri vse zavihke</string>
    <string name="closeTab">Zapri zavihek</string>

    <!-- Privacy Dashboard Activities -->
    <string name="privacyDashboardActivityTitle">Nadzorna plošča zasebnosti</string>
    <string name="privacyProtectionEnabled">ZAŠČITA ZASEBNOSTI OMOGOČENA</string>
    <string name="privacyProtectionDisabled">ZAŠČITA ZASEBNOSTI ONEMOGOČENA</string>
    <string name="privacyProtectionUpgraded" tools:ignore="TypographyQuotes">IZBOLJŠANO OD &lt;img src="%d" /&gt; DO &lt;img src="%d" /&gt;</string>
    <string name="privacyGradeContentDescription">Ocena zasebnosti</string>

    <string name="httpsGood">Šifrirana povezava</string>
    <string name="httpsMixed">Mešana šifrirna povezava</string>
    <string name="httpsBad">Nešifrirana povezava</string>

    <string name="networksActivityTitle">Sledilna omrežja</string>
    <string name="networksContentDescription">Sledilna omrežja</string>
    <string name="networksOverview">Sledilna omrežja združijo vašo spletno zgodovino v podatkovni profil o vas. Glavna sledilna omrežja so bolj škodljiva, ker vas lahko spremljajo in ciljajo na večjem delu interneta.</string>

    <plurals name="trackersFound">
        <item quantity="one">Najden %s sledilnik</item>
        <item quantity="two">Najdena %s sledilnika</item>
        <item quantity="few">Najdeni %s sledilniki</item>
        <item quantity="other">Najdenih %s sledilnikov</item>
    </plurals>

    <plurals name="trackerBlocked">
        <item quantity="one">Blokiran %s sledilnik</item>
        <item quantity="two">Blokirana %s sledilnika</item>
        <item quantity="few">Blokiranih %s sledilnikov</item>
        <item quantity="other">Blokiranih %s sledilnikov</item>
    </plurals>

    <plurals name="majorNetworksFound">
        <item quantity="one">Najdeno %s glavno sledilno omrežje</item>
        <item quantity="two">Najdeni %s glavni omrežji</item>
        <item quantity="few">Najdenih %s glavnih omrežij</item>
        <item quantity="other">Najdenih %s glavnih sledilnih omrežij</item>
    </plurals>

    <plurals name="majorNetworksBlocked">
        <item quantity="one">Blokirano %s glavno sledilno omrežje</item>
        <item quantity="two"> Blokirani %s glavni omrežji</item>
        <item quantity="few">Blokiranih %s glavnih omrežij</item>
        <item quantity="other">Blokiranih %s glavnih sledilnih omrežij</item>
    </plurals>

    <string name="scorecardActivityTitle">Ocena zasebnosti</string>
    <string name="scorecardSiteIsMemberOfMajorNetwork">Spletno mesto je glavno sledilno omrežje</string>
    <string name="scorecardPrivacyGrade">Ocena zasebnosti</string>
    <string name="scorecardEnhancedGrade">Izboljšana ocena</string>

    <string name="privacyTermsActivityTitle">Prakse zasebnosti</string>
    <string name="practicesGood">Dobre prakse zasebnosti</string>
    <string name="practicesMixed">Mešane prakse zasebnosti“</string>
    <string name="practicesBad">„Slabe prakse zasebnosti“</string>
    <string name="practicesUnknown">Neznane prakse zasebnosti</string>
    <string name="practicesOverview">Prakse zasebnosti kažejo, koliko osebnih podatkov, ki jih delite s spletnim mestom, je zaščitenih.</string>
    <string name="practicesTosdrLink">Rezultati prakse zasebnosti od <b><u>ToS;DR</u></b></string>
    <string name="practicesIconContentGood">Ikona dobre prakse</string>
    <string name="practicesIconContentBad">Ikona slabe prakse</string>
    <string name="privacyProtectionToggle">Zaščita zasebnosti</string>

    <string name="networkTrackerSummaryHeader">GLAVNI KRŠITELJI MED SLEDILNIMI OMREŽJI</string>
    <string name="networkTrackerSummaryNotReady">Še vedno zbiramo podatke za prikaz, koliko sledilnikov smo blokirali.</string>

    <!-- Fire -->
    <string name="fireMenu">Počisti podatke</string>
    <string name="fireClearAll">Počisti vse zavihke in podatke</string>
    <string name="fireCancel">Preklic</string>
    <string name="fireDataCleared">Podatki izbrisani</string>

    <!-- Settings Activity -->
    <string name="settingsActivityTitle">Nastavitve</string>
    <string name="settingsMenuItemTitle">Nastavitve</string>
    <string name="settingsHeadingGeneral">Splošno</string>
    <string name="settingsHeadingOther">Drugo</string>
    <string name="settingsHeadingPrivacy">Zasebnost</string>
    <string name="settingsLightTheme">Lahkotna tema</string>
    <string name="settingsAboutDuckduckgo">O DuckDuckGo</string>
    <string name="settingsVersion">Različica</string>
    <string name="leaveFeedback">Pustite povratne informacije</string>

    <!-- Settings - Automatically clearing data -->
    <string name="settingsAutomaticallyClearingDialogSave">Shrani</string>

    <string name="settingsAutomaticallyClearWhat">Samodejno počisti …</string>
    <string name="settingsAutomaticallyClearWhatOptionNone">Brez</string>
    <string name="settingsAutomaticallyClearWhatOptionTabs">Zavihki</string>
    <string name="settingsAutomaticallyClearWhatOptionTabsAndData">Zavihki in podatki</string>

    <string name="settingsAutomaticallyClearWhen">Počisti dne …</string>
    <string name="settingsAutomaticallyClearWhenAppExitOnly">Samo izhod iz aplikacije</string>
    <string name="settingsAutomaticallyClearWhenAppExit5Seconds">Izhod iz aplikacije, neaktivnost 5 sekund</string>
    <string name="settingsAutomaticallyClearWhenAppExit5Minutes">Izhod iz aplikacije, neaktivnost 5 minut</string>
    <string name="settingsAutomaticallyClearWhenAppExit15Minutes">Izhod iz aplikacije, neaktivnost 15 minut</string>
    <string name="settingsAutomaticallyClearWhenAppExit30Minutes">Izhod iz aplikacije, neaktivnost 30 minut</string>
    <string name="settingsAutomaticallyClearWhenAppExit60Minutes">Izhod iz aplikacije, neaktivnost 60 minut</string>

    <!-- About Activity -->
    <string name="aboutActivityTitle">O nas</string>
    <string name="aboutDescription">
        Pri DuckDuckGo vzpostavljamo nov standard zaupanja na spletu.\n\ Zasebni brskalnik DuckDuckGo zagotavlja vse bistvene sestavine zasebnosti, ki jih potrebujete za svojo zaščito, kadar iščete in brskate po spletu, vključno z blokiranjem sledilnikov, pametnejšim šifriranjem in zasebnim iskanjem DuckDuckGo.\n\ Navsezadnje nam internet ne bi smel vzbujati strahu. Doseganje zasebnosti na spletu, ki si jo zaslužimo, bi moralo biti tako preprosto kot zagrinjanje zaves.</string>
    <string name="aboutMoreLink">Več na duckduckgo.com/about</string>
    <string name="no_suggestions">Ni predlogov</string>

    <!-- Broken Site Activity -->
    <string name="brokenSiteReportBrokenSiteMenuItem">Prijavite poškodovano spletno mesto</string>
    <string name="brokenSiteHeading">Prijavite poškodovano spletno mesto</string>
    <string name="brokenSiteSubmitted">Hvala! Povratne informacije so poslane</string>
    <string name="brokenSitesCategoriesTitle">Opišite, kaj se je zgodilo:</string>
    <string name="brokenSitesCategoriesHint">Opišite, kaj se je zgodilo</string>
    <string name="brokenSiteSubmitButton">Pošljite poročilo</string>
    <string name="brokenSiteDescription">Če pošljete poročilo o anonimnem pokvarjenem spletišču, nam pomagate odpraviti napake in izboljšati aplikacijo.</string>

    <string name="brokenSiteCategoryImages">Slike se niso naložile</string>
    <string name="brokenSiteCategoryPaywall">Spletišče me je prosilo, da onemogočim</string>
    <string name="brokenSiteCategoryComments">Komentarji se niso naložili</string>
    <string name="brokenSiteCategoryVideos">Video se ni predvajal</string>
    <string name="brokenSiteCategoryLinks">Povezave ali tipke ne delujejo</string>
    <string name="brokenSiteCategoryContent">Vsebina manjka</string>
    <string name="brokenSiteCategoryLogin">Ne morem se prijaviti</string>
    <string name="brokenSiteCategoryUnsupported">Brskalnik ni združljiv</string>
    <string name="brokenSiteCategoryOther">Nekaj drugega</string>

    <!-- Bookmarks Activity -->
    <string name="bookmarksMenuTitle">Zaznamki</string>
    <string name="bookmarksActivityTitle">Zaznamki</string>
    <string name="bookmarkDeleteConfirmMessage">Ste prepričani, da želite izbrisati zaznamek &lt;b&gt;%s&lt;/b&gt;?</string>
    <string name="bookmarkDeleteConfirmTitle">Potrdi</string>
    <string name="bookmarkAddedFeedback">Zaznamek je dodan</string>
    <string name="bookmarkTitleHint">Naslov zaznamka</string>
    <string name="bookmarkUrlHint">URL zaznamka</string>
    <string name="bookmarkSave">Shrani</string>
    <string name="bookmarkTitleEdit">Uredi zaznamek</string>
    <string name="noBookmarks">Zaznamki še niso dodani</string>
    <string name="bookmarkOverflowContentDescription">Več možnosti za zaznamek %s</string>
    <string name="delete">Izbriši</string>
    <string name="edit">Uredi</string>
    <string name="bookmarkEdited">Zaznamek je dodan</string>

    <!-- Widget -->
    <string name="searchWidgetTextHint">Poišči DuckDuckGo</string>

    <!-- Home Screen Shortcuts -->
    <string name="addToHome">Dodaj na začetno stran</string>

    <!-- User Survey -->
    <string name="surveyCtaTitle">Pomagajte nam izboljšati aplikacijo!</string>
    <string name="surveyCtaDescription">Izpolnite našo kratko, anonimno anketo in delite svoje povratne informacije.</string>
    <string name="surveyCtaLaunchButton">Izpolnite anketo</string>
    <string name="surveyCtaDismissButton">Ne, hvala</string>
    <string name="surveyActivityTitle">Uporabniška anketa</string>
    <string name="surveyTitle">ANKETA DUCKDUCKGO</string>
    <string name="surveyDismissContentDescription">Opustite anketo</string>
    <string name="surveyLoadingErrorTitle">O, ne!</string>
    <string name="surveyLoadingErrorText">Naša anketa se trenutno ne nalaga.\nPoskusite ponovno pozneje.</string>

    <!-- Add widget -->
    <string name="addWidgetCtaTitle">Preizkusite naš gradnik za iskanje!</string>
    <string name="addWidgetCtaDescription">Dodajte naš gradnik za iskanje na domači zaslon za hiter in preprost dostop.</string>
    <string name="addWidgetCtaAutoLaunchButton">Dodaj gradnik</string>
    <string name="addWidgetCtaInstructionsLaunchButton">Pokaži mi</string>
    <string name="addWidgetCtaDismissButton">Opusti</string>
    <string name="addWidgetInstructionsActivityTitle">Dodaj gradnik</string>
    <string name="addWidgetInstruction1Label">1</string>
    <string name="addWidgetInstruction1">Dolgo pritisnite domači zaslon, nato odprite meni gradnikov</string>
    <string name="addWidgetInstruction2Label">2</string>
    <string name="addWidgetInstruction2">Najdite gradnik DuckDuckGo</string>
    <string name="addWidgetInstruction3Label">3</string>
    <string name="addWidgetInstruction3">Povlecite gradnik na domači zaslon</string>
    <string name="addWidgetInstructionsButtonGoHome">Pojdite na domači zaslon</string>
    <string name="addWidgetInstructionsButtonClose">Zapri</string>

    <!-- App Enjoyment / Rating / Feedback -->
    <string name="appEnjoymentDialogTitle">Uživate z DuckDuckGo?</string>
    <string name="appEnjoymentDialogMessage">Zanima nas, kaj si mislite</string>
    <string name="appEnjoymentDialogPositiveButton">Všeč mi je</string>
    <string name="appEnjoymentDialogNegativeButton">Potrebno bo delo</string>

    <string name="rateAppDialogTitle">Ocenite aplikacijo</string>
    <string name="rateAppDialogMessage">Vaše povratne informacije so pomembne. Če vam je všeč, navedite to v mnenju.</string>
    <string name="rateAppDialogPositiveButton">Ocenite aplikacijo</string>

    <string name="giveFeedbackDialogTitle">Žal nam je, da to slišimo</string>
    <string name="giveFeedbackDialogMessage">Povejte nam, kako lahko izboljšamo aplikacijo za vas</string>
    <string name="giveFeedbackDialogPositiveButton">Podajte povratne informacije</string>

    <string name="noThanks">Ne, hvala</string>

    <!-- Notification Channel Names -->
    <string name="notificationChannelFileDownloading">Prenašanje datoteke</string>
    <string name="notificationChannelFileDownloaded">Datoteka prenesena</string>
    <string name="notificationChannelTutorials">Vadnice</string>

    <!-- Clear Notification -->
    <string name="clearNotificationTitle">Brisanje podatkov je nastavljeno na ročno</string>
    <string name="clearNotificationDescription">Prilagodite DuckDuckGo na samodejno brisanje podatkov brskanja po vsaki seji.</string>

    <!-- Privacy Protection Notification -->
    <string name="privacyProtectionNotificationDefaultTitle">Varujemo vašo zasebnost</string>
    <string name="privacyProtectionNotificationReportTitle">Poročilo o vaši zasebnosti</string>
    <string name="privacyProtectionNotificationDefaultDescription">Uporaba aplikacije DuckDuckGo ščiti vaše podatke z blokiranjem sledilnikov in šifriranjem povezav.</string>
    <string name="privacyProtectionNotificationUpgadeDescription">Svoje podatke ste med uporabo DuckDuckGo zaščitili z zavarovanjem %d nešifriranih povezav.</string>
    <string name="privacyProtectionNotificationTrackerDescription">Svoje podatke ste med uporabo DuckDuckGo zaščitili z blokiranjem %d sledilnikov.</string>
    <string name="privacyProtectionNotificationBothDescription">Svoje podatke ste med uporabo DuckDuckGo zaščitili z blokiranjem %d sledilnikov in zavarovanjem %d nešifriranih povezav.</string>
    <string name="privacyProtectionNotificationLaunchButton">Nadaljuj brskanje</string>

    <!-- Authentication -->
    <string name="authenticationDialogTitle">Prijavite se</string>
    <string name="authenticationDialogMessage">%s zahteva uporabniško ime in geslo.</string>
    <string name="authenticationDialogPositiveButton">Prijavite se</string>
    <string name="authenticationDialogNegativeButton">Preklic</string>
    <string name="authenticationDialogUsernameHint">Uporabniško ime</string>
    <string name="authenticationDialogPasswordHint">Geslo</string>

    <!-- User-facing label for when a user selects text and might want to search for that text -->
    <string name="systemTextSearchMessage">Poišči DuckDuckGo</string>

    <!-- App feedback disambiguation -->
    <string name="feedbackActivityTitle">Delite svoje povratne informacije</string>
    <string name="missingBrowserFeaturesTitleLong">Funkcije brskalnika manjkajo ali pa so zoprne</string>
    <string name="missingBrowserFeaturesTitleShort">Težave s funkcijami brskalnika</string>
    <string name="missingBrowserFeaturesSubtitle">Katero funkcijo brskanja lahko dodamo ali izboljšamo?</string>
    <string name="missingBrowserFeatureSubReasonNavigation">Premikanje naprej, nazaj, osveževanje</string>
    <string name="missingBrowserFeatureSubReasonTabManagement">Ustvarjanje in upravljanje zavihkov</string>
    <string name="missingBrowserFeatureSubReasonAdPopups">Blokiranje oglasov in pojavnih oken</string>
    <string name="missingBrowserFeatureSubReasonVideos">Ogled videoposnetkov</string>
    <string name="missingBrowserFeatureSubReasonImages">Interakcija s slikami</string>
    <string name="missingBrowserFeatureSubReasonBookmarks">Ustvarjanje in upravljanje zaznamkov</string>
    <string name="missingBrowserFeatureSubReasonOther">Nič od tega</string>

    <string name="websiteNotLoadingTitleLong">Spletna mesta se zagotovo ne nalagajo pravilno</string>
    <string name="websiteNotLoadingTitleShort">Težave z nalaganjem spletnega mesta</string>
    <string name="websiteNotLoadingSubtitle">Katera spletna stran je poškodovana?“</string>

    <string name="searchNotGoodEnoughTitleLong">Iskanje DuckDuckGo ni dovolj dobro</string>
    <string name="searchNotGoodEnoughTitleShort">Težave z iskanjem DuckDuckGo</string>
    <string name="searchNotGoodEnoughSubtitle">Katero funkcijo iskanja lahko dodamo ali izboljšamo?</string>
    <string name="searchNotGoodEnoughSubReasonTechnicalSearches">Programsko/tehnično iskanje</string>
    <string name="searchNotGoodEnoughSubReasonGoogleLayout">Postavitev bi morala biti bolj podobna Googlu</string>
    <string name="searchNotGoodEnoughSubReasonFasterLoadTimes">Hitrejše nalaganje</string>
    <string name="searchNotGoodEnoughSubReasonSpecificLanguage">Iskanje v določenem jeziku ali regiji</string>
    <string name="searchNotGoodEnoughSubReasonBetterAutocomplete">Boljše samodokončanje</string>
    <string name="searchNotGoodEnoughSubReasonOther">Nič od tega</string>

    <string name="needMoreCustomizationTitleLong">Ni dovolj načinov za prilagoditev aplikacije</string>
    <string name="needMoreCustomizationTitleShort">Težave s prilagoditvami</string>
    <string name="needMoreCustomizationSubtitle">Katero možnost prilagajanja lahko dodamo ali izboljšamo?</string>
    <string name="needMoreCustomizationSubReasonHomeScreenConfiguration">Konfiguracija domačega zaslona</string>
    <string name="needMoreCustomizationSubReasonTabDisplay">Kako so zavihki prikazani</string>
    <string name="needMoreCustomizationSubReasonAppLooks">Kako je videti aplikacija</string>
    <string name="needMoreCustomizationSubReasonWhichDataIsCleared">Kateri podatki so izbrisani</string>
    <string name="needMoreCustomizationSubReasonWhenDataIsCleared">Kdaj so podatki izbrisani</string>
    <string name="needMoreCustomizationSubReasonBookmarksDisplay">Kako so zaznamki prikazani</string>
    <string name="needMoreCustomizationSubReasonOther">Nič od tega</string>

    <string name="appIsSlowOrBuggyTitleLong">Aplikacija je počasna, ima napake ali se zruši</string>
    <string name="appIsSlowOrBuggyTitleShort">Težave z učinkovitostjo</string>
    <string name="appIsSlowOrBuggySubtitle">Katero težavo imate?</string>
    <string name="appIsSlowOrBuggySubReasonSlowResults">Spletne strani ali rezultati iskanja se nalagajo počasi</string>
    <string name="appIsSlowOrBuggySubReasonAppCrashesOrFreezes">Aplikacija se sesuje ali zamrzne</string>
    <string name="appIsSlowOrBuggySubReasonMediaPlayback">Napake pri predvajanju videoposnetkov ali medijev</string>
    <string name="appIsSlowOrBuggySubReasonOther">Nič od tega</string>

    <string name="otherMainReasonTitleLong">Nič od tega</string>
    <string name="otherMainReasonTitleShort">Druge težave</string>

    <string name="openEndedInputHint">Kako se lahko izboljšamo? (Izbirno)</string>
    <string name="submitFeedback">POŠLJITE POVRATNE INFORMACIJE</string>

    <string name="tellUsHowToImprove">Povejte nam, kaj lahko izboljšamo.</string>
    <string name="thanksForTheFeedback">Hvala za povratne informacije!</string>
    <string name="feedbackNegativeMainReasonPageSubtitle">Nad čim ste najbolj razočarani?</string>
    <string name="feedbackNegativeMainReasonPageTitle">Žal nam je, da to slišimo.</string>
    <string name="feedbackShareDetails">Delite podrobnosti</string>
    <string name="sharePositiveFeedbackWithTheTeam">Ali so kakšne podrobnosti, ki jih želite deliti z ekipo?</string>
    <string name="whatHaveYouBeenEnjoying">Kaj vam je bilo všeč?</string>
    <string name="awesomeToHear">To je super slišati!</string>
    <string name="shareTheLoveWithARating">Če vam je všeč, navedite to v oceni Play Store.</string>
    <string name="rateTheApp">OCENITE APLIKACIJO</string>
    <string name="declineFurtherFeedback">NE, HVALA, KONČAL SEM</string>
    <string name="whichBrokenSites">Kje vidite te težave?</string>
    <string name="whichBrokenSitesHint">Katero spletno mesto ima težave?</string>
    <string name="feedbackSpecificAsPossible">Bodite čim bolj natančni</string>
    <string name="feedbackInitialDisambiguationTitle">Začnimo!</string>
    <string name="feedbackInitialDisambiguationSubtitle">Kako bi opredelili svoje povratne informacije?</string>
    <string name="feedbackInitialDisambiguationHappyButtonContentDescription">Gumb Pozitivne povratne informacije</string>
    <string name="feedbackInitialDisambiguationSadButtonContentDescription">Gumb Negativne povratne informacije</string>
    <string name="feedbackIsImportantToUs">Vaše anonimne povratne informacije so nam pomembne.</string>

    <!-- Webview Recovery -->
    <string name="crashedWebViewErrorMessage">Spletne strani ni bilo mogoče prikazati.</string>
    <string name="crashedWebViewErrorAction">Ponovno naloži</string>

    <!-- System Search -->
    <string name="systemSearchOmnibarInputHint"><font size="13">Iščite z iskalnikom ali vnesite URL</font></string>
    <string name="systemSearchDeviceAppLabel">Iz te naprave</string>
    <string name="systemSearchAppNotFound">Prošnje ni bilo mogoče najti</string>
    <string name="systemSearchOnboardingText">Hvala, ker ste izbrali DuckDuckGo!\nZdaj, ko uporabljate naše iskalnike ali aplikacijo, so vaša iskanja zaščitena. </string>
    <string name="systemSearchOnboardingFeaturesIntroText">Tudi aplikacija DuckDuckGo:</string>
    <string name="systemSearchOnboardingFeatureOneText">Blokira nevarne sledilce</string>
    <string name="systemSearchOnboardingFeatureTwoText">Prisilno šifriranje na spletiščih</string>
    <string name="systemSearchOnboardingFeatureThreeText">Izbriše podatke z enim dotikom</string>
    <string name="systemSearchOnboardingButtonMore">Pokaži več</string>
    <string name="systemSearchOnboardingButtonLess">Skrij se</string>
    <string name="systemSearchOnboardingButtonOk">Razumem</string>

    <!-- Dax Dialog -->
    <string name="daxDialogHideButton">Skrij</string>
    <string name="daxDialogPhew">Fuj!</string>
    <string name="daxDialogYes">V REDU!</string>
    <string name="daxDialogAddWidget">Dodaj gradnik</string>
    <string name="daxDialogMaybeLater">Mogoče kasneje</string>
    <string name="daxDialogSettings">Pojdite na nastavitve</string>
    <string name="daxDialogNext">Naslednji</string>
    <string name="daxDialogHighFive">Petka!</string>
    <string name="daxDialogGotIt">Razumem</string>
    <string name="hideTipsTitle">Skrij preostale nasvete?</string>
    <string name="hideTipsText">Le nekaj jih je in poskušali smo jih narediti informativne.</string>
    <string name="hideTipsButton">Skrivaj nasvete za vedno</string>

<<<<<<< HEAD
    <!-- New Onboarding Experience -->
    <string name="onboardingWelcomeTitle">Dobrodošli v aplikaciji DUCKDUCKGO</string>
    <string name="onboardingDaxText">&lt;br/&gt;&lt;br/&gt;Brez skrbi! Internet je lahko grozljiv. Iskanje in brskanje na zaseben način je lažje, kot si mislite.</string>
    <string name="onboardingLetsDoItButton">Dajmo se ga lotiti!</string>
    <string name="daxIntroCtaText">Nato obiščite eno od svojih najljubših spletišč! &lt;br/&gt;&lt;br/&gt;Blokiral bom sledilce, da vas ne bi vohunili. Prav tako bom nadgradil varnost vaše povezave. &#128274;</string>
    <string name="daxEndCtaText">&lt;br/&gt;&lt;br/&gt;Ne pozabite: vsakič, ko brskate z mano, grozljiv oglas izgubi krila. &#128077;</string>
    <string name="daxSerpCtaText">Vaša iskanja v DuckDuckGo so anonimna in nikoli ne shranim vaše zgodovine iskanja. Vedno. &#128588;</string>
    <string name="daxDefaultBrowserCtaText">&lt;br/&gt;&lt;br/&gt;Želite zaščito sledilca, ko odpirate povezave iz drugih aplikacij? &lt;br/&gt;&lt;br/&gt;Naredite DuckDuckGo svoj privzeti brskalnik!</string>
    <string name="daxSearchWidgetCtaText">&lt;br/&gt;&lt;br/&gt;Iščite na zaseben način še hitreje! Dodajte pripomoček za iskanje DuckDuckGo na domači zaslon.</string>
    <string name="daxNonSerpCtaText">Vsako spletno mesto ima oceno zasebnosti. Tapnite nanj da vidite kako barni vašo zasebnost.&lt;br/&gt;&lt;br/&gt;Se želite navdušiti? Poskusite izbrisati svoje podatke s pritiskom na gumb za požar.</string>
    <string name="daxMainNetworkStep1CtaText">Glavo pokonci!&lt;br/&gt;&lt;br/&gt; %s vodi glavno mrežo za sledenje.&lt;br/&gt;&lt;br/&gt;Nizka ocena zasebnosti vas bo usmerila na taka spletna mesta.</string>
    <string name="daxMainNetworkStep1OwnedCtaText">Glavo pokonci!&lt;br/&gt;&lt;br/&gt; %s je last podjetja %s, ki vodi glavno sledilno mrežo.</string>
    <string name="daxMainNetworkStep21CtaText">Pravzaprav %s sledilci skrivajo od%s najboljših spletišč. &#128561;&lt;br/&gt;&lt;br/&gt;</string>
    <string name="daxMainNetworkStep211CtaText">Pravzaprav %s se sledilci skrivajo po vsem internetu. &#128561;&lt;br/&gt;&lt;br/&gt;</string>
    <string name="daxMainNetworkStep2CtaText">%s Blokiral bom te sledilce med brskanjem po spletiščih mestih, ki niso %s.</string>
    <plurals name="daxTrackersBlockedCtaText">
        <item quantity="one">in &lt;b&gt;%d drugi&lt;/b&gt; so vas skušali zaslediti tukaj. &lt;br/&gt;&lt;br/&gt;Blokiral sem jih!&lt;br/&gt;&lt;br/&gt; ☝️Preverite lahko URL vrstico, da vidite, kdo vas poskuša zaslediti, ko obiščete novo spletišče.️</item>
        <item quantity="two">in &lt;b&gt;%d drugi&lt;/b&gt; so vas poskušali zaslediti tukaj. &lt;br/&gt;&lt;br/&gt;Blokiral sem jih!&lt;br/&gt;&lt;br/&gt; ☝️Preverite lahko URL vrstico, da vidite, kdo vas poskuša zaslediti, ko obiščete novo spletno mesto.️</item>
        <item quantity="few">in &lt;b&gt;%d drugi&lt;/b&gt; so vas poskušali zaslediti tukaj. &lt;br/&gt;&lt;br/&gt;Blokiral sem jih!&lt;br/&gt;&lt;br/&gt; ☝️Preverite lahko URL vrstico, da vidite, kdo vas poskuša zaslediti, ko obiščete novo spletišče.</item>
        <item quantity="other">in &lt;b&gt;%d drugi&lt;/b&gt; so vas poskušali zaslediti tukaj. &lt;br/&gt;&lt;br/&gt;Blokiral sem jih!&lt;br/&gt;&lt;br/&gt; ☝️Preverite lahko URL vrstico, da vidite, kdo vas poskuša zaslediti, ko obiščete novo spletno mesto.️</item>
    </plurals>
    <string name="daxTrackersBlockedCtaZeroText">vas je poskušal izslediti tukaj. &lt;br/&gt;&lt;br/&gt;Blokiral sem ga!&lt;br/&gt;&lt;br/&gt; ☝️Preverite lahko URL vrstico, da vidite, kdo vas poskuša zaslediti, ko obiščete novo spletišče.</string>

=======
    <!-- Covid Cta-->
    <string name="covidCtaText">Pridobite uradne informacije in nasvete za COVID-19.</string>
>>>>>>> 63350e94
</resources><|MERGE_RESOLUTION|>--- conflicted
+++ resolved
@@ -391,7 +391,6 @@
     <string name="hideTipsText">Le nekaj jih je in poskušali smo jih narediti informativne.</string>
     <string name="hideTipsButton">Skrivaj nasvete za vedno</string>
 
-<<<<<<< HEAD
     <!-- New Onboarding Experience -->
     <string name="onboardingWelcomeTitle">Dobrodošli v aplikaciji DUCKDUCKGO</string>
     <string name="onboardingDaxText">&lt;br/&gt;&lt;br/&gt;Brez skrbi! Internet je lahko grozljiv. Iskanje in brskanje na zaseben način je lažje, kot si mislite.</string>
@@ -415,8 +414,6 @@
     </plurals>
     <string name="daxTrackersBlockedCtaZeroText">vas je poskušal izslediti tukaj. &lt;br/&gt;&lt;br/&gt;Blokiral sem ga!&lt;br/&gt;&lt;br/&gt; ☝️Preverite lahko URL vrstico, da vidite, kdo vas poskuša zaslediti, ko obiščete novo spletišče.</string>
 
-=======
     <!-- Covid Cta-->
     <string name="covidCtaText">Pridobite uradne informacije in nasvete za COVID-19.</string>
->>>>>>> 63350e94
 </resources>