--- conflicted
+++ resolved
@@ -406,7 +406,6 @@
     <string name="hideTipsText">Их немного, и мы постарались сделать их информативными.</string>
     <string name="hideTipsButton">Скрыть подсказки навсегда</string>
 
-<<<<<<< HEAD
     <!-- New Onboarding Experience -->
     <string name="onboardingWelcomeTitle">Добро пожаловать в DuckDuckGo!</string>
     <string name="onboardingDaxText">Иногда Интернет может быть жутковатым.&lt;br/&gt;&lt;br/&gt;Не волнуйтесь! Конфиденциальный поиск и просмотр страниц легче, чем вы думаете.</string>
@@ -430,8 +429,6 @@
     </plurals>
     <string name="daxTrackersBlockedCtaZeroText">  пытался отследить вас здесь. &lt;br/&gt;&lt;br/&gt;Я заблокировал это!&lt;br/&gt;&lt;br/&gt; ☝️Вы можете видеть в адресной строке, отслеживает ли вас кто-то во время посещения нового сайта.️</string>
 
-=======
     <!-- Covid Cta-->
     <string name="covidCtaText">Получить официальную информацию и советы в связи с COVID-19.</string>
->>>>>>> 63350e94
 </resources>