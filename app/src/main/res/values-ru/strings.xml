<?xml version="1.0" encoding="UTF-8"?>
<!--
  ~ Copyright (c) 2022 DuckDuckGo
  ~
  ~ Licensed under the Apache License, Version 2.0 (the "License");
  ~ you may not use this file except in compliance with the License.
  ~ You may obtain a copy of the License at
  ~
  ~     http://www.apache.org/licenses/LICENSE-2.0
  ~
  ~ Unless required by applicable law or agreed to in writing, software
  ~ distributed under the License is distributed on an "AS IS" BASIS,
  ~ WITHOUT WARRANTIES OR CONDITIONS OF ANY KIND, either express or implied.
  ~ See the License for the specific language governing permissions and
  ~ limitations under the License.
  -->
<!-- smartling.entity_escaping = false -->
<!-- smartling.instruction_attributes = instruction -->
<resources xmlns:tools="http://schemas.android.com/tools">
    <string name="appName" translatable="false">DuckDuckGo</string>
    <string name="appDescription" translatable="false">DuckDuckGo</string>
    <string name="duckDuckGoLogoDescription">Логотип DuckDuckGo</string>
    <string name="duckDuckGoPrivacySimplified">Максимум конфиденциальности, минимум усилий</string>
    <string name="yes">Да</string>
    <string name="no">Нет</string>
    <string name="open">Открыть</string>
    <string name="cancel">Отменить</string>
    <string name="search">Поиск</string>

    <!-- Onboarding Activity -->
    <string name="onboardingDefaultBrowserDescription">Чтобы сделать DuckDuckGo браузером по умолчанию, перейдите в «Настройки».</string>
    <string name="onboardingDefaultBrowserTitle">Сделайте DuckDuckGo браузером по умолчанию</string>

    <!-- Default Browser -->
    <string name="cannotLaunchDefaultAppSettings">Не удаётся открыть настройки приложения по умолчанию</string>
    <string name="settingsDefaultBrowserEnabled">Сделать браузером по умолчанию</string>
    <string name="defaultBrowserMaybeLater">Позже</string>
    <string name="defaultBrowserLetsDoIt">Сделать браузером по умолчанию</string>
    <string name="defaultBrowserDescriptionNoDefault">Открывайте ссылки, ни о чем не беспокоясь.</string>
    <string name="defaultBrowserInstructions">Выберите DuckDuckGo и нажмите <font color="#678fff">Всегда</font>.</string>

    <!-- Browser Activity -->
    <string name="browserPopupMenu">Меню браузера</string>
    <string name="refresh">Обновить</string>
    <string name="back">Назад</string>
    <string name="forward">Вперёд</string>

    <string name="omnibarInputHint">Введите поисковый запрос или адрес сайта</string>
    <string name="clearButtonContentDescription">Сбросить поисковый запрос</string>
    <string name="no_compatible_third_party_app_installed">Совместимое приложение не установлено</string>
    <string name="addBookmarkMenuTitle">Добавить закладку</string>
    <string name="editBookmarkMenuTitle">Редактировать закладку</string>
    <string name="addFavoriteMenuTitle">Добавить в избранное</string>
    <string name="removeFavoriteMenuTitle">Удалить из избранного</string>
    <string name="favoriteAddedMessage">Сайт добавлен в избранное</string>
    <string name="bookmarkAddedMessage">Закладка добавлена</string>
    <string name="requestDesktopSiteMenuTitle">Полная версия сайта</string>
    <string name="fireproofWebsiteMenuTitleRemove">Снять огнеупорность</string>
    <string name="requestMobileSiteMenuTitle">Мобильная версия</string>
    <string name="downloadsMenuTitle">Загрузки</string>
    <string name="printMenuTitle">Печать страницы</string>
    <string name="favoriteDeleteConfirmationMessage">Страница удалена из избранного</string>
    <string name="fireproofDeleteConfirmationMessage">Огнеупорность снята</string>
    <string name="privacyProtectionEnabledConfirmationMessage" instruction="Placeholder is a website">Защита конфиденциальности на сайте %1$s включена</string>
    <string name="privacyProtectionDisabledConfirmationMessage" instruction="Placeholder is a website">Защита конфиденциальности на сайте %1$s выключена</string>
    <string name="undoSnackbarAction">Отменить</string>

    <!-- Downloading files -->
    <string name="downloadImage">Загрузить изображение</string>
    <string name="permissionRequiredToDownload">Для загрузки требуется разрешение на сохранение</string>

    <!-- Sharing options -->
    <string name="options">Параметры</string>
    <string name="shareLink">Поделиться ссылкой</string>
    <string name="shareMenuTitle">Поделиться</string>
    <string name="copyUrl">Скопировать ссылку</string>

    <!-- Find in page -->
    <string name="findInPageMenuTitle">Найти на странице</string>
    <string name="nextSearchTermDescription">Найти следующий</string>
    <string name="previousSearchTermDescription">Найти предыдущий</string>
    <string name="closeFindInPageButtonDescription">Закрыть окно поиска на странице</string>
    <string name="findInPageHint">Найти на странице</string>
    <string name="findInPageMatches" translatable="false">%1$d/%2$d</string>

    <!-- AutoComplete Suggestions -->
    <string name="editQueryBeforeSubmitting">Редактировать запрос перед поиском</string>
    <string name="settingsAutocompleteEnabled">Показать предложения автозаполнения</string>

    <!-- Opening external apps -->
    <string name="openExternalApp">Открыть внешнее приложение</string>
    <string name="launchingExternalApp">Открыть в другом приложении</string>
    <string name="confirmOpenExternalApp">Выйти из DuckDuckGo для просмотра этого контента?</string>
    <string name="unableToOpenLink">Невозможно открыть ссылку этого типа</string>

    <!-- Tabs -->
    <string name="homeTab" translatable="false">DuckDuckGo</string>
    <string name="tabActivityTitle">Вкладки</string>
    <string name="tabsMenuItem">Вкладки</string>
    <string name="newTabMenuItem">Новая вкладка</string>
    <string name="openInNewTab">Открыть в новой вкладке</string>
    <string name="openInNewBackgroundTab">Открыть в фоновой вкладке</string>
    <string name="openImageInNewTab">Открыть изображение в фоновой вкладке</string>
    <string name="faviconContentDescription">Значок сайта</string>
    <string name="closeContentDescription">Закрыть</string>
    <string name="closeAllTabsMenuItem">Закрыть все вкладки</string>
    <string name="closeTab">Закрыть вкладку</string>
    <string name="tabClosed">Вкладка закрыта</string>
    <string name="tabClosedUndo">Отменить</string>
    <string name="downloadsMenuItemTitle">Загрузки</string>

<<<<<<< HEAD
   <!-- Fire -->
=======
    <!-- Privacy Dashboard Activities -->
    <string name="privacyProtectionToggle">Защита конфиденциальности сайта</string>
    <string name="privacyProtectionEnabled">ЗАЩИТА САЙТА ВКЛЮЧЕНА</string>
    <string name="privacyProtectionDisabled">ЗАЩИТА САЙТА ОТКЛЮЧЕНА</string>
    <string name="privacyDashboardActivityTitle">Панель конфиденциальности</string>
    <string name="privacyProtectionUpgraded" tools:ignore="TypographyQuotes" instruction="Both placeholders are resource ids (integers) for two images">УРОВЕНЬ ЗАЩИТЫ ПОВЫШЕН С &lt;img src=\"%1$d\" /&gt; ДО &lt;img src=\"%2$d\" /&gt;</string>
    <string name="privacyGradeContentDescription">Рейтинг конфиденциальности</string>
    <string name="privacyProtectionTemporarilyDisabled">Мы временно отключили функцию защиты конфиденциальности, так как она мешала работе сайта.</string>

    <string name="httpsGood">Зашифрованное соединение</string>
    <string name="httpsMixed">Соединение со смешанным шифрованием</string>
    <string name="httpsBad">Незашифрованное соединение</string>

    <string name="scorecardActivityTitle">Рейтинг конфиденциальности</string>
    <string name="scorecardSiteIsMemberOfMajorNetwork">Этот сайт — крупная сеть трекеров</string>
    <string name="scorecardPrivacyGrade">Рейтинг конфиденциальности</string>
    <string name="scorecardEnhancedGrade">Повышенный рейтинг конфиденциальности</string>

    <string name="privacyTermsActivityTitle">Уровень конфиденциальности</string>
    <string name="practicesGood">Высокий уровень конфиденциальности</string>
    <string name="practicesMixed">Средний уровень конфиденциальности</string>
    <string name="practicesBad">Низкий уровень конфиденциальности</string>
    <string name="practicesUnknown">Уровень конфиденциальности неизвестен</string>
    <string name="practicesOverview">Уровень конфиденциальности показывает, насколько защищены персональные данные, которые вы передаёте сайту.</string>
    <string name="practicesTosdrLink">Стандарты конфиденциальности<b><u>ToS;DR</u></b>.</string>
    <string name="practicesIconContentGood">Значок высокого уровня конфиденциальности</string>
    <string name="practicesIconContentBad">Значок низкого уровня конфиденциальности</string>

    <string name="networkTrackerSummaryHeader">ОСНОВНЫЕ СЕТИ ТРЕКЕРОВ, ПРЕДСТАВЛЯЮЩИЕ УГРОЗУ КОНФИДЕНЦИАЛЬНОСТИ</string>
    <string name="networkTrackerSummaryNotReady">Мы все еще собираем данные о количестве заблокированных трекеров.</string>

    <string name="trackersActivityTitle">Запросы на отслеживание заблокированы</string>
    <string name="trackersContentDescription">Запросы на отслеживание заблокированы</string>
    <string name="trackersOverview">Мы заблокировали загрузку следующих запросов сторонних доменов, так как распознали в них трекинг-запросы. Загруженные запросы позволяют компаниям вас профилировать.</string>
    <string name="trackersOverviewProtectionsOff">Мы не заблокировали ни одного трекинг-запроса, так как защита на этом сайте отключена. Загруженные запросы позволяют компаниям вас профилировать.</string>

    <string name="domainsLoadedActivityTitle">Загружены сторонние запросы</string>
    <string name="domainsLoadedContentDescription">Загружены сторонние запросы</string>
    <string name="domainsLoadedOverview">Ниже приведен список загруженных запросов сторонних доменов. Благодаря этим запросам компании могут вас профилировать, однако мы по-прежнему защищаем вас от отслеживания в Сети другими способами.</string>
    <string name="domainsLoadedOverviewProtectionsOff">Мы не заблокировали ни одной загрузки сторонних запросов, так как защита на этом сайте отключена. Загруженные запросы позволяют компаниям вас профилировать.</string>
    <string name="domainsLoadedOverviewEmpty">Запросов от сторонних доменов не обнаружено.</string>
    <string name="domainsLoadedHeadingText">Не загружено ни одного стороннего домена</string>

    <string name="webTrackingProtectionsText"><annotation type="learn_more_link">О защите от веб-слежки</annotation></string>
    <string name="webTrackingProtectionsUrl" translatable="false">https://help.duckduckgo.com/duckduckgo-help-pages/privacy/web-tracking-protections/</string>

    <string name="trackersBlockedNoSectionDescription">Загружены запросы следующих доменов.</string>

    <string name="adLoadedSectionDescription" instruction="Placeholder is the name of the company who owns the ad">Запросы этого домена были загружены в результате недавнего нажатия на рекламу %1$s в DuckDuckGo. Такие запросы помогают оценить эффективность рекламы. Рекламные объявления в DuckDuckGo не профилируют пользователей.</string>
    <string name="adLoadedSectionLinkText"><annotation type="learn_more_link">Как реклама при поиске влияет на защиту</annotation></string>
    <string name="adLoadedSectionUrl" translatable="false">https://help.duckduckgo.com/duckduckgo-help-pages/privacy/web-tracking-protections/#3rd-party-tracker-loading-protection</string>

    <string name="domainsLoadedSectionDescription">Также загружены запросы следующего домена.</string>
    <string name="domainsLoadedSectionSingleSectionDescription">Загружены трекинг-запросы следующих доменов.</string>
    <string name="domainsLoadedSectionEmptyListDescription">Запросов от сторонних доменов не обнаружено.</string>

    <string name="domainsLoadedBreakageSectionDescription">Запросы этого домена были загружены для предотвращения неполадок в работе сайта.</string>
    <string name="domainsLoadedAssociatedSectionDescription" instruction="Placeholder is the name of a company">Мы загрузили запросы этого домена, так как они связаны с %1$s.</string>

    <string name="trackersBlockedText">Заблокирована загрузка запросов</string>
    <string name="trackersNotBlockedText">Трекинг-запросы не заблокированы</string>
    <string name="trackersNoFoundText">Трекинг-запросы не обнаружены</string>
    <string name="trackersFoundText">Обнаружены трекинг-запросы</string>

    <string name="domainsLoadedText">Загружены сторонние запросы</string>
    <string name="domainsNotLoadedText">Не загружено ни одного стороннего запроса</string>

    <string name="majorNetworksNoFound">Не обнаружено ни одной крупной сети трекеров</string>
    <string name="majorNetworksFound">Обнаружены крупные сети трекеров</string>

    <!-- Fire -->
>>>>>>> bd24d752
    <string name="fireMenu">Сбросить данные</string>
    <string name="fireClearAll">Закрыть вкладки и удалить данные</string>
    <string name="fireCancel">Отменить</string>
    <string name="fireDataCleared">Данные сброшены</string>

    <!-- Settings Activity -->
    <string name="settingsActivityTitle">Настройки</string>
    <string name="settingsMenuItemTitle">Настройки</string>
    <string name="settingsHeadingPrivacy">Конфиденциальность</string>
    <string name="settingsHeadingAppearance">Внешний вид</string>
    <string name="settingsHeadingCustomize">Собственная настройка</string>
    <string name="settingsHeadingAbout">О нас</string>
    <string name="settingsAboutDuckduckgo">Несколько слов о DuckDuckGo</string>
    <string name="settingsVersion">Версия</string>
    <string name="leaveFeedback">Оставьте нам отзыв</string>
    <string name="settingsEmailProtectionTitle">Защита электронной почты</string>
    <string name="settingsEmailProtectionSubtitle">Блокировка почтовых трекеров и скрытие адреса</string>
    <string name="settingsHeadingMore">DuckDuckGo также предлагает...</string>
    <string name="settingsLightTheme">Светлая</string>
    <string name="settingsTheme">Тема</string>
    <string name="settingsDarkTheme">Тёмная</string>
    <string name="settingsSystemTheme">По умолчанию</string>
    <string name="settingsThemeDialogSave">Задать тему</string>
    <string name="settingsTitleAppLinks">Открывать ссылки в приложениях</string>
    <string name="settingsTitleAppLinksDialog">Открывать ссылки в приложениях</string>
    <string name="settingsAppLinksAskEveryTime">Спрашивать каждый раз</string>
    <string name="settingsAppLinksAlways">Всегда</string>
    <string name="settingsAppLinksNever">Никогда</string>

    <!-- Settings - Automatically clearing data -->
    <string name="settingsAutomaticallyClearingDialogSave">Сохранить</string>

    <string name="settingsAutomaticallyClearWhat">Автоматически сбрасывать…</string>
    <string name="settingsAutomaticallyClearWhatDialogTitle">Автоматически сбрасывать…</string>
    <string name="settingsAutomaticallyClearWhatOptionNone">Ничего</string>
    <string name="settingsAutomaticallyClearWhatOptionTabs">Вкладки</string>
    <string name="settingsAutomaticallyClearWhatOptionTabsAndData">Вкладки и данные</string>

    <string name="settingsAutomaticallyClearWhen">Выполнять сброс…</string>
    <string name="settingsAutomaticallyClearWhenDialogTitle">Выполнять сброс…</string>
    <string name="settingsAutomaticallyClearWhenAppExitOnly">Только после выхода из приложения</string>
    <string name="settingsAutomaticallyClearWhenAppExit5Seconds">После выхода из приложения, через 5 секунд бездействия</string>
    <string name="settingsAutomaticallyClearWhenAppExit5Minutes">После выхода из приложения, через 5 минут бездействия</string>
    <string name="settingsAutomaticallyClearWhenAppExit15Minutes">После выхода из приложения, через 15 минут бездействия</string>
    <string name="settingsAutomaticallyClearWhenAppExit30Minutes">После выхода из приложения, через 30 минут бездействия</string>
    <string name="settingsAutomaticallyClearWhenAppExit60Minutes">После выхода из приложения, через 1 час бездействия</string>

    <!-- About Activity -->
    <string name="aboutActivityTitle">Несколько слов о DuckDuckGo</string>
    <string name="aboutDescription">
        DuckDuckGo задает новый стандарт доверия в сети.\n\nНаш браузер оснащен всеми функциями защиты личных данных в интернете, включая блокировку трекеров, надежное шифрование и конфиденциальный поиск DuckDuckGo.\n\nИнтернет — не место для постоянной слежки, а скрыться от посторонних глаз должно быть не сложнее, чем закрыть жалюзи на окнах.</string>
    <string name="aboutMoreLink">Подробнее на https://duckduckgo.com/about</string>
    <string name="no_suggestions">Нет предложений</string>

    <!-- Broken Site Activity -->
    <string name="brokenSiteReportBrokenSiteMenuItem">Сообщить о неработающем сайте</string>
    <string name="brokenSiteHeading">Сообщить о неработающем сайте</string>
    <string name="brokenSiteSubmitted">Спасибо! Ваш отзыв отправлен.</string>
    <string name="brokenSitesCategoriesTitle">Опишите, что случилось</string>
    <string name="brokenSitesCategoriesHint">Опишите, что случилось</string>
    <string name="brokenSiteSubmitButton">Отправить жалобу</string>
    <string name="brokenSiteDescription">Анонимная жалоба на неработающий сайт поможет нам устранить недостатки и улучшить приложение.</string>

    <string name="brokenSiteCategoryImages">Не загружаются изображения</string>
    <string name="brokenSiteCategoryPaywall">Сайт попросил меня отключить</string>
    <string name="brokenSiteCategoryComments">Не загружаются комментарии</string>
    <string name="brokenSiteCategoryVideos">Не воспроизводится видео</string>
    <string name="brokenSiteCategoryLinks">Не работают ссылки или кнопки</string>
    <string name="brokenSiteCategoryContent">Отсутствует содержимое</string>
    <string name="brokenSiteCategoryLogin">Не могу войти</string>
    <string name="brokenSiteCategoryUnsupported">Несовместимость браузера</string>
    <string name="brokenSiteCategoryOther">Что-то другое</string>

    <!-- Bookmarks Activity -->
    <string name="bookmarksMenuTitle">Закладки</string>
    <string name="bookmarksActivityTitle">Закладки</string>
    <string name="noBookmarks">Закладок пока нет</string>
    <string name="bookmarkOverflowContentDescription" instruction="Placeholder is the title of the bookmark">Другие параметры закладки %1$s</string>
    <string name="bookmarkDeleteConfirmationMessage" instruction="Placeholder is the title of the bookmark">Закладка &lt;b&gt;%1$s&lt;/b&gt; удалена</string>
    <string name="exportBookmarksMenu">Экспорт</string>
    <string name="exportBookmarksEmpty">Если у вас нет закладок, то и экспортировать будет нечего</string>
    <string name="exportBookmarksError">Что-то пошло не так, и экспортировать закладки не удалось</string>
    <string name="exportBookmarksSuccess">Все закладки успешно экспортированы</string>
    <string name="importBookmarksMenu">Импорт</string>
    <string name="importBookmarksFileTitle">Выберите файл с закладками для импортирования</string>
    <string name="importBookmarksError">Что-то пошло не так, и импортировать закладки не удалось</string>
    <string name="importBookmarksEmpty">В указанном файле нет закладок</string>
    <string name="importBookmarksSuccess" instruction="Placeholder is a number">Закладки (%1$d) успешно импортированы</string>
    <string name="savedSiteDialogTitleHint">Название</string>
    <string name="savedSiteDialogUrlHint">URL</string>
    <string name="savedSiteDialogTitleEdit">Редактировать</string>
    <string name="bookmarksSectionTitle">Закладки</string>
    <string name="favoritesSectionTitle">Избранное</string>
    <string name="bookmarksEmptyHint">Закладок пока нет</string>
    <string name="favoritesEmptyHint">В избранное пока ничего не добавлено</string>

    <!-- Dialogs -->
    <string name="dialogConfirmTitle">Подтвердить</string>
    <string name="dialogSave">Сохранить</string>
    <string name="delete">Удалить</string>
    <string name="edit">Редактировать</string>
    <string name="remove">Удалить</string>
    <string name="removeAll">Удалить все</string>

    <!-- Widget -->
    <string name="searchWidgetTextHint">Поиск в DuckDuckGo</string>

    <!-- Favorites widget -->
    <string name="addFavoriteMenuTitleHighlighted">👋 В избранное</string>
    <string name="widgetConfigurationTitleText">Выбрать тему</string>
    <string name="widgetConfigurationSystemThemeOption">По умолчанию</string>
    <string name="widgetConfigurationLightThemeOption">Светлая</string>
    <string name="widgetConfigurationDarkThemeOption">Тёмная</string>
    <string name="widgetConfigurationAddWidgetOption">Добавить виджет</string>
    <string name="searchWidgetEmtpyFavoritesHint">В избранное пока ничего не добавлено</string>
    <string name="searchWidgetEmtpyFavoritesCta">Добавить в избранное</string>
    <string name="daxFavoritesOnboardingCtaText"><![CDATA[Любимые сайты всегда под рукой!<br/><br/>Просто зайдите на сайт, нажмите значок ⠇ и выберите «В избранное».]]></string>
    <string name="daxFavoritesOnboardingCtaContentDescription">Любимые сайты всегда под рукой! Просто зайдите на сайт, нажмите значок меню браузера и выберите вариант «В избранное».</string>
    <string name="widgetConfigurationActivityTitle">Настройка виджета</string>
    <string name="favoritesWidgetLabel">Избранное</string>
    <string name="searchWidgetLabel">Поиск</string>

    <!-- Home Screen Shortcuts -->
    <string name="addToHome">Добавить на домашнюю страницу</string>
    <string name="shortcutAddedText" instruction="Placeholder is the name of a website">Готово! Мы добавили %1$s на ваш домашний экран.</string>

    <!-- User Survey -->
    <string name="surveyCtaTitle">Помогите нам улучшить приложение!</string>
    <string name="surveyCtaDescription">Поделитесь своими впечатлениями в коротком опросе.</string>
    <string name="surveyCtaLaunchButton">Участвовать в опросе</string>
    <string name="surveyCtaDismissButton">Нет, спасибо</string>
    <string name="surveyActivityTitle">Опрос пользователей</string>
    <string name="surveyTitle">ОПРОС DUCKDUCKGO</string>
    <string name="surveyDismissContentDescription">Закрыть опрос</string>
    <string name="surveyLoadingErrorTitle">О нет!</string>
    <string name="surveyLoadingErrorText">Сейчас невозможно загрузить опрос.\nПовторите попытку позже.</string>

    <!-- Add widget -->
    <string name="addWidgetCtaTitle">Попробуйте наш поисковый виджет!</string>
    <string name="addWidgetCtaDescription">Добавьте наш поисковый виджет на домашний экран для быстрого и удобного доступа.</string>
    <string name="addWidgetCtaAutoLaunchButton">Добавить виджет</string>
    <string name="addWidgetCtaInstructionsLaunchButton">Показать</string>
    <string name="addWidgetCtaDismissButton">Отклонить</string>
    <string name="addWidgetInstructionsActivityTitle">Добавить виджет</string>
    <string name="addWidgetInstruction1Label">1</string>
    <string name="addWidgetInstruction1">Удерживайте нажатие на главном экране, а затем откройте меню виджетов.</string>
    <string name="addWidgetInstruction2Label">2</string>
    <string name="addWidgetInstruction2">Найдите виджет DuckDuckGo.</string>
    <string name="addWidgetInstruction3Label">3</string>
    <string name="addWidgetInstruction3">Перетащите виджет на домашний экран.</string>
    <string name="addWidgetInstructionsButtonGoHome">Перейти на домашний экран</string>
    <string name="addWidgetInstructionsButtonClose">Закрыть</string>

    <!-- App Enjoyment / Rating / Feedback -->
    <string name="appEnjoymentDialogTitle">Нравится DuckDuckGo?</string>
    <string name="appEnjoymentDialogMessage">Мы будем рады услышать ваше мнение.</string>
    <string name="appEnjoymentDialogPositiveButton">Мне нравится приложение</string>
    <string name="appEnjoymentDialogNegativeButton">Приложение нужно доработать</string>

    <string name="rateAppDialogTitle">Оцените приложение</string>
    <string name="rateAppDialogMessage">Ваше мнение важно для нас. Пожалуйста, оставьте свой отзыв.</string>
    <string name="rateAppDialogPositiveButton">Оценить приложение</string>
    <string name="rateAppDialogNegativeButton" translatable="false">@string/noThanks</string>

    <string name="giveFeedbackDialogTitle">Очень жаль</string>
    <string name="giveFeedbackDialogMessage">Есть идеи по развитию приложения? Дайте нам знать!</string>
    <string name="giveFeedbackDialogPositiveButton">Оставьте нам отзыв</string>
    <string name="giveFeedbackDialogNegativeButton" translatable="false">@string/noThanks</string>

    <string name="noThanks">Нет, спасибо</string>

    <!-- Notification Channel Names -->
    <string name="notificationChannelTutorials">Руководства</string>

    <!-- Clear Notification -->
    <string name="clearNotificationTitle">Сброс данных вручную</string>
    <string name="clearNotificationDescription">Настройте DuckDuckGo на автоматический сброс данных браузера после каждого сеанса.</string>

    <!-- Privacy Protection Notification -->
    <string name="privacyProtectionNotificationDefaultTitle">Мы защищаем вашу конфиденциальность</string>
    <string name="privacyProtectionNotificationReportTitle">Ваш отчёт о конфиденциальности</string>
    <string name="privacyProtectionNotificationDefaultDescription">Приложение DuckDuckGo защищает ваши данные, блокируя трекеры и шифруя соединения.</string>
    <string name="privacyProtectionNotificationUpgadeDescription" instruction="Placeholder is a the number of connections we have protected">Вы обезопасили свои данные, защитив %1$d незашифрованных соединений при использовании DuckDuckGo.</string>
    <string name="privacyProtectionNotificationTrackerDescription" instruction="Placeholder is the numer of trackers blocked">Вы обезопасили свои данные, заблокировав %1$d трекеров при использовании DuckDuckGo.</string>
    <string name="privacyProtectionNotificationBothDescription" instruction="%1$d is the number of trackers blocked and %2$d is the number of unencrypted connections">Вы обезопасили свои данные, заблокировав %1$d трекеров и защитив %2$d незашифрованных соединений при использовании DuckDuckGo.</string>
    <string name="privacyProtectionNotificationLaunchButton">Продолжить</string>

    <!-- Authentication -->
    <string name="authenticationDialogTitle">Войти</string>
    <string name="authenticationDialogMessage" instruction="Placeholder is the name of a website">Для входа на %1$s требуются имя пользователя и пароль.</string>
    <string name="authenticationDialogPositiveButton">Войти</string>
    <string name="authenticationDialogNegativeButton">Отменить</string>
    <string name="authenticationDialogUsernameHint">Имя пользователя</string>
    <string name="authenticationDialogPasswordHint">Пароль</string>

    <!-- User-facing label for when a user selects text and might want to search for that text -->
    <string name="systemTextSearchMessage">Поиск в DuckDuckGo</string>

    <!-- App feedback disambiguation -->
    <string name="feedbackActivityTitle">Оставьте нам отзыв</string>
    <string name="missingBrowserFeaturesTitleLong">Функции браузера отсутствуют или плохо работают</string>
    <string name="missingBrowserFeaturesTitleShort">Проблемы с функциями браузера</string>
    <string name="missingBrowserFeaturesSubtitle">Какую функцию браузера мы могли бы добавить или улучшить?</string>
    <string name="missingBrowserFeatureSubReasonNavigation">Переход вперед и назад и/или обновление страницы</string>
    <string name="missingBrowserFeatureSubReasonTabManagement">Создание вкладок/управление вкладками</string>
    <string name="missingBrowserFeatureSubReasonAdPopups">Блокировка рекламы и всплывающих окон</string>
    <string name="missingBrowserFeatureSubReasonVideos">Просмотр видео</string>
    <string name="missingBrowserFeatureSubReasonImages">Работа с изображениями</string>
    <string name="missingBrowserFeatureSubReasonBookmarks">Создание закладок/управление закладками</string>
    <string name="missingBrowserFeatureSubReasonOther">Ничего из перечисленного</string>

    <string name="websiteNotLoadingTitleLong">Проблемы с загрузкой сайтов</string>
    <string name="websiteNotLoadingTitleShort">Проблемы с загрузкой сайтов</string>
    <string name="websiteNotLoadingSubtitle">На каком сайте возникает проблема?</string>

    <string name="searchNotGoodEnoughTitleLong">Не устраивает поиск в DuckDuckGo</string>
    <string name="searchNotGoodEnoughTitleShort">Проблемы с поиском DuckDuckGo</string>
    <string name="searchNotGoodEnoughSubtitle">Какую функцию поиска мы могли бы добавить или улучшить?</string>
    <string name="searchNotGoodEnoughSubReasonTechnicalSearches">Программирование/технический поиск</string>
    <string name="searchNotGoodEnoughSubReasonGoogleLayout">Оформление должно быть больше похоже на поиск Google</string>
    <string name="searchNotGoodEnoughSubReasonFasterLoadTimes">Ускорение загрузки</string>
    <string name="searchNotGoodEnoughSubReasonSpecificLanguage">Поиск по определённому языку или региону</string>
    <string name="searchNotGoodEnoughSubReasonBetterAutocomplete">Улучшение автозаполнения</string>
    <string name="searchNotGoodEnoughSubReasonOther">Ничего из перечисленного</string>

    <string name="needMoreCustomizationTitleLong">Мало вариантов настройки на свой вкус</string>
    <string name="needMoreCustomizationTitleShort">Проблемы с пользовательской настройкой</string>
    <string name="needMoreCustomizationSubtitle">Какие элементы настройки мы могли бы добавить или улучшить?</string>
    <string name="needMoreCustomizationSubReasonHomeScreenConfiguration">Конфигурация главного экрана</string>
    <string name="needMoreCustomizationSubReasonTabDisplay">Формат отображения вкладок</string>
    <string name="needMoreCustomizationSubReasonAppLooks">Интерфейс приложения</string>
    <string name="needMoreCustomizationSubReasonWhichDataIsCleared">Тип данных, подлежащих сбросу</string>
    <string name="needMoreCustomizationSubReasonWhenDataIsCleared">Время сброса данных</string>
    <string name="needMoreCustomizationSubReasonBookmarksDisplay">Формат отображения закладок</string>
    <string name="needMoreCustomizationSubReasonOther">Ничего из перечисленного</string>

    <string name="appIsSlowOrBuggyTitleLong">Приложение работает слишком медленно, часто возникают ошибки или сбои</string>
    <string name="appIsSlowOrBuggyTitleShort">Проблемы с производительностью</string>
    <string name="appIsSlowOrBuggySubtitle">Какие проблемы у вас возникают?</string>
    <string name="appIsSlowOrBuggySubReasonSlowResults">Медленно загружаются страницы или результаты поиска</string>
    <string name="appIsSlowOrBuggySubReasonAppCrashesOrFreezes">Приложение вылетает или зависает</string>
    <string name="appIsSlowOrBuggySubReasonMediaPlayback">Видео или медиа воспроизводится с ошибками</string>
    <string name="appIsSlowOrBuggySubReasonOther">Ничего из перечисленного</string>

    <string name="otherMainReasonTitleLong">Ничего из перечисленного</string>
    <string name="otherMainReasonTitleShort">Другие проблемы</string>

    <string name="openEndedInputHint">Опишите максимально подробно</string>
    <string name="submitFeedback">ОТПРАВИТЬ</string>

    <string name="tellUsHowToImprove">Что мы можем улучшить?</string>
    <string name="thanksForTheFeedback">Спасибо за отзыв!</string>
    <string name="feedbackNegativeMainReasonPageSubtitle">Что именно вам не понравилось?</string>
    <string name="feedbackNegativeMainReasonPageTitle">Очень жаль.</string>
    <string name="feedbackShareDetails">Добавить комментарий</string>
    <string name="sharePositiveFeedbackWithTheTeam">Хотите добавить комментарий для нашей команды разработчиков?</string>
    <string name="whatHaveYouBeenEnjoying">Что вам больше всего понравилось?</string>
    <string name="awesomeToHear">Приятно слышать!</string>
    <string name="shareTheLoveWithARating">Пожалуйста, оцените наше приложение в Play Store.</string>
    <string name="rateTheApp">ОЦЕНИТЬ</string>
    <string name="declineFurtherFeedback">НЕТ, СПАСИБО</string>
    <string name="whichBrokenSites">Где возникают эти проблемы?</string>
    <string name="whichBrokenSitesHint">На каком сайте возникли проблемы?</string>
    <string name="feedbackSpecificAsPossible">Опишите максимально подробно</string>
    <string name="feedbackInitialDisambiguationTitle">Итак, начнём!</string>
    <string name="feedbackInitialDisambiguationSubtitle">К какой категории вы бы отнесли свой отзыв?</string>
    <string name="feedbackInitialDisambiguationHappyButtonContentDescription">Кнопка положительного отзыва</string>
    <string name="feedbackInitialDisambiguationSadButtonContentDescription">Кнопка отрицательного отзыва</string>
    <string name="feedbackIsImportantToUs">Ваш отзыв важен для нас. Он полностью анонимный.</string>

    <!-- Webview Recovery -->
    <string name="crashedWebViewErrorMessage">"Невозможно отобразить страницу."</string>
    <string name="crashedWebViewErrorAction">"Перезагрузить"</string>

    <!-- System Search-->
    <string name="systemSearchDeviceAppLabel">С этого устройства</string>
    <string name="systemSearchOmnibarInputHint"><font size="13">Введите поисковый запрос или адрес сайта</font></string>
    <string name="systemSearchAppNotFound">Приложение не найдено</string>
    <string name="systemSearchOnboardingText">Спасибо, что выбрали DuckDuckGo!\nТеперь информация о ваших поисковых запросах под надежной защитой.</string>
    <string name="systemSearchOnboardingFeaturesIntroText">Приложение DuckDuckGo также:</string>
    <string name="systemSearchOnboardingFeatureOneText">Блокирует небезопасные трекеры.</string>
    <string name="systemSearchOnboardingFeatureTwoText">Принудительно использует шифрование на сайтах.</string>
    <string name="systemSearchOnboardingFeatureThreeText">Удаляет данные в одно нажатие.</string>
    <string name="systemSearchOnboardingButtonMore">Подробнее</string>
    <string name="systemSearchOnboardingButtonLess">Скрыть</string>
    <string name="systemSearchOnboardingButtonOk">Понятно</string>

    <!-- Dax Dialog -->
    <string name="daxDialogHideButton">СКРЫТЬ</string>
    <string name="daxDialogPhew">Уф!</string>
    <string name="daxDialogNext">Далее</string>
    <string name="daxDialogHighFive">Дай пять!</string>
    <string name="daxDialogGotIt">Понятно</string>
    <string name="hideTipsTitle">Скрыть другие подсказки?</string>
    <string name="hideTipsText">Их немного, и мы постарались сделать их информативными.</string>
    <string name="hideTipsButton">Скрыть подсказки навсегда</string>

    <!-- New Onboarding Experience -->
    <string name="onboardingWelcomeTitle">"Добро пожаловать в DuckDuckGo!"</string>
    <string name="onboardingDaxText"><![CDATA[Интернет набит трекерами.<br/><br/>Но выход есть! Пользоваться сетью без слежки проще, чем вы думали.]]></string>
    <string name="onboardingLetsDoItButton">Поехали!</string>
    <string name="daxIntroCtaText"><![CDATA[А теперь попробуйте заглянуть на любимый сайт!<br/><br/>Мы заблокируем трекеры и пресечем слежку. И даже постараемся повысить безопасность соединения 🔒]]></string>
    <string name="daxEndCtaText"><![CDATA[Проще некуда!<br/><br/>Бродить по сайтам с нами — значит подрезать крылья назойливой рекламе. 👍]]></string>
    <string name="daxSerpCtaText">Ваши поисковые запросы в DuckDuckGo анонимны. Все и всегда. 🙌</string>
    <plurals name="daxTrackersBlockedCtaText">
        <item quantity="one"><![CDATA[ и <b>еще %1$d сервис</b> пытались вести за вами слежку.<br/><br/>Но мы их заблокировали!<br/><br/> ☝️ Заходя на новый сайт, вы всегда можете проверить, шпионит ли он за вами: просто загляните в адресную строку.]]></item>
        <item quantity="few"><![CDATA[ и <b>еще %1$d сервиса</b> пытались вести за вами слежку.<br/><br/>Но мы их заблокировали!<br/><br/> ☝️ Заходя на новый сайт, вы всегда можете проверить, шпионит ли он за вами: просто загляните в адресную строку.]]></item>
        <item quantity="many"><![CDATA[ и <b>еще %1$d сервисов</b> пытались вести за вами слежку.<br/><br/>Но мы их заблокировали!<br/><br/> ☝️ Заходя на новый сайт, вы всегда можете проверить, шпионит ли он за вами: просто загляните в адресную строку.]]></item>
        <item quantity="other"><![CDATA[ и <b>еще %1$d сервиса</b> пытались вести за вами слежку.<br/><br/>Но мы их заблокировали!<br/><br/> ☝️ Заходя на новый сайт, вы всегда можете проверить, шпионит ли он за вами: просто загляните в адресную строку.]]></item>
    </plurals>
    <plurals name="daxTrackersBlockedCtaZeroText">
        <item quantity="one"><![CDATA[ пытался вести за вами слежку. <br/><br/>Но мы его заблокировали!<br/><br/> ☝️ Заходя на новый сайт, вы всегда можете проверить, шпионит ли он за вами: просто загляните в адресную строку.]]></item>
        <item quantity="few"><![CDATA[ пытались вести за вами слежку. <br/><br/>Но мы их заблокировали!<br/><br/> ☝️ Заходя на новый сайт, вы всегда можете проверить, шпионит ли он за вами: просто загляните в адресную строку.]]></item>
        <item quantity="many"><![CDATA[ пытались вести за вами слежку. <br/><br/>Но мы их заблокировали!<br/><br/> ☝️ Заходя на новый сайт, вы всегда можете проверить, шпионит ли он за вами: просто загляните в адресную строку.]]></item>
        <item quantity="other"><![CDATA[ пытались вести за вами слежку. <br/><br/>Но мы их заблокировали!<br/><br/> ☝️ Заходя на новый сайт, вы всегда можете проверить, шпионит ли он за вами: просто загляните в адресную строку.]]></item>
    </plurals>
    <string name="daxNonSerpCtaText"><![CDATA[Вы жмете на кнопки и листаете страницы — мы блокируем трекеры. <br/><br/>Пользуйтесь сайтами без страха!]]></string>
    <string name="daxMainNetworkCtaText" instruction="%1$s is the name of a company, %2$s is the website where the tracking is happening, %3$s is the name of the company showing in %1$s">Внимание! Мы не можем скрыть от %1$s вашу активность на %2$s.&lt;br/&gt;&lt;br/&gt;Используйте наш браузер, и мы сократим объем собираемой о вас информации, заблокировав трекеры %3$s на других сайтах.</string>
    <string name="daxMainNetworkOwnedCtaText" instruction="%1$s is the name of a company, %2$s is the website where the tracking is happening, %3$s is the name of the company showing in %1$s">Внимание! Так как %2$s принадлежит сети %1$s, мы не можем скрыть вашу активность на этом ресурсе.&lt;br/&gt;&lt;br/&gt;Используйте наш браузер, и мы сократим объем собираемой о вас информации, заблокировав трекеры %3$s на других сайтах.</string>

    <!-- Download Confirmation -->
    <string name="downloadConfirmationContinue">Сохранить в «Загрузки»</string>
    <string name="downloadConfirmationSaveFileTitle" instruction="Placeholder is the name of a file">Сохранить %1$s</string>
    <string name="downloadConfirmationKeepBothFilesText">Оставить оба</string>
    <string name="downloadConfirmationReplaceOldFileText">Заменить</string>
    <string name="downloadConfirmationOpenFileText">Открыть</string>
    <string name="downloadConfirmationUnableToOpenFileText">Не удалось открыть файл</string>
    <string name="downloadConfirmationUnableToDeleteFileText">Проблема с удалением старого файла</string>

    <!-- Change Icon Activity -->
    <string name="changeIconActivityTitle">Значок приложения</string>
    <string name="changeIconCtaLabel">Значок приложения</string>
    <string name="changeIconCtaAccept">Применить</string>
    <string name="changeIconCtaCancel">Отменить</string>
    <string name="changeIconDialogTitle">Применить новый значок?</string>
    <string name="changeIconDialogMessage">Приложение может закрыться, чтобы применить изменения. Возвращайтесь, когда налюбуетесь своим новым значком.</string>

    <!-- New dashboard / menu buttons -->
    <string name="manageWhitelist">Незащищенные сайты</string>
    <string name="reportBrokenSite">Сообщить о неработающем сайте</string>

    <!-- Dialogs -->
    <string name="dialogAddTitle">Добавить</string>
    <string name="dialogEditTitle">Редактировать</string>
    <string name="dialogSaveAction">Сохранить</string>

    <!-- Whitelist -->
    <string name="whitelistActivityTitle">Незащищенные сайты</string>
    <string name="enablePrivacyProtection">Включить защиту конфиденциальности</string>
    <string name="disablePrivacyProtection">Отключить защиту конфиденциальности</string>
    <string name="whitelistEntryOverflowContentDescription" instruction="Placeholder is a website">Дополнительные параметры для незащищенного сайта %1$s</string>
    <string name="whitelistEntryDeleteConfirmMessage" instruction="Placeholder is a website">Вы точно хотите удалить &lt;b&gt;%1$s&lt;/b&gt; из списка незащищенных сайтов?</string>
    <string name="whitelistExplanation">Сайты без защиты конфиденциальности.</string>
    <string name="whitelistNoEntries">Защита конфиденциальности включена на всех сайтах</string>
    <string name="whitelistDomainHint">www.example.com</string>
    <string name="whitelistFormatError">Введите доменное имя, например, <b>example.com</b> и повторите попытку</string>

    <!-- Settings -->
    <string name="settingsPrivacyProtectionWhitelist">Незащищенные сайты</string>

    <!-- Fireproof websites -->
    <string name="fireproofWebsitesActivityTitle">Огнеупорные сайты</string>
    <string name="settingsFireproofWebsites">Огнеупорные сайты</string>
    <string name="fireproofWebsiteMenuTitleAdd">Сделать огнеупорным</string>
    <string name="fireproofWebsiteSnackbarConfirmation" instruction="Placeholder is a website">&lt;b&gt;%1$s&lt;/b&gt; теперь огнеупорный</string>
    <string name="fireproofWebsiteSnackbarAction">Отменить</string>
    <string name="fireproofWebsiteDeleteConfirmMessage" instruction="Placeholder is a website">Вы уверены, что хотите удалить &lt;b&gt;%1$s&lt;/b&gt;?</string>
    <string name="fireproofWebsiteFeatureDescription">Чтобы вам не приходилось каждый раз входить в свою учетную запись, сайты используют куки-файлы. Если сделать сайт огнеупорным, мы не будем стирать его куки-файлы, даже если вы воспользуетесь кнопкой «Пожар». Но мы по-прежнему будем блокировать сторонние трекеры, в том числе на огнеупорных сайтах.</string>
    <string name="fireproofWebsiteOverflowContentDescription" instruction="Placeholder is a website">Дополнительные параметры для огнеупорного сайта %1$s</string>
    <string name="fireproofWebsiteLoginDialogTitle" instruction="Placeholder is a website">Сделать сайт %1$s огнеупорным?</string>
    <string name="fireproofWebsiteLoginDialogDescription">Вам не придется заново входить в свою учетную запись даже после применения кнопки «Пожар».</string>
    <string name="fireproofWebsiteLoginDialogPositive">Сделать</string>
    <string name="fireproofWebsiteLoginDialogNegative">Не сейчас</string>
    <string name="fireproofWebsiteItemsSectionTitle">Огнеупорные сайты</string>
    <string name="fireproofWebsiteEmptyListHint">Огнеупорных сайтов нет</string>
    <string name="fireproofWebsiteSettingSelectionTitle">Огнеупорность при входе</string>
    <string name="fireproofWebsiteRemoveAllConfirmation">Огнеупорность отменена в отношении всех сайтов</string>
    <string name="fireproofWebsiteRemovalConfirmation" instruction="Placeholder is a website">С сайта &lt;b&gt;%1$s&lt;/b&gt; снята огнеупорность</string>
    <string name="fireproofWebsiteSettingsSelectionDialogAskEveryTime">Спрашивать каждый раз</string>
    <string name="fireproofWebsiteSettingsSelectionDialogAlways">Всегда</string>
    <string name="fireproofWebsiteSettingsSelectionDialogNever">Никогда</string>
    <string name="disableLoginDetectionDialogTitle">Отключить напоминание про огнеупорность при входе на сайты?</string>
    <string name="disableLoginDetectionDialogDescription">Это предпочтение можно в любое время изменить в «Настройках».</string>
    <string name="disableLoginDetectionDialogPositive">Выключить</string>
    <string name="disableLoginDetectionDialogNegative">Отменить</string>
    <string name="automaticFireproofWebsiteLoginDialogTitle">Автоматически делать сайты огнеупорными при входе?</string>
    <string name="automaticFireproofWebsiteLoginDialogDescription">Огнеупорность означает, что вам не придется заново входить в учетную запись даже после применения кнопки «Пожар». Эту опцию всегда можно изменить в «Настройках». </string>
    <string name="automaticFireproofWebsiteLoginDialogFirstOption">Постоянная огнеупорность</string>
    <string name="automaticFireproofWebsiteLoginDialogSecondOption">Обезопасить этот сайт</string>
    <string name="automaticFireproofWebsiteLoginDialogThirdOption">Не сейчас</string>


    <!-- Fire Animation settings -->
    <string name="settingsFireAnimation">Aнимация кнопки «Огонь»</string>
    <string name="settingsHeroFireAnimation">Инферно</string>
    <string name="settingsHeroWaterAnimation">Водоворот</string>
    <string name="settingsHeroAbstractAnimation">Воздушный поток</string>
    <string name="settingsNoneAnimation">Ничего</string>
    <string name="settingsSelectFireAnimationDialog">Анимация кнопки «Огонь»</string>
    <string name="settingsSelectFireAnimationDialogSave">Сохранить</string>

    <!-- Dos Attack error-->
    <string name="dosErrorMessage">Соединение прервано. Этот сайт может навредить вашему устройству.</string>

    <!-- Precise Location -->
    <string name="preciseLocationSystemDialogTitle">Включить определение геопозиции устройства для браузера DuckDuckGo с защитой данных?</string>
    <string name="preciseLocationSystemDialogSubtitle" instruction="%1$s and %2$s are both the name of the website requesting the location">%1$s запрашивает геопозицию вашего устройства. Сначала вам нужно разрешить приложению отправлять геопозицию устройства, затем %2$s сможет запрашивать разрешение.</string>
    <string name="preciseLocationSystemDialogAllow">Включить</string>
    <string name="preciseLocationSystemDialogDeny">Позже</string>
    <string name="preciseLocationSystemDialogNeverAllow">Больше не спрашивать для этого сайта</string>
    <string name="preciseLocationSiteDialogTitle" instruction="Placeholder is the name of a website">Дать %1$s доступ к геопозиции?</string>
    <string name="preciseLocationDDGDialogSubtitle">Анонимная геопозиция позволяет подобрать более точные результаты поблизости. Вы всегда можете изменить эту настройку позже.</string>
    <string name="preciseLocationSiteDialogSubtitle">Вы можете управлять разрешениями на доступ к геопозиции, которые вы предоставили отдельным сайтам, в настройках.</string>
    <string name="preciseLocationSiteDialogAllowAlways">Всегда</string>
    <string name="preciseLocationSiteDialogAllowOnce">Только для этой сессии</string>
    <string name="preciseLocationSiteDialogDenyAlways">Всегда отказывать</string>
    <string name="preciseLocationSiteDialogDenyOnce">Отказать для этой сессии</string>
    <string name="preciseLocationFeatureDescription">Сайты, которые вы посещаете, могут запрашивать информацию о геопозиции вашего устройства. Они не смогут получить к нему доступ, пока вы не предоставите разрешение. DuckDuckGo использует вашу геопозицию анонимно для предоставления результатов местного поиска.</string>
    <string name="preciseLocationToggleText">Сайты могут запрашивать моё местоположение</string>
    <string name="preciseLocationEmptyListHint">Ни одному сайту не предоставлено разрешение на доступ к геопозиции</string>
    <string name="preciseLocationNoSystemPermission">Чтобы управлять доступом к геопозиции, который вы предоставили отдельным сайтам, включите определение геопозиции для этого приложения в настройках Android.</string>
    <string name="preciseLocationActivityTitle">Геопозиция</string>
    <string name="preciseLocationDeleteConfirmMessage" instruction="Placeholder is the name of a website">Вы уверены, что хотите удалить &lt;b&gt;%1$s&lt;/b&gt;?</string>
    <string name="preciseLocationDeleteContentDescription" instruction="Placeholder is the domain of a website">Дополнительные параметры доступа к геопозиции в домене %1$s</string>
    <string name="preciseLocationAllowedSitesSectionTitle">Предоставлено</string>
    <string name="preciseLocationDeniedSitesSectionTitle">Отказано</string>
    <string name="preciseLocationSnackbarMessage" instruction="Placeholder is the name of a website">Ранее вы предоставили %1$s разрешение на доступ к геопозиции вашего устройства.</string>

    <!--Fire button education-->
    <string name="daxClearDataCtaText">В браузере могут скапливаться личные данные. Фу! Пользуйтесь кнопкой «Огонь», чтобы сжечь весь лишний мусор. Попробуйте сами! 👇</string>

    <!--  Global Privacy Control-->
    <string name="globalPrivacyControlActivityTitle">Глобальный контроль конфиденциальности (GPC)</string>
    <string name="globalPrivacyControlDescription">
        <![CDATA[DuckDuckGo блокирует многие трекеры автоматически. Функция «Глобальный контроль конфиденциальности» (GPC) позволяет затребовать от участвующих в программе сайтов остановить передачу и продажу ваших личных данных другим компаниям. <u><a href=\"\">Подробнее…</a><u/>]]>
    </string>
    <string name="globalPrivacyControlSetting">Глобальный контроль конфиденциальности (GPC)</string>
    <string name="globalPrivacyControlToggle">Глобальный контроль конфиденциальности (GPC)</string>
    <string name="disabled">Отключено</string>
    <string name="enabled">Включено</string>

    <!-- Opening app links -->
    <string name="settingTitleOpenLinksInAssociatedApps">Открывать ссылки в связанных приложениях</string>
    <string name="settingSubtitleOpenLinksInAssociatedApps">Отключение этой функции не позволит ссылкам автоматически открываться в других приложениях.</string>
    <string name="appLinkDialogTitle">Открыть в другом приложении?</string>
    <string name="appLinkSnackBarAction">Открыть в приложении</string>
    <string name="appLinkMultipleSnackBarAction">Выберите приложение</string>
    <string name="appLinkSnackBarMessage" instruction="Placeholder is the name of an app">Эту ссылку можно открыть в %1$s.</string>
    <string name="appLinkMultipleSnackBarMessage">Эту ссылку можно открыть в других приложениях.</string>
    <string name="appLinkIntentChooserTitle">Открыть в</string>
    <string name="appLinkMenuItemTitle">Открыть в приложении</string>

    <!-- Email Autofill -->
    <string name="aliasToClipboardMessage">Новый адрес скопирован в буфер обмена</string>
    <string name="autofillTooltipUseYourAlias" instruction="Placeholder is an alias previously saved by the user">Использовать %1$s</string>
    <string name="autofillTooltipUseYourAliasDescription">Блокирует почтовые трекеры</string>
    <string name="autofillTooltipGenerateAddress">Создать адрес на Duck</string>
    <string name="autofillTooltipGenerateAddressDescription">Блокирует почтовые трекеры и скрывает ваш адрес</string>
    <string name="newEmailAliasMenuTitle">Создать адрес Duck</string>

    <!-- Waitlist Notification -->
    <string name="waitlistNotificationDialogDescription">Хотите получить уведомление, когда настанет ваша очередь?</string>
    <string name="waitlistNotificationDialogNoThanks">Нет, спасибо</string>
    <string name="waitlistNotificationDialogNotifyMe">ОПОВЕСТИТЬ</string>

    <!-- Email Protection -->
    <string name="emailProtectionActivityTitle">Защита почты (бета)</string>
    <string name="emailNotSupported">Устройство не поддерживается</string>
    <string name="emailNotSupportedExplanation">Функция защиты почты позволяет создавать закрытые адреса электронной почты, где удаляются трекеры в письмах. Нам необходимо шифровать такие адреса и хранить их локально на вашем устройстве. Поскольку данное устройство не поддерживает хранение зашифрованной информации, вы не сможете воспользоваться защитой почты.</string>

    <!-- Bookmark folders -->
    <string name="bookmarkDialogTitleEdit">Редактировать закладку</string>
    <string name="favoriteDialogTitleEdit">Изменить избранное</string>
    <string name="locationLabel">Геопозиция</string>
    <string name="folderLocationTitle">Выберите геопозицию</string>
    <string name="addFolder">Добавить папку</string>
    <string name="editFolder">Изменить папку</string>
    <string name="bookmarkFolderDeleteDialogMessage">"Действительно удалить "</string>
    <string name="bookmarkFolderEmpty">Пусто</string>

    <plurals name="bookmarkFolderDeleteDialogMessage">
        <item quantity="one">%1$s%2$s и еще %3$d объект?</item>
        <item quantity="few">%1$s%2$s и еще %3$d объекта?</item>
        <item quantity="many">%1$s%2$s и еще %3$d объектов?</item>
        <item quantity="other">%1$s%2$s и еще объекты (%3$d)?</item>
    </plurals>

    <plurals name="bookmarkFolderItems">
        <item quantity="one">%1$d объект</item>
        <item quantity="few">%1$d объекта</item>
        <item quantity="many">%1$d объектов</item>
        <item quantity="other">%1$d объекта</item>
    </plurals>

    <!-- Accessibility-->
    <string name="settingsAccessibility">Универсальный доступ</string>
    <string name="accessibilityActivityTitle">Универсальный доступ</string>
    <string name="accessibilityFontSizeTitle">Размер текста</string>
    <string name="accessibilityFontSizeHint">Потяните ползунок, чтобы выбрать приятный для глаз вид. Вид сайтов, которые вы просматриваете в DuckDuckGo, будет соответственно изменен автоматически.</string>
    <string name="accessibilityForceZoomTitle">Масштабирование вручную</string>
    <string name="accessibilityForceZoomSubtitle">Используйте жесты масштабирования на любом сайте, даже если обычно он их не поддерживает</string>
    <string name="accessibilityTextSizeOverrideTitle">Размер текста</string>
    <string name="accessibilityTextSizeOverrideSubtitle">DuckDuckGo скорректирует размер текста на сайтах согласно настройке ниже</string>

    <!-- Privacy Policy -->
    <string name="settingsPrivacyPolicyDuckduckgo">Политика конфиденциальности</string>

    <!-- Home Screen Widget -->
    <string name="homeScreenWidgetAdded" instruction="Placeholder is the name of the widget">Виджет %1$s добавлен на главный экран</string>
    <string name="settingsAddHomeScreenWidget">Виджет для главного экрана</string>

    <!-- MacOs Settings -->
    <string name="macos_settings_description">Полная конфиденциальность в Интернете, благодаря нашему приложению для Mac</string>
    <string name="macos_settings_title">Настольное приложение DuckDuckGo</string>

    <!-- Downloads -->
    <string name="downloadsMenuItem">Загрузки</string>
    <string name="downloadsActivityTitle">Загрузки</string>
    <string name="downloadsActivityNoItemsDescription">Пока ничего не загружено</string>
    <string name="downloadsShareTitle">Поделиться с…</string>
    <string name="downloadsDownloadFinishedActionName">Открыть</string>
    <string name="downloadsCannotOpenFileErrorMessage">Не удается открыть файл. Попробуйте найти совместимое приложение.</string>
    <string name="downloadsFileNotFoundErrorMessage">Файл больше не существует</string>
    <string name="downloadsItemMenuShare">Поделиться</string>
    <string name="downloadsItemMenuDelete">Удалить</string>
    <string name="downloadsItemMenuCancel">Отменить</string>
    <string name="downloadsActivityMenuDeleteAll">Удалить все</string>
    <string name="downloadsFileDeletedMessage" instruction="Placeholder is the name of the file deleted">Удален %1$s</string>
    <string name="downloadsAllFilesDeletedMessage">Все файлы удалены</string>
    <string name="downloadsMoreOptionsContentDescription" instruction="Placeholder is the name of a file">Другие опции для %1$s</string>
    <string name="downloadsUndoActionName">Отменить</string>
    <string name="downloadsStateInProgress">Выполняется…</string>

    <!-- App Tracking Protection -->
    <string name="atp_SettingsTitle">Блокировка отслеживания приложениями</string>
    <string name="atp_SettingsDeviceShieldNeverEnabled">Блокируйте трекеры приложений на своем устройстве</string>
    <string name="atp_SettingsDeviceShieldEnabled">Включено</string>
    <string name="atp_SettingsDeviceShieldDisabled">Отключено</string>

    <!-- Autoconsent -->
    <!-- smartling.character_limit = 82 -->
    <string name="autoconsentDialogTitle">Похоже, на этом сайте есть всплывающее окно выбора куки-файлов 👇</string>
    <!-- smartling.character_limit = 160 -->
    <string name="autoconsentDialogDescription">Хотите, чтобы такие окна закрывались автоматически? Мы можем попытаться минимизировать выбор куки-файлов для большей безопасности ваших данных и автоматически закрывать такие окна.</string>
    <!-- smartling.character_limit = 42 -->
    <string name="autoconsentPrimaryCta">Управление окнами выбора куки-файлов</string>
    <!-- smartling.character_limit = 42 -->
    <string name="autoconsentSecondaryCta">Нет, спасибо</string>

    <string name="autoconsentSetting">Управление окнами выбора куки-файлов</string>
    <string name="autoconsentAnimationText">Kуки-файлы выбраны</string>

    <!-- Site Permissions Settings -->
    <string name="settingsSitePermissions">Разрешения для сайтов</string>
    <string name="sitePermissionsSettingsDescription">Сайты, которые вы посещаете, могут запрашивать доступ к геопозиции, камере или микрофону вашего устройства. Доступ предоставляется только с вашего разрешения.</string>
    <string name="sitePermissionsSettingsEnablePermissionTitle">Разрешить всем сайтам запрашивать:</string>
    <string name="sitePermissionsSettingsLocation">Геопозиция</string>
    <string name="sitePermissionsSettingsCamera">Камера</string>
    <string name="sitePermissionsSettingsMicrophone">Микрофон</string>
    <string name="sitePermissionsSettingsAllowedSitesTitle">Управление сайтами</string>
    <string name="sitePermissionsSettingsEmptyText">Пока нет сайтов</string>
    <string name="permissionPerWebsiteText" instruction="Placeholder is the name of a website">Разрешения для «%1$s» </string>
    <string name="permissionsPerWebsiteAskSetting">Запрашивать</string>
    <string name="permissionsPerWebsiteDenySetting">Отказать</string>
    <string name="permissionsPerWebsiteAllowSetting">Разрешить</string>
    <string name="permissionsPerWebsiteSelectorDialogTitle" instruction="%1$s is the name of a permissions and %2$s is the name of a website, i.e. Camera permission for example.com">Разрешение на доступ %2$s к %1$s</string>

    <!-- Autofill -->
    <string name="autofillSettingsDisplayName">Автозаполнение</string>
</resources><|MERGE_RESOLUTION|>--- conflicted
+++ resolved
@@ -109,81 +109,7 @@
     <string name="tabClosedUndo">Отменить</string>
     <string name="downloadsMenuItemTitle">Загрузки</string>
 
-<<<<<<< HEAD
    <!-- Fire -->
-=======
-    <!-- Privacy Dashboard Activities -->
-    <string name="privacyProtectionToggle">Защита конфиденциальности сайта</string>
-    <string name="privacyProtectionEnabled">ЗАЩИТА САЙТА ВКЛЮЧЕНА</string>
-    <string name="privacyProtectionDisabled">ЗАЩИТА САЙТА ОТКЛЮЧЕНА</string>
-    <string name="privacyDashboardActivityTitle">Панель конфиденциальности</string>
-    <string name="privacyProtectionUpgraded" tools:ignore="TypographyQuotes" instruction="Both placeholders are resource ids (integers) for two images">УРОВЕНЬ ЗАЩИТЫ ПОВЫШЕН С &lt;img src=\"%1$d\" /&gt; ДО &lt;img src=\"%2$d\" /&gt;</string>
-    <string name="privacyGradeContentDescription">Рейтинг конфиденциальности</string>
-    <string name="privacyProtectionTemporarilyDisabled">Мы временно отключили функцию защиты конфиденциальности, так как она мешала работе сайта.</string>
-
-    <string name="httpsGood">Зашифрованное соединение</string>
-    <string name="httpsMixed">Соединение со смешанным шифрованием</string>
-    <string name="httpsBad">Незашифрованное соединение</string>
-
-    <string name="scorecardActivityTitle">Рейтинг конфиденциальности</string>
-    <string name="scorecardSiteIsMemberOfMajorNetwork">Этот сайт — крупная сеть трекеров</string>
-    <string name="scorecardPrivacyGrade">Рейтинг конфиденциальности</string>
-    <string name="scorecardEnhancedGrade">Повышенный рейтинг конфиденциальности</string>
-
-    <string name="privacyTermsActivityTitle">Уровень конфиденциальности</string>
-    <string name="practicesGood">Высокий уровень конфиденциальности</string>
-    <string name="practicesMixed">Средний уровень конфиденциальности</string>
-    <string name="practicesBad">Низкий уровень конфиденциальности</string>
-    <string name="practicesUnknown">Уровень конфиденциальности неизвестен</string>
-    <string name="practicesOverview">Уровень конфиденциальности показывает, насколько защищены персональные данные, которые вы передаёте сайту.</string>
-    <string name="practicesTosdrLink">Стандарты конфиденциальности<b><u>ToS;DR</u></b>.</string>
-    <string name="practicesIconContentGood">Значок высокого уровня конфиденциальности</string>
-    <string name="practicesIconContentBad">Значок низкого уровня конфиденциальности</string>
-
-    <string name="networkTrackerSummaryHeader">ОСНОВНЫЕ СЕТИ ТРЕКЕРОВ, ПРЕДСТАВЛЯЮЩИЕ УГРОЗУ КОНФИДЕНЦИАЛЬНОСТИ</string>
-    <string name="networkTrackerSummaryNotReady">Мы все еще собираем данные о количестве заблокированных трекеров.</string>
-
-    <string name="trackersActivityTitle">Запросы на отслеживание заблокированы</string>
-    <string name="trackersContentDescription">Запросы на отслеживание заблокированы</string>
-    <string name="trackersOverview">Мы заблокировали загрузку следующих запросов сторонних доменов, так как распознали в них трекинг-запросы. Загруженные запросы позволяют компаниям вас профилировать.</string>
-    <string name="trackersOverviewProtectionsOff">Мы не заблокировали ни одного трекинг-запроса, так как защита на этом сайте отключена. Загруженные запросы позволяют компаниям вас профилировать.</string>
-
-    <string name="domainsLoadedActivityTitle">Загружены сторонние запросы</string>
-    <string name="domainsLoadedContentDescription">Загружены сторонние запросы</string>
-    <string name="domainsLoadedOverview">Ниже приведен список загруженных запросов сторонних доменов. Благодаря этим запросам компании могут вас профилировать, однако мы по-прежнему защищаем вас от отслеживания в Сети другими способами.</string>
-    <string name="domainsLoadedOverviewProtectionsOff">Мы не заблокировали ни одной загрузки сторонних запросов, так как защита на этом сайте отключена. Загруженные запросы позволяют компаниям вас профилировать.</string>
-    <string name="domainsLoadedOverviewEmpty">Запросов от сторонних доменов не обнаружено.</string>
-    <string name="domainsLoadedHeadingText">Не загружено ни одного стороннего домена</string>
-
-    <string name="webTrackingProtectionsText"><annotation type="learn_more_link">О защите от веб-слежки</annotation></string>
-    <string name="webTrackingProtectionsUrl" translatable="false">https://help.duckduckgo.com/duckduckgo-help-pages/privacy/web-tracking-protections/</string>
-
-    <string name="trackersBlockedNoSectionDescription">Загружены запросы следующих доменов.</string>
-
-    <string name="adLoadedSectionDescription" instruction="Placeholder is the name of the company who owns the ad">Запросы этого домена были загружены в результате недавнего нажатия на рекламу %1$s в DuckDuckGo. Такие запросы помогают оценить эффективность рекламы. Рекламные объявления в DuckDuckGo не профилируют пользователей.</string>
-    <string name="adLoadedSectionLinkText"><annotation type="learn_more_link">Как реклама при поиске влияет на защиту</annotation></string>
-    <string name="adLoadedSectionUrl" translatable="false">https://help.duckduckgo.com/duckduckgo-help-pages/privacy/web-tracking-protections/#3rd-party-tracker-loading-protection</string>
-
-    <string name="domainsLoadedSectionDescription">Также загружены запросы следующего домена.</string>
-    <string name="domainsLoadedSectionSingleSectionDescription">Загружены трекинг-запросы следующих доменов.</string>
-    <string name="domainsLoadedSectionEmptyListDescription">Запросов от сторонних доменов не обнаружено.</string>
-
-    <string name="domainsLoadedBreakageSectionDescription">Запросы этого домена были загружены для предотвращения неполадок в работе сайта.</string>
-    <string name="domainsLoadedAssociatedSectionDescription" instruction="Placeholder is the name of a company">Мы загрузили запросы этого домена, так как они связаны с %1$s.</string>
-
-    <string name="trackersBlockedText">Заблокирована загрузка запросов</string>
-    <string name="trackersNotBlockedText">Трекинг-запросы не заблокированы</string>
-    <string name="trackersNoFoundText">Трекинг-запросы не обнаружены</string>
-    <string name="trackersFoundText">Обнаружены трекинг-запросы</string>
-
-    <string name="domainsLoadedText">Загружены сторонние запросы</string>
-    <string name="domainsNotLoadedText">Не загружено ни одного стороннего запроса</string>
-
-    <string name="majorNetworksNoFound">Не обнаружено ни одной крупной сети трекеров</string>
-    <string name="majorNetworksFound">Обнаружены крупные сети трекеров</string>
-
-    <!-- Fire -->
->>>>>>> bd24d752
     <string name="fireMenu">Сбросить данные</string>
     <string name="fireClearAll">Закрыть вкладки и удалить данные</string>
     <string name="fireCancel">Отменить</string>
