--- conflicted
+++ resolved
@@ -408,10 +408,6 @@
     <string name="daxIntroCtaText">Теперь попробуйте зайти на один из ваших любимых сайтов! &lt;br/&gt;&lt;br/&gt;Я заблокирую трекеры, чтобы они не могли шпионить за вами. Кроме того, если возможно, я сделаю соединение безопасным. &#128274;</string>
     <string name="daxEndCtaText">У вас получилось!&lt;br/&gt;&lt;br/&gt;Помните: когда вы заходите в сеть вместе со мной, вредная реклама не может вам досаждать. &#128077;</string>
     <string name="daxSerpCtaText">Все, что вы ищете в DuckDuckGo остается анонимным — я никогда не сохраняю вашу историю поиска. Никогда. &#128588;</string>
-<<<<<<< HEAD
-    <string name="daxNonSerpCtaText">Каждый сайт имеет уровень конфиденциальности. Нажмите, чтобы узнать, как я защитил вашу конфиденциальность.&lt;br/&gt;&lt;br/&gt;Хотите стать еще круче? Попробуйте очистить данные, нажав кнопку c пламенем.</string>
-=======
->>>>>>> 2bffc7dd
     <plurals name="daxTrackersBlockedCtaText">
         <item quantity="one">&#160;и еще &lt;b&gt;%d&lt;/b&gt; пытались отследить вас здесь. &lt;br/&gt;&lt;br/&gt;Я заблокировал их!&lt;br/&gt;&lt;br/&gt; ☝️Вы можете видеть в адресной строке, отслеживает ли вас кто-то во время посещения нового сайта.️</item>
         <item quantity="few">&#160;и еще &lt;b&gt;%d&lt;/b&gt; пытались отследить вас здесь. &lt;br/&gt;&lt;br/&gt;Я заблокировал их!&lt;br/&gt;&lt;br/&gt; ☝️Вы можете видеть в адресной строке, отслеживает ли вас кто-то во время посещения нового сайта.️</item>
