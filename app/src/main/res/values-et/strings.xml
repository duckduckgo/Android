<?xml version="1.0" encoding="UTF-8"?>
<!--
  ~ Copyright (c) 2022 DuckDuckGo
  ~
  ~ Licensed under the Apache License, Version 2.0 (the "License");
  ~ you may not use this file except in compliance with the License.
  ~ You may obtain a copy of the License at
  ~
  ~     http://www.apache.org/licenses/LICENSE-2.0
  ~
  ~ Unless required by applicable law or agreed to in writing, software
  ~ distributed under the License is distributed on an "AS IS" BASIS,
  ~ WITHOUT WARRANTIES OR CONDITIONS OF ANY KIND, either express or implied.
  ~ See the License for the specific language governing permissions and
  ~ limitations under the License.
  -->
<resources xmlns:tools="http://schemas.android.com/tools">

    <string name="appName" translatable="false">DuckDuckGo</string>
    <string name="appDescription" translatable="false">DuckDuckGo </string>
    <string name="duckDuckGoLogoDescription">DuckDuckGo logo</string>
    <string name="duckDuckGoPrivacySimplified">Privaatsus, lihtsustatud</string>
    <string name="yes">Jah</string>
    <string name="no">Ei</string>
    <string name="open">Avatud</string>
    <string name="cancel">Tühista</string>
    <string name="search">Otsing</string>

    <!-- Onboarding Activity -->
    <string name="onboardingDefaultBrowserDescription">Avage sätted, et DuckDuckGo abil iga kord otsida ja sirvida.</string>
    <string name="onboardingDefaultBrowserTitle">Muuda DuckDuckGo oma vaikimisi brauseriks</string>

    <!-- Default Browser -->
    <string name="cannotLaunchDefaultAppSettings">Rakenduse vaikeseadete ekraani ei saa käivitada</string>
    <string name="settingsDefaultBrowserEnabled">Määrake vaikebrauseriks</string>
    <string name="defaultBrowserMaybeLater">Võib-olla hiljem</string>
    <string name="defaultBrowserLetsDoIt">Määrake vaikebrauseriks</string>
    <string name="defaultBrowserDescriptionNoDefault">Avage linke igal ajal, rahuliku meelega.</string>
    <string name="defaultBrowserInstructions">Valige DuckDuckGo ja koputage valikut <font color="#678fff">Alati</font>.</string>

    <!-- Browser Activity -->
    <string name="browserPopupMenu">Brauseri menüü</string>
    <string name="refresh">Värskenda</string>
    <string name="back">Tagasi</string>
    <string name="forward">Edasi</string>

    <string name="omnibarInputHint">Otsige või tippige URL</string>
    <string name="clearButtonContentDescription">Tühjenda otsingusisend</string>
    <string name="no_compatible_third_party_app_installed">Ühtegi ühilduvat rakendust pole installitud</string>
    <string name="addBookmarkMenuTitle">Lisa järjehoidja</string>
    <string name="editBookmarkMenuTitle">Redigeeri järjehoidjat</string>
    <string name="addFavoriteMenuTitle">Lisa lemmik</string>
    <string name="removeFavoriteMenuTitle">Eemalda lemmik</string>
    <string name="favoriteAddedMessage">Lemmik lisatud</string>
    <string name="bookmarkAddedMessage">Järjehoidja lisatud</string>
    <string name="requestDesktopSiteMenuTitle">Arvuti sait</string>
    <string name="fireproofWebsiteMenuTitleRemove">Eemalda tulekindlus</string>
    <string name="requestMobileSiteMenuTitle">Mobiilisait</string>
    <string name="downloadsMenuTitle">Allalaadimised</string>
    <string name="printMenuTitle">Prindi leht</string>
    <string name="favoriteDeleteConfirmationMessage">Lemmik on eemaldatud</string>
    <string name="fireproofDeleteConfirmationMessage">Tulekindlus on eemaldatud</string>
    <string name="privacyProtectionEnabledConfirmationMessage">Privaatsuskaitse on domeeni %1$s jaoks lubatud</string>
    <string name="privacyProtectionDisabledConfirmationMessage">Privaatsuskaitse on domeeni %1$s jaoks keelatud</string>
    <string name="undoSnackbarAction">Võta tagasi</string>

    <!-- Downloading files -->
    <string name="downloadImage">Laadige pilt alla</string>
    <string name="permissionRequiredToDownload">Allalaadimiseks on vaja salvestusluba</string>

    <!-- Sharing options -->
    <string name="options">Valikud</string>
    <string name="shareLink">Jaga linki</string>
    <string name="shareMenuTitle">Jaga</string>
    <string name="copyUrl">Kopeeri lingi aadress</string>

    <!-- Find in page -->
    <string name="findInPageMenuTitle">Otsi lehel</string>
    <string name="nextSearchTermDescription">Otsi järgmine</string>
    <string name="previousSearchTermDescription">Otsi eelmine</string>
    <string name="closeFindInPageButtonDescription">Sulge lehe vaates otsimine</string>
    <string name="findInPageHint">Otsi lehel</string>
    <string name="findInPageMatches" translatable="false">%d/%d</string>

    <!-- AutoComplete Suggestions -->
    <string name="editQueryBeforeSubmitting">Enne otsimist muutke päringut</string>
    <string name="settingsAutocompleteEnabled">Automaatselt täidetavad ettepanekud</string>

    <!-- Opening external apps -->
    <string name="openExternalApp">Avage väline rakendus</string>
    <string name="launchingExternalApp">Ava teises rakenduses</string>
    <string name="confirmOpenExternalApp">Kas soovite selle sisu vaatamiseks lahkuda DuckDuckGo\'st?</string>
    <string name="unableToOpenLink">Seda tüüpi linki ei saa avada</string>

    <!-- Tabs -->
    <string name="homeTab" translatable="false">DuckDuckGo</string>
    <string name="tabActivityTitle">Vahelehed</string>
    <string name="tabsMenuItem">Vahelehed</string>
    <string name="newTabMenuItem">Uus vaheleht</string>
    <string name="openInNewTab">Ava uuel vahelehel</string>
    <string name="openInNewBackgroundTab">Ava taustal oleval vahelehel</string>
    <string name="openImageInNewTab">Ava pilt taustal oleval vahelehel</string>
    <string name="faviconContentDescription">Favicon</string>
    <string name="closeContentDescription">Sulge</string>
    <string name="closeAllTabsMenuItem">Sule kõik vahelehed</string>
    <string name="closeTab">Sulge vaheleht</string>
    <string name="tabClosed">Vaheleht on suletud</string>
    <string name="tabClosedUndo">Võta tagasi</string>
    <string name="downloadsMenuItemTitle">Allalaadimised</string>

    <!-- Privacy Dashboard Activities -->
    <string name="privacyProtectionToggle">Saidi privaatsuse kaitse</string>
    <string name="privacyProtectionEnabled">Saidi kaitse on lubatud</string>
    <string name="privacyProtectionDisabled">Saidi kaitse on keelatud</string>
    <string name="privacyDashboardActivityTitle">Privaatsuse juhtpaneel</string>
    <string name="privacyProtectionUpgraded" tools:ignore="TypographyQuotes">TÄIUSTATUD &lt;img src=\"%1$d\" /&gt; - &lt;img src=\"%2$d\" /&gt;</string>
    <string name="privacyGradeContentDescription">Privaatsusaste</string>
    <string name="privacyProtectionTemporarilyDisabled">Keelasime ajutiselt privaatsuse kaitse, kuna näib, et see kahjustab seda saiti.</string>

    <string name="httpsGood">Krüptitud ühendus</string>
    <string name="httpsMixed">Erinevate krüpteeringutega ühendus</string>
    <string name="httpsBad">Krüptimata ühendus</string>

    <string name="scorecardActivityTitle">Privaatsusaste</string>
    <string name="scorecardSiteIsMemberOfMajorNetwork">Sait on peamine jälgimisvõrk</string>
    <string name="scorecardPrivacyGrade">Privaatsusaste</string>
    <string name="scorecardEnhancedGrade">Täiustatud aste</string>

    <string name="privacyTermsActivityTitle">Privaatsuspraktikad</string>
    <string name="practicesGood">Hea privaatsustava</string>
    <string name="practicesMixed">Erinevad privaatsustavad</string>
    <string name="practicesBad">Kehv privaatsustava</string>
    <string name="practicesUnknown">Teadmata privaatsustava</string>
    <string name="practicesOverview">Privaatsustavad näitavad, kui palju on veebisaidiga jagatav isiklik teave kaitstud.</string>
    <string name="practicesTosdrLink">Privaatsustava tuleneb <b><u>ToS;DR</u></b>.</string>
    <string name="practicesIconContentGood">Hea tava ikoon</string>
    <string name="practicesIconContentBad">Halva tava ikoon</string>

    <string name="networkTrackerSummaryHeader">JÄLGIMISVÕRGU SUURIMAD RIKKUJAD</string>
    <string name="networkTrackerSummaryNotReady">Kogume endiselt andmeid, et näidata, kui palju jälgijaid oleme blokeerinud.</string>

    <string name="trackersActivityTitle">Blokeeritud jälgimispäringud</string>
    <string name="trackersContentDescription">Blokeeritud jälgimispäringud</string>
    <string name="trackersOverview">Järgmiste kolmanda poole domeenide päringute laadimine blokeeriti, sest need tuvastati jälgimispäringutena. Kui ettevõtte päringud laaditakse, võib see võimaldada neil sind profileerida.</string>
    <string name="trackersOverviewProtectionsOff">Jälgimispäringute laadimist ei blokeeritud, sest selle saidi jaoks on kaitsed välja lülitatud. Kui ettevõtte päringud laaditakse, võib see võimaldada neil sind profileerida.</string>

    <string name="domainsLoadedActivityTitle">Kolmanda poole päringud on laaditud</string>
    <string name="domainsLoadedContentDescription">Kolmanda poole päringud on laaditud</string>
    <string name="domainsLoadedOverview">Laaditi järgmiste kolmanda poole domeenide päringud. Kui ettevõtte päringud laaditakse, võib see võimaldada neil sind profileerida, kuigi meie teised veebi jälgimise kaitsemeetmed kehtivad endiselt.</string>
    <string name="domainsLoadedOverviewProtectionsOff">Kolmandate poolte päringute laadimist ei blokeeritud, sest selle saidi jaoks on kaitsed välja lülitatud. Kui ettevõtte päringud laaditakse, võib see võimaldada neil sind profileerida.</string>
    <string name="domainsLoadedOverviewEmpty">Me ei tuvastanud kolmanda poole domeenide päringuid.</string>
    <string name="domainsLoadedHeadingText">Kolmanda poole domeene pole laaditud</string>

    <string name="webTrackingProtectionsText"><annotation type="learn_more_link">Meie veebijälgimise kaitsete teave</annotation></string>
    <string name="webTrackingProtectionsUrl">https://help.duckduckgo.com/duckduckgo-help-pages/privacy/web-tracking-protections/</string>

    <string name="trackersBlockedNoSectionDescription">Laaditi järgmiste domeenide päringud.</string>

    <string name="adLoadedSectionDescription">Järgmise domeeni päringud laaditi, sest hiljuti klõpsati DuckDuckGo kaudu %1$s reklaamil. Need päringud aitavad hinnata reklaamide tõhusust. Kõik DuckDuckGo reklaamid on mitteprofileerivad.</string>
    <string name="adLoadedSectionLinkText"><annotation type="learn_more_link">Kuidas meie otsingu reklaamid meie kaitset mõjutavad?</annotation></string>
    <string name="adLoadedSectionUrl">https://help.duckduckgo.com/duckduckgo-help-pages/privacy/web-tracking-protections/#3rd-party-tracker-loading-protection</string>

    <string name="domainsLoadedSectionDescription">Laaditi ka järgmise domeeni päringud.</string>
    <string name="domainsLoadedSectionSingleSectionDescription">Laaditi järgmiste domeenide jälgimispäringud.</string>
    <string name="domainsLoadedSectionEmptyListDescription">Me ei tuvastanud kolmanda poole domeenide päringuid.</string>

    <string name="domainsLoadedBreakageSectionDescription">Laaditi järgmise domeeni päringud, et vältida saidi töö häirimist.</string>
    <string name="domainsLoadedAssociatedSectionDescription">Laaditi järgmise domeeni päringud, sest nendega on seotud %1$s.</string>

    <string name="trackersBlockedText">Päringute laadimine on blokeeritud</string>
    <string name="trackersNotBlockedText">Ühtegi jälgimispäringut pole blokeeritud</string>
    <string name="trackersNoFoundText">Jälgimispäringuid ei leitud</string>
    <string name="trackersFoundText">Leitud jälgimispäringud</string>

    <string name="domainsLoadedText">Kolmanda poole päringud on laaditud</string>
    <string name="domainsNotLoadedText">Kolmanda poole päringud pole laaditud</string>

    <string name="majorNetworksNoFound">Ühtegi peamist jälgimisvõrku ei leitud</string>
    <string name="majorNetworksFound">Leitud peamised jälgimisvõrgud</string>

    <!-- Fire -->
    <string name="fireMenu">Kustuta andmed</string>
    <string name="fireClearAll">Kustuta kõik vahekaardid ja andmed</string>
    <string name="fireCancel">Tühista</string>
    <string name="fireDataCleared">Andmed on kustutatud</string>

    <!-- Settings Activity -->
    <string name="settingsActivityTitle">Sätted</string>
    <string name="settingsMenuItemTitle">Sätted</string>
    <string name="settingsHeadingGeneral">Üldine</string>
    <string name="settingsHeadingOther">Muu</string>
    <string name="settingsHeadingPrivacy">Privaatsus</string>
    <string name="settingsAboutDuckduckgo">DuckDuckGo teave</string>
    <string name="settingsVersion">Versioon</string>
    <string name="leaveFeedback">Jaga tagasisidet</string>
    <string name="settingsEmailProtectionTitle">E-posti kaitse</string>
    <string name="settingsEmailProtectionSubtitle">Blokeeri meilijälgurid ja peida oma aadress</string>
    <string name="settingsHeadingMore">Veel DuckDuckGo\'lt</string>
    <string name="settingsLightTheme">Hele</string>
    <string name="settingsTheme">Teema</string>
    <string name="settingsDarkTheme">Tume</string>
    <string name="settingsSystemTheme">Süsteem vaikimisi</string>
    <string name="settingsThemeDialogSave">Määra kujundus</string>
    <string name="settingsTitleAppLinks">Ava lingid rakendustes</string>
    <string name="settingsTitleAppLinksDialog">Ava lingid rakendustes</string>
    <string name="settingsAppLinksAskEveryTime">Küsi iga kord</string>
    <string name="settingsAppLinksAlways">Alati</string>
    <string name="settingsAppLinksNever">Mitte kunagi</string>

    <!-- Settings - Automatically clearing data -->
    <string name="settingsAutomaticallyClearingDialogSave">Salvesta</string>

    <string name="settingsAutomaticallyClearWhat">Kustuta automaatselt…</string>
    <string name="settingsAutomaticallyClearWhatDialogTitle">Kustuta automaatselt…</string>
    <string name="settingsAutomaticallyClearWhatOptionNone">Puudub</string>
    <string name="settingsAutomaticallyClearWhatOptionTabs">Vahelehed</string>
    <string name="settingsAutomaticallyClearWhatOptionTabsAndData">Vahelehed ja andmed</string>

    <string name="settingsAutomaticallyClearWhen">Kustuta…</string>
    <string name="settingsAutomaticallyClearWhenDialogTitle">Kustuta…</string>
    <string name="settingsAutomaticallyClearWhenAppExitOnly">Ainult rakendusest väljumisel</string>
    <string name="settingsAutomaticallyClearWhenAppExit5Seconds">Rakendusest väljumisel, 5-sekundilise passiivsuse järel</string>
    <string name="settingsAutomaticallyClearWhenAppExit5Minutes">Rakendusest väljumisel, 5-minutilise passiivsuse järel</string>
    <string name="settingsAutomaticallyClearWhenAppExit15Minutes">Rakendusest väljumisel, 15-minutilise passiivsuse järel</string>
    <string name="settingsAutomaticallyClearWhenAppExit30Minutes">Rakendusest väljumisel, 30-minutilise passiivsuse järel</string>
    <string name="settingsAutomaticallyClearWhenAppExit60Minutes">Rakendusest väljumisel, 1-tunnise passiivsuse järel</string>

    <!-- About Activity -->
    <string name="aboutActivityTitle">DuckDuckGo\'st</string>
    <string name="aboutDescription">
        DuckDuckGo on veebi usaldusväärsuse uus standard.\n \nDuckDuckGo privaatsusbrauser pakub kõiki privaatsuse põhifunktsioone, mida peate enda kaitsmiseks veebist otsides ja sirvides kasutama, sealhulgas jälgijate blokeerimist, nutikamat krüptimist ja DuckDuckGo privaatset otsingut.\n\nLõppude lõpuks ei tohiks Internet nii jube olla ja Internetis väärilise privaatsuse saavutamine peaks olema sama lihtne kui ruloo alla tõmbamine.</string>
    <string name="aboutMoreLink">Lisateave: duckduckgo.com/about</string>
    <string name="no_suggestions">Ettepanekud puuduvad</string>

    <!-- Broken Site Activity -->
    <string name="brokenSiteReportBrokenSiteMenuItem">Teatage katkisest saidist</string>
    <string name="brokenSiteHeading">Teata mittetoimivast saidist</string>
    <string name="brokenSiteSubmitted">Aitäh! Tagasiside on esitatud.</string>
    <string name="brokenSitesCategoriesTitle">Kirjelda toimunut</string>
    <string name="brokenSitesCategoriesHint">Kirjeldage toimunut</string>
    <string name="brokenSiteSubmitButton">Saada aruanne</string>
    <string name="brokenSiteDescription">Anonüümse katkise saidi aruande esitamine aitab meil neid probleeme siluda ja rakendust täiustada.</string>

    <string name="brokenSiteCategoryImages">Pilte ei laaditud</string>
    <string name="brokenSiteCategoryPaywall">Sait palus mul välja lülitada</string>
    <string name="brokenSiteCategoryComments">Kommentaare ei laaditud</string>
    <string name="brokenSiteCategoryVideos">Videot ei esitatud</string>
    <string name="brokenSiteCategoryLinks">Lingid või nupud ei töötanud</string>
    <string name="brokenSiteCategoryContent">Sisu puudub</string>
    <string name="brokenSiteCategoryLogin">Ma ei saa sisse logida</string>
    <string name="brokenSiteCategoryUnsupported">Brauser ei ühildu</string>
    <string name="brokenSiteCategoryOther">Midagi muud</string>

    <!-- Bookmarks Activity -->
    <string name="bookmarksMenuTitle">Järjehoidjad</string>
    <string name="bookmarksActivityTitle">Järjehoidjad</string>
    <string name="noBookmarks">Järjehoidjaid pole veel lisatud</string>
    <string name="bookmarkOverflowContentDescription">Veel järjehoidja %1$s valikuid</string>
    <string name="bookmarkDeleteConfirmationMessage">Kustutatud &lt;b&gt;%1$s&lt;/b&gt;</string>
    <string name="exportBookmarksMenu">Ekspordi</string>
    <string name="exportBookmarksEmpty">Teil pole järjehoidjaid, midagi ei ekspordita</string>
    <string name="exportBookmarksError">Ühtegi järjehoidjat ei saanud eksportida, midagi läks valesti</string>
    <string name="exportBookmarksSuccess">Kõik järjehoidjad eksporditi edukalt</string>
    <string name="importBookmarksMenu">Impordi</string>
    <string name="importBookmarksFileTitle">Valige järjehoidja fail, mida importida</string>
    <string name="importBookmarksError">Ühtegi järjehoidjat ei saanud importida, midagi läks valesti</string>
    <string name="importBookmarksEmpty">Failil pole järjehoidjaid, mida importida</string>
    <string name="importBookmarksSuccess">%1$d järjehoidjat on edukalt imporditud</string>
    <string name="savedSiteDialogTitleHint">Pealkiri</string>
    <string name="savedSiteDialogUrlHint">URL</string>
    <string name="savedSiteDialogTitleEdit">Redigeeri</string>
    <string name="bookmarksSectionTitle">Järjehoidjad</string>
    <string name="favoritesSectionTitle">Lemmikud</string>
    <string name="bookmarksEmptyHint">Järjehoidjaid pole veel lisatud</string>
    <string name="favoritesEmptyHint">Lemmikuid pole veel lisatud</string>

    <!-- Dialogs -->
    <string name="dialogConfirmTitle">Kinnitage</string>
    <string name="dialogSave">Salvesta</string>
    <string name="delete">Kustuta</string>
    <string name="edit">Redigeeri</string>
    <string name="remove">Eemaldage</string>
    <string name="removeAll">Eemalda kõik</string>

    <!-- Widget -->
    <string name="searchWidgetTextHint">DuckDuckGo otsing</string>

    <!-- Favorites widget -->
    <string name="addFavoriteMenuTitleHighlighted">👋 Lisa lemmik</string>
    <string name="widgetConfigurationTitleText">Vali teema</string>
    <string name="widgetConfigurationSystemThemeOption">Süsteem vaikimisi</string>
    <string name="widgetConfigurationLightThemeOption">Hele</string>
    <string name="widgetConfigurationDarkThemeOption">Tume</string>
    <string name="widgetConfigurationAddWidgetOption">Lisage vidin</string>
    <string name="searchWidgetEmtpyFavoritesHint">Lemmikuid pole veel lisatud</string>
    <string name="searchWidgetEmtpyFavoritesCta">Lisa lemmik</string>
    <string name="daxFavoritesOnboardingCtaText"><![CDATA[Külasta oma lemmiksaite hetkega!Mine saidile, mis sulle meeldib. Puuduta ikooni „⠇“ ja vali „Lisa lemmikutesse“.]]></string>
    <string name="daxFavoritesOnboardingCtaContentDescription">Külasta oma lemmiksaite hetkega! Mine saidile, mis sulle meeldib. Puuduta brauseri menüüikooni ja vali „Lisa lemmikutesse“.</string>
    <string name="widgetConfigurationActivityTitle">Vidina konfiguratsioon</string>
    <string name="favoritesWidgetLabel">Lemmikud</string>
    <string name="searchWidgetLabel">Otsing</string>

    <!-- Home Screen Shortcuts -->
    <string name="addToHome">Lisa kodukuvale</string>
    <string name="shortcutAddedText">Õnnestus! %1$s lisati teie avaekraanile.</string>

    <!-- User Survey -->
    <string name="surveyCtaTitle">Aidake meil rakendust täiustada!</string>
    <string name="surveyCtaDescription">Vasta meie lühikesele küsitlusele ja jaga oma tagasisidet.</string>
    <string name="surveyCtaLaunchButton">Vastake küsitlusele</string>
    <string name="surveyCtaDismissButton">Ei aitäh</string>
    <string name="surveyActivityTitle">Kasutajaküsitlus</string>
    <string name="surveyTitle">DUCKDUCKGO KÜSITLUS</string>
    <string name="surveyDismissContentDescription">Loobu küsitlusest</string>
    <string name="surveyLoadingErrorTitle">Oh ei!</string>
    <string name="surveyLoadingErrorText">Meie küsitlust praegu laadida ei õnnestunud.\nPalun proovige hiljem uuesti.</string>

    <!-- Add widget -->
    <string name="addWidgetCtaTitle">Proovi meie otsinguvidinat!</string>
    <string name="addWidgetCtaDescription">Kiire ja hõlpsa juurdepääsu tagamiseks lisage meie meie otsinguvidin avakuvale.</string>
    <string name="addWidgetCtaAutoLaunchButton">Lisage vidin</string>
    <string name="addWidgetCtaInstructionsLaunchButton">Näita mulle</string>
    <string name="addWidgetCtaDismissButton">Loobu</string>
    <string name="addWidgetInstructionsActivityTitle">Lisage vidin</string>
    <string name="addWidgetInstruction1Label">1</string>
    <string name="addWidgetInstruction1">Vajuta pikalt avakuval ja ava vidinate menüü.</string>
    <string name="addWidgetInstruction2Label">2</string>
    <string name="addWidgetInstruction2">Leia vidin DuckDuckGo.</string>
    <string name="addWidgetInstruction3Label">3</string>
    <string name="addWidgetInstruction3">Lohista vidin oma avakuvale.</string>
    <string name="addWidgetInstructionsButtonGoHome">Minge avakuvale</string>
    <string name="addWidgetInstructionsButtonClose">Sulge</string>

    <!-- App Enjoyment / Rating / Feedback -->
    <string name="appEnjoymentDialogTitle">Kas teile meeldib DuckDuckGo?</string>
    <string name="appEnjoymentDialogMessage">Meile meeldiks teada, mida sa arvad.</string>
    <string name="appEnjoymentDialogPositiveButton">Mulle meeldib see</string>
    <string name="appEnjoymentDialogNegativeButton">See vajab tööd</string>

    <string name="rateAppDialogTitle">Hinnake rakendust</string>
    <string name="rateAppDialogMessage">Teie tagasiside on oluline. Jagage armastust arvustusega.</string>
    <string name="rateAppDialogPositiveButton">Hinnake rakendust</string>
    <string name="rateAppDialogNegativeButton" translatable="false">@string/noThanks</string>

    <string name="giveFeedbackDialogTitle">Meil on kahju seda kuulda</string>
    <string name="giveFeedbackDialogMessage">Anna meile teada, kuidas saaksime sinu jaoks rakendust täiustada.</string>
    <string name="giveFeedbackDialogPositiveButton">Jaga tagasisidet</string>
    <string name="giveFeedbackDialogNegativeButton" translatable="false">@string/noThanks</string>

    <string name="noThanks">Ei aitäh</string>

    <!-- Notification Channel Names -->
    <string name="notificationChannelTutorials">Õpetused</string>

    <!-- Clear Notification -->
    <string name="clearNotificationTitle">Seadistatud on andmete käsitsi kustutamine</string>
    <string name="clearNotificationDescription">Kohandage DuckDuckGo sirvimisandmete automaatseks kustutamiseks pärast igat seanssi.</string>

    <!-- Privacy Protection Notification -->
    <string name="privacyProtectionNotificationDefaultTitle">Kaitseme teie privaatsust</string>
    <string name="privacyProtectionNotificationReportTitle">Teie privaatsusaruanne</string>
    <string name="privacyProtectionNotificationDefaultDescription">Rakenduse DuckDuckGo kasutamine kaitseb teie andmeid, blokeerides jälgijaid ja krüpteerides ühendusi.</string>
    <string name="privacyProtectionNotificationUpgadeDescription">Kaitsesite oma andmeid, krüptides DuckDuckGo kasutamise ajal %1$d krüptimata ühendust.</string>
    <string name="privacyProtectionNotificationTrackerDescription">Kaitsesite oma andmeid, blokeerides DuckDuckGo kasutamise ajal %1$d jälitajat.</string>
    <string name="privacyProtectionNotificationBothDescription">Kaitsesite oma andmeid, blokeerides DuckDuckGo kasutamise ajal %1$d jälitaja ja turvates %2$d krüptimata ühendust.</string>
    <string name="privacyProtectionNotificationLaunchButton">Jätka sirvimist</string>

    <!-- Authentication -->
    <string name="authenticationDialogTitle">Sisselogimine</string>
    <string name="authenticationDialogMessage">%1$s nõuab kasutajanime ja parooli.</string>
    <string name="authenticationDialogPositiveButton">Sisselogimine</string>
    <string name="authenticationDialogNegativeButton">Tühista</string>
    <string name="authenticationDialogUsernameHint">Kasutajanimi</string>
    <string name="authenticationDialogPasswordHint">Parool</string>

    <!-- User-facing label for when a user selects text and might want to search for that text -->
    <string name="systemTextSearchMessage">DuckDuckGo otsing</string>

    <!-- App feedback disambiguation -->
    <string name="feedbackActivityTitle">Jaga tagasisidet</string>
    <string name="missingBrowserFeaturesTitleLong">Brauseri funktsioonid puuduvad või on pettumust valmistavad</string>
    <string name="missingBrowserFeaturesTitleShort">Brauseri funktsioonide probleemid</string>
    <string name="missingBrowserFeaturesSubtitle">Millist brauseri funktsiooni saame lisada või täiustada?</string>
    <string name="missingBrowserFeatureSubReasonNavigation">Edasi, tagasi liikumine ja/või värskendamine</string>
    <string name="missingBrowserFeatureSubReasonTabManagement">Vahelehtede loomine ja haldamine</string>
    <string name="missingBrowserFeatureSubReasonAdPopups">Reklaami ja hüpikakende blokeerimine</string>
    <string name="missingBrowserFeatureSubReasonVideos">Videote vaatamine</string>
    <string name="missingBrowserFeatureSubReasonImages">Piltidega suhtlemine</string>
    <string name="missingBrowserFeatureSubReasonBookmarks">Järjehoidjate loomine ja haldamine</string>
    <string name="missingBrowserFeatureSubReasonOther">Mitte ükski neist</string>

    <string name="websiteNotLoadingTitleLong">Veebisaidi laadimisega seotud probleemid</string>
    <string name="websiteNotLoadingTitleShort">Veebisaidi laadimisega seotud probleemid</string>
    <string name="websiteNotLoadingSubtitle">Milline veebisait on katki?</string>

    <string name="searchNotGoodEnoughTitleLong">DuckDuckGo otsing pole piisavalt hea</string>
    <string name="searchNotGoodEnoughTitleShort">DuckDuckGo otsingu probleemid</string>
    <string name="searchNotGoodEnoughSubtitle">Millist otsingufunktsiooni saame lisada või täiustada?</string>
    <string name="searchNotGoodEnoughSubReasonTechnicalSearches">Programmeerimine / tehniline otsing</string>
    <string name="searchNotGoodEnoughSubReasonGoogleLayout">Paigutus peaks olema rohkem nagu Google</string>
    <string name="searchNotGoodEnoughSubReasonFasterLoadTimes">Kiirem laadimisaeg</string>
    <string name="searchNotGoodEnoughSubReasonSpecificLanguage">Otsimine konkreetses keeles või piirkonnas</string>
    <string name="searchNotGoodEnoughSubReasonBetterAutocomplete">Parem automaatne täitmine</string>
    <string name="searchNotGoodEnoughSubReasonOther">Mitte ükski neist</string>

    <string name="needMoreCustomizationTitleLong">Rakenduse kohandamiseks pole piisavalt võimalusi</string>
    <string name="needMoreCustomizationTitleShort">Kohandamise probleemid</string>
    <string name="needMoreCustomizationSubtitle">Millist kohandamise valikut saame lisada või täiustada?</string>
    <string name="needMoreCustomizationSubReasonHomeScreenConfiguration">Avaekraani konfiguratsioon</string>
    <string name="needMoreCustomizationSubReasonTabDisplay">Kuidas vahekaarte kuvatakse</string>
    <string name="needMoreCustomizationSubReasonAppLooks">Kuidas rakendus välja näeb</string>
    <string name="needMoreCustomizationSubReasonWhichDataIsCleared">Millised andmed kustutatakse</string>
    <string name="needMoreCustomizationSubReasonWhenDataIsCleared">Andmete kustutamise aeg</string>
    <string name="needMoreCustomizationSubReasonBookmarksDisplay">Kuidas järjehoidjaid kuvatakse</string>
    <string name="needMoreCustomizationSubReasonOther">Mitte ükski neist</string>

    <string name="appIsSlowOrBuggyTitleLong">Rakendus on aeglane, vigane või jookseb kokku</string>
    <string name="appIsSlowOrBuggyTitleShort">Toimivusega seotud probleemid</string>
    <string name="appIsSlowOrBuggySubtitle">Milline probleem teil on?</string>
    <string name="appIsSlowOrBuggySubReasonSlowResults">Veebilehed või otsingutulemid laaditakse aeglaselt</string>
    <string name="appIsSlowOrBuggySubReasonAppCrashesOrFreezes">Rakendus jookseb kokku või külmub</string>
    <string name="appIsSlowOrBuggySubReasonMediaPlayback">Video või meedia taasesituse vead</string>
    <string name="appIsSlowOrBuggySubReasonOther">Mitte ükski neist</string>

    <string name="otherMainReasonTitleLong">Mitte ükski neist</string>
    <string name="otherMainReasonTitleShort">Teised probleemid</string>

    <string name="openEndedInputHint">Palun ole võimalikult konkreetne</string>
    <string name="submitFeedback">ESITA</string>

    <string name="tellUsHowToImprove">Palun öelge meile, mida saaksime täiustada.</string>
    <string name="thanksForTheFeedback">Aitäh tagasiside eest!</string>
    <string name="feedbackNegativeMainReasonPageSubtitle">Mis on teie pettumusega kõige rohkem seotud?</string>
    <string name="feedbackNegativeMainReasonPageTitle">Meil on kahju seda kuulda</string>
    <string name="feedbackShareDetails">Jaga üksikasju</string>
    <string name="sharePositiveFeedbackWithTheTeam">Kas on mingeid üksikasju, mida soovite meeskonnaga jagada?</string>
    <string name="whatHaveYouBeenEnjoying">Mida olete nautinud?</string>
    <string name="awesomeToHear">Vinge kuulda!</string>
    <string name="shareTheLoveWithARating">Jagage armastust Play Store\'i hinnanguga.</string>
    <string name="rateTheApp">HINDA RAKENDUST</string>
    <string name="declineFurtherFeedback">EI, AITÄH, OLEN VALMIS</string>
    <string name="whichBrokenSites">Kus te neid probleeme näete?</string>
    <string name="whichBrokenSitesHint">Millisel veebisaidil on probleeme?</string>
    <string name="feedbackSpecificAsPossible">Palun olge võimalikult konkreetne</string>
    <string name="feedbackInitialDisambiguationTitle">Alustame!</string>
    <string name="feedbackInitialDisambiguationSubtitle">Kuidas liigitate oma tagasiside?</string>
    <string name="feedbackInitialDisambiguationHappyButtonContentDescription">Positiivse tagasiside nupp</string>
    <string name="feedbackInitialDisambiguationSadButtonContentDescription">Negatiivse tagasiside nupp</string>
    <string name="feedbackIsImportantToUs">Teie anonüümne tagasiside on meile oluline.</string>

    <!-- Webview Recovery -->
    <string name="crashedWebViewErrorMessage">"Veebilehte ei saanud kuvada."</string>
    <string name="crashedWebViewErrorAction">"Laadige uuesti"</string>

    <!-- System Search-->
    <string name="systemSearchDeviceAppLabel">Sellest seadmest</string>
    <string name="systemSearchOmnibarInputHint"><font size="13">Otsige või tippige URL</font></string>
    <string name="systemSearchAppNotFound">Rakendust ei leitud</string>
    <string name="systemSearchOnboardingText">Täname, et valisite DuckDuckGo!\nNüüd, kui kasutate meie otsingut või rakendust, on teie otsingud kaitstud.</string>
    <string name="systemSearchOnboardingFeaturesIntroText">Peale selle DuckDuckGo rakendus:</string>
    <string name="systemSearchOnboardingFeatureOneText">Blokeerib ebaturvalised jälgijad.</string>
    <string name="systemSearchOnboardingFeatureTwoText">Sunnib krüpteerima veebisaite.</string>
    <string name="systemSearchOnboardingFeatureThreeText">Kustutab andmed ühe puudutusega.</string>
    <string name="systemSearchOnboardingButtonMore">Näita rohkem</string>
    <string name="systemSearchOnboardingButtonLess">Peida</string>
    <string name="systemSearchOnboardingButtonOk">Sain aru</string>

    <!-- Dax Dialog -->
    <string name="daxDialogHideButton">PEIDA</string>
    <string name="daxDialogPhew">Huh!</string>
    <string name="daxDialogNext">Järgmine</string>
    <string name="daxDialogHighFive">Viska viis!</string>
    <string name="daxDialogGotIt">Sain aru</string>
    <string name="hideTipsTitle">Kas peita allesjäänud näpunäited?</string>
    <string name="hideTipsText">Neid on üsna vähe ja püüdsime muuta need informatiivseks.</string>
    <string name="hideTipsButton">Peida näpunäited igaveseks</string>

    <!-- New Onboarding Experience -->
    <string name="onboardingWelcomeTitle">"Tere tulemast DuckDuckGo kasutajaks!"</string>
    <string name="onboardingDaxText"><![CDATA[Internet võib olla üsna jube.<br/><br/>Ärge muretsege! Privaatselt otsimine ja sirvimine on lihtsam kui arvate.]]></string>
    <string name="onboardingLetsDoItButton">Teeme ära!</string>
    <string name="daxIntroCtaText"><![CDATA[Järgmisena proovige külastada ühte oma lemmiksaitidest! <br/><br/>Mina aga blokeerin jälgijaid, et nad ei saaks teid luurata. Täiustan võimalusel ka teie ühenduse turvalisust. 🔒]]></string>
    <string name="daxEndCtaText"><![CDATA[Käpas! <br/><br/>Pea meeles: iga kord, kui minuga sirvid, kaotab jube reklaam tiivad. 👍]]></string>
    <string name="daxSerpCtaText">Sinu DuckDuckGo\' otsingud on anonüümsed. Alati. 🙌</string>
    <plurals name="daxTrackersBlockedCtaText">
        <item quantity="one"><![CDATA[ ja <b>%1$d teine</b> üritasid sind siin jälitada. <br/><br/>Blokeerisin tema!<br/><br/> ☝️Võid vaadata aadressiriba, et näha, kes üritab sind jälgida, kui külastad uut saiti.️]]></item>
        <item quantity="other"><![CDATA[ ja <b>%1$d teised</b> üritasid sind siin jälitada. <br/><br/>Blokeerisin nad!<br/><br/> ☝️Võid vaadata aadressiriba, et näha, kes üritab sind jälgida, kui külastad uut saiti.️]]></item>
    </plurals>
    <plurals name="daxTrackersBlockedCtaZeroText">
        <item quantity="one"><![CDATA[ üritas sind siin jälitada. <br/><br/>Blokeerisin tema!<br/><br/> ☝️Võid vaadata URL-i riba, et näha, kes üritab sind jälgida, kui külastad uut saiti.️]]></item>
        <item quantity="other"><![CDATA[ üritas sind siin jälitada. <br/><br/>Blokeerisin nad!<br/><br/> ☝️Võid vaadata URL-i riba, et näha, kes üritab sind jälgida, kui külastad uut saiti.️]]></item>
    </plurals>
    <string name="daxNonSerpCtaText"><![CDATA[Kui puudutate ja kerite, siis mina blokeerin tüütud jälgijad. <br/><br/>Edasi — jätkake sirvimist!]]></string>
    <string name="daxMainNetworkCtaText">Ettevaatust! Ma ei saa takistada %1$s nägemast sinu tegevust %2$s&lt;br/&gt;&lt;br/&gt;Kuid sirvi koos minuga ja ma saan vähendada seda, mida %3$s sinust üldiselt teab, blokeerides tema jälitajad paljudel teistel lehtedel.</string>
    <string name="daxMainNetworkOwnedCtaText">Tähelepanu! Kuna %1$s on %2$s omanik, ei saa ma takistada teda jälgimast sinu tegevust siin.&lt;br/&gt;&lt;br/&gt;Kuid sirvi koos minuga ja ma saan vähendada seda, mida %3$s sinust üldiselt teab, blokeerides tema jälgijad paljudel teistel lehtedel.</string>

    <!-- Download Confirmation -->
    <string name="downloadConfirmationContinue">Salvesta allalaadimistesse</string>
    <string name="downloadConfirmationSaveFileTitle">Salvesta %1$s</string>
    <string name="downloadConfirmationKeepBothFilesText">Jäta mõlemad alles</string>
    <string name="downloadConfirmationReplaceOldFileText">Asenda</string>
    <string name="downloadConfirmationOpenFileText">Ava</string>
    <string name="downloadConfirmationUnableToOpenFileText">Faili ei saa avada</string>
    <string name="downloadConfirmationUnableToDeleteFileText">Vana faili ei saa kustutada</string>

    <!-- Change Icon Activity -->
    <string name="changeIconActivityTitle">Rakenduse ikoon</string>
    <string name="changeIconCtaLabel">Rakenduse ikoon</string>
    <string name="changeIconCtaAccept">Rakenda</string>
    <string name="changeIconCtaCancel">Tühista</string>
    <string name="changeIconDialogTitle">Kas rakendada uus ikoon?</string>
    <string name="changeIconDialogMessage">Rakendus võib muudatuste salvestamiseks sulguda. Tule pärast oma kena uue ikooni imetlemist tagasi.</string>

    <!-- New dashboard / menu buttons -->
    <string name="manageWhitelist">Kaitseta saidid</string>
    <string name="reportBrokenSite">Teata mittetoimivast saidist</string>

    <!-- Dialogs -->
    <string name="dialogAddTitle">Lisa</string>
    <string name="dialogEditTitle">Redigeeri</string>
    <string name="dialogSaveAction">Salvesta</string>

    <!-- Whitelist -->
    <string name="whitelistActivityTitle">Kaitseta saidid</string>
    <string name="enablePrivacyProtection">Luba Eraelu puutumatuse kaitse</string>
    <string name="disablePrivacyProtection">Keela Eraelu puutumatuse kaitse</string>
    <string name="whitelistEntryOverflowContentDescription">Rohkem võimalusi kaitseta saidi %1$s jaoks</string>
    <string name="whitelistEntryDeleteConfirmMessage">Oled kindel, et soovid eemaldada &lt;b&gt;%1$s&lt;/b&gt; kaisteta saitide hulgast?</string>
    <string name="whitelistExplanation">Nendele saitidele ei laiene Eraelu puutumatuse kaitse.</string>
    <string name="whitelistNoEntries">Privaatsuse kaitse on lubatud kõigil saitidel</string>
    <string name="whitelistDomainHint">www.example.com</string>
    <string name="whitelistFormatError">Sisesta domeen <b>example.com</b> kujul ja proovi uuesti</string>

    <!-- Settings -->
    <string name="settingsPrivacyProtectionWhitelist">Kaitseta saidid</string>

    <!-- Fireproof websites -->
    <string name="fireproofWebsitesActivityTitle">Tulekindlad veebisaidid</string>
    <string name="settingsFireproofWebsites">Tulekindlad veebisaidid</string>
    <string name="fireproofWebsiteMenuTitleAdd">Muuda see sait tulekindlaks</string>
    <string name="fireproofWebsiteSnackbarConfirmation">&lt;b&gt;%1$s&lt;/b&gt; on nüüd tulekindel</string>
    <string name="fireproofWebsiteSnackbarAction">Võta tagasi</string>
    <string name="fireproofWebsiteDeleteConfirmMessage">Kas soovite kindlasti kustutada saidi &lt;b&gt;%1$s&lt;/b&gt;?</string>
    <string name="fireproofWebsiteFeatureDescription">Veebilehed kasutavad küpsiseid, et hoida sind sisse logitud. Kui teed lehe tulekindlaks, ei kustutata küpsiseid ja sa jääd sisse logituks isegi pärast tulenupu kasutamist. Me blokeerime endiselt kolmanda poole jälitajad, kelle me tulekindlatelt lehtedelt leiame.</string>
    <string name="fireproofWebsiteOverflowContentDescription">Veel tulekindla veebisaidi võimalusi %1$s</string>
    <string name="fireproofWebsiteLoginDialogTitle">Kas soovid muuta %1$s tulekindaks?</string>
    <string name="fireproofWebsiteLoginDialogDescription">Selle lehe muutmine tulekindaks hoiab sind sisse logitud pärast tulenupu kasutamist.</string>
    <string name="fireproofWebsiteLoginDialogPositive">Tulekindel</string>
    <string name="fireproofWebsiteLoginDialogNegative">Mitte praegu</string>
    <string name="fireproofWebsiteItemsSectionTitle">Tulekindlad veebisaidid</string>
    <string name="fireproofWebsiteEmptyListHint">Ükski veebisait ei ole veel tulekindel</string>
    <string name="fireproofWebsiteSettingSelectionTitle">Tulekindlad veebisaidid sisselogimisel</string>
    <string name="fireproofWebsiteRemoveAllConfirmation">Tulekindlus eemaldati kõigilt saitidelt</string>
    <string name="fireproofWebsiteRemovalConfirmation">&lt;b&gt;%1$s&lt;/b&gt; tulekindlus on eemaldatud</string>
    <string name="fireproofWebsiteSettingsSelectionDialogAskEveryTime">Küsi iga kord</string>
    <string name="fireproofWebsiteSettingsSelectionDialogAlways">Alati</string>
    <string name="fireproofWebsiteSettingsSelectionDialogNever">Mitte kunagi</string>
    <string name="disableLoginDetectionDialogTitle">Kas keelata tulekindel meeldetuletus saitidele sisselogimisel?</string>
    <string name="disableLoginDetectionDialogDescription">Seda eelistust saate seadetes igal ajal muuta.</string>
    <string name="disableLoginDetectionDialogPositive">KEELA</string>
    <string name="disableLoginDetectionDialogNegative">TÜHISTA</string>
    <string name="automaticFireproofWebsiteLoginDialogTitle">Automaatselt tulekindlad veebisaidid sisselogimisel?</string>
    <string name="automaticFireproofWebsiteLoginDialogDescription">Saitide muutmine tulekindaks hoiab sind sisse logitud pärast tulenupu kasutamist. Seda saab sätete alt alati muuta. </string>
    <string name="automaticFireproofWebsiteLoginDialogFirstOption">Alati tulekindel</string>
    <string name="automaticFireproofWebsiteLoginDialogSecondOption">Muuda see sait tulekindlaks</string>
    <string name="automaticFireproofWebsiteLoginDialogThirdOption">Mitte praegu</string>


    <!-- Fire Animation settings -->
    <string name="settingsFireAnimation">Tulenupu animatsioon</string>
    <string name="settingsHeroFireAnimation">Inferno</string>
    <string name="settingsHeroWaterAnimation">Whirlpool</string>
    <string name="settingsHeroAbstractAnimation">Airstream</string>
    <string name="settingsNoneAnimation">Puudub</string>
    <string name="settingsSelectFireAnimationDialog">Tulenupu animatsioon</string>
    <string name="settingsSelectFireAnimationDialogSave">Salvesta</string>

    <!-- Dos Attack error-->
    <string name="dosErrorMessage">Ühendus on katkestatud. See veebileht võib kahjustada sinu seadet.</string>

    <!-- Precise Location -->
    <string name="preciseLocationSystemDialogTitle">Kas lubada seadme asukoht DuckDuckGo privaatses brauseris?</string>
    <string name="preciseLocationSystemDialogSubtitle">%1$s küsib sinu seadme asukohta. Kõigepealt pead lubama rakendusel saata oma seadme asukoht, seejärel saab %2$s küsida luba.</string>
    <string name="preciseLocationSystemDialogAllow">Luba</string>
    <string name="preciseLocationSystemDialogDeny">Võib-olla hiljem</string>
    <string name="preciseLocationSystemDialogNeverAllow">Ära küsi enam selle saidi jaoks</string>
    <string name="preciseLocationSiteDialogTitle">Anda %1$s luba asukohale juurdepääsuks?</string>
    <string name="preciseLocationDDGDialogSubtitle">Kasutame sinu anonüümset asukohta ainult sulle paremate tulemuste pakkumiseks. Hiljem saad alati oma meelt muuta.</string>
    <string name="preciseLocationSiteDialogSubtitle">Saad hallata asukohale juurdepääsu luba, mille sa oled andnud üksikutele saitidele valikus Seaded.</string>
    <string name="preciseLocationSiteDialogAllowAlways">Alati</string>
    <string name="preciseLocationSiteDialogAllowOnce">Ainult selle seansi jaoks</string>
    <string name="preciseLocationSiteDialogDenyAlways">Keela alati</string>
    <string name="preciseLocationSiteDialogDenyOnce">Keela selle seansi jaoks</string>
    <string name="settingsPreciseLocation">Asukoht</string>
    <string name="preciseLocationFeatureDescription">Saidid, mida sa külastad, võivad küsida sinu seadme asukohta. Nad ei saa sellele juurde enne, kui oled andnud selgesõnalise loa. DuckDuckGo kasutab sinu asukohta alati anonüümselt, et edastada kohaliku otsingu tulemused.</string>
    <string name="preciseLocationToggleText">Saidid võivad küsida minu asukohta</string>
    <string name="preciseLocationEmptyListHint">Ühelegi veebisaidile ei ole antud luba asukohale juurdepääsuks</string>
    <string name="preciseLocationNoSystemPermission">Haldamaks asukohale juurdepääsu lubasid, mille sa oled üksikutele saitidele andnud, luba asukoht selle rakenduse jaoks Androidi seadetes.</string>
    <string name="preciseLocationActivityTitle">Asukoht</string>
    <string name="preciseLocationDeleteConfirmMessage">Kas soovite kindlasti kustutada saidi &lt;b&gt;%1$s&lt;/b&gt;?</string>
    <string name="preciseLocationDeleteContentDescription">Rohkem võimalusi asukoha lubade jaoks domeenis %1$s</string>
    <string name="preciseLocationAllowedSitesSectionTitle">Antud</string>
    <string name="preciseLocationDeniedSitesSectionTitle">Keelatud</string>
    <string name="preciseLocationSnackbarMessage">Andsid eelnevalt %1$s loa juurdepääsuks oma seadme asukohale.</string>

    <!--Fire button education-->
    <string name="daxClearDataCtaText">Sinu brauserisse võivad koguneda isikuandmed. Õudne. Kasuta tule nuppu, et see kõik ära põletada. Proovi kohe! 👇</string>

    <!--  Global Privacy Control-->
    <string name="globalPrivacyControlActivityTitle">Üleilmne privaatsuskontroll (Global Privacy Control (GPC))</string>
    <string name="globalPrivacyControlDescription">
        <![CDATA[DuckDuckGo blokeerib automaatselt paljud jälitajad. Üleilmse privaatsuskontrolli (GPC) abil saate paluda osalevatel veebisaitidel piirata teie isikuandmete müümist või jagamist teiste ettevõtetega. <u><a href=\"\">Loe edasi</a><u/>]]>
    </string>
    <string name="globalPrivacyControlSetting">Üleilmne privaatsuskontroll (Global Privacy Control (GPC))</string>
    <string name="globalPrivacyControlToggle">Üleilmne privaatsuskontroll (Global Privacy Control (GPC))</string>
    <string name="disabled">Keelatud</string>
    <string name="enabled">Lubatud</string>

    <!-- Opening app links -->
    <string name="settingTitleOpenLinksInAssociatedApps">Ava lingid seotud rakendustes</string>
    <string name="settingSubtitleOpenLinksInAssociatedApps">Keela, et takistada linkide automaatset avanemist teistes installitud rakendustes.</string>
    <string name="appLinkDialogTitle">Avada teises rakenduses?</string>
    <string name="appLinkSnackBarAction">Ava rakenduses</string>
    <string name="appLinkMultipleSnackBarAction">Vali rakendus</string>
    <string name="appLinkSnackBarMessage">Selle lingi saab avada rakenduses %1$s.</string>
    <string name="appLinkMultipleSnackBarMessage">Selle lingi saab avada teistes rakendustes.</string>
    <string name="appLinkIntentChooserTitle">Ava rakendusega</string>
    <string name="appLinkMenuItemTitle">Ava rakenduses</string>

    <!-- Email Autofill -->
    <string name="aliasToClipboardMessage">Uus aadress kopeeriti teie lõikelauale</string>
    <string name="autofillTooltipUseYourAlias">Kasutage %1$s</string>
    <string name="autofillTooltipUseYourAliasDescription">Blokeerib e-posti jälgijad</string>
    <string name="autofillTooltipGenerateAddress">Looge privaatne aadress</string>
    <string name="autofillTooltipGenerateAddressDescription">Blokeerib e-posti jälgijad ja peidab teie aadressi</string>
    <string name="newEmailAliasMenuTitle">Looge Ducki aadress</string>

    <!-- Waitlist Notification -->
    <string name="waitlistNotificationDialogDescription">Kas soovite, et me saadame teile teavituse, kui on teie kord?</string>
    <string name="waitlistNotificationDialogNoThanks">Ei aitäh</string>
    <string name="waitlistNotificationDialogNotifyMe">TEAVITAGE MIND</string>

    <!-- Email Protection -->
    <string name="emailProtectionActivityTitle">E-posti kaitse (beeta)</string>
    <string name="emailNotSupported">Seadet ei toetata</string>
    <string name="emailNotSupportedExplanation">Meilikaitse võimaldab luua privaatseid ja jälguritest vabasid meiliaadresse. Me peame need aadressid krüptima ja sinu seadmesse salvestama. Meilikaitset ei saa kasutada, sest sinu seade ei toeta krüptitud salvestamist.</string>

<<<<<<< HEAD
=======
    <!-- Screen 1-->
    <string name="emailProtectionStatusTitleJoin">E-posti privaatsus, lihtsustatud.</string>
    <string name="emailProtectionDescriptionJoin"><![CDATA[Blokeeri meilijälgurid ja peida oma aadress ilma meiliteenuse pakkujat vahetamata.<br/><b><a href=\"\">Lisateave</a></b>.]]></string>

    <!-- Screen 2 -->
    <string name="emailProtectionStatusTitleJoined">Olete nimekirjas!</string>
    <string name="emailProtectionDescriptionJoinedWithNotification"><![CDATA[Saadame teile teate, kui<br/> E-posti kaitse on teie jaoks valmis. <a href=\"\"><b>Lisateave</b></a> .]]></string>
    <string name="emailProtectionDescriptionJoinedWithoutNotification"><![CDATA[Teie kutse kuvatakse siin, kui oleme teie jaoks valmis. Kas soovite <a href=\"\"><b>saada teavitust</b></a> selle saabumise kohta?<br/><a href=\"\"><b>Lisateave</b></a> e-posti kaitse kohta.]]></string>

    <!-- Screen 3 -->
    <string name="emailProtectionStatusTitleInBeta">Olete kutsutud!</string>
    <string name="emailProtectionDescriptionInBeta"><![CDATA[Blokeeri meilijälgurid ja peida oma aadress <br/>ilma meiliteenuse pakkujat vahetamata.<br/><b><a href=\"\">Lisateave</a></b>.]]></string>

    <!-- Email Protection Sign Out -->
    <string name="emailProtectionSignOutTitle">Isiklik Ducki aadress</string>
    <string name="emailProtectionSignOutFooter">
        <![CDATA[E-posti kaitse eemaldamine sellest seadmest eemaldab veebis sirvimise ajal võimaluse sisestada oma isiklik Ducki aadress või äsja loodud isiklik Ducki aadress e-posti väljadele.<br/><br/>Oma Ducki aadresside täielikuks kustutamiseks või muude küsimuste või tagasiside saamiseks pöörduge meie poole aadressil <a href=\"mailto:support@duck.com\">support@duck.com</a> .]]>
    </string>
    <string name="emailProtectionSignOutRemoveCta">Eemaldage seadmest</string>

>>>>>>> 0862bdf9
    <!-- Bookmark folders -->
    <string name="bookmarkDialogTitleEdit">Redigeeri järjehoidjat</string>
    <string name="favoriteDialogTitleEdit">Redigeeri lemmikut</string>
    <string name="locationLabel">Asukoht</string>
    <string name="folderLocationTitle">Vali asukoht</string>
    <string name="addFolder">Lisa kaust</string>
    <string name="editFolder">Redigeeri kausta</string>
    <string name="bookmarkFolderDeleteDialogMessage">"Kas soovid kindlasti kustutada "</string>
    <string name="bookmarkFolderEmpty">Tühi</string>

    <plurals name="bookmarkFolderDeleteDialogMessage">
        <item quantity="one">%1$s%2$s ja %3$d üksuse?</item>
        <item quantity="other">%1$s%2$s ja %3$d üksust?</item>
    </plurals>

    <plurals name="bookmarkFolderItems">
        <item quantity="one">%1$d üksus</item>
        <item quantity="other">%1$d üksust</item>
    </plurals>

    <!-- Accessibility-->
    <string name="settingsAccessibility">Hõlpsus</string>
    <string name="accessibilityActivityTitle">Hõlpsus</string>
    <string name="accessibilityFontSizeTitle">Teksti suurus</string>
    <string name="accessibilityFontSizeHint">Lohista liugurit, kuni saad seda mugavalt lugeda. DuckDuckGo\'s kuvatavad veebisaidid kohanduvad sellega.</string>
    <string name="accessibilityForceZoomTitle">Jõusta lehe käsitsi suumimine</string>
    <string name="accessibilityForceZoomSubtitle">Sõrmedega suumimine töötab kõigil veebisaitidel, ka neil, mis seda tavaliselt takistavad</string>
    <string name="accessibilityTextSizeOverrideTitle">Halda teksti suurust</string>
    <string name="accessibilityTextSizeOverrideSubtitle">DuckDuckGo\'s kuvatavate veebisaitide teksti reguleeritakse alloleva sätte järgi</string>

    <!-- Privacy Policy -->
    <string name="settingsPrivacyPolicyDuckduckgo">Privaatsuspoliitika</string>

    <!-- Home Screen Widget -->
    <string name="homeScreenWidgetAdded">Vidin %1$s lisati avakuvale</string>
    <string name="settingsAddHomeScreenWidget">Avakuva vidin</string>

    <!-- MacOs Settings -->
    <string name="macos_settings_description">Sirvi privaatselt meie Maci rakendusega</string>
    <string name="macos_settings_description_list">Olete nimekirjas!</string>
    <string name="macos_settings_description_ready">Macis allalaadimiseks saadaval</string>
    <string name="macos_settings_title">DuckDuckGo töölauarakendus</string>

    <!-- Downloads -->
    <string name="downloadsMenuItem">Allalaadimised</string>
    <string name="downloadsActivityTitle">Allalaadimised</string>
    <string name="downloadsActivityNoItemsDescription">Ühtegi faili pole veel alla laaditud</string>
    <string name="downloadsShareTitle">Jaga…</string>
    <string name="downloadsDownloadFinishedActionName">Avatud</string>
    <string name="downloadsCannotOpenFileErrorMessage">Faili ei saa avada. Otsi ühilduvat rakendust.</string>
    <string name="downloadsFileNotFoundErrorMessage">Faili pole enam olemas</string>
    <string name="downloadsItemMenuShare">Jaga</string>
    <string name="downloadsItemMenuDelete">Kustuta</string>
    <string name="downloadsItemMenuCancel">Tühista</string>
    <string name="downloadsActivityMenuDeleteAll">Kustuta kõik</string>
    <string name="downloadsFileDeletedMessage">Kustutatud %1$s</string>
    <string name="downloadsAllFilesDeletedMessage">Kõik failid kustutatud</string>
    <string name="downloadsMoreOptionsContentDescription">Lisavalikud %1$s jaoks</string>
    <string name="downloadsUndoActionName">Võta tagasi</string>
    <string name="downloadsStateInProgress">Pooleli…</string>

    <!-- App Tracking Protection -->
    <string name="atp_SettingsTitle">Rakenduse jälgimise kaitse</string>
    <string name="atp_SettingsDeviceShieldNeverEnabled">Blokeeri oma seadmes rakenduste jälgurid</string>
    <string name="atp_SettingsDeviceShieldEnabled">Lubatud</string>
    <string name="atp_SettingsDeviceShieldDisabled">Keelatud</string>

</resources><|MERGE_RESOLUTION|>--- conflicted
+++ resolved
@@ -645,29 +645,6 @@
     <string name="emailNotSupported">Seadet ei toetata</string>
     <string name="emailNotSupportedExplanation">Meilikaitse võimaldab luua privaatseid ja jälguritest vabasid meiliaadresse. Me peame need aadressid krüptima ja sinu seadmesse salvestama. Meilikaitset ei saa kasutada, sest sinu seade ei toeta krüptitud salvestamist.</string>
 
-<<<<<<< HEAD
-=======
-    <!-- Screen 1-->
-    <string name="emailProtectionStatusTitleJoin">E-posti privaatsus, lihtsustatud.</string>
-    <string name="emailProtectionDescriptionJoin"><![CDATA[Blokeeri meilijälgurid ja peida oma aadress ilma meiliteenuse pakkujat vahetamata.<br/><b><a href=\"\">Lisateave</a></b>.]]></string>
-
-    <!-- Screen 2 -->
-    <string name="emailProtectionStatusTitleJoined">Olete nimekirjas!</string>
-    <string name="emailProtectionDescriptionJoinedWithNotification"><![CDATA[Saadame teile teate, kui<br/> E-posti kaitse on teie jaoks valmis. <a href=\"\"><b>Lisateave</b></a> .]]></string>
-    <string name="emailProtectionDescriptionJoinedWithoutNotification"><![CDATA[Teie kutse kuvatakse siin, kui oleme teie jaoks valmis. Kas soovite <a href=\"\"><b>saada teavitust</b></a> selle saabumise kohta?<br/><a href=\"\"><b>Lisateave</b></a> e-posti kaitse kohta.]]></string>
-
-    <!-- Screen 3 -->
-    <string name="emailProtectionStatusTitleInBeta">Olete kutsutud!</string>
-    <string name="emailProtectionDescriptionInBeta"><![CDATA[Blokeeri meilijälgurid ja peida oma aadress <br/>ilma meiliteenuse pakkujat vahetamata.<br/><b><a href=\"\">Lisateave</a></b>.]]></string>
-
-    <!-- Email Protection Sign Out -->
-    <string name="emailProtectionSignOutTitle">Isiklik Ducki aadress</string>
-    <string name="emailProtectionSignOutFooter">
-        <![CDATA[E-posti kaitse eemaldamine sellest seadmest eemaldab veebis sirvimise ajal võimaluse sisestada oma isiklik Ducki aadress või äsja loodud isiklik Ducki aadress e-posti väljadele.<br/><br/>Oma Ducki aadresside täielikuks kustutamiseks või muude küsimuste või tagasiside saamiseks pöörduge meie poole aadressil <a href=\"mailto:support@duck.com\">support@duck.com</a> .]]>
-    </string>
-    <string name="emailProtectionSignOutRemoveCta">Eemaldage seadmest</string>
-
->>>>>>> 0862bdf9
     <!-- Bookmark folders -->
     <string name="bookmarkDialogTitleEdit">Redigeeri järjehoidjat</string>
     <string name="favoriteDialogTitleEdit">Redigeeri lemmikut</string>
