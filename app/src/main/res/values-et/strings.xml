<!--
  ~ Copyright (c) 2020 DuckDuckGo
  ~
  ~ Licensed under the Apache License, Version 2.0 (the "License");
  ~ you may not use this file except in compliance with the License.
  ~ You may obtain a copy of the License at
  ~
  ~     http://www.apache.org/licenses/LICENSE-2.0
  ~
  ~ Unless required by applicable law or agreed to in writing, software
  ~ distributed under the License is distributed on an "AS IS" BASIS,
  ~ WITHOUT WARRANTIES OR CONDITIONS OF ANY KIND, either express or implied.
  ~ See the License for the specific language governing permissions and
  ~ limitations under the License.
  -->

<resources xmlns:tools="http://schemas.android.com/tools">

    <string name="duckDuckGoLogoDescription">DuckDuckGo logo</string>
    <string name="duckDuckGoPrivacySimplified">Privaatsus lihtsustatud kujul.</string>
    <string name="yes">Jah</string>
    <string name="no">Ei</string>
    <string name="search">Otsing</string>

    <!-- Onboarding Activity -->
    <string name="onboardingDefaultBrowserDescription">Avage sätted, et DuckDuckGo abil iga kord otsida ja sirvida.</string>
    <string name="onboardingDefaultBrowserTitle">Muutke DuckDuckGo teie vaikimisi</string>

    <!-- Default Browser -->
    <string name="cannotLaunchDefaultAppSettings">Rakenduse vaikeseadete ekraani ei saa käivitada</string>
    <string name="settingsDefaultBrowserEnabled">Määrake vaikebrauseriks</string>
    <string name="defaultBrowserMaybeLater">Võib-olla hiljem</string>
    <string name="defaultBrowserLetsDoIt">Teeme ära!</string>
    <string name="defaultBrowserDescriptionNoDefault">Avage linke igal ajal, rahuliku meelega.</string>
    <string name="defaultBrowserInstructions">Valige DuckDuckGo ja koputage valikut <font color="#678fff">Alati</font>.</string>

    <!-- Browser Activity -->
    <string name="browserPopupMenu">Brauseri menüü</string>
    <string name="refresh">Värskenda</string>
    <string name="back">Tagasi</string>
    <string name="forward">Edasi</string>

    <string name="omnibarInputHint">Otsige või tippige URL</string>
    <string name="clearButtonContentDescription">Tühjenda otsingusisend</string>
    <string name="no_compatible_third_party_app_installed">Ühtegi ühilduvat rakendust pole installitud</string>
    <string name="addBookmarkMenuTitle">Lisa järjehoidja</string>
    <string name="requestDesktopSiteMenuTitle">Arvuti sait</string>

    <!-- Downloading files -->
    <string name="downloadImage">Laadige pilt alla</string>
    <string name="permissionRequiredToDownload">Allalaadimiseks on vaja salvestusluba</string>
    <string name="downloadComplete">Allalaadimine lõpetatud.</string>
    <string name="downloadFailed">Allalaadimine ebaõnnestus</string>
    <string name="downloadInProgress">Allalaadimine</string>

    <!-- Sharing options -->
    <string name="options">Valikud</string>
    <string name="shareLink">Jaga linki</string>
    <string name="shareMenuTitle">Jaga ...</string>
    <string name="copyUrl">Kopeeri lingi aadress</string>

    <!-- Find in page -->
    <string name="findInPageMenuTitle">Otsi lehel</string>
    <string name="nextSearchTermDescription">Otsi järgmine</string>
    <string name="previousSearchTermDescription">Otsi eelmine</string>
    <string name="closeFindInPageButtonDescription">Sulge lehe vaates otsimine</string>
    <string name="findInPageHint">Otsi lehel</string>
    <string name="findInPageMatches" translatable="false">%d/%d</string>

    <!-- AutoComplete Suggestions -->
    <string name="editQueryBeforeSubmitting">Enne otsimist muutke päringut</string>
    <string name="settingsAutocompleteEnabled">Automaatselt täidetavad ettepanekud</string>

    <!-- Opening external apps -->
    <string name="openExternalApp">Avage väline rakendus</string>
    <string name="launchingExternalApp">Avage teises rakenduses</string>
    <string name="confirmOpenExternalApp">Kas soovite selle sisu vaatamiseks lahkuda DuckDuckGo\'st?</string>
    <string name="unableToOpenLink">Seda tüüpi linki ei saa avada</string>

    <!-- Tabs -->
    <string name="homeTab" translatable="false">DuckDuckGo</string>
    <string name="tabActivityTitle">Vahelehed</string>
    <string name="tabsMenuItem">Vahelehed</string>
    <string name="newTabMenuItem">Uus vaheleht</string>
    <string name="openInNewTab">Ava uuel vahelehel</string>
    <string name="openInNewBackgroundTab">Ava taustal oleval vahelehel</string>
    <string name="openImageInNewTab">Ava pilt taustal oleval vahelehel</string>
    <string name="faviconContentDescription">Favicon</string>
    <string name="closeContentDescription">Sulge</string>
    <string name="closeAllTabsMenuItem">Sule kõik vahelehed</string>
    <string name="closeTab">Sulge vaheleht</string>

    <!-- Privacy Dashboard Activities -->
    <string name="privacyDashboardActivityTitle">Privaatsuse juhtpaneel</string>
    <string name="privacyProtectionEnabled">PRIVAATSUSKAITSE SEES</string>
    <string name="privacyProtectionDisabled">PRIVAATSUSKAITSE VÄLJAS</string>
    <string name="privacyProtectionUpgraded" tools:ignore="TypographyQuotes">TÄIUSTATUD &lt;img src="%d" /&gt; - &lt;img src="%d" /&gt;</string>
    <string name="privacyGradeContentDescription">Privaatsusaste</string>

    <string name="httpsGood">Krüptitud ühendus</string>
    <string name="httpsMixed">Erinevate krüpteeringutega ühendus</string>
    <string name="httpsBad">Krüptimata ühendus</string>

    <string name="networksActivityTitle">Jälgimisvõrgud</string>
    <string name="networksContentDescription">Jälgimisvõrgud</string>
    <string name="networksOverview">Jälgimisvõrgud koondavad teie veebiajaloo teie kohta andmeprofiiliks. Suuremad jälgimisvõrgud on kahjulikumad, kuna need saavad teid jälgida ja sihtida suuremas Internetis.</string>

    <plurals name="trackersFound">
        <item quantity="one">%s jälitaja leitud</item>
        <item quantity="other">%s jälitajat leitud</item>
    </plurals>

    <plurals name="trackerBlocked">
        <item quantity="one">%s jälgija on blokeeritud</item>
        <item quantity="other">%s jälgijat on blokeeritud</item>
    </plurals>

    <plurals name="majorNetworksFound">
        <item quantity="one">%s leitud suur jälgimisvõrk</item>
        <item quantity="other">%s leitud suurt jälgimisvõrku</item>
    </plurals>

    <plurals name="majorNetworksBlocked">
        <item quantity="one">%s suur jälgimisvõrk blokeeritud</item>
        <item quantity="other">%s suurt jälgimisvõrku blokeeritud</item>
    </plurals>

    <string name="scorecardActivityTitle">Privaatsusaste</string>
    <string name="scorecardSiteIsMemberOfMajorNetwork">Sait on suur jälgimisvõrk</string>
    <string name="scorecardPrivacyGrade">Privaatsusaste</string>
    <string name="scorecardEnhancedGrade">Täiustatud aste</string>

    <string name="privacyTermsActivityTitle">Privaatsuspraktikad</string>
    <string name="practicesGood">Hea privaatsustava</string>
    <string name="practicesMixed">Erinevad privaatsustavad</string>
    <string name="practicesBad">Kehv privaatsustava</string>
    <string name="practicesUnknown">Teadmata privaatsustava</string>
    <string name="practicesOverview">Privaatsustavad näitavad, kui palju on veebisaidiga jagatav isiklik teave kaitstud.</string>
    <string name="practicesTosdrLink">Privaatsustava tuleneb <b><u>ToS;DR</u></b></string>
    <string name="practicesIconContentGood">Hea tava ikoon</string>
    <string name="practicesIconContentBad">Halva tava ikoon</string>
    <string name="privacyProtectionToggle">Privaatsuse kaitse</string>

    <string name="networkTrackerSummaryHeader">JÄLGIMISVÕRGU SUURIMAD RIKKUJAD</string>
    <string name="networkTrackerSummaryNotReady">Kogume endiselt andmeid, et näidata, kui palju jälgijaid oleme blokeerinud.</string>

    <!-- Fire -->
    <string name="fireMenu">Kustuta andmed</string>
    <string name="fireClearAll">Kustuta kõik vahekaardid ja andmed</string>
    <string name="fireCancel">Tühista</string>
    <string name="fireDataCleared">Andmed on kustutatud</string>
    <string name="fireProcessName" translatable="false">:fire</string>

    <!-- Settings Activity -->
    <string name="settingsActivityTitle">Sätted</string>
    <string name="settingsMenuItemTitle">Sätted</string>
    <string name="settingsHeadingGeneral">Üldine</string>
    <string name="settingsHeadingOther">Muu</string>
    <string name="settingsHeadingPrivacy">Privaatsus</string>
    <string name="settingsLightTheme">Hele teema</string>
    <string name="settingsAboutDuckduckgo">DuckDuckGo teave</string>
    <string name="settingsVersion">Versioon</string>
    <string name="leaveFeedback">Tagasiside jätmine</string>

    <!-- Settings - Automatically clearing data -->
    <string name="settingsAutomaticallyClearingDialogSave">Salvesta</string>

    <string name="settingsAutomaticallyClearWhat">Kustuta automaatselt ...</string>
    <string name="settingsAutomaticallyClearWhatOptionNone">Puudub</string>
    <string name="settingsAutomaticallyClearWhatOptionTabs">Vahelehed</string>
    <string name="settingsAutomaticallyClearWhatOptionTabsAndData">Vahelehed ja andmed</string>

    <string name="settingsAutomaticallyClearWhen">Kustuta ...</string>
    <string name="settingsAutomaticallyClearWhenAppExitOnly">Ainult rakendusest väljumisel</string>
    <string name="settingsAutomaticallyClearWhenAppExit5Seconds">Rakendusest väljumisel, 5-sekundilise passiivsuse järel</string>
    <string name="settingsAutomaticallyClearWhenAppExit5Minutes">Rakendusest väljumisel, 5-minutilise passiivsuse järel</string>
    <string name="settingsAutomaticallyClearWhenAppExit15Minutes">Rakendusest väljumisel, 15-minutilise passiivsuse järel</string>
    <string name="settingsAutomaticallyClearWhenAppExit30Minutes">Rakendusest väljumisel, 30-minutilise passiivsuse järel</string>
    <string name="settingsAutomaticallyClearWhenAppExit60Minutes">Rakendusest väljumisel, 60-minutilise passiivsuse järel</string>

    <!-- About Activity -->
    <string name="aboutActivityTitle">Meist</string>
    <string name="aboutDescription">DuckDuckGo on uus standard veebi usaldusväärsusele.\n DuckDuckGo privaatsusbrauser pakub kõiki privaatsuse põhifunktsioone, mida peate enda kaitsmiseks veebist otsides ja sirvides kasutama, sealhulgas jälgijate blokeerimist, nutikamat krüptimist ja DuckDuckGo privaatset otsingut.\n Lõppude lõpuks ei tohiks Internet nii jube olla ja Internetis väärilise privaatsuse saamine peaks olema sama lihtne kui ruloo alla tõmbamine.</string>
    <string name="aboutMoreLink">Lisateave: duckduckgo.com/about</string>
    <string name="no_suggestions">Ettepanekud puuduvad</string>

    <!-- Broken Site Activity -->
    <string name="brokenSiteReportBrokenSiteMenuItem">Teatage katkisest saidist</string>
    <string name="brokenSiteHeading">Teatage katkisest saidist</string>
    <string name="brokenSiteSubmitted">Aitäh! Tagasiside on esitatud</string>
    <string name="brokenSitesCategoriesTitle">Kirjeldage toimunut:</string>
    <string name="brokenSitesCategoriesHint">Kirjeldage toimunut</string>
    <string name="brokenSiteSubmitButton">Saada aruanne</string>
    <string name="brokenSiteDescription">Anonüümse katkise saidi aruande esitamine aitab meil neid probleeme siluda ja rakendust täiustada.</string>

    <string name="brokenSiteCategoryImages">Pilte ei laaditud</string>
    <string name="brokenSiteCategoryPaywall">Sait palus mul välja lülitada</string>
    <string name="brokenSiteCategoryComments">Kommentaare ei laaditud</string>
    <string name="brokenSiteCategoryVideos">Videot ei esitatud</string>
    <string name="brokenSiteCategoryLinks">Lingid või nupud ei töötanud</string>
    <string name="brokenSiteCategoryContent">Sisu puudub</string>
    <string name="brokenSiteCategoryLogin">Ma ei saa sisse logida</string>
    <string name="brokenSiteCategoryUnsupported">Brauser ei ühildu</string>
    <string name="brokenSiteCategoryOther">Midagi muud</string>

    <!-- Bookmarks Activity -->
    <string name="bookmarksMenuTitle">Järjehoidjad</string>
    <string name="bookmarksActivityTitle">Järjehoidjad</string>
    <string name="bookmarkDeleteConfirmMessage">Kas soovite kindlasti kustutada järjehoidja &lt;b&gt;%s&lt;/b&gt;?</string>
    <string name="bookmarkDeleteConfirmTitle">Kinnitage</string>
    <string name="bookmarkAddedFeedback">Järjehoidja lisatud</string>
    <string name="bookmarkTitleHint">Järjehoidja pealkiri</string>
    <string name="bookmarkUrlHint">Järjehoidja URL</string>
    <string name="bookmarkSave">Salvesta</string>
    <string name="bookmarkTitleEdit">Redigeeri järjehoidjat</string>
    <string name="noBookmarks">Järjehoidjaid pole veel lisatud</string>
    <string name="bookmarkOverflowContentDescription">Veel järjehoidja %s valikuid</string>
    <string name="delete">Kustuta</string>
    <string name="edit">Redigeeri</string>
    <string name="bookmarkEdited">Järjehoidja lisatud</string>

    <!-- Widget -->
    <string name="searchWidgetTextHint">DuckDuckGo otsing</string>

    <!-- Home Screen Shortcuts -->
    <string name="addToHome">Lisage avalehele</string>

    <!-- User Survey -->
    <string name="surveyCtaTitle">Aidake meil rakendust täiustada!</string>
    <string name="surveyCtaDescription">Vastake meie lühikesele anonüümsele küsitlusele ja jagage oma tagasisidet.</string>
    <string name="surveyCtaLaunchButton">Vastake küsitlusele</string>
    <string name="surveyCtaDismissButton">Ei aitäh</string>
    <string name="surveyActivityTitle">Kasutajaküsitlus</string>
    <string name="surveyTitle">DUCKDUCKGO KÜSITLUS</string>
    <string name="surveyDismissContentDescription">Loobu küsitlusest</string>
    <string name="surveyLoadingErrorTitle">Oh ei!</string>
    <string name="surveyLoadingErrorText">Meie küsitlust praegu laadida ei õnnestunud.\nPalun proovige hiljem uuesti.</string>

    <!-- Add widget -->
    <string name="addWidgetCtaTitle">Proovige meie otsinguvidinat!</string>
    <string name="addWidgetCtaDescription">Kiire ja hõlpsa juurdepääsu tagamiseks lisage meie meie otsinguvidin avakuvale.</string>
    <string name="addWidgetCtaAutoLaunchButton">Lisage vidin</string>
    <string name="addWidgetCtaInstructionsLaunchButton">Näita mulle</string>
    <string name="addWidgetCtaDismissButton">Loobu</string>
    <string name="addWidgetInstructionsActivityTitle">Lisage vidin</string>
    <string name="addWidgetInstruction1Label">1</string>
    <string name="addWidgetInstruction1">Vajutage pikalt avakuval ja avage vidinate menüü</string>
    <string name="addWidgetInstruction2Label">2</string>
    <string name="addWidgetInstruction2">Leidke vidin DuckDuckGo</string>
    <string name="addWidgetInstruction3Label">3</string>
    <string name="addWidgetInstruction3">Lohistage vidin oma avakuvale</string>
    <string name="addWidgetInstructionsButtonGoHome">Minge avakuvale</string>
    <string name="addWidgetInstructionsButtonClose">Sulge</string>

    <!-- App Enjoyment / Rating / Feedback -->
    <string name="appEnjoymentDialogTitle">Kas teile meeldib DuckDuckGo?</string>
    <string name="appEnjoymentDialogMessage">Meile meeldiks teada, mida te arvate</string>
    <string name="appEnjoymentDialogPositiveButton">Mulle meeldib see</string>
    <string name="appEnjoymentDialogNegativeButton">See vajab tööd</string>

    <string name="rateAppDialogTitle">Hinnake rakendust</string>
    <string name="rateAppDialogMessage">Teie tagasiside on oluline. Jagage armastust arvustusega.</string>
    <string name="rateAppDialogPositiveButton">Hinnake rakendust</string>
    <string name="rateAppDialogNegativeButton" translatable="false">@string/noThanks</string>

    <string name="giveFeedbackDialogTitle">Meil on kahju seda kuulda</string>
    <string name="giveFeedbackDialogMessage">Andke meile teada, kuidas saaksime teie jaoks rakendust täiustada</string>
    <string name="giveFeedbackDialogPositiveButton">Andke tagasisidet</string>
    <string name="giveFeedbackDialogNegativeButton" translatable="false">@string/noThanks</string>

    <string name="noThanks">Ei aitäh</string>

    <!-- Notification Channel Names -->
    <string name="notificationChannelFileDownloading">Failide allalaadimine</string>
    <string name="notificationChannelFileDownloaded">Fail on alla laaditud</string>
    <string name="notificationChannelTutorials">Õpetused</string>

    <!-- Clear Notification -->
    <string name="clearNotificationTitle">Seadistatud on andmete käsitsi kustutamine</string>
    <string name="clearNotificationDescription">Kohandage DuckDuckGo sirvimisandmete automaatseks kustutamiseks pärast igat seanssi.</string>

    <!-- Privacy Protection Notification -->
    <string name="privacyProtectionNotificationDefaultTitle">Kaitseme teie privaatsust</string>
    <string name="privacyProtectionNotificationReportTitle">Teie privaatsusaruanne</string>
    <string name="privacyProtectionNotificationDefaultDescription">Rakenduse DuckDuckGo kasutamine kaitseb teie andmeid, blokeerides jälgijaid ja krüpteerides ühendusi.</string>
    <string name="privacyProtectionNotificationUpgadeDescription">Kaitsesite oma andmeid, krüptides DuckDuckGo kasutamise ajal %d krüptimata ühendust.</string>
    <string name="privacyProtectionNotificationTrackerDescription">Kaitsesite oma andmeid, blokeerides DuckDuckGo kasutamise ajal %d jälitajat.</string>
    <string name="privacyProtectionNotificationBothDescription">Kaitsesite oma andmeid, blokeerides DuckDuckGo kasutamise ajal %d jälitaja ja turvates %d krüptimata ühendust.</string>
    <string name="privacyProtectionNotificationLaunchButton">Jätka sirvimist</string>

    <!-- Authentication -->
    <string name="authenticationDialogTitle">Sisselogimine</string>
    <string name="authenticationDialogMessage">%s nõuab kasutajanime ja parooli.</string>
    <string name="authenticationDialogPositiveButton">Sisselogimine</string>
    <string name="authenticationDialogNegativeButton">Tühista</string>
    <string name="authenticationDialogUsernameHint">Kasutajanimi</string>
    <string name="authenticationDialogPasswordHint">Parool</string>

    <!-- User-facing label for when a user selects text and might want to search for that text -->
    <string name="systemTextSearchMessage">DuckDuckGo otsing</string>

    <!-- App feedback disambiguation -->
    <string name="feedbackActivityTitle">Jagage tagasisidet</string>
    <string name="missingBrowserFeaturesTitleLong">Brauseri funktsioonid puuduvad või on pettumust valmistavad</string>
    <string name="missingBrowserFeaturesTitleShort">Brauseri funktsioonide probleemid</string>
    <string name="missingBrowserFeaturesSubtitle">Millist brauseri funktsiooni saame lisada või täiustada?</string>
    <string name="missingBrowserFeatureSubReasonNavigation">Edasi, tagasi liikumine, värskendamine</string>
    <string name="missingBrowserFeatureSubReasonTabManagement">Vahelehtede loomine ja haldamine</string>
    <string name="missingBrowserFeatureSubReasonAdPopups">Reklaami ja hüpikakende blokeerimine</string>
    <string name="missingBrowserFeatureSubReasonVideos">Videote vaatamine</string>
    <string name="missingBrowserFeatureSubReasonImages">Piltidega suhtlemine</string>
    <string name="missingBrowserFeatureSubReasonBookmarks">Järjehoidjate loomine ja haldamine</string>
    <string name="missingBrowserFeatureSubReasonOther">Mitte ükski neist</string>

    <string name="websiteNotLoadingTitleLong">Kindlasti ei laadita veebisaite õigesti</string>
    <string name="websiteNotLoadingTitleShort">Veebisaidi laadimisega seotud probleemid</string>
    <string name="websiteNotLoadingSubtitle">Milline veebisait on katki?</string>

    <string name="searchNotGoodEnoughTitleLong">DuckDuckGo otsing pole piisavalt hea</string>
    <string name="searchNotGoodEnoughTitleShort">DuckDuckGo otsingu probleemid</string>
    <string name="searchNotGoodEnoughSubtitle">Millist otsingufunktsiooni saame lisada või täiustada?</string>
    <string name="searchNotGoodEnoughSubReasonTechnicalSearches">Programmeerimine / tehniline otsing</string>
    <string name="searchNotGoodEnoughSubReasonGoogleLayout">Paigutus peaks olema rohkem nagu Google</string>
    <string name="searchNotGoodEnoughSubReasonFasterLoadTimes">Kiirem laadimisaeg</string>
    <string name="searchNotGoodEnoughSubReasonSpecificLanguage">Otsimine konkreetses keeles või piirkonnas</string>
    <string name="searchNotGoodEnoughSubReasonBetterAutocomplete">Parem automaatne täitmine</string>
    <string name="searchNotGoodEnoughSubReasonOther">Mitte ükski neist</string>

    <string name="needMoreCustomizationTitleLong">Rakenduse kohandamiseks pole piisavalt võimalusi</string>
    <string name="needMoreCustomizationTitleShort">Kohandamise probleemid</string>
    <string name="needMoreCustomizationSubtitle">Millist kohandamise valikut saame lisada või täiustada?</string>
    <string name="needMoreCustomizationSubReasonHomeScreenConfiguration">Avaekraani konfiguratsioon</string>
    <string name="needMoreCustomizationSubReasonTabDisplay">Kuidas vahekaarte kuvatakse</string>
    <string name="needMoreCustomizationSubReasonAppLooks">Kuidas rakendus välja näeb</string>
    <string name="needMoreCustomizationSubReasonWhichDataIsCleared">Millised andmed kustutatakse</string>
    <string name="needMoreCustomizationSubReasonWhenDataIsCleared">Andmete kustutamise aeg</string>
    <string name="needMoreCustomizationSubReasonBookmarksDisplay">Kuidas järjehoidjaid kuvatakse</string>
    <string name="needMoreCustomizationSubReasonOther">Mitte ükski neist</string>

    <string name="appIsSlowOrBuggyTitleLong">Rakendus on aeglane, vigane või jookseb kokku</string>
    <string name="appIsSlowOrBuggyTitleShort">Toimivusega seotud probleemid</string>
    <string name="appIsSlowOrBuggySubtitle">Milline probleem teil on?</string>
    <string name="appIsSlowOrBuggySubReasonSlowResults">Veebilehed või otsingutulemid laaditakse aeglaselt</string>
    <string name="appIsSlowOrBuggySubReasonAppCrashesOrFreezes">Rakendus jookseb kokku või külmub</string>
    <string name="appIsSlowOrBuggySubReasonMediaPlayback">Video või meedia taasesituse vead</string>
    <string name="appIsSlowOrBuggySubReasonOther">Mitte ükski neist</string>

    <string name="otherMainReasonTitleLong">Mitte ükski neist</string>
    <string name="otherMainReasonTitleShort">Teised probleemid</string>

    <string name="openEndedInputHint">Kuidas saaksime end täiustada? (Valikuline)</string>
    <string name="submitFeedback">SAADA TAGASISIDE</string>

    <string name="tellUsHowToImprove">Palun öelge meile, mida saaksime täiustada.</string>
    <string name="thanksForTheFeedback">Aitäh tagasiside eest!</string>
    <string name="feedbackNegativeMainReasonPageSubtitle">Mis on teie pettumusega kõige rohkem seotud?</string>
    <string name="feedbackNegativeMainReasonPageTitle">Meil on kahju seda kuulda.</string>
    <string name="feedbackShareDetails">Jagage üksikasju</string>
    <string name="sharePositiveFeedbackWithTheTeam">Kas on mingeid üksikasju, mida soovite meeskonnaga jagada?</string>
    <string name="whatHaveYouBeenEnjoying">Mida olete nautinud?</string>
    <string name="awesomeToHear">Vinge kuulda!</string>
    <string name="shareTheLoveWithARating">Jagage armastust Play Store\'i hinnanguga.</string>
    <string name="rateTheApp">HINNAKE RAKENDUST</string>
    <string name="declineFurtherFeedback">EI, AITÄH, OLEN VALMIS</string>
    <string name="whichBrokenSites">Kus te neid probleeme näete?</string>
    <string name="whichBrokenSitesHint">Millisel veebisaidil on probleeme?</string>
    <string name="feedbackSpecificAsPossible">Palun olge võimalikult konkreetne</string>
    <string name="feedbackInitialDisambiguationTitle">Alustame!</string>
    <string name="feedbackInitialDisambiguationSubtitle">Kuidas liigitate oma tagasiside?</string>
    <string name="feedbackInitialDisambiguationHappyButtonContentDescription">Positiivse tagasiside nupp</string>
    <string name="feedbackInitialDisambiguationSadButtonContentDescription">Negatiivse tagasiside nupp</string>
    <string name="feedbackIsImportantToUs">Teie anonüümne tagasiside on meile oluline.</string>

    <!-- Webview Recovery -->
    <string name="crashedWebViewErrorMessage">Veebilehte ei saanud kuvada.</string>
    <string name="crashedWebViewErrorAction">Laadige uuesti</string>

    <!-- System Search-->
    <string name="systemSearchDeviceAppLabel">Sellest seadmest</string>
    <string name="systemSearchOmnibarInputHint"><font size="13">Otsige või tippige URL</font></string>
    <string name="systemSearchAppNotFound">Rakendust ei leitud</string>
    <string name="systemSearchOnboardingText">Täname, et valisite DuckDuckGo!\nNüüd, kui kasutate meie otsingut või rakendust, on teie otsingud kaitstud.</string>
    <string name="systemSearchOnboardingFeaturesIntroText">Peale selle DuckDuckGo rakendus:</string>
    <string name="systemSearchOnboardingFeatureOneText">Blokeerib ebaturvalised jälgijad</string>
    <string name="systemSearchOnboardingFeatureTwoText">Sunnib krüpteerima veebisaite</string>
    <string name="systemSearchOnboardingFeatureThreeText">Kustutab andmed ühe puudutusega</string>
    <string name="systemSearchOnboardingButtonMore">Näita rohkem</string>
    <string name="systemSearchOnboardingButtonLess">Peida</string>
    <string name="systemSearchOnboardingButtonOk">Sain aru</string>

    <!-- Dax Dialog -->
    <string name="daxDialogHideButton">PEIDA</string>
    <string name="daxDialogPhew">Huh!</string>
    <string name="daxDialogNext">Järgmine</string>
    <string name="daxDialogHighFive">Viska viis!</string>
    <string name="daxDialogGotIt">Sain aru</string>

    <string name="hideTipsTitle">Kas peita allesjäänud näpunäited?</string>
    <string name="hideTipsText">Neid on üsna vähe ja püüdsime muuta need informatiivseks.</string>
    <string name="hideTipsButton">Peida näpunäited igaveseks</string>

    <!-- New Onboarding Experience -->
    <string name="onboardingWelcomeTitle">Tere tulemast DuckDuckGo kasutajaks!</string>
    <string name="onboardingDaxText">Internet võib olla üsna jube.&lt;br/&gt;&lt;br/&gt;Ärge muretsege! Privaatselt otsimine ja sirvimine on lihtsam kui arvate.</string>
    <string name="onboardingLetsDoItButton">Teeme ära!</string>
    <string name="daxIntroCtaText">Järgmisena proovige külastada ühte oma lemmiksaitidest! &lt;br/&gt;&lt;br/&gt;Mina aga blokeerin jälgijaid, et nad ei saaks teid luurata. Täiustan võimalusel ka teie ühenduse turvalisust. &#128274;</string>
    <string name="daxEndCtaText">Käpas! &lt;br/&gt;&lt;br/&gt;Pidage meeles: iga kord, kui minuga sirvite, kaotab jube reklaam tiivad. &#128077;</string>
    <string name="daxSerpCtaText">Teie DuckDuckGo otsingud on anonüümsed ja ma ei salvesta kunagi teie otsinguajalugu. Mitte kunagi. &#128588;</string>
<<<<<<< HEAD
    <string name="daxNonSerpCtaText">Igal saidil on privaatsusklass. Puudutage seda, et näha, kuidas ma teie privaatsust kaitsesin.&lt;br/&gt;&lt;br/&gt;Tahate aga proovida midagi eriti peent? Proovige kustutada oma andmed, puudutades tule nuppu.</string>
=======
>>>>>>> 2bffc7dd
    <plurals name="daxTrackersBlockedCtaText">
        <item quantity="one">&#160;ja &lt;b&gt;%d teine&lt;/b&gt; üritasid teid siin jälitada. &lt;br/&gt;&lt;br/&gt;Blokeerisin nad!&lt;br/&gt;&lt;br/&gt; ☝️Võite vaadata URL-i riba, et näha, kes üritab teid jälgida, kui külastate uut saiti.️</item>
        <item quantity="other">&#160;ja &lt;b&gt;%d teised&lt;/b&gt; üritasid teid siin jälitada. &lt;br/&gt;&lt;br/&gt;Blokeerisin nad!&lt;br/&gt;&lt;br/&gt; ☝️Võite vaadata URL-i riba, et näha, kes üritab teid jälgida, kui külastate uut saiti.️</item>
    </plurals>
    <string name="daxTrackersBlockedCtaZeroText">&#160;üritas teid siin jälitada. &lt;br/&gt;&lt;br/&gt;Blokeerisin selle!&lt;br/&gt;&lt;br/&gt; ☝️Võite vaadata URL-i riba, et näha, kes üritab teid jälgida, kui külastate uut saiti.️</string>
    <string name="daxNonSerpCtaText">Kui puudutate ja kerite, siis mina blokeerin tüütud jälgijad. &lt;br/&gt;&lt;br/&gt;Edasi — jätkake sirvimist!</string>
    <string name="daxMainNetworkOwnedCtaText">Ettevaatust! Ettevõtte %s omanik on %s.&lt;br/&gt;&lt;br/&gt; %s jälitajad varitsevad %s populaarseimatest veebisaitidest, &#128561; aga ärge muretsege!&lt;br/&gt;&lt;br/&gt;Hoolitsen selle eest, et %s teid nendel saitidel ei jälgiks.</string>
    <string name="daxMainNetworkCtaText">Ettevaatust! %s on suur jälgimisvõrgustik.&lt;br/&gt;&lt;br/&gt; Nend jälitajad jälgivad teid %s populaarseimatest saitidest, &#128561; aga ärge muretsege!&lt;br/&gt;&lt;br/&gt;Hoolitsen selle eest, et %s teid nendel saitidel ei jälgiks.</string>

    <!-- Covid Cta-->
    <string name="covidCtaText">Hankige ametlikku teavet COVID-19 kohta ja näpunäiteid.</string>
</resources><|MERGE_RESOLUTION|>--- conflicted
+++ resolved
@@ -406,10 +406,6 @@
     <string name="daxIntroCtaText">Järgmisena proovige külastada ühte oma lemmiksaitidest! &lt;br/&gt;&lt;br/&gt;Mina aga blokeerin jälgijaid, et nad ei saaks teid luurata. Täiustan võimalusel ka teie ühenduse turvalisust. &#128274;</string>
     <string name="daxEndCtaText">Käpas! &lt;br/&gt;&lt;br/&gt;Pidage meeles: iga kord, kui minuga sirvite, kaotab jube reklaam tiivad. &#128077;</string>
     <string name="daxSerpCtaText">Teie DuckDuckGo otsingud on anonüümsed ja ma ei salvesta kunagi teie otsinguajalugu. Mitte kunagi. &#128588;</string>
-<<<<<<< HEAD
-    <string name="daxNonSerpCtaText">Igal saidil on privaatsusklass. Puudutage seda, et näha, kuidas ma teie privaatsust kaitsesin.&lt;br/&gt;&lt;br/&gt;Tahate aga proovida midagi eriti peent? Proovige kustutada oma andmed, puudutades tule nuppu.</string>
-=======
->>>>>>> 2bffc7dd
     <plurals name="daxTrackersBlockedCtaText">
         <item quantity="one">&#160;ja &lt;b&gt;%d teine&lt;/b&gt; üritasid teid siin jälitada. &lt;br/&gt;&lt;br/&gt;Blokeerisin nad!&lt;br/&gt;&lt;br/&gt; ☝️Võite vaadata URL-i riba, et näha, kes üritab teid jälgida, kui külastate uut saiti.️</item>
         <item quantity="other">&#160;ja &lt;b&gt;%d teised&lt;/b&gt; üritasid teid siin jälitada. &lt;br/&gt;&lt;br/&gt;Blokeerisin nad!&lt;br/&gt;&lt;br/&gt; ☝️Võite vaadata URL-i riba, et näha, kes üritab teid jälgida, kui külastate uut saiti.️</item>
