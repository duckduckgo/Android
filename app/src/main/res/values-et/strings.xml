<!--
  ~ Copyright (c) 2020 DuckDuckGo
  ~
  ~ Licensed under the Apache License, Version 2.0 (the "License");
  ~ you may not use this file except in compliance with the License.
  ~ You may obtain a copy of the License at
  ~
  ~     http://www.apache.org/licenses/LICENSE-2.0
  ~
  ~ Unless required by applicable law or agreed to in writing, software
  ~ distributed under the License is distributed on an "AS IS" BASIS,
  ~ WITHOUT WARRANTIES OR CONDITIONS OF ANY KIND, either express or implied.
  ~ See the License for the specific language governing permissions and
  ~ limitations under the License.
  -->

<resources xmlns:tools="http://schemas.android.com/tools">

    <string name="duckDuckGoLogoDescription">DuckDuckGo logo</string>
    <string name="duckDuckGoPrivacySimplified">Privaatsus lihtsustatud kujul.</string>
    <string name="yes">Jah</string>
    <string name="no">Ei</string>
    <string name="search">Otsing</string>

    <!-- Onboarding Activity -->
    <string name="onboardingDefaultBrowserDescription">Avage sätted, et DuckDuckGo abil iga kord otsida ja sirvida.</string>
    <string name="onboardingDefaultBrowserTitle">Muutke DuckDuckGo teie vaikimisi</string>

    <!-- Default Browser -->
    <string name="cannotLaunchDefaultAppSettings">Rakenduse vaikeseadete ekraani ei saa käivitada</string>
    <string name="settingsDefaultBrowserEnabled">Määrake vaikebrauseriks</string>
    <string name="defaultBrowserMaybeLater">Võib-olla hiljem</string>
    <string name="defaultBrowserLetsDoIt">Teeme ära!</string>
    <string name="defaultBrowserDescriptionNoDefault">Avage linke igal ajal, rahuliku meelega.</string>
    <string name="defaultBrowserInstructions">Valige DuckDuckGo ja koputage valikut <font color="#678fff">Alati</font>.</string>

    <!-- Browser Activity -->
    <string name="browserPopupMenu">Brauseri menüü</string>
    <string name="refresh">Värskenda</string>
    <string name="back">Tagasi</string>
    <string name="forward">Edasi</string>

    <string name="omnibarInputHint">Otsige või tippige URL</string>
    <string name="clearButtonContentDescription">Tühjenda otsingusisend</string>
    <string name="no_compatible_third_party_app_installed">Ühtegi ühilduvat rakendust pole installitud</string>
    <string name="addBookmarkMenuTitle">Lisa järjehoidja</string>
    <string name="requestDesktopSiteMenuTitle">Arvuti sait</string>

    <!-- Downloading files -->
    <string name="downloadImage">Laadige pilt alla</string>
    <string name="permissionRequiredToDownload">Allalaadimiseks on vaja salvestusluba</string>
    <string name="downloadComplete">Allalaadimine lõpetatud.</string>
    <string name="downloadFailed">Allalaadimine ebaõnnestus</string>
    <string name="downloadInProgress">Allalaadimine</string>

    <!-- Sharing options -->
    <string name="options">Valikud</string>
    <string name="shareLink">Jaga linki</string>
    <string name="shareMenuTitle">Jaga…</string>
    <string name="copyUrl">Kopeeri lingi aadress</string>

    <!-- Find in page -->
    <string name="findInPageMenuTitle">Otsi lehel</string>
    <string name="nextSearchTermDescription">Otsi järgmine</string>
    <string name="previousSearchTermDescription">Otsi eelmine</string>
    <string name="closeFindInPageButtonDescription">Sulge lehe vaates otsimine</string>
    <string name="findInPageHint">Otsi lehel</string>
    <string name="findInPageMatches" translatable="false">%d/%d</string>

    <!-- AutoComplete Suggestions -->
    <string name="editQueryBeforeSubmitting">Enne otsimist muutke päringut</string>
    <string name="settingsAutocompleteEnabled">Automaatselt täidetavad ettepanekud</string>

    <!-- Opening external apps -->
    <string name="openExternalApp">Avage väline rakendus</string>
    <string name="launchingExternalApp">Avage teises rakenduses</string>
    <string name="confirmOpenExternalApp">Kas soovite selle sisu vaatamiseks lahkuda DuckDuckGo\'st?</string>
    <string name="unableToOpenLink">Seda tüüpi linki ei saa avada</string>

    <!-- Tabs -->
    <string name="homeTab" translatable="false">DuckDuckGo</string>
    <string name="tabActivityTitle">Vahelehed</string>
    <string name="tabsMenuItem">Vahelehed</string>
    <string name="newTabMenuItem">Uus vaheleht</string>
    <string name="openInNewTab">Ava uuel vahelehel</string>
    <string name="openInNewBackgroundTab">Ava taustal oleval vahelehel</string>
    <string name="openImageInNewTab">Ava pilt taustal oleval vahelehel</string>
    <string name="faviconContentDescription">Favicon</string>
    <string name="closeContentDescription">Sulge</string>
    <string name="closeAllTabsMenuItem">Sule kõik vahelehed</string>
    <string name="closeTab">Sulge vaheleht</string>

    <!-- Privacy Dashboard Activities -->
    <string name="privacyDashboardActivityTitle">Privaatsuse juhtpaneel</string>
    <string name="privacyProtectionEnabled">PRIVAATSUSKAITSE SEES</string>
    <string name="privacyProtectionDisabled">PRIVAATSUSKAITSE VÄLJAS</string>
    <string name="privacyProtectionUpgraded" tools:ignore="TypographyQuotes">TÄIUSTATUD &lt;img src="%d" /&gt; - &lt;img src="%d" /&gt;</string>
    <string name="privacyGradeContentDescription">Privaatsusaste</string>

    <string name="httpsGood">Krüptitud ühendus</string>
    <string name="httpsMixed">Erinevate krüpteeringutega ühendus</string>
    <string name="httpsBad">Krüptimata ühendus</string>

    <string name="networksActivityTitle">Jälgimisvõrgud</string>
    <string name="networksContentDescription">Jälgimisvõrgud</string>
    <string name="networksOverview">Jälgimisvõrgud koondavad teie veebiajaloo teie kohta andmeprofiiliks. Suuremad jälgimisvõrgud on kahjulikumad, kuna need saavad teid jälgida ja sihtida suuremas Internetis.</string>

    <plurals name="trackersFound">
        <item quantity="one">%s jälitaja leitud</item>
        <item quantity="other">%s jälitajat leitud</item>
    </plurals>

    <plurals name="trackerBlocked">
        <item quantity="one">%s jälgija on blokeeritud</item>
        <item quantity="other">%s jälgijat on blokeeritud</item>
    </plurals>

    <plurals name="majorNetworksFound">
        <item quantity="one">%s leitud suur jälgimisvõrk</item>
        <item quantity="other">%s leitud suurt jälgimisvõrku</item>
    </plurals>

    <plurals name="majorNetworksBlocked">
        <item quantity="one">%s suur jälgimisvõrk blokeeritud</item>
        <item quantity="other">%s suurt jälgimisvõrku blokeeritud</item>
    </plurals>

    <string name="scorecardActivityTitle">Privaatsusaste</string>
    <string name="scorecardSiteIsMemberOfMajorNetwork">Sait on suur jälgimisvõrk</string>
    <string name="scorecardPrivacyGrade">Privaatsusaste</string>
    <string name="scorecardEnhancedGrade">Täiustatud aste</string>

    <string name="privacyTermsActivityTitle">Privaatsuspraktikad</string>
    <string name="practicesGood">Hea privaatsustava</string>
    <string name="practicesMixed">Erinevad privaatsustavad</string>
    <string name="practicesBad">Kehv privaatsustava</string>
    <string name="practicesUnknown">Teadmata privaatsustava</string>
    <string name="practicesOverview">Privaatsustavad näitavad, kui palju on veebisaidiga jagatav isiklik teave kaitstud.</string>
    <string name="practicesTosdrLink">Privaatsustava tuleneb <b><u>ToS;DR</u></b></string>
    <string name="practicesIconContentGood">Hea tava ikoon</string>
    <string name="practicesIconContentBad">Halva tava ikoon</string>
    <string name="privacyProtectionToggle">Privaatsuse kaitse</string>

    <string name="networkTrackerSummaryHeader">JÄLGIMISVÕRGU SUURIMAD RIKKUJAD</string>
    <string name="networkTrackerSummaryNotReady">Kogume endiselt andmeid, et näidata, kui palju jälgijaid oleme blokeerinud.</string>

    <!-- Fire -->
    <string name="fireMenu">Kustuta andmed</string>
    <string name="fireClearAll">Kustuta kõik vahekaardid ja andmed</string>
    <string name="fireCancel">Tühista</string>
    <string name="fireDataCleared">Andmed on kustutatud</string>
    <string name="fireProcessName" translatable="false">:fire</string>

    <!-- Settings Activity -->
    <string name="settingsActivityTitle">Sätted</string>
    <string name="settingsMenuItemTitle">Sätted</string>
    <string name="settingsHeadingGeneral">Üldine</string>
    <string name="settingsHeadingOther">Muu</string>
    <string name="settingsHeadingPrivacy">Privaatsus</string>
    <string name="settingsLightTheme">Hele teema</string>
    <string name="settingsAboutDuckduckgo">DuckDuckGo teave</string>
    <string name="settingsVersion">Versioon</string>
    <string name="leaveFeedback">Tagasiside jätmine</string>

    <!-- Settings - Automatically clearing data -->
    <string name="settingsAutomaticallyClearingDialogSave">Salvesta</string>

    <string name="settingsAutomaticallyClearWhat">Kustuta automaatselt…</string>
    <string name="settingsAutomaticallyClearWhatOptionNone">Puudub</string>
    <string name="settingsAutomaticallyClearWhatOptionTabs">Vahelehed</string>
    <string name="settingsAutomaticallyClearWhatOptionTabsAndData">Vahelehed ja andmed</string>

    <string name="settingsAutomaticallyClearWhen">Kustuta…</string>
    <string name="settingsAutomaticallyClearWhenAppExitOnly">Ainult rakendusest väljumisel</string>
    <string name="settingsAutomaticallyClearWhenAppExit5Seconds">Rakendusest väljumisel, 5-sekundilise passiivsuse järel</string>
    <string name="settingsAutomaticallyClearWhenAppExit5Minutes">Rakendusest väljumisel, 5-minutilise passiivsuse järel</string>
    <string name="settingsAutomaticallyClearWhenAppExit15Minutes">Rakendusest väljumisel, 15-minutilise passiivsuse järel</string>
    <string name="settingsAutomaticallyClearWhenAppExit30Minutes">Rakendusest väljumisel, 30-minutilise passiivsuse järel</string>
    <string name="settingsAutomaticallyClearWhenAppExit60Minutes">Rakendusest väljumisel, 60-minutilise passiivsuse järel</string>

    <!-- About Activity -->
    <string name="aboutActivityTitle">Meist</string>
    <string name="aboutDescription">DuckDuckGo on uus standard veebi usaldusväärsusele.\n DuckDuckGo privaatsusbrauser pakub kõiki privaatsuse põhifunktsioone, mida peate enda kaitsmiseks veebist otsides ja sirvides kasutama, sealhulgas jälgijate blokeerimist, nutikamat krüptimist ja DuckDuckGo privaatset otsingut.\n Lõppude lõpuks ei tohiks Internet nii jube olla ja Internetis väärilise privaatsuse saamine peaks olema sama lihtne kui ruloo alla tõmbamine.</string>
    <string name="aboutMoreLink">Lisateave: duckduckgo.com/about</string>
    <string name="no_suggestions">Ettepanekud puuduvad</string>

    <!-- Broken Site Activity -->
    <string name="brokenSiteReportBrokenSiteMenuItem">Teatage katkisest saidist</string>
    <string name="brokenSiteHeading">Teatage katkisest saidist</string>
    <string name="brokenSiteSubmitted">Aitäh! Tagasiside on esitatud</string>
    <string name="brokenSitesCategoriesTitle">Kirjeldage toimunut:</string>
    <string name="brokenSitesCategoriesHint">Kirjeldage toimunut</string>
    <string name="brokenSiteSubmitButton">Saada aruanne</string>
    <string name="brokenSiteDescription">Anonüümse katkise saidi aruande esitamine aitab meil neid probleeme siluda ja rakendust täiustada.</string>

    <string name="brokenSiteCategoryImages">Pilte ei laaditud</string>
    <string name="brokenSiteCategoryPaywall">Sait palus mul välja lülitada</string>
    <string name="brokenSiteCategoryComments">Kommentaare ei laaditud</string>
    <string name="brokenSiteCategoryVideos">Videot ei esitatud</string>
    <string name="brokenSiteCategoryLinks">Lingid või nupud ei töötanud</string>
    <string name="brokenSiteCategoryContent">Sisu puudub</string>
    <string name="brokenSiteCategoryLogin">Ma ei saa sisse logida</string>
    <string name="brokenSiteCategoryUnsupported">Brauser ei ühildu</string>
    <string name="brokenSiteCategoryOther">Midagi muud</string>

    <!-- Bookmarks Activity -->
    <string name="bookmarksMenuTitle">Järjehoidjad</string>
    <string name="bookmarksActivityTitle">Järjehoidjad</string>
    <string name="bookmarkDeleteConfirmMessage">Kas soovite kindlasti kustutada järjehoidja &lt;b&gt;%s&lt;/b&gt;?</string>
    <string name="bookmarkDeleteConfirmTitle">Kinnitage</string>
    <string name="bookmarkAddedFeedback">Järjehoidja lisatud</string>
    <string name="bookmarkTitleHint">Järjehoidja pealkiri</string>
    <string name="bookmarkUrlHint">Järjehoidja URL</string>
    <string name="bookmarkSave">Salvesta</string>
    <string name="bookmarkTitleEdit">Redigeeri järjehoidjat</string>
    <string name="noBookmarks">Järjehoidjaid pole veel lisatud</string>
    <string name="bookmarkOverflowContentDescription">Veel järjehoidja %s valikuid</string>
    <string name="delete">Kustuta</string>
    <string name="edit">Redigeeri</string>
    <string name="bookmarkEdited">Järjehoidja lisatud</string>

    <!-- Widget -->
    <string name="searchWidgetTextHint">DuckDuckGo otsing</string>

    <!-- Home Screen Shortcuts -->
    <string name="addToHome">Lisage avalehele</string>

    <!-- User Survey -->
    <string name="surveyCtaTitle">Aidake meil rakendust täiustada!</string>
    <string name="surveyCtaDescription">Vastake meie lühikesele anonüümsele küsitlusele ja jagage oma tagasisidet.</string>
    <string name="surveyCtaLaunchButton">Vastake küsitlusele</string>
    <string name="surveyCtaDismissButton">Ei aitäh</string>
    <string name="surveyActivityTitle">Kasutajaküsitlus</string>
    <string name="surveyTitle">DUCKDUCKGO KÜSITLUS</string>
    <string name="surveyDismissContentDescription">Loobu küsitlusest</string>
    <string name="surveyLoadingErrorTitle">Oh ei!</string>
    <string name="surveyLoadingErrorText">Meie küsitlust praegu laadida ei õnnestunud.\nPalun proovige hiljem uuesti.</string>

    <!-- Add widget -->
    <string name="addWidgetCtaTitle">Proovige meie otsinguvidinat!</string>
    <string name="addWidgetCtaDescription">Kiire ja hõlpsa juurdepääsu tagamiseks lisage meie meie otsinguvidin avakuvale.</string>
    <string name="addWidgetCtaAutoLaunchButton">Lisage vidin</string>
    <string name="addWidgetCtaInstructionsLaunchButton">Näita mulle</string>
    <string name="addWidgetCtaDismissButton">Loobu</string>
    <string name="addWidgetInstructionsActivityTitle">Lisage vidin</string>
    <string name="addWidgetInstruction1Label">1</string>
    <string name="addWidgetInstruction1">Vajutage pikalt avakuval ja avage vidinate menüü</string>
    <string name="addWidgetInstruction2Label">2</string>
    <string name="addWidgetInstruction2">Leidke vidin DuckDuckGo</string>
    <string name="addWidgetInstruction3Label">3</string>
    <string name="addWidgetInstruction3">Lohistage vidin oma avakuvale</string>
    <string name="addWidgetInstructionsButtonGoHome">Minge avakuvale</string>
    <string name="addWidgetInstructionsButtonClose">Sulge</string>

    <!-- App Enjoyment / Rating / Feedback -->
    <string name="appEnjoymentDialogTitle">Kas teile meeldib DuckDuckGo?</string>
    <string name="appEnjoymentDialogMessage">Meile meeldiks teada, mida te arvate</string>
    <string name="appEnjoymentDialogPositiveButton">Mulle meeldib see</string>
    <string name="appEnjoymentDialogNegativeButton">See vajab tööd</string>

    <string name="rateAppDialogTitle">Hinnake rakendust</string>
    <string name="rateAppDialogMessage">Teie tagasiside on oluline. Jagage armastust arvustusega.</string>
    <string name="rateAppDialogPositiveButton">Hinnake rakendust</string>
    <string name="rateAppDialogNegativeButton" translatable="false">@string/noThanks</string>

    <string name="giveFeedbackDialogTitle">Meil on kahju seda kuulda</string>
    <string name="giveFeedbackDialogMessage">Andke meile teada, kuidas saaksime teie jaoks rakendust täiustada</string>
    <string name="giveFeedbackDialogPositiveButton">Andke tagasisidet</string>
    <string name="giveFeedbackDialogNegativeButton" translatable="false">@string/noThanks</string>

    <string name="noThanks">Ei aitäh</string>

    <!-- Notification Channel Names -->
    <string name="notificationChannelFileDownloading">Failide allalaadimine</string>
    <string name="notificationChannelFileDownloaded">Fail on alla laaditud</string>
    <string name="notificationChannelTutorials">Õpetused</string>

    <!-- Clear Notification -->
    <string name="clearNotificationTitle">Seadistatud on andmete käsitsi kustutamine</string>
    <string name="clearNotificationDescription">Kohandage DuckDuckGo sirvimisandmete automaatseks kustutamiseks pärast igat seanssi.</string>

    <!-- Privacy Protection Notification -->
    <string name="privacyProtectionNotificationDefaultTitle">Kaitseme teie privaatsust</string>
    <string name="privacyProtectionNotificationReportTitle">Teie privaatsusaruanne</string>
    <string name="privacyProtectionNotificationDefaultDescription">Rakenduse DuckDuckGo kasutamine kaitseb teie andmeid, blokeerides jälgijaid ja krüpteerides ühendusi.</string>
    <string name="privacyProtectionNotificationUpgadeDescription">Kaitsesite oma andmeid, krüptides DuckDuckGo kasutamise ajal %d krüptimata ühendust.</string>
    <string name="privacyProtectionNotificationTrackerDescription">Kaitsesite oma andmeid, blokeerides DuckDuckGo kasutamise ajal %d jälitajat.</string>
    <string name="privacyProtectionNotificationBothDescription">Kaitsesite oma andmeid, blokeerides DuckDuckGo kasutamise ajal %d jälitaja ja turvates %d krüptimata ühendust.</string>
    <string name="privacyProtectionNotificationLaunchButton">Jätka sirvimist</string>

    <!-- Authentication -->
    <string name="authenticationDialogTitle">Sisselogimine</string>
    <string name="authenticationDialogMessage">%s nõuab kasutajanime ja parooli.</string>
    <string name="authenticationDialogPositiveButton">Sisselogimine</string>
    <string name="authenticationDialogNegativeButton">Tühista</string>
    <string name="authenticationDialogUsernameHint">Kasutajanimi</string>
    <string name="authenticationDialogPasswordHint">Parool</string>

    <!-- User-facing label for when a user selects text and might want to search for that text -->
    <string name="systemTextSearchMessage">DuckDuckGo otsing</string>

    <!-- App feedback disambiguation -->
    <string name="feedbackActivityTitle">Jagage tagasisidet</string>
    <string name="missingBrowserFeaturesTitleLong">Brauseri funktsioonid puuduvad või on pettumust valmistavad</string>
    <string name="missingBrowserFeaturesTitleShort">Brauseri funktsioonide probleemid</string>
    <string name="missingBrowserFeaturesSubtitle">Millist brauseri funktsiooni saame lisada või täiustada?</string>
    <string name="missingBrowserFeatureSubReasonNavigation">Edasi, tagasi liikumine, värskendamine</string>
    <string name="missingBrowserFeatureSubReasonTabManagement">Vahelehtede loomine ja haldamine</string>
    <string name="missingBrowserFeatureSubReasonAdPopups">Reklaami ja hüpikakende blokeerimine</string>
    <string name="missingBrowserFeatureSubReasonVideos">Videote vaatamine</string>
    <string name="missingBrowserFeatureSubReasonImages">Piltidega suhtlemine</string>
    <string name="missingBrowserFeatureSubReasonBookmarks">Järjehoidjate loomine ja haldamine</string>
    <string name="missingBrowserFeatureSubReasonOther">Mitte ükski neist</string>

    <string name="websiteNotLoadingTitleLong">Kindlasti ei laadita veebisaite õigesti</string>
    <string name="websiteNotLoadingTitleShort">Veebisaidi laadimisega seotud probleemid</string>
    <string name="websiteNotLoadingSubtitle">Milline veebisait on katki?</string>

    <string name="searchNotGoodEnoughTitleLong">DuckDuckGo otsing pole piisavalt hea</string>
    <string name="searchNotGoodEnoughTitleShort">DuckDuckGo otsingu probleemid</string>
    <string name="searchNotGoodEnoughSubtitle">Millist otsingufunktsiooni saame lisada või täiustada?</string>
    <string name="searchNotGoodEnoughSubReasonTechnicalSearches">Programmeerimine / tehniline otsing</string>
    <string name="searchNotGoodEnoughSubReasonGoogleLayout">Paigutus peaks olema rohkem nagu Google</string>
    <string name="searchNotGoodEnoughSubReasonFasterLoadTimes">Kiirem laadimisaeg</string>
    <string name="searchNotGoodEnoughSubReasonSpecificLanguage">Otsimine konkreetses keeles või piirkonnas</string>
    <string name="searchNotGoodEnoughSubReasonBetterAutocomplete">Parem automaatne täitmine</string>
    <string name="searchNotGoodEnoughSubReasonOther">Mitte ükski neist</string>

    <string name="needMoreCustomizationTitleLong">Rakenduse kohandamiseks pole piisavalt võimalusi</string>
    <string name="needMoreCustomizationTitleShort">Kohandamise probleemid</string>
    <string name="needMoreCustomizationSubtitle">Millist kohandamise valikut saame lisada või täiustada?</string>
    <string name="needMoreCustomizationSubReasonHomeScreenConfiguration">Avaekraani konfiguratsioon</string>
    <string name="needMoreCustomizationSubReasonTabDisplay">Kuidas vahekaarte kuvatakse</string>
    <string name="needMoreCustomizationSubReasonAppLooks">Kuidas rakendus välja näeb</string>
    <string name="needMoreCustomizationSubReasonWhichDataIsCleared">Millised andmed kustutatakse</string>
    <string name="needMoreCustomizationSubReasonWhenDataIsCleared">Andmete kustutamise aeg</string>
    <string name="needMoreCustomizationSubReasonBookmarksDisplay">Kuidas järjehoidjaid kuvatakse</string>
    <string name="needMoreCustomizationSubReasonOther">Mitte ükski neist</string>

    <string name="appIsSlowOrBuggyTitleLong">Rakendus on aeglane, vigane või jookseb kokku</string>
    <string name="appIsSlowOrBuggyTitleShort">Toimivusega seotud probleemid</string>
    <string name="appIsSlowOrBuggySubtitle">Milline probleem teil on?</string>
    <string name="appIsSlowOrBuggySubReasonSlowResults">Veebilehed või otsingutulemid laaditakse aeglaselt</string>
    <string name="appIsSlowOrBuggySubReasonAppCrashesOrFreezes">Rakendus jookseb kokku või külmub</string>
    <string name="appIsSlowOrBuggySubReasonMediaPlayback">Video või meedia taasesituse vead</string>
    <string name="appIsSlowOrBuggySubReasonOther">Mitte ükski neist</string>

    <string name="otherMainReasonTitleLong">Mitte ükski neist</string>
    <string name="otherMainReasonTitleShort">Teised probleemid</string>

    <string name="openEndedInputHint">Kuidas saaksime end täiustada? (Valikuline)</string>
    <string name="submitFeedback">SAADA TAGASISIDE</string>

    <string name="tellUsHowToImprove">Palun öelge meile, mida saaksime täiustada.</string>
    <string name="thanksForTheFeedback">Aitäh tagasiside eest!</string>
    <string name="feedbackNegativeMainReasonPageSubtitle">Mis on teie pettumusega kõige rohkem seotud?</string>
    <string name="feedbackNegativeMainReasonPageTitle">Meil on kahju seda kuulda.</string>
    <string name="feedbackShareDetails">Jagage üksikasju</string>
    <string name="sharePositiveFeedbackWithTheTeam">Kas on mingeid üksikasju, mida soovite meeskonnaga jagada?</string>
    <string name="whatHaveYouBeenEnjoying">Mida olete nautinud?</string>
    <string name="awesomeToHear">Vinge kuulda!</string>
    <string name="shareTheLoveWithARating">Jagage armastust Play Store\'i hinnanguga.</string>
    <string name="rateTheApp">HINNAKE RAKENDUST</string>
    <string name="declineFurtherFeedback">EI, AITÄH, OLEN VALMIS</string>
    <string name="whichBrokenSites">Kus te neid probleeme näete?</string>
    <string name="whichBrokenSitesHint">Millisel veebisaidil on probleeme?</string>
    <string name="feedbackSpecificAsPossible">Palun olge võimalikult konkreetne</string>
    <string name="feedbackInitialDisambiguationTitle">Alustame!</string>
    <string name="feedbackInitialDisambiguationSubtitle">Kuidas liigitate oma tagasiside?</string>
    <string name="feedbackInitialDisambiguationHappyButtonContentDescription">Positiivse tagasiside nupp</string>
    <string name="feedbackInitialDisambiguationSadButtonContentDescription">Negatiivse tagasiside nupp</string>
    <string name="feedbackIsImportantToUs">Teie anonüümne tagasiside on meile oluline.</string>

    <!-- Webview Recovery -->
    <string name="crashedWebViewErrorMessage">Veebilehte ei saanud kuvada.</string>
    <string name="crashedWebViewErrorAction">Laadige uuesti</string>

    <!-- System Search-->
    <string name="systemSearchDeviceAppLabel">Sellest seadmest</string>
    <string name="systemSearchOmnibarInputHint"><font size="13">Otsige või tippige URL</font></string>
    <string name="systemSearchAppNotFound">Rakendust ei leitud</string>
    <string name="systemSearchOnboardingText">Täname, et valisite DuckDuckGo!\nNüüd, kui kasutate meie otsingut või rakendust, on teie otsingud kaitstud.</string>
    <string name="systemSearchOnboardingFeaturesIntroText">Peale selle DuckDuckGo rakendus:</string>
    <string name="systemSearchOnboardingFeatureOneText">Blokeerib ebaturvalised jälgijad</string>
    <string name="systemSearchOnboardingFeatureTwoText">Sunnib krüpteerima veebisaite</string>
    <string name="systemSearchOnboardingFeatureThreeText">Kustutab andmed ühe puudutusega</string>
    <string name="systemSearchOnboardingButtonMore">Näita rohkem</string>
    <string name="systemSearchOnboardingButtonLess">Peida</string>
    <string name="systemSearchOnboardingButtonOk">Sain aru</string>

    <!-- Dax Dialog -->
    <string name="daxDialogHideButton">PEIDA</string>
    <string name="daxDialogPhew">Huh!</string>
    <string name="daxDialogNext">Järgmine</string>
    <string name="daxDialogHighFive">Viska viis!</string>
    <string name="daxDialogGotIt">Sain aru</string>

    <string name="hideTipsTitle">Kas peita allesjäänud näpunäited?</string>
    <string name="hideTipsText">Neid on üsna vähe ja püüdsime muuta need informatiivseks.</string>
    <string name="hideTipsButton">Peida näpunäited igaveseks</string>

    <!-- New Onboarding Experience -->
    <string name="onboardingWelcomeTitle">Tere tulemast DuckDuckGo kasutajaks!</string>
    <string name="onboardingDaxText">Internet võib olla üsna jube.&lt;br/&gt;&lt;br/&gt;Ärge muretsege! Privaatselt otsimine ja sirvimine on lihtsam kui arvate.</string>
    <string name="onboardingLetsDoItButton">Teeme ära!</string>
    <string name="daxIntroCtaText">Järgmisena proovige külastada ühte oma lemmiksaitidest! &lt;br/&gt;&lt;br/&gt;Mina aga blokeerin jälgijaid, et nad ei saaks teid luurata. Täiustan võimalusel ka teie ühenduse turvalisust. &#128274;</string>
    <string name="daxEndCtaText">Käpas! &lt;br/&gt;&lt;br/&gt;Pidage meeles: iga kord, kui minuga sirvite, kaotab jube reklaam tiivad. &#128077;</string>
    <string name="daxSerpCtaText">Teie DuckDuckGo otsingud on anonüümsed ja ma ei salvesta kunagi teie otsinguajalugu. Mitte kunagi. &#128588;</string>
    <plurals name="daxTrackersBlockedCtaText">
        <item quantity="one">&#160;ja &lt;b&gt;%d teine&lt;/b&gt; üritasid teid siin jälitada. &lt;br/&gt;&lt;br/&gt;Blokeerisin nad!&lt;br/&gt;&lt;br/&gt; ☝️Võite vaadata URL-i riba, et näha, kes üritab teid jälgida, kui külastate uut saiti.️</item>
        <item quantity="other">&#160;ja &lt;b&gt;%d teised&lt;/b&gt; üritasid teid siin jälitada. &lt;br/&gt;&lt;br/&gt;Blokeerisin nad!&lt;br/&gt;&lt;br/&gt; ☝️Võite vaadata URL-i riba, et näha, kes üritab teid jälgida, kui külastate uut saiti.️</item>
    </plurals>
<<<<<<< HEAD
    <plurals name="daxTrackersBlockedCtaZeroText">
        <item quantity="one">&#160;üritas teid siin jälitada. &lt;br/&gt;&lt;br/&gt;Blokeerisin selle!&lt;br/&gt;&lt;br/&gt; ☝️Võite vaadata URL-i riba, et näha, kes üritab teid jälgida, kui külastate uut saiti.️</item>
        <item quantity="other">&#160;üritas teid siin jälitada. &lt;br/&gt;&lt;br/&gt;Blokeerisin selle!&lt;br/&gt;&lt;br/&gt; ☝️Võite vaadata URL-i riba, et näha, kes üritab teid jälgida, kui külastate uut saiti.️</item>
    </plurals>
    <string name="daxNonSerpCtaText">Kui puudutate ja kerite, siis mina blokeerin tüütud jälgijad. &lt;br/&gt;&lt;br/&gt;Edasi — jätkake sirvimist!</string>
    <string name="daxMainNetworkOwnedCtaText">Ettevaatust! Ettevõtte %s omanik on %s.&lt;br/&gt;&lt;br/&gt; %s jälitajad varitsevad %s populaarseimatest veebisaitidest, &#128561; aga ärge muretsege!&lt;br/&gt;&lt;br/&gt;Hoolitsen selle eest, et %s teid nendel saitidel ei jälgiks.</string>
    <string name="daxMainNetworkCtaText">Ettevaatust! %s on suur jälgimisvõrgustik.&lt;br/&gt;&lt;br/&gt; Nend jälitajad jälgivad teid %s populaarseimatest saitidest, &#128561; aga ärge muretsege!&lt;br/&gt;&lt;br/&gt;Hoolitsen selle eest, et %s teid nendel saitidel ei jälgiks.</string>

    <!-- Covid Cta-->
    <string name="covidCtaText">Hankige ametlikku teavet COVID-19 kohta ja näpunäiteid.</string>
=======
    <string name="daxTrackersBlockedCtaZeroText">&#160;üritas teid siin jälitada. &lt;br/&gt;&lt;br/&gt;Blokeerisin selle!&lt;br/&gt;&lt;br/&gt; ☝️Võite vaadata URL-i riba, et näha, kes üritab teid jälgida, kui külastate uut saiti.️</string>
>>>>>>> 7f4cf70d
</resources><|MERGE_RESOLUTION|>--- conflicted
+++ resolved
@@ -410,7 +410,6 @@
         <item quantity="one">&#160;ja &lt;b&gt;%d teine&lt;/b&gt; üritasid teid siin jälitada. &lt;br/&gt;&lt;br/&gt;Blokeerisin nad!&lt;br/&gt;&lt;br/&gt; ☝️Võite vaadata URL-i riba, et näha, kes üritab teid jälgida, kui külastate uut saiti.️</item>
         <item quantity="other">&#160;ja &lt;b&gt;%d teised&lt;/b&gt; üritasid teid siin jälitada. &lt;br/&gt;&lt;br/&gt;Blokeerisin nad!&lt;br/&gt;&lt;br/&gt; ☝️Võite vaadata URL-i riba, et näha, kes üritab teid jälgida, kui külastate uut saiti.️</item>
     </plurals>
-<<<<<<< HEAD
     <plurals name="daxTrackersBlockedCtaZeroText">
         <item quantity="one">&#160;üritas teid siin jälitada. &lt;br/&gt;&lt;br/&gt;Blokeerisin selle!&lt;br/&gt;&lt;br/&gt; ☝️Võite vaadata URL-i riba, et näha, kes üritab teid jälgida, kui külastate uut saiti.️</item>
         <item quantity="other">&#160;üritas teid siin jälitada. &lt;br/&gt;&lt;br/&gt;Blokeerisin selle!&lt;br/&gt;&lt;br/&gt; ☝️Võite vaadata URL-i riba, et näha, kes üritab teid jälgida, kui külastate uut saiti.️</item>
@@ -418,10 +417,4 @@
     <string name="daxNonSerpCtaText">Kui puudutate ja kerite, siis mina blokeerin tüütud jälgijad. &lt;br/&gt;&lt;br/&gt;Edasi — jätkake sirvimist!</string>
     <string name="daxMainNetworkOwnedCtaText">Ettevaatust! Ettevõtte %s omanik on %s.&lt;br/&gt;&lt;br/&gt; %s jälitajad varitsevad %s populaarseimatest veebisaitidest, &#128561; aga ärge muretsege!&lt;br/&gt;&lt;br/&gt;Hoolitsen selle eest, et %s teid nendel saitidel ei jälgiks.</string>
     <string name="daxMainNetworkCtaText">Ettevaatust! %s on suur jälgimisvõrgustik.&lt;br/&gt;&lt;br/&gt; Nend jälitajad jälgivad teid %s populaarseimatest saitidest, &#128561; aga ärge muretsege!&lt;br/&gt;&lt;br/&gt;Hoolitsen selle eest, et %s teid nendel saitidel ei jälgiks.</string>
-
-    <!-- Covid Cta-->
-    <string name="covidCtaText">Hankige ametlikku teavet COVID-19 kohta ja näpunäiteid.</string>
-=======
-    <string name="daxTrackersBlockedCtaZeroText">&#160;üritas teid siin jälitada. &lt;br/&gt;&lt;br/&gt;Blokeerisin selle!&lt;br/&gt;&lt;br/&gt; ☝️Võite vaadata URL-i riba, et näha, kes üritab teid jälgida, kui külastate uut saiti.️</string>
->>>>>>> 7f4cf70d
 </resources>