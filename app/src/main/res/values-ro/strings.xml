<?xml version="1.0" encoding="UTF-8"?>
<!--
  ~ Copyright (c) 2022 DuckDuckGo
  ~
  ~ Licensed under the Apache License, Version 2.0 (the "License");
  ~ you may not use this file except in compliance with the License.
  ~ You may obtain a copy of the License at
  ~
  ~     http://www.apache.org/licenses/LICENSE-2.0
  ~
  ~ Unless required by applicable law or agreed to in writing, software
  ~ distributed under the License is distributed on an "AS IS" BASIS,
  ~ WITHOUT WARRANTIES OR CONDITIONS OF ANY KIND, either express or implied.
  ~ See the License for the specific language governing permissions and
  ~ limitations under the License.
  -->
<!-- smartling.entity_escaping = false -->
<!-- smartling.instruction_attributes = instruction -->
<resources xmlns:tools="http://schemas.android.com/tools">
    <string name="appName" translatable="false">DuckDuckGo</string>
    <string name="appDescription" translatable="false">DuckDuckGo</string>
    <string name="duckDuckGoLogoDescription">Logoul DuckDuckGo</string>
    <string name="duckDuckGoPrivacySimplified">Despre confidențialitate, pe scurt</string>
    <string name="yes">Da</string>
    <string name="no">Nu</string>
    <string name="open">Deschide</string>
    <string name="cancel">Anulează</string>
    <string name="search">Căutare</string>

    <!-- Onboarding Activity -->
    <string name="onboardingDefaultBrowserDescription">Accesează „Setări” pentru a căuta și naviga cu DuckDuckGo de fiecare dată.</string>
    <string name="onboardingDefaultBrowserTitle">Fă DuckDuckGo aplicația ta implicită</string>

    <!-- Default Browser -->
    <string name="cannotLaunchDefaultAppSettings">Nu se poate lansa ecranul de setări implicite ale aplicației</string>
    <string name="settingsDefaultBrowserEnabled">Setare ca browser implicit</string>
    <string name="defaultBrowserMaybeLater">Poate mai târziu</string>
    <string name="defaultBrowserLetsDoIt">Setare ca browser implicit</string>
    <string name="defaultBrowserDescriptionNoDefault">Deschide link-urile liniștit, de fiecare dată.</string>
    <string name="defaultBrowserInstructions">Selectează DuckDuckGo și atinge <font color="#678fff"> Întotdeauna </font>.</string>

    <!-- Browser Activity -->
    <string name="browserPopupMenu">Meniu browser</string>
    <string name="refresh">Reîncărcare</string>
    <string name="back">Înapoi</string>
    <string name="forward">Înainte</string>

    <string name="omnibarInputHint">Căutare sau tastare URL</string>
    <string name="clearButtonContentDescription">Șterge datele introduse pentru căutare</string>
    <string name="no_compatible_third_party_app_installed">Nicio aplicație compatibilă instalată</string>
    <string name="addBookmarkMenuTitle">Adaugă marcaj</string>
    <string name="editBookmarkMenuTitle">Editează marcaj</string>
    <string name="addFavoriteMenuTitle">Adaugă favorit</string>
    <string name="removeFavoriteMenuTitle">Elimină favoritul</string>
    <string name="favoriteAddedMessage">Favorit adăugat</string>
    <string name="bookmarkAddedMessage">Marcaj adăugat</string>
    <string name="requestDesktopSiteMenuTitle">Versiune desktop</string>
    <string name="fireproofWebsiteMenuTitleRemove">Elimină ștergerea activității și istoricului din browser</string>
    <string name="requestMobileSiteMenuTitle">Site mobil</string>
    <string name="downloadsMenuTitle">Descărcări</string>
    <string name="printMenuTitle">Imprimă pagina</string>
    <string name="favoriteDeleteConfirmationMessage">Favorit eliminat</string>
    <string name="fireproofDeleteConfirmationMessage">Ștergerea activității și istoricului din browser a fost eliminată</string>
    <string name="privacyProtectionEnabledConfirmationMessage" instruction="Placeholder is a website">Protecția confidențialității activată pentru %1$s</string>
    <string name="privacyProtectionDisabledConfirmationMessage" instruction="Placeholder is a website">Protecția confidențialității dezactivată pentru %1$s</string>
    <string name="undoSnackbarAction">Anulează</string>

    <!-- Downloading files -->
    <string name="downloadImage">Descarcă imaginea</string>
    <string name="permissionRequiredToDownload">Descărcarea necesită permisiune de stocare</string>

    <!-- Sharing options -->
    <string name="options">Opțiuni</string>
    <string name="shareLink">Trimite linkul</string>
    <string name="shareMenuTitle">Trimite…</string>
    <string name="copyUrl">Copiază adresa linkului</string>

    <!-- Find in page -->
    <string name="findInPageMenuTitle">Caută în pagină</string>
    <string name="nextSearchTermDescription">Arată rezultatul următor</string>
    <string name="previousSearchTermDescription">Arată rezultatul anterior</string>
    <string name="closeFindInPageButtonDescription">Închide vizualizarea „caută în pagină”</string>
    <string name="findInPageHint">Căutare în pagină</string>
    <string name="findInPageMatches" translatable="false">%1$d/%2$d</string>

    <!-- AutoComplete Suggestions -->
    <string name="editQueryBeforeSubmitting">Editare interogare înainte de căutare</string>
    <string name="settingsAutocompleteEnabled">Afișează sugestiile de completare automată</string>

    <!-- Opening external apps -->
    <string name="openExternalApp">Deschide aplicația externă</string>
    <string name="launchingExternalApp">Deschide într-o altă aplicație</string>
    <string name="confirmOpenExternalApp">Dorești să părăsești DuckDuckGo pentru a vizualiza acest conținut?</string>
    <string name="unableToOpenLink">Imposibil de deschis acest tip de link</string>

    <!-- Tabs -->
    <string name="homeTab" translatable="false">DuckDuckGo</string>
    <string name="tabActivityTitle">File</string>
    <string name="tabsMenuItem">File</string>
    <string name="newTabMenuItem">Filă nouă</string>
    <string name="openInNewTab">Deschide într-o filă nouă</string>
    <string name="openInNewBackgroundTab">Deschide în fila de fundal</string>
    <string name="openImageInNewTab">Deschide imaginea în fila de fundal</string>
    <string name="faviconContentDescription">Favicon</string>
    <string name="closeContentDescription">Închidere</string>
    <string name="closeAllTabsMenuItem">Închide toate filele</string>
    <string name="closeTab">Închide</string>
    <string name="tabClosed">Filă închisă</string>
    <string name="tabClosedUndo">Anulează</string>
    <string name="downloadsMenuItemTitle">Descărcări</string>

    <!-- Fire -->
    <string name="fireMenu">Ștergere date</string>
    <string name="fireClearAll">Șterge toate filele și datele</string>
    <string name="fireCancel">Anulează</string>
    <string name="fireDataCleared">Date șterse</string>

    <!-- Settings Activity -->
    <string name="settingsActivityTitle">Setări</string>
    <string name="settingsMenuItemTitle">Setări</string>
    <string name="settingsHeadingPrivacy">Confidențialitate</string>
    <string name="settingsHeadingAppearance">Aspect</string>
    <string name="settingsHeadingCustomize">Personalizare</string>
    <string name="settingsHeadingAbout">Despre</string>
    <string name="settingsAboutDuckduckgo">Despre DuckDuckGo</string>
    <string name="settingsVersion">Versiune</string>
    <string name="leaveFeedback">Trimite feedback</string>
    <string name="settingsEmailProtectionTitle">Protecția comunicațiilor prin e-mail</string>
    <string name="settingsEmailProtectionSubtitle">Blochează tehnologiile de urmărire prin e-mail și ascunde-ți adresa</string>
    <string name="settingsHeadingMore">Mai multe de la DuckDuckGo</string>
    <string name="settingsLightTheme">Luminoasă</string>
    <string name="settingsTheme">Temă</string>
    <string name="settingsDarkTheme">Intunecată</string>
    <string name="settingsSystemTheme">Folosește tema sistemului</string>
    <string name="settingsThemeDialogSave">Setează tema</string>
    <string name="settingsTitleAppLinks">Deschide linkurile în aplicații</string>
    <string name="settingsTitleAppLinksDialog">Deschide linkurile în aplicații</string>
    <string name="settingsAppLinksAskEveryTime">Întreabă de fiecare dată</string>
    <string name="settingsAppLinksAlways">Întotdeauna</string>
    <string name="settingsAppLinksNever">Niciodată</string>
    <string name="settingsTitleNotifications">Notificări</string>
    <string name="settingsSubtitleNotificationsDisabled">Dezactivat</string>
    <string name="settingsSubtitleNotificationsEnabled">Activat</string>

    <!-- Settings - Automatically clearing data -->
    <string name="settingsAutomaticallyClearingDialogSave">Salvează</string>

    <string name="settingsAutomaticallyClearWhat">Ștergere automată…</string>
    <string name="settingsAutomaticallyClearWhatDialogTitle">Ștergere automată…</string>
    <string name="settingsAutomaticallyClearWhatOptionNone">Niciuna</string>
    <string name="settingsAutomaticallyClearWhatOptionTabs">File</string>
    <string name="settingsAutomaticallyClearWhatOptionTabsAndData">File și date</string>

    <string name="settingsAutomaticallyClearWhen">Șterge la…</string>
    <string name="settingsAutomaticallyClearWhenDialogTitle">Șterge la…</string>
    <string name="settingsAutomaticallyClearWhenAppExitOnly">Doar la ieșirea din aplicație</string>
    <string name="settingsAutomaticallyClearWhenAppExit5Seconds">Ieșire din aplicație, inactiv timp de 5 secunde</string>
    <string name="settingsAutomaticallyClearWhenAppExit5Minutes">Ieșire din aplicație, inactiv timp de 5 minute</string>
    <string name="settingsAutomaticallyClearWhenAppExit15Minutes">Ieșire din aplicație, inactiv timp de 15 minute</string>
    <string name="settingsAutomaticallyClearWhenAppExit30Minutes">Ieșire din aplicație, inactiv timp de 30 de minute</string>
    <string name="settingsAutomaticallyClearWhenAppExit60Minutes">Ieșire din aplicație, inactiv timp de 1 oră</string>

    <!-- About Activity -->
    <string name="aboutActivityTitle">Despre DuckDuckGo</string>
    <string name="aboutDescription">
        Aici, la DuckDuckGo, stabilim noul standard de încredere online.\n\nDuckDuckGo Privacy Browser oferă toate elementele esențiale de confidențialitate de care aveți nevoie pentru a vă proteja în timp ce căutați și navigați pe web, inclusiv blocarea cookie-urilor de urmărire, criptare mai inteligentă și căutare privată DuckDuckGo.\n\nLa urma urmei, internetul nu ar trebui să fie perceput atât de terifiant, iar obținerea confidențialității pe care o meritați online ar trebui să fie la fel de simplă ca a trage perdeaua.</string>
    <string name="aboutMoreLink">Află mai multe la duckduckgo.com/about</string>
    <string name="no_suggestions">Fără sugestii</string>

    <!-- Broken Site Activity -->
    <string name="brokenSiteReportBrokenSiteMenuItem">Raportează site defect</string>
    <string name="brokenSiteHeading">Raportează site-ul defect</string>
    <string name="brokenSiteSubmitted">Mulțumesc! Feedback trimis.</string>
    <string name="brokenSitesCategoriesTitle">Descrie ce s-a întâmplat</string>
    <string name="brokenSitesCategoriesHint">Descrie ce s-a întâmplat</string>
    <string name="brokenSiteSubmitButton">Trimite raportul</string>
    <string name="brokenSiteDescription">Trimiterea unui raport anonim despre un site care nu funcționează ne ajută să corectăm aceste probleme și să îmbunătățim aplicația.</string>

    <string name="brokenSiteCategoryImages">Imaginile nu s-au încărcat</string>
    <string name="brokenSiteCategoryPaywall">Site-ul mi-a cerut să dezactivez</string>
    <string name="brokenSiteCategoryComments">Comentariile nu s-au încărcat</string>
    <string name="brokenSiteCategoryVideos">Videoclipul nu a funcționat</string>
    <string name="brokenSiteCategoryLinks">Linkurile sau butoanele nu funcționează</string>
    <string name="brokenSiteCategoryContent">Conținutul lipsește</string>
    <string name="brokenSiteCategoryLogin">Nu mă pot conecta</string>
    <string name="brokenSiteCategoryUnsupported">Browserul este incompatibil</string>
    <string name="brokenSiteCategoryOther">Altceva</string>

    <!-- Bookmarks Activity -->
    <string name="bookmarksMenuTitle">Marcaje</string>
    <string name="bookmarksActivityTitle">Marcaje</string>
    <string name="noBookmarks">Nu s-a adăugat niciun marcaj</string>
    <string name="bookmarkOverflowContentDescription" instruction="Placeholder is the title of the bookmark">Mai multe opțiuni pentru marcajul %1$s</string>
    <string name="bookmarkDeleteConfirmationMessage" instruction="Placeholder is the title of the bookmark">&lt;b&gt;%1$s&lt;/b&gt; șters</string>
    <string name="exportBookmarksMenu">Export</string>
    <string name="exportBookmarksEmpty">Nu ai marcaje, nimic nu va fi exportat</string>
    <string name="exportBookmarksError">Nu s-au putut exporta marcajele, a apărut o eroare</string>
    <string name="exportBookmarksSuccess">Toate marcajele au fost exportate cu succes</string>
    <string name="importBookmarksMenu">Import</string>
    <string name="importBookmarksFileTitle">Selectați un fișier cu marcaje de importat</string>
    <string name="importBookmarksError">Nu s-au putut importa marcajele, a apărut o eroare</string>
    <string name="importBookmarksEmpty">Fișierul nu are marcaje de importat</string>
    <string name="importBookmarksSuccess" instruction="Placeholder is a number">%1$d marcaje importate cu succes</string>
    <string name="savedSiteDialogTitleHint">Titlu</string>
    <string name="savedSiteDialogUrlHint">URL</string>
    <string name="savedSiteDialogTitleEdit">Editare</string>
    <string name="bookmarksSectionTitle">Marcaje</string>
    <string name="favoritesSectionTitle">Favorite</string>
    <string name="bookmarksEmptyHint">Nu s-a adăugat niciun marcaj</string>
    <string name="favoritesEmptyHint">Nu s-a adăugat niciun favorit</string>

    <!-- Dialogs -->
    <string name="dialogConfirmTitle">Confirmare</string>
    <string name="dialogSave">Salvare</string>
    <string name="delete">Ștergere</string>
    <string name="edit">Editare</string>
    <string name="remove">Elimină</string>
    <string name="removeAll">Elimină tot</string>

    <!-- Widget -->
    <string name="searchWidgetTextHint">Căutare DuckDuckGo</string>

    <!-- Favorites widget -->
    <string name="addFavoriteMenuTitleHighlighted">👋 Adaugă la favorite</string>
    <string name="widgetConfigurationTitleText">Alege tema</string>
    <string name="widgetConfigurationSystemThemeOption">Folosește tema sistemului</string>
    <string name="widgetConfigurationLightThemeOption">Luminoasă</string>
    <string name="widgetConfigurationDarkThemeOption">Intunecată</string>
    <string name="widgetConfigurationAddWidgetOption">Adăugare widget</string>
    <string name="searchWidgetEmtpyFavoritesHint">Nu s-a adăugat niciun favorit</string>
    <string name="searchWidgetEmtpyFavoritesCta">Adaugă favorit</string>
    <string name="daxFavoritesOnboardingCtaText"><![CDATA[Vizitează site-urile preferate într-o clipă!\n\nAccesează un site care îți place. Apoi atinge pictograma „ ⠇” și selectează Adaugă la favorite.]]></string>
    <string name="daxFavoritesOnboardingCtaContentDescription">Vizitează site-urile preferate într-o clipă! Accesează un site care îți place. Apoi atinge pictograma de meniu a browserului și selectează Adaugă la favorite.</string>
    <string name="widgetConfigurationActivityTitle">Configurare widget</string>
    <string name="favoritesWidgetLabel">Preferințe</string>
    <string name="searchWidgetLabel">Căutare</string>

    <!-- Home Screen Shortcuts -->
    <string name="addToHome">Adaugă pe ecranul de pornire</string>
    <string name="shortcutAddedText" instruction="Placeholder is the name of a website">Succes! %1$s a fost adăugat pe ecranul de pornire.</string>

    <!-- User Survey -->
    <string name="surveyCtaTitle">Ajută-ne să îmbunătățim aplicația!</string>
    <string name="surveyCtaDescription">Participă la scurtul nostru sondaj și trimite-ne feedbackul tău.</string>
    <string name="surveyCtaLaunchButton">Participă la sondaj</string>
    <string name="surveyCtaDismissButton">Nu, mulțumesc</string>
    <string name="surveyActivityTitle">Sondajul utilizatorului</string>
    <string name="surveyTitle">SONDAJ DUCKDUCKGO</string>
    <string name="surveyDismissContentDescription">Renunță la sondaj</string>
    <string name="surveyLoadingErrorTitle">Oh, nu!</string>
    <string name="surveyLoadingErrorText">Sondajul nostru nu se încarcă.\nTe rugăm să încercerci din nou, mai târziu.</string>

    <!-- Add widget -->
    <string name="addWidgetCtaTitle">Încearcă widget-ul nostru de căutare!</string>
    <string name="addWidgetCtaDescription">Adăugă widget-ul de căutare la ecranul de pornire, pentru acces rapid și ușor.</string>
    <string name="addWidgetCtaAutoLaunchButton">Adaugă widget</string>
    <string name="addWidgetCtaInstructionsLaunchButton">Afișează</string>
    <string name="addWidgetCtaDismissButton">Renunță</string>
    <string name="addWidgetInstructionsActivityTitle">Adăugare widget</string>
    <string name="addWidgetInstruction1Label">1</string>
    <string name="addWidgetInstruction1">Apasă lung pe ecranul de pornire, apoi deschide meniul widget-urilor.</string>
    <string name="addWidgetInstruction2Label">2</string>
    <string name="addWidgetInstruction2">Găsește widget-ul DuckDuckGo.</string>
    <string name="addWidgetInstruction3Label">3</string>
    <string name="addWidgetInstruction3">Trage widget-ul pe ecranul de pornire.</string>
    <string name="addWidgetInstructionsButtonGoHome">Accesează ecranul de pornire</string>
    <string name="addWidgetInstructionsButtonClose">Închide</string>

    <!-- App Enjoyment / Rating / Feedback -->
    <string name="appEnjoymentDialogTitle">Îți place DuckDuckGo?</string>
    <string name="appEnjoymentDialogMessage">Ne-ar plăcea să știm ce crezi.</string>
    <string name="appEnjoymentDialogPositiveButton">Îmi place</string>
    <string name="appEnjoymentDialogNegativeButton">Mai trebuie îmbunătățită</string>

    <string name="rateAppDialogTitle">Evaluează aplicația</string>
    <string name="rateAppDialogMessage">Feedback-ul tău contează. Te rugăm să împărtășești experiența ta printr-o recenzie.</string>
    <string name="rateAppDialogPositiveButton">Evaluează aplicația</string>
    <string name="rateAppDialogNegativeButton" translatable="false">@string/noThanks</string>

    <string name="giveFeedbackDialogTitle">Ne pare rău să auzim aceasta</string>
    <string name="giveFeedbackDialogMessage">Spune-ne cum putem îmbunătăți aplicația pentru tine.</string>
    <string name="giveFeedbackDialogPositiveButton">Trimite feedback</string>
    <string name="giveFeedbackDialogNegativeButton" translatable="false">@string/noThanks</string>

    <string name="noThanks">Nu, mulțumesc</string>

    <!-- Notification Channel Names -->
    <string name="notificationChannelTutorials">Tutoriale</string>

    <!-- Clear Notification -->
    <string name="clearNotificationTitle">Ștergerea datelor setată la „manual”</string>
    <string name="clearNotificationDescription">Personalizează DuckDuckGo pentru a șterge automat datele de navigare după fiecare sesiune.</string>

    <!-- Privacy Protection Notification -->
    <string name="privacyProtectionNotificationDefaultTitle">Îți protejăm confidențialitatea</string>
    <string name="privacyProtectionNotificationReportTitle">Raportul tău privind confidențialitatea</string>
    <string name="privacyProtectionNotificationDefaultDescription">Utilizând aplicația DuckDuckGo, datele tale sunt protejate prin blocarea cookie-urilor de urmărire și criptarea conexiunilor.</string>
    <string name="privacyProtectionNotificationUpgadeDescription" instruction="Placeholder is a the number of connections we have protected">Ți-ai protejat datele, securizând %1$d conexiuni necriptate, în timpul utilizării DuckDuckGo.</string>
    <string name="privacyProtectionNotificationTrackerDescription" instruction="Placeholder is the numer of trackers blocked">Ți-ai protejat datele, blocând %1$d cookie-uri de urmărire, în timpul utilizării DuckDuckGo.</string>
    <string name="privacyProtectionNotificationBothDescription" instruction="%1$d is the number of trackers blocked and %2$d is the number of unencrypted connections">Ți-ai protejat datele blocând %1$d cookie-uri de urmărire și securizând %2$d conexiuni necriptate în timpul utilizării DuckDuckGo.</string>
    <string name="privacyProtectionNotificationLaunchButton">Reluare navigare</string>

    <!-- Authentication -->
    <string name="authenticationDialogTitle">Autentificare</string>
    <string name="authenticationDialogMessage" instruction="Placeholder is the name of a website">%1$s necesită un nume de utilizator și o parolă.</string>
    <string name="authenticationDialogPositiveButton">Autentificare</string>
    <string name="authenticationDialogNegativeButton">Anulare</string>
    <string name="authenticationDialogUsernameHint">Nume utilizator</string>
    <string name="authenticationDialogPasswordHint">Parolă</string>

    <!-- User-facing label for when a user selects text and might want to search for that text -->
    <string name="systemTextSearchMessage">Căutare DuckDuckGo</string>

    <!-- App feedback disambiguation -->
    <string name="feedbackActivityTitle">Trimitere feedback</string>
    <string name="missingBrowserFeaturesTitleLong">Funcțiile browserului lipsesc sau sunt frustrante pentru utilizator</string>
    <string name="missingBrowserFeaturesTitleShort">Probleme privind funcțiile browserului</string>
    <string name="missingBrowserFeaturesSubtitle">Ce funcție de navigare putem adăuga sau îmbunătăți?</string>
    <string name="missingBrowserFeatureSubReasonNavigation">Navigare înainte, înapoi și/sau reîncărcare</string>
    <string name="missingBrowserFeatureSubReasonTabManagement">Crearea și gestionarea filelor</string>
    <string name="missingBrowserFeatureSubReasonAdPopups">Blocarea anunțurilor și ferestrelor pop-up</string>
    <string name="missingBrowserFeatureSubReasonVideos">Vizionarea videoclipurilor</string>
    <string name="missingBrowserFeatureSubReasonImages">Interacțiunea cu imaginile</string>
    <string name="missingBrowserFeatureSubReasonBookmarks">Crearea și gestionarea marcajelor</string>
    <string name="missingBrowserFeatureSubReasonOther">Niciuna dintre acestea</string>

    <string name="websiteNotLoadingTitleLong">Probleme privind încărcarea site-ului web</string>
    <string name="websiteNotLoadingTitleShort">Probleme privind încărcarea site-ului web</string>
    <string name="websiteNotLoadingSubtitle">Ce site este defect?</string>

    <string name="searchNotGoodEnoughTitleLong">Căutarea DuckDuckGo nu este suficient de bună</string>
    <string name="searchNotGoodEnoughTitleShort">Probleme privind funcția de căutare a DuckDuckGo</string>
    <string name="searchNotGoodEnoughSubtitle">Ce funcție de căutare putem adăuga sau îmbunătăți?</string>
    <string name="searchNotGoodEnoughSubReasonTechnicalSearches">Căutare privind programarea/tehnica</string>
    <string name="searchNotGoodEnoughSubReasonGoogleLayout">Aspectul ar trebui să semene mai mult cu Google</string>
    <string name="searchNotGoodEnoughSubReasonFasterLoadTimes">Timp de încărcare mai rapid</string>
    <string name="searchNotGoodEnoughSubReasonSpecificLanguage">Căutarea într-o anumită limbă sau regiune</string>
    <string name="searchNotGoodEnoughSubReasonBetterAutocomplete">Completare automată mai bună</string>
    <string name="searchNotGoodEnoughSubReasonOther">Niciuna dintre acestea</string>

    <string name="needMoreCustomizationTitleLong">Nu există suficiente modalități de a personaliza aplicația</string>
    <string name="needMoreCustomizationTitleShort">Probleme privind personalizarea</string>
    <string name="needMoreCustomizationSubtitle">Ce opțiune de personalizare putem adăuga sau îmbunătăți?</string>
    <string name="needMoreCustomizationSubReasonHomeScreenConfiguration">Configurarea ecranului de pornire</string>
    <string name="needMoreCustomizationSubReasonTabDisplay">Modul în care sunt afișate filele</string>
    <string name="needMoreCustomizationSubReasonAppLooks">Felul în care arată aplicația</string>
    <string name="needMoreCustomizationSubReasonWhichDataIsCleared">Ce date sunt șterse</string>
    <string name="needMoreCustomizationSubReasonWhenDataIsCleared">Când sunt șterse datele</string>
    <string name="needMoreCustomizationSubReasonBookmarksDisplay">Modul în care sunt afișate marcajele</string>
    <string name="needMoreCustomizationSubReasonOther">Niciuna dintre acestea</string>

    <string name="appIsSlowOrBuggyTitleLong">Aplicația este lentă, cu erori sau se blochează</string>
    <string name="appIsSlowOrBuggyTitleShort">Probleme privind funcționarea</string>
    <string name="appIsSlowOrBuggySubtitle">Ce problemă întâmpini?</string>
    <string name="appIsSlowOrBuggySubReasonSlowResults">Paginile web sau rezultatele căutării se încarcă încet</string>
    <string name="appIsSlowOrBuggySubReasonAppCrashesOrFreezes">Aplicația se închide sau se blochează</string>
    <string name="appIsSlowOrBuggySubReasonMediaPlayback">Erori de redare video sau media</string>
    <string name="appIsSlowOrBuggySubReasonOther">Niciuna dintre acestea</string>

    <string name="otherMainReasonTitleLong">Niciuna dintre acestea</string>
    <string name="otherMainReasonTitleShort">Alte probleme</string>

    <string name="openEndedInputHint">Te rugăm să dai detalii cât mai concrete</string>
    <string name="submitFeedback">Trimite</string>

    <string name="tellUsHowToImprove">Te rugăm să ne spui ce putem îmbunătăți.</string>
    <string name="thanksForTheFeedback">Îți mulțumim pentru feedback!</string>
    <string name="feedbackNegativeMainReasonPageSubtitle">Ce aspect te deranjează cel mai tare?</string>
    <string name="feedbackNegativeMainReasonPageTitle">Ne pare rău să auzim aceasta</string>
    <string name="feedbackShareDetails">Trimite detalii</string>
    <string name="sharePositiveFeedbackWithTheTeam">Există detalii pe care dorești să le împărtășești echipei?</string>
    <string name="whatHaveYouBeenEnjoying">Ce ți-a plăcut?</string>
    <string name="awesomeToHear">Ne bucurăm să auzim aceasta!</string>
    <string name="shareTheLoveWithARating">Te rugăm să împărtășești experiența ta, evaluând aplicația în Play Store.</string>
    <string name="rateTheApp">Evaluează aplicația</string>
    <string name="declineFurtherFeedback">NU, MULȚUMESC, AM TERMINAT</string>
    <string name="whichBrokenSites">Unde vezi aceste probleme?</string>
    <string name="whichBrokenSitesHint">Ce site web are probleme?</string>
    <string name="feedbackSpecificAsPossible">Te rugăm să furnizezi detalii cât mai concrete</string>
    <string name="feedbackInitialDisambiguationTitle">Să începem!</string>
    <string name="feedbackInitialDisambiguationSubtitle">Cum îți clasifici feedbackul?</string>
    <string name="feedbackInitialDisambiguationHappyButtonContentDescription">Buton feedback pozitiv</string>
    <string name="feedbackInitialDisambiguationSadButtonContentDescription">Buton feedback negativ</string>
    <string name="feedbackIsImportantToUs">Feedbackul tău anonim este important pentru noi.</string>

    <!-- Webview Recovery -->
    <string name="crashedWebViewErrorMessage">"Pagina web nu a putut fi afișată."</string>
    <string name="crashedWebViewErrorAction">"Reîncarcă"</string>

    <!-- System Search-->
    <string name="systemSearchDeviceAppLabel">De pe acest dispozitiv</string>
    <string name="systemSearchOmnibarInputHint"><font size="13">Căutare sau tastare URL</font></string>
    <string name="systemSearchAppNotFound">Aplicația nu a fost găsită</string>
    <string name="systemSearchOnboardingText">Mulțumim pentru că ai ales DuckDuckGo!\nAcum, când utilizezi căutarea sau aplicația noastră, căutările tale sunt protejate.</string>
    <string name="systemSearchOnboardingFeaturesIntroText">De asemenea, aplicația DuckDuckGo:</string>
    <string name="systemSearchOnboardingFeatureOneText">Blochează instrumentele de urmărire nesigure.</string>
    <string name="systemSearchOnboardingFeatureTwoText">Forțează criptarea pe site-uri web.</string>
    <string name="systemSearchOnboardingFeatureThreeText">Șterge datele cu o singură atingere.</string>
    <string name="systemSearchOnboardingButtonMore">Arată mai multe</string>
    <string name="systemSearchOnboardingButtonLess">Ascunde</string>
    <string name="systemSearchOnboardingButtonOk">Am înțeles</string>

    <!-- Dax Dialog -->
    <string name="daxDialogHideButton">Ascunde</string>
    <string name="daxDialogPhew">Pfiu!</string>
    <string name="daxDialogNext">Următorul</string>
    <string name="daxDialogHighFive">Bate palma!</string>
    <string name="daxDialogGotIt">Am înțeles</string>
    <string name="hideTipsTitle">Ascunzi sfaturile rămase?</string>
    <string name="hideTipsText">Sunt doar câteva, iar noi am încercat să le facem informative.</string>
    <string name="hideTipsButton">Ascunde sfaturile definitiv</string>

    <!-- New Onboarding Experience -->
    <string name="onboardingWelcomeTitle">"Bine ai venit la DuckDuckGo!"</string>
    <string name="onboardingDaxText"><![CDATA[Internetul poate fi cam terifiant.<br/><br/>Nu te îngrijora! Căutarea și navigarea în mod confidențial sunt mai ușoare decât crezi.]]></string>
    <string name="onboardingLetsDoItButton">Să Începem!</string>
    <string name="daxIntroCtaText"><![CDATA[Apoi, încearcă să vizitezi unul din site-urile tale preferate! <br/><br/>Voi bloca urmăritorii ca să nu te mai spioneze. Voi îmbunătăți, de asemenea, securitatea conexiunii tale, dacă este posibil. 🔒]]></string>
    <string name="daxEndCtaText"><![CDATA[Ai ghicit!<br/><br/>Reține: de fiecare dată când navighezi cu mine, o reclamă terifiantă își pierde aripile. 👍]]></string>
    <string name="daxSerpCtaText">Căutările DuckDuckGo sunt anonime. Întotdeauna. 🙌</string>
    <plurals name="daxTrackersBlockedCtaText">
        <item quantity="one"><![CDATA[ și <b>%1$d altul</b> încercau să te urmărească aici. <br/><br/>I-am blocat!<br/><br/> ☝️ Poți verifica bara de adrese pentru a vedea cine încearcă să te urmărească atunci când vizitezi un nou site.️]]></item>
        <item quantity="few"><![CDATA[ și <b>%1$d alții</b> încercau să te urmărească aici. <br/><br/>I-am blocat!<br/><br/> ☝️ Poți verifica bara de adrese pentru a vedea cine încearcă să te urmărească atunci când vizitezi un nou site.️]]></item>
        <item quantity="other"><![CDATA[ și <b>%1$d alții</b> încercau să te urmărească aici. <br/><br/>I-am blocat!<br/><br/> ☝️ Poți verifica bara de adrese pentru a vedea cine încearcă să te urmărească atunci când vizitezi un nou site.️]]></item>
    </plurals>
    <plurals name="daxTrackersBlockedCtaZeroText">
        <item quantity="one"><![CDATA[ încerca să te urmărească aici. <br/><br/>Am blocat-o!<br/><br/> ☝️ Poți verifica bara URL pentru a vedea cine încearcă să te urmărească atunci când vizitezi un nou site.]]></item>
        <item quantity="few"><![CDATA[ încercau să te urmărească aici. <br/><br/>I-am blocat!<br/><br/> ☝️ Poți verifica bara URL pentru a vedea cine încearcă să te urmărească atunci când vizitezi un nou site.]]></item>
        <item quantity="other"><![CDATA[ încercau să te urmărească aici. <br/><br/>I-am blocat!<br/><br/> ☝️ Poți verifica bara URL pentru a vedea cine încearcă să te urmărească atunci când vizitezi un nou site.]]></item>
    </plurals>
    <string name="daxNonSerpCtaText"><![CDATA[În timp ce atingi și derulezi, voi bloca urmăritorii pisălogi. <br/><br/>Dă-i bătaie - continuă să navighezi!]]></string>
    <string name="daxMainNetworkCtaText" instruction="%1$s is the name of a company, %2$s is the website where the tracking is happening, %3$s is the name of the company showing in %1$s">Atenție! Nu pot împiedica utilizatorul %1$s să îți vadă activitatea pe %2$s.&lt;br/&gt;&lt;br/&gt;Dar navighează cu mine și pot limita ceea ce știe %3$s despre tine în general, blocându-i instrumentul de urmărire pe o mulțime de alte site-uri.</string>
    <string name="daxMainNetworkOwnedCtaText" instruction="%1$s is the name of a company, %2$s is the website where the tracking is happening, %3$s is the name of the company showing in %1$s">Atenție! Deoarece %1$s deține %2$s, nu îi pot împiedica să îți vadă activitatea aici.&lt;br/&gt;&lt;br/&gt;Dar navighează cu mine și pot reduce ceea ce %3$s cunoaște despre tine în general, blocând instrumentele lor de urmărire pe o mulțime de alte site-uri.</string>

    <!-- Onboarding DDG Feature Options -->
    <string name="onboardingFeatureOptionsTitle">Ce te aduce la DuckDuckGo?</string>
    <string name="onboardingFeatureOptionsContinue">Continuă</string>
    <!-- smartling.character_limit = 28 -->
    <string name="onboardingFeatureOptionPrivateSearch">Căutare Confidențială</string>
    <!-- smartling.character_limit = 28 -->
    <string name="onboardingFeatureOptionTrackerBlocking">Blocarea urmăririi</string>
    <!-- smartling.character_limit = 28 -->
    <string name="onboardingFeatureOptionSmallerDigitalFootprint">Urme digitale mai mici</string>
    <!-- smartling.character_limit = 28 -->
    <string name="onboardingFeatureOptionFasterPageLoads">Încărcări mai rapide ale paginilor</string>
    <!-- smartling.character_limit = 28 -->
    <string name="onboardingFeatureOptionFewerAds">Mai puține reclame</string>
    <!-- smartling.character_limit = 28 -->
    <string name="onboardingFeatureOptionOneClickDataClearing">Ștergerea datelor cu un clic</string>

    <!-- Download Confirmation -->
    <string name="downloadConfirmationContinue">Salvează în Descărcări</string>
    <string name="downloadConfirmationSaveFileTitle" instruction="Placeholder is the name of a file">Salvează %1$s</string>
    <string name="downloadConfirmationKeepBothFilesText">Păstrează ambele</string>
    <string name="downloadConfirmationReplaceOldFileText">Înlocuiește</string>
    <string name="downloadConfirmationOpenFileText">Deschide</string>
    <string name="downloadConfirmationUnableToOpenFileText">Fișierul nu poate fi deschis</string>
    <string name="downloadConfirmationUnableToDeleteFileText">Nu s-a putut șterge fișierul vechi</string>

    <!-- Change Icon Activity -->
    <string name="changeIconActivityTitle">Pictograma aplicației</string>
    <string name="changeIconCtaLabel">Pictograma Aplicației</string>
    <string name="changeIconCtaAccept">Aplică</string>
    <string name="changeIconCtaCancel">Anulează</string>
    <string name="changeIconDialogTitle">Vrei să aplici noua pictogramă?</string>
    <string name="changeIconDialogMessage">Închide aplicația pentru a aplica modificările. Revino după ce ai admirat noua pictogramă aleasă de tine.</string>

    <!-- New dashboard / menu buttons -->
    <string name="manageWhitelist">Site-uri neprotejate</string>
    <string name="reportBrokenSite">Raportează Site-ul Defect</string>

    <!-- Dialogs -->
    <string name="dialogAddTitle">Adaugă</string>
    <string name="dialogEditTitle">Editează</string>
    <string name="dialogSaveAction">Salvează</string>

    <!-- Whitelist -->
    <string name="whitelistActivityTitle">Site-uri neprotejate</string>
    <string name="enablePrivacyProtection">Activează protecția confidențialității</string>
    <string name="disablePrivacyProtection">Dezactivează protecția confidențialității</string>
    <string name="whitelistEntryOverflowContentDescription" instruction="Placeholder is a website">Mai multe opțiuni pentru site-ul neprotejat %1$s</string>
    <string name="whitelistEntryDeleteConfirmMessage" instruction="Placeholder is a website">Sigur dorești să elimini &lt;b&gt;%1$s&lt;/b&gt; din site-urile neprotejate?</string>
    <string name="whitelistExplanation">Aceste site-uri nu vor fi îmbunătățite de protecția confidențialității.</string>
    <string name="whitelistNoEntries">Protecția confidențialității este activată pentru toate site-urile</string>
    <string name="whitelistDomainHint">www.example.com</string>
    <string name="whitelistFormatError">Introdu un domeniu precum <b>example.com</b> și încearcă din nou</string>

    <!-- Settings -->
    <string name="settingsPrivacyProtectionWhitelist">Site-uri neprotejate</string>

    <!-- Fireproof websites -->
    <string name="fireproofWebsitesActivityTitle">Site-uri cu ștergerea activității și istoricului din browser la ieșire</string>
    <string name="settingsFireproofWebsites">Site-uri cu ștergerea activității și istoricului din browser la ieșire</string>
    <string name="fireproofWebsiteMenuTitleAdd">Șterge activitatea și istoricul din browser pentru acest site</string>
    <string name="fireproofWebsiteSnackbarConfirmation" instruction="Placeholder is a website">&lt;b&gt;%1$s&lt;/b&gt; este acum ignifugat</string>
    <string name="fireproofWebsiteSnackbarAction">Anulează</string>
    <string name="fireproofWebsiteDeleteConfirmMessage" instruction="Placeholder is a website">Sigur dorești să ștergi &lt;b&gt;%1$s&lt;/b&gt;?</string>
    <string name="fireproofWebsiteFeatureDescription">Site-urile web se bazează pe cookie-uri pentru a te menține conectat. Atunci când ștergi activitatea și istoricul unui site, cookie-urile nu vor fi șterse și vei rămâne conectat, chiar și după utilizarea butonului Ștergere activitate și istoric. Blocăm totuși instrumentele de urmărire terțe găsite pe site-urile web cu ștergerea activității și istoricului din browser la ieșire.</string>
    <string name="fireproofWebsiteOverflowContentDescription" instruction="Placeholder is a website">Mai multe opțiuni pentru site-ul cu ștergerea activității și istoricului din browser la ieșire %1$s</string>
    <string name="fireproofWebsiteLoginDialogTitle" instruction="Placeholder is a website">Dorești să ștergi activitatea și istoricul pentru %1$s?</string>
    <string name="fireproofWebsiteLoginDialogDescription">Ștergerea activității și istoricului din browser pentru acest site te va menține conectat după utilizarea butonului Ștergere activitate și istoric.</string>
    <string name="fireproofWebsiteLoginDialogPositive">Ștergerea activității și istoricului din browser</string>
    <string name="fireproofWebsiteLoginDialogNegative">Nu acum</string>
    <string name="fireproofWebsiteItemsSectionTitle">Site-uri cu ștergerea activității și istoricului din browser la ieșire</string>
    <string name="fireproofWebsiteEmptyListHint">Nu există încă site-uri ignifuge</string>
    <string name="fireproofWebsiteSettingSelectionTitle">Ignifughează site-urile la autentificare</string>
    <string name="fireproofWebsiteRemoveAllConfirmation">Ignifugarea a fost eliminată pentru toate site-urile</string>
    <string name="fireproofWebsiteRemovalConfirmation" instruction="Placeholder is a website">Ștergerea activității și istoricului a fost eliminată pentru &lt;b&gt;%1$s&lt;/b&gt;</string>
    <string name="fireproofWebsiteSettingsSelectionDialogAskEveryTime">Întreabă de fiecare dată</string>
    <string name="fireproofWebsiteSettingsSelectionDialogAlways">Întotdeauna</string>
    <string name="fireproofWebsiteSettingsSelectionDialogNever">Niciodată</string>
    <string name="disableLoginDetectionDialogTitle">Dezactivezi dialogul de confirmare pentru ștergerea activității și istoricului la conectarea la site-uri?</string>
    <string name="disableLoginDetectionDialogDescription">Poți modifica oricând această preferință în Setări.</string>
    <string name="disableLoginDetectionDialogPositive">DEZACTIVARE</string>
    <string name="disableLoginDetectionDialogNegative">ANULARE</string>
    <string name="automaticFireproofWebsiteLoginDialogTitle">Ignifughezi automat site-urile la autentificare?</string>
    <string name="automaticFireproofWebsiteLoginDialogDescription">Ignifugarea site-urilor te va menține autentificat și după ce ai utilizat butonul Foc. Poți să modifici ulterior acest lucru din Setări. </string>
    <string name="automaticFireproofWebsiteLoginDialogFirstOption">Ignifughează întotdeauna</string>
    <string name="automaticFireproofWebsiteLoginDialogSecondOption">Ignifughează acest site</string>
    <string name="automaticFireproofWebsiteLoginDialogThirdOption">Nu acum</string>


    <!-- Fire Animation settings -->
    <string name="settingsFireAnimation">Animație buton Foc</string>
    <string name="settingsHeroFireAnimation">Infern</string>
    <string name="settingsHeroWaterAnimation">Vârtej de apă</string>
    <string name="settingsHeroAbstractAnimation">Curent de aer</string>
    <string name="settingsNoneAnimation">Niciuna</string>
    <string name="settingsSelectFireAnimationDialog">Animație buton Foc</string>
    <string name="settingsSelectFireAnimationDialogSave">Salvare</string>

    <!-- Dos Attack error-->
    <string name="dosErrorMessage">Conexiunea a fost anulată. Acest site web ar putea dăuna dispozitivului tău.</string>

    <!-- Precise Location -->
    <string name="preciseLocationSystemDialogTitle">Activezi locația dispozitivului pentru browserul de confidențialitate DuckDuckGo?</string>
    <string name="preciseLocationSystemDialogSubtitle" instruction="%1$s and %2$s are both the name of the website requesting the location">%1$s solicită locația dispozitivului tău. Mai întâi va trebui să permiți aplicației să trimită locația dispozitivului, apoi %2$s poate cere permisiunea.</string>
    <string name="preciseLocationSystemDialogAllow">Activare</string>
    <string name="preciseLocationSystemDialogDeny">Poate mai târziu</string>
    <string name="preciseLocationSystemDialogNeverAllow">Nu întreba din nou pentru acest site</string>
    <string name="preciseLocationSiteDialogTitle" instruction="Placeholder is the name of a website">Acorzi %1$s permisiunea de a accesa locația?</string>
    <string name="preciseLocationDDGDialogSubtitle">Folosim locația ta anonimă doar pentru a oferi rezultate mai bune, mai aproape de tine. Poți oricând să te răzgândești mai târziu.</string>
    <string name="preciseLocationSiteDialogSubtitle">Poți gestiona permisiunile de acces la locație pe care le-ai acordat site-urilor individuale în Setări.</string>
    <string name="preciseLocationSiteDialogAllowAlways">Întotdeauna</string>
    <string name="preciseLocationSiteDialogAllowOnce">Numai pentru această sesiune</string>
    <string name="preciseLocationSiteDialogDenyAlways">Respinge întotdeauna</string>
    <string name="preciseLocationSiteDialogDenyOnce">Respinge pentru această sesiune</string>
    <string name="preciseLocationFeatureDescription">Site-urile pe care le vizitezi pot solicita să îți cunoască locația dispozitivului. Acestea nu vor putea să-l acceseze până când nu acorzi în mod explicit permisiunea. DuckDuckGo utilizează locația ta doar în mod anonim pentru a furniza rezultate de căutare locale.</string>
    <string name="preciseLocationToggleText">Site-urile îmi pot cere locația</string>
    <string name="preciseLocationEmptyListHint">Niciun site web nu a acordat permisiunea de a accesa locația</string>
    <string name="preciseLocationNoSystemPermission">Pentru a gestiona permisiunile de acces la locație pe care le-ai acordat site-urilor individuale, activează locația pentru această aplicație în Setări Android.</string>
    <string name="preciseLocationActivityTitle">Locație</string>
    <string name="preciseLocationDeleteConfirmMessage" instruction="Placeholder is the name of a website">Sigur dorești să ștergi &lt;b&gt;%1$s&lt;/b&gt;?</string>
    <string name="preciseLocationDeleteContentDescription" instruction="Placeholder is the domain of a website">Mai multe opțiuni pentru permisiunile de locație din domeniul %1$s</string>
    <string name="preciseLocationAllowedSitesSectionTitle">Acordat</string>
    <string name="preciseLocationDeniedSitesSectionTitle">Respins</string>
    <string name="preciseLocationSnackbarMessage" instruction="Placeholder is the name of a website">Anterior ai acordat %1$s permisiunea de a accesa locația dispozitivului.</string>

    <!--Fire button education-->
    <string name="daxClearDataCtaText">În browserul tău se pot acumula date personale. Bleah. Utilizează butonul Ștergere activitate și istoric pentru a șterge totul. Încearcă acum! 👇</string>

    <!--  Global Privacy Control-->
    <string name="globalPrivacyControlActivityTitle">Global Privacy Control (GPC)</string>
    <string name="globalPrivacyControlDescription">
        <![CDATA[DuckDuckGo blochează automat mai multe instrumente de urmărire. Cu Global Privacy Control (GPC) poți solicita, de asemenea, site-urilor web participante să restricționeze vânzarea sau partajarea datelor tale cu caracter personal cu alte companii. <u><a href=\"\">Află mai multe</a><u/>]]>
    </string>
    <string name="globalPrivacyControlSetting">Global Privacy Control (GPC)</string>
    <string name="globalPrivacyControlToggle">Global Privacy Control (GPC)</string>
    <string name="disabled">Dezactivat</string>
    <string name="enabled">Activat</string>

    <!-- Opening app links -->
    <string name="settingTitleOpenLinksInAssociatedApps">Deschide linkuri în aplicațiile asociate</string>
    <string name="settingSubtitleOpenLinksInAssociatedApps">Dezactivează pentru a preveni deschiderea automată a linkurilor în alte aplicații instalate.</string>
    <string name="appLinkDialogTitle">Deschizi în altă aplicație?</string>
    <string name="appLinkSnackBarAction">Deschide în aplicație</string>
    <string name="appLinkMultipleSnackBarAction">Alege aplicația</string>
    <string name="appLinkSnackBarMessage" instruction="Placeholder is the name of an app">Poți deschide acest link în %1$s.</string>
    <string name="appLinkMultipleSnackBarMessage">Poți deschide acest link în alte aplicații.</string>
    <string name="appLinkIntentChooserTitle">Deschide cu</string>
    <string name="appLinkMenuItemTitle">Deschide în aplicație</string>

    <!-- Email Autofill -->
    <string name="aliasToClipboardMessage">Adresă nouă copiată în clipboard</string>
    <string name="autofillTooltipUseYourAlias" instruction="Placeholder is an alias previously saved by the user">Utilizează %1$s</string>
    <string name="autofillTooltipUseYourAliasDescription">Blochează modulele cookie de urmărire pentru e-mail</string>
    <string name="autofillTooltipGenerateAddress">Generează o Duck Address privată</string>
    <string name="autofillTooltipGenerateAddressDescription">Blochează modulele cookie de urmărire pentru e-mail și îți ascunde adresa</string>
    <string name="newEmailAliasMenuTitle">Generează Duck Address</string>

    <!-- Waitlist Notification -->
    <string name="waitlistNotificationDialogDescription">Dorești să îți trimitem o notificare când este rândul tău?</string>
    <string name="waitlistNotificationDialogNoThanks">Nu, mulțumesc</string>
    <string name="waitlistNotificationDialogNotifyMe">Doresc să primesc notificări</string>

    <!-- Email Protection -->
    <string name="emailProtectionActivityTitle">Protecția comunicațiilor prin e-mail (beta)</string>
    <string name="emailNotSupported">Dispozitivul nu este acceptat</string>
    <string name="emailNotSupportedExplanation">Protecția pentru e-mail îți permite să creezi adrese de e-mail private care elimină tehnologiile de urmărire prin e-mail. Trebuie să criptăm și să stocăm aceste adrese pe care le-ai creat local, pe dispozitivul tău. Din cauza faptului că dispozitivul tău nu acceptă stocarea criptată, protecția pentru e-mail este indisponibilă.</string>

    <!-- Bookmark folders -->
    <string name="bookmarkDialogTitleEdit">Editare marcaj</string>
    <string name="favoriteDialogTitleEdit">Editare favorit</string>
    <string name="locationLabel">Locație</string>
    <string name="folderLocationTitle">Selectează locația</string>
    <string name="addFolder">Adaugă dosar</string>
    <string name="editFolder">Editează dosarul</string>
    <string name="bookmarkFolderDeleteDialogMessage">"Sigur dorești să ștergi "</string>
    <string name="bookmarkFolderEmpty">Gol</string>

    <plurals name="bookmarkFolderDeleteDialogMessage">
        <item quantity="one">%1$s%2$s și %3$d element?</item>
        <item quantity="few">%1$s%2$s și %3$d elemente?</item>
        <item quantity="other">%1$s%2$s și %3$d elemente?</item>
    </plurals>

    <plurals name="bookmarkFolderItems">
        <item quantity="one">%1$d element</item>
        <item quantity="few">%1$d elemente</item>
        <item quantity="other">%1$d elemente</item>
    </plurals>

    <!-- Accessibility-->
    <string name="settingsAccessibility">Accesibilitate</string>
    <string name="accessibilityActivityTitle">Accesibilitate</string>
    <string name="accessibilityFontSizeTitle">Dimensiune text</string>
    <string name="accessibilityFontSizeHint">Trage butonul culisant până ce poți citi în mod confortabil. Site-urile pe care le vizitezi în DuckDuckGo se vor adapta la aceasta.</string>
    <string name="accessibilityForceZoomTitle">Aplică zoom-ul manual pe pagină</string>
    <string name="accessibilityForceZoomSubtitle">Ciupește și mărește pe orice site, chiar și pe cele care nu acceptă acest lucru</string>
    <string name="accessibilityTextSizeOverrideTitle">Gestionează dimensiunea textului</string>
    <string name="accessibilityTextSizeOverrideSubtitle">Textul de pe site-urile pe care le vizualizezi în DuckDuckGo se vor ajusta pentru a se potrivi cu setarea de mai jos</string>

    <!-- Privacy Policy -->
    <string name="settingsPrivacyPolicyDuckduckgo">Confidențialitate</string>

    <!-- Home Screen Widget -->
    <string name="homeScreenWidgetAdded" instruction="Placeholder is the name of the widget">%1$s widget adăugat la ecranul de pornire</string>
    <string name="settingsAddHomeScreenWidget">Widget pe ecranul de pornire</string>

    <!-- MacOs Settings -->
    <string name="macos_settings_description">Răsfoiește în mod privat, cu aplicația noastră pentru Mac</string>
    <string name="macos_settings_title">Aplicația DuckDuckGo pentru Mac</string>

    <!-- Downloads -->
    <string name="downloadsMenuItem">Descărcări</string>
    <string name="downloadsActivityTitle">Descărcări</string>
    <string name="downloadsActivityNoItemsDescription">Nu a fost descărcat încă niciun fișier</string>
    <string name="downloadsShareTitle">Distribuie către...</string>
    <string name="downloadsDownloadFinishedActionName">Deschide</string>
    <string name="downloadsCannotOpenFileErrorMessage">Nu se poate deschide fișierul. Caută o aplicație compatibilă.</string>
    <string name="downloadsFileNotFoundErrorMessage">Fișierul nu mai există</string>
    <string name="downloadsItemMenuShare">Trimite…</string>
    <string name="downloadsItemMenuDelete">Ștergere</string>
    <string name="downloadsItemMenuCancel">Anulează</string>
    <string name="downloadsActivityMenuDeleteAll">Șterge toate</string>
    <string name="downloadsFileDeletedMessage" instruction="Placeholder is the name of the file deleted">S-a șters %1$s</string>
    <string name="downloadsAllFilesDeletedMessage">Toate fișierele au fost șterse</string>
    <string name="downloadsMoreOptionsContentDescription" instruction="Placeholder is the name of a file">Mai multe opțiuni pentru %1$s</string>
    <string name="downloadsUndoActionName">Anulează</string>
    <string name="downloadsStateInProgress">În curs...</string>

    <!-- App Tracking Protection -->
    <string name="atp_SettingsTitle">Protecția la urmărirea aplicațiilor</string>
    <string name="atp_SettingsDeviceShieldNeverEnabled">Blochează tehnologiile de urmărire pe dispozitivul tău</string>
    <string name="atp_SettingsDeviceShieldEnabled">Activat</string>
    <string name="atp_SettingsDeviceShieldDisabled">Dezactivat</string>

    <!-- Autoconsent -->
    <!-- smartling.character_limit = 82 -->
    <string name="autoconsentDialogTitle"><![CDATA[<b>Vrei să mă ocup de ferestrele pop-up cu module cookie?</b>]]></string>
    <!-- smartling.character_limit = 160 -->
    <string name="autoconsentDialogDescription">Pot încerca să selectez cele mai private setări disponibile și să ascund ferestrele pop-up de acest tip.</string>
    <!-- smartling.character_limit = 42 -->
<<<<<<< HEAD
    <string name="autoconsentPrimaryCta">Gestionează ferestrele pop-up în locul meu</string>
=======
    <string name="autoconsentPrimaryCta">Gestionează pop-up-uri module cookie</string>
>>>>>>> 3a65d254
    <!-- smartling.character_limit = 42 -->
    <string name="autoconsentSecondaryCta">Nu, le voi gestiona personal</string>

    <string name="autoconsentSetting">Gestionează ferestrele pop-up cu privire la modulele cookie</string>
    <string name="autoconsentCosmeticNoticeAnimationText">Pop-up ascuns</string>
    <string name="autoconsentManagedNoticeAnimationText">Modulele cookie au fost gestionate</string>

    <!-- Site Permissions Settings -->
    <string name="settingsSitePermissions">Permisiuni pentru site</string>
    <string name="sitePermissionsSettingsDescription">Site-urile pe care le vizitezi pot solicita accesul la locația, camera sau microfonul dispozitivului tău. Acestea nu vor putea accesa aceste date decât dacă le oferi în mod explicit permisiunea.</string>
    <string name="sitePermissionsSettingsEnablePermissionTitle">Permite tuturor site-urilor să solicite:</string>
    <string name="sitePermissionsSettingsLocation">Locație</string>
    <string name="sitePermissionsSettingsCamera">Aparat foto</string>
    <string name="sitePermissionsSettingsMicrophone">Microfon</string>
    <string name="sitePermissionsSettingsAllowedSitesTitle">Gestionează site-urile</string>
    <string name="sitePermissionsSettingsEmptyText">Niciun site încă</string>
    <string name="sitePermissionsRemoveAllWebsitesSnackbarText">Permisiuni eliminate pentru toate site-urile</string>
    <string name="permissionPerWebsiteText" instruction="Placeholder is the name of a website">Permisiuni pentru „%1$s” </string>
    <string name="permissionsPerWebsiteAskSetting">Cere</string>
    <string name="permissionsPerWebsiteDenySetting">Refuză</string>
    <string name="permissionsPerWebsiteAllowSetting">Permite</string>
    <string name="permissionsPerWebsiteAskDisabledSetting">„Întreabă” este dezactivat pentru toate site-urile</string>
    <string name="permissionsPerWebsiteSelectorDialogTitle" instruction="%1$s is the name of a permissions and %2$s is the name of a website, i.e. Camera permission for example.com">Permisiune %1$s pentru %2$s</string>

    <!-- Notify Me View on Downloads -->
    <string name="downloadsNotifyMeTitle">Află când sunt pregătite descărcările</string>
    <string name="downloadsNotifyMeSubtitle">Primește o notificare când s-au finalizat descărcările.</string>

    <!-- Windows Settings -->
    <string name="windows_settings_title">Aplicația DuckDuckGo pentru Windows</string>
    <string name="windows_settings_description">Navighează în mod privat cu aplicația noastră pentru Windows</string>
    <string name="windows_settings_description_ready">Descărcare disponibilă</string>
    <string name="windows_settings_description_list">Ești pe listă!</string>
</resources><|MERGE_RESOLUTION|>--- conflicted
+++ resolved
@@ -670,11 +670,7 @@
     <!-- smartling.character_limit = 160 -->
     <string name="autoconsentDialogDescription">Pot încerca să selectez cele mai private setări disponibile și să ascund ferestrele pop-up de acest tip.</string>
     <!-- smartling.character_limit = 42 -->
-<<<<<<< HEAD
     <string name="autoconsentPrimaryCta">Gestionează ferestrele pop-up în locul meu</string>
-=======
-    <string name="autoconsentPrimaryCta">Gestionează pop-up-uri module cookie</string>
->>>>>>> 3a65d254
     <!-- smartling.character_limit = 42 -->
     <string name="autoconsentSecondaryCta">Nu, le voi gestiona personal</string>
 
