<resources xmlns:tools="http://schemas.android.com/tools">

    <string name="duckDuckGoLogoDescription">Logoul DuckDuckGo</string>
    <string name="duckDuckGoPrivacySimplified">Despre confidențialitate, pe scurt.</string>
    <string name="yes">Da</string>
    <string name="no">Nu</string>
    <string name="search">Căutare</string>

    <!-- Onboarding Activity -->
    <string name="onboardingDefaultBrowserDescription">Accesați „Setări” pentru a căuta și naviga cu DuckDuckGo de fiecare dată.</string>
    <string name="onboardingDefaultBrowserTitle">Fă DuckDuckGo Aplicația Ta Implicită</string>

    <!-- Default Browser -->
    <string name="cannotLaunchDefaultAppSettings">Nu se poate lansa ecranul de setări implicite ale aplicației</string>
    <string name="settingsDefaultBrowserEnabled">Setare ca browser implicit</string>
    <string name="defaultBrowserMaybeLater">Poate Mai Târziu</string>
    <string name="defaultBrowserLetsDoIt">Hai să o facem!</string>
    <string name="defaultBrowserDescriptionNoDefault">Deschide link-urile cu liniște sufletească, de fiecare dată.</string>
    <string name="defaultBrowserInstructions">Selectează DuckDuckGo și atinge <font color="#678fff"> Întotdeauna </font>.</string>

    <!-- Browser Activity -->
    <string name="browserPopupMenu">Meniu browser</string>
    <string name="refresh">Reîmprospătare</string>
    <string name="back">Înapoi</string>
    <string name="forward">Înainte</string>

    <string name="omnibarInputHint">Căutare sau tastare URL</string>
    <string name="clearButtonContentDescription">Ștergeți datele introduse pentru căutare</string>
    <string name="no_compatible_third_party_app_installed">Nicio aplicație compatibilă instalată</string>
    <string name="addBookmarkMenuTitle">Adăugare semn de carte</string>
    <string name="requestDesktopSiteMenuTitle">Versiune desktop</string>

    <!-- Downloading files -->
    <string name="downloadImage">Descărcare imagine</string>
    <string name="permissionRequiredToDownload">Descărcarea necesită permisiune de stocare</string>
    <string name="downloadComplete">Descărcare completă.</string>
    <string name="downloadFailed">Descărcarea a eșuat</string>
    <string name="downloadInProgress">Se descarcă</string>

    <!-- Sharing options -->
    <string name="options">Opțiuni</string>
    <string name="shareLink">Partajare link</string>
    <string name="shareMenuTitle">Partajare…</string>
    <string name="copyUrl">Copiere adresă link</string>

    <!-- Find in page -->
    <string name="findInPageMenuTitle">Găsire în pagină</string>
    <string name="nextSearchTermDescription">Găsirea următorului rezultat</string>
    <string name="previousSearchTermDescription">Găsirea rezultatului anterior</string>
    <string name="closeFindInPageButtonDescription">Închideți vizualizarea „găsire în pagină”</string>
    <string name="findInPageHint">Găsire în pagină</string>

    <!-- AutoComplete Suggestions -->
    <string name="editQueryBeforeSubmitting">Editare interogare înainte de căutare</string>
    <string name="settingsAutocompleteEnabled">Afișează sugestiile de completare automată</string>

    <!-- Opening external apps -->
    <string name="openExternalApp">Deschide aplicația externă</string>
    <string name="launchingExternalApp">Deschide într-o altă aplicație</string>
    <string name="confirmOpenExternalApp">Doriți să părăsiți DuckDuckGo pentru a vizualiza acest conținut?</string>
    <string name="unableToOpenLink">Imposibil de deschis acest tip de link</string>

    <!-- Tabs -->
    <string name="tabActivityTitle">File</string>
    <string name="tabsMenuItem">File</string>
    <string name="newTabMenuItem">Filă nouă</string>
    <string name="openInNewTab">Deschide într-o filă nouă</string>
    <string name="openInNewBackgroundTab">Deschide în fila de fundal</string>
    <string name="openImageInNewTab">Deschide imaginea în fila de fundal</string>
    <string name="faviconContentDescription">Favicon</string>
    <string name="closeContentDescription">Închidere</string>
    <string name="closeAllTabsMenuItem">Închidere toate filele</string>
    <string name="closeTab">Închidere nouă</string>

    <!-- Privacy Dashboard Activities -->
    <string name="privacyDashboardActivityTitle">Tabloul de bord privind confidențialitatea</string>
    <string name="privacyProtectionEnabled">PROTECȚIA CONFIDENȚIALITĂȚII A FOST ACTIVATĂ</string>
    <string name="privacyProtectionDisabled">PROTECȚIA CONFIDENȚIALITĂȚII A FOST DEZACTIVATĂ</string>
    <string name="privacyProtectionUpgraded" tools:ignore="TypographyQuotes">MĂRIT DE LA &lt;img src="%d" /&gt; LA &lt;img src="%d" /&gt;</string>
    <string name="privacyGradeContentDescription">Grad de confidențialitate</string>

    <string name="httpsGood">Conexiune criptată</string>
    <string name="httpsMixed">Conexiune cu criptare mixtă</string>
    <string name="httpsBad">Conexiune necriptată</string>

    <string name="networksActivityTitle">Rețele de cookie-uri de urmărire</string>
    <string name="networksContentDescription">Rețele de cookie-uri de urmărire</string>
    <string name="networksOverview">Rețelele de cookie-uri de urmărire vă adună istoricul web într-un profil de date despre dvs. Rețelele mari de cookie-uri de urmărire sunt mai dăunătoare, deoarece vă pot urmări și vă pot viza pe mai multe site-uri de pe internet.</string>

    <plurals name="trackersFound">
        <item quantity="one">%s Urmăritor Găsit</item>
        <item quantity="few">%s Urmăritori Găsiți</item>
        <item quantity="other">%s Urmăritori Găsiți</item>
    </plurals>

    <plurals name="trackerBlocked">
        <item quantity="one">%s Urmăritor Blocat</item>
        <item quantity="few">%s Urmăritori Blocați</item>
        <item quantity="other">%s Urmăritori Blocați</item>
    </plurals>

    <plurals name="majorNetworksFound">
        <item quantity="one">%s Rețea Principală Urmăritoare Găsită</item>
        <item quantity="few">%s Rețele Principale Urmăritoare Găsite</item>
        <item quantity="other">%s Rețele Principale Urmăritoare Găsite</item>
    </plurals>

    <plurals name="majorNetworksBlocked">
        <item quantity="one">%s Rețea Principală Urmăritoare Blocată</item>
        <item quantity="few">%s Rețele Principale Urmpritoare Blocate</item>
        <item quantity="other">%s Rețele Principale Urmpritoare Blocate</item>
    </plurals>

    <string name="scorecardActivityTitle">Grad de confidențialitate</string>
    <string name="scorecardSiteIsMemberOfMajorNetwork">Site-ul este o rețea mare de cookie-uri de urmărire</string>
    <string name="scorecardPrivacyGrade">Grad de confidențialitate</string>
    <string name="scorecardEnhancedGrade">Grad mărit</string>

    <string name="privacyTermsActivityTitle">Practici privind confidențialitatea</string>
    <string name="practicesGood">Bune practici privind confidențialitatea</string>
    <string name="practicesMixed">Practici mixte privind confidențialitatea”</string>
    <string name="practicesBad">„Practici inadecvate privind confidențialitatea”</string>
    <string name="practicesUnknown">Practici necunoscute privind confidențialitatea</string>
    <string name="practicesOverview">Practicile privind confidențialitatea indică în ce măsură datele cu caracter personal pe care le partajați cu un site web sunt protejate.</string>
    <string name="practicesTosdrLink">Practicile privind confidențialitatea rezultă din <b><u>ToS;DR</u></b></string>
    <string name="practicesIconContentGood">Pictogramă „Bune practici”</string>
    <string name="practicesIconContentBad">Pictogramă „Practici inadecvate”</string>
    <string name="privacyProtectionToggle">Protecția confidențialității</string>

    <string name="networkTrackerSummaryHeader">CEI MAI MARI INFRACTORI PRIVIND REȚELELE DE COOKIE-URI DE URMĂRIRE</string>
    <string name="networkTrackerSummaryNotReady">Continuă să colectăm date pentru a arăta câte cookie-uri de urmărire am blocat.</string>

    <!-- Fire -->
    <string name="fireMenu">Ștergere date</string>
    <string name="fireClearAll">Șterge toate filele și datele</string>
    <string name="fireCancel">Anulare</string>
    <string name="fireDataCleared">Date șterse</string>

    <!-- Settings Activity -->
    <string name="settingsActivityTitle">Setări</string>
    <string name="settingsMenuItemTitle">Setări</string>
    <string name="settingsHeadingGeneral">Generalități</string>
    <string name="settingsHeadingOther">Altele</string>
    <string name="settingsHeadingPrivacy">Confidențialitate</string>
    <string name="settingsLightTheme">Temă luminoasă</string>
    <string name="settingsAboutDuckduckgo">Despre DuckDuckGo</string>
    <string name="settingsVersion">Versiune</string>
    <string name="leaveFeedback">Trimiteți feedback</string>

    <!-- Settings - Automatically clearing data -->
    <string name="settingsAutomaticallyClearingDialogSave">Salvare</string>

    <string name="settingsAutomaticallyClearWhat">Ștergere automată…</string>
    <string name="settingsAutomaticallyClearWhatOptionNone">Niciuna</string>
    <string name="settingsAutomaticallyClearWhatOptionTabs">File</string>
    <string name="settingsAutomaticallyClearWhatOptionTabsAndData">File și date</string>

    <string name="settingsAutomaticallyClearWhen">Șterge la…</string>
    <string name="settingsAutomaticallyClearWhenAppExitOnly">Doar ieșire din aplicație</string>
    <string name="settingsAutomaticallyClearWhenAppExit5Seconds">Ieșire din aplicație, inactiv timp de 5 secunde</string>
    <string name="settingsAutomaticallyClearWhenAppExit5Minutes">Ieșire din aplicație, inactiv timp de 5 minute</string>
    <string name="settingsAutomaticallyClearWhenAppExit15Minutes">Ieșire din aplicație, inactiv timp de 15 minute</string>
    <string name="settingsAutomaticallyClearWhenAppExit30Minutes">Ieșire din aplicație, inactiv timp de 30 de minute</string>
    <string name="settingsAutomaticallyClearWhenAppExit60Minutes">Ieșire din aplicație, inactiv timp de 60 de minute</string>

    <!-- About Activity -->
    <string name="aboutActivityTitle">Despre noi</string>
    <string name="aboutDescription">
        Aici, la DuckDuckGo, stabilim noul standard de încredere online.\n\ DuckDuckGo Privacy Browser oferă toate elementele esențiale de confidențialitate de care aveți nevoie pentru a vă proteja în timp ce căutați și navigați pe web, inclusiv blocarea cookie-urilor de urmărire, criptare mai inteligentă și căutare privată DuckDuckGo.\n\ La urma urmei, internetul nu ar trebui să fie perceput atât de ciudat, iar obținerea confidențialității pe care o meritați online ar trebui să fie la fel de simplă ca a trage perdeaua.</string>
    <string name="aboutMoreLink">Aflați mai multe la duckduckgo.com/about</string>
    <string name="no_suggestions">Fără sugestii</string>

    <!-- Broken Site Activity -->
    <string name="brokenSiteReportBrokenSiteMenuItem">Raportare site defect</string>
    <string name="brokenSiteHeading">Raportare site defect</string>
    <string name="brokenSiteSubmitted">Vă mulțumim! Feedback trimis</string>
    <string name="brokenSitesCategoriesTitle">Descrie ce s-a întâmplat:</string>
    <string name="brokenSitesCategoriesHint">Descrie ce s-a întâmplat</string>
    <string name="brokenSiteSubmitButton">Trimite Raportul</string>
    <string name="brokenSiteDescription">Trimiterea unui raport anonim al unui site care nu funcționează ne ajută să corectăm aceste probleme și să îmbunătățim aplicația.</string>

    <string name="brokenSiteCategoryImages">Imaginile nu s-au încărcat</string>
    <string name="brokenSiteCategoryPaywall">Site-ul mi-a cerut să dezactivez</string>
    <string name="brokenSiteCategoryComments">Comentariile nu s-au încărcat</string>
    <string name="brokenSiteCategoryVideos">Videoclipul nu s-a redat</string>
    <string name="brokenSiteCategoryLinks">Linkurile sau butoanele nu funcționează</string>
    <string name="brokenSiteCategoryContent">Conținutul lipsește</string>
    <string name="brokenSiteCategoryLogin">Nu mă pot autentifica</string>
    <string name="brokenSiteCategoryUnsupported">Browserul este incompatibil</string>
    <string name="brokenSiteCategoryOther">Altceva</string>

    <!-- Bookmarks Activity -->
    <string name="bookmarksMenuTitle">Semne de carte</string>
    <string name="bookmarksActivityTitle">Semne de carte</string>
    <string name="bookmarkDeleteConfirmMessage">Sunteți sigur că doriți să ștergeți semnul de carte &lt;b&gt;%s&lt;/b&gt;?</string>
    <string name="bookmarkDeleteConfirmTitle">Confirmare</string>
    <string name="bookmarkAddedFeedback">Semn de carte adăugat</string>
    <string name="bookmarkTitleHint">Titlu semn de carte</string>
    <string name="bookmarkUrlHint">Adresă URL semn de carte</string>
    <string name="bookmarkSave">Salvare</string>
    <string name="bookmarkTitleEdit">Editare semn de carte</string>
    <string name="noBookmarks">Nu s-a adăugat niciun semn de carte</string>
    <string name="bookmarkOverflowContentDescription">Mai multe opțiuni pentru semnul de carte %s</string>
    <string name="delete">Ștergere</string>
    <string name="edit">Editare</string>
    <string name="bookmarkEdited">Semn de carte adăugat</string>

    <!-- Widget -->
    <string name="searchWidgetTextHint">Căutare DuckDuckGo</string>

    <!-- Home Screen Shortcuts -->
    <string name="addToHome">Adăugare la pagina principală</string>

    <!-- User Survey -->
    <string name="surveyCtaTitle">Ajutați-ne să îmbunătățim aplicația!</string>
    <string name="surveyCtaDescription">Participați la scurtul nostru sondaj, în mod anonim, și partajați-vă feedbackul.</string>
    <string name="surveyCtaLaunchButton">Participați la sondaj</string>
    <string name="surveyCtaDismissButton">Nu, mulțumesc</string>
    <string name="surveyActivityTitle">Sondajul utilizatorului</string>
    <string name="surveyTitle">SONDAJ DUCKDUCKGO</string>
    <string name="surveyDismissContentDescription">Renunțare la sondaj</string>
    <string name="surveyLoadingErrorTitle">Oh, nu!</string>
    <string name="surveyLoadingErrorText">Sondajul nostru nu se încarcă.\nVă rugăm să încercați din nou, mai târziu.</string>

    <!-- Add widget -->
    <string name="addWidgetCtaTitle">Încercați-ne widget-ul de căutare!</string>
    <string name="addWidgetCtaDescription">Adăugați widget-ul de căutare la ecranul dvs. de pornire, pentru acces rapid și ușor.</string>
    <string name="addWidgetCtaAutoLaunchButton">Adăugare widget</string>
    <string name="addWidgetCtaInstructionsLaunchButton">Afișare</string>
    <string name="addWidgetCtaDismissButton">Renunțare</string>
    <string name="addWidgetInstructionsActivityTitle">Adăugare widget</string>
    <string name="addWidgetInstruction1Label">1</string>
    <string name="addWidgetInstruction1">Apăsați lung pe ecranul de pornire, apoi deschideți meniul widget-uri</string>
    <string name="addWidgetInstruction2Label">2</string>
    <string name="addWidgetInstruction2">Găsiți widget-ul DuckDuckGo</string>
    <string name="addWidgetInstruction3Label">3</string>
    <string name="addWidgetInstruction3">Trageți widget-ul pe ecranul de pornire</string>
    <string name="addWidgetInstructionsButtonGoHome">Accesați ecranul de pornire</string>
    <string name="addWidgetInstructionsButtonClose">Închidere</string>

    <!-- App Enjoyment / Rating / Feedback -->
    <string name="appEnjoymentDialogTitle">Vă place DuckDuckGo?</string>
    <string name="appEnjoymentDialogMessage">Ne-ar plăcea să știm ce credeți</string>
    <string name="appEnjoymentDialogPositiveButton">Îmi place</string>
    <string name="appEnjoymentDialogNegativeButton">Mai trebuie lucrată</string>

    <string name="rateAppDialogTitle">Evaluați aplicația</string>
    <string name="rateAppDialogMessage">Feedback-ul dvs. contează. Vă rugăm să vă partajați preferința printr-o recenzie.</string>
    <string name="rateAppDialogPositiveButton">Evaluați aplicația</string>

    <string name="giveFeedbackDialogTitle">Ne pare rău să auzim aceasta</string>
    <string name="giveFeedbackDialogMessage">Spuneți-ne cum putem îmbunătăți aplicația pentru dvs.</string>
    <string name="giveFeedbackDialogPositiveButton">Trimiteți feedback</string>

    <string name="noThanks">Nu, mulțumesc</string>

    <!-- Notification Channel Names -->
    <string name="notificationChannelFileDownloading">Descărcare fișier</string>
    <string name="notificationChannelFileDownloaded">Fișier descărcat</string>
    <string name="notificationChannelTutorials">Tutoriale</string>

    <!-- Clear Notification -->
    <string name="clearNotificationTitle">Ștergerea datelor setată la „manual”</string>
    <string name="clearNotificationDescription">Personalizați DuckDuckGo pentru a șterge automat datele de navigare după fiecare sesiune.</string>

    <!-- Privacy Protection Notification -->
    <string name="privacyProtectionNotificationDefaultTitle">Vă protejăm confidențialitatea</string>
    <string name="privacyProtectionNotificationReportTitle">Raportul dvs. privind confidențialitatea</string>
    <string name="privacyProtectionNotificationDefaultDescription">Utilizând aplicația DuckDuckGo, datele dvs. sunt protejate prin blocarea cookie-urilor de urmărire și criptarea conexiunilor.</string>
    <string name="privacyProtectionNotificationUpgadeDescription">V-ați protejat datele, securizând %d conexiuni necriptate, în timpul utilizării DuckDuckGo.</string>
    <string name="privacyProtectionNotificationTrackerDescription">V-ați protejat datele, blocând %d cookie-uri de urmărire, în timpul utilizării DuckDuckGo.</string>
    <string name="privacyProtectionNotificationBothDescription">V-ați protejat datele blocând %d cookie-uri de urmărire și securizând %d conexiuni necriptate în timpul utilizării DuckDuckGo.</string>
    <string name="privacyProtectionNotificationLaunchButton">Reluare navigare</string>

    <!-- Authentication -->
    <string name="authenticationDialogTitle">Autentificare</string>
    <string name="authenticationDialogMessage">%s necesită un nume de utilizator și o parolă.</string>
    <string name="authenticationDialogPositiveButton">Autentificare</string>
    <string name="authenticationDialogNegativeButton">Anulare</string>
    <string name="authenticationDialogUsernameHint">Nume utilizator</string>
    <string name="authenticationDialogPasswordHint">Parolă</string>

    <!-- User-facing label for when a user selects text and might want to search for that text -->
    <string name="systemTextSearchMessage">Căutare DuckDuckGo</string>

    <!-- App feedback disambiguation -->
    <string name="feedbackActivityTitle">Partajați-vă feedbackul</string>
    <string name="missingBrowserFeaturesTitleLong">Funcțiile browserului lipsesc sau sunt frustrante pentru utilizator</string>
    <string name="missingBrowserFeaturesTitleShort">Probleme privind funcțiile browserului</string>
    <string name="missingBrowserFeaturesSubtitle">Ce funcție de navigare putem adăuga sau îmbunătăți?</string>
    <string name="missingBrowserFeatureSubReasonNavigation">Navigare înainte, înapoi, reîmprospătare</string>
    <string name="missingBrowserFeatureSubReasonTabManagement">Crearea și gestionarea filelor</string>
    <string name="missingBrowserFeatureSubReasonAdPopups">Blocarea anunțurilor și ferestrelor pop-up</string>
    <string name="missingBrowserFeatureSubReasonVideos">Vizionarea videoclipurilor</string>
    <string name="missingBrowserFeatureSubReasonImages">Interacțiunea cu imaginile</string>
    <string name="missingBrowserFeatureSubReasonBookmarks">Crearea și gestionarea marcajelor</string>
    <string name="missingBrowserFeatureSubReasonOther">Niciuna dintre acestea</string>

    <string name="websiteNotLoadingTitleLong">Anumite site-uri web nu se încarcă corect</string>
    <string name="websiteNotLoadingTitleShort">Probleme privind încărcarea site-ului web</string>
    <string name="websiteNotLoadingSubtitle">Ce site este defect?”</string>

    <string name="searchNotGoodEnoughTitleLong">Căutarea DuckDuckGo nu este suficient de bună</string>
    <string name="searchNotGoodEnoughTitleShort">Probleme privind funcția de căutare a DuckDuckGo</string>
    <string name="searchNotGoodEnoughSubtitle">Ce funcție de căutare putem adăuga sau îmbunătăți?</string>
    <string name="searchNotGoodEnoughSubReasonTechnicalSearches">Căutare privind programarea/tehnica</string>
    <string name="searchNotGoodEnoughSubReasonGoogleLayout">Aspectul ar trebui să semene mai mult cu Google</string>
    <string name="searchNotGoodEnoughSubReasonFasterLoadTimes">Timp de încărcare mai rapid</string>
    <string name="searchNotGoodEnoughSubReasonSpecificLanguage">Căutarea într-o anumită limbă sau regiune</string>
    <string name="searchNotGoodEnoughSubReasonBetterAutocomplete">Completare automată mai bună</string>
    <string name="searchNotGoodEnoughSubReasonOther">Niciuna dintre acestea</string>

    <string name="needMoreCustomizationTitleLong">Nu există suficiente modalități de a personaliza aplicația</string>
    <string name="needMoreCustomizationTitleShort">Probleme privind personalizarea</string>
    <string name="needMoreCustomizationSubtitle">Ce opțiune de personalizare putem adăuga sau îmbunătăți?</string>
    <string name="needMoreCustomizationSubReasonHomeScreenConfiguration">Configurarea ecranului de pornire</string>
    <string name="needMoreCustomizationSubReasonTabDisplay">Modul în care sunt afișate filele</string>
    <string name="needMoreCustomizationSubReasonAppLooks">Felul în care arată aplicația</string>
    <string name="needMoreCustomizationSubReasonWhichDataIsCleared">Ce date sunt șterse</string>
    <string name="needMoreCustomizationSubReasonWhenDataIsCleared">Când sunt șterse datele</string>
    <string name="needMoreCustomizationSubReasonBookmarksDisplay">Modul în care sunt afișate semnele de carte</string>
    <string name="needMoreCustomizationSubReasonOther">Niciuna dintre acestea</string>

    <string name="appIsSlowOrBuggyTitleLong">Aplicația este lentă, cu erori sau se blochează</string>
    <string name="appIsSlowOrBuggyTitleShort">Probleme privind funcționarea</string>
    <string name="appIsSlowOrBuggySubtitle">Ce problemă întâmpinați?</string>
    <string name="appIsSlowOrBuggySubReasonSlowResults">Paginile web sau rezultatele căutării se încarcă încet</string>
    <string name="appIsSlowOrBuggySubReasonAppCrashesOrFreezes">Aplicația cade sau se blochează</string>
    <string name="appIsSlowOrBuggySubReasonMediaPlayback">Erori de redare video sau media</string>
    <string name="appIsSlowOrBuggySubReasonOther">Niciuna dintre acestea</string>

    <string name="otherMainReasonTitleLong">Niciuna dintre acestea</string>
    <string name="otherMainReasonTitleShort">Alte probleme</string>

    <string name="openEndedInputHint">Cum putem îmbunătăți aplicația? (opțional)</string>
    <string name="submitFeedback">TRIMITERE FEEDBACK</string>

    <string name="tellUsHowToImprove">Vă rugăm să ne spuneți ce putem îmbunătăți.</string>
    <string name="thanksForTheFeedback">Vă mulțumim pentru feedback!</string>
    <string name="feedbackNegativeMainReasonPageSubtitle">Ce aspect vă deranjează cel mai tare?</string>
    <string name="feedbackNegativeMainReasonPageTitle">Ne pare rău să auzim aceasta.</string>
    <string name="feedbackShareDetails">Partajare detalii</string>
    <string name="sharePositiveFeedbackWithTheTeam">Există detalii pe care doriți să le împărtășiți echipei?</string>
    <string name="whatHaveYouBeenEnjoying">Ce v-a plăcut?</string>
    <string name="awesomeToHear">Ne bucurăm să auzim aceasta!</string>
    <string name="shareTheLoveWithARating">Vă rugăm să vă partajați preferința, evaluând aplicația în Play Store.</string>
    <string name="rateTheApp">EVALUAȚI APLICAȚIA</string>
    <string name="declineFurtherFeedback">NU, MULȚUMESC, AM TERMINAT</string>
    <string name="whichBrokenSites">Unde vedeți aceste probleme?</string>
    <string name="whichBrokenSitesHint">Ce site web are probleme?</string>
    <string name="feedbackSpecificAsPossible">Vă rugăm să furnizați detalii cât mai concrete</string>
    <string name="feedbackInitialDisambiguationTitle">Să începem!</string>
    <string name="feedbackInitialDisambiguationSubtitle">Cum vă clasificați feedbackul?</string>
    <string name="feedbackInitialDisambiguationHappyButtonContentDescription">Buton feedback pozitiv</string>
    <string name="feedbackInitialDisambiguationSadButtonContentDescription">Buton feedback negativ</string>
    <string name="feedbackIsImportantToUs">Feedbackul dvs. anonim este important pentru noi.</string>

    <!-- Webview Recovery -->
    <string name="crashedWebViewErrorMessage">Pagina web nu a putut fi afișată.</string>
    <string name="crashedWebViewErrorAction">Reîncarcă</string>

    <!-- System Search -->
    <string name="systemSearchOmnibarInputHint"><font size="13">Căutare sau tastare URL</font></string>
    <string name="systemSearchDeviceAppLabel">De pe acest dispozitiv</string>
    <string name="systemSearchAppNotFound">Aplicația nu a fost găsită</string>
    <string name="systemSearchOnboardingText">Mulțumim pentru că ai ales DuckDuckGo!\nAcum, atunci când utilizezi căutarea sau aplicația noastră, căutările tale sunt protejate.</string>
    <string name="systemSearchOnboardingFeaturesIntroText">De asemenea aplicația DuckDuckGo:</string>
    <string name="systemSearchOnboardingFeatureOneText">Blochează urmăritoriinesiguri</string>
    <string name="systemSearchOnboardingFeatureTwoText">Forțează criptarea pe site-uri web</string>
    <string name="systemSearchOnboardingFeatureThreeText">Șterge datele cu o singură atingere</string>
    <string name="systemSearchOnboardingButtonMore">Arată mai multe</string>
    <string name="systemSearchOnboardingButtonLess">Ascunde</string>
    <string name="systemSearchOnboardingButtonOk">Am înțeles</string>

    <!-- Dax Dialog -->
    <string name="daxDialogHideButton">ASCUNDE</string>
    <string name="daxDialogPhew">Pfiu!</string>
    <string name="daxDialogNext">Următorul</string>
    <string name="daxDialogHighFive">Bate Palma!</string>
    <string name="daxDialogGotIt">Am înțeles</string>
    <string name="hideTipsTitle">Ascunzi sfaturile rămase?</string>
    <string name="hideTipsText">Sunt doar câteva, iar noi am încercat să le facem informative.</string>
    <string name="hideTipsButton">Ascunde sfaturile definitiv</string>

    <!-- New Onboarding Experience -->
    <string name="onboardingWelcomeTitle">Bine ai venit la DuckDuckGo!</string>
    <string name="onboardingDaxText">Internetul poate fi cam terifiant.&lt;br/&gt;&lt;br/&gt;Nu te îngrijora! Căutarea și navigarea în mod confidențial sunt mai ușoare decât crezi.</string>
    <string name="onboardingLetsDoItButton">Hai Să O Facem!</string>
    <string name="daxIntroCtaText">Apoi, încearcă să vizitezi unul din site-urile tale preferate! &lt;br/&gt;&lt;br/&gt;Voi bloca urmăritorii ca să nu te mai spioneze. Voi îmbunătăți, de asemenea, securitatea conexiunii tale, dacă este posibil. &#128274;</string>
    <string name="daxEndCtaText">Ai ghicit! &lt;br/&gt;&lt;br/&gt;Reține: de fiecare dată când navighezi cu mine, o reclamă terifiantă își pierde aripile. &#128077;</string>
    <string name="daxSerpCtaText">Căutările tale DuckDuckGo sunt anonime și nu îți voi stoca niciodată istoricul căutării. Niciodată. &#128588;</string>
    <plurals name="daxTrackersBlockedCtaText">
        <item quantity="one">&#160;și &lt;b&gt;%d altul&lt;/b&gt; încercau să te urmărească aici. &lt;br/&gt;&lt;br/&gt;I-am blocat!&lt;br/&gt;&lt;br/&gt; ☝️ Poți verifica bara URL pentru a vedea cine încearcă să te urmărească atunci când vizitezi un nou site.️</item>
        <item quantity="few">&#160;și &lt;b&gt;%d alții&lt;/b&gt; încercau să te urmărească aici. &lt;br/&gt;&lt;br/&gt;I-am blocat!&lt;br/&gt;&lt;br/&gt; ☝️ Poți verifica bara URL pentru a vedea cine încearcă să te urmărească atunci când vizitezi un nou site.️</item>
        <item quantity="other">&#160;și &lt;b&gt;%d alții&lt;/b&gt; încercau să te urmărească aici. &lt;br/&gt;&lt;br/&gt;I-am blocat!&lt;br/&gt;&lt;br/&gt; ☝️ Puteți verifica bara URL pentru a vedea cine încearcă să vă urmărească atunci când vizitați un nou site.️</item>
    </plurals>
<<<<<<< HEAD
    <plurals name="daxTrackersBlockedCtaZeroText">
        <item quantity="one">&#160;încerca să te urmărească aici. &lt;br/&gt;&lt;br/&gt;Am blocat-o!&lt;br/&gt;&lt;br/&gt; ☝️ Poți verifica bara URL pentru a vedea cine încearcă să te urmărească atunci când vizitezi un nou site.</item>
        <item quantity="few">&#160;încercau să te urmărească aici. &lt;br/&gt;&lt;br/&gt;Am blocat-o!&lt;br/&gt;&lt;br/&gt; ☝️ Poți verifica bara URL pentru a vedea cine încearcă să te urmărească atunci când vizitezi un nou site.</item>
        <item quantity="other">&#160;încercau să te urmărească aici. &lt;br/&gt;&lt;br/&gt;Am blocat-o!&lt;br/&gt;&lt;br/&gt; ☝️ Poți verifica bara URL pentru a vedea cine încearcă să te urmărească atunci când vizitezi un nou site.</item>
    </plurals>
    <string name="daxNonSerpCtaText">În timp ce atingi și derulezi, voi bloca urmăritorii pisălogi. &lt;br/&gt;&lt;br/&gt;Dă-i bătaie- continuă să navighezi!</string>
    <string name="daxMainNetworkOwnedCtaText">Atenție! %s este deținut de %s.&lt;br/&gt;&lt;br/&gt; Urmăritorii %s spionează %s site-urile web de top, &#128561; dar nu îți face griji! &lt;br/&gt;&lt;br/&gt;Îi voi bloca %s să nu vadă activitatea ta pe acele site-uri.</string>
    <string name="daxMainNetworkCtaText">Atenție! %s este o rețea semnificativă de urmărire.&lt;br/&gt;&lt;br/&gt; Urmăritorii lor spionează %s site-uri de top, &#128561; dar nu îți face griji! &lt;br/&gt;&lt;br/&gt;Îi voi bloca %s să nu vadă activitatea ta pe acele site-uri.</string>

    <!-- Covid Cta-->
    <string name="covidCtaText">Obține informații și sfaturi oficiale COVID-19.</string>
=======
    <string name="daxTrackersBlockedCtaZeroText">&#160;încerca să te urmărească aici. &lt;br/&gt;&lt;br/&gt;Am blocat-o!&lt;br/&gt;&lt;br/&gt; ☝️ Poți verifica bara URL pentru a vedea cine încearcă să te urmărească atunci când vizitezi un nou site.️</string>
>>>>>>> 7f4cf70d
</resources><|MERGE_RESOLUTION|>--- conflicted
+++ resolved
@@ -394,7 +394,6 @@
         <item quantity="few">&#160;și &lt;b&gt;%d alții&lt;/b&gt; încercau să te urmărească aici. &lt;br/&gt;&lt;br/&gt;I-am blocat!&lt;br/&gt;&lt;br/&gt; ☝️ Poți verifica bara URL pentru a vedea cine încearcă să te urmărească atunci când vizitezi un nou site.️</item>
         <item quantity="other">&#160;și &lt;b&gt;%d alții&lt;/b&gt; încercau să te urmărească aici. &lt;br/&gt;&lt;br/&gt;I-am blocat!&lt;br/&gt;&lt;br/&gt; ☝️ Puteți verifica bara URL pentru a vedea cine încearcă să vă urmărească atunci când vizitați un nou site.️</item>
     </plurals>
-<<<<<<< HEAD
     <plurals name="daxTrackersBlockedCtaZeroText">
         <item quantity="one">&#160;încerca să te urmărească aici. &lt;br/&gt;&lt;br/&gt;Am blocat-o!&lt;br/&gt;&lt;br/&gt; ☝️ Poți verifica bara URL pentru a vedea cine încearcă să te urmărească atunci când vizitezi un nou site.</item>
         <item quantity="few">&#160;încercau să te urmărească aici. &lt;br/&gt;&lt;br/&gt;Am blocat-o!&lt;br/&gt;&lt;br/&gt; ☝️ Poți verifica bara URL pentru a vedea cine încearcă să te urmărească atunci când vizitezi un nou site.</item>
@@ -403,10 +402,4 @@
     <string name="daxNonSerpCtaText">În timp ce atingi și derulezi, voi bloca urmăritorii pisălogi. &lt;br/&gt;&lt;br/&gt;Dă-i bătaie- continuă să navighezi!</string>
     <string name="daxMainNetworkOwnedCtaText">Atenție! %s este deținut de %s.&lt;br/&gt;&lt;br/&gt; Urmăritorii %s spionează %s site-urile web de top, &#128561; dar nu îți face griji! &lt;br/&gt;&lt;br/&gt;Îi voi bloca %s să nu vadă activitatea ta pe acele site-uri.</string>
     <string name="daxMainNetworkCtaText">Atenție! %s este o rețea semnificativă de urmărire.&lt;br/&gt;&lt;br/&gt; Urmăritorii lor spionează %s site-uri de top, &#128561; dar nu îți face griji! &lt;br/&gt;&lt;br/&gt;Îi voi bloca %s să nu vadă activitatea ta pe acele site-uri.</string>
-
-    <!-- Covid Cta-->
-    <string name="covidCtaText">Obține informații și sfaturi oficiale COVID-19.</string>
-=======
-    <string name="daxTrackersBlockedCtaZeroText">&#160;încerca să te urmărească aici. &lt;br/&gt;&lt;br/&gt;Am blocat-o!&lt;br/&gt;&lt;br/&gt; ☝️ Poți verifica bara URL pentru a vedea cine încearcă să te urmărească atunci când vizitezi un nou site.️</string>
->>>>>>> 7f4cf70d
 </resources>