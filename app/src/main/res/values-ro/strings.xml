<?xml version="1.0" encoding="UTF-8"?>
<!--
  ~ Copyright (c) 2022 DuckDuckGo
  ~
  ~ Licensed under the Apache License, Version 2.0 (the "License");
  ~ you may not use this file except in compliance with the License.
  ~ You may obtain a copy of the License at
  ~
  ~     http://www.apache.org/licenses/LICENSE-2.0
  ~
  ~ Unless required by applicable law or agreed to in writing, software
  ~ distributed under the License is distributed on an "AS IS" BASIS,
  ~ WITHOUT WARRANTIES OR CONDITIONS OF ANY KIND, either express or implied.
  ~ See the License for the specific language governing permissions and
  ~ limitations under the License.
  -->
<resources xmlns:tools="http://schemas.android.com/tools">

    <string name="appName" translatable="false">DuckDuckGo</string>
    <string name="appDescription" translatable="false">DuckDuckGo </string>
    <string name="duckDuckGoLogoDescription">Logoul DuckDuckGo</string>
    <string name="duckDuckGoPrivacySimplified">Despre confidențialitate, pe scurt</string>
    <string name="yes">Da</string>
    <string name="no">Nu</string>
    <string name="open">Deschide</string>
    <string name="cancel">Renunță</string>
    <string name="search">Căutare</string>

    <!-- Onboarding Activity -->
    <string name="onboardingDefaultBrowserDescription">Accesează „Setări” pentru a căuta și naviga cu DuckDuckGo de fiecare dată.</string>
    <string name="onboardingDefaultBrowserTitle">Fă DuckDuckGo aplicația ta implicită</string>

    <!-- Default Browser -->
    <string name="cannotLaunchDefaultAppSettings">Nu se poate lansa ecranul de setări implicite ale aplicației</string>
    <string name="settingsDefaultBrowserEnabled">Setare ca browser implicit</string>
    <string name="defaultBrowserMaybeLater">Poate Mai Târziu</string>
    <string name="defaultBrowserLetsDoIt">Setare ca browser implicit</string>
    <string name="defaultBrowserDescriptionNoDefault">Deschide link-urile cu liniște sufletească, de fiecare dată.</string>
    <string name="defaultBrowserInstructions">Selectează DuckDuckGo și atinge <font color="#678fff"> Întotdeauna </font>.</string>

    <!-- Browser Activity -->
    <string name="browserPopupMenu">Meniu browser</string>
    <string name="refresh">Reîncărcare</string>
    <string name="back">Înapoi</string>
    <string name="forward">Înainte</string>

    <string name="omnibarInputHint">Căutare sau tastare URL</string>
    <string name="clearButtonContentDescription">Șterge datele introduse pentru căutare</string>
    <string name="no_compatible_third_party_app_installed">Nicio aplicație compatibilă instalată</string>
    <string name="addBookmarkMenuTitle">Adaugă marcaj</string>
    <string name="editBookmarkMenuTitle">Editează marcaj</string>
    <string name="addFavoriteMenuTitle">Adaugă favorit</string>
    <string name="removeFavoriteMenuTitle">Elimină favoritul</string>
    <string name="favoriteAddedMessage">Favorit adăugat</string>
    <string name="bookmarkAddedMessage">Marcaj adăugat</string>
    <string name="requestDesktopSiteMenuTitle">Versiune desktop</string>
    <string name="fireproofWebsiteMenuTitleRemove">Elimină ștergerea activității și istoricului din browser</string>
    <string name="requestMobileSiteMenuTitle">Site mobil</string>
    <string name="downloadsMenuTitle">Descărcări</string>
    <string name="printMenuTitle">Imprimă pagina</string>
    <string name="favoriteDeleteConfirmationMessage">Favorit eliminat</string>
    <string name="fireproofDeleteConfirmationMessage">Ștergerea activității și istoricului din browser a fost eliminată</string>
    <string name="privacyProtectionEnabledConfirmationMessage">Protecția confidențialității activată pentru %1$s</string>
    <string name="privacyProtectionDisabledConfirmationMessage">Protecția confidențialității dezactivată pentru %1$s</string>
    <string name="undoSnackbarAction">Anulează</string>

    <!-- Downloading files -->
    <string name="downloadImage">Descarcă imaginea</string>
    <string name="permissionRequiredToDownload">Descărcarea necesită permisiune de stocare</string>

    <!-- Sharing options -->
    <string name="options">Opțiuni</string>
    <string name="shareLink">Trimite linkul</string>
    <string name="shareMenuTitle">Trimite…</string>
    <string name="copyUrl">Copiază adresa linkului</string>

    <!-- Find in page -->
    <string name="findInPageMenuTitle">Caută în pagină</string>
    <string name="nextSearchTermDescription">Arată rezultatul următor</string>
    <string name="previousSearchTermDescription">Arată rezultatul anterior</string>
    <string name="closeFindInPageButtonDescription">Închide vizualizarea „caută în pagină”</string>
    <string name="findInPageHint">Căutare în pagină</string>
    <string name="findInPageMatches" translatable="false">%d/%d</string>

    <!-- AutoComplete Suggestions -->
    <string name="editQueryBeforeSubmitting">Editare interogare înainte de căutare</string>
    <string name="settingsAutocompleteEnabled">Afișează sugestiile de completare automată</string>

    <!-- Opening external apps -->
    <string name="openExternalApp">Deschide aplicația externă</string>
    <string name="launchingExternalApp">Deschide într-o altă aplicație</string>
    <string name="confirmOpenExternalApp">Dorești să părăsești DuckDuckGo pentru a vizualiza acest conținut?</string>
    <string name="unableToOpenLink">Imposibil de deschis acest tip de link</string>

    <!-- Tabs -->
    <string name="homeTab" translatable="false">DuckDuckGo</string>
    <string name="tabActivityTitle">File</string>
    <string name="tabsMenuItem">File</string>
    <string name="newTabMenuItem">Filă nouă</string>
    <string name="openInNewTab">Deschide într-o filă nouă</string>
    <string name="openInNewBackgroundTab">Deschide în fila de fundal</string>
    <string name="openImageInNewTab">Deschide imaginea în fila de fundal</string>
    <string name="faviconContentDescription">Favicon</string>
    <string name="closeContentDescription">Închidere</string>
    <string name="closeAllTabsMenuItem">Închide toate filele</string>
    <string name="closeTab">Închide</string>
    <string name="tabClosed">Filă închisă</string>
    <string name="tabClosedUndo">Anulează</string>
    <string name="downloadsMenuItemTitle">Descărcări</string>

    <!-- Privacy Dashboard Activities -->
    <string name="privacyProtectionToggle">Protecția confidențialității site-ului</string>
    <string name="privacyProtectionEnabled">PROTECȚIE SITE ACTIVATĂ</string>
    <string name="privacyProtectionDisabled">PROTECȚIE SITE DEZACTIVATĂ</string>
    <string name="privacyDashboardActivityTitle">Tabloul de bord privind confidențialitatea</string>
    <string name="privacyProtectionUpgraded" tools:ignore="TypographyQuotes">MĂRIT DE LA &lt;img src=\"%1$d\" /&gt; LA &lt;img src=\"%2$d\" /&gt;</string>
    <string name="privacyGradeContentDescription">Grad de confidențialitate</string>
    <string name="privacyProtectionTemporarilyDisabled">Am dezactivat temporar protecția confidențialității, deoarece pare să strice acest site.</string>

    <string name="httpsGood">Conexiune criptată</string>
    <string name="httpsMixed">Conexiune cu criptare mixtă</string>
    <string name="httpsBad">Conexiune necriptată</string>

    <string name="scorecardActivityTitle">Grad de confidențialitate</string>
    <string name="scorecardSiteIsMemberOfMajorNetwork">Site-ul este o rețea mare de instrumente de urmărire</string>
    <string name="scorecardPrivacyGrade">Grad de confidențialitate</string>
    <string name="scorecardEnhancedGrade">Grad mărit</string>

    <string name="privacyTermsActivityTitle">Practici privind confidențialitatea</string>
    <string name="practicesGood">Bune practici privind confidențialitatea</string>
    <string name="practicesMixed">Practici mixte privind confidențialitatea</string>
    <string name="practicesBad">Practici inadecvate privind confidențialitatea</string>
    <string name="practicesUnknown">Practici necunoscute privind confidențialitatea</string>
    <string name="practicesOverview">Practicile privind confidențialitatea indică în ce măsură datele cu caracter personal pe care le partajați cu un site web sunt protejate.</string>
    <string name="practicesTosdrLink">Practici de confidențialitate de la <b><u>ToS;DR</u></b>.</string>
    <string name="practicesIconContentGood">Pictogramă „Bune practici”</string>
    <string name="practicesIconContentBad">Pictogramă „Practici inadecvate”</string>

    <string name="networkTrackerSummaryHeader">CEI MAI MARI INFRACTORI PRIVIND REȚELELE DE COOKIE-URI DE URMĂRIRE</string>
    <string name="networkTrackerSummaryNotReady">Continuă să colectăm date pentru a arăta câte cookie-uri de urmărire am blocat.</string>

    <string name="trackersActivityTitle">Solicitări de urmărire blocate</string>
    <string name="trackersContentDescription">Solicitări de urmărire blocate</string>
    <string name="trackersOverview">Încărcarea cererilor următoarelor domenii terțe a fost blocată, deoarece au fost identificate ca fiind cereri de urmărire. În cazul în care cererile unei societăți sunt încărcate, aceasta îi poate permite să îți creeze un profil.</string>
    <string name="trackersOverviewProtectionsOff">Nu a fost blocată încărcarea niciunei cereri de urmărire, deoarece protecțiile sunt dezactivate pentru acest site. În cazul în care cererile unei societăți sunt încărcate, aceasta îi poate permite să îți creeze un profil.</string>

    <string name="domainsLoadedActivityTitle">Solicitări de la terți încărcate</string>
    <string name="domainsLoadedContentDescription">Solicitări de la terți încărcate</string>
    <string name="domainsLoadedOverview">Au fost încărcate următoarele solicitări ale domeniilor terțe. În cazul în care solicitările unei societăți sunt încărcate, aceasta îi poate permite să îți creeze un profil, deși celelalte măsuri de protecție ale noastre împotriva urmăririi pe internet se aplică în continuare.</string>
    <string name="domainsLoadedOverviewProtectionsOff">Nu a fost blocată încărcarea niciunei cereri de la terți, deoarece protecțiile sunt dezactivate pentru acest site. În cazul în care cererile unei societăți sunt încărcate, aceasta îi poate permite să îți creeze un profil.</string>
    <string name="domainsLoadedOverviewEmpty">Nu am detectat solicitări de la niciun domeniu terț.</string>
    <string name="domainsLoadedHeadingText">Nu au fost încărcate domenii terțe</string>

    <string name="webTrackingProtectionsText"><annotation type="learn_more_link">Despre protecțiile noastre împotriva urmăririi pe web</annotation></string>
    <string name="webTrackingProtectionsUrl">https://help.duckduckgo.com/duckduckgo-help-pages/privacy/web-tracking-protections/</string>

    <string name="trackersBlockedNoSectionDescription">Au fost încărcate solicitările următoarelor domenii.</string>

    <string name="adLoadedSectionDescription">Solicitările următorului domeniu au fost încărcate deoarece s-a făcut clic recent pe o reclamă %1$s de pe DuckDuckGo. Aceste solicitări ajută la evaluarea eficienței anunțurilor. Nicio reclamă de pe DuckDuckGo nu creează profiluri.</string>
    <string name="adLoadedSectionLinkText"><annotation type="learn_more_link">Cum influențează protecțiile anunțurile noastre de căutare</annotation></string>
    <string name="adLoadedSectionUrl">https://help.duckduckgo.com/duckduckgo-help-pages/privacy/web-tracking-protections/#3rd-party-tracker-loading-protection</string>

    <string name="domainsLoadedSectionDescription">Au fost încărcate și solicitările următorului domeniu.</string>
    <string name="domainsLoadedSectionSingleSectionDescription">Au fost încărcate solicitările de urmărire ale următoarelor domenii.</string>
    <string name="domainsLoadedSectionEmptyListDescription">Nu am detectat solicitări de la niciun domeniu terț.</string>

    <string name="domainsLoadedBreakageSectionDescription">Solicitările următoarelor domenii au fost încărcate pentru a preveni întreruperea site-ului.</string>
    <string name="domainsLoadedAssociatedSectionDescription">Solicitările următorului domeniu au fost încărcate deoarece sunt asociate cu %1$s.</string>

    <string name="trackersBlockedText">Solicitări a căror încărcare a fost blocată</string>
    <string name="trackersNotBlockedText">Nu a fost blocată nicio solicitare de urmărire</string>
    <string name="trackersNoFoundText">Nu au fost găsite solicitări de urmărire</string>
    <string name="trackersFoundText">S-au găsit solicitări de urmărire</string>

    <string name="domainsLoadedText">Solicitări de la terți încărcate</string>
    <string name="domainsNotLoadedText">Nu au fost încărcate solicitări terță parte</string>

    <string name="majorNetworksNoFound">Nu s-a găsit nicio rețea de urmărire majoră</string>
    <string name="majorNetworksFound">S-au găsit rețele de urmărire majore</string>

    <!-- Fire -->
    <string name="fireMenu">Ștergere date</string>
    <string name="fireClearAll">Șterge toate filele și datele</string>
    <string name="fireCancel">Anulează</string>
    <string name="fireDataCleared">Date șterse</string>

    <!-- Settings Activity -->
    <string name="settingsActivityTitle">Setări</string>
    <string name="settingsMenuItemTitle">Setări</string>
    <string name="settingsHeadingGeneral">Generalități</string>
    <string name="settingsHeadingOther">Altele</string>
    <string name="settingsHeadingPrivacy">Confidențialitate</string>
    <string name="settingsAboutDuckduckgo">Despre DuckDuckGo</string>
    <string name="settingsVersion">Versiune</string>
    <string name="leaveFeedback">Trimite feedback</string>
    <string name="settingsEmailProtectionTitle">Protecția comunicațiilor prin e-mail</string>
    <string name="settingsEmailProtectionSubtitle">Blochează tehnologiile de urmărire prin e-mail și ascunde-ți adresa</string>
    <string name="settingsHeadingMore">Mai multe de la DuckDuckGo</string>
    <string name="settingsLightTheme">Luminoasă</string>
    <string name="settingsTheme">Temă</string>
    <string name="settingsDarkTheme">Intunecată</string>
    <string name="settingsSystemTheme">Folosește tema sistemului</string>
    <string name="settingsThemeDialogSave">Setează tema</string>
    <string name="settingsTitleAppLinks">Deschide linkurile în aplicații</string>
    <string name="settingsTitleAppLinksDialog">Deschide linkurile în aplicații</string>
    <string name="settingsAppLinksAskEveryTime">Întreabă de fiecare dată</string>
    <string name="settingsAppLinksAlways">Întotdeauna</string>
    <string name="settingsAppLinksNever">Niciodată</string>

    <!-- Settings - Automatically clearing data -->
    <string name="settingsAutomaticallyClearingDialogSave">Salvează</string>

    <string name="settingsAutomaticallyClearWhat">Ștergere automată…</string>
    <string name="settingsAutomaticallyClearWhatDialogTitle">Ștergere automată…</string>
    <string name="settingsAutomaticallyClearWhatOptionNone">Niciuna</string>
    <string name="settingsAutomaticallyClearWhatOptionTabs">File</string>
    <string name="settingsAutomaticallyClearWhatOptionTabsAndData">File și date</string>

    <string name="settingsAutomaticallyClearWhen">Șterge la…</string>
    <string name="settingsAutomaticallyClearWhenDialogTitle">Șterge la…</string>
    <string name="settingsAutomaticallyClearWhenAppExitOnly">Doar la ieșirea din aplicație</string>
    <string name="settingsAutomaticallyClearWhenAppExit5Seconds">Ieșire din aplicație, inactiv timp de 5 secunde</string>
    <string name="settingsAutomaticallyClearWhenAppExit5Minutes">Ieșire din aplicație, inactiv timp de 5 minute</string>
    <string name="settingsAutomaticallyClearWhenAppExit15Minutes">Ieșire din aplicație, inactiv timp de 15 minute</string>
    <string name="settingsAutomaticallyClearWhenAppExit30Minutes">Ieșire din aplicație, inactiv timp de 30 de minute</string>
    <string name="settingsAutomaticallyClearWhenAppExit60Minutes">Ieșire din aplicație, inactiv timp de 1 oră</string>

    <!-- About Activity -->
    <string name="aboutActivityTitle">Despre DuckDuckGo</string>
    <string name="aboutDescription">
        Aici, la DuckDuckGo, stabilim noul standard de încredere online.\n\nDuckDuckGo Privacy Browser oferă toate elementele esențiale de confidențialitate de care aveți nevoie pentru a vă proteja în timp ce căutați și navigați pe web, inclusiv blocarea cookie-urilor de urmărire, criptare mai inteligentă și căutare privată DuckDuckGo.\n\nLa urma urmei, internetul nu ar trebui să fie perceput atât de terifiant, iar obținerea confidențialității pe care o meritați online ar trebui să fie la fel de simplă ca a trage perdeaua.</string>
    <string name="aboutMoreLink">Află mai multe la duckduckgo.com/about</string>
    <string name="no_suggestions">Fără sugestii</string>

    <!-- Broken Site Activity -->
    <string name="brokenSiteReportBrokenSiteMenuItem">Raportează site defect</string>
    <string name="brokenSiteHeading">Raportează site-ul defect</string>
    <string name="brokenSiteSubmitted">Mulțumesc! Feedback trimis.</string>
    <string name="brokenSitesCategoriesTitle">Descrie ce s-a întâmplat</string>
    <string name="brokenSitesCategoriesHint">Descrie ce s-a întâmplat</string>
    <string name="brokenSiteSubmitButton">Trimite Raportul</string>
    <string name="brokenSiteDescription">Trimiterea unui raport anonim al unui site care nu funcționează ne ajută să corectăm aceste probleme și să îmbunătățim aplicația.</string>

    <string name="brokenSiteCategoryImages">Imaginile nu s-au încărcat</string>
    <string name="brokenSiteCategoryPaywall">Site-ul mi-a cerut să dezactivez</string>
    <string name="brokenSiteCategoryComments">Comentariile nu s-au încărcat</string>
    <string name="brokenSiteCategoryVideos">Videoclipul nu a funcționat</string>
    <string name="brokenSiteCategoryLinks">Linkurile sau butoanele nu funcționează</string>
    <string name="brokenSiteCategoryContent">Conținutul lipsește</string>
    <string name="brokenSiteCategoryLogin">Nu mă pot conecta</string>
    <string name="brokenSiteCategoryUnsupported">Browserul este incompatibil</string>
    <string name="brokenSiteCategoryOther">Altceva</string>

    <!-- Bookmarks Activity -->
    <string name="bookmarksMenuTitle">Marcaje</string>
    <string name="bookmarksActivityTitle">Marcaje</string>
    <string name="noBookmarks">Nu s-a adăugat niciun marcaj</string>
    <string name="bookmarkOverflowContentDescription">Mai multe opțiuni pentru marcajul %1$s</string>
    <string name="bookmarkDeleteConfirmationMessage">&lt;b&gt;%1$s&lt;/b&gt; șters</string>
    <string name="exportBookmarksMenu">Export</string>
    <string name="exportBookmarksEmpty">Nu ai marcaje, nimic nu va fi exportat</string>
    <string name="exportBookmarksError">Nu s-au putut exporta marcajele, a apărut o eroare</string>
    <string name="exportBookmarksSuccess">Toate marcajele au fost exportate cu succes</string>
    <string name="importBookmarksMenu">Import</string>
    <string name="importBookmarksFileTitle">Selectați un fișier cu marcaje de importat</string>
    <string name="importBookmarksError">Nu s-au putut importa marcajele, a apărut o eroare</string>
    <string name="importBookmarksEmpty">Fișierul nu are marcaje de importat</string>
    <string name="importBookmarksSuccess">%1$d marcaje importate cu succes</string>
    <string name="savedSiteDialogTitleHint">Titlu</string>
    <string name="savedSiteDialogUrlHint">URL</string>
    <string name="savedSiteDialogTitleEdit">Editare</string>
    <string name="bookmarksSectionTitle">Marcaje</string>
    <string name="favoritesSectionTitle">Favorite</string>
    <string name="bookmarksEmptyHint">Nu s-a adăugat niciun marcaj</string>
    <string name="favoritesEmptyHint">Nu s-a adăugat niciun favorit</string>

    <!-- Dialogs -->
    <string name="dialogConfirmTitle">Confirmare</string>
    <string name="dialogSave">Salvare</string>
    <string name="delete">Ștergere</string>
    <string name="edit">Editare</string>
    <string name="remove">Elimină</string>
    <string name="removeAll">Elimină tot</string>

    <!-- Widget -->
    <string name="searchWidgetTextHint">Căutare DuckDuckGo</string>

    <!-- Favorites widget -->
    <string name="addFavoriteMenuTitleHighlighted">👋 Adaugă la favorite</string>
    <string name="widgetConfigurationTitleText">Alege tema</string>
    <string name="widgetConfigurationSystemThemeOption">Folosește tema sistemului</string>
    <string name="widgetConfigurationLightThemeOption">Luminoasă</string>
    <string name="widgetConfigurationDarkThemeOption">Intunecată</string>
    <string name="widgetConfigurationAddWidgetOption">Adăugare widget</string>
    <string name="searchWidgetEmtpyFavoritesHint">Nu s-a adăugat niciun favorit</string>
    <string name="searchWidgetEmtpyFavoritesCta">Adaugă favorit</string>
    <string name="daxFavoritesOnboardingCtaText"><![CDATA[Vizitează site-urile preferate într-o clipă!\n\nAccesează un site care îți place. Apoi atinge pictograma „ ⠇” și selectează Adaugă la favorite.]]></string>
    <string name="daxFavoritesOnboardingCtaContentDescription">Vizitează site-urile preferate într-o clipă! Accesează un site care îți place. Apoi atinge pictograma de meniu a browserului și selectează Adaugă la favorite.</string>
    <string name="widgetConfigurationActivityTitle">Configurare widget</string>
    <string name="favoritesWidgetLabel">Preferințe</string>
    <string name="searchWidgetLabel">Căutare</string>

    <!-- Home Screen Shortcuts -->
    <string name="addToHome">Adaugă pe ecranul de pornire</string>
    <string name="shortcutAddedText">Succes! %1$s a fost adăugat pe ecranul de pornire.</string>

    <!-- User Survey -->
    <string name="surveyCtaTitle">Ajută-ne să îmbunătățim aplicația!</string>
    <string name="surveyCtaDescription">Participă la scurtul nostru sondaj și trimite-ne feedbackul tău.</string>
    <string name="surveyCtaLaunchButton">Participă la sondaj</string>
    <string name="surveyCtaDismissButton">Nu, mulțumesc</string>
    <string name="surveyActivityTitle">Sondajul utilizatorului</string>
    <string name="surveyTitle">SONDAJ DUCKDUCKGO</string>
    <string name="surveyDismissContentDescription">Renunță la sondaj</string>
    <string name="surveyLoadingErrorTitle">Oh, nu!</string>
    <string name="surveyLoadingErrorText">Sondajul nostru nu se încarcă.\nTe rugăm să încercerci din nou, mai târziu.</string>

    <!-- Add widget -->
    <string name="addWidgetCtaTitle">Încearcă widget-ul nostru de căutare!</string>
    <string name="addWidgetCtaDescription">Adăugă widget-ul de căutare la ecranul de pornire, pentru acces rapid și ușor.</string>
    <string name="addWidgetCtaAutoLaunchButton">Adaugă widget</string>
    <string name="addWidgetCtaInstructionsLaunchButton">Afișează</string>
    <string name="addWidgetCtaDismissButton">Renunță</string>
    <string name="addWidgetInstructionsActivityTitle">Adăugare widget</string>
    <string name="addWidgetInstruction1Label">1</string>
    <string name="addWidgetInstruction1">Apasă lung pe ecranul de pornire, apoi deschide meniul widget-urilor.</string>
    <string name="addWidgetInstruction2Label">2</string>
    <string name="addWidgetInstruction2">Găsește widget-ul DuckDuckGo.</string>
    <string name="addWidgetInstruction3Label">3</string>
    <string name="addWidgetInstruction3">Trage widget-ul pe ecranul de pornire.</string>
    <string name="addWidgetInstructionsButtonGoHome">Accesează ecranul de pornire</string>
    <string name="addWidgetInstructionsButtonClose">Închide</string>

    <!-- App Enjoyment / Rating / Feedback -->
    <string name="appEnjoymentDialogTitle">Îți place DuckDuckGo?</string>
    <string name="appEnjoymentDialogMessage">Ne-ar plăcea să știm ce crezi.</string>
    <string name="appEnjoymentDialogPositiveButton">Îmi place</string>
    <string name="appEnjoymentDialogNegativeButton">Mai trebuie îmbunătățită</string>

    <string name="rateAppDialogTitle">Evaluează aplicația</string>
    <string name="rateAppDialogMessage">Feedback-ul tău contează. Te rugăm să împărtășești experiența ta printr-o recenzie.</string>
    <string name="rateAppDialogPositiveButton">Evaluează aplicația</string>
    <string name="rateAppDialogNegativeButton" translatable="false">@string/noThanks</string>

    <string name="giveFeedbackDialogTitle">Ne pare rău să auzim aceasta</string>
    <string name="giveFeedbackDialogMessage">Spune-ne cum putem îmbunătăți aplicația pentru tine.</string>
    <string name="giveFeedbackDialogPositiveButton">Trimite feedback</string>
    <string name="giveFeedbackDialogNegativeButton" translatable="false">@string/noThanks</string>

    <string name="noThanks">Nu, mulțumesc</string>

    <!-- Notification Channel Names -->
    <string name="notificationChannelTutorials">Tutoriale</string>

    <!-- Clear Notification -->
    <string name="clearNotificationTitle">Ștergerea datelor setată la „manual”</string>
    <string name="clearNotificationDescription">Personalizează DuckDuckGo pentru a șterge automat datele de navigare după fiecare sesiune.</string>

    <!-- Privacy Protection Notification -->
    <string name="privacyProtectionNotificationDefaultTitle">Îți protejăm confidențialitatea</string>
    <string name="privacyProtectionNotificationReportTitle">Raportul tău privind confidențialitatea</string>
    <string name="privacyProtectionNotificationDefaultDescription">Utilizând aplicația DuckDuckGo, datele tale sunt protejate prin blocarea cookie-urilor de urmărire și criptarea conexiunilor.</string>
    <string name="privacyProtectionNotificationUpgadeDescription">Ți-ai protejat datele, securizând %1$d conexiuni necriptate, în timpul utilizării DuckDuckGo.</string>
    <string name="privacyProtectionNotificationTrackerDescription">Ți-ai protejat datele, blocând %1$d cookie-uri de urmărire, în timpul utilizării DuckDuckGo.</string>
    <string name="privacyProtectionNotificationBothDescription">Ți-ai protejat datele blocând %1$d cookie-uri de urmărire și securizând %2$d conexiuni necriptate în timpul utilizării DuckDuckGo.</string>
    <string name="privacyProtectionNotificationLaunchButton">Reluare navigare</string>

    <!-- Authentication -->
    <string name="authenticationDialogTitle">Autentificare</string>
    <string name="authenticationDialogMessage">%1$s necesită un nume de utilizator și o parolă.</string>
    <string name="authenticationDialogPositiveButton">Autentificare</string>
    <string name="authenticationDialogNegativeButton">Anulare</string>
    <string name="authenticationDialogUsernameHint">Nume utilizator</string>
    <string name="authenticationDialogPasswordHint">Parolă</string>

    <!-- User-facing label for when a user selects text and might want to search for that text -->
    <string name="systemTextSearchMessage">Căutare DuckDuckGo</string>

    <!-- App feedback disambiguation -->
    <string name="feedbackActivityTitle">Trimitere feedback</string>
    <string name="missingBrowserFeaturesTitleLong">Funcțiile browserului lipsesc sau sunt frustrante pentru utilizator</string>
    <string name="missingBrowserFeaturesTitleShort">Probleme privind funcțiile browserului</string>
    <string name="missingBrowserFeaturesSubtitle">Ce funcție de navigare putem adăuga sau îmbunătăți?</string>
    <string name="missingBrowserFeatureSubReasonNavigation">Navigare înainte, înapoi și/sau reîncărcare</string>
    <string name="missingBrowserFeatureSubReasonTabManagement">Crearea și gestionarea filelor</string>
    <string name="missingBrowserFeatureSubReasonAdPopups">Blocarea anunțurilor și ferestrelor pop-up</string>
    <string name="missingBrowserFeatureSubReasonVideos">Vizionarea videoclipurilor</string>
    <string name="missingBrowserFeatureSubReasonImages">Interacțiunea cu imaginile</string>
    <string name="missingBrowserFeatureSubReasonBookmarks">Crearea și gestionarea marcajelor</string>
    <string name="missingBrowserFeatureSubReasonOther">Niciuna dintre acestea</string>

    <string name="websiteNotLoadingTitleLong">Probleme privind încărcarea site-ului web</string>
    <string name="websiteNotLoadingTitleShort">Probleme privind încărcarea site-ului web</string>
    <string name="websiteNotLoadingSubtitle">Ce site este defect?</string>

    <string name="searchNotGoodEnoughTitleLong">Căutarea DuckDuckGo nu este suficient de bună</string>
    <string name="searchNotGoodEnoughTitleShort">Probleme privind funcția de căutare a DuckDuckGo</string>
    <string name="searchNotGoodEnoughSubtitle">Ce funcție de căutare putem adăuga sau îmbunătăți?</string>
    <string name="searchNotGoodEnoughSubReasonTechnicalSearches">Căutare privind programarea/tehnica</string>
    <string name="searchNotGoodEnoughSubReasonGoogleLayout">Aspectul ar trebui să semene mai mult cu Google</string>
    <string name="searchNotGoodEnoughSubReasonFasterLoadTimes">Timp de încărcare mai rapid</string>
    <string name="searchNotGoodEnoughSubReasonSpecificLanguage">Căutarea într-o anumită limbă sau regiune</string>
    <string name="searchNotGoodEnoughSubReasonBetterAutocomplete">Completare automată mai bună</string>
    <string name="searchNotGoodEnoughSubReasonOther">Niciuna dintre acestea</string>

    <string name="needMoreCustomizationTitleLong">Nu există suficiente modalități de a personaliza aplicația</string>
    <string name="needMoreCustomizationTitleShort">Probleme privind personalizarea</string>
    <string name="needMoreCustomizationSubtitle">Ce opțiune de personalizare putem adăuga sau îmbunătăți?</string>
    <string name="needMoreCustomizationSubReasonHomeScreenConfiguration">Configurarea ecranului de pornire</string>
    <string name="needMoreCustomizationSubReasonTabDisplay">Modul în care sunt afișate filele</string>
    <string name="needMoreCustomizationSubReasonAppLooks">Felul în care arată aplicația</string>
    <string name="needMoreCustomizationSubReasonWhichDataIsCleared">Ce date sunt șterse</string>
    <string name="needMoreCustomizationSubReasonWhenDataIsCleared">Când sunt șterse datele</string>
    <string name="needMoreCustomizationSubReasonBookmarksDisplay">Modul în care sunt afișate marcajele</string>
    <string name="needMoreCustomizationSubReasonOther">Niciuna dintre acestea</string>

    <string name="appIsSlowOrBuggyTitleLong">Aplicația este lentă, cu erori sau se blochează</string>
    <string name="appIsSlowOrBuggyTitleShort">Probleme privind funcționarea</string>
    <string name="appIsSlowOrBuggySubtitle">Ce problemă întâmpini?</string>
    <string name="appIsSlowOrBuggySubReasonSlowResults">Paginile web sau rezultatele căutării se încarcă încet</string>
    <string name="appIsSlowOrBuggySubReasonAppCrashesOrFreezes">Aplicația se închide sau se blochează</string>
    <string name="appIsSlowOrBuggySubReasonMediaPlayback">Erori de redare video sau media</string>
    <string name="appIsSlowOrBuggySubReasonOther">Niciuna dintre acestea</string>

    <string name="otherMainReasonTitleLong">Niciuna dintre acestea</string>
    <string name="otherMainReasonTitleShort">Alte probleme</string>

    <string name="openEndedInputHint">Te rugăm să dai detalii cât mai concrete</string>
    <string name="submitFeedback">Trimite</string>

    <string name="tellUsHowToImprove">Te rugăm să ne spui ce putem îmbunătăți.</string>
    <string name="thanksForTheFeedback">Îți mulțumim pentru feedback!</string>
    <string name="feedbackNegativeMainReasonPageSubtitle">Ce aspect te deranjează cel mai tare?</string>
    <string name="feedbackNegativeMainReasonPageTitle">Ne pare rău să auzim aceasta</string>
    <string name="feedbackShareDetails">Trimite detalii</string>
    <string name="sharePositiveFeedbackWithTheTeam">Există detalii pe care dorești să le împărtășești echipei?</string>
    <string name="whatHaveYouBeenEnjoying">Ce ți-a plăcut?</string>
    <string name="awesomeToHear">Ne bucurăm să auzim aceasta!</string>
    <string name="shareTheLoveWithARating">Te rugăm să împărtășești experiența ta, evaluând aplicația în Play Store.</string>
    <string name="rateTheApp">Evaluează aplicația</string>
    <string name="declineFurtherFeedback">NU, MULȚUMESC, AM TERMINAT</string>
    <string name="whichBrokenSites">Unde vezi aceste probleme?</string>
    <string name="whichBrokenSitesHint">Ce site web are probleme?</string>
    <string name="feedbackSpecificAsPossible">Te rugăm să furnizezi detalii cât mai concrete</string>
    <string name="feedbackInitialDisambiguationTitle">Să începem!</string>
    <string name="feedbackInitialDisambiguationSubtitle">Cum îți clasifici feedbackul?</string>
    <string name="feedbackInitialDisambiguationHappyButtonContentDescription">Buton feedback pozitiv</string>
    <string name="feedbackInitialDisambiguationSadButtonContentDescription">Buton feedback negativ</string>
    <string name="feedbackIsImportantToUs">Feedbackul tău anonim este important pentru noi.</string>

    <!-- Webview Recovery -->
    <string name="crashedWebViewErrorMessage">"Pagina web nu a putut fi afișată."</string>
    <string name="crashedWebViewErrorAction">"Reîncarcă"</string>

    <!-- System Search-->
    <string name="systemSearchDeviceAppLabel">De pe acest dispozitiv</string>
    <string name="systemSearchOmnibarInputHint"><font size="13">Căutare sau tastare URL</font></string>
    <string name="systemSearchAppNotFound">Aplicația nu a fost găsită</string>
    <string name="systemSearchOnboardingText">Mulțumim pentru că ai ales DuckDuckGo!\nAcum, atunci când utilizezi căutarea sau aplicația noastră, căutările tale sunt protejate.</string>
    <string name="systemSearchOnboardingFeaturesIntroText">De asemenea aplicația DuckDuckGo:</string>
    <string name="systemSearchOnboardingFeatureOneText">Blochează instrumentele de urmărire nesigure.</string>
    <string name="systemSearchOnboardingFeatureTwoText">Forțează criptarea pe site-uri web.</string>
    <string name="systemSearchOnboardingFeatureThreeText">Șterge datele cu o singură atingere.</string>
    <string name="systemSearchOnboardingButtonMore">Arată mai multe</string>
    <string name="systemSearchOnboardingButtonLess">Ascunde</string>
    <string name="systemSearchOnboardingButtonOk">Am înțeles</string>

    <!-- Dax Dialog -->
    <string name="daxDialogHideButton">ASCUNDE</string>
    <string name="daxDialogPhew">Pfiu!</string>
    <string name="daxDialogNext">Următorul</string>
    <string name="daxDialogHighFive">Bate Palma!</string>
    <string name="daxDialogGotIt">Am înțeles</string>
    <string name="hideTipsTitle">Ascunzi sfaturile rămase?</string>
    <string name="hideTipsText">Sunt doar câteva, iar noi am încercat să le facem informative.</string>
    <string name="hideTipsButton">Ascunde sfaturile definitiv</string>

    <!-- New Onboarding Experience -->
    <string name="onboardingWelcomeTitle">"Bine ai venit la DuckDuckGo!"</string>
    <string name="onboardingDaxText"><![CDATA[Internetul poate fi cam terifiant.<br/><br/>Nu te îngrijora! Căutarea și navigarea în mod confidențial sunt mai ușoare decât crezi.]]></string>
    <string name="onboardingLetsDoItButton">Să Începem!</string>
    <string name="daxIntroCtaText"><![CDATA[Apoi, încearcă să vizitezi unul din site-urile tale preferate! <br/><br/>Voi bloca urmăritorii ca să nu te mai spioneze. Voi îmbunătăți, de asemenea, securitatea conexiunii tale, dacă este posibil. 🔒]]></string>
    <string name="daxEndCtaText"><![CDATA[Ai ghicit!<br/><br/>Reține: de fiecare dată când navighezi cu mine, o reclamă terifiantă își pierde aripile. 👍]]></string>
    <string name="daxSerpCtaText">Căutările DuckDuckGo sunt anonime. Întotdeauna. 🙌</string>
    <plurals name="daxTrackersBlockedCtaText">
        <item quantity="one"><![CDATA[ și <b>%1$d altul</b> încercau să te urmărească aici. <br/><br/>I-am blocat!<br/><br/> ☝️ Poți verifica bara de adrese pentru a vedea cine încearcă să te urmărească atunci când vizitezi un nou site.️]]></item>
        <item quantity="few"><![CDATA[ și <b>%1$d alții</b> încercau să te urmărească aici. <br/><br/>I-am blocat!<br/><br/> ☝️ Poți verifica bara de adrese pentru a vedea cine încearcă să te urmărească atunci când vizitezi un nou site.️]]></item>
        <item quantity="other"><![CDATA[ și <b>%1$d alții</b> încercau să te urmărească aici. <br/><br/>I-am blocat!<br/><br/> ☝️ Poți verifica bara de adrese pentru a vedea cine încearcă să te urmărească atunci când vizitezi un nou site.️]]></item>
    </plurals>
    <plurals name="daxTrackersBlockedCtaZeroText">
        <item quantity="one"><![CDATA[ încerca să te urmărească aici. <br/><br/>Am blocat-o!<br/><br/> ☝️ Poți verifica bara URL pentru a vedea cine încearcă să te urmărească atunci când vizitezi un nou site.]]></item>
        <item quantity="few"><![CDATA[ încercau să te urmărească aici. <br/><br/>I-am blocat!<br/><br/> ☝️ Poți verifica bara URL pentru a vedea cine încearcă să te urmărească atunci când vizitezi un nou site.]]></item>
        <item quantity="other"><![CDATA[ încercau să te urmărească aici. <br/><br/>I-am blocat!<br/><br/> ☝️ Poți verifica bara URL pentru a vedea cine încearcă să te urmărească atunci când vizitezi un nou site.]]></item>
    </plurals>
    <string name="daxNonSerpCtaText"><![CDATA[În timp ce atingi și derulezi, voi bloca urmăritorii pisălogi. <br/><br/>Dă-i bătaie - continuă să navighezi!]]></string>
    <string name="daxMainNetworkCtaText">Atenție! Nu pot împiedica utilizatorul %1$s să îți vadă activitatea pe %2$s.&lt;br/&gt;&lt;br/&gt;Dar navighează cu mine și pot limita ceea ce știe %3$s despre tine în general, blocându-i instrumentul de urmărire pe o mulțime de alte site-uri.</string>
    <string name="daxMainNetworkOwnedCtaText">Atenție! Deoarece %1$s deține %2$s, nu îi pot împiedica să îți vadă activitatea aici.&lt;br/&gt;&lt;br/&gt;Dar navighează cu mine și pot reduce ceea ce %3$s cunoaște despre tine în general, blocând instrumentele lor de urmărire pe o mulțime de alte site-uri.</string>

    <!-- Download Confirmation -->
    <string name="downloadConfirmationContinue">Salvează în Descărcări</string>
    <string name="downloadConfirmationSaveFileTitle">Salvează %1$s</string>
    <string name="downloadConfirmationKeepBothFilesText">Păstrează ambele</string>
    <string name="downloadConfirmationReplaceOldFileText">Înlocuiește</string>
    <string name="downloadConfirmationOpenFileText">Deschide</string>
    <string name="downloadConfirmationUnableToOpenFileText">Fișierul nu poate fi deschis</string>
    <string name="downloadConfirmationUnableToDeleteFileText">Nu s-a putut șterge fișierul vechi</string>

    <!-- Change Icon Activity -->
    <string name="changeIconActivityTitle">Pictograma Aplicației</string>
    <string name="changeIconCtaLabel">Pictograma Aplicației</string>
    <string name="changeIconCtaAccept">Aplică</string>
    <string name="changeIconCtaCancel">Anulează</string>
    <string name="changeIconDialogTitle">Vrei să aplici noua pictogramă?</string>
    <string name="changeIconDialogMessage">Închide aplicația pentru a aplica modificările. Revino după ce ai admirat noua pictogramă aleasă de tine.</string>

    <!-- New dashboard / menu buttons -->
    <string name="manageWhitelist">Site-uri neprotejate</string>
    <string name="reportBrokenSite">Raportează Site-ul Defect</string>

    <!-- Dialogs -->
    <string name="dialogAddTitle">Adaugă</string>
    <string name="dialogEditTitle">Editează</string>
    <string name="dialogSaveAction">Salvează</string>

    <!-- Whitelist -->
    <string name="whitelistActivityTitle">Site-uri neprotejate</string>
    <string name="enablePrivacyProtection">Activează protecția confidențialității</string>
    <string name="disablePrivacyProtection">Dezactivează protecția confidențialității</string>
    <string name="whitelistEntryOverflowContentDescription">Mai multe opțiuni pentru site-ul neprotejat %1$s</string>
    <string name="whitelistEntryDeleteConfirmMessage">Sigur dorești să elimini &lt;b&gt;%1$s&lt;/b&gt; din site-urile neprotejate?</string>
    <string name="whitelistExplanation">Aceste site-uri nu vor fi îmbunătățite de protecția confidențialității.</string>
    <string name="whitelistNoEntries">Protecția confidențialității este activată pentru toate site-urile</string>
    <string name="whitelistDomainHint">www.example.com</string>
    <string name="whitelistFormatError">Introdu un domeniu precum <b>example.com</b> și încearcă din nou</string>

    <!-- Settings -->
    <string name="settingsPrivacyProtectionWhitelist">Site-uri neprotejate</string>

    <!-- Fireproof websites -->
    <string name="fireproofWebsitesActivityTitle">Site-uri cu ștergerea activității și istoricului din browser la ieșire</string>
    <string name="settingsFireproofWebsites">Site-uri cu ștergerea activității și istoricului din browser la ieșire</string>
    <string name="fireproofWebsiteMenuTitleAdd">Șterge activitatea și istoricul din browser pentru acest site</string>
    <string name="fireproofWebsiteSnackbarConfirmation">&lt;b&gt;%1$s&lt;/b&gt; este acum ignifugat</string>
    <string name="fireproofWebsiteSnackbarAction">Anulează</string>
    <string name="fireproofWebsiteDeleteConfirmMessage">Sigur dorești să ștergi &lt;b&gt;%1$s&lt;/b&gt;?</string>
    <string name="fireproofWebsiteFeatureDescription">Site-urile web se bazează pe cookie-uri pentru a te menține conectat. Atunci când ștergi activitatea și istoricul unui site, cookie-urile nu vor fi șterse și vei rămâne conectat, chiar și după utilizarea butonului Ștergere activitate și istoric. Blocăm totuși instrumentele de urmărire terțe găsite pe site-urile web la care la ieșire se șterge activitatea și istoricul din browser.</string>
    <string name="fireproofWebsiteOverflowContentDescription">Mai multe opțiuni pentru site-ul ignifug %1$s</string>
    <string name="fireproofWebsiteLoginDialogTitle">Dorești să ștergi activitatea și istoricul pentru %1$s?</string>
    <string name="fireproofWebsiteLoginDialogDescription">Ștergerea activității și istoricului din browser pentru acest site te va menține conectat după utilizarea butonului Ștergere activitate și istoric.</string>
    <string name="fireproofWebsiteLoginDialogPositive">Ștergerea activității și istoricului din browser</string>
    <string name="fireproofWebsiteLoginDialogNegative">Nu acum</string>
    <string name="fireproofWebsiteItemsSectionTitle">Site-uri cu ștergerea activității și istoricului din browser la ieșire</string>
    <string name="fireproofWebsiteEmptyListHint">Nu există încă site-uri ignifuge</string>
    <string name="fireproofWebsiteSettingSelectionTitle">Ignifughează site-urile la autentificare</string>
    <string name="fireproofWebsiteRemoveAllConfirmation">Ignifugarea a fost eliminată pentru toate site-urile</string>
    <string name="fireproofWebsiteRemovalConfirmation">Ștergerea activității și istoricului a fost eliminată pentru &lt;b&gt;%1$s&lt;/b&gt;</string>
    <string name="fireproofWebsiteSettingsSelectionDialogAskEveryTime">Întreabă de fiecare dată</string>
    <string name="fireproofWebsiteSettingsSelectionDialogAlways">Întotdeauna</string>
    <string name="fireproofWebsiteSettingsSelectionDialogNever">Niciodată</string>
    <string name="disableLoginDetectionDialogTitle">Dezactivezi dialogul de confirmare pentru ștergerea activității și istoricului la conectarea la site-uri?</string>
    <string name="disableLoginDetectionDialogDescription">Poți modifica oricând această preferință în Setări.</string>
    <string name="disableLoginDetectionDialogPositive">DEZACTIVARE</string>
    <string name="disableLoginDetectionDialogNegative">ANULARE</string>
    <string name="automaticFireproofWebsiteLoginDialogTitle">Ignifughezi automat site-urile la autentificare?</string>
    <string name="automaticFireproofWebsiteLoginDialogDescription">Ignifugarea site-urilor te va menține autentificat și după ce ai utilizat butonul Foc. Poți să modifici ulterior acest lucru din Setări. </string>
    <string name="automaticFireproofWebsiteLoginDialogFirstOption">Ignifughează întotdeauna</string>
    <string name="automaticFireproofWebsiteLoginDialogSecondOption">Ignifughează acest site</string>
    <string name="automaticFireproofWebsiteLoginDialogThirdOption">Nu acum</string>


    <!-- Fire Animation settings -->
    <string name="settingsFireAnimation">Animație buton Foc</string>
    <string name="settingsHeroFireAnimation">Infern</string>
    <string name="settingsHeroWaterAnimation">Vârtej de apă</string>
    <string name="settingsHeroAbstractAnimation">Curent de aer</string>
    <string name="settingsNoneAnimation">Niciuna</string>
    <string name="settingsSelectFireAnimationDialog">Animație buton Foc</string>
    <string name="settingsSelectFireAnimationDialogSave">Salvare</string>

    <!-- Dos Attack error-->
    <string name="dosErrorMessage">Conexiunea a fost anulată. Acest site web ar putea dăuna dispozitivului tău.</string>

    <!-- Precise Location -->
    <string name="preciseLocationSystemDialogTitle">Activezi locația dispozitivului pentru browserul de confidențialitate DuckDuckGo?</string>
    <string name="preciseLocationSystemDialogSubtitle">%1$s solicită locația dispozitivului tău. Mai întâi va trebui să permiți aplicației să trimită locația dispozitivului, apoi %2$s poate cere permisiunea.</string>
    <string name="preciseLocationSystemDialogAllow">Activare</string>
    <string name="preciseLocationSystemDialogDeny">Poate mai târziu</string>
    <string name="preciseLocationSystemDialogNeverAllow">Nu întreba din nou pentru acest site</string>
    <string name="preciseLocationSiteDialogTitle">Acorzi %1$s permisiunea de a accesa locația?</string>
    <string name="preciseLocationDDGDialogSubtitle">Folosim locația ta anonimă doar pentru a oferi rezultate mai bune, mai aproape de tine. Poți oricând să te răzgândești mai târziu.</string>
    <string name="preciseLocationSiteDialogSubtitle">Poți gestiona permisiunile de acces la locație pe care le-ai acordat site-urilor individuale în Setări.</string>
    <string name="preciseLocationSiteDialogAllowAlways">Întotdeauna</string>
    <string name="preciseLocationSiteDialogAllowOnce">Numai pentru această sesiune</string>
    <string name="preciseLocationSiteDialogDenyAlways">Respinge întotdeauna</string>
    <string name="preciseLocationSiteDialogDenyOnce">Respinge pentru această sesiune</string>
    <string name="settingsPreciseLocation">Locație</string>
    <string name="preciseLocationFeatureDescription">Site-urile pe care le vizitezi pot solicita să îți cunoască locația dispozitivului. Acestea nu vor putea să-l acceseze până când nu acorzi în mod explicit permisiunea. DuckDuckGo utilizează locația ta doar în mod anonim pentru a furniza rezultate de căutare locale.</string>
    <string name="preciseLocationToggleText">Site-urile îmi pot cere locația</string>
    <string name="preciseLocationEmptyListHint">Niciun site web nu a acordat permisiunea de a accesa locația</string>
    <string name="preciseLocationNoSystemPermission">Pentru a gestiona permisiunile de acces la locație pe care le-ai acordat site-urilor individuale, activează locația pentru această aplicație în Setări Android.</string>
    <string name="preciseLocationActivityTitle">Locație</string>
    <string name="preciseLocationDeleteConfirmMessage">Sigur dorești să ștergi &lt;b&gt;%1$s&lt;/b&gt;?</string>
    <string name="preciseLocationDeleteContentDescription">Mai multe opțiuni pentru permisiunile de locație din domeniul %1$s</string>
    <string name="preciseLocationAllowedSitesSectionTitle">Acordat</string>
    <string name="preciseLocationDeniedSitesSectionTitle">Respins</string>
    <string name="preciseLocationSnackbarMessage">Anterior ai acordat %1$s permisiunea de a accesa locația dispozitivului.</string>

    <!--Fire button education-->
    <string name="daxClearDataCtaText">În browserul tău se pot acumula date personale. Bleah. Utilizează butonul Ștergere activitate și istoric pentru a șterge totul. Încearcă acum! 👇</string>

    <!--  Global Privacy Control-->
    <string name="globalPrivacyControlActivityTitle">Global Privacy Control (GPC)</string>
    <string name="globalPrivacyControlDescription">
        <![CDATA[DuckDuckGo blochează automat mai multe instrumente de urmărire. Cu Global Privacy Control (GPC) poți solicita, de asemenea, site-urilor web participante să restricționeze vânzarea sau partajarea datelor tale cu caracter personal cu alte companii. <u><a href=\"\">Află mai multe</a><u/>]]>
    </string>
    <string name="globalPrivacyControlSetting">Global Privacy Control (GPC)</string>
    <string name="globalPrivacyControlToggle">Global Privacy Control (GPC)</string>
    <string name="disabled">Dezactivat</string>
    <string name="enabled">Activat</string>

    <!-- Opening app links -->
    <string name="settingTitleOpenLinksInAssociatedApps">Deschide linkuri în aplicațiile asociate</string>
    <string name="settingSubtitleOpenLinksInAssociatedApps">Dezactivează pentru a preveni deschiderea automată a linkurilor în alte aplicații instalate.</string>
    <string name="appLinkDialogTitle">Deschizi în altă aplicație?</string>
    <string name="appLinkSnackBarAction">Deschide în aplicație</string>
    <string name="appLinkMultipleSnackBarAction">Alege aplicația</string>
    <string name="appLinkSnackBarMessage">Poți deschide acest link în %1$s.</string>
    <string name="appLinkMultipleSnackBarMessage">Poți deschide acest link în alte aplicații.</string>
    <string name="appLinkIntentChooserTitle">Deschide cu</string>
    <string name="appLinkMenuItemTitle">Deschide în aplicație</string>

    <!-- Email Autofill -->
    <string name="aliasToClipboardMessage">Adresă nouă copiată în clipboard</string>
    <string name="autofillTooltipUseYourAlias">Utilizează %1$s</string>
    <string name="autofillTooltipUseYourAliasDescription">Blochează modulele cookie de urmărire pentru e-mail</string>
    <string name="autofillTooltipGenerateAddress">Generează o adresă privată</string>
    <string name="autofillTooltipGenerateAddressDescription">Blochează modulele cookie de urmărire pentru e-mail și îți ascunde adresa</string>
    <string name="newEmailAliasMenuTitle">Creează adresa Duck</string>

    <!-- Waitlist Notification -->
    <string name="waitlistNotificationDialogDescription">Dorești să îți trimitem o notificare când este rândul tău?</string>
    <string name="waitlistNotificationDialogNoThanks">Nu, mulțumesc</string>
    <string name="waitlistNotificationDialogNotifyMe">DORESC SĂ PRIMESC NOTIFICĂRI</string>

    <!-- Email Protection -->
    <string name="emailProtectionActivityTitle">Protecția comunicațiilor prin e-mail (beta)</string>
    <string name="emailNotSupported">Dispozitivul nu este acceptat</string>
    <string name="emailNotSupportedExplanation">Protecția pentru e-mail îți permite să creezi adrese de e-mail private care elimină tehnologiile de urmărire prin e-mail. Trebuie să criptăm și să stocăm aceste adrese pe care le-ai creat local, pe dispozitivul tău. Din cauza faptului că dispozitivul tău nu acceptă stocarea criptată, protecția pentru e-mail este indisponibilă.</string>

<<<<<<< HEAD
=======
    <!-- Screen 1-->
    <string name="emailProtectionStatusTitleJoin">Confidențialitatea e-mailurilor, simplificată.</string>
    <string name="emailProtectionDescriptionJoin"><![CDATA[Blochează modulele cookie de urmărire pentru e-mail și ascunde-ți adresa, fără a schimba furnizorul de e-mail. <a href=\"\"><b>Află mai multe</b></a>.]]></string>

    <!-- Screen 2 -->
    <string name="emailProtectionStatusTitleJoined">Ești pe listă!</string>
    <string name="emailProtectionDescriptionJoinedWithNotification"><![CDATA[Îți vom trimite o notificare când<br/> protecția comunicațiilor prin e-mail este pregătită pentru tine. <a href=\"\"><b>Află mai multe</b></a>.]]></string>
    <string name="emailProtectionDescriptionJoinedWithoutNotification"><![CDATA[Invitația ta va apărea aici când vom fi pregătiți pentru tine. Dorești să <a href=\"\"><b>primești o notificare</b></a> când ajunge?<br/><a href=\"\"><b>Află mai multe</b></a> despre protecția comunicațiilor prin e-mail.]]></string>

    <!-- Screen 3 -->
    <string name="emailProtectionStatusTitleInBeta">Ești invitat!</string>
    <string name="emailProtectionDescriptionInBeta"><![CDATA[Blochează modulele cookie de urmărire pentru e-mail și ascunde-ți adresa, fără a schimba furnizorul de e-mail. <a href=\"\"><b>Află mai multe</b></a>.]]></string>

    <!-- Email Protection Sign Out -->
    <string name="emailProtectionSignOutTitle">Adresa Duck personală</string>
    <string name="emailProtectionSignOutFooter">
        <![CDATA[Eliminarea protecției comunicațiilor prin e-mail de pe acest dispozitiv elimină opțiunea de a completa adresa personală Duck sau o adresă Duck privată, recent generată în câmpurile de e-mail în timp ce navighezi pe web.<br/><br/>Pentru a șterge complet adresele Duck sau pentru orice alte întrebări sau feedback, contactează-ne la <a href=\"mailto:support@duck.com\">support@duck.com</a>.]]>
    </string>
    <string name="emailProtectionSignOutRemoveCta">Elimină de pe dispozitiv</string>

>>>>>>> 0862bdf9
    <!-- Bookmark folders -->
    <string name="bookmarkDialogTitleEdit">Editare marcaj</string>
    <string name="favoriteDialogTitleEdit">Editare favorit</string>
    <string name="locationLabel">Locație</string>
    <string name="folderLocationTitle">Selectează locația</string>
    <string name="addFolder">Adaugă dosar</string>
    <string name="editFolder">Editează dosarul</string>
    <string name="bookmarkFolderDeleteDialogMessage">"Sigur dorești să ștergi "</string>
    <string name="bookmarkFolderEmpty">Gol</string>

    <plurals name="bookmarkFolderDeleteDialogMessage">
        <item quantity="one">%1$s%2$s și %3$d element?</item>
        <item quantity="few">%1$s%2$s și %3$d elemente?</item>
        <item quantity="other">%1$s%2$s și %3$d elemente?</item>
    </plurals>

    <plurals name="bookmarkFolderItems">
        <item quantity="one">%1$d element</item>
        <item quantity="few">%1$d elemente</item>
        <item quantity="other">%1$d elemente</item>
    </plurals>

    <!-- Accessibility-->
    <string name="settingsAccessibility">Accesibilitate</string>
    <string name="accessibilityActivityTitle">Accesibilitate</string>
    <string name="accessibilityFontSizeTitle">Dimensiune text</string>
    <string name="accessibilityFontSizeHint">Trage butonul culisant până ce poți citi în mod confortabil. Site-urile pe care le vizitezi în DuckDuckGo se vor adapta la aceasta.</string>
    <string name="accessibilityForceZoomTitle">Aplică zoom-ul manual pe pagină</string>
    <string name="accessibilityForceZoomSubtitle">Ciupește și mărește pe orice site, chiar și pe cele care nu acceptă acest lucru</string>
    <string name="accessibilityTextSizeOverrideTitle">Gestionează dimensiunea textului</string>
    <string name="accessibilityTextSizeOverrideSubtitle">Textul de pe site-urile pe care le vizualizezi în DuckDuckGo se vor ajusta pentru a se potrivi cu setarea de mai jos</string>

    <!-- Privacy Policy -->
    <string name="settingsPrivacyPolicyDuckduckgo">Confidențialitate</string>

    <!-- Home Screen Widget -->
    <string name="homeScreenWidgetAdded">%1$s widget adăugat la ecranul de pornire</string>
    <string name="settingsAddHomeScreenWidget">Widget pe ecranul de pornire</string>

    <!-- MacOs Settings -->
    <string name="macos_settings_description">Răsfoiește în mod privat, cu aplicația noastră pentru Mac</string>
    <string name="macos_settings_description_list">Ești pe listă!</string>
    <string name="macos_settings_description_ready">Disponibilă pentru descărcare pe Mac</string>
    <string name="macos_settings_title">Aplicația DuckDuckGo pentru desktop</string>

    <!-- Downloads -->
    <string name="downloadsMenuItem">Descărcări</string>
    <string name="downloadsActivityTitle">Descărcări</string>
    <string name="downloadsActivityNoItemsDescription">Nu a fost descărcat încă niciun fișier</string>
    <string name="downloadsShareTitle">Distribuie către...</string>
    <string name="downloadsDownloadFinishedActionName">Deschide</string>
    <string name="downloadsCannotOpenFileErrorMessage">Nu se poate deschide fișierul. Caută o aplicație compatibilă.</string>
    <string name="downloadsFileNotFoundErrorMessage">Fișierul nu mai există</string>
    <string name="downloadsItemMenuShare">Trimite…</string>
    <string name="downloadsItemMenuDelete">Ștergere</string>
    <string name="downloadsItemMenuCancel">Anulează</string>
    <string name="downloadsActivityMenuDeleteAll">Șterge toate</string>
    <string name="downloadsFileDeletedMessage">S-a șters %1$s</string>
    <string name="downloadsAllFilesDeletedMessage">Toate fișierele au fost șterse</string>
    <string name="downloadsMoreOptionsContentDescription">Mai multe opțiuni pentru %1$s</string>
    <string name="downloadsUndoActionName">Anulează</string>
    <string name="downloadsStateInProgress">În curs...</string>

    <!-- App Tracking Protection -->
    <string name="atp_SettingsTitle">Protecția la urmărirea aplicațiilor</string>
    <string name="atp_SettingsDeviceShieldNeverEnabled">Blochează tehnologiile de urmărire pe dispozitivul tău</string>
    <string name="atp_SettingsDeviceShieldEnabled">Activat</string>
    <string name="atp_SettingsDeviceShieldDisabled">Dezactivat</string>

</resources><|MERGE_RESOLUTION|>--- conflicted
+++ resolved
@@ -647,29 +647,6 @@
     <string name="emailNotSupported">Dispozitivul nu este acceptat</string>
     <string name="emailNotSupportedExplanation">Protecția pentru e-mail îți permite să creezi adrese de e-mail private care elimină tehnologiile de urmărire prin e-mail. Trebuie să criptăm și să stocăm aceste adrese pe care le-ai creat local, pe dispozitivul tău. Din cauza faptului că dispozitivul tău nu acceptă stocarea criptată, protecția pentru e-mail este indisponibilă.</string>
 
-<<<<<<< HEAD
-=======
-    <!-- Screen 1-->
-    <string name="emailProtectionStatusTitleJoin">Confidențialitatea e-mailurilor, simplificată.</string>
-    <string name="emailProtectionDescriptionJoin"><![CDATA[Blochează modulele cookie de urmărire pentru e-mail și ascunde-ți adresa, fără a schimba furnizorul de e-mail. <a href=\"\"><b>Află mai multe</b></a>.]]></string>
-
-    <!-- Screen 2 -->
-    <string name="emailProtectionStatusTitleJoined">Ești pe listă!</string>
-    <string name="emailProtectionDescriptionJoinedWithNotification"><![CDATA[Îți vom trimite o notificare când<br/> protecția comunicațiilor prin e-mail este pregătită pentru tine. <a href=\"\"><b>Află mai multe</b></a>.]]></string>
-    <string name="emailProtectionDescriptionJoinedWithoutNotification"><![CDATA[Invitația ta va apărea aici când vom fi pregătiți pentru tine. Dorești să <a href=\"\"><b>primești o notificare</b></a> când ajunge?<br/><a href=\"\"><b>Află mai multe</b></a> despre protecția comunicațiilor prin e-mail.]]></string>
-
-    <!-- Screen 3 -->
-    <string name="emailProtectionStatusTitleInBeta">Ești invitat!</string>
-    <string name="emailProtectionDescriptionInBeta"><![CDATA[Blochează modulele cookie de urmărire pentru e-mail și ascunde-ți adresa, fără a schimba furnizorul de e-mail. <a href=\"\"><b>Află mai multe</b></a>.]]></string>
-
-    <!-- Email Protection Sign Out -->
-    <string name="emailProtectionSignOutTitle">Adresa Duck personală</string>
-    <string name="emailProtectionSignOutFooter">
-        <![CDATA[Eliminarea protecției comunicațiilor prin e-mail de pe acest dispozitiv elimină opțiunea de a completa adresa personală Duck sau o adresă Duck privată, recent generată în câmpurile de e-mail în timp ce navighezi pe web.<br/><br/>Pentru a șterge complet adresele Duck sau pentru orice alte întrebări sau feedback, contactează-ne la <a href=\"mailto:support@duck.com\">support@duck.com</a>.]]>
-    </string>
-    <string name="emailProtectionSignOutRemoveCta">Elimină de pe dispozitiv</string>
-
->>>>>>> 0862bdf9
     <!-- Bookmark folders -->
     <string name="bookmarkDialogTitleEdit">Editare marcaj</string>
     <string name="favoriteDialogTitleEdit">Editare favorit</string>
