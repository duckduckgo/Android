﻿<resources xmlns:tools="http://schemas.android.com/tools">

    <string name="duckDuckGoLogoDescription">Logotipo de DuckDuckGo</string>
    <string name="duckDuckGoPrivacySimplified">La privacidad, simplificada.</string>
    <string name="yes">Si</string>
    <string name="no">No</string>
    <string name="search">Buscar</string>

    <!-- Onboarding Activity -->
    <string name="onboardingDefaultBrowserDescription">Accede a «Ajustes» para realizar búsquedas y navegar con DuckDuckGo en cualquier momento.</string>
    <string name="onboardingDefaultBrowserTitle">Haz DuckDuckGo tu navegador predeterminado</string>

    <!-- Default Browser -->
    <string name="cannotLaunchDefaultAppSettings">La pantalla de configuración predeterminada de la aplicación no se puede abrir</string>
    <string name="settingsDefaultBrowserEnabled">Definir como navegador predeterminado</string>
    <string name="defaultBrowserMaybeLater">Quizás más tarde</string>
    <string name="defaultBrowserLetsDoIt">¡Hagámoslo!</string>
    <string name="defaultBrowserDescriptionNoDefault">Abre los enlaces con tranquilidad, siempre.</string>
    <string name="defaultBrowserInstructions">Selecciona DuckDuckGo y elige <font color="#678fff">Siempre</font>.</string>

    <!-- Browser Activity -->
    <string name="browserPopupMenu">Menú del navegador</string>
    <string name="refresh">Actualizar</string>
    <string name="back">Volver</string>
    <string name="forward">Avanzar</string>

    <string name="omnibarInputHint">Buscar o escribir la URL</string>
    <string name="clearButtonContentDescription">Borrar búsqueda</string>
    <string name="no_compatible_third_party_app_installed">No hay ninguna aplicación compatible instalada</string>
    <string name="addBookmarkMenuTitle">Añadir marcador</string>
    <string name="requestDesktopSiteMenuTitle">Versión de escritorio del sitio web</string>

    <!-- Downloading files -->
    <string name="downloadImage">Descargar imagen</string>
    <string name="permissionRequiredToDownload">La descarga requiere permiso de almacenamiento</string>
    <string name="downloadComplete">Descarga finalizada.</string>
    <string name="downloadFailed">No se ha podido descargar</string>
    <string name="downloadInProgress">Descargando</string>

    <!-- Sharing options -->
    <string name="options">Opciones</string>
    <string name="shareLink">Compartir enlace</string>
    <string name="shareMenuTitle">Compartir…</string>
    <string name="copyUrl">Copiar dirección de enlace</string>

    <!-- Find in page -->
    <string name="findInPageMenuTitle">Buscar en la página</string>
    <string name="nextSearchTermDescription">Buscar siguiente</string>
    <string name="previousSearchTermDescription">Buscar anterior</string>
    <string name="closeFindInPageButtonDescription">Cerrar búsqueda en la vista de página</string>
    <string name="findInPageHint">Buscar en la página</string>

    <!-- AutoComplete Suggestions -->
    <string name="editQueryBeforeSubmitting">Editar consulta antes de buscar</string>
    <string name="settingsAutocompleteEnabled">Mostrar sugerencias de autocompletado</string>

    <!-- Opening external apps -->
    <string name="openExternalApp">Abrir aplicación externa</string>
    <string name="launchingExternalApp">Abrir en otra aplicación</string>
    <string name="confirmOpenExternalApp">¿Deseas salir de DuckDuckGo para visualizar este contenido?</string>
    <string name="unableToOpenLink">No se puede abrir este tipo de enlace</string>

    <!-- Tabs -->
    <string name="tabActivityTitle">Pestañas</string>
    <string name="tabsMenuItem">Pestañas</string>
    <string name="newTabMenuItem">Nueva pestaña</string>
    <string name="openInNewTab">Abrir en una nueva pestaña</string>
    <string name="openInNewBackgroundTab">Abrir en una pestaña en segundo plano</string>
    <string name="openImageInNewTab">Abrir imagen en una pestaña en segundo plano</string>
    <string name="faviconContentDescription">Favicono</string>
    <string name="closeContentDescription">Cerrar</string>
    <string name="closeAllTabsMenuItem">Cerrar todas las pestañas</string>
    <string name="closeTab">Cerrar pestaña</string>

    <!-- Privacy Dashboard Activities -->
    <string name="privacyDashboardActivityTitle">Panel de privacidad</string>
    <string name="privacyProtectionEnabled">PROTECCIÓN DE LA PRIVACIDAD ACTIVADA</string>
    <string name="privacyProtectionDisabled">PROTECCIÓN DE LA PRIVACIDAD DESACTIVADA</string>
    <string name="privacyProtectionUpgraded" tools:ignore="TypographyQuotes">MEJORA DE &lt;img src="%d" /&gt; CON &lt;img src="%d" /&gt;</string>
    <string name="privacyGradeContentDescription">Nivel de privacidad</string>

    <string name="httpsGood">Conexión cifrada</string>
    <string name="httpsMixed">Conexión con cifrado mixto</string>
    <string name="httpsBad">Conexión no cifrada</string>

    <string name="networksActivityTitle">Redes de rastreadores</string>
    <string name="networksContentDescription">Redes de rastreadores</string>
    <string name="networksOverview">Las redes de rastreadores agregan tu historial web para crear un perfil de datos sobre ti. Las principales redes de rastreadores suponen una mayor amenaza, ya que abarcan una mayor parte de Internet para rastrearte e identificarte.</string>

    <plurals name="trackersFound">
        <item quantity="one">%s rastreador encontrado</item>
        <item quantity="other">%s rastreadores encontrados</item>
    </plurals>

    <plurals name="trackerBlocked">
        <item quantity="one">%s rastreador bloqueado</item>
        <item quantity="other">%s rastreadores bloqueados</item>
    </plurals>

    <plurals name="majorNetworksFound">
        <item quantity="one">%s red de rastreadores principal encontrada</item>
        <item quantity="other">%s redes de rastreadores principales encontradas</item>
    </plurals>

    <plurals name="majorNetworksBlocked">
        <item quantity="one">%s red de rastreadores principal bloqueada</item>
        <item quantity="other">%s redes de rastreadores principales bloqueadas</item>
    </plurals>

    <string name="scorecardActivityTitle">Nivel de privacidad</string>
    <string name="scorecardSiteIsMemberOfMajorNetwork">El sitio web es una de las principales redes de rastreadores</string>
    <string name="scorecardPrivacyGrade">Nivel de privacidad</string>
    <string name="scorecardEnhancedGrade">Nivel incrementado</string>

    <string name="privacyTermsActivityTitle">Prácticas de privacidad</string>
    <string name="practicesGood">Buenas prácticas de privacidad</string>
    <string name="practicesMixed">Prácticas de privacidad mixtas</string>
    <string name="practicesBad">«Prácticas de privacidad deficientes»</string>
    <string name="practicesUnknown">Prácticas de privacidad desconocidas</string>
    <string name="practicesOverview">Las prácticas de privacidad indican el nivel de protección de los datos personales que compartes con un sitio web.</string>
    <string name="practicesTosdrLink">Las prácticas de privacidad resultan de <b><u>ToS;DR</u></b></string>
    <string name="practicesIconContentGood">Icono de buenas prácticas</string>
    <string name="practicesIconContentBad">Icono de malas prácticas</string>
    <string name="privacyProtectionToggle">Protección de la privacidad</string>

    <string name="networkTrackerSummaryHeader">PRINCIPALES DELINCUENTES DE LAS REDES DE RASTREADORES</string>
    <string name="networkTrackerSummaryNotReady">Continuamos recopilando datos que demuestran cuántos rastreadores hemos bloqueado.</string>

    <!-- Fire -->
    <string name="fireMenu">Borrar datos</string>
    <string name="fireClearAll">Borrar todos los datos y pestañas</string>
    <string name="fireCancel">Cancelar</string>
    <string name="fireDataCleared">Datos eliminados</string>

    <!-- Settings Activity -->
    <string name="settingsActivityTitle">Ajustes</string>
    <string name="settingsMenuItemTitle">Ajustes</string>
    <string name="settingsHeadingGeneral">General</string>
    <string name="settingsHeadingOther">Otros</string>
    <string name="settingsHeadingPrivacy">Privacidad</string>
    <string name="settingsLightTheme">Tema claro</string>
    <string name="settingsAboutDuckduckgo">Acerca de DuckDuckGo</string>
    <string name="settingsVersion">Versión</string>
    <string name="leaveFeedback">Enviar opinión</string>

    <!-- Settings - Automatically clearing data -->
    <string name="settingsAutomaticallyClearingDialogSave">Guardar</string>

    <string name="settingsAutomaticallyClearWhat">Borrar automáticamente…</string>
    <string name="settingsAutomaticallyClearWhatOptionNone">Ninguno</string>
    <string name="settingsAutomaticallyClearWhatOptionTabs">Pestañas</string>
    <string name="settingsAutomaticallyClearWhatOptionTabsAndData">Pestañas y datos</string>

    <string name="settingsAutomaticallyClearWhen">Borrar al…</string>
    <string name="settingsAutomaticallyClearWhenAppExitOnly">Salir de la aplicación</string>
    <string name="settingsAutomaticallyClearWhenAppExit5Seconds">Salir de la aplicación (5 segundos de inactividad)</string>
    <string name="settingsAutomaticallyClearWhenAppExit5Minutes">Salir de la aplicación (5 minutos de inactividad)</string>
    <string name="settingsAutomaticallyClearWhenAppExit15Minutes">Salir de la aplicación (15 minutos de inactividad)</string>
    <string name="settingsAutomaticallyClearWhenAppExit30Minutes">Salir de la aplicación (30 minutos de inactividad)</string>
    <string name="settingsAutomaticallyClearWhenAppExit60Minutes">Salir de la aplicación (60 minutos de inactividad)</string>

    <!-- About Activity -->
    <string name="aboutActivityTitle">Acerca de nosotros</string>
    <string name="aboutDescription">
        En DuckDuckGo, estamos sentando un precedente en la confianza en línea.\n\ El navegador privado de DuckDuckGo ofrece todas las funciones de privacidad esenciales que necesitas para protegerte mientras realizas búsquedas y navegas en Internet, lo que incluye el bloqueo de rastreadores, cifrado inteligente y búsqueda privada de DuckDuckGo.\n\ Después de todo, Internet no debería percibirse como una amenaza y disfrutar de la privacidad en línea que mereces debería ser lo más fácil posible.</string>
    <string name="aboutMoreLink">Más información en duckduckgo.com/about</string>
    <string name="no_suggestions">No hay sugerencias</string>

    <!-- Broken Site Activity -->
    <string name="brokenSiteReportBrokenSiteMenuItem">Notificar sitio web no operativo</string>
    <string name="brokenSiteHeading">Notificar un sitio web no operativo</string>
    <string name="brokenSiteSubmitted">¡Gracias! Informe enviado</string>
    <string name="brokenSitesCategoriesTitle">Describe qué pasó:</string>
    <string name="brokenSitesCategoriesHint">Describe qué pasó</string>
    <string name="brokenSiteSubmitButton">Enviar reporte</string>
    <string name="brokenSiteDescription">Enviar un reporte anónimo del sitio dañado nos ayuda a depurar estos problemas y mejorar la aplicación.</string>

    <string name="brokenSiteCategoryImages">Las imágenes no se cargaron</string>
    <string name="brokenSiteCategoryPaywall">El sitio me pidió que desactivara</string>
    <string name="brokenSiteCategoryComments">Los comentarios no se cargaron</string>
    <string name="brokenSiteCategoryVideos">El vídeo no se reprodujo</string>
    <string name="brokenSiteCategoryLinks">Los enlaces o botones no funcionan</string>
    <string name="brokenSiteCategoryContent">Falta contenido</string>
    <string name="brokenSiteCategoryLogin">No puedo iniciar sesión</string>
    <string name="brokenSiteCategoryUnsupported">El navegador es incompatible.</string>
    <string name="brokenSiteCategoryOther">Otro problema</string>

    <!-- Bookmarks Activity -->
    <string name="bookmarksMenuTitle">Marcadores</string>
    <string name="bookmarksActivityTitle">Marcadores</string>
    <string name="bookmarkDeleteConfirmMessage">¿Estás seguro de que quieres eliminar el marcador &lt;b&gt;%s&lt;/b&gt;?</string>
    <string name="bookmarkDeleteConfirmTitle">Confirmar</string>
    <string name="bookmarkAddedFeedback">Marcador añadido</string>
    <string name="bookmarkTitleHint">Título del marcador</string>
    <string name="bookmarkUrlHint">URL del marcador</string>
    <string name="bookmarkSave">Guardar</string>
    <string name="bookmarkTitleEdit">Editar marcador</string>
    <string name="noBookmarks">No se han añadido marcadores todavía</string>
    <string name="bookmarkOverflowContentDescription">Más opciones para el marcador %s</string>
    <string name="delete">Eliminar</string>
    <string name="edit">Editar</string>
    <string name="bookmarkEdited">Marcador añadido</string>

    <!-- Widget -->
    <string name="searchWidgetTextHint">Buscar en DuckDuckGo</string>

    <!-- Home Screen Shortcuts -->
    <string name="addToHome">Añadir a la pantalla de inicio</string>

    <!-- User Survey -->
    <string name="surveyCtaTitle">Ayúdanos a mejorar la aplicación</string>
    <string name="surveyCtaDescription">Responde a nuestra breve encuesta anónima y comparte tu opinión.</string>
    <string name="surveyCtaLaunchButton">Responder a la encuesta</string>
    <string name="surveyCtaDismissButton">No, gracias</string>
    <string name="surveyActivityTitle">Encuesta de usuario</string>
    <string name="surveyTitle">ENCUESTA DUCKDUCKGO</string>
    <string name="surveyDismissContentDescription">Omitir encuesta</string>
    <string name="surveyLoadingErrorTitle">¡Vaya!</string>
    <string name="surveyLoadingErrorText">Nuestra encuesta no se pudo cargar en este momento.\nVuelve a intentarlo más tarde.</string>

    <!-- Add widget -->
    <string name="addWidgetCtaTitle">Prueba nuestro widget de búsqueda</string>
    <string name="addWidgetCtaDescription">Añade nuestro widget de búsqueda a tu pantalla de inicio para facilitar y agilizar el acceso.</string>
    <string name="addWidgetCtaAutoLaunchButton">Añadir widget</string>
    <string name="addWidgetCtaInstructionsLaunchButton">Mostrar</string>
    <string name="addWidgetCtaDismissButton">Descartar</string>
    <string name="addWidgetInstructionsActivityTitle">Añadir widget</string>
    <string name="addWidgetInstruction1Label">1</string>
    <string name="addWidgetInstruction1">Pulsa tu pantalla de inicio durante unos segundos y, a continuación, abre el menú de widgets</string>
    <string name="addWidgetInstruction2Label">2</string>
    <string name="addWidgetInstruction2">Busca el widget DuckDuckGo</string>
    <string name="addWidgetInstruction3Label">3</string>
    <string name="addWidgetInstruction3">Arrastra el widget a tu pantalla de inicio</string>
    <string name="addWidgetInstructionsButtonGoHome">Ir a la pantalla de inicio</string>
    <string name="addWidgetInstructionsButtonClose">Cerrar</string>

    <!-- App Enjoyment / Rating / Feedback -->
    <string name="appEnjoymentDialogTitle">¿Te gusta DuckDuckGo?</string>
    <string name="appEnjoymentDialogMessage">Nos encantaría saber qué opinas</string>
    <string name="appEnjoymentDialogPositiveButton">Me gusta</string>
    <string name="appEnjoymentDialogNegativeButton">Se puede mejorar</string>

    <string name="rateAppDialogTitle">Calificar la aplicación</string>
    <string name="rateAppDialogMessage">Tu opinión nos importa. Comparte tu amor con una reseña.</string>
    <string name="rateAppDialogPositiveButton">Calificar la aplicación</string>

    <string name="giveFeedbackDialogTitle">Sentimos que opines así</string>
    <string name="giveFeedbackDialogMessage">Dinos cómo podemos mejorar la aplicación</string>
    <string name="giveFeedbackDialogPositiveButton">Dar mi opinión</string>

    <string name="noThanks">No, gracias</string>

    <!-- Notification Channel Names -->
    <string name="notificationChannelFileDownloading">Archivo descargándose</string>
    <string name="notificationChannelFileDownloaded">Archivo descargado</string>
    <string name="notificationChannelTutorials">Tutoriales</string>

    <!-- Clear Notification -->
    <string name="clearNotificationTitle">La eliminación de datos está configurada como manual</string>
    <string name="clearNotificationDescription">Personaliza DuckDuckGo para que borre automáticamente tus datos de navegación después de cada sesión.</string>

    <!-- Privacy Protection Notification -->
    <string name="privacyProtectionNotificationDefaultTitle">Protegemos tu privacidad</string>
    <string name="privacyProtectionNotificationReportTitle">Tu informe de privacidad</string>
    <string name="privacyProtectionNotificationDefaultDescription">La aplicación DuckDuckGo protege tus datos bloqueando los rastreadores y cifrando las conexiones.</string>
    <string name="privacyProtectionNotificationUpgadeDescription">Tus datos están seguros gracias a que has protegido %d conexiones no cifradas mientras usabas DuckDuckGo.</string>
    <string name="privacyProtectionNotificationTrackerDescription">Has protegido tus datos bloqueando %d rastreadores mientras usabas DuckDuckGo.</string>
    <string name="privacyProtectionNotificationBothDescription">Tus datos están seguros gracias a que has bloqueado %d rastreadores y protegido %d conexiones no cifradas mientras usabas DuckDuckGo.</string>
    <string name="privacyProtectionNotificationLaunchButton">Continuar navegando</string>
    
    <!-- Authentication -->
    <string name="authenticationDialogTitle">Iniciar sesión</string>
    <string name="authenticationDialogMessage">%s requiere un nombre de usuario y contraseña.</string>
    <string name="authenticationDialogPositiveButton">Iniciar sesión</string>
    <string name="authenticationDialogNegativeButton">Cancelar</string>
    <string name="authenticationDialogUsernameHint">Nombre de usuario</string>
    <string name="authenticationDialogPasswordHint">Contraseña</string>

    <!-- User-facing label for when a user selects text and might want to search for that text -->
    <string name="systemTextSearchMessage">Buscar en DuckDuckGo</string>

    <!-- App feedback disambiguation -->
    <string name="feedbackActivityTitle">Comparte tu opinión</string>
    <string name="missingBrowserFeaturesTitleLong">Faltan opciones de navegación o estas no funcionan correctamente</string>
    <string name="missingBrowserFeaturesTitleShort">Problemas con las opciones de navegación</string>
    <string name="missingBrowserFeaturesSubtitle">¿Qué opción de navegación podemos añadir o mejorar?</string>
    <string name="missingBrowserFeatureSubReasonNavigation">Avanzar, volver atrás, actualizar</string>
    <string name="missingBrowserFeatureSubReasonTabManagement">Crear y gestionar pestañas</string>
    <string name="missingBrowserFeatureSubReasonAdPopups">Bloquear anuncios y mensajes emergentes</string>
    <string name="missingBrowserFeatureSubReasonVideos">Ver vídeos</string>
    <string name="missingBrowserFeatureSubReasonImages">Interactuar con imágenes</string>
    <string name="missingBrowserFeatureSubReasonBookmarks">Crear y gestionar marcadores</string>
    <string name="missingBrowserFeatureSubReasonOther">Ninguna de las anteriores</string>

    <string name="websiteNotLoadingTitleLong">Algunos sitios web no se cargan correctamente</string>
    <string name="websiteNotLoadingTitleShort">Problemas con la carga de los sitios web</string>
    <string name="websiteNotLoadingSubtitle">¿Qué sitio web no se carga?</string>

    <string name="searchNotGoodEnoughTitleLong">La búsqueda DuckDuckGo no funciona del todo bien</string>
    <string name="searchNotGoodEnoughTitleShort">Problemas al buscar con DuckDuckGo</string>
    <string name="searchNotGoodEnoughSubtitle">¿Qué opción de búsqueda podemos añadir o mejorar?</string>
    <string name="searchNotGoodEnoughSubReasonTechnicalSearches">Programación o búsqueda técnica</string>
    <string name="searchNotGoodEnoughSubReasonGoogleLayout">El diseño debería parecerse más al de Google</string>
    <string name="searchNotGoodEnoughSubReasonFasterLoadTimes">Carga más rápida</string>
    <string name="searchNotGoodEnoughSubReasonSpecificLanguage">Buscar en un idioma o región específicos</string>
    <string name="searchNotGoodEnoughSubReasonBetterAutocomplete">Mejora del autocompletado</string>
    <string name="searchNotGoodEnoughSubReasonOther">Ninguna de las anteriores</string>

    <string name="needMoreCustomizationTitleLong">No hay suficientes opciones para actualizar la aplicación</string>
    <string name="needMoreCustomizationTitleShort">Problemas de personalización</string>
    <string name="needMoreCustomizationSubtitle">¿Qué opción de personalización podemos añadir o mejorar?</string>
    <string name="needMoreCustomizationSubReasonHomeScreenConfiguration">La configuración de la pantalla de inicio</string>
    <string name="needMoreCustomizationSubReasonTabDisplay">Cómo se muestran las pestañas</string>
    <string name="needMoreCustomizationSubReasonAppLooks">El diseño de la aplicación</string>
    <string name="needMoreCustomizationSubReasonWhichDataIsCleared">Qué datos se borran</string>
    <string name="needMoreCustomizationSubReasonWhenDataIsCleared">Cuándo se borran los datos</string>
    <string name="needMoreCustomizationSubReasonBookmarksDisplay">Cómo se muestran los marcadores</string>
    <string name="needMoreCustomizationSubReasonOther">Ninguna de las anteriores</string>

    <string name="appIsSlowOrBuggyTitleLong">La aplicación va lenta, contiene errores o se bloquea</string>
    <string name="appIsSlowOrBuggyTitleShort">Problemas de funcionamiento</string>
    <string name="appIsSlowOrBuggySubtitle">¿Qué problema estás experimentando?</string>
    <string name="appIsSlowOrBuggySubReasonSlowResults">Los resultados de búsqueda o páginas web tardan en cargarse</string>
    <string name="appIsSlowOrBuggySubReasonAppCrashesOrFreezes">La aplicación se bloquea o deja de funcionar</string>
    <string name="appIsSlowOrBuggySubReasonMediaPlayback">Problemas al reproducir vídeos o contenido multimedia</string>
    <string name="appIsSlowOrBuggySubReasonOther">Ninguna de las anteriores</string>

    <string name="otherMainReasonTitleLong">Ninguna de las anteriores</string>
    <string name="otherMainReasonTitleShort">Otros problemas</string>

    <string name="openEndedInputHint">¿Cómo podemos mejorar? (Opcional)</string>
    <string name="submitFeedback">ENVIAR OPINIÓN</string>

    <string name="tellUsHowToImprove">Dinos cómo podemos mejorar.</string>
    <string name="thanksForTheFeedback">Gracias por compartir tu opinión.</string>
    <string name="feedbackNegativeMainReasonPageSubtitle">¿A qué se debe principalmente tu frustración?</string>
    <string name="feedbackNegativeMainReasonPageTitle">Sentimos que opines así.</string>
    <string name="feedbackShareDetails">Compartir detalles</string>
    <string name="sharePositiveFeedbackWithTheTeam">¿Hay algún detalle que quieras compartir con el equipo?</string>
    <string name="whatHaveYouBeenEnjoying">¿Qué te ha gustado?</string>
    <string name="awesomeToHear">¡Genial! Gracias por contarlo.</string>
    <string name="shareTheLoveWithARating">Comparte tu amor calificando la aplicación en la Play Store.</string>
    <string name="rateTheApp">CALIFICAR LA APLICACIÓN</string>
    <string name="declineFurtherFeedback">NO GRACIAS, HE TERMINADO</string>
    <string name="whichBrokenSites">¿Dónde surgen estos problemas?</string>
    <string name="whichBrokenSitesHint">¿Qué sitio web no funciona correctamente?</string>
    <string name="feedbackSpecificAsPossible">Sé lo más concreto posible.</string>
    <string name="feedbackInitialDisambiguationTitle">¡Empecemos!</string>
    <string name="feedbackInitialDisambiguationSubtitle">¿Cómo calificarías tu opinión?</string>
    <string name="feedbackInitialDisambiguationHappyButtonContentDescription">Botón de opinión positiva</string>
    <string name="feedbackInitialDisambiguationSadButtonContentDescription">Botón de opinión negativa</string>
    <string name="feedbackIsImportantToUs">Tu opinión anónima nos importa.</string>

    <!-- Webview Recovery -->
    <string name="crashedWebViewErrorMessage">No se pudo mostrar la página web.</string>
    <string name="crashedWebViewErrorAction">Volver a cargar</string>

    <!-- System Search -->
    <string name="systemSearchOmnibarInputHint"><font size="13">Buscar o escribir la URL</font></string>
    <string name="systemSearchDeviceAppLabel">Desde este dispositivo</string>
    <string name="systemSearchAppNotFound">No se pudo encontrar la aplicación</string>
    <string name="systemSearchOnboardingText">¡Gracias por elegir DuckDuckGo!\nAhora, cuando uses nuestra búsqueda o aplicación, tus búsquedas estarán protegidas.</string>
    <string name="systemSearchOnboardingFeaturesIntroText">La aplicación DuckDuckGo también:</string>
    <string name="systemSearchOnboardingFeatureOneText">Bloquea rastreadores inseguros</string>
    <string name="systemSearchOnboardingFeatureTwoText">Fuerza el cifrado en sitios web</string>
    <string name="systemSearchOnboardingFeatureThreeText">Borra datos con un solo toque</string>
    <string name="systemSearchOnboardingButtonMore">Mostrar más</string>
    <string name="systemSearchOnboardingButtonLess">Ocultar</string>
    <string name="systemSearchOnboardingButtonOk">Entendido</string>

    <!-- Dax Dialog -->
    <string name="daxDialogHideButton">OCULTAR</string>
    <string name="daxDialogPhew">¡Genial!</string>
    <string name="daxDialogNext">Siguiente</string>
    <string name="daxDialogHighFive">¡Choca esos cinco!</string>
    <string name="daxDialogGotIt">Entendido</string>
    <string name="hideTipsTitle">¿Ocultar los consejos restantes?</string>
    <string name="hideTipsText">Sólo hay unos cuantos, y tratamos de hacerlos informativos.</string>
    <string name="hideTipsButton">Ocultar consejos para siempre</string>

    <!-- New Onboarding Experience -->
    <string name="onboardingWelcomeTitle">¡Bienvenido a DuckDuckGo!</string>
    <string name="onboardingDaxText">Internet puede ser un poco espeluznante.&lt;br/&gt;&lt;br/&gt;¡No te preocupes! Buscar y navegar con privacidad es más fácil de lo que piensas.</string>
    <string name="onboardingLetsDoItButton">¡De acuerdo!</string>
    <string name="daxIntroCtaText">¡A continuación, intenta visitar uno de tus sitios favoritos!&lt;br/&gt;&lt;br/&gt;Bloquearé los rastreadores para que no puedan espiarte. También haré tu conexión segura si es posible. &#128274;</string>
    <string name="daxEndCtaText">¡Lo estás haciendo muy bien!&lt;br/&gt;&lt;br/&gt;Recuerda: cada vez que navegas conmigo, anuncios y rastreadores son bloqueados. &#128077;</string>
    <string name="daxSerpCtaText">Tus búsquedas con DuckDuckGo son anónimas y nunca almaceno tu historial de búsqueda. Nunca. &#128588;</string>
<<<<<<< HEAD
    <string name="daxNonSerpCtaText">Cada sitio tiene un grado de privacidad. Toca para ver cómo protegí tu privacidad.&lt;br/&gt;&lt;br/&gt;¿Quieres algo más interesante? Prueba borrando tus datos presionando el botón fuego.</string>
=======
>>>>>>> 2bffc7dd
    <plurals name="daxTrackersBlockedCtaText">
        <item quantity="one">&#160;y &lt;b&gt;%d más&lt;/b&gt; intentaban rastrearte aquí. &lt;br/&gt;&lt;br/&gt;¡Los he bloqueado!&lt;br/&gt;&lt;br/&gt; ☝️Puedes consultar la barra de navegación para ver quién está tratando de rastrearte cuando visitas un nuevo sitio.️</item>
        <item quantity="other">&#160;y &lt;b&gt;%d más&lt;/b&gt; intentaban rastrearte aquí. &lt;br/&gt;&lt;br/&gt;¡Los he bloqueado!&lt;br/&gt;&lt;br/&gt; ☝️Puedes consultar la barra de navegación para ver quién está tratando de rastrearte cuando visitas un nuevo sitio.️</item>
    </plurals>
    <string name="daxTrackersBlockedCtaZeroText">&#160;intentaba rastrearte aquí. &lt;br/&gt;&lt;br/&gt;¡Lo he bloqueado!&lt;br/&gt;&lt;br/&gt; ☝️Puedes consultar la barra de navegación para ver quién está tratando de rastrearte cuando visitas un nuevo sitio.️</string>
    <string name="daxNonSerpCtaText">A medida que navegues y te desplaces, bloquearé rastreadores molestos. &lt;br/&gt;&lt;br/&gt;Adelante, ¡sigue navegando!</string>
    <string name="daxMainNetworkOwnedCtaText">¡Cuidado! %s pertenece %s.&lt;br/&gt;&lt;br/&gt;Los rastreadores de %s acechan en %s de los principales sitios web &#128561; ¡pero no te preocupes! &lt;br/&gt;&lt;br/&gt;Bloquearé a %s para que no vean tu actividad en esos sitios.</string>
    <string name="daxMainNetworkCtaText">¡Cuidado! %s es una importante red de rastreo.&lt;br/&gt;&lt;br/&gt; Sus rastreadores acechan en aproximadamente %s de los sitios principales &#128561; ¡pero no te preocupes! &lt;br/&gt;&lt;br/&gt;Bloquearé a %s para que no vea tu actividad en esos sitios.</string>

    <!-- Covid Cta-->
    <string name="covidCtaText">Obtén información y consejos oficiales sobre COVID-19.</string>
</resources><|MERGE_RESOLUTION|>--- conflicted
+++ resolved
@@ -385,10 +385,6 @@
     <string name="daxIntroCtaText">¡A continuación, intenta visitar uno de tus sitios favoritos!&lt;br/&gt;&lt;br/&gt;Bloquearé los rastreadores para que no puedan espiarte. También haré tu conexión segura si es posible. &#128274;</string>
     <string name="daxEndCtaText">¡Lo estás haciendo muy bien!&lt;br/&gt;&lt;br/&gt;Recuerda: cada vez que navegas conmigo, anuncios y rastreadores son bloqueados. &#128077;</string>
     <string name="daxSerpCtaText">Tus búsquedas con DuckDuckGo son anónimas y nunca almaceno tu historial de búsqueda. Nunca. &#128588;</string>
-<<<<<<< HEAD
-    <string name="daxNonSerpCtaText">Cada sitio tiene un grado de privacidad. Toca para ver cómo protegí tu privacidad.&lt;br/&gt;&lt;br/&gt;¿Quieres algo más interesante? Prueba borrando tus datos presionando el botón fuego.</string>
-=======
->>>>>>> 2bffc7dd
     <plurals name="daxTrackersBlockedCtaText">
         <item quantity="one">&#160;y &lt;b&gt;%d más&lt;/b&gt; intentaban rastrearte aquí. &lt;br/&gt;&lt;br/&gt;¡Los he bloqueado!&lt;br/&gt;&lt;br/&gt; ☝️Puedes consultar la barra de navegación para ver quién está tratando de rastrearte cuando visitas un nuevo sitio.️</item>
         <item quantity="other">&#160;y &lt;b&gt;%d más&lt;/b&gt; intentaban rastrearte aquí. &lt;br/&gt;&lt;br/&gt;¡Los he bloqueado!&lt;br/&gt;&lt;br/&gt; ☝️Puedes consultar la barra de navegación para ver quién está tratando de rastrearte cuando visitas un nuevo sitio.️</item>
