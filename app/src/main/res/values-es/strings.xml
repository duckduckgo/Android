--- conflicted
+++ resolved
@@ -32,13 +32,8 @@
     <!-- Default Browser -->
     <string name="cannotLaunchDefaultAppSettings">La pantalla de configuración predeterminada de la aplicación no se puede abrir</string>
     <string name="settingsDefaultBrowserEnabled">Definir como navegador predeterminado</string>
-<<<<<<< HEAD
-    <string name="defaultBrowserMaybeLater">Quizás más tarde</string>
+    <string name="defaultBrowserMaybeLater">Quizá más tarde</string>
     <string name="defaultBrowserLetsDoIt">Definir como navegador predeterminado</string>
-=======
-    <string name="defaultBrowserMaybeLater">Quizá más tarde</string>
-    <string name="defaultBrowserLetsDoIt">¡De acuerdo!</string>
->>>>>>> 93eff3fe
     <string name="defaultBrowserDescriptionNoDefault">Abre los enlaces con tranquilidad, siempre.</string>
     <string name="defaultBrowserInstructions">Selecciona DuckDuckGo y pulsa <font color="#678fff">Siempre</font>.</string>
 
