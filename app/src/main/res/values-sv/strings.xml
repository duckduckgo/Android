--- conflicted
+++ resolved
@@ -399,7 +399,6 @@
     <string name="hideTipsText">Det finns bara några få, och vi försökte göra dem informativa.</string>
     <string name="hideTipsButton">Dölj tipsen för alltid</string>
 
-<<<<<<< HEAD
     <!-- New Onboarding Experience -->
     <string name="onboardingWelcomeTitle">VÄLKOMMEN TILL DUCKDUCKGO</string>
     <string name="onboardingDaxText">Internet kan vara lite läskigt.&lt;br/&gt;&lt;br/&gt;Oroa dig inte! Att söka och surfa privat är lättare än du tror.</string>
@@ -421,8 +420,6 @@
     </plurals>
     <string name="daxTrackersBlockedCtaZeroText">försökte spåra dig här. &lt;br/&gt;&lt;br/&gt;Jag blockerade det!&lt;br/&gt;&lt;br/&gt; ☝️Du kan kontrollera webbadressfältet för att se vem som försöker spåra dig när du besöker en ny webbplats.️</string>
 
-=======
     <!-- Covid Cta-->
     <string name="covidCtaText">Ta emot officiell COVID-19 information och tips.</string>
->>>>>>> 63350e94
 </resources>