--- conflicted
+++ resolved
@@ -645,29 +645,6 @@
     <string name="emailNotSupported">Enheten stöds inte</string>
     <string name="emailNotSupportedExplanation">Med e-postskydd kan du skapa privata e-postadresser som tar bort e-postspårare. Vi måste kryptera och lagra de adresser du skapar lokalt på din enhet. Eftersom din enhet inte stöder krypterad lagring är e-postskydd inte tillgängligt.</string>
 
-<<<<<<< HEAD
-=======
-    <!-- Screen 1-->
-    <string name="emailProtectionStatusTitleJoin">Enklare E-postintegritet.</string>
-    <string name="emailProtectionDescriptionJoin"><![CDATA[Blockera e-postspårare och dölj din adress utan att byta e-postleverantör. <a href=\"\"><b>Mer information</b></a>.]]></string>
-
-    <!-- Screen 2 -->
-    <string name="emailProtectionStatusTitleJoined">Du står på listan!</string>
-    <string name="emailProtectionDescriptionJoinedWithNotification"><![CDATA[Vi skickar dig ett meddelande när<br/>e-postskydd är redo för dig. <a href=\"\"><b>Mer information</b></a>.]]></string>
-    <string name="emailProtectionDescriptionJoinedWithoutNotification"><![CDATA[Din inbjudan visas här när vi är redo att ta emot dig. Vill du <a href=\"\"><b>få ett meddelande</b></a> när den kommer?<br/><a href=\"\"><b>Mer information</b></a> om e-postskydd.]]></string>
-
-    <!-- Screen 3 -->
-    <string name="emailProtectionStatusTitleInBeta">Du är inbjuden!</string>
-    <string name="emailProtectionDescriptionInBeta"><![CDATA[Blockera e-postspårare och dölj din adress utan att byta e-postleverantör. <a href=\"\"><b>Mer information</b></a>.]]></string>
-
-    <!-- Email Protection Sign Out -->
-    <string name="emailProtectionSignOutTitle">Personlig Duck-adress</string>
-    <string name="emailProtectionSignOutFooter">
-        <![CDATA[Om du tar bort e-postskyddet från denna enhet försvinner möjligheten att fylla i din personliga Duck-adress, eller en nyskapad Duck-adress, till e-postfält när du surfar på webben.<br/><br/>Om du vill radera din Duck-adress helt eller om du har andra frågor eller synpunkter ber vi dig kontakta oss på <a href=\"mailto:support@duck.com\">support@duck.com</a>.]]>
-    </string>
-    <string name="emailProtectionSignOutRemoveCta">Ta bort från enhet</string>
-
->>>>>>> 0862bdf9
     <!-- Bookmark folders -->
     <string name="bookmarkDialogTitleEdit">Redigera bokmärke</string>
     <string name="favoriteDialogTitleEdit">Redigera favorit</string>
