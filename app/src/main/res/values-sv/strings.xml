--- conflicted
+++ resolved
@@ -33,13 +33,8 @@
     <string name="cannotLaunchDefaultAppSettings">Kan inte starta standardinställningssidan för appar</string>
     <string name="settingsDefaultBrowserEnabled">Ställ in som standardwebbläsare</string>
     <string name="defaultBrowserMaybeLater">Kanske senare</string>
-<<<<<<< HEAD
-    <string name="defaultBrowserDescriptionNoDefault">Öppna länkar utan att behöva oroa dig, varje gång.</string>
+    <string name="defaultBrowserDescriptionNoDefault">Sluta oroa dig varje gång du öppnar länkar.</string>
     <string name="defaultBrowserLetsDoIt">Ställ in som standardwebbläsare</string>
-=======
-    <string name="defaultBrowserLetsDoIt">Vi gör det!</string>
-    <string name="defaultBrowserDescriptionNoDefault">Sluta oroa dig varje gång du öppnar länkar.</string>
->>>>>>> 93eff3fe
     <string name="defaultBrowserInstructions">Välj DuckDuckGo och tryck på <font color="#678fff">Alltid</font>.</string>
 
     <!-- Browser Activity -->
