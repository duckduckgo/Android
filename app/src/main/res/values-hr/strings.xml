<resources xmlns:tools="http://schemas.android.com/tools">

    <string name="duckDuckGoLogoDescription">Logotip DuckDuckGo</string>
    <string name="duckDuckGoPrivacySimplified">Zaštita privatnosti, pojednostavljeno.</string>
    <string name="yes">Da</string>
    <string name="no">Ne</string>
    <string name="search">Pretraga</string>

    <!-- Onboarding Activity -->
    <string name="onboardingDefaultBrowserDescription">Posjetite Postavke kako biste svaki put pretraživali i pregledavali uz DuckDuckGo.</string>
    <string name="onboardingDefaultBrowserTitle">Učinite DuckDuckGo vašom zadanom tražilicom</string>

    <!-- Default Browser -->
    <string name="cannotLaunchDefaultAppSettings">Ne mogu pokrenuti zaslon zadanih postavki u aplikaciji</string>
    <string name="settingsDefaultBrowserEnabled">Postavi kao zadani preglednik</string>
    <string name="defaultBrowserMaybeLater">Možda kasnije</string>
    <string name="defaultBrowserLetsDoIt">Učinimo to!</string>
    <string name="defaultBrowserDescriptionNoDefault">Otvarajte veze spokojno, svaki put.</string>
    <string name="defaultBrowserInstructions">Odaberite DuckDuckGo i dodirnite <font color="#678fff"> Uvijek </font>.</string>

    <!-- Browser Activity -->
    <string name="browserPopupMenu">Izbornik preglednika</string>
    <string name="refresh">Osvježi</string>
    <string name="back">Natrag</string>
    <string name="forward">Naprijed</string>

    <string name="omnibarInputHint">Traži ili upiši URL adresu</string>
    <string name="clearButtonContentDescription">Obriši unos pretraživanja</string>
    <string name="no_compatible_third_party_app_installed">Nije instalirana kompatibilna aplikacija</string>
    <string name="addBookmarkMenuTitle">Dodaj knjižnu oznaku</string>
    <string name="requestDesktopSiteMenuTitle">Mjesto radne površine</string>

    <!-- Downloading files -->
    <string name="downloadImage">Preuzmi sliku</string>
    <string name="permissionRequiredToDownload">Preuzimanje zahtijeva dozvolu za pohranu</string>
    <string name="downloadComplete">Preuzimanje dovršeno.</string>
    <string name="downloadFailed">Preuzimanje nije uspjelo</string>
    <string name="downloadInProgress">Preuzimanje</string>

    <!-- Sharing options -->
    <string name="options">Opcije</string>
    <string name="shareLink">Podijeli poveznicu</string>
    <string name="shareMenuTitle">Podijeli…</string>
    <string name="copyUrl">Kopiraj adresu poveznice</string>

    <!-- Find in page -->
    <string name="findInPageMenuTitle">Pronađi na stranici</string>
    <string name="nextSearchTermDescription">Pronađi sljedeće</string>
    <string name="previousSearchTermDescription">Pronađi prethodno</string>
    <string name="closeFindInPageButtonDescription">Zatvori prikaz pronađi na stranici</string>
    <string name="findInPageHint">Pronađi na stranici</string>

    <!-- AutoComplete Suggestions -->
    <string name="editQueryBeforeSubmitting">Uredi upit prije pretraživanja</string>
    <string name="settingsAutocompleteEnabled">Prikaži prijedloge za automatsko ispunjavanje</string>

    <!-- Opening external apps -->
    <string name="openExternalApp">Otvori vanjsku aplikaciju</string>
    <string name="launchingExternalApp">Otvori u drugoj aplikaciji</string>
    <string name="confirmOpenExternalApp">Želite li napustiti DuckDuckGo da biste vidjeli ovaj sadržaj?</string>
    <string name="unableToOpenLink">Nije moguće otvoriti ovu vrstu poveznice</string>

    <!-- Tabs -->
    <string name="tabActivityTitle">Kartice</string>
    <string name="tabsMenuItem">Kartice</string>
    <string name="newTabMenuItem">Nova kartica</string>
    <string name="openInNewTab">Otvori u novoj kartici</string>
    <string name="openInNewBackgroundTab">Otvori karticu u pozadini</string>
    <string name="openImageInNewTab">Otvori sliku u kartici u pozadini</string>
    <string name="faviconContentDescription">Pohranjena ikona</string>
    <string name="closeContentDescription">Zatvori</string>
    <string name="closeAllTabsMenuItem">Zatvori sve kartice</string>
    <string name="closeTab">Zatvori kartica</string>

    <!-- Privacy Dashboard Activities -->
    <string name="privacyDashboardActivityTitle">Nadzorna ploča zaštite privatnosti</string>
    <string name="privacyProtectionEnabled">ZAŠTITA PRIVATNOSTI OMOGUĆENA</string>
    <string name="privacyProtectionDisabled">ZAŠTITA PRIVATNOSTI ONEMOGUĆENA</string>
    <string name="privacyProtectionUpgraded" tools:ignore="TypographyQuotes">POBOLJŠANO OD &lt;img src="%d" /&gt; DO &lt;img src="%d" /&gt;</string>
    <string name="privacyGradeContentDescription">Ocjena zaštite privatnosti</string>

    <string name="httpsGood">Šifrirana veza</string>
    <string name="httpsMixed">Miješana šifrirana veza</string>
    <string name="httpsBad">Nešifrirana veza</string>

    <string name="networksActivityTitle">Mreže za praćenje</string>
    <string name="networksContentDescription">Mreže za praćenje</string>
    <string name="networksOverview">Mreže za praćenje objedinjuju vašu povijest web pregledavanja u podatkovni profil o vama. Glavne mreže za praćenje su štetnije jer vas mogu pratiti i ciljati na većem dijelu interneta.</string>

    <plurals name="trackersFound">
        <item quantity="one">%s pronađen alat za praćenje</item>
        <item quantity="other">%s pronađenih alata za praćenje</item>
    </plurals>

    <plurals name="trackerBlocked">
        <item quantity="one">%s blokiranih alata za praćenje</item>
        <item quantity="other">%s blokiranih alata za praćenje</item>
    </plurals>

    <plurals name="majorNetworksFound">
        <item quantity="one">%s pronađenih glavnih mreža za praćenje</item>
        <item quantity="other">%s pronađenih glavnih mreža za praćenje</item>
    </plurals>

    <plurals name="majorNetworksBlocked">
        <item quantity="one">%s blokiranih glavnih mreža za praćenje</item>
        <item quantity="other">%s blokiranih glavnih mreža za praćenje</item>
    </plurals>

    <string name="scorecardActivityTitle">Ocjena zaštite privatnosti</string>
    <string name="scorecardSiteIsMemberOfMajorNetwork">Web-mjesto je glavna mreža za praćenje</string>
    <string name="scorecardPrivacyGrade">Ocjena zaštite privatnosti</string>
    <string name="scorecardEnhancedGrade">Poboljšana ocjena</string>

    <string name="privacyTermsActivityTitle">Prakse zaštite privatnosti</string>
    <string name="practicesGood">Dobre prakse zaštite privatnosti</string>
    <string name="practicesMixed">Miješane prakse zaštite privatnosti</string>
    <string name="practicesBad">"Loše prakse zaštite privatnosti"</string>
    <string name="practicesUnknown">Nepoznata praksa zaštite privatnosti</string>
    <string name="practicesOverview">Prakse zaštite privatnosti pokazuju koliko su zaštićeni osobni podaci koje dijelite s web-mjestom.</string>
    <string name="practicesTosdrLink">Prakse zaštite privatnosti rezultat su <b><u>ToS;DR</u></b></string>
    <string name="practicesIconContentGood">Ikona za dobru praksu</string>
    <string name="practicesIconContentBad">Ikona za lošu praksu</string>
    <string name="privacyProtectionToggle">Zaštita privatnosti</string>

    <string name="networkTrackerSummaryHeader">NAJVEĆI PREKRŠITELJI OD MREŽA ZA PRAĆENJE</string>
    <string name="networkTrackerSummaryNotReady">Još uvijek prikupljamo podatke kako bismo pokazali koliko smo alata za praćenje blokirali.</string>

    <!-- Fire -->
    <string name="fireMenu">Obriši podatke</string>
    <string name="fireClearAll">Obriši sve kartice i podatke</string>
    <string name="fireCancel">Odustani</string>
    <string name="fireDataCleared">Podaci su obrisani</string>

    <!-- Settings Activity -->
    <string name="settingsActivityTitle">Postavke</string>
    <string name="settingsMenuItemTitle">Postavke</string>
    <string name="settingsHeadingGeneral">Općenito</string>
    <string name="settingsHeadingOther">Ostalo</string>
    <string name="settingsHeadingPrivacy">Zaštita privatnosti</string>
    <string name="settingsLightTheme">Svijetla tema</string>
    <string name="settingsAboutDuckduckgo">O DuckDuckGo</string>
    <string name="settingsVersion">Inačica</string>
    <string name="leaveFeedback">Ostavi povratne informacije</string>

    <!-- Settings - Automatically clearing data -->
    <string name="settingsAutomaticallyClearingDialogSave">Spremi</string>

    <string name="settingsAutomaticallyClearWhat">Automatski obriši…</string>
    <string name="settingsAutomaticallyClearWhatOptionNone">Nijedno</string>
    <string name="settingsAutomaticallyClearWhatOptionTabs">Kartice</string>
    <string name="settingsAutomaticallyClearWhatOptionTabsAndData">Kartice i podaci</string>

    <string name="settingsAutomaticallyClearWhen">Očisti na…</string>
    <string name="settingsAutomaticallyClearWhenAppExitOnly">Samo izlaz iz aplikacije</string>
    <string name="settingsAutomaticallyClearWhenAppExit5Seconds">Izlaz iz aplikacije, neaktivan 5 sekundi</string>
    <string name="settingsAutomaticallyClearWhenAppExit5Minutes">Izlaz iz aplikacije, neaktivan 5 minuta</string>
    <string name="settingsAutomaticallyClearWhenAppExit15Minutes">Izlaz iz aplikacije, neaktivan 15 minuta</string>
    <string name="settingsAutomaticallyClearWhenAppExit30Minutes">Izlaz iz aplikacije, neaktivan 30 minuta</string>
    <string name="settingsAutomaticallyClearWhenAppExit60Minutes">Izlaz iz aplikacije, neaktivan 60 minuta</string>

    <!-- About Activity -->
    <string name="aboutActivityTitle">O nama</string>
    <string name="aboutDescription">
        U DuckDuckGo postavljamo novi standard povjerenja na mreži.\n\ DuckDuckGo anonimni preglednik pruža sve što vam je potrebno da se zaštitite dok pretražujete i pregledavate internet, uključujući blokiranje alata za praćenje, pametnije šifriranje i privatno pretraživanje DuckDuckGo.\n\ Uostalom, internet ne bi trebao biti jezivo mjesto, a dobivanje privatnosti koju zaslužujete na internetu trebalo bi biti jednostavno poput spuštanja roleta.</string>
    <string name="aboutMoreLink">Više na duckduckgo.com/about</string>
    <string name="no_suggestions">Nema prijedloga</string>

    <!-- Broken Site Activity -->
    <string name="brokenSiteReportBrokenSiteMenuItem">Prijavi neispravno web-mjesto</string>
    <string name="brokenSiteHeading">Prijavi neispravno web-mjesto</string>
    <string name="brokenSiteSubmitted">Hvala! Povratne informacije su poslane</string>
    <string name="brokenSitesCategoriesTitle">Opišite što se dogodilo:</string>
    <string name="brokenSitesCategoriesHint">Opišite što se dogodilo</string>
    <string name="brokenSiteSubmitButton">Pošalji izvješće</string>
    <string name="brokenSiteDescription">Slanje anonimnog izvješća o neispravnom web-mjestu pomaže nam da ispravimo te probleme i poboljšamo aplikaciju.</string>

    <string name="brokenSiteCategoryImages">Slike se nisu učitale</string>
    <string name="brokenSiteCategoryPaywall">Web-mjesto je zatražilo da onemogućim</string>
    <string name="brokenSiteCategoryComments">Komentari se nisu učitali</string>
    <string name="brokenSiteCategoryVideos">Videozapis se nije reproducirao</string>
    <string name="brokenSiteCategoryLinks">Veze ili gumbi ne funkcioniraju</string>
    <string name="brokenSiteCategoryContent">Nedostaje sadržaj</string>
    <string name="brokenSiteCategoryLogin">Ne mogu se prijaviti</string>
    <string name="brokenSiteCategoryUnsupported">Preglednik nije kompatibilan</string>
    <string name="brokenSiteCategoryOther">Nešto drugo</string>

    <!-- Bookmarks Activity -->
    <string name="bookmarksMenuTitle">Knjižne oznake</string>
    <string name="bookmarksActivityTitle">Knjižne oznake</string>
    <string name="bookmarkDeleteConfirmMessage">Sigurno želite izbrisati knjižnu oznaku &lt;b&gt;%s&lt;/b&gt;?</string>
    <string name="bookmarkDeleteConfirmTitle">Potvrdi</string>
    <string name="bookmarkAddedFeedback">Knjižna oznaka je dodana</string>
    <string name="bookmarkTitleHint">Naslov knjižne oznake</string>
    <string name="bookmarkUrlHint">URL knjižne oznake</string>
    <string name="bookmarkSave">Spremi</string>
    <string name="bookmarkTitleEdit">Uredi knjižnu oznaku</string>
    <string name="noBookmarks">Još nema dodanih knjižnih oznaka</string>
    <string name="bookmarkOverflowContentDescription">Više opcija za knjižnu oznaku %s</string>
    <string name="delete">Izbriši</string>
    <string name="edit">Uredi</string>
    <string name="bookmarkEdited">Obilježivač je dodan</string>

    <!-- Widget -->
    <string name="searchWidgetTextHint">Pretraži DuckDuckGo</string>

    <!-- Home Screen Shortcuts -->
    <string name="addToHome">Dodaj na početnu stranicu</string>

    <!-- User Survey -->
    <string name="surveyCtaTitle">Pomozite nam da poboljšamo aplikaciju!</string>
    <string name="surveyCtaDescription">Ispunite našu kratku, anonimnu anketu i podijelite svoje povratne informacije.</string>
    <string name="surveyCtaLaunchButton">Ispunite anketu</string>
    <string name="surveyCtaDismissButton">Ne, hvala</string>
    <string name="surveyActivityTitle">Anketa o korisniku</string>
    <string name="surveyTitle">ANKETA DUCKDUCKGO</string>
    <string name="surveyDismissContentDescription">Odbaci anketu</string>
    <string name="surveyLoadingErrorTitle">O, ne!</string>
    <string name="surveyLoadingErrorText">Anketa se trenutačno ne učitava.\ nPokušajte ponovno kasnije.</string>

    <!-- Add widget -->
    <string name="addWidgetCtaTitle">Isprobajte naš widget za pretraživanje!</string>
    <string name="addWidgetCtaDescription">Dodajte naš widget za pretraživanje na početni zaslon za brz i jednostavan pristup.</string>
    <string name="addWidgetCtaAutoLaunchButton">Dodaj widget</string>
    <string name="addWidgetCtaInstructionsLaunchButton">Pokaži mi</string>
    <string name="addWidgetCtaDismissButton">Odbaci</string>
    <string name="addWidgetInstructionsActivityTitle">Dodaj widget</string>
    <string name="addWidgetInstruction1Label">1</string>
    <string name="addWidgetInstruction1">Dugim pritiskom pritisnite početni zaslon, a zatim otvorite izbornik widgeta</string>
    <string name="addWidgetInstruction2Label">2</string>
    <string name="addWidgetInstruction2">Pronađite widget DuckDuckGo</string>
    <string name="addWidgetInstruction3Label">3</string>
    <string name="addWidgetInstruction3">Dovucite widget na početni zaslon</string>
    <string name="addWidgetInstructionsButtonGoHome">Idite na početni zaslon</string>
    <string name="addWidgetInstructionsButtonClose">Zatvori</string>

    <!-- App Enjoyment / Rating / Feedback -->
    <string name="appEnjoymentDialogTitle">Uživate u DuckDuckGo?</string>
    <string name="appEnjoymentDialogMessage">Voljeli bismo znati što mislite</string>
    <string name="appEnjoymentDialogPositiveButton">Sviđa mi se</string>
    <string name="appEnjoymentDialogNegativeButton">Treba ga doraditi.</string>

    <string name="rateAppDialogTitle">Ocijenite aplikaciju</string>
    <string name="rateAppDialogMessage">Važne povratne informacije su važne. Podijelite ljubav recenzijom.</string>
    <string name="rateAppDialogPositiveButton">Ocijenite aplikaciju</string>

    <string name="giveFeedbackDialogTitle">Žao nam je što to čujemo</string>
    <string name="giveFeedbackDialogMessage">Javite nam kako možemo poboljšati aplikaciju za vas</string>
    <string name="giveFeedbackDialogPositiveButton">Dajte povratne informacije</string>

    <string name="noThanks">Ne, hvala</string>

    <!-- Notification Channel Names -->
    <string name="notificationChannelFileDownloading">Preuzimanje datoteke</string>
    <string name="notificationChannelFileDownloaded">Datoteka preuzeta</string>
    <string name="notificationChannelTutorials">Vodiči</string>

    <!-- Clear Notification -->
    <string name="clearNotificationTitle">Brisanje podataka postavljeno na ručno</string>
    <string name="clearNotificationDescription">Prilagodite DuckDuckGo za automatsko brisanje podataka pregledavanja nakon svake sesije.</string>

    <!-- Privacy Protection Notification -->
    <string name="privacyProtectionNotificationDefaultTitle">Štitimo vašu privatnost</string>
    <string name="privacyProtectionNotificationReportTitle">Vaše Izvješće o zaštiti privatnosti</string>
    <string name="privacyProtectionNotificationDefaultDescription">Korištenje aplikacije DuckDuckGo štiti vaše podatke blokiranjem alata za praćenje i šifriranjem veza.</string>
    <string name="privacyProtectionNotificationUpgadeDescription">Zaštitili ste svoje podatke osiguravanjem %d nešifriranih veza dok ste koristili DuckDuckGo.</string>
    <string name="privacyProtectionNotificationTrackerDescription">Zaštitili ste svoje podatke blokiranjem %d alata za praćenje dok ste koristili DuckDuckGo.</string>
    <string name="privacyProtectionNotificationBothDescription">Zaštitili ste svoje podatke blokiranjem %d alata za praćenje i osiguravanjem %d nešifriranih veza dok ste koristili DuckDuckGo.</string>
    <string name="privacyProtectionNotificationLaunchButton">Nastavi pregledavanje</string>

    <!-- Authentication -->
    <string name="authenticationDialogTitle">Prijava</string>
    <string name="authenticationDialogMessage">%s zahtijeva korisničko ime i lozinku.</string>
    <string name="authenticationDialogPositiveButton">Prijava</string>
    <string name="authenticationDialogNegativeButton">Odustani</string>
    <string name="authenticationDialogUsernameHint">Korisničko ime</string>
    <string name="authenticationDialogPasswordHint">Lozinka</string>

    <!-- User-facing label for when a user selects text and might want to search for that text -->
    <string name="systemTextSearchMessage">Pretraži DuckDuckGo</string>

    <!-- App feedback disambiguation -->
    <string name="feedbackActivityTitle">Podijelite svoje povratne informacije</string>
    <string name="missingBrowserFeaturesTitleLong">Značajke preglednika nedostaju ili su frustrirajuće</string>
    <string name="missingBrowserFeaturesTitleShort">Problemi sa značajkama preglednika</string>
    <string name="missingBrowserFeaturesSubtitle">Koju značajku pregledavanja možemo dodati ili poboljšati?</string>
    <string name="missingBrowserFeatureSubReasonNavigation">Kretanje naprijed, natrag, osvježavanje</string>
    <string name="missingBrowserFeatureSubReasonTabManagement">Stvaranje kartica i upravljanje karticama</string>
    <string name="missingBrowserFeatureSubReasonAdPopups">Blokiranje oglasa i skočnih prozora</string>
    <string name="missingBrowserFeatureSubReasonVideos">Gledanje videozapisa</string>
    <string name="missingBrowserFeatureSubReasonImages">Interakcija sa slikama</string>
    <string name="missingBrowserFeatureSubReasonBookmarks">Stvaranje knjiških oznaka i upravljanje oznakama</string>
    <string name="missingBrowserFeatureSubReasonOther">Ništa od navedenog</string>

    <string name="websiteNotLoadingTitleLong">Sigurno se web-mjesta ne učitavaju ispravno</string>
    <string name="websiteNotLoadingTitleShort">Problemi s učitavanjem web-mjesta</string>
    <string name="websiteNotLoadingSubtitle">Koje je web-mjesto neispravno?"</string>

    <string name="searchNotGoodEnoughTitleLong">DuckDuckGo pretraživanje nije dovoljno dobro</string>
    <string name="searchNotGoodEnoughTitleShort">DuckDuckGo problemi s pretraživanjem</string>
    <string name="searchNotGoodEnoughSubtitle">Koju značajku pretraživanja možemo dodati ili poboljšati?</string>
    <string name="searchNotGoodEnoughSubReasonTechnicalSearches">Programiranje/tehničko pretraživanje</string>
    <string name="searchNotGoodEnoughSubReasonGoogleLayout">Izgled bi trebao biti više nalik Googleu</string>
    <string name="searchNotGoodEnoughSubReasonFasterLoadTimes">Brže vrijeme učitavanja</string>
    <string name="searchNotGoodEnoughSubReasonSpecificLanguage">Pretraživanje na određenom jeziku ili području</string>
    <string name="searchNotGoodEnoughSubReasonBetterAutocomplete">Bolje automatsko ispunjavanje</string>
    <string name="searchNotGoodEnoughSubReasonOther">Ništa od navedenog</string>

    <string name="needMoreCustomizationTitleLong">Nema dovoljno načina za prilagodbu aplikacije</string>
    <string name="needMoreCustomizationTitleShort">Problemi s prilagođavanjem</string>
    <string name="needMoreCustomizationSubtitle">Koju opciju prilagodbe možemo dodati ili poboljšati?</string>
    <string name="needMoreCustomizationSubReasonHomeScreenConfiguration">Konfiguracija početnog zaslona</string>
    <string name="needMoreCustomizationSubReasonTabDisplay">Kako se prikazuju kartice</string>
    <string name="needMoreCustomizationSubReasonAppLooks">Kako aplikacija izgleda</string>
    <string name="needMoreCustomizationSubReasonWhichDataIsCleared">Koji su podaci obrisani</string>
    <string name="needMoreCustomizationSubReasonWhenDataIsCleared">Kada se obrišu podaci</string>
    <string name="needMoreCustomizationSubReasonBookmarksDisplay">Kako se prikazuju knjižne oznake</string>
    <string name="needMoreCustomizationSubReasonOther">Ništa od navedenog</string>

    <string name="appIsSlowOrBuggyTitleLong">Aplikacija je spora, neispravna, ili se ruši</string>
    <string name="appIsSlowOrBuggyTitleShort">Problemi s izvedbom</string>
    <string name="appIsSlowOrBuggySubtitle">Koji problem imate?</string>
    <string name="appIsSlowOrBuggySubReasonSlowResults">Web-stranice ili rezultati pretraživanja učitavaju se sporo</string>
    <string name="appIsSlowOrBuggySubReasonAppCrashesOrFreezes">Aplikacija se ruši ili zamrzava</string>
    <string name="appIsSlowOrBuggySubReasonMediaPlayback">Pogreške u reprodukciji videozapisa ili medija</string>
    <string name="appIsSlowOrBuggySubReasonOther">Ništa od navedenog</string>

    <string name="otherMainReasonTitleLong">Ništa od navedenog</string>
    <string name="otherMainReasonTitleShort">Ostali problemi</string>

    <string name="openEndedInputHint">Kako se možemo poboljšati? (Neobavezno)</string>
    <string name="submitFeedback">POŠALJI POVRATNE INFORMACIJE</string>

    <string name="tellUsHowToImprove">Recite nam što možemo poboljšati.</string>
    <string name="thanksForTheFeedback">Hvala na povratnim informacijama!</string>
    <string name="feedbackNegativeMainReasonPageSubtitle">Zbog čega ste ponajviše frustrirani?</string>
    <string name="feedbackNegativeMainReasonPageTitle">Žao nam je što to čujemo.</string>
    <string name="feedbackShareDetails">Podijelite pojedinosti</string>
    <string name="sharePositiveFeedbackWithTheTeam">Želite li s timom podijeliti neke pojedinosti?</string>
    <string name="whatHaveYouBeenEnjoying">U čemu ste uživali?</string>
    <string name="awesomeToHear">Divno je to čuti!</string>
    <string name="shareTheLoveWithARating">Podijelite ljubav ocjenom na Play trgovini.</string>
    <string name="rateTheApp">OCIJENITE APLIKACIJU</string>
    <string name="declineFurtherFeedback">NE HVALA, ZAVRŠIO/LA SAM.</string>
    <string name="whichBrokenSites">Gdje vidite te probleme?</string>
    <string name="whichBrokenSitesHint">Koje web-mjesto ima problema?</string>
    <string name="feedbackSpecificAsPossible">Budite što precizniji.</string>
    <string name="feedbackInitialDisambiguationTitle">Započnimo!</string>
    <string name="feedbackInitialDisambiguationSubtitle">Kamo biste svrstali svoje povratne informacije?</string>
    <string name="feedbackInitialDisambiguationHappyButtonContentDescription">Gumb za pozitivne povratne informacije</string>
    <string name="feedbackInitialDisambiguationSadButtonContentDescription">Gumb za negativne povratne informacije</string>
    <string name="feedbackIsImportantToUs">Vaše anonimne povratne informacije su važne za nas.</string>

    <!-- Webview Recovery -->
    <string name="crashedWebViewErrorMessage">Web-stranica nije mogla biti prikazana.</string>
    <string name="crashedWebViewErrorAction">Ponovno učitaj</string>

    <!-- System Search -->
    <string name="systemSearchOmnibarInputHint"><font size="13">Traži ili upiši URL adresu</font></string>
    <string name="systemSearchDeviceAppLabel">Sa ovog uređaja</string>
    <string name="systemSearchAppNotFound">Aplikaciju nije bilo moguće pronaći</string>
    <string name="systemSearchOnboardingText">Hvala što ste odabrali DuckDuckGo!\nSada kada koristite našu pretragu ili aplikaciju, vaše pretrage su zaštićene.</string>
    <string name="systemSearchOnboardingFeaturesIntroText">Aplikacija DuckDuckGo također:</string>
    <string name="systemSearchOnboardingFeatureOneText">Blokira nesigurne tragače</string>
    <string name="systemSearchOnboardingFeatureTwoText">Prisilno šifriranje na web-mjestima</string>
    <string name="systemSearchOnboardingFeatureThreeText">Briše podatke jednim dodirom</string>
    <string name="systemSearchOnboardingButtonMore">Prikaži više</string>
    <string name="systemSearchOnboardingButtonLess">Sakrij</string>
    <string name="systemSearchOnboardingButtonOk">Shvatio/la sam</string>

    <!-- Dax Dialog -->
    <string name="daxDialogHideButton">SAKRIJ</string>
    <string name="daxDialogPhew">Uf!</string>
    <string name="daxDialogNext">Dalje</string>
    <string name="daxDialogHighFive">Visoko pet!</string>
    <string name="daxDialogGotIt">Shvatio/la sam</string>
    <string name="hideTipsTitle">Sakriti preostale savjete?</string>
    <string name="hideTipsText">Ima ih samo nekoliko, a pokušali smo ih učiniti što informativnijima.</string>
    <string name="hideTipsButton">Sakrij savjete zauvijek</string>

    <!-- New Onboarding Experience -->
    <string name="onboardingWelcomeTitle">Dobro došli u DuckDuckGo!</string>
    <string name="onboardingDaxText">Internet može biti pomalo jeziv.&lt;br/&gt;&lt;br/&gt;          Ne brinite! Privatno pretraživanje i pregledavanje lakše je nego što mislite.</string>
    <string name="onboardingLetsDoItButton">Učinimo to!</string>
    <string name="daxIntroCtaText">Zatim pokušajte posjetiti jedno od svojih omiljenih web-mjesta! &lt;br/&gt;&lt;br/&gt;Blokirat ću tragače kako vas ne bi mogli špijunirati. Nadogradit ću i sigurnost vaše veze ako je moguće. &#128274;</string>
    <string name="daxEndCtaText">&lt;br/&gt;&lt;br/&gt;Shvatili ste ovo! Zapamtite: svaki put kada pregledavate sa mnom jeziva reklama gubi krila. &#128077;</string>
    <string name="daxSerpCtaText">Vaše pretrage u DuckDuckGo anonimne su i nikad ne pohranjujem vašu povijest pretraga. Nikad. &#128588;</string>
<<<<<<< HEAD
    <string name="daxNonSerpCtaText">Svako web-mjesto ima ocjenu privatnosti. Dodirnite je da biste vidjeli kako sam zaštitio vašu privatnost.&lt;br/&gt;&lt;br/&gt;Želite li uživati? Pokušajte izbrisati svoje podatke pritiskom na gumb \"Pali\".</string>
=======
>>>>>>> 2bffc7dd
    <plurals name="daxTrackersBlockedCtaText">
        <item quantity="one">&#160;i &lt;b&gt;%d ostali&lt;/b&gt; su vas pokušavali pratiti ovdje. &lt;br/&gt;&lt;br/&gt;Blokirao sam ih!&lt;br/&gt;&lt;br/&gt; ☝️Možete provjeriti URL traku kako biste vidjeli tko vas pokušava pratiti kad posjetite novo web-mjesto.️</item>
        <item quantity="few">&#160;i &lt;b&gt;%d ostali&lt;/b&gt; su vas pokušavali pratiti ovdje. &lt;br/&gt;&lt;br/&gt;Blokirao sam ih!&lt;br/&gt;&lt;br/&gt; ☝️Možete provjeriti URL traku kako biste vidjeli tko vas pokušava pratiti kad posjetite novo web-mjesto.️ </item>
        <item quantity="other">&#160;i &lt;b&gt;%d ostali&lt;/b&gt; su vas pokušavali pratiti ovdje. &lt;br/&gt;&lt;br/&gt;Blokirao sam ih!&lt;br/&gt;&lt;br/&gt; ☝️Možete provjeriti URL traku kako biste vidjeli tko vas pokušava pratiti kad posjetite novo web-mjesto.️</item>
    </plurals>
    <string name="daxTrackersBlockedCtaZeroText">&#160;vas je pokušavao pratiti ovdje. &lt;br/&gt;&lt;br/&gt;Blokirao sam ga!&lt;br/&gt;&lt;br/&gt; ☝️Možete provjeriti URL traku kako biste vidjeli tko vas pokušava pratiti kad posjetite novo web-mjesto.️</string>
    <string name="daxNonSerpCtaText">Čim dodirnete i pomičete, blokirat ću neugodne tragače. &lt;br/&gt;&lt;br/&gt;Naprijed - nastavite pretraživati!</string>
    <string name="daxMainNetworkOwnedCtaText">Obratite pozornost! %s je u vlasništvu %s.&lt;br/&gt;&lt;br/&gt; %s tragači vrebaju na oko %s top web-mjesta &#128561;, ali ne brinite! &lt;br/&gt;&lt;br/&gt;Blokirat ću %s da  ne vide vašu aktivnost na tim stranicama.</string>
    <string name="daxMainNetworkCtaText">Obratite pozornost! %s je glavna mreža za praćenje.&lt;br/&gt;&lt;br/&gt; Njihovi tragači vrebaju na oko %s top web-mjesta &#128561;, ali ne brinite! &lt;br/&gt;&lt;br/&gt;Blokirat ću %s  da ne vide vašu aktivnost na tim stranicama.</string>

    <!-- Covid Cta-->
    <string name="covidCtaText">Dobijte službene informacije i savjete o COVID-19.</string>
</resources><|MERGE_RESOLUTION|>--- conflicted
+++ resolved
@@ -385,10 +385,6 @@
     <string name="daxIntroCtaText">Zatim pokušajte posjetiti jedno od svojih omiljenih web-mjesta! &lt;br/&gt;&lt;br/&gt;Blokirat ću tragače kako vas ne bi mogli špijunirati. Nadogradit ću i sigurnost vaše veze ako je moguće. &#128274;</string>
     <string name="daxEndCtaText">&lt;br/&gt;&lt;br/&gt;Shvatili ste ovo! Zapamtite: svaki put kada pregledavate sa mnom jeziva reklama gubi krila. &#128077;</string>
     <string name="daxSerpCtaText">Vaše pretrage u DuckDuckGo anonimne su i nikad ne pohranjujem vašu povijest pretraga. Nikad. &#128588;</string>
-<<<<<<< HEAD
-    <string name="daxNonSerpCtaText">Svako web-mjesto ima ocjenu privatnosti. Dodirnite je da biste vidjeli kako sam zaštitio vašu privatnost.&lt;br/&gt;&lt;br/&gt;Želite li uživati? Pokušajte izbrisati svoje podatke pritiskom na gumb \"Pali\".</string>
-=======
->>>>>>> 2bffc7dd
     <plurals name="daxTrackersBlockedCtaText">
         <item quantity="one">&#160;i &lt;b&gt;%d ostali&lt;/b&gt; su vas pokušavali pratiti ovdje. &lt;br/&gt;&lt;br/&gt;Blokirao sam ih!&lt;br/&gt;&lt;br/&gt; ☝️Možete provjeriti URL traku kako biste vidjeli tko vas pokušava pratiti kad posjetite novo web-mjesto.️</item>
         <item quantity="few">&#160;i &lt;b&gt;%d ostali&lt;/b&gt; su vas pokušavali pratiti ovdje. &lt;br/&gt;&lt;br/&gt;Blokirao sam ih!&lt;br/&gt;&lt;br/&gt; ☝️Možete provjeriti URL traku kako biste vidjeli tko vas pokušava pratiti kad posjetite novo web-mjesto.️ </item>
