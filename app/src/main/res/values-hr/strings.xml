--- conflicted
+++ resolved
@@ -649,29 +649,6 @@
     <string name="emailNotSupported">Uređaj nije podržan</string>
     <string name="emailNotSupportedExplanation">Zaštita e-pošte omogućuje ti stvaranje privatnih adresa e-pošte koje uklanjaju praćenje e-pošte. Adrese koje kreiraš moramo šifrirati i pohraniti lokalno na tvom uređaju. Budući da tvoj uređaj ne podržava šifriranu pohranu, zaštita e-pošte nije dostupna.</string>
 
-<<<<<<< HEAD
-=======
-    <!-- Screen 1-->
-    <string name="emailProtectionStatusTitleJoin">Zaštita privatnosti e-pošte, na jednostavan način.</string>
-    <string name="emailProtectionDescriptionJoin"><![CDATA[Blokiraj programe za praćenje e-pošte i sakrij svoju adresu bez promjene pružatelja usluga e-pošte. <br/><a href=\"\"><b>Saznaj više</b></a>.]]></string>
-
-    <!-- Screen 2 -->
-    <string name="emailProtectionStatusTitleJoined">Na popisu ste!</string>
-    <string name="emailProtectionDescriptionJoinedWithNotification"><![CDATA[Poslat ćemo vam obavijest kada<br/>zaštita e-pošte bude spremna za vas. <a href=\"\"><b>Saznajte više</b></a>.]]></string>
-    <string name="emailProtectionDescriptionJoinedWithoutNotification"><![CDATA[Vaša pozivnica pojavit će se ovdje kad budemo spremni za vas. Želite li <a href=\"\"><b>dobiti obavijest</b></a> kad stigne?<br/><a href=\"\"><b>Saznajte više</b></a> o zaštiti e-pošte.]]></string>
-
-    <!-- Screen 3 -->
-    <string name="emailProtectionStatusTitleInBeta">Pozvani ste!</string>
-    <string name="emailProtectionDescriptionInBeta"><![CDATA[Blokiraj programe za praćenje e-pošte i sakrij svoju adresu <br/>bez promjene pružatelja usluga e-pošte.<br/> <a href=\"\"><b>Saznaj više</b></a>.]]></string>
-
-    <!-- Email Protection Sign Out -->
-    <string name="emailProtectionSignOutTitle">Osobna Duck adresa</string>
-    <string name="emailProtectionSignOutFooter">
-        <![CDATA[Uklanjanjem zaštite e-pošte s ovog uređaja uklanja se mogućnost da se polja za e-poštu dok pregledavate web popune vašom osobnom Duck adresom ili novogeneriranom privatnom Duck adresom.<br/><br/>Da biste u potpunosti izbrisali svoje Duck adrese ili za bilo kakva druga pitanja ili povratne informacije, obratite nam se na <a href=\"mailto:support@duck.com\">support@duck.com</a> .]]>
-    </string>
-    <string name="emailProtectionSignOutRemoveCta">Ukloni s uređaja</string>
-
->>>>>>> 0862bdf9
     <!-- Bookmark folders -->
     <string name="bookmarkDialogTitleEdit">Uredi knjižnu oznaku</string>
     <string name="favoriteDialogTitleEdit">Uredi Favorite</string>
