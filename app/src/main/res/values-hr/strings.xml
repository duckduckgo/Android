<?xml version="1.0" encoding="UTF-8"?>
<!--
  ~ Copyright (c) 2022 DuckDuckGo
  ~
  ~ Licensed under the Apache License, Version 2.0 (the "License");
  ~ you may not use this file except in compliance with the License.
  ~ You may obtain a copy of the License at
  ~
  ~     http://www.apache.org/licenses/LICENSE-2.0
  ~
  ~ Unless required by applicable law or agreed to in writing, software
  ~ distributed under the License is distributed on an "AS IS" BASIS,
  ~ WITHOUT WARRANTIES OR CONDITIONS OF ANY KIND, either express or implied.
  ~ See the License for the specific language governing permissions and
  ~ limitations under the License.
  -->
<resources xmlns:tools="http://schemas.android.com/tools">

    <string name="appName" translatable="false">DuckDuckGo</string>
    <string name="appDescription" translatable="false">DuckDuckGo </string>
    <string name="duckDuckGoLogoDescription">Logotip DuckDuckGo</string>
    <string name="duckDuckGoPrivacySimplified">Zaštita privatnosti na jednostavniji način</string>
    <string name="yes">Da</string>
    <string name="no">Ne</string>
    <string name="open">Otvori</string>
    <string name="cancel">Otkaži</string>
    <string name="search">Pretraga</string>

    <!-- Onboarding Activity -->
    <string name="onboardingDefaultBrowserDescription">Posjetite Postavke kako biste svaki put pretraživali i pregledavali uz DuckDuckGo.</string>
    <string name="onboardingDefaultBrowserTitle">Postavi DuckDuckGo kao zadanu tražilicu</string>

    <!-- Default Browser -->
    <string name="cannotLaunchDefaultAppSettings">Ne mogu pokrenuti zaslon zadanih postavki u aplikaciji</string>
    <string name="settingsDefaultBrowserEnabled">Postavi kao zadani preglednik</string>
    <string name="defaultBrowserMaybeLater">Možda kasnije</string>
    <string name="defaultBrowserLetsDoIt">Postavi kao zadani preglednik</string>
    <string name="defaultBrowserDescriptionNoDefault">Otvarajte veze spokojno, svaki put.</string>
    <string name="defaultBrowserInstructions">Odaberite DuckDuckGo i dodirnite <font color="#678fff"> Uvijek </font>.</string>

    <!-- Browser Activity -->
    <string name="browserPopupMenu">Izbornik preglednika</string>
    <string name="refresh">Osvježi</string>
    <string name="back">Natrag</string>
    <string name="forward">Naprijed</string>

    <string name="omnibarInputHint">Traži ili upiši URL adresu</string>
    <string name="clearButtonContentDescription">Obriši unos pretraživanja</string>
    <string name="no_compatible_third_party_app_installed">Nije instalirana kompatibilna aplikacija</string>
    <string name="addBookmarkMenuTitle">Dodaj knjižnu oznaku</string>
    <string name="editBookmarkMenuTitle">Uredi knjižnu oznaku</string>
    <string name="addFavoriteMenuTitle">Dodaj omiljenu stavku</string>
    <string name="removeFavoriteMenuTitle">Ukloni omiljeno</string>
    <string name="favoriteAddedMessage">Dodano u Omiljeno</string>
    <string name="bookmarkAddedMessage">Knjižna je oznaka dodana</string>
    <string name="requestDesktopSiteMenuTitle">Mjesto radne površine</string>
    <string name="fireproofWebsiteMenuTitleRemove">Ukloni oznaku sigurnog web-mjesta</string>
    <string name="requestMobileSiteMenuTitle">Mobilno mrežno mjesto</string>
    <string name="downloadsMenuTitle">Preuzimanja</string>
    <string name="printMenuTitle">Ispiši stranicu</string>
    <string name="favoriteDeleteConfirmationMessage">Omiljena je stavka uklonjena</string>
    <string name="fireproofDeleteConfirmationMessage">Oznaka sigurnog web-mjesta je uklonjena</string>
    <string name="privacyProtectionEnabledConfirmationMessage">Zaštita privatnosti omogućena za %1$s</string>
    <string name="privacyProtectionDisabledConfirmationMessage">Zaštita privatnosti onemogućena za %1$s</string>
    <string name="undoSnackbarAction">Poništi</string>

    <!-- Downloading files -->
    <string name="downloadImage">Preuzmi sliku</string>
    <string name="permissionRequiredToDownload">Preuzimanje zahtijeva dozvolu za pohranu</string>

    <!-- Sharing options -->
    <string name="options">Opcije</string>
    <string name="shareLink">Podijeli poveznicu</string>
    <string name="shareMenuTitle">Podijeli</string>
    <string name="copyUrl">Kopiraj adresu poveznice</string>

    <!-- Find in page -->
    <string name="findInPageMenuTitle">Pronađi na stranici</string>
    <string name="nextSearchTermDescription">Pronađi sljedeće</string>
    <string name="previousSearchTermDescription">Pronađi prethodno</string>
    <string name="closeFindInPageButtonDescription">Zatvori prikaz pronađi na stranici</string>
    <string name="findInPageHint">Pronađi na stranici</string>
    <string name="findInPageMatches" translatable="false">%d/%d</string>

    <!-- AutoComplete Suggestions -->
    <string name="editQueryBeforeSubmitting">Uredi upit prije pretraživanja</string>
    <string name="settingsAutocompleteEnabled">Prikaži prijedloge za automatsko ispunjavanje</string>

    <!-- Opening external apps -->
    <string name="openExternalApp">Otvori vanjsku aplikaciju</string>
    <string name="launchingExternalApp">Otvori u drugoj aplikaciji</string>
    <string name="confirmOpenExternalApp">Želite li napustiti DuckDuckGo da biste vidjeli ovaj sadržaj?</string>
    <string name="unableToOpenLink">Nije moguće otvoriti ovu vrstu poveznice</string>

    <!-- Tabs -->
    <string name="homeTab" translatable="false">DuckDuckGo</string>
    <string name="tabActivityTitle">Kartice</string>
    <string name="tabsMenuItem">Kartice</string>
    <string name="newTabMenuItem">Nova kartica</string>
    <string name="openInNewTab">Otvori u novoj kartici</string>
    <string name="openInNewBackgroundTab">Otvori u pozadinskoj kartici</string>
    <string name="openImageInNewTab">Otvori sliku u pozadinskoj kartici</string>
    <string name="faviconContentDescription">Pohranjena ikona</string>
    <string name="closeContentDescription">Zatvori</string>
    <string name="closeAllTabsMenuItem">Zatvori sve kartice</string>
    <string name="closeTab">Zatvori kartica</string>
    <string name="tabClosed">Kartica je zatvorena</string>
    <string name="tabClosedUndo">Poništi</string>
    <string name="downloadsMenuItemTitle">Preuzimanja</string>

<<<<<<< HEAD
=======
    <!-- Privacy Dashboard Activities -->
    <string name="privacyProtectionToggle">Zaštita privatnosti web stranice</string>
    <string name="privacyProtectionEnabled">ZAŠTITA STRANICE UKLJUČENA</string>
    <string name="privacyProtectionDisabled">ZAŠTITA STRANICE JE ISKLJUČENA</string>
    <string name="privacyDashboardActivityTitle">Nadzorna ploča zaštite privatnosti</string>
    <string name="privacyProtectionUpgraded" tools:ignore="TypographyQuotes">POBOLJŠANO OD &lt;img src=\"%1$d\" /&gt; DO &lt;img src=\"%2$d\" /&gt;</string>
    <string name="privacyGradeContentDescription">Ocjena zaštite privatnosti</string>
    <string name="privacyProtectionTemporarilyDisabled">Privremeno smo onemogućili zaštitu privatnosti jer se čini da narušava ovo web-mjesto.</string>

    <string name="httpsGood">Šifrirana veza</string>
    <string name="httpsMixed">Veza s miješanim šifriranjem</string>
    <string name="httpsBad">Nešifrirana veza</string>

    <string name="scorecardActivityTitle">Ocjena zaštite privatnosti</string>
    <string name="scorecardSiteIsMemberOfMajorNetwork">Web-mjesto glavna je mreža za praćenje</string>
    <string name="scorecardPrivacyGrade">Ocjena zaštite privatnosti</string>
    <string name="scorecardEnhancedGrade">Poboljšana ocjena</string>

    <string name="privacyTermsActivityTitle">Prakse zaštite privatnosti</string>
    <string name="practicesGood">Dobre prakse zaštite privatnosti</string>
    <string name="practicesMixed">Miješane prakse zaštite privatnosti</string>
    <string name="practicesBad">Loše prakse zaštite privatnosti</string>
    <string name="practicesUnknown">Nepoznata praksa zaštite privatnosti</string>
    <string name="practicesOverview">Prakse zaštite privatnosti pokazuju koliko su zaštićeni osobni podaci koje dijelite s web-mjestom.</string>
    <string name="practicesTosdrLink">Prakse zaštite privatnosti iz <b><u>ToS;DR</u></b>.</string>
    <string name="practicesIconContentGood">Ikona za dobru praksu</string>
    <string name="practicesIconContentBad">Ikona za lošu praksu</string>

    <string name="networkTrackerSummaryHeader">NAJVEĆI PREKRŠITELJI OD MREŽA ZA PRAĆENJE</string>
    <string name="networkTrackerSummaryNotReady">Još uvijek prikupljamo podatke kako bismo pokazali koliko smo alata za praćenje blokirali.</string>

    <string name="trackersActivityTitle">Zahtjevi za praćenje blokirani su</string>
    <string name="trackersContentDescription">Zahtjevi za praćenje blokirani su</string>
    <string name="trackersOverview">Sljedećim zahtjevima domena trećih strana blokirano je učitavanje jer su identificirani kao zahtjevi za praćenje. Ako su zahtjevi tvrtke učitani, to im može omogućiti da te profiliraju.</string>
    <string name="trackersOverviewProtectionsOff">Učitavanje zahtjeva za praćenje nije blokirano jer su zaštite isključene za ovu stranicu. Ako su zahtjevi tvrtke učitani, to im može omogućiti da te profiliraju.</string>

    <string name="domainsLoadedActivityTitle">Učitani su zahtjevi trećih strana</string>
    <string name="domainsLoadedContentDescription">Učitani su zahtjevi trećih strana</string>
    <string name="domainsLoadedOverview">Učitani su sljedeći zahtjevi domena trećih strana. Ako su zahtjevi tvrtke učitani, to im može omogućiti da te profiliraju, iako se i dalje primjenjuju naše druge zaštite web praćenja.</string>
    <string name="domainsLoadedOverviewProtectionsOff">Učitavanje zahtjeva trećih strana nije blokirano jer su zaštite isključene za ovu web-lokaciju. Ako su zahtjevi tvrtke učitani, to im može omogućiti da te profiliraju.</string>
    <string name="domainsLoadedOverviewEmpty">Nismo otkrili zahtjeve s domena trećih strana.</string>
    <string name="domainsLoadedHeadingText">Nema učitanih domena trećih strana</string>

    <string name="webTrackingProtectionsText"><annotation type="learn_more_link">O našoj zaštiti od praćenja na internetu</annotation></string>
    <string name="webTrackingProtectionsUrl">https://help.duckduckgo.com/duckduckgo-help-pages/privacy/web-tracking-protections/</string>

    <string name="trackersBlockedNoSectionDescription">Učitani su zahtjevi sljedećih domena.</string>

    <string name="adLoadedSectionDescription">Sljedeći zahtjevi domene učitani su jer je nedavno kliknuto na %1$s oglas na DuckDuckGou. Ovi zahtjevi pomažu u procjeni učinkovitosti oglasa. Svi su oglasi na DuckDuckGou neprofilirajući.</string>
    <string name="adLoadedSectionLinkText"><annotation type="learn_more_link">Kako naši pretraživački oglasi utječu na našu zaštitu</annotation></string>
    <string name="adLoadedSectionUrl">https://help.duckduckgo.com/duckduckgo-help-pages/privacy/web-tracking-protections/#3rd-party-tracker-loading-protection</string>

    <string name="domainsLoadedSectionDescription">Učitani su i sljedeći zahtjevi domene.</string>
    <string name="domainsLoadedSectionSingleSectionDescription">Učitani su zahtjevi za praćenje sljedećih domena.</string>
    <string name="domainsLoadedSectionEmptyListDescription">Nismo otkrili zahtjeve s domena trećih strana.</string>

    <string name="domainsLoadedBreakageSectionDescription">Sljedeći zahtjevi domene učitani su kako bi se spriječili problemi s web-lokacijom.</string>
    <string name="domainsLoadedAssociatedSectionDescription">Zahtjevi sljedeće domene učitani su jer su povezani s %1$s.</string>

    <string name="trackersBlockedText">Zahtjevi su blokirani za učitavanje</string>
    <string name="trackersNotBlockedText">Nema blokiranih zahtjeva za praćenje</string>
    <string name="trackersNoFoundText">Nije pronađen nijedan zahtjev za praćenje</string>
    <string name="trackersFoundText">Pronađeni su zahtjevi za praćenjem</string>

    <string name="domainsLoadedText">Učitani su zahtjevi trećih strana</string>
    <string name="domainsNotLoadedText">Nema učitanih zahtjeva trećih strana</string>

    <string name="majorNetworksNoFound">Nije pronađena nijedna veća mreža za praćenje</string>
    <string name="majorNetworksFound">Pronađene su veće mreže za praćenje</string>

>>>>>>> 14095a86
    <!-- Fire -->
    <string name="fireMenu">Obriši podatke</string>
    <string name="fireClearAll">Obriši sve kartice i podatke</string>
    <string name="fireCancel">Odustani</string>
    <string name="fireDataCleared">Podaci su obrisani</string>

    <!-- Settings Activity -->
    <string name="settingsActivityTitle">Postavke</string>
    <string name="settingsMenuItemTitle">Postavke</string>
    <string name="settingsHeadingGeneral">Općenito</string>
    <string name="settingsHeadingOther">Ostalo</string>
    <string name="settingsHeadingPrivacy">Zaštita privatnosti</string>
    <string name="settingsAboutDuckduckgo">O DuckDuckGo</string>
    <string name="settingsVersion">Inačica</string>
    <string name="leaveFeedback">Podijeli povratne informacije</string>
    <string name="settingsEmailProtectionTitle">Zaštita e-pošte</string>
    <string name="settingsEmailProtectionSubtitle">Blokiraj programe za praćenje e-pošte i sakrij svoju adresu</string>
    <string name="settingsHeadingMore">Više od DuckDuckGoa</string>
    <string name="settingsLightTheme">Svijetla</string>
    <string name="settingsTheme">Tema</string>
    <string name="settingsDarkTheme">Tamna</string>
    <string name="settingsSystemTheme">Zadana</string>
    <string name="settingsThemeDialogSave">Postavi temu</string>
    <string name="settingsTitleAppLinks">Otvori poveznice u aplikacijama</string>
    <string name="settingsTitleAppLinksDialog">Otvori poveznice u aplikacijama</string>
    <string name="settingsAppLinksAskEveryTime">Pitaj svaki puta</string>
    <string name="settingsAppLinksAlways">Uvijek</string>
    <string name="settingsAppLinksNever">Nikada</string>

    <!-- Settings - Automatically clearing data -->
    <string name="settingsAutomaticallyClearingDialogSave">Spremi</string>

    <string name="settingsAutomaticallyClearWhat">Automatski obriši…</string>
    <string name="settingsAutomaticallyClearWhatDialogTitle">Automatski obriši…</string>
    <string name="settingsAutomaticallyClearWhatOptionNone">Nijedno</string>
    <string name="settingsAutomaticallyClearWhatOptionTabs">Kartice</string>
    <string name="settingsAutomaticallyClearWhatOptionTabsAndData">Kartice i podaci</string>

    <string name="settingsAutomaticallyClearWhen">Očisti na…</string>
    <string name="settingsAutomaticallyClearWhenDialogTitle">Očisti na…</string>
    <string name="settingsAutomaticallyClearWhenAppExitOnly">Samo izlaz iz aplikacije</string>
    <string name="settingsAutomaticallyClearWhenAppExit5Seconds">Izlaz iz aplikacije, neaktivna 5 sekundi</string>
    <string name="settingsAutomaticallyClearWhenAppExit5Minutes">Izlaz iz aplikacije, neaktivna 5 minuta</string>
    <string name="settingsAutomaticallyClearWhenAppExit15Minutes">Izlaz iz aplikacije, neaktivna 15 minuta</string>
    <string name="settingsAutomaticallyClearWhenAppExit30Minutes">Izlaz iz aplikacije, neaktivna 30 minuta</string>
    <string name="settingsAutomaticallyClearWhenAppExit60Minutes">Izlaz iz aplikacije, neaktivna 1 sat</string>

    <!-- About Activity -->
    <string name="aboutActivityTitle">O DuckDuckGou</string>
    <string name="aboutDescription">
        U DuckDuckGou postavljamo novi standard povjerenja na internetu.\n\nDuckDuckGo anonimni je preglednik koji pruža sve što ti je potrebno da se zaštitiš dok pretražuješ i pregledavaš internet, uključujući blokiranje alata za praćenje, pametnije šifriranje i privatno pretraživanje uz pomoć DuckDuckGoa.\n\nUostalom, internet ne bi trebao biti neugodno mjesto, a zaštita privatnosti na internetu koju zaslužuješ trebala bi biti jednostavna poput spuštanja roleta.</string>
    <string name="aboutMoreLink">Više na duckduckgo.com/about</string>
    <string name="no_suggestions">Nema prijedloga</string>

    <!-- Broken Site Activity -->
    <string name="brokenSiteReportBrokenSiteMenuItem">Prijavi neispravno web-mjesto</string>
    <string name="brokenSiteHeading">Prijavi neispravno web-mjesto</string>
    <string name="brokenSiteSubmitted">Hvala! Povratne su informacije su poslane.</string>
    <string name="brokenSitesCategoriesTitle">Opiši što se dogodilo</string>
    <string name="brokenSitesCategoriesHint">Opišite što se dogodilo</string>
    <string name="brokenSiteSubmitButton">Pošalji izvješće</string>
    <string name="brokenSiteDescription">Slanje anonimnog izvješća o neispravnom web-mjestu pomaže nam da ispravimo te probleme i poboljšamo aplikaciju.</string>

    <string name="brokenSiteCategoryImages">Slike se nisu učitale</string>
    <string name="brokenSiteCategoryPaywall">Web-mjesto je zatražilo da onemogućim</string>
    <string name="brokenSiteCategoryComments">Komentari se nisu učitali</string>
    <string name="brokenSiteCategoryVideos">Videozapis se nije reproducirao</string>
    <string name="brokenSiteCategoryLinks">Veze ili gumbi ne funkcioniraju</string>
    <string name="brokenSiteCategoryContent">Nedostaje sadržaj</string>
    <string name="brokenSiteCategoryLogin">Ne mogu se prijaviti</string>
    <string name="brokenSiteCategoryUnsupported">Preglednik nije kompatibilan</string>
    <string name="brokenSiteCategoryOther">Nešto drugo</string>

    <!-- Bookmarks Activity -->
    <string name="bookmarksMenuTitle">Knjižne oznake</string>
    <string name="bookmarksActivityTitle">Knjižne oznake</string>
    <string name="noBookmarks">Još nema dodanih knjižnih oznaka</string>
    <string name="bookmarkOverflowContentDescription">Više opcija za knjižnu oznaku %1$s</string>
    <string name="bookmarkDeleteConfirmationMessage">Izbrisano &lt;b&gt;%1$s&lt;/b&gt;</string>
    <string name="exportBookmarksMenu">Izvoz</string>
    <string name="exportBookmarksEmpty">Nemate knjižne oznake, ništa se neće izvesti</string>
    <string name="exportBookmarksError">Nije moguće izvesti nijednu oznaku, došlo je do pogreške</string>
    <string name="exportBookmarksSuccess">Sve knjižne oznake uspješno su izvezene</string>
    <string name="importBookmarksMenu">Uvoz</string>
    <string name="importBookmarksFileTitle">Odaberite datoteku knjižne oznake za uvoz</string>
    <string name="importBookmarksError">Nije moguće uvesti nijednu knjižnu oznaku, došlo je do pogreške</string>
    <string name="importBookmarksEmpty">Datoteka nema knjižnih oznaka za uvoz</string>
    <string name="importBookmarksSuccess">Uspješno uvezene knjižne oznake (njih %1$d)</string>
    <string name="savedSiteDialogTitleHint">Naslov</string>
    <string name="savedSiteDialogUrlHint">URL</string>
    <string name="savedSiteDialogTitleEdit">Uredi</string>
    <string name="bookmarksSectionTitle">Knjižne oznake</string>
    <string name="favoritesSectionTitle">Omiljeno</string>
    <string name="bookmarksEmptyHint">Još nema dodanih knjižnih oznaka</string>
    <string name="favoritesEmptyHint">Još uvijek nema omiljenih stavki</string>

    <!-- Dialogs -->
    <string name="dialogConfirmTitle">Potvrdi</string>
    <string name="dialogSave">Spremi</string>
    <string name="delete">Izbriši</string>
    <string name="edit">Uredi</string>
    <string name="remove">Ukloni</string>
    <string name="removeAll">Odstrani sve</string>

    <!-- Widget -->
    <string name="searchWidgetTextHint">Pretraži DuckDuckGo</string>

    <!-- Favorites widget -->
    <string name="addFavoriteMenuTitleHighlighted">👋 Dodaj favorita</string>
    <string name="widgetConfigurationTitleText">Odaberi temu</string>
    <string name="widgetConfigurationSystemThemeOption">Zadana</string>
    <string name="widgetConfigurationLightThemeOption">Svijetla</string>
    <string name="widgetConfigurationDarkThemeOption">Tamna</string>
    <string name="widgetConfigurationAddWidgetOption">Dodaj widget</string>
    <string name="searchWidgetEmtpyFavoritesHint">Još uvijek nema omiljenih stavki</string>
    <string name="searchWidgetEmtpyFavoritesCta">Dodaj omiljenu stavku</string>
    <string name="daxFavoritesOnboardingCtaText"><![CDATA[Brzo posjeti svoja omiljena web-mjesta!\n\nPosjeti web-mjesto koje voliš. Zatim dodirni ikonu \"⋯\" i odaberi *Dodaj u omiljene*.]]></string>
    <string name="daxFavoritesOnboardingCtaContentDescription">Brzo posjeti svoja omiljena mrežna mjesta! Posjeti mrežno mjesto koje voliš. Zatim dodirni ikonu izbornika preglednika i odaberi Dodaj favorita.</string>
    <string name="widgetConfigurationActivityTitle">Konfiguracija widgeta</string>
    <string name="favoritesWidgetLabel">Omiljeno</string>
    <string name="searchWidgetLabel">Pretraga</string>

    <!-- Home Screen Shortcuts -->
    <string name="addToHome">Dodaj na početni zaslon</string>
    <string name="shortcutAddedText">Uspjeh! %1$s dodan je na vaš početni zaslon.</string>

    <!-- User Survey -->
    <string name="surveyCtaTitle">Pomozite nam da poboljšamo aplikaciju!</string>
    <string name="surveyCtaDescription">Ispunite našu kratku anketu i podijelite povratne informacije.</string>
    <string name="surveyCtaLaunchButton">Ispunite anketu</string>
    <string name="surveyCtaDismissButton">Ne, hvala</string>
    <string name="surveyActivityTitle">Anketa o korisniku</string>
    <string name="surveyTitle">ANKETA DUCKDUCKGO</string>
    <string name="surveyDismissContentDescription">Odbaci anketu</string>
    <string name="surveyLoadingErrorTitle">O, ne!</string>
    <string name="surveyLoadingErrorText">Anketa se trenutačno ne učitava.\nPokušajte ponovno kasnije.</string>

    <!-- Add widget -->
    <string name="addWidgetCtaTitle">Isprobaj naš widget za pretraživanje!</string>
    <string name="addWidgetCtaDescription">Dodajte naš widget za pretraživanje na početni zaslon za brz i jednostavan pristup.</string>
    <string name="addWidgetCtaAutoLaunchButton">Dodaj widget</string>
    <string name="addWidgetCtaInstructionsLaunchButton">Pokaži mi</string>
    <string name="addWidgetCtaDismissButton">Odbaci</string>
    <string name="addWidgetInstructionsActivityTitle">Dodaj widget</string>
    <string name="addWidgetInstruction1Label">1</string>
    <string name="addWidgetInstruction1">Dugim pritiskom pritisni početni zaslon, a zatim otvori izbornik widgeta.</string>
    <string name="addWidgetInstruction2Label">2</string>
    <string name="addWidgetInstruction2">Pronađi widget DuckDuckGo.</string>
    <string name="addWidgetInstruction3Label">3</string>
    <string name="addWidgetInstruction3">Dovuci widget na početni zaslon.</string>
    <string name="addWidgetInstructionsButtonGoHome">Idite na početni zaslon</string>
    <string name="addWidgetInstructionsButtonClose">Zatvori</string>

    <!-- App Enjoyment / Rating / Feedback -->
    <string name="appEnjoymentDialogTitle">Uživate u DuckDuckGo?</string>
    <string name="appEnjoymentDialogMessage">Voljeli bismo znati što misliš.</string>
    <string name="appEnjoymentDialogPositiveButton">Sviđa mi se</string>
    <string name="appEnjoymentDialogNegativeButton">Treba ga doraditi.</string>

    <string name="rateAppDialogTitle">Ocijenite aplikaciju</string>
    <string name="rateAppDialogMessage">Važne povratne informacije su važne. Podijelite ljubav recenzijom.</string>
    <string name="rateAppDialogPositiveButton">Ocijenite aplikaciju</string>
    <string name="rateAppDialogNegativeButton" translatable="false">@string/noThanks</string>

    <string name="giveFeedbackDialogTitle">Žao nam je što to čujemo</string>
    <string name="giveFeedbackDialogMessage">Javi nam kako možemo poboljšati aplikaciju za tebe.</string>
    <string name="giveFeedbackDialogPositiveButton">Podijeli povratne informacije</string>
    <string name="giveFeedbackDialogNegativeButton" translatable="false">@string/noThanks</string>

    <string name="noThanks">Ne, hvala</string>

    <!-- Notification Channel Names -->
    <string name="notificationChannelTutorials">Vodiči</string>

    <!-- Clear Notification -->
    <string name="clearNotificationTitle">Brisanje podataka postavljeno na ručno</string>
    <string name="clearNotificationDescription">Prilagodite DuckDuckGo za automatsko brisanje podataka pregledavanja nakon svake sesije.</string>

    <!-- Privacy Protection Notification -->
    <string name="privacyProtectionNotificationDefaultTitle">Štitimo vašu privatnost</string>
    <string name="privacyProtectionNotificationReportTitle">Vaše Izvješće o zaštiti privatnosti</string>
    <string name="privacyProtectionNotificationDefaultDescription">Korištenje aplikacije DuckDuckGo štiti vaše podatke blokiranjem alata za praćenje i šifriranjem veza.</string>
    <string name="privacyProtectionNotificationUpgadeDescription">Zaštitili ste svoje podatke osiguravanjem %1$d nešifriranih veza dok ste koristili DuckDuckGo.</string>
    <string name="privacyProtectionNotificationTrackerDescription">Zaštitili ste svoje podatke blokiranjem %1$d alata za praćenje dok ste koristili DuckDuckGo.</string>
    <string name="privacyProtectionNotificationBothDescription">Zaštitili ste svoje podatke blokiranjem %1$d alata za praćenje i osiguravanjem %2$d nešifriranih veza dok ste koristili DuckDuckGo.</string>
    <string name="privacyProtectionNotificationLaunchButton">Nastavi pregledavanje</string>

    <!-- Authentication -->
    <string name="authenticationDialogTitle">Prijava</string>
    <string name="authenticationDialogMessage">%1$s zahtijeva korisničko ime i lozinku.</string>
    <string name="authenticationDialogPositiveButton">Prijava</string>
    <string name="authenticationDialogNegativeButton">Odustani</string>
    <string name="authenticationDialogUsernameHint">Korisničko ime</string>
    <string name="authenticationDialogPasswordHint">Lozinka</string>

    <!-- User-facing label for when a user selects text and might want to search for that text -->
    <string name="systemTextSearchMessage">Pretraži DuckDuckGo</string>

    <!-- App feedback disambiguation -->
    <string name="feedbackActivityTitle">Podijeli povratne informacije</string>
    <string name="missingBrowserFeaturesTitleLong">Značajke preglednika nedostaju ili su frustrirajuće</string>
    <string name="missingBrowserFeaturesTitleShort">Problemi sa značajkama preglednika</string>
    <string name="missingBrowserFeaturesSubtitle">Koju značajku pregledavanja možemo dodati ili poboljšati?</string>
    <string name="missingBrowserFeatureSubReasonNavigation">Kretanje naprijed, natrag i/ili osvježavanje</string>
    <string name="missingBrowserFeatureSubReasonTabManagement">Stvaranje kartica i upravljanje karticama</string>
    <string name="missingBrowserFeatureSubReasonAdPopups">Blokiranje oglasa i skočnih prozora</string>
    <string name="missingBrowserFeatureSubReasonVideos">Gledanje videozapisa</string>
    <string name="missingBrowserFeatureSubReasonImages">Interakcija sa slikama</string>
    <string name="missingBrowserFeatureSubReasonBookmarks">Stvaranje knjiških oznaka i upravljanje oznakama</string>
    <string name="missingBrowserFeatureSubReasonOther">Ništa od navedenog</string>

    <string name="websiteNotLoadingTitleLong">Problemi s učitavanjem web-mjesta</string>
    <string name="websiteNotLoadingTitleShort">Problemi s učitavanjem web-mjesta</string>
    <string name="websiteNotLoadingSubtitle">Koje je web-mjesto neispravno?</string>

    <string name="searchNotGoodEnoughTitleLong">DuckDuckGo pretraživanje nije dovoljno dobro</string>
    <string name="searchNotGoodEnoughTitleShort">DuckDuckGo problemi s pretraživanjem</string>
    <string name="searchNotGoodEnoughSubtitle">Koju značajku pretraživanja možemo dodati ili poboljšati?</string>
    <string name="searchNotGoodEnoughSubReasonTechnicalSearches">Programiranje/tehničko pretraživanje</string>
    <string name="searchNotGoodEnoughSubReasonGoogleLayout">Izgled bi trebao biti više nalik Googleu</string>
    <string name="searchNotGoodEnoughSubReasonFasterLoadTimes">Brže vrijeme učitavanja</string>
    <string name="searchNotGoodEnoughSubReasonSpecificLanguage">Pretraživanje na određenom jeziku ili području</string>
    <string name="searchNotGoodEnoughSubReasonBetterAutocomplete">Bolje automatsko ispunjavanje</string>
    <string name="searchNotGoodEnoughSubReasonOther">Ništa od navedenog</string>

    <string name="needMoreCustomizationTitleLong">Nema dovoljno načina za prilagodbu aplikacije</string>
    <string name="needMoreCustomizationTitleShort">Problemi s prilagođavanjem</string>
    <string name="needMoreCustomizationSubtitle">Koju opciju prilagodbe možemo dodati ili poboljšati?</string>
    <string name="needMoreCustomizationSubReasonHomeScreenConfiguration">Konfiguracija početnog zaslona</string>
    <string name="needMoreCustomizationSubReasonTabDisplay">Kako se prikazuju kartice</string>
    <string name="needMoreCustomizationSubReasonAppLooks">Kako aplikacija izgleda</string>
    <string name="needMoreCustomizationSubReasonWhichDataIsCleared">Koji su podaci obrisani</string>
    <string name="needMoreCustomizationSubReasonWhenDataIsCleared">Kada se obrišu podaci</string>
    <string name="needMoreCustomizationSubReasonBookmarksDisplay">Kako se prikazuju knjižne oznake</string>
    <string name="needMoreCustomizationSubReasonOther">Ništa od navedenog</string>

    <string name="appIsSlowOrBuggyTitleLong">Aplikacija je spora, neispravna, ili se ruši</string>
    <string name="appIsSlowOrBuggyTitleShort">Problemi s izvedbom</string>
    <string name="appIsSlowOrBuggySubtitle">Koji problem imate?</string>
    <string name="appIsSlowOrBuggySubReasonSlowResults">Web-stranice ili rezultati pretraživanja učitavaju se sporo</string>
    <string name="appIsSlowOrBuggySubReasonAppCrashesOrFreezes">Aplikacija se ruši ili zamrzava</string>
    <string name="appIsSlowOrBuggySubReasonMediaPlayback">Pogreške u reprodukciji videozapisa ili medija</string>
    <string name="appIsSlowOrBuggySubReasonOther">Ništa od navedenog</string>

    <string name="otherMainReasonTitleLong">Ništa od navedenog</string>
    <string name="otherMainReasonTitleShort">Ostali problemi</string>

    <string name="openEndedInputHint">Budi što precizniji/a</string>
    <string name="submitFeedback">POŠALJI</string>

    <string name="tellUsHowToImprove">Recite nam što možemo poboljšati.</string>
    <string name="thanksForTheFeedback">Hvala na povratnim informacijama!</string>
    <string name="feedbackNegativeMainReasonPageSubtitle">Zbog čega ste ponajviše frustrirani?</string>
    <string name="feedbackNegativeMainReasonPageTitle">Žao nam je što to čujemo</string>
    <string name="feedbackShareDetails">Podijeli pojedinosti</string>
    <string name="sharePositiveFeedbackWithTheTeam">Želite li s timom podijeliti neke pojedinosti?</string>
    <string name="whatHaveYouBeenEnjoying">U čemu ste uživali?</string>
    <string name="awesomeToHear">Divno je to čuti!</string>
    <string name="shareTheLoveWithARating">Podijelite ljubav ocjenom na Play trgovini.</string>
    <string name="rateTheApp">OCIJENI APLIKACIJU</string>
    <string name="declineFurtherFeedback">NE HVALA, ZAVRŠIO/LA SAM.</string>
    <string name="whichBrokenSites">Gdje vidite te probleme?</string>
    <string name="whichBrokenSitesHint">Koje web-mjesto ima problema?</string>
    <string name="feedbackSpecificAsPossible">Budite što precizniji.</string>
    <string name="feedbackInitialDisambiguationTitle">Započnimo!</string>
    <string name="feedbackInitialDisambiguationSubtitle">Kamo biste svrstali svoje povratne informacije?</string>
    <string name="feedbackInitialDisambiguationHappyButtonContentDescription">Gumb za pozitivne povratne informacije</string>
    <string name="feedbackInitialDisambiguationSadButtonContentDescription">Gumb za negativne povratne informacije</string>
    <string name="feedbackIsImportantToUs">Vaše anonimne povratne informacije su važne za nas.</string>

    <!-- Webview Recovery -->
    <string name="crashedWebViewErrorMessage">"Web-stranica nije mogla biti prikazana."</string>
    <string name="crashedWebViewErrorAction">"Ponovno učitaj"</string>

    <!-- System Search-->
    <string name="systemSearchDeviceAppLabel">Sa ovog uređaja</string>
    <string name="systemSearchOmnibarInputHint"><font size="13">Traži ili upiši URL adresu</font></string>
    <string name="systemSearchAppNotFound">Aplikaciju nije bilo moguće pronaći</string>
    <string name="systemSearchOnboardingText">Hvala što ste odabrali DuckDuckGo!\nSada kada koristite našu pretragu ili aplikaciju, vaše pretrage su zaštićene.</string>
    <string name="systemSearchOnboardingFeaturesIntroText">Aplikacija DuckDuckGo također:</string>
    <string name="systemSearchOnboardingFeatureOneText">Blokira nesigurne alate za praćenje.</string>
    <string name="systemSearchOnboardingFeatureTwoText">Prisiljava šifriranje na web-mjestima.</string>
    <string name="systemSearchOnboardingFeatureThreeText">Briše podatke jednim dodirom.</string>
    <string name="systemSearchOnboardingButtonMore">Prikaži više</string>
    <string name="systemSearchOnboardingButtonLess">Sakrij</string>
    <string name="systemSearchOnboardingButtonOk">Shvatio/la sam</string>

    <!-- Dax Dialog -->
    <string name="daxDialogHideButton">SAKRIJ</string>
    <string name="daxDialogPhew">Uf!</string>
    <string name="daxDialogNext">Dalje</string>
    <string name="daxDialogHighFive">Visoko pet!</string>
    <string name="daxDialogGotIt">Shvatio/la sam</string>
    <string name="hideTipsTitle">Sakriti preostale savjete?</string>
    <string name="hideTipsText">Ima ih samo nekoliko, a pokušali smo ih učiniti što informativnijima.</string>
    <string name="hideTipsButton">Sakrij savjete zauvijek</string>

    <!-- New Onboarding Experience -->
    <string name="onboardingWelcomeTitle">"Dobro došli u DuckDuckGo!"</string>
    <string name="onboardingDaxText"><![CDATA[Internet može biti pomalo jeziv.<br/><br/> Ne brinite! Privatno pretraživanje i pregledavanje lakše je nego što mislite.]]></string>
    <string name="onboardingLetsDoItButton">Učinimo to!</string>
    <string name="daxIntroCtaText"><![CDATA[Zatim pokušajte posjetiti jedno od svojih omiljenih web-mjesta! <br/><br/>Blokirat ću tragače kako vas ne bi mogli špijunirati. Nadogradit ću i sigurnost vaše veze ako je moguće. 🔒]]></string>
    <string name="daxEndCtaText"><![CDATA[Shvatio/la si!<br/><br/> Zapamti: svaki put kada pregledavaš sa mnom, neugodna reklama gubi krila. 👍]]></string>
    <string name="daxSerpCtaText">Tvoje su DuckDuckGo pretrage anonimne. Uvijek. 🙌</string>
    <plurals name="daxTrackersBlockedCtaText">
        <item quantity="one"><![CDATA[ i <b>%1$d drugi</b> te pokušalo ovdje pratiti. <br/><br/>Ja sam ih blokirao!<br/><br/> ☝️Možeš pogledati adresnu traku da vidiš tko te pokušava pratiti kada posjetiš novo web-mjesto.]]></item>
        <item quantity="few"><![CDATA[ i <b>%1$d druga</b> te pokušalo ovdje pratiti. <br/><br/>Ja sam ih blokirao!<br/><br/> ☝️Možeš pogledati na adresnu traku da vidiš tko te pokušava pratiti kad posjetiš novo web-mjesto.]]></item>
        <item quantity="many"><![CDATA[ i <b>%1$d drugih</b> te pokušalo te ovdje pratiti. <br/><br/>Ja sam ih blokirao!<br/><br/> ☝️Možeš pogledati na adresnu traku da vidiš tko te pokušava pratiti kad posjetiš novo web-mjesto.]]></item>
        <item quantity="other"><![CDATA[ i <b>%1$d drugih</b> pokušalo te ovdje pratiti. <br/><br/>Ja sam ih blokirao!<br/><br/> ☝️Možeš pogledati na adresnu traku da vidiš tko te pokušava pratiti kad posjetiš novo web-mjesto.]]></item>
    </plurals>
    <plurals name="daxTrackersBlockedCtaZeroText">
        <item quantity="one"><![CDATA[ te pokušalo ovdje pratiti. <br/><br/>Ja sam ih blokirao!<br/><br/> ☝️Možeš pogledati na adresnu traku da vidiš tko te pokušava pratiti kad posjetiš novo web-mjesto.]]></item>
        <item quantity="few"><![CDATA[ te pokušalo ovdje pratiti. <br/><br/>Ja sam ih blokirao!<br/><br/> ☝️Možeš pogledati na adresnu traku da vidiš tko te pokušava pratiti kad posjetiš novo web-mjesto.]]></item>
        <item quantity="many"><![CDATA[ te pokušalo pratiti ovdje. <br/><br/>Ja sam ih blokirao!<br/><br/> ☝️Možeš pogledati na adresnu traku da vidiš tko te pokušava pratiti kad posjetiš novo web-mjesto.]]></item>
        <item quantity="other"><![CDATA[ te pokušalo pratiti ovdje pratiti. <br/><br/>Ja sam ih blokirao!<br/><br/> ☝️Možeš pogledati na adresnu traku da vidiš tko te pokušava pratiti kad posjetiš novo web-mjesto.]]></item>
    </plurals>
    <string name="daxNonSerpCtaText"><![CDATA[Čim dodirnete i pomičete, blokirat ću neugodne tragače. <br/><br/>Naprijed - nastavite pretraživati!]]></string>
    <string name="daxMainNetworkCtaText">Pažnja! Ne mogu spriječiti %1$s da vidi tvoju aktivnost na %2$s &lt;br /&gt;&lt;br /&gt;Ali pretražuj sa mnom i mogu umanjiti ono što %3$s zna o tebi tako što ću blokirati njihove tragače na mnogim drugim web-mjestima.</string>
    <string name="daxMainNetworkOwnedCtaText">Pažnja! Budući da je %1$s vlasnik %2$s, ne mogu ga spriječiti da ovdje vidi vašu aktivnost.&lt;br/&gt;Ali pretražujte sa mnom i mogu umanjiti ono što %3$s može saznati o vama tako što ću blokirati alate za praćenje na mnogim drugim mjestima.</string>

    <!-- Download Confirmation -->
    <string name="downloadConfirmationContinue">Spremi u Preuzimanja</string>
    <string name="downloadConfirmationSaveFileTitle">Spremi %1$s</string>
    <string name="downloadConfirmationKeepBothFilesText">Zadrži oboje</string>
    <string name="downloadConfirmationReplaceOldFileText">Zamijeniti</string>
    <string name="downloadConfirmationOpenFileText">Otvorena</string>
    <string name="downloadConfirmationUnableToOpenFileText">Datoteka se ne može otvoriti</string>
    <string name="downloadConfirmationUnableToDeleteFileText">Staru datoteku nije moguće izbrisati</string>

    <!-- Change Icon Activity -->
    <string name="changeIconActivityTitle">Ikona aplikacije</string>
    <string name="changeIconCtaLabel">Ikona aplikacije</string>
    <string name="changeIconCtaAccept">Primijeni</string>
    <string name="changeIconCtaCancel">Otkaži</string>
    <string name="changeIconDialogTitle">Primijeniti novu ikonu?</string>
    <string name="changeIconDialogMessage">Aplikacija se može zatvoriti radi primjene promjena. Vratite se nakon što ste se divili svojoj lijepoj novoj ikoni.</string>

    <!-- New dashboard / menu buttons -->
    <string name="manageWhitelist">Nezaštićena mrežna mjesta</string>
    <string name="reportBrokenSite">Prijavi neispravnu web stranicu</string>

    <!-- Dialogs -->
    <string name="dialogAddTitle">Dodati</string>
    <string name="dialogEditTitle">Uredi</string>
    <string name="dialogSaveAction">Spremi</string>

    <!-- Whitelist -->
    <string name="whitelistActivityTitle">Nezaštićena web-mjesta</string>
    <string name="enablePrivacyProtection">Omogući zaštitu privatnosti</string>
    <string name="disablePrivacyProtection">Onemogući zaštitu privatnosti</string>
    <string name="whitelistEntryOverflowContentDescription">Dodatne mogućnosti za nezaštićeno mrežno mjesto %1$s</string>
    <string name="whitelistEntryDeleteConfirmMessage">Jesi li siguran/na da želiš ukloniti &lt;b&gt;%1$s&lt;/b&gt; iz nezaštićenih web-mjesta?</string>
    <string name="whitelistExplanation">Zaštita privatnosti neće poboljšati ova mrežna mjesta.</string>
    <string name="whitelistNoEntries">Zaštita privatnosti omogućena za sva web-mjesta</string>
    <string name="whitelistDomainHint">www.example.com</string>
    <string name="whitelistFormatError">Unesite domenu kao <b>example.com</b> i pokušajte ponovo</string>

    <!-- Settings -->
    <string name="settingsPrivacyProtectionWhitelist">Nezaštićena mrežna mjesta</string>

    <!-- Fireproof websites -->
    <string name="fireproofWebsitesActivityTitle">Zaštićena web-mjesta</string>
    <string name="settingsFireproofWebsites">Zaštićena web-mjesta</string>
    <string name="fireproofWebsiteMenuTitleAdd">Uključi oznaku da je ovo web-mjesto sigurno</string>
    <string name="fireproofWebsiteSnackbarConfirmation">&lt;b&gt;%1$s&lt;/b&gt; je sada zaštićen</string>
    <string name="fireproofWebsiteSnackbarAction">Poništi</string>
    <string name="fireproofWebsiteDeleteConfirmMessage">Jeste li sigurni da želite izbrisati &lt;b&gt;%1$s&lt;/b&gt;?</string>
    <string name="fireproofWebsiteFeatureDescription">Mrežna mjesta oslanjaju se na kolačiće kako bi vas zadržala prijavljenim. Kada označite Fireproof za mrežno mjesto, kolačići neće biti izbrisani i ostat ćete prijavljeni, čak i nakon upotrebe gumba Fire. I dalje blokiramo alate za praćenje trećih strana koje pronađemo na mrežnim mjestima označenim kao Fireproof.</string>
    <string name="fireproofWebsiteOverflowContentDescription">Dodatne mogućnosti za vatrootpornu web stranicu %1$s</string>
    <string name="fireproofWebsiteLoginDialogTitle">Želite li postaviti Fireproof za %1$s?</string>
    <string name="fireproofWebsiteLoginDialogDescription">Postavljanjem Fireproof za ovo mrežno mjesto i dalje ćete ostati prijavljeni nakon korištenja gumba Fire.</string>
    <string name="fireproofWebsiteLoginDialogPositive">Fireproof</string>
    <string name="fireproofWebsiteLoginDialogNegative">Ne sada</string>
    <string name="fireproofWebsiteItemsSectionTitle">Zaštićena web-mjesta</string>
    <string name="fireproofWebsiteEmptyListHint">Još nema web-mjesta koja su označena kao zaštićena</string>
    <string name="fireproofWebsiteSettingSelectionTitle">Zaštita web-mjesta prilikom prijave</string>
    <string name="fireproofWebsiteRemoveAllConfirmation">Zaštita je uklonjena za sva web-mjesta</string>
    <string name="fireproofWebsiteRemovalConfirmation">Oznaka sigurnog web-mjesta uklonjena je za &lt;b&gt;%1$s&lt;/b&gt;</string>
    <string name="fireproofWebsiteSettingsSelectionDialogAskEveryTime">Pitaj svaki puta</string>
    <string name="fireproofWebsiteSettingsSelectionDialogAlways">Uvijek</string>
    <string name="fireproofWebsiteSettingsSelectionDialogNever">Nikada</string>
    <string name="disableLoginDetectionDialogTitle">Onemogućiti podsjetnik za označavanje sigurnog web-mjesta prilikom prijave?</string>
    <string name="disableLoginDetectionDialogDescription">Ovu postavku možete promijeniti bilo kada u Postavkama.</string>
    <string name="disableLoginDetectionDialogPositive">ONEMOGUĆI</string>
    <string name="disableLoginDetectionDialogNegative">ODUSTANI</string>
    <string name="automaticFireproofWebsiteLoginDialogTitle">Zaštititi web-mjesta automatski prilikom prijave?</string>
    <string name="automaticFireproofWebsiteLoginDialogDescription">Postavljanjem zaštite za ovo web-mjesto i dalje ćete ostati prijavljeni nakon korištenja gumba Fire. To uvijek možete kasnije promijeniti u Postavkama. </string>
    <string name="automaticFireproofWebsiteLoginDialogFirstOption">Uvijek zaštiti</string>
    <string name="automaticFireproofWebsiteLoginDialogSecondOption">Zaštiti ovo web-mjesto</string>
    <string name="automaticFireproofWebsiteLoginDialogThirdOption">Ne sada</string>


    <!-- Fire Animation settings -->
    <string name="settingsFireAnimation">Animacija gumba Vatre</string>
    <string name="settingsHeroFireAnimation">Pakao</string>
    <string name="settingsHeroWaterAnimation">Vrtlog</string>
    <string name="settingsHeroAbstractAnimation">Zračna struja</string>
    <string name="settingsNoneAnimation">Nijedno</string>
    <string name="settingsSelectFireAnimationDialog">Animacija gumba Vatre</string>
    <string name="settingsSelectFireAnimationDialogSave">Spremi</string>

    <!-- Dos Attack error-->
    <string name="dosErrorMessage">Veza je prekinuta. Ovo mrežno mjesto može biti štetno za vaš uređaj.</string>

    <!-- Precise Location -->
    <string name="preciseLocationSystemDialogTitle">Omogućiti lokaciju uređaja za preglednik privatnosti DuckDuckGo?</string>
    <string name="preciseLocationSystemDialogSubtitle">%1$s traži lokaciju vašeg uređaja. Prvo ćete trebati dopustiti aplikaciji da pošalje lokaciju vašeg uređaja, a zatim %2$s može zatražiti dopuštenje.</string>
    <string name="preciseLocationSystemDialogAllow">Omogući</string>
    <string name="preciseLocationSystemDialogDeny">Možda kasnije</string>
    <string name="preciseLocationSystemDialogNeverAllow">Ne pitaj ponovno za ovo web-mjesto</string>
    <string name="preciseLocationSiteDialogTitle">Dati %1$s dopuštenje za pristup lokaciji?</string>
    <string name="preciseLocationDDGDialogSubtitle">Vašu anonimnu lokaciju upotrebljavamo samo da bismo vam pružili bolje rezultate, bliže vašoj lokaciji. Uvijek se kasnije možete predomisliti.</string>
    <string name="preciseLocationSiteDialogSubtitle">U postavkama možete upravljati dozvolama za pristup lokaciji koje ste dodijelili pojedinim mrežnim mjestima.</string>
    <string name="preciseLocationSiteDialogAllowAlways">Uvijek</string>
    <string name="preciseLocationSiteDialogAllowOnce">Samo za ovu sesiju</string>
    <string name="preciseLocationSiteDialogDenyAlways">Uvijek odbij</string>
    <string name="preciseLocationSiteDialogDenyOnce">Odbij za ovu sesiju</string>
    <string name="settingsPreciseLocation">Lokacija</string>
    <string name="preciseLocationFeatureDescription">Mrežna mjesta koja posjetite mogu zatražiti da vide lokaciju vašeg uređaja. Neće mu moći pristupiti dok izričito ne odobrite dopuštenje. DuckDuckGo anonimno upotrebljava vašu lokaciju samo za pružanje lokalnih rezultata pretraživanja.</string>
    <string name="preciseLocationToggleText">Web-mjesta mogu tražiti moju lokaciju</string>
    <string name="preciseLocationEmptyListHint">Niti jednom mrežnom mjestu nije odobren pristup lokaciji</string>
    <string name="preciseLocationNoSystemPermission">Da biste upravljali dozvolama za pristup lokaciji koje ste dodijelili pojedinim mrežnim mjestima, omogućite lokaciju za ovu aplikaciju u postavkama Android uređaja.</string>
    <string name="preciseLocationActivityTitle">Lokacija</string>
    <string name="preciseLocationDeleteConfirmMessage">Jeste li sigurni da želite izbrisati &lt;b&gt;%1$s&lt;/b&gt;?</string>
    <string name="preciseLocationDeleteContentDescription">Više opcija za dozvole za lokaciju u domeni %1$s</string>
    <string name="preciseLocationAllowedSitesSectionTitle">Odobreno</string>
    <string name="preciseLocationDeniedSitesSectionTitle">Odbijeno</string>
    <string name="preciseLocationSnackbarMessage">Prethodno ste odobrili %1$s dozvolu za pristup lokaciji vašeg uređaja.</string>

    <!--Fire button education-->
    <string name="daxClearDataCtaText">Osobni podaci mogu se nakupljati u vašem pregledniku. Fuj. Koristite gumb Vatre da biste ih sve spalili. Pokušajte sada! 👇</string>

    <!--  Global Privacy Control-->
    <string name="globalPrivacyControlActivityTitle">Globalna kontrola privatnosti (GPC)</string>
    <string name="globalPrivacyControlDescription">
        <![CDATA[DuckDuckGo automatski blokira mnoge alate za indeksiranje. S globalnom kontrolom privatnosti (GPC) također možete tražiti od web-mjesta koja sudjeluju u programu da ograniče prodaju ili dijeljenje vaših osobnih podataka drugim tvrtkama. <u><a href=\"\">Saznajte više</a><u/>]]>
    </string>
    <string name="globalPrivacyControlSetting">Globalna kontrola privatnosti (GPC)</string>
    <string name="globalPrivacyControlToggle">Globalna kontrola privatnosti (GPC)</string>
    <string name="disabled">Onemogućeno</string>
    <string name="enabled">Omogućeno</string>

    <!-- Opening app links -->
    <string name="settingTitleOpenLinksInAssociatedApps">Otvori veze u povezanim aplikacijama</string>
    <string name="settingSubtitleOpenLinksInAssociatedApps">Onemogući da spriječiš automatsko otvaranje poveznica u drugim instaliranim aplikacijama.</string>
    <string name="appLinkDialogTitle">Otvoriti u drugoj aplikaciji?</string>
    <string name="appLinkSnackBarAction">Otvori u aplikaciji</string>
    <string name="appLinkMultipleSnackBarAction">Odaberi aplikaciju</string>
    <string name="appLinkSnackBarMessage">Ovu poveznicu možeš otvoriti u %1$s.</string>
    <string name="appLinkMultipleSnackBarMessage">Ovu poveznicu možeš otvoriti u drugim aplikacijama.</string>
    <string name="appLinkIntentChooserTitle">Otvoriti s aplikacijom</string>
    <string name="appLinkMenuItemTitle">Otvori u aplikaciji</string>

    <!-- Email Autofill -->
    <string name="aliasToClipboardMessage">Nova adresa kopirana je u međuspremnik</string>
    <string name="autofillTooltipUseYourAlias">Upotrijebite %1$s</string>
    <string name="autofillTooltipUseYourAliasDescription">Blokira programe za praćenje e-pošte</string>
    <string name="autofillTooltipGenerateAddress">Generirajte privatnu adresu</string>
    <string name="autofillTooltipGenerateAddressDescription">Blokira programe za praćenje e-pošte i skriva vašu adresu</string>
    <string name="newEmailAliasMenuTitle">Izradite Duck adresu</string>

    <!-- Waitlist Notification -->
    <string name="waitlistNotificationDialogDescription">Želite li da vam pošaljemo obavijest kad dođete na red?</string>
    <string name="waitlistNotificationDialogNoThanks">Ne, hvala</string>
    <string name="waitlistNotificationDialogNotifyMe">OBAVIJESTI ME</string>

    <!-- Email Protection -->
    <string name="emailProtectionActivityTitle">Zaštita e-pošte (Beta)</string>
    <string name="emailNotSupported">Uređaj nije podržan</string>
    <string name="emailNotSupportedExplanation">Zaštita e-pošte omogućuje ti stvaranje privatnih adresa e-pošte koje uklanjaju praćenje e-pošte. Adrese koje kreiraš moramo šifrirati i pohraniti lokalno na tvom uređaju. Budući da tvoj uređaj ne podržava šifriranu pohranu, zaštita e-pošte nije dostupna.</string>

    <!-- Bookmark folders -->
    <string name="bookmarkDialogTitleEdit">Uredi knjižnu oznaku</string>
    <string name="favoriteDialogTitleEdit">Uredi Favorite</string>
    <string name="locationLabel">Lokacija</string>
    <string name="folderLocationTitle">Odaberi lokaciju</string>
    <string name="addFolder">Dodaj mapu</string>
    <string name="editFolder">Uredi mapu</string>
    <string name="bookmarkFolderDeleteDialogMessage">"Jesi li siguran da ovo želiš izbrisati "</string>
    <string name="bookmarkFolderEmpty">Prazno</string>

    <plurals name="bookmarkFolderDeleteDialogMessage">
        <item quantity="one">%1$s%2$s i %3$d stavka?</item>
        <item quantity="few">%1$s%2$s i %3$d stavke?</item>
        <item quantity="many">%1$s%2$s i %3$d stavki?</item>
        <item quantity="other">%1$s%2$s i %3$d stavki?</item>
    </plurals>

    <plurals name="bookmarkFolderItems">
        <item quantity="one">%1$d stavka</item>
        <item quantity="few">%1$d stavke</item>
        <item quantity="many">%1$d stavki</item>
        <item quantity="other">%1$d stavki</item>
    </plurals>

    <!-- Accessibility-->
    <string name="settingsAccessibility">Pristupačnost</string>
    <string name="accessibilityActivityTitle">Pristupačnost</string>
    <string name="accessibilityFontSizeTitle">Veličina teksta</string>
    <string name="accessibilityFontSizeHint">Povlači klizač sve dok ovo ne budeš mogao udobno pročitati. Mrežna mjesta koje pregledavaš u DuckDuckGou prilagodit će se ovoj postavci.</string>
    <string name="accessibilityForceZoomTitle">Nametni ručno zumiranje stranice</string>
    <string name="accessibilityForceZoomSubtitle">Stisni i zumiraj na bilo kojem mrežnom mjestu, čak i onima koji bi to inače sprječavali</string>
    <string name="accessibilityTextSizeOverrideTitle">Upravljaj veličinom teksta</string>
    <string name="accessibilityTextSizeOverrideSubtitle">Tekst na mrežnim mjestima koja pregledavaš u DuckDuckGo prilagodit će se tako da odgovara postavci u nastavku</string>

    <!-- Privacy Policy -->
    <string name="settingsPrivacyPolicyDuckduckgo">Pravila o zaštiti privatnosti</string>

    <!-- Home Screen Widget -->
    <string name="homeScreenWidgetAdded">%1$s widget dodan na početni zaslon</string>
    <string name="settingsAddHomeScreenWidget">Widget za početni zaslon</string>

    <!-- MacOs Settings -->
    <string name="macos_settings_description">Pretražujte privatno s našom aplikacijom za Mac</string>
    <string name="macos_settings_description_list">Na popisu ste!</string>
    <string name="macos_settings_description_ready">Dostupno za preuzimanje na Macu</string>
    <string name="macos_settings_title">DuckDuckGo aplikacija za osobno računalo</string>

    <!-- Downloads -->
    <string name="downloadsMenuItem">Preuzimanja</string>
    <string name="downloadsActivityTitle">Preuzimanja</string>
    <string name="downloadsActivityNoItemsDescription">Još nema preuzetih datoteka</string>
    <string name="downloadsShareTitle">Podijeli s...</string>
    <string name="downloadsDownloadFinishedActionName">Otvori</string>
    <string name="downloadsCannotOpenFileErrorMessage">Datoteka se ne može otvoriti. Provjerite postoji li kompatibilna aplikacija.</string>
    <string name="downloadsFileNotFoundErrorMessage">Datoteka više ne postoji</string>
    <string name="downloadsItemMenuShare">Podijeli</string>
    <string name="downloadsItemMenuDelete">Izbriši</string>
    <string name="downloadsItemMenuCancel">Otkaži</string>
    <string name="downloadsActivityMenuDeleteAll">Izbriši sve</string>
    <string name="downloadsFileDeletedMessage">Izbrisano: &lt;b&gt;%1$s&lt;/b&gt;</string>
    <string name="downloadsAllFilesDeletedMessage">Sve su datoteke izbrisane</string>
    <string name="downloadsMoreOptionsContentDescription">Više opcija za %1$s</string>
    <string name="downloadsUndoActionName">Poništi</string>
    <string name="downloadsStateInProgress">U tijeku...</string>

    <!-- App Tracking Protection -->
    <string name="atp_SettingsTitle">Zaštita od praćenja aplikacija</string>
    <string name="atp_SettingsDeviceShieldNeverEnabled">Blokiraj aplikacija za praćenje na tvom uređaju</string>
    <string name="atp_SettingsDeviceShieldEnabled">Omogućeno</string>
    <string name="atp_SettingsDeviceShieldDisabled">Onemogućeno</string>

    <!-- Autoconsent -->
    <string name="autoconsentDialogTitle">Čini se da ova stranica ima skočni prozor za pristanak na kolačiće👇</string>
    <string name="autoconsentDialogDescription">Da se ja pobrinem za to umjesto tebe? Mogu pokušati minimizirati kolačiće, maksimalno povećati privatnost i sakriti skočne prozore poput ovih.</string>
    <string name="autoconsentPrimaryCta">Upravljanje skočnim prozorima kolačića</string>
    <string name="autoconsentSecondaryCta">Ne, hvala</string>

    <string name="autoconsentSetting">Upravljanje skočnim prozorima kolačića</string>
    <string name="autoconsentAnimationText">Upravlja se kolačićima</string>

</resources><|MERGE_RESOLUTION|>--- conflicted
+++ resolved
@@ -108,79 +108,6 @@
     <string name="tabClosedUndo">Poništi</string>
     <string name="downloadsMenuItemTitle">Preuzimanja</string>
 
-<<<<<<< HEAD
-=======
-    <!-- Privacy Dashboard Activities -->
-    <string name="privacyProtectionToggle">Zaštita privatnosti web stranice</string>
-    <string name="privacyProtectionEnabled">ZAŠTITA STRANICE UKLJUČENA</string>
-    <string name="privacyProtectionDisabled">ZAŠTITA STRANICE JE ISKLJUČENA</string>
-    <string name="privacyDashboardActivityTitle">Nadzorna ploča zaštite privatnosti</string>
-    <string name="privacyProtectionUpgraded" tools:ignore="TypographyQuotes">POBOLJŠANO OD &lt;img src=\"%1$d\" /&gt; DO &lt;img src=\"%2$d\" /&gt;</string>
-    <string name="privacyGradeContentDescription">Ocjena zaštite privatnosti</string>
-    <string name="privacyProtectionTemporarilyDisabled">Privremeno smo onemogućili zaštitu privatnosti jer se čini da narušava ovo web-mjesto.</string>
-
-    <string name="httpsGood">Šifrirana veza</string>
-    <string name="httpsMixed">Veza s miješanim šifriranjem</string>
-    <string name="httpsBad">Nešifrirana veza</string>
-
-    <string name="scorecardActivityTitle">Ocjena zaštite privatnosti</string>
-    <string name="scorecardSiteIsMemberOfMajorNetwork">Web-mjesto glavna je mreža za praćenje</string>
-    <string name="scorecardPrivacyGrade">Ocjena zaštite privatnosti</string>
-    <string name="scorecardEnhancedGrade">Poboljšana ocjena</string>
-
-    <string name="privacyTermsActivityTitle">Prakse zaštite privatnosti</string>
-    <string name="practicesGood">Dobre prakse zaštite privatnosti</string>
-    <string name="practicesMixed">Miješane prakse zaštite privatnosti</string>
-    <string name="practicesBad">Loše prakse zaštite privatnosti</string>
-    <string name="practicesUnknown">Nepoznata praksa zaštite privatnosti</string>
-    <string name="practicesOverview">Prakse zaštite privatnosti pokazuju koliko su zaštićeni osobni podaci koje dijelite s web-mjestom.</string>
-    <string name="practicesTosdrLink">Prakse zaštite privatnosti iz <b><u>ToS;DR</u></b>.</string>
-    <string name="practicesIconContentGood">Ikona za dobru praksu</string>
-    <string name="practicesIconContentBad">Ikona za lošu praksu</string>
-
-    <string name="networkTrackerSummaryHeader">NAJVEĆI PREKRŠITELJI OD MREŽA ZA PRAĆENJE</string>
-    <string name="networkTrackerSummaryNotReady">Još uvijek prikupljamo podatke kako bismo pokazali koliko smo alata za praćenje blokirali.</string>
-
-    <string name="trackersActivityTitle">Zahtjevi za praćenje blokirani su</string>
-    <string name="trackersContentDescription">Zahtjevi za praćenje blokirani su</string>
-    <string name="trackersOverview">Sljedećim zahtjevima domena trećih strana blokirano je učitavanje jer su identificirani kao zahtjevi za praćenje. Ako su zahtjevi tvrtke učitani, to im može omogućiti da te profiliraju.</string>
-    <string name="trackersOverviewProtectionsOff">Učitavanje zahtjeva za praćenje nije blokirano jer su zaštite isključene za ovu stranicu. Ako su zahtjevi tvrtke učitani, to im može omogućiti da te profiliraju.</string>
-
-    <string name="domainsLoadedActivityTitle">Učitani su zahtjevi trećih strana</string>
-    <string name="domainsLoadedContentDescription">Učitani su zahtjevi trećih strana</string>
-    <string name="domainsLoadedOverview">Učitani su sljedeći zahtjevi domena trećih strana. Ako su zahtjevi tvrtke učitani, to im može omogućiti da te profiliraju, iako se i dalje primjenjuju naše druge zaštite web praćenja.</string>
-    <string name="domainsLoadedOverviewProtectionsOff">Učitavanje zahtjeva trećih strana nije blokirano jer su zaštite isključene za ovu web-lokaciju. Ako su zahtjevi tvrtke učitani, to im može omogućiti da te profiliraju.</string>
-    <string name="domainsLoadedOverviewEmpty">Nismo otkrili zahtjeve s domena trećih strana.</string>
-    <string name="domainsLoadedHeadingText">Nema učitanih domena trećih strana</string>
-
-    <string name="webTrackingProtectionsText"><annotation type="learn_more_link">O našoj zaštiti od praćenja na internetu</annotation></string>
-    <string name="webTrackingProtectionsUrl">https://help.duckduckgo.com/duckduckgo-help-pages/privacy/web-tracking-protections/</string>
-
-    <string name="trackersBlockedNoSectionDescription">Učitani su zahtjevi sljedećih domena.</string>
-
-    <string name="adLoadedSectionDescription">Sljedeći zahtjevi domene učitani su jer je nedavno kliknuto na %1$s oglas na DuckDuckGou. Ovi zahtjevi pomažu u procjeni učinkovitosti oglasa. Svi su oglasi na DuckDuckGou neprofilirajući.</string>
-    <string name="adLoadedSectionLinkText"><annotation type="learn_more_link">Kako naši pretraživački oglasi utječu na našu zaštitu</annotation></string>
-    <string name="adLoadedSectionUrl">https://help.duckduckgo.com/duckduckgo-help-pages/privacy/web-tracking-protections/#3rd-party-tracker-loading-protection</string>
-
-    <string name="domainsLoadedSectionDescription">Učitani su i sljedeći zahtjevi domene.</string>
-    <string name="domainsLoadedSectionSingleSectionDescription">Učitani su zahtjevi za praćenje sljedećih domena.</string>
-    <string name="domainsLoadedSectionEmptyListDescription">Nismo otkrili zahtjeve s domena trećih strana.</string>
-
-    <string name="domainsLoadedBreakageSectionDescription">Sljedeći zahtjevi domene učitani su kako bi se spriječili problemi s web-lokacijom.</string>
-    <string name="domainsLoadedAssociatedSectionDescription">Zahtjevi sljedeće domene učitani su jer su povezani s %1$s.</string>
-
-    <string name="trackersBlockedText">Zahtjevi su blokirani za učitavanje</string>
-    <string name="trackersNotBlockedText">Nema blokiranih zahtjeva za praćenje</string>
-    <string name="trackersNoFoundText">Nije pronađen nijedan zahtjev za praćenje</string>
-    <string name="trackersFoundText">Pronađeni su zahtjevi za praćenjem</string>
-
-    <string name="domainsLoadedText">Učitani su zahtjevi trećih strana</string>
-    <string name="domainsNotLoadedText">Nema učitanih zahtjeva trećih strana</string>
-
-    <string name="majorNetworksNoFound">Nije pronađena nijedna veća mreža za praćenje</string>
-    <string name="majorNetworksFound">Pronađene su veće mreže za praćenje</string>
-
->>>>>>> 14095a86
     <!-- Fire -->
     <string name="fireMenu">Obriši podatke</string>
     <string name="fireClearAll">Obriši sve kartice i podatke</string>
