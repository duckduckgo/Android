--- conflicted
+++ resolved
@@ -108,79 +108,6 @@
     <string name="tabClosedUndo">Cofnij</string>
     <string name="downloadsMenuItemTitle">Pobrane</string>
 
-<<<<<<< HEAD
-=======
-    <!-- Privacy Dashboard Activities -->
-    <string name="privacyProtectionToggle">Ochrona prywatności witryny</string>
-    <string name="privacyProtectionEnabled">WŁĄCZONA OCHRONA STRONY</string>
-    <string name="privacyProtectionDisabled">WYŁĄCZONA OCHRONA STRONY</string>
-    <string name="privacyDashboardActivityTitle">Panel zarządzania prywatnością</string>
-    <string name="privacyProtectionUpgraded" tools:ignore="TypographyQuotes">USPRAWNIONY OD &lt;img src=\"%1$d\" /&gt; DO &lt;img src=\"%2$d\" /&gt;</string>
-    <string name="privacyGradeContentDescription">Poziom prywatności</string>
-    <string name="privacyProtectionTemporarilyDisabled">Tymczasowo wyłączyliśmy ochronę prywatności, ponieważ wygląda na to, że zniekształca tę witrynę.</string>
-
-    <string name="httpsGood">Połączenie zaszyfrowane</string>
-    <string name="httpsMixed">Połączenie częściowo zaszyfrowane</string>
-    <string name="httpsBad">Połączenie niezaszyfrowane</string>
-
-    <string name="scorecardActivityTitle">Poziom prywatności</string>
-    <string name="scorecardSiteIsMemberOfMajorNetwork">Strona stanowi główną sieć skryptów śledzących</string>
-    <string name="scorecardPrivacyGrade">Poziom prywatności</string>
-    <string name="scorecardEnhancedGrade">Podwyższony poziom</string>
-
-    <string name="privacyTermsActivityTitle">Polityka prywatności</string>
-    <string name="practicesGood">Dobra polityka prywatności</string>
-    <string name="practicesMixed">Zróżnicowana polityka prywatności</string>
-    <string name="practicesBad">Słaba polityka prywatności</string>
-    <string name="practicesUnknown">Nieznana polityka prywatności</string>
-    <string name="practicesOverview">Polityka prywatności wskazuje, jak wiele informacji osobowych udostępnianych danej stronie podlega ochronie.</string>
-    <string name="practicesTosdrLink">Polityka prywatności od <b><u>ToS;DR</u></b>.</string>
-    <string name="practicesIconContentGood">Ikona dobrej polityki prywatności</string>
-    <string name="practicesIconContentBad">Ikona złej polityki prywatności</string>
-
-    <string name="networkTrackerSummaryHeader">SIECI SKRYPTÓW ŚLEDZĄCYCH – NAJWIĘKSI ZŁOCZYŃCY</string>
-    <string name="networkTrackerSummaryNotReady">Nadal gromadzimy dane, aby pokazać, jak wiele skryptów śledzących zablokowaliśmy.</string>
-
-    <string name="trackersActivityTitle">Zablokowane żądania śledzenia</string>
-    <string name="trackersContentDescription">Zablokowane żądania śledzenia</string>
-    <string name="trackersOverview">Następujące żądania domen innych firm zostały zablokowane przed załadowaniem, ponieważ zostały zidentyfikowane jako żądania śledzenia. Załadowanie żądań firmy może umożliwić jej profilowanie użytkownika.</string>
-    <string name="trackersOverviewProtectionsOff">Żadne żądania śledzenia nie zostały zablokowane przed załadowaniem, ponieważ zabezpieczenia są wyłączone dla tej witryny. Załadowanie żądań firmy może umożliwić jej profilowanie użytkownika.</string>
-
-    <string name="domainsLoadedActivityTitle">Załadowano żądania innych firm</string>
-    <string name="domainsLoadedContentDescription">Załadowano żądania innych firm</string>
-    <string name="domainsLoadedOverview">Załadowano następujące żądania domen innych firm. Załadowanie żądań firmy może umożliwić jej profilowanie użytkownika, choć nadal mają zastosowanie nasze pozostałe zabezpieczenia dotyczące śledzenia w sieci.</string>
-    <string name="domainsLoadedOverviewProtectionsOff">Żadne żądania innych firm nie zostały zablokowane przed załadowaniem, ponieważ zabezpieczenia są wyłączone dla tej witryny. Załadowanie żądań firmy może umożliwić jej profilowanie użytkownika.</string>
-    <string name="domainsLoadedOverviewEmpty">Nie wykryliśmy żądań z żadnych domen innych firm.</string>
-    <string name="domainsLoadedHeadingText">Brak załadowanych domen innych firm</string>
-
-    <string name="webTrackingProtectionsText"><annotation type="learn_more_link">Informacje o zabezpieczeniach przed śledzeniem w sieci</annotation></string>
-    <string name="webTrackingProtectionsUrl">https://help.duckduckgo.com/duckduckgo-help-pages/privacy/web-tracking-protections/</string>
-
-    <string name="trackersBlockedNoSectionDescription">Załadowano żądania następującej domeny.</string>
-
-    <string name="adLoadedSectionDescription">Następujące żądania domeny zostały załadowane, ponieważ niedawno została kliknięta reklama %1$s na DuckDuckGo. Te żądania pomagają ocenić skuteczność reklam. Wszystkie reklamy na DuckDuckGo są nieprofilowane.</string>
-    <string name="adLoadedSectionLinkText"><annotation type="learn_more_link">Jak reklamy w wyszukiwarce wpływają na zabezpieczenia</annotation></string>
-    <string name="adLoadedSectionUrl">https://help.duckduckgo.com/duckduckgo-help-pages/privacy/web-tracking-protections/#3rd-party-tracker-loading-protection</string>
-
-    <string name="domainsLoadedSectionDescription">Załadowano również żądania następującej domeny.</string>
-    <string name="domainsLoadedSectionSingleSectionDescription">Załadowano żądania śledzenia następujących domen.</string>
-    <string name="domainsLoadedSectionEmptyListDescription">Nie wykryliśmy żądań z żadnych domen innych firm.</string>
-
-    <string name="domainsLoadedBreakageSectionDescription">Następujące żądania domeny zostały załadowane, aby zapobiec uszkodzeniu witryny.</string>
-    <string name="domainsLoadedAssociatedSectionDescription">Następujące żądania domeny zostały załadowane, ponieważ są powiązane z %1$s.</string>
-
-    <string name="trackersBlockedText">Żądania zablokowane przed załadowaniem</string>
-    <string name="trackersNotBlockedText">Brak zablokowanych żądań śledzenia</string>
-    <string name="trackersNoFoundText">Nie znaleziono żądań śledzenia</string>
-    <string name="trackersFoundText">Znaleziono żądania śledzenia</string>
-
-    <string name="domainsLoadedText">Załadowano żądania innych firm</string>
-    <string name="domainsNotLoadedText">Brak załadowanych żądań innych firm</string>
-
-    <string name="majorNetworksNoFound">Nie znaleziono dużych sieci skryptów śledzących</string>
-    <string name="majorNetworksFound">Znaleziono duże sieci skryptów śledzących</string>
-
->>>>>>> 14095a86
     <!-- Fire -->
     <string name="fireMenu">Wyczyść dane</string>
     <string name="fireClearAll">Wyczyść wszystkie karty i dane</string>
