--- conflicted
+++ resolved
@@ -391,7 +391,6 @@
     <string name="hideTipsText">Jest tylko kilka i staraliśmy się, aby były one pouczające.</string>
     <string name="hideTipsButton">Ukryj wskazówki na zawsze</string>
 
-<<<<<<< HEAD
     <!-- New Onboarding Experience -->
     <string name="onboardingWelcomeTitle">WITAMY W DUCKDUCKGO</string>
     <string name="onboardingDaxText">Internet może być trochę przerażający.&lt;br/&gt;&lt;br/&gt;Nie martw się! Prywatne wyszukiwanie i przeglądanie jest łatwiejsze niż myślisz.</string>
@@ -415,8 +414,6 @@
     </plurals>
     <string name="daxTrackersBlockedCtaZeroText">próbował cię tu wyśledzić. &lt;br/&gt;&lt;br/&gt;Zablokowałem to!&lt;br/&gt;&lt;br/&gt; can Możesz sprawdzić pasek adresu URL, aby zobaczyć, kto próbuje Cię śledzić, gdy odwiedzasz nową witrynę.️</string>
 
-=======
     <!-- Covid Cta-->
     <string name="covidCtaText">Zobacz oficjalne informacje i wskazówki dotyczące COVID-19.</string>
->>>>>>> 63350e94
 </resources>