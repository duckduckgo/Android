<?xml version="1.0" encoding="UTF-8"?>
<!--
  ~ Copyright (c) 2022 DuckDuckGo
  ~
  ~ Licensed under the Apache License, Version 2.0 (the "License");
  ~ you may not use this file except in compliance with the License.
  ~ You may obtain a copy of the License at
  ~
  ~     http://www.apache.org/licenses/LICENSE-2.0
  ~
  ~ Unless required by applicable law or agreed to in writing, software
  ~ distributed under the License is distributed on an "AS IS" BASIS,
  ~ WITHOUT WARRANTIES OR CONDITIONS OF ANY KIND, either express or implied.
  ~ See the License for the specific language governing permissions and
  ~ limitations under the License.
  -->
<resources xmlns:tools="http://schemas.android.com/tools">

    <string name="appName" translatable="false">DuckDuckGo</string>
    <string name="appDescription" translatable="false">DuckDuckGo </string>
    <string name="duckDuckGoLogoDescription">Logo DuckDuckGo</string>
    <string name="duckDuckGoPrivacySimplified">Prywatność — jeszcze prostsza</string>
    <string name="yes">Tak</string>
    <string name="no">Nie</string>
    <string name="open">Otwórz</string>
    <string name="cancel">Anuluj</string>
    <string name="search">Szukaj</string>

    <!-- Onboarding Activity -->
    <string name="onboardingDefaultBrowserDescription">Zmień ustawienia, aby zawsze wyszukiwać i przeglądać strony za pośrednictwem DuckDuckGo.</string>
    <string name="onboardingDefaultBrowserTitle">Ustaw DuckDuckGo jako domyślny</string>

    <!-- Default Browser -->
    <string name="cannotLaunchDefaultAppSettings">Nie mogę otworzyć domyślnego ekranu ustawień aplikacji</string>
    <string name="settingsDefaultBrowserEnabled">Ustaw jako domyślną przeglądarkę</string>
    <string name="defaultBrowserMaybeLater">Może później</string>
    <string name="defaultBrowserLetsDoIt">Ustaw jako domyślną przeglądarkę</string>
    <string name="defaultBrowserDescriptionNoDefault">Zawsze otwieraj linki ze spokojem.</string>
    <string name="defaultBrowserInstructions">Wybierz DuckDuckGo i dotknij <font color="#678fff"> Zawsze </font>.</string>

    <!-- Browser Activity -->
    <string name="browserPopupMenu">Menu przeglądarki</string>
    <string name="refresh">Odśwież</string>
    <string name="back">Wstecz</string>
    <string name="forward">Dalej</string>

    <string name="omnibarInputHint">Wyszukaj lub wpisz adres URL</string>
    <string name="clearButtonContentDescription">Usuń treść wyszukiwania</string>
    <string name="no_compatible_third_party_app_installed">Brak kompatybilnej aplikacji</string>
    <string name="addBookmarkMenuTitle">Dodaj zakładkę</string>
    <string name="editBookmarkMenuTitle">Edytuj zakładkę</string>
    <string name="addFavoriteMenuTitle">Dodaj do Ulubionych</string>
    <string name="removeFavoriteMenuTitle">Usuń ulubione</string>
    <string name="favoriteAddedMessage">Dodano ulubione</string>
    <string name="bookmarkAddedMessage">Dodano zakładkę</string>
    <string name="requestDesktopSiteMenuTitle">Strona w wersji komputerowej</string>
    <string name="fireproofWebsiteMenuTitleRemove">Usuń zabezpieczenie</string>
    <string name="requestMobileSiteMenuTitle">Witryna mobilna</string>
    <string name="downloadsMenuTitle">Pobrane</string>
    <string name="printMenuTitle">Drukuj stronę</string>
    <string name="favoriteDeleteConfirmationMessage">Usunięto ulubione</string>
    <string name="fireproofDeleteConfirmationMessage">Zabezpieczenie zostało usunięte</string>
    <string name="privacyProtectionEnabledConfirmationMessage">Ochrona prywatności włączona dla %1$s</string>
    <string name="privacyProtectionDisabledConfirmationMessage">Ochrona prywatności wyłączona dla %1$s</string>
    <string name="undoSnackbarAction">Cofnij</string>

    <!-- Downloading files -->
    <string name="downloadImage">Pobierz obraz</string>
    <string name="permissionRequiredToDownload">Pobieranie wymaga pozwolenia na zapisanie</string>

    <!-- Sharing options -->
    <string name="options">Opcje</string>
    <string name="shareLink">Udostępnij link</string>
    <string name="shareMenuTitle">Udostępnij</string>
    <string name="copyUrl">Skopiuj adres linku</string>

    <!-- Find in page -->
    <string name="findInPageMenuTitle">Znajdź na stronie</string>
    <string name="nextSearchTermDescription">Znajdź następny(-ą)</string>
    <string name="previousSearchTermDescription">Znajdź poprzedni(-ą)</string>
    <string name="closeFindInPageButtonDescription">Zamknij widok wyszukiwania na stronie</string>
    <string name="findInPageHint">Znajdź na stronie</string>
    <string name="findInPageMatches" translatable="false">%d/%d</string>

    <!-- AutoComplete Suggestions -->
    <string name="editQueryBeforeSubmitting">Edytuj zapytanie przed wyszukiwaniem</string>
    <string name="settingsAutocompleteEnabled">Pokaż sugestie autouzupełniania</string>

    <!-- Opening external apps -->
    <string name="openExternalApp">Otwórz zewnętrzną aplikację</string>
    <string name="launchingExternalApp">Otwórz w innej aplikacji</string>
    <string name="confirmOpenExternalApp">Czy chcesz wyjść z DuckDuckGo, aby wyświetlić tę treść?</string>
    <string name="unableToOpenLink">Nie można otworzyć linku tego typu</string>

    <!-- Tabs -->
    <string name="homeTab" translatable="false">DuckDuckGo</string>
    <string name="tabActivityTitle">Karty</string>
    <string name="tabsMenuItem">Karty</string>
    <string name="newTabMenuItem">Nowa karta</string>
    <string name="openInNewTab">Otwórz w nowej karcie</string>
    <string name="openInNewBackgroundTab">Otwórz w karcie w tle</string>
    <string name="openImageInNewTab">Otwórz obraz w karcie w tle</string>
    <string name="faviconContentDescription">Ikona skrótu</string>
    <string name="closeContentDescription">Zamknij</string>
    <string name="closeAllTabsMenuItem">Zamknij wszystkie karty</string>
    <string name="closeTab">Zamknij karta</string>
    <string name="tabClosed">Karta zamknięta</string>
    <string name="tabClosedUndo">Cofnij</string>
    <string name="downloadsMenuItemTitle">Pobrane</string>

    <!-- Privacy Dashboard Activities -->
    <string name="privacyProtectionToggle">Ochrona prywatności witryny</string>
    <string name="privacyProtectionEnabled">WŁĄCZONA OCHRONA STRONY</string>
    <string name="privacyProtectionDisabled">WYŁĄCZONA OCHRONA STRONY</string>
    <string name="privacyDashboardActivityTitle">Panel zarządzania prywatnością</string>
    <string name="privacyProtectionUpgraded" tools:ignore="TypographyQuotes">USPRAWNIONY OD &lt;img src=\"%1$d\" /&gt; DO &lt;img src=\"%2$d\" /&gt;</string>
    <string name="privacyGradeContentDescription">Poziom prywatności</string>
    <string name="privacyProtectionTemporarilyDisabled">Tymczasowo wyłączyliśmy ochronę prywatności, ponieważ wygląda na to, że zniekształca tę witrynę.</string>

    <string name="httpsGood">Połączenie zaszyfrowane</string>
    <string name="httpsMixed">Połączenie częściowo zaszyfrowane</string>
    <string name="httpsBad">Połączenie niezaszyfrowane</string>

    <string name="scorecardActivityTitle">Poziom prywatności</string>
    <string name="scorecardSiteIsMemberOfMajorNetwork">Strona stanowi główną sieć skryptów śledzących</string>
    <string name="scorecardPrivacyGrade">Poziom prywatności</string>
    <string name="scorecardEnhancedGrade">Podwyższony poziom</string>

    <string name="privacyTermsActivityTitle">Polityka prywatności</string>
    <string name="practicesGood">Dobra polityka prywatności</string>
    <string name="practicesMixed">Zróżnicowana polityka prywatności</string>
    <string name="practicesBad">Słaba polityka prywatności</string>
    <string name="practicesUnknown">Nieznana polityka prywatności</string>
    <string name="practicesOverview">Polityka prywatności wskazuje, jak wiele informacji osobowych udostępnianych danej stronie podlega ochronie.</string>
    <string name="practicesTosdrLink">Polityka prywatności od <b><u>ToS;DR</u></b>.</string>
    <string name="practicesIconContentGood">Ikona dobrej polityki prywatności</string>
    <string name="practicesIconContentBad">Ikona złej polityki prywatności</string>

    <string name="networkTrackerSummaryHeader">SIECI SKRYPTÓW ŚLEDZĄCYCH – NAJWIĘKSI ZŁOCZYŃCY</string>
    <string name="networkTrackerSummaryNotReady">Nadal gromadzimy dane, aby pokazać, jak wiele skryptów śledzących zablokowaliśmy.</string>

    <string name="trackersActivityTitle">Zablokowane żądania śledzenia</string>
    <string name="trackersContentDescription">Zablokowane żądania śledzenia</string>
    <string name="trackersOverview">Następujące żądania domen innych firm zostały zablokowane przed załadowaniem, ponieważ zostały zidentyfikowane jako żądania śledzenia. Załadowanie żądań firmy może umożliwić jej profilowanie użytkownika.</string>
    <string name="trackersOverviewProtectionsOff">Żadne żądania śledzenia nie zostały zablokowane przed załadowaniem, ponieważ zabezpieczenia są wyłączone dla tej witryny. Załadowanie żądań firmy może umożliwić jej profilowanie użytkownika.</string>

    <string name="domainsLoadedActivityTitle">Załadowano żądania innych firm</string>
    <string name="domainsLoadedContentDescription">Załadowano żądania innych firm</string>
    <string name="domainsLoadedOverview">Załadowano następujące żądania domen innych firm. Załadowanie żądań firmy może umożliwić jej profilowanie użytkownika, choć nadal mają zastosowanie nasze pozostałe zabezpieczenia dotyczące śledzenia w sieci.</string>
    <string name="domainsLoadedOverviewProtectionsOff">Żadne żądania innych firm nie zostały zablokowane przed załadowaniem, ponieważ zabezpieczenia są wyłączone dla tej witryny. Załadowanie żądań firmy może umożliwić jej profilowanie użytkownika.</string>
    <string name="domainsLoadedOverviewEmpty">Nie wykryliśmy żądań z żadnych domen innych firm.</string>
    <string name="domainsLoadedHeadingText">Brak załadowanych domen innych firm</string>

    <string name="webTrackingProtectionsText"><annotation type="learn_more_link">Informacje o zabezpieczeniach przed śledzeniem w sieci</annotation></string>
    <string name="webTrackingProtectionsUrl">https://help.duckduckgo.com/duckduckgo-help-pages/privacy/web-tracking-protections/</string>

    <string name="trackersBlockedNoSectionDescription">Załadowano żądania następującej domeny.</string>

    <string name="adLoadedSectionDescription">Następujące żądania domeny zostały załadowane, ponieważ niedawno została kliknięta reklama %1$s na DuckDuckGo. Te żądania pomagają ocenić skuteczność reklam. Wszystkie reklamy na DuckDuckGo są nieprofilowane.</string>
    <string name="adLoadedSectionLinkText"><annotation type="learn_more_link">Jak reklamy w wyszukiwarce wpływają na zabezpieczenia</annotation></string>
    <string name="adLoadedSectionUrl">https://help.duckduckgo.com/duckduckgo-help-pages/privacy/web-tracking-protections/#3rd-party-tracker-loading-protection</string>

    <string name="domainsLoadedSectionDescription">Załadowano również żądania następującej domeny.</string>
    <string name="domainsLoadedSectionSingleSectionDescription">Załadowano żądania śledzenia następujących domen.</string>
    <string name="domainsLoadedSectionEmptyListDescription">Nie wykryliśmy żądań z żadnych domen innych firm.</string>

    <string name="domainsLoadedBreakageSectionDescription">Następujące żądania domeny zostały załadowane, aby zapobiec uszkodzeniu witryny.</string>
    <string name="domainsLoadedAssociatedSectionDescription">Następujące żądania domeny zostały załadowane, ponieważ są powiązane z %1$s.</string>

    <string name="trackersBlockedText">Żądania zablokowane przed załadowaniem</string>
    <string name="trackersNotBlockedText">Brak zablokowanych żądań śledzenia</string>
    <string name="trackersNoFoundText">Nie znaleziono żądań śledzenia</string>
    <string name="trackersFoundText">Znaleziono żądania śledzenia</string>

    <string name="domainsLoadedText">Załadowano żądania innych firm</string>
    <string name="domainsNotLoadedText">Brak załadowanych żądań innych firm</string>

    <string name="majorNetworksNoFound">Nie znaleziono dużych sieci skryptów śledzących</string>
    <string name="majorNetworksFound">Znaleziono duże sieci skryptów śledzących</string>

    <!-- Fire -->
    <string name="fireMenu">Wyczyść dane</string>
    <string name="fireClearAll">Wyczyść wszystkie karty i dane</string>
    <string name="fireCancel">Anuluj</string>
    <string name="fireDataCleared">Dane zostały usunięte</string>

    <!-- Settings Activity -->
    <string name="settingsActivityTitle">Ustawienia</string>
    <string name="settingsMenuItemTitle">Ustawienia</string>
    <string name="settingsHeadingGeneral">Ogólne</string>
    <string name="settingsHeadingOther">Inne</string>
    <string name="settingsHeadingPrivacy">Prywatność</string>
    <string name="settingsAboutDuckduckgo">O DuckDuckGo</string>
    <string name="settingsVersion">Wersja</string>
    <string name="leaveFeedback">Podziel się opinią</string>
    <string name="settingsEmailProtectionTitle">Ochrona poczty e-mail</string>
    <string name="settingsEmailProtectionSubtitle">Zablokuj skrypty śledzące pocztę e-mail i ukryj swój adres</string>
    <string name="settingsHeadingMore">Więcej możliwości DuckDuckGo</string>
    <string name="settingsLightTheme">Jasny</string>
    <string name="settingsTheme">Motyw</string>
    <string name="settingsDarkTheme">Ciemny</string>
    <string name="settingsSystemTheme">Domyślne ustawienie systemowe</string>
    <string name="settingsThemeDialogSave">Ustaw motyw</string>
    <string name="settingsTitleAppLinks">Otwieraj łącza w aplikacjach</string>
    <string name="settingsTitleAppLinksDialog">Otwieraj łącza w aplikacjach</string>
    <string name="settingsAppLinksAskEveryTime">Pytaj za każdym razem</string>
    <string name="settingsAppLinksAlways">Zawsze</string>
    <string name="settingsAppLinksNever">Nigdy</string>

    <!-- Settings - Automatically clearing data -->
    <string name="settingsAutomaticallyClearingDialogSave">Zapisz</string>

    <string name="settingsAutomaticallyClearWhat">Usuwaj automatycznie…</string>
    <string name="settingsAutomaticallyClearWhatDialogTitle">Usuwaj automatycznie…</string>
    <string name="settingsAutomaticallyClearWhatOptionNone">Brak</string>
    <string name="settingsAutomaticallyClearWhatOptionTabs">Karty</string>
    <string name="settingsAutomaticallyClearWhatOptionTabsAndData">Karty i dane</string>

    <string name="settingsAutomaticallyClearWhen">Usuń w terminie…</string>
    <string name="settingsAutomaticallyClearWhenDialogTitle">Usuń w terminie…</string>
    <string name="settingsAutomaticallyClearWhenAppExitOnly">Wyłącznie zamknięcie aplikacji</string>
    <string name="settingsAutomaticallyClearWhenAppExit5Seconds">Zamknięcie aplikacji, brak aktywności przez 5 sekund</string>
    <string name="settingsAutomaticallyClearWhenAppExit5Minutes">Zamknięcie aplikacji, brak aktywności przez 5 minut</string>
    <string name="settingsAutomaticallyClearWhenAppExit15Minutes">Zamknięcie aplikacji, brak aktywności przez 15 minut</string>
    <string name="settingsAutomaticallyClearWhenAppExit30Minutes">Zamknięcie aplikacji, brak aktywności przez 30 minut</string>
    <string name="settingsAutomaticallyClearWhenAppExit60Minutes">Zamknięcie aplikacji, nieaktywna przez 1 godzinę</string>

    <!-- About Activity -->
    <string name="aboutActivityTitle">O DuckDuckGo</string>
    <string name="aboutDescription">
        DuckDuckGo ustanawia nowy standard zaufania w sieci.\n\nPrzeglądarka DuckDuckGo Privacy Browser zapewnia wszelkie niezbędne rozwiązania z zakresu prywatności, które zapewniają ochronę podczas wyszukiwania i przeglądania treści w sieci, między innymi blokowanie skryptów śledzących, bardziej inteligentne szyfrowanie, a także prywatne wyszukiwanie DuckDuckGo.\n\nW końcu w Internecie nie wszystko powinno być widoczne, a uzyskanie niezbędnej prywatności powinno być tak proste jak zasunięcie rolety.</string>
    <string name="aboutMoreLink">Więcej informacji: duckduckgo.com/about</string>
    <string name="no_suggestions">Brak sugestii</string>

    <!-- Broken Site Activity -->
    <string name="brokenSiteReportBrokenSiteMenuItem">Zgłoś wadliwą stronę</string>
    <string name="brokenSiteHeading">Zgłoś uszkodzoną witrynę</string>
    <string name="brokenSiteSubmitted">Dziękujemy! Informacje zostały przekazane.</string>
    <string name="brokenSitesCategoriesTitle">Opisz, co się stało</string>
    <string name="brokenSitesCategoriesHint">Opisz co się stało</string>
    <string name="brokenSiteSubmitButton">Wyślij raport</string>
    <string name="brokenSiteDescription">Przesłanie anonimowego raportu o uszkodzonej witrynie pomaga nam debugować te problemy i ulepszać aplikację.</string>

    <string name="brokenSiteCategoryImages">Obrazy nie zostały załadowane</string>
    <string name="brokenSiteCategoryPaywall">Witryna poprosiła mnie o wyłączenie</string>
    <string name="brokenSiteCategoryComments">Komentarze nie zostały załadowane</string>
    <string name="brokenSiteCategoryVideos">Film nie został odtworzony</string>
    <string name="brokenSiteCategoryLinks">Linki lub przyciski nie działają</string>
    <string name="brokenSiteCategoryContent">Brakuje treści</string>
    <string name="brokenSiteCategoryLogin">Nie mogę się zalogować</string>
    <string name="brokenSiteCategoryUnsupported">Przeglądarka jest niezgodna</string>
    <string name="brokenSiteCategoryOther">Coś innego</string>

    <!-- Bookmarks Activity -->
    <string name="bookmarksMenuTitle">Zakładki</string>
    <string name="bookmarksActivityTitle">Zakładki</string>
    <string name="noBookmarks">Nie dodano jeszcze żadnych zakładek</string>
    <string name="bookmarkOverflowContentDescription">Więcej opcji dla zakładki %1$s</string>
    <string name="bookmarkDeleteConfirmationMessage">Usunięto &lt;b&gt;%1$s&lt;/b&gt;</string>
    <string name="exportBookmarksMenu">Eksport</string>
    <string name="exportBookmarksEmpty">Nie masz zakładek, nic nie zostanie wyeksportowane</string>
    <string name="exportBookmarksError">Nie udało się wyeksportować żadnych zakładek, coś poszło nie tak</string>
    <string name="exportBookmarksSuccess">Wszystkie zakładki zostały pomyślnie wyeksportowane</string>
    <string name="importBookmarksMenu">Import</string>
    <string name="importBookmarksFileTitle">Wybierz plik z zakładkami do zaimportowania</string>
    <string name="importBookmarksError">Nie udało się zaimportować żadnych zakładek, coś poszło nie tak</string>
    <string name="importBookmarksEmpty">Plik nie zawiera zakładek do zaimportowania</string>
    <string name="importBookmarksSuccess">Pomyślnie zaimportowano zakładki (%1$d)</string>
    <string name="savedSiteDialogTitleHint">Tytuł</string>
    <string name="savedSiteDialogUrlHint">Adres URL</string>
    <string name="savedSiteDialogTitleEdit">Edytuj</string>
    <string name="bookmarksSectionTitle">Zakładki</string>
    <string name="favoritesSectionTitle">Ulubione</string>
    <string name="bookmarksEmptyHint">Nie dodano jeszcze żadnych zakładek</string>
    <string name="favoritesEmptyHint">Nie dodano jeszcze ulubionych</string>

    <!-- Dialogs -->
    <string name="dialogConfirmTitle">Potwierdź</string>
    <string name="dialogSave">Zapisz</string>
    <string name="delete">Usuń</string>
    <string name="edit">Edytuj</string>
    <string name="remove">Usuń</string>
    <string name="removeAll">Usuń wszystko</string>

    <!-- Widget -->
    <string name="searchWidgetTextHint">Szukaj w DuckDuckGo</string>

    <!-- Favorites widget -->
    <string name="addFavoriteMenuTitleHighlighted">👋 Dodaj do Ulubionych</string>
    <string name="widgetConfigurationTitleText">Wybierz motyw</string>
    <string name="widgetConfigurationSystemThemeOption">Domyślne ustawienie systemowe</string>
    <string name="widgetConfigurationLightThemeOption">Jasny</string>
    <string name="widgetConfigurationDarkThemeOption">Ciemny</string>
    <string name="widgetConfigurationAddWidgetOption">Dodaj widżet</string>
    <string name="searchWidgetEmtpyFavoritesHint">Nie dodano jeszcze ulubionych</string>
    <string name="searchWidgetEmtpyFavoritesCta">Dodaj do Ulubionych</string>
    <string name="daxFavoritesOnboardingCtaText"><![CDATA[Odwiedź swoje ulubione strony w mgnieniu oka!Przejdź do swojej ulubionej witryny. Następnie dotknij ikony „ ⠇” i wybierz Dodaj do ulubionych.]]></string>
    <string name="daxFavoritesOnboardingCtaContentDescription">Odwiedź swoje ulubione strony w mgnieniu oka! Przejdź do swojej ulubionej witryny. Następnie dotknij ikony menu przeglądarki i wybierz Dodaj do ulubionych.</string>
    <string name="widgetConfigurationActivityTitle">Konfiguracja widżetu</string>
    <string name="favoritesWidgetLabel">Ulubione</string>
    <string name="searchWidgetLabel">Szukaj</string>

    <!-- Home Screen Shortcuts -->
    <string name="addToHome">Dodaj do ekranu głównego</string>
    <string name="shortcutAddedText">Sukces! %1$s został dodany do Twojego ekranu głównego.</string>

    <!-- User Survey -->
    <string name="surveyCtaTitle">Pomóż nam usprawnić aplikację!</string>
    <string name="surveyCtaDescription">Weź udział w krótkiej ankiecie i podziel się opinią.</string>
    <string name="surveyCtaLaunchButton">Weź udział w ankiecie</string>
    <string name="surveyCtaDismissButton">Nie, dziękuję</string>
    <string name="surveyActivityTitle">Ankieta użytkownika</string>
    <string name="surveyTitle">ANKIETA DUCKDUCKGO</string>
    <string name="surveyDismissContentDescription">Zignoruj ankietę</string>
    <string name="surveyLoadingErrorTitle">O nie!</string>
    <string name="surveyLoadingErrorText">Nasza ankieta nie wczytuje się.\nProsimy spróbować później.</string>

    <!-- Add widget -->
    <string name="addWidgetCtaTitle">Wypróbuj widżet naszej wyszukiwarki!</string>
    <string name="addWidgetCtaDescription">Dodaj widget naszej wyszukiwarki do ekranu głównego, aby mieć do niej szybki i łatwy dostęp.</string>
    <string name="addWidgetCtaAutoLaunchButton">Dodaj widget</string>
    <string name="addWidgetCtaInstructionsLaunchButton">Pokaż mi</string>
    <string name="addWidgetCtaDismissButton">Odrzuć</string>
    <string name="addWidgetInstructionsActivityTitle">Dodaj widget</string>
    <string name="addWidgetInstruction1Label">1</string>
    <string name="addWidgetInstruction1">Przyciśnij i przytrzymaj ekran główny, a następnie otwórz menu z widżetami.</string>
    <string name="addWidgetInstruction2Label">2</string>
    <string name="addWidgetInstruction2">Znajdź widżet DuckDuckGo.</string>
    <string name="addWidgetInstruction3Label">3</string>
    <string name="addWidgetInstruction3">Przeciągnij widżet na swój ekran główny.</string>
    <string name="addWidgetInstructionsButtonGoHome">Przejdź do ekranu głównego</string>
    <string name="addWidgetInstructionsButtonClose">Zamknij</string>

    <!-- App Enjoyment / Rating / Feedback -->
    <string name="appEnjoymentDialogTitle">Podoba Ci się DuckDuckGo?</string>
    <string name="appEnjoymentDialogMessage">Chcielibyśmy poznać Twoją opinię.</string>
    <string name="appEnjoymentDialogPositiveButton">Podoba mi się</string>
    <string name="appEnjoymentDialogNegativeButton">DuckDuckGo wymaga dopracowania</string>

    <string name="rateAppDialogTitle">Oceń aplikację</string>
    <string name="rateAppDialogMessage">Twoja opinia ma znaczenie. Podziel się swoimi wrażeniami – napisz recenzję.</string>
    <string name="rateAppDialogPositiveButton">Oceń aplikację</string>
    <string name="rateAppDialogNegativeButton" translatable="false">@string/noThanks</string>

    <string name="giveFeedbackDialogTitle">Przykro nam z tego powodu</string>
    <string name="giveFeedbackDialogMessage">Powiedz nam, jak możemy poprawić dla Ciebie aplikację.</string>
    <string name="giveFeedbackDialogPositiveButton">Podziel się opinią</string>
    <string name="giveFeedbackDialogNegativeButton" translatable="false">@string/noThanks</string>

    <string name="noThanks">Nie, dziękuję</string>

    <!-- Notification Channel Names -->
    <string name="notificationChannelTutorials">Tutoriale</string>

    <!-- Clear Notification -->
    <string name="clearNotificationTitle">Kasowanie danych jest przełączone na tryb ręczny</string>
    <string name="clearNotificationDescription">Ustaw DuckDuckGo tak, by dane dotyczące przeglądania były automatycznie usuwane po każdej sesji.</string>

    <!-- Privacy Protection Notification -->
    <string name="privacyProtectionNotificationDefaultTitle">Chronimy Twoją prywatność</string>
    <string name="privacyProtectionNotificationReportTitle">Twój raport na temat prywatności</string>
    <string name="privacyProtectionNotificationDefaultDescription">Aplikacja DuckDuckGo chroni Twoje dane, blokując skrypty śledzące i szyfrując połączenia.</string>
    <string name="privacyProtectionNotificationUpgadeDescription">Zapewniłeś(-aś) swoim danym ochronę, zabezpieczając dzięki DuckDuckGo %1$d niezaszyfrowanych połączeń.</string>
    <string name="privacyProtectionNotificationTrackerDescription">Zapewniłeś(-aś) swoim danym ochronę, blokując dzięki DuckDuckGo %1$d skryptów śledzących.</string>
    <string name="privacyProtectionNotificationBothDescription">Zapewniłeś(-aś) swoim danym ochronę, blokując dzięki DuckDuckGo %1$d skryptów śledzących i zabezpieczając %2$d niezaszyfrowanych połączeń.</string>
    <string name="privacyProtectionNotificationLaunchButton">Powróć do przeglądania</string>

    <!-- Authentication -->
    <string name="authenticationDialogTitle">Zaloguj się</string>
    <string name="authenticationDialogMessage">%1$s wymaga nazwy użytkownika i hasła.</string>
    <string name="authenticationDialogPositiveButton">Zaloguj się</string>
    <string name="authenticationDialogNegativeButton">Anuluj</string>
    <string name="authenticationDialogUsernameHint">Nazwa użytkownika</string>
    <string name="authenticationDialogPasswordHint">Hasło</string>

    <!-- User-facing label for when a user selects text and might want to search for that text -->
    <string name="systemTextSearchMessage">Szukaj w DuckDuckGo</string>

    <!-- App feedback disambiguation -->
    <string name="feedbackActivityTitle">Podziel się opinią</string>
    <string name="missingBrowserFeaturesTitleLong">Brakuje funkcji przeglądarki lub nie działają one poprawnie</string>
    <string name="missingBrowserFeaturesTitleShort">Problemy funkcji przeglądarki</string>
    <string name="missingBrowserFeaturesSubtitle">Jaką funkcję przeglądania stron powinniśmy dodać lub usprawnić?</string>
    <string name="missingBrowserFeatureSubReasonNavigation">Przejście do przodu, wstecz i/lub odświeżenie</string>
    <string name="missingBrowserFeatureSubReasonTabManagement">Tworzenie i zarządzanie kartami</string>
    <string name="missingBrowserFeatureSubReasonAdPopups">Blokowanie reklam i wyskakujących okienek</string>
    <string name="missingBrowserFeatureSubReasonVideos">Oglądanie filmików</string>
    <string name="missingBrowserFeatureSubReasonImages">Obsługa obrazów</string>
    <string name="missingBrowserFeatureSubReasonBookmarks">Tworzenie i zarządzanie zakładkami</string>
    <string name="missingBrowserFeatureSubReasonOther">Żadne z powyższych</string>

    <string name="websiteNotLoadingTitleLong">Problemy z wczytywaniem stron</string>
    <string name="websiteNotLoadingTitleShort">Problemy z wczytywaniem stron</string>
    <string name="websiteNotLoadingSubtitle">Która strona nie działa poprawnie?</string>

    <string name="searchNotGoodEnoughTitleLong">Funkcja wyszukiwania DuckDuckGo nie jest wystarczająco dobra</string>
    <string name="searchNotGoodEnoughTitleShort">Problemy wyszukiwania za pośrednictwem DuckDuckGo</string>
    <string name="searchNotGoodEnoughSubtitle">Jaką funkcję wyszukiwania powinniśmy dodać lub usprawnić?</string>
    <string name="searchNotGoodEnoughSubReasonTechnicalSearches">Wyszukiwanie techniczne/programistyczne</string>
    <string name="searchNotGoodEnoughSubReasonGoogleLayout">Układ graficzny powinien być zbliżony do Google</string>
    <string name="searchNotGoodEnoughSubReasonFasterLoadTimes">Szybszy czas wczytywania</string>
    <string name="searchNotGoodEnoughSubReasonSpecificLanguage">Wyszukiwanie w konkretnym języku bądź regionie</string>
    <string name="searchNotGoodEnoughSubReasonBetterAutocomplete">Lepsza funkcja autouzupełniania</string>
    <string name="searchNotGoodEnoughSubReasonOther">Żadne z powyższych</string>

    <string name="needMoreCustomizationTitleLong">Liczba możliwości spersonalizowania aplikacji jest niewystarczająca</string>
    <string name="needMoreCustomizationTitleShort">Problemy z personalizacją</string>
    <string name="needMoreCustomizationSubtitle">Jaką opcję personalizacji powinniśmy dodać lub usprawnić?</string>
    <string name="needMoreCustomizationSubReasonHomeScreenConfiguration">Konfiguracja ekranu głównego</string>
    <string name="needMoreCustomizationSubReasonTabDisplay">Sposób wyświetlania kart</string>
    <string name="needMoreCustomizationSubReasonAppLooks">Wygląd aplikacji</string>
    <string name="needMoreCustomizationSubReasonWhichDataIsCleared">Rodzaje usuwanych danych</string>
    <string name="needMoreCustomizationSubReasonWhenDataIsCleared">Czas usuwania danych</string>
    <string name="needMoreCustomizationSubReasonBookmarksDisplay">Sposób wyświetlania zakładek</string>
    <string name="needMoreCustomizationSubReasonOther">Żadne z powyższych</string>

    <string name="appIsSlowOrBuggyTitleLong">Aplikacja działa wolno, zawiera błędy lub przestaje działać</string>
    <string name="appIsSlowOrBuggyTitleShort">Problemy dotyczące poprawnego działania</string>
    <string name="appIsSlowOrBuggySubtitle">Jakie problemy napotkałeś(-aś)?</string>
    <string name="appIsSlowOrBuggySubReasonSlowResults">Strony lub wyniki wyszukiwania wczytują się powoli</string>
    <string name="appIsSlowOrBuggySubReasonAppCrashesOrFreezes">Aplikacja przestaje działać lub zawiesza się</string>
    <string name="appIsSlowOrBuggySubReasonMediaPlayback">Błędy podczas wyświetlania filmów i mediów</string>
    <string name="appIsSlowOrBuggySubReasonOther">Żadne z powyższych</string>

    <string name="otherMainReasonTitleLong">Żadne z powyższych</string>
    <string name="otherMainReasonTitleShort">Inne problemy</string>

    <string name="openEndedInputHint">Podaj jak najdokładniejsze informacje</string>
    <string name="submitFeedback">PRZEŚLIJ</string>

    <string name="tellUsHowToImprove">Powiedz nam, co możemy poprawić.</string>
    <string name="thanksForTheFeedback">Dzięki za opinię!</string>
    <string name="feedbackNegativeMainReasonPageSubtitle">Co najbardziej przyprawia Cię o frustrację?</string>
    <string name="feedbackNegativeMainReasonPageTitle">Przykro nam z tego powodu</string>
    <string name="feedbackShareDetails">Przekaż informacje</string>
    <string name="sharePositiveFeedbackWithTheTeam">Czy chciał(a)byś przekazać naszemu zespołowi jakieś informacje?</string>
    <string name="whatHaveYouBeenEnjoying">Co Ci się podoba?</string>
    <string name="awesomeToHear">Świetnie!</string>
    <string name="shareTheLoveWithARating">Podziel się swoimi wrażeniami, oceniając nas w Play Store.</string>
    <string name="rateTheApp">OCEŃ APLIKACJĘ</string>
    <string name="declineFurtherFeedback">NIE, DZIĘKUJĘ, SKOŃCZYŁEM(-AM).</string>
    <string name="whichBrokenSites">Gdzie dostrzegasz te problemy?</string>
    <string name="whichBrokenSitesHint">Z jaką stroną związane są problemy?</string>
    <string name="feedbackSpecificAsPossible">Podaj jak najdokładniejsze informacje</string>
    <string name="feedbackInitialDisambiguationTitle">Zaczynajmy!</string>
    <string name="feedbackInitialDisambiguationSubtitle">Do jakiej kategorii zaliczysz swoją opinię?</string>
    <string name="feedbackInitialDisambiguationHappyButtonContentDescription">Przycisk pozytywnej opinii</string>
    <string name="feedbackInitialDisambiguationSadButtonContentDescription">Przycisk negatywnej opinii</string>
    <string name="feedbackIsImportantToUs">Twoja anonimowa opinia ma dla nas ogromne znaczenie.</string>

    <!-- Webview Recovery -->
    <string name="crashedWebViewErrorMessage">"Nie można wyświetlić strony internetowej."</string>
    <string name="crashedWebViewErrorAction">"Przeładuj"</string>

    <!-- System Search-->
    <string name="systemSearchDeviceAppLabel">Z tego urządzenia</string>
    <string name="systemSearchOmnibarInputHint"><font size="13">Wyszukaj lub wpisz adres URL</font></string>
    <string name="systemSearchAppNotFound">Nie można znaleźć aplikacji</string>
    <string name="systemSearchOnboardingText">Dziękujemy za wybranie DuckDuckGo!\nTeraz, gdy korzystasz z naszej wyszukiwarki lub aplikacji, Twoje wyszukiwania są chronione.</string>
    <string name="systemSearchOnboardingFeaturesIntroText">Aplikacja DuckDuckGo także:</string>
    <string name="systemSearchOnboardingFeatureOneText">Blokuje niebezpieczne skrypty śledzące.</string>
    <string name="systemSearchOnboardingFeatureTwoText">Wymusza szyfrowanie na stronach internetowych.</string>
    <string name="systemSearchOnboardingFeatureThreeText">Usuwa dane za jednym dotknięciem.</string>
    <string name="systemSearchOnboardingButtonMore">Pokaż więcej</string>
    <string name="systemSearchOnboardingButtonLess">Ukryć</string>
    <string name="systemSearchOnboardingButtonOk">Rozumiem</string>

    <!-- Dax Dialog -->
    <string name="daxDialogHideButton">UKRYĆ</string>
    <string name="daxDialogPhew">Uff!</string>
    <string name="daxDialogNext">Kolejny</string>
    <string name="daxDialogHighFive">Piątka!</string>
    <string name="daxDialogGotIt">Rozumiem</string>
    <string name="hideTipsTitle">Ukryć pozostałe wskazówki?</string>
    <string name="hideTipsText">Jest tylko kilka i staraliśmy się, aby były one pouczające.</string>
    <string name="hideTipsButton">Ukryj wskazówki na zawsze</string>

    <!-- New Onboarding Experience -->
    <string name="onboardingWelcomeTitle">"WITAMY W DUCKDUCKGO"</string>
    <string name="onboardingDaxText"><![CDATA[Internet może być trochę nieprzyjemny.<br/><br/>Bez obaw! Prywatne wyszukiwanie i przeglądanie jest łatwiejsze niż myślisz.]]></string>
    <string name="onboardingLetsDoItButton">Zróbmy to!</string>
    <string name="daxIntroCtaText"><![CDATA[Spróbuj teraz odwiedzić jedną z twoich ulubionych stron! <br/><br/>Zablokuję cię, aby nie mogły cię szpiegować. Jeśli to możliwe, poprawię również bezpieczeństwo twojego połączenia. 🔒]]></string>
    <string name="daxEndCtaText"><![CDATA[Udało się!<br/><br/>Pamiętaj: za każdym razem, gdy przeglądasz ze mną Internet, jakaś wścibska reklama przestaje działać. 👍]]></string>
    <string name="daxSerpCtaText">Twoje wyszukiwania w DuckDuckGo są anonimowe. Zawsze. 🙌</string>
    <plurals name="daxTrackersBlockedCtaText">
        <item quantity="one"><![CDATA[ i <b>%1$d inny</b> próbowali Cię tutaj śledzić. <br/><br/>Zablokowałem je!<br/><br/> ☝️ Możesz sprawdzić pasek adresu, aby zobaczyć, kto próbuje Cię śledzić, gdy odwiedzasz nową witrynę.️]]></item>
        <item quantity="few"><![CDATA[ i <b>%1$d innych</b> próbowało Cię tutaj śledzić. <br/><br/>Zablokowałem je!<br/><br/> ☝️ Możesz sprawdzić pasek adresu, aby zobaczyć, kto próbuje Cię śledzić, gdy odwiedzasz nową witrynę.️]]></item>
        <item quantity="many"><![CDATA[ i <b>%1$d innych</b> próbowało Cię tutaj śledzić. <br/><br/>Zablokowałem je!<br/><br/> ☝️ Możesz sprawdzić pasek adresu, aby zobaczyć, kto próbuje Cię śledzić, gdy odwiedzasz nową witrynę.️]]></item>
        <item quantity="other"><![CDATA[ i <b>%1$d innego</b> próbowało Cię tutaj śledzić. <br/><br/>Zablokowałem je!<br/><br/> ☝️ Możesz sprawdzić pasek adresu, aby zobaczyć, kto próbuje Cię śledzić, gdy odwiedzasz nową witrynę.️]]></item>
    </plurals>
    <plurals name="daxTrackersBlockedCtaZeroText">
        <item quantity="one"><![CDATA[ próbował Cię tu śledzić. <br/><br/>Zablokowałem to!<br/><br/> ☝️ Możesz sprawdzić pasek adresu URL, aby zobaczyć, kto próbuje Cię śledzić, gdy odwiedzasz nową witrynę.️]]></item>
        <item quantity="few"><![CDATA[ próbowały Cię tu śledzić. <br/><br/>Zablokowałem to!<br/><br/> ☝️ Możesz sprawdzić pasek adresu URL, aby zobaczyć, kto próbuje Cię śledzić, gdy odwiedzasz nową witrynę.️]]></item>
        <item quantity="many"><![CDATA[ próbowało Cię tu śledzić. <br/><br/>Zablokowałem to!<br/><br/> ☝️ Możesz sprawdzić pasek adresu URL, aby zobaczyć, kto próbuje Cię śledzić, gdy odwiedzasz nową witrynę.️]]></item>
        <item quantity="other"><![CDATA[ próbowało Cię tu śledzić. <br/><br/>Zablokowałem to!<br/><br/> ☝️ Możesz sprawdzić pasek adresu URL, aby zobaczyć, kto próbuje Cię śledzić, gdy odwiedzasz nową witrynę.️]]></item>
    </plurals>
    <string name="daxNonSerpCtaText"><![CDATA[Gdy korzystasz z przeglądarki, ja blokuję nieznośne moduły śledzące.<br/><br/>Śmiało – kontynuuj przeglądanie.]]></string>
    <string name="daxMainNetworkCtaText">Uwaga! Nie możemy powstrzymać %1$s przed zobaczeniem Twojej aktywności na %2$s.\n\nPrzeglądaj jednak ze mną. Mogę ograniczyć to, co %3$s wie o Tobie, blokując ich skrypty śledzące w wielu innych witrynach.</string>
    <string name="daxMainNetworkOwnedCtaText">Uwaga! Ponieważ firma %1$s jest właścicielem %2$s, nie możemy jej powstrzymać przez zobaczeniem tutaj Twojej aktywności.&lt;br/&gt;&lt;br/&gt;Przeglądaj jednak ze mną. Mogę ograniczyć to, co %3$s wie o Tobie, blokując ich skrypty śledzące na wielu innych stronach.</string>

    <!-- Download Confirmation -->
    <string name="downloadConfirmationContinue">Zapisz w Pobranych</string>
    <string name="downloadConfirmationSaveFileTitle">Zapisz %1$s</string>
    <string name="downloadConfirmationKeepBothFilesText">Zatrzymaj oba</string>
    <string name="downloadConfirmationReplaceOldFileText">Zastąp</string>
    <string name="downloadConfirmationOpenFileText">Otwórz</string>
    <string name="downloadConfirmationUnableToOpenFileText">Nie można otworzyć pliku</string>
    <string name="downloadConfirmationUnableToDeleteFileText">Nie można usunąć starego pliku</string>

    <!-- Change Icon Activity -->
    <string name="changeIconActivityTitle">Ikona aplikacji</string>
    <string name="changeIconCtaLabel">Ikona aplikacji</string>
    <string name="changeIconCtaAccept">Zastosuj</string>
    <string name="changeIconCtaCancel">Anuluj</string>
    <string name="changeIconDialogTitle">Zastosować nową ikonę?</string>
    <string name="changeIconDialogMessage">Aplikacja może się zamknąć, aby zastosować zmiany. Wróć po podziwianiu swojej pięknej nowej ikony.</string>

    <!-- New dashboard / menu buttons -->
    <string name="manageWhitelist">Niezabezpieczone witryny</string>
    <string name="reportBrokenSite">Zgłoś uszkodzoną witrynę</string>

    <!-- Dialogs -->
    <string name="dialogAddTitle">Dodaj</string>
    <string name="dialogEditTitle">Edytuj</string>
    <string name="dialogSaveAction">Zapisz</string>

    <!-- Whitelist -->
    <string name="whitelistActivityTitle">Niezabezpieczone witryny</string>
    <string name="enablePrivacyProtection">Włącz ochronę prywatności</string>
    <string name="disablePrivacyProtection">Wyłącz ochronę prywatności</string>
    <string name="whitelistEntryOverflowContentDescription">Więcej opcji dla niezabezpieczonej witryny %1$s</string>
    <string name="whitelistEntryDeleteConfirmMessage">Na pewno usunąć &lt;b&gt;%1$s&lt;/b&gt; z niezabezpieczonych witryn?</string>
    <string name="whitelistExplanation">Te witryny nie będą ulepszane przez ochronę prywatności.</string>
    <string name="whitelistNoEntries">Ochrona prywatności włączona dla wszystkich witryn</string>
    <string name="whitelistDomainHint">www.example.com</string>
    <string name="whitelistFormatError">Wprowadź domenę, na przykład <b>domena.pl</b>, i spróbuj ponownie</string>

    <!-- Settings -->
    <string name="settingsPrivacyProtectionWhitelist">Niezabezpieczone witryny</string>

    <!-- Fireproof websites -->
    <string name="fireproofWebsitesActivityTitle">Bezpieczne witryny internetowe</string>
    <string name="settingsFireproofWebsites">Bezpieczne witryny internetowe</string>
    <string name="fireproofWebsiteMenuTitleAdd">Zabezpiecz tę witrynę</string>
    <string name="fireproofWebsiteSnackbarConfirmation">&lt;b&gt;%1$s&lt;/b&gt; jest teraz zabezpieczona</string>
    <string name="fireproofWebsiteSnackbarAction">Cofnij</string>
    <string name="fireproofWebsiteDeleteConfirmMessage">Czy na pewno chcesz usunąć &lt;b&gt;%1$s&lt;/b&gt;?</string>
    <string name="fireproofWebsiteFeatureDescription">W witrynach internetowych są wykorzystywane pliki cookie. Kiedy użyjesz w witrynie funkcji zabezpieczenia, pliki cookie nie zostaną usunięte i pozostaniesz zalogowany(-a) nawet po użyciu przycisku Zabezpiecz. Nadal blokujemy narzędzia śledzące innych firm znalezione w zabezpieczonych witrynach.</string>
    <string name="fireproofWebsiteOverflowContentDescription">Więcej opcji dla bezpiecznej strony internetowej %1$s</string>
    <string name="fireproofWebsiteLoginDialogTitle">Czy chcesz skorzystać z zabezpieczenia dla %1$s?</string>
    <string name="fireproofWebsiteLoginDialogDescription">Zabezpieczenie tej witryny za pomocą przycisku Zabezpiecz nie spowoduje wylogowania Cię z witryny.</string>
    <string name="fireproofWebsiteLoginDialogPositive">Zabezpiecz</string>
    <string name="fireproofWebsiteLoginDialogNegative">Nie teraz</string>
    <string name="fireproofWebsiteItemsSectionTitle">Bezpieczne witryny internetowe</string>
    <string name="fireproofWebsiteEmptyListHint">Brak zabezpieczonych witryn internetowych</string>
    <string name="fireproofWebsiteSettingSelectionTitle">Zabezpieczanie witryn internetowych po zalogowaniu</string>
    <string name="fireproofWebsiteRemoveAllConfirmation">Usunięto zabezpieczenie wszystkich witryn</string>
    <string name="fireproofWebsiteRemovalConfirmation">Usunięto zabezpieczenie dla &lt;b&gt;%1$s&lt;/b&gt;</string>
    <string name="fireproofWebsiteSettingsSelectionDialogAskEveryTime">Pytaj za każdym razem</string>
    <string name="fireproofWebsiteSettingsSelectionDialogAlways">Zawsze</string>
    <string name="fireproofWebsiteSettingsSelectionDialogNever">Nigdy</string>
    <string name="disableLoginDetectionDialogTitle">Wyłączyć przypomnienie o zabezpieczeniach podczas logowania się do witryn internetowych?</string>
    <string name="disableLoginDetectionDialogDescription">W każdej chwili można zmienić ten wybór w Ustawieniach.</string>
    <string name="disableLoginDetectionDialogPositive">WYŁĄCZ</string>
    <string name="disableLoginDetectionDialogNegative">ANULUJ</string>
    <string name="automaticFireproofWebsiteLoginDialogTitle">Zabezpieczać automatycznie witryny internetowe po zalogowaniu?</string>
    <string name="automaticFireproofWebsiteLoginDialogDescription">Zabezpieczenie witryn za pomocą przycisku Zabezpiecz nie spowoduje wylogowania. Zawsze można później zmienić ten wybór w Ustawieniach. </string>
    <string name="automaticFireproofWebsiteLoginDialogFirstOption">Zawsze zabezpieczaj</string>
    <string name="automaticFireproofWebsiteLoginDialogSecondOption">Zabezpiecz tę witrynę</string>
    <string name="automaticFireproofWebsiteLoginDialogThirdOption">Nie teraz</string>


    <!-- Fire Animation settings -->
    <string name="settingsFireAnimation">Animacja przycisku ognia</string>
    <string name="settingsHeroFireAnimation">Ogień</string>
    <string name="settingsHeroWaterAnimation">Wir wodny</string>
    <string name="settingsHeroAbstractAnimation">Strumień powietrza</string>
    <string name="settingsNoneAnimation">Brak</string>
    <string name="settingsSelectFireAnimationDialog">Animacja przycisku ognia</string>
    <string name="settingsSelectFireAnimationDialogSave">Zapisz</string>

    <!-- Dos Attack error-->
    <string name="dosErrorMessage">Połączenie nie powiodło się. Ta strona może być szkodliwa dla Twojego urządzenia.</string>

    <!-- Precise Location -->
    <string name="preciseLocationSystemDialogTitle">Udostępnić lokalizację urządzenia przeglądarce prywatności DuckDuckGo?</string>
    <string name="preciseLocationSystemDialogSubtitle">%1$s prosi o dostęp do lokalizacji Twojego urządzenia. Najpierw musisz zezwolić aplikacji na wysyłanie lokalizacji urządzenia, a następnie %2$s może poprosić o pozwolenie.</string>
    <string name="preciseLocationSystemDialogAllow">Włącz</string>
    <string name="preciseLocationSystemDialogDeny">Może później</string>
    <string name="preciseLocationSystemDialogNeverAllow">Nie pytaj ponownie dla tej witryny</string>
    <string name="preciseLocationSiteDialogTitle">Przyznać %1$s uprawnienia dostępu do lokalizacji?</string>
    <string name="preciseLocationDDGDialogSubtitle">Używamy Twojej anonimowej lokalizacji tylko po to, aby zapewnić lepsze wyniki, bliżej Ciebie. Zawsze możesz później zmienić zdanie.</string>
    <string name="preciseLocationSiteDialogSubtitle">Uprawnieniami dostępu do lokalizacji przyznanymi poszczególnym witrynom możesz zarządzać w Ustawieniach.</string>
    <string name="preciseLocationSiteDialogAllowAlways">Zawsze</string>
    <string name="preciseLocationSiteDialogAllowOnce">Tylko dla tej sesji</string>
    <string name="preciseLocationSiteDialogDenyAlways">Zawsze odmawiaj</string>
    <string name="preciseLocationSiteDialogDenyOnce">Odmów w tej sesji</string>
    <string name="settingsPreciseLocation">Lokalizacja</string>
    <string name="preciseLocationFeatureDescription">Odwiedzane witryny mogą prosić o dostęp do danych lokalizacji Twojego urządzenia. Nie będą mogły uzyskać do niej dostępu, dopóki wyraźnie nie udzielisz zgody. DuckDuckGo wykorzystuje Twoją lokalizację wyłącznie anonimowo do dostarczania lokalnych wyników wyszukiwania.</string>
    <string name="preciseLocationToggleText">Witryny mogą prosić o podanie mojej lokalizacji</string>
    <string name="preciseLocationEmptyListHint">Żadna witryna nie może uzyskać dostępu do mojej lokalizacji</string>
    <string name="preciseLocationNoSystemPermission">Aby zarządzać uprawnieniami dostępu do lokalizacji przyznanymi poszczególnym witrynom, włącz lokalizację dla tej aplikacji w Ustawieniach systemu Android.</string>
    <string name="preciseLocationActivityTitle">Lokalizacja</string>
    <string name="preciseLocationDeleteConfirmMessage">Na pewno usunąć &lt;b&gt;%1$s&lt;/b&gt;?</string>
    <string name="preciseLocationDeleteContentDescription">Więcej opcji dotyczących uprawnień do lokalizacji w domenie %1$s</string>
    <string name="preciseLocationAllowedSitesSectionTitle">Zgoda</string>
    <string name="preciseLocationDeniedSitesSectionTitle">Odmowa</string>
    <string name="preciseLocationSnackbarMessage">Witryna %1$s ma już przyznane uprawnienia dostępu do lokalizacji urządzenia.</string>

    <!--Fire button education-->
    <string name="daxClearDataCtaText">Dane osobowe mogą gromadzić się w Twojej przeglądarce. Fuj. Użyj przycisku Zabezpiecz, aby to wszystko zniszczyć. Spróbuj teraz! 👇</string>

    <!--  Global Privacy Control-->
    <string name="globalPrivacyControlActivityTitle">Globalna Kontrola Prywatności (GPC)</string>
    <string name="globalPrivacyControlDescription">
        <![CDATA[DuckDuckGo automatycznie blokuje wiele skryptów śledzących. Dzięki Globalnej kontroli prywatności (Global Privacy Control – GPC) możesz również poprosić uczestniczące witryny internetowe o zablokowanie sprzedaży lub udostępniania Twoich danych osobowych innym firmom. <u><a href=\"\">Dowiedz się więcej</a><u/>]]>
    </string>
    <string name="globalPrivacyControlSetting">Globalna Kontrola Prywatności (GPC)</string>
    <string name="globalPrivacyControlToggle">Globalna Kontrola Prywatności (GPC)</string>
    <string name="disabled">Wyłączone</string>
    <string name="enabled">Włączone</string>

    <!-- Opening app links -->
    <string name="settingTitleOpenLinksInAssociatedApps">Otwieraj łącza w powiązanych aplikacjach</string>
    <string name="settingSubtitleOpenLinksInAssociatedApps">Wyłącz, aby uniemożliwić automatyczne otwieranie łączy w innych zainstalowanych aplikacjach.</string>
    <string name="appLinkDialogTitle">Otworzyć w innej aplikacji?</string>
    <string name="appLinkSnackBarAction">Otwórz w aplikacji</string>
    <string name="appLinkMultipleSnackBarAction">Wybierz aplikację</string>
    <string name="appLinkSnackBarMessage">Możesz otworzyć ten link w %1$s.</string>
    <string name="appLinkMultipleSnackBarMessage">Możesz otworzyć ten link w innych aplikacjach.</string>
    <string name="appLinkIntentChooserTitle">Otwórz za pomocą</string>
    <string name="appLinkMenuItemTitle">Otwórz w aplikacji</string>

    <!-- Email Autofill -->
    <string name="aliasToClipboardMessage">Nowy adres skopiowany do schowka</string>
    <string name="autofillTooltipUseYourAlias">Użyj %1$s</string>
    <string name="autofillTooltipUseYourAliasDescription">Blokuje skrypty śledzące pocztę e-mail</string>
    <string name="autofillTooltipGenerateAddress">Wygeneruj adres prywatny</string>
    <string name="autofillTooltipGenerateAddressDescription">Blokuje skrypty śledzące wiadomości e-mail i ukrywa Twój adres e-mail</string>
    <string name="newEmailAliasMenuTitle">Utwórz adres Duck</string>

    <!-- Waitlist Notification -->
    <string name="waitlistNotificationDialogDescription">Czy chcesz, abyśmy wysłali Ci powiadomienie, gdy nadejdzie Twoja kolej?</string>
    <string name="waitlistNotificationDialogNoThanks">Nie, dziękuję</string>
    <string name="waitlistNotificationDialogNotifyMe">POWIADOM MNIE</string>

    <!-- Email Protection -->
    <string name="emailProtectionActivityTitle">Ochrona poczty e-mail (wersja beta)</string>
    <string name="emailNotSupported">Urządzenie nie jest obsługiwane</string>
    <string name="emailNotSupportedExplanation">Ochrona poczty e-mail umożliwia tworzenie prywatnych adresów e-mail, które usuwają skrypty śledzące wiadomości e-mail. Musimy szyfrować i przechowywać tworzone adresy lokalnie na Twoim urządzeniu. Ponieważ Twoje urządzenie nie obsługuje szyfrowanego przechowywania, ochrona poczty e-mail jest niedostępna.</string>

<<<<<<< HEAD
=======
    <!-- Screen 1-->
    <string name="emailProtectionStatusTitleJoin">Uproszczona prywatność poczty e-mail.</string>
    <string name="emailProtectionDescriptionJoin"><![CDATA[Zablokuj skrypty śledzące pocztę e-mail i ukryj swój adres bez zmiany dostawcy poczty e-mail.<a href=\"\"><b>Dowiedz się więcej</b></a>.]]></string>

    <!-- Screen 2 -->
    <string name="emailProtectionStatusTitleJoined">Jesteś na liście!</string>
    <string name="emailProtectionDescriptionJoinedWithNotification"><![CDATA[Wyślemy Ci powiadomienie, gdy<br/> ochrona poczty e-mail będzie gotowa. <a href=\"\"><b>Dowiedz się więcej</b></a>.]]></string>
    <string name="emailProtectionDescriptionJoinedWithoutNotification"><![CDATA[Twoje zaproszenie pojawi się tutaj, gdy będzie już gotowe. Chcesz <a href=\"\"><b>otrzymać powiadomienie</b></a>, gdy będzie gotowe?<br/><a href=\"\"><b>Dowiedz się więcej</b></a> o ochronie poczty e-mail.]]></string>

    <!-- Screen 3 -->
    <string name="emailProtectionStatusTitleInBeta">Masz już zaproszenie!</string>
    <string name="emailProtectionDescriptionInBeta"><![CDATA[Zablokuj skrypty śledzące pocztę e-mail i ukryj swój adres bez zmiany dostawcy poczty e-mail.<a href=\"\"><b>Dowiedz się więcej</b></a>.]]></string>

    <!-- Email Protection Sign Out -->
    <string name="emailProtectionSignOutTitle">Osobisty adres Duck</string>
    <string name="emailProtectionSignOutFooter">
        <![CDATA[Usunięcie ochrony poczty e-mail z tego urządzenia usuwa opcję wpisywania osobistego adresu Duck lub nowo wygenerowanego prywatnego adresu Duck w polach adresu e-mail podczas przeglądania sieci.<br/><br/>Aby całkowicie usunąć swoje adresy Duck bądź przesłać jakiekolwiek pytania lub opinie, skontaktuj się z nami pod adresem <a href=\"mailto:support@duck.com\">support@duck.com</a>.]]>
    </string>
    <string name="emailProtectionSignOutRemoveCta">Usuń z urządzenia</string>

>>>>>>> 0862bdf9
    <!-- Bookmark folders -->
    <string name="bookmarkDialogTitleEdit">Edytuj zakładkę</string>
    <string name="favoriteDialogTitleEdit">Edytuj ulubione</string>
    <string name="locationLabel">Lokalizacja</string>
    <string name="folderLocationTitle">Wybierz lokalizację</string>
    <string name="addFolder">Dodaj folder</string>
    <string name="editFolder">Edytuj folder</string>
    <string name="bookmarkFolderDeleteDialogMessage">"Czy na pewno chcesz usunąć "</string>
    <string name="bookmarkFolderEmpty">Pusty</string>

    <plurals name="bookmarkFolderDeleteDialogMessage">
        <item quantity="one">%1$s %2$s i %3$d element?</item>
        <item quantity="few">%1$s %2$s i %3$d elementy?</item>
        <item quantity="many">%1$s %2$s i %3$d elementów?</item>
        <item quantity="other">%1$s %2$s i %3$d elementu?</item>
    </plurals>

    <plurals name="bookmarkFolderItems">
        <item quantity="one">%1$d element</item>
        <item quantity="few">%1$d elementy</item>
        <item quantity="many">%1$d elementów</item>
        <item quantity="other">%1$d elementu</item>
    </plurals>

    <!-- Accessibility-->
    <string name="settingsAccessibility">Dostępność</string>
    <string name="accessibilityActivityTitle">Dostępność</string>
    <string name="accessibilityFontSizeTitle">Rozmiar tekstu</string>
    <string name="accessibilityFontSizeHint">Przeciągnij suwak, aby przeczytać to bez problemu. Ustawienie będzie miało wpływ na witryny wyświetlane w przeglądarce DuckDuckGo.</string>
    <string name="accessibilityForceZoomTitle">Wymuszaj ręczne powiększanie strony</string>
    <string name="accessibilityForceZoomSubtitle">Uszczypnij i powiększ dowolną witrynę, nawet taką, która w innym przypadku by to uniemożliwiła</string>
    <string name="accessibilityTextSizeOverrideTitle">Zarządzaj rozmiarem tekstu</string>
    <string name="accessibilityTextSizeOverrideSubtitle">Poniższe ustawienie będzie miało wpływ na tekst witryn wyświetlanych w przeglądarce DuckDuckGo</string>

    <!-- Privacy Policy -->
    <string name="settingsPrivacyPolicyDuckduckgo">Polityka prywatności</string>

    <!-- Home Screen Widget -->
    <string name="homeScreenWidgetAdded">Dodano widżet %1$s do ekranu głównego</string>
    <string name="settingsAddHomeScreenWidget">Widżet ekranu głównego</string>

    <!-- MacOs Settings -->
    <string name="macos_settings_description">Przeglądaj prywatnie za pomocą aplikacji dla komputerów Mac</string>
    <string name="macos_settings_description_list">Jesteś na liście!</string>
    <string name="macos_settings_description_ready">Dostępne do pobrania na Mac</string>
    <string name="macos_settings_title">Aplikacja komputerowa DuckDuckGo</string>

    <!-- Downloads -->
    <string name="downloadsMenuItem">Pobrane</string>
    <string name="downloadsActivityTitle">Pobrane</string>
    <string name="downloadsActivityNoItemsDescription">Nie pobrano jeszcze żadnych plików</string>
    <string name="downloadsShareTitle">Udostępnij…</string>
    <string name="downloadsDownloadFinishedActionName">Otwórz</string>
    <string name="downloadsCannotOpenFileErrorMessage">Nie można otworzyć pliku. Poszukaj zgodnej aplikacji.</string>
    <string name="downloadsFileNotFoundErrorMessage">Plik już nie istnieje</string>
    <string name="downloadsItemMenuShare">Udostępnij</string>
    <string name="downloadsItemMenuDelete">Usuń</string>
    <string name="downloadsItemMenuCancel">Anuluj</string>
    <string name="downloadsActivityMenuDeleteAll">Usuń wszystko</string>
    <string name="downloadsFileDeletedMessage">Usunięto %1$s</string>
    <string name="downloadsAllFilesDeletedMessage">Wszystkie pliki usunięte</string>
    <string name="downloadsMoreOptionsContentDescription">Więcej opcji dla %1$s</string>
    <string name="downloadsUndoActionName">Cofnij</string>
    <string name="downloadsStateInProgress">W trakcie…</string>

    <!-- App Tracking Protection -->
    <string name="atp_SettingsTitle">Ochrona przed śledzeniem przez aplikacje</string>
    <string name="atp_SettingsDeviceShieldNeverEnabled">Blokowanie skryptów śledzących aplikacji na urządzeniu</string>
    <string name="atp_SettingsDeviceShieldEnabled">Włączone</string>
    <string name="atp_SettingsDeviceShieldDisabled">Wyłączone</string>

</resources><|MERGE_RESOLUTION|>--- conflicted
+++ resolved
@@ -649,29 +649,6 @@
     <string name="emailNotSupported">Urządzenie nie jest obsługiwane</string>
     <string name="emailNotSupportedExplanation">Ochrona poczty e-mail umożliwia tworzenie prywatnych adresów e-mail, które usuwają skrypty śledzące wiadomości e-mail. Musimy szyfrować i przechowywać tworzone adresy lokalnie na Twoim urządzeniu. Ponieważ Twoje urządzenie nie obsługuje szyfrowanego przechowywania, ochrona poczty e-mail jest niedostępna.</string>
 
-<<<<<<< HEAD
-=======
-    <!-- Screen 1-->
-    <string name="emailProtectionStatusTitleJoin">Uproszczona prywatność poczty e-mail.</string>
-    <string name="emailProtectionDescriptionJoin"><![CDATA[Zablokuj skrypty śledzące pocztę e-mail i ukryj swój adres bez zmiany dostawcy poczty e-mail.<a href=\"\"><b>Dowiedz się więcej</b></a>.]]></string>
-
-    <!-- Screen 2 -->
-    <string name="emailProtectionStatusTitleJoined">Jesteś na liście!</string>
-    <string name="emailProtectionDescriptionJoinedWithNotification"><![CDATA[Wyślemy Ci powiadomienie, gdy<br/> ochrona poczty e-mail będzie gotowa. <a href=\"\"><b>Dowiedz się więcej</b></a>.]]></string>
-    <string name="emailProtectionDescriptionJoinedWithoutNotification"><![CDATA[Twoje zaproszenie pojawi się tutaj, gdy będzie już gotowe. Chcesz <a href=\"\"><b>otrzymać powiadomienie</b></a>, gdy będzie gotowe?<br/><a href=\"\"><b>Dowiedz się więcej</b></a> o ochronie poczty e-mail.]]></string>
-
-    <!-- Screen 3 -->
-    <string name="emailProtectionStatusTitleInBeta">Masz już zaproszenie!</string>
-    <string name="emailProtectionDescriptionInBeta"><![CDATA[Zablokuj skrypty śledzące pocztę e-mail i ukryj swój adres bez zmiany dostawcy poczty e-mail.<a href=\"\"><b>Dowiedz się więcej</b></a>.]]></string>
-
-    <!-- Email Protection Sign Out -->
-    <string name="emailProtectionSignOutTitle">Osobisty adres Duck</string>
-    <string name="emailProtectionSignOutFooter">
-        <![CDATA[Usunięcie ochrony poczty e-mail z tego urządzenia usuwa opcję wpisywania osobistego adresu Duck lub nowo wygenerowanego prywatnego adresu Duck w polach adresu e-mail podczas przeglądania sieci.<br/><br/>Aby całkowicie usunąć swoje adresy Duck bądź przesłać jakiekolwiek pytania lub opinie, skontaktuj się z nami pod adresem <a href=\"mailto:support@duck.com\">support@duck.com</a>.]]>
-    </string>
-    <string name="emailProtectionSignOutRemoveCta">Usuń z urządzenia</string>
-
->>>>>>> 0862bdf9
     <!-- Bookmark folders -->
     <string name="bookmarkDialogTitleEdit">Edytuj zakładkę</string>
     <string name="favoriteDialogTitleEdit">Edytuj ulubione</string>
