<resources xmlns:tools="http://schemas.android.com/tools">

    <string name="duckDuckGoLogoDescription">Logo DuckDuckGo</string>
    <string name="duckDuckGoPrivacySimplified">Prywatność uproszczona.</string>
    <string name="yes">Tak</string>
    <string name="no">Nie</string>
    <string name="search">Szukaj</string>

    <!-- Onboarding Activity -->
    <string name="onboardingDefaultBrowserDescription">Zmień ustawienia, aby zawsze wyszukiwać i przeglądać strony za pośrednictwem DuckDuckGo.</string>
    <string name="onboardingDefaultBrowserTitle">Ustaw DuckDuckGo jako domyślny</string>

    <!-- Default Browser -->
    <string name="cannotLaunchDefaultAppSettings">Nie mogę otworzyć domyślnego ekranu ustawień aplikacji</string>
    <string name="settingsDefaultBrowserEnabled">Ustaw jako domyślną przeglądarkę</string>
    <string name="defaultBrowserMaybeLater">Może później</string>
    <string name="defaultBrowserLetsDoIt">Zróbmy to!</string>
    <string name="defaultBrowserDescriptionNoDefault">Zawsze otwieraj linki ze spokojem.</string>
    <string name="defaultBrowserInstructions">Wybierz DuckDuckGo i dotknij <font color="#678fff"> Zawsze </font>.</string>

    <!-- Browser Activity -->
    <string name="browserPopupMenu">Menu przeglądarki</string>
    <string name="refresh">Odśwież</string>
    <string name="back">Wstecz</string>
    <string name="forward">Dalej</string>

    <string name="omnibarInputHint">Wyszukaj lub wpisz adres URL</string>
    <string name="clearButtonContentDescription">Usuń treść wyszukiwania</string>
    <string name="no_compatible_third_party_app_installed">Brak kompatybilnej aplikacji</string>
    <string name="addBookmarkMenuTitle">Dodaj zakładkę</string>
    <string name="requestDesktopSiteMenuTitle">Strona w wersji komputerowej</string>

    <!-- Downloading files -->
    <string name="downloadImage">Pobierz obraz</string>
    <string name="permissionRequiredToDownload">Pobieranie wymaga pozwolenia na zapisanie</string>
    <string name="downloadComplete">Pobieranie zakończone.</string>
    <string name="downloadFailed">Pobieranie nie powiodło się</string>
    <string name="downloadInProgress">Pobieranie w toku</string>

    <!-- Sharing options -->
    <string name="options">Opcje</string>
    <string name="shareLink">Udostępnij link</string>
    <string name="shareMenuTitle">Udostępnij…</string>
    <string name="copyUrl">Skopiuj adres linku</string>

    <!-- Find in page -->
    <string name="findInPageMenuTitle">Znajdź na stronie</string>
    <string name="nextSearchTermDescription">Znajdź następny(-ą)</string>
    <string name="previousSearchTermDescription">Znajdź poprzedni(-ą)</string>
    <string name="closeFindInPageButtonDescription">Zamknij widok wyszukiwania na stronie</string>
    <string name="findInPageHint">Znajdź na stronie</string>

    <!-- AutoComplete Suggestions -->
    <string name="editQueryBeforeSubmitting">Edytuj zapytanie przed wyszukiwaniem</string>
    <string name="settingsAutocompleteEnabled">Pokaż sugestie autouzupełniania</string>

    <!-- Opening external apps -->
    <string name="openExternalApp">Otwórz zewnętrzną aplikację</string>
    <string name="launchingExternalApp">Otwórz w innej aplikacji</string>
    <string name="confirmOpenExternalApp">Czy chcesz wyjść z DuckDuckGo, aby wyświetlić tę treść?</string>
    <string name="unableToOpenLink">Nie można otworzyć linku tego typu</string>

    <!-- Tabs -->
    <string name="tabActivityTitle">Karty</string>
    <string name="tabsMenuItem">Karty</string>
    <string name="newTabMenuItem">Nowa karta</string>
    <string name="openInNewTab">Otwórz w nowej karcie</string>
    <string name="openInNewBackgroundTab">Otwórz w karcie w tle</string>
    <string name="openImageInNewTab">Otwórz obraz w karcie w tle</string>
    <string name="faviconContentDescription">Ikona skrótu</string>
    <string name="closeContentDescription">Zamknij</string>
    <string name="closeAllTabsMenuItem">Zamknij wszystkie karty</string>
    <string name="closeTab">Zamknij karta</string>

    <!-- Privacy Dashboard Activities -->
    <string name="privacyDashboardActivityTitle">Panel zarządzania prywatnością</string>
    <string name="privacyProtectionEnabled">OCHRONA PRYWATNOŚCI JEST WŁĄCZONA</string>
    <string name="privacyProtectionDisabled">OCHRONA PRYWATNOŚCI JEST WYŁĄCZONA</string>
    <string name="privacyProtectionUpgraded" tools:ignore="TypographyQuotes">USPRAWNIONY OD &lt;img src="%d" /&gt; DO &lt;img src="%d" /&gt;</string>
    <string name="privacyGradeContentDescription">Poziom prywatności</string>

    <string name="httpsGood">Połączenie zaszyfrowane</string>
    <string name="httpsMixed">Połączenie częściowo zaszyfrowane</string>
    <string name="httpsBad">Połączenie niezaszyfrowane</string>

    <string name="networksActivityTitle">Sieci skryptów śledzących</string>
    <string name="networksContentDescription">Sieci skryptów śledzących</string>
    <string name="networksOverview">Sieci skryptów śledzących tworzą historię wyszukiwania w formie profilu informacyjnego na Twój temat. Największe sieci skryptów śledzących są bardziej szkodliwe, ponieważ mogą śledzić i namierzać Cię na większym obszarze Internetu.</string>

    <plurals name="trackersFound">
        <item quantity="one">%s Znaleziono tracker</item>
        <item quantity="few">%s Znaleziono trackery</item>
        <item quantity="many">%s Znaleziono trackerów</item>
        <item quantity="other">%s Znaleziono trackery</item>
    </plurals>

    <plurals name="trackerBlocked">
        <item quantity="one">%s Zablokowany tracker</item>
        <item quantity="few">%s Zablokowane trackery</item>
        <item quantity="many">%s Zablokowanych trackerów</item>
        <item quantity="other">%s Zablokowane trackery</item>
    </plurals>

    <plurals name="majorNetworksFound">
        <item quantity="one">%s Znaleziono główną sieć śledzenia</item>
        <item quantity="few">%s Znaleziono główne sieci śledzenia</item>
        <item quantity="many">%s Znaleziono główne sieci śledzenia</item>
        <item quantity="other">%s Znaleziono główne sieci śledzenia</item>
    </plurals>

    <plurals name="majorNetworksBlocked">
        <item quantity="one">%s Zablokowana główna sieć śledząca</item>
        <item quantity="few">%s Zablokowano główne sieci śledzenia</item>
        <item quantity="many">%s Zablokowano główne sieci śledzenia</item>
        <item quantity="other">%s Zablokowano główne sieci śledzenia</item>
    </plurals>

    <string name="scorecardActivityTitle">Poziom prywatności</string>
    <string name="scorecardSiteIsMemberOfMajorNetwork">Strona stanowi główną sieć skryptów śledzących</string>
    <string name="scorecardPrivacyGrade">Poziom prywatności</string>
    <string name="scorecardEnhancedGrade">Podwyższony poziom</string>

    <string name="privacyTermsActivityTitle">Polityka prywatności</string>
    <string name="practicesGood">Dobra polityka prywatności</string>
    <string name="practicesMixed">Zróżnicowana polityka prywatności”</string>
    <string name="practicesBad">„Słaba polityka prywatności”</string>
    <string name="practicesUnknown">Nieznana polityka prywatności</string>
    <string name="practicesOverview">Polityka prywatności wskazuje, jak wiele informacji osobowych udostępnianych danej stronie podlega ochronie.</string>
    <string name="practicesTosdrLink">Dane polityki prywatności od <b><u>ToS;DR</u></b></string>
    <string name="practicesIconContentGood">Ikona dobrej polityki prywatności</string>
    <string name="practicesIconContentBad">Ikona złej polityki prywatności</string>
    <string name="privacyProtectionToggle">Ochrona prywatności</string>

    <string name="networkTrackerSummaryHeader">SIECI SKRYPTÓW ŚLEDZĄCYCH – NAJWIĘKSI ZŁOCZYŃCY</string>
    <string name="networkTrackerSummaryNotReady">Nadal gromadzimy dane, aby pokazać, jak wiele skryptów śledzących zablokowaliśmy.</string>

    <!-- Fire -->
    <string name="fireMenu">Wyczyść dane</string>
    <string name="fireClearAll">Wyczyść wszystkie karty i dane</string>
    <string name="fireCancel">Anuluj</string>
    <string name="fireDataCleared">Dane zostały usunięte</string>

    <!-- Settings Activity -->
    <string name="settingsActivityTitle">Ustawienia</string>
    <string name="settingsMenuItemTitle">Ustawienia</string>
    <string name="settingsHeadingGeneral">Ogólne</string>
    <string name="settingsHeadingOther">Inne</string>
    <string name="settingsHeadingPrivacy">Prywatność</string>
    <string name="settingsLightTheme">Jasny motyw</string>
    <string name="settingsAboutDuckduckgo">O DuckDuckGo</string>
    <string name="settingsVersion">Wersja</string>
    <string name="leaveFeedback">Zostaw komentarz</string>

    <!-- Settings - Automatically clearing data -->
    <string name="settingsAutomaticallyClearingDialogSave">Zapisz</string>

    <string name="settingsAutomaticallyClearWhat">Usuwaj automatycznie…</string>
    <string name="settingsAutomaticallyClearWhatOptionNone">Brak</string>
    <string name="settingsAutomaticallyClearWhatOptionTabs">Karty</string>
    <string name="settingsAutomaticallyClearWhatOptionTabsAndData">Karty i dane</string>

    <string name="settingsAutomaticallyClearWhen">Usuń w terminie…</string>
    <string name="settingsAutomaticallyClearWhenAppExitOnly">Wyłącznie zamknięcie aplikacji</string>
    <string name="settingsAutomaticallyClearWhenAppExit5Seconds">Zamknięcie aplikacji, brak aktywności przez 5 sekund</string>
    <string name="settingsAutomaticallyClearWhenAppExit5Minutes">Zamknięcie aplikacji, brak aktywności przez 5 minut</string>
    <string name="settingsAutomaticallyClearWhenAppExit15Minutes">Zamknięcie aplikacji, brak aktywności przez 15 minut</string>
    <string name="settingsAutomaticallyClearWhenAppExit30Minutes">Zamknięcie aplikacji, brak aktywności przez 30 minut</string>
    <string name="settingsAutomaticallyClearWhenAppExit60Minutes">Zamknięcie aplikacji, brak aktywności przez 60 minut</string>

    <!-- About Activity -->
    <string name="aboutActivityTitle">O nas</string>
    <string name="aboutDescription">
        DuckDuckGo ustanawia nowy standard zaufania w sieci. Przeglądarka DuckDuckGo Privacy Browser zapewnia wszelkie rozwiązania w zakresie prywatności, które pozwalają użytkownikowi zapewnić sobie ochronę podczas wyszukiwania stron i przeglądania sieci, w tym blokowanie skryptów śledzących, inteligentniejsze szyfrowanie, a także prywatne wyszukiwanie DuckDuckGo. Przecież w Internecie nie wszystko powinno być widoczne, a uzyskanie niezbędnej prywatności powinno być tak proste jak zasunięcie rolety.</string>
    <string name="aboutMoreLink">Więcej informacji: duckduckgo.com/about</string>
    <string name="no_suggestions">Brak sugestii</string>

    <!-- Broken Site Activity -->
    <string name="brokenSiteReportBrokenSiteMenuItem">Zgłoś wadliwą stronę</string>
    <string name="brokenSiteHeading">Zgłoś wadliwą stronę</string>
    <string name="brokenSiteSubmitted">Dziękujemy! Informacje zostały przekazane</string>
    <string name="brokenSitesCategoriesTitle">Opisz, co się stało:</string>
    <string name="brokenSitesCategoriesHint">Opisz co się stało</string>
    <string name="brokenSiteSubmitButton">Wyślij raport</string>
    <string name="brokenSiteDescription">Przesłanie anonimowego raportu o uszkodzonej witrynie pomaga nam debugować te problemy i ulepszać aplikację.</string>

    <string name="brokenSiteCategoryImages">Obrazy nie zostały załadowane</string>
    <string name="brokenSiteCategoryPaywall">Witryna poprosiła mnie o wyłączenie</string>
    <string name="brokenSiteCategoryComments">Komentarze nie zostały załadowane</string>
    <string name="brokenSiteCategoryVideos">Film nie został odtworzony</string>
    <string name="brokenSiteCategoryLinks">Linki lub przyciski nie działają</string>
    <string name="brokenSiteCategoryContent">Brakuje treści</string>
    <string name="brokenSiteCategoryLogin">Nie mogę się zalogować</string>
    <string name="brokenSiteCategoryUnsupported">Przeglądarka jest niezgodna</string>
    <string name="brokenSiteCategoryOther">Coś innego</string>

    <!-- Bookmarks Activity -->
    <string name="bookmarksMenuTitle">Zakładki</string>
    <string name="bookmarksActivityTitle">Zakładki</string>
    <string name="bookmarkDeleteConfirmMessage">Czy na pewno chcesz usunąć zakładkę &lt;b&gt;%s&lt;/b&gt;?</string>
    <string name="bookmarkDeleteConfirmTitle">Potwierdź</string>
    <string name="bookmarkAddedFeedback">Zakładka została dodana</string>
    <string name="bookmarkTitleHint">Tytuł zakładki</string>
    <string name="bookmarkUrlHint">Adres URL zakładki</string>
    <string name="bookmarkSave">Zapisz</string>
    <string name="bookmarkTitleEdit">Edytuj zakładkę</string>
    <string name="noBookmarks">Nie dodano jeszcze żadnych zakładek</string>
    <string name="bookmarkOverflowContentDescription">Więcej opcji dla zakładki %s</string>
    <string name="delete">Usuń</string>
    <string name="edit">Edytuj</string>
    <string name="bookmarkEdited">Dodano zakładkę</string>

    <!-- Widget -->
    <string name="searchWidgetTextHint">Szukaj w DuckDuckGo</string>

    <!-- Home Screen Shortcuts -->
    <string name="addToHome">Dodaj do ekranu głównego</string>

    <!-- User Survey -->
    <string name="surveyCtaTitle">Pomóż nam usprawnić aplikację!</string>
    <string name="surveyCtaDescription">Weź udział w naszej krótkiej, anonimowej ankiecie i podziel się swoją opinią.</string>
    <string name="surveyCtaLaunchButton">Weź udział w ankiecie</string>
    <string name="surveyCtaDismissButton">Nie, dziękuję</string>
    <string name="surveyActivityTitle">Ankieta użytkownika</string>
    <string name="surveyTitle">ANKIETA DUCKDUCKGO</string>
    <string name="surveyDismissContentDescription">Zignoruj ankietę</string>
    <string name="surveyLoadingErrorTitle">O nie!</string>
    <string name="surveyLoadingErrorText">Nasza ankieta nie wczytuje się.\nProsimy spróbować później.</string>

    <!-- Add widget -->
    <string name="addWidgetCtaTitle">Wypróbuj widget naszej wyszukiwarki!</string>
    <string name="addWidgetCtaDescription">Dodaj widget naszej wyszukiwarki do ekranu głównego, aby mieć do niej szybki i łatwy dostęp.</string>
    <string name="addWidgetCtaAutoLaunchButton">Dodaj widget</string>
    <string name="addWidgetCtaInstructionsLaunchButton">Pokaż mi</string>
    <string name="addWidgetCtaDismissButton">Odrzuć</string>
    <string name="addWidgetInstructionsActivityTitle">Dodaj widget</string>
    <string name="addWidgetInstruction1Label">1</string>
    <string name="addWidgetInstruction1">Przyciśnij i przytrzymaj ekran główny, a następnie otwórz menu z widgetami</string>
    <string name="addWidgetInstruction2Label">2</string>
    <string name="addWidgetInstruction2">Znajdź widget DuckDuckGo</string>
    <string name="addWidgetInstruction3Label">3</string>
    <string name="addWidgetInstruction3">Przeciągnij widget na swój ekran główny</string>
    <string name="addWidgetInstructionsButtonGoHome">Przejdź do ekranu głównego</string>
    <string name="addWidgetInstructionsButtonClose">Zamknij</string>

    <!-- App Enjoyment / Rating / Feedback -->
    <string name="appEnjoymentDialogTitle">Podoba Ci się DuckDuckGo?</string>
    <string name="appEnjoymentDialogMessage">Chcielibyśmy poznać Twoją opinię</string>
    <string name="appEnjoymentDialogPositiveButton">Podoba mi się</string>
    <string name="appEnjoymentDialogNegativeButton">DuckDuckGo wymaga dopracowania</string>

    <string name="rateAppDialogTitle">Oceń aplikację</string>
    <string name="rateAppDialogMessage">Twoja opinia ma znaczenie. Podziel się swoimi wrażeniami – napisz recenzję.</string>
    <string name="rateAppDialogPositiveButton">Oceń aplikację</string>

    <string name="giveFeedbackDialogTitle">Przykro nam z tego powodu</string>
    <string name="giveFeedbackDialogMessage">Powiedz nam, jak możemy usprawnić dla Ciebie aplikację</string>
    <string name="giveFeedbackDialogPositiveButton">Przekaż opinię</string>

    <string name="noThanks">Nie, dziękuję</string>

    <!-- Notification Channel Names -->
    <string name="notificationChannelFileDownloading">Pobieranie pliku</string>
    <string name="notificationChannelFileDownloaded">Plik został pobrany</string>
    <string name="notificationChannelTutorials">Tutoriale</string>

    <!-- Clear Notification -->
    <string name="clearNotificationTitle">Kasowanie danych jest przełączone na tryb ręczny</string>
    <string name="clearNotificationDescription">Ustaw DuckDuckGo tak, by dane dotyczące przeglądania były automatycznie usuwane po każdej sesji.</string>

    <!-- Privacy Protection Notification -->
    <string name="privacyProtectionNotificationDefaultTitle">Chronimy Twoją prywatność</string>
    <string name="privacyProtectionNotificationReportTitle">Twój raport na temat prywatności</string>
    <string name="privacyProtectionNotificationDefaultDescription">Aplikacja DuckDuckGo chroni Twoje dane, blokując skrypty śledzące i szyfrując połączenia.</string>
    <string name="privacyProtectionNotificationUpgadeDescription">Zapewniłeś(-aś) swoim danym ochronę, zabezpieczając dzięki DuckDuckGo %d niezaszyfrowanych połączeń.</string>
    <string name="privacyProtectionNotificationTrackerDescription">Zapewniłeś(-aś) swoim danym ochronę, blokując dzięki DuckDuckGo %d skryptów śledzących.</string>
    <string name="privacyProtectionNotificationBothDescription">Zapewniłeś(-aś) swoim danym ochronę, blokując dzięki DuckDuckGo %d skryptów śledzących i zabezpieczając %d niezaszyfrowanych połączeń.</string>
    <string name="privacyProtectionNotificationLaunchButton">Powróć do przeglądania</string>

    <!-- Authentication -->
    <string name="authenticationDialogTitle">Zaloguj się</string>
    <string name="authenticationDialogMessage">%s wymaga nazwy użytkownika i hasła.</string>
    <string name="authenticationDialogPositiveButton">Zaloguj się</string>
    <string name="authenticationDialogNegativeButton">Anuluj</string>
    <string name="authenticationDialogUsernameHint">Nazwa użytkownika</string>
    <string name="authenticationDialogPasswordHint">Hasło</string>

    <!-- User-facing label for when a user selects text and might want to search for that text -->
    <string name="systemTextSearchMessage">Szukaj w DuckDuckGo</string>

    <!-- App feedback disambiguation -->
    <string name="feedbackActivityTitle">Podziel się swoją opinią</string>
    <string name="missingBrowserFeaturesTitleLong">Brakuje funkcji przeglądarki lub nie działają one poprawnie</string>
    <string name="missingBrowserFeaturesTitleShort">Problemy funkcji przeglądarki</string>
    <string name="missingBrowserFeaturesSubtitle">Jaką funkcję przeglądania stron powinniśmy dodać lub usprawnić?</string>
    <string name="missingBrowserFeatureSubReasonNavigation">Przejście do przodu, do tyłu, odświeżenie</string>
    <string name="missingBrowserFeatureSubReasonTabManagement">Tworzenie i zarządzanie kartami</string>
    <string name="missingBrowserFeatureSubReasonAdPopups">Blokowanie reklam i wyskakujących okienek</string>
    <string name="missingBrowserFeatureSubReasonVideos">Oglądanie filmików</string>
    <string name="missingBrowserFeatureSubReasonImages">Obsługa obrazów</string>
    <string name="missingBrowserFeatureSubReasonBookmarks">Tworzenie i zarządzanie zakładkami</string>
    <string name="missingBrowserFeatureSubReasonOther">Żadne z powyższych</string>

    <string name="websiteNotLoadingTitleLong">Pewne strony nie wczytują się poprawnie</string>
    <string name="websiteNotLoadingTitleShort">Problemy z wczytywaniem stron</string>
    <string name="websiteNotLoadingSubtitle">Która strona nie działa poprawnie?”</string>

    <string name="searchNotGoodEnoughTitleLong">Funkcja wyszukiwania DuckDuckGo nie jest wystarczająco dobra</string>
    <string name="searchNotGoodEnoughTitleShort">Problemy wyszukiwania za pośrednictwem DuckDuckGo</string>
    <string name="searchNotGoodEnoughSubtitle">Jaką funkcję wyszukiwania powinniśmy dodać lub usprawnić?</string>
    <string name="searchNotGoodEnoughSubReasonTechnicalSearches">Wyszukiwanie techniczne/programistyczne</string>
    <string name="searchNotGoodEnoughSubReasonGoogleLayout">Układ graficzny powinien być zbliżony do Google</string>
    <string name="searchNotGoodEnoughSubReasonFasterLoadTimes">Szybszy czas wczytywania</string>
    <string name="searchNotGoodEnoughSubReasonSpecificLanguage">Wyszukiwanie w konkretnym języku bądź regionie</string>
    <string name="searchNotGoodEnoughSubReasonBetterAutocomplete">Lepsza funkcja autouzupełniania</string>
    <string name="searchNotGoodEnoughSubReasonOther">Żadne z powyższych</string>

    <string name="needMoreCustomizationTitleLong">Liczba możliwości spersonalizowania aplikacji jest niewystarczająca</string>
    <string name="needMoreCustomizationTitleShort">Problemy z personalizacją</string>
    <string name="needMoreCustomizationSubtitle">Jaką opcję personalizacji powinniśmy dodać lub usprawnić?</string>
    <string name="needMoreCustomizationSubReasonHomeScreenConfiguration">Konfiguracja ekranu głównego</string>
    <string name="needMoreCustomizationSubReasonTabDisplay">Sposób wyświetlania kart</string>
    <string name="needMoreCustomizationSubReasonAppLooks">Wygląd aplikacji</string>
    <string name="needMoreCustomizationSubReasonWhichDataIsCleared">Rodzaje usuwanych danych</string>
    <string name="needMoreCustomizationSubReasonWhenDataIsCleared">Czas usuwania danych</string>
    <string name="needMoreCustomizationSubReasonBookmarksDisplay">Sposób wyświetlania zakładek</string>
    <string name="needMoreCustomizationSubReasonOther">Żadne z powyższych</string>

    <string name="appIsSlowOrBuggyTitleLong">Aplikacja działa wolno, zawiera błędy lub przestaje działać</string>
    <string name="appIsSlowOrBuggyTitleShort">Problemy dotyczące poprawnego działania</string>
    <string name="appIsSlowOrBuggySubtitle">Jakie problemy napotkałeś(-aś)?</string>
    <string name="appIsSlowOrBuggySubReasonSlowResults">Strony lub wyniki wyszukiwania wczytują się powoli</string>
    <string name="appIsSlowOrBuggySubReasonAppCrashesOrFreezes">Aplikacja przestaje działać lub zawiesza się</string>
    <string name="appIsSlowOrBuggySubReasonMediaPlayback">Błędy podczas wyświetlania filmów i mediów</string>
    <string name="appIsSlowOrBuggySubReasonOther">Żadne z powyższych</string>

    <string name="otherMainReasonTitleLong">Żadne z powyższych</string>
    <string name="otherMainReasonTitleShort">Inne problemy</string>

    <string name="openEndedInputHint">Jakie ulepszenia powinniśmy wprowadzić? (opcjonalnie)</string>
    <string name="submitFeedback">PRZEKAŻ OPINIĘ</string>

    <string name="tellUsHowToImprove">Powiedz nam, co możemy poprawić.</string>
    <string name="thanksForTheFeedback">Dzięki za opinię!</string>
    <string name="feedbackNegativeMainReasonPageSubtitle">Co najbardziej przyprawia Cię o frustrację?</string>
    <string name="feedbackNegativeMainReasonPageTitle">Przykro nam z tego powodu.</string>
    <string name="feedbackShareDetails">Przekaż informacje</string>
    <string name="sharePositiveFeedbackWithTheTeam">Czy chciał(a)byś przekazać naszemu zespołowi jakieś informacje?</string>
    <string name="whatHaveYouBeenEnjoying">Co Ci się podoba?</string>
    <string name="awesomeToHear">Świetnie!</string>
    <string name="shareTheLoveWithARating">Podziel się swoimi wrażeniami, oceniając nas w Play Store.</string>
    <string name="rateTheApp">OCEŃ APLIKACJĘ</string>
    <string name="declineFurtherFeedback">NIE, DZIĘKUJĘ, SKOŃCZYŁEM(-AM).</string>
    <string name="whichBrokenSites">Gdzie dostrzegasz te problemy?</string>
    <string name="whichBrokenSitesHint">Z jaką stroną związane są problemy?</string>
    <string name="feedbackSpecificAsPossible">Podaj jak najdokładniejsze informacje</string>
    <string name="feedbackInitialDisambiguationTitle">Zaczynajmy!</string>
    <string name="feedbackInitialDisambiguationSubtitle">Do jakiej kategorii zaliczysz swoją opinię?</string>
    <string name="feedbackInitialDisambiguationHappyButtonContentDescription">Przycisk pozytywnej opinii</string>
    <string name="feedbackInitialDisambiguationSadButtonContentDescription">Przycisk negatywnej opinii</string>
    <string name="feedbackIsImportantToUs">Twoja anonimowa opinia ma dla nas ogromne znaczenie.</string>

    <!-- Webview Recovery -->
    <string name="crashedWebViewErrorMessage">Nie można wyświetlić strony internetowej.</string>
    <string name="crashedWebViewErrorAction">Przeładuj</string>

    <!-- System Search -->
    <string name="systemSearchOmnibarInputHint"><font size="13">Wyszukaj lub wpisz adres URL</font></string>
    <string name="systemSearchDeviceAppLabel">Z tego urządzenia</string>
    <string name="systemSearchAppNotFound">Nie można znaleźć aplikacji</string>
    <string name="systemSearchOnboardingText">Dziękujemy za wybranie DuckDuckGo!\nTeraz, gdy korzystasz z naszej wyszukiwarki lub aplikacji, Twoje wyszukiwania są chronione.</string>
    <string name="systemSearchOnboardingFeaturesIntroText">Aplikacja DuckDuckGo także:</string>
    <string name="systemSearchOnboardingFeatureOneText">Blokuje niebezpieczne lokalizatory</string>
    <string name="systemSearchOnboardingFeatureTwoText">Wymusza szyfrowanie na stronach internetowych</string>
    <string name="systemSearchOnboardingFeatureThreeText">Usuwa dane za jednym dotknięciem</string>
    <string name="systemSearchOnboardingButtonMore">Pokaż więcej</string>
    <string name="systemSearchOnboardingButtonLess">Ukryć</string>
    <string name="systemSearchOnboardingButtonOk">Rozumiem</string>

    <!-- Dax Dialog -->
    <string name="daxDialogHideButton">UKRYĆ</string>
    <string name="daxDialogPhew">Uff!</string>
    <string name="daxDialogNext">Kolejny</string>
    <string name="daxDialogHighFive">Piątka!</string>
    <string name="daxDialogGotIt">Rozumiem</string>
    <string name="hideTipsTitle">Ukryć pozostałe wskazówki?</string>
    <string name="hideTipsText">Jest tylko kilka i staraliśmy się, aby były one pouczające.</string>
    <string name="hideTipsButton">Ukryj wskazówki na zawsze</string>

    <!-- New Onboarding Experience -->
    <string name="onboardingWelcomeTitle">WITAMY W DUCKDUCKGO</string>
    <string name="onboardingDaxText">Internet może być trochę nieprzyjemny.&lt;br/&gt;&lt;br/&gt;Bez obaw! Prywatne wyszukiwanie i przeglądanie jest łatwiejsze niż myślisz.</string>
    <string name="onboardingLetsDoItButton">Zróbmy to!</string>
    <string name="daxIntroCtaText">Spróbuj teraz odwiedzić jedną z twoich ulubionych stron! &lt;br/&gt;&lt;br/&gt;Zablokuję cię, aby nie mogły cię szpiegować. Jeśli to możliwe, poprawię również bezpieczeństwo twojego połączenia. &#128274;</string>
    <string name="daxEndCtaText">Masz to! &lt;br/&gt;&lt;br/&gt;Pamiętaj: za każdym razem, gdy przeglądasz ze mną Internet, jakaś wścibska reklama przestaje działać. &#128077;</string>
    <string name="daxSerpCtaText">Twoje wyszukiwania w DuckDuckGo są anonimowe, a ja nigdy nie przechowuję Twojej historii wyszukiwania. Przenigdy. &#128588;</string>
<<<<<<< HEAD
    <string name="daxNonSerpCtaText">Każda strona ma stopień prywatności. Stuknij, aby zobaczyć, jak chroniłem twoją prywatność.&lt;br/&gt;&lt;br/&gt;Chcesz się zachwycić? Spróbuj wyczyścić swoje dane, naciskając przycisk strzału.</string>
=======
>>>>>>> 2bffc7dd
    <plurals name="daxTrackersBlockedCtaText">
        <item quantity="one">&#160;i &lt;b&gt;%d inny&lt;/b&gt; próbowali cię tutaj wyśledzić. &lt;br/&gt;&lt;br/&gt;Zablokowałem je!&lt;br/&gt;&lt;br/&gt; can Możesz sprawdzić pasek adresu, aby zobaczyć, kto próbuje cię śledzić, gdy odwiedzasz nową witrynę.️</item>
        <item quantity="few">&#160;i &lt;b&gt;%d inni&lt;/b&gt; próbowali cię tutaj wyśledzić. &lt;br/&gt;&lt;br/&gt;Zablokowałem je!&lt;br/&gt;&lt;br/&gt; can Możesz sprawdzić pasek adresu, aby zobaczyć, kto próbuje cię śledzić, gdy odwiedzasz nową witrynę.️</item>
        <item quantity="many">&#160;i &lt;b&gt;%d innych&lt;/b&gt; próbowali cię tutaj wyśledzić. &lt;br/&gt;&lt;br/&gt;Zablokowałem je!&lt;br/&gt;&lt;br/&gt; can Możesz sprawdzić pasek adresu, aby zobaczyć, kto próbuje cię śledzić, gdy odwiedzasz nową witrynę.️</item>
        <item quantity="other">&#160;i &lt;b&gt;%d inni&lt;/b&gt; próbowali cię tutaj wyśledzić. &lt;br/&gt;&lt;br/&gt;Zablokowałem je!&lt;br/&gt;&lt;br/&gt; can Możesz sprawdzić pasek adresu, aby zobaczyć, kto próbuje cię śledzić, gdy odwiedzasz nową witrynę.️</item>
    </plurals>
    <string name="daxTrackersBlockedCtaZeroText">&#160;próbował cię tu wyśledzić. &lt;br/&gt;&lt;br/&gt;Zablokowałem to!&lt;br/&gt;&lt;br/&gt; can Możesz sprawdzić pasek adresu URL, aby zobaczyć, kto próbuje Cię śledzić, gdy odwiedzasz nową witrynę.️</string>
    <string name="daxNonSerpCtaText">Kiedy będziesz stukać i przewijać, będę blokować nieznośne moduły śledzące. &lt;br/&gt;&lt;br/&gt;Śmiało - kontynuuj przeglądanie!</string>
    <string name="daxMainNetworkOwnedCtaText">Heads-up! %s jest własnością %s.Moduły śledzące &lt;br/&gt;&lt;br/&gt; %s czają się na około %s najlepszych witrynach &#128561;, ale nie martw się! &lt;br/&gt;&lt;br/&gt;Zablokuję %s Twoją aktywność na tych strony.</string>
    <string name="daxMainNetworkCtaText">Heads-up! %s to duża sieć śledzenia.&lt;br/&gt;&lt;br/&gt; Ich moduły śledzące czają się na około %s najpopularniejszych witryn &#128561;, ale nie martw się! &lt;br/&gt;&lt;br/&gt;Zablokuję %s Twoją aktywność na tych stronach.</string>

    <!-- Covid Cta-->
    <string name="covidCtaText">Zobacz oficjalne informacje i wskazówki dotyczące COVID-19.</string>
</resources><|MERGE_RESOLUTION|>--- conflicted
+++ resolved
@@ -393,10 +393,6 @@
     <string name="daxIntroCtaText">Spróbuj teraz odwiedzić jedną z twoich ulubionych stron! &lt;br/&gt;&lt;br/&gt;Zablokuję cię, aby nie mogły cię szpiegować. Jeśli to możliwe, poprawię również bezpieczeństwo twojego połączenia. &#128274;</string>
     <string name="daxEndCtaText">Masz to! &lt;br/&gt;&lt;br/&gt;Pamiętaj: za każdym razem, gdy przeglądasz ze mną Internet, jakaś wścibska reklama przestaje działać. &#128077;</string>
     <string name="daxSerpCtaText">Twoje wyszukiwania w DuckDuckGo są anonimowe, a ja nigdy nie przechowuję Twojej historii wyszukiwania. Przenigdy. &#128588;</string>
-<<<<<<< HEAD
-    <string name="daxNonSerpCtaText">Każda strona ma stopień prywatności. Stuknij, aby zobaczyć, jak chroniłem twoją prywatność.&lt;br/&gt;&lt;br/&gt;Chcesz się zachwycić? Spróbuj wyczyścić swoje dane, naciskając przycisk strzału.</string>
-=======
->>>>>>> 2bffc7dd
     <plurals name="daxTrackersBlockedCtaText">
         <item quantity="one">&#160;i &lt;b&gt;%d inny&lt;/b&gt; próbowali cię tutaj wyśledzić. &lt;br/&gt;&lt;br/&gt;Zablokowałem je!&lt;br/&gt;&lt;br/&gt; can Możesz sprawdzić pasek adresu, aby zobaczyć, kto próbuje cię śledzić, gdy odwiedzasz nową witrynę.️</item>
         <item quantity="few">&#160;i &lt;b&gt;%d inni&lt;/b&gt; próbowali cię tutaj wyśledzić. &lt;br/&gt;&lt;br/&gt;Zablokowałem je!&lt;br/&gt;&lt;br/&gt; can Możesz sprawdzić pasek adresu, aby zobaczyć, kto próbuje cię śledzić, gdy odwiedzasz nową witrynę.️</item>
