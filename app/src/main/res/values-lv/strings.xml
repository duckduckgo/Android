<?xml version="1.0" encoding="UTF-8"?>
<!--
  ~ Copyright (c) 2022 DuckDuckGo
  ~
  ~ Licensed under the Apache License, Version 2.0 (the "License");
  ~ you may not use this file except in compliance with the License.
  ~ You may obtain a copy of the License at
  ~
  ~     http://www.apache.org/licenses/LICENSE-2.0
  ~
  ~ Unless required by applicable law or agreed to in writing, software
  ~ distributed under the License is distributed on an "AS IS" BASIS,
  ~ WITHOUT WARRANTIES OR CONDITIONS OF ANY KIND, either express or implied.
  ~ See the License for the specific language governing permissions and
  ~ limitations under the License.
  -->
<resources xmlns:tools="http://schemas.android.com/tools">

    <string name="appName" translatable="false">DuckDuckGo</string>
    <string name="appDescription" translatable="false">DuckDuckGo </string>
    <string name="duckDuckGoLogoDescription">DuckDuckGo logotips</string>
    <string name="duckDuckGoPrivacySimplified">Privātums – vienkāršots</string>
    <string name="yes">Jā</string>
    <string name="no">Nē</string>
    <string name="open">Atvērt</string>
    <string name="cancel">Atcelt</string>
    <string name="search">Meklēt</string>

    <!-- Onboarding Activity -->
    <string name="onboardingDefaultBrowserDescription">Dodieties uz Iestatījumiem, lai meklētu un pārlūkotu ar DuckDuckGo katru reizi.</string>
    <string name="onboardingDefaultBrowserTitle">Padarīt DuckDuckGo par noklusējumu</string>

    <!-- Default Browser -->
    <string name="cannotLaunchDefaultAppSettings">Nevar palaist lietotnes noklusējuma iestatījumu ekrānu</string>
    <string name="settingsDefaultBrowserEnabled">Iestatīt kā noklusējuma pārlūku</string>
    <string name="defaultBrowserMaybeLater">Varbūt vēlāk</string>
    <string name="defaultBrowserLetsDoIt">Iestatīt kā noklusējuma pārlūku</string>
    <string name="defaultBrowserDescriptionNoDefault">Katru reizi atveriet saites bez raizēm.</string>
    <string name="defaultBrowserInstructions">Atlasiet DuckDuckGo un pieskarieties <font color="#678fff">Vienmēr</font>.</string>

    <!-- Browser Activity -->
    <string name="browserPopupMenu">Pārlūka izvēlne</string>
    <string name="refresh">Atjaunot</string>
    <string name="back">Atpakaļ</string>
    <string name="forward">Uz priekšu</string>

    <string name="omnibarInputHint">Meklēt vai ierakstīt URL</string>
    <string name="clearButtonContentDescription">Nodzēst meklēšanas ievadi</string>
    <string name="no_compatible_third_party_app_installed">Nav instalēta saderīga lietotne</string>
    <string name="addBookmarkMenuTitle">Pievienot grāmatzīmi</string>
    <string name="editBookmarkMenuTitle">Rediģēt grāmatzīmi</string>
    <string name="addFavoriteMenuTitle">Pievienot izlases vienumu</string>
    <string name="removeFavoriteMenuTitle">Noņemt izlasi</string>
    <string name="favoriteAddedMessage">Izlases vienums ir pievienots</string>
    <string name="bookmarkAddedMessage">Pievienota grāmatzīme</string>
    <string name="requestDesktopSiteMenuTitle">Darbvirsmas vietne</string>
    <string name="fireproofWebsiteMenuTitleRemove">Noņemt ugunsdrošību</string>
    <string name="requestMobileSiteMenuTitle">Mobilā vietne</string>
    <string name="downloadsMenuTitle">Lejupielādes</string>
    <string name="printMenuTitle">Drukāt lapu</string>
    <string name="favoriteDeleteConfirmationMessage">Izlase ir noņemta</string>
    <string name="fireproofDeleteConfirmationMessage">Ugunsdrošība noņemta</string>
    <string name="privacyProtectionEnabledConfirmationMessage">Iespējota %1$s privātuma aizsardzība</string>
    <string name="privacyProtectionDisabledConfirmationMessage">Atspējota %1$s privātuma aizsardzība</string>
    <string name="undoSnackbarAction">Atsaukt</string>

    <!-- Downloading files -->
    <string name="downloadImage">Lejupielādēt attēlu</string>
    <string name="permissionRequiredToDownload">Lai lejupielādētu, ir nepieciešama krātuves atļauja</string>

    <!-- Sharing options -->
    <string name="options">Iespējas</string>
    <string name="shareLink">Kopīgot saiti</string>
    <string name="shareMenuTitle">Kopīgot</string>
    <string name="copyUrl">Kopēt saites adresi</string>

    <!-- Find in page -->
    <string name="findInPageMenuTitle">Atrast lapā</string>
    <string name="nextSearchTermDescription">Atrast nākamo</string>
    <string name="previousSearchTermDescription">Atrast iepriekšējo</string>
    <string name="closeFindInPageButtonDescription">Aizvērt meklēšanu lapas skatā</string>
    <string name="findInPageHint">Atrast lapā</string>
    <string name="findInPageMatches" translatable="false">%d/%d</string>

    <!-- AutoComplete Suggestions -->
    <string name="editQueryBeforeSubmitting">Pirms meklēšanas rediģējiet vaicājumu</string>
    <string name="settingsAutocompleteEnabled">Automātiski aizpildīt ieteikumus</string>

    <!-- Opening external apps -->
    <string name="openExternalApp">Atvērt ārējo lietotni</string>
    <string name="launchingExternalApp">Atvērt citā lietotnē</string>
    <string name="confirmOpenExternalApp">Vai vēlaties iziet no DuckDuckGo, lai aplūkotu šo saturu?</string>
    <string name="unableToOpenLink">Nevar atvērt šāda veida saites</string>

    <!-- Tabs -->
    <string name="homeTab" translatable="false">DuckDuckGo</string>
    <string name="tabActivityTitle">Cilnes</string>
    <string name="tabsMenuItem">Cilnes</string>
    <string name="newTabMenuItem">Jauna cilne</string>
    <string name="openInNewTab">Atvērt jaunā cilnē</string>
    <string name="openInNewBackgroundTab">Atvērt fona cilnē</string>
    <string name="openImageInNewTab">Atvērt attēlu fona cilnē</string>
    <string name="faviconContentDescription">Izlases ikona</string>
    <string name="closeContentDescription">Aizvērt</string>
    <string name="closeAllTabsMenuItem">Aizvērt visas cilnes</string>
    <string name="closeTab">Aizvērt cilni</string>
    <string name="tabClosed">Cilne ir aizvērta</string>
    <string name="tabClosedUndo">Atsaukt</string>
    <string name="downloadsMenuItemTitle">Lejupielādes</string>

<<<<<<< HEAD
=======
    <!-- Privacy Dashboard Activities -->
    <string name="privacyProtectionToggle">Vietnes privātuma aizsardzība</string>
    <string name="privacyProtectionEnabled">VIETNES AIZSARDZĪBA IR IESPĒJOTA</string>
    <string name="privacyProtectionDisabled">VIETAS AIZSARDZĪBA IR ATSPĒJOTA</string>
    <string name="privacyDashboardActivityTitle">Privātuma informācijas panelis</string>
    <string name="privacyProtectionUpgraded" tools:ignore="TypographyQuotes">UZLABOTS NO &lt;img src=\"%1$d\" /&gt; UZ &lt;img src=\"%2$d\" /&gt;</string>
    <string name="privacyGradeContentDescription">Privātuma līmenis</string>
    <string name="privacyProtectionTemporarilyDisabled">Mēs īslaicīgi atspējojām privātuma aizsardzību, jo šķiet, ka tā traucē šīs vietnes darbību.</string>

    <string name="httpsGood">Šifrēts savienojums</string>
    <string name="httpsMixed">Jaukts šifrēšanas savienojums</string>
    <string name="httpsBad">Nešifrēts savienojums</string>

    <string name="scorecardActivityTitle">Privātuma līmenis</string>
    <string name="scorecardSiteIsMemberOfMajorNetwork">Vietne ir lielākais izsekotāju tīkls</string>
    <string name="scorecardPrivacyGrade">Privātuma līmenis</string>
    <string name="scorecardEnhancedGrade">Uzlabots līmenis</string>

    <string name="privacyTermsActivityTitle">Privātuma prakse</string>
    <string name="practicesGood">Laba privātuma prakse</string>
    <string name="practicesMixed">Jaukta privātuma prakse</string>
    <string name="practicesBad">Slikta privātuma prakse</string>
    <string name="practicesUnknown">Nezināma privātuma prakse</string>
    <string name="practicesOverview">Privātuma prakse norāda, cik aizsargāta ir personiskā informācija, kuru kopīgojat ar vietni.</string>
    <string name="practicesTosdrLink">Privātuma prakse no <b><u>ToS;DR</u></b>.</string>
    <string name="practicesIconContentGood">Labas prakses ikona</string>
    <string name="practicesIconContentBad">Sliktas prakses ikona</string>

    <string name="networkTrackerSummaryHeader">IZSEKOTĀJU TĪKLA LIELĀKIE PĀRKĀPĒJI</string>
    <string name="networkTrackerSummaryNotReady">Mēs joprojām apkopojam datus, lai parādītu, cik daudz izsekotāju esam nobloķējuši.</string>

    <string name="trackersActivityTitle">Bloķētie izsekošanas pieprasījumi</string>
    <string name="trackersContentDescription">Bloķētie izsekošanas pieprasījumi</string>
    <string name="trackersOverview">Turpmāk norādīto trešo pušu domēnu pieprasījumu ielāde tika bloķēta, jo tie tika identificēti kā izsekošanas pieprasījumi. Ja uzņēmuma pieprasījumi tiek ielādēti, tas var ļaut tiem izveidot tavu profilu.</string>
    <string name="trackersOverviewProtectionsOff">Neviens izsekošanas pieprasījums netika bloķēts, jo šai vietnei ir izslēgta aizsardzība. Ja uzņēmuma pieprasījumi tiek ielādēti, tas var ļaut tiem izveidot tavu profilu.</string>

    <string name="domainsLoadedActivityTitle">Ielādēti trešo pušu pieprasījumi</string>
    <string name="domainsLoadedContentDescription">Ielādētie trešo pušu pieprasījumi</string>
    <string name="domainsLoadedOverview">Tika ielādēti šādu trešo pušu domēnu pieprasījumi. Ja tiek ielādēti uzņēmuma pieprasījumi, tas var ļaut tiem veidot tavu profilu, lai gan joprojām ir spēkā mūsu pārējās tīmekļa izsekošanas aizsardzības prasības.</string>
    <string name="domainsLoadedOverviewProtectionsOff">Netika bloķēta trešo pušu pieprasījumu ielāde, jo šai vietnei ir izslēgta aizsardzība. Ja uzņēmuma pieprasījumi tiek ielādēti, tas var ļaut tiem izveidot tavu profilu.</string>
    <string name="domainsLoadedOverviewEmpty">Mēs neatradām pieprasījumus no neviena trešās puses domēna.</string>
    <string name="domainsLoadedHeadingText">Nav ielādēts neviens trešās puses domēns</string>

    <string name="webTrackingProtectionsText"><annotation type="learn_more_link">Par mūsu tīmekļa izsekošanas aizsardzību</annotation></string>
    <string name="webTrackingProtectionsUrl">https://help.duckduckgo.com/duckduckgo-help-pages/privacy/web-tracking-protections/</string>

    <string name="trackersBlockedNoSectionDescription">Tika ielādēti šādu domēnu pieprasījumi.</string>

    <string name="adLoadedSectionDescription">Šā domēna pieprasījumi tika ielādēti, jo nesen tika nospiests uz %1$s reklāmas DuckDuckGo. Šie pieprasījumi palīdz novērtēt reklāmu efektivitāti. Neviena reklāma DuckDuckGo nav profilējoša.</string>
    <string name="adLoadedSectionLinkText"><annotation type="learn_more_link">Kā mūsu meklēšanas reklāmas ietekmē mūsu aizsardzību</annotation></string>
    <string name="adLoadedSectionUrl">https://help.duckduckgo.com/duckduckgo-help-pages/privacy/web-tracking-protections/#3rd-party-tracker-loading-protection</string>

    <string name="domainsLoadedSectionDescription">Tika ielādēti arī šāda domēna pieprasījumi.</string>
    <string name="domainsLoadedSectionSingleSectionDescription">Tika ielādēti šādu domēnu izsekošanas pieprasījumi.</string>
    <string name="domainsLoadedSectionEmptyListDescription">Mēs neatradām pieprasījumus no neviena trešās puses domēna.</string>

    <string name="domainsLoadedBreakageSectionDescription">Šī domēna pieprasījumi tika ielādēti, lai novērstu vietnes darbības traucējumus.</string>
    <string name="domainsLoadedAssociatedSectionDescription">Tika ielādēti šā domēna pieprasījumi, jo tie ir saistīti ar %1$s.</string>

    <string name="trackersBlockedText">Pieprasījumu ielādēšana bloķēta</string>
    <string name="trackersNotBlockedText">Neviens izsekošanas pieprasījums nav bloķēts</string>
    <string name="trackersNoFoundText">Nav atrasts neviens izsekošanas pieprasījums</string>
    <string name="trackersFoundText">Atrasti izsekošanas pieprasījumi</string>

    <string name="domainsLoadedText">Ielādētie trešo pušu pieprasījumi</string>
    <string name="domainsNotLoadedText">Nav ielādēts neviens trešo pušu pieprasījums</string>

    <string name="majorNetworksNoFound">Nav atrasts neviens lielāko izsekotāju tīkls</string>
    <string name="majorNetworksFound">Atrasti lielāko izsekotāju tīkli</string>

>>>>>>> 14095a86
    <!-- Fire -->
    <string name="fireMenu">Izdzēst datus</string>
    <string name="fireClearAll">Notīrīt visas cilnes un datus</string>
    <string name="fireCancel">Atcelt</string>
    <string name="fireDataCleared">Dati ir nodzēsti</string>

    <!-- Settings Activity -->
    <string name="settingsActivityTitle">Iestatījumi</string>
    <string name="settingsMenuItemTitle">Iestatījumi</string>
    <string name="settingsHeadingGeneral">Vispārīgi</string>
    <string name="settingsHeadingOther">Citi</string>
    <string name="settingsHeadingPrivacy">Privātums</string>
    <string name="settingsAboutDuckduckgo">Par DuckDuckGo</string>
    <string name="settingsVersion">Versija</string>
    <string name="leaveFeedback">Kopīgot atsauksmi</string>
    <string name="settingsEmailProtectionTitle">E-pasta aizsardzība</string>
    <string name="settingsEmailProtectionSubtitle">Bloķē e-pasta izsekotājus un paslēp savu adresi</string>
    <string name="settingsHeadingMore">Vairāk no DuckDuckGo</string>
    <string name="settingsLightTheme">Gaišs</string>
    <string name="settingsTheme">Fons</string>
    <string name="settingsDarkTheme">Tumšs</string>
    <string name="settingsSystemTheme">Sistēmas noklusējums</string>
    <string name="settingsThemeDialogSave">Iestatīt motīvu</string>
    <string name="settingsTitleAppLinks">Atvērt saites lietotnēs</string>
    <string name="settingsTitleAppLinksDialog">Atvērt saites lietotnēs</string>
    <string name="settingsAppLinksAskEveryTime">Jautāt katru reizi</string>
    <string name="settingsAppLinksAlways">Vienmēr</string>
    <string name="settingsAppLinksNever">Nekad</string>

    <!-- Settings - Automatically clearing data -->
    <string name="settingsAutomaticallyClearingDialogSave">Saglabāt</string>

    <string name="settingsAutomaticallyClearWhat">Automātiski notīrīt…</string>
    <string name="settingsAutomaticallyClearWhatDialogTitle">Automātiski notīrīt…</string>
    <string name="settingsAutomaticallyClearWhatOptionNone">Neko</string>
    <string name="settingsAutomaticallyClearWhatOptionTabs">Cilnes</string>
    <string name="settingsAutomaticallyClearWhatOptionTabsAndData">Cilnes un datus</string>

    <string name="settingsAutomaticallyClearWhen">Notīrīt…</string>
    <string name="settingsAutomaticallyClearWhenDialogTitle">Notīrīt…</string>
    <string name="settingsAutomaticallyClearWhenAppExitOnly">Tikai iziešana no lietotnes</string>
    <string name="settingsAutomaticallyClearWhenAppExit5Seconds">Iziešana no lietotnes, neaktīva 5 sekundes</string>
    <string name="settingsAutomaticallyClearWhenAppExit5Minutes">Iziešana no lietotnes, neaktīva 5 minūtes</string>
    <string name="settingsAutomaticallyClearWhenAppExit15Minutes">Iziešana no lietotnes, neaktīva 15 minūtes</string>
    <string name="settingsAutomaticallyClearWhenAppExit30Minutes">Iziešana no lietotnes, neaktīva 30 minūtes</string>
    <string name="settingsAutomaticallyClearWhenAppExit60Minutes">Iziešana no lietotnes, neaktīva 1 stundu</string>

    <!-- About Activity -->
    <string name="aboutActivityTitle">Par DuckDuckGo</string>
    <string name="aboutDescription">
        DuckDuckGo mērķis ir veidot jaunu tiešsaistes uzticēšanās standartu.\n\nDuckDuckGo konfidencialitātes pārlūks nodrošina visu nepieciešamo privātumu, lai aizsargātu tevi, meklējot un pārlūkojot informāciju tīmeklī, ieskaitot izsekotāju bloķēšanu, viedāku šifrēšanu un DuckDuckGo privāto meklēšanu.\n\nGalu galā – internetam nevajadzētu iedvest bailes, un tava godam nopelnītā tiešsaistes privātuma iegūšanai vajadzētu būt tikpat vienkāršai kā žalūziju aizvēršanai.</string>
    <string name="aboutMoreLink">Vairāk vietnē duckduckgo.com/about</string>
    <string name="no_suggestions">Nav ieteikumu</string>

    <!-- Broken Site Activity -->
    <string name="brokenSiteReportBrokenSiteMenuItem">Ziņot par bojātu vietni</string>
    <string name="brokenSiteHeading">Ziņot par bojātu vietni</string>
    <string name="brokenSiteSubmitted">Paldies! Atsauksme ir iesniegta.</string>
    <string name="brokenSitesCategoriesTitle">Aprakstiet notikušo</string>
    <string name="brokenSitesCategoriesHint">Aprakstiet notikušo</string>
    <string name="brokenSiteSubmitButton">Nosūtīt ziņojumu</string>
    <string name="brokenSiteDescription">Ja iesniegsiet anonīmu ziņojumu par bojātu vietni, mēs varēsim atkļūdot šīs problēmas un uzlabot lietotni.</string>

    <string name="brokenSiteCategoryImages">Attēli netika ielādēti</string>
    <string name="brokenSiteCategoryPaywall">Vietne pieprasīja atspējošanu</string>
    <string name="brokenSiteCategoryComments">Komentāri netika ielādēti</string>
    <string name="brokenSiteCategoryVideos">Video netika atskaņots</string>
    <string name="brokenSiteCategoryLinks">Saites vai pogas nedarbojas</string>
    <string name="brokenSiteCategoryContent">Trūkst satura</string>
    <string name="brokenSiteCategoryLogin">Es nevaru pierakstīties</string>
    <string name="brokenSiteCategoryUnsupported">Pārlūks nav saderīgs</string>
    <string name="brokenSiteCategoryOther">Kaut kas cits</string>

    <!-- Bookmarks Activity -->
    <string name="bookmarksMenuTitle">Grāmatzīmes</string>
    <string name="bookmarksActivityTitle">Grāmatzīmes</string>
    <string name="noBookmarks">Pagaidām nav pievienota neviena grāmatzīme</string>
    <string name="bookmarkOverflowContentDescription">Vairāk iespēju grāmatzīmei %1$s</string>
    <string name="bookmarkDeleteConfirmationMessage">Dzēsts: &lt;b&gt;%1$s&lt;/b&gt;</string>
    <string name="exportBookmarksMenu">Eksportēt</string>
    <string name="exportBookmarksEmpty">Tev nav grāmatzīmju, nekas netiks eksportēts</string>
    <string name="exportBookmarksError">Nevar eksportēt nevienu grāmatzīmi, kaut kas nav pareizi</string>
    <string name="exportBookmarksSuccess">Visas grāmatzīmes tika sekmīgi eksportētas</string>
    <string name="importBookmarksMenu">Importēt</string>
    <string name="importBookmarksFileTitle">Atlasi importējamo grāmatzīmju failu</string>
    <string name="importBookmarksError">Nevar importēt nevienu grāmatzīmi, kaut kas nav pareizi</string>
    <string name="importBookmarksEmpty">Failā nav importējamu grāmatzīmju</string>
    <string name="importBookmarksSuccess">Sekmīgi importētas %1$d grāmatzīmes</string>
    <string name="savedSiteDialogTitleHint">Nosaukums</string>
    <string name="savedSiteDialogUrlHint">Vietrādis URL</string>
    <string name="savedSiteDialogTitleEdit">Rediģēt</string>
    <string name="bookmarksSectionTitle">Grāmatzīmes</string>
    <string name="favoritesSectionTitle">Izlase</string>
    <string name="bookmarksEmptyHint">Vēl nav pievienota neviena grāmatzīme</string>
    <string name="favoritesEmptyHint">Vēl nav pievienota neviena izlase</string>

    <!-- Dialogs -->
    <string name="dialogConfirmTitle">Apstiprināt</string>
    <string name="dialogSave">Saglabāt</string>
    <string name="delete">Dzēst</string>
    <string name="edit">Rediģēt</string>
    <string name="remove">Noņemt</string>
    <string name="removeAll">Noņemt visu</string>

    <!-- Widget -->
    <string name="searchWidgetTextHint">Meklēt DuckDuckGo</string>

    <!-- Favorites widget -->
    <string name="addFavoriteMenuTitleHighlighted">👋 Pievienot izlasei</string>
    <string name="widgetConfigurationTitleText">Motīva izvēle</string>
    <string name="widgetConfigurationSystemThemeOption">Sistēmas noklusējums</string>
    <string name="widgetConfigurationLightThemeOption">Gaišs</string>
    <string name="widgetConfigurationDarkThemeOption">Tumšs</string>
    <string name="widgetConfigurationAddWidgetOption">Pievienot logrīku</string>
    <string name="searchWidgetEmtpyFavoritesHint">Vēl nav pievienota neviena izlase</string>
    <string name="searchWidgetEmtpyFavoritesCta">Pievienot izlases vienumu</string>
    <string name="daxFavoritesOnboardingCtaText"><![CDATA[Atver savas iecienītākās vietnes zibenīgi!<br/><br/>Atver iemīļoto vietni. Tad pieskaries ikonai \" ⠇\" un izvēlies Pievienot izlasei.]]></string>
    <string name="daxFavoritesOnboardingCtaContentDescription">Atver savas iecienītākās vietnes zibenīgi! Atver iemīļoto vietni. Tad pieskaries pārlūkprogrammas izvēlnes ikonai un izvēlies Pievienot izlasei.</string>
    <string name="widgetConfigurationActivityTitle">Logrīka konfigurācija</string>
    <string name="favoritesWidgetLabel">Izlase</string>
    <string name="searchWidgetLabel">Meklēt</string>

    <!-- Home Screen Shortcuts -->
    <string name="addToHome">Pievienot sākuma ekrānam</string>
    <string name="shortcutAddedText">Izdevās! %1$s ir pievienots tavam sākuma ekrānam.</string>

    <!-- User Survey -->
    <string name="surveyCtaTitle">Palīdziet mums uzlabot lietotni!</string>
    <string name="surveyCtaDescription">Piedalies mūsu īsajā aptaujā un dalies ar savu atsauksmi.</string>
    <string name="surveyCtaLaunchButton">Piedalīties aptaujā</string>
    <string name="surveyCtaDismissButton">Nē, paldies</string>
    <string name="surveyActivityTitle">Lietotāju aptauja</string>
    <string name="surveyTitle">DUCKDUCKGO APTAUJA</string>
    <string name="surveyDismissContentDescription">Nerādīt aptauju</string>
    <string name="surveyLoadingErrorTitle">Ak nē!</string>
    <string name="surveyLoadingErrorText">Mūsu aptauja pašlaik netiek ielādēta.\nLūdzu, pamēģiniet vēlreiz vēlāk.</string>

    <!-- Add widget -->
    <string name="addWidgetCtaTitle">Izmēģiniet mūsu meklēšanas logrīku!</string>
    <string name="addWidgetCtaDescription">Pievienojiet mūsu meklēšanas logrīku jūsu sākuma ekrānam ātrai un vienkāršai piekļuvei.</string>
    <string name="addWidgetCtaAutoLaunchButton">Pievienot logrīku</string>
    <string name="addWidgetCtaInstructionsLaunchButton">Parādīt man</string>
    <string name="addWidgetCtaDismissButton">Nerādīt</string>
    <string name="addWidgetInstructionsActivityTitle">Pievienot logrīku</string>
    <string name="addWidgetInstruction1Label">1</string>
    <string name="addWidgetInstruction1">Ilgi nospied sākuma ekrānā, pēc tam atver logrīku izvēlni.</string>
    <string name="addWidgetInstruction2Label">2</string>
    <string name="addWidgetInstruction2">Atrodi DuckDuckGo logrīku.</string>
    <string name="addWidgetInstruction3Label">3</string>
    <string name="addWidgetInstruction3">Velc logrīku uz sākuma ekrānu.</string>
    <string name="addWidgetInstructionsButtonGoHome">Doties uz Sākuma ekrānu</string>
    <string name="addWidgetInstructionsButtonClose">Aizvērt</string>

    <!-- App Enjoyment / Rating / Feedback -->
    <string name="appEnjoymentDialogTitle">Patīk DuckDuckGo?</string>
    <string name="appEnjoymentDialogMessage">Mēs labprāt uzzinātu tavas domas.</string>
    <string name="appEnjoymentDialogPositiveButton">Man patīk</string>
    <string name="appEnjoymentDialogNegativeButton">Nepieciešami uzlabojumi</string>

    <string name="rateAppDialogTitle">Novērtēt lietotni</string>
    <string name="rateAppDialogMessage">Jūsu atsauksmes ir svarīgas. Lūdzu, dalieties mīlestībā ar atsauksmi.</string>
    <string name="rateAppDialogPositiveButton">Novērtēt lietotni</string>
    <string name="rateAppDialogNegativeButton" translatable="false">@string/noThanks</string>

    <string name="giveFeedbackDialogTitle">Mums žēl to dzirdēt</string>
    <string name="giveFeedbackDialogMessage">Dari mums zināmu, kā varam uzlabot lietotni atbilstoši tavām vajadzībām.</string>
    <string name="giveFeedbackDialogPositiveButton">Kopīgot atsauksmi</string>
    <string name="giveFeedbackDialogNegativeButton" translatable="false">@string/noThanks</string>

    <string name="noThanks">Nē, paldies</string>

    <!-- Notification Channel Names -->
    <string name="notificationChannelTutorials">Pamācības</string>

    <!-- Clear Notification -->
    <string name="clearNotificationTitle">Datu dzēšana ir iestatīta uz manuālu dzēšanu</string>
    <string name="clearNotificationDescription">Pielāgojiet DuckDuckGo, lai pēc katras sesijas automātiski nodzēstu pārlūkošanas datus.</string>

    <!-- Privacy Protection Notification -->
    <string name="privacyProtectionNotificationDefaultTitle">Mēs aizsargājam jūsu privātumu</string>
    <string name="privacyProtectionNotificationReportTitle">Jūsu privātuma ziņojums</string>
    <string name="privacyProtectionNotificationDefaultDescription">Izmantojot lietotni DuckDuckGo, tiek aizsargāti jūsu dati, bloķējot izsekotājus un šifrējot savienojumus.</string>
    <string name="privacyProtectionNotificationUpgadeDescription">Jūs aizsargājāt savus datus, izmantojot %1$d nešifrētus savienojumus, vienlaikus izmantojot DuckDuckGo.</string>
    <string name="privacyProtectionNotificationTrackerDescription">Jūs aizsargājāt savus datus, bloķējot %1$d izsekotājus, vienlaikus izmantojot DuckDuckGo.</string>
    <string name="privacyProtectionNotificationBothDescription">Jūs aizsargājāt savus datus, bloķējot %1$d izsekotājus un nodrošinot %2$d nešifrētus savienojumus, vienlaikus izmantojot DuckDuckGo.</string>
    <string name="privacyProtectionNotificationLaunchButton">Atsākt pārlūkošanu</string>

    <!-- Authentication -->
    <string name="authenticationDialogTitle">Pierakstīties</string>
    <string name="authenticationDialogMessage">Lai izmantotu %1$s, ir nepieciešams lietotājvārds un parole.</string>
    <string name="authenticationDialogPositiveButton">Pierakstīties</string>
    <string name="authenticationDialogNegativeButton">Atcelt</string>
    <string name="authenticationDialogUsernameHint">Lietotājvārds</string>
    <string name="authenticationDialogPasswordHint">Parole</string>

    <!-- User-facing label for when a user selects text and might want to search for that text -->
    <string name="systemTextSearchMessage">Meklēt DuckDuckGo</string>

    <!-- App feedback disambiguation -->
    <string name="feedbackActivityTitle">Kopīgot atsauksmi</string>
    <string name="missingBrowserFeaturesTitleLong">Pārlūka funkcijas trūkst vai nedarbojas</string>
    <string name="missingBrowserFeaturesTitleShort">Pārlūka funkciju problēmas</string>
    <string name="missingBrowserFeaturesSubtitle">Kuru pārlūkošanas funkciju mēs varam pievienot vai uzlabot?</string>
    <string name="missingBrowserFeatureSubReasonNavigation">Navigācija uz priekšu, atpakaļ un/vai atsvaidzināšana</string>
    <string name="missingBrowserFeatureSubReasonTabManagement">Cilņu izveidošana un pārvaldīšana</string>
    <string name="missingBrowserFeatureSubReasonAdPopups">Reklāmu un uznirstošo logu bloķēšana</string>
    <string name="missingBrowserFeatureSubReasonVideos">Video skatīšanās</string>
    <string name="missingBrowserFeatureSubReasonImages">Mijiedarbība ar attēliem</string>
    <string name="missingBrowserFeatureSubReasonBookmarks">Grāmatzīmju izveidošana un pārvaldīšana</string>
    <string name="missingBrowserFeatureSubReasonOther">Neviens no šiem</string>

    <string name="websiteNotLoadingTitleLong">Vietņu ielādes problēmas</string>
    <string name="websiteNotLoadingTitleShort">Vietņu ielādes problēmas</string>
    <string name="websiteNotLoadingSubtitle">Kura vietne ir bojāta?</string>

    <string name="searchNotGoodEnoughTitleLong">DuckDuckGo meklēšana nav pietiekami laba</string>
    <string name="searchNotGoodEnoughTitleShort">DuckDuckGo meklēšanas problēmas</string>
    <string name="searchNotGoodEnoughSubtitle">Kuru meklēšanas funkciju mēs varam pievienot vai uzlabot?</string>
    <string name="searchNotGoodEnoughSubReasonTechnicalSearches">Programmēšana/tehniskā meklēšana</string>
    <string name="searchNotGoodEnoughSubReasonGoogleLayout">Izkārtojumam vajadzētu būt vairāk kā Google izkārtojumam</string>
    <string name="searchNotGoodEnoughSubReasonFasterLoadTimes">Ātrāks ielādes laiks</string>
    <string name="searchNotGoodEnoughSubReasonSpecificLanguage">Meklēšana noteiktā valodā vai reģionā</string>
    <string name="searchNotGoodEnoughSubReasonBetterAutocomplete">Labāka automātiskā pabeigšana</string>
    <string name="searchNotGoodEnoughSubReasonOther">Neviens no šiem</string>

    <string name="needMoreCustomizationTitleLong">Nav pietiekami daudz veidu, kā pielāgot lietotni</string>
    <string name="needMoreCustomizationTitleShort">Pielāgošanas problēmas</string>
    <string name="needMoreCustomizationSubtitle">Kuru pielāgošanas funkciju mēs varam pievienot vai uzlabot?</string>
    <string name="needMoreCustomizationSubReasonHomeScreenConfiguration">Sākuma ekrāna konfigurācija</string>
    <string name="needMoreCustomizationSubReasonTabDisplay">Kā tiek parādītas cilnes</string>
    <string name="needMoreCustomizationSubReasonAppLooks">Kā izskatās lietotne</string>
    <string name="needMoreCustomizationSubReasonWhichDataIsCleared">Kuri dati tiek nodzēsti</string>
    <string name="needMoreCustomizationSubReasonWhenDataIsCleared">Kad dati tiek nodzēsti</string>
    <string name="needMoreCustomizationSubReasonBookmarksDisplay">Kā tiek parādītas grāmatzīmes</string>
    <string name="needMoreCustomizationSubReasonOther">Neviens no šiem</string>

    <string name="appIsSlowOrBuggyTitleLong">Lietotne ir lēna, kļūdaina vai avarē</string>
    <string name="appIsSlowOrBuggyTitleShort">Veiktspējas problēmas</string>
    <string name="appIsSlowOrBuggySubtitle">Ar kuru problēmu jūs saskaraties?</string>
    <string name="appIsSlowOrBuggySubReasonSlowResults">Tīmekļa lapas vai meklēšanas rezultāti tiek ielādēti lēni</string>
    <string name="appIsSlowOrBuggySubReasonAppCrashesOrFreezes">Lietotne avarē vai apstājas</string>
    <string name="appIsSlowOrBuggySubReasonMediaPlayback">Video vai multivides atskaņošanas kļūdas</string>
    <string name="appIsSlowOrBuggySubReasonOther">Neviens no šiem</string>

    <string name="otherMainReasonTitleLong">Neviens no šiem</string>
    <string name="otherMainReasonTitleShort">Citas problēmas</string>

    <string name="openEndedInputHint">Lūdzu, norādiet pēc iespējas precīzāk</string>
    <string name="submitFeedback">IESNIEGT</string>

    <string name="tellUsHowToImprove">Lūdzu, pastāstiet mums, ko mēs varam to uzlabot.</string>
    <string name="thanksForTheFeedback">Paldies par atsauksmēm!</string>
    <string name="feedbackNegativeMainReasonPageSubtitle">Ar ko jūsu vilšanās ir visvairāk saistīta?</string>
    <string name="feedbackNegativeMainReasonPageTitle">Mums žēl to dzirdēt</string>
    <string name="feedbackShareDetails">Kopīgot informāciju</string>
    <string name="sharePositiveFeedbackWithTheTeam">Vai ir kāda informācija, ar kuru vēlaties dalīties ar komandu?</string>
    <string name="whatHaveYouBeenEnjoying">Kas jums patika?</string>
    <string name="awesomeToHear">Prieks dzirdēt!</string>
    <string name="shareTheLoveWithARating">Lūdzu, dalieties mīlestībā, novērtējot to Play veikalā.</string>
    <string name="rateTheApp">NOVĒRTĒT LIETOTNI</string>
    <string name="declineFurtherFeedback">NĒ, PALDIES, ESMU BEIDZIS</string>
    <string name="whichBrokenSites">Kur jūs redzat šīs problēmas?</string>
    <string name="whichBrokenSitesHint">Kurai vietnei ir problēmas?</string>
    <string name="feedbackSpecificAsPossible">Lūdzu, norādiet pēc iespējas precīzāk</string>
    <string name="feedbackInitialDisambiguationTitle">Sāksim!</string>
    <string name="feedbackInitialDisambiguationSubtitle">Kā jūs vērtētu savu atsauksmi?</string>
    <string name="feedbackInitialDisambiguationHappyButtonContentDescription">Pozitīvas atsauksmes poga</string>
    <string name="feedbackInitialDisambiguationSadButtonContentDescription">Negatīvas atsauksmes poga</string>
    <string name="feedbackIsImportantToUs">Jūsu anonīmās atsauksmes mums ir svarīgas.</string>

    <!-- Webview Recovery -->
    <string name="crashedWebViewErrorMessage">"Vietni nevarēja parādīt."</string>
    <string name="crashedWebViewErrorAction">"Pārlādēt"</string>

    <!-- System Search-->
    <string name="systemSearchDeviceAppLabel">No šīs ierīces</string>
    <string name="systemSearchOmnibarInputHint"><font size="13">Meklēt vai ierakstīt URL</font></string>
    <string name="systemSearchAppNotFound">Lietojumprogrammu nevarēja atrast</string>
    <string name="systemSearchOnboardingText">Paldies, ka izvēlējāties DuckDuckGo!\nTagad, izmantojot mūsu meklētāju vai lietotni, jūsu meklējumi tiks aizsargāti.</string>
    <string name="systemSearchOnboardingFeaturesIntroText">Tāpat DuckDuckGo lietotne:</string>
    <string name="systemSearchOnboardingFeatureOneText">Bloķē nedrošus izsekotājus.</string>
    <string name="systemSearchOnboardingFeatureTwoText">Veic piespiedu šifrēšanu vietnēs.</string>
    <string name="systemSearchOnboardingFeatureThreeText">Notīra datus ar vienu pieskārienu.</string>
    <string name="systemSearchOnboardingButtonMore">Parādīt vairāk</string>
    <string name="systemSearchOnboardingButtonLess">Paslēpt</string>
    <string name="systemSearchOnboardingButtonOk">Sapratu</string>

    <!-- Dax Dialog -->
    <string name="daxDialogHideButton">PASLĒPT</string>
    <string name="daxDialogPhew">Phū!</string>
    <string name="daxDialogNext">Nākamais</string>
    <string name="daxDialogHighFive">Dod pieci!</string>
    <string name="daxDialogGotIt">Sapratu</string>
    <string name="hideTipsTitle">Vai paslēpt pārējos padomus?</string>
    <string name="hideTipsText">Tie ir tikai daži, un mēs centāmies padarīt tos informatīvus.</string>
    <string name="hideTipsButton">Paslēpt padomus uz visiem laikiem</string>

    <!-- New Onboarding Experience -->
    <string name="onboardingWelcomeTitle">"Laipni lūdzam DuckDuckGo!"</string>
    <string name="onboardingDaxText"><![CDATA[Internets var būt diezgan biedējošs.<br/><br/>Bet neuztraucieties! Meklēt un pārlūkot privātā režīmā ir vieglāk, nekā jūs domājat.]]></string>
    <string name="onboardingLetsDoItButton">Darīsim to!</string>
    <string name="daxIntroCtaText"><![CDATA[Tagad pamēģiniet ieiet kādā no jūsu mīļākajām vietnēm! <br/><br/>Es nobloķēšu izsekotājus, lai viņi nevarētu jūs izspiegot. Ja iespējams, uzlabošu arī jūsu savienojuma drošību. 🔒]]></string>
    <string name="daxEndCtaText"><![CDATA[Izdevās!<br/><br/>Atceries: katru reizi, kad pārlūkosi kopā ar mani, kaitinošās reklāmas zaudēs savu spēku! 👍]]></string>
    <string name="daxSerpCtaText">Tavi DuckDuckGo meklējumi ir anonīmi. Vienmēr. 🙌</string>
    <plurals name="daxTrackersBlockedCtaText">
        <item quantity="zero"><![CDATA[ un <b>%1$d citas vietnes</b> mēģināja tevi šeit izsekot. <br/><br/>Es tās nobloķēju!<br/><br/> ☝️ Vari pārbaudīt adreses joslu, lai redzētu, kas tevi mēģina izsekot, kad tu apmeklē jaunu vietni.️]]></item>
        <item quantity="one"><![CDATA[ un <b>%1$d cita vietne</b> mēģināja tevi šeit izsekot. <br/><br/>Es tās nobloķēju!<br/><br/> ☝️ Vari pārbaudīt adreses joslu, lai redzētu, kas tevi mēģina izsekot, kad tu apmeklē jaunu vietni.️]]></item>
        <item quantity="other"><![CDATA[ un <b>%1$d citas vietnes</b> mēģināja tevi šeit izsekot. <br/><br/>Es tās nobloķēju!<br/><br/> ☝️ Vari pārbaudīt adreses joslu, lai redzētu, kas tevi mēģina izsekot, kad tu apmeklē jaunu vietni.️]]></item>
    </plurals>
    <plurals name="daxTrackersBlockedCtaZeroText">
        <item quantity="zero"><![CDATA[ mēģināja tevi šeit izsekot. <br/><br/>Es tās nobloķēju!<br/><br/> ☝️ Vari pārbaudīt URL joslu, lai redzētu, kas tevi mēģina izsekot, kad tu apmeklē jaunu vietni.️]]></item>
        <item quantity="one"><![CDATA[ mēģināja tevi šeit izsekot. <br/><br/>Es tās nobloķēju!<br/><br/> ☝️ Vari pārbaudīt URL joslu, lai redzētu, kas tevi mēģina izsekot, kad tu apmeklē jaunu vietni.️]]></item>
        <item quantity="other"><![CDATA[ mēģināja tevi šeit izsekot. <br/><br/>Es tās nobloķēju!<br/><br/> ☝️ Vari pārbaudīt URL joslu, lai redzētu, kas tevi mēģina izsekot, kad tu apmeklē jaunu vietni.️]]></item>
    </plurals>
    <string name="daxNonSerpCtaText"><![CDATA[Kad pieskarsies un ritināsi, es bloķēšu uzmācīgos izsekotājus. <br/><br/>Aiziet – turpini pārlūkot!]]></string>
    <string name="daxMainNetworkCtaText">Mazs brīdinājums! Es nevaru liegt %1$s skatīt tavas darbības domēnā %2$s &lt;br/&gt;&lt;br/&gt;Taču pārlūko kopā ar mani, jo es varu ierobežot to, ko %3$s zina par tevi kopumā, bloķējot viņu izsekotājus daudzās citās vietnēs.</string>
    <string name="daxMainNetworkOwnedCtaText">Mazs brīdinājums! Tā kā %1$s pieder %2$s, es nevaru viņiem liegt šeit skatīt tavas darbības.&lt;br/&gt;&lt;br/&gt;Taču pārlūko kopā ar mani, jo es varu samazināt to, ko %3$s zina par tevi kopumā, bloķējot viņu izsekotājus daudzās citās vietnēs.</string>

    <!-- Download Confirmation -->
    <string name="downloadConfirmationContinue">Lejupielādēt</string>
    <string name="downloadConfirmationSaveFileTitle">Saglabāt %1$s</string>
    <string name="downloadConfirmationKeepBothFilesText">Paturēt abus</string>
    <string name="downloadConfirmationReplaceOldFileText">Aizvietot</string>
    <string name="downloadConfirmationOpenFileText">Atvērt</string>
    <string name="downloadConfirmationUnableToOpenFileText">Nevarēja atvērt failu</string>
    <string name="downloadConfirmationUnableToDeleteFileText">Nevarēja izdzēst veco failu</string>

    <!-- Change Icon Activity -->
    <string name="changeIconActivityTitle">Lietotnes ikona</string>
    <string name="changeIconCtaLabel">Lietotnes ikona</string>
    <string name="changeIconCtaAccept">Apstiprināt</string>
    <string name="changeIconCtaCancel">Atcelt</string>
    <string name="changeIconDialogTitle">Vai lietot jauno ikonu?</string>
    <string name="changeIconDialogMessage">Lietotne var aizvērties, lai veiktu izmaiņas. Atgriezieties pēc tam, kad būsiet apbrīnojis savu jauno, glīto ikonu.</string>

    <!-- New dashboard / menu buttons -->
    <string name="manageWhitelist">Neaizsargātas vietnes</string>
    <string name="reportBrokenSite">Ziņot par bojātu vietni</string>

    <!-- Dialogs -->
    <string name="dialogAddTitle">Pievienot</string>
    <string name="dialogEditTitle">Rediģēt</string>
    <string name="dialogSaveAction">Saglabāt</string>

    <!-- Whitelist -->
    <string name="whitelistActivityTitle">Neaizsargātas vietnes</string>
    <string name="enablePrivacyProtection">Iespējot privātuma aizsardzību</string>
    <string name="disablePrivacyProtection">Atspējot privātuma aizsardzību</string>
    <string name="whitelistEntryOverflowContentDescription">Citas iespējas neaizsargātai vietnei %1$s</string>
    <string name="whitelistEntryDeleteConfirmMessage">Vai tiešām vēlies noņemt &lt;b&gt;%1$s&lt;/b&gt; no neaizsargātām vietnēm?</string>
    <string name="whitelistExplanation">Šīs vietnes netiks uzlabotas ar privātuma aizsardzību.</string>
    <string name="whitelistNoEntries">Privātuma aizsardzība ir iespējota visām vietnēm</string>
    <string name="whitelistDomainHint">www.piemērs.com</string>
    <string name="whitelistFormatError">Lūdzu, ievadi tādu domēnu kā, piemēram, <b>example.com</b>, un mēģini vēlreiz</string>

    <!-- Settings -->
    <string name="settingsPrivacyProtectionWhitelist">Neaizsargātas vietnes</string>

    <!-- Fireproof websites -->
    <string name="fireproofWebsitesActivityTitle">Ugunsdrošas vietnes</string>
    <string name="settingsFireproofWebsites">Ugunsdrošas vietnes</string>
    <string name="fireproofWebsiteMenuTitleAdd">Padarīt šo vietni ugunsdrošu</string>
    <string name="fireproofWebsiteSnackbarConfirmation">&lt;b&gt;%1$s&lt;/b&gt; tagad ir ugunsdrošs</string>
    <string name="fireproofWebsiteSnackbarAction">Atsaukt</string>
    <string name="fireproofWebsiteDeleteConfirmMessage">Vai tiešām vēlaties izdzēst &lt;b&gt;%1$s&lt;/b&gt;?</string>
    <string name="fireproofWebsiteFeatureDescription">Vietnes lieto sīkfailus, lai tu varētu turpināt būt pierakstījies(-usies). Padarot vietni ugunsdrošu, sīkfaili netiek dzēsti, bet tu vari turpināt būt pierakstījies(-usies) arī pēc Uguns pogas lietošanas. Mēs joprojām bloķēsim trešo pušu izsekotājus, kas atrodami ugunsdrošās vietnēs.</string>
    <string name="fireproofWebsiteOverflowContentDescription">Citas iespējas ugunsdrošai tīmekļa vietnei %1$s</string>
    <string name="fireproofWebsiteLoginDialogTitle">Vai vēlies padarīt %1$s ugunsdrošu?</string>
    <string name="fireproofWebsiteLoginDialogDescription">Padarot šo vietni ugunsdrošu, varēsi turpināt būt pierakstījies(-usies) arī pēc Uguns pogas lietošanas.</string>
    <string name="fireproofWebsiteLoginDialogPositive">Padarīt ugunsdrošu</string>
    <string name="fireproofWebsiteLoginDialogNegative">Ne tagad</string>
    <string name="fireproofWebsiteItemsSectionTitle">Ugunsdrošas vietnes</string>
    <string name="fireproofWebsiteEmptyListHint">Vēl nav ugunsdrošu vietņu</string>
    <string name="fireproofWebsiteSettingSelectionTitle">Padarīt vietnes ugunsdrošas pierakstoties</string>
    <string name="fireproofWebsiteRemoveAllConfirmation">Visām vietnēm noņemta ugunsdrošība</string>
    <string name="fireproofWebsiteRemovalConfirmation">&lt;b&gt;%1$s&lt;/b&gt; ir noņemta ugunsdrošība</string>
    <string name="fireproofWebsiteSettingsSelectionDialogAskEveryTime">Jautāt katru reizi</string>
    <string name="fireproofWebsiteSettingsSelectionDialogAlways">Vienmēr</string>
    <string name="fireproofWebsiteSettingsSelectionDialogNever">Nekad</string>
    <string name="disableLoginDetectionDialogTitle">Vai atspējot atgādinājumu par ugunsdrošību, kad pierakstāties vietnēs?</string>
    <string name="disableLoginDetectionDialogDescription">Šo preferenci varēsi jebkurā laikā mainīt iestatījumu sadaļā.</string>
    <string name="disableLoginDetectionDialogPositive">ATSPĒJOT</string>
    <string name="disableLoginDetectionDialogNegative">ATCELT</string>
    <string name="automaticFireproofWebsiteLoginDialogTitle">Automātiski padarīt vietnes ugunsdrošas pierakstoties?</string>
    <string name="automaticFireproofWebsiteLoginDialogDescription">Padarot vietnes ugunsdrošas, paliksi pierakstījies(-usies) arī pēc Uguns pogas nospiešanas. Vēlāk to vienmēr vari mainīt sadaļā Iestatījumi. </string>
    <string name="automaticFireproofWebsiteLoginDialogFirstOption">Vienmēr padarīt ugunsdrošu</string>
    <string name="automaticFireproofWebsiteLoginDialogSecondOption">Padarīt šo vietni ugunsdrošu</string>
    <string name="automaticFireproofWebsiteLoginDialogThirdOption">Ne tagad</string>


    <!-- Fire Animation settings -->
    <string name="settingsFireAnimation">Uguns pogas animācija</string>
    <string name="settingsHeroFireAnimation">Liesmas</string>
    <string name="settingsHeroWaterAnimation">Atvars</string>
    <string name="settingsHeroAbstractAnimation">Gaisa plūsma</string>
    <string name="settingsNoneAnimation">Nav</string>
    <string name="settingsSelectFireAnimationDialog">Uguns pogas animācija</string>
    <string name="settingsSelectFireAnimationDialogSave">Saglabāt</string>

    <!-- Dos Attack error-->
    <string name="dosErrorMessage">Savienojums pārtraukts. Šī vietne var kaitēt tavai ierīcei.</string>

    <!-- Precise Location -->
    <string name="preciseLocationSystemDialogTitle">Vai iespējot ierīces atrašanās vietu DuckDuckGo privātuma pārlūkprogrammai?</string>
    <string name="preciseLocationSystemDialogSubtitle">%1$s pieprasa tavas ierīces atrašanās vietu. Vispirms tev ir jāatļauj lietotnei nosūtīt tavas ierīces atrašanās vietu, pēc tam %2$s var pieprasīt atļauju.</string>
    <string name="preciseLocationSystemDialogAllow">Iespējot</string>
    <string name="preciseLocationSystemDialogDeny">Varbūt vēlāk</string>
    <string name="preciseLocationSystemDialogNeverAllow">Vairs nejautāt par šo vietni</string>
    <string name="preciseLocationSiteDialogTitle">Vai piešķirt %1$s atļauju piekļūt atrašanās vietai?</string>
    <string name="preciseLocationDDGDialogSubtitle">Mēs izmantojam tavu anonīmo atrašanās vietu tikai tāpēc, lai sniegtu labākus rezultātus tev tuvāk. Vēlāk vienmēr varēsi pārdomāt.</string>
    <string name="preciseLocationSiteDialogSubtitle">Iestatījumos vari pārvaldīt atrašanās vietas piekļuves atļaujas, ko piešķīri atsevišķām vietnēm.</string>
    <string name="preciseLocationSiteDialogAllowAlways">Vienmēr</string>
    <string name="preciseLocationSiteDialogAllowOnce">Tikai šai sesijai</string>
    <string name="preciseLocationSiteDialogDenyAlways">Vienmēr aizliegt</string>
    <string name="preciseLocationSiteDialogDenyOnce">Aizliegt šai sesijai</string>
    <string name="settingsPreciseLocation">Atrašanās vieta</string>
    <string name="preciseLocationFeatureDescription">Apmeklētās vietnes var prasīt atklāt tavas ierīces atrašanās vietu. Tās nevarēs tai piekļūt, ja tu skaidri nepiešķirsi atļauju. DuckDuckGo izmanto tavu atrašanās vietu tikai anonīmi, lai nodrošinātu lokālās meklēšanas rezultātus.</string>
    <string name="preciseLocationToggleText">Vietnes var pieprasīt manu atrašanās vietu</string>
    <string name="preciseLocationEmptyListHint">Nevienai vietnei nav piešķirta atļauja piekļūt atrašanās vietai</string>
    <string name="preciseLocationNoSystemPermission">Lai pārvaldītu savas atsevišķām vietnēm piešķirtās atrašanās vietas piekļuves atļaujas, šai lietotnei iespējo atrašanās vietu Android iestatījumos.</string>
    <string name="preciseLocationActivityTitle">Atrašanās vieta</string>
    <string name="preciseLocationDeleteConfirmMessage">Vai tiešām vēlaties dzēst &lt;b&gt;%1$s&lt;/b&gt;?</string>
    <string name="preciseLocationDeleteContentDescription">Vairāk iespēju atrašanās vietas atļaujām domēnā %1$s</string>
    <string name="preciseLocationAllowedSitesSectionTitle">Piešķirts</string>
    <string name="preciseLocationDeniedSitesSectionTitle">Aizliegts</string>
    <string name="preciseLocationSnackbarMessage">Tu iepriekš piešķīri %1$s atļauju piekļūt savas ierīces atrašanās vietai.</string>

    <!--Fire button education-->
    <string name="daxClearDataCtaText">Personas dati var uzkrāties tavā pārlūkā. Pē! Izmanto Uguns pogu, lai tos visus nodedzinātu. Pamēģini tagad! 👇</string>

    <!--  Global Privacy Control-->
    <string name="globalPrivacyControlActivityTitle">Globālā privātuma kontrole (GPC)</string>
    <string name="globalPrivacyControlDescription">
        <![CDATA[DuckDuckGo automātiski bloķē daudzus izsekotājus. Izmantojot globālo privātuma kontroli (GPC), vari arī lūgt iesaistītajām vietnēm ierobežot savu personas datu pārdošanu vai kopīgošanu ar citiem uzņēmumiem. <u><a href=\"\">Uzzini vairāk</a><u/>]]>
    </string>
    <string name="globalPrivacyControlSetting">Globālā privātuma kontrole (GPC)</string>
    <string name="globalPrivacyControlToggle">Globālā privātuma kontrole (GPC)</string>
    <string name="disabled">Atspējots</string>
    <string name="enabled">Iespējots</string>

    <!-- Opening app links -->
    <string name="settingTitleOpenLinksInAssociatedApps">Atvērt saites saistītajās lietotnēs</string>
    <string name="settingSubtitleOpenLinksInAssociatedApps">Atspējo, lai novērstu saišu automātisku atvēršanu citās instalētajās lietotnēs.</string>
    <string name="appLinkDialogTitle">Vai atvērt citā lietotnē?</string>
    <string name="appLinkSnackBarAction">Atvērt lietotnē</string>
    <string name="appLinkMultipleSnackBarAction">Lietotnes izvēle</string>
    <string name="appLinkSnackBarMessage">Tu vari atvērt šo saiti ar %1$s.</string>
    <string name="appLinkMultipleSnackBarMessage">Tu vari atvērt šo saiti citās lietotnēs.</string>
    <string name="appLinkIntentChooserTitle">Atvērt ar</string>
    <string name="appLinkMenuItemTitle">Atvērt lietotnē</string>

    <!-- Email Autofill -->
    <string name="aliasToClipboardMessage">Jaunā adrese tika iekopēta tavā starpliktuvē</string>
    <string name="autofillTooltipUseYourAlias">Izmantot %1$s</string>
    <string name="autofillTooltipUseYourAliasDescription">Bloķēt e-pasta izsekotājus</string>
    <string name="autofillTooltipGenerateAddress">Ģenerēt privātu adresi</string>
    <string name="autofillTooltipGenerateAddressDescription">Bloķē e-pasta izsekotājus un paslēpj tavu adresi</string>
    <string name="newEmailAliasMenuTitle">Izveidot Duck adresi</string>

    <!-- Waitlist Notification -->
    <string name="waitlistNotificationDialogDescription">Vai vēlies, lai mēs nosūtām tev paziņojumu, kad pienāks tava kārta?</string>
    <string name="waitlistNotificationDialogNoThanks">Nē, paldies</string>
    <string name="waitlistNotificationDialogNotifyMe">INFORMĒT MANI</string>

    <!-- Email Protection -->
    <string name="emailProtectionActivityTitle">E-pasta aizsardzība (Beta)</string>
    <string name="emailNotSupported">Ierīce netiek atbalstīta</string>
    <string name="emailNotSupportedExplanation">E-pasta aizsardzība ļauj izveidot privātas e-pasta adreses, kas noņem e-pasta izsekotājus. Mums ir jāšifrē un jāsaglabā šīs tavā ierīcē vietēji izveidotās adreses. Tā kā tava ierīce neatbalsta šifrētu krātuvi, e-pasta aizsardzība nav pieejama.</string>

    <!-- Bookmark folders -->
    <string name="bookmarkDialogTitleEdit">Rediģēt grāmatzīmi</string>
    <string name="favoriteDialogTitleEdit">Rediģēt izlasi</string>
    <string name="locationLabel">Atrašanās vieta</string>
    <string name="folderLocationTitle">Atlasi atrašanās vietu</string>
    <string name="addFolder">Pievienot mapi</string>
    <string name="editFolder">Rediģēt mapi</string>
    <string name="bookmarkFolderDeleteDialogMessage">"Vai tiešām vēlies dzēst "</string>
    <string name="bookmarkFolderEmpty">Tukšs</string>

    <plurals name="bookmarkFolderDeleteDialogMessage">
        <item quantity="zero">%1$s%2$s un %3$d vienumus?</item>
        <item quantity="one">%1$s%2$s un %3$d vienumu?</item>
        <item quantity="other">%1$s%2$s un %3$d vienumus?</item>
    </plurals>

    <plurals name="bookmarkFolderItems">
        <item quantity="zero">%1$d vienumus</item>
        <item quantity="one">%1$d vienumu</item>
        <item quantity="other">%1$d vienumus</item>
    </plurals>

    <!-- Accessibility-->
    <string name="settingsAccessibility">Pieejamība</string>
    <string name="accessibilityActivityTitle">Pieejamība</string>
    <string name="accessibilityFontSizeTitle">Burtu izmērs</string>
    <string name="accessibilityFontSizeHint">Velc slīdni, līdz vari šo ērti izlasīt. Vietnes tavā DuckDuckGo tam pielāgosies.</string>
    <string name="accessibilityForceZoomTitle">Ieviest manuālu lapas tālummaiņu</string>
    <string name="accessibilityForceZoomSubtitle">Savelc un tuvini jebkurā vietnē, pat tajās, kas parasti to neļautu</string>
    <string name="accessibilityTextSizeOverrideTitle">Pārvaldīt teksta lielumu</string>
    <string name="accessibilityTextSizeOverrideSubtitle">Teksts vietnēs, kuras skati pakalpojumā DuckDuckGo, tiks pielāgots, lai atbilstu tālāk norādītajam iestatījumam</string>

    <!-- Privacy Policy -->
    <string name="settingsPrivacyPolicyDuckduckgo">Privātuma politika</string>

    <!-- Home Screen Widget -->
    <string name="homeScreenWidgetAdded">Sākuma ekrānam pievienots logrīks %1$s</string>
    <string name="settingsAddHomeScreenWidget">Sākuma ekrāna logrīks</string>

    <!-- MacOs Settings -->
    <string name="macos_settings_description">Pārlūko privāti, izmantojot mūsu Mac lietotni</string>
    <string name="macos_settings_description_list">Tu esi sarakstā!</string>
    <string name="macos_settings_description_ready">Pieejams lejupielādei Mac datorā</string>
    <string name="macos_settings_title">DuckDuckGo darbvirsmas lietotne</string>

    <!-- Downloads -->
    <string name="downloadsMenuItem">Lejupielādes</string>
    <string name="downloadsActivityTitle">Lejupielādes</string>
    <string name="downloadsActivityNoItemsDescription">Vēl nav lejupielādēts neviens fails</string>
    <string name="downloadsShareTitle">Kopīgot ar…</string>
    <string name="downloadsDownloadFinishedActionName">Atvērt</string>
    <string name="downloadsCannotOpenFileErrorMessage">Nevar atvērt failu. Pārbaudīt saderīgu lietotni.</string>
    <string name="downloadsFileNotFoundErrorMessage">Fails vairs nepastāv</string>
    <string name="downloadsItemMenuShare">Kopīgot</string>
    <string name="downloadsItemMenuDelete">Dzēst</string>
    <string name="downloadsItemMenuCancel">Atcelt</string>
    <string name="downloadsActivityMenuDeleteAll">Dzēst visus</string>
    <string name="downloadsFileDeletedMessage">Izdzēsts %1$s</string>
    <string name="downloadsAllFilesDeletedMessage">Visi faili izdzēsti</string>
    <string name="downloadsMoreOptionsContentDescription">Citas iespējas %1$s</string>
    <string name="downloadsUndoActionName">Atsaukt</string>
    <string name="downloadsStateInProgress">Notiek...</string>

    <!-- App Tracking Protection -->
    <string name="atp_SettingsTitle">Lietotņu pretizsekošanas aizsardzība</string>
    <string name="atp_SettingsDeviceShieldNeverEnabled">Lietotņu izsekotāju bloķēšana ierīcē</string>
    <string name="atp_SettingsDeviceShieldEnabled">Iespējots</string>
    <string name="atp_SettingsDeviceShieldDisabled">Atspējots</string>

    <!-- Autoconsent -->
    <string name="autoconsentDialogTitle">Izskatās, ka šajā vietnē ir sīkfailu piekrišanas uznirstošais logs👇</string>
    <string name="autoconsentDialogDescription">Vai vēlies, lai es tos apstrādāju tavā vietā? Es varu mēģināt samazināt sīkfailus, maksimāli palielināt konfidencialitāti un paslēpt šādus uznirstošos logus.</string>
    <string name="autoconsentPrimaryCta">Pārvaldīt sīkfailu uznirstošos logus</string>
    <string name="autoconsentSecondaryCta">Nē, paldies</string>

    <string name="autoconsentSetting">Pārvaldīt sīkfailu uznirstošos logus</string>
    <string name="autoconsentAnimationText">Pārvaldītie sīkfaili</string>

</resources><|MERGE_RESOLUTION|>--- conflicted
+++ resolved
@@ -108,79 +108,6 @@
     <string name="tabClosedUndo">Atsaukt</string>
     <string name="downloadsMenuItemTitle">Lejupielādes</string>
 
-<<<<<<< HEAD
-=======
-    <!-- Privacy Dashboard Activities -->
-    <string name="privacyProtectionToggle">Vietnes privātuma aizsardzība</string>
-    <string name="privacyProtectionEnabled">VIETNES AIZSARDZĪBA IR IESPĒJOTA</string>
-    <string name="privacyProtectionDisabled">VIETAS AIZSARDZĪBA IR ATSPĒJOTA</string>
-    <string name="privacyDashboardActivityTitle">Privātuma informācijas panelis</string>
-    <string name="privacyProtectionUpgraded" tools:ignore="TypographyQuotes">UZLABOTS NO &lt;img src=\"%1$d\" /&gt; UZ &lt;img src=\"%2$d\" /&gt;</string>
-    <string name="privacyGradeContentDescription">Privātuma līmenis</string>
-    <string name="privacyProtectionTemporarilyDisabled">Mēs īslaicīgi atspējojām privātuma aizsardzību, jo šķiet, ka tā traucē šīs vietnes darbību.</string>
-
-    <string name="httpsGood">Šifrēts savienojums</string>
-    <string name="httpsMixed">Jaukts šifrēšanas savienojums</string>
-    <string name="httpsBad">Nešifrēts savienojums</string>
-
-    <string name="scorecardActivityTitle">Privātuma līmenis</string>
-    <string name="scorecardSiteIsMemberOfMajorNetwork">Vietne ir lielākais izsekotāju tīkls</string>
-    <string name="scorecardPrivacyGrade">Privātuma līmenis</string>
-    <string name="scorecardEnhancedGrade">Uzlabots līmenis</string>
-
-    <string name="privacyTermsActivityTitle">Privātuma prakse</string>
-    <string name="practicesGood">Laba privātuma prakse</string>
-    <string name="practicesMixed">Jaukta privātuma prakse</string>
-    <string name="practicesBad">Slikta privātuma prakse</string>
-    <string name="practicesUnknown">Nezināma privātuma prakse</string>
-    <string name="practicesOverview">Privātuma prakse norāda, cik aizsargāta ir personiskā informācija, kuru kopīgojat ar vietni.</string>
-    <string name="practicesTosdrLink">Privātuma prakse no <b><u>ToS;DR</u></b>.</string>
-    <string name="practicesIconContentGood">Labas prakses ikona</string>
-    <string name="practicesIconContentBad">Sliktas prakses ikona</string>
-
-    <string name="networkTrackerSummaryHeader">IZSEKOTĀJU TĪKLA LIELĀKIE PĀRKĀPĒJI</string>
-    <string name="networkTrackerSummaryNotReady">Mēs joprojām apkopojam datus, lai parādītu, cik daudz izsekotāju esam nobloķējuši.</string>
-
-    <string name="trackersActivityTitle">Bloķētie izsekošanas pieprasījumi</string>
-    <string name="trackersContentDescription">Bloķētie izsekošanas pieprasījumi</string>
-    <string name="trackersOverview">Turpmāk norādīto trešo pušu domēnu pieprasījumu ielāde tika bloķēta, jo tie tika identificēti kā izsekošanas pieprasījumi. Ja uzņēmuma pieprasījumi tiek ielādēti, tas var ļaut tiem izveidot tavu profilu.</string>
-    <string name="trackersOverviewProtectionsOff">Neviens izsekošanas pieprasījums netika bloķēts, jo šai vietnei ir izslēgta aizsardzība. Ja uzņēmuma pieprasījumi tiek ielādēti, tas var ļaut tiem izveidot tavu profilu.</string>
-
-    <string name="domainsLoadedActivityTitle">Ielādēti trešo pušu pieprasījumi</string>
-    <string name="domainsLoadedContentDescription">Ielādētie trešo pušu pieprasījumi</string>
-    <string name="domainsLoadedOverview">Tika ielādēti šādu trešo pušu domēnu pieprasījumi. Ja tiek ielādēti uzņēmuma pieprasījumi, tas var ļaut tiem veidot tavu profilu, lai gan joprojām ir spēkā mūsu pārējās tīmekļa izsekošanas aizsardzības prasības.</string>
-    <string name="domainsLoadedOverviewProtectionsOff">Netika bloķēta trešo pušu pieprasījumu ielāde, jo šai vietnei ir izslēgta aizsardzība. Ja uzņēmuma pieprasījumi tiek ielādēti, tas var ļaut tiem izveidot tavu profilu.</string>
-    <string name="domainsLoadedOverviewEmpty">Mēs neatradām pieprasījumus no neviena trešās puses domēna.</string>
-    <string name="domainsLoadedHeadingText">Nav ielādēts neviens trešās puses domēns</string>
-
-    <string name="webTrackingProtectionsText"><annotation type="learn_more_link">Par mūsu tīmekļa izsekošanas aizsardzību</annotation></string>
-    <string name="webTrackingProtectionsUrl">https://help.duckduckgo.com/duckduckgo-help-pages/privacy/web-tracking-protections/</string>
-
-    <string name="trackersBlockedNoSectionDescription">Tika ielādēti šādu domēnu pieprasījumi.</string>
-
-    <string name="adLoadedSectionDescription">Šā domēna pieprasījumi tika ielādēti, jo nesen tika nospiests uz %1$s reklāmas DuckDuckGo. Šie pieprasījumi palīdz novērtēt reklāmu efektivitāti. Neviena reklāma DuckDuckGo nav profilējoša.</string>
-    <string name="adLoadedSectionLinkText"><annotation type="learn_more_link">Kā mūsu meklēšanas reklāmas ietekmē mūsu aizsardzību</annotation></string>
-    <string name="adLoadedSectionUrl">https://help.duckduckgo.com/duckduckgo-help-pages/privacy/web-tracking-protections/#3rd-party-tracker-loading-protection</string>
-
-    <string name="domainsLoadedSectionDescription">Tika ielādēti arī šāda domēna pieprasījumi.</string>
-    <string name="domainsLoadedSectionSingleSectionDescription">Tika ielādēti šādu domēnu izsekošanas pieprasījumi.</string>
-    <string name="domainsLoadedSectionEmptyListDescription">Mēs neatradām pieprasījumus no neviena trešās puses domēna.</string>
-
-    <string name="domainsLoadedBreakageSectionDescription">Šī domēna pieprasījumi tika ielādēti, lai novērstu vietnes darbības traucējumus.</string>
-    <string name="domainsLoadedAssociatedSectionDescription">Tika ielādēti šā domēna pieprasījumi, jo tie ir saistīti ar %1$s.</string>
-
-    <string name="trackersBlockedText">Pieprasījumu ielādēšana bloķēta</string>
-    <string name="trackersNotBlockedText">Neviens izsekošanas pieprasījums nav bloķēts</string>
-    <string name="trackersNoFoundText">Nav atrasts neviens izsekošanas pieprasījums</string>
-    <string name="trackersFoundText">Atrasti izsekošanas pieprasījumi</string>
-
-    <string name="domainsLoadedText">Ielādētie trešo pušu pieprasījumi</string>
-    <string name="domainsNotLoadedText">Nav ielādēts neviens trešo pušu pieprasījums</string>
-
-    <string name="majorNetworksNoFound">Nav atrasts neviens lielāko izsekotāju tīkls</string>
-    <string name="majorNetworksFound">Atrasti lielāko izsekotāju tīkli</string>
-
->>>>>>> 14095a86
     <!-- Fire -->
     <string name="fireMenu">Izdzēst datus</string>
     <string name="fireClearAll">Notīrīt visas cilnes un datus</string>
