<?xml version="1.0" encoding="UTF-8"?>
<!--
  ~ Copyright (c) 2022 DuckDuckGo
  ~
  ~ Licensed under the Apache License, Version 2.0 (the "License");
  ~ you may not use this file except in compliance with the License.
  ~ You may obtain a copy of the License at
  ~
  ~     http://www.apache.org/licenses/LICENSE-2.0
  ~
  ~ Unless required by applicable law or agreed to in writing, software
  ~ distributed under the License is distributed on an "AS IS" BASIS,
  ~ WITHOUT WARRANTIES OR CONDITIONS OF ANY KIND, either express or implied.
  ~ See the License for the specific language governing permissions and
  ~ limitations under the License.
  -->
<resources xmlns:tools="http://schemas.android.com/tools">

    <string name="appName" translatable="false">DuckDuckGo</string>
    <string name="appDescription" translatable="false">DuckDuckGo </string>
    <string name="duckDuckGoLogoDescription">DuckDuckGo logotips</string>
    <string name="duckDuckGoPrivacySimplified">Privātums – vienkāršots</string>
    <string name="yes">Jā</string>
    <string name="no">Nē</string>
    <string name="open">Atvērt</string>
    <string name="cancel">Atcelt</string>
    <string name="search">Meklēt</string>

    <!-- Onboarding Activity -->
    <string name="onboardingDefaultBrowserDescription">Dodieties uz Iestatījumiem, lai meklētu un pārlūkotu ar DuckDuckGo katru reizi.</string>
    <string name="onboardingDefaultBrowserTitle">Padarīt DuckDuckGo par noklusējumu</string>

    <!-- Default Browser -->
    <string name="cannotLaunchDefaultAppSettings">Nevar palaist lietotnes noklusējuma iestatījumu ekrānu</string>
    <string name="settingsDefaultBrowserEnabled">Iestatīt kā noklusējuma pārlūku</string>
    <string name="defaultBrowserMaybeLater">Varbūt vēlāk</string>
    <string name="defaultBrowserLetsDoIt">Iestatīt kā noklusējuma pārlūku</string>
    <string name="defaultBrowserDescriptionNoDefault">Katru reizi atveriet saites bez raizēm.</string>
    <string name="defaultBrowserInstructions">Atlasiet DuckDuckGo un pieskarieties <font color="#678fff">Vienmēr</font>.</string>

    <!-- Browser Activity -->
    <string name="browserPopupMenu">Pārlūka izvēlne</string>
    <string name="refresh">Atjaunot</string>
    <string name="back">Atpakaļ</string>
    <string name="forward">Uz priekšu</string>

    <string name="omnibarInputHint">Meklēt vai ierakstīt URL</string>
    <string name="clearButtonContentDescription">Nodzēst meklēšanas ievadi</string>
    <string name="no_compatible_third_party_app_installed">Nav instalēta saderīga lietotne</string>
    <string name="addBookmarkMenuTitle">Pievienot grāmatzīmi</string>
    <string name="editBookmarkMenuTitle">Rediģēt grāmatzīmi</string>
    <string name="addFavoriteMenuTitle">Pievienot izlases vienumu</string>
    <string name="removeFavoriteMenuTitle">Noņemt izlasi</string>
    <string name="favoriteAddedMessage">Izlases vienums ir pievienots</string>
    <string name="bookmarkAddedMessage">Pievienota grāmatzīme</string>
    <string name="requestDesktopSiteMenuTitle">Darbvirsmas vietne</string>
    <string name="fireproofWebsiteMenuTitleRemove">Noņemt ugunsdrošību</string>
    <string name="requestMobileSiteMenuTitle">Mobilā vietne</string>
    <string name="downloadsMenuTitle">Lejupielādes</string>
    <string name="printMenuTitle">Drukāt lapu</string>
    <string name="favoriteDeleteConfirmationMessage">Izlase ir noņemta</string>
    <string name="fireproofDeleteConfirmationMessage">Ugunsdrošība noņemta</string>
    <string name="privacyProtectionEnabledConfirmationMessage">Iespējota %1$s privātuma aizsardzība</string>
    <string name="privacyProtectionDisabledConfirmationMessage">Atspējota %1$s privātuma aizsardzība</string>
    <string name="undoSnackbarAction">Atsaukt</string>

    <!-- Downloading files -->
    <string name="downloadImage">Lejupielādēt attēlu</string>
    <string name="permissionRequiredToDownload">Lai lejupielādētu, ir nepieciešama krātuves atļauja</string>

    <!-- Sharing options -->
    <string name="options">Iespējas</string>
    <string name="shareLink">Kopīgot saiti</string>
    <string name="shareMenuTitle">Kopīgot</string>
    <string name="copyUrl">Kopēt saites adresi</string>

    <!-- Find in page -->
    <string name="findInPageMenuTitle">Atrast lapā</string>
    <string name="nextSearchTermDescription">Atrast nākamo</string>
    <string name="previousSearchTermDescription">Atrast iepriekšējo</string>
    <string name="closeFindInPageButtonDescription">Aizvērt meklēšanu lapas skatā</string>
    <string name="findInPageHint">Atrast lapā</string>
    <string name="findInPageMatches" translatable="false">%d/%d</string>

    <!-- AutoComplete Suggestions -->
    <string name="editQueryBeforeSubmitting">Pirms meklēšanas rediģējiet vaicājumu</string>
    <string name="settingsAutocompleteEnabled">Automātiski aizpildīt ieteikumus</string>

    <!-- Opening external apps -->
    <string name="openExternalApp">Atvērt ārējo lietotni</string>
    <string name="launchingExternalApp">Atvērt citā lietotnē</string>
    <string name="confirmOpenExternalApp">Vai vēlaties iziet no DuckDuckGo, lai aplūkotu šo saturu?</string>
    <string name="unableToOpenLink">Nevar atvērt šāda veida saites</string>

    <!-- Tabs -->
    <string name="homeTab" translatable="false">DuckDuckGo</string>
    <string name="tabActivityTitle">Cilnes</string>
    <string name="tabsMenuItem">Cilnes</string>
    <string name="newTabMenuItem">Jauna cilne</string>
    <string name="openInNewTab">Atvērt jaunā cilnē</string>
    <string name="openInNewBackgroundTab">Atvērt fona cilnē</string>
    <string name="openImageInNewTab">Atvērt attēlu fona cilnē</string>
    <string name="faviconContentDescription">Izlases ikona</string>
    <string name="closeContentDescription">Aizvērt</string>
    <string name="closeAllTabsMenuItem">Aizvērt visas cilnes</string>
    <string name="closeTab">Aizvērt cilni</string>
    <string name="tabClosed">Cilne ir aizvērta</string>
    <string name="tabClosedUndo">Atsaukt</string>
    <string name="downloadsMenuItemTitle">Lejupielādes</string>

    <!-- Privacy Dashboard Activities -->
    <string name="privacyProtectionToggle">Vietnes privātuma aizsardzība</string>
    <string name="privacyProtectionEnabled">VIETNES AIZSARDZĪBA IR IESPĒJOTA</string>
    <string name="privacyProtectionDisabled">VIETAS AIZSARDZĪBA IR ATSPĒJOTA</string>
    <string name="privacyDashboardActivityTitle">Privātuma informācijas panelis</string>
    <string name="privacyProtectionUpgraded" tools:ignore="TypographyQuotes">UZLABOTS NO &lt;img src=\"%1$d\" /&gt; UZ &lt;img src=\"%2$d\" /&gt;</string>
    <string name="privacyGradeContentDescription">Privātuma līmenis</string>
    <string name="privacyProtectionTemporarilyDisabled">Mēs īslaicīgi atspējojām privātuma aizsardzību, jo šķiet, ka tā traucē šīs vietnes darbību.</string>

    <string name="httpsGood">Šifrēts savienojums</string>
    <string name="httpsMixed">Jaukts šifrēšanas savienojums</string>
    <string name="httpsBad">Nešifrēts savienojums</string>

    <string name="scorecardActivityTitle">Privātuma līmenis</string>
    <string name="scorecardSiteIsMemberOfMajorNetwork">Vietne ir lielākais izsekotāju tīkls</string>
    <string name="scorecardPrivacyGrade">Privātuma līmenis</string>
    <string name="scorecardEnhancedGrade">Uzlabots līmenis</string>

    <string name="privacyTermsActivityTitle">Privātuma prakse</string>
    <string name="practicesGood">Laba privātuma prakse</string>
    <string name="practicesMixed">Jaukta privātuma prakse</string>
    <string name="practicesBad">Slikta privātuma prakse</string>
    <string name="practicesUnknown">Nezināma privātuma prakse</string>
    <string name="practicesOverview">Privātuma prakse norāda, cik aizsargāta ir personiskā informācija, kuru kopīgojat ar vietni.</string>
    <string name="practicesTosdrLink">Privātuma prakse no <b><u>ToS;DR</u></b>.</string>
    <string name="practicesIconContentGood">Labas prakses ikona</string>
    <string name="practicesIconContentBad">Sliktas prakses ikona</string>

    <string name="networkTrackerSummaryHeader">IZSEKOTĀJU TĪKLA LIELĀKIE PĀRKĀPĒJI</string>
    <string name="networkTrackerSummaryNotReady">Mēs joprojām apkopojam datus, lai parādītu, cik daudz izsekotāju esam nobloķējuši.</string>

    <string name="trackersActivityTitle">Bloķētie izsekošanas pieprasījumi</string>
    <string name="trackersContentDescription">Bloķētie izsekošanas pieprasījumi</string>
    <string name="trackersOverview">Turpmāk norādīto trešo pušu domēnu pieprasījumu ielāde tika bloķēta, jo tie tika identificēti kā izsekošanas pieprasījumi. Ja uzņēmuma pieprasījumi tiek ielādēti, tas var ļaut tiem izveidot tavu profilu.</string>
    <string name="trackersOverviewProtectionsOff">Neviens izsekošanas pieprasījums netika bloķēts, jo šai vietnei ir izslēgta aizsardzība. Ja uzņēmuma pieprasījumi tiek ielādēti, tas var ļaut tiem izveidot tavu profilu.</string>

    <string name="domainsLoadedActivityTitle">Ielādēti trešo pušu pieprasījumi</string>
    <string name="domainsLoadedContentDescription">Ielādētie trešo pušu pieprasījumi</string>
    <string name="domainsLoadedOverview">Tika ielādēti šādu trešo pušu domēnu pieprasījumi. Ja tiek ielādēti uzņēmuma pieprasījumi, tas var ļaut tiem veidot tavu profilu, lai gan joprojām ir spēkā mūsu pārējās tīmekļa izsekošanas aizsardzības prasības.</string>
    <string name="domainsLoadedOverviewProtectionsOff">Netika bloķēta trešo pušu pieprasījumu ielāde, jo šai vietnei ir izslēgta aizsardzība. Ja uzņēmuma pieprasījumi tiek ielādēti, tas var ļaut tiem izveidot tavu profilu.</string>
    <string name="domainsLoadedOverviewEmpty">Mēs neatradām pieprasījumus no neviena trešās puses domēna.</string>
    <string name="domainsLoadedHeadingText">Nav ielādēts neviens trešās puses domēns</string>

    <string name="webTrackingProtectionsText"><annotation type="learn_more_link">Par mūsu tīmekļa izsekošanas aizsardzību</annotation></string>
    <string name="webTrackingProtectionsUrl">https://help.duckduckgo.com/duckduckgo-help-pages/privacy/web-tracking-protections/</string>

    <string name="trackersBlockedNoSectionDescription">Tika ielādēti šādu domēnu pieprasījumi.</string>

    <string name="adLoadedSectionDescription">Šā domēna pieprasījumi tika ielādēti, jo nesen tika nospiests uz %1$s reklāmas DuckDuckGo. Šie pieprasījumi palīdz novērtēt reklāmu efektivitāti. Neviena reklāma DuckDuckGo nav profilējoša.</string>
    <string name="adLoadedSectionLinkText"><annotation type="learn_more_link">Kā mūsu meklēšanas reklāmas ietekmē mūsu aizsardzību</annotation></string>
    <string name="adLoadedSectionUrl">https://help.duckduckgo.com/duckduckgo-help-pages/privacy/web-tracking-protections/#3rd-party-tracker-loading-protection</string>

    <string name="domainsLoadedSectionDescription">Tika ielādēti arī šāda domēna pieprasījumi.</string>
    <string name="domainsLoadedSectionSingleSectionDescription">Tika ielādēti šādu domēnu izsekošanas pieprasījumi.</string>
    <string name="domainsLoadedSectionEmptyListDescription">Mēs neatradām pieprasījumus no neviena trešās puses domēna.</string>

    <string name="domainsLoadedBreakageSectionDescription">Šī domēna pieprasījumi tika ielādēti, lai novērstu vietnes darbības traucējumus.</string>
    <string name="domainsLoadedAssociatedSectionDescription">Tika ielādēti šā domēna pieprasījumi, jo tie ir saistīti ar %1$s.</string>

    <string name="trackersBlockedText">Pieprasījumu ielādēšana bloķēta</string>
    <string name="trackersNotBlockedText">Neviens izsekošanas pieprasījums nav bloķēts</string>
    <string name="trackersNoFoundText">Nav atrasts neviens izsekošanas pieprasījums</string>
    <string name="trackersFoundText">Atrasti izsekošanas pieprasījumi</string>

    <string name="domainsLoadedText">Ielādētie trešo pušu pieprasījumi</string>
    <string name="domainsNotLoadedText">Nav ielādēts neviens trešo pušu pieprasījums</string>

    <string name="majorNetworksNoFound">Nav atrasts neviens lielāko izsekotāju tīkls</string>
    <string name="majorNetworksFound">Atrasti lielāko izsekotāju tīkli</string>

    <!-- Fire -->
    <string name="fireMenu">Izdzēst datus</string>
    <string name="fireClearAll">Notīrīt visas cilnes un datus</string>
    <string name="fireCancel">Atcelt</string>
    <string name="fireDataCleared">Dati ir nodzēsti</string>

    <!-- Settings Activity -->
    <string name="settingsActivityTitle">Iestatījumi</string>
    <string name="settingsMenuItemTitle">Iestatījumi</string>
    <string name="settingsHeadingGeneral">Vispārīgi</string>
    <string name="settingsHeadingOther">Citi</string>
    <string name="settingsHeadingPrivacy">Privātums</string>
    <string name="settingsAboutDuckduckgo">Par DuckDuckGo</string>
    <string name="settingsVersion">Versija</string>
    <string name="leaveFeedback">Kopīgot atsauksmi</string>
    <string name="settingsEmailProtectionTitle">E-pasta aizsardzība</string>
    <string name="settingsEmailProtectionSubtitle">Bloķē e-pasta izsekotājus un paslēp savu adresi</string>
    <string name="settingsHeadingMore">Vairāk no DuckDuckGo</string>
    <string name="settingsLightTheme">Gaišs</string>
    <string name="settingsTheme">Fons</string>
    <string name="settingsDarkTheme">Tumšs</string>
    <string name="settingsSystemTheme">Sistēmas noklusējums</string>
    <string name="settingsThemeDialogSave">Iestatīt motīvu</string>
    <string name="settingsTitleAppLinks">Atvērt saites lietotnēs</string>
    <string name="settingsTitleAppLinksDialog">Atvērt saites lietotnēs</string>
    <string name="settingsAppLinksAskEveryTime">Jautāt katru reizi</string>
    <string name="settingsAppLinksAlways">Vienmēr</string>
    <string name="settingsAppLinksNever">Nekad</string>

    <!-- Settings - Automatically clearing data -->
    <string name="settingsAutomaticallyClearingDialogSave">Saglabāt</string>

    <string name="settingsAutomaticallyClearWhat">Automātiski notīrīt…</string>
    <string name="settingsAutomaticallyClearWhatDialogTitle">Automātiski notīrīt…</string>
    <string name="settingsAutomaticallyClearWhatOptionNone">Neko</string>
    <string name="settingsAutomaticallyClearWhatOptionTabs">Cilnes</string>
    <string name="settingsAutomaticallyClearWhatOptionTabsAndData">Cilnes un datus</string>

    <string name="settingsAutomaticallyClearWhen">Notīrīt…</string>
    <string name="settingsAutomaticallyClearWhenDialogTitle">Notīrīt…</string>
    <string name="settingsAutomaticallyClearWhenAppExitOnly">Tikai iziešana no lietotnes</string>
    <string name="settingsAutomaticallyClearWhenAppExit5Seconds">Iziešana no lietotnes, neaktīva 5 sekundes</string>
    <string name="settingsAutomaticallyClearWhenAppExit5Minutes">Iziešana no lietotnes, neaktīva 5 minūtes</string>
    <string name="settingsAutomaticallyClearWhenAppExit15Minutes">Iziešana no lietotnes, neaktīva 15 minūtes</string>
    <string name="settingsAutomaticallyClearWhenAppExit30Minutes">Iziešana no lietotnes, neaktīva 30 minūtes</string>
    <string name="settingsAutomaticallyClearWhenAppExit60Minutes">Iziešana no lietotnes, neaktīva 1 stundu</string>

    <!-- About Activity -->
    <string name="aboutActivityTitle">Par DuckDuckGo</string>
    <string name="aboutDescription">
        DuckDuckGo mērķis ir veidot jaunu tiešsaistes uzticēšanās standartu.\n\nDuckDuckGo konfidencialitātes pārlūks nodrošina visu nepieciešamo privātumu, lai aizsargātu tevi, meklējot un pārlūkojot informāciju tīmeklī, ieskaitot izsekotāju bloķēšanu, viedāku šifrēšanu un DuckDuckGo privāto meklēšanu.\n\nGalu galā – internetam nevajadzētu iedvest bailes, un tava godam nopelnītā tiešsaistes privātuma iegūšanai vajadzētu būt tikpat vienkāršai kā žalūziju aizvēršanai.</string>
    <string name="aboutMoreLink">Vairāk vietnē duckduckgo.com/about</string>
    <string name="no_suggestions">Nav ieteikumu</string>

    <!-- Broken Site Activity -->
    <string name="brokenSiteReportBrokenSiteMenuItem">Ziņot par bojātu vietni</string>
    <string name="brokenSiteHeading">Ziņot par bojātu vietni</string>
    <string name="brokenSiteSubmitted">Paldies! Atsauksme ir iesniegta.</string>
    <string name="brokenSitesCategoriesTitle">Aprakstiet notikušo</string>
    <string name="brokenSitesCategoriesHint">Aprakstiet notikušo</string>
    <string name="brokenSiteSubmitButton">Nosūtīt ziņojumu</string>
    <string name="brokenSiteDescription">Ja iesniegsiet anonīmu ziņojumu par bojātu vietni, mēs varēsim atkļūdot šīs problēmas un uzlabot lietotni.</string>

    <string name="brokenSiteCategoryImages">Attēli netika ielādēti</string>
    <string name="brokenSiteCategoryPaywall">Vietne pieprasīja atspējošanu</string>
    <string name="brokenSiteCategoryComments">Komentāri netika ielādēti</string>
    <string name="brokenSiteCategoryVideos">Video netika atskaņots</string>
    <string name="brokenSiteCategoryLinks">Saites vai pogas nedarbojas</string>
    <string name="brokenSiteCategoryContent">Trūkst satura</string>
    <string name="brokenSiteCategoryLogin">Es nevaru pierakstīties</string>
    <string name="brokenSiteCategoryUnsupported">Pārlūks nav saderīgs</string>
    <string name="brokenSiteCategoryOther">Kaut kas cits</string>

    <!-- Bookmarks Activity -->
    <string name="bookmarksMenuTitle">Grāmatzīmes</string>
    <string name="bookmarksActivityTitle">Grāmatzīmes</string>
    <string name="noBookmarks">Pagaidām nav pievienota neviena grāmatzīme</string>
    <string name="bookmarkOverflowContentDescription">Vairāk iespēju grāmatzīmei %1$s</string>
    <string name="bookmarkDeleteConfirmationMessage">Dzēsts: &lt;b&gt;%1$s&lt;/b&gt;</string>
    <string name="exportBookmarksMenu">Eksportēt</string>
    <string name="exportBookmarksEmpty">Tev nav grāmatzīmju, nekas netiks eksportēts</string>
    <string name="exportBookmarksError">Nevar eksportēt nevienu grāmatzīmi, kaut kas nav pareizi</string>
    <string name="exportBookmarksSuccess">Visas grāmatzīmes tika sekmīgi eksportētas</string>
    <string name="importBookmarksMenu">Importēt</string>
    <string name="importBookmarksFileTitle">Atlasi importējamo grāmatzīmju failu</string>
    <string name="importBookmarksError">Nevar importēt nevienu grāmatzīmi, kaut kas nav pareizi</string>
    <string name="importBookmarksEmpty">Failā nav importējamu grāmatzīmju</string>
    <string name="importBookmarksSuccess">Sekmīgi importētas %1$d grāmatzīmes</string>
    <string name="savedSiteDialogTitleHint">Nosaukums</string>
    <string name="savedSiteDialogUrlHint">Vietrādis URL</string>
    <string name="savedSiteDialogTitleEdit">Rediģēt</string>
    <string name="bookmarksSectionTitle">Grāmatzīmes</string>
    <string name="favoritesSectionTitle">Izlase</string>
    <string name="bookmarksEmptyHint">Vēl nav pievienota neviena grāmatzīme</string>
    <string name="favoritesEmptyHint">Vēl nav pievienota neviena izlase</string>

    <!-- Dialogs -->
    <string name="dialogConfirmTitle">Apstiprināt</string>
    <string name="dialogSave">Saglabāt</string>
    <string name="delete">Dzēst</string>
    <string name="edit">Rediģēt</string>
    <string name="remove">Noņemt</string>
    <string name="removeAll">Noņemt visu</string>

    <!-- Widget -->
    <string name="searchWidgetTextHint">Meklēt DuckDuckGo</string>

    <!-- Favorites widget -->
    <string name="addFavoriteMenuTitleHighlighted">👋 Pievienot izlasei</string>
    <string name="widgetConfigurationTitleText">Motīva izvēle</string>
    <string name="widgetConfigurationSystemThemeOption">Sistēmas noklusējums</string>
    <string name="widgetConfigurationLightThemeOption">Gaišs</string>
    <string name="widgetConfigurationDarkThemeOption">Tumšs</string>
    <string name="widgetConfigurationAddWidgetOption">Pievienot logrīku</string>
    <string name="searchWidgetEmtpyFavoritesHint">Vēl nav pievienota neviena izlase</string>
    <string name="searchWidgetEmtpyFavoritesCta">Pievienot izlases vienumu</string>
    <string name="daxFavoritesOnboardingCtaText"><![CDATA[Atver savas iecienītākās vietnes zibenīgi!<br/><br/>Atver iemīļoto vietni. Tad pieskaries ikonai \" ⠇\" un izvēlies Pievienot izlasei.]]></string>
    <string name="daxFavoritesOnboardingCtaContentDescription">Atver savas iecienītākās vietnes zibenīgi! Atver iemīļoto vietni. Tad pieskaries pārlūkprogrammas izvēlnes ikonai un izvēlies Pievienot izlasei.</string>
    <string name="widgetConfigurationActivityTitle">Logrīka konfigurācija</string>
    <string name="favoritesWidgetLabel">Izlase</string>
    <string name="searchWidgetLabel">Meklēt</string>

    <!-- Home Screen Shortcuts -->
    <string name="addToHome">Pievienot sākuma ekrānam</string>
    <string name="shortcutAddedText">Izdevās! %1$s ir pievienots tavam sākuma ekrānam.</string>

    <!-- User Survey -->
    <string name="surveyCtaTitle">Palīdziet mums uzlabot lietotni!</string>
    <string name="surveyCtaDescription">Piedalies mūsu īsajā aptaujā un dalies ar savu atsauksmi.</string>
    <string name="surveyCtaLaunchButton">Piedalīties aptaujā</string>
    <string name="surveyCtaDismissButton">Nē, paldies</string>
    <string name="surveyActivityTitle">Lietotāju aptauja</string>
    <string name="surveyTitle">DUCKDUCKGO APTAUJA</string>
    <string name="surveyDismissContentDescription">Nerādīt aptauju</string>
    <string name="surveyLoadingErrorTitle">Ak nē!</string>
    <string name="surveyLoadingErrorText">Mūsu aptauja pašlaik netiek ielādēta.\nLūdzu, pamēģiniet vēlreiz vēlāk.</string>

    <!-- Add widget -->
    <string name="addWidgetCtaTitle">Izmēģiniet mūsu meklēšanas logrīku!</string>
    <string name="addWidgetCtaDescription">Pievienojiet mūsu meklēšanas logrīku jūsu sākuma ekrānam ātrai un vienkāršai piekļuvei.</string>
    <string name="addWidgetCtaAutoLaunchButton">Pievienot logrīku</string>
    <string name="addWidgetCtaInstructionsLaunchButton">Parādīt man</string>
    <string name="addWidgetCtaDismissButton">Nerādīt</string>
    <string name="addWidgetInstructionsActivityTitle">Pievienot logrīku</string>
    <string name="addWidgetInstruction1Label">1</string>
    <string name="addWidgetInstruction1">Ilgi nospied sākuma ekrānā, pēc tam atver logrīku izvēlni.</string>
    <string name="addWidgetInstruction2Label">2</string>
    <string name="addWidgetInstruction2">Atrodi DuckDuckGo logrīku.</string>
    <string name="addWidgetInstruction3Label">3</string>
    <string name="addWidgetInstruction3">Velc logrīku uz sākuma ekrānu.</string>
    <string name="addWidgetInstructionsButtonGoHome">Doties uz Sākuma ekrānu</string>
    <string name="addWidgetInstructionsButtonClose">Aizvērt</string>

    <!-- App Enjoyment / Rating / Feedback -->
    <string name="appEnjoymentDialogTitle">Patīk DuckDuckGo?</string>
    <string name="appEnjoymentDialogMessage">Mēs labprāt uzzinātu tavas domas.</string>
    <string name="appEnjoymentDialogPositiveButton">Man patīk</string>
    <string name="appEnjoymentDialogNegativeButton">Nepieciešami uzlabojumi</string>

    <string name="rateAppDialogTitle">Novērtēt lietotni</string>
    <string name="rateAppDialogMessage">Jūsu atsauksmes ir svarīgas. Lūdzu, dalieties mīlestībā ar atsauksmi.</string>
    <string name="rateAppDialogPositiveButton">Novērtēt lietotni</string>
    <string name="rateAppDialogNegativeButton" translatable="false">@string/noThanks</string>

    <string name="giveFeedbackDialogTitle">Mums žēl to dzirdēt</string>
    <string name="giveFeedbackDialogMessage">Dari mums zināmu, kā varam uzlabot lietotni atbilstoši tavām vajadzībām.</string>
    <string name="giveFeedbackDialogPositiveButton">Kopīgot atsauksmi</string>
    <string name="giveFeedbackDialogNegativeButton" translatable="false">@string/noThanks</string>

    <string name="noThanks">Nē, paldies</string>

    <!-- Notification Channel Names -->
    <string name="notificationChannelTutorials">Pamācības</string>

    <!-- Clear Notification -->
    <string name="clearNotificationTitle">Datu dzēšana ir iestatīta uz manuālu dzēšanu</string>
    <string name="clearNotificationDescription">Pielāgojiet DuckDuckGo, lai pēc katras sesijas automātiski nodzēstu pārlūkošanas datus.</string>

    <!-- Privacy Protection Notification -->
    <string name="privacyProtectionNotificationDefaultTitle">Mēs aizsargājam jūsu privātumu</string>
    <string name="privacyProtectionNotificationReportTitle">Jūsu privātuma ziņojums</string>
    <string name="privacyProtectionNotificationDefaultDescription">Izmantojot lietotni DuckDuckGo, tiek aizsargāti jūsu dati, bloķējot izsekotājus un šifrējot savienojumus.</string>
    <string name="privacyProtectionNotificationUpgadeDescription">Jūs aizsargājāt savus datus, izmantojot %1$d nešifrētus savienojumus, vienlaikus izmantojot DuckDuckGo.</string>
    <string name="privacyProtectionNotificationTrackerDescription">Jūs aizsargājāt savus datus, bloķējot %1$d izsekotājus, vienlaikus izmantojot DuckDuckGo.</string>
    <string name="privacyProtectionNotificationBothDescription">Jūs aizsargājāt savus datus, bloķējot %1$d izsekotājus un nodrošinot %2$d nešifrētus savienojumus, vienlaikus izmantojot DuckDuckGo.</string>
    <string name="privacyProtectionNotificationLaunchButton">Atsākt pārlūkošanu</string>

    <!-- Authentication -->
    <string name="authenticationDialogTitle">Pierakstīties</string>
    <string name="authenticationDialogMessage">Lai izmantotu %1$s, ir nepieciešams lietotājvārds un parole.</string>
    <string name="authenticationDialogPositiveButton">Pierakstīties</string>
    <string name="authenticationDialogNegativeButton">Atcelt</string>
    <string name="authenticationDialogUsernameHint">Lietotājvārds</string>
    <string name="authenticationDialogPasswordHint">Parole</string>

    <!-- User-facing label for when a user selects text and might want to search for that text -->
    <string name="systemTextSearchMessage">Meklēt DuckDuckGo</string>

    <!-- App feedback disambiguation -->
    <string name="feedbackActivityTitle">Kopīgot atsauksmi</string>
    <string name="missingBrowserFeaturesTitleLong">Pārlūka funkcijas trūkst vai nedarbojas</string>
    <string name="missingBrowserFeaturesTitleShort">Pārlūka funkciju problēmas</string>
    <string name="missingBrowserFeaturesSubtitle">Kuru pārlūkošanas funkciju mēs varam pievienot vai uzlabot?</string>
    <string name="missingBrowserFeatureSubReasonNavigation">Navigācija uz priekšu, atpakaļ un/vai atsvaidzināšana</string>
    <string name="missingBrowserFeatureSubReasonTabManagement">Cilņu izveidošana un pārvaldīšana</string>
    <string name="missingBrowserFeatureSubReasonAdPopups">Reklāmu un uznirstošo logu bloķēšana</string>
    <string name="missingBrowserFeatureSubReasonVideos">Video skatīšanās</string>
    <string name="missingBrowserFeatureSubReasonImages">Mijiedarbība ar attēliem</string>
    <string name="missingBrowserFeatureSubReasonBookmarks">Grāmatzīmju izveidošana un pārvaldīšana</string>
    <string name="missingBrowserFeatureSubReasonOther">Neviens no šiem</string>

    <string name="websiteNotLoadingTitleLong">Vietņu ielādes problēmas</string>
    <string name="websiteNotLoadingTitleShort">Vietņu ielādes problēmas</string>
    <string name="websiteNotLoadingSubtitle">Kura vietne ir bojāta?</string>

    <string name="searchNotGoodEnoughTitleLong">DuckDuckGo meklēšana nav pietiekami laba</string>
    <string name="searchNotGoodEnoughTitleShort">DuckDuckGo meklēšanas problēmas</string>
    <string name="searchNotGoodEnoughSubtitle">Kuru meklēšanas funkciju mēs varam pievienot vai uzlabot?</string>
    <string name="searchNotGoodEnoughSubReasonTechnicalSearches">Programmēšana/tehniskā meklēšana</string>
    <string name="searchNotGoodEnoughSubReasonGoogleLayout">Izkārtojumam vajadzētu būt vairāk kā Google izkārtojumam</string>
    <string name="searchNotGoodEnoughSubReasonFasterLoadTimes">Ātrāks ielādes laiks</string>
    <string name="searchNotGoodEnoughSubReasonSpecificLanguage">Meklēšana noteiktā valodā vai reģionā</string>
    <string name="searchNotGoodEnoughSubReasonBetterAutocomplete">Labāka automātiskā pabeigšana</string>
    <string name="searchNotGoodEnoughSubReasonOther">Neviens no šiem</string>

    <string name="needMoreCustomizationTitleLong">Nav pietiekami daudz veidu, kā pielāgot lietotni</string>
    <string name="needMoreCustomizationTitleShort">Pielāgošanas problēmas</string>
    <string name="needMoreCustomizationSubtitle">Kuru pielāgošanas funkciju mēs varam pievienot vai uzlabot?</string>
    <string name="needMoreCustomizationSubReasonHomeScreenConfiguration">Sākuma ekrāna konfigurācija</string>
    <string name="needMoreCustomizationSubReasonTabDisplay">Kā tiek parādītas cilnes</string>
    <string name="needMoreCustomizationSubReasonAppLooks">Kā izskatās lietotne</string>
    <string name="needMoreCustomizationSubReasonWhichDataIsCleared">Kuri dati tiek nodzēsti</string>
    <string name="needMoreCustomizationSubReasonWhenDataIsCleared">Kad dati tiek nodzēsti</string>
    <string name="needMoreCustomizationSubReasonBookmarksDisplay">Kā tiek parādītas grāmatzīmes</string>
    <string name="needMoreCustomizationSubReasonOther">Neviens no šiem</string>

    <string name="appIsSlowOrBuggyTitleLong">Lietotne ir lēna, kļūdaina vai avarē</string>
    <string name="appIsSlowOrBuggyTitleShort">Veiktspējas problēmas</string>
    <string name="appIsSlowOrBuggySubtitle">Ar kuru problēmu jūs saskaraties?</string>
    <string name="appIsSlowOrBuggySubReasonSlowResults">Tīmekļa lapas vai meklēšanas rezultāti tiek ielādēti lēni</string>
    <string name="appIsSlowOrBuggySubReasonAppCrashesOrFreezes">Lietotne avarē vai apstājas</string>
    <string name="appIsSlowOrBuggySubReasonMediaPlayback">Video vai multivides atskaņošanas kļūdas</string>
    <string name="appIsSlowOrBuggySubReasonOther">Neviens no šiem</string>

    <string name="otherMainReasonTitleLong">Neviens no šiem</string>
    <string name="otherMainReasonTitleShort">Citas problēmas</string>

    <string name="openEndedInputHint">Lūdzu, norādiet pēc iespējas precīzāk</string>
    <string name="submitFeedback">IESNIEGT</string>

    <string name="tellUsHowToImprove">Lūdzu, pastāstiet mums, ko mēs varam to uzlabot.</string>
    <string name="thanksForTheFeedback">Paldies par atsauksmēm!</string>
    <string name="feedbackNegativeMainReasonPageSubtitle">Ar ko jūsu vilšanās ir visvairāk saistīta?</string>
    <string name="feedbackNegativeMainReasonPageTitle">Mums žēl to dzirdēt</string>
    <string name="feedbackShareDetails">Kopīgot informāciju</string>
    <string name="sharePositiveFeedbackWithTheTeam">Vai ir kāda informācija, ar kuru vēlaties dalīties ar komandu?</string>
    <string name="whatHaveYouBeenEnjoying">Kas jums patika?</string>
    <string name="awesomeToHear">Prieks dzirdēt!</string>
    <string name="shareTheLoveWithARating">Lūdzu, dalieties mīlestībā, novērtējot to Play veikalā.</string>
    <string name="rateTheApp">NOVĒRTĒT LIETOTNI</string>
    <string name="declineFurtherFeedback">NĒ, PALDIES, ESMU BEIDZIS</string>
    <string name="whichBrokenSites">Kur jūs redzat šīs problēmas?</string>
    <string name="whichBrokenSitesHint">Kurai vietnei ir problēmas?</string>
    <string name="feedbackSpecificAsPossible">Lūdzu, norādiet pēc iespējas precīzāk</string>
    <string name="feedbackInitialDisambiguationTitle">Sāksim!</string>
    <string name="feedbackInitialDisambiguationSubtitle">Kā jūs vērtētu savu atsauksmi?</string>
    <string name="feedbackInitialDisambiguationHappyButtonContentDescription">Pozitīvas atsauksmes poga</string>
    <string name="feedbackInitialDisambiguationSadButtonContentDescription">Negatīvas atsauksmes poga</string>
    <string name="feedbackIsImportantToUs">Jūsu anonīmās atsauksmes mums ir svarīgas.</string>

    <!-- Webview Recovery -->
    <string name="crashedWebViewErrorMessage">"Vietni nevarēja parādīt."</string>
    <string name="crashedWebViewErrorAction">"Pārlādēt"</string>

    <!-- System Search-->
    <string name="systemSearchDeviceAppLabel">No šīs ierīces</string>
    <string name="systemSearchOmnibarInputHint"><font size="13">Meklēt vai ierakstīt URL</font></string>
    <string name="systemSearchAppNotFound">Lietojumprogrammu nevarēja atrast</string>
    <string name="systemSearchOnboardingText">Paldies, ka izvēlējāties DuckDuckGo!\nTagad, izmantojot mūsu meklētāju vai lietotni, jūsu meklējumi tiks aizsargāti.</string>
    <string name="systemSearchOnboardingFeaturesIntroText">Tāpat DuckDuckGo lietotne:</string>
    <string name="systemSearchOnboardingFeatureOneText">Bloķē nedrošus izsekotājus.</string>
    <string name="systemSearchOnboardingFeatureTwoText">Veic piespiedu šifrēšanu vietnēs.</string>
    <string name="systemSearchOnboardingFeatureThreeText">Notīra datus ar vienu pieskārienu.</string>
    <string name="systemSearchOnboardingButtonMore">Parādīt vairāk</string>
    <string name="systemSearchOnboardingButtonLess">Paslēpt</string>
    <string name="systemSearchOnboardingButtonOk">Sapratu</string>

    <!-- Dax Dialog -->
    <string name="daxDialogHideButton">PASLĒPT</string>
    <string name="daxDialogPhew">Phū!</string>
    <string name="daxDialogNext">Nākamais</string>
    <string name="daxDialogHighFive">Dod pieci!</string>
    <string name="daxDialogGotIt">Sapratu</string>
    <string name="hideTipsTitle">Vai paslēpt pārējos padomus?</string>
    <string name="hideTipsText">Tie ir tikai daži, un mēs centāmies padarīt tos informatīvus.</string>
    <string name="hideTipsButton">Paslēpt padomus uz visiem laikiem</string>

    <!-- New Onboarding Experience -->
    <string name="onboardingWelcomeTitle">"Laipni lūdzam DuckDuckGo!"</string>
    <string name="onboardingDaxText"><![CDATA[Internets var būt diezgan biedējošs.<br/><br/>Bet neuztraucieties! Meklēt un pārlūkot privātā režīmā ir vieglāk, nekā jūs domājat.]]></string>
    <string name="onboardingLetsDoItButton">Darīsim to!</string>
    <string name="daxIntroCtaText"><![CDATA[Tagad pamēģiniet ieiet kādā no jūsu mīļākajām vietnēm! <br/><br/>Es nobloķēšu izsekotājus, lai viņi nevarētu jūs izspiegot. Ja iespējams, uzlabošu arī jūsu savienojuma drošību. 🔒]]></string>
    <string name="daxEndCtaText"><![CDATA[Izdevās!<br/><br/>Atceries: katru reizi, kad pārlūkosi kopā ar mani, kaitinošās reklāmas zaudēs savu spēku! 👍]]></string>
    <string name="daxSerpCtaText">Tavi DuckDuckGo meklējumi ir anonīmi. Vienmēr. 🙌</string>
    <plurals name="daxTrackersBlockedCtaText">
        <item quantity="zero"><![CDATA[ un <b>%1$d citas vietnes</b> mēģināja tevi šeit izsekot. <br/><br/>Es tās nobloķēju!<br/><br/> ☝️ Vari pārbaudīt adreses joslu, lai redzētu, kas tevi mēģina izsekot, kad tu apmeklē jaunu vietni.️]]></item>
        <item quantity="one"><![CDATA[ un <b>%1$d cita vietne</b> mēģināja tevi šeit izsekot. <br/><br/>Es tās nobloķēju!<br/><br/> ☝️ Vari pārbaudīt adreses joslu, lai redzētu, kas tevi mēģina izsekot, kad tu apmeklē jaunu vietni.️]]></item>
        <item quantity="other"><![CDATA[ un <b>%1$d citas vietnes</b> mēģināja tevi šeit izsekot. <br/><br/>Es tās nobloķēju!<br/><br/> ☝️ Vari pārbaudīt adreses joslu, lai redzētu, kas tevi mēģina izsekot, kad tu apmeklē jaunu vietni.️]]></item>
    </plurals>
    <plurals name="daxTrackersBlockedCtaZeroText">
        <item quantity="zero"><![CDATA[ mēģināja tevi šeit izsekot. <br/><br/>Es tās nobloķēju!<br/><br/> ☝️ Vari pārbaudīt URL joslu, lai redzētu, kas tevi mēģina izsekot, kad tu apmeklē jaunu vietni.️]]></item>
        <item quantity="one"><![CDATA[ mēģināja tevi šeit izsekot. <br/><br/>Es tās nobloķēju!<br/><br/> ☝️ Vari pārbaudīt URL joslu, lai redzētu, kas tevi mēģina izsekot, kad tu apmeklē jaunu vietni.️]]></item>
        <item quantity="other"><![CDATA[ mēģināja tevi šeit izsekot. <br/><br/>Es tās nobloķēju!<br/><br/> ☝️ Vari pārbaudīt URL joslu, lai redzētu, kas tevi mēģina izsekot, kad tu apmeklē jaunu vietni.️]]></item>
    </plurals>
    <string name="daxNonSerpCtaText"><![CDATA[Kad pieskarsies un ritināsi, es bloķēšu uzmācīgos izsekotājus. <br/><br/>Aiziet – turpini pārlūkot!]]></string>
    <string name="daxMainNetworkCtaText">Mazs brīdinājums! Es nevaru liegt %1$s skatīt tavas darbības domēnā %2$s &lt;br/&gt;&lt;br/&gt;Taču pārlūko kopā ar mani, jo es varu ierobežot to, ko %3$s zina par tevi kopumā, bloķējot viņu izsekotājus daudzās citās vietnēs.</string>
    <string name="daxMainNetworkOwnedCtaText">Mazs brīdinājums! Tā kā %1$s pieder %2$s, es nevaru viņiem liegt šeit skatīt tavas darbības.&lt;br/&gt;&lt;br/&gt;Taču pārlūko kopā ar mani, jo es varu samazināt to, ko %3$s zina par tevi kopumā, bloķējot viņu izsekotājus daudzās citās vietnēs.</string>

    <!-- Download Confirmation -->
    <string name="downloadConfirmationContinue">Lejupielādēt</string>
    <string name="downloadConfirmationSaveFileTitle">Saglabāt %1$s</string>
    <string name="downloadConfirmationKeepBothFilesText">Paturēt abus</string>
    <string name="downloadConfirmationReplaceOldFileText">Aizvietot</string>
    <string name="downloadConfirmationOpenFileText">Atvērt</string>
    <string name="downloadConfirmationUnableToOpenFileText">Nevarēja atvērt failu</string>
    <string name="downloadConfirmationUnableToDeleteFileText">Nevarēja izdzēst veco failu</string>

    <!-- Change Icon Activity -->
    <string name="changeIconActivityTitle">Lietotnes ikona</string>
    <string name="changeIconCtaLabel">Lietotnes ikona</string>
    <string name="changeIconCtaAccept">Apstiprināt</string>
    <string name="changeIconCtaCancel">Atcelt</string>
    <string name="changeIconDialogTitle">Vai lietot jauno ikonu?</string>
    <string name="changeIconDialogMessage">Lietotne var aizvērties, lai veiktu izmaiņas. Atgriezieties pēc tam, kad būsiet apbrīnojis savu jauno, glīto ikonu.</string>

    <!-- New dashboard / menu buttons -->
    <string name="manageWhitelist">Neaizsargātas vietnes</string>
    <string name="reportBrokenSite">Ziņot par bojātu vietni</string>

    <!-- Dialogs -->
    <string name="dialogAddTitle">Pievienot</string>
    <string name="dialogEditTitle">Rediģēt</string>
    <string name="dialogSaveAction">Saglabāt</string>

    <!-- Whitelist -->
    <string name="whitelistActivityTitle">Neaizsargātas vietnes</string>
    <string name="enablePrivacyProtection">Iespējot privātuma aizsardzību</string>
    <string name="disablePrivacyProtection">Atspējot privātuma aizsardzību</string>
    <string name="whitelistEntryOverflowContentDescription">Citas iespējas neaizsargātai vietnei %1$s</string>
    <string name="whitelistEntryDeleteConfirmMessage">Vai tiešām vēlies noņemt &lt;b&gt;%1$s&lt;/b&gt; no neaizsargātām vietnēm?</string>
    <string name="whitelistExplanation">Šīs vietnes netiks uzlabotas ar privātuma aizsardzību.</string>
    <string name="whitelistNoEntries">Privātuma aizsardzība ir iespējota visām vietnēm</string>
    <string name="whitelistDomainHint">www.piemērs.com</string>
    <string name="whitelistFormatError">Lūdzu, ievadi tādu domēnu kā, piemēram, <b>example.com</b>, un mēģini vēlreiz</string>

    <!-- Settings -->
    <string name="settingsPrivacyProtectionWhitelist">Neaizsargātas vietnes</string>

    <!-- Fireproof websites -->
    <string name="fireproofWebsitesActivityTitle">Ugunsdrošas vietnes</string>
    <string name="settingsFireproofWebsites">Ugunsdrošas vietnes</string>
    <string name="fireproofWebsiteMenuTitleAdd">Padarīt šo vietni ugunsdrošu</string>
    <string name="fireproofWebsiteSnackbarConfirmation">&lt;b&gt;%1$s&lt;/b&gt; tagad ir ugunsdrošs</string>
    <string name="fireproofWebsiteSnackbarAction">Atsaukt</string>
    <string name="fireproofWebsiteDeleteConfirmMessage">Vai tiešām vēlaties izdzēst &lt;b&gt;%1$s&lt;/b&gt;?</string>
    <string name="fireproofWebsiteFeatureDescription">Vietnes lieto sīkfailus, lai tu varētu turpināt būt pierakstījies(-usies). Padarot vietni ugunsdrošu, sīkfaili netiek dzēsti, bet tu vari turpināt būt pierakstījies(-usies) arī pēc Uguns pogas lietošanas. Mēs joprojām bloķēsim trešo pušu izsekotājus, kas atrodami ugunsdrošās vietnēs.</string>
    <string name="fireproofWebsiteOverflowContentDescription">Citas iespējas ugunsdrošai tīmekļa vietnei %1$s</string>
    <string name="fireproofWebsiteLoginDialogTitle">Vai vēlies padarīt %1$s ugunsdrošu?</string>
    <string name="fireproofWebsiteLoginDialogDescription">Padarot šo vietni ugunsdrošu, varēsi turpināt būt pierakstījies(-usies) arī pēc Uguns pogas lietošanas.</string>
    <string name="fireproofWebsiteLoginDialogPositive">Padarīt ugunsdrošu</string>
    <string name="fireproofWebsiteLoginDialogNegative">Ne tagad</string>
    <string name="fireproofWebsiteItemsSectionTitle">Ugunsdrošas vietnes</string>
    <string name="fireproofWebsiteEmptyListHint">Vēl nav ugunsdrošu vietņu</string>
    <string name="fireproofWebsiteSettingSelectionTitle">Padarīt vietnes ugunsdrošas pierakstoties</string>
    <string name="fireproofWebsiteRemoveAllConfirmation">Visām vietnēm noņemta ugunsdrošība</string>
    <string name="fireproofWebsiteRemovalConfirmation">&lt;b&gt;%1$s&lt;/b&gt; ir noņemta ugunsdrošība</string>
    <string name="fireproofWebsiteSettingsSelectionDialogAskEveryTime">Jautāt katru reizi</string>
    <string name="fireproofWebsiteSettingsSelectionDialogAlways">Vienmēr</string>
    <string name="fireproofWebsiteSettingsSelectionDialogNever">Nekad</string>
    <string name="disableLoginDetectionDialogTitle">Vai atspējot atgādinājumu par ugunsdrošību, kad pierakstāties vietnēs?</string>
    <string name="disableLoginDetectionDialogDescription">Šo preferenci varēsi jebkurā laikā mainīt iestatījumu sadaļā.</string>
    <string name="disableLoginDetectionDialogPositive">ATSPĒJOT</string>
    <string name="disableLoginDetectionDialogNegative">ATCELT</string>
    <string name="automaticFireproofWebsiteLoginDialogTitle">Automātiski padarīt vietnes ugunsdrošas pierakstoties?</string>
    <string name="automaticFireproofWebsiteLoginDialogDescription">Padarot vietnes ugunsdrošas, paliksi pierakstījies(-usies) arī pēc Uguns pogas nospiešanas. Vēlāk to vienmēr vari mainīt sadaļā Iestatījumi. </string>
    <string name="automaticFireproofWebsiteLoginDialogFirstOption">Vienmēr padarīt ugunsdrošu</string>
    <string name="automaticFireproofWebsiteLoginDialogSecondOption">Padarīt šo vietni ugunsdrošu</string>
    <string name="automaticFireproofWebsiteLoginDialogThirdOption">Ne tagad</string>


    <!-- Fire Animation settings -->
    <string name="settingsFireAnimation">Uguns pogas animācija</string>
    <string name="settingsHeroFireAnimation">Liesmas</string>
    <string name="settingsHeroWaterAnimation">Atvars</string>
    <string name="settingsHeroAbstractAnimation">Gaisa plūsma</string>
    <string name="settingsNoneAnimation">Nav</string>
    <string name="settingsSelectFireAnimationDialog">Uguns pogas animācija</string>
    <string name="settingsSelectFireAnimationDialogSave">Saglabāt</string>

    <!-- Dos Attack error-->
    <string name="dosErrorMessage">Savienojums pārtraukts. Šī vietne var kaitēt tavai ierīcei.</string>

    <!-- Precise Location -->
    <string name="preciseLocationSystemDialogTitle">Vai iespējot ierīces atrašanās vietu DuckDuckGo privātuma pārlūkprogrammai?</string>
    <string name="preciseLocationSystemDialogSubtitle">%1$s pieprasa tavas ierīces atrašanās vietu. Vispirms tev ir jāatļauj lietotnei nosūtīt tavas ierīces atrašanās vietu, pēc tam %2$s var pieprasīt atļauju.</string>
    <string name="preciseLocationSystemDialogAllow">Iespējot</string>
    <string name="preciseLocationSystemDialogDeny">Varbūt vēlāk</string>
    <string name="preciseLocationSystemDialogNeverAllow">Vairs nejautāt par šo vietni</string>
    <string name="preciseLocationSiteDialogTitle">Vai piešķirt %1$s atļauju piekļūt atrašanās vietai?</string>
    <string name="preciseLocationDDGDialogSubtitle">Mēs izmantojam tavu anonīmo atrašanās vietu tikai tāpēc, lai sniegtu labākus rezultātus tev tuvāk. Vēlāk vienmēr varēsi pārdomāt.</string>
    <string name="preciseLocationSiteDialogSubtitle">Iestatījumos vari pārvaldīt atrašanās vietas piekļuves atļaujas, ko piešķīri atsevišķām vietnēm.</string>
    <string name="preciseLocationSiteDialogAllowAlways">Vienmēr</string>
    <string name="preciseLocationSiteDialogAllowOnce">Tikai šai sesijai</string>
    <string name="preciseLocationSiteDialogDenyAlways">Vienmēr aizliegt</string>
    <string name="preciseLocationSiteDialogDenyOnce">Aizliegt šai sesijai</string>
    <string name="settingsPreciseLocation">Atrašanās vieta</string>
    <string name="preciseLocationFeatureDescription">Apmeklētās vietnes var prasīt atklāt tavas ierīces atrašanās vietu. Tās nevarēs tai piekļūt, ja tu skaidri nepiešķirsi atļauju. DuckDuckGo izmanto tavu atrašanās vietu tikai anonīmi, lai nodrošinātu lokālās meklēšanas rezultātus.</string>
    <string name="preciseLocationToggleText">Vietnes var pieprasīt manu atrašanās vietu</string>
    <string name="preciseLocationEmptyListHint">Nevienai vietnei nav piešķirta atļauja piekļūt atrašanās vietai</string>
    <string name="preciseLocationNoSystemPermission">Lai pārvaldītu savas atsevišķām vietnēm piešķirtās atrašanās vietas piekļuves atļaujas, šai lietotnei iespējo atrašanās vietu Android iestatījumos.</string>
    <string name="preciseLocationActivityTitle">Atrašanās vieta</string>
    <string name="preciseLocationDeleteConfirmMessage">Vai tiešām vēlaties dzēst &lt;b&gt;%1$s&lt;/b&gt;?</string>
    <string name="preciseLocationDeleteContentDescription">Vairāk iespēju atrašanās vietas atļaujām domēnā %1$s</string>
    <string name="preciseLocationAllowedSitesSectionTitle">Piešķirts</string>
    <string name="preciseLocationDeniedSitesSectionTitle">Aizliegts</string>
    <string name="preciseLocationSnackbarMessage">Tu iepriekš piešķīri %1$s atļauju piekļūt savas ierīces atrašanās vietai.</string>

    <!--Fire button education-->
    <string name="daxClearDataCtaText">Personas dati var uzkrāties tavā pārlūkā. Pē! Izmanto Uguns pogu, lai tos visus nodedzinātu. Pamēģini tagad! 👇</string>

    <!--  Global Privacy Control-->
    <string name="globalPrivacyControlActivityTitle">Globālā privātuma kontrole (GPC)</string>
    <string name="globalPrivacyControlDescription">
        <![CDATA[DuckDuckGo automātiski bloķē daudzus izsekotājus. Izmantojot globālo privātuma kontroli (GPC), vari arī lūgt iesaistītajām vietnēm ierobežot savu personas datu pārdošanu vai kopīgošanu ar citiem uzņēmumiem. <u><a href=\"\">Uzzini vairāk</a><u/>]]>
    </string>
    <string name="globalPrivacyControlSetting">Globālā privātuma kontrole (GPC)</string>
    <string name="globalPrivacyControlToggle">Globālā privātuma kontrole (GPC)</string>
    <string name="disabled">Atspējots</string>
    <string name="enabled">Iespējots</string>

    <!-- Opening app links -->
    <string name="settingTitleOpenLinksInAssociatedApps">Atvērt saites saistītajās lietotnēs</string>
    <string name="settingSubtitleOpenLinksInAssociatedApps">Atspējo, lai novērstu saišu automātisku atvēršanu citās instalētajās lietotnēs.</string>
    <string name="appLinkDialogTitle">Vai atvērt citā lietotnē?</string>
    <string name="appLinkSnackBarAction">Atvērt lietotnē</string>
    <string name="appLinkMultipleSnackBarAction">Lietotnes izvēle</string>
    <string name="appLinkSnackBarMessage">Tu vari atvērt šo saiti ar %1$s.</string>
    <string name="appLinkMultipleSnackBarMessage">Tu vari atvērt šo saiti citās lietotnēs.</string>
    <string name="appLinkIntentChooserTitle">Atvērt ar</string>
    <string name="appLinkMenuItemTitle">Atvērt lietotnē</string>

    <!-- Email Autofill -->
    <string name="aliasToClipboardMessage">Jaunā adrese tika iekopēta tavā starpliktuvē</string>
    <string name="autofillTooltipUseYourAlias">Izmantot %1$s</string>
    <string name="autofillTooltipUseYourAliasDescription">Bloķēt e-pasta izsekotājus</string>
    <string name="autofillTooltipGenerateAddress">Ģenerēt privātu adresi</string>
    <string name="autofillTooltipGenerateAddressDescription">Bloķē e-pasta izsekotājus un paslēpj tavu adresi</string>
    <string name="newEmailAliasMenuTitle">Izveidot Duck adresi</string>

    <!-- Waitlist Notification -->
    <string name="waitlistNotificationDialogDescription">Vai vēlies, lai mēs nosūtām tev paziņojumu, kad pienāks tava kārta?</string>
    <string name="waitlistNotificationDialogNoThanks">Nē, paldies</string>
    <string name="waitlistNotificationDialogNotifyMe">INFORMĒT MANI</string>

    <!-- Email Protection -->
    <string name="emailProtectionActivityTitle">E-pasta aizsardzība (Beta)</string>
    <string name="emailNotSupported">Ierīce netiek atbalstīta</string>
    <string name="emailNotSupportedExplanation">E-pasta aizsardzība ļauj izveidot privātas e-pasta adreses, kas noņem e-pasta izsekotājus. Mums ir jāšifrē un jāsaglabā šīs tavā ierīcē vietēji izveidotās adreses. Tā kā tava ierīce neatbalsta šifrētu krātuvi, e-pasta aizsardzība nav pieejama.</string>

<<<<<<< HEAD
=======
    <!-- Screen 1-->
    <string name="emailProtectionStatusTitleJoin">E-pasta konfidencialitāte, vienkāršota.</string>
    <string name="emailProtectionDescriptionJoin"><![CDATA[Bloķē e-pasta izsekotājus un paslēp savu adresi, nemainot e-pasta pakalpojumu sniedzēju.<br /><a href=\"\"><b>Uzzini vairāk</b></a>.]]></string>

    <!-- Screen 2 -->
    <string name="emailProtectionStatusTitleJoined">Tu esi sarakstā!</string>
    <string name="emailProtectionDescriptionJoinedWithNotification"><![CDATA[Mēs nosūtīsim tev paziņojumu, kad<br/> e-pasta aizsardzība būs sagatavota. <a href=\"\"><b>Uzzini vairāk</b></a>.]]></string>
    <string name="emailProtectionDescriptionJoinedWithoutNotification"><![CDATA[Tavs uzaicinājums būs redzams šeit, kad tas būs sagatavots. Vai vēlies <a href=\"\"><b>saņemt paziņojumu</b></a>, kad tas tiks nosūtīts?<br/><a href=\"\"><b>Uzzini vairāk</b></a> par e-pasta aizsardzību.]]></string>

    <!-- Screen 3 -->
    <string name="emailProtectionStatusTitleInBeta">Tu esi uzaicināts(-ta)!</string>
    <string name="emailProtectionDescriptionInBeta"><![CDATA[Bloķē e-pasta izsekotājus un paslēp savu adresi,<br/>nemainot e-pasta pakalpojumu sniedzēju.<br/><a href=\"\"><b>Uzzini vairāk</b></a>.]]></string>

    <!-- Email Protection Sign Out -->
    <string name="emailProtectionSignOutTitle">Personīgā Duck adrese</string>
    <string name="emailProtectionSignOutFooter">
        <![CDATA[Noņemot e-pasta aizsardzību no šīs ierīces, tīmekļa pārlūkošanas laikā tiek noņemta iespēja e-pasta laukos ievadīt tavu personisko Duck adresi vai tikko ģenerēto privāto Duck adresi.<br/><br/>Lai pilnībā dzēstu savas Duck adreses vai gadījumā, ja tev ir kādi citi jautājumi vai atsauksmes, sazinies ar mums pa e-pastu <a href=\"mailto:support@duck.com\">support@duck.com</a>.]]>
    </string>
    <string name="emailProtectionSignOutRemoveCta">Noņemt no ierīces</string>

>>>>>>> 0862bdf9
    <!-- Bookmark folders -->
    <string name="bookmarkDialogTitleEdit">Rediģēt grāmatzīmi</string>
    <string name="favoriteDialogTitleEdit">Rediģēt izlasi</string>
    <string name="locationLabel">Atrašanās vieta</string>
    <string name="folderLocationTitle">Atlasi atrašanās vietu</string>
    <string name="addFolder">Pievienot mapi</string>
    <string name="editFolder">Rediģēt mapi</string>
    <string name="bookmarkFolderDeleteDialogMessage">"Vai tiešām vēlies dzēst "</string>
    <string name="bookmarkFolderEmpty">Tukšs</string>

    <plurals name="bookmarkFolderDeleteDialogMessage">
        <item quantity="zero">%1$s%2$s un %3$d vienumus?</item>
        <item quantity="one">%1$s%2$s un %3$d vienumu?</item>
        <item quantity="other">%1$s%2$s un %3$d vienumus?</item>
    </plurals>

    <plurals name="bookmarkFolderItems">
        <item quantity="zero">%1$d vienumus</item>
        <item quantity="one">%1$d vienumu</item>
        <item quantity="other">%1$d vienumus</item>
    </plurals>

    <!-- Accessibility-->
    <string name="settingsAccessibility">Pieejamība</string>
    <string name="accessibilityActivityTitle">Pieejamība</string>
    <string name="accessibilityFontSizeTitle">Burtu izmērs</string>
    <string name="accessibilityFontSizeHint">Velc slīdni, līdz vari šo ērti izlasīt. Vietnes tavā DuckDuckGo tam pielāgosies.</string>
    <string name="accessibilityForceZoomTitle">Ieviest manuālu lapas tālummaiņu</string>
    <string name="accessibilityForceZoomSubtitle">Savelc un tuvini jebkurā vietnē, pat tajās, kas parasti to neļautu</string>
    <string name="accessibilityTextSizeOverrideTitle">Pārvaldīt teksta lielumu</string>
    <string name="accessibilityTextSizeOverrideSubtitle">Teksts vietnēs, kuras skati pakalpojumā DuckDuckGo, tiks pielāgots, lai atbilstu tālāk norādītajam iestatījumam</string>

    <!-- Privacy Policy -->
    <string name="settingsPrivacyPolicyDuckduckgo">Privātuma politika</string>

    <!-- Home Screen Widget -->
    <string name="homeScreenWidgetAdded">Sākuma ekrānam pievienots logrīks %1$s</string>
    <string name="settingsAddHomeScreenWidget">Sākuma ekrāna logrīks</string>

    <!-- MacOs Settings -->
    <string name="macos_settings_description">Pārlūko privāti, izmantojot mūsu Mac lietotni</string>
    <string name="macos_settings_description_list">Tu esi sarakstā!</string>
    <string name="macos_settings_description_ready">Pieejams lejupielādei Mac datorā</string>
    <string name="macos_settings_title">DuckDuckGo darbvirsmas lietotne</string>

    <!-- Downloads -->
    <string name="downloadsMenuItem">Lejupielādes</string>
    <string name="downloadsActivityTitle">Lejupielādes</string>
    <string name="downloadsActivityNoItemsDescription">Vēl nav lejupielādēts neviens fails</string>
    <string name="downloadsShareTitle">Kopīgot ar…</string>
    <string name="downloadsDownloadFinishedActionName">Atvērt</string>
    <string name="downloadsCannotOpenFileErrorMessage">Nevar atvērt failu. Pārbaudīt saderīgu lietotni.</string>
    <string name="downloadsFileNotFoundErrorMessage">Fails vairs nepastāv</string>
    <string name="downloadsItemMenuShare">Kopīgot</string>
    <string name="downloadsItemMenuDelete">Dzēst</string>
    <string name="downloadsItemMenuCancel">Atcelt</string>
    <string name="downloadsActivityMenuDeleteAll">Dzēst visus</string>
    <string name="downloadsFileDeletedMessage">Izdzēsts %1$s</string>
    <string name="downloadsAllFilesDeletedMessage">Visi faili izdzēsti</string>
    <string name="downloadsMoreOptionsContentDescription">Citas iespējas %1$s</string>
    <string name="downloadsUndoActionName">Atsaukt</string>
    <string name="downloadsStateInProgress">Notiek...</string>

    <!-- App Tracking Protection -->
    <string name="atp_SettingsTitle">Lietotņu pretizsekošanas aizsardzība</string>
    <string name="atp_SettingsDeviceShieldNeverEnabled">Lietotņu izsekotāju bloķēšana ierīcē</string>
    <string name="atp_SettingsDeviceShieldEnabled">Iespējots</string>
    <string name="atp_SettingsDeviceShieldDisabled">Atspējots</string>

</resources><|MERGE_RESOLUTION|>--- conflicted
+++ resolved
@@ -647,29 +647,6 @@
     <string name="emailNotSupported">Ierīce netiek atbalstīta</string>
     <string name="emailNotSupportedExplanation">E-pasta aizsardzība ļauj izveidot privātas e-pasta adreses, kas noņem e-pasta izsekotājus. Mums ir jāšifrē un jāsaglabā šīs tavā ierīcē vietēji izveidotās adreses. Tā kā tava ierīce neatbalsta šifrētu krātuvi, e-pasta aizsardzība nav pieejama.</string>
 
-<<<<<<< HEAD
-=======
-    <!-- Screen 1-->
-    <string name="emailProtectionStatusTitleJoin">E-pasta konfidencialitāte, vienkāršota.</string>
-    <string name="emailProtectionDescriptionJoin"><![CDATA[Bloķē e-pasta izsekotājus un paslēp savu adresi, nemainot e-pasta pakalpojumu sniedzēju.<br /><a href=\"\"><b>Uzzini vairāk</b></a>.]]></string>
-
-    <!-- Screen 2 -->
-    <string name="emailProtectionStatusTitleJoined">Tu esi sarakstā!</string>
-    <string name="emailProtectionDescriptionJoinedWithNotification"><![CDATA[Mēs nosūtīsim tev paziņojumu, kad<br/> e-pasta aizsardzība būs sagatavota. <a href=\"\"><b>Uzzini vairāk</b></a>.]]></string>
-    <string name="emailProtectionDescriptionJoinedWithoutNotification"><![CDATA[Tavs uzaicinājums būs redzams šeit, kad tas būs sagatavots. Vai vēlies <a href=\"\"><b>saņemt paziņojumu</b></a>, kad tas tiks nosūtīts?<br/><a href=\"\"><b>Uzzini vairāk</b></a> par e-pasta aizsardzību.]]></string>
-
-    <!-- Screen 3 -->
-    <string name="emailProtectionStatusTitleInBeta">Tu esi uzaicināts(-ta)!</string>
-    <string name="emailProtectionDescriptionInBeta"><![CDATA[Bloķē e-pasta izsekotājus un paslēp savu adresi,<br/>nemainot e-pasta pakalpojumu sniedzēju.<br/><a href=\"\"><b>Uzzini vairāk</b></a>.]]></string>
-
-    <!-- Email Protection Sign Out -->
-    <string name="emailProtectionSignOutTitle">Personīgā Duck adrese</string>
-    <string name="emailProtectionSignOutFooter">
-        <![CDATA[Noņemot e-pasta aizsardzību no šīs ierīces, tīmekļa pārlūkošanas laikā tiek noņemta iespēja e-pasta laukos ievadīt tavu personisko Duck adresi vai tikko ģenerēto privāto Duck adresi.<br/><br/>Lai pilnībā dzēstu savas Duck adreses vai gadījumā, ja tev ir kādi citi jautājumi vai atsauksmes, sazinies ar mums pa e-pastu <a href=\"mailto:support@duck.com\">support@duck.com</a>.]]>
-    </string>
-    <string name="emailProtectionSignOutRemoveCta">Noņemt no ierīces</string>
-
->>>>>>> 0862bdf9
     <!-- Bookmark folders -->
     <string name="bookmarkDialogTitleEdit">Rediģēt grāmatzīmi</string>
     <string name="favoriteDialogTitleEdit">Rediģēt izlasi</string>
