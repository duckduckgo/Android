<!--
  ~ Copyright (c) 2020 DuckDuckGo
  ~
  ~ Licensed under the Apache License, Version 2.0 (the "License");
  ~ you may not use this file except in compliance with the License.
  ~ You may obtain a copy of the License at
  ~
  ~     http://www.apache.org/licenses/LICENSE-2.0
  ~
  ~ Unless required by applicable law or agreed to in writing, software
  ~ distributed under the License is distributed on an "AS IS" BASIS,
  ~ WITHOUT WARRANTIES OR CONDITIONS OF ANY KIND, either express or implied.
  ~ See the License for the specific language governing permissions and
  ~ limitations under the License.
  -->

<resources xmlns:tools="http://schemas.android.com/tools">

    <string name="duckDuckGoLogoDescription">DuckDuckGo logotips</string>
    <string name="duckDuckGoPrivacySimplified">Privātums, vienkāršots.</string>
    <string name="yes">Jā</string>
    <string name="no">Nē</string>
    <string name="search">Meklēt</string>

    <!-- Onboarding Activity -->
    <string name="onboardingDefaultBrowserDescription">Dodieties uz Iestatījumiem, lai meklētu un pārlūkotu ar DuckDuckGo katru reizi.</string>
    <string name="onboardingDefaultBrowserTitle">Izvēlieties DuckDuckGo par jūsu Noklusējumu</string>

    <!-- Default Browser -->
    <string name="cannotLaunchDefaultAppSettings">Nevar palaist lietotnes noklusējuma iestatījumu ekrānu</string>
    <string name="settingsDefaultBrowserEnabled">Iestatīt kā noklusējuma pārlūku</string>
    <string name="defaultBrowserMaybeLater">Varbūt vēlāk</string>
    <string name="defaultBrowserLetsDoIt">Aiziet!</string>
    <string name="defaultBrowserDescriptionNoDefault">Katru reizi atveriet saites bez raizēm.</string>
    <string name="defaultBrowserInstructions">Atlasiet DuckDuckGo un pieskarieties <font color="#678fff">Vienmēr</font>.</string>

    <!-- Browser Activity -->
    <string name="browserPopupMenu">Pārlūka izvēlne</string>
    <string name="refresh">Atjaunot</string>
    <string name="back">Atpakaļ</string>
    <string name="forward">Uz priekšu</string>

    <string name="omnibarInputHint">Meklēt vai ierakstīt URL</string>
    <string name="clearButtonContentDescription">Nodzēst meklēšanas ievadi</string>
    <string name="no_compatible_third_party_app_installed">Nav instalēta saderīga lietotne</string>
    <string name="addBookmarkMenuTitle">Pievienot grāmatzīmi</string>
    <string name="requestDesktopSiteMenuTitle">Darbvirsmas vietne</string>

    <!-- Downloading files -->
    <string name="downloadImage">Lejupielādēt attēlu</string>
    <string name="permissionRequiredToDownload">Lai lejupielādētu, ir nepieciešama krātuves atļauja</string>
    <string name="downloadComplete">Lejupielāde pabeigta.</string>
    <string name="downloadFailed">Neizdevās lejupielādēt</string>
    <string name="downloadInProgress">Lejupielāde</string>

    <!-- Sharing options -->
    <string name="options">Iespējas</string>
    <string name="shareLink">Kopīgot saiti</string>
    <string name="shareMenuTitle">Kopīgot...</string>
    <string name="copyUrl">Kopēt saites adresi</string>

    <!-- Find in page -->
    <string name="findInPageMenuTitle">Atrast lapā</string>
    <string name="nextSearchTermDescription">Atrast nākamo</string>
    <string name="previousSearchTermDescription">Atrast iepriekšējo</string>
    <string name="closeFindInPageButtonDescription">Aizvērt meklēšanu lapas skatā</string>
    <string name="findInPageHint">Atrast lapā</string>
    <string name="findInPageMatches" translatable="false">%d/%d</string>

    <!-- AutoComplete Suggestions -->
    <string name="editQueryBeforeSubmitting">Pirms meklēšanas rediģējiet vaicājumu</string>
    <string name="settingsAutocompleteEnabled">Automātiski aizpildīt ieteikumus</string>

    <!-- Opening external apps -->
    <string name="openExternalApp">Atvērt ārējo lietotni</string>
    <string name="launchingExternalApp">Atvērt citā lietotnē</string>
    <string name="confirmOpenExternalApp">Vai vēlaties iziet no DuckDuckGo, lai aplūkotu šo saturu?</string>
    <string name="unableToOpenLink">Nevar atvērt šāda veida saites</string>

    <!-- Tabs -->
    <string name="homeTab" translatable="false">DuckDuckGo</string>
    <string name="tabActivityTitle">Cilnes</string>
    <string name="tabsMenuItem">Cilnes</string>
    <string name="newTabMenuItem">Jauna cilne</string>
    <string name="openInNewTab">Atvērt jaunā cilnē</string>
    <string name="openInNewBackgroundTab">Atvērt fona cilnē</string>
    <string name="openImageInNewTab">Atvērt attēlu fona cilnē</string>
    <string name="faviconContentDescription">Izlases ikona</string>
    <string name="closeContentDescription">Aizvērt</string>
    <string name="closeAllTabsMenuItem">Aizvērt visas cilnes</string>
    <string name="closeTab">Aizvērt cilni</string>

    <!-- Privacy Dashboard Activities -->
    <string name="privacyDashboardActivityTitle">Privātuma informācijas panelis</string>
    <string name="privacyProtectionEnabled">PRIVĀTUMA AIZSARDZĪBA IESPĒJOTA</string>
    <string name="privacyProtectionDisabled">PRIVĀTUMA AIZSARDZĪBA ATSPĒJOTA</string>
    <string name="privacyProtectionUpgraded" tools:ignore="TypographyQuotes">UZLABOTS NO &lt;img src="%d" /&gt; UZ &lt;img src="%d" /&gt;</string>
    <string name="privacyGradeContentDescription">Privātuma līmenis</string>

    <string name="httpsGood">Šifrēts savienojums</string>
    <string name="httpsMixed">Jaukts šifrēšanas savienojums</string>
    <string name="httpsBad">Nešifrēts savienojums</string>

    <string name="networksActivityTitle">Izsekotāju tīkli</string>
    <string name="networksContentDescription">Izsekotāju tīkli</string>
    <string name="networksOverview">Izsekotāju tīkli apkopo jūsu tīmekļa vēsturi datu profilā par jums. Lielākie izsekotāju tīkli ir kaitīgāki, jo tie var izsekot un mērķēt jūs internetā plašākā apmērā.</string>

    <plurals name="trackersFound">
        <item quantity="zero">%s Atrasti izsekotāji</item>
        <item quantity="one">%s Atrasts izsekotājs</item>
        <item quantity="other">%s Atrasti izsekotāji</item>
    </plurals>

    <plurals name="trackerBlocked">
        <item quantity="zero">%s Izsekotāji ir bloķēti</item>
        <item quantity="one">%s Izsekotājs ir bloķēts</item>
        <item quantity="other">%s Izsekotāji ir bloķēti</item>
    </plurals>

    <plurals name="majorNetworksFound">
        <item quantity="zero">Atrasti %s lielākie izsekotāju tīkli</item>
        <item quantity="one">%s Atrasts lielākais izsekotāju tīkls</item>
        <item quantity="other">Atrasti %s lielākie izsekotāju tīkli</item>
    </plurals>

    <plurals name="majorNetworksBlocked">
        <item quantity="zero">%s Lielākie izsekotāju tīkli ir bloķēti</item>
        <item quantity="one">%s Galvenais izsekotāju tīkls ir bloķēts</item>
        <item quantity="other">%s Lielākie izsekotāju tīkli ir bloķēti</item>
    </plurals>

    <string name="scorecardActivityTitle">Privātuma līmenis</string>
    <string name="scorecardSiteIsMemberOfMajorNetwork">Vietne ir galvenais izsekotāju tīkls</string>
    <string name="scorecardPrivacyGrade">Privātuma līmenis</string>
    <string name="scorecardEnhancedGrade">Uzlabots līmenis</string>

    <string name="privacyTermsActivityTitle">Privātuma prakse</string>
    <string name="practicesGood">Laba privātuma prakse</string>
    <string name="practicesMixed">Jaukta privātuma prakse</string>
    <string name="practicesBad">Slikta privātuma prakse</string>
    <string name="practicesUnknown">Nezināma privātuma prakse</string>
    <string name="practicesOverview">Privātuma prakse norāda, cik aizsargāta ir personiskā informācija, kuru kopīgojat ar vietni.</string>
    <string name="practicesTosdrLink">Privātuma prakses rezultāti rodas no <b><u>ToS;DR</u></b></string>
    <string name="practicesIconContentGood">Labas prakses ikona</string>
    <string name="practicesIconContentBad">Sliktas prakses ikona</string>
    <string name="privacyProtectionToggle">Privātuma aizsardzība</string>

    <string name="networkTrackerSummaryHeader">IZSEKOTĀJU TĪKLA LIELĀKIE PĀRKĀPĒJI</string>
    <string name="networkTrackerSummaryNotReady">Mēs joprojām apkopojam datus, lai parādītu, cik daudz izsekotāju esam nobloķējuši.</string>

    <!-- Fire -->
    <string name="fireMenu">Izdzēst datus</string>
    <string name="fireClearAll">Izdzēst visas cilnes un datus</string>
    <string name="fireCancel">Atcelt</string>
    <string name="fireDataCleared">Dati ir nodzēsti</string>
    <string name="fireProcessName" translatable="false">:fire</string>

    <!-- Settings Activity -->
    <string name="settingsActivityTitle">Iestatījumi</string>
    <string name="settingsMenuItemTitle">Iestatījumi</string>
    <string name="settingsHeadingGeneral">Vispārīgi</string>
    <string name="settingsHeadingOther">Citi</string>
    <string name="settingsHeadingPrivacy">Privātums</string>
    <string name="settingsLightTheme">Gaišs dizains</string>
    <string name="settingsAboutDuckduckgo">Par DuckDuckGo</string>
    <string name="settingsVersion">Versija</string>
    <string name="leaveFeedback">Atstāt atsauksmi</string>

    <!-- Settings - Automatically clearing data -->
    <string name="settingsAutomaticallyClearingDialogSave">Saglabāt</string>

    <string name="settingsAutomaticallyClearWhat">Automātiski nodzēst...</string>
    <string name="settingsAutomaticallyClearWhatOptionNone">Neko</string>
    <string name="settingsAutomaticallyClearWhatOptionTabs">Cilnes</string>
    <string name="settingsAutomaticallyClearWhatOptionTabsAndData">Cilnes un datus</string>

    <string name="settingsAutomaticallyClearWhen">Nodzēst…</string>
    <string name="settingsAutomaticallyClearWhenAppExitOnly">Tikai iziešana no lietotnes</string>
    <string name="settingsAutomaticallyClearWhenAppExit5Seconds">Iziešana no lietotnes, 5 sekundes nav aktīva</string>
    <string name="settingsAutomaticallyClearWhenAppExit5Minutes">Iziešana no lietotnes, 5 minūtes nav aktīva</string>
    <string name="settingsAutomaticallyClearWhenAppExit15Minutes">Iziešana no lietotnes, 15 minūtes nav aktīva</string>
    <string name="settingsAutomaticallyClearWhenAppExit30Minutes">Iziešana no lietotnes, 30 minūtes nav aktīva</string>
    <string name="settingsAutomaticallyClearWhenAppExit60Minutes">Iziešana no lietotnes, 60 minūtes nav aktīva</string>

    <!-- About Activity -->
    <string name="aboutActivityTitle">Par mums</string>
    <string name="aboutDescription">Vietnē DuckDuckGo mēs veidojam jauno tiešsaistes uzticēšanās standartu.\n DuckDuckGo konfidencialitātes pārlūks nodrošina visu nepieciešamo privātumu, lai aizsargātu sevi, meklējot un pārlūkojot tīmekli, ieskaitot izsekotāju bloķēšanu, viedāku šifrēšanu un DuckDuckGo privāto meklēšanu.\n Galu galā internetam nevajadzētu iedvest bailes, un jūsu godam nopelnītā tiešsaistes privātuma iegūšanai vajadzētu būt tikpat vienkāršai kā žalūziju aizvēršanai.</string>
    <string name="aboutMoreLink">Vairāk vietnē duckduckgo.com/about</string>
    <string name="no_suggestions">Nav ieteikumu</string>

    <!-- Broken Site Activity -->
    <string name="brokenSiteReportBrokenSiteMenuItem">Ziņot par bojātu vietni</string>
    <string name="brokenSiteHeading">Ziņot par bojātu vietni</string>
    <string name="brokenSiteSubmitted">Paldies! Atsauksme iesniegta</string>
    <string name="brokenSitesCategoriesTitle">Aprakstiet notikušo:</string>
    <string name="brokenSitesCategoriesHint">Aprakstiet notikušo</string>
    <string name="brokenSiteSubmitButton">Nosūtīt ziņojumu</string>
    <string name="brokenSiteDescription">Ja iesniegsiet anonīmu ziņojumu par bojātu vietni, mēs varēsim atkļūdot šīs problēmas un uzlabot lietotni.</string>

    <string name="brokenSiteCategoryImages">Attēli netika ielādēti</string>
    <string name="brokenSiteCategoryPaywall">Vietne pieprasīja atspējošanu</string>
    <string name="brokenSiteCategoryComments">Komentāri netika ielādēti</string>
    <string name="brokenSiteCategoryVideos">Video netika atskaņots</string>
    <string name="brokenSiteCategoryLinks">Saites vai pogas nedarbojas</string>
    <string name="brokenSiteCategoryContent">Trūkst satura</string>
    <string name="brokenSiteCategoryLogin">Es nevaru pieteikties</string>
    <string name="brokenSiteCategoryUnsupported">Pārlūks nav saderīgs</string>
    <string name="brokenSiteCategoryOther">Kaut kas cits</string>

    <!-- Bookmarks Activity -->
    <string name="bookmarksMenuTitle">Grāmatzīmes</string>
    <string name="bookmarksActivityTitle">Grāmatzīmes</string>
    <string name="bookmarkDeleteConfirmMessage">Vai tiešām vēlaties izdzēst grāmatzīmi &lt;b&gt;%s&lt;/b&gt;?</string>
    <string name="bookmarkDeleteConfirmTitle">Apstiprināt</string>
    <string name="bookmarkAddedFeedback">Pievienota grāmatzīme</string>
    <string name="bookmarkTitleHint">Grāmatzīmes nosaukums</string>
    <string name="bookmarkUrlHint">Grāmatzīmju URL</string>
    <string name="bookmarkSave">Saglabāt</string>
    <string name="bookmarkTitleEdit">Rediģēt grāmatzīmi</string>
    <string name="noBookmarks">Pagaidām nav pievienota neviena grāmatzīme</string>
    <string name="bookmarkOverflowContentDescription">Vairāk iespēju grāmatzīmei %s</string>
    <string name="delete">Dzēst</string>
    <string name="edit">Rediģēt</string>
    <string name="bookmarkEdited">Pievienota grāmatzīme</string>

    <!-- Widget -->
    <string name="searchWidgetTextHint">Meklēt DuckDuckGo</string>

    <!-- Home Screen Shortcuts -->
    <string name="addToHome">Pievienot Sākumam</string>

    <!-- User Survey -->
    <string name="surveyCtaTitle">Palīdziet mums uzlabot lietotni!</string>
    <string name="surveyCtaDescription">Piedalīties mūsu īsajā, anonīmajā aptaujā un dalīties ar atsauksmi.</string>
    <string name="surveyCtaLaunchButton">Piedalīties aptaujā</string>
    <string name="surveyCtaDismissButton">Nē, paldies</string>
    <string name="surveyActivityTitle">Lietotāju aptauja</string>
    <string name="surveyTitle">DUCKDUCKGO APTAUJA</string>
    <string name="surveyDismissContentDescription">Nerādīt aptauju</string>
    <string name="surveyLoadingErrorTitle">Ak nē!</string>
    <string name="surveyLoadingErrorText">Mūsu aptauja pašlaik netiek ielādēta.\nLūdzu, pamēģiniet vēlreiz vēlāk.</string>

    <!-- Add widget -->
    <string name="addWidgetCtaTitle">Izmēģiniet mūsu meklēšanas logrīku!</string>
    <string name="addWidgetCtaDescription">Pievienojiet mūsu meklēšanas logrīku jūsu sākuma ekrānam ātrai un vienkāršai piekļuvei.</string>
    <string name="addWidgetCtaAutoLaunchButton">Pievienot logrīku</string>
    <string name="addWidgetCtaInstructionsLaunchButton">Parādīt man</string>
    <string name="addWidgetCtaDismissButton">Nerādīt</string>
    <string name="addWidgetInstructionsActivityTitle">Pievienot logrīku</string>
    <string name="addWidgetInstruction1Label">1</string>
    <string name="addWidgetInstruction1">Ilgi nospiediet uz sākuma ekrāna, pēc tam atveriet logrīku izvēlni</string>
    <string name="addWidgetInstruction2Label">2</string>
    <string name="addWidgetInstruction2">Atrast DuckDuckGo logrīku</string>
    <string name="addWidgetInstruction3Label">3</string>
    <string name="addWidgetInstruction3">Velciet logrīku uz sākuma ekrānu</string>
    <string name="addWidgetInstructionsButtonGoHome">Doties uz Sākuma ekrānu</string>
    <string name="addWidgetInstructionsButtonClose">Aizvērt</string>

    <!-- App Enjoyment / Rating / Feedback -->
    <string name="appEnjoymentDialogTitle">Patīk DuckDuckGo?</string>
    <string name="appEnjoymentDialogMessage">Mēs labprāt uzzinātu, ko jūs par to domājat</string>
    <string name="appEnjoymentDialogPositiveButton">Man patīk</string>
    <string name="appEnjoymentDialogNegativeButton">Nepieciešami uzlabojumi</string>

    <string name="rateAppDialogTitle">Novērtēt lietotni</string>
    <string name="rateAppDialogMessage">Jūsu atsauksmes ir svarīgas. Lūdzu, dalieties mīlestībā ar atsauksmi.</string>
    <string name="rateAppDialogPositiveButton">Novērtēt lietotni</string>
    <string name="rateAppDialogNegativeButton" translatable="false">@string/noThanks</string>

    <string name="giveFeedbackDialogTitle">Mums žēl to dzirdēt</string>
    <string name="giveFeedbackDialogMessage">Norādiet mums, kā mēs varam uzlabot lietotni jūsu vajadzībām</string>
    <string name="giveFeedbackDialogPositiveButton">Sniegt atsauksmi</string>
    <string name="giveFeedbackDialogNegativeButton" translatable="false">@string/noThanks</string>

    <string name="noThanks">Nē, paldies</string>

    <!-- Notification Channel Names -->
    <string name="notificationChannelFileDownloading">Failu lejupielāde</string>
    <string name="notificationChannelFileDownloaded">Fails lejupielādēts</string>
    <string name="notificationChannelTutorials">Pamācības</string>

    <!-- Clear Notification -->
    <string name="clearNotificationTitle">Datu dzēšana ir iestatīta uz manuālu dzēšanu</string>
    <string name="clearNotificationDescription">Pielāgojiet DuckDuckGo, lai pēc katras sesijas automātiski nodzēstu pārlūkošanas datus.</string>

    <!-- Privacy Protection Notification -->
    <string name="privacyProtectionNotificationDefaultTitle">Mēs aizsargājam jūsu privātumu</string>
    <string name="privacyProtectionNotificationReportTitle">Jūsu privātuma ziņojums</string>
    <string name="privacyProtectionNotificationDefaultDescription">Izmantojot lietotni DuckDuckGo, tiek aizsargāti jūsu dati, bloķējot izsekotājus un šifrējot savienojumus.</string>
    <string name="privacyProtectionNotificationUpgadeDescription">Jūs aizsargājāt savus datus, izmantojot %d nešifrētus savienojumus, vienlaikus izmantojot DuckDuckGo.</string>
    <string name="privacyProtectionNotificationTrackerDescription">Jūs aizsargājāt savus datus, bloķējot %d izsekotājus, vienlaikus izmantojot DuckDuckGo.</string>
    <string name="privacyProtectionNotificationBothDescription">Jūs aizsargājāt savus datus, bloķējot %d izsekotājus un nodrošinot %d nešifrētus savienojumus, vienlaikus izmantojot DuckDuckGo.</string>
    <string name="privacyProtectionNotificationLaunchButton">Atsākt pārlūkošanu</string>

    <!-- Authentication -->
    <string name="authenticationDialogTitle">Pierakstīties</string>
    <string name="authenticationDialogMessage">Lai izmantotu %s, ir nepieciešams lietotājvārds un parole.</string>
    <string name="authenticationDialogPositiveButton">Pierakstīties</string>
    <string name="authenticationDialogNegativeButton">Atcelt</string>
    <string name="authenticationDialogUsernameHint">Lietotājvārds</string>
    <string name="authenticationDialogPasswordHint">Parole</string>

    <!-- User-facing label for when a user selects text and might want to search for that text -->
    <string name="systemTextSearchMessage">Meklēt DuckDuckGo</string>

    <!-- App feedback disambiguation -->
    <string name="feedbackActivityTitle">Dalieties ar jūsu atsauksmi</string>
    <string name="missingBrowserFeaturesTitleLong">Pārlūka funkcijas trūkst vai nedarbojas</string>
    <string name="missingBrowserFeaturesTitleShort">Pārlūka funkciju problēmas</string>
    <string name="missingBrowserFeaturesSubtitle">Kuru pārlūkošanas funkciju mēs varam pievienot vai uzlabot?</string>
    <string name="missingBrowserFeatureSubReasonNavigation">Virzīties uz priekšu, atpakaļ, atsvaidzināt</string>
    <string name="missingBrowserFeatureSubReasonTabManagement">Cilņu izveidošana un pārvaldīšana</string>
    <string name="missingBrowserFeatureSubReasonAdPopups">Reklāmu un uznirstošo logu bloķēšana</string>
    <string name="missingBrowserFeatureSubReasonVideos">Video skatīšanās</string>
    <string name="missingBrowserFeatureSubReasonImages">Mijiedarbība ar attēliem</string>
    <string name="missingBrowserFeatureSubReasonBookmarks">Grāmatzīmju izveidošana un pārvaldīšana</string>
    <string name="missingBrowserFeatureSubReasonOther">Neviens no šiem</string>

    <string name="websiteNotLoadingTitleLong">Vietnes netiek ielādētas pareizi</string>
    <string name="websiteNotLoadingTitleShort">Vietņu ielādes problēmas</string>
    <string name="websiteNotLoadingSubtitle">Kura vietne ir bojāta?</string>

    <string name="searchNotGoodEnoughTitleLong">DuckDuckGo meklēšana nav pietiekami laba</string>
    <string name="searchNotGoodEnoughTitleShort">DuckDuckGo meklēšanas problēmas</string>
    <string name="searchNotGoodEnoughSubtitle">Kuru meklēšanas funkciju mēs varam pievienot vai uzlabot?</string>
    <string name="searchNotGoodEnoughSubReasonTechnicalSearches">Programmēšana/tehniskā meklēšana</string>
    <string name="searchNotGoodEnoughSubReasonGoogleLayout">Izkārtojumam vajadzētu būt vairāk kā Google izkārtojumam</string>
    <string name="searchNotGoodEnoughSubReasonFasterLoadTimes">Ātrāks ielādes laiks</string>
    <string name="searchNotGoodEnoughSubReasonSpecificLanguage">Meklēšana noteiktā valodā vai reģionā</string>
    <string name="searchNotGoodEnoughSubReasonBetterAutocomplete">Labāka automātiskā pabeigšana</string>
    <string name="searchNotGoodEnoughSubReasonOther">Neviens no šiem</string>

    <string name="needMoreCustomizationTitleLong">Nav pietiekami daudz veidu, kā pielāgot lietotni</string>
    <string name="needMoreCustomizationTitleShort">Pielāgošanas problēmas</string>
    <string name="needMoreCustomizationSubtitle">Kuru pielāgošanas funkciju mēs varam pievienot vai uzlabot?</string>
    <string name="needMoreCustomizationSubReasonHomeScreenConfiguration">Sākuma ekrāna konfigurācija</string>
    <string name="needMoreCustomizationSubReasonTabDisplay">Kā tiek parādītas cilnes</string>
    <string name="needMoreCustomizationSubReasonAppLooks">Kā izskatās lietotne</string>
    <string name="needMoreCustomizationSubReasonWhichDataIsCleared">Kuri dati tiek nodzēsti</string>
    <string name="needMoreCustomizationSubReasonWhenDataIsCleared">Kad dati tiek nodzēsti</string>
    <string name="needMoreCustomizationSubReasonBookmarksDisplay">Kā tiek parādītas grāmatzīmes</string>
    <string name="needMoreCustomizationSubReasonOther">Neviens no šiem</string>

    <string name="appIsSlowOrBuggyTitleLong">Lietotne ir lēna, kļūdaina vai avarē</string>
    <string name="appIsSlowOrBuggyTitleShort">Veiktspējas problēmas</string>
    <string name="appIsSlowOrBuggySubtitle">Ar kuru problēmu jūs saskaraties?</string>
    <string name="appIsSlowOrBuggySubReasonSlowResults">Tīmekļa lapas vai meklēšanas rezultāti tiek ielādēti lēni</string>
    <string name="appIsSlowOrBuggySubReasonAppCrashesOrFreezes">Lietotne avarē vai apstājas</string>
    <string name="appIsSlowOrBuggySubReasonMediaPlayback">Video vai multivides atskaņošanas kļūdas</string>
    <string name="appIsSlowOrBuggySubReasonOther">Neviens no šiem</string>

    <string name="otherMainReasonTitleLong">Neviens no šiem</string>
    <string name="otherMainReasonTitleShort">Citas problēmas</string>

    <string name="openEndedInputHint">Kā mēs varam to uzlabot? (Neobligāti)</string>
    <string name="submitFeedback">IESNIEGT ATSAUKSMI</string>

    <string name="tellUsHowToImprove">Lūdzu, pastāstiet mums, ko mēs varam to uzlabot.</string>
    <string name="thanksForTheFeedback">Paldies par atsauksmēm!</string>
    <string name="feedbackNegativeMainReasonPageSubtitle">Ar ko jūsu vilšanās ir visvairāk saistīta?</string>
    <string name="feedbackNegativeMainReasonPageTitle">Mums žēl to dzirdēt.</string>
    <string name="feedbackShareDetails">Kopīgojiet informāciju</string>
    <string name="sharePositiveFeedbackWithTheTeam">Vai ir kāda informācija, ar kuru vēlaties dalīties ar komandu?</string>
    <string name="whatHaveYouBeenEnjoying">Kas jums patika?</string>
    <string name="awesomeToHear">Prieks dzirdēt!</string>
    <string name="shareTheLoveWithARating">Lūdzu, dalieties mīlestībā, novērtējot to Play veikalā.</string>
    <string name="rateTheApp">NOVĒRTĒT LIETOTNI</string>
    <string name="declineFurtherFeedback">NĒ, PALDIES, ESMU BEIDZIS</string>
    <string name="whichBrokenSites">Kur jūs redzat šīs problēmas?</string>
    <string name="whichBrokenSitesHint">Kurai vietnei ir problēmas?</string>
    <string name="feedbackSpecificAsPossible">Lūdzu, norādiet pēc iespējas precīzāk</string>
    <string name="feedbackInitialDisambiguationTitle">Sāksim!</string>
    <string name="feedbackInitialDisambiguationSubtitle">Kā jūs vērtētu savu atsauksmi?</string>
    <string name="feedbackInitialDisambiguationHappyButtonContentDescription">Pozitīvas atsauksmes poga</string>
    <string name="feedbackInitialDisambiguationSadButtonContentDescription">Negatīvas atsauksmes poga</string>
    <string name="feedbackIsImportantToUs">Jūsu anonīmās atsauksmes mums ir svarīgas.</string>

    <!-- Webview Recovery -->
    <string name="crashedWebViewErrorMessage">Vietni nevarēja parādīt.</string>
    <string name="crashedWebViewErrorAction">Pārlādēt</string>

    <!-- System Search-->
    <string name="systemSearchDeviceAppLabel">No šīs ierīces</string>
    <string name="systemSearchOmnibarInputHint"><font size="13">Meklēt vai ierakstīt URL</font></string>
    <string name="systemSearchAppNotFound">Lietojumprogrammu nevarēja atrast</string>
    <string name="systemSearchOnboardingText">Paldies, ka izvēlējāties DuckDuckGo!\nTagad, izmantojot mūsu meklētāju vai lietotni, jūsu meklējumi tiks aizsargāti.</string>
    <string name="systemSearchOnboardingFeaturesIntroText">Tāpat DuckDuckGo lietotne:</string>
    <string name="systemSearchOnboardingFeatureOneText">Bloķē nedrošus izsekotājus</string>
    <string name="systemSearchOnboardingFeatureTwoText">Veic piespiedu šifrēšanu vietnēs</string>
    <string name="systemSearchOnboardingFeatureThreeText">Nodzēš datus ar vienu skārienu</string>
    <string name="systemSearchOnboardingButtonMore">Parādīt vairāk</string>
    <string name="systemSearchOnboardingButtonLess">Paslēpt</string>
    <string name="systemSearchOnboardingButtonOk">Sapratu</string>

    <!-- Dax Dialog -->
    <string name="daxDialogHideButton">PASLĒPT</string>
    <string name="daxDialogPhew">Phū!</string>
    <string name="daxDialogNext">Nākamais</string>
    <string name="daxDialogHighFive">Dod pieci!</string>
    <string name="daxDialogGotIt">Sapratu</string>
    <string name="hideTipsTitle">Vai paslēpt pārējos padomus?</string>
    <string name="hideTipsText">Tie ir tikai daži, un mēs centāmies padarīt tos informatīvus.</string>
    <string name="hideTipsButton">Paslēpt padomus uz visiem laikiem</string>

    <!-- New Onboarding Experience -->
    <string name="onboardingWelcomeTitle">Laipni lūdzam DuckDuckGo!</string>
    <string name="onboardingDaxText">Internets var būt diezgan biedējošs.&lt;br/&gt;&lt;br/&gt;Bet neuztraucieties! Meklēt un pārlūkot privātā režīmā ir vieglāk, nekā jūs domājat.</string>
    <string name="onboardingLetsDoItButton">Darīsim to!</string>
    <string name="daxIntroCtaText">Tagad pamēģiniet ieiet kādā no jūsu mīļākajām vietnēm! &lt;br/&gt;&lt;br/&gt;Es nobloķēšu izsekotājus, lai viņi nevarētu jūs izspiegot. Ja iespējams, uzlabošu arī jūsu savienojuma drošību. &#128274;</string>
    <string name="daxEndCtaText">Tas izdevās! &lt;br/&gt;&lt;br/&gt;Atcerieties – katru reizi, kad jūs pārlūkojat ar mani, jocīgas reklāmas atkāpjas. &#128077;</string>
    <string name="daxSerpCtaText">Jūsu DuckDuckGo meklējumi ir anonīmi, un es nekad neuzglabāju jūsu meklēšanas vēsturi. Nekad. &#128588;</string>
<<<<<<< HEAD
    <string name="daxNonSerpCtaText">Katrai vietnei ir savs konfidencialitātes līmenis. Pieskarieties tam, lai redzētu, kā es aizsargāju jūsu privātumu.&lt;br/&gt;&lt;br/&gt;Kaut ko vēl labāku? Pamēģiniet nodzēst datus, noklikšķinot uz uguns pogas.</string>
=======
>>>>>>> 2bffc7dd
    <plurals name="daxTrackersBlockedCtaText">
        <item quantity="zero">&#160;un &lt;b&gt;%d citas&lt;/b&gt; mēģināja jūs izsekot. &lt;br/&gt;&lt;br/&gt;Es tās nobloķēju!&lt;br/&gt;&lt;br/&gt; ☝️Jūs varat pārbaudīt URL joslu, lai redzētu, kas mēģina jūs izsekot, kad apmeklējat jaunu vietni.️</item>
        <item quantity="one">&#160;un &lt;b&gt;%d citas&lt;/b&gt; mēģināja jūs izsekot. &lt;br/&gt;&lt;br/&gt;Es tās nobloķēju!&lt;br/&gt;&lt;br/&gt; ☝️Jūs varat pārbaudīt URL joslu, lai redzētu, kurš mēģina jūs izsekot, kad apmeklējat jaunu vietni.️</item>
        <item quantity="other">&#160;un &lt;b&gt;%d citas&lt;/b&gt; mēģināja jūs izsekot. &lt;br/&gt;&lt;br/&gt;Es tās nobloķēju!&lt;br/&gt;&lt;br/&gt; ☝️Jūs varat pārbaudīt URL joslu, lai redzētu, kurš mēģina jūs izsekot, kad apmeklējat jaunu vietni.️</item>
    </plurals>
    <string name="daxTrackersBlockedCtaZeroText">&#160;mēģināja jūs izsekot. &lt;br/&gt;&lt;br/&gt;Es to nobloķēju!&lt;br/&gt;&lt;br/&gt; ☝️Jūs varat pārbaudīt URL joslu, lai redzētu, kurš mēģina jūs izsekot, kad apmeklējat jaunu vietni.️</string>
    <string name="daxNonSerpCtaText">Kad pieskarsies un ritināsi, es bloķēšu uzmācīgos izsekotājus. &lt;br/&gt;&lt;br/&gt;Aiziet – turpini pārlūkot!</string>
    <string name="daxMainNetworkOwnedCtaText">Galvu augšā! %s pieder %s.&lt;br/&gt;&lt;br/&gt; %s izsekotāji slēpjas apmēram %s populārākajās vietnēs &#128561;, bet nevajag satraukties! &lt;br/&gt;&lt;br/&gt;Es bloķēšu %s iespēju redzēt tavas darbības šajās vietnēs.</string>
    <string name="daxMainNetworkCtaText">Galvu augšā! %s ir galvenais izsekošanas tīkls.&lt;br/&gt;&lt;br/&gt; To izsekotāji slēpjas apmēram %s populārākajās vietnēs &#128561;, bet nevajag satraukties! &lt;br/&gt;&lt;br/&gt;Es bloķēšu %s iespēju redzēt tavas darbības šajās vietnēs.</string>

    <!-- Covid Cta-->
    <string name="covidCtaText">Iegūstiet oficiālo informāciju un padomus par COVID-19.</string>
</resources><|MERGE_RESOLUTION|>--- conflicted
+++ resolved
@@ -409,10 +409,6 @@
     <string name="daxIntroCtaText">Tagad pamēģiniet ieiet kādā no jūsu mīļākajām vietnēm! &lt;br/&gt;&lt;br/&gt;Es nobloķēšu izsekotājus, lai viņi nevarētu jūs izspiegot. Ja iespējams, uzlabošu arī jūsu savienojuma drošību. &#128274;</string>
     <string name="daxEndCtaText">Tas izdevās! &lt;br/&gt;&lt;br/&gt;Atcerieties – katru reizi, kad jūs pārlūkojat ar mani, jocīgas reklāmas atkāpjas. &#128077;</string>
     <string name="daxSerpCtaText">Jūsu DuckDuckGo meklējumi ir anonīmi, un es nekad neuzglabāju jūsu meklēšanas vēsturi. Nekad. &#128588;</string>
-<<<<<<< HEAD
-    <string name="daxNonSerpCtaText">Katrai vietnei ir savs konfidencialitātes līmenis. Pieskarieties tam, lai redzētu, kā es aizsargāju jūsu privātumu.&lt;br/&gt;&lt;br/&gt;Kaut ko vēl labāku? Pamēģiniet nodzēst datus, noklikšķinot uz uguns pogas.</string>
-=======
->>>>>>> 2bffc7dd
     <plurals name="daxTrackersBlockedCtaText">
         <item quantity="zero">&#160;un &lt;b&gt;%d citas&lt;/b&gt; mēģināja jūs izsekot. &lt;br/&gt;&lt;br/&gt;Es tās nobloķēju!&lt;br/&gt;&lt;br/&gt; ☝️Jūs varat pārbaudīt URL joslu, lai redzētu, kas mēģina jūs izsekot, kad apmeklējat jaunu vietni.️</item>
         <item quantity="one">&#160;un &lt;b&gt;%d citas&lt;/b&gt; mēģināja jūs izsekot. &lt;br/&gt;&lt;br/&gt;Es tās nobloķēju!&lt;br/&gt;&lt;br/&gt; ☝️Jūs varat pārbaudīt URL joslu, lai redzētu, kurš mēģina jūs izsekot, kad apmeklējat jaunu vietni.️</item>
