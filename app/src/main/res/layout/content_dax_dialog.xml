<?xml version="1.0" encoding="utf-8"?><!--
  ~ Copyright (c) 2019 DuckDuckGo
  ~
  ~ Licensed under the Apache License, Version 2.0 (the "License");
  ~ you may not use this file except in compliance with the License.
  ~ You may obtain a copy of the License at
  ~
  ~     http://www.apache.org/licenses/LICENSE-2.0
  ~
  ~ Unless required by applicable law or agreed to in writing, software
  ~ distributed under the License is distributed on an "AS IS" BASIS,
  ~ WITHOUT WARRANTIES OR CONDITIONS OF ANY KIND, either express or implied.
  ~ See the License for the specific language governing permissions and
  ~ limitations under the License.
  -->

<RelativeLayout xmlns:android="http://schemas.android.com/apk/res/android"
    xmlns:app="http://schemas.android.com/apk/res-auto"
    android:id="@+id/dialogContainer"
    android:layout_width="match_parent"
    android:layout_height="match_parent">

    <androidx.constraintlayout.widget.ConstraintLayout
        android:layout_width="match_parent"
        android:layout_height="match_parent">

        <View
            android:id="@+id/toolbarDialogLayout"
            android:layout_width="match_parent"
            android:layout_height="wrap_content"
            android:background="@color/dimmed"
            app:layout_constraintBottom_toTopOf="@id/hideText" />

        <View
            android:id="@+id/dialogLayout"
            android:layout_width="match_parent"
            android:layout_height="wrap_content"
            android:background="@color/dimmed"
            app:layout_constraintTop_toTopOf="@id/hideText" />

        <TextView
            android:id="@+id/hideText"
            android:layout_width="wrap_content"
            android:layout_height="wrap_content"
            android:layout_marginTop="52dp"
            android:layout_marginEnd="16dp"
            android:fontFamily="sans-serif-medium"
            android:padding="10dp"
            android:text="@string/daxDialogHideButton"
            android:textColor="@color/white"
            android:textSize="14sp"
            app:layout_constraintEnd_toEndOf="parent"
            app:layout_constraintTop_toTopOf="parent" />

        <androidx.appcompat.widget.AppCompatImageView
            android:id="@+id/logo"
            android:layout_width="wrap_content"
            android:layout_height="wrap_content"
            android:layout_marginStart="24dp"
            android:layout_marginBottom="16dp"
            app:layout_constraintBottom_toTopOf="@id/cardView"
            app:layout_constraintStart_toStartOf="parent"
            app:srcCompat="@drawable/ic_dax_icon" />

        <androidx.appcompat.widget.AppCompatImageView
            android:id="@+id/triangle"
            android:layout_width="wrap_content"
            android:layout_height="wrap_content"
            app:layout_constraintBottom_toTopOf="@+id/cardView"
            app:layout_constraintEnd_toEndOf="@id/logo"
            app:layout_constraintStart_toStartOf="@id/logo"
            app:srcCompat="@drawable/ic_triangle_bubble" />

        <androidx.cardview.widget.CardView
            android:id="@+id/cardView"
            android:layout_width="match_parent"
            android:layout_height="wrap_content"
            android:layout_marginStart="8dp"
            android:layout_marginEnd="8dp"
            android:layout_marginBottom="24dp"
            android:backgroundTint="?attr/daxDialogBackgroundColor"
            app:cardCornerRadius="20dp"
            app:layout_constraintBottom_toBottomOf="parent"
            app:layout_constraintEnd_toEndOf="parent"
            app:layout_constraintStart_toStartOf="parent">

            <LinearLayout
                android:id="@+id/cardContainer"
                android:paddingStart="16dp"
                android:paddingTop="26dp"
                android:paddingEnd="16dp"
                android:paddingBottom="20dp"
                android:layout_width="match_parent"
                android:layout_height="wrap_content"
                android:orientation="vertical">

                <FrameLayout
                    android:layout_width="match_parent"
                    android:layout_height="wrap_content">

                    <TextView
                        android:id="@+id/hiddenText"
                        android:layout_width="match_parent"
                        android:layout_height="wrap_content"
                        android:textColor="@color/grayishBrown"
                        android:textSize="16sp"
                        android:visibility="invisible" />

                    <com.duckduckgo.app.global.view.TypeAnimationTextView
                        android:id="@+id/dialogText"
                        android:layout_width="match_parent"
                        android:layout_height="wrap_content"
                        android:clickable="true"
                        android:focusable="true"
                        android:textColor="?attr/normalTextColor"
                        android:textSize="16sp"
                        android:visibility="visible" />
                </FrameLayout>

                <com.google.android.material.button.MaterialButton
                    android:id="@+id/primaryCta"
                    style="@style/Widget.AppCompat.Button.Borderless.Colored"
                    android:layout_width="match_parent"
                    android:layout_height="wrap_content"
                    android:layout_marginTop="10dp"
                    android:backgroundTint="@color/cornflowerBlue"
                    android:textAllCaps="false"
                    android:textColor="@color/white"
                    app:cornerRadius="20dp" />

                <com.google.android.material.button.MaterialButton
                    android:id="@+id/secondaryCta"
                    style="@style/Widget.AppCompat.Button.Borderless.Colored"
                    android:layout_width="match_parent"
                    android:layout_height="wrap_content"
                    android:layout_marginTop="-6dp"
                    android:backgroundTint="?attr/daxDialogBackgroundColor"
                    android:textAllCaps="false"
<<<<<<< HEAD
                    android:textColor="?attr/daxDialogSecondaryTextColor"
=======
                    android:textColor="?attr/daxDialogSecondaryButtonTextColor"
>>>>>>> 5227754f
                    android:visibility="gone"
                    app:cornerRadius="20dp"
                    app:rippleColor="?attr/daxDialogSecondaryButtonRippleColor" />
            </LinearLayout>
        </androidx.cardview.widget.CardView>
    </androidx.constraintlayout.widget.ConstraintLayout>
</RelativeLayout><|MERGE_RESOLUTION|>--- conflicted
+++ resolved
@@ -136,11 +136,7 @@
                     android:layout_marginTop="-6dp"
                     android:backgroundTint="?attr/daxDialogBackgroundColor"
                     android:textAllCaps="false"
-<<<<<<< HEAD
-                    android:textColor="?attr/daxDialogSecondaryTextColor"
-=======
                     android:textColor="?attr/daxDialogSecondaryButtonTextColor"
->>>>>>> 5227754f
                     android:visibility="gone"
                     app:cornerRadius="20dp"
                     app:rippleColor="?attr/daxDialogSecondaryButtonRippleColor" />
