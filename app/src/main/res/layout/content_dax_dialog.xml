<?xml version="1.0" encoding="utf-8"?><!--
  ~ Copyright (c) 2019 DuckDuckGo
  ~
  ~ Licensed under the Apache License, Version 2.0 (the "License");
  ~ you may not use this file except in compliance with the License.
  ~ You may obtain a copy of the License at
  ~
  ~     http://www.apache.org/licenses/LICENSE-2.0
  ~
  ~ Unless required by applicable law or agreed to in writing, software
  ~ distributed under the License is distributed on an "AS IS" BASIS,
  ~ WITHOUT WARRANTIES OR CONDITIONS OF ANY KIND, either express or implied.
  ~ See the License for the specific language governing permissions and
  ~ limitations under the License.
  -->

<RelativeLayout xmlns:android="http://schemas.android.com/apk/res/android"
    xmlns:app="http://schemas.android.com/apk/res-auto"
    android:id="@+id/dialogContainer"
    android:layout_width="match_parent"
    android:layout_height="match_parent"
    android:fitsSystemWindows="true">

    <androidx.constraintlayout.widget.ConstraintLayout
        android:layout_width="match_parent"
        android:layout_height="match_parent">

        <View
            android:id="@+id/toolbarDialogLayout"
            android:layout_width="match_parent"
            android:layout_height="wrap_content"
            android:background="@color/dimmed"
            app:layout_constraintBottom_toTopOf="@id/hideText" />

        <View
            android:id="@+id/dialogLayout"
            android:layout_width="match_parent"
            android:layout_height="wrap_content"
            android:background="@color/dimmed"
            app:layout_constraintTop_toTopOf="@id/hideText" />

        <TextView
            android:id="@+id/hideText"
            android:layout_width="wrap_content"
            android:layout_height="wrap_content"
            android:layout_marginTop="52dp"
            android:layout_marginEnd="16dp"
            android:fontFamily="sans-serif-medium"
            android:padding="10dp"
            android:text="@string/daxDialogHideButton"
            android:textColor="@color/white"
            android:textSize="14sp"
            app:layout_constraintEnd_toEndOf="parent"
            app:layout_constraintTop_toTopOf="parent" />

        <androidx.appcompat.widget.AppCompatImageView
            android:id="@+id/logo"
            android:layout_width="wrap_content"
            android:layout_height="wrap_content"
            android:layout_marginStart="24dp"
            android:layout_marginBottom="16dp"
            app:layout_constraintBottom_toTopOf="@id/cardView"
            app:layout_constraintStart_toStartOf="parent"
            app:srcCompat="@drawable/ic_dax_icon" />

        <androidx.appcompat.widget.AppCompatImageView
            android:id="@+id/triangle"
            android:layout_width="wrap_content"
            android:layout_height="wrap_content"
            app:layout_constraintBottom_toTopOf="@+id/cardView"
            app:layout_constraintEnd_toEndOf="@id/logo"
            app:layout_constraintStart_toStartOf="@id/logo"
            app:srcCompat="@drawable/ic_triangle_bubble" />

        <androidx.cardview.widget.CardView
            android:id="@+id/cardView"
            android:layout_width="match_parent"
            android:layout_height="wrap_content"
            android:layout_marginStart="8dp"
            android:layout_marginEnd="8dp"
            android:layout_marginBottom="24dp"
            android:backgroundTint="?attr/daxDialogBackgroundColor"
            app:cardCornerRadius="20dp"
            app:layout_constraintBottom_toBottomOf="parent"
            app:layout_constraintEnd_toEndOf="parent"
            app:layout_constraintStart_toStartOf="parent">

            <LinearLayout
                android:id="@+id/cardContainer"
                android:paddingStart="16dp"
                android:paddingTop="26dp"
                android:paddingEnd="16dp"
                android:paddingBottom="20dp"
                android:layout_width="match_parent"
                android:layout_height="wrap_content"
                android:orientation="vertical">

                <FrameLayout
                    android:layout_width="match_parent"
                    android:layout_height="wrap_content">

                    <TextView
                        android:id="@+id/hiddenText"
                        android:layout_width="match_parent"
                        android:layout_height="wrap_content"
                        android:textColor="@color/grayishBrown"
                        android:textSize="16sp"
                        android:visibility="invisible" />

                    <com.duckduckgo.app.global.view.TypeAnimationTextView
                        android:id="@+id/dialogText"
                        android:layout_width="match_parent"
                        android:layout_height="wrap_content"
                        android:clickable="true"
                        android:focusable="true"
                        android:textColor="?attr/normalTextColor"
                        android:textSize="16sp"
                        android:visibility="visible" />
                </FrameLayout>

                <com.google.android.material.button.MaterialButton
                    android:id="@+id/primaryCta"
<<<<<<< HEAD
                    style="@style/Widget.AppCompat.Button.Borderless.Colored"
                    android:layout_width="match_parent"
                    android:layout_height="wrap_content"
                    android:layout_marginTop="10dp"
                    android:backgroundTint="@color/cornflowerBlue"
                    android:textAllCaps="false"
                    android:textColor="@color/white"
                    app:cornerRadius="20dp" />

                <com.google.android.material.button.MaterialButton
                    android:id="@+id/secondaryCta"
                    style="@style/Widget.AppCompat.Button.Borderless.Colored"
                    android:layout_width="match_parent"
                    android:layout_height="wrap_content"
                    android:layout_marginTop="-6dp"
                    android:backgroundTint="?attr/daxDialogBackgroundColor"
                    android:textAllCaps="false"
                    android:textColor="?attr/daxDialogSecondaryButtonTextColor"
                    android:visibility="gone"
                    app:cornerRadius="20dp"
                    app:rippleColor="?attr/daxDialogSecondaryButtonRippleColor" />
=======
                    style="@style/DaxDialogButton.Primary"
                    android:layout_width="match_parent"
                    android:layout_height="wrap_content"
                    android:layout_marginTop="10dp" />

                <com.google.android.material.button.MaterialButton
                    android:id="@+id/secondaryCta"
                    style="@style/DaxDialogButton.Secondary"
                    android:layout_width="match_parent"
                    android:layout_height="wrap_content"
                    android:layout_marginTop="-6dp"
                    android:visibility="visible" />
>>>>>>> a5f98397
            </LinearLayout>
        </androidx.cardview.widget.CardView>
    </androidx.constraintlayout.widget.ConstraintLayout>
</RelativeLayout><|MERGE_RESOLUTION|>--- conflicted
+++ resolved
@@ -120,29 +120,6 @@
 
                 <com.google.android.material.button.MaterialButton
                     android:id="@+id/primaryCta"
-<<<<<<< HEAD
-                    style="@style/Widget.AppCompat.Button.Borderless.Colored"
-                    android:layout_width="match_parent"
-                    android:layout_height="wrap_content"
-                    android:layout_marginTop="10dp"
-                    android:backgroundTint="@color/cornflowerBlue"
-                    android:textAllCaps="false"
-                    android:textColor="@color/white"
-                    app:cornerRadius="20dp" />
-
-                <com.google.android.material.button.MaterialButton
-                    android:id="@+id/secondaryCta"
-                    style="@style/Widget.AppCompat.Button.Borderless.Colored"
-                    android:layout_width="match_parent"
-                    android:layout_height="wrap_content"
-                    android:layout_marginTop="-6dp"
-                    android:backgroundTint="?attr/daxDialogBackgroundColor"
-                    android:textAllCaps="false"
-                    android:textColor="?attr/daxDialogSecondaryButtonTextColor"
-                    android:visibility="gone"
-                    app:cornerRadius="20dp"
-                    app:rippleColor="?attr/daxDialogSecondaryButtonRippleColor" />
-=======
                     style="@style/DaxDialogButton.Primary"
                     android:layout_width="match_parent"
                     android:layout_height="wrap_content"
@@ -155,7 +132,6 @@
                     android:layout_height="wrap_content"
                     android:layout_marginTop="-6dp"
                     android:visibility="visible" />
->>>>>>> a5f98397
             </LinearLayout>
         </androidx.cardview.widget.CardView>
     </androidx.constraintlayout.widget.ConstraintLayout>
