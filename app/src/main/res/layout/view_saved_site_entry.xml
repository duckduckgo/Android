<?xml version="1.0" encoding="utf-8"?><!--
  ~ Copyright (c) 2018 DuckDuckGo
  ~
  ~ Licensed under the Apache License, Version 2.0 (the "License");
  ~ you may not use this file except in compliance with the License.
  ~ You may obtain a copy of the License at
  ~
  ~     http://www.apache.org/licenses/LICENSE-2.0
  ~
  ~ Unless required by applicable law or agreed to in writing, software
  ~ distributed under the License is distributed on an "AS IS" BASIS,
  ~ WITHOUT WARRANTIES OR CONDITIONS OF ANY KIND, either express or implied.
  ~ See the License for the specific language governing permissions and
  ~ limitations under the License.
  -->

<com.duckduckgo.mobile.android.ui.view.TwoLineListItem xmlns:android="http://schemas.android.com/apk/res/android"
    xmlns:app="http://schemas.android.com/apk/res-auto"
    android:layout_width="match_parent"
<<<<<<< HEAD
    android:layout_height="wrap_content"
    android:paddingTop="14dp"
    android:paddingBottom="14dp"
    android:paddingStart="16dp"
    android:background="?android:attr/selectableItemBackground"
    android:clickable="true"
    android:focusable="true">

    <FrameLayout
        android:id="@+id/iconContainer"
        android:layout_width="40dp"
        android:layout_height="40dp"
        android:background="@drawable/subtle_favicon_background"
        app:layout_constraintBottom_toBottomOf="parent"
        app:layout_constraintStart_toStartOf="parent"
        app:layout_constraintTop_toTopOf="parent">

        <ImageView
            android:id="@+id/favicon"
            android:layout_width="20dp"
            android:layout_height="20dp"
            android:layout_gravity="center"
            android:importantForAccessibility="no"/>

        <ImageView
            android:id="@+id/icon"
            android:layout_width="24dp"
            android:layout_height="wrap_content"
            android:layout_gravity="center"
            android:visibility="gone"
            android:importantForAccessibility="no"/>
    </FrameLayout>

    <TextView
        android:id="@+id/title"
        android:layout_width="0dp"
        android:layout_height="wrap_content"
        android:layout_marginStart="16dp"
        android:fontFamily="sans-serif"
        android:textColor="?attr/normalTextColor"
        android:textSize="16sp"
        android:textStyle="normal"
        android:maxLines="1"
        android:singleLine="true"
        android:ellipsize="end"
        app:layout_constraintBottom_toTopOf="@+id/subtitle"
        app:layout_constraintEnd_toStartOf="@+id/overflowMenu"
        app:layout_constraintStart_toEndOf="@id/iconContainer"
        app:layout_constraintTop_toTopOf="parent"
        tools:text="Bookmark" />

    <TextView
        android:id="@+id/subtitle"
        android:layout_width="0dp"
        android:layout_height="wrap_content"
        android:fontFamily="sans-serif"
        android:paddingTop="2dp"
        android:paddingBottom="4dp"
        android:textColor="?attr/savedSiteSubtitleTextColor"
        android:textSize="14sp"
        android:textStyle="normal"
        app:layout_constraintBottom_toBottomOf="parent"
        app:layout_constraintEnd_toStartOf="@+id/overflowMenu"
        app:layout_constraintStart_toStartOf="@id/title"
        app:layout_constraintTop_toBottomOf="@id/title"
        tools:text="Bookmark" />

    <ImageView
        android:id="@+id/overflowMenu"
        android:layout_width="wrap_content"
        android:layout_height="0dp"
        android:background="?selectableItemBackground"
        android:paddingStart="14dp"
        android:paddingEnd="10dp"
        android:scaleType="center"
        android:src="@drawable/ic_overflow"
        app:layout_constraintBottom_toBottomOf="parent"
        app:layout_constraintEnd_toEndOf="parent"
        app:layout_constraintTop_toTopOf="parent"
        app:layout_constraintVertical_bias="0.5"
        tools:ignore="ContentDescription" />

</androidx.constraintlayout.widget.ConstraintLayout>
=======
    android:layout_height="wrap_content" />
>>>>>>> 33e74d06
<|MERGE_RESOLUTION|>--- conflicted
+++ resolved
@@ -17,90 +17,4 @@
 <com.duckduckgo.mobile.android.ui.view.TwoLineListItem xmlns:android="http://schemas.android.com/apk/res/android"
     xmlns:app="http://schemas.android.com/apk/res-auto"
     android:layout_width="match_parent"
-<<<<<<< HEAD
-    android:layout_height="wrap_content"
-    android:paddingTop="14dp"
-    android:paddingBottom="14dp"
-    android:paddingStart="16dp"
-    android:background="?android:attr/selectableItemBackground"
-    android:clickable="true"
-    android:focusable="true">
-
-    <FrameLayout
-        android:id="@+id/iconContainer"
-        android:layout_width="40dp"
-        android:layout_height="40dp"
-        android:background="@drawable/subtle_favicon_background"
-        app:layout_constraintBottom_toBottomOf="parent"
-        app:layout_constraintStart_toStartOf="parent"
-        app:layout_constraintTop_toTopOf="parent">
-
-        <ImageView
-            android:id="@+id/favicon"
-            android:layout_width="20dp"
-            android:layout_height="20dp"
-            android:layout_gravity="center"
-            android:importantForAccessibility="no"/>
-
-        <ImageView
-            android:id="@+id/icon"
-            android:layout_width="24dp"
-            android:layout_height="wrap_content"
-            android:layout_gravity="center"
-            android:visibility="gone"
-            android:importantForAccessibility="no"/>
-    </FrameLayout>
-
-    <TextView
-        android:id="@+id/title"
-        android:layout_width="0dp"
-        android:layout_height="wrap_content"
-        android:layout_marginStart="16dp"
-        android:fontFamily="sans-serif"
-        android:textColor="?attr/normalTextColor"
-        android:textSize="16sp"
-        android:textStyle="normal"
-        android:maxLines="1"
-        android:singleLine="true"
-        android:ellipsize="end"
-        app:layout_constraintBottom_toTopOf="@+id/subtitle"
-        app:layout_constraintEnd_toStartOf="@+id/overflowMenu"
-        app:layout_constraintStart_toEndOf="@id/iconContainer"
-        app:layout_constraintTop_toTopOf="parent"
-        tools:text="Bookmark" />
-
-    <TextView
-        android:id="@+id/subtitle"
-        android:layout_width="0dp"
-        android:layout_height="wrap_content"
-        android:fontFamily="sans-serif"
-        android:paddingTop="2dp"
-        android:paddingBottom="4dp"
-        android:textColor="?attr/savedSiteSubtitleTextColor"
-        android:textSize="14sp"
-        android:textStyle="normal"
-        app:layout_constraintBottom_toBottomOf="parent"
-        app:layout_constraintEnd_toStartOf="@+id/overflowMenu"
-        app:layout_constraintStart_toStartOf="@id/title"
-        app:layout_constraintTop_toBottomOf="@id/title"
-        tools:text="Bookmark" />
-
-    <ImageView
-        android:id="@+id/overflowMenu"
-        android:layout_width="wrap_content"
-        android:layout_height="0dp"
-        android:background="?selectableItemBackground"
-        android:paddingStart="14dp"
-        android:paddingEnd="10dp"
-        android:scaleType="center"
-        android:src="@drawable/ic_overflow"
-        app:layout_constraintBottom_toBottomOf="parent"
-        app:layout_constraintEnd_toEndOf="parent"
-        app:layout_constraintTop_toTopOf="parent"
-        app:layout_constraintVertical_bias="0.5"
-        tools:ignore="ContentDescription" />
-
-</androidx.constraintlayout.widget.ConstraintLayout>
-=======
-    android:layout_height="wrap_content" />
->>>>>>> 33e74d06
+    android:layout_height="wrap_content" />