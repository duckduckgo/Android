--- conflicted
+++ resolved
@@ -47,33 +47,20 @@
                 android:id="@+id/searchIconMockup"
                 android:layout_width="wrap_content"
                 android:layout_height="match_parent"
+                android:importantForAccessibility="no"
                 android:gravity="center"
-<<<<<<< HEAD
-                android:importantForAccessibility="no"
-                android:padding="6dp"
-                android:src="@drawable/ic_find_search_20_a05"/>
-=======
                 android:padding="4dp"
                 android:src="@drawable/ic_find_search_20" />
->>>>>>> a470d7e9
 
             <com.duckduckgo.mobile.android.ui.view.text.DaxTextView
                 android:id="@+id/omnibarTextInputMockup"
                 android:layout_width="match_parent"
                 android:layout_height="match_parent"
-<<<<<<< HEAD
-                android:gravity="start|center"
-=======
                 android:text="@string/omnibarInputHint"
->>>>>>> a470d7e9
                 android:maxLines="1"
                 android:gravity="start|center"
                 android:paddingStart="37dp"
                 android:paddingEnd="8dp"
-<<<<<<< HEAD
-                android:text="@string/omnibarInputHint"
-=======
->>>>>>> a470d7e9
                 android:textColor="?attr/daxColorSecondaryText"/>
 
         </FrameLayout>
@@ -99,11 +86,7 @@
                 android:background="?attr/selectableItemBackgroundBorderless"
                 android:contentDescription="@string/browserPopupMenu"
                 android:padding="@dimen/toolbarIconPadding"
-<<<<<<< HEAD
-                android:src="@drawable/ic_fire"/>
-=======
                 android:src="@drawable/ic_fire" />
->>>>>>> a470d7e9
         </FrameLayout>
 
         <com.duckduckgo.app.browser.TabSwitcherButton
@@ -112,15 +95,11 @@
             android:layout_height="wrap_content"
             android:layout_marginStart="@dimen/keyline_2"
             android:layout_marginEnd="@dimen/keyline_2"
-<<<<<<< HEAD
-            android:padding="@dimen/toolbarIconPadding"
-=======
             android:background="?selectableItemBackgroundBorderless"
->>>>>>> a470d7e9
             app:layout_constraintBottom_toBottomOf="parent"
             app:layout_constraintEnd_toStartOf="@id/browserMenuMockup"
             app:layout_constraintStart_toEndOf="@id/fireIconMenuMockup"
-            app:layout_constraintTop_toTopOf="parent"/>
+            app:layout_constraintTop_toTopOf="parent" />
 
         <FrameLayout
             android:id="@+id/browserMenuMockup"
@@ -140,11 +119,7 @@
                 android:background="?attr/selectableItemBackgroundBorderless"
                 android:contentDescription="@string/browserPopupMenu"
                 android:padding="@dimen/toolbarIconPadding"
-<<<<<<< HEAD
-                android:src="@drawable/ic_menu_vertical_24"/>
-=======
                 android:src="@drawable/ic_menu_vertical_24" />
->>>>>>> a470d7e9
 
         </FrameLayout>
     </androidx.constraintlayout.widget.ConstraintLayout>
