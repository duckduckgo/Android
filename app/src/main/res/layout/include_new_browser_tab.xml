<?xml version="1.0" encoding="utf-8"?><!--
  ~ Copyright (c) 2018 DuckDuckGo
  ~
  ~ Licensed under the Apache License, Version 2.0 (the "License");
  ~ you may not use this file except in compliance with the License.
  ~ You may obtain a copy of the License at
  ~
  ~     http://www.apache.org/licenses/LICENSE-2.0
  ~
  ~ Unless required by applicable law or agreed to in writing, software
  ~ distributed under the License is distributed on an "AS IS" BASIS,
  ~ WITHOUT WARRANTIES OR CONDITIONS OF ANY KIND, either express or implied.
  ~ See the License for the specific language governing permissions and
  ~ limitations under the License.
  -->

<FrameLayout xmlns:android="http://schemas.android.com/apk/res/android"
    xmlns:app="http://schemas.android.com/apk/res-auto"
    xmlns:tools="http://schemas.android.com/tools"
    android:id="@+id/newTabLayout"
    android:layout_width="match_parent"
    android:layout_height="match_parent"
    android:clipChildren="false"
    android:fillViewport="true"
<<<<<<< HEAD
    app:layout_behavior="@string/appbar_scrolling_view_behavior"
=======
>>>>>>> 0355839f
    tools:context="com.duckduckgo.app.browser.BrowserActivity"
    tools:showIn="@layout/fragment_browser_tab">

    <ImageView
        android:id="@+id/browserBackground"
        android:layout_width="match_parent"
        android:layout_height="wrap_content"
        android:scaleType="centerCrop"
        tools:srcCompat="@drawable/onboarding_background_bitmap_light" />

    <androidx.constraintlayout.widget.ConstraintLayout
<<<<<<< HEAD
        android:id="@+id/newTabPage"
        android:layout_width="match_parent"
        android:layout_height="match_parent">
=======
        android:layout_width="match_parent"
        android:layout_height="match_parent"
        android:foreground="@android:color/transparent"
        android:paddingTop="?attr/actionBarSize">
>>>>>>> 0355839f

        <FrameLayout
            android:id="@+id/newTabContainerLayout"
            android:layout_width="match_parent"
            android:layout_height="match_parent"
            android:layout_marginBottom="?attr/actionBarSize"
            app:layout_constraintBottom_toBottomOf="parent"
            app:layout_constraintEnd_toEndOf="parent"
            app:layout_constraintStart_toStartOf="parent" />

        <include
            android:id="@+id/includeDaxDialogIntroBubbleCta"
            layout="@layout/include_dax_dialog_intro_bubble_cta"
            android:layout_width="0dp"
            android:layout_height="wrap_content"
            android:layout_marginTop="@dimen/keyline_4"
            android:visibility="gone"
            app:layout_constraintEnd_toEndOf="parent"
            app:layout_constraintStart_toStartOf="parent"
            app:layout_constraintTop_toTopOf="parent"
            app:layout_constraintWidth_max="600dp" />

        <include
            android:id="@+id/includeDaxDialogIntroBubbleCtaExperiment"
            layout="@layout/include_dax_dialog_intro_bubble_cta_experiment"
            android:layout_width="0dp"
            android:layout_height="wrap_content"
            android:layout_marginTop="@dimen/keyline_4"
            android:visibility="gone"
            app:layout_constraintEnd_toEndOf="parent"
            app:layout_constraintStart_toStartOf="parent"
            app:layout_constraintTop_toTopOf="parent"
            app:layout_constraintWidth_max="600dp" />

        <include
            android:id="@+id/includeDaxDialogIntroBubbleCtaExperiment"
            layout="@layout/include_dax_dialog_intro_bubble_cta_experiment"
            android:layout_width="0dp"
            android:layout_height="wrap_content"
            android:layout_marginTop="@dimen/keyline_2"
            android:visibility="gone"
            app:layout_constraintEnd_toEndOf="parent"
            app:layout_constraintStart_toStartOf="parent"
            app:layout_constraintTop_toTopOf="parent"
            app:layout_constraintWidth_max="600dp" />

    </androidx.constraintlayout.widget.ConstraintLayout>
</FrameLayout><|MERGE_RESOLUTION|>--- conflicted
+++ resolved
@@ -22,10 +22,7 @@
     android:layout_height="match_parent"
     android:clipChildren="false"
     android:fillViewport="true"
-<<<<<<< HEAD
     app:layout_behavior="@string/appbar_scrolling_view_behavior"
-=======
->>>>>>> 0355839f
     tools:context="com.duckduckgo.app.browser.BrowserActivity"
     tools:showIn="@layout/fragment_browser_tab">
 
@@ -37,16 +34,10 @@
         tools:srcCompat="@drawable/onboarding_background_bitmap_light" />
 
     <androidx.constraintlayout.widget.ConstraintLayout
-<<<<<<< HEAD
         android:id="@+id/newTabPage"
         android:layout_width="match_parent"
+        android:foreground="@android:color/transparent"
         android:layout_height="match_parent">
-=======
-        android:layout_width="match_parent"
-        android:layout_height="match_parent"
-        android:foreground="@android:color/transparent"
-        android:paddingTop="?attr/actionBarSize">
->>>>>>> 0355839f
 
         <FrameLayout
             android:id="@+id/newTabContainerLayout"
@@ -81,17 +72,5 @@
             app:layout_constraintTop_toTopOf="parent"
             app:layout_constraintWidth_max="600dp" />
 
-        <include
-            android:id="@+id/includeDaxDialogIntroBubbleCtaExperiment"
-            layout="@layout/include_dax_dialog_intro_bubble_cta_experiment"
-            android:layout_width="0dp"
-            android:layout_height="wrap_content"
-            android:layout_marginTop="@dimen/keyline_2"
-            android:visibility="gone"
-            app:layout_constraintEnd_toEndOf="parent"
-            app:layout_constraintStart_toStartOf="parent"
-            app:layout_constraintTop_toTopOf="parent"
-            app:layout_constraintWidth_max="600dp" />
-
     </androidx.constraintlayout.widget.ConstraintLayout>
 </FrameLayout>