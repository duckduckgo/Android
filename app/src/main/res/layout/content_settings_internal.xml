<?xml version="1.0" encoding="utf-8"?><!--
  ~ Copyright (c) 2018 DuckDuckGo
  ~
  ~ Licensed under the Apache License, Version 2.0 (the "License");
  ~ you may not use this file except in compliance with the License.
  ~ You may obtain a copy of the License at
  ~
  ~     http://www.apache.org/licenses/LICENSE-2.0
  ~
  ~ Unless required by applicable law or agreed to in writing, software
  ~ distributed under the License is distributed on an "AS IS" BASIS,
  ~ WITHOUT WARRANTIES OR CONDITIONS OF ANY KIND, either express or implied.
  ~ See the License for the specific language governing permissions and
  ~ limitations under the License.
  -->

<androidx.constraintlayout.widget.ConstraintLayout xmlns:android="http://schemas.android.com/apk/res/android"
    xmlns:app="http://schemas.android.com/apk/res-auto"
    android:id="@+id/settingsSectionInternal"
    android:layout_width="match_parent"
    android:layout_height="wrap_content">

    <View
        android:id="@+id/settingsInternalSectionBottomDivider"
        style="@style/SettingsGroupDivider"
        app:layout_constraintEnd_toEndOf="parent"
        app:layout_constraintStart_toStartOf="parent"
        app:layout_constraintTop_toTopOf="parent"
        />

    <TextView
        android:id="@+id/settingsInternalTitle"
        style="@style/SettingsSectionTitle"
<<<<<<< HEAD
        android:layout_width="match_parent"
        android:layout_height="wrap_content"
=======
        android:layout_height="wrap_content"
        android:layout_width="match_parent"
>>>>>>> 04ebcd07
        app:layout_constraintStart_toStartOf="parent"
        app:layout_constraintEnd_toEndOf="parent"
        app:layout_constraintTop_toBottomOf="@id/settingsInternalSectionBottomDivider"
        android:text="Internal Features" />

    <LinearLayout
        android:id="@+id/settingsInternalFeaturesContainer"
        android:layout_width="match_parent"
        android:orientation="vertical"
        android:layout_height="match_parent"
        app:layout_constraintStart_toStartOf="parent"
        app:layout_constraintEnd_toEndOf="parent"
        app:layout_constraintTop_toBottomOf="@id/settingsInternalTitle"
        >

    </LinearLayout>

</androidx.constraintlayout.widget.ConstraintLayout><|MERGE_RESOLUTION|>--- conflicted
+++ resolved
@@ -31,13 +31,8 @@
     <TextView
         android:id="@+id/settingsInternalTitle"
         style="@style/SettingsSectionTitle"
-<<<<<<< HEAD
-        android:layout_width="match_parent"
-        android:layout_height="wrap_content"
-=======
         android:layout_height="wrap_content"
         android:layout_width="match_parent"
->>>>>>> 04ebcd07
         app:layout_constraintStart_toStartOf="parent"
         app:layout_constraintEnd_toEndOf="parent"
         app:layout_constraintTop_toBottomOf="@id/settingsInternalSectionBottomDivider"
