<?xml version="1.0" encoding="utf-8"?><!--
  ~ Copyright (c) 2018 DuckDuckGo
  ~
  ~ Licensed under the Apache License, Version 2.0 (the "License");
  ~ you may not use this file except in compliance with the License.
  ~ You may obtain a copy of the License at
  ~
  ~     http://www.apache.org/licenses/LICENSE-2.0
  ~
  ~ Unless required by applicable law or agreed to in writing, software
  ~ distributed under the License is distributed on an "AS IS" BASIS,
  ~ WITHOUT WARRANTIES OR CONDITIONS OF ANY KIND, either express or implied.
  ~ See the License for the specific language governing permissions and
  ~ limitations under the License.
  -->

<androidx.constraintlayout.widget.ConstraintLayout xmlns:android="http://schemas.android.com/apk/res/android"
    xmlns:app="http://schemas.android.com/apk/res-auto"
    android:id="@+id/settingsSectionInternal"
    android:layout_width="match_parent"
    android:layout_height="wrap_content">

<<<<<<< HEAD
    <TextView
=======
    <com.duckduckgo.mobile.android.ui.view.SectionDivider
        android:id="@+id/settingsInternalSectionBottomDivider"
        android:layout_width="match_parent"
        android:layout_height="wrap_content"
        android:paddingTop="16dp"
        android:paddingBottom="16dp"
        app:layout_constraintEnd_toEndOf="parent"
        app:layout_constraintStart_toStartOf="parent"
        app:layout_constraintTop_toTopOf="parent"/>

    <com.duckduckgo.mobile.android.ui.view.SectionHeaderTextView
>>>>>>> 8dcfb8bc
        android:id="@+id/settingsInternalTitle"
        android:layout_height="wrap_content"
        android:layout_width="match_parent"
        app:layout_constraintStart_toStartOf="parent"
        app:layout_constraintEnd_toEndOf="parent"
        app:layout_constraintTop_toBottomOf="@id/settingsInternalSectionBottomDivider"
        android:text="Internal Features"/>

    <LinearLayout
        android:id="@+id/settingsInternalFeaturesContainer"
        android:layout_width="match_parent"
        android:orientation="vertical"
        android:layout_height="match_parent"
        app:layout_constraintStart_toStartOf="parent"
        app:layout_constraintEnd_toEndOf="parent"
        app:layout_constraintTop_toBottomOf="@id/settingsInternalTitle"
        >

    </LinearLayout>

</androidx.constraintlayout.widget.ConstraintLayout><|MERGE_RESOLUTION|>--- conflicted
+++ resolved
@@ -20,27 +20,13 @@
     android:layout_width="match_parent"
     android:layout_height="wrap_content">
 
-<<<<<<< HEAD
-    <TextView
-=======
-    <com.duckduckgo.mobile.android.ui.view.SectionDivider
-        android:id="@+id/settingsInternalSectionBottomDivider"
-        android:layout_width="match_parent"
-        android:layout_height="wrap_content"
-        android:paddingTop="16dp"
-        android:paddingBottom="16dp"
-        app:layout_constraintEnd_toEndOf="parent"
-        app:layout_constraintStart_toStartOf="parent"
-        app:layout_constraintTop_toTopOf="parent"/>
-
     <com.duckduckgo.mobile.android.ui.view.SectionHeaderTextView
->>>>>>> 8dcfb8bc
         android:id="@+id/settingsInternalTitle"
         android:layout_height="wrap_content"
         android:layout_width="match_parent"
         app:layout_constraintStart_toStartOf="parent"
         app:layout_constraintEnd_toEndOf="parent"
-        app:layout_constraintTop_toBottomOf="@id/settingsInternalSectionBottomDivider"
+        app:layout_constraintTop_toTopOf="parent"
         android:text="Internal Features"/>
 
     <LinearLayout
