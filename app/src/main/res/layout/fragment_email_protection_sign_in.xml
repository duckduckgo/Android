--- conflicted
+++ resolved
@@ -52,10 +52,7 @@
             android:layout_width="wrap_content"
             android:layout_height="wrap_content"
             android:layout_gravity="center"
-<<<<<<< HEAD
-=======
             android:textAlignment="center"
->>>>>>> 8ea80bca
             android:layout_marginTop="16dp"
             android:layout_marginStart="24dp"
             android:layout_marginEnd="24dp"
