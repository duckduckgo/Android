<?xml version="1.0" encoding="utf-8"?><!--
  ~ Copyright (c) 2021 DuckDuckGo
  ~
  ~ Licensed under the Apache License, Version 2.0 (the "License");
  ~ you may not use this file except in compliance with the License.
  ~ You may obtain a copy of the License at
  ~
  ~     http://www.apache.org/licenses/LICENSE-2.0
  ~
  ~ Unless required by applicable law or agreed to in writing, software
  ~ distributed under the License is distributed on an "AS IS" BASIS,
  ~ WITHOUT WARRANTIES OR CONDITIONS OF ANY KIND, either express or implied.
  ~ See the License for the specific language governing permissions and
  ~ limitations under the License.
  -->

<androidx.coordinatorlayout.widget.CoordinatorLayout xmlns:android="http://schemas.android.com/apk/res/android"
                                                     xmlns:app="http://schemas.android.com/apk/res-auto"
                                                     xmlns:tools="http://schemas.android.com/tools"
                                                     android:layout_width="match_parent"
                                                     android:layout_height="match_parent"
                                                     tools:context="com.duckduckgo.app.accessibility.AccessibilityActivity">

    <include
            android:id="@+id/includeToolbar"
            layout="@layout/include_default_toolbar"/>

    <ScrollView
            android:layout_width="match_parent"
            android:layout_height="match_parent"
            app:layout_behavior="@string/appbar_scrolling_view_behavior"
            tools:ignore="Overdraw">

        <LinearLayout
                android:layout_width="match_parent"
                android:layout_height="wrap_content"
                android:paddingTop="@dimen/keyline_4"
                android:paddingBottom="@dimen/keyline_4"
                android:orientation="vertical">

<<<<<<< HEAD
            <com.duckduckgo.mobile.android.ui.view.listitem.TwoLineListItem
                    android:id="@+id/appFontSizeToggle"
=======
                <com.duckduckgo.mobile.android.ui.view.SectionHeaderTextView
>>>>>>> de422b20
                    android:layout_width="match_parent"
                    android:layout_height="wrap_content"
                    app:secondaryText="@string/accessibilityTextSizeOverrideSubtitle"
                    app:primaryText="@string/accessibilityTextSizeOverrideTitle"
                    app:showSwitch="true"/>

            <LinearLayout
                    android:id="@+id/fontSizeSettingsGroup"
                    android:layout_width="match_parent"
                    android:layout_height="wrap_content"
                    android:orientation="vertical"
                    tools:ignore="Overdraw">

                <TextView
                        style="@style/SettingsSectionTitle"
                        android:layout_width="match_parent"
                        android:layout_height="wrap_content"
                        android:padding="@dimen/keyline_4"
                        android:paddingStart="@dimen/keyline_4"
                        android:paddingEnd="@dimen/keyline_4"
                        android:text="@string/accessibilityFontSizeTitle"
                        tools:text="Text goes here"/>

                <LinearLayout
                        android:layout_width="match_parent"
                        android:layout_height="wrap_content"
                        android:orientation="horizontal"
                        android:paddingStart="@dimen/keyline_4"
                        android:paddingEnd="@dimen/keyline_4">

                    <TextView
                            android:id="@+id/accessibilitySliderValue"
                            style="@style/TextAppearance.DuckDuckGo.Body1"
                            android:layout_width="wrap_content"
                            android:layout_height="wrap_content"
                            android:layout_gravity="center"
                            android:gravity="center_vertical|start"
                            android:minWidth="50dp"
                            android:textColor="?attr/normalTextColor"/>

                    <com.google.android.material.slider.Slider
                            android:id="@+id/accessibilitySlider"
                            android:layout_width="0dp"
                            android:layout_height="wrap_content"
                            android:layout_weight="1"
                            android:paddingTop="@dimen/keyline_4"
                            android:paddingBottom="@dimen/keyline_4"
                            android:stepSize="10"
                            android:valueFrom="70"
                            android:valueTo="170"
                            app:labelBehavior="gone"
                            app:tickVisible="false"/>
                </LinearLayout>

                <TextView
                        android:id="@+id/accessibilityHint"
                        style="@style/TextAppearance.DuckDuckGo.Body1"
                        android:layout_width="match_parent"
                        android:layout_height="wrap_content"
                        android:layout_gravity="bottom"
                        android:layout_marginStart="@dimen/keyline_4"
                        android:layout_marginTop="@dimen/keyline_4"
                        android:layout_marginEnd="@dimen/keyline_4"
                        android:background="?lightContainerBackground"
                        android:ellipsize="end"
                        android:padding="@dimen/keyline_2"
                        android:text="@string/accessibilityFontSizeHint"
                        android:textColor="?attr/normalTextColor"/>
            </LinearLayout>

            <com.duckduckgo.mobile.android.ui.view.SectionDivider
                    android:layout_width="match_parent"
                    android:layout_height="wrap_content"
                    android:id="@+id/accessibilityDivider"/>

            <com.duckduckgo.mobile.android.ui.view.listitem.TwoLineListItem
                    android:id="@+id/forceZoomToggle"
                    android:layout_width="match_parent"
                    android:layout_height="wrap_content"
                    app:secondaryText="@string/accessibilityForceZoomSubtitle"
                    app:primaryText="@string/accessibilityForceZoomTitle"
                    app:showSwitch="true"/>

        </LinearLayout>
    </ScrollView>
</androidx.coordinatorlayout.widget.CoordinatorLayout><|MERGE_RESOLUTION|>--- conflicted
+++ resolved
@@ -38,12 +38,8 @@
                 android:paddingBottom="@dimen/keyline_4"
                 android:orientation="vertical">
 
-<<<<<<< HEAD
             <com.duckduckgo.mobile.android.ui.view.listitem.TwoLineListItem
                     android:id="@+id/appFontSizeToggle"
-=======
-                <com.duckduckgo.mobile.android.ui.view.SectionHeaderTextView
->>>>>>> de422b20
                     android:layout_width="match_parent"
                     android:layout_height="wrap_content"
                     app:secondaryText="@string/accessibilityTextSizeOverrideSubtitle"
@@ -57,15 +53,14 @@
                     android:orientation="vertical"
                     tools:ignore="Overdraw">
 
-                <TextView
-                        style="@style/SettingsSectionTitle"
-                        android:layout_width="match_parent"
-                        android:layout_height="wrap_content"
-                        android:padding="@dimen/keyline_4"
-                        android:paddingStart="@dimen/keyline_4"
-                        android:paddingEnd="@dimen/keyline_4"
-                        android:text="@string/accessibilityFontSizeTitle"
-                        tools:text="Text goes here"/>
+                <com.duckduckgo.mobile.android.ui.view.SectionHeaderTextView
+                    android:layout_width="match_parent"
+                    android:layout_height="wrap_content"
+                    android:padding="@dimen/keyline_4"
+                    android:paddingStart="@dimen/settingsItemHorizontalPadding"
+                    android:paddingEnd="@dimen/settingsItemHorizontalPadding"
+                    android:text="@string/accessibilityFontSizeTitle"
+                    tools:text="Text goes here" />
 
                 <LinearLayout
                         android:layout_width="match_parent"
