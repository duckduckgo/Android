<?xml version="1.0" encoding="utf-8"?>

<!--
  ~ Copyright (c) 2018 DuckDuckGo
  ~
  ~ Licensed under the Apache License, Version 2.0 (the "License");
  ~ you may not use this file except in compliance with the License.
  ~ You may obtain a copy of the License at
  ~
  ~     http://www.apache.org/licenses/LICENSE-2.0
  ~
  ~ Unless required by applicable law or agreed to in writing, software
  ~ distributed under the License is distributed on an "AS IS" BASIS,
  ~ WITHOUT WARRANTIES OR CONDITIONS OF ANY KIND, either express or implied.
  ~ See the License for the specific language governing permissions and
  ~ limitations under the License.
  -->
<merge xmlns:android="http://schemas.android.com/apk/res/android"
    xmlns:app="http://schemas.android.com/apk/res-auto"
    xmlns:tools="http://schemas.android.com/tools"
    android:id="@+id/appBarLayout"
    android:layout_width="match_parent"
    android:layout_height="wrap_content"
    android:theme="@style/Widget.DuckDuckGo.ToolbarTheme"
    tools:parentTag="androidx.coordinatorlayout.widget.CoordinatorLayout">

    <LinearLayout
        android:id="@+id/rootContainer"
        android:layout_width="match_parent"
        android:layout_height="wrap_content"
        android:orientation="vertical"
        app:layout_scrollFlags="scroll|enterAlways|snap">

        <androidx.constraintlayout.widget.ConstraintLayout
            android:id="@+id/toolbarContainer"
            android:layout_width="match_parent"
            android:layout_height="wrap_content"
            android:background="?attr/daxColorToolbar">

            <androidx.appcompat.widget.Toolbar
                android:id="@+id/toolbar"
                android:layout_width="0dp"
                android:layout_height="@dimen/experimentalToolbarSize"
                app:contentInsetEnd="0dp"
                app:contentInsetStart="0dp"
                app:layout_constraintBottom_toBottomOf="parent"
                app:layout_constraintEnd_toEndOf="parent"
                app:layout_constraintStart_toStartOf="parent"
                app:layout_constraintTop_toTopOf="parent"
                app:popupTheme="@style/Widget.DuckDuckGo.PopUpOverflowMenu">

                <include
                    android:id="@+id/customTabToolbarContainer"
                    layout="@layout/include_custom_tab_toolbar"
                    android:layout_width="match_parent"
                    android:layout_height="match_parent"
                    android:visibility="gone" />

                <LinearLayout
                    android:id="@+id/omniBarContainerWrapper"
                    android:layout_width="match_parent"
                    android:layout_height="match_parent"
                    android:layout_gravity="center_horizontal"
                    android:gravity="center"
                    android:orientation="horizontal">

                    <com.google.android.material.card.MaterialCardView
                        android:id="@+id/omniBarContainer"
                        style="@style/Widget.DuckDuckGo.OmnibarCardView"
                        android:layout_width="match_parent"
                        android:layout_height="@dimen/experimentalOmnibarCardSize"
                        android:layout_marginHorizontal="@dimen/keyline_4"
                        android:layout_marginTop="@dimen/keyline_2"
                        android:layout_marginBottom="@dimen/keyline_3"
                        android:stateListAnimator="@drawable/fade_omnibar_state_selector">

                        <androidx.constraintlayout.widget.ConstraintLayout
                            android:id="@+id/omniBarContentContainer"
                            android:layout_width="match_parent"
                            android:layout_height="match_parent">

                            <View
                                android:id="@+id/transitionedOmnibarBackground"
                                android:layout_width="0dp"
                                android:layout_height="0dp"
                                android:alpha="0"
                                android:background="@drawable/fade_omnibar_transitioned_background"
                                app:layout_constraintBottom_toBottomOf="parent"
                                app:layout_constraintEnd_toEndOf="parent"
                                app:layout_constraintStart_toStartOf="parent"
                                app:layout_constraintTop_toTopOf="parent" />

                            <com.airbnb.lottie.LottieAnimationView
                                android:id="@+id/trackersAnimation"
                                android:layout_width="wrap_content"
                                android:layout_height="0dp"
                                android:importantForAccessibility="no"
                                android:paddingStart="@dimen/keyline_4"
                                android:saveEnabled="false"
                                android:scaleType="centerCrop"
                                app:layout_constraintBottom_toBottomOf="parent"
                                app:layout_constraintStart_toStartOf="@id/omniBarContentContainer"
                                app:layout_constraintTop_toTopOf="parent"
                                app:lottie_autoPlay="false" />

                            <com.airbnb.lottie.LottieAnimationView
                                android:id="@+id/shieldIcon"
                                android:layout_width="wrap_content"
                                android:layout_height="match_parent"
                                android:importantForAccessibility="no"
                                app:layout_constraintBottom_toBottomOf="parent"
                                app:layout_constraintStart_toStartOf="@id/omniBarContentContainer"
                                app:layout_constraintTop_toTopOf="parent" />

                            <FrameLayout
                                android:id="@+id/omnibarIconContainer"
                                android:layout_width="wrap_content"
                                android:layout_height="wrap_content"
                                android:layout_marginStart="@dimen/keyline_1"
                                app:layout_constraintBottom_toBottomOf="parent"
                                app:layout_constraintStart_toStartOf="parent"
                                app:layout_constraintTop_toTopOf="parent">

                                <ImageView
                                    android:id="@+id/daxIcon"
                                    android:layout_width="wrap_content"
                                    android:layout_height="match_parent"
                                    android:layout_gravity="center"
                                    android:importantForAccessibility="no"
                                    android:padding="@dimen/keyline_1"
                                    android:visibility="gone"
                                    app:srcCompat="@drawable/ic_ddg_logo" />

                                <ImageView
                                    android:id="@+id/duckPlayerIcon"
                                    android:layout_width="wrap_content"
                                    android:layout_height="match_parent"
                                    android:layout_gravity="center"
                                    android:importantForAccessibility="no"
                                    android:padding="@dimen/keyline_1"
                                    android:visibility="gone"
                                    app:srcCompat="@drawable/ic_duckplayer" />

                                <ImageView
                                    android:id="@+id/searchIcon"
                                    android:layout_width="@dimen/toolbarIcon"
                                    android:layout_height="@dimen/toolbarIcon"
                                    android:layout_gravity="center"
                                    android:gravity="center"
                                    android:importantForAccessibility="no"
                                    android:padding="6dp"
                                    android:scaleType="center"
                                    android:src="@drawable/ic_find_search_20_a05" />

                                <ImageView
                                    android:id="@+id/globeIcon"
                                    android:layout_width="wrap_content"
                                    android:layout_height="match_parent"
                                    android:layout_gravity="center"
                                    android:importantForAccessibility="no"
                                    android:padding="@dimen/keyline_1"
                                    android:visibility="gone"
                                    app:srcCompat="@drawable/ic_globe_20" />

                                <FrameLayout
                                    android:id="@+id/sceneRoot"
                                    android:layout_width="wrap_content"
                                    android:layout_height="wrap_content"
                                    android:layout_gravity="start|center_vertical"
                                    android:layout_marginStart="20dp"
                                    android:layout_marginEnd="4dp"
                                    android:visibility="gone">

                                    <include layout="@layout/cookie_scene_1" />
                                </FrameLayout>

                                <!-- Placeholder should have same size a sibling ImageViews. size = image_width + padding -->
                                <View
                                    android:id="@+id/placeholder"
                                    android:layout_width="32dp"
                                    android:layout_height="32dp"
                                    android:layout_gravity="center"
                                    android:layout_marginEnd="@dimen/keyline_1"
                                    android:visibility="invisible" />

                            </FrameLayout>

                            <View
                                android:id="@+id/cookieDummyView"
                                android:layout_width="@dimen/omnibarCookieAnimationBannerHeight"
                                android:layout_height="@dimen/omnibarCookieAnimationBannerHeight"
                                android:layout_gravity="start|center_vertical"
                                android:layout_marginStart="2dp"
                                android:alpha="0"
                                android:background="@drawable/cookies_dummy_background"
                                app:layout_constraintBottom_toBottomOf="parent"
                                app:layout_constraintStart_toStartOf="@id/omniBarContentContainer"
                                app:layout_constraintTop_toTopOf="parent" />

                            <com.airbnb.lottie.LottieAnimationView
                                android:id="@+id/cookieAnimation"
                                android:layout_width="wrap_content"
                                android:layout_height="wrap_content"
                                android:layout_gravity="start|center_vertical"
                                android:layout_marginStart="2dp"
                                android:saveEnabled="false"
                                app:layout_constraintBottom_toBottomOf="parent"
                                app:layout_constraintStart_toStartOf="@id/omniBarContentContainer"
                                app:layout_constraintTop_toTopOf="parent"
                                app:lottie_loop="false" />

                            <com.duckduckgo.common.ui.view.KeyboardAwareEditText
                                android:id="@+id/omnibarTextInput"
                                style="@style/Base.V7.Widget.AppCompat.EditText"
                                android:layout_width="0dp"
                                android:layout_height="0dp"
                                android:layout_marginEnd="6dp"
                                android:background="@null"
                                android:fontFamily="sans-serif"
                                android:hint="@string/omnibarInputHint"
                                android:imeOptions="flagNoExtractUi|actionGo|flagNoPersonalizedLearning"
                                android:inputType="textUri|textNoSuggestions"
                                android:maxLines="1"
                                android:paddingStart="5dp"
                                android:selectAllOnFocus="true"
                                android:textColor="?attr/daxColorPrimaryText"
                                android:textColorHighlight="?attr/daxOmnibarTextColorHighlight"
                                android:textColorHint="?attr/daxColorSecondaryText"
                                android:textCursorDrawable="@drawable/text_cursor"
                                android:textSize="16sp"
                                android:textStyle="normal"
                                app:layout_constraintBottom_toBottomOf="parent"
                                app:layout_constraintEnd_toStartOf="@id/endIconsContainer"
                                app:layout_constraintStart_toEndOf="@id/omnibarIconContainer"
                                app:layout_constraintTop_toTopOf="parent" />

                            <androidx.constraintlayout.widget.ConstraintLayout
                                android:id="@+id/endIconsContainer"
                                android:layout_width="wrap_content"
                                android:layout_height="match_parent"
                                app:layout_constraintEnd_toEndOf="parent">

                                <ImageView
                                    android:id="@+id/clearTextButton"
                                    android:layout_width="wrap_content"
                                    android:layout_height="wrap_content"
                                    android:layout_marginEnd="@dimen/keyline_1"
                                    android:background="?selectableItemBackgroundBorderless"
                                    android:contentDescription="@string/clearButtonContentDescription"
                                    android:padding="@dimen/toolbarIconPadding"
                                    android:src="@drawable/ic_close_24"
                                    android:visibility="gone"
                                    app:layout_constraintBottom_toBottomOf="parent"
                                    app:layout_constraintEnd_toStartOf="@id/voiceSearchButton"
                                    app:layout_constraintTop_toTopOf="parent"
                                    tools:visibility="visible" />

                                <ImageView
                                    android:id="@+id/voiceSearchButton"
                                    android:layout_width="@dimen/toolbarIcon"
                                    android:layout_height="@dimen/toolbarIcon"
                                    android:background="?selectableItemBackgroundBorderless"
                                    android:contentDescription="@string/voiceSearchIconContentDescription"
                                    android:padding="@dimen/toolbarIconPadding"
                                    android:scaleType="center"
                                    android:visibility="gone"
                                    app:layout_constraintBottom_toBottomOf="parent"
                                    app:layout_constraintEnd_toStartOf="@+id/spacer"
                                    app:layout_constraintTop_toTopOf="parent"
                                    app:srcCompat="@drawable/ic_microphone_24"
                                    tools:visibility="visible" />

                                <View
                                    android:id="@+id/spacer"
                                    android:layout_width="10dp"
                                    android:layout_height="0dp"
                                    android:importantForAccessibility="no"
                                    app:layout_constraintBottom_toBottomOf="@id/voiceSearchButton"
                                    app:layout_constraintEnd_toStartOf="@id/aiChat"
                                    app:layout_constraintTop_toTopOf="@id/voiceSearchButton" />

                                <com.duckduckgo.common.ui.view.divider.VerticalDivider
                                    android:id="@+id/verticalDivider"
                                    android:layout_width="1dp"
                                    android:layout_height="24dp"
                                    android:layout_marginVertical="@dimen/keyline_2"
                                    android:importantForAccessibility="no"
                                    app:layout_constraintBottom_toBottomOf="parent"
                                    app:layout_constraintEnd_toStartOf="@id/aiChat"
                                    app:layout_constraintStart_toEndOf="@id/voiceSearchButton"
                                    app:layout_constraintTop_toTopOf="parent" />

                                <ImageView
                                    android:id="@+id/aiChat"
                                    android:layout_width="@dimen/toolbarIcon"
                                    android:layout_height="@dimen/toolbarIcon"
                                    android:layout_gravity="center"
                                    android:layout_marginEnd="@dimen/keyline_1"
                                    android:background="?attr/selectableItemBackgroundBorderless"
                                    android:contentDescription="@string/browserPopupMenu"
                                    android:padding="@dimen/toolbarIconPadding"
                                    android:scaleType="center"
                                    android:src="@drawable/ic_ai_chat_outline_24"
                                    android:visibility="gone"
                                    app:layout_constraintBottom_toBottomOf="parent"
                                    app:layout_constraintEnd_toEndOf="parent"
                                    app:layout_constraintTop_toTopOf="parent"
                                    tools:visibility="visible" />

                            </androidx.constraintlayout.widget.ConstraintLayout>

                        </androidx.constraintlayout.widget.ConstraintLayout>

                    </com.google.android.material.card.MaterialCardView>

                </LinearLayout>

            </androidx.appcompat.widget.Toolbar>

            <View
                android:id="@+id/minibarClickSurface"
                android:layout_width="0dp"
                android:layout_height="0dp"
                app:layout_constraintBottom_toBottomOf="@id/toolbar"
                app:layout_constraintEnd_toEndOf="@id/toolbar"
                app:layout_constraintStart_toStartOf="@id/toolbar"
                app:layout_constraintTop_toTopOf="@id/toolbar" />

            <ProgressBar
                android:id="@+id/pageLoadingIndicator"
                style="@style/Widget.AppCompat.ProgressBar.Horizontal"
                android:layout_width="match_parent"
                android:layout_height="4dp"
                android:progressDrawable="@drawable/loading_progress"
                android:visibility="invisible"
                app:layout_constraintBottom_toBottomOf="parent"
                app:layout_constraintEnd_toEndOf="parent"
                app:layout_constraintStart_toStartOf="parent"
                tools:progress="50"
                tools:visibility="visible" />

            <com.duckduckgo.app.browser.tabswitcher.ExperimentalTabSwitcherButton
                android:id="@+id/tabsMenu"
                android:layout_width="wrap_content"
                android:layout_height="wrap_content"
                android:layout_marginHorizontal="@dimen/keyline_0"
                android:background="?selectableItemBackgroundBorderless"
                android:padding="@dimen/keyline_2"
                android:visibility="gone"
                app:layout_constraintBottom_toBottomOf="parent"
                app:layout_constraintEnd_toStartOf="@id/browserMenu"
                app:layout_constraintStart_toEndOf="@id/fireIconMenu"
                app:layout_constraintTop_toTopOf="parent" />

            <FrameLayout
                android:id="@+id/browserMenu"
                android:layout_width="wrap_content"
                android:layout_height="match_parent"
                android:layout_marginEnd="@dimen/keyline_0"
                android:padding="@dimen/keyline_2"
                android:visibility="gone"
                app:layout_constraintBottom_toBottomOf="parent"
                app:layout_constraintEnd_toEndOf="parent"
                app:layout_constraintTop_toTopOf="parent">

                <ImageView
                    android:id="@+id/browserMenuImageView"
                    android:layout_width="wrap_content"
                    android:layout_height="wrap_content"
                    android:layout_gravity="center"
                    android:background="?attr/selectableItemBackgroundBorderless"
                    android:contentDescription="@string/browserPopupMenu"
                    android:src="@drawable/ic_menu_vertical_24" />

                <View
                    android:id="@+id/browserMenuHighlight"
                    android:layout_width="7dp"
                    android:layout_height="7dp"
                    android:layout_gravity="end"
                    android:background="@drawable/ic_circle_7_accent_blue"
                    android:visibility="gone" />

            </FrameLayout>

            <FrameLayout
                android:id="@+id/fireIconMenu"
                android:layout_width="wrap_content"
                android:layout_height="match_parent"
                android:layout_marginEnd="6dp"
                android:padding="@dimen/keyline_2"
                android:visibility="gone"
                app:layout_constraintBottom_toBottomOf="parent"
                app:layout_constraintStart_toStartOf="parent"
                app:layout_constraintTop_toTopOf="parent">

                <ImageView
                    android:id="@+id/fireIconImageView"
                    android:layout_width="wrap_content"
                    android:layout_height="wrap_content"
                    android:layout_gravity="center"
                    android:background="?attr/selectableItemBackgroundBorderless"
                    android:contentDescription="@string/browserPopupMenu"
                    android:src="@drawable/ic_fire" />
            </FrameLayout>

            <include
                android:id="@+id/findInPage"
                layout="@layout/include_find_in_page"
                android:layout_width="0dp"
                android:layout_height="?attr/actionBarSize"
                android:visibility="gone"
                app:layout_constraintEnd_toEndOf="parent"
                app:layout_constraintStart_toStartOf="parent"
                app:layout_constraintTop_toTopOf="parent" />

        </androidx.constraintlayout.widget.ConstraintLayout>

        <com.duckduckgo.app.browser.navigation.bar.view.BrowserNavigationBarView
            android:id="@+id/omnibarNavigationBar"
            android:layout_width="match_parent"
            android:layout_height="wrap_content"
            android:layout_gravity="bottom" />

<<<<<<< HEAD
            <View
                android:id="@+id/browserMenuHighlight"
                android:layout_width="7dp"
                android:layout_height="7dp"
                android:layout_gravity="end"
                android:background="@drawable/ic_circle_7_accent_blue"
                android:visibility="gone" />

        </FrameLayout>

        <FrameLayout
            android:id="@+id/fireIconMenu"
            android:layout_width="wrap_content"
            android:layout_height="match_parent"
            android:layout_marginEnd="6dp"
            android:padding="@dimen/keyline_2"
            android:visibility="gone"
            app:layout_constraintBottom_toBottomOf="parent"
            app:layout_constraintStart_toStartOf="parent"
            app:layout_constraintTop_toTopOf="parent">

            <ImageView
                android:id="@+id/fireIconImageView"
                android:layout_width="wrap_content"
                android:layout_height="wrap_content"
                android:layout_gravity="center"
                android:background="?attr/selectableItemBackgroundBorderless"
                android:contentDescription="@string/browserPopupMenu"
                android:src="@drawable/ic_fire" />
        </FrameLayout>

        <include
            android:id="@+id/findInPage"
            layout="@layout/include_find_in_page"
            android:layout_width="0dp"
            android:layout_height="?attr/actionBarSize"
            android:visibility="gone"
            app:layout_constraintEnd_toEndOf="parent"
            app:layout_constraintStart_toStartOf="parent"
            app:layout_constraintTop_toTopOf="parent" />

        <com.airbnb.lottie.LottieAnimationView
            android:id="@+id/shieldIconExperiment"
            android:layout_width="wrap_content"
            android:layout_height="wrap_content"
            android:importantForAccessibility="no"
            app:layout_constraintStart_toStartOf="parent"
            app:layout_constraintTop_toTopOf="parent"
            app:layout_constraintBottom_toBottomOf="parent" />

    </androidx.constraintlayout.widget.ConstraintLayout>
=======
    </LinearLayout>
>>>>>>> 0a99a594
</merge><|MERGE_RESOLUTION|>--- conflicted
+++ resolved
@@ -421,59 +421,5 @@
             android:layout_height="wrap_content"
             android:layout_gravity="bottom" />
 
-<<<<<<< HEAD
-            <View
-                android:id="@+id/browserMenuHighlight"
-                android:layout_width="7dp"
-                android:layout_height="7dp"
-                android:layout_gravity="end"
-                android:background="@drawable/ic_circle_7_accent_blue"
-                android:visibility="gone" />
-
-        </FrameLayout>
-
-        <FrameLayout
-            android:id="@+id/fireIconMenu"
-            android:layout_width="wrap_content"
-            android:layout_height="match_parent"
-            android:layout_marginEnd="6dp"
-            android:padding="@dimen/keyline_2"
-            android:visibility="gone"
-            app:layout_constraintBottom_toBottomOf="parent"
-            app:layout_constraintStart_toStartOf="parent"
-            app:layout_constraintTop_toTopOf="parent">
-
-            <ImageView
-                android:id="@+id/fireIconImageView"
-                android:layout_width="wrap_content"
-                android:layout_height="wrap_content"
-                android:layout_gravity="center"
-                android:background="?attr/selectableItemBackgroundBorderless"
-                android:contentDescription="@string/browserPopupMenu"
-                android:src="@drawable/ic_fire" />
-        </FrameLayout>
-
-        <include
-            android:id="@+id/findInPage"
-            layout="@layout/include_find_in_page"
-            android:layout_width="0dp"
-            android:layout_height="?attr/actionBarSize"
-            android:visibility="gone"
-            app:layout_constraintEnd_toEndOf="parent"
-            app:layout_constraintStart_toStartOf="parent"
-            app:layout_constraintTop_toTopOf="parent" />
-
-        <com.airbnb.lottie.LottieAnimationView
-            android:id="@+id/shieldIconExperiment"
-            android:layout_width="wrap_content"
-            android:layout_height="wrap_content"
-            android:importantForAccessibility="no"
-            app:layout_constraintStart_toStartOf="parent"
-            app:layout_constraintTop_toTopOf="parent"
-            app:layout_constraintBottom_toBottomOf="parent" />
-
-    </androidx.constraintlayout.widget.ConstraintLayout>
-=======
     </LinearLayout>
->>>>>>> 0a99a594
 </merge>