--- conflicted
+++ resolved
@@ -78,13 +78,7 @@
         android:paddingStart="14dp"
         android:paddingEnd="14dp"
         android:scaleType="center"
-<<<<<<< HEAD
-        app:tint="?toolbarIconColor"
-        android:src="@drawable/ic_overflow_24dp"
-=======
-        android:tint="?toolbarIconColor"
         android:src="@drawable/ic_overflow"
->>>>>>> 4eff766c
         app:layout_constraintBottom_toBottomOf="parent"
         app:layout_constraintEnd_toEndOf="parent"
         app:layout_constraintTop_toTopOf="parent"
