<?xml version="1.0" encoding="utf-8"?><!--
  ~ Copyright (c) 2018 DuckDuckGo
  ~
  ~ Licensed under the Apache License, Version 2.0 (the "License");
  ~ you may not use this file except in compliance with the License.
  ~ You may obtain a copy of the License at
  ~
  ~     http://www.apache.org/licenses/LICENSE-2.0
  ~
  ~ Unless required by applicable law or agreed to in writing, software
  ~ distributed under the License is distributed on an "AS IS" BASIS,
  ~ WITHOUT WARRANTIES OR CONDITIONS OF ANY KIND, either express or implied.
  ~ See the License for the specific language governing permissions and
  ~ limitations under the License.
  -->

<LinearLayout xmlns:android="http://schemas.android.com/apk/res/android"
    xmlns:app="http://schemas.android.com/apk/res-auto"
    xmlns:tools="http://schemas.android.com/tools"
    android:id="@+id/settingsSectionAbout"
    android:layout_width="match_parent"
    android:layout_height="wrap_content"
    android:orientation="vertical">

<<<<<<< HEAD
    <com.duckduckgo.mobile.android.ui.view.text.SectionHeaderTextView
=======
    <com.duckduckgo.mobile.android.ui.view.divider.HorizontalDivider
        android:id="@+id/settingsSectionMoreBottomDivider"
        android:layout_width="match_parent"
        android:layout_height="wrap_content"/>

    <com.duckduckgo.mobile.android.ui.view.SectionHeaderTextView
>>>>>>> bc97c92f
        android:id="@+id/settingsAboutTitle"
        android:layout_width="match_parent"
        android:layout_height="wrap_content"
        android:text="@string/settingsHeadingAbout"/>

    <com.duckduckgo.mobile.android.ui.view.listitem.OneLineListItem
        android:id="@+id/about"
        android:layout_width="match_parent"
        android:layout_height="wrap_content"
        app:primaryText="@string/settingsAboutDuckduckgo"/>

    <com.duckduckgo.mobile.android.ui.view.listitem.OneLineListItem
        android:id="@+id/privacyPolicy"
        android:layout_width="match_parent"
        android:layout_height="wrap_content"
        app:primaryText="@string/settingsPrivacyPolicyDuckduckgo"/>

    <com.duckduckgo.mobile.android.ui.view.listitem.TwoLineListItem
        android:id="@+id/version"
        android:layout_width="match_parent"
        android:layout_height="wrap_content"
        app:primaryText="@string/settingsVersion"
        tools:secondaryText="123.43.5456" />

    <com.duckduckgo.mobile.android.ui.view.listitem.OneLineListItem
        android:id="@+id/provideFeedback"
        android:layout_width="match_parent"
        android:layout_height="wrap_content"
        app:primaryText="@string/leaveFeedback"/>

</LinearLayout><|MERGE_RESOLUTION|>--- conflicted
+++ resolved
@@ -22,20 +22,16 @@
     android:layout_height="wrap_content"
     android:orientation="vertical">
 
-<<<<<<< HEAD
-    <com.duckduckgo.mobile.android.ui.view.text.SectionHeaderTextView
-=======
     <com.duckduckgo.mobile.android.ui.view.divider.HorizontalDivider
         android:id="@+id/settingsSectionMoreBottomDivider"
         android:layout_width="match_parent"
         android:layout_height="wrap_content"/>
 
     <com.duckduckgo.mobile.android.ui.view.SectionHeaderTextView
->>>>>>> bc97c92f
         android:id="@+id/settingsAboutTitle"
         android:layout_width="match_parent"
         android:layout_height="wrap_content"
-        android:text="@string/settingsHeadingAbout"/>
+        android:text="@string/settingsHeadingAbout" />
 
     <com.duckduckgo.mobile.android.ui.view.listitem.OneLineListItem
         android:id="@+id/about"
