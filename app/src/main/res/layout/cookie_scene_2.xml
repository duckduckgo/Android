<?xml version="1.0" encoding="utf-8"?><!--
  ~ Copyright (c) 2022 DuckDuckGo
  ~
  ~ Licensed under the Apache License, Version 2.0 (the "License");
  ~ you may not use this file except in compliance with the License.
  ~ You may obtain a copy of the License at
  ~
  ~     http://www.apache.org/licenses/LICENSE-2.0
  ~
  ~ Unless required by applicable law or agreed to in writing, software
  ~ distributed under the License is distributed on an "AS IS" BASIS,
  ~ WITHOUT WARRANTIES OR CONDITIONS OF ANY KIND, either express or implied.
  ~ See the License for the specific language governing permissions and
  ~ limitations under the License.
  -->

<FrameLayout xmlns:android="http://schemas.android.com/apk/res/android"
             android:layout_width="wrap_content"
             android:layout_height="@dimen/omnibarCookieAnimationBannerHeight"
             xmlns:app="http://schemas.android.com/apk/res-auto"
             android:background="@drawable/cookies_text_background"
             xmlns:tools="http://schemas.android.com/tools">

    <com.duckduckgo.mobile.android.ui.view.text.DaxTextView
        android:id="@+id/cookiesManagedText"
        android:layout_width="wrap_content"
        android:layout_height="match_parent"
<<<<<<< HEAD
        android:gravity="center"
        android:maxLines="1"
        android:paddingStart="16dp"
        android:paddingEnd="16dp"
        android:text="@string/autoconsentManagedNoticeAnimationText"
        android:textAlignment="textEnd"
        android:textColor="?attr/omnibarTextColor"
        android:textSize="16sp"
        android:visibility="visible"
=======
        app:typography="body1"
        android:textAlignment="textEnd"
        android:paddingStart="16dp"
        android:paddingEnd="16dp"
        android:maxLines="1"
        android:gravity="center"
        android:visibility="visible"
        android:text="@string/autoconsentAnimationText"
>>>>>>> 87680ed7
        tools:ignore="RtlCompat" />
</FrameLayout><|MERGE_RESOLUTION|>--- conflicted
+++ resolved
@@ -25,17 +25,6 @@
         android:id="@+id/cookiesManagedText"
         android:layout_width="wrap_content"
         android:layout_height="match_parent"
-<<<<<<< HEAD
-        android:gravity="center"
-        android:maxLines="1"
-        android:paddingStart="16dp"
-        android:paddingEnd="16dp"
-        android:text="@string/autoconsentManagedNoticeAnimationText"
-        android:textAlignment="textEnd"
-        android:textColor="?attr/omnibarTextColor"
-        android:textSize="16sp"
-        android:visibility="visible"
-=======
         app:typography="body1"
         android:textAlignment="textEnd"
         android:paddingStart="16dp"
@@ -43,7 +32,6 @@
         android:maxLines="1"
         android:gravity="center"
         android:visibility="visible"
-        android:text="@string/autoconsentAnimationText"
->>>>>>> 87680ed7
+        android:text="@string/autoconsentManagedNoticeAnimationText"
         tools:ignore="RtlCompat" />
 </FrameLayout>