--- conflicted
+++ resolved
@@ -24,24 +24,12 @@
         app:typography="body1"
         android:layout_width="wrap_content"
         android:layout_height="match_parent"
-<<<<<<< HEAD
-        android:gravity="center"
-        android:maxLines="1"
-        android:paddingStart="16dp"
-        android:paddingEnd="16dp"
-        android:text="@string/autoconsentManagedNoticeAnimationText"
-        android:textAlignment="textEnd"
-        android:textColor="?attr/omnibarTextColor"
-        android:textSize="16sp"
-        android:visibility="invisible"
-=======
         android:textAlignment="textEnd"
         android:paddingStart="16dp"
         android:paddingEnd="16dp"
         android:maxLines="1"
         android:gravity="center"
         android:visibility="invisible"
-        android:text="@string/autoconsentAnimationText"
->>>>>>> 87680ed7
+        android:text="@string/autoconsentManagedNoticeAnimationText"
         tools:ignore="RtlCompat" />
 </FrameLayout>