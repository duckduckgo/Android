--- conflicted
+++ resolved
@@ -44,11 +44,7 @@
             app:layout_constraintTop_toBottomOf="@id/contentSettingsGeneral" />
 
         <include
-<<<<<<< HEAD
-            android:id="@+id/settingsSectionPrivacy"
-=======
             android:id="@+id/contentSettingsPrivacy"
->>>>>>> 120802e1
             layout="@layout/content_settings_privacy"
             android:layout_width="match_parent"
             android:layout_height="wrap_content"
