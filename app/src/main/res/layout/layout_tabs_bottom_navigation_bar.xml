<?xml version="1.0" encoding="utf-8"?><!--
  ~ Copyright (c) 2020 DuckDuckGo
  ~
  ~ Licensed under the Apache License, Version 2.0 (the "License");
  ~ you may not use this file except in compliance with the License.
  ~ You may obtain a copy of the License at
  ~
  ~     http://www.apache.org/licenses/LICENSE-2.0
  ~
  ~ Unless required by applicable law or agreed to in writing, software
  ~ distributed under the License is distributed on an "AS IS" BASIS,
  ~ WITHOUT WARRANTIES OR CONDITIONS OF ANY KIND, either express or implied.
  ~ See the License for the specific language governing permissions and
  ~ limitations under the License.
  -->

<merge xmlns:android="http://schemas.android.com/apk/res/android"
    xmlns:tools="http://schemas.android.com/tools"
    tools:parentTag="android.widget.LinearLayout">

    <ImageButton
        android:id="@+id/bottomBarNewTabItem"
        style="@style/BrowserIconMenuItem"
        android:layout_width="wrap_content"
        android:layout_height="wrap_content"
        android:layout_weight="1"
        android:background="?selectableItemBackgroundBorderless"
        android:contentDescription="@string/back"
        android:src="@drawable/ic_newtab" />


    <ImageButton
        android:id="@+id/bottomBarFakeItemOne"
        style="@style/BrowserIconMenuItem"
        android:layout_width="wrap_content"
        android:layout_height="wrap_content"
        android:layout_weight="1"
        android:background="?selectableItemBackgroundBorderless"
        android:contentDescription="@string/back"
        android:visibility="invisible"
        android:src="@drawable/ic_newtab" />

    <ImageButton
        android:id="@+id/bottomBarFireItem"
        style="@style/BrowserIconMenuItem"
        android:layout_width="wrap_content"
        android:layout_height="wrap_content"
        android:layout_weight="1"
        android:background="?selectableItemBackgroundBorderless"
        android:contentDescription="@string/back"
        android:src="@drawable/ic_fire" />

    <ImageButton
        android:id="@+id/bottomBarFakeItemTwo"
        style="@style/BrowserIconMenuItem"
        android:layout_width="wrap_content"
        android:layout_height="wrap_content"
        android:layout_weight="1"
        android:background="?selectableItemBackgroundBorderless"
        android:contentDescription="@string/back"
        android:visibility="invisible"
        android:src="@drawable/ic_newtab" />

    <ImageButton
        android:id="@+id/bottomBarOverflowItem"
        style="@style/BrowserIconMenuItem"
        android:layout_width="wrap_content"
        android:layout_height="wrap_content"
        android:layout_weight="1"
        android:background="?selectableItemBackgroundBorderless"
        android:contentDescription="@string/back"
<<<<<<< HEAD
        android:src="@drawable/ic_overflow_24dp" />
=======
        android:src="@drawable/ic_overflow" />
>>>>>>> 4eff766c

</merge><|MERGE_RESOLUTION|>--- conflicted
+++ resolved
@@ -69,10 +69,6 @@
         android:layout_weight="1"
         android:background="?selectableItemBackgroundBorderless"
         android:contentDescription="@string/back"
-<<<<<<< HEAD
-        android:src="@drawable/ic_overflow_24dp" />
-=======
         android:src="@drawable/ic_overflow" />
->>>>>>> 4eff766c
 
 </merge>