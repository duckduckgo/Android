--- conflicted
+++ resolved
@@ -70,42 +70,6 @@
         android:layout_height="wrap_content"
         app:layout_constraintTop_toBottomOf="@id/header">
 
-<<<<<<< HEAD
-        <TextView
-            android:id="@+id/bookmarksPopupMenuItem"
-            style="@style/BrowserTextMenuItem"
-            android:enabled="false"
-            android:text="@string/bookmarksMenuTitle" />
-
-        <TextView
-            android:id="@+id/addBookmarksPopupMenuItem"
-            style="@style/BrowserTextMenuItem"
-            android:enabled="false"
-            android:text="@string/addBookmarkMenuTitle" />
-
-            <CheckBox
-                android:id="@+id/requestDesktopSiteCheckMenuItem"
-                style="@style/BrowserTextMenuItem"
-                android:button="@null"
-                android:enabled="false"
-                android:drawablePadding="20dp"
-                android:drawableEnd="?android:attr/listChoiceIndicatorMultiple"
-                android:text="@string/requestDesktopSiteMenuTitle"
-                android:layout_width="match_parent"
-                android:layout_height="wrap_content" />
-
-        <TextView
-            android:id="@+id/findInPageMenuItem"
-            style="@style/BrowserTextMenuItem"
-            android:enabled="false"
-            android:text="@string/find_in_page" />
-
-        <TextView
-            android:id="@+id/settingsPopupMenuItem"
-            style="@style/BrowserTextMenuItem"
-            android:enabled="false"
-            android:text="@string/settingsMenuItemTitle" />
-=======
         <LinearLayout
             android:layout_width="wrap_content"
             android:layout_height="wrap_content"
@@ -131,6 +95,17 @@
                 android:enabled="false"
                 android:text="@string/find_in_page" />
 
+            <CheckBox
+                android:id="@+id/requestDesktopSiteCheckMenuItem"
+                style="@style/BrowserTextMenuItem"
+                android:button="@null"
+                android:enabled="false"
+                android:drawablePadding="20dp"
+                android:drawableEnd="?android:attr/listChoiceIndicatorMultiple"
+                android:text="@string/requestDesktopSiteMenuTitle"
+                android:layout_width="match_parent"
+                android:layout_height="wrap_content" />
+
             <TextView
                 android:id="@+id/settingsPopupMenuItem"
                 style="@style/BrowserTextMenuItem"
@@ -140,7 +115,6 @@
         </LinearLayout>
 
     </ScrollView>
->>>>>>> 63ad3547
 
 
 </android.support.constraint.ConstraintLayout>