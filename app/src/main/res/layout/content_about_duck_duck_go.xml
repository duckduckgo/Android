<?xml version="1.0" encoding="utf-8"?><!--
  ~ Copyright (c) 2017 DuckDuckGo
  ~
  ~ Licensed under the Apache License, Version 2.0 (the "License");
  ~ you may not use this file except in compliance with the License.
  ~ You may obtain a copy of the License at
  ~
  ~     http://www.apache.org/licenses/LICENSE-2.0
  ~
  ~ Unless required by applicable law or agreed to in writing, software
  ~ distributed under the License is distributed on an "AS IS" BASIS,
  ~ WITHOUT WARRANTIES OR CONDITIONS OF ANY KIND, either express or implied.
  ~ See the License for the specific language governing permissions and
  ~ limitations under the License.
  -->


<ScrollView xmlns:android="http://schemas.android.com/apk/res/android"
    xmlns:app="http://schemas.android.com/apk/res-auto"
    xmlns:tools="http://schemas.android.com/tools"
    android:id="@+id/longDescriptionContainer"
    android:layout_width="match_parent"
    android:layout_height="match_parent"
    android:fadeScrollbars="false"
    android:fillViewport="true"
    app:layout_behavior="@string/appbar_scrolling_view_behavior"
    tools:context="com.duckduckgo.app.about.AboutDuckDuckGoActivity"
    tools:showIn="@layout/activity_about_duck_duck_go">

    <LinearLayout
        android:layout_width="match_parent"
        android:layout_height="wrap_content"
        android:orientation="vertical"
        android:paddingTop="@dimen/keyline_7"
        android:paddingBottom="@dimen/keyline_5"
        tools:ignore="UseCompoundDrawables">

        <ImageView
            android:id="@+id/ddgLogo"
            android:layout_width="150dp"
            android:layout_height="150dp"
            android:layout_gravity="center"
            android:contentDescription="@string/duckDuckGoLogoDescription"
            app:srcCompat="@drawable/logo_full" />

        <com.duckduckgo.mobile.android.ui.view.text.DaxTextView
            android:layout_width="match_parent"
            android:layout_height="wrap_content"
            android:layout_marginStart="@dimen/keyline_4"
            android:layout_marginEnd="@dimen/keyline_4"
            android:text="@string/aboutHeader"
            android:textAlignment="center"
            app:typography="h3" />

        <com.duckduckgo.mobile.android.ui.view.text.DaxTextView
            android:id="@+id/aboutSeparator"
            android:layout_width="match_parent"
            android:layout_height="wrap_content"
            android:text="..."
            android:textAlignment="center"
            app:textType="secondary"
            app:typography="title"
            android:layout_marginTop="@dimen/keyline_3"
            android:layout_marginBottom="@dimen/keyline_6"
            tools:text="..."
            tools:ignore="HardcodedText" />

        <com.duckduckgo.mobile.android.ui.view.text.DaxTextView
            android:id="@+id/aboutText"
            android:layout_width="match_parent"
            android:layout_height="wrap_content"
            android:paddingStart="@dimen/keyline_6"
            android:paddingEnd="@dimen/keyline_6"
<<<<<<< HEAD
            android:text="@string/aboutDescription"
=======
            android:paddingBottom="@dimen/keyline_4"
            android:text="@string/aboutNewDescription"
>>>>>>> 2876a8ec
            android:textAlignment="viewStart"
            app:textType="secondary"
            app:typography="body1"
            tools:text="Long description would go here\n\nLots and lots of words" />

        <com.duckduckgo.mobile.android.ui.view.divider.HorizontalDivider
            android:layout_width="match_parent"
            android:layout_height="wrap_content" />

        <com.duckduckgo.mobile.android.ui.view.listitem.OneLineListItem
            android:id="@+id/aboutPrivacyPolicy"
            android:layout_width="match_parent"
            android:layout_height="wrap_content"
            app:primaryText="@string/settingsPrivacyPolicyDuckduckgo" />

        <com.duckduckgo.mobile.android.ui.view.listitem.TwoLineListItem
            android:id="@+id/aboutVersion"
            android:layout_width="match_parent"
            android:layout_height="wrap_content"
            app:primaryText="@string/settingsVersion"
            tools:secondaryText="123.43.5456" />

        <com.duckduckgo.mobile.android.ui.view.listitem.OneLineListItem
            android:id="@+id/aboutProvideFeedback"
            android:layout_width="match_parent"
            android:layout_height="wrap_content"
            app:primaryText="@string/leaveFeedback" />

    </LinearLayout>

</ScrollView><|MERGE_RESOLUTION|>--- conflicted
+++ resolved
@@ -71,12 +71,8 @@
             android:layout_height="wrap_content"
             android:paddingStart="@dimen/keyline_6"
             android:paddingEnd="@dimen/keyline_6"
-<<<<<<< HEAD
+            android:paddingBottom="@dimen/keyline_4"
             android:text="@string/aboutDescription"
-=======
-            android:paddingBottom="@dimen/keyline_4"
-            android:text="@string/aboutNewDescription"
->>>>>>> 2876a8ec
             android:textAlignment="viewStart"
             app:textType="secondary"
             app:typography="body1"
