--- conflicted
+++ resolved
@@ -23,21 +23,6 @@
 
     <include layout="@layout/include_omnibar_toolbar" />
 
-<<<<<<< HEAD
-=======
-    <com.duckduckgo.app.browser.ui.BottomNavigationBar
-        android:id="@+id/bottomNavigationBar"
-        android:layout_width="match_parent"
-        android:layout_height="@dimen/bottomBarHeight"
-        android:layout_gravity="bottom"
-        android:elevation="8dp"
-        android:gravity="center"
-        android:orientation="horizontal"
-        android:background="?toolbarBgColor"
-        app:layoutResource="@layout/layout_browser_bottom_navigation_bar"
-        app:layout_behavior="com.duckduckgo.app.browser.ui.BottomNavigationBehavior" />
-
->>>>>>> 047fe04d
     <include
         android:id="@+id/defaultCard"
         layout="@layout/content_onboarding_default_browser_card"
