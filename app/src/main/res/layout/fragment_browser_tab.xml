--- conflicted
+++ resolved
@@ -21,7 +21,13 @@
     android:layout_width="match_parent"
     android:layout_height="match_parent">
 
-<<<<<<< HEAD
+<androidx.coordinatorlayout.widget.CoordinatorLayout
+    android:id="@+id/rootView"
+    android:layout_width="match_parent"
+    android:layout_height="0dp"
+    app:layout_constraintTop_toTopOf="parent"
+    app:layout_constraintBottom_toTopOf="@id/navigationBar">
+
     <com.airbnb.lottie.LottieAnimationView
         android:id="@+id/trackersBurstAnimationView"
         android:layout_width="wrap_content"
@@ -31,14 +37,6 @@
         app:lottie_imageAssetsFolder="images"
         app:lottie_autoPlay="false"
         app:lottie_loop="false" />
-=======
-<androidx.coordinatorlayout.widget.CoordinatorLayout
-    android:id="@+id/rootView"
-    android:layout_width="match_parent"
-    android:layout_height="0dp"
-    app:layout_constraintTop_toTopOf="parent"
-    app:layout_constraintBottom_toTopOf="@id/navigationBar">
->>>>>>> 5b7deb6e
 
     <com.duckduckgo.app.browser.omnibar.experiments.ScrollingOmnibarLayout
         android:id="@+id/newOmnibar"
@@ -46,8 +44,14 @@
         android:layout_height="wrap_content"
         app:omnibarPosition="top" />
 
+    <com.duckduckgo.app.browser.omnibar.experiments.FadeOmnibarLayout
+        android:id="@+id/fadeOmnibar"
+        android:layout_width="match_parent"
+        android:layout_height="wrap_content"
+        app:omnibarPosition="top" />
+
     <com.duckduckgo.app.browser.omnibar.experiments.DelightfulOmnibarLayout
-        android:id="@+id/fadeOmnibar"
+        android:id="@+id/delightfulOmnibar"
         android:layout_width="match_parent"
         android:layout_height="wrap_content"
         app:omnibarPosition="top" />
