--- conflicted
+++ resolved
@@ -20,9 +20,6 @@
     android:layout_width="match_parent"
     android:layout_height="wrap_content">
 
-<<<<<<< HEAD
-    <com.duckduckgo.mobile.android.ui.view.text.SectionHeaderTextView
-=======
     <com.duckduckgo.mobile.android.ui.view.divider.HorizontalDivider
         android:id="@+id/settingsOtherDivider"
         android:layout_width="match_parent"
@@ -32,18 +29,13 @@
         app:layout_constraintTop_toTopOf="parent" />
 
     <com.duckduckgo.mobile.android.ui.view.SectionHeaderTextView
->>>>>>> bc97c92f
         android:id="@+id/settingsOtherTitle"
         android:layout_width="match_parent"
         android:layout_height="wrap_content"
         android:text="@string/settingsHeadingMore"
         app:layout_constraintEnd_toEndOf="parent"
         app:layout_constraintStart_toStartOf="parent"
-<<<<<<< HEAD
-        app:layout_constraintTop_toTopOf="parent"/>
-=======
         app:layout_constraintTop_toBottomOf="@id/settingsOtherDivider" />
->>>>>>> bc97c92f
 
     <com.duckduckgo.mobile.android.ui.view.listitem.TwoLineListItem
         android:id="@+id/macOsSetting"
