--- conflicted
+++ resolved
@@ -25,11 +25,7 @@
         android:layout_width="match_parent"
         android:layout_height="wrap_content"/>
 
-<<<<<<< HEAD
-    <com.duckduckgo.mobile.android.ui.view.text.SectionHeaderTextView
-=======
     <com.duckduckgo.mobile.android.ui.view.SectionHeaderTextView
->>>>>>> bc97c92f
         android:layout_height="wrap_content"
         android:layout_width="match_parent"
         android:id="@+id/settingsCustomizeTitle"
