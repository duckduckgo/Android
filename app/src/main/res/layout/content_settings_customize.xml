<?xml version="1.0" encoding="utf-8"?><!--
  ~ Copyright (c) 2018 DuckDuckGo
  ~
  ~ Licensed under the Apache License, Version 2.0 (the "License");
  ~ you may not use this file except in compliance with the License.
  ~ You may obtain a copy of the License at
  ~
  ~     http://www.apache.org/licenses/LICENSE-2.0
  ~
  ~ Unless required by applicable law or agreed to in writing, software
  ~ distributed under the License is distributed on an "AS IS" BASIS,
  ~ WITHOUT WARRANTIES OR CONDITIONS OF ANY KIND, either express or implied.
  ~ See the License for the specific language governing permissions and
  ~ limitations under the License.
  -->

<LinearLayout xmlns:android="http://schemas.android.com/apk/res/android"
              xmlns:app="http://schemas.android.com/apk/res-auto"
              android:id="@+id/settingsSectionCustomize"
              android:layout_width="match_parent"
              android:layout_height="wrap_content"
              android:orientation="vertical">

    <com.duckduckgo.mobile.android.ui.view.divider.HorizontalDivider
        android:layout_width="match_parent"
        android:layout_height="wrap_content"/>

    <com.duckduckgo.mobile.android.ui.view.SectionHeaderTextView
        android:layout_height="wrap_content"
        android:layout_width="match_parent"
        android:id="@+id/settingsCustomizeTitle"
        android:text="@string/settingsHeadingCustomize"/>

    <com.duckduckgo.mobile.android.ui.view.listitem.OneLineListItem
        android:id="@+id/sitePermissions"
<<<<<<< HEAD
        android:layout_width="match_parent"
        android:layout_height="wrap_content"
        app:primaryText="@string/settingsSitePermissions"/>
=======
        style="@style/SettingsItemClickable"
        android:text="@string/settingsSitePermissions"/>
>>>>>>> 343a17d2

    <com.duckduckgo.mobile.android.ui.view.listitem.OneLineListItem
        android:id="@+id/autocompleteToggle"
<<<<<<< HEAD
        android:layout_width="match_parent"
        android:layout_height="wrap_content"
        app:primaryText="@string/settingsAutocompleteEnabled"
        app:showSwitch="true"/>
=======
        style="@style/SettingsSwitch"
        android:text="@string/settingsAutocompleteEnabled"
        android:theme="@style/SettingsSwitchTheme"/>
>>>>>>> 343a17d2

    <com.duckduckgo.mobile.android.ui.view.listitem.TwoLineListItem
        android:id="@+id/appLinksSetting"
        android:layout_width="match_parent"
        android:layout_height="wrap_content"
<<<<<<< HEAD
        app:primaryText="@string/settingsTitleAppLinks" />
=======
        app:title="@string/settingsTitleAppLinks"/>
>>>>>>> 343a17d2

</LinearLayout><|MERGE_RESOLUTION|>--- conflicted
+++ resolved
@@ -33,36 +33,21 @@
 
     <com.duckduckgo.mobile.android.ui.view.listitem.OneLineListItem
         android:id="@+id/sitePermissions"
-<<<<<<< HEAD
         android:layout_width="match_parent"
         android:layout_height="wrap_content"
         app:primaryText="@string/settingsSitePermissions"/>
-=======
-        style="@style/SettingsItemClickable"
-        android:text="@string/settingsSitePermissions"/>
->>>>>>> 343a17d2
 
     <com.duckduckgo.mobile.android.ui.view.listitem.OneLineListItem
         android:id="@+id/autocompleteToggle"
-<<<<<<< HEAD
         android:layout_width="match_parent"
         android:layout_height="wrap_content"
         app:primaryText="@string/settingsAutocompleteEnabled"
         app:showSwitch="true"/>
-=======
-        style="@style/SettingsSwitch"
-        android:text="@string/settingsAutocompleteEnabled"
-        android:theme="@style/SettingsSwitchTheme"/>
->>>>>>> 343a17d2
 
     <com.duckduckgo.mobile.android.ui.view.listitem.TwoLineListItem
         android:id="@+id/appLinksSetting"
         android:layout_width="match_parent"
         android:layout_height="wrap_content"
-<<<<<<< HEAD
         app:primaryText="@string/settingsTitleAppLinks" />
-=======
-        app:title="@string/settingsTitleAppLinks"/>
->>>>>>> 343a17d2
 
 </LinearLayout>