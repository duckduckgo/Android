--- conflicted
+++ resolved
@@ -40,7 +40,7 @@
             app:contentInsetStart="0dp"
             android:layout_marginHorizontal="@dimen/toolbar_horizontal_margin"
             app:layout_constraintBottom_toBottomOf="parent"
-            app:layout_constraintEnd_toStartOf="@id/iconsContainer"
+            app:layout_constraintEnd_toStartOf="@id/fireIconMenu"
             app:layout_constraintStart_toStartOf="parent"
             app:layout_constraintTop_toTopOf="parent"
             app:popupTheme="@style/Widget.DuckDuckGo.PopUpOverflowMenu">
@@ -179,26 +179,9 @@
                 <androidx.constraintlayout.widget.ConstraintLayout
                     android:layout_width="0dp"
                     android:layout_height="0dp"
-                    android:layout_marginStart="2dp"
                     android:layout_marginEnd="6dp"
-<<<<<<< HEAD
-                    android:background="@null"
-                    android:fontFamily="sans-serif"
-                    android:hint="@string/omnibarInputHint"
-                    android:imeOptions="flagNoExtractUi|actionGo|flagNoPersonalizedLearning"
-                    android:inputType="textUri|textNoSuggestions"
-                    android:maxLines="1"
-                    android:selectAllOnFocus="true"
-                    android:textColor="?attr/daxColorPrimaryText"
-                    android:textColorHighlight="?attr/daxOmnibarTextColorHighlight"
-                    android:textColorHint="?attr/daxColorSecondaryText"
-                    android:textCursorDrawable="@drawable/text_cursor"
-                    android:textSize="16sp"
-                    android:textStyle="normal"
-=======
->>>>>>> c0e22478
-                    app:layout_constraintBottom_toBottomOf="parent"
-                    app:layout_constraintEnd_toStartOf="@id/spacer1X"
+                    app:layout_constraintBottom_toBottomOf="parent"
+                    app:layout_constraintEnd_toStartOf="@id/voiceSearchButton"
                     app:layout_constraintStart_toEndOf="@id/omnibarIconContainer"
                     app:layout_constraintTop_toTopOf="parent">
 
@@ -261,57 +244,44 @@
 
                 </androidx.constraintlayout.widget.ConstraintLayout>
 
-                <LinearLayout
-                    android:id="@+id/secondaryButtonContainer"
-                    android:layout_width="wrap_content"
-                    android:layout_height="match_parent"
-                    android:orientation="horizontal"
+                <ImageView
+                    android:id="@+id/voiceSearchButton"
+                    android:layout_width="wrap_content"
+                    android:layout_height="wrap_content"
+                    android:background="?selectableItemBackgroundBorderless"
+                    android:contentDescription="@string/voiceSearchIconContentDescription"
+                    android:padding="@dimen/toolbarIconPadding"
+                    android:visibility="gone"
+                    tools:visibility="visible"
+                    app:layout_constraintBottom_toBottomOf="parent"
+                    app:layout_constraintEnd_toStartOf="@+id/spacer"
+                    app:layout_constraintTop_toTopOf="parent"
+                    app:srcCompat="@drawable/ic_microphone_24" />
+
+                <View
+                    android:id="@+id/spacer"
+                    android:layout_width="10dp"
+                    android:layout_height="0dp"
+                    app:layout_constraintTop_toTopOf="@id/voiceSearchButton"
+                    app:layout_constraintBottom_toBottomOf="@id/voiceSearchButton"
+                    app:layout_constraintEnd_toEndOf="@id/voiceSearchButton"
+                    app:layout_constraintStart_toStartOf="@id/clearTextButton"
+                    android:importantForAccessibility="no"/>
+
+                <ImageView
+                    android:id="@+id/clearTextButton"
+                    android:layout_width="wrap_content"
+                    android:layout_height="wrap_content"
+                    android:background="?selectableItemBackgroundBorderless"
+                    android:contentDescription="@string/clearButtonContentDescription"
+                    android:padding="@dimen/toolbarIconPadding"
                     android:layout_marginEnd="@dimen/keyline_1"
+                    android:src="@drawable/ic_close_24"
+                    android:visibility="gone"
                     app:layout_constraintBottom_toBottomOf="parent"
                     app:layout_constraintEnd_toEndOf="parent"
-                    app:layout_constraintTop_toTopOf="parent">
-
-                    <ImageView
-                        android:id="@+id/voiceSearchButton"
-                        android:layout_width="wrap_content"
-                        android:layout_height="match_parent"
-                        android:background="?selectableItemBackgroundBorderless"
-                        android:contentDescription="@string/voiceSearchIconContentDescription"
-                        android:padding="@dimen/toolbarIconPadding"
-                        android:visibility="gone"
-                        android:src="@drawable/ic_microphone_24"
-                        tools:visibility="visible" />
-
-                    <ImageView
-                        android:id="@+id/clearTextButton"
-                        android:layout_width="wrap_content"
-                        android:layout_height="match_parent"
-                        android:background="?selectableItemBackgroundBorderless"
-                        android:contentDescription="@string/clearButtonContentDescription"
-                        android:padding="@dimen/toolbarIconPadding"
-                        android:src="@drawable/ic_close_24"
-                        android:visibility="gone"
-                        tools:visibility="visible" />
-
-                </LinearLayout>
-
-                <FrameLayout
-                    android:id="@+id/spacer1X"
-                    android:layout_width="32dp"
-                    android:layout_height="match_parent"
-                    android:visibility="gone"
-                    app:layout_constraintBottom_toBottomOf="parent"
-                    app:layout_constraintEnd_toStartOf="@id/spacer2X"
-                    app:layout_constraintTop_toTopOf="parent"/>
-
-                <FrameLayout
-                    android:id="@+id/spacer2X"
-                    android:layout_width="64dp"
-                    android:layout_height="match_parent"
-                    android:visibility="gone"
-                    app:layout_constraintBottom_toBottomOf="parent"
-                    app:layout_constraintEnd_toEndOf="parent"
-                    app:layout_constraintTop_toTopOf="parent"/>
+                    app:layout_constraintTop_toTopOf="parent"
+                    tools:visibility="visible" />
 
             </androidx.constraintlayout.widget.ConstraintLayout>
 
@@ -330,102 +300,69 @@
             tools:progress="50"
             tools:visibility="visible" />
 
-        <androidx.constraintlayout.widget.ConstraintLayout
-            android:id="@+id/iconsContainer"
+        <FrameLayout
+            android:id="@+id/fireIconMenu"
             android:layout_width="wrap_content"
-            android:layout_height="?attr/actionBarSize"
+            android:layout_height="match_parent"
+            android:padding="@dimen/keyline_2"
+            android:layout_marginEnd="6dp"
+            app:layout_constraintBottom_toBottomOf="parent"
+            app:layout_constraintEnd_toStartOf="@id/tabsMenu"
+            app:layout_constraintStart_toEndOf="@id/toolbar"
+            app:layout_constraintTop_toTopOf="parent"
+            tools:visibility="visible">
+
+            <ImageView
+                android:id="@+id/fireIconImageView"
+                android:layout_width="wrap_content"
+                android:layout_height="wrap_content"
+                android:layout_gravity="center"
+                android:background="?attr/selectableItemBackgroundBorderless"
+                android:contentDescription="@string/browserPopupMenu"
+                android:src="@drawable/ic_fire" />
+        </FrameLayout>
+
+        <com.duckduckgo.app.browser.tabswitcher.ProductionTabSwitcherButton
+            android:id="@+id/tabsMenu"
+            android:layout_width="wrap_content"
+            android:layout_height="wrap_content"
+            android:layout_marginHorizontal="@dimen/keyline_0"
+            android:padding="@dimen/keyline_2"
+            android:background="?selectableItemBackgroundBorderless"
+            app:layout_constraintBottom_toBottomOf="parent"
+            app:layout_constraintEnd_toStartOf="@id/browserMenu"
+            app:layout_constraintStart_toEndOf="@id/fireIconMenu"
+            app:layout_constraintTop_toTopOf="parent" />
+
+        <FrameLayout
+            android:id="@+id/browserMenu"
+            android:layout_width="wrap_content"
+            android:layout_height="match_parent"
+            android:padding="@dimen/keyline_2"
+            android:layout_marginEnd="@dimen/keyline_0"
             app:layout_constraintBottom_toBottomOf="parent"
             app:layout_constraintEnd_toEndOf="parent"
-            app:layout_constraintStart_toEndOf="@id/toolbar"
-            app:layout_constraintTop_toTopOf="parent">
-
-            <FrameLayout
-                android:id="@+id/aiChatIconMenu"
-                android:layout_width="wrap_content"
-                android:layout_height="match_parent"
-                android:layout_marginEnd="6dp"
-                android:padding="@dimen/keyline_2"
-                app:layout_constraintBottom_toBottomOf="parent"
-                app:layout_constraintEnd_toStartOf="@id/fireIconMenu"
-                app:layout_constraintStart_toStartOf="parent"
-                app:layout_constraintTop_toTopOf="parent">
-
-                <ImageView
-                    android:id="@+id/aiChatIconImageView"
-                    android:layout_width="wrap_content"
-                    android:layout_height="wrap_content"
-                    android:layout_gravity="center"
-                    android:contentDescription="AI Chat"
-                    android:background="?attr/selectableItemBackgroundBorderless"
-                    android:src="@drawable/ic_ai_chat_outline_24" />
-            </FrameLayout>
-
-            <FrameLayout
-                android:id="@+id/fireIconMenu"
-                android:layout_width="wrap_content"
-                android:layout_height="match_parent"
-                android:padding="@dimen/keyline_2"
-                android:layout_marginEnd="6dp"
-                app:layout_constraintBottom_toBottomOf="parent"
-                app:layout_constraintEnd_toStartOf="@id/tabsMenu"
-                app:layout_constraintStart_toEndOf="@id/aiChatIconMenu"
-                app:layout_constraintTop_toTopOf="parent"
-                tools:visibility="visible">
-
-                <ImageView
-                    android:id="@+id/fireIconImageView"
-                    android:layout_width="wrap_content"
-                    android:layout_height="wrap_content"
-                    android:layout_gravity="center"
-                    android:background="?attr/selectableItemBackgroundBorderless"
-                    android:contentDescription="@string/browserPopupMenu"
-                    android:src="@drawable/ic_fire" />
-            </FrameLayout>
-
-            <com.duckduckgo.app.browser.tabswitcher.ProductionTabSwitcherButton
-                android:id="@+id/tabsMenu"
+            app:layout_constraintTop_toTopOf="parent"
+            tools:visibility="visible">
+
+            <ImageView
+                android:id="@+id/browserMenuImageView"
                 android:layout_width="wrap_content"
                 android:layout_height="wrap_content"
-                android:layout_marginHorizontal="@dimen/keyline_0"
-                android:padding="@dimen/keyline_2"
-                android:background="?selectableItemBackgroundBorderless"
-                app:layout_constraintBottom_toBottomOf="parent"
-                app:layout_constraintEnd_toStartOf="@id/browserMenu"
-                app:layout_constraintStart_toEndOf="@id/fireIconMenu"
-                app:layout_constraintTop_toTopOf="parent" />
-
-            <FrameLayout
-                android:id="@+id/browserMenu"
-                android:layout_width="wrap_content"
-                android:layout_height="match_parent"
-                android:padding="@dimen/keyline_2"
-                android:layout_marginEnd="@dimen/keyline_0"
-                app:layout_constraintBottom_toBottomOf="parent"
-                app:layout_constraintEnd_toEndOf="parent"
-                app:layout_constraintStart_toEndOf="@id/tabsMenu"
-                app:layout_constraintTop_toTopOf="parent"
-                tools:visibility="visible">
-
-                <ImageView
-                    android:id="@+id/browserMenuImageView"
-                    android:layout_width="wrap_content"
-                    android:layout_height="wrap_content"
-                    android:layout_gravity="center"
-                    android:background="?attr/selectableItemBackgroundBorderless"
-                    android:contentDescription="@string/browserPopupMenu"
-                    android:src="@drawable/ic_menu_vertical_24" />
-
-                <View
-                    android:id="@+id/browserMenuHighlight"
-                    android:layout_width="7dp"
-                    android:layout_height="7dp"
-                    android:layout_gravity="end"
-                    android:background="@drawable/ic_circle_7_accent_blue"
-                    android:visibility="gone" />
-
-            </FrameLayout>
-
-        </androidx.constraintlayout.widget.ConstraintLayout>
+                android:layout_gravity="center"
+                android:background="?attr/selectableItemBackgroundBorderless"
+                android:contentDescription="@string/browserPopupMenu"
+                android:src="@drawable/ic_menu_vertical_24" />
+
+            <View
+                android:id="@+id/browserMenuHighlight"
+                android:layout_width="7dp"
+                android:layout_height="7dp"
+                android:layout_gravity="end"
+                android:background="@drawable/ic_circle_7_accent_blue"
+                android:visibility="gone" />
+
+        </FrameLayout>
 
         <include
             android:id="@+id/findInPage"
