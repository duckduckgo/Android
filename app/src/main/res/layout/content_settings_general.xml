<?xml version="1.0" encoding="utf-8"?><!--
  ~ Copyright (c) 2018 DuckDuckGo
  ~
  ~ Licensed under the Apache License, Version 2.0 (the "License");
  ~ you may not use this file except in compliance with the License.
  ~ You may obtain a copy of the License at
  ~
  ~     http://www.apache.org/licenses/LICENSE-2.0
  ~
  ~ Unless required by applicable law or agreed to in writing, software
  ~ distributed under the License is distributed on an "AS IS" BASIS,
  ~ WITHOUT WARRANTIES OR CONDITIONS OF ANY KIND, either express or implied.
  ~ See the License for the specific language governing permissions and
  ~ limitations under the License.
  -->

<androidx.constraintlayout.widget.ConstraintLayout xmlns:android="http://schemas.android.com/apk/res/android"
    xmlns:app="http://schemas.android.com/apk/res-auto"
    xmlns:tools="http://schemas.android.com/tools"
    android:id="@+id/settingsSectionGeneral"
    android:layout_width="match_parent"
    android:layout_height="wrap_content">

    <TextView
        android:id="@+id/settingsGeneralTitle"
        style="@style/SettingsSectionTitle"
        android:text="@string/settingsHeadingGeneral"
        app:layout_constraintEnd_toEndOf="parent"
        app:layout_constraintStart_toStartOf="parent"
        app:layout_constraintTop_toTopOf="parent" />

    <androidx.appcompat.widget.SwitchCompat
        android:id="@+id/lightThemeToggle"
        style="@style/SettingsSwitch"
        android:text="@string/settingsLightTheme"
        android:theme="@style/SettingsSwitchTheme"
        app:layout_constraintEnd_toEndOf="parent"
        app:layout_constraintStart_toStartOf="parent"
        app:layout_constraintTop_toBottomOf="@id/settingsGeneralTitle" />

    <androidx.appcompat.widget.SwitchCompat
        android:id="@+id/autocompleteToggle"
        style="@style/SettingsSwitch"
        android:text="@string/settingsAutocompleteEnabled"
        android:theme="@style/SettingsSwitchTheme"
        app:layout_constraintEnd_toEndOf="parent"
        app:layout_constraintStart_toStartOf="parent"
        app:layout_constraintTop_toBottomOf="@id/lightThemeToggle" />

    <androidx.appcompat.widget.SwitchCompat
        android:id="@+id/setAsDefaultBrowserSetting"
        style="@style/SettingsSwitch"
        android:text="@string/settingsDefaultBrowserEnabled"
        android:theme="@style/SettingsSwitchTheme"
        app:layout_constraintEnd_toEndOf="parent"
        app:layout_constraintHorizontal_bias="1.0"
        app:layout_constraintStart_toStartOf="parent"
        app:layout_constraintTop_toBottomOf="@id/autocompleteToggle" />

<<<<<<< HEAD
    <androidx.appcompat.widget.SwitchCompat
        android:id="@+id/searchNotificationToggle"
        style="@style/SettingsSwitch"
        android:text="@string/stickySearchNotificationText"
        android:theme="@style/SettingsSwitchTheme"
        app:layout_constraintStart_toStartOf="parent"
        app:layout_constraintEnd_toEndOf="parent"
        app:layout_constraintTop_toBottomOf="@id/setAsDefaultBrowserSetting" />
=======
    <TextView
        android:id="@+id/changeAppIconLabel"
        style="@style/SettingsItemClickable"
        android:layout_width="0dp"
        android:layout_height="wrap_content"
        android:gravity="center_vertical"
        android:text="@string/changeIconCtaLabel"
        app:layout_constraintEnd_toEndOf="parent"
        app:layout_constraintHorizontal_bias="0.0"
        app:layout_constraintStart_toStartOf="parent"
        app:layout_constraintTop_toBottomOf="@id/setAsDefaultBrowserSetting" />

    <ImageView
        android:id="@+id/changeAppIcon"
        android:layout_width="0dp"
        android:layout_height="32dp"
        android:layout_marginEnd="16dp"
        app:layout_constraintBottom_toBottomOf="@+id/changeAppIconLabel"
        app:layout_constraintEnd_toEndOf="parent"
        app:layout_constraintTop_toTopOf="@+id/changeAppIconLabel"
        tools:srcCompat="@drawable/ic_app_icon_red_round" />
>>>>>>> 014ec2c5

</androidx.constraintlayout.widget.ConstraintLayout><|MERGE_RESOLUTION|>--- conflicted
+++ resolved
@@ -57,7 +57,6 @@
         app:layout_constraintStart_toStartOf="parent"
         app:layout_constraintTop_toBottomOf="@id/autocompleteToggle" />
 
-<<<<<<< HEAD
     <androidx.appcompat.widget.SwitchCompat
         android:id="@+id/searchNotificationToggle"
         style="@style/SettingsSwitch"
@@ -66,7 +65,7 @@
         app:layout_constraintStart_toStartOf="parent"
         app:layout_constraintEnd_toEndOf="parent"
         app:layout_constraintTop_toBottomOf="@id/setAsDefaultBrowserSetting" />
-=======
+
     <TextView
         android:id="@+id/changeAppIconLabel"
         style="@style/SettingsItemClickable"
@@ -88,6 +87,5 @@
         app:layout_constraintEnd_toEndOf="parent"
         app:layout_constraintTop_toTopOf="@+id/changeAppIconLabel"
         tools:srcCompat="@drawable/ic_app_icon_red_round" />
->>>>>>> 014ec2c5
 
 </androidx.constraintlayout.widget.ConstraintLayout>