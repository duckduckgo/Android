--- conflicted
+++ resolved
@@ -57,30 +57,6 @@
                     android:paddingStart="6dp"
                     android:paddingEnd="6dp">
 
-                    <androidx.constraintlayout.widget.ConstraintLayout
-                        android:id="@+id/networksContainer"
-                        android:layout_width="wrap_content"
-                        android:layout_height="match_parent"
-<<<<<<< HEAD
-                        app:layout_constraintEnd_toEndOf="parent"
-                        app:layout_constraintStart_toStartOf="parent" />
-
-                    <FrameLayout
-                        android:id="@+id/omnibarIconContainer"
-                        android:layout_width="wrap_content"
-                        android:layout_height="wrap_content"
-                        app:layout_constraintBottom_toBottomOf="parent"
-                        app:layout_constraintStart_toStartOf="parent"
-                        app:layout_constraintTop_toTopOf="parent">
-
-                        <ImageButton
-                            android:id="@+id/privacyGradeButton"
-=======
-                        android:layout_margin="8dp"
-                        android:background="@drawable/omnibar_field_background"
-                        android:paddingStart="6dp"
-                        android:paddingEnd="6dp">
-
                         <androidx.constraintlayout.widget.ConstraintLayout
                             android:id="@+id/animationContainer"
                             android:paddingStart="10dp"
@@ -95,18 +71,10 @@
 
                         <FrameLayout
                             android:id="@+id/omnibarIconContainer"
->>>>>>> 078f0398
                             android:layout_width="wrap_content"
                             android:layout_height="wrap_content"
-                            android:background="?attr/selectableItemBackgroundBorderless"
-                            android:contentDescription="@string/privacyGradeContentDescription"
-                            android:padding="4dp"
-                            android:src="@drawable/privacygrade_icon_a"
                             app:layout_constraintBottom_toBottomOf="parent"
                             app:layout_constraintStart_toStartOf="parent"
-<<<<<<< HEAD
-                            app:layout_constraintTop_toTopOf="parent" />
-=======
                             app:layout_constraintTop_toTopOf="parent">
 
                             <ImageButton
@@ -154,61 +122,22 @@
                             app:layout_constraintStart_toEndOf="@id/omnibarIconContainer"
                             app:layout_constraintTop_toTopOf="parent"
                             tools:text="https://duckduckgo.com/?q=areallylongexampleexample" />
->>>>>>> 078f0398
 
                         <ImageView
-                            android:id="@+id/searchIcon"
+                            android:id="@+id/clearTextButton"
                             android:layout_width="wrap_content"
                             android:layout_height="wrap_content"
-                            android:contentDescription="@string/privacyGradeContentDescription"
-                            android:padding="4dp"
-                            android:src="@drawable/ic_loupe_24dp"
+                            android:background="?selectableItemBackground"
+                            android:contentDescription="@string/clearButtonContentDescription"
+                            android:padding="3dp"
+                            android:src="@drawable/ic_close"
+                            android:visibility="gone"
                             app:layout_constraintBottom_toBottomOf="parent"
-                            app:layout_constraintStart_toStartOf="parent"
-                            app:layout_constraintTop_toTopOf="parent" />
-
-                    </FrameLayout>
-
-                    <com.duckduckgo.app.browser.omnibar.KeyboardAwareEditText
-                        android:id="@+id/omnibarTextInput"
-                        style="@style/Base.V7.Widget.AppCompat.EditText"
-                        android:layout_width="0dp"
-                        android:layout_height="0dp"
-                        android:background="@null"
-                        android:fontFamily="sans-serif"
-                        android:hint="@string/omnibarInputHint"
-                        android:imeOptions="flagNoExtractUi|actionGo|flagNoPersonalizedLearning"
-                        android:inputType="textUri|textNoSuggestions"
-                        android:maxLines="1"
-                        android:paddingStart="5dp"
-                        android:paddingEnd="8dp"
-                        android:selectAllOnFocus="true"
-                        android:textColor="?attr/omnibarTextColor"
-                        android:textColorHint="?attr/omnibarHintColor"
-                        android:textCursorDrawable="@drawable/text_cursor"
-                        android:textSize="16sp"
-                        android:textStyle="normal"
-                        app:layout_constraintBottom_toBottomOf="parent"
-                        app:layout_constraintEnd_toStartOf="@id/clearTextButton"
-                        app:layout_constraintStart_toEndOf="@id/omnibarIconContainer"
-                        app:layout_constraintTop_toTopOf="parent"
-                        tools:text="https://duckduckgo.com/?q=areallylongexampleexample" />
-
-                    <ImageView
-                        android:id="@+id/clearTextButton"
-                        android:layout_width="wrap_content"
-                        android:layout_height="wrap_content"
-                        android:background="?selectableItemBackground"
-                        android:contentDescription="@string/clearButtonContentDescription"
-                        android:padding="3dp"
-                        android:src="@drawable/ic_close"
-                        android:visibility="gone"
-                        app:layout_constraintBottom_toBottomOf="parent"
-                        app:layout_constraintEnd_toEndOf="parent"
-                        app:layout_constraintTop_toTopOf="parent"
-                        tools:visibility="visible" />
-
-                </androidx.constraintlayout.widget.ConstraintLayout>
+                            app:layout_constraintEnd_toEndOf="parent"
+                            app:layout_constraintTop_toTopOf="parent"
+                            tools:visibility="visible" />
+
+                    </androidx.constraintlayout.widget.ConstraintLayout>
 
             </androidx.appcompat.widget.Toolbar>
 
