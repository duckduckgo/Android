--- conflicted
+++ resolved
@@ -20,13 +20,10 @@
               android:layout_width="match_parent"
               android:layout_height="wrap_content"
               android:orientation="vertical">
-<<<<<<< HEAD
-=======
 
     <com.duckduckgo.mobile.android.ui.view.divider.HorizontalDivider
         android:layout_width="match_parent"
         android:layout_height="wrap_content"/>
->>>>>>> 343a17d2
 
     <com.duckduckgo.mobile.android.ui.view.listitem.OneLineListItem
         android:id="@+id/autofill"
