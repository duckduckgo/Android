<?xml version="1.0" encoding="utf-8"?>


<!--
  ~ Copyright (c) 2018 DuckDuckGo
  ~
  ~ Licensed under the Apache License, Version 2.0 (the "License");
  ~ you may not use this file except in compliance with the License.
  ~ You may obtain a copy of the License at
  ~
  ~     http://www.apache.org/licenses/LICENSE-2.0
  ~
  ~ Unless required by applicable law or agreed to in writing, software
  ~ distributed under the License is distributed on an "AS IS" BASIS,
  ~ WITHOUT WARRANTIES OR CONDITIONS OF ANY KIND, either express or implied.
  ~ See the License for the specific language governing permissions and
  ~ limitations under the License.
  -->

<com.google.android.material.appbar.AppBarLayout xmlns:android="http://schemas.android.com/apk/res/android"
    xmlns:app="http://schemas.android.com/apk/res-auto"
    xmlns:tools="http://schemas.android.com/tools"
    android:layout_width="match_parent"
    android:layout_height="wrap_content"
    android:id="@+id/appBarLayout"
<<<<<<< HEAD
    android:theme="@style/AppTheme.Dark.AppBarOverlay">
=======
    android:theme="@style/ToolbarTheme"
    tools:showIn="@layout/activity_tracker_networks">
>>>>>>> f49f9ee0

    <androidx.appcompat.widget.Toolbar
        android:id="@+id/toolbar"
        android:layout_width="match_parent"
        android:layout_height="?attr/actionBarSize"
        android:background="?attr/toolbarBgColor"
        android:theme="@style/ToolbarTheme"
        app:popupTheme="@style/PopUpOverflowMenu" />

</com.google.android.material.appbar.AppBarLayout>
<|MERGE_RESOLUTION|>--- conflicted
+++ resolved
@@ -23,12 +23,8 @@
     android:layout_width="match_parent"
     android:layout_height="wrap_content"
     android:id="@+id/appBarLayout"
-<<<<<<< HEAD
-    android:theme="@style/AppTheme.Dark.AppBarOverlay">
-=======
     android:theme="@style/ToolbarTheme"
     tools:showIn="@layout/activity_tracker_networks">
->>>>>>> f49f9ee0
 
     <androidx.appcompat.widget.Toolbar
         android:id="@+id/toolbar"
