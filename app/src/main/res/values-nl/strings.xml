<?xml version="1.0" encoding="UTF-8"?>
<!--
  ~ Copyright (c) 2020 DuckDuckGo
  ~
  ~ Licensed under the Apache License, Version 2.0 (the "License");
  ~ you may not use this file except in compliance with the License.
  ~ You may obtain a copy of the License at
  ~
  ~     http://www.apache.org/licenses/LICENSE-2.0
  ~
  ~ Unless required by applicable law or agreed to in writing, software
  ~ distributed under the License is distributed on an "AS IS" BASIS,
  ~ WITHOUT WARRANTIES OR CONDITIONS OF ANY KIND, either express or implied.
  ~ See the License for the specific language governing permissions and
  ~ limitations under the License.
  -->

<resources xmlns:tools="http://schemas.android.com/tools">

    <string name="appName" translatable="false">DuckDuckGo</string>
    <string name="appDescription" translatable="false">DuckDuckGo </string>
    <string name="duckDuckGoLogoDescription">Logo DuckDuckGo</string>
    <string name="duckDuckGoPrivacySimplified">Privacy, vereenvoudigd.</string>
    <string name="yes">Ja</string>
    <string name="no">Nee</string>
    <string name="search">Zoeken</string>

    <!-- Onboarding Activity -->
    <string name="onboardingDefaultBrowserDescription">Ga naar Instellingen om elke keer te zoeken en te browsen met DuckDuckGo.</string>
    <string name="onboardingDefaultBrowserTitle">Stel DuckDuckGo in als standaard</string>

    <!-- Default Browser -->
    <string name="cannotLaunchDefaultAppSettings">Kan het instellingenscherm voor standaard-apps niet openen</string>
    <string name="settingsDefaultBrowserEnabled">Instellen als standaard browser</string>
    <string name="defaultBrowserMaybeLater">Later misschien</string>
<<<<<<< HEAD
    <string name="defaultBrowserDescriptionNoDefault">Elke keer links in een rustige toestand openen.</string>
    <string name="defaultBrowserInstructions">Selecteer DuckDuckGo en tik op <font color="#678fff"> Altijd </font>.</string>
    <string name="defaultBrowserLetsDoIt">Instellen als standaard browser</string>
=======
    <string name="defaultBrowserLetsDoIt">Laten we het doen!</string>
    <string name="defaultBrowserDescriptionNoDefault">Open links altijd met een gerust hart.</string>
    <string name="defaultBrowserInstructions">Selecteer DuckDuckGo en tik op <font color="#678fff">Altijd </font>.</string>
>>>>>>> 93eff3fe

    <!-- Browser Activity -->
    <string name="browserPopupMenu">Browsermenu</string>
    <string name="refresh">Vernieuwen</string>
    <string name="back">Terug</string>
    <string name="forward">Vooruit</string>

    <string name="omnibarInputHint">URL typen of zoeken</string>
    <string name="clearButtonContentDescription">Zoekinvoer wissen</string>
    <string name="no_compatible_third_party_app_installed">Geen compatibele app geïnstalleerd</string>
    <string name="addBookmarkMenuTitle">Bladwijzer toevoegen</string>
    <string name="requestDesktopSiteMenuTitle">Desktopsite</string>

    <!-- Downloading files -->
    <string name="downloadImage">Afbeelding downloaden</string>
    <string name="permissionRequiredToDownload">Voor downloaden is opslagtoestemming vereist</string>
    <string name="downloadComplete">Download voltooid.</string>
    <string name="downloadFailed">Downloaden mislukt</string>
    <string name="downloadInProgress">Aan het downloaden</string>

    <!-- Sharing options -->
    <string name="options">Opties</string>
    <string name="shareLink">Link delen</string>
    <string name="shareMenuTitle">Delen…</string>
    <string name="copyUrl">Adres link kopiëren</string>

    <!-- Find in page -->
    <string name="findInPageMenuTitle">Zoek op pagina</string>
    <string name="nextSearchTermDescription">Volgende zoeken</string>
    <string name="previousSearchTermDescription">Vorige zoeken</string>
    <string name="closeFindInPageButtonDescription">Scherm zoek op pagina sluiten</string>
    <string name="findInPageHint">Zoek op pagina</string>
    <string name="findInPageMatches" translatable="false">%d/%d</string>

    <!-- AutoComplete Suggestions -->
    <string name="editQueryBeforeSubmitting">Bewerk query alvorens te zoeken</string>
    <string name="settingsAutocompleteEnabled">Suggesties voor automatisch aanvullen weergeven</string>

    <!-- Opening external apps -->
    <string name="openExternalApp">Externe app openen</string>
    <string name="launchingExternalApp">Openen in een andere app</string>
    <string name="confirmOpenExternalApp">Wil je DuckDuckGo verlaten om deze content te bekijken?</string>
    <string name="unableToOpenLink">Kan dit type link niet openen</string>

    <!-- Tabs -->
    <string name="homeTab" translatable="false">DuckDuckGo</string>
    <string name="tabActivityTitle">Tabbladen</string>
    <string name="tabsMenuItem">Tabbladen</string>
    <string name="newTabMenuItem">Nieuw tabblad</string>
    <string name="openInNewTab">Openen in nieuw tabblad</string>
    <string name="openInNewBackgroundTab">In tabblad op achtergrond openen</string>
    <string name="openImageInNewTab">Afbeelding openen in tabblad op achtergrond</string>
    <string name="faviconContentDescription">Favicon</string>
    <string name="closeContentDescription">Sluiten</string>
    <string name="closeAllTabsMenuItem">Alle tabbladen sluiten</string>
    <string name="closeTab">Tabblad sluiten</string>
    <string name="tabClosed">Tabblad gesloten</string>
    <string name="tabClosedUndo">Ongedaan maken</string>

    <!-- Privacy Dashboard Activities -->
    <string name="privacyProtectionToggle">Privacybescherming van de site</string>
    <string name="privacyProtectionEnabled">BESCHERMING VAN DE SITE INGESCHAKELD</string>
    <string name="privacyProtectionDisabled">BESCHERMING VAN DE SITE UITGESCHAKELD</string>
    <string name="privacyDashboardActivityTitle">Privacydashboard</string>
    <string name="privacyProtectionUpgraded" tools:ignore="TypographyQuotes">VERBETERD VAN &lt;img src=\"%1$d\" /&gt; NAAR &lt;img src=\"%2$d\" /&gt;</string>
    <string name="privacyGradeContentDescription">Privacyklasse</string>

    <string name="httpsGood">Gecodeerde verbinding</string>
    <string name="httpsMixed">Verbinding met gemengde codering</string>
    <string name="httpsBad">Niet-gecodeerde verbinding</string>

    <string name="networksActivityTitle">Trackernetwerken</string>
    <string name="networksContentDescription">Trackernetwerken</string>
    <string name="networksOverview">Trackernetwerken voegen je webgeschiedenis samen tot een gegevensprofiel over jou. Grote trackernetwerken zijn schadelijker omdat ze je verder op het internet kunnen volgen en zich op je kunnen richten.</string>

    <plurals name="trackersFound">
        <item quantity="one">%1$s tracker gevonden</item>
        <item quantity="other">%1$s trackers gevonden</item>
    </plurals>

    <plurals name="trackerBlocked">
        <item quantity="one">%1$s tracker geblokkeerd</item>
        <item quantity="other">%1$s trackers geblokkeerd</item>
    </plurals>

    <plurals name="majorNetworksFound">
        <item quantity="one">%1$s groot trackernetwerk gevonden</item>
        <item quantity="other">%1$s grote trackernetwerken gevonden</item>
    </plurals>

    <plurals name="majorNetworksBlocked">
        <item quantity="one">%1$s groot trackernetwerk geblokkeerd</item>
        <item quantity="other">%1$s grote trackernetwerken geblokkeerd</item>
    </plurals>

    <string name="scorecardActivityTitle">Privacyklasse</string>
    <string name="scorecardSiteIsMemberOfMajorNetwork">Site is groot trackernetwerk</string>
    <string name="scorecardPrivacyGrade">Privacyklasse</string>
    <string name="scorecardEnhancedGrade">Verbeterde klasse</string>

    <string name="privacyTermsActivityTitle">Privacypraktijken</string>
    <string name="practicesGood">Goede privacypraktijken</string>
    <string name="practicesMixed">Gemengde privacypraktijken</string>
    <string name="practicesBad">Slechte privacypraktijken</string>
    <string name="practicesUnknown">Onbekende privacypraktijken</string>
    <string name="practicesOverview">Privacypraktijken geven aan in hoeverre de persoonsgegevens die je deelt met een website beschermd zijn.</string>
    <string name="practicesTosdrLink">Privacypraktijken zijn het resultaat van <b><u>ToS;DR</u></b></string>
    <string name="practicesIconContentGood">Pictogram Goede praktijken</string>
    <string name="practicesIconContentBad">Pictogram Slechte praktijken</string>

    <string name="networkTrackerSummaryHeader">TOPOVERTREDERS TRACKERNETWERK</string>
    <string name="networkTrackerSummaryNotReady">We verzamelen nog steeds gegevens om te laten zien hoeveel trackers we hebben geblokkeerd.</string>

    <!-- Fire -->
    <string name="fireMenu">Gegevens wissen</string>
    <string name="fireClearAll">Alle tabbladen en gegevens wissen</string>
    <string name="fireCancel">Annuleren</string>
    <string name="fireDataCleared">Gegevens gewist</string>

    <!-- Settings Activity -->
    <string name="settingsActivityTitle">Instellingen</string>
    <string name="settingsMenuItemTitle">Instellingen</string>
    <string name="settingsHeadingGeneral">Algemeen</string>
    <string name="settingsHeadingOther">Anders</string>
    <string name="settingsHeadingPrivacy">Privacy</string>
    <string name="settingsLightTheme">Licht thema</string>
    <string name="settingsAboutDuckduckgo">Over DuckDuckGo</string>
    <string name="settingsVersion">Versie</string>
    <string name="leaveFeedback">Feedback geven</string>

    <!-- Settings - Automatically clearing data -->
    <string name="settingsAutomaticallyClearingDialogSave">Opslaan</string>

    <string name="settingsAutomaticallyClearWhat">Automatisch wissen…</string>
    <string name="settingsAutomaticallyClearWhatOptionNone">Geen</string>
    <string name="settingsAutomaticallyClearWhatOptionTabs">Tabbladen</string>
    <string name="settingsAutomaticallyClearWhatOptionTabsAndData">Tabbladen en gegevens</string>

    <string name="settingsAutomaticallyClearWhen">Wissen bij…</string>
    <string name="settingsAutomaticallyClearWhenAppExitOnly">Alleen app afsluiten</string>
    <string name="settingsAutomaticallyClearWhenAppExit5Seconds">App afsluiten, 5 seconden inactief</string>
    <string name="settingsAutomaticallyClearWhenAppExit5Minutes">App afsluiten, 5 minuten inactief</string>
    <string name="settingsAutomaticallyClearWhenAppExit15Minutes">App afsluiten, 15 minuten inactief</string>
    <string name="settingsAutomaticallyClearWhenAppExit30Minutes">App afsluiten, 30 minuten inactief</string>
    <string name="settingsAutomaticallyClearWhenAppExit60Minutes">App afsluiten, 60 minuten inactief</string>

    <!-- About Activity -->
    <string name="aboutActivityTitle">Over ons</string>
    <string name="aboutDescription">
        Bij DuckDuckGo zetten we de nieuwe standaard voor vertrouwen online.\n\nDe DuckDuckGo Privacy Browser biedt alle essentiële facetten van privacy die je nodig hebt om jezelf te beschermen tijdens het zoeken en browsen op het internet, zoals het blokkeren van trackers, slimmere versleuteling en privézoekopdrachten.\n\nHet internet zou namelijk helemaal niet zo griezelig moeten zijn en de privacy die je online verdient, moet net zo eenvoudig zijn als het sluiten van de gordijnen.</string>
    <string name="aboutMoreLink">Meer informatie op duckduckgo.com/about</string>
    <string name="no_suggestions">Geen suggesties</string>

    <!-- Broken Site Activity -->
    <string name="brokenSiteReportBrokenSiteMenuItem">Defecte website melden</string>
    <string name="brokenSiteHeading">Een defecte website melden</string>
    <string name="brokenSiteSubmitted">Dank je wel! Feedback verzonden</string>
    <string name="brokenSitesCategoriesTitle">Beschrijf wat er is gebeurd:</string>
    <string name="brokenSitesCategoriesHint">Beschrijf wat er is gebeurd</string>
    <string name="brokenSiteSubmitButton">Verzend Rapport</string>
    <string name="brokenSiteDescription">Als je een anoniem rapport voor een defecte site indient, kunnen we deze problemen oplossen en de app verbeteren.</string>

    <string name="brokenSiteCategoryImages">Afbeeldingen zijn niet geladen</string>
    <string name="brokenSiteCategoryPaywall">De site heeft me gevraagd om uit te schakelen</string>
    <string name="brokenSiteCategoryComments">Opmerkingen zijn niet geladen</string>
    <string name="brokenSiteCategoryVideos">Video werd niet afgespeeld</string>
    <string name="brokenSiteCategoryLinks">Links of knoppen werken niet</string>
    <string name="brokenSiteCategoryContent">Inhoud ontbreekt</string>
    <string name="brokenSiteCategoryLogin">Ik kan niet inloggen</string>
    <string name="brokenSiteCategoryUnsupported">De browser is niet compatibel</string>
    <string name="brokenSiteCategoryOther">Iets anders</string>

    <!-- Bookmarks Activity -->
    <string name="bookmarksMenuTitle">Bladwijzers</string>
    <string name="bookmarksActivityTitle">Bladwijzers</string>
    <string name="bookmarkDeleteConfirmMessage">Weet je zeker dat je bladwijzer &lt;b&gt;%1$s&lt;/b&gt; wilt verwijderen?</string>
    <string name="bookmarkAddedFeedback">Bladwijzer toegevoegd</string>
    <string name="bookmarkTitleHint">Naam bladwijzer</string>
    <string name="bookmarkUrlHint">URL bladwijzer</string>
    <string name="bookmarkTitleEdit">Bladwijzer bewerken</string>
    <string name="noBookmarks">Nog geen bladwijzers toegevoegd</string>
    <string name="bookmarkOverflowContentDescription">Meer opties voor bladwijzer %1$s</string>
    <string name="bookmarkEdited">Bladwijzer toegevoegd</string>

    <!-- Dialogs -->
    <string name="dialogConfirmTitle">Bevestigen</string>
    <string name="dialogSave">Opslaan</string>
    <string name="delete">Verwijderen</string>
    <string name="edit">Bewerken</string>

    <!-- Widget -->
    <string name="searchWidgetTextHint">Zoek in DuckDuckGo</string>

    <!-- Home Screen Shortcuts -->
    <string name="addToHome">Toevoegen aan startscherm</string>

    <!-- User Survey -->
    <string name="surveyCtaTitle">Help ons de app te verbeteren!</string>
    <string name="surveyCtaDescription">Doe mee aan onze korte, anonieme enquête en deel je feedback.</string>
    <string name="surveyCtaLaunchButton">Vul de enquête in</string>
    <string name="surveyCtaDismissButton">Nee, bedankt</string>
    <string name="surveyActivityTitle">Gebruikersenquête</string>
    <string name="surveyTitle">ENQUÊTE DUCKDUCKGO</string>
    <string name="surveyDismissContentDescription">Enquête negeren</string>
    <string name="surveyLoadingErrorTitle">Oh nee!</string>
    <string name="surveyLoadingErrorText">Onze enquête kan momenteel niet worden geladen.\nProbeer het later opnieuw.</string>

    <!-- Add widget -->
    <string name="addWidgetCtaTitle">Probeer onze zoekwidget!</string>
    <string name="addWidgetCtaDescription">Voeg onze zoekwidget toe aan je startscherm voor snelle en gemakkelijke toegang.</string>
    <string name="addWidgetCtaAutoLaunchButton">Widget toevoegen</string>
    <string name="addWidgetCtaInstructionsLaunchButton">Laat zien</string>
    <string name="addWidgetCtaDismissButton">Negeren</string>
    <string name="addWidgetInstructionsActivityTitle">Widget toevoegen</string>
    <string name="addWidgetInstruction1Label">1</string>
    <string name="addWidgetInstruction1">Druk lang op je startscherm en open dan het widgets-menu</string>
    <string name="addWidgetInstruction2Label">2</string>
    <string name="addWidgetInstruction2">Vind de DuckDuckGo-widget</string>
    <string name="addWidgetInstruction3Label">3</string>
    <string name="addWidgetInstruction3">Sleep de widget naar je startscherm</string>
    <string name="addWidgetInstructionsButtonGoHome">Ga naar het startscherm</string>
    <string name="addWidgetInstructionsButtonClose">Sluiten</string>

    <!-- App Enjoyment / Rating / Feedback -->
    <string name="appEnjoymentDialogTitle">Ben je blij met DuckDuckGo?</string>
    <string name="appEnjoymentDialogMessage">We horen graag wat je ervan vindt</string>
    <string name="appEnjoymentDialogPositiveButton">Het bevalt goed</string>
    <string name="appEnjoymentDialogNegativeButton">Er moet aan gewerkt worden</string>

    <string name="rateAppDialogTitle">Beoordeel de app</string>
    <string name="rateAppDialogMessage">Jouw feedback is belangrijk. Schrijf een beoordeling om te laten zien hoe blij je ermee bent.</string>
    <string name="rateAppDialogPositiveButton">Beoordeel app</string>
    <string name="rateAppDialogNegativeButton" translatable="false">@string/noThanks</string>

    <string name="giveFeedbackDialogTitle">Dat vinden we jammer om te horen</string>
    <string name="giveFeedbackDialogMessage">Laat ons weten hoe we de app voor jou kunnen verbeteren</string>
    <string name="giveFeedbackDialogPositiveButton">Geef feedback</string>
    <string name="giveFeedbackDialogNegativeButton" translatable="false">@string/noThanks</string>

    <string name="noThanks">Nee, bedankt</string>

    <!-- Notification Channel Names -->
    <string name="notificationChannelFileDownloading">Bestand aan het downloaden</string>
    <string name="notificationChannelFileDownloaded">Bestand gedownload</string>
    <string name="notificationChannelTutorials">Tutorials</string>

    <!-- Clear Notification -->
    <string name="clearNotificationTitle">Gegevensverwijdering ingesteld op handmatig</string>
    <string name="clearNotificationDescription">Pas DuckDuckGo aan om de browsegegevens na elke sessie automatisch te wissen.</string>

    <!-- Privacy Protection Notification -->
    <string name="privacyProtectionNotificationDefaultTitle">Wij beschermen je privacy</string>
    <string name="privacyProtectionNotificationReportTitle">Je privacyrapport</string>
    <string name="privacyProtectionNotificationDefaultDescription">Het gebruik van de DuckDuckGo-app beschermt je gegevens door trackers te blokkeren en verbindingen te coderen.</string>
    <string name="privacyProtectionNotificationUpgadeDescription">Je hebt je gegevens beschermd door %1$d niet-gecodeerde verbindingen te beveiligen terwijl je DuckDuckGo gebruikt.</string>
    <string name="privacyProtectionNotificationTrackerDescription">Je hebt je gegevens beschermd door %1$d trackers te blokkeren terwijl je DuckDuckGo gebruikt.</string>
    <string name="privacyProtectionNotificationBothDescription">Je hebt je gegevens beschermd door %1$d trackers te blokkeren en %2$d niet-gecodeerde verbindingen te beveiligen terwijl je DuckDuckGo gebruikt.</string>
    <string name="privacyProtectionNotificationLaunchButton">Ga verder met browsen</string>

    <!-- Authentication -->
    <string name="authenticationDialogTitle">Aanmelden</string>
    <string name="authenticationDialogMessage">%1$s vereist een gebruikersnaam en wachtwoord.</string>
    <string name="authenticationDialogPositiveButton">Aanmelden</string>
    <string name="authenticationDialogNegativeButton">Annuleren</string>
    <string name="authenticationDialogUsernameHint">Gebruikersnaam</string>
    <string name="authenticationDialogPasswordHint">Wachtwoord</string>

    <!-- User-facing label for when a user selects text and might want to search for that text -->
    <string name="systemTextSearchMessage">Zoek in DuckDuckGo</string>

    <!-- App feedback disambiguation -->
    <string name="feedbackActivityTitle">Deel je feedback</string>
    <string name="missingBrowserFeaturesTitleLong">Browserfuncties ontbreken of zijn frustrerend</string>
    <string name="missingBrowserFeaturesTitleShort">Problemen met browserfuncties</string>
    <string name="missingBrowserFeaturesSubtitle">Welke browserfunctie kunnen we toevoegen of verbeteren?</string>
    <string name="missingBrowserFeatureSubReasonNavigation">Vooruit en achteruit navigeren en opnieuw laden</string>
    <string name="missingBrowserFeatureSubReasonTabManagement">Tabbladen maken en beheren</string>
    <string name="missingBrowserFeatureSubReasonAdPopups">Advertentie- en pop-upblokkering</string>
    <string name="missingBrowserFeatureSubReasonVideos">Video\'s bekijken</string>
    <string name="missingBrowserFeatureSubReasonImages">Interactie met afbeeldingen</string>
    <string name="missingBrowserFeatureSubReasonBookmarks">Bladwijzers maken en beheren</string>
    <string name="missingBrowserFeatureSubReasonOther">Geen van deze</string>

    <string name="websiteNotLoadingTitleLong">Bepaalde websites worden niet correct geladen</string>
    <string name="websiteNotLoadingTitleShort">Problemen met laden van website</string>
    <string name="websiteNotLoadingSubtitle">Welke website is defect?</string>

    <string name="searchNotGoodEnoughTitleLong">DuckDuckGo-zoekfunctie is niet goed genoeg</string>
    <string name="searchNotGoodEnoughTitleShort">DuckDuckGo-zoekproblemen</string>
    <string name="searchNotGoodEnoughSubtitle">Welke zoekfunctie kunnen we toevoegen of verbeteren?</string>
    <string name="searchNotGoodEnoughSubReasonTechnicalSearches">Programmeren/technisch zoeken</string>
    <string name="searchNotGoodEnoughSubReasonGoogleLayout">De lay-out zou meer op Google moeten lijken</string>
    <string name="searchNotGoodEnoughSubReasonFasterLoadTimes">Snellere laadtijd</string>
    <string name="searchNotGoodEnoughSubReasonSpecificLanguage">Zoeken in een specifieke taal of regio</string>
    <string name="searchNotGoodEnoughSubReasonBetterAutocomplete">Betere automatische aanvulling</string>
    <string name="searchNotGoodEnoughSubReasonOther">Geen van deze</string>

    <string name="needMoreCustomizationTitleLong">Er zijn niet genoeg manieren om de app aan te passen</string>
    <string name="needMoreCustomizationTitleShort">Problemen met aanpassen</string>
    <string name="needMoreCustomizationSubtitle">Welke aanpassingsoptie kunnen we toevoegen of verbeteren?</string>
    <string name="needMoreCustomizationSubReasonHomeScreenConfiguration">De configuratie van het startscherm</string>
    <string name="needMoreCustomizationSubReasonTabDisplay">Hoe tabbladen worden weergegeven</string>
    <string name="needMoreCustomizationSubReasonAppLooks">Hoe de app eruitziet</string>
    <string name="needMoreCustomizationSubReasonWhichDataIsCleared">Welke gegevens worden gewist</string>
    <string name="needMoreCustomizationSubReasonWhenDataIsCleared">Wanneer gegevens worden gewist</string>
    <string name="needMoreCustomizationSubReasonBookmarksDisplay">Hoe bladwijzers worden weergegeven</string>
    <string name="needMoreCustomizationSubReasonOther">Geen van deze</string>

    <string name="appIsSlowOrBuggyTitleLong">De app is traag, heeft veel bugs of crasht</string>
    <string name="appIsSlowOrBuggyTitleShort">Prestatieproblemen</string>
    <string name="appIsSlowOrBuggySubtitle">Welk probleem ervaar je?</string>
    <string name="appIsSlowOrBuggySubReasonSlowResults">Webpagina\'s of zoekresultaten worden langzaam geladen</string>
    <string name="appIsSlowOrBuggySubReasonAppCrashesOrFreezes">De app crasht of blokkeert</string>
    <string name="appIsSlowOrBuggySubReasonMediaPlayback">Bugs bij afspelen van video\'s of media</string>
    <string name="appIsSlowOrBuggySubReasonOther">Geen van deze</string>

    <string name="otherMainReasonTitleLong">Geen van deze</string>
    <string name="otherMainReasonTitleShort">Andere problemen</string>

    <string name="openEndedInputHint">Hoe kunnen we het beter doen? (Optioneel)</string>
    <string name="submitFeedback">FEEDBACK VERSTUREN</string>

    <string name="tellUsHowToImprove">Vertel ons wat we kunnen verbeteren.</string>
    <string name="thanksForTheFeedback">Bedankt voor de feedback!</string>
    <string name="feedbackNegativeMainReasonPageSubtitle">Waarmee heeft je frustratie het meest te maken?</string>
    <string name="feedbackNegativeMainReasonPageTitle">Dat vinden we jammer om te horen.</string>
    <string name="feedbackShareDetails">Details delen</string>
    <string name="sharePositiveFeedbackWithTheTeam">Zijn er details die je met het team wilt delen?</string>
    <string name="whatHaveYouBeenEnjoying">Wat vond je goed?</string>
    <string name="awesomeToHear">Super om te horen!</string>
    <string name="shareTheLoveWithARating">Laat zien hoe blij je ermee bent door ons te beoordelen in de Play Store.</string>
    <string name="rateTheApp">BEOORDEEL DE APP</string>
    <string name="declineFurtherFeedback">NEE BEDANKT, IK BEN KLAAR</string>
    <string name="whichBrokenSites">Waar zie je deze problemen?</string>
    <string name="whichBrokenSitesHint">Welke website heeft problemen?</string>
    <string name="feedbackSpecificAsPossible">Wees zo specifiek mogelijk</string>
    <string name="feedbackInitialDisambiguationTitle">Laten we beginnen!</string>
    <string name="feedbackInitialDisambiguationSubtitle">Hoe zou je jouw feedback categoriseren?</string>
    <string name="feedbackInitialDisambiguationHappyButtonContentDescription">Knop positieve feedback</string>
    <string name="feedbackInitialDisambiguationSadButtonContentDescription">Knop negatieve feedback</string>
    <string name="feedbackIsImportantToUs">Jouw anonieme feedback is belangrijk voor ons.</string>

    <!-- Webview Recovery -->
    <string name="crashedWebViewErrorMessage">"De webpagina kon niet worden weergegeven."</string>
    <string name="crashedWebViewErrorAction">"Opnieuw laden"</string>

    <!-- System Search-->
    <string name="systemSearchDeviceAppLabel">Van dit apparaat</string>
    <string name="systemSearchOmnibarInputHint"><font size="13">URL typen of zoeken</font></string>
    <string name="systemSearchAppNotFound">Toepassing kon niet worden gevonden</string>
    <string name="systemSearchOnboardingText">Bedankt dat je voor DuckDuckGo heeft gekozen!\nAls je nu onze zoekmachine of app gebruikt, zijn je zoekopdrachten beschermd.</string>
    <string name="systemSearchOnboardingFeaturesIntroText">De DuckDuckGo-app:</string>
    <string name="systemSearchOnboardingFeatureOneText">Blokkeert ook onveilige trackers</string>
    <string name="systemSearchOnboardingFeatureTwoText">Dwingt codering af op websites</string>
    <string name="systemSearchOnboardingFeatureThreeText">Wist gegevens met één tik</string>
    <string name="systemSearchOnboardingButtonMore">Laat meer zien</string>
    <string name="systemSearchOnboardingButtonLess">Verbergen</string>
    <string name="systemSearchOnboardingButtonOk">Ik snap het</string>

    <!-- Dax Dialog -->
    <string name="daxDialogHideButton">VERBERGEN</string>
    <string name="daxDialogPhew">Opluchting!</string>
    <string name="daxDialogNext">Volgende</string>
    <string name="daxDialogHighFive">High Five!</string>
    <string name="daxDialogGotIt">Ik snap het</string>
    <string name="hideTipsTitle">Resterende tips verbergen?</string>
    <string name="hideTipsText">Het zijn er maar een paar en we hebben geprobeerd ze informatief te maken.</string>
    <string name="hideTipsButton">Tips voor altijd verbergen</string>

    <!-- New Onboarding Experience -->
    <string name="onboardingWelcomeTitle">"Welkom bij DuckDuckGo!"</string>
    <string name="onboardingDaxText"><![CDATA[Internet kan best eng zijn.<br/><br/>Maak je geen zorgen! Privé zoeken en browsen is eenvoudiger dan je denkt.]]></string>
    <string name="onboardingLetsDoItButton">Laten we het doen!</string>
    <string name="daxIntroCtaText"><![CDATA[Probeer vervolgens een van je favoriete sites te bezoeken!<br/><br/>Ik blokkeer trackers zodat ze je niet kunnen bespioneren. Indien mogelijk upgrade ik ook de beveiliging van je verbinding. 🔒]]></string>
    <string name="daxEndCtaText"><![CDATA[Je kunt het!<br/><br/>Denk eraan: elke keer als je met mij browset, verliest een enge advertentie zijn vleugels. 👍]]></string>
    <string name="daxSerpCtaText">Je DuckDuckGo-zoekopdrachten zijn anoniem en ik sla je zoekgeschiedenis nooit op. Nooit. 🙌</string>
    <plurals name="daxTrackersBlockedCtaText">
        <item quantity="one"><![CDATA[ en <b>%1$d andere </b> probeerden je hier te volgen. <br/><br/>Ik heb ze geblokkeerd!<br/><br/> ☝️Je kunt de URL-balk bekijken om te zien wie je probeert te volgen wanneer je een nieuwe site bezoekt.️]]></item>
        <item quantity="other"><![CDATA[ en <b>%1$d anderen</b> probeerden je hier te volgen. <br/><br/>Ik heb ze geblokkeerd!<br/><br/> ☝️Je kunt de URL-balk bekijken om te zien wie je probeert te volgen wanneer je een nieuwe site bezoekt.️]]></item>
    </plurals>
    <plurals name="daxTrackersBlockedCtaZeroText">
        <item quantity="one"><![CDATA[ probeerde je hier te volgen. <br/><br/>Ik heb het geblokkeerd!<br/><br/> ☝️Je kunt de URL-balk bekijken om te zien wie je probeert te volgen wanneer je een nieuwe site bezoekt.️]]></item>
        <item quantity="other"><![CDATA[ probeerden je hier te volgen. <br/><br/>Ik heb het geblokkeerd!<br/><br/> ☝️Je kunt de URL-balk bekijken om te zien wie je probeert te volgen wanneer je een nieuwe site bezoekt.️]]></item>
    </plurals>
    <string name="daxNonSerpCtaText"><![CDATA[Terwijl je tikt en scrolt, blokkeer ik vervelende trackers.<br/><br/>Ga je gang, blijf browsen!]]></string>
    <string name="daxMainNetworkCtaText"><![CDATA[Opgelet! %1$s is een groot trackernetwerk.<br/><br/>Hun trackers liggen op de loer op ongeveer %2$s van de beste sites 😱 maar maak je geen zorgen!<br/><br/>Ik blokkeer %3$s, zodat jouw activiteit op die websites niet zichtbaar is.]]></string>
    <string name="daxMainNetworkOwnedCtaText">Opgelet! Omdat %1$s eigenaar is van %2$s, kan ik niet voorkomen dat ze jouw activiteit hier kunnen zien.&lt;br/&gt;&lt;br/&gt;Maar als je met mij surft, kan ik ervoor zorgen dat %3$s minder over je te weten komt door hun trackers op andere sites te blokkeren.</string>

    <!-- Download Confirmation -->
    <string name="downloadConfirmationContinue">Doorgaan</string>
    <string name="downloadConfirmationSaveFileTitle">%1$s opslaan</string>
    <string name="downloadConfirmationKeepBothFilesText">Houd beide</string>
    <string name="downloadConfirmationReplaceOldFileText">Vervangen</string>
    <string name="downloadConfirmationOpenFileText">Openen</string>
    <string name="downloadConfirmationUnableToOpenFileText">Kon het bestand niet openen</string>
    <string name="downloadConfirmationUnableToDeleteFileText">Kon oud bestand niet verwijderen</string>

    <!-- Change Icon Activity -->
    <string name="changeIconActivityTitle">App-pictogram</string>
    <string name="changeIconCtaLabel">App-pictogram wijzigen</string>
    <string name="changeIconCtaAccept">Toepassen</string>
    <string name="changeIconCtaCancel">Annuleren</string>
    <string name="changeIconDialogTitle">Nieuw pictogram toepassen?</string>
    <string name="changeIconDialogMessage">De app wordt mogelijk gesloten om wijzigingen toe te passen. Kom terug nadat je je mooie nieuwe pictogram hebt bewonderd.</string>

    <!-- New dashboard / menu buttons -->
    <string name="manageWhitelist">Onbeschermde sites</string>
    <string name="reportBrokenSite">Defecte website melden</string>

    <!-- Dialogs -->
    <string name="dialogAddTitle">Toevoegen</string>
    <string name="dialogEditTitle">Bewerken</string>

    <!-- Whitelist -->
    <string name="whitelisetActivityTitle">Onbeschermde sites</string>
    <string name="enablePrivacyProtection">Privacybescherming inschakelen</string>
    <string name="disablePrivacyProtection">Privacybescherming uitschakelen</string>
    <string name="whitelistEntryOverflowContentDescription">Meer opties voor onbeschermde site %1$s</string>
    <string name="whitelistEntryDeleteConfirmMessage">Weet je zeker dat je &lt;b&gt;%1$s&lt;/b&gt; wilt verwijderen uit onbeschermde sites?</string>
    <string name="whitelistExplanation">Deze sites worden niet beschermd met Privacybescherming.</string>
    <string name="whitelistNoEntries">Nog geen onbeschermde sites</string>
    <string name="whitelistDomainHint">www.voorbeeld.com</string>
    <string name="whitelistFormatError">Kan niet opslaan, voer een domein in zoals <b>voorbeeld.com</b></string>

    <!-- Settings -->
    <string name="settingsPrivacyProtectionWhitelist">Onbeschermde sites</string>

    <!-- Fireproof websites -->
    <string name="fireproofWebsitesActivityTitle">Brandveilige websites</string>
    <string name="settingsFireproofWebsites">Brandveilige websites</string>
    <string name="fireproofWebsiteMenuTitleAdd">Brandveilige website</string>
    <string name="fireproofWebsiteSnackbarConfirmation">&lt;b&gt;%1$s&lt;/b&gt; is nu brandveilig! Ga naar Instellingen voor meer informatie.</string>
    <string name="fireproofWebsiteSnackbarAction">Ongedaan maken</string>
    <string name="fireproofWebsiteDeleteConfirmMessage">Weet je zeker dat je &lt;b&gt;%1$s&lt;/b&gt; wilt verwijderen?</string>
    <string name="fireproofWebsiteEmptyListHint">Nog geen websites brandveilig gemaakt</string>
    <string name="fireproofWebsiteFeatureDescription">Websites gebruiken cookies om te zorgen dat je ingelogd blijft. Als je een site brandveilig maakt, worden de cookies niet gewist en blijf je ingelogd, zelfs nadat je de vuurknop hebt gebruikt. Trackers van derden worden ook op brandveilige websites geblokkeerd.</string>
    <string name="fireproofWebsiteOverflowContentDescription">Meer opties voor een brandveilige website %1$s</string>
    <string name="fireproofWebsiteLoginDialogTitle">Wil je %1$s brandveilig maken?</string>
    <string name="fireproofWebsiteLoginDialogDescription">Als je deze site brandveilig maakt, blijf je ook na het gebruiken van de vuurknop ingelogd.</string>
    <string name="fireproofWebsiteLoginDialogPositive">Brandveilig</string>
    <string name="fireproofWebsiteLoginDialogNegative">Niet nu</string>
    <string name="fireproofWebsiteItemsSectionTitle">Websites</string>
    <string name="fireproofWebsiteToogleText">Vragen bij inloggen</string>

    <!-- Fire Animation settings -->
    <string name="settingsFireAnimation">Animatie vuurknop</string>
    <string name="settingsHeroFireAnimation">Vuurzee</string>
    <string name="settingsHeroWaterAnimation">Draaikolk</string>
    <string name="settingsHeroAbstractAnimation">Luchtstroom</string>
    <string name="settingsNoneAnimation">Geen</string>
    <string name="settingsSelectFireAnimationDialog">Animatie vuurknop</string>
    <string name="settingsSelectFireAnimationDialogSave">Opslaan</string>

    <!-- Dos Attack error-->
    <string name="dosErrorMessage">Verbinding verbroken. Deze website kan schadelijk zijn voor je apparaat.</string>

    <!-- Download Manager problems -->
    <string name="downloadManagerDisabled">Downloadbeheerder is uitgeschakeld</string>
    <string name="downloadManagerIncompatible">Downloadbeheerder is niet beschikbaar op dit apparaat</string>
    <string name="enable">Inschakelen</string>

    <!-- Precise Location -->
    <string name="preciseLocationSystemDialogTitle">Apparaatlocatie inschakelen voor DuckDuckGo Privacy Browser?</string>
    <string name="preciseLocationSystemDialogSubtitle">%1$s vraagt om de locatie van je apparaat. Je moet eerst de app toestemming geven om je apparaatlocatie te versturen, waarna %2$s toestemming kan vragen.</string>
    <string name="preciseLocationSystemDialogAllow">Inschakelen</string>
    <string name="preciseLocationSystemDialogDeny">Later misschien</string>
    <string name="preciseLocationSystemDialogNeverAllow">Niet opnieuw vragen voor deze site</string>
    <string name="preciseLocationSiteDialogTitle">%1$s toestemming geven om je locatie te gebruiken?</string>
    <string name="preciseLocationSiteDialogSubtitle">De locatietoegangsmachtigingen die je aan individuele sites hebt gegeven, kun je beheren in Instellingen.</string>
    <string name="preciseLocationSiteDialogAllowAlways">Altijd</string>
    <string name="preciseLocationSiteDialogAllowOnce">Alleen voor deze sessie</string>
    <string name="preciseLocationSiteDialogDenyAlways">Altijd weigeren</string>
    <string name="preciseLocationSiteDialogDenyOnce">Weigeren voor deze sessie</string>
    <string name="settingsPreciseLocation">Locatie</string>
    <string name="preciseLocationFeatureDescription">Sites die je bezoekt, kunnen om je apparaatlocatie vragen. Ze kunnen deze pas gebruiken als je hiervoor expliciet toestemming geeft. DuckDuckGo gebruikt je locatie alleen anoniem om lokale zoekresultaten te leveren.</string>
    <string name="preciseLocationToggleText">Sites mogen om mijn locatie vragen</string>
    <string name="preciseLocationEmptyListHint">Geen websites hebben toestemming om je locatie te gebruiken</string>
    <string name="preciseLocationNoSystemPermission">De locatietoegangsmachtigingen die je aan individuele sites hebt gegeven, kun je beheren door locatie voor deze app in te schakelen in de instellingen van Android.</string>
    <string name="preciseLocationActivityTitle">Locatie</string>
    <string name="preciseLocationDeleteConfirmMessage">Weet je zeker dat je &lt;b&gt;%1$s&lt;/b&gt; wilt verwijderen?</string>
    <string name="preciseLocationDeleteContentDescription">Meer opties voor locatiemachtigingen in domein %1$s</string>
    <string name="preciseLocationAllowedSitesSectionTitle">Verleend</string>
    <string name="preciseLocationDeniedSitesSectionTitle">Geweigerd</string>
    <string name="preciseLocationSnackbarMessage">Je hebt eerder %1$s toestemming gegeven om je apparaatlocatie te gebruiken.</string>

    <!--Fire button education-->
    <string name="daxClearDataCtaText">Persoonlijke gegevens kunnen zich ophopen in je browser. Bah. Gebruik de vuurknop om alles te verbranden. Probeer het maar! 👇</string>

    <!--  Global Privacy Control-->
    <string name="globalPrivacyControlActivityTitle">Global Privacy Control (GPC)</string>
    <string name="globalPrivacyControlDescription">
        Je gegevens zouden niet te koop moeten zijn. Bij DuckDuckGo zijn we het daarmee eens. Activeer de instelling \'Global Privacy Control\' (GCP) en we laten websites weten om:&lt;br/&gt;&lt;br/&gt; • Je persoonsgegevens niet te verkopen.&lt;br/&gt; • Het delen van je persoonsgegevens met andere bedrijven te beperken.
    </string>
    <string name="globalPrivacyControlSetting">Global Privacy Control (GPC)</string>
    <string name="globalPrivacyControlToggle">Global Privacy Control (GPC)</string>
    <string name="globalPrivacyControlDescriptionLegal"><b>Doordat Global Privacy Control (GPC) een nieuwe standaard is, herkennen de meeste websites deze nog niet. We werken er hard aan om ervoor te zorgen dat GCP wereldwijd wordt geaccepteerd.</b> Maar websites zijn alleen verplicht om op dit signaal te reageren voor zover de toepasselijke wetgeving dat vereist.</string>
    <string name="globalPrivacyControlLearnMore"><u>Meer informatie</u></string>
    <string name="disabled">Uitgeschakeld</string>
    <string name="enabled">Ingeschakeld</string>
</resources><|MERGE_RESOLUTION|>--- conflicted
+++ resolved
@@ -33,15 +33,9 @@
     <string name="cannotLaunchDefaultAppSettings">Kan het instellingenscherm voor standaard-apps niet openen</string>
     <string name="settingsDefaultBrowserEnabled">Instellen als standaard browser</string>
     <string name="defaultBrowserMaybeLater">Later misschien</string>
-<<<<<<< HEAD
-    <string name="defaultBrowserDescriptionNoDefault">Elke keer links in een rustige toestand openen.</string>
-    <string name="defaultBrowserInstructions">Selecteer DuckDuckGo en tik op <font color="#678fff"> Altijd </font>.</string>
-    <string name="defaultBrowserLetsDoIt">Instellen als standaard browser</string>
-=======
-    <string name="defaultBrowserLetsDoIt">Laten we het doen!</string>
     <string name="defaultBrowserDescriptionNoDefault">Open links altijd met een gerust hart.</string>
     <string name="defaultBrowserInstructions">Selecteer DuckDuckGo en tik op <font color="#678fff">Altijd </font>.</string>
->>>>>>> 93eff3fe
+    <string name="defaultBrowserLetsDoIt">Instellen als standaard browser</string>
 
     <!-- Browser Activity -->
     <string name="browserPopupMenu">Browsermenu</string>
