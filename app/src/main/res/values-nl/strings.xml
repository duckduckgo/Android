<resources xmlns:tools="http://schemas.android.com/tools">

    <string name="duckDuckGoLogoDescription">Logo DuckDuckGo</string>
    <string name="duckDuckGoPrivacySimplified">Privacy, vereenvoudigd.</string>
    <string name="yes">Ja</string>
    <string name="no">Nee</string>

    <!-- Onboarding Activity -->
    <string name="onboardingDefaultBrowserDescription">Ga naar Instellingen om elke keer te zoeken en te browsen met DuckDuckGo.</string>
    <string name="onboardingContinue">Ga verder</string>
    <string name="onboardingContinueFinalPage">Start met browsen</string>
    <string name="onboardingDefaultBrowserTitle">Stel DuckDuckGo in als uw standaardinstelling</string>

    <!-- Default Browser -->
    <string name="cannotLaunchDefaultAppSettings">Kan het scherm voor standaard app-instellingen niet openen</string>
    <string name="settingsDefaultBrowserEnabled">Instellen als standaard browser</string>
    <string name="defaultBrowserMaybeLater">Later misschien</string>
    <string name="defaultBrowserLetsDoIt">Laten we het doen!</string>
    <string name="defaultBrowserDescriptionNoDefault">Elke keer links in een rustige toestand openen.</string>
    <string name="defaultBrowserInstructions">Selecteer DuckDuckGo en tik op <font color="#678fff"> Altijd </font>.</string>

    <!-- Browser Activity -->
    <string name="browserPopupMenu">Browser menu</string>
    <string name="refresh">Opnieuw laden</string>
    <string name="back">Terug</string>
    <string name="forward">Doorsturen</string>

    <string name="omnibarInputHint">URL zoeken of typen</string>
    <string name="clearButtonContentDescription">Zoekinvoer wissen</string>
    <string name="no_compatible_third_party_app_installed">Geen compatibele app geïnstalleerd</string>
    <string name="addBookmarkMenuTitle">Bladwijzer toevoegen</string>
    <string name="requestDesktopSiteMenuTitle">Desktopsite</string>

    <!-- Downloading files -->
    <string name="downloadImage">Afbeelding downloaden</string>
    <string name="permissionRequiredToDownload">Voor downloaden is opslagtoestemming vereist</string>
    <string name="downloadComplete">Download voltooid</string>
    <string name="downloadFailed">Downloaden mislukt</string>
    <string name="downloadInProgress">Aan het downloaden</string>

    <!-- Sharing options -->
    <string name="options">Opties</string>
    <string name="shareLink">Link delen</string>
    <string name="shareMenuTitle">Delen…</string>
    <string name="copyUrl">Link adres kopiëren</string>

    <!-- Find in page -->
    <string name="findInPageMenuTitle">Zoek op pagina</string>
    <string name="nextSearchTermDescription">Volgende zoeken</string>
    <string name="previousSearchTermDescription">Vorige zoeken</string>
    <string name="closeFindInPageButtonDescription">Zoeken in paginaweergave sluiten</string>
    <string name="findInPageHint">Zoek op pagina</string>

    <!-- AutoComplete Suggestions -->
    <string name="editQueryBeforeSubmitting">Bewerk query alvorens te zoeken</string>
    <string name="settingsAutocompleteEnabled">Suggesties voor automatisch aanvullen weergeven</string>

    <!-- Opening external apps -->
    <string name="openExternalApp">Externe app openen</string>
    <string name="launchingExternalApp">Open in een andere app</string>
    <string name="confirmOpenExternalApp">Wil je DuckDuckGo verlaten om deze content te bekijken?</string>
    <string name="unableToOpenLink">Kan dit type link niet openen</string>

    <!-- Tabs -->
    <string name="tabActivityTitle">Tabbladen</string>
    <string name="tabsMenuItem">Tabbladen</string>
    <string name="newTabMenuItem">Nieuw tabblad</string>
    <string name="openInNewTab">Openen in nieuw tabblad</string>
    <string name="openInNewBackgroundTab">In tabblad op achtergrond openen</string>
    <string name="openImageInNewTab">Afbeelding openen in tabblad op achtergrond</string>
    <string name="faviconContentDescription">Favicon</string>
    <string name="closeContentDescription">Sluiten</string>
    <string name="closeAllTabsMenuItem">Alle tabbladen sluiten</string>
    <string name="closeTab">Tabblad sluiten</string>

    <!-- Privacy Dashboard Activities -->
    <string name="privacyDashboardActivityTitle">Privacydashboard</string>
    <string name="privacyProtectionEnabled">PRIVACYBESCHERMING INGESCHAKELD</string>
    <string name="privacyProtectionDisabled">PRIVACYBESCHERMING UITGESCHAKELD</string>
    <string name="privacyProtectionUpgraded" tools:ignore="TypographyQuotes">VERBETERD VAN &lt;img src="%d" /&gt; NAAR &lt;img src="%d" /&gt;</string>
    <string name="privacyGradeContentDescription">Privacyniveau</string>

    <string name="httpsGood">Gecodeerde verbinding</string>
    <string name="httpsMixed">Verbinding met gemengde codering</string>
    <string name="httpsBad">Niet-gecodeerde verbinding</string>

    <string name="networksActivityTitle">Trackernetwerken</string>
    <string name="networksContentDescription">Trackernetwerken</string>
    <string name="networksOverview">Trackernetwerken voegen je webgeschiedenis samen tot een gegevensprofiel over jou. Grote trackernetwerken zijn schadelijker omdat ze je verder op het internet kunnen volgen en zich op je kunnen richten.</string>

    <plurals name="trackersFound">
        <item quantity="one">%s tracker gevonden</item>
        <item quantity="other">%s trackers gevonden</item>
    </plurals>

    <plurals name="trackerBlocked">
        <item quantity="one">%s tracker geblokkeerd</item>
        <item quantity="other">%s trackers geblokkeerd</item>
    </plurals>

    <plurals name="majorNetworksFound">
        <item quantity="one">%s groot trackernetwerk gevonden</item>
        <item quantity="other">%s grote trackernetwerken gevonden</item>
    </plurals>

    <plurals name="majorNetworksBlocked">
        <item quantity="one">%s groot trackernetwerk geblokkeerd</item>
        <item quantity="other">%s grote trackernetwerken geblokkeerd</item>
    </plurals>

    <string name="scorecardActivityTitle">Privacyniveau</string>
    <string name="scorecardSiteIsMemberOfMajorNetwork">Site is groot trackernetwerk</string>
    <string name="scorecardPrivacyGrade">Privacyniveau</string>
    <string name="scorecardEnhancedGrade">Verbeterd niveau</string>

    <string name="privacyTermsActivityTitle">Privacypraktijken</string>
    <string name="practicesGood">Goede privacypraktijken</string>
    <string name="practicesMixed">Gemengde privacypraktijken"</string>
    <string name="practicesBad">"Slechte privacypraktijken"</string>
    <string name="practicesUnknown">Onbekende privacypraktijken</string>
    <string name="practicesOverview">Privacypraktijken geven aan in hoeverre de persoonsgegevens die u deelt met een website beschermd zijn.</string>
    <string name="practicesTosdrLink">Privacypraktijken zijn het resultaat van <b><u>ToS;DR</u></b></string>
    <string name="practicesIconContentGood">Pictogram Goede praktijken</string>
    <string name="practicesIconContentBad">Pictogram Slechte praktijken</string>
    <string name="privacyProtectionToggle">Privacybescherming</string>

    <string name="networkTrackerSummaryHeader">TOPOVERTREDERS TRACKERNETWERK</string>
    <string name="networkTrackerSummaryNotReady">We verzamelen nog steeds gegevens om te laten zien hoeveel trackers we hebben geblokkeerd.</string>

    <!-- Fire -->
    <string name="fireMenu">Gegevens wissen</string>
    <string name="fireClearAll">Alle tabbladen en gegevens wissen</string>
    <string name="fireCancel">Annuleren</string>
    <string name="fireDataCleared">Gegevens gewist</string>

    <!-- Settings Activity -->
    <string name="settingsActivityTitle">Instellingen</string>
    <string name="settingsMenuItemTitle">Instellingen</string>
    <string name="settingsHeadingGeneral">Algemeen</string>
    <string name="settingsHeadingOther">Overige</string>
    <string name="settingsHeadingPrivacy">Privacy</string>
    <string name="settingsLightTheme">Lichtthema</string>
    <string name="settingsAboutDuckduckgo">Over DuckDuckGo</string>
    <string name="settingsVersion">Versie</string>
    <string name="leaveFeedback">Feedback geven</string>

    <!-- Settings - Automatically clearing data -->
    <string name="settingsAutomaticallyClearingDialogSave">Opslaan</string>

    <string name="settingsAutomaticallyClearWhat">Automatisch wissen…</string>
    <string name="settingsAutomaticallyClearWhatOptionNone">Geen</string>
    <string name="settingsAutomaticallyClearWhatOptionTabs">Tabbladen</string>
    <string name="settingsAutomaticallyClearWhatOptionTabsAndData">Tabbladen en gegevens</string>

    <string name="settingsAutomaticallyClearWhen">Wissen op…</string>
    <string name="settingsAutomaticallyClearWhenAppExitOnly">Alleen app afsluiten</string>
    <string name="settingsAutomaticallyClearWhenAppExit5Seconds">App afsluiten, 5 seconden inactief</string>
    <string name="settingsAutomaticallyClearWhenAppExit5Minutes">App afsluiten, 5 minuten inactief</string>
    <string name="settingsAutomaticallyClearWhenAppExit15Minutes">App afsluiten, 15 minuten inactief</string>
    <string name="settingsAutomaticallyClearWhenAppExit30Minutes">App afsluiten, 30 minuten inactief</string>
    <string name="settingsAutomaticallyClearWhenAppExit60Minutes">App afsluiten, 60 minuten inactief</string>

    <!-- About Activity -->
    <string name="aboutActivityTitle">Over ons</string>
    <string name="aboutDescription">
        Bij DuckDuckGo zetten we de nieuwe standaard voor vertrouwen online.\ n\ DuckDuckGo Privacy Browser biedt alle privacy-essentials die je nodig hebt om jezelf te beschermen tijdens het zoeken en browsen op het internet, inclusief trackerblokkering, slimmere codering en DuckDuckGo privé-zoekopdrachten.\ n\ Het internet zou namelijk helemaal niet zo griezelig moeten zijn en de privacy die je online verdient, moet net zo eenvoudig zijn als het sluiten van de gordijnen.</string>
    <string name="aboutMoreLink">Meer informatie op duckduckgo.com/about</string>
    <string name="no_suggestions">Geen suggesties</string>

    <!-- Broken Site Activity -->
    <string name="brokenSiteReportBrokenSiteMenuItem">Defecte website melden</string>
    <string name="brokenSiteHeading">Een defecte website melden</string>
    <string name="brokenSiteSubmitted">Dank je wel! Feedback verzonden</string>
    <string name="brokenSitesCategoriesTitle">Beschrijf wat er is gebeurd:</string>
    <string name="brokenSitesCategoriesHint">Beschrijf wat er is gebeurd</string>
    <string name="brokenSiteSubmitButton">Verzend Rapport</string>
    <string name="brokenSiteDescription">Als u een anoniem rapport voor een gebroken site indient, kunnen we deze problemen oplossen en de app verbeteren.</string>

    <string name="brokenSiteCategoryImages">Afbeeldingen zijn niet geladen</string>
    <string name="brokenSiteCategoryPaywall">De site heeft me gevraagd om uit te schakelen</string>
    <string name="brokenSiteCategoryComments">Opmerkingen zijn niet geladen</string>
    <string name="brokenSiteCategoryVideos">Video werd niet afgespeeld</string>
    <string name="brokenSiteCategoryLinks">Links of knoppen werken niet</string>
    <string name="brokenSiteCategoryContent">Inhoud ontbreekt</string>
    <string name="brokenSiteCategoryLogin">Ik kan niet inloggen</string>
    <string name="brokenSiteCategoryUnsupported">De browser is niet compatibel</string>
    <string name="brokenSiteCategoryOther">Iets anders</string>

    <!-- Bookmarks Activity -->
    <string name="bookmarksMenuTitle">Bladwijzers</string>
    <string name="bookmarksActivityTitle">Bladwijzers</string>
    <string name="bookmarkDeleteConfirmMessage">Weet je zeker dat je bladwijzer &lt;b&gt;%s&lt;/b&gt; wilt verwijderen?</string>
    <string name="bookmarkDeleteConfirmTitle">Bevestigen</string>
    <string name="bookmarkAddedFeedback">Bladwijzer toegevoegd</string>
    <string name="bookmarkTitleHint">Naam bladwijzer</string>
    <string name="bookmarkUrlHint">URL bladwijzer</string>
    <string name="bookmarkSave">Opslaan</string>
    <string name="bookmarkTitleEdit">Bladwijzer bewerken</string>
    <string name="noBookmarks">Nog geen bladwijzers toegevoegd</string>
    <string name="bookmarkOverflowContentDescription">Meer opties voor bladwijzer %s</string>
    <string name="delete">Verwijderen</string>
    <string name="edit">Bewerken</string>
    <string name="bookmarkEdited">Bladwijzer toegevoegd</string>

    <!-- Widget -->
    <string name="searchWidgetTextHint">DuckDuckGo doorzoeken</string>

    <!-- Home Screen Shortcuts -->
    <string name="addToHome">Toevoegen aan Startscherm</string>

    <!-- User Survey -->
    <string name="surveyCtaTitle">Help ons de app te verbeteren!</string>
    <string name="surveyCtaDescription">Doe mee aan onze korte, anonieme enquête en deel je feedback.</string>
    <string name="surveyCtaLaunchButton">Vul de enquête in</string>
    <string name="surveyCtaDismissButton">Nee, bedankt</string>
    <string name="surveyActivityTitle">Gebruikersenquête</string>
    <string name="surveyTitle">ENQUÊTE DUCKDUCKGO</string>
    <string name="surveyDismissContentDescription">Enquête negeren</string>
    <string name="surveyLoadingErrorTitle">Oh nee!</string>
    <string name="surveyLoadingErrorText">Onze enquête wordt momenteel niet geladen.\nProbeer het later opnieuw.</string>

    <!-- Add widget -->
    <string name="addWidgetCtaTitle">Probeer onze zoekwidget!</string>
    <string name="addWidgetCtaDescription">Voeg onze zoekwidget toe aan je startscherm voor snelle en gemakkelijke toegang.</string>
    <string name="addWidgetCtaAutoLaunchButton">Widget toevoegen</string>
    <string name="addWidgetCtaInstructionsLaunchButton">Laat zien</string>
    <string name="addWidgetCtaDismissButton">Negeren</string>
    <string name="addWidgetInstructionsActivityTitle">Widget toevoegen</string>
    <string name="addWidgetInstruction1Label">1.</string>
    <string name="addWidgetInstruction1">Druk lang op je startscherm en open dan het widgets-menu</string>
    <string name="addWidgetInstruction2Label">2.</string>
    <string name="addWidgetInstruction2">Vind de DuckDuckGo-widget</string>
    <string name="addWidgetInstruction3Label">3.</string>
    <string name="addWidgetInstruction3">Sleep de widget naar je startscherm</string>
    <string name="addWidgetInstructionsButtonGoHome">Ga naar het startscherm</string>
    <string name="addWidgetInstructionsButtonClose">Sluiten</string>

    <!-- App Enjoyment / Rating / Feedback -->
    <string name="appEnjoymentDialogTitle">Ben je blij met DuckDuckGo?</string>
    <string name="appEnjoymentDialogMessage">We horen graag wat je ervan vindt</string>
    <string name="appEnjoymentDialogPositiveButton">Het bevalt goed</string>
    <string name="appEnjoymentDialogNegativeButton">Er moet aan gewerkt worden</string>

    <string name="rateAppDialogTitle">Beoordeel de app</string>
    <string name="rateAppDialogMessage">Jouw feedback is belangrijk. Laat zien hoe blij je ermee bent met een beoordeling.</string>
    <string name="rateAppDialogPositiveButton">Beoordeel app</string>

    <string name="giveFeedbackDialogTitle">Dat vinden we jammer om te horen</string>
    <string name="giveFeedbackDialogMessage">Laat ons weten hoe we de app voor jou kunnen verbeteren</string>
    <string name="giveFeedbackDialogPositiveButton">Geef feedback</string>

    <string name="noThanks">Nee, bedankt</string>

    <!-- Notification Channel Names -->
    <string name="notificationChannelFileDownloading">Bestand aan het downloaden</string>
    <string name="notificationChannelFileDownloaded">Bestand gedownload</string>
    <string name="notificationChannelTutorials">Tutorials</string>

    <!-- Clear Notification -->
    <string name="clearNotificationTitle">Gegevensverwijdering ingesteld op handmatig</string>
    <string name="clearNotificationDescription">Pas DuckDuckGo aan om de browsegegevens na elke sessie automatisch te wissen.</string>

    <!-- Privacy Protection Notification -->
    <string name="privacyProtectionNotificationDefaultTitle">Wij beschermen jouw privacy</string>
    <string name="privacyProtectionNotificationReportTitle">Jouw privacyrapport</string>
    <string name="privacyProtectionNotificationDefaultDescription">Het gebruik van de DuckDuckGo-app beschermt je gegevens door trackers te blokkeren en verbindingen te coderen.</string>
    <string name="privacyProtectionNotificationUpgadeDescription">Je hebt je gegevens beschermd door %d niet-gecodeerde verbindingen te beveiligen terwijl je DuckDuckGo gebruikt.</string>
    <string name="privacyProtectionNotificationTrackerDescription">Je hebt je gegevens beschermd door %d trackers te blokkeren terwijl je DuckDuckGo gebruikt.</string>
    <string name="privacyProtectionNotificationBothDescription">Je hebt je gegevens beschermd door %d trackers te blokkeren en %d niet-gecodeerde verbindingen te beveiligen terwijl je DuckDuckGo gebruikt.</string>
    <string name="privacyProtectionNotificationLaunchButton">Ga verder met browsen</string>

    <!-- Authentication -->
    <string name="authenticationDialogTitle">Aanmelden</string>
    <string name="authenticationDialogMessage">%s vereist een gebruikersnaam en wachtwoord.</string>
    <string name="authenticationDialogPositiveButton">Aanmelden</string>
    <string name="authenticationDialogNegativeButton">Annuleren</string>
    <string name="authenticationDialogUsernameHint">Gebruikersnaam</string>
    <string name="authenticationDialogPasswordHint">Wachtwoord</string>

    <!-- User-facing label for when a user selects text and might want to search for that text -->
    <string name="systemTextSearchMessage">DuckDuckGo doorzoeken</string>

    <!-- App feedback disambiguation -->
    <string name="feedbackActivityTitle">Deel je feedback</string>
    <string name="missingBrowserFeaturesTitleLong">Browserfuncties ontbreken of zijn frustrerend</string>
    <string name="missingBrowserFeaturesTitleShort">Problemen met browserfuncties</string>
    <string name="missingBrowserFeaturesSubtitle">Welke browserfunctie kunnen we toevoegen of verbeteren?</string>
    <string name="missingBrowserFeatureSubReasonNavigation">Vooruit en achteruit navigeren en opnieuw laden</string>
    <string name="missingBrowserFeatureSubReasonTabManagement">Tabbladen maken en beheren</string>
    <string name="missingBrowserFeatureSubReasonAdPopups">Advertentie- en pop-upblokkering</string>
    <string name="missingBrowserFeatureSubReasonVideos">Video\'s bekijken</string>
    <string name="missingBrowserFeatureSubReasonImages">Interactie met afbeeldingen</string>
    <string name="missingBrowserFeatureSubReasonBookmarks">Bladwijzers maken en beheren</string>
    <string name="missingBrowserFeatureSubReasonOther">Geen van deze</string>

    <string name="websiteNotLoadingTitleLong">Bepaalde websites worden niet correct geladen</string>
    <string name="websiteNotLoadingTitleShort">Problemen met laden van website</string>
    <string name="websiteNotLoadingSubtitle">Welke website is defect?"</string>

    <string name="searchNotGoodEnoughTitleLong">DuckDuckGo-zoekopdracht is niet goed genoeg</string>
    <string name="searchNotGoodEnoughTitleShort">DuckDuckGo zoekproblemen</string>
    <string name="searchNotGoodEnoughSubtitle">Welke zoekfunctie kunnen we toevoegen of verbeteren?</string>
    <string name="searchNotGoodEnoughSubReasonTechnicalSearches">Programmeren/technisch zoeken</string>
    <string name="searchNotGoodEnoughSubReasonGoogleLayout">De lay-out zou meer op Google moeten lijken</string>
    <string name="searchNotGoodEnoughSubReasonFasterLoadTimes">Snellere laadtijd</string>
    <string name="searchNotGoodEnoughSubReasonSpecificLanguage">Zoeken in een specifieke taal of regio</string>
    <string name="searchNotGoodEnoughSubReasonBetterAutocomplete">Betere automatische aanvulling</string>
    <string name="searchNotGoodEnoughSubReasonOther">Geen van deze</string>

    <string name="needMoreCustomizationTitleLong">Er zijn niet genoeg manieren om de app aan te passen</string>
    <string name="needMoreCustomizationTitleShort">Problemen met aanpassen</string>
    <string name="needMoreCustomizationSubtitle">Welke aanpassingsoptie kunnen we toevoegen of verbeteren?</string>
    <string name="needMoreCustomizationSubReasonHomeScreenConfiguration">De configuratie van het startscherm</string>
    <string name="needMoreCustomizationSubReasonTabDisplay">Hoe tabbladen worden weergegeven</string>
    <string name="needMoreCustomizationSubReasonAppLooks">Hoe de app eruitziet</string>
    <string name="needMoreCustomizationSubReasonWhichDataIsCleared">Welke gegevens worden gewist</string>
    <string name="needMoreCustomizationSubReasonWhenDataIsCleared">Wanneer gegevens worden gewist</string>
    <string name="needMoreCustomizationSubReasonBookmarksDisplay">Hoe bladwijzers worden weergegeven</string>
    <string name="needMoreCustomizationSubReasonOther">Geen van deze</string>

    <string name="appIsSlowOrBuggyTitleLong">De app is traag, heeft veel bugs of crasht</string>
    <string name="appIsSlowOrBuggyTitleShort">Prestatieproblemen</string>
    <string name="appIsSlowOrBuggySubtitle">Welk probleem ervaar je?</string>
    <string name="appIsSlowOrBuggySubReasonSlowResults">Webpagina\'s of zoekresultaten worden langzaam geladen</string>
    <string name="appIsSlowOrBuggySubReasonAppCrashesOrFreezes">De app crasht of blokkeert</string>
    <string name="appIsSlowOrBuggySubReasonMediaPlayback">Bugs bij afspelen van video\'s of media</string>
    <string name="appIsSlowOrBuggySubReasonOther">Geen van deze</string>

    <string name="otherMainReasonTitleLong">Geen van deze</string>
    <string name="otherMainReasonTitleShort">Andere problemen</string>

    <string name="openEndedInputHint">Hoe kunnen we het beter doen? (Optioneel)</string>
    <string name="submitFeedback">FEEDBACK VERSTUREN</string>

    <string name="tellUsHowToImprove">Vertel ons wat we kunnen verbeteren.</string>
    <string name="thanksForTheFeedback">Bedankt voor de feedback!</string>
    <string name="feedbackNegativeMainReasonPageSubtitle">Waarmee heeft je frustratie het meest te maken?</string>
    <string name="feedbackNegativeMainReasonPageTitle">Dat vinden we jammer om te horen.</string>
    <string name="feedbackShareDetails">Details delen</string>
    <string name="sharePositiveFeedbackWithTheTeam">Zijn er details die je met het team wilt delen?</string>
    <string name="whatHaveYouBeenEnjoying">Wat vond je goed?</string>
    <string name="awesomeToHear">Super om te horen!</string>
    <string name="shareTheLoveWithARating">Laat zien hoe blij je ermee bent door ons te beoordelen in de Play Store.</string>
    <string name="rateTheApp">BEOORDEEL DE APP</string>
    <string name="declineFurtherFeedback">NEE BEDANKT, IK BEN KLAAR</string>
    <string name="whichBrokenSites">Waar zie je deze problemen?</string>
    <string name="whichBrokenSitesHint">Welke website heeft problemen?</string>
    <string name="feedbackSpecificAsPossible">Wees zo specifiek mogelijk</string>
    <string name="feedbackInitialDisambiguationTitle">Laten we beginnen!</string>
    <string name="feedbackInitialDisambiguationSubtitle">Hoe zou je jouw feedback categoriseren?</string>
    <string name="feedbackInitialDisambiguationHappyButtonContentDescription">Knop positieve feedback</string>
    <string name="feedbackInitialDisambiguationSadButtonContentDescription">Knop negatieve feedback</string>
    <string name="feedbackIsImportantToUs">Jouw anonieme feedback is belangrijk voor ons.</string>

    <!-- Webview Recovery -->
    <string name="crashedWebViewErrorMessage">De webpagina kon niet worden weergegeven.</string>
    <string name="crashedWebViewErrorAction">Opnieuw laden</string>

    <!-- System Search -->
    <string name="systemSearchOmnibarInputHint"><font size="13">URL zoeken of typen</font></string>
    <string name="systemSearchDeviceAppLabel">Van dit apparaat</string>
    <string name="systemSearchAppNotFound">Toepassing kon niet worden gevonden</string>
    <string name="systemSearchOnboardingText">Bedankt dat u voor DuckDuckGo heeft gekozen!\nWanneer u nu onze zoekopdracht of app gebruikt, zijn uw zoekopdrachten beveiligd.</string>
    <string name="systemSearchOnboardingFeaturesIntroText">De DuckDuckGo-app:</string>
    <string name="systemSearchOnboardingFeatureOneText">Blokkeert ook onveilige trackers</string>
    <string name="systemSearchOnboardingFeatureTwoText">Dwingt codering af op websites</string>
    <string name="systemSearchOnboardingFeatureThreeText">Wist gegevens met één tik</string>
    <string name="systemSearchOnboardingButtonMore">Laat meer zien</string>
    <string name="systemSearchOnboardingButtonLess">Verbergen</string>
    <string name="systemSearchOnboardingButtonOk">Ik snap het</string>

    <!-- Dax Dialog -->
    <string name="daxDialogHideButton">VERBERGEN</string>
    <string name="daxDialogPhew">Opluchting!</string>
    <string name="daxDialogYes">OK!</string>
    <string name="daxDialogAddWidget">Widget Toevoegen</string>
    <string name="daxDialogMaybeLater">Later Misschien</string>
    <string name="daxDialogSettings">Ga naar instellingen</string>
    <string name="daxDialogNext">Volgende</string>
    <string name="daxDialogHighFive">High Five!</string>
    <string name="daxDialogGotIt">Ik snap het</string>
    <string name="hideTipsTitle">Resterende tips verbergen?</string>
    <string name="hideTipsText">Het zijn er maar een paar en we hebben geprobeerd ze informatief te maken.</string>
    <string name="hideTipsButton">Tips voor altijd verbergen</string>

<<<<<<< HEAD
    <!-- New Onboarding Experience -->
    <string name="onboardingWelcomeTitle">WELKOM BIJ DUCKDUCKGO!</string>
    <string name="onboardingDaxText">Het internet kan best eng zijn.&lt;br/&gt;&lt;br/&gt;Maak je geen zorgen! Privé zoeken en browsen is eenvoudiger dan u denkt.</string>
    <string name="onboardingLetsDoItButton">Laten we het Doen!</string>
    <string name="daxIntroCtaText">Probeer vervolgens een van uw favoriete sites te bezoeken! &lt;br/&gt;&lt;br/&gt;Ik blokkeer trackers zodat ze u niet kunnen bespioneren. Ik zal ook indien mogelijk de beveiliging van uw verbinding upgraden. &#128274;</string>
    <string name="daxEndCtaText">U kunt het! &lt;br/&gt;&lt;br/&gt;Denk eraan: elke keer als u met mij surft, verliest een enge advertentie zijn vleugels. &#128077;</string>
    <string name="daxSerpCtaText">Uw DuckDuckGo-zoekopdrachten zijn anoniem en ik sla uw zoekgeschiedenis nooit op. Nooit. &#128588;</string>
    <string name="daxDefaultBrowserCtaText">Voordat ik onderduik! &lt;br/&gt;&lt;br/&gt;Wilt u trackerbeveiliging wanneer u koppelingen vanuit andere apps opent? &lt;br/&gt;&lt;br/&gt;Maak DuckDuckGo Uw Standaardbrowser!</string>
    <string name="daxSearchWidgetCtaText">U bent goed bezig! &lt;br/&gt;&lt;br/&gt;Zoek privé nog sneller! Voeg de DuckDuckGo-zoekwidget toe aan uw startscherm.</string>
    <string name="daxNonSerpCtaText">Elke site heeft een privacy-cijfer. Tik erop om te zien hoe ik uw privacy heb beschermd.&lt;br/&gt;&lt;br/&gt;Zullen we eens gek doen? Probeer uw gegevens te wissen door op de vuurknop te drukken.</string>
    <string name="daxMainNetworkStep1CtaText">Let op!&lt;br/&gt;&lt;br/&gt; %s beheert een groot trackingnetwerk.&lt;br/&gt;&lt;br/&gt;Een laag privacycijfer zal u waarschuwen voor dergelijke sites.</string>
    <string name="daxMainNetworkStep1OwnedCtaText">Let op!&lt;br/&gt;&lt;br/&gt; %s is eigendom van %s, dat een groot trackingnetwerk beheert.</string>
    <string name="daxMainNetworkStep21CtaText">In feite liggen er %s trackers op de loer op ongeveer %s topwebsites. &#128561;&lt;br/&gt;&lt;br/&gt;</string>
    <string name="daxMainNetworkStep211CtaText">In feite liggen er overal op internet %s trackers op de loer. &#128561;&lt;br/&gt;&lt;br/&gt;</string>
    <string name="daxMainNetworkStep2CtaText">%s Ik blokkeer deze trackers wanneer u niet-%s sites bezoekt.</string>
    <plurals name="daxTrackersBlockedCtaText">
        <item quantity="one"> en &lt;b&gt;%d anderen &lt;/b&gt; probeerden u hier te volgen. &lt;br/&gt;&lt;br/&gt;Ik heb ze geblokkeerd!&lt;br/&gt;&lt;br/&gt; ☝️U kunt de URL-balk bekijken om te zien wie u probeert te volgen wanneer u een nieuwe site bezoekt.️</item>
        <item quantity="other">en &lt;b&gt;%d anderen&lt;/b&gt; probeerden u hier te volgen. &lt;br/&gt;&lt;br/&gt;Ik heb ze geblokkeerd!&lt;br/&gt;&lt;br/&gt; ☝️U kunt de URL-balk bekijken om te zien wie u probeert te volgen wanneer u een nieuwe site bezoekt.️</item>
    </plurals>
    <string name="daxTrackersBlockedCtaZeroText"> probeerde u hier te volgen. &lt;br/&gt;&lt;br/&gt;Ik heb het geblokkeerd!&lt;br/&gt;&lt;br/&gt; ☝️U kunt de URL-balk bekijken om te zien wie u probeert te volgen wanneer u een nieuwe site bezoekt.️</string>

=======
    <!-- Covid Cta-->
    <string name="covidCtaText">Ontvang officiële COVID-19 info en tips.</string>
>>>>>>> 63350e94
</resources><|MERGE_RESOLUTION|>--- conflicted
+++ resolved
@@ -383,7 +383,6 @@
     <string name="hideTipsText">Het zijn er maar een paar en we hebben geprobeerd ze informatief te maken.</string>
     <string name="hideTipsButton">Tips voor altijd verbergen</string>
 
-<<<<<<< HEAD
     <!-- New Onboarding Experience -->
     <string name="onboardingWelcomeTitle">WELKOM BIJ DUCKDUCKGO!</string>
     <string name="onboardingDaxText">Het internet kan best eng zijn.&lt;br/&gt;&lt;br/&gt;Maak je geen zorgen! Privé zoeken en browsen is eenvoudiger dan u denkt.</string>
@@ -405,8 +404,6 @@
     </plurals>
     <string name="daxTrackersBlockedCtaZeroText"> probeerde u hier te volgen. &lt;br/&gt;&lt;br/&gt;Ik heb het geblokkeerd!&lt;br/&gt;&lt;br/&gt; ☝️U kunt de URL-balk bekijken om te zien wie u probeert te volgen wanneer u een nieuwe site bezoekt.️</string>
 
-=======
     <!-- Covid Cta-->
     <string name="covidCtaText">Ontvang officiële COVID-19 info en tips.</string>
->>>>>>> 63350e94
 </resources>