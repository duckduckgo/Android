<?xml version="1.0" encoding="UTF-8"?>
<!--
  ~ Copyright (c) 2022 DuckDuckGo
  ~
  ~ Licensed under the Apache License, Version 2.0 (the "License");
  ~ you may not use this file except in compliance with the License.
  ~ You may obtain a copy of the License at
  ~
  ~     http://www.apache.org/licenses/LICENSE-2.0
  ~
  ~ Unless required by applicable law or agreed to in writing, software
  ~ distributed under the License is distributed on an "AS IS" BASIS,
  ~ WITHOUT WARRANTIES OR CONDITIONS OF ANY KIND, either express or implied.
  ~ See the License for the specific language governing permissions and
  ~ limitations under the License.
  -->
<resources xmlns:tools="http://schemas.android.com/tools">

    <string name="appName" translatable="false">DuckDuckGo</string>
    <string name="appDescription" translatable="false">DuckDuckGo </string>
    <string name="duckDuckGoLogoDescription">Logo DuckDuckGo</string>
    <string name="duckDuckGoPrivacySimplified">Privacy, vereenvoudigd</string>
    <string name="yes">Ja</string>
    <string name="no">Nee</string>
    <string name="open">Openen</string>
    <string name="cancel">Annuleren</string>
    <string name="search">Zoeken</string>

    <!-- Onboarding Activity -->
    <string name="onboardingDefaultBrowserDescription">Ga naar Instellingen om elke keer te zoeken en te browsen met DuckDuckGo.</string>
    <string name="onboardingDefaultBrowserTitle">Stel DuckDuckGo in als standaard</string>

    <!-- Default Browser -->
    <string name="cannotLaunchDefaultAppSettings">Kan het scherm voor standaard app-instellingen niet openen</string>
    <string name="settingsDefaultBrowserEnabled">Instellen als standaard browser</string>
    <string name="defaultBrowserMaybeLater">Later misschien</string>
    <string name="defaultBrowserLetsDoIt">Instellen als standaard browser</string>
    <string name="defaultBrowserDescriptionNoDefault">Elke keer links in een rustige toestand openen.</string>
    <string name="defaultBrowserInstructions">Selecteer DuckDuckGo en tik op <font color="#678fff"> Altijd </font>.</string>

    <!-- Browser Activity -->
    <string name="browserPopupMenu">Browser menu</string>
    <string name="refresh">Opnieuw laden</string>
    <string name="back">Terug</string>
    <string name="forward">Doorsturen</string>

    <string name="omnibarInputHint">URL zoeken of typen</string>
    <string name="clearButtonContentDescription">Zoekinvoer wissen</string>
    <string name="no_compatible_third_party_app_installed">Geen compatibele app geïnstalleerd</string>
    <string name="addBookmarkMenuTitle">Bladwijzer toevoegen</string>
    <string name="editBookmarkMenuTitle">Bladwijzer bewerken</string>
    <string name="addFavoriteMenuTitle">Favoriet toevoegen</string>
    <string name="removeFavoriteMenuTitle">Favoriet verwijderen</string>
    <string name="favoriteAddedMessage">Favoriet toegevoegd</string>
    <string name="bookmarkAddedMessage">Bladwijzer toegevoegd</string>
    <string name="requestDesktopSiteMenuTitle">Desktopsite</string>
    <string name="fireproofWebsiteMenuTitleRemove">Brandveiligheid uitschakelen</string>
    <string name="requestMobileSiteMenuTitle">Mobiele site</string>
    <string name="downloadsMenuTitle">Downloads</string>
    <string name="printMenuTitle">Pagina printen</string>
    <string name="favoriteDeleteConfirmationMessage">Favoriet verwijderd</string>
    <string name="fireproofDeleteConfirmationMessage">Brandveiligheid uitgeschakeld</string>
    <string name="privacyProtectionEnabledConfirmationMessage">Privacybescherming ingeschakeld voor %1$s</string>
    <string name="privacyProtectionDisabledConfirmationMessage">Privacybescherming uitgeschakeld voor %1$s</string>
    <string name="undoSnackbarAction">Ongedaan maken</string>

    <!-- Downloading files -->
    <string name="downloadImage">Afbeelding downloaden</string>
    <string name="permissionRequiredToDownload">Voor downloaden is opslagtoestemming vereist</string>

    <!-- Sharing options -->
    <string name="options">Opties</string>
    <string name="shareLink">Link delen</string>
    <string name="shareMenuTitle">Delen</string>
    <string name="copyUrl">Link adres kopiëren</string>

    <!-- Find in page -->
    <string name="findInPageMenuTitle">Zoek op pagina</string>
    <string name="nextSearchTermDescription">Volgende zoeken</string>
    <string name="previousSearchTermDescription">Vorige zoeken</string>
    <string name="closeFindInPageButtonDescription">Zoeken in paginaweergave sluiten</string>
    <string name="findInPageHint">Zoek op pagina</string>
    <string name="findInPageMatches" translatable="false">%d/%d</string>

    <!-- AutoComplete Suggestions -->
    <string name="editQueryBeforeSubmitting">Bewerk query alvorens te zoeken</string>
    <string name="settingsAutocompleteEnabled">Suggesties voor automatisch aanvullen weergeven</string>

    <!-- Opening external apps -->
    <string name="openExternalApp">Externe app openen</string>
    <string name="launchingExternalApp">Open in een andere app</string>
    <string name="confirmOpenExternalApp">Wil je DuckDuckGo verlaten om deze content te bekijken?</string>
    <string name="unableToOpenLink">Kan dit type link niet openen</string>

    <!-- Tabs -->
    <string name="homeTab" translatable="false">DuckDuckGo</string>
    <string name="tabActivityTitle">Tabbladen</string>
    <string name="tabsMenuItem">Tabbladen</string>
    <string name="newTabMenuItem">Nieuw tabblad</string>
    <string name="openInNewTab">Openen in nieuw tabblad</string>
    <string name="openInNewBackgroundTab">In tabblad op achtergrond openen</string>
    <string name="openImageInNewTab">Afbeelding openen in tabblad op achtergrond</string>
    <string name="faviconContentDescription">Favicon</string>
    <string name="closeContentDescription">Sluiten</string>
    <string name="closeAllTabsMenuItem">Alle tabbladen sluiten</string>
    <string name="closeTab">Tabblad sluiten</string>
    <string name="tabClosed">Tabblad gesloten</string>
    <string name="tabClosedUndo">Ongedaan maken</string>
    <string name="downloadsMenuItemTitle">Downloads</string>

    <!-- Privacy Dashboard Activities -->
    <string name="privacyProtectionToggle">Privacybescherming van de site</string>
    <string name="privacyProtectionEnabled">BESCHERMING VAN DE SITE INGESCHAKELD</string>
    <string name="privacyProtectionDisabled">BESCHERMING VAN DE SITE UITGESCHAKELD</string>
    <string name="privacyDashboardActivityTitle">Privacydashboard</string>
    <string name="privacyProtectionUpgraded" tools:ignore="TypographyQuotes">VERBETERD VAN &lt;img src=\"%1$d\" /&gt; NAAR &lt;img src=\"%2$d\" /&gt;</string>
    <string name="privacyGradeContentDescription">Privacyniveau</string>
    <string name="privacyProtectionTemporarilyDisabled">We hebben privacybescherming tijdelijk uitgeschakeld, omdat het erop lijkt dat deze site hierdoor niet goed meer werkt.</string>

    <string name="httpsGood">Gecodeerde verbinding</string>
    <string name="httpsMixed">Verbinding met gemengde codering</string>
    <string name="httpsBad">Niet-gecodeerde verbinding</string>

    <string name="scorecardActivityTitle">Privacyniveau</string>
    <string name="scorecardSiteIsMemberOfMajorNetwork">Site is groot trackernetwerk</string>
    <string name="scorecardPrivacyGrade">Privacyniveau</string>
    <string name="scorecardEnhancedGrade">Verbeterd niveau</string>

    <string name="privacyTermsActivityTitle">Privacypraktijken</string>
    <string name="practicesGood">Goede privacypraktijken</string>
    <string name="practicesMixed">Gemengde privacypraktijken</string>
    <string name="practicesBad">Slechte privacypraktijken</string>
    <string name="practicesUnknown">Onbekende privacypraktijken</string>
    <string name="practicesOverview">Privacypraktijken geven aan in hoeverre de persoonsgegevens die u deelt met een website beschermd zijn.</string>
    <string name="practicesTosdrLink">Privacypraktijken van <b><u>ToS;DR</u></b>.</string>
    <string name="practicesIconContentGood">Pictogram Goede praktijken</string>
    <string name="practicesIconContentBad">Pictogram Slechte praktijken</string>

    <string name="networkTrackerSummaryHeader">TOPOVERTREDERS TRACKERNETWERK</string>
    <string name="networkTrackerSummaryNotReady">We verzamelen nog steeds gegevens om te laten zien hoeveel trackers we hebben geblokkeerd.</string>

    <string name="trackersActivityTitle">Trackingverzoeken geblokkeerd</string>
    <string name="trackersContentDescription">Trackingverzoeken geblokkeerd</string>
    <string name="trackersOverview">De volgende verzoeken van domeinen van derden werden geblokkeerd omdat ze werden geïdentificeerd als trackingverzoeken. Als de verzoeken van een bedrijf worden geladen, kunnen ze een profiel van je maken.</string>
    <string name="trackersOverviewProtectionsOff">Trackingverzoeken werden niet verhinderd om te laden omdat beschermingen zijn uitgeschakeld voor deze site. Als de verzoeken van een bedrijf worden geladen, kunnen ze een profiel van je maken. Als de verzoeken van een bedrijf worden geladen, kunnen ze een profiel van je maken.</string>

    <string name="domainsLoadedActivityTitle">Verzoeken van derden geladen</string>
    <string name="domainsLoadedContentDescription">Verzoeken van derden geladen</string>
    <string name="domainsLoadedOverview">De volgende verzoeken van domeinen van derden zijn geladen. Als de verzoeken van een bedrijf worden geladen, kunnen ze een profiel van je maken, hoewel onze andere beschermingen tegen webtracking nog steeds van toepassing zijn.</string>
    <string name="domainsLoadedOverviewProtectionsOff">Verzoeken van derden werden niet verhinderd om te laden omdat beschermingen zijn uitgeschakeld voor deze site. Als de verzoeken van een bedrijf worden geladen, kunnen ze een profiel van je maken.</string>
    <string name="domainsLoadedOverviewEmpty">We hebben geen verzoeken van domeinen van derden gedetecteerd.</string>
    <string name="domainsLoadedHeadingText">Geen domeinen van derden geladen</string>

    <string name="webTrackingProtectionsText"><annotation type="learn_more_link">Over onze bescherming tegen webtracking</annotation></string>
    <string name="webTrackingProtectionsUrl">https://help.duckduckgo.com/duckduckgo-help-pages/privacy/web-tracking-protections/</string>

    <string name="trackersBlockedNoSectionDescription">De verzoeken van de volgende domeinen zijn geladen.</string>

    <string name="adLoadedSectionDescription">De verzoeken van het volgende domein zijn geladen omdat er onlangs op een advertentie van %1$s op DuckDuckGo is geklikt. Deze verzoeken helpen de effectiviteit van advertenties te evalueren. Geen enkele advertentie op DuckDuckGo maakt een profiel van je.</string>
    <string name="adLoadedSectionLinkText"><annotation type="learn_more_link">Hoe onze zoekadvertenties onze bescherming beïnvloeden</annotation></string>
    <string name="adLoadedSectionUrl">https://help.duckduckgo.com/duckduckgo-help-pages/privacy/web-tracking-protections/#3rd-party-tracker-loading-protection</string>

    <string name="domainsLoadedSectionDescription">De verzoeken van het volgende domein zijn ook geladen.</string>
    <string name="domainsLoadedSectionSingleSectionDescription">De trackingverzoeken van de volgende domeinen zijn geladen.</string>
    <string name="domainsLoadedSectionEmptyListDescription">We hebben geen verzoeken van domeinen van derden gedetecteerd.</string>

    <string name="domainsLoadedBreakageSectionDescription">De verzoeken van het volgende domein werden geladen om te voorkomen dat de site niet meer geladen zou worden.</string>
    <string name="domainsLoadedAssociatedSectionDescription">De verzoeken van het volgende domein zijn geladen omdat ze zijn gekoppeld aan %1$s.</string>

    <string name="trackersBlockedText">Verzoeken geblokkeerd bij laden</string>
    <string name="trackersNotBlockedText">Geen trackingverzoeken geblokkeerd</string>
    <string name="trackersNoFoundText">Geen trackingverzoeken gevonden</string>
    <string name="trackersFoundText">Trackingverzoeken gevonden</string>

    <string name="domainsLoadedText">Verzoeken van derden geladen</string>
    <string name="domainsNotLoadedText">Geen verzoeken van derden geladen</string>

    <string name="majorNetworksNoFound">Geen grote trackernetwerken gevonden</string>
    <string name="majorNetworksFound">Grote trackernetwerken gevonden</string>

    <!-- Fire -->
    <string name="fireMenu">Gegevens wissen</string>
    <string name="fireClearAll">Alle tabbladen en gegevens wissen</string>
    <string name="fireCancel">Annuleren</string>
    <string name="fireDataCleared">Gegevens gewist</string>

    <!-- Settings Activity -->
    <string name="settingsActivityTitle">Instellingen</string>
    <string name="settingsMenuItemTitle">Instellingen</string>
    <string name="settingsHeadingGeneral">Algemeen</string>
    <string name="settingsHeadingOther">Overige</string>
    <string name="settingsHeadingPrivacy">Privacy</string>
    <string name="settingsAboutDuckduckgo">Over DuckDuckGo</string>
    <string name="settingsVersion">Versie</string>
    <string name="leaveFeedback">Feedback delen</string>
    <string name="settingsEmailProtectionTitle">E-mailbescherming</string>
    <string name="settingsEmailProtectionSubtitle">Blokkeer e-mailtrackers en verberg je adres</string>
    <string name="settingsHeadingMore">Meer over DuckDuckGo</string>
    <string name="settingsLightTheme">Licht</string>
    <string name="settingsTheme">Thema</string>
    <string name="settingsDarkTheme">Donker</string>
    <string name="settingsSystemTheme">Systeemstandaard</string>
    <string name="settingsThemeDialogSave">Thema instellen</string>
    <string name="settingsTitleAppLinks">Koppelingen openen in apps</string>
    <string name="settingsTitleAppLinksDialog">Koppelingen openen in apps</string>
    <string name="settingsAppLinksAskEveryTime">Elke keer vragen</string>
    <string name="settingsAppLinksAlways">Altijd</string>
    <string name="settingsAppLinksNever">Nooit</string>

    <!-- Settings - Automatically clearing data -->
    <string name="settingsAutomaticallyClearingDialogSave">Opslaan</string>

    <string name="settingsAutomaticallyClearWhat">Automatisch wissen…</string>
    <string name="settingsAutomaticallyClearWhatDialogTitle">Automatisch wissen…</string>
    <string name="settingsAutomaticallyClearWhatOptionNone">Geen</string>
    <string name="settingsAutomaticallyClearWhatOptionTabs">Tabbladen</string>
    <string name="settingsAutomaticallyClearWhatOptionTabsAndData">Tabbladen en gegevens</string>

    <string name="settingsAutomaticallyClearWhen">Wissen op…</string>
    <string name="settingsAutomaticallyClearWhenDialogTitle">Wissen op…</string>
    <string name="settingsAutomaticallyClearWhenAppExitOnly">Alleen app afsluiten</string>
    <string name="settingsAutomaticallyClearWhenAppExit5Seconds">App afsluiten, 5 seconden inactief</string>
    <string name="settingsAutomaticallyClearWhenAppExit5Minutes">App afsluiten, 5 minuten inactief</string>
    <string name="settingsAutomaticallyClearWhenAppExit15Minutes">App afsluiten, 15 minuten inactief</string>
    <string name="settingsAutomaticallyClearWhenAppExit30Minutes">App afsluiten, 30 minuten inactief</string>
    <string name="settingsAutomaticallyClearWhenAppExit60Minutes">App afsluiten, 1 uur inactief</string>

    <!-- About Activity -->
    <string name="aboutActivityTitle">Over DuckDuckGo</string>
    <string name="aboutDescription">
        Bij DuckDuckGo zetten we de nieuwe standaard voor vertrouwen online.\n\nDe DuckDuckGo Privacy Browser biedt alle essentiële facetten van privacy die je nodig hebt om jezelf te beschermen tijdens het zoeken en browsen op het internet, zoals het blokkeren van trackers, slimmere versleuteling en privézoekopdrachten.\n\nHet internet zou namelijk helemaal niet zo griezelig moeten zijn en de privacy die je online verdient, moet net zo eenvoudig zijn als het sluiten van de gordijnen.</string>
    <string name="aboutMoreLink">Meer informatie op duckduckgo.com/about</string>
    <string name="no_suggestions">Geen suggesties</string>

    <!-- Broken Site Activity -->
    <string name="brokenSiteReportBrokenSiteMenuItem">Defecte website melden</string>
    <string name="brokenSiteHeading">Defecte website melden</string>
    <string name="brokenSiteSubmitted">Dank je wel! Feedback verzonden.</string>
    <string name="brokenSitesCategoriesTitle">Beschrijf wat er is gebeurd</string>
    <string name="brokenSitesCategoriesHint">Beschrijf wat er is gebeurd</string>
    <string name="brokenSiteSubmitButton">Verzend Rapport</string>
    <string name="brokenSiteDescription">Als u een anoniem rapport voor een gebroken site indient, kunnen we deze problemen oplossen en de app verbeteren.</string>

    <string name="brokenSiteCategoryImages">Afbeeldingen zijn niet geladen</string>
    <string name="brokenSiteCategoryPaywall">De site heeft me gevraagd om uit te schakelen</string>
    <string name="brokenSiteCategoryComments">Opmerkingen zijn niet geladen</string>
    <string name="brokenSiteCategoryVideos">Video werd niet afgespeeld</string>
    <string name="brokenSiteCategoryLinks">Links of knoppen werken niet</string>
    <string name="brokenSiteCategoryContent">Inhoud ontbreekt</string>
    <string name="brokenSiteCategoryLogin">Ik kan niet inloggen</string>
    <string name="brokenSiteCategoryUnsupported">De browser is niet compatibel</string>
    <string name="brokenSiteCategoryOther">Iets anders</string>

    <!-- Bookmarks Activity -->
    <string name="bookmarksMenuTitle">Bladwijzers</string>
    <string name="bookmarksActivityTitle">Bladwijzers</string>
    <string name="noBookmarks">Nog geen bladwijzers toegevoegd</string>
    <string name="bookmarkOverflowContentDescription">Meer opties voor bladwijzer %1$s</string>
    <string name="bookmarkDeleteConfirmationMessage">&lt;b&gt;%1$s&lt;/b&gt; verwijderd</string>
    <string name="exportBookmarksMenu">Exporteren</string>
    <string name="exportBookmarksEmpty">Je hebt geen bladwijzers, dus er wordt niets geëxporteerd</string>
    <string name="exportBookmarksError">Er is iets misgegaan, er kunnen geen bladwijzers worden geëxporteerd</string>
    <string name="exportBookmarksSuccess">Alle bladwijzers zijn geëxporteerd</string>
    <string name="importBookmarksMenu">Importeren</string>
    <string name="importBookmarksFileTitle">Selecteer een bladwijzerbestand om te importeren</string>
    <string name="importBookmarksError">Er is iets misgegaan, er kunnen geen bladwijzers worden geïmporteerd</string>
    <string name="importBookmarksEmpty">Dit bestand bevat geen bladwijzers om te importeren</string>
    <string name="importBookmarksSuccess">%1$d bladwijzers geïmporteerd</string>
    <string name="savedSiteDialogTitleHint">Titel</string>
    <string name="savedSiteDialogUrlHint">URL</string>
    <string name="savedSiteDialogTitleEdit">Bewerken</string>
    <string name="bookmarksSectionTitle">Bladwijzers</string>
    <string name="favoritesSectionTitle">Favorieten</string>
    <string name="bookmarksEmptyHint">Nog geen bladwijzers toegevoegd</string>
    <string name="favoritesEmptyHint">Nog geen favorieten toegevoegd</string>

    <!-- Dialogs -->
    <string name="dialogConfirmTitle">Bevestigen</string>
    <string name="dialogSave">Opslaan</string>
    <string name="delete">Verwijderen</string>
    <string name="edit">Bewerken</string>
    <string name="remove">Verwijderen</string>
    <string name="removeAll">Alles verwijderen</string>

    <!-- Widget -->
    <string name="searchWidgetTextHint">DuckDuckGo doorzoeken</string>

    <!-- Favorites widget -->
    <string name="addFavoriteMenuTitleHighlighted">👋 Favoriet toevoegen</string>
    <string name="widgetConfigurationTitleText">Thema kiezen</string>
    <string name="widgetConfigurationSystemThemeOption">Systeemstandaard</string>
    <string name="widgetConfigurationLightThemeOption">Licht</string>
    <string name="widgetConfigurationDarkThemeOption">Donker</string>
    <string name="widgetConfigurationAddWidgetOption">Widget toevoegen</string>
    <string name="searchWidgetEmtpyFavoritesHint">Nog geen favorieten toegevoegd</string>
    <string name="searchWidgetEmtpyFavoritesCta">Favoriet toevoegen</string>
    <string name="daxFavoritesOnboardingCtaText"><![CDATA[Bezoek je favoriete websites in een oogwenk!<br/><br/>Ga naar een van je favoriete sites. Tik vervolgens op het pictogram \" ⠇\" en selecteer \'Toevoegen aan favorieten\'.]]></string>
    <string name="daxFavoritesOnboardingCtaContentDescription">Bezoek je favoriete websites in een oogwenk! Ga naar een van je favoriete sites. Tik vervolgens op het browsermenupictogram en selecteer \'Toevoegen aan favorieten\'.</string>
    <string name="widgetConfigurationActivityTitle">Widgetconfiguratie</string>
    <string name="favoritesWidgetLabel">Favorieten</string>
    <string name="searchWidgetLabel">Zoeken</string>

    <!-- Home Screen Shortcuts -->
    <string name="addToHome">Toevoegen aan Home Screen</string>
    <string name="shortcutAddedText">%1$s is toegevoegd aan je startscherm.</string>

    <!-- User Survey -->
    <string name="surveyCtaTitle">Help ons de app te verbeteren!</string>
    <string name="surveyCtaDescription">Doe mee aan onze korte enquête en deel je feedback.</string>
    <string name="surveyCtaLaunchButton">Vul de enquête in</string>
    <string name="surveyCtaDismissButton">Nee, bedankt</string>
    <string name="surveyActivityTitle">Gebruikersenquête</string>
    <string name="surveyTitle">ENQUÊTE DUCKDUCKGO</string>
    <string name="surveyDismissContentDescription">Enquête negeren</string>
    <string name="surveyLoadingErrorTitle">Oh nee!</string>
    <string name="surveyLoadingErrorText">Onze enquête wordt momenteel niet geladen.\nProbeer het later opnieuw.</string>

    <!-- Add widget -->
    <string name="addWidgetCtaTitle">Probeer onze zoekwidget!</string>
    <string name="addWidgetCtaDescription">Voeg onze zoekwidget toe aan je startscherm voor snelle en gemakkelijke toegang.</string>
    <string name="addWidgetCtaAutoLaunchButton">Widget toevoegen</string>
    <string name="addWidgetCtaInstructionsLaunchButton">Laat zien</string>
    <string name="addWidgetCtaDismissButton">Negeren</string>
    <string name="addWidgetInstructionsActivityTitle">Widget toevoegen</string>
    <string name="addWidgetInstruction1Label">1.</string>
    <string name="addWidgetInstruction1">Druk lang op je startscherm en open dan het widgets-menu.</string>
    <string name="addWidgetInstruction2Label">2.</string>
    <string name="addWidgetInstruction2">Vind de DuckDuckGo-widget.</string>
    <string name="addWidgetInstruction3Label">3.</string>
    <string name="addWidgetInstruction3">Sleep de widget naar je startscherm.</string>
    <string name="addWidgetInstructionsButtonGoHome">Ga naar het startscherm</string>
    <string name="addWidgetInstructionsButtonClose">Sluiten</string>

    <!-- App Enjoyment / Rating / Feedback -->
    <string name="appEnjoymentDialogTitle">Ben je blij met DuckDuckGo?</string>
    <string name="appEnjoymentDialogMessage">We horen graag wat je ervan vindt.</string>
    <string name="appEnjoymentDialogPositiveButton">Het bevalt goed</string>
    <string name="appEnjoymentDialogNegativeButton">Er moet aan gewerkt worden</string>

    <string name="rateAppDialogTitle">Beoordeel de app</string>
    <string name="rateAppDialogMessage">Jouw feedback is belangrijk. Laat zien hoe blij je ermee bent met een beoordeling.</string>
    <string name="rateAppDialogPositiveButton">Beoordeel app</string>
    <string name="rateAppDialogNegativeButton" translatable="false">@string/noThanks</string>

    <string name="giveFeedbackDialogTitle">Dat vinden we jammer om te horen</string>
    <string name="giveFeedbackDialogMessage">Laat ons weten hoe we de app voor jou kunnen verbeteren.</string>
    <string name="giveFeedbackDialogPositiveButton">Feedback delen</string>
    <string name="giveFeedbackDialogNegativeButton" translatable="false">@string/noThanks</string>

    <string name="noThanks">Nee, bedankt</string>

    <!-- Notification Channel Names -->
    <string name="notificationChannelTutorials">Tutorials</string>

    <!-- Clear Notification -->
    <string name="clearNotificationTitle">Gegevensverwijdering ingesteld op handmatig</string>
    <string name="clearNotificationDescription">Pas DuckDuckGo aan om de browsegegevens na elke sessie automatisch te wissen.</string>

    <!-- Privacy Protection Notification -->
    <string name="privacyProtectionNotificationDefaultTitle">Wij beschermen jouw privacy</string>
    <string name="privacyProtectionNotificationReportTitle">Jouw privacyrapport</string>
    <string name="privacyProtectionNotificationDefaultDescription">Het gebruik van de DuckDuckGo-app beschermt je gegevens door trackers te blokkeren en verbindingen te coderen.</string>
    <string name="privacyProtectionNotificationUpgadeDescription">Je hebt je gegevens beschermd door %1$d niet-gecodeerde verbindingen te beveiligen terwijl je DuckDuckGo gebruikt.</string>
    <string name="privacyProtectionNotificationTrackerDescription">Je hebt je gegevens beschermd door %1$d trackers te blokkeren terwijl je DuckDuckGo gebruikt.</string>
    <string name="privacyProtectionNotificationBothDescription">Je hebt je gegevens beschermd door %1$d trackers te blokkeren en %2$d niet-gecodeerde verbindingen te beveiligen terwijl je DuckDuckGo gebruikt.</string>
    <string name="privacyProtectionNotificationLaunchButton">Ga verder met browsen</string>

    <!-- Authentication -->
    <string name="authenticationDialogTitle">Aanmelden</string>
    <string name="authenticationDialogMessage">%1$s vereist een gebruikersnaam en wachtwoord.</string>
    <string name="authenticationDialogPositiveButton">Aanmelden</string>
    <string name="authenticationDialogNegativeButton">Annuleren</string>
    <string name="authenticationDialogUsernameHint">Gebruikersnaam</string>
    <string name="authenticationDialogPasswordHint">Wachtwoord</string>

    <!-- User-facing label for when a user selects text and might want to search for that text -->
    <string name="systemTextSearchMessage">DuckDuckGo doorzoeken</string>

    <!-- App feedback disambiguation -->
    <string name="feedbackActivityTitle">Feedback delen</string>
    <string name="missingBrowserFeaturesTitleLong">Browserfuncties ontbreken of zijn frustrerend</string>
    <string name="missingBrowserFeaturesTitleShort">Problemen met browserfuncties</string>
    <string name="missingBrowserFeaturesSubtitle">Welke browserfunctie kunnen we toevoegen of verbeteren?</string>
    <string name="missingBrowserFeatureSubReasonNavigation">Vooruit en achteruit navigeren en/of opnieuw laden</string>
    <string name="missingBrowserFeatureSubReasonTabManagement">Tabbladen maken en beheren</string>
    <string name="missingBrowserFeatureSubReasonAdPopups">Advertentie- en pop-upblokkering</string>
    <string name="missingBrowserFeatureSubReasonVideos">Video\'s bekijken</string>
    <string name="missingBrowserFeatureSubReasonImages">Interactie met afbeeldingen</string>
    <string name="missingBrowserFeatureSubReasonBookmarks">Bladwijzers maken en beheren</string>
    <string name="missingBrowserFeatureSubReasonOther">Geen van deze</string>

    <string name="websiteNotLoadingTitleLong">Problemen met laden van website</string>
    <string name="websiteNotLoadingTitleShort">Problemen met laden van website</string>
    <string name="websiteNotLoadingSubtitle">Welke website is defect?</string>

    <string name="searchNotGoodEnoughTitleLong">DuckDuckGo-zoekopdracht is niet goed genoeg</string>
    <string name="searchNotGoodEnoughTitleShort">DuckDuckGo zoekproblemen</string>
    <string name="searchNotGoodEnoughSubtitle">Welke zoekfunctie kunnen we toevoegen of verbeteren?</string>
    <string name="searchNotGoodEnoughSubReasonTechnicalSearches">Programmeren/technisch zoeken</string>
    <string name="searchNotGoodEnoughSubReasonGoogleLayout">De lay-out zou meer op Google moeten lijken</string>
    <string name="searchNotGoodEnoughSubReasonFasterLoadTimes">Snellere laadtijd</string>
    <string name="searchNotGoodEnoughSubReasonSpecificLanguage">Zoeken in een specifieke taal of regio</string>
    <string name="searchNotGoodEnoughSubReasonBetterAutocomplete">Betere automatische aanvulling</string>
    <string name="searchNotGoodEnoughSubReasonOther">Geen van deze</string>

    <string name="needMoreCustomizationTitleLong">Er zijn niet genoeg manieren om de app aan te passen</string>
    <string name="needMoreCustomizationTitleShort">Problemen met aanpassen</string>
    <string name="needMoreCustomizationSubtitle">Welke aanpassingsoptie kunnen we toevoegen of verbeteren?</string>
    <string name="needMoreCustomizationSubReasonHomeScreenConfiguration">De configuratie van het startscherm</string>
    <string name="needMoreCustomizationSubReasonTabDisplay">Hoe tabbladen worden weergegeven</string>
    <string name="needMoreCustomizationSubReasonAppLooks">Hoe de app eruitziet</string>
    <string name="needMoreCustomizationSubReasonWhichDataIsCleared">Welke gegevens worden gewist</string>
    <string name="needMoreCustomizationSubReasonWhenDataIsCleared">Wanneer gegevens worden gewist</string>
    <string name="needMoreCustomizationSubReasonBookmarksDisplay">Hoe bladwijzers worden weergegeven</string>
    <string name="needMoreCustomizationSubReasonOther">Geen van deze</string>

    <string name="appIsSlowOrBuggyTitleLong">De app is traag, heeft veel bugs of crasht</string>
    <string name="appIsSlowOrBuggyTitleShort">Prestatieproblemen</string>
    <string name="appIsSlowOrBuggySubtitle">Welk probleem ervaar je?</string>
    <string name="appIsSlowOrBuggySubReasonSlowResults">Webpagina\'s of zoekresultaten worden langzaam geladen</string>
    <string name="appIsSlowOrBuggySubReasonAppCrashesOrFreezes">De app crasht of blokkeert</string>
    <string name="appIsSlowOrBuggySubReasonMediaPlayback">Bugs bij afspelen van video\'s of media</string>
    <string name="appIsSlowOrBuggySubReasonOther">Geen van deze</string>

    <string name="otherMainReasonTitleLong">Geen van deze</string>
    <string name="otherMainReasonTitleShort">Andere problemen</string>

    <string name="openEndedInputHint">Wees zo specifiek mogelijk</string>
    <string name="submitFeedback">VERZENDEN</string>

    <string name="tellUsHowToImprove">Vertel ons wat we kunnen verbeteren.</string>
    <string name="thanksForTheFeedback">Bedankt voor de feedback!</string>
    <string name="feedbackNegativeMainReasonPageSubtitle">Waarmee heeft je frustratie het meest te maken?</string>
    <string name="feedbackNegativeMainReasonPageTitle">Dat vinden we jammer om te horen</string>
    <string name="feedbackShareDetails">Details delen</string>
    <string name="sharePositiveFeedbackWithTheTeam">Zijn er details die je met het team wilt delen?</string>
    <string name="whatHaveYouBeenEnjoying">Wat vond je goed?</string>
    <string name="awesomeToHear">Super om te horen!</string>
    <string name="shareTheLoveWithARating">Laat zien hoe blij je ermee bent door ons te beoordelen in de Play Store.</string>
    <string name="rateTheApp">APP BEOORDELEN</string>
    <string name="declineFurtherFeedback">NEE BEDANKT, IK BEN KLAAR</string>
    <string name="whichBrokenSites">Waar zie je deze problemen?</string>
    <string name="whichBrokenSitesHint">Welke website heeft problemen?</string>
    <string name="feedbackSpecificAsPossible">Wees zo specifiek mogelijk</string>
    <string name="feedbackInitialDisambiguationTitle">Laten we beginnen!</string>
    <string name="feedbackInitialDisambiguationSubtitle">Hoe zou je jouw feedback categoriseren?</string>
    <string name="feedbackInitialDisambiguationHappyButtonContentDescription">Knop positieve feedback</string>
    <string name="feedbackInitialDisambiguationSadButtonContentDescription">Knop negatieve feedback</string>
    <string name="feedbackIsImportantToUs">Jouw anonieme feedback is belangrijk voor ons.</string>

    <!-- Webview Recovery -->
    <string name="crashedWebViewErrorMessage">"De webpagina kon niet worden weergegeven."</string>
    <string name="crashedWebViewErrorAction">"Opnieuw laden"</string>

    <!-- System Search-->
    <string name="systemSearchDeviceAppLabel">Van dit apparaat</string>
    <string name="systemSearchOmnibarInputHint"><font size="13">URL zoeken of typen</font></string>
    <string name="systemSearchAppNotFound">Toepassing kon niet worden gevonden</string>
    <string name="systemSearchOnboardingText">Bedankt dat u voor DuckDuckGo heeft gekozen!\nWanneer u nu onze zoekopdracht of app gebruikt, zijn uw zoekopdrachten beveiligd.</string>
    <string name="systemSearchOnboardingFeaturesIntroText">De DuckDuckGo-app:</string>
    <string name="systemSearchOnboardingFeatureOneText">Blokkeert onveilige trackers.</string>
    <string name="systemSearchOnboardingFeatureTwoText">Dwingt codering af op websites.</string>
    <string name="systemSearchOnboardingFeatureThreeText">Wist gegevens met één tik.</string>
    <string name="systemSearchOnboardingButtonMore">Laat meer zien</string>
    <string name="systemSearchOnboardingButtonLess">Verbergen</string>
    <string name="systemSearchOnboardingButtonOk">Ik snap het</string>

    <!-- Dax Dialog -->
    <string name="daxDialogHideButton">VERBERGEN</string>
    <string name="daxDialogPhew">Opluchting!</string>
    <string name="daxDialogNext">Volgende</string>
    <string name="daxDialogHighFive">High Five!</string>
    <string name="daxDialogGotIt">Ik snap het</string>
    <string name="hideTipsTitle">Resterende tips verbergen?</string>
    <string name="hideTipsText">Het zijn er maar een paar en we hebben geprobeerd ze informatief te maken.</string>
    <string name="hideTipsButton">Tips voor altijd verbergen</string>

    <!-- New Onboarding Experience -->
    <string name="onboardingWelcomeTitle">"WELKOM BIJ DUCKDUCKGO!"</string>
    <string name="onboardingDaxText"><![CDATA[Het internet kan best eng zijn.<br/><br/>Maak je geen zorgen! Privé zoeken en browsen is eenvoudiger dan u denkt.]]></string>
    <string name="onboardingLetsDoItButton">Laten we het Doen!</string>
    <string name="daxIntroCtaText"><![CDATA[Probeer vervolgens een van uw favoriete sites te bezoeken! <br/><br/>Ik blokkeer trackers zodat ze u niet kunnen bespioneren. Ik zal ook indien mogelijk de beveiliging van uw verbinding upgraden. 🔒]]></string>
    <string name="daxEndCtaText"><![CDATA[Je kunt het!<br/><br/>Denk eraan: elke keer als je met mij browset, verliest een enge advertentie zijn vleugels. 👍]]></string>
    <string name="daxSerpCtaText">Je DuckDuckGo-zoekopdrachten zijn anoniem. Altijd. 🙌</string>
    <plurals name="daxTrackersBlockedCtaText">
        <item quantity="one"><![CDATA[ en <b>%1$d andere </b> probeerden je hier te volgen. <br/><br/>Ik heb ze geblokkeerd!<br/><br/> ☝️Je kunt de URL-balk bekijken om te zien wie je probeert te volgen wanneer je een nieuwe site bezoekt.️]]></item>
        <item quantity="other"><![CDATA[ en <b>%1$d anderen</b> probeerden je hier te volgen. <br/><br/>Ik heb ze geblokkeerd!<br/><br/> ☝️Je kunt de URL-balk bekijken om te zien wie je probeert te volgen wanneer je een nieuwe site bezoekt.️]]></item>
    </plurals>
    <plurals name="daxTrackersBlockedCtaZeroText">
        <item quantity="one"><![CDATA[ probeerde je hier te volgen. <br/><br/>Ik heb het geblokkeerd!<br/><br/> ☝️Je kunt de URL-balk bekijken om te zien wie je probeert te volgen wanneer je een nieuwe site bezoekt.️]]></item>
        <item quantity="other"><![CDATA[ probeerden je hier te volgen. <br/><br/>Ik heb ze geblokkeerd!<br/><br/> ☝️Je kunt de URL-balk bekijken om te zien wie je probeert te volgen wanneer je een nieuwe site bezoekt.️]]></item>
    </plurals>
    <string name="daxNonSerpCtaText"><![CDATA[Terwijl je tikt en scrolt, blokkeer ik vervelende trackers. <br/><br/>Ga je gang - blijf browsen!]]></string>
    <string name="daxMainNetworkCtaText">Opgelet! Ik kan niet voorkomen dat %1$s jouw activiteit op %2$s kan zien\n\nMaar als je met mij browset, kan ik ervoor zorgen dat %3$s minder over je te weten komt door hun trackers op veel andere sites te blokkeren.</string>
    <string name="daxMainNetworkOwnedCtaText">Opgelet! Omdat %1$s eigenaar is van %2$s, kan ik niet voorkomen dat ze jouw activiteit hier kunnen zien.&lt;br/&gt;&lt;br/&gt;Maar als je met mij surft, kan ik ervoor zorgen dat %3$s minder over je te weten komt door hun trackers op andere sites te blokkeren.</string>

    <!-- Download Confirmation -->
    <string name="downloadConfirmationContinue">Opslaan in downloads</string>
    <string name="downloadConfirmationSaveFileTitle">Opslaan%1$s</string>
    <string name="downloadConfirmationKeepBothFilesText">Houd beide</string>
    <string name="downloadConfirmationReplaceOldFileText">Vervangen</string>
    <string name="downloadConfirmationOpenFileText">Open</string>
    <string name="downloadConfirmationUnableToOpenFileText">Kon het bestand niet openen</string>
    <string name="downloadConfirmationUnableToDeleteFileText">Kon oud bestand niet verwijderen</string>

    <!-- Change Icon Activity -->
    <string name="changeIconActivityTitle">App-pictogram</string>
    <string name="changeIconCtaLabel">App-pictogram</string>
    <string name="changeIconCtaAccept">Toepassen</string>
    <string name="changeIconCtaCancel">Annuleren</string>
    <string name="changeIconDialogTitle">Nieuw pictogram toepassen?</string>
    <string name="changeIconDialogMessage">De app wordt mogelijk gesloten om wijzigingen toe te passen. Kom terug nadat je je knappe nieuwe icoon heeft bewonderd.</string>

    <!-- New dashboard / menu buttons -->
    <string name="manageWhitelist">Onbeschermde sites</string>
    <string name="reportBrokenSite">Defecte website melden</string>

    <!-- Dialogs -->
    <string name="dialogAddTitle">Toevoegen</string>
    <string name="dialogEditTitle">Bewerken</string>
    <string name="dialogSaveAction">Opslaan</string>

    <!-- Whitelist -->
    <string name="whitelistActivityTitle">Onbeschermde sites</string>
    <string name="enablePrivacyProtection">Privacybescherming inschakelen</string>
    <string name="disablePrivacyProtection">Privacybescherming uitschakelen</string>
    <string name="whitelistEntryOverflowContentDescription">Meer opties voor onbeschermde site %1$s</string>
    <string name="whitelistEntryDeleteConfirmMessage">Weet je zeker dat je &lt;b&gt;%1$s&lt;/b&gt; wilt verwijderen uit onbeschermde sites?</string>
    <string name="whitelistExplanation">Deze sites worden niet beschermd met Privacybescherming.</string>
    <string name="whitelistNoEntries">Privacybescherming ingeschakeld voor alle sites</string>
    <string name="whitelistDomainHint">www.voorbeeld.com</string>
    <string name="whitelistFormatError">Voer een domein in zoals <b>voorbeeld.com</b> en probeer het opnieuw</string>

    <!-- Settings -->
    <string name="settingsPrivacyProtectionWhitelist">Onbeschermde sites</string>

    <!-- Fireproof websites -->
    <string name="fireproofWebsitesActivityTitle">Brandveilige websites</string>
    <string name="settingsFireproofWebsites">Brandveilige websites</string>
    <string name="fireproofWebsiteMenuTitleAdd">Deze website brandveilig maken</string>
    <string name="fireproofWebsiteSnackbarConfirmation">&lt;b&gt;%1$s&lt;/b&gt; is nu brandveilig</string>
    <string name="fireproofWebsiteSnackbarAction">Ongedaan maken</string>
    <string name="fireproofWebsiteDeleteConfirmMessage">Weet je zeker dat je &lt;b&gt;%1$s&lt;/b&gt; wilt verwijderen?</string>
    <string name="fireproofWebsiteFeatureDescription">Websites gebruiken cookies om te zorgen dat je ingelogd blijft. Als je een site brandveilig maakt, worden de cookies niet gewist en blijf je ingelogd, zelfs nadat je de vuurknop hebt gebruikt. Trackers van derden worden ook op brandveilige websites geblokkeerd.</string>
    <string name="fireproofWebsiteOverflowContentDescription">Meer opties voor een vuurvaste website %1$s</string>
    <string name="fireproofWebsiteLoginDialogTitle">Wil je %1$s brandveilig maken?</string>
    <string name="fireproofWebsiteLoginDialogDescription">Als je deze site brandveilig maakt, blijf je ook na het gebruiken van de vuurknop ingelogd.</string>
    <string name="fireproofWebsiteLoginDialogPositive">Brandveilig</string>
    <string name="fireproofWebsiteLoginDialogNegative">Niet nu</string>
    <string name="fireproofWebsiteItemsSectionTitle">Brandveilige websites</string>
    <string name="fireproofWebsiteEmptyListHint">Nog geen brandveilige websites</string>
    <string name="fireproofWebsiteSettingSelectionTitle">Brandveilige websites bij aanmelden</string>
    <string name="fireproofWebsiteRemoveAllConfirmation">Brandveiligheid verwijderd voor alle sites</string>
    <string name="fireproofWebsiteRemovalConfirmation">Brandveiligheid verwijderd voor &lt;b&gt;%1$s&lt;/b&gt;</string>
    <string name="fireproofWebsiteSettingsSelectionDialogAskEveryTime">Elke keer vragen</string>
    <string name="fireproofWebsiteSettingsSelectionDialogAlways">Altijd</string>
    <string name="fireproofWebsiteSettingsSelectionDialogNever">Nooit</string>
    <string name="disableLoginDetectionDialogTitle">Herinnering voor brandveiligheid uitschakelen bij het inloggen?</string>
    <string name="disableLoginDetectionDialogDescription">Je kunt deze voorkeur op elk moment wijzigen in de instellingen.</string>
    <string name="disableLoginDetectionDialogPositive">UITSCHAKELEN</string>
    <string name="disableLoginDetectionDialogNegative">ANNULEREN</string>
    <string name="automaticFireproofWebsiteLoginDialogTitle">Websites automatisch brandvrij maken bij aanmelden?</string>
    <string name="automaticFireproofWebsiteLoginDialogDescription">Als je deze website brandveilig maakt, blijf je ook na het gebruiken van de vuurknop ingelogd. Je kunt dit later altijd nog wijzigen in Instellingen. </string>
    <string name="automaticFireproofWebsiteLoginDialogFirstOption">Altijd vuurbestendig</string>
    <string name="automaticFireproofWebsiteLoginDialogSecondOption">Deze website brandveilig maken</string>
    <string name="automaticFireproofWebsiteLoginDialogThirdOption">Niet nu</string>


    <!-- Fire Animation settings -->
    <string name="settingsFireAnimation">Animatie vuurknop</string>
    <string name="settingsHeroFireAnimation">Vuurzee</string>
    <string name="settingsHeroWaterAnimation">Draaikolk</string>
    <string name="settingsHeroAbstractAnimation">Luchtstroom</string>
    <string name="settingsNoneAnimation">Geen</string>
    <string name="settingsSelectFireAnimationDialog">Animatie vuurknop</string>
    <string name="settingsSelectFireAnimationDialogSave">Opslaan</string>

    <!-- Dos Attack error-->
    <string name="dosErrorMessage">Verbinding verbroken. Deze website kan schadelijk zijn voor je apparaat.</string>

    <!-- Precise Location -->
    <string name="preciseLocationSystemDialogTitle">Apparaatlocatie inschakelen voor DuckDuckGo Privacy Browser?</string>
    <string name="preciseLocationSystemDialogSubtitle">%1$s vraagt om de locatie van je apparaat. Je moet eerst de app toestemming geven om je apparaatlocatie te versturen, waarna %2$s toestemming kan vragen.</string>
    <string name="preciseLocationSystemDialogAllow">Inschakelen</string>
    <string name="preciseLocationSystemDialogDeny">Later misschien</string>
    <string name="preciseLocationSystemDialogNeverAllow">Niet opnieuw vragen voor deze site</string>
    <string name="preciseLocationSiteDialogTitle">%1$s toestemming geven om je locatie te gebruiken?</string>
    <string name="preciseLocationDDGDialogSubtitle">We gebruik je anonieme locatie alleen om betere resultaten dichter bij je in de buurt te bieden. Je kunt dit later altijd weer uitschakelen.</string>
    <string name="preciseLocationSiteDialogSubtitle">De locatietoegangsmachtigingen die je aan individuele sites hebt gegeven, kun je beheren in Instellingen.</string>
    <string name="preciseLocationSiteDialogAllowAlways">Altijd</string>
    <string name="preciseLocationSiteDialogAllowOnce">Alleen voor deze sessie</string>
    <string name="preciseLocationSiteDialogDenyAlways">Altijd weigeren</string>
    <string name="preciseLocationSiteDialogDenyOnce">Weigeren voor deze sessie</string>
    <string name="settingsPreciseLocation">Locatie</string>
    <string name="preciseLocationFeatureDescription">Sites die je bezoekt, kunnen om je apparaatlocatie vragen. Ze kunnen deze pas gebruiken als je hiervoor expliciet toestemming geeft. DuckDuckGo gebruikt je locatie alleen anoniem om lokale zoekresultaten te leveren.</string>
    <string name="preciseLocationToggleText">Sites mogen om mijn locatie vragen</string>
    <string name="preciseLocationEmptyListHint">Geen websites hebben toestemming om je locatie te gebruiken</string>
    <string name="preciseLocationNoSystemPermission">De locatietoegangsmachtigingen die je aan individuele sites hebt gegeven, kun je beheren door locatie voor deze app in te schakelen in de instellingen van Android.</string>
    <string name="preciseLocationActivityTitle">Locatie</string>
    <string name="preciseLocationDeleteConfirmMessage">Weet je zeker dat je &lt;b&gt;%1$s&lt;/b&gt; wilt verwijderen?</string>
    <string name="preciseLocationDeleteContentDescription">Meer opties voor locatiemachtigingen in domein %1$s</string>
    <string name="preciseLocationAllowedSitesSectionTitle">Verleend</string>
    <string name="preciseLocationDeniedSitesSectionTitle">Geweigerd</string>
    <string name="preciseLocationSnackbarMessage">Je hebt eerder %1$s toestemming gegeven om je apparaatlocatie te gebruiken.</string>

    <!--Fire button education-->
    <string name="daxClearDataCtaText">Persoonlijke gegevens kunnen zich ophopen in je browser. Bah. Gebruik de vuurknop om alles te verbranden. Probeer het maar! 👇</string>

    <!--  Global Privacy Control-->
    <string name="globalPrivacyControlActivityTitle">Global Privacy Control (GPC)</string>
    <string name="globalPrivacyControlDescription">
        <![CDATA[Veel trackers worden automatisch geblokkeerd door DuckDuckGo. Met Global Privacy Control (GPC) kun je deelnemende websites ook vragen om je persoonsgegevens niet te verkopen aan of te delen met andere bedrijven. <u><a href=\"\">Meer informatie</a><u/>]]>
    </string>
    <string name="globalPrivacyControlSetting">Global Privacy Control (GPC)</string>
    <string name="globalPrivacyControlToggle">Global Privacy Control (GPC)</string>
    <string name="disabled">Uitgeschakeld</string>
    <string name="enabled">Ingeschakeld</string>

    <!-- Opening app links -->
    <string name="settingTitleOpenLinksInAssociatedApps">Links openen in bijbehorende apps</string>
    <string name="settingSubtitleOpenLinksInAssociatedApps">Uitschakelen om te voorkomen dat links automatisch geopend worden in andere geïnstalleerde apps.</string>
    <string name="appLinkDialogTitle">Openen in een andere app?</string>
    <string name="appLinkSnackBarAction">Openen in de app</string>
    <string name="appLinkMultipleSnackBarAction">App kiezen</string>
    <string name="appLinkSnackBarMessage">Je kunt deze link openen in %1$s.</string>
    <string name="appLinkMultipleSnackBarMessage">Je kunt deze link openen in andere apps.</string>
    <string name="appLinkIntentChooserTitle">Openen met</string>
    <string name="appLinkMenuItemTitle">Openen in de app</string>

    <!-- Email Autofill -->
    <string name="aliasToClipboardMessage">Nieuw adres gekopieerd naar je klembord</string>
    <string name="autofillTooltipUseYourAlias">%1$s gebruiken</string>
    <string name="autofillTooltipUseYourAliasDescription">Blokkeert e-mailtrackers</string>
    <string name="autofillTooltipGenerateAddress">Een privéadres genereren</string>
    <string name="autofillTooltipGenerateAddressDescription">Blokkeert e-mailtrackers en verbergt je adres</string>
    <string name="newEmailAliasMenuTitle">Duck-adres aanmaken</string>

    <!-- Waitlist Notification -->
    <string name="waitlistNotificationDialogDescription">Wil je dat we je een melding sturen als je aan de beurt bent?</string>
    <string name="waitlistNotificationDialogNoThanks">Nee, bedankt</string>
    <string name="waitlistNotificationDialogNotifyMe">MELDING STUREN</string>

    <!-- Email Protection -->
    <string name="emailProtectionActivityTitle">E-mailbescherming (bèta)</string>
    <string name="emailNotSupported">Apparaat wordt niet ondersteund</string>
    <string name="emailNotSupportedExplanation">Met E-mailbescherming maak je privémailadressen die e-mailtrackers verwijderen. De adressen die je lokaal op je apparaat maakt, dienen we te versleutelen en opslaan. E-mailbescherming is niet beschikbaar omdat je apparaat geen versleutelde opslag ondersteunt.</string>

<<<<<<< HEAD
=======
    <!-- Screen 1-->
    <string name="emailProtectionStatusTitleJoin">E-mailprivacy, vereenvoudigd.</string>
    <string name="emailProtectionDescriptionJoin"><![CDATA[Blokkeer e-mailtrackers en verberg je adres, zonder van e-mailprovider te wisselen.<a href=\"\"><b>Meer informatie</b></a>.]]></string>

    <!-- Screen 2 -->
    <string name="emailProtectionStatusTitleJoined">Je staat op de lijst!</string>
    <string name="emailProtectionDescriptionJoinedWithNotification"><![CDATA[We sturen je een melding wanneer<br/> E-mailbescherming voor je klaar staat. <a href=\"\"><b>Meer informatie</b></a>.]]></string>
    <string name="emailProtectionDescriptionJoinedWithoutNotification"><![CDATA[Je uitnodiging wordt hier weergegeven als je aan de beurt bent. Wil <a href=\"\"><b>je een melding krijgen</b></a> wanneer deze binnen is?<br/><a href=\"\"><b>Meer informatie</b></a> over E-mailbescherming.]]></string>

    <!-- Screen 3 -->
    <string name="emailProtectionStatusTitleInBeta">Je bent uitgenodigd!</string>
    <string name="emailProtectionDescriptionInBeta"><![CDATA[Blokkeer e-mailtrackers en verberg je adres, zonder van e-mailprovider te wisselen.<a href=\"\"><b>Meer informatie</b></a>.]]></string>

    <!-- Email Protection Sign Out -->
    <string name="emailProtectionSignOutTitle">Persoonlijk Duck-adres</string>
    <string name="emailProtectionSignOutFooter">
        <![CDATA[Als je E-mailbescherming van dit apparaat verwijdert, kun je je persoonlijke Duck-adres niet meer invullen en geen nieuwe privé-Duck-adressen genereren in e-mailvelden terwijl je op het internet browset.<br/><br/>Als je je Duck-adressen volledig wilt verwijderen of als je andere vragen of feedback hebt, neem dan contact met ons op via <a href=\"mailto:support@duck.com\">support@duck.com</a>.]]>
    </string>
    <string name="emailProtectionSignOutRemoveCta">Verwijderen van apparaat</string>

>>>>>>> 0862bdf9
    <!-- Bookmark folders -->
    <string name="bookmarkDialogTitleEdit">Bladwijzer bewerken</string>
    <string name="favoriteDialogTitleEdit">Favoriet bewerken</string>
    <string name="locationLabel">Locatie</string>
    <string name="folderLocationTitle">Locatie selecteren</string>
    <string name="addFolder">Map toevoegen</string>
    <string name="editFolder">Map bewerken</string>
    <string name="bookmarkFolderDeleteDialogMessage">"Doorgaan met het verwijderen van "</string>
    <string name="bookmarkFolderEmpty">Leeg</string>

    <plurals name="bookmarkFolderDeleteDialogMessage">
        <item quantity="one">%1$s %2$s en %3$d item?</item>
        <item quantity="other">%1$s %2$s en %3$d items?</item>
    </plurals>

    <plurals name="bookmarkFolderItems">
        <item quantity="one">%1$d item</item>
        <item quantity="other">%1$d items</item>
    </plurals>

    <!-- Accessibility-->
    <string name="settingsAccessibility">Toegankelijkheid</string>
    <string name="accessibilityActivityTitle">Toegankelijkheid</string>
    <string name="accessibilityFontSizeTitle">Lettergrootte</string>
    <string name="accessibilityFontSizeHint">Sleep de schuifregelaar totdat je dit comfortabel kunt lezen. Websites die je in DuckDuckGo bekijkt, worden aan de tekstgrootte aangepast.</string>
    <string name="accessibilityForceZoomTitle">Handmatig op de pagina inzoomen</string>
    <string name="accessibilityForceZoomSubtitle">Knijp en zoom in op elke site, zelfs op sites die dit anders zouden voorkomen</string>
    <string name="accessibilityTextSizeOverrideTitle">Tekstgrootte beheren</string>
    <string name="accessibilityTextSizeOverrideSubtitle">Tekst op websites die je in DuckDuckGo bekijkt, wordt aangepast aan de onderstaande instelling</string>

    <!-- Privacy Policy -->
    <string name="settingsPrivacyPolicyDuckduckgo">Privacybeleid</string>

    <!-- Home Screen Widget -->
    <string name="homeScreenWidgetAdded">%1$s widget toegevoegd aan startscherm</string>
    <string name="settingsAddHomeScreenWidget">Startschermwidget</string>

    <!-- MacOs Settings -->
    <string name="macos_settings_description">Browse privé met onze app voor Mac</string>
    <string name="macos_settings_description_list">Je staat op de lijst!</string>
    <string name="macos_settings_description_ready">Beschikbaar om te downloaden op Mac</string>
    <string name="macos_settings_title">DuckDuckGo-bureaubladapp</string>

    <!-- Downloads -->
    <string name="downloadsMenuItem">Downloads</string>
    <string name="downloadsActivityTitle">Downloads</string>
    <string name="downloadsActivityNoItemsDescription">Nog geen bestanden gedownload</string>
    <string name="downloadsShareTitle">Delen met...</string>
    <string name="downloadsDownloadFinishedActionName">Openen</string>
    <string name="downloadsCannotOpenFileErrorMessage">Kan bestand niet openen. Kijk of er een compatibele app is.</string>
    <string name="downloadsFileNotFoundErrorMessage">Bestand bestaat niet meer</string>
    <string name="downloadsItemMenuShare">Delen</string>
    <string name="downloadsItemMenuDelete">Verwijderen</string>
    <string name="downloadsItemMenuCancel">Annuleren</string>
    <string name="downloadsActivityMenuDeleteAll">Alles verwijderen</string>
    <string name="downloadsFileDeletedMessage">%1$s verwijderd</string>
    <string name="downloadsAllFilesDeletedMessage">Alle bestanden verwijderd</string>
    <string name="downloadsMoreOptionsContentDescription">Meer opties voor %1$s</string>
    <string name="downloadsUndoActionName">Ongedaan maken</string>
    <string name="downloadsStateInProgress">Bezig...</string>

    <!-- App Tracking Protection -->
    <string name="atp_SettingsTitle">Bescherming tegen app-tracking</string>
    <string name="atp_SettingsDeviceShieldNeverEnabled">App trackers blokkeren op je apparaat</string>
    <string name="atp_SettingsDeviceShieldEnabled">Ingeschakeld</string>
    <string name="atp_SettingsDeviceShieldDisabled">Uitgeschakeld</string>

</resources><|MERGE_RESOLUTION|>--- conflicted
+++ resolved
@@ -645,29 +645,6 @@
     <string name="emailNotSupported">Apparaat wordt niet ondersteund</string>
     <string name="emailNotSupportedExplanation">Met E-mailbescherming maak je privémailadressen die e-mailtrackers verwijderen. De adressen die je lokaal op je apparaat maakt, dienen we te versleutelen en opslaan. E-mailbescherming is niet beschikbaar omdat je apparaat geen versleutelde opslag ondersteunt.</string>
 
-<<<<<<< HEAD
-=======
-    <!-- Screen 1-->
-    <string name="emailProtectionStatusTitleJoin">E-mailprivacy, vereenvoudigd.</string>
-    <string name="emailProtectionDescriptionJoin"><![CDATA[Blokkeer e-mailtrackers en verberg je adres, zonder van e-mailprovider te wisselen.<a href=\"\"><b>Meer informatie</b></a>.]]></string>
-
-    <!-- Screen 2 -->
-    <string name="emailProtectionStatusTitleJoined">Je staat op de lijst!</string>
-    <string name="emailProtectionDescriptionJoinedWithNotification"><![CDATA[We sturen je een melding wanneer<br/> E-mailbescherming voor je klaar staat. <a href=\"\"><b>Meer informatie</b></a>.]]></string>
-    <string name="emailProtectionDescriptionJoinedWithoutNotification"><![CDATA[Je uitnodiging wordt hier weergegeven als je aan de beurt bent. Wil <a href=\"\"><b>je een melding krijgen</b></a> wanneer deze binnen is?<br/><a href=\"\"><b>Meer informatie</b></a> over E-mailbescherming.]]></string>
-
-    <!-- Screen 3 -->
-    <string name="emailProtectionStatusTitleInBeta">Je bent uitgenodigd!</string>
-    <string name="emailProtectionDescriptionInBeta"><![CDATA[Blokkeer e-mailtrackers en verberg je adres, zonder van e-mailprovider te wisselen.<a href=\"\"><b>Meer informatie</b></a>.]]></string>
-
-    <!-- Email Protection Sign Out -->
-    <string name="emailProtectionSignOutTitle">Persoonlijk Duck-adres</string>
-    <string name="emailProtectionSignOutFooter">
-        <![CDATA[Als je E-mailbescherming van dit apparaat verwijdert, kun je je persoonlijke Duck-adres niet meer invullen en geen nieuwe privé-Duck-adressen genereren in e-mailvelden terwijl je op het internet browset.<br/><br/>Als je je Duck-adressen volledig wilt verwijderen of als je andere vragen of feedback hebt, neem dan contact met ons op via <a href=\"mailto:support@duck.com\">support@duck.com</a>.]]>
-    </string>
-    <string name="emailProtectionSignOutRemoveCta">Verwijderen van apparaat</string>
-
->>>>>>> 0862bdf9
     <!-- Bookmark folders -->
     <string name="bookmarkDialogTitleEdit">Bladwijzer bewerken</string>
     <string name="favoriteDialogTitleEdit">Favoriet bewerken</string>
