<resources xmlns:tools="http://schemas.android.com/tools">

    <string name="duckDuckGoLogoDescription">Logótipo do DuckDuckGo</string>
    <string name="duckDuckGoPrivacySimplified">Privacidade, simplificada.</string>
    <string name="yes">Sim</string>
    <string name="no">Não</string>

    <!-- Onboarding Activity -->
    <string name="onboardingDefaultBrowserDescription">Visite as Definições para pesquisar e navegar sempre com DuckDuckGo.</string>
    <string name="onboardingContinue">Continuar</string>
    <string name="onboardingContinueFinalPage">Iniciar navegação</string>
    <string name="onboardingDefaultBrowserTitle">Faça do DuckDuckGo o seu predefinido</string>
    <string name="onboardingDefaultBrowserTitleDefaultSet">Diga Olá à Tranquilidade</string>

    <!-- Unified Welcome Page -->
    <string name="unifiedOnboardingTitleFirstVisit">Bem-vindo ao\nDuckDuckGo!</string>
    <string name="unifiedOnboardingSubtitleTrackerBlockingEnabled">Mantenha a sua privacidade enquanto pesquisa e navega na Web.</string>
    <string name="unifiedOnboardingPrivateSearchTitle">Pesquisa privada</string>
    <string name="unifiedOnboardingPrivateSearchSubtitle">Com DuckDuckGo, as suas pesquisas são sempre privadas.</string>
    <string name="unifiedOnboardingBrowsingProtectionTitle">Proteção de navegação</string>
    <string name="unifiedOnboardingBrowsingProtectionSubtitleTrackerBlockingEnabled">Bloqueie rastreadores e navegue com segurança por predefinição.</string>
    <string name="unifiedOnboardingDataClearingTitle">Limpeza de dados</string>
    <string name="unifiedOnboardingDataClearingSubtitle">Apague os seus dados de navegação com um toque de botão.</string>
    <string name="unifiedOnboardingCustomizationTitle">Personalização</string>
    <string name="unifiedOnboardingCustomizationSubtitle">Escolha um tema e personalize as funcionalidades de privacidade.</string>

    <!-- Default Browser -->
    <string name="cannotLaunchDefaultAppSettings">Não é possível iniciar o ecrã predefinido de definições da aplicação</string>
    <string name="settingsDefaultBrowserEnabled">Definir como navegador padrão</string>
    <string name="defaultBrowserMaybeLater">Talvez mais tarde</string>
    <string name="defaultBrowserLetsDoIt">Vamos lá!</string>
    <string name="defaultBrowserDescriptionNoDefault">Abra links com tranquilidade, sempre.</string>
    <string name="defaultBrowserDescriptionDefaultSet">Com o DuckDuckGo, os seus dados on-line são mais privados por defeito, onde quer que a Internet o leve.</string>
    <string name="defaultBrowserInstructions">Selecione DuckDuckGo e toque em <font color="#678fff">Sempre</font>.</string>

    <!-- Browser Activity -->
    <string name="browserPopupMenu">Menu do navegador</string>
    <string name="refresh">Atualizar</string>
    <string name="back">Retroceder</string>
    <string name="forward">Avançar</string>

    <string name="omnibarInputHint">Pesquisar ou escrever URL</string>
    <string name="clearButtonContentDescription">Limpar introdução da pesquisa</string>
    <string name="no_compatible_third_party_app_installed">Nenhuma aplicação compatível instalada</string>
    <string name="addBookmarkMenuTitle">Adicionar marcador</string>
    <string name="requestDesktopSiteMenuTitle">Site para computador de secretária</string>

    <!-- Downloading files -->
    <string name="downloadImage">Transferir imagem</string>
    <string name="permissionRequiredToDownload">A transferência requer permissão de armazenamento</string>
    <string name="downloadComplete">Transferência concluída.</string>
    <string name="downloadFailed">Falha na transferência</string>
    <string name="downloadInProgress">A transferir</string>

    <!-- Sharing options -->
    <string name="options">Opções</string>
    <string name="shareLink">Partilhar ligação</string>
    <string name="shareMenuTitle">Partilhar…</string>
    <string name="copyUrl">Copiar endereço de ligação</string>

    <!-- Find in page -->
    <string name="findInPageMenuTitle">Encontrar na página</string>
    <string name="nextSearchTermDescription">Encontrar seguinte</string>
    <string name="previousSearchTermDescription">Encontrar anterior</string>
    <string name="closeFindInPageButtonDescription">Fechar a vista de encontrar na página</string>
    <string name="findInPageHint">Encontrar na página</string>

    <!-- AutoComplete Suggestions -->
    <string name="editQueryBeforeSubmitting">Editar consulta antes de pesquisar</string>
    <string name="settingsAutocompleteEnabled">Mostrar sugestões de preenchimento automático</string>

    <!-- Opening external apps -->
    <string name="openExternalApp">Abrir aplicação externa</string>
    <string name="launchingExternalApp">Abrir noutra aplicação</string>
    <string name="confirmOpenExternalApp">Gostaria de sair do DuckDuckGo para visualizar este conteúdo?</string>
    <string name="unableToOpenLink">Não é possível abrir este tipo de ligação</string>

    <!-- Tabs -->
    <string name="tabActivityTitle">Separadores</string>
    <string name="tabsMenuItem">Separadores</string>
    <string name="newTabMenuItem">Novo separador</string>
    <string name="openInNewTab">Abrir em novo separador</string>
    <string name="openInNewBackgroundTab">Abrir em separador em segundo plano</string>
    <string name="openImageInNewTab">Abrir imagem em separador em segundo plano</string>
    <string name="faviconContentDescription">Ícone de favorito</string>
    <string name="closeContentDescription">Fechar</string>
    <string name="closeAllTabsMenuItem">Fechar todos os separadores</string>
    <string name="closeTab">Fechar separador</string>

    <!-- Privacy Dashboard Activities -->
    <string name="privacyDashboardActivityTitle">Painel de privacidade</string>
    <string name="privacyProtectionEnabled">PROTEÇÃO DE PRIVACIDADE ATIVADA</string>
    <string name="privacyProtectionDisabled">PROTEÇÃO DE PRIVACIDADE DESATIVADA</string>
    <string name="privacyProtectionUpgraded" tools:ignore="TypographyQuotes">MELHORADO DE &lt;img src="%d" /&gt; PARA &lt;img src="%d" /&gt;</string>
    <string name="privacyGradeContentDescription">Grau de privacidade</string>

    <string name="httpsGood">Ligação encriptada</string>
    <string name="httpsMixed">Ligação com encriptação mista</string>
    <string name="httpsBad">Ligação não encriptada</string>

    <string name="networksActivityTitle">Redes de rastreamento</string>
    <string name="networksContentDescription">Redes de rastreamento</string>
    <string name="networksOverview">As redes de rastreamento agregam o seu histórico da web num perfil de dados sobre si. As principais redes de rastreamento são mais prejudiciais porque podem rastreá-lo e segmentá-lo em mais sites da Internet.</string>

    <plurals name="trackersFound">
        <item quantity="one">%s rastreador encontrado</item>
        <item quantity="other">%s rastreadores encontrados</item>
    </plurals>

    <plurals name="trackerBlocked">
        <item quantity="one">%s rastreador bloqueado</item>
        <item quantity="other">%s rastreadores bloqueados</item>
    </plurals>

    <plurals name="majorNetworksFound">
        <item quantity="one">%s rede principal de rastreamento encontrada</item>
        <item quantity="other">%s redes principais de rastreamento encontradas</item>
    </plurals>

    <plurals name="majorNetworksBlocked">
        <item quantity="one">%s rede principal de rastreamento bloqueada</item>
        <item quantity="other">%s rede principais de rastreamento bloqueadas</item>
    </plurals>

    <string name="scorecardActivityTitle">Grau de privacidade</string>
    <string name="scorecardSiteIsMemberOfMajorNetwork">O site é uma rede principal de rastreamento</string>
    <string name="scorecardPrivacyGrade">Grau de privacidade</string>
    <string name="scorecardEnhancedGrade">Grau melhorado</string>

    <string name="privacyTermsActivityTitle">Práticas de privacidade</string>
    <string name="practicesGood">Boas práticas de privacidade</string>
    <string name="practicesMixed">Práticas de privacidade mistas"</string>
    <string name="practicesBad">"Más práticas de privacidade"</string>
    <string name="practicesUnknown">Práticas de privacidade desconhecidas</string>
    <string name="practicesOverview">As práticas de privacidade indicam o nível de proteção das informações pessoais que partilha com um site.</string>
    <string name="practicesTosdrLink">As práticas de privacidade resultam de <b><u>ToS;DR</u></b></string>
    <string name="practicesIconContentGood">Ícone de boas práticas</string>
    <string name="practicesIconContentBad">Ícone de más práticas</string>
    <string name="privacyProtectionToggle">Proteção da privacidade</string>

    <string name="networkTrackerSummaryHeader">PRINCIPAIS INFRATORES DA REDE DE RASTREAMENTO</string>
    <string name="networkTrackerSummaryNotReady">Ainda estamos a recolher dados para mostrar quantos rastreadores bloqueámos.</string>

    <!-- Fire -->
    <string name="fireMenu">Limpar dados</string>
    <string name="fireClearAll">Limpar todos os separadores e dados</string>
    <string name="fireCancel">Cancelar</string>
    <string name="fireDataCleared">Dados limpos</string>

    <!-- Settings Activity -->
    <string name="settingsActivityTitle">Definições</string>
    <string name="settingsMenuItemTitle">Definições</string>
    <string name="settingsHeadingGeneral">Gerais</string>
    <string name="settingsHeadingOther">Outros</string>
    <string name="settingsHeadingPrivacy">Privacidade</string>
    <string name="settingsLightTheme">Tema claro</string>
    <string name="settingsAboutDuckduckgo">Sobre o DuckDuckGo</string>
    <string name="settingsVersion">Versão</string>
    <string name="leaveFeedback">Deixar comentários</string>

    <!-- Settings - Automatically clearing data -->
    <string name="settingsAutomaticallyClearingDialogSave">Guardar</string>

    <string name="settingsAutomaticallyClearWhat">Limpar automaticamente…</string>
    <string name="settingsAutomaticallyClearWhatOptionNone">Nenhum</string>
    <string name="settingsAutomaticallyClearWhatOptionTabs">Separadores</string>
    <string name="settingsAutomaticallyClearWhatOptionTabsAndData">Separadores e dados</string>

    <string name="settingsAutomaticallyClearWhen">Limpar em…</string>
    <string name="settingsAutomaticallyClearWhenAppExitOnly">Apenas saída da aplicação</string>
    <string name="settingsAutomaticallyClearWhenAppExit5Seconds">Saída da aplicação, inativa durante 5 segundos</string>
    <string name="settingsAutomaticallyClearWhenAppExit5Minutes">Saída da aplicação, inativa durante 5 minutos</string>
    <string name="settingsAutomaticallyClearWhenAppExit15Minutes">Saída da aplicação, inativa durante 15 minutos</string>
    <string name="settingsAutomaticallyClearWhenAppExit30Minutes">Saída da aplicação, inativa durante 30 minutos</string>
    <string name="settingsAutomaticallyClearWhenAppExit60Minutes">Saída da aplicação, inativa durante 60 minutos</string>

    <!-- About Activity -->
    <string name="aboutActivityTitle">Sobre nós</string>
    <string name="aboutDescription">
        No DuckDuckGo, estamos a definir o novo padrão de confiança online.\n\ O Navegador de Privacidade DuckDuckGo fornece todos os elementos essenciais de privacidade de que necessita para se proteger enquanto pesquisa e navega na Web, incluindo bloqueio de rastreadores, encriptação mais inteligente e pesquisa privada DuckDuckGo.\n\ Afinal de contas, a Internet não deve ser tão assustadora, e obter a privacidade que merece online deve ser tão simples como fechar as persianas.</string>
    <string name="aboutMoreLink">Mais em duckduckgo.com/about</string>
    <string name="no_suggestions">Sem sugestões</string>

    <!-- Broken Site Activity -->
    <string name="brokenSiteReportBrokenSiteMenuItem">Denunciar falha no site</string>
    <string name="brokenSiteHeading">Denunciar uma falha no site</string>
    <string name="brokenSiteModalDescription">A comunicação de falhas em sites é totalmente anónima e ajuda-nos a melhorar a aplicação!</string>
    <string name="brokenSiteUrlHint">Introduzir URL</string>
    <string name="brokenSiteDomainLabel">Domínio de site com falha:</string>
    <string name="brokenSiteMessageHint">Que conteúdo ou funcionalidade está com falhas?</string>
    <string name="brokenSiteSubmitButton">Submeter comentários</string>
    <string name="brokenSiteSubmitted">Obrigado! Comentário enviado</string>

    <!-- Bookmarks Activity -->
    <string name="bookmarksMenuTitle">Marcadores</string>
    <string name="bookmarksActivityTitle">Marcadores</string>
    <string name="bookmarkDeleteConfirmMessage">Tem a certeza de que pretende eliminar o marcador &lt;b&gt;%s&lt;/b&gt;?</string>
    <string name="bookmarkDeleteConfirmTitle">Confirmar</string>
    <string name="bookmarkAddedFeedback">Marcador adicionado</string>
    <string name="bookmarkTitleHint">Título do marcador</string>
    <string name="bookmarkUrlHint">URL do marcador</string>
    <string name="bookmarkSave">Guardar</string>
    <string name="bookmarkTitleEdit">Editar marcador</string>
    <string name="noBookmarks">Ainda não foram adicionados marcadores</string>
    <string name="bookmarkOverflowContentDescription">Mais opções para o marcador %s</string>
    <string name="delete">Eliminar</string>
    <string name="edit">Editar</string>
    <string name="bookmarkEdited">Favorito adicionado</string>

    <!-- Widget -->
    <string name="searchWidgetTextHint">Pesquisar no DuckDuckGo</string>

    <!-- Home Screen Shortcuts -->
    <string name="addToHome">Adicionar à página inicial</string>

    <!-- User Survey -->
    <string name="surveyCtaTitle">Ajude-nos a melhorar a aplicação!</string>
    <string name="surveyCtaDescription">Responda ao nosso inquérito breve e anónimo e partilhe os seus comentários.</string>
    <string name="surveyCtaLaunchButton">Responder ao inquérito</string>
    <string name="surveyCtaDismissButton">Não, obrigado</string>
    <string name="surveyActivityTitle">Inquérito aos utilizadores</string>
    <string name="surveyTitle">INQUÉRITO DO DUCKDUCKGO</string>
    <string name="surveyDismissContentDescription">Ignorar inquérito</string>
    <string name="surveyLoadingErrorTitle">Oh, não!</string>
    <string name="surveyLoadingErrorText">O nosso inquérito não pode ser carregado neste momento.\nVolte a tentar mais tarde.</string>

    <!-- Add widget -->
    <string name="addWidgetCtaTitle">Experimente o nosso widget de pesquisa!</string>
    <string name="addWidgetCtaDescription">Adicione o nosso widget de pesquisa ao seu ecrã inicial para obter acesso rápido e fácil.</string>
    <string name="addWidgetCtaAutoLaunchButton">Adicionar widget</string>
    <string name="addWidgetCtaInstructionsLaunchButton">Mostrar-me</string>
    <string name="addWidgetCtaDismissButton">Ignorar</string>
    <string name="addWidgetInstructionsActivityTitle">Adicionar widget</string>
    <string name="addWidgetInstruction1Label">1</string>
    <string name="addWidgetInstruction1">Prima longamente o ecrã inicial e, em seguida, abra o menu de widgets</string>
    <string name="addWidgetInstruction2Label">2</string>
    <string name="addWidgetInstruction2">Localize o widget do DuckDuckGo</string>
    <string name="addWidgetInstruction3Label">3</string>
    <string name="addWidgetInstruction3">Arraste o widget para o ecrã inicial</string>
    <string name="addWidgetInstructionsButtonGoHome">Vá para ecrã inicial</string>
    <string name="addWidgetInstructionsButtonClose">Fechar</string>

    <!-- App Enjoyment / Rating / Feedback -->
    <string name="appEnjoymentDialogTitle">Está a gostar do DuckDuckGo?</string>
    <string name="appEnjoymentDialogMessage">Adorávamos saber a sua opinião</string>
    <string name="appEnjoymentDialogPositiveButton">Gosto</string>
    <string name="appEnjoymentDialogNegativeButton">Precisa de ser trabalhado</string>

    <string name="rateAppDialogTitle">Classifique a aplicação</string>
    <string name="rateAppDialogMessage">Os seus comentários são importantes. Partilhe o que gosta com uma análise.</string>
    <string name="rateAppDialogPositiveButton">Classificar a aplicação</string>

    <string name="giveFeedbackDialogTitle">Lamentamos saber isso</string>
    <string name="giveFeedbackDialogMessage">Diga-nos como podemos melhorar a aplicação para si</string>
    <string name="giveFeedbackDialogPositiveButton">Deixar comentário</string>

    <string name="noThanks">Não, obrigado</string>

    <!-- Notification Channel Names -->
    <string name="notificationChannelFileDownloading">A transferir ficheiro</string>
    <string name="notificationChannelFileDownloaded">Ficheiro transferido</string>
    <string name="notificationChannelTutorials">Tutoriais</string>

    <!-- Clear Notification -->
    <string name="clearNotificationTitle">Limpeza de dados definida para manual</string>
    <string name="clearNotificationDescription">Personalize o DuckDuckGo para limpar automaticamente os dados de navegação após cada sessão.</string>

    <!-- Privacy Protection Notification -->
    <string name="privacyProtectionNotificationDefaultTitle">Estamos a proteger a sua privacidade</string>
    <string name="privacyProtectionNotificationReportTitle">O seu relatório de privacidade</string>
    <string name="privacyProtectionNotificationDefaultDescription">Utilizar a aplicação DuckDuckGo protege os seus dados bloqueando rastreadores e encriptando ligações.</string>
    <string name="privacyProtectionNotificationUpgadeDescription">Protegeu os seus dados tornando seguras %d ligações não encriptadas durante a utilização do DuckDuckGo.</string>
    <string name="privacyProtectionNotificationTrackerDescription">Protegeu os seus dados bloqueando %d rastreadores durante a utilização do DuckDuckGo.</string>
    <string name="privacyProtectionNotificationBothDescription">Protegeu os seus dados bloqueando %d rastreadores e tornando seguras %d ligações não encriptadas durante a utilização do DuckDuckGo.</string>
    <string name="privacyProtectionNotificationLaunchButton">Retomar navegação</string>

    <!-- Authentication -->
    <string name="authenticationDialogTitle">Iniciar sessão</string>
    <string name="authenticationDialogMessage">%s requer um nome de utilizador e palavra-passe.</string>
    <string name="authenticationDialogPositiveButton">Iniciar sessão</string>
    <string name="authenticationDialogNegativeButton">Cancelar</string>
    <string name="authenticationDialogUsernameHint">Nome de utilizador</string>
    <string name="authenticationDialogPasswordHint">Palavra-passe</string>

    <!-- User-facing label for when a user selects text and might want to search for that text -->
    <string name="systemTextSearchMessage">Pesquisar no DuckDuckGo</string>

    <!-- App feedback disambiguation -->
    <string name="feedbackActivityTitle">Partilhar os seus comentários</string>
    <string name="missingBrowserFeaturesTitleLong">As funcionalidades do navegador estão ausentes ou são frustrantes</string>
    <string name="missingBrowserFeaturesTitleShort">Problemas com funcionalidade do navegador</string>
    <string name="missingBrowserFeaturesSubtitle">Que funcionalidade de navegação podemos adicionar ou melhorar?</string>
    <string name="missingBrowserFeatureSubReasonNavigation">Navegar para a frente, para trás, atualizar</string>
    <string name="missingBrowserFeatureSubReasonTabManagement">Criar e gerir separadores</string>
    <string name="missingBrowserFeatureSubReasonAdPopups">Bloquear anúncios e pop-ups</string>
    <string name="missingBrowserFeatureSubReasonVideos">Ver vídeos</string>
    <string name="missingBrowserFeatureSubReasonImages">Interagir com imagens</string>
    <string name="missingBrowserFeatureSubReasonBookmarks">Criar e gerir marcadores</string>
    <string name="missingBrowserFeatureSubReasonOther">Nenhuma das opções anteriores</string>

    <string name="websiteNotLoadingTitleLong">Alguns sites não carregam corretamente</string>
    <string name="websiteNotLoadingTitleShort">Problemas de carregamento do site</string>
    <string name="websiteNotLoadingSubtitle">Que site está com falhas?"</string>

    <string name="searchNotGoodEnoughTitleLong">A pesquisa do DuckDuckGo não é suficiente boa</string>
    <string name="searchNotGoodEnoughTitleShort">Problemas com a pesquisa do DuckDuckGo</string>
    <string name="searchNotGoodEnoughSubtitle">Que funcionalidade de pesquisa podemos adicionar ou melhorar?</string>
    <string name="searchNotGoodEnoughSubReasonTechnicalSearches">Programação/pesquisa técnica</string>
    <string name="searchNotGoodEnoughSubReasonGoogleLayout">A disposição deveria ser mais parecida com o Google</string>
    <string name="searchNotGoodEnoughSubReasonFasterLoadTimes">Tempo de carregamento mais rápido</string>
    <string name="searchNotGoodEnoughSubReasonSpecificLanguage">Pesquisar num determinado idioma ou região</string>
    <string name="searchNotGoodEnoughSubReasonBetterAutocomplete">Melhor preenchimento automático</string>
    <string name="searchNotGoodEnoughSubReasonOther">Nenhuma das opções anteriores</string>

    <string name="needMoreCustomizationTitleLong">Não existem formas suficientes de personalizar a aplicação</string>
    <string name="needMoreCustomizationTitleShort">Problemas de personalização</string>
    <string name="needMoreCustomizationSubtitle">Que opção de personalização podemos adicionar ou melhorar?</string>
    <string name="needMoreCustomizationSubReasonHomeScreenConfiguration">A configuração do ecrã inicial</string>
    <string name="needMoreCustomizationSubReasonTabDisplay">Como os separadores são apresentados</string>
    <string name="needMoreCustomizationSubReasonAppLooks">Visual da aplicação</string>
    <string name="needMoreCustomizationSubReasonWhichDataIsCleared">Que dados são apagados</string>
    <string name="needMoreCustomizationSubReasonWhenDataIsCleared">Quando os dados são apagados</string>
    <string name="needMoreCustomizationSubReasonBookmarksDisplay">Como os marcadores são apresentados</string>
    <string name="needMoreCustomizationSubReasonOther">Nenhuma das opções anteriores</string>

    <string name="appIsSlowOrBuggyTitleLong">A aplicação é lenta, tem bugs ou falha</string>
    <string name="appIsSlowOrBuggyTitleShort">Problemas de desempenho</string>
    <string name="appIsSlowOrBuggySubtitle">Que problema está a enfrentar?</string>
    <string name="appIsSlowOrBuggySubReasonSlowResults">Páginas Web ou resultados de pesquisa carregados lentamente</string>
    <string name="appIsSlowOrBuggySubReasonAppCrashesOrFreezes">A aplicação falha ou bloqueia</string>
    <string name="appIsSlowOrBuggySubReasonMediaPlayback">Bugs de reprodução de vídeo ou multimédia</string>
    <string name="appIsSlowOrBuggySubReasonOther">Nenhuma das opções anteriores</string>

    <string name="otherMainReasonTitleLong">Nenhuma das opções anteriores</string>
    <string name="otherMainReasonTitleShort">Outros problemas</string>

    <string name="openEndedInputHint">Como podemos melhorar? (Opcional)</string>
    <string name="submitFeedback">SUBMETER COMENTÁRIOS</string>

    <string name="tellUsHowToImprove">Diga-nos o que podemos melhorar.</string>
    <string name="thanksForTheFeedback">Obrigado pelos comentários!</string>
    <string name="feedbackNegativeMainReasonPageSubtitle">A sua frustração está mais relacionada com o quê?</string>
    <string name="feedbackNegativeMainReasonPageTitle">Lamentamos saber isso.</string>
    <string name="feedbackShareDetails">Partilhar detalhes</string>
    <string name="sharePositiveFeedbackWithTheTeam">Há alguns detalhes que gostaria de partilhar com a equipa?</string>
    <string name="whatHaveYouBeenEnjoying">Do que tem gostado?</string>
    <string name="awesomeToHear">É fantástico saber isso!</string>
    <string name="shareTheLoveWithARating">Partilhe o que gosta com a classificação na Play Store.</string>
    <string name="rateTheApp">CLASSIFIQUE A APLICAÇÃO</string>
    <string name="declineFurtherFeedback">NÃO, OBRIGADO. JÁ TERMINEI</string>
    <string name="whichBrokenSites">Onde está a ver esses problemas?</string>
    <string name="whichBrokenSitesHint">Que website tem problemas?</string>
    <string name="feedbackSpecificAsPossible">Seja o mais específico possível</string>
    <string name="feedbackInitialDisambiguationTitle">Vamos começar!</string>
    <string name="feedbackInitialDisambiguationSubtitle">Como classificaria os seus comentários?</string>
    <string name="feedbackInitialDisambiguationHappyButtonContentDescription">Botão de comentário positivo</string>
    <string name="feedbackInitialDisambiguationSadButtonContentDescription">Botão de comentário negativo</string>
<<<<<<< HEAD
    <string name="feedbackIsImportantToUs">Os seus comentários anónimos são importantes para nós.</string>
    <string name="systemSearchOmnibarInputHint"><font size="13">Pesquisar ou escrever URL</font></string>
=======
    <string name="feedbackIsImportantToUs">Os seus comentários anônimos são importantes para nós.</string>
>>>>>>> a6bdd691

</resources><|MERGE_RESOLUTION|>--- conflicted
+++ resolved
@@ -355,11 +355,7 @@
     <string name="feedbackInitialDisambiguationSubtitle">Como classificaria os seus comentários?</string>
     <string name="feedbackInitialDisambiguationHappyButtonContentDescription">Botão de comentário positivo</string>
     <string name="feedbackInitialDisambiguationSadButtonContentDescription">Botão de comentário negativo</string>
-<<<<<<< HEAD
-    <string name="feedbackIsImportantToUs">Os seus comentários anónimos são importantes para nós.</string>
+    <string name="feedbackIsImportantToUs">Os seus comentários anônimos são importantes para nós.</string>
     <string name="systemSearchOmnibarInputHint"><font size="13">Pesquisar ou escrever URL</font></string>
-=======
-    <string name="feedbackIsImportantToUs">Os seus comentários anônimos são importantes para nós.</string>
->>>>>>> a6bdd691
 
 </resources>