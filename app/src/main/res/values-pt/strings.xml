--- conflicted
+++ resolved
@@ -389,7 +389,6 @@
         <item quantity="one">&#160;e mais &lt;b&gt;%d outro&lt;/b&gt; estava tentar rastrear aqui. &lt;br/&gt;&lt;br/&gt;Eu bloqueei-os!&lt;br/&gt;&lt;br/&gt; ☝️Pode verificar a barra de URL para ver quem está a tentar rastrear quando visita um novo site.️</item>
         <item quantity="other">&#160;e mais &lt;b&gt;%d outros&lt;/b&gt; estavam a tentar rastrear aqui. &lt;br/&gt;&lt;br/&gt;Eu bloqueei-os!&lt;br/&gt;&lt;br/&gt; ☝️Pode verificar a barra de URL para ver quem está a tentar rastrear quando visita um novo site.️</item>
     </plurals>
-<<<<<<< HEAD
     <plurals name="daxTrackersBlockedCtaZeroText">
         <item quantity="one" tools:ignore="ImpliedQuantity">&#160;estava a tentar rastrear aqui. &lt;br/&gt;&lt;br/&gt;Eu bloqueei-o!&lt;br/&gt;&lt;br/&gt; ☝️Pode verificar a barra de URL para ver quem está a tentar rastrear quando visita um novo site.️</item>
         <item quantity="other">&#160;estavam a tentar rastrear aqui. &lt;br/&gt;&lt;br/&gt;Eu bloqueei-o!&lt;br/&gt;&lt;br/&gt; ☝️Pode verificar a barra de URL para ver quem está a tentar rastrear quando visita um novo site.️</item>
@@ -397,10 +396,4 @@
     <string name="daxNonSerpCtaText">Enquanto toca e desliza, eu bloqueio rastreadores irritantes. &lt;br/&gt;&lt;br/&gt;Prossiga - continue a navegar!</string>
     <string name="daxMainNetworkOwnedCtaText">Atenção! %s é propriedade de %s.Os rastreadores de &lt;br/&gt;&lt;br/&gt; %s estão ocultos em cerca de %s dos principais sites &#128561;, mas não se preocupe! &lt;br/&gt;&lt;br/&gt;Eu impeço %s de ver a sua atividade nesses sites.</string>
     <string name="daxMainNetworkCtaText">Atenção! %s é uma grande rede de rastreamento.&lt;br/&gt;&lt;br/&gt; Os seus rastreadores estão à espreita em cerca de %s dos principais sites &#128561;, mas não se preocupe! &lt;br/&gt;&lt;br/&gt;Eu impeço %s de ver a sua atividade nesses sites.</string>
-
-    <!-- Covid Cta-->
-    <string name="covidCtaText">Obtenha informações oficiais e sugestões sobre a COVID-19.</string>
-=======
-    <string name="daxTrackersBlockedCtaZeroText">&#160;estava a tentar rastrear aqui. &lt;br/&gt;&lt;br/&gt;Eu bloqueei-o!&lt;br/&gt;&lt;br/&gt; ☝️Pode verificar a barra de URL para ver quem está a tentar rastrear quando visita um novo site.️</string>
->>>>>>> 7f4cf70d
 </resources>