--- conflicted
+++ resolved
@@ -645,29 +645,6 @@
     <string name="emailNotSupported">Dispositivo não suportado</string>
     <string name="emailNotSupportedExplanation">A Proteção do Correio Eletrónico permite-lhe criar endereços de correio eletrónico privados que removem os rastreadores de correio eletrónico. Precisamos de encriptar e armazenar estes endereços que cria localmente no seu dispositivo. Uma vez que o dispositivo não suporta armazenamento encriptado, a Proteção do Correio Eletrónico não está disponível.</string>
 
-<<<<<<< HEAD
-=======
-    <!-- Screen 1-->
-    <string name="emailProtectionStatusTitleJoin">A privacidade dos e-mails, simplificada.</string>
-    <string name="emailProtectionDescriptionJoin"><![CDATA[Bloqueie os rastreadores de correio eletrónico e oculte o seu endereço, sem mudar o fornecedor de correio eletrónico.<br/><a href=\"\"><b>Saiba mais</b></a>.]]></string>
-
-    <!-- Screen 2 -->
-    <string name="emailProtectionStatusTitleJoined">Já está na lista!</string>
-    <string name="emailProtectionDescriptionJoinedWithNotification"><![CDATA[Enviaremos uma notificação quando a Proteção<br/> de E-mail estiver pronta para si. <a href=\"\"><b>Saiba mais</b></a>.]]></string>
-    <string name="emailProtectionDescriptionJoinedWithoutNotification"><![CDATA[O seu convite aparecerá aqui quando estivermos prontos para si. Quer <a href=\"\"><b>receber uma notificação</b></a> quando chegar?<br/><a href=\"\"><b>Saiba mais</b></a> sobre a Proteção de E-mail.]]></string>
-
-    <!-- Screen 3 -->
-    <string name="emailProtectionStatusTitleInBeta">Está convidado!</string>
-    <string name="emailProtectionDescriptionInBeta"><![CDATA[Bloqueie os rastreadores de correio eletrónico e oculte o seu endereço,<br/>sem mudar o fornecedor de correio eletrónico.<br/><a href=\"\"><b>Saiba mais</b></a>.]]></string>
-
-    <!-- Email Protection Sign Out -->
-    <string name="emailProtectionSignOutTitle">Endereço Duck pessoal</string>
-    <string name="emailProtectionSignOutFooter">
-        <![CDATA[A remoção da Proteção de E-mail deste dispositivo remove a opção de preencher o seu Endereço Duck Pessoal ou um Endereço Duck Privado recém-gerado em campos de e-mail enquanto navega na Internet. <br/><br/>Para eliminar completamente os seus Endereços Duck, ou para qualquer outra dúvida ou feedback, contacte-nos pelo e-mail <a href=\"mailto:support@duck.com\">support@duck.com</a>.]]>
-    </string>
-    <string name="emailProtectionSignOutRemoveCta">Remover do dispositivo</string>
-
->>>>>>> 0862bdf9
     <!-- Bookmark folders -->
     <string name="bookmarkDialogTitleEdit">Editar marcador</string>
     <string name="favoriteDialogTitleEdit">Editar favorito</string>
