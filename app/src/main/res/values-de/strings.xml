<?xml version="1.0" encoding="UTF-8"?>
<!--
  ~ Copyright (c) 2022 DuckDuckGo
  ~
  ~ Licensed under the Apache License, Version 2.0 (the "License");
  ~ you may not use this file except in compliance with the License.
  ~ You may obtain a copy of the License at
  ~
  ~     http://www.apache.org/licenses/LICENSE-2.0
  ~
  ~ Unless required by applicable law or agreed to in writing, software
  ~ distributed under the License is distributed on an "AS IS" BASIS,
  ~ WITHOUT WARRANTIES OR CONDITIONS OF ANY KIND, either express or implied.
  ~ See the License for the specific language governing permissions and
  ~ limitations under the License.
  -->
<resources xmlns:tools="http://schemas.android.com/tools">

    <string name="appName" translatable="false">DuckDuckGo</string>
    <string name="appDescription" translatable="false">DuckDuckGo </string>
    <string name="duckDuckGoLogoDescription">DuckDuckGo-Logo</string>
    <string name="duckDuckGoPrivacySimplified">Privatsphäre – leicht gemacht</string>
    <string name="yes">Ja</string>
    <string name="no">Nein</string>
    <string name="open">Öffnen</string>
    <string name="cancel">Abbrechen</string>
    <string name="search">Suche</string>

    <!-- Onboarding Activity -->
    <string name="onboardingDefaultBrowserDescription">Navigiere zu Einstellungen, damit du in Zukunft immer mit DuckDuckGo suchen und browsen kannst.</string>
    <string name="onboardingDefaultBrowserTitle">DuckDuckGo als Standard-Browser einstellen</string>

    <!-- Default Browser -->
    <string name="cannotLaunchDefaultAppSettings">Standardmäßiger App-Einstellungsbildschirm kann nicht gestartet werden</string>
    <string name="settingsDefaultBrowserEnabled">Als Standard-Browser festlegen</string>
    <string name="defaultBrowserMaybeLater">Vielleicht später</string>
    <string name="defaultBrowserLetsDoIt">Als Standard-Browser festlegen</string>
    <string name="defaultBrowserDescriptionNoDefault">Öffnen Sie Links jederzeit sicher und ohne Sorge.</string>
    <string name="defaultBrowserInstructions">Wählen Sie DuckDuckGo aus und tippen Sie auf <font color="#678fff"> Immer </font>.</string>

    <!-- Browser Activity -->
    <string name="browserPopupMenu">Browsermenü</string>
    <string name="refresh">Aktualisieren</string>
    <string name="back">Zurück</string>
    <string name="forward">Weiter</string>

    <string name="omnibarInputHint">URL eingeben oder suchen</string>
    <string name="clearButtonContentDescription">Sucheingabe löschen</string>
    <string name="no_compatible_third_party_app_installed">Keine kompatible App installiert</string>
    <string name="addBookmarkMenuTitle">Lesezeichen hinzufügen</string>
    <string name="editBookmarkMenuTitle">Lesezeichen bearbeiten</string>
    <string name="addFavoriteMenuTitle">Favorit hinzufügen</string>
    <string name="removeFavoriteMenuTitle">Favorit entfernen</string>
    <string name="favoriteAddedMessage">Favorit wurde hinzugefügt</string>
    <string name="bookmarkAddedMessage">Lesezeichen hinzugefügt</string>
    <string name="requestDesktopSiteMenuTitle">Desktop-Seite</string>
    <string name="fireproofWebsiteMenuTitleRemove">Feuerfest-Einstellung deaktivieren</string>
    <string name="requestMobileSiteMenuTitle">Mobile Website</string>
    <string name="downloadsMenuTitle">Downloads</string>
    <string name="printMenuTitle">Seite drucken</string>
    <string name="favoriteDeleteConfirmationMessage">Favorit wurde entfernt</string>
    <string name="fireproofDeleteConfirmationMessage">Feuerfest-Einstellung deaktiviert</string>
    <string name="privacyProtectionEnabledConfirmationMessage">Datenschutz aktiviert für %1$s</string>
    <string name="privacyProtectionDisabledConfirmationMessage">Datenschutz deaktiviert für %1$s</string>
    <string name="undoSnackbarAction">Rückgängig machen</string>

    <!-- Downloading files -->
    <string name="downloadImage">Bild herunterladen</string>
    <string name="permissionRequiredToDownload">Zum Herunterladen muss eine Speichererlaubnis erteilt werden</string>

    <!-- Sharing options -->
    <string name="options">Optionen</string>
    <string name="shareLink">Link teilen</string>
    <string name="shareMenuTitle">Teilen</string>
    <string name="copyUrl">Link-Adresse kopieren</string>

    <!-- Find in page -->
    <string name="findInPageMenuTitle">Auf Seite suchen</string>
    <string name="nextSearchTermDescription">Nächstes Ergebnis</string>
    <string name="previousSearchTermDescription">Vorheriges Ergebnis</string>
    <string name="closeFindInPageButtonDescription">Seitensuchansicht schließen</string>
    <string name="findInPageHint">Auf Seite suchen</string>
    <string name="findInPageMatches" translatable="false">%d/%d</string>

    <!-- AutoComplete Suggestions -->
    <string name="editQueryBeforeSubmitting">Anfrage vor der Suche bearbeiten</string>
    <string name="settingsAutocompleteEnabled">Vorschläge für die Autovervollständigung anzeigen</string>

    <!-- Opening external apps -->
    <string name="openExternalApp">Externe App öffnen</string>
    <string name="launchingExternalApp">In einer anderen App öffnen</string>
    <string name="confirmOpenExternalApp">Möchtest du DuckDuckGo verlassen, um diesen Inhalt anzuzeigen?</string>
    <string name="unableToOpenLink">Diese Art von Link kann nicht geöffnet werden</string>

    <!-- Tabs -->
    <string name="homeTab" translatable="false">DuckDuckGo</string>
    <string name="tabActivityTitle">Tabs</string>
    <string name="tabsMenuItem">Tabs</string>
    <string name="newTabMenuItem">Neuer Tab</string>
    <string name="openInNewTab">In neuem Tab öffnen</string>
    <string name="openInNewBackgroundTab">In Hintergrund-Tab öffnen</string>
    <string name="openImageInNewTab">Bild in Hintergrund-Tab öffnen</string>
    <string name="faviconContentDescription">Favicon</string>
    <string name="closeContentDescription">Schließen</string>
    <string name="closeAllTabsMenuItem">Alle Tabs schließen</string>
    <string name="closeTab">Alle tab</string>
    <string name="tabClosed">Tab geschlossen</string>
    <string name="tabClosedUndo">Rückgängig machen</string>
    <string name="downloadsMenuItemTitle">Downloads</string>

    <!-- Privacy Dashboard Activities -->
    <string name="privacyProtectionToggle">Datenschutz der Website</string>
    <string name="privacyProtectionEnabled">WEBSITE-SCHUTZ AKTIVIERT</string>
    <string name="privacyProtectionDisabled">WEBSITE-SCHUTZ DEAKTIVIERT</string>
    <string name="privacyDashboardActivityTitle">Privatsphäre-Dashboard</string>
    <string name="privacyProtectionUpgraded" tools:ignore="TypographyQuotes">VERBESSERT VON &lt;img src=\"%1$d\" /&gt; AUF &lt;img src=\"%2$d\" /&gt;</string>
    <string name="privacyGradeContentDescription">Datenschutzstufe</string>
    <string name="privacyProtectionTemporarilyDisabled">Wir haben den Datenschutz vorübergehend deaktiviert, da die Seite derzeit dadurch gestört wird.</string>

    <string name="httpsGood">Verschlüsselte Verbindung</string>
    <string name="httpsMixed">Verschlüsselte und unverschlüsselte Verbindung</string>
    <string name="httpsBad">Unverschlüsselte Verbindung</string>

    <string name="scorecardActivityTitle">Datenschutzstufe</string>
    <string name="scorecardSiteIsMemberOfMajorNetwork">Diese Website gehört zu einem großen Tracker-Netzwerk</string>
    <string name="scorecardPrivacyGrade">Datenschutzstufe</string>
    <string name="scorecardEnhancedGrade">Erhöhte Stufe</string>

    <string name="privacyTermsActivityTitle">Datenschutzpraktiken</string>
    <string name="practicesGood">Gute Datenschutzpraktiken</string>
    <string name="practicesMixed">Gemischte Datenschutzpraktiken</string>
    <string name="practicesBad">Schlechte Datenschutzpraktiken</string>
    <string name="practicesUnknown">Unbekannte Datenschutzpraktiken</string>
    <string name="practicesOverview">Datenschutzpraktiken geben an, inwieweit die personenbezogenen Daten, die du mit einer Website teilst, geschützt sind.</string>
    <string name="practicesTosdrLink">Datenschutzpraktiken von <b><u>ToS;DR</u></b>.</string>
    <string name="practicesIconContentGood">Good Practice Icon</string>
    <string name="practicesIconContentBad">Bad Practice Icon</string>

    <string name="networkTrackerSummaryHeader">HARTNÄCKIGSTE TRACKER-NETZWERKE</string>
    <string name="networkTrackerSummaryNotReady">Wir sammeln immer noch Daten, um anzuzeigen, wie viele Tracker wir blockiert haben.</string>

    <string name="trackersActivityTitle">Tracking-Anfragen blockiert</string>
    <string name="trackersContentDescription">Tracking-Anfragen blockiert</string>
    <string name="trackersOverview">Das Laden folgender Anfragen von Drittanbieter-Domains wurde blockiert, da sie als Tracking-Anfragen identifiziert wurden. Wenn die Anfragen eines Unternehmens geladen werden, kann ihm dies ermöglichen, ein Profil von dir zu erstellen.</string>
    <string name="trackersOverviewProtectionsOff">Das Laden von Tracking-Anfragen wurde nicht blockiert, da der Schutz für diese Website deaktiviert ist. Wenn die Anfragen eines Unternehmens geladen werden, kann ihm dies ermöglichen, ein Profil von dir zu erstellen.</string>

    <string name="domainsLoadedActivityTitle">Anfragen von Drittanbietern geladen</string>
    <string name="domainsLoadedContentDescription">Anfragen von Drittanbietern geladen</string>
    <string name="domainsLoadedOverview">Die Anfragen der folgenden Drittanbieter-Domains wurden geladen. Wenn die Anfragen eines Unternehmens geladen werden, kann dies ihm erlauben, ein Profil von dir zu erstellen, obwohl unsere anderen Schutzmaßnahmen für das Web-Tracking weiterhin gelten.</string>
    <string name="domainsLoadedOverviewProtectionsOff">Das Laden von Anfragen von Drittanbietern wurde nicht blockiert, da der Schutz für diese Website deaktiviert ist. Wenn die Anfragen eines Unternehmens geladen werden, kann ihm dies ermöglichen, ein Profil von dir zu erstellen.</string>
    <string name="domainsLoadedOverviewEmpty">Wir haben keine Anfragen von Drittanbieter-Domains erkannt.</string>
    <string name="domainsLoadedHeadingText">Keine Drittanbieter-Domains geladen</string>

    <string name="webTrackingProtectionsText"><annotation type="learn_more_link">Über unseren Web-Tracking-Schutz</annotation></string>
    <string name="webTrackingProtectionsUrl">https://help.duckduckgo.com/duckduckgo-help-pages/privacy/web-tracking-protections/</string>

    <string name="trackersBlockedNoSectionDescription">Die Anfragen der folgenden Domain wurden geladen.</string>

    <string name="adLoadedSectionDescription">Die Anfragen der folgenden Domain wurden geladen, da kürzlich eine %1$s-Werbung auf DuckDuckGo angeklickt wurde. Diese Anfragen helfen bei der Bewertung der Effektivität von Werbung. Werbung auf DuckDuckGo erstellt keine Profile von dir.</string>
    <string name="adLoadedSectionLinkText"><annotation type="learn_more_link">Wie sich unsere Suchanzeigen auf unseren Schutz auswirken</annotation></string>
    <string name="adLoadedSectionUrl">https://help.duckduckgo.com/duckduckgo-help-pages/privacy/web-tracking-protections/#3rd-party-tracker-loading-protection</string>

    <string name="domainsLoadedSectionDescription">Die Anfragen der folgenden Domain wurden ebenfalls geladen.</string>
    <string name="domainsLoadedSectionSingleSectionDescription">Die Tracking-Anfragen der folgenden Domains wurden geladen.</string>
    <string name="domainsLoadedSectionEmptyListDescription">Wir haben keine Anfragen von Drittanbieter-Domains erkannt.</string>

    <string name="domainsLoadedBreakageSectionDescription">Die Anfragen der folgenden Domain wurden geladen, um eine Störung der Website zu verhindern.</string>
    <string name="domainsLoadedAssociatedSectionDescription">Die Anfragen der folgenden Domain wurden geladen, da sie mit %1$s verknüpft sind.</string>

    <string name="trackersBlockedText">Blockierte Anfragen</string>
    <string name="trackersNotBlockedText">Keine Tracking-Anfragen blockiert</string>
    <string name="trackersNoFoundText">Keine Tracking-Anfragen gefunden</string>
    <string name="trackersFoundText">Tracking-Anfragen gefunden</string>

    <string name="domainsLoadedText">Anfragen von Drittanbietern geladen</string>
    <string name="domainsNotLoadedText">Keine Anfragen von Drittanbietern geladen</string>

    <string name="majorNetworksNoFound">Keine große Tracker-Netzwerke gefunden</string>
    <string name="majorNetworksFound">Große Tracker-Netzwerke gefunden</string>

    <!-- Fire -->
    <string name="fireMenu">Daten löschen</string>
    <string name="fireClearAll">Alle Tabs schließen und Daten löschen</string>
    <string name="fireCancel">Abbrechen</string>
    <string name="fireDataCleared">Daten gelöscht</string>

    <!-- Settings Activity -->
    <string name="settingsActivityTitle">Einstellungen</string>
    <string name="settingsMenuItemTitle">Einstellungen</string>
    <string name="settingsHeadingGeneral">Allgemeines</string>
    <string name="settingsHeadingOther">Sonstiges</string>
    <string name="settingsHeadingPrivacy">Privatsphäre</string>
    <string name="settingsAboutDuckduckgo">Über DuckDuckGo</string>
    <string name="settingsVersion">Version</string>
    <string name="leaveFeedback">Feedback teilen</string>
    <string name="settingsEmailProtectionTitle">E-Mail-Schutz</string>
    <string name="settingsEmailProtectionSubtitle">E-Mail-Tracker blockieren und deine Adresse verbergen</string>
    <string name="settingsHeadingMore">Mehr von DuckDuckGo</string>
    <string name="settingsLightTheme">Hell</string>
    <string name="settingsTheme">Thema</string>
    <string name="settingsDarkTheme">Dunkel</string>
    <string name="settingsSystemTheme">Standard</string>
    <string name="settingsThemeDialogSave">Design festlegen</string>
    <string name="settingsTitleAppLinks">Links in Apps öffnen</string>
    <string name="settingsTitleAppLinksDialog">Links in Apps öffnen</string>
    <string name="settingsAppLinksAskEveryTime">Jedes Mal fragen</string>
    <string name="settingsAppLinksAlways">Immer</string>
    <string name="settingsAppLinksNever">Nie</string>

    <!-- Settings - Automatically clearing data -->
    <string name="settingsAutomaticallyClearingDialogSave">Speichern</string>

    <string name="settingsAutomaticallyClearWhat">Automatisches Löschen von …</string>
    <string name="settingsAutomaticallyClearWhatDialogTitle">Automatisches Löschen von …</string>
    <string name="settingsAutomaticallyClearWhatOptionNone">gar nichts</string>
    <string name="settingsAutomaticallyClearWhatOptionTabs">Tabs</string>
    <string name="settingsAutomaticallyClearWhatOptionTabsAndData">Tabs und Daten</string>

    <string name="settingsAutomaticallyClearWhen">Löschen …</string>
    <string name="settingsAutomaticallyClearWhenDialogTitle">Löschen …</string>
    <string name="settingsAutomaticallyClearWhenAppExitOnly">nur beim Verlassen der App</string>
    <string name="settingsAutomaticallyClearWhenAppExit5Seconds">Beim Verlassen der App, 5 Sekunden lang inaktiv</string>
    <string name="settingsAutomaticallyClearWhenAppExit5Minutes">Beim Verlassen der App, 5 Minuten lang inaktiv</string>
    <string name="settingsAutomaticallyClearWhenAppExit15Minutes">Beim Verlassen der App, 15 Minuten lang inaktiv</string>
    <string name="settingsAutomaticallyClearWhenAppExit30Minutes">Beim Verlassen der App, 30 Minuten lang inaktiv</string>
    <string name="settingsAutomaticallyClearWhenAppExit60Minutes">Beim Verlassen der App, 1 Stunde lang inaktiv</string>

    <!-- About Activity -->
    <string name="aboutActivityTitle">Über DuckDuckGo</string>
    <string name="aboutDescription">
        Wir bei DuckDuckGo setzen den neuen Vertrauensstandard im Internet.\n\nDer DuckDuckGo Privacy Browser bietet dir alles Grundlegende zum Datenschutz, um dich beim Suchen und Browsen im Internet zu schützen, u. a. eine Tracker-Blockade, eine klügere Verschlüsselung und die private DuckDuckGo-Suche.\n\nSchließlich muss das Internet kein gruseliger Ort sein. Die Online-Privatsphäre zu bekommen, die du verdienst, sollte so einfach sein, wie die Jalousien herunterzulassen.</string>
    <string name="aboutMoreLink">Mehr auf duckduckgo.com/about</string>
    <string name="no_suggestions">Keine Vorschläge</string>

    <!-- Broken Site Activity -->
    <string name="brokenSiteReportBrokenSiteMenuItem">Fehlerhafte Seite melden</string>
    <string name="brokenSiteHeading">Fehlerhafte Website melden</string>
    <string name="brokenSiteSubmitted">Vielen Dank! Feedback wurde gesendet.</string>
    <string name="brokenSitesCategoriesTitle">Beschreiben, was passiert ist</string>
    <string name="brokenSitesCategoriesHint">Beschreiben, was passiert ist</string>
    <string name="brokenSiteSubmitButton">Bericht senden</string>
    <string name="brokenSiteDescription">Das Senden eines anonymen Berichts über fehlerhafte Websites hilft uns, diese Probleme zu beheben und die App zu verbessern.</string>

    <string name="brokenSiteCategoryImages">Bilder wurden nicht geladen</string>
    <string name="brokenSiteCategoryPaywall">Die Seite hat mich aufgefordert, zu deaktivieren</string>
    <string name="brokenSiteCategoryComments">Kommentare wurden nicht geladen</string>
    <string name="brokenSiteCategoryVideos">Video wurde nicht abgespielt</string>
    <string name="brokenSiteCategoryLinks">Links oder Schaltflächen funktionieren nicht</string>
    <string name="brokenSiteCategoryContent">Inhalt fehlt</string>
    <string name="brokenSiteCategoryLogin">Ich kann mich nicht anmelden</string>
    <string name="brokenSiteCategoryUnsupported">Der Browser ist nicht kompatibel</string>
    <string name="brokenSiteCategoryOther">Etwas anderes</string>

    <!-- Bookmarks Activity -->
    <string name="bookmarksMenuTitle">Lesezeichen</string>
    <string name="bookmarksActivityTitle">Lesezeichen</string>
    <string name="noBookmarks">Noch keine Lesezeichen hinzugefügt</string>
    <string name="bookmarkOverflowContentDescription">Mehr Optionen für Lesezeichen %1$s</string>
    <string name="bookmarkDeleteConfirmationMessage">&lt;b&gt;%1$s&lt;/b&gt; wurde gelöscht</string>
    <string name="exportBookmarksMenu">Exportieren</string>
    <string name="exportBookmarksEmpty">Es wird nichts exportiert, da keine Lesezeichen für Sie vorliegen</string>
    <string name="exportBookmarksError">Etwas ist schief gegangen und es konnten keine Lesezeichen exportiert werden</string>
    <string name="exportBookmarksSuccess">Alle Lesezeichen wurden erfolgreich exportiert</string>
    <string name="importBookmarksMenu">Importieren</string>
    <string name="importBookmarksFileTitle">Wählen Sie aus, welche Lesezeichendatei Sie importieren möchten</string>
    <string name="importBookmarksError">Etwas ist schief gegangen und es konnten keine Lesezeichen importiert werden</string>
    <string name="importBookmarksEmpty">Diese Datei enthält keine Lesezeichen, die importiert werden können</string>
    <string name="importBookmarksSuccess">%1$d Lesezeichen wurden erfolgreich importiert</string>
    <string name="savedSiteDialogTitleHint">Titel</string>
    <string name="savedSiteDialogUrlHint">URL</string>
    <string name="savedSiteDialogTitleEdit">Bearbeiten</string>
    <string name="bookmarksSectionTitle">Lesezeichen</string>
    <string name="favoritesSectionTitle">Favoriten</string>
    <string name="bookmarksEmptyHint">Noch keine Lesezeichen hinzugefügt</string>
    <string name="favoritesEmptyHint">Noch keine Favoriten hinzugefügt</string>

    <!-- Dialogs -->
    <string name="dialogConfirmTitle">Bestätigen</string>
    <string name="dialogSave">Speichern</string>
    <string name="delete">Löschen</string>
    <string name="edit">Bearbeiten</string>
    <string name="remove">Entfernen</string>
    <string name="removeAll">Alle entfernen</string>

    <!-- Widget -->
    <string name="searchWidgetTextHint">Mit DuckDuckGo suchen</string>

    <!-- Favorites widget -->
    <string name="addFavoriteMenuTitleHighlighted">👋 Favorit hinzufügen</string>
    <string name="widgetConfigurationTitleText">Design auswählen</string>
    <string name="widgetConfigurationSystemThemeOption">Standard</string>
    <string name="widgetConfigurationLightThemeOption">Hell</string>
    <string name="widgetConfigurationDarkThemeOption">Dunkel</string>
    <string name="widgetConfigurationAddWidgetOption">Widget hinzufügen</string>
    <string name="searchWidgetEmtpyFavoritesHint">Noch keine Favoriten hinzugefügt</string>
    <string name="searchWidgetEmtpyFavoritesCta">Favorit hinzufügen</string>
    <string name="daxFavoritesOnboardingCtaText"><![CDATA[Mit nur einem Klick auf deine Lieblingswebsites zugreifen!<br/><br/>Geh auf eine Website, die du oft besuchst. Tippe dann auf das Symbol „⠇“ und wähle *Zu Favoriten hinzufügen* aus.]]></string>
    <string name="daxFavoritesOnboardingCtaContentDescription">Mit nur einem Klick auf deine Lieblingswebsites zugreifen! Geh auf eine Website, die du oft besuchst. Tippe dann auf das Browsermenü-Symbol und wählen *Zu Favoriten hinzufügen* aus.</string>
    <string name="widgetConfigurationActivityTitle">Widget-Konfiguration</string>
    <string name="favoritesWidgetLabel">Favoriten</string>
    <string name="searchWidgetLabel">Suche</string>

    <!-- Home Screen Shortcuts -->
    <string name="addToHome">Zum Startbildschirm hinzufügen</string>
    <string name="shortcutAddedText">%1$s wurde erfolgreich zu deinem Startbildschirm hinzugefügt.</string>

    <!-- User Survey -->
    <string name="surveyCtaTitle">Hilf uns bei der Verbesserung der App!</string>
    <string name="surveyCtaDescription">Nimm an unserer kurzen Umfrage teil und gib uns dein Feedback.</string>
    <string name="surveyCtaLaunchButton">An der Umfrage teilnehmen</string>
    <string name="surveyCtaDismissButton">Nein, danke</string>
    <string name="surveyActivityTitle">Benutzerumfrage</string>
    <string name="surveyTitle">DUCKDUCKGO-UMFRAGE</string>
    <string name="surveyDismissContentDescription">Umfrage verwerfen</string>
    <string name="surveyLoadingErrorTitle">Oh nein!</string>
    <string name="surveyLoadingErrorText">Unsere Umfrage kann derzeit nicht geladen werden.\nBitte versuche es zu einem späteren Zeitpunkt erneut.</string>

    <!-- Add widget -->
    <string name="addWidgetCtaTitle">Probiere unser Such-Widget aus!</string>
    <string name="addWidgetCtaDescription">Füge unser Such-Widget für einen schnellen und einfachen Zugriff zu deinem Startbildschirm hinzu.</string>
    <string name="addWidgetCtaAutoLaunchButton">Widget hinzufügen</string>
    <string name="addWidgetCtaInstructionsLaunchButton">Anzeigen</string>
    <string name="addWidgetCtaDismissButton">Verwerfen</string>
    <string name="addWidgetInstructionsActivityTitle">Widget hinzufügen</string>
    <string name="addWidgetInstruction1Label">1</string>
    <string name="addWidgetInstruction1">Drücke lange auf eine Stelle auf deinem Startbildschirm, woraufhin sich das Widget-Menü öffnet.</string>
    <string name="addWidgetInstruction2Label">2</string>
    <string name="addWidgetInstruction2">Finde das DuckDuckGo-Widget.</string>
    <string name="addWidgetInstruction3Label">3</string>
    <string name="addWidgetInstruction3">Ziehe das Widget auf deinen Startbildschirm.</string>
    <string name="addWidgetInstructionsButtonGoHome">Zum Startbildschirm</string>
    <string name="addWidgetInstructionsButtonClose">Schließen</string>

    <!-- App Enjoyment / Rating / Feedback -->
    <string name="appEnjoymentDialogTitle">Gefällt dir DuckDuckGo?</string>
    <string name="appEnjoymentDialogMessage">Wir würden gerne wissen, was du denkst.</string>
    <string name="appEnjoymentDialogPositiveButton">Ich mag es</string>
    <string name="appEnjoymentDialogNegativeButton">Es sollte überarbeitet werden</string>

    <string name="rateAppDialogTitle">Die App bewerten</string>
    <string name="rateAppDialogMessage">Dein Feedback ist uns wichtig. Bitte teile deine Begeisterung mit einer Bewertung.</string>
    <string name="rateAppDialogPositiveButton">App bewerten</string>
    <string name="rateAppDialogNegativeButton" translatable="false">@string/noThanks</string>

    <string name="giveFeedbackDialogTitle">Es tut uns leid, das zu hören</string>
    <string name="giveFeedbackDialogMessage">Wie können wir die App für dich verbessern?</string>
    <string name="giveFeedbackDialogPositiveButton">Feedback teilen</string>
    <string name="giveFeedbackDialogNegativeButton" translatable="false">@string/noThanks</string>

    <string name="noThanks">Nein, danke</string>

    <!-- Notification Channel Names -->
    <string name="notificationChannelTutorials">Tutorials</string>

    <!-- Clear Notification -->
    <string name="clearNotificationTitle">Manuelle Datenlöschung eingestellt</string>
    <string name="clearNotificationDescription">Passe DuckDuckGo an, um die Browserdaten nach jeder Sitzung automatisch zu löschen.</string>

    <!-- Privacy Protection Notification -->
    <string name="privacyProtectionNotificationDefaultTitle">Wir schützen deine Privatsphäre</string>
    <string name="privacyProtectionNotificationReportTitle">Dein Datenschutzbericht</string>
    <string name="privacyProtectionNotificationDefaultDescription">Die Verwendung der DuckDuckGo-App schützt deine Daten, indem Tracker blockiert und Verbindungen verschlüsselt werden.</string>
    <string name="privacyProtectionNotificationUpgadeDescription">Du hast deine Daten geschützt, indem du %1$d unverschlüsselte Verbindungen bei der Verwendung von DuckDuckGo gesichert hast.</string>
    <string name="privacyProtectionNotificationTrackerDescription">Du hast deine Daten geschützt, indem du %1$d Tracker bei der Verwendung von DuckDuckGo blockiert hast.</string>
    <string name="privacyProtectionNotificationBothDescription">Du hast deine Daten geschützt, indem du %1$d Tracker blockiert und %2$d unverschlüsselte Verbindungen bei der Verwendung von DuckDuckGo gesichert hast.</string>
    <string name="privacyProtectionNotificationLaunchButton">Weiter browsen</string>

    <!-- Authentication -->
    <string name="authenticationDialogTitle">Anmelden</string>
    <string name="authenticationDialogMessage">%1$s erfordert einen Benutzernamen und ein Passwort.</string>
    <string name="authenticationDialogPositiveButton">Anmelden</string>
    <string name="authenticationDialogNegativeButton">Abbrechen</string>
    <string name="authenticationDialogUsernameHint">Benutzername</string>
    <string name="authenticationDialogPasswordHint">Passwort</string>

    <!-- User-facing label for when a user selects text and might want to search for that text -->
    <string name="systemTextSearchMessage">Mit DuckDuckGo suchen</string>

    <!-- App feedback disambiguation -->
    <string name="feedbackActivityTitle">Feedback teilen</string>
    <string name="missingBrowserFeaturesTitleLong">Browserfunktionen fehlen oder sind nicht ausgereift</string>
    <string name="missingBrowserFeaturesTitleShort">Browserfunktionsprobleme</string>
    <string name="missingBrowserFeaturesSubtitle">Welche Browserfunktionen können wir hinzufügen oder verbessern?</string>
    <string name="missingBrowserFeatureSubReasonNavigation">Vorwärts, rückwärts navigieren und/oder aktualisieren</string>
    <string name="missingBrowserFeatureSubReasonTabManagement">Tabs erstellen und verwalten</string>
    <string name="missingBrowserFeatureSubReasonAdPopups">Blockieren von Werbungen und Pop-ups</string>
    <string name="missingBrowserFeatureSubReasonVideos">Videos anschauen</string>
    <string name="missingBrowserFeatureSubReasonImages">Mit Bildern interagieren</string>
    <string name="missingBrowserFeatureSubReasonBookmarks">Lesezeichen erstellen und verwalten</string>
    <string name="missingBrowserFeatureSubReasonOther">Keine davon</string>

    <string name="websiteNotLoadingTitleLong">Probleme beim Laden der Website</string>
    <string name="websiteNotLoadingTitleShort">Probleme beim Laden der Website</string>
    <string name="websiteNotLoadingSubtitle">Welche Website ist fehlerhaft?</string>

    <string name="searchNotGoodEnoughTitleLong">Die DuckDuckGo-Suche ist nicht gut genug</string>
    <string name="searchNotGoodEnoughTitleShort">DuckDuckGo-Suchprobleme</string>
    <string name="searchNotGoodEnoughSubtitle">Welche Suchfunktion können wir hinzufügen oder verbessern?</string>
    <string name="searchNotGoodEnoughSubReasonTechnicalSearches">Programmierung/technische Suche</string>
    <string name="searchNotGoodEnoughSubReasonGoogleLayout">Das Layout sollte mehr dem von Google ähneln</string>
    <string name="searchNotGoodEnoughSubReasonFasterLoadTimes">Schnellere Ladezeit</string>
    <string name="searchNotGoodEnoughSubReasonSpecificLanguage">Suche in einer bestimmten Sprache oder Region</string>
    <string name="searchNotGoodEnoughSubReasonBetterAutocomplete">Bessere Autovervollständigung</string>
    <string name="searchNotGoodEnoughSubReasonOther">Keine davon</string>

    <string name="needMoreCustomizationTitleLong">Es gibt nicht genügend Möglichkeiten zur individuellen Anpassung der App</string>
    <string name="needMoreCustomizationTitleShort">Anpassungsprobleme</string>
    <string name="needMoreCustomizationSubtitle">Welche Anpassung können wir hinzufügen oder verbessern?</string>
    <string name="needMoreCustomizationSubReasonHomeScreenConfiguration">Konfiguration des Startbildschirms</string>
    <string name="needMoreCustomizationSubReasonTabDisplay">Wie Tabs angezeigt werden</string>
    <string name="needMoreCustomizationSubReasonAppLooks">Wie die App aussieht</string>
    <string name="needMoreCustomizationSubReasonWhichDataIsCleared">Welche Daten gelöscht werden</string>
    <string name="needMoreCustomizationSubReasonWhenDataIsCleared">Wann Daten gelöscht werden</string>
    <string name="needMoreCustomizationSubReasonBookmarksDisplay">Wie Lesezeichen angezeigt werden</string>
    <string name="needMoreCustomizationSubReasonOther">Keine davon</string>

    <string name="appIsSlowOrBuggyTitleLong">Die App ist langsam, fehlerhaft oder stürzt ab</string>
    <string name="appIsSlowOrBuggyTitleShort">Leistungsprobleme</string>
    <string name="appIsSlowOrBuggySubtitle">Welches Problem tritt auf?</string>
    <string name="appIsSlowOrBuggySubReasonSlowResults">Webseiten oder Suchergebnisse laden langsam</string>
    <string name="appIsSlowOrBuggySubReasonAppCrashesOrFreezes">Die App stürzt ab oder reagiert nicht</string>
    <string name="appIsSlowOrBuggySubReasonMediaPlayback">Video- oder Medienwiedergabefehler</string>
    <string name="appIsSlowOrBuggySubReasonOther">Keine davon</string>

    <string name="otherMainReasonTitleLong">Keine davon</string>
    <string name="otherMainReasonTitleShort">Andere Probleme</string>

    <string name="openEndedInputHint">Bitte sei so genau wie möglich</string>
    <string name="submitFeedback">ABSCHICKEN</string>

    <string name="tellUsHowToImprove">Teile uns bitte mit, was wir verbessern können.</string>
    <string name="thanksForTheFeedback">Vielen Dank für dein Feedback!</string>
    <string name="feedbackNegativeMainReasonPageSubtitle">Was stört dich am meisten?</string>
    <string name="feedbackNegativeMainReasonPageTitle">Es tut uns leid, das zu hören</string>
    <string name="feedbackShareDetails">Weitere Informationen teilen</string>
    <string name="sharePositiveFeedbackWithTheTeam">Gibt es weitere Informationen, die du dem Team mitteilen möchten?</string>
    <string name="whatHaveYouBeenEnjoying">Was hat dir gefallen?</string>
    <string name="awesomeToHear">Das freut uns!</string>
    <string name="shareTheLoveWithARating">Bitte teile deine Begeisterung mit einer Bewertung im Play Store.</string>
    <string name="rateTheApp">APP BEWERTEN</string>
    <string name="declineFurtherFeedback">NEIN DANKE, ICH BIN FERTIG</string>
    <string name="whichBrokenSites">Wo treten diese Probleme auf?</string>
    <string name="whichBrokenSitesHint">Auf welcher Website gibt es Probleme?</string>
    <string name="feedbackSpecificAsPossible">Bitte sei so genau wie möglich</string>
    <string name="feedbackInitialDisambiguationTitle">Los geht\'s!</string>
    <string name="feedbackInitialDisambiguationSubtitle">Wie würdest du dein Feedback kategorisieren?</string>
    <string name="feedbackInitialDisambiguationHappyButtonContentDescription">Schaltfläche für positives Feedback</string>
    <string name="feedbackInitialDisambiguationSadButtonContentDescription">Schaltfläche für negatives Feedback</string>
    <string name="feedbackIsImportantToUs">Dein anonymes Feedback ist uns wichtig.</string>

    <!-- Webview Recovery -->
    <string name="crashedWebViewErrorMessage">"Die Webseite konnte nicht angezeigt werden."</string>
    <string name="crashedWebViewErrorAction">"Neu laden"</string>

    <!-- System Search-->
    <string name="systemSearchDeviceAppLabel">Von diesem Gerät</string>
    <string name="systemSearchOmnibarInputHint"><font size="13">URL eingeben oder suchen</font></string>
    <string name="systemSearchAppNotFound">Die Anwendung konnte nicht gefunden werden.</string>
    <string name="systemSearchOnboardingText">Vielen Dank, dass Sie sich für DuckDuckGo entschieden haben!\nWenn Sie jetzt unsere Suche oder App verwenden, sind Ihre Suchanfragen geschützt.</string>
    <string name="systemSearchOnboardingFeaturesIntroText">Das kann die DuckDuckGo App auch:</string>
    <string name="systemSearchOnboardingFeatureOneText">Blockiert unsichere Tracker.</string>
    <string name="systemSearchOnboardingFeatureTwoText">Erzwingt Verschlüsselung auf Websites.</string>
    <string name="systemSearchOnboardingFeatureThreeText">Löscht Daten mit einem Klick.</string>
    <string name="systemSearchOnboardingButtonMore">Mehr anzeigen</string>
    <string name="systemSearchOnboardingButtonLess">Ausblenden</string>
    <string name="systemSearchOnboardingButtonOk">Verstanden</string>

    <!-- Dax Dialog -->
    <string name="daxDialogHideButton">AUSBLENDEN</string>
    <string name="daxDialogPhew">Puh!</string>
    <string name="daxDialogNext">Weiter</string>
    <string name="daxDialogHighFive">Schlag ein!</string>
    <string name="daxDialogGotIt">Verstanden</string>
    <string name="hideTipsTitle">Verbleibende Tipps ausblenden?</string>
    <string name="hideTipsText">Es gibt nur wenige, und wir haben versucht, sie informativ zu gestalten.</string>
    <string name="hideTipsButton">Tipps für immer ausblenden</string>

    <!-- New Onboarding Experience -->
    <string name="onboardingWelcomeTitle">"WILLKOMMEN BEI DUCKDUCKGO!"</string>
    <string name="onboardingDaxText"><![CDATA[Das Internet kann ein bisschen gruselig sein.<br/><br/>Keine Sorge! Privat zu suchen und zu surfen ist einfacher als Sie denken.]]></string>
    <string name="onboardingLetsDoItButton">Fangen wir an!</string>
    <string name="daxIntroCtaText"><![CDATA[Versuchen Sie als nächstes, eine Ihrer Lieblingsseiten zu besuchen! <br/><br/>Ich blockiere Tracker, damit sie Sie nicht ausspionieren können. Ich werde auch die Sicherheit Ihrer Verbindung verbessern, wenn das möglich ist. 🔒]]></string>
    <string name="daxEndCtaText"><![CDATA[Gut gemacht!<br/><br/>Hinweis: Jedes Mal, wenn du mit mir browst, verliert eine gruselige Werbung ihren Schrecken. 👍]]></string>
    <string name="daxSerpCtaText">Deine DuckDuckGo-Suchanfragen sind anonym. Immer. 🙌</string>
    <plurals name="daxTrackersBlockedCtaText">
        <item quantity="one"><![CDATA[ und <b>%1$d weiteres Tracker-Netzwerk</b> haben versucht, dich hier zu tracken. <br/><br/>Ich habe sie blockiert!<br/><br/> ☝️Du kannst in der Adressleiste sehen, wer dich beim Besuch einer neuen Website tracken will.]]></item>
        <item quantity="other"><![CDATA[ und <b>%1$d weitere Tracker-Netzwerke</b> haben versucht, dich hier zu tracken. <br/><br/>Ich habe sie blockiert!<br/><br/> ☝️Du kannst in der Adressleiste sehen, wer dich beim Besuch einer neuen Website tracken will.]]></item>
    </plurals>
    <plurals name="daxTrackersBlockedCtaZeroText">
        <item quantity="one"><![CDATA[ hat versucht, dich hier zu tracken. <br/><br/>Ich habe das blockiert!<br/><br/> ☝️Du kannst in der URL-Leiste überprüfen, wer versucht, dich zu tracken, wenn du eine neue Website besuchst.]]></item>
        <item quantity="other"><![CDATA[ haben versucht, dich hier zu tracken. <br/><br/>Ich habe sie blockiert!<br/><br/> ☝️Du kannst in der URL-Leiste überprüfen, wer versucht, dich zu tracken, wenn du eine neue Website besuchst.]]></item>
    </plurals>
    <string name="daxNonSerpCtaText"><![CDATA[Während Sie antippen und scrollen, blockiere ich lästige Tracker. <br/><br/>Auf geht\'s! — Surfen Sie weiter!]]></string>
    <string name="daxMainNetworkCtaText">Warnung! Ich kann nicht verhindern, dass für %1$s deine Aktivität auf %2$s sichtbar ist.&lt;br/&gt;&lt;br/&gt;Du kannst aber mit mir browsen, wenn ich dafür sorgen soll, dass %3$s insgesamt weniger über dich erfährt – indem ich die entsprechenden Tracker auf vielen anderen Websites blockiere.</string>
    <string name="daxMainNetworkOwnedCtaText">Warnung! Da sich %2$s im Eigentum von %1$s befindet, kann ich nicht verhindern, dass es deine Aktivitäten hier angezeigt bekommt.&lt;br/&gt;&lt;br/&gt;Du kannst aber mit mir browsen, wenn ich dafür sorgen soll, dass %3$s insgesamt weniger über dich erfährt – indem ich die entsprechende Tracker auf vielen anderen Websites blockiere.</string>

    <!-- Download Confirmation -->
    <string name="downloadConfirmationContinue">In Downloads speichern</string>
    <string name="downloadConfirmationSaveFileTitle">Speichern %1$s</string>
    <string name="downloadConfirmationKeepBothFilesText">Beide behalten</string>
    <string name="downloadConfirmationReplaceOldFileText">Ersetzen</string>
    <string name="downloadConfirmationOpenFileText">Öffnen</string>
    <string name="downloadConfirmationUnableToOpenFileText">Die Datei konnte nicht geöffnet werden</string>
    <string name="downloadConfirmationUnableToDeleteFileText">Alte Datei konnte nicht gelöscht werden</string>

    <!-- Change Icon Activity -->
    <string name="changeIconActivityTitle">App-Symbol</string>
    <string name="changeIconCtaLabel">App-Symbol</string>
    <string name="changeIconCtaAccept">Übernehmen</string>
    <string name="changeIconCtaCancel">Abbrechen</string>
    <string name="changeIconDialogTitle">Neues Symbol übernehmen?</string>
    <string name="changeIconDialogMessage">Die App wird möglicherweise geschlossen, um Änderungen anzuwenden. Kommen Sie zurück, nachdem Sie Ihr schönes neues Symbol bewundert haben.</string>

    <!-- New dashboard / menu buttons -->
    <string name="manageWhitelist">Ungeschützte Websites</string>
    <string name="reportBrokenSite">Fehlerhafte Website melden</string>

    <!-- Dialogs -->
    <string name="dialogAddTitle">Hinzufügen</string>
    <string name="dialogEditTitle">Bearbeiten</string>
    <string name="dialogSaveAction">Speichern</string>

    <!-- Whitelist -->
    <string name="whitelistActivityTitle">Ungeschützte Websites</string>
    <string name="enablePrivacyProtection">Datenschutz aktivieren</string>
    <string name="disablePrivacyProtection">Datenschutz deaktivieren</string>
    <string name="whitelistEntryOverflowContentDescription">Weitere Optionen für die ungeschützte Website %1$s</string>
    <string name="whitelistEntryDeleteConfirmMessage">Möchtest du &lt;b&gt;%1$s&lt;/b&gt; wirklich von den ungeschützten Websites entfernen?</string>
    <string name="whitelistExplanation">Für diese Websites ist der Datenschutz nicht aktiviert.</string>
    <string name="whitelistNoEntries">Datenschutz für alle Websites aktiviert</string>
    <string name="whitelistDomainHint">www.example.com</string>
    <string name="whitelistFormatError">Bitte gib eine Domain wie <b>beispiel.com</b> ein und versuche es erneut</string>

    <!-- Settings -->
    <string name="settingsPrivacyProtectionWhitelist">Ungeschützte Websites</string>

    <!-- Fireproof websites -->
    <string name="fireproofWebsitesActivityTitle">Feuerfeste Seiten</string>
    <string name="settingsFireproofWebsites">Feuerfeste Seiten</string>
    <string name="fireproofWebsiteMenuTitleAdd">Diese Website feuerfest machen</string>
    <string name="fireproofWebsiteSnackbarConfirmation">&lt;b&gt;%1$s&lt;/b&gt; ist jetzt feuerfest</string>
    <string name="fireproofWebsiteSnackbarAction">Rückgängig machen</string>
    <string name="fireproofWebsiteDeleteConfirmMessage">Möchten Sie &lt;b&gt;%1$s&lt;/b&gt; wirklich löschen?</string>
    <string name="fireproofWebsiteFeatureDescription">Websites sorgen mit Cookies dafür, dass du angemeldet bleibst. Wenn du eine Website feuerfest machst, werden Cookies nicht gelöscht und du bleibst angemeldet – auch nach Verwendung der Schaltfläche „Feuer“. Wir blockieren weiterhin auf feuerfest gemachten Websites gefundene Tracker von Dritten.</string>
    <string name="fireproofWebsiteOverflowContentDescription">Weitere Optionen für die feuersichere Website %1$s</string>
    <string name="fireproofWebsiteLoginDialogTitle">Möchtest du %1$s feuerfest machen?</string>
    <string name="fireproofWebsiteLoginDialogDescription">Wenn du diese Website feuerfest machst, bleibst du nach Verwendung der Schaltfläche „Feuer“ angemeldet.</string>
    <string name="fireproofWebsiteLoginDialogPositive">Feuerfest machen</string>
    <string name="fireproofWebsiteLoginDialogNegative">Jetzt nicht</string>
    <string name="fireproofWebsiteItemsSectionTitle">Feuerfeste Seiten</string>
    <string name="fireproofWebsiteEmptyListHint">Noch keine feuerfesten Seiten</string>
    <string name="fireproofWebsiteSettingSelectionTitle">Websites bei der Anmeldung feuerfest machen</string>
    <string name="fireproofWebsiteRemoveAllConfirmation">Feuerfestigkeit für alle Seiten entfernt</string>
    <string name="fireproofWebsiteRemovalConfirmation">Feuerfest-Einstellung für &lt;b&gt;%1$s&lt;/b&gt; deaktiviert</string>
    <string name="fireproofWebsiteSettingsSelectionDialogAskEveryTime">Jedes Mal fragen</string>
    <string name="fireproofWebsiteSettingsSelectionDialogAlways">Immer</string>
    <string name="fireproofWebsiteSettingsSelectionDialogNever">Nie</string>
    <string name="disableLoginDetectionDialogTitle">Erinnerung zur Feuerfest-Einstellung bei der Anmeldung auf Websites deaktivieren?</string>
    <string name="disableLoginDetectionDialogDescription">Diese Auswahl kann in den Einstellungen jederzeit rückgängig gemacht werden.</string>
    <string name="disableLoginDetectionDialogPositive">DEAKTIVIEREN</string>
    <string name="disableLoginDetectionDialogNegative">ABBRECHEN</string>
    <string name="automaticFireproofWebsiteLoginDialogTitle">Websites bei der Anmeldung automatisch feuerfest machen?</string>
    <string name="automaticFireproofWebsiteLoginDialogDescription">Wenn du Websites feuerfest machst, bleibst du nach Verwendung der Schaltfläche „Feuer“ angemeldet. Du kannst dies jederzeit in den Einstellungen ändern. </string>
    <string name="automaticFireproofWebsiteLoginDialogFirstOption">Immer feuerfest machen</string>
    <string name="automaticFireproofWebsiteLoginDialogSecondOption">Diese Website feuerfest machen</string>
    <string name="automaticFireproofWebsiteLoginDialogThirdOption">Jetzt nicht</string>


    <!-- Fire Animation settings -->
    <string name="settingsFireAnimation">Animation der Schaltfläche „Feuer“</string>
    <string name="settingsHeroFireAnimation">Inferno</string>
    <string name="settingsHeroWaterAnimation">Whirlpool</string>
    <string name="settingsHeroAbstractAnimation">Luftstrom</string>
    <string name="settingsNoneAnimation">Gar nichts</string>
    <string name="settingsSelectFireAnimationDialog">Animation der Schaltfläche „Feuer“</string>
    <string name="settingsSelectFireAnimationDialogSave">Speichern</string>

    <!-- Dos Attack error-->
    <string name="dosErrorMessage">Verbindung getrennt. Diese Website könnte schädlich für dein Gerät sein.</string>

    <!-- Precise Location -->
    <string name="preciseLocationSystemDialogTitle">Gerätestandort für DuckDuckGo Privacy Browser freigeben?</string>
    <string name="preciseLocationSystemDialogSubtitle">%1$s erfragt Ihren Gerätestandort. Zuerst müssen Sie der App die Befugnis geben, den Standort Ihres Geräts weiterzugeben, erst dann kann %2$s um Erlaubnis bitten.</string>
    <string name="preciseLocationSystemDialogAllow">Aktivieren</string>
    <string name="preciseLocationSystemDialogDeny">Vielleicht später</string>
    <string name="preciseLocationSystemDialogNeverAllow">Für diese Website nicht erneut fragen</string>
    <string name="preciseLocationSiteDialogTitle">%1$s Zugriffsberechtigung auf den Gerätestandort erteilen?</string>
    <string name="preciseLocationDDGDialogSubtitle">Wir verwenden deinen anonymen Standort nur, um dir genauere, standortbasierte Ergebnisse zu liefern. Diese Einstellung kann jederzeit rückgängig gemacht werden.</string>
    <string name="preciseLocationSiteDialogSubtitle">Sie können die Berechtigungen in den Einstellungen verwalten. Dort sehen Sie, welchen Websites Sie Zugriffsberechtigungen auf den Gerätestandort gewährt haben.</string>
    <string name="preciseLocationSiteDialogAllowAlways">Immer</string>
    <string name="preciseLocationSiteDialogAllowOnce">Nur für diese Sitzung</string>
    <string name="preciseLocationSiteDialogDenyAlways">Immer ablehnen</string>
    <string name="preciseLocationSiteDialogDenyOnce">Für diese Sitzung ablehnen</string>
    <string name="settingsPreciseLocation">Standort</string>
    <string name="preciseLocationFeatureDescription">Von Ihnen besuchte Websites können nach Ihrem Gerätestandort fragen. Ohne Ihre ausdrückliche Erlaubnis, können diese aber nicht auf diese Information zugreifen. Um für Ihre Region relevante Suchergebnisse zu liefern, nutzt DuckDuckGo Ihren anonymisierten Standort.</string>
    <string name="preciseLocationToggleText">Websites dürfen meinen Standort erfragen</string>
    <string name="preciseLocationEmptyListHint">Keinen Websites wurde Zugriff auf Ihren Gerätestandort gewährt</string>
    <string name="preciseLocationNoSystemPermission">Aktivieren Sie den Standort für diese App in den Android-Einstellungen, um die Zugriffsberechtigungen für einzelne Websites verwalten zu können.</string>
    <string name="preciseLocationActivityTitle">Standort</string>
    <string name="preciseLocationDeleteConfirmMessage">Möchten Sie &lt;b&gt;%1$s&lt;/b&gt; wirklich löschen?</string>
    <string name="preciseLocationDeleteContentDescription">Weitere Optionen für Standortberechtigungen in der Domain: %1$s</string>
    <string name="preciseLocationAllowedSitesSectionTitle">Gewährt</string>
    <string name="preciseLocationDeniedSitesSectionTitle">Abgelehnt</string>
    <string name="preciseLocationSnackbarMessage">Sie haben %1$s in der Vergangenheit den Zugriff auf Ihren Gerätestandort gewährt.</string>

    <!--Fire button education-->
    <string name="daxClearDataCtaText">In deinem Browser können sich personenbezogene Daten ablagern. Igitt. Mit der Schaltfläche „Feuer“ brennst du alles weg. Probier’s gleich aus! 👇</string>

    <!--  Global Privacy Control-->
    <string name="globalPrivacyControlActivityTitle">Global Privacy Control (GPC)</string>
    <string name="globalPrivacyControlDescription">
        <![CDATA[DuckDuckGo blockiert viele Tracker automatisch. Mit Global Privacy Control (GPC) können Sie auch teilnehmende Websites bitten, das Verkaufen oder Teilen Ihrer personenbezogenen Daten mit anderen Unternehmen einzuschränken. <u><a href=\"\">Mehr erfahren</a><u/>]]>
    </string>
    <string name="globalPrivacyControlSetting">Global Privacy Control (GPC)</string>
    <string name="globalPrivacyControlToggle">Global Privacy Control (GPC)</string>
    <string name="disabled">Deaktiviert</string>
    <string name="enabled">Aktiviert</string>

    <!-- Opening app links -->
    <string name="settingTitleOpenLinksInAssociatedApps">Links in den dazugehörigen Apps öffnen</string>
    <string name="settingSubtitleOpenLinksInAssociatedApps">Aktivieren, damit sich Links nicht automatisch in anderen installierten Apps öffnen.</string>
    <string name="appLinkDialogTitle">In einer anderen App öffnen?</string>
    <string name="appLinkSnackBarAction">In App öffnen</string>
    <string name="appLinkMultipleSnackBarAction">App auswählen</string>
    <string name="appLinkSnackBarMessage">Du kannst diesen Link in %1$s öffnen.</string>
    <string name="appLinkMultipleSnackBarMessage">Du kannst diesen Link in anderen Apps öffnen.</string>
    <string name="appLinkIntentChooserTitle">Öffnen mit</string>
    <string name="appLinkMenuItemTitle">In App öffnen</string>

    <!-- Email Autofill -->
    <string name="aliasToClipboardMessage">Neue Adresse wurde in deine Zwischenablage kopiert</string>
    <string name="autofillTooltipUseYourAlias">%1$s verwenden</string>
    <string name="autofillTooltipUseYourAliasDescription">Blockiert E-Mail-Tracker</string>
    <string name="autofillTooltipGenerateAddress">Eine private Adresse erstellen</string>
    <string name="autofillTooltipGenerateAddressDescription">Blockiert E-Mail-Tracker und verbirgt deine Adresse</string>
    <string name="newEmailAliasMenuTitle">Duck-Adresse erstellen</string>

    <!-- Waitlist Notification -->
    <string name="waitlistNotificationDialogDescription">Möchtest du eine Benachrichtigung erhalten, wenn du die E-Mail-Schutzfunktion testen kannst?</string>
    <string name="waitlistNotificationDialogNoThanks">Nein, danke</string>
    <string name="waitlistNotificationDialogNotifyMe">ICH MÖCHTE BENACHRICHTIGT WERDEN</string>

    <!-- Email Protection -->
    <string name="emailProtectionActivityTitle">E-Mail-Schutz (Beta)</string>
    <string name="emailNotSupported">Gerät nicht unterstützt</string>
    <string name="emailNotSupportedExplanation">Mit dem E-Mail-Schutz kannst du private E-Mail-Adressen erstellen, die E-Mail-Tracker entfernen. Wir müssen diese Adressen, die du erstellst, lokal auf deinem Gerät verschlüsseln und speichern. Da dein Gerät keine verschlüsselte Speicherung unterstützt, ist der E-Mail-Schutz nicht verfügbar.</string>

<<<<<<< HEAD
=======
    <!-- Screen 1-->
    <string name="emailProtectionStatusTitleJoin">E-Mail-Datenschutz, vereinfacht.</string>
    <string name="emailProtectionDescriptionJoin"><![CDATA[E-Mail-Tracker blockieren und deine Adresse verbergen, ohne den E-Mail-Anbieter zu wechseln.<br/><a href=\"\"><b>Mehr erfahren</b></a>.]]></string>

    <!-- Screen 2 -->
    <string name="emailProtectionStatusTitleJoined">Du stehst jetzt auf der Warteliste.</string>
    <string name="emailProtectionDescriptionJoinedWithNotification"><![CDATA[Du erhältst eine Benachrichtigung,<br/> wenn du die E-Mail-Schutzfunktion testen kannst. <a href=\"\"><b>Mehr erfahren</b></a>.]]></string>
    <string name="emailProtectionDescriptionJoinedWithoutNotification"><![CDATA[Deine Einladung wird hier angezeigt, wenn es soweit ist. Möchtest du <a href=\"\"><b>eine Benachrichtigung erhalten</b></a>, wenn die Einladung eintrifft?<a href=\"\"><b>Mehr erfahren</b></a> über den E-Mail-Schutz.]]></string>

    <!-- Screen 3 -->
    <string name="emailProtectionStatusTitleInBeta">Du hast eine Einladung erhalten!</string>
    <string name="emailProtectionDescriptionInBeta"><![CDATA[E-Mail-Tracker blockieren und deine Adresse verbergen,<br/>ohne den E-Mail-Anbieter zu wechseln.<br/><a href=\"\"><b>Mehr erfahren</b></a>.]]></string>

    <!-- Email Protection Sign Out -->
    <string name="emailProtectionSignOutTitle">Persönliche Duck-Adresse</string>
    <string name="emailProtectionSignOutFooter">
        <![CDATA[Beim Entfernen des E-Mail-Schutzes von diesem Gerät wird auch die Option entfernt, über die beim Browsen automatisch deine persönliche Duck-Adresse oder deine neu erstellte private Duck-Adresse in die E-Mail-Felder eingegeben wird.<br/><br/>Wenn du mehr darüber erfahren möchtest, wie du deine Duck-Adressen vollständig löschen kannst oder andere Fragen oder Feedback an uns hast, melde dich bei uns unter <a href=\"mailto:support@duck.com\">support@duck.com</a>.]]>
    </string>
    <string name="emailProtectionSignOutRemoveCta">Von diesem Gerät entfernen</string>

>>>>>>> 0862bdf9
    <!-- Bookmark folders -->
    <string name="bookmarkDialogTitleEdit">Lesezeichen bearbeiten</string>
    <string name="favoriteDialogTitleEdit">Favorit bearbeiten</string>
    <string name="locationLabel">Standort</string>
    <string name="folderLocationTitle">Speicherort auswählen</string>
    <string name="addFolder">Ordner hinzufügen</string>
    <string name="editFolder">Ordner bearbeiten</string>
    <string name="bookmarkFolderDeleteDialogMessage">"Möchtest du wirklich löschen "</string>
    <string name="bookmarkFolderEmpty">Leer</string>

    <plurals name="bookmarkFolderDeleteDialogMessage">
        <item quantity="one">%1$s%2$s und %3$d Element?</item>
        <item quantity="other">%1$s%2$s und %3$d Elemente?</item>
    </plurals>

    <plurals name="bookmarkFolderItems">
        <item quantity="one">%1$d Element</item>
        <item quantity="other">%1$d Elemente</item>
    </plurals>

    <!-- Accessibility-->
    <string name="settingsAccessibility">Barrierefreiheit</string>
    <string name="accessibilityActivityTitle">Barrierefreiheit</string>
    <string name="accessibilityFontSizeTitle">Textgröße</string>
    <string name="accessibilityFontSizeHint">Ziehe den Schieberegler, bis du dies bequem lesen kannst. In DuckDuckGo angezeigte Websites werden sich daran anpassen.</string>
    <string name="accessibilityForceZoomTitle">Manuellen Seitenzoom erzwingen</string>
    <string name="accessibilityForceZoomSubtitle">Zoome auf jeder Website, selbst auf solchen, die dies anderweitig verhindern würden</string>
    <string name="accessibilityTextSizeOverrideTitle">Textgröße verwalten</string>
    <string name="accessibilityTextSizeOverrideSubtitle">Der Text auf in DuckDuckGo angezeigten Websites wird an die folgende Einstellung angepasst</string>

    <!-- Privacy Policy -->
    <string name="settingsPrivacyPolicyDuckduckgo">Datenschutzrichtlinie</string>

    <!-- Home Screen Widget -->
    <string name="homeScreenWidgetAdded">Widget „%1$s“ zum Startbildschirm hinzugefügt</string>
    <string name="settingsAddHomeScreenWidget">Widget für Startbildschirm</string>

    <!-- MacOs Settings -->
    <string name="macos_settings_description">Privat browsen mit unserer App für Mac</string>
    <string name="macos_settings_description_list">Du stehst jetzt auf der Warteliste.</string>
    <string name="macos_settings_description_ready">Verfügbar zum Herunterladen auf Mac</string>
    <string name="macos_settings_title">DuckDuckGo-Desktop-App</string>

    <!-- Downloads -->
    <string name="downloadsMenuItem">Downloads</string>
    <string name="downloadsActivityTitle">Downloads</string>
    <string name="downloadsActivityNoItemsDescription">Noch keine Dateien heruntergeladen</string>
    <string name="downloadsShareTitle">Teilen mit …</string>
    <string name="downloadsDownloadFinishedActionName">Öffnen</string>
    <string name="downloadsCannotOpenFileErrorMessage">Datei kann nicht geöffnet werden. Nach einer kompatiblen App suchen.</string>
    <string name="downloadsFileNotFoundErrorMessage">Datei existiert nicht mehr</string>
    <string name="downloadsItemMenuShare">Teilen</string>
    <string name="downloadsItemMenuDelete">Löschen</string>
    <string name="downloadsItemMenuCancel">Abbrechen</string>
    <string name="downloadsActivityMenuDeleteAll">Alle löschen</string>
    <string name="downloadsFileDeletedMessage">%1$s gelöscht</string>
    <string name="downloadsAllFilesDeletedMessage">Alle Dateien gelöscht</string>
    <string name="downloadsMoreOptionsContentDescription">Mehr Optionen für %1$s</string>
    <string name="downloadsUndoActionName">Rückgängig machen</string>
    <string name="downloadsStateInProgress">In Bearbeitung …</string>

    <!-- App Tracking Protection -->
    <string name="atp_SettingsTitle">Schutz gegen App-Tracking</string>
    <string name="atp_SettingsDeviceShieldNeverEnabled">Blockiere App-Tracker auf deinem Gerät</string>
    <string name="atp_SettingsDeviceShieldEnabled">Aktiviert</string>
    <string name="atp_SettingsDeviceShieldDisabled">Deaktiviert</string>

</resources><|MERGE_RESOLUTION|>--- conflicted
+++ resolved
@@ -645,29 +645,6 @@
     <string name="emailNotSupported">Gerät nicht unterstützt</string>
     <string name="emailNotSupportedExplanation">Mit dem E-Mail-Schutz kannst du private E-Mail-Adressen erstellen, die E-Mail-Tracker entfernen. Wir müssen diese Adressen, die du erstellst, lokal auf deinem Gerät verschlüsseln und speichern. Da dein Gerät keine verschlüsselte Speicherung unterstützt, ist der E-Mail-Schutz nicht verfügbar.</string>
 
-<<<<<<< HEAD
-=======
-    <!-- Screen 1-->
-    <string name="emailProtectionStatusTitleJoin">E-Mail-Datenschutz, vereinfacht.</string>
-    <string name="emailProtectionDescriptionJoin"><![CDATA[E-Mail-Tracker blockieren und deine Adresse verbergen, ohne den E-Mail-Anbieter zu wechseln.<br/><a href=\"\"><b>Mehr erfahren</b></a>.]]></string>
-
-    <!-- Screen 2 -->
-    <string name="emailProtectionStatusTitleJoined">Du stehst jetzt auf der Warteliste.</string>
-    <string name="emailProtectionDescriptionJoinedWithNotification"><![CDATA[Du erhältst eine Benachrichtigung,<br/> wenn du die E-Mail-Schutzfunktion testen kannst. <a href=\"\"><b>Mehr erfahren</b></a>.]]></string>
-    <string name="emailProtectionDescriptionJoinedWithoutNotification"><![CDATA[Deine Einladung wird hier angezeigt, wenn es soweit ist. Möchtest du <a href=\"\"><b>eine Benachrichtigung erhalten</b></a>, wenn die Einladung eintrifft?<a href=\"\"><b>Mehr erfahren</b></a> über den E-Mail-Schutz.]]></string>
-
-    <!-- Screen 3 -->
-    <string name="emailProtectionStatusTitleInBeta">Du hast eine Einladung erhalten!</string>
-    <string name="emailProtectionDescriptionInBeta"><![CDATA[E-Mail-Tracker blockieren und deine Adresse verbergen,<br/>ohne den E-Mail-Anbieter zu wechseln.<br/><a href=\"\"><b>Mehr erfahren</b></a>.]]></string>
-
-    <!-- Email Protection Sign Out -->
-    <string name="emailProtectionSignOutTitle">Persönliche Duck-Adresse</string>
-    <string name="emailProtectionSignOutFooter">
-        <![CDATA[Beim Entfernen des E-Mail-Schutzes von diesem Gerät wird auch die Option entfernt, über die beim Browsen automatisch deine persönliche Duck-Adresse oder deine neu erstellte private Duck-Adresse in die E-Mail-Felder eingegeben wird.<br/><br/>Wenn du mehr darüber erfahren möchtest, wie du deine Duck-Adressen vollständig löschen kannst oder andere Fragen oder Feedback an uns hast, melde dich bei uns unter <a href=\"mailto:support@duck.com\">support@duck.com</a>.]]>
-    </string>
-    <string name="emailProtectionSignOutRemoveCta">Von diesem Gerät entfernen</string>
-
->>>>>>> 0862bdf9
     <!-- Bookmark folders -->
     <string name="bookmarkDialogTitleEdit">Lesezeichen bearbeiten</string>
     <string name="favoriteDialogTitleEdit">Favorit bearbeiten</string>
