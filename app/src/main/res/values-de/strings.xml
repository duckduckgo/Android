﻿<resources xmlns:tools="http://schemas.android.com/tools">

    <string name="duckDuckGoLogoDescription">DuckDuckGo-Logo</string>
    <string name="duckDuckGoPrivacySimplified">Datenschutz – leicht gemacht.</string>
    <string name="yes">Ja</string>
    <string name="no">Nein</string>

    <!-- Onboarding Activity -->
    <string name="onboardingDefaultBrowserDescription">Navigiere zu Einstellungen, damit du in Zukunft immer mit DuckDuckGo suchen und browsen kannst.</string>
    <string name="onboardingContinue">Weiter</string>
    <string name="onboardingContinueFinalPage">Mit dem Browsen beginnen</string>
    <string name="onboardingDefaultBrowserTitle">DuckDuckGo als Standard-Browser einstellen</string>

    <!-- Default Browser -->
    <string name="cannotLaunchDefaultAppSettings">Standardmäßiger App-Einstellungsbildschirm kann nicht gestartet werden</string>
    <string name="settingsDefaultBrowserEnabled">Als Standard-Browser festlegen</string>
    <string name="defaultBrowserMaybeLater">Vielleicht später</string>
    <string name="defaultBrowserLetsDoIt">Machen wir das!</string>
    <string name="defaultBrowserDescriptionNoDefault">Öffnen Sie Links jederzeit sicher und ohne Sorge.</string>
    <string name="defaultBrowserInstructions">Wählen Sie DuckDuckGo aus und tippen Sie auf <font color="#678fff"> Immer </font>.</string>

    <!-- Browser Activity -->
    <string name="browserPopupMenu">Browsermenü</string>
    <string name="refresh">Aktualisieren</string>
    <string name="back">Zurück</string>
    <string name="forward">Weiter</string>

    <string name="omnibarInputHint">URL eingeben oder suchen</string>
    <string name="clearButtonContentDescription">Sucheingabe löschen</string>
    <string name="no_compatible_third_party_app_installed">Keine kompatible App installiert</string>
    <string name="addBookmarkMenuTitle">Lesezeichen hinzufügen</string>
    <string name="requestDesktopSiteMenuTitle">Desktop-Seite</string>

    <!-- Downloading files -->
    <string name="downloadImage">Bild herunterladen</string>
    <string name="permissionRequiredToDownload">Zum Herunterladen muss eine Speichererlaubnis erteilt werden</string>
    <string name="downloadComplete">Download abgeschlossen.</string>
    <string name="downloadFailed">Download fehlgeschlagen</string>
    <string name="downloadInProgress">Wird heruntergeladen</string>

    <!-- Sharing options -->
    <string name="options">Optionen</string>
    <string name="shareLink">Link teilen</string>
    <string name="shareMenuTitle">Teilen…</string>
    <string name="copyUrl">Link-Adresse kopieren</string>

    <!-- Find in page -->
    <string name="findInPageMenuTitle">Auf Seite suchen</string>
    <string name="nextSearchTermDescription">Nächstes Ergebnis</string>
    <string name="previousSearchTermDescription">Vorheriges Ergebnis</string>
    <string name="closeFindInPageButtonDescription">Seitensuchansicht schließen</string>
    <string name="findInPageHint">Auf Seite suchen</string>

    <!-- AutoComplete Suggestions -->
    <string name="editQueryBeforeSubmitting">Anfrage vor der Suche bearbeiten</string>
    <string name="settingsAutocompleteEnabled">Vorschläge für die Autovervollständigung anzeigen</string>

    <!-- Opening external apps -->
    <string name="openExternalApp">Externe App öffnen</string>
    <string name="launchingExternalApp">In einer anderen App öffnen</string>
    <string name="confirmOpenExternalApp">Möchtest du DuckDuckGo verlassen, um diesen Inhalt anzuzeigen?</string>
    <string name="unableToOpenLink">Diese Art von Link kann nicht geöffnet werden</string>

    <!-- Tabs -->
    <string name="tabActivityTitle">Tabs</string>
    <string name="tabsMenuItem">Tabs</string>
    <string name="newTabMenuItem">Neuer Tab</string>
    <string name="openInNewTab">In neuem Tab öffnen</string>
    <string name="openInNewBackgroundTab">In Hintergrund-Tab öffnen</string>
    <string name="openImageInNewTab">Bild in Hintergrund-Tab öffnen</string>
    <string name="faviconContentDescription">Favicon</string>
    <string name="closeContentDescription">Schließen</string>
    <string name="closeAllTabsMenuItem">Alle Tabs schließen</string>
    <string name="closeTab">Alle tab</string>

    <!-- Privacy Dashboard Activities -->
    <string name="privacyDashboardActivityTitle">Privatsphäre-Dashboard</string>
    <string name="privacyProtectionEnabled">PRIVATSPHÄRENSCHUTZ AKTIVIERT</string>
    <string name="privacyProtectionDisabled">PRIVATSPHÄRENSCHUTZ DEAKTIVIERT</string>
    <string name="privacyProtectionUpgraded" tools:ignore="TypographyQuotes">VERBESSERT VON &lt;img src="%d" /&gt; AUF &lt;img src="%d" /&gt;</string>
    <string name="privacyGradeContentDescription">Datenschutzstufe</string>

    <string name="httpsGood">Verschlüsselte Verbindung</string>
    <string name="httpsMixed">Verschlüsselte und unverschlüsselte Verbindung</string>
    <string name="httpsBad">Unverschlüsselte Verbindung</string>

    <string name="networksActivityTitle">Tracker-Netzwerke</string>
    <string name="networksContentDescription">Tracker-Netzwerke</string>
    <string name="networksOverview">Tracker-Netzwerke fassen deinen Browserverlauf in einem Datenprofil über dich zusammen. Große Tracker-Netzwerke sind schädlicher, da sie dich weiter im Internet verfolgen und gezielt ansprechen können.</string>

    <plurals name="trackersFound">
        <item quantity="one">%s Tracker gefunden</item>
        <item quantity="other">%s Tracker gefunden</item>
    </plurals>

    <plurals name="trackerBlocked">
        <item quantity="one">%s Tracker blockiert</item>
        <item quantity="other">%s Tracker blockiert</item>
    </plurals>

    <plurals name="majorNetworksFound">
        <item quantity="one">%s Großes Tracker-Netzwerk gefunden</item>
        <item quantity="other">%s Große Tracker-Netzwerke gefunden</item>
    </plurals>

    <plurals name="majorNetworksBlocked">
        <item quantity="one">%s Großes Tracker-Netzwerk blockiert</item>
        <item quantity="other">%s Große Tracker-Netzwerke blockiert</item>
    </plurals>

    <string name="scorecardActivityTitle">Datenschutzstufe</string>
    <string name="scorecardSiteIsMemberOfMajorNetwork">Diese Website gehört zu einem großen Tracker-Netzwerk</string>
    <string name="scorecardPrivacyGrade">Datenschutzstufe</string>
    <string name="scorecardEnhancedGrade">Erhöhte Stufe</string>

    <string name="privacyTermsActivityTitle">Datenschutzpraktiken</string>
    <string name="practicesGood">Gute Datenschutzpraktiken</string>
    <string name="practicesMixed">Gemischte Datenschutzpraktiken</string>
    <string name="practicesBad">Schlechte Datenschutzpraktiken</string>
    <string name="practicesUnknown">Unbekannte Datenschutzpraktiken</string>
    <string name="practicesOverview">Datenschutzpraktiken geben an, inwieweit die personenbezogenen Daten, die du mit einer Website teilst, geschützt sind.</string>
    <string name="practicesTosdrLink">Datenschutzpraktiken ergeben sich aus <b><u>ToS;DR</u></b></string>
    <string name="practicesIconContentGood">Good Practice Icon</string>
    <string name="practicesIconContentBad">Bad Practice Icon</string>
    <string name="privacyProtectionToggle">Schutz der Privatsphäre</string>

    <string name="networkTrackerSummaryHeader">HARTNÄCKIGSTE TRACKER-NETZWERKE</string>
    <string name="networkTrackerSummaryNotReady">Wir sammeln immer noch Daten, um anzuzeigen, wie viele Tracker wir blockiert haben.</string>

    <!-- Fire -->
    <string name="fireMenu">Daten löschen</string>
    <string name="fireClearAll">Alle Tabs schließen und Daten löschen</string>
    <string name="fireCancel">Abbrechen</string>
    <string name="fireDataCleared">Daten gelöscht</string>

    <!-- Settings Activity -->
    <string name="settingsActivityTitle">Einstellungen</string>
    <string name="settingsMenuItemTitle">Einstellungen</string>
    <string name="settingsHeadingGeneral">Allgemeines</string>
    <string name="settingsHeadingOther">Sonstiges</string>
    <string name="settingsHeadingPrivacy">Privatsphäre</string>
    <string name="settingsLightTheme">Helles Design</string>
    <string name="settingsAboutDuckduckgo">Über DuckDuckGo</string>
    <string name="settingsVersion">Version</string>
    <string name="leaveFeedback">Feedback hinterlassen</string>

    <!-- Settings - Automatically clearing data -->
    <string name="settingsAutomaticallyClearingDialogSave">Speichern</string>

    <string name="settingsAutomaticallyClearWhat">Automatisches Löschen von…</string>
    <string name="settingsAutomaticallyClearWhatOptionNone">gar nichts</string>
    <string name="settingsAutomaticallyClearWhatOptionTabs">Tabs</string>
    <string name="settingsAutomaticallyClearWhatOptionTabsAndData">Tabs und Daten</string>

    <string name="settingsAutomaticallyClearWhen">Löschen…</string>
    <string name="settingsAutomaticallyClearWhenAppExitOnly">nur beim Verlassen der App</string>
    <string name="settingsAutomaticallyClearWhenAppExit5Seconds">beim Verlassen der App, 5 Sekunden lang inaktiv</string>
    <string name="settingsAutomaticallyClearWhenAppExit5Minutes">beim Verlassen der App, 5 Minuten lang inaktiv</string>
    <string name="settingsAutomaticallyClearWhenAppExit15Minutes">beim Verlassen der App, 15 Minuten lang inaktiv</string>
    <string name="settingsAutomaticallyClearWhenAppExit30Minutes">beim Verlassen der App, 30 Minuten lang inaktiv</string>
    <string name="settingsAutomaticallyClearWhenAppExit60Minutes">beim Verlassen der App, 60 Minuten inaktiv</string>

    <!-- About Activity -->
    <string name="aboutActivityTitle">Über uns</string>
    <string name="aboutDescription">
        Wir bei DuckDuckGo setzen den neuen Standard für Vertrauen im Internet.\n\ Der DuckDuckGo Privacy Browser bietet alle Datenschutzgrundlagen, die du benötigst, um dich beim Suchen und Browsen im Internet zu schützen, einschließlich Tracker-Blockierung, intelligentere Verschlüsselung und DuckDuckGo-Privatmodussuche.\n\ Schließlich muss das Internet kein unheimlicher Ort sein und die Online-Privatsphäre zu bekommen, die du verdienst, sollte so einfach sein wie das Zuziehen deiner Vorhänge.</string>
    <string name="aboutMoreLink">Mehr auf duckduckgo.com/about</string>
    <string name="no_suggestions">Keine Vorschläge</string>

    <!-- Broken Site Activity -->
    <string name="brokenSiteReportBrokenSiteMenuItem">Fehlerhafte Seite melden</string>
    <string name="brokenSiteHeading">Eine fehlerhafte Seite melden</string>
    <string name="brokenSiteSubmitted">Vielen Dank! Feedback gesendet</string>
    <string name="brokenSitesCategoriesTitle">Beschreiben Sie, was passiert ist:</string>
    <string name="brokenSitesCategoriesHint">Beschreiben, was passiert ist</string>
    <string name="brokenSiteSubmitButton">Bericht senden</string>
    <string name="brokenSiteDescription">Das Senden eines anonymen Berichts über fehlerhafte Websites hilft uns, diese Probleme zu beheben und die App zu verbessern.</string>

    <string name="brokenSiteCategoryImages">Bilder wurden nicht geladen</string>
    <string name="brokenSiteCategoryPaywall">Die Seite hat mich aufgefordert, zu deaktivieren</string>
    <string name="brokenSiteCategoryComments">Kommentare wurden nicht geladen</string>
    <string name="brokenSiteCategoryVideos">Video wurde nicht abgespielt</string>
    <string name="brokenSiteCategoryLinks">Links oder Schaltflächen funktionieren nicht</string>
    <string name="brokenSiteCategoryContent">Inhalt fehlt</string>
    <string name="brokenSiteCategoryLogin">Ich kann mich nicht anmelden</string>
    <string name="brokenSiteCategoryUnsupported">Der Browser ist nicht kompatibel</string>
    <string name="brokenSiteCategoryOther">Etwas anderes</string>

    <!-- Bookmarks Activity -->
    <string name="bookmarksMenuTitle">Lesezeichen</string>
    <string name="bookmarksActivityTitle">Lesezeichen</string>
    <string name="bookmarkDeleteConfirmMessage">Bist du sicher, dass du das Lesezeichen &lt;b&gt;%s&lt;/b&gt; löschen möchtest?</string>
    <string name="bookmarkDeleteConfirmTitle">Bestätigen</string>
    <string name="bookmarkAddedFeedback">Lesezeichen hinzugefügt</string>
    <string name="bookmarkTitleHint">Lesezeichen-Titel</string>
    <string name="bookmarkUrlHint">Lesezeichen-URL</string>
    <string name="bookmarkSave">Speichern</string>
    <string name="bookmarkTitleEdit">Lesezeichen bearbeiten</string>
    <string name="noBookmarks">Noch keine Lesezeichen hinzugefügt</string>
    <string name="bookmarkOverflowContentDescription">Mehr Optionen für Lesezeichen %s</string>
    <string name="delete">Löschen</string>
    <string name="edit">Bearbeiten</string>
    <string name="bookmarkEdited">Lesezeichen hinzugefügt</string>

    <!-- Widget -->
    <string name="searchWidgetTextHint">Mit DuckDuckGo suchen</string>

    <!-- Home Screen Shortcuts -->
    <string name="addToHome">Zur Startseite hinzufügen</string>

    <!-- User Survey -->
    <string name="surveyCtaTitle">Hilf uns bei der Verbesserung der App!</string>
    <string name="surveyCtaDescription">Nimm an unserer kurzen, anonymen Umfrage teil und gib uns dein Feedback.</string>
    <string name="surveyCtaLaunchButton">An der Umfrage teilnehmen</string>
    <string name="surveyCtaDismissButton">Nein, danke</string>
    <string name="surveyActivityTitle">Benutzerumfrage</string>
    <string name="surveyTitle">DUCKDUCKGO-UMFRAGE</string>
    <string name="surveyDismissContentDescription">Umfrage verwerfen</string>
    <string name="surveyLoadingErrorTitle">Oh nein!</string>
    <string name="surveyLoadingErrorText">Unsere Umfrage kann derzeit nicht geladen werden.\nBitte versuche es zu einem späteren Zeitpunkt erneut.</string>

    <!-- Add widget -->
    <string name="addWidgetCtaTitle">Probiere unser Such-Widget aus!</string>
    <string name="addWidgetCtaDescription">Füge unser Such-Widget für einen schnellen und einfachen Zugriff zu deinem Startbildschirm hinzu.</string>
    <string name="addWidgetCtaAutoLaunchButton">Widget hinzufügen</string>
    <string name="addWidgetCtaInstructionsLaunchButton">Anzeigen</string>
    <string name="addWidgetCtaDismissButton">Verwerfen</string>
    <string name="addWidgetInstructionsActivityTitle">Widget hinzufügen</string>
    <string name="addWidgetInstruction1Label">1</string>
    <string name="addWidgetInstruction1">Drücke lange auf eine Stelle auf deinem Startbildschirm, woraufhin sich das Widget-Menü öffnet.</string>
    <string name="addWidgetInstruction2Label">2</string>
    <string name="addWidgetInstruction2">Finde das DuckDuckGo-Widget</string>
    <string name="addWidgetInstruction3Label">3</string>
    <string name="addWidgetInstruction3">Ziehe das Widget auf deinen Startbildschirm</string>
    <string name="addWidgetInstructionsButtonGoHome">Zum Startbildschirm</string>
    <string name="addWidgetInstructionsButtonClose">Schließen</string>

    <!-- App Enjoyment / Rating / Feedback -->
    <string name="appEnjoymentDialogTitle">Gefällt dir DuckDuckGo?</string>
    <string name="appEnjoymentDialogMessage">Wir würden gerne wissen, was du denkst</string>
    <string name="appEnjoymentDialogPositiveButton">Ich mag es</string>
    <string name="appEnjoymentDialogNegativeButton">Es sollte überarbeitet werden</string>

    <string name="rateAppDialogTitle">Die App bewerten</string>
    <string name="rateAppDialogMessage">Dein Feedback ist uns wichtig. Bitte teile deine Begeisterung mit einer Bewertung.</string>
    <string name="rateAppDialogPositiveButton">App bewerten</string>

    <string name="giveFeedbackDialogTitle">Es tut uns leid, das zu hören</string>
    <string name="giveFeedbackDialogMessage">Wie können wir die App für dich verbessern?</string>
    <string name="giveFeedbackDialogPositiveButton">Feedback abgeben</string>

    <string name="noThanks">Nein, danke</string>

    <!-- Notification Channel Names -->
    <string name="notificationChannelFileDownloading">Datei wird heruntergeladen</string>
    <string name="notificationChannelFileDownloaded">Datei erfolgreich heruntergeladen</string>
    <string name="notificationChannelTutorials">Tutorials</string>

    <!-- Clear Notification -->
    <string name="clearNotificationTitle">Manuelle Datenlöschung eingestellt</string>
    <string name="clearNotificationDescription">Passe DuckDuckGo an, um die Browserdaten nach jeder Sitzung automatisch zu löschen.</string>

    <!-- Privacy Protection Notification -->
    <string name="privacyProtectionNotificationDefaultTitle">Wir schützen deine Privatsphäre</string>
    <string name="privacyProtectionNotificationReportTitle">Dein Datenschutzbericht</string>
    <string name="privacyProtectionNotificationDefaultDescription">Die Verwendung der DuckDuckGo-App schützt deine Daten, indem Tracker blockiert und Verbindungen verschlüsselt werden.</string>
    <string name="privacyProtectionNotificationUpgadeDescription">Du hast deine Daten geschützt, indem du %d unverschlüsselte Verbindungen bei der Verwendung von DuckDuckGo gesichert hast.</string>
    <string name="privacyProtectionNotificationTrackerDescription">Du hast deine Daten geschützt, indem du %d Tracker bei der Verwendung von DuckDuckGo blockiert hast.</string>
    <string name="privacyProtectionNotificationBothDescription">Du hast deine Daten geschützt, indem du %d Tracker blockiert und %d unverschlüsselte Verbindungen bei der Verwendung von DuckDuckGo gesichert hast.</string>
    <string name="privacyProtectionNotificationLaunchButton">Weiter browsen</string>
    
    <!-- Authentication -->
    <string name="authenticationDialogTitle">Anmelden</string>
    <string name="authenticationDialogMessage">%s erfordert einen Benutzernamen und ein Passwort.</string>
    <string name="authenticationDialogPositiveButton">Anmelden</string>
    <string name="authenticationDialogNegativeButton">Abbrechen</string>
    <string name="authenticationDialogUsernameHint">Benutzername</string>
    <string name="authenticationDialogPasswordHint">Passwort</string>

    <!-- User-facing label for when a user selects text and might want to search for that text -->
    <string name="systemTextSearchMessage">Mit DuckDuckGo suchen</string>

    <!-- App feedback disambiguation -->
    <string name="feedbackActivityTitle">Teile dein Feedback</string>
    <string name="missingBrowserFeaturesTitleLong">Browserfunktionen fehlen oder sind nicht ausgereift</string>
    <string name="missingBrowserFeaturesTitleShort">Browserfunktionsprobleme</string>
    <string name="missingBrowserFeaturesSubtitle">Welche Browserfunktionen können wir hinzufügen oder verbessern?</string>
    <string name="missingBrowserFeatureSubReasonNavigation">Vorwärts, rückwärts navigieren, aktualisieren</string>
    <string name="missingBrowserFeatureSubReasonTabManagement">Tabs erstellen und verwalten</string>
    <string name="missingBrowserFeatureSubReasonAdPopups">Blockieren von Werbungen und Pop-ups</string>
    <string name="missingBrowserFeatureSubReasonVideos">Videos anschauen</string>
    <string name="missingBrowserFeatureSubReasonImages">Mit Bildern interagieren</string>
    <string name="missingBrowserFeatureSubReasonBookmarks">Lesezeichen erstellen und verwalten</string>
    <string name="missingBrowserFeatureSubReasonOther">Keine davon</string>

    <string name="websiteNotLoadingTitleLong">Bestimmte Websites werden nicht</string>
    <string name="websiteNotLoadingTitleShort">Probleme beim Laden der Website</string>
    <string name="websiteNotLoadingSubtitle">Welche Website ist fehlerhaft?</string>

    <string name="searchNotGoodEnoughTitleLong">Die DuckDuckGo-Suche ist nicht gut genug</string>
    <string name="searchNotGoodEnoughTitleShort">DuckDuckGo-Suchprobleme</string>
    <string name="searchNotGoodEnoughSubtitle">Welche Suchfunktion können wir hinzufügen oder verbessern?</string>
    <string name="searchNotGoodEnoughSubReasonTechnicalSearches">Programmierung/technische Suche</string>
    <string name="searchNotGoodEnoughSubReasonGoogleLayout">Das Layout sollte mehr dem von Google ähneln</string>
    <string name="searchNotGoodEnoughSubReasonFasterLoadTimes">Schnellere Ladezeit</string>
    <string name="searchNotGoodEnoughSubReasonSpecificLanguage">Suche in einer bestimmten Sprache oder Region</string>
    <string name="searchNotGoodEnoughSubReasonBetterAutocomplete">Bessere Autovervollständigung</string>
    <string name="searchNotGoodEnoughSubReasonOther">Keine davon</string>

    <string name="needMoreCustomizationTitleLong">Es gibt nicht genügend Möglichkeiten zur individuellen Anpassung der App</string>
    <string name="needMoreCustomizationTitleShort">Anpassungsprobleme</string>
    <string name="needMoreCustomizationSubtitle">Welche Anpassung können wir hinzufügen oder verbessern?</string>
    <string name="needMoreCustomizationSubReasonHomeScreenConfiguration">Konfiguration des Startbildschirms</string>
    <string name="needMoreCustomizationSubReasonTabDisplay">Wie Tabs angezeigt werden</string>
    <string name="needMoreCustomizationSubReasonAppLooks">Wie die App aussieht</string>
    <string name="needMoreCustomizationSubReasonWhichDataIsCleared">Welche Daten gelöscht werden</string>
    <string name="needMoreCustomizationSubReasonWhenDataIsCleared">Wann Daten gelöscht werden</string>
    <string name="needMoreCustomizationSubReasonBookmarksDisplay">Wie Lesezeichen angezeigt werden</string>
    <string name="needMoreCustomizationSubReasonOther">Keine davon</string>

    <string name="appIsSlowOrBuggyTitleLong">Die App ist langsam, fehlerhaft oder stürzt ab</string>
    <string name="appIsSlowOrBuggyTitleShort">Leistungsprobleme</string>
    <string name="appIsSlowOrBuggySubtitle">Welches Problem tritt auf?</string>
    <string name="appIsSlowOrBuggySubReasonSlowResults">Webseiten oder Suchergebnisse laden langsam</string>
    <string name="appIsSlowOrBuggySubReasonAppCrashesOrFreezes">Die App stürzt ab oder reagiert nicht</string>
    <string name="appIsSlowOrBuggySubReasonMediaPlayback">Video- oder Medienwiedergabefehler</string>
    <string name="appIsSlowOrBuggySubReasonOther">Keine davon</string>

    <string name="otherMainReasonTitleLong">Keine davon</string>
    <string name="otherMainReasonTitleShort">Andere Probleme</string>

    <string name="openEndedInputHint">Wie können wir uns verbessern? (Optional)</string>
    <string name="submitFeedback">FEEDBACK ABSENDEN</string>

    <string name="tellUsHowToImprove">Teile uns bitte mit, was wir verbessern können.</string>
    <string name="thanksForTheFeedback">Vielen Dank für dein Feedback!</string>
    <string name="feedbackNegativeMainReasonPageSubtitle">Was stört dich am meisten?</string>
    <string name="feedbackNegativeMainReasonPageTitle">Es tut uns leid, das zu hören.</string>
    <string name="feedbackShareDetails">Weitere Informationen teilen</string>
    <string name="sharePositiveFeedbackWithTheTeam">Gibt es weitere Informationen, die du dem Team mitteilen möchten?</string>
    <string name="whatHaveYouBeenEnjoying">Was hat dir gefallen?</string>
    <string name="awesomeToHear">Das freut uns!</string>
    <string name="shareTheLoveWithARating">Bitte teile deine Begeisterung mit einer Bewertung im Play Store.</string>
    <string name="rateTheApp">DIE APP BEWERTEN</string>
    <string name="declineFurtherFeedback">NEIN DANKE, ICH BIN FERTIG</string>
    <string name="whichBrokenSites">Wo treten diese Probleme auf?</string>
    <string name="whichBrokenSitesHint">Auf welcher Website gibt es Probleme?</string>
    <string name="feedbackSpecificAsPossible">Bitte sei so genau wie möglich</string>
    <string name="feedbackInitialDisambiguationTitle">Los geht\'s!</string>
    <string name="feedbackInitialDisambiguationSubtitle">Wie würdest du dein Feedback kategorisieren?</string>
    <string name="feedbackInitialDisambiguationHappyButtonContentDescription">Schaltfläche für positives Feedback</string>
    <string name="feedbackInitialDisambiguationSadButtonContentDescription">Schaltfläche für negatives Feedback</string>
    <string name="feedbackIsImportantToUs">Dein anonymes Feedback ist uns wichtig.</string>

    <!-- Webview Recovery -->
    <string name="crashedWebViewErrorMessage">Die Webseite konnte nicht angezeigt werden.</string>
    <string name="crashedWebViewErrorAction">Neu laden</string>

    <!-- System Search -->
    <string name="systemSearchOmnibarInputHint"><font size="13">URL eingeben oder suchen</font></string>
    <string name="systemSearchDeviceAppLabel">Von diesem Gerät</string>
    <string name="systemSearchAppNotFound">Die Anwendung konnte nicht gefunden werden.</string>
    <string name="systemSearchOnboardingText">Vielen Dank, dass Sie sich für DuckDuckGo entschieden haben!\nWenn Sie jetzt unsere Suche oder App verwenden, sind Ihre Suchanfragen geschützt.</string>
    <string name="systemSearchOnboardingFeaturesIntroText">Das kann die DuckDuckGo App auch:</string>
    <string name="systemSearchOnboardingFeatureOneText">Sie blockiert unsichere Tracker.</string>
    <string name="systemSearchOnboardingFeatureTwoText">Sie erzwingt die Verschlüsselung auf Websites.</string>
    <string name="systemSearchOnboardingFeatureThreeText">Sie löscht Daten mit einem Fingertipp.</string>
    <string name="systemSearchOnboardingButtonMore">Mehr anzeigen</string>
    <string name="systemSearchOnboardingButtonLess">Ausblenden</string>
    <string name="systemSearchOnboardingButtonOk">Verstanden</string>

    <!-- Dax Dialog -->
    <string name="daxDialogHideButton">AUSBLENDEN</string>
    <string name="daxDialogPhew">Puh!</string>
    <string name="daxDialogYes">OK!</string>
    <string name="daxDialogAddWidget">Widget hinzufügen</string>
    <string name="daxDialogMaybeLater">Vielleicht später</string>
    <string name="daxDialogSettings">Zu den Einstellungen</string>
    <string name="daxDialogNext">Weiter</string>
    <string name="daxDialogHighFive">Gib mir fünf!</string>
    <string name="daxDialogGotIt">Verstanden</string>
    <string name="hideTipsTitle">Verbleibende Tipps ausblenden?</string>
    <string name="hideTipsText">Es gibt nur wenige, und wir haben versucht, sie informativ zu gestalten.</string>
    <string name="hideTipsButton">Tipps für immer ausblenden</string>

<<<<<<< HEAD
    <!-- New Onboarding Experience -->
    <string name="onboardingWelcomeTitle">WILLKOMMEN BEI DUCKDUCKGO!</string>
    <string name="onboardingDaxText">Das Internet kann ein bisschen gruselig sein.&lt;br/&gt;&lt;br/&gt;Keine Sorge! Privat zu suchen und zu surfen ist einfacher als Sie denken.</string>
    <string name="onboardingLetsDoItButton">Fangen wir an!</string>
    <string name="daxIntroCtaText">Versuchen Sie als nächstes, eine Ihrer Lieblingsseiten zu besuchen! &lt;br/&gt;&lt;br/&gt;Ich blockiere Tracker, damit sie Sie nicht ausspionieren können. Ich werde auch die Sicherheit Ihrer Verbindung verbessern, wenn das möglich ist. &#128274;</string>
    <string name="daxEndCtaText">Gut gemacht! &lt;br/&gt;&lt;br/&gt;Hinweis Jedes Mal, wenn Sie mit mir surfen, verliert eine gruselige Anzeige ihre Flügel. &#128077;</string>
    <string name="daxSerpCtaText">Ihre DuckDuckGo-Suchanfragen sind anonym und ich speichere niemals Ihren Suchverlauf. Nie. &#128588;</string>
    <string name="daxDefaultBrowserCtaText">Bevor ich mich zurückziehe! &lt;br/&gt;&lt;br/&gt;Möchten Sie sich vor Trackern schützen, wenn Sie Links von anderen Apps öffnest? &lt;br/&gt;&lt;br/&gt;Machen Sie DuckDuckGo zu Ihrem Standardbrowser!</string>
    <string name="daxSearchWidgetCtaText">Sie sind auf dem Laufenden! &lt;br/&gt;&lt;br/&gt;Suchen Sie privat noch schneller! Fügen Sie das DuckDuckGo-Such-Widget zu Ihrem Startbildschirm hinzu.</string>
    <string name="daxNonSerpCtaText">Jede Website hat eine Datenschutzstufe. Tippen Sie darauf, um zu sehen, wie ich Ihre Privatsphäre geschützt habe.&lt;br/&gt;&lt;br/&gt;Sie haben Lust darauf? Versuchen Sie, Ihre Daten zu löschen, indem Sie den Feuerknopf drücken.</string>
    <string name="daxMainNetworkStep1CtaText">Augen auf!&lt;br/&gt;&lt;br/&gt; %s betreibt ein großes Tracking-Netzwerk.&lt;br/&gt;&lt;br/&gt;Eine niedriger Datenschutzstufe weist Sie darauf hin.</string>
    <string name="daxMainNetworkStep1OwnedCtaText">Augen auf!&lt;br/&gt;&lt;br/&gt; %s gehört %s, das ein großes Tracking-Netzwerk betreibt.</string>
    <string name="daxMainNetworkStep21CtaText">Tatsächlich lauern %s Tracker auf ungefähr %s der Top-Sites. &#128561;&lt;br/&gt;&lt;br/&gt;</string>
    <string name="daxMainNetworkStep211CtaText">Tatsächlich lauern %s Tracker im ganzen Internet. &#128561;&lt;br/&gt;&lt;br/&gt;</string>
    <string name="daxMainNetworkStep2CtaText">%s Ich blockiere diese Tracker, wenn Sie Websites durchsuchen, die nicht zu %s gehören.</string>
    <plurals name="daxTrackersBlockedCtaText">
        <item quantity="one">und &lt;b&gt;%d andere&lt;/b&gt; haben versucht, Sie hier zu verfolgen. &lt;br/&gt;&lt;br/&gt;Ich habe sie blockiert!&lt;br/&gt;&lt;br/&gt; ☝️Sie können in der URL-Leiste überprüfen, wer versucht, Sie zu verfolgen, wenn Sie eine neue Website besuchen.</item>
        <item quantity="other">und &lt;b&gt;%d andere&lt;/b&gt; haben versucht, Sie hier zu verfolgen. &lt;br/&gt;&lt;br/&gt;Ich habe sie blockiert!&lt;br/&gt;&lt;br/&gt; ☝️Sie können in der URL-Leiste überprüfen, wer versucht, Sie zu verfolgen, wenn Sie eine neue Website besuchen.</item>
    </plurals>
    <string name="daxTrackersBlockedCtaZeroText">  hat versucht, Sie hier zu verfolgen. &lt;br/&gt;&lt;br/&gt;Ich habe es blockiert!&lt;br/&gt;&lt;br/&gt; ☝️Sie können in der URL-Leiste überprüfen, wer versucht, Sie zu verfolgen, wenn Sie eine neue Website besuchen.</string>

=======
    <!-- Covid Cta-->
    <string name="covidCtaText">Offizielle COVID-19 Infos &amp; Tipps.</string>
>>>>>>> 63350e94
</resources><|MERGE_RESOLUTION|>--- conflicted
+++ resolved
@@ -383,7 +383,6 @@
     <string name="hideTipsText">Es gibt nur wenige, und wir haben versucht, sie informativ zu gestalten.</string>
     <string name="hideTipsButton">Tipps für immer ausblenden</string>
 
-<<<<<<< HEAD
     <!-- New Onboarding Experience -->
     <string name="onboardingWelcomeTitle">WILLKOMMEN BEI DUCKDUCKGO!</string>
     <string name="onboardingDaxText">Das Internet kann ein bisschen gruselig sein.&lt;br/&gt;&lt;br/&gt;Keine Sorge! Privat zu suchen und zu surfen ist einfacher als Sie denken.</string>
@@ -405,8 +404,6 @@
     </plurals>
     <string name="daxTrackersBlockedCtaZeroText">  hat versucht, Sie hier zu verfolgen. &lt;br/&gt;&lt;br/&gt;Ich habe es blockiert!&lt;br/&gt;&lt;br/&gt; ☝️Sie können in der URL-Leiste überprüfen, wer versucht, Sie zu verfolgen, wenn Sie eine neue Website besuchen.</string>
 
-=======
     <!-- Covid Cta-->
     <string name="covidCtaText">Offizielle COVID-19 Infos &amp; Tipps.</string>
->>>>>>> 63350e94
 </resources>