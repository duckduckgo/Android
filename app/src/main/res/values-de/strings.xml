<?xml version="1.0" encoding="UTF-8"?>
<!--
  ~ Copyright (c) 2020 DuckDuckGo
  ~
  ~ Licensed under the Apache License, Version 2.0 (the "License");
  ~ you may not use this file except in compliance with the License.
  ~ You may obtain a copy of the License at
  ~
  ~     http://www.apache.org/licenses/LICENSE-2.0
  ~
  ~ Unless required by applicable law or agreed to in writing, software
  ~ distributed under the License is distributed on an "AS IS" BASIS,
  ~ WITHOUT WARRANTIES OR CONDITIONS OF ANY KIND, either express or implied.
  ~ See the License for the specific language governing permissions and
  ~ limitations under the License.
  -->

<resources xmlns:tools="http://schemas.android.com/tools">

    <string name="appName" translatable="false">DuckDuckGo</string>
    <string name="appDescription" translatable="false">DuckDuckGo </string>
    <string name="duckDuckGoLogoDescription">DuckDuckGo-Logo</string>
    <string name="duckDuckGoPrivacySimplified">Datenschutz, vereinfacht.</string>
    <string name="yes">Ja</string>
    <string name="no">Nein</string>
    <string name="search">Suche</string>

    <!-- Onboarding Activity -->
    <string name="onboardingDefaultBrowserDescription">Navigiere zu den Einstellungen, damit du in Zukunft immer mit DuckDuckGo suchen und browsen kannst.</string>
    <string name="onboardingDefaultBrowserTitle">DuckDuckGo als Standard-Browser einstellen</string>

    <!-- Default Browser -->
    <string name="cannotLaunchDefaultAppSettings">Standardmäßiger App-Einstellungsbildschirm kann nicht gestartet werden</string>
    <string name="settingsDefaultBrowserEnabled">Als Standard-Browser festlegen</string>
    <string name="defaultBrowserMaybeLater">Vielleicht später</string>
<<<<<<< HEAD
    <string name="defaultBrowserDescriptionNoDefault">Öffnen Sie Links jederzeit sicher und ohne Sorge.</string>
    <string name="defaultBrowserInstructions">Wählen Sie DuckDuckGo aus und tippen Sie auf <font color="#678fff"> Immer </font>.</string>
    <string name="defaultBrowserLetsDoIt">Als Standard-Browser festlegen</string>
=======
    <string name="defaultBrowserLetsDoIt">Machen wir das!</string>
    <string name="defaultBrowserDescriptionNoDefault">Öffne Links jederzeit sicher und ohne Sorge.</string>
    <string name="defaultBrowserInstructions">Wähle DuckDuckGo aus und tippe auf <font color="#678fff">Immer</font>.</string>
>>>>>>> 93eff3fe

    <!-- Browser Activity -->
    <string name="browserPopupMenu">Browsermenü</string>
    <string name="refresh">Aktualisieren</string>
    <string name="back">Zurück</string>
    <string name="forward">Weiter</string>

    <string name="omnibarInputHint">URL eingeben oder suchen</string>
    <string name="clearButtonContentDescription">Sucheingabe löschen</string>
    <string name="no_compatible_third_party_app_installed">Keine kompatible App installiert</string>
    <string name="addBookmarkMenuTitle">Lesezeichen hinzufügen</string>
    <string name="requestDesktopSiteMenuTitle">Desktop-Seite</string>

    <!-- Downloading files -->
    <string name="downloadImage">Bild herunterladen</string>
    <string name="permissionRequiredToDownload">Zum Herunterladen muss eine Speichererlaubnis erteilt werden</string>
    <string name="downloadComplete">Download abgeschlossen.</string>
    <string name="downloadFailed">Download fehlgeschlagen</string>
    <string name="downloadInProgress">Wird heruntergeladen</string>

    <!-- Sharing options -->
    <string name="options">Optionen</string>
    <string name="shareLink">Link teilen</string>
    <string name="shareMenuTitle">Teilen …</string>
    <string name="copyUrl">Link-Adresse kopieren</string>

    <!-- Find in page -->
    <string name="findInPageMenuTitle">Auf Seite suchen</string>
    <string name="nextSearchTermDescription">Nächstes Ergebnis</string>
    <string name="previousSearchTermDescription">Vorheriges Ergebnis</string>
    <string name="closeFindInPageButtonDescription">Seitensuchansicht schließen</string>
    <string name="findInPageHint">Auf Seite suchen</string>
    <string name="findInPageMatches" translatable="false">%d/%d</string>

    <!-- AutoComplete Suggestions -->
    <string name="editQueryBeforeSubmitting">Anfrage vor der Suche bearbeiten</string>
    <string name="settingsAutocompleteEnabled">Vorschläge für die Autovervollständigung</string>

    <!-- Opening external apps -->
    <string name="openExternalApp">Externe App öffnen</string>
    <string name="launchingExternalApp">In einer anderen App öffnen</string>
    <string name="confirmOpenExternalApp">Möchtest du DuckDuckGo verlassen, um diesen Inhalt anzuzeigen?</string>
    <string name="unableToOpenLink">Diese Art von Link kann nicht geöffnet werden</string>

    <!-- Tabs -->
    <string name="homeTab" translatable="false">DuckDuckGo</string>
    <string name="tabActivityTitle">Tabs</string>
    <string name="tabsMenuItem">Tabs</string>
    <string name="newTabMenuItem">Neuer Tab</string>
    <string name="openInNewTab">In neuem Tab öffnen</string>
    <string name="openInNewBackgroundTab">In Hintergrund-Tab öffnen</string>
    <string name="openImageInNewTab">Bild in Hintergrund-Tab öffnen</string>
    <string name="faviconContentDescription">Favicon</string>
    <string name="closeContentDescription">Schließen</string>
    <string name="closeAllTabsMenuItem">Alle Tabs schließen</string>
    <string name="closeTab">Tab schließen</string>
    <string name="tabClosed">Tab geschlossen</string>
    <string name="tabClosedUndo">Rückgängig machen</string>

    <!-- Privacy Dashboard Activities -->
    <string name="privacyProtectionToggle">Datenschutz der Website</string>
    <string name="privacyProtectionEnabled">WEBSITE-SCHUTZ AKTIVIERT</string>
    <string name="privacyProtectionDisabled">WEBSITE-SCHUTZ DEAKTIVIERT</string>
    <string name="privacyDashboardActivityTitle">Privatsphäre-Dashboard</string>
    <string name="privacyProtectionUpgraded" tools:ignore="TypographyQuotes">VERBESSERT VON &lt;img src=\"%1$d\" /&gt; AUF &lt;img src=\"%2$d\" /&gt;</string>
    <string name="privacyGradeContentDescription">Datenschutz-Stufe</string>

    <string name="httpsGood">Verschlüsselte Verbindung</string>
    <string name="httpsMixed">Verschlüsselte und unverschlüsselte Verbindung</string>
    <string name="httpsBad">Unverschlüsselte Verbindung</string>

    <string name="networksActivityTitle">Tracker-Netzwerke</string>
    <string name="networksContentDescription">Tracker-Netzwerke</string>
    <string name="networksOverview">Tracker-Netzwerke fassen deinen Browserverlauf in einem Datenprofil über dich zusammen. Große Tracker-Netzwerke sind schädlicher, da sie dich weiter im Internet verfolgen und gezielt ansprechen können.</string>

    <plurals name="trackersFound">
        <item quantity="one">%1$s Tracker gefunden</item>
        <item quantity="other">%1$s Tracker gefunden</item>
    </plurals>

    <plurals name="trackerBlocked">
        <item quantity="one">%1$s Tracker blockiert</item>
        <item quantity="other">%1$s Tracker blockiert</item>
    </plurals>

    <plurals name="majorNetworksFound">
        <item quantity="one">%1$s großes Tracker-Netzwerk gefunden</item>
        <item quantity="other">%1$s große Tracker-Netzwerke gefunden</item>
    </plurals>

    <plurals name="majorNetworksBlocked">
        <item quantity="one">%1$s großes Tracker-Netzwerk blockiert</item>
        <item quantity="other">%1$s große Tracker-Netzwerke blockiert</item>
    </plurals>

    <string name="scorecardActivityTitle">Datenschutz-Stufe</string>
    <string name="scorecardSiteIsMemberOfMajorNetwork">Diese Website gehört zu einem großen Tracker-Netzwerk</string>
    <string name="scorecardPrivacyGrade">Datenschutz-Stufe</string>
    <string name="scorecardEnhancedGrade">Erhöhte Stufe</string>

    <string name="privacyTermsActivityTitle">Datenschutzpraktiken</string>
    <string name="practicesGood">Gute Datenschutzpraktiken</string>
    <string name="practicesMixed">Gemischte Datenschutzpraktiken</string>
    <string name="practicesBad">Schlechte Datenschutzpraktiken</string>
    <string name="practicesUnknown">Unbekannte Datenschutzpraktiken</string>
    <string name="practicesOverview">Datenschutzpraktiken geben an, inwieweit die personenbezogenen Daten, die du mit einer Website teilst, geschützt sind.</string>
    <string name="practicesTosdrLink">Datenschutzpraktiken ergeben sich aus <b><u>ToS;DR</u></b></string>
    <string name="practicesIconContentGood">Good Practice Icon</string>
    <string name="practicesIconContentBad">Bad Practice Icon</string>

    <string name="networkTrackerSummaryHeader">HARTNÄCKIGSTE TRACKER-NETZWERKE</string>
    <string name="networkTrackerSummaryNotReady">Wir sammeln immer noch Daten, um anzuzeigen, wie viele Tracker wir blockiert haben.</string>

    <!-- Fire -->
    <string name="fireMenu">Daten löschen</string>
    <string name="fireClearAll">Alle Tabs schließen und Daten löschen</string>
    <string name="fireCancel">Abbrechen</string>
    <string name="fireDataCleared">Daten gelöscht</string>

    <!-- Settings Activity -->
    <string name="settingsActivityTitle">Einstellungen</string>
    <string name="settingsMenuItemTitle">Einstellungen</string>
    <string name="settingsHeadingGeneral">Allgemeines</string>
    <string name="settingsHeadingOther">Sonstiges</string>
    <string name="settingsHeadingPrivacy">Privatsphäre</string>
    <string name="settingsLightTheme">Helles Design</string>
    <string name="settingsAboutDuckduckgo">Über DuckDuckGo</string>
    <string name="settingsVersion">Version</string>
    <string name="leaveFeedback">Feedback hinterlassen</string>

    <!-- Settings - Automatically clearing data -->
    <string name="settingsAutomaticallyClearingDialogSave">Speichern</string>

    <string name="settingsAutomaticallyClearWhat">Automatisches Löschen von …</string>
    <string name="settingsAutomaticallyClearWhatOptionNone">Gar nichts</string>
    <string name="settingsAutomaticallyClearWhatOptionTabs">Tabs</string>
    <string name="settingsAutomaticallyClearWhatOptionTabsAndData">Tabs und Daten</string>

    <string name="settingsAutomaticallyClearWhen">Löschen …</string>
    <string name="settingsAutomaticallyClearWhenAppExitOnly">Nur beim Verlassen der App</string>
    <string name="settingsAutomaticallyClearWhenAppExit5Seconds">Beim Verlassen der App, 5 Sekunden lang inaktiv</string>
    <string name="settingsAutomaticallyClearWhenAppExit5Minutes">Beim Verlassen der App, 5 Minuten lang inaktiv</string>
    <string name="settingsAutomaticallyClearWhenAppExit15Minutes">Beim Verlassen der App, 15 Minuten lang inaktiv</string>
    <string name="settingsAutomaticallyClearWhenAppExit30Minutes">Beim Verlassen der App, 30 Minuten lang inaktiv</string>
    <string name="settingsAutomaticallyClearWhenAppExit60Minutes">Beim Verlassen der App, 60 Minuten inaktiv</string>

    <!-- About Activity -->
    <string name="aboutActivityTitle">Über uns</string>
    <string name="aboutDescription">
        Wir bei DuckDuckGo setzen den neuen Vertrauensstandard im Internet.\n\nDer DuckDuckGo Privacy Browser bietet dir alles Grundlegende zum Datenschutz, um dich beim Suchen und Browsen im Internet zu schützen, u. a. eine Tracker-Blockade, eine klügere Verschlüsselung und die private DuckDuckGo-Suche.\n\nSchließlich muss das Internet kein gruseliger Ort sein. Die Online-Privatsphäre zu bekommen, die du verdienst, sollte so einfach sein, wie die Jalousien herunterzulassen.</string>
    <string name="aboutMoreLink">Mehr auf duckduckgo.com/about</string>
    <string name="no_suggestions">Keine Vorschläge</string>

    <!-- Broken Site Activity -->
    <string name="brokenSiteReportBrokenSiteMenuItem">Fehlerhafte Seite melden</string>
    <string name="brokenSiteHeading">Eine fehlerhafte Seite melden</string>
    <string name="brokenSiteSubmitted">Vielen Dank! Feedback gesendet</string>
    <string name="brokenSitesCategoriesTitle">Beschreiben Sie, was passiert ist:</string>
    <string name="brokenSitesCategoriesHint">Beschreiben, was passiert ist</string>
    <string name="brokenSiteSubmitButton">Bericht senden</string>
    <string name="brokenSiteDescription">Das Senden eines anonymen Berichts über fehlerhafte Websites hilft uns, diese Probleme zu beheben und die App zu verbessern.</string>

    <string name="brokenSiteCategoryImages">Bilder wurden nicht geladen</string>
    <string name="brokenSiteCategoryPaywall">Die Seite hat mich aufgefordert, zu deaktivieren</string>
    <string name="brokenSiteCategoryComments">Kommentare wurden nicht geladen</string>
    <string name="brokenSiteCategoryVideos">Video wurde nicht abgespielt</string>
    <string name="brokenSiteCategoryLinks">Links oder Schaltflächen funktionieren nicht</string>
    <string name="brokenSiteCategoryContent">Inhalt fehlt</string>
    <string name="brokenSiteCategoryLogin">Ich kann mich nicht anmelden</string>
    <string name="brokenSiteCategoryUnsupported">Der Browser ist nicht kompatibel</string>
    <string name="brokenSiteCategoryOther">Etwas anderes</string>

    <!-- Bookmarks Activity -->
    <string name="bookmarksMenuTitle">Lesezeichen</string>
    <string name="bookmarksActivityTitle">Lesezeichen</string>
    <string name="bookmarkDeleteConfirmMessage">Bist du sicher, dass du das Lesezeichen &lt;b&gt;%1$s&lt;/b&gt; löschen möchtest?</string>
    <string name="bookmarkAddedFeedback">Lesezeichen hinzugefügt</string>
    <string name="bookmarkTitleHint">Lesezeichen-Titel</string>
    <string name="bookmarkUrlHint">Lesezeichen-URL</string>
    <string name="bookmarkTitleEdit">Lesezeichen bearbeiten</string>
    <string name="noBookmarks">Noch keine Lesezeichen hinzugefügt</string>
    <string name="bookmarkOverflowContentDescription">Mehr Optionen für Lesezeichen %1$s</string>
    <string name="bookmarkEdited">Lesezeichen hinzugefügt</string>

    <!-- Dialogs -->
    <string name="dialogConfirmTitle">Bestätigen</string>
    <string name="dialogSave">Speichern</string>
    <string name="delete">Löschen</string>
    <string name="edit">Bearbeiten</string>

    <!-- Widget -->
    <string name="searchWidgetTextHint">Mit DuckDuckGo suchen</string>

    <!-- Home Screen Shortcuts -->
    <string name="addToHome">Zur Startseite hinzufügen</string>

    <!-- User Survey -->
    <string name="surveyCtaTitle">Hilf uns bei der Verbesserung der App!</string>
    <string name="surveyCtaDescription">Nimm an unserer kurzen, anonymen Umfrage teil und gib uns dein Feedback.</string>
    <string name="surveyCtaLaunchButton">An der Umfrage teilnehmen</string>
    <string name="surveyCtaDismissButton">Nein, danke</string>
    <string name="surveyActivityTitle">Benutzerumfrage</string>
    <string name="surveyTitle">DUCKDUCKGO-UMFRAGE</string>
    <string name="surveyDismissContentDescription">Umfrage verwerfen</string>
    <string name="surveyLoadingErrorTitle">Oh nein!</string>
    <string name="surveyLoadingErrorText">Unsere Umfrage kann derzeit nicht geladen werden.\nBitte versuche es zu einem späteren Zeitpunkt erneut.</string>

    <!-- Add widget -->
    <string name="addWidgetCtaTitle">Probiere unser Such-Widget aus!</string>
    <string name="addWidgetCtaDescription">Füge unser Such-Widget für einen schnellen und einfachen Zugriff zu deinem Startbildschirm hinzu.</string>
    <string name="addWidgetCtaAutoLaunchButton">Widget hinzufügen</string>
    <string name="addWidgetCtaInstructionsLaunchButton">Anzeigen</string>
    <string name="addWidgetCtaDismissButton">Verwerfen</string>
    <string name="addWidgetInstructionsActivityTitle">Widget hinzufügen</string>
    <string name="addWidgetInstruction1Label">1</string>
    <string name="addWidgetInstruction1">Drücke lange auf eine Stelle auf deinem Startbildschirm und öffne das Widget-Menü</string>
    <string name="addWidgetInstruction2Label">2</string>
    <string name="addWidgetInstruction2">Finde das DuckDuckGo-Widget</string>
    <string name="addWidgetInstruction3Label">3</string>
    <string name="addWidgetInstruction3">Ziehe das Widget auf deinen Startbildschirm</string>
    <string name="addWidgetInstructionsButtonGoHome">Zum Startbildschirm</string>
    <string name="addWidgetInstructionsButtonClose">Schließen</string>

    <!-- App Enjoyment / Rating / Feedback -->
    <string name="appEnjoymentDialogTitle">Gefällt dir DuckDuckGo?</string>
    <string name="appEnjoymentDialogMessage">Wir würden gerne wissen, was du denkst</string>
    <string name="appEnjoymentDialogPositiveButton">Ich mag es</string>
    <string name="appEnjoymentDialogNegativeButton">Es sollte überarbeitet werden</string>

    <string name="rateAppDialogTitle">Die App bewerten</string>
    <string name="rateAppDialogMessage">Dein Feedback ist uns wichtig. Bitte teile deine Begeisterung mit einer Bewertung.</string>
    <string name="rateAppDialogPositiveButton">App bewerten</string>
    <string name="rateAppDialogNegativeButton" translatable="false">@string/noThanks</string>

    <string name="giveFeedbackDialogTitle">Es tut uns leid, das zu hören</string>
    <string name="giveFeedbackDialogMessage">Wie können wir die App für dich verbessern?</string>
    <string name="giveFeedbackDialogPositiveButton">Feedback abgeben</string>
    <string name="giveFeedbackDialogNegativeButton" translatable="false">@string/noThanks</string>

    <string name="noThanks">Nein, danke</string>

    <!-- Notification Channel Names -->
    <string name="notificationChannelFileDownloading">Datei wird heruntergeladen</string>
    <string name="notificationChannelFileDownloaded">Datei erfolgreich heruntergeladen</string>
    <string name="notificationChannelTutorials">Tutorials</string>

    <!-- Clear Notification -->
    <string name="clearNotificationTitle">Manuelle Datenlöschung eingestellt</string>
    <string name="clearNotificationDescription">Passe DuckDuckGo an, um die Browserdaten nach jeder Sitzung automatisch zu löschen.</string>

    <!-- Privacy Protection Notification -->
    <string name="privacyProtectionNotificationDefaultTitle">Wir schützen deine Privatsphäre</string>
    <string name="privacyProtectionNotificationReportTitle">Dein Datenschutzbericht</string>
    <string name="privacyProtectionNotificationDefaultDescription">Die Verwendung der DuckDuckGo-App schützt deine Daten, indem Tracker blockiert und Verbindungen verschlüsselt werden.</string>
    <string name="privacyProtectionNotificationUpgadeDescription">Du hast deine Daten geschützt, indem du %1$d unverschlüsselte Verbindungen bei der Verwendung von DuckDuckGo gesichert hast.</string>
    <string name="privacyProtectionNotificationTrackerDescription">Du hast deine Daten geschützt, indem du %1$d Tracker bei der Verwendung von DuckDuckGo blockiert hast.</string>
    <string name="privacyProtectionNotificationBothDescription">Du hast deine Daten geschützt, indem du %1$d Tracker blockiert und %2$d unverschlüsselte Verbindungen bei der Verwendung von DuckDuckGo gesichert hast.</string>
    <string name="privacyProtectionNotificationLaunchButton">Weiter browsen</string>

    <!-- Authentication -->
    <string name="authenticationDialogTitle">Anmelden</string>
    <string name="authenticationDialogMessage">%1$s erfordert einen Benutzernamen und ein Passwort.</string>
    <string name="authenticationDialogPositiveButton">Anmelden</string>
    <string name="authenticationDialogNegativeButton">Abbrechen</string>
    <string name="authenticationDialogUsernameHint">Benutzername</string>
    <string name="authenticationDialogPasswordHint">Passwort</string>

    <!-- User-facing label for when a user selects text and might want to search for that text -->
    <string name="systemTextSearchMessage">Mit DuckDuckGo suchen</string>

    <!-- App feedback disambiguation -->
    <string name="feedbackActivityTitle">Teile dein Feedback</string>
    <string name="missingBrowserFeaturesTitleLong">Browserfunktionen fehlen oder sind nicht ausgereift</string>
    <string name="missingBrowserFeaturesTitleShort">Browserfunktionsprobleme</string>
    <string name="missingBrowserFeaturesSubtitle">Welche Browserfunktionen können wir hinzufügen oder verbessern?</string>
    <string name="missingBrowserFeatureSubReasonNavigation">Vorwärts, rückwärts navigieren, aktualisieren</string>
    <string name="missingBrowserFeatureSubReasonTabManagement">Tabs erstellen und verwalten</string>
    <string name="missingBrowserFeatureSubReasonAdPopups">Blockieren von Werbungen und Pop-ups</string>
    <string name="missingBrowserFeatureSubReasonVideos">Videos anschauen</string>
    <string name="missingBrowserFeatureSubReasonImages">Mit Bildern interagieren</string>
    <string name="missingBrowserFeatureSubReasonBookmarks">Lesezeichen erstellen und verwalten</string>
    <string name="missingBrowserFeatureSubReasonOther">Keine davon</string>

    <string name="websiteNotLoadingTitleLong">Bestimmte Websites werden nicht richtig geladen</string>
    <string name="websiteNotLoadingTitleShort">Probleme beim Laden der Website</string>
    <string name="websiteNotLoadingSubtitle">Welche Website ist fehlerhaft?</string>

    <string name="searchNotGoodEnoughTitleLong">Die DuckDuckGo-Suche ist nicht gut genug</string>
    <string name="searchNotGoodEnoughTitleShort">DuckDuckGo-Suchprobleme</string>
    <string name="searchNotGoodEnoughSubtitle">Welche Suchfunktion können wir hinzufügen oder verbessern?</string>
    <string name="searchNotGoodEnoughSubReasonTechnicalSearches">Programmierung/technische Suche</string>
    <string name="searchNotGoodEnoughSubReasonGoogleLayout">Das Layout sollte mehr dem von Google ähneln</string>
    <string name="searchNotGoodEnoughSubReasonFasterLoadTimes">Schnellere Ladezeit</string>
    <string name="searchNotGoodEnoughSubReasonSpecificLanguage">Suche in einer bestimmten Sprache oder Region</string>
    <string name="searchNotGoodEnoughSubReasonBetterAutocomplete">Bessere Autovervollständigung</string>
    <string name="searchNotGoodEnoughSubReasonOther">Keine davon</string>

    <string name="needMoreCustomizationTitleLong">Es gibt nicht genügend Möglichkeiten zur individuellen Anpassung der App</string>
    <string name="needMoreCustomizationTitleShort">Anpassungsprobleme</string>
    <string name="needMoreCustomizationSubtitle">Welche Anpassung können wir hinzufügen oder verbessern?</string>
    <string name="needMoreCustomizationSubReasonHomeScreenConfiguration">Konfiguration des Startbildschirms</string>
    <string name="needMoreCustomizationSubReasonTabDisplay">Wie Tabs angezeigt werden</string>
    <string name="needMoreCustomizationSubReasonAppLooks">Wie die App aussieht</string>
    <string name="needMoreCustomizationSubReasonWhichDataIsCleared">Welche Daten gelöscht werden</string>
    <string name="needMoreCustomizationSubReasonWhenDataIsCleared">Wann Daten gelöscht werden</string>
    <string name="needMoreCustomizationSubReasonBookmarksDisplay">Wie Lesezeichen angezeigt werden</string>
    <string name="needMoreCustomizationSubReasonOther">Keine davon</string>

    <string name="appIsSlowOrBuggyTitleLong">Die App ist langsam, fehlerhaft oder stürzt ab</string>
    <string name="appIsSlowOrBuggyTitleShort">Leistungsprobleme</string>
    <string name="appIsSlowOrBuggySubtitle">Welches Problem tritt auf?</string>
    <string name="appIsSlowOrBuggySubReasonSlowResults">Webseiten oder Suchergebnisse laden langsam</string>
    <string name="appIsSlowOrBuggySubReasonAppCrashesOrFreezes">Die App stürzt ab oder reagiert nicht</string>
    <string name="appIsSlowOrBuggySubReasonMediaPlayback">Video- oder Medienwiedergabefehler</string>
    <string name="appIsSlowOrBuggySubReasonOther">Keine davon</string>

    <string name="otherMainReasonTitleLong">Keine davon</string>
    <string name="otherMainReasonTitleShort">Andere Probleme</string>

    <string name="openEndedInputHint">Wie können wir uns verbessern? (Optional)</string>
    <string name="submitFeedback">FEEDBACK ABSENDEN</string>

    <string name="tellUsHowToImprove">Teile uns bitte mit, was wir verbessern können.</string>
    <string name="thanksForTheFeedback">Vielen Dank für dein Feedback!</string>
    <string name="feedbackNegativeMainReasonPageSubtitle">Was stört dich am meisten?</string>
    <string name="feedbackNegativeMainReasonPageTitle">Es tut uns leid, das zu hören.</string>
    <string name="feedbackShareDetails">Weitere Informationen teilen</string>
    <string name="sharePositiveFeedbackWithTheTeam">Gibt es weitere Informationen, die du dem Team mitteilen möchtest?</string>
    <string name="whatHaveYouBeenEnjoying">Was hat dir gefallen?</string>
    <string name="awesomeToHear">Das freut uns!</string>
    <string name="shareTheLoveWithARating">Bitte teile deine Begeisterung mit einer Bewertung im Play Store.</string>
    <string name="rateTheApp">DIE APP BEWERTEN</string>
    <string name="declineFurtherFeedback">NEIN DANKE, ICH BIN FERTIG</string>
    <string name="whichBrokenSites">Wo treten diese Probleme auf?</string>
    <string name="whichBrokenSitesHint">Auf welcher Website gibt es Probleme?</string>
    <string name="feedbackSpecificAsPossible">Bitte sei so genau wie möglich</string>
    <string name="feedbackInitialDisambiguationTitle">Los geht\'s!</string>
    <string name="feedbackInitialDisambiguationSubtitle">Wie würdest du dein Feedback kategorisieren?</string>
    <string name="feedbackInitialDisambiguationHappyButtonContentDescription">Schaltfläche für positives Feedback</string>
    <string name="feedbackInitialDisambiguationSadButtonContentDescription">Schaltfläche für negatives Feedback</string>
    <string name="feedbackIsImportantToUs">Dein anonymes Feedback ist uns wichtig.</string>

    <!-- Webview Recovery -->
    <string name="crashedWebViewErrorMessage">"Die Webseite konnte nicht angezeigt werden."</string>
    <string name="crashedWebViewErrorAction">"Neu laden"</string>

    <!-- System Search-->
    <string name="systemSearchDeviceAppLabel">Von diesem Gerät</string>
    <string name="systemSearchOmnibarInputHint"><font size="13">URL eingeben oder suchen</font></string>
    <string name="systemSearchAppNotFound">Die Anwendung konnte nicht gefunden werden.</string>
    <string name="systemSearchOnboardingText">Vielen Dank, dass du dich für DuckDuckGo entschieden hast!\nWenn du jetzt unsere Suche oder App verwendest, sind deine Suchanfragen geschützt.</string>
    <string name="systemSearchOnboardingFeaturesIntroText">Das kann die DuckDuckGo App auch:</string>
    <string name="systemSearchOnboardingFeatureOneText">Blockiert unsichere Tracker.</string>
    <string name="systemSearchOnboardingFeatureTwoText">Sie erzwingt die Verschlüsselung auf Websites.</string>
    <string name="systemSearchOnboardingFeatureThreeText">Sie löscht Daten mit einem Fingertipp.</string>
    <string name="systemSearchOnboardingButtonMore">Mehr anzeigen</string>
    <string name="systemSearchOnboardingButtonLess">Ausblenden</string>
    <string name="systemSearchOnboardingButtonOk">Verstanden</string>

    <!-- Dax Dialog -->
    <string name="daxDialogHideButton">AUSBLENDEN</string>
    <string name="daxDialogPhew">Puh!</string>
    <string name="daxDialogNext">Weiter</string>
    <string name="daxDialogHighFive">Schlag ein!</string>
    <string name="daxDialogGotIt">Verstanden</string>
    <string name="hideTipsTitle">Verbleibende Tipps ausblenden?</string>
    <string name="hideTipsText">Es gibt nur wenige und wir haben versucht, sie informativ zu gestalten.</string>
    <string name="hideTipsButton">Tipps für immer ausblenden</string>

    <!-- New Onboarding Experience -->
    <string name="onboardingWelcomeTitle">"Willkommen bei DuckDuckGo!"</string>
    <string name="onboardingDaxText"><![CDATA[Das Internet kann ein bisschen gruselig sein.<br/><br/>Keine Sorge! Privat zu suchen und zu browsen ist einfacher, als du denkst.]]></string>
    <string name="onboardingLetsDoItButton">Fangen wir an!</string>
    <string name="daxIntroCtaText"><![CDATA[Versuche als Nächstes, eine deiner Lieblingsseiten zu besuchen.<br/><br/>Ich blockiere Tracker, damit sie dich nicht ausspionieren können. Ich werde auch die Sicherheit deiner Verbindung verbessern, wenn das möglich ist. 🔒]]></string>
    <string name="daxEndCtaText"><![CDATA[Gut gemacht!<br/><br/>Hinweis: Jedes Mal, wenn du mit mir browst, verliert eine gruselige Anzeige ihren Schrecken. 👍]]></string>
    <string name="daxSerpCtaText">Deine DuckDuckGo-Suchanfragen sind anonym und ich speichere niemals deinen Suchverlauf. Nie. 🙌</string>
    <plurals name="daxTrackersBlockedCtaText">
        <item quantity="one"><![CDATA[ und <b>%1$d weiteres Tracker-Netzwerk</b> haben versucht, dich hier zu tracken. <br/><br/>Ich habe sie blockiert!<br/><br/> ☝️Du kannst in der Adressleiste sehen, wer dich beim Besuch einer neuen Website tracken will.]]></item>
        <item quantity="other"><![CDATA[ und <b>%1$d weitere Tracker-Netzwerke</b> haben versucht, dich hier zu tracken. <br/><br/>Ich habe sie blockiert!<br/><br/> ☝️Du kannst in der Adressleiste sehen, wer dich beim Besuch einer neuen Website tracken will.]]></item>
    </plurals>
    <plurals name="daxTrackersBlockedCtaZeroText">
        <item quantity="one"><![CDATA[ hat versucht, dich hier zu tracken. <br/><br/>Ich habe das blockiert!<br/><br/> ☝️Du kannst in der URL-Leiste überprüfen, wer versucht, dich zu tracken, wenn du eine neue Website besuchst.]]></item>
        <item quantity="other"><![CDATA[ haben versucht, dich hier zu tracken. <br/><br/>Ich habe sie blockiert!<br/><br/> ☝️Du kannst in der URL-Leiste überprüfen, wer versucht, dich zu tracken, wenn du eine neue Website besuchst.]]></item>
    </plurals>
    <string name="daxNonSerpCtaText"><![CDATA[Während du tippst und scrollst, blockiere ich lästige Tracker. <br/><br/>Auf geht\'s – browse weiter!]]></string>
    <string name="daxMainNetworkCtaText"><![CDATA[Aufgepasst! %1$s ist ein großes Tracking-Netzwerk.<br/><br/> Ihre Tracker lauern auf ungefähr %2$s aller Top-Websites 😱 Aber keine Sorge! <br/><br/>Ich blockiere %3$s, sodass deine Aktivitäten auf diesen Websites nicht sichtbar ist.]]></string>
    <string name="daxMainNetworkOwnedCtaText">Warnung! Da sich %2$s im Eigentum von %1$s befindet, kann ich nicht verhindern, dass es deine Aktivitäten hier angezeigt bekommt.&lt;br/&gt;&lt;br/&gt;Du kannst aber mit mir browsen, wenn ich dafür sorgen soll, dass %3$s insgesamt weniger über dich erfährt – indem ich die entsprechende Tracker auf vielen anderen Websites blockiere.</string>

    <!-- Download Confirmation -->
    <string name="downloadConfirmationContinue">Fortsetzen</string>
    <string name="downloadConfirmationSaveFileTitle">%1$s speichern</string>
    <string name="downloadConfirmationKeepBothFilesText">Beide behalten</string>
    <string name="downloadConfirmationReplaceOldFileText">Ersetzen</string>
    <string name="downloadConfirmationOpenFileText">Öffnen</string>
    <string name="downloadConfirmationUnableToOpenFileText">Die Datei konnte nicht geöffnet werden</string>
    <string name="downloadConfirmationUnableToDeleteFileText">Alte Datei konnte nicht gelöscht werden</string>

    <!-- Change Icon Activity -->
    <string name="changeIconActivityTitle">App-Symbol</string>
    <string name="changeIconCtaLabel">App-Symbol ändern</string>
    <string name="changeIconCtaAccept">Übernehmen</string>
    <string name="changeIconCtaCancel">Abbrechen</string>
    <string name="changeIconDialogTitle">Neues Symbol übernehmen?</string>
    <string name="changeIconDialogMessage">Die App wird möglicherweise geschlossen, um Änderungen anzuwenden. Komm zurück, nachdem du dein schönes neues Symbol bewundert hast.</string>

    <!-- New dashboard / menu buttons -->
    <string name="manageWhitelist">Ungeschützte Websites</string>
    <string name="reportBrokenSite">Fehlerhafte Seite melden</string>

    <!-- Dialogs -->
    <string name="dialogAddTitle">Hinzufügen</string>
    <string name="dialogEditTitle">Bearbeiten</string>

    <!-- Whitelist -->
    <string name="whitelisetActivityTitle">Ungeschützte Websites</string>
    <string name="enablePrivacyProtection">Datenschutz aktivieren</string>
    <string name="disablePrivacyProtection">Datenschutz deaktivieren</string>
    <string name="whitelistEntryOverflowContentDescription">Weitere Optionen für die ungeschützte Website %1$s</string>
    <string name="whitelistEntryDeleteConfirmMessage">Möchtest du &lt;b&gt;%1$s&lt;/b&gt; wirklich von den ungeschützten Websites entfernen?</string>
    <string name="whitelistExplanation">Für diese Websites ist der Datenschutz nicht aktiviert.</string>
    <string name="whitelistNoEntries">Noch keine ungeschützten Websites</string>
    <string name="whitelistDomainHint">www.example.com</string>
    <string name="whitelistFormatError">Konnte nicht speichern, gib eine Domain wie <b>beispiel.com</b> ein</string>

    <!-- Settings -->
    <string name="settingsPrivacyProtectionWhitelist">Ungeschützte Websites</string>

    <!-- Fireproof websites -->
    <string name="fireproofWebsitesActivityTitle">Feuerfeste Websites</string>
    <string name="settingsFireproofWebsites">Feuerfeste Websites</string>
    <string name="fireproofWebsiteMenuTitleAdd">Feuerfeste Website</string>
    <string name="fireproofWebsiteSnackbarConfirmation">&lt;b&gt;%1$s&lt;/b&gt; ist jetzt feuerfest! Besuche die Einstellungen, um mehr zu erfahren.</string>
    <string name="fireproofWebsiteSnackbarAction">Rückgängig machen</string>
    <string name="fireproofWebsiteDeleteConfirmMessage">Möchtest du &lt;b&gt;%1$s&lt;/b&gt; wirklich löschen?</string>
    <string name="fireproofWebsiteEmptyListHint">Noch keine Websites feuerfest gemacht</string>
    <string name="fireproofWebsiteFeatureDescription">Websites sorgen mit Cookies dafür, dass du angemeldet bleibst. Wenn du eine Website feuerfest machst, werden Cookies nicht gelöscht und du bleibst angemeldet – auch nach Verwendung der Schaltfläche „Feuer“. Wir blockieren weiterhin auf feuerfest gemachten Websites gefundene Tracker von Dritten.</string>
    <string name="fireproofWebsiteOverflowContentDescription">Weitere Optionen für die feuersichere Website %1$s</string>
    <string name="fireproofWebsiteLoginDialogTitle">Möchtest du %1$s feuerfest machen?</string>
    <string name="fireproofWebsiteLoginDialogDescription">Wenn du diese Website feuerfest machst, bleibst du nach Verwendung der Schaltfläche „Feuer“ angemeldet.</string>
    <string name="fireproofWebsiteLoginDialogPositive">Feuerfest machen</string>
    <string name="fireproofWebsiteLoginDialogNegative">Jetzt nicht</string>
    <string name="fireproofWebsiteItemsSectionTitle">Websites</string>
    <string name="fireproofWebsiteToogleText">Beim Anmelden fragen</string>

    <!-- Fire Animation settings -->
    <string name="settingsFireAnimation">Animation der Schaltfläche „Feuer“</string>
    <string name="settingsHeroFireAnimation">Inferno</string>
    <string name="settingsHeroWaterAnimation">Whirlpool</string>
    <string name="settingsHeroAbstractAnimation">Luftstrom</string>
    <string name="settingsNoneAnimation">Gar nichts</string>
    <string name="settingsSelectFireAnimationDialog">Animation der Schaltfläche „Feuer“</string>
    <string name="settingsSelectFireAnimationDialogSave">Speichern</string>

    <!-- Dos Attack error-->
    <string name="dosErrorMessage">Verbindung getrennt. Diese Website könnte schädlich für dein Gerät sein.</string>

    <!-- Download Manager problems -->
    <string name="downloadManagerDisabled">Der Download-Manager ist deaktiviert</string>
    <string name="downloadManagerIncompatible">Der Download-Manager ist auf diesem Gerät nicht verfügbar</string>
    <string name="enable">Aktivieren</string>

    <!-- Precise Location -->
    <string name="preciseLocationSystemDialogTitle">Gerätestandort für DuckDuckGo Privacy Browser freigeben?</string>
    <string name="preciseLocationSystemDialogSubtitle">%1$s erfragt deinen Gerätestandort. Zuerst musst du der App die Befugnis geben, den Standort deines Geräts weiterzugeben. Erst dann kann %2$s um Erlaubnis bitten.</string>
    <string name="preciseLocationSystemDialogAllow">Aktivieren</string>
    <string name="preciseLocationSystemDialogDeny">Vielleicht später</string>
    <string name="preciseLocationSystemDialogNeverAllow">Für diese Website nicht erneut fragen</string>
    <string name="preciseLocationSiteDialogTitle">%1$s Zugriffsberechtigung auf den Gerätestandort erteilen?</string>
    <string name="preciseLocationSiteDialogSubtitle">Du kannst die Berechtigungen in den Einstellungen verwalten. Dort siehst du, welchen Websites du Zugriffsberechtigungen auf den Gerätestandort gewährt hast.</string>
    <string name="preciseLocationSiteDialogAllowAlways">Immer</string>
    <string name="preciseLocationSiteDialogAllowOnce">Nur für diese Sitzung</string>
    <string name="preciseLocationSiteDialogDenyAlways">Immer ablehnen</string>
    <string name="preciseLocationSiteDialogDenyOnce">Für diese Sitzung ablehnen</string>
    <string name="settingsPreciseLocation">Standort</string>
    <string name="preciseLocationFeatureDescription">Von dir besuchte Websites können nach deinem Gerätestandort fragen. Ohne deine ausdrückliche Erlaubnis können diese aber nicht auf diese Information zugreifen. Um für deine Region relevante Suchergebnisse zu liefern, nutzt DuckDuckGo deinen anonymisierten Standort.</string>
    <string name="preciseLocationToggleText">Websites dürfen meinen Standort erfragen</string>
    <string name="preciseLocationEmptyListHint">Keinen Websites wurde Zugriff auf Ihren Gerätestandort gewährt</string>
    <string name="preciseLocationNoSystemPermission">Aktiviere den Standort für diese App in den Android-Einstellungen, um die Zugriffsberechtigungen für einzelne Websites verwalten zu können.</string>
    <string name="preciseLocationActivityTitle">Standort</string>
    <string name="preciseLocationDeleteConfirmMessage">Möchtest du &lt;b&gt;%1$s&lt;/b&gt; wirklich löschen?</string>
    <string name="preciseLocationDeleteContentDescription">Weitere Optionen für Standortberechtigungen in der Domain: %1$s</string>
    <string name="preciseLocationAllowedSitesSectionTitle">Gewährt</string>
    <string name="preciseLocationDeniedSitesSectionTitle">Abgelehnt</string>
    <string name="preciseLocationSnackbarMessage">Du hast %1$s in der Vergangenheit den Zugriff auf deinen Gerätestandort gewährt.</string>

    <!--Fire button education-->
    <string name="daxClearDataCtaText">In deinem Browser können sich personenbezogene Daten ablagern. Igitt. Mit der Schaltfläche „Feuer“ brennst du alles weg. Probier’s gleich aus! 👇</string>

    <!--  Global Privacy Control-->
    <string name="globalPrivacyControlActivityTitle">Global Privacy Control (GPC)</string>
    <string name="globalPrivacyControlDescription">
        Deine Daten sollten nicht zum Verkauf stehen. Und bei DuckDuckGo vertreten wir ebendiese Meinung. Aktiviere die Einstellung „Global Privacy Control“ (GPC) und wir teilen Websites Folgendes mit:&lt;br/&gt;&lt;br/&gt;• Personenbezogene Daten nicht verkaufen.\n• Personenbezogene Daten wenn möglich nicht an andere Unternehmen weiterleiten.
    </string>
    <string name="globalPrivacyControlSetting">Global Privacy Control (GPC)</string>
    <string name="globalPrivacyControlToggle">Global Privacy Control (GPC)</string>
    <string name="globalPrivacyControlDescriptionLegal"><b>Global Privacy Control (GPC) ist noch ganz neu und die meisten Websites werden den Standard nicht sofort erkennen. Wir arbeiten aber darauf hin, dass der GPC-Standard bald weltweit akzeptiert wird.</b> Websites sind jedoch nur dann verpflichtet, den Aufruf zu beherzigen und umzusetzen, wenn die geltenden Gesetze sie dazu verpflichten.</string>
    <string name="globalPrivacyControlLearnMore"><u>Mehr erfahren</u></string>
    <string name="disabled">Deaktiviert</string>
    <string name="enabled">Aktiviert</string>
</resources><|MERGE_RESOLUTION|>--- conflicted
+++ resolved
@@ -33,15 +33,9 @@
     <string name="cannotLaunchDefaultAppSettings">Standardmäßiger App-Einstellungsbildschirm kann nicht gestartet werden</string>
     <string name="settingsDefaultBrowserEnabled">Als Standard-Browser festlegen</string>
     <string name="defaultBrowserMaybeLater">Vielleicht später</string>
-<<<<<<< HEAD
-    <string name="defaultBrowserDescriptionNoDefault">Öffnen Sie Links jederzeit sicher und ohne Sorge.</string>
-    <string name="defaultBrowserInstructions">Wählen Sie DuckDuckGo aus und tippen Sie auf <font color="#678fff"> Immer </font>.</string>
-    <string name="defaultBrowserLetsDoIt">Als Standard-Browser festlegen</string>
-=======
-    <string name="defaultBrowserLetsDoIt">Machen wir das!</string>
     <string name="defaultBrowserDescriptionNoDefault">Öffne Links jederzeit sicher und ohne Sorge.</string>
     <string name="defaultBrowserInstructions">Wähle DuckDuckGo aus und tippe auf <font color="#678fff">Immer</font>.</string>
->>>>>>> 93eff3fe
+    <string name="defaultBrowserLetsDoIt">Als Standard-Browser festlegen</string>
 
     <!-- Browser Activity -->
     <string name="browserPopupMenu">Browsermenü</string>
