--- conflicted
+++ resolved
@@ -385,10 +385,6 @@
     <string name="daxIntroCtaText">Στη συνέχεια, δοκιμάστε να επισκεφτείτε έναν από τους αγαπημένους σας ιστότοπους! &lt;br/&gt;&lt;br/&gt;Θα εμποδίσω τους ιχνηλάτες ώστε να μην μπορούν να σας κατασκοπεύουν. Επίσης, θα αναβαθμίσω την ασφάλεια της σύνδεσής σας αν είναι δυνατόν. &#128274;</string>
     <string name="daxEndCtaText">Έχετε αυτό! &lt;br/&gt;&lt;br/&gt;Να θυμάστε: κάθε φορά που περιηγείστε μαζί μου μια ανατριχιαστική διαφήμιση χάνει τα φτερά της. &#128077;</string>
     <string name="daxSerpCtaText">Οι αναζητήσεις σας στο DuckDuckGo είναι ανώνυμες και ποτέ δεν αποθηκεύω το ιστορικό αναζήτησης. Ποτέ. &#128588;</string>
-<<<<<<< HEAD
-    <string name="daxNonSerpCtaText">Κάθε τοποθεσία έχει κάποιο βαθμό προστασίας προσωπικών δεδομένων και απορρήτου. Πατήστε πάνω του για να δείτε πώς προστάτευσα το απόρρητό σας. &lt;br/&gt;&lt;br/&gt; Δοκιμάστε να καθαρίσετε τα δεδομένα σας πατώντας το κουμπί φωτιάς.</string>
-=======
->>>>>>> 2bffc7dd
     <plurals name="daxTrackersBlockedCtaText">
         <item quantity="one">&#160;και &lt;b&gt;%d άλλος&lt;/b&gt; προσπαθούσε να σας ιχνηλατήσει εδώ. &lt;br/&gt;&lt;br/&gt;Τον μπλοκάρισα!&lt;br/&gt;&lt;br/&gt; ☝️Μπορείτε να ελέγξετε τη γραμμή διευθύνσεων URL για να δείτε ποιος προσπαθεί να σας παρακολουθήσει όταν επισκέπτεστε έναν νέο ιστότοπο.️</item>
         <item quantity="other">&#160;και &lt;b&gt;%d άλλοι&lt;/b&gt; προσπαθούσαν να σας εντοπίσουν εδώ. &lt;br/&gt;&lt;br/&gt;Τους εμπόδισα!&lt;br/&gt;&lt;br/&gt; ☝️Μπορείτε να ελέγξετε τη γραμμή διευθύνσεων URL για να δείτε ποιος προσπαθεί να σας παρακολουθήσει όταν επισκέπτεστε έναν νέο ιστότοπο.️</item>
