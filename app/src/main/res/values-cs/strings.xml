<?xml version="1.0" encoding="UTF-8"?>
<!--
  ~ Copyright (c) 2022 DuckDuckGo
  ~
  ~ Licensed under the Apache License, Version 2.0 (the "License");
  ~ you may not use this file except in compliance with the License.
  ~ You may obtain a copy of the License at
  ~
  ~     http://www.apache.org/licenses/LICENSE-2.0
  ~
  ~ Unless required by applicable law or agreed to in writing, software
  ~ distributed under the License is distributed on an "AS IS" BASIS,
  ~ WITHOUT WARRANTIES OR CONDITIONS OF ANY KIND, either express or implied.
  ~ See the License for the specific language governing permissions and
  ~ limitations under the License.
  -->
<resources xmlns:tools="http://schemas.android.com/tools">

    <string name="appName" translatable="false">DuckDuckGo</string>
    <string name="appDescription" translatable="false">DuckDuckGo </string>
    <string name="duckDuckGoLogoDescription">Logo DuckDuckGo</string>
    <string name="duckDuckGoPrivacySimplified">Ochrana soukromí, zjednodušená</string>
    <string name="yes">Ano</string>
    <string name="no">Ne</string>
    <string name="open">Otevřít</string>
    <string name="cancel">Zrušit</string>
    <string name="search">Vyhledávání</string>

    <!-- Onboarding Activity -->
    <string name="onboardingDefaultBrowserDescription">Přejděte do Nastavení a vždy vyhledávejte a prohlížejte s DuckDuckGo.</string>
    <string name="onboardingDefaultBrowserTitle">Nastavte si DuckDuckGo jako výchozí</string>

    <!-- Default Browser -->
    <string name="cannotLaunchDefaultAppSettings">Nelze spustit výchozí obrazovku nastavení aplikace.</string>
    <string name="settingsDefaultBrowserEnabled">Nastavit jako výchozí prohlížeč</string>
    <string name="defaultBrowserMaybeLater">Možná později</string>
    <string name="defaultBrowserLetsDoIt">Nastavit jako výchozí prohlížeč</string>
    <string name="defaultBrowserDescriptionNoDefault">Otevírejte odkazy s klidem mysli, pokaždé.</string>
    <string name="defaultBrowserInstructions">Vyberte DuckDuckGo a klepněte na <font color="#678fff">Vždy</font>.</string>

    <!-- Browser Activity -->
    <string name="browserPopupMenu">Menu prohlížeče</string>
    <string name="refresh">Obnovit</string>
    <string name="back">Zpět</string>
    <string name="forward">Dopředu</string>

    <string name="omnibarInputHint">Vyhledat nebo zadat URL</string>
    <string name="clearButtonContentDescription">Vymazat vyhledávací vstup</string>
    <string name="no_compatible_third_party_app_installed">Nebyla nainstalována žádná kompatibilní aplikace</string>
    <string name="addBookmarkMenuTitle">Přidat záložku</string>
    <string name="editBookmarkMenuTitle">Upravit záložku</string>
    <string name="addFavoriteMenuTitle">Přidat oblíbené</string>
    <string name="removeFavoriteMenuTitle">Odebrat oblíbenou položku</string>
    <string name="favoriteAddedMessage">Oblíbené položky uloženy</string>
    <string name="bookmarkAddedMessage">Záložka přidána</string>
    <string name="requestDesktopSiteMenuTitle">Verze pro počítač</string>
    <string name="fireproofWebsiteMenuTitleRemove">Odstranit ochranu</string>
    <string name="requestMobileSiteMenuTitle">Mobilní režim</string>
    <string name="downloadsMenuTitle">Stahování</string>
    <string name="printMenuTitle">Vytisknout stránku</string>
    <string name="favoriteDeleteConfirmationMessage">Oblíbená položka odstraněna</string>
    <string name="fireproofDeleteConfirmationMessage">Ochrana odstraněna</string>
    <string name="privacyProtectionEnabledConfirmationMessage">Ochrana soukromí zapnutá pro %1$s</string>
    <string name="privacyProtectionDisabledConfirmationMessage">Ochrana soukromí vypnutá pro %1$s</string>
    <string name="undoSnackbarAction">Vrátit</string>

    <!-- Downloading files -->
    <string name="downloadImage">Stáhnout obrázek</string>
    <string name="permissionRequiredToDownload">Stahování vyžaduje povolení k ukládání.</string>

    <!-- Sharing options -->
    <string name="options">Možnosti</string>
    <string name="shareLink">Sdílet odkaz</string>
    <string name="shareMenuTitle">Sdílet</string>
    <string name="copyUrl">Kopírovat adresu odkazu</string>

    <!-- Find in page -->
    <string name="findInPageMenuTitle">Vyhledávání na stránce</string>
    <string name="nextSearchTermDescription">Najít další</string>
    <string name="previousSearchTermDescription">Najít předchozí</string>
    <string name="closeFindInPageButtonDescription">Zavřít vyhledání v zobrazení stránky</string>
    <string name="findInPageHint">Vyhledávání na stránce</string>
    <string name="findInPageMatches" translatable="false">%d/%d</string>

    <!-- AutoComplete Suggestions -->
    <string name="editQueryBeforeSubmitting">Upravit dotaz před vyhledáváním</string>
    <string name="settingsAutocompleteEnabled">Zobrazit návrhy automatického doplňování</string>

    <!-- Opening external apps -->
    <string name="openExternalApp">Otevřít externí aplikaci</string>
    <string name="launchingExternalApp">Otevřít v jiné aplikaci</string>
    <string name="confirmOpenExternalApp">Chtěl/a byste opustit DuckDuckGo a zobrazit si tento obsah?</string>
    <string name="unableToOpenLink">Tento typ odkazu nelze otevřít.</string>

    <!-- Tabs -->
    <string name="homeTab" translatable="false">DuckDuckGo</string>
    <string name="tabActivityTitle">Karty</string>
    <string name="tabsMenuItem">Karty</string>
    <string name="newTabMenuItem">Nová karta</string>
    <string name="openInNewTab">Otevřít v nové kartě</string>
    <string name="openInNewBackgroundTab">Otevřít na pozadí</string>
    <string name="openImageInNewTab">Otevřít obrázek na pozadí</string>
    <string name="faviconContentDescription">Favicon</string>
    <string name="closeContentDescription">Zavřít</string>
    <string name="closeAllTabsMenuItem">Zavřít všechny karty</string>
    <string name="closeTab">Zavřít karta</string>
    <string name="tabClosed">Karta zavřená</string>
    <string name="tabClosedUndo">Vrátit</string>
    <string name="downloadsMenuItemTitle">Stahování</string>

<<<<<<< HEAD
   <!-- Fire -->
=======
    <!-- Privacy Dashboard Activities -->
    <string name="privacyProtectionToggle">Ochrana osobních údajů na webových stránkách</string>
    <string name="privacyProtectionEnabled">OCHRANA STRÁNKY ZAPNUTÁ</string>
    <string name="privacyProtectionDisabled">OCHRANA STRÁNKY VYPNUTA</string>
    <string name="privacyDashboardActivityTitle">Deska ochrany soukromí</string>
    <string name="privacyProtectionUpgraded" tools:ignore="TypographyQuotes">VYLEPŠENO Z &lt;img src=\"%1$d\" /&gt; NA &lt;img src=\"%2$d\" /&gt;</string>
    <string name="privacyGradeContentDescription">Hodnocení ochrany soukromí</string>
    <string name="privacyProtectionTemporarilyDisabled">Dočasně jsme zakázali ochranu osobních údajů, protože se zdá, že porušuje podmínky této stránky.</string>

    <string name="httpsGood">Šifrované připojení</string>
    <string name="httpsMixed">Smíšené šifrovací připojení</string>
    <string name="httpsBad">Nešifrované připojení</string>

    <string name="scorecardActivityTitle">Hodnocení ochrany soukromí</string>
    <string name="scorecardSiteIsMemberOfMajorNetwork">Stránky jsou hlavní sledovací sítí</string>
    <string name="scorecardPrivacyGrade">Hodnocení ochrany soukromí</string>
    <string name="scorecardEnhancedGrade">Rozšířené hodnocení</string>

    <string name="privacyTermsActivityTitle">Zásady ochrany soukromí</string>
    <string name="practicesGood">Správné postupy ochrany soukromí</string>
    <string name="practicesMixed">Smíšené postupy ochrany soukromí</string>
    <string name="practicesBad">Nesprávné postupy ochrany soukromí</string>
    <string name="practicesUnknown">Neznámé postupy ochrany soukromí</string>
    <string name="practicesOverview">Postupy ochrany soukromí ukazují, do jaké míry jsou osobní údaje, které sdílíte s webovými stránkami, chráněny.</string>
    <string name="practicesTosdrLink">Zásady ochrany osobních údajů z <b><u>ToS;DR</u></b>.</string>
    <string name="practicesIconContentGood">Ikona správného postupu</string>
    <string name="practicesIconContentBad">Ikona nesprávného postupu</string>

    <string name="networkTrackerSummaryHeader">NEJČASTĚJŠÍ DELIKVENTI SLEDOVACÍ SÍTĚ</string>
    <string name="networkTrackerSummaryNotReady">Stále shromažďujeme data, abychom zjistili, kolik sledovacích zařízení jsme zablokovali.</string>

    <string name="trackersActivityTitle">Blokované požadavky na sledování</string>
    <string name="trackersContentDescription">Blokované požadavky na sledování</string>
    <string name="trackersOverview">Byly zablokovány následující požadavky domén třetích stran, které byly identifikovány jako požadavky na sledování. Pokud se požadavky služby načtou, může jim to umožnit vytvořit si tvůj profil.</string>
    <string name="trackersOverviewProtectionsOff">Žádné požadavky na sledování nebyly zablokovány, protože ochrana je pro tento web vypnutá. Pokud se načtou požadavky služby, může jim to umožnit vytvořit si tvůj profil.</string>

    <string name="domainsLoadedActivityTitle">Načteny požadavky třetích stran</string>
    <string name="domainsLoadedContentDescription">Načteny požadavky třetích stran</string>
    <string name="domainsLoadedOverview">Načetly se následující požadavky domén třetích stran. Pokud se požadavky služby načtou, může jim to umožnit vytvořit si tvůj profil, i když jsou naše ostatní mechanismy na ochranu proti sledování na webu stále aktivní.</string>
    <string name="domainsLoadedOverviewProtectionsOff">Nebyly zablokovány žádné požadavky třetích stran, protože pro tento web je vypnutá ochrana. Pokud se načtou požadavky služby, může jim to umožnit vytvořit si tvůj profil.</string>
    <string name="domainsLoadedOverviewEmpty">Neodhalili jsme žádné požadavky domén třetích stran.</string>
    <string name="domainsLoadedHeadingText">Nejsou načteny žádné domény třetích stran</string>

    <string name="webTrackingProtectionsText"><annotation type="learn_more_link">O našich mechanismech na ochranu proti sledování na webu</annotation></string>
    <string name="webTrackingProtectionsUrl">https://help.duckduckgo.com/duckduckgo-help-pages/privacy/web-tracking-protections/</string>

    <string name="trackersBlockedNoSectionDescription">Načetly se požadavky následujících domén.</string>

    <string name="adLoadedSectionDescription">Načetly se následující požadavky domény, protože se nedávno kliknulo na reklamu %1$s na DuckDuckGo. Tyto požadavky pomáhají vyhodnotit účinnost reklamy. Žádná reklama na DuckDuckGo nevytváří tvůj profil.</string>
    <string name="adLoadedSectionLinkText"><annotation type="learn_more_link">Jak naše reklamy ve vyhledávání ovlivňují naši ochranu</annotation></string>
    <string name="adLoadedSectionUrl">https://help.duckduckgo.com/duckduckgo-help-pages/privacy/web-tracking-protections/#3rd-party-tracker-loading-protection</string>

    <string name="domainsLoadedSectionDescription">Načetly se také následující požadavky domény.</string>
    <string name="domainsLoadedSectionSingleSectionDescription">Načetly se následující požadavky domén na sledování.</string>
    <string name="domainsLoadedSectionEmptyListDescription">Neodhalili jsme žádné požadavky domén třetích stran.</string>

    <string name="domainsLoadedBreakageSectionDescription">Následující požadavky domény byly načteny, aby se zabránilo narušení funkčnosti webové stránky.</string>
    <string name="domainsLoadedAssociatedSectionDescription">Následující požadavky domény byly načteny, protože jsou spojeny s %1$s.</string>

    <string name="trackersBlockedText">Načítání požadavků bylo zablokováno</string>
    <string name="trackersNotBlockedText">Nejsou blokovány žádné požadavky na sledování</string>
    <string name="trackersNoFoundText">Nebyly nalezeny žádné požadavky na sledování</string>
    <string name="trackersFoundText">Byly nalezeny požadavky na sledování</string>

    <string name="domainsLoadedText">Načteny požadavky třetích stran</string>
    <string name="domainsNotLoadedText">Nebyly načteny žádné požadavky třetích stran</string>

    <string name="majorNetworksNoFound">Nebyla nalezena žádná velká sledovací síť</string>
    <string name="majorNetworksFound">Zjištěny velké sítě trackerů</string>

    <!-- Fire -->
>>>>>>> 14095a86
    <string name="fireMenu">Vymazat data</string>
    <string name="fireClearAll">Vymazat všechny karty a data</string>
    <string name="fireCancel">Zrušit</string>
    <string name="fireDataCleared">Data vymazána</string>

    <!-- Settings Activity -->
    <string name="settingsActivityTitle">Nastavení</string>
    <string name="settingsMenuItemTitle">Nastavení</string>
    <string name="settingsHeadingGeneral">Obecné</string>
    <string name="settingsHeadingOther">Jiné</string>
    <string name="settingsHeadingPrivacy">Soukromí</string>
    <string name="settingsAboutDuckduckgo">O DuckDuckGo</string>
    <string name="settingsVersion">Verze</string>
    <string name="leaveFeedback">Podělte se o zpětnou vazbu</string>
    <string name="settingsEmailProtectionTitle">Ochrana e-mailu</string>
    <string name="settingsEmailProtectionSubtitle">Blokování trackerů v e-mailu a skrytí adresy</string>
    <string name="settingsHeadingMore">Další od DuckDuckGo</string>
    <string name="settingsLightTheme">Světlo</string>
    <string name="settingsTheme">Barevný motiv</string>
    <string name="settingsDarkTheme">Tmavé</string>
    <string name="settingsSystemTheme">Výchozí nastavení systému</string>
    <string name="settingsThemeDialogSave">Nastavení motivu</string>
    <string name="settingsTitleAppLinks">Otevírání odkazů v aplikacích</string>
    <string name="settingsTitleAppLinksDialog">Otevírat odkazy v aplikacích</string>
    <string name="settingsAppLinksAskEveryTime">Vždycky se ptát</string>
    <string name="settingsAppLinksAlways">Vždy</string>
    <string name="settingsAppLinksNever">Nikdy</string>

    <!-- Settings - Automatically clearing data -->
    <string name="settingsAutomaticallyClearingDialogSave">Uložit</string>

    <string name="settingsAutomaticallyClearWhat">Automatické vymazání…</string>
    <string name="settingsAutomaticallyClearWhatDialogTitle">Automatické vymazání…</string>
    <string name="settingsAutomaticallyClearWhatOptionNone">Žádný</string>
    <string name="settingsAutomaticallyClearWhatOptionTabs">Karty</string>
    <string name="settingsAutomaticallyClearWhatOptionTabsAndData">Karty a data</string>

    <string name="settingsAutomaticallyClearWhen">Vymazat dne…</string>
    <string name="settingsAutomaticallyClearWhenDialogTitle">Vymazat dne…</string>
    <string name="settingsAutomaticallyClearWhenAppExitOnly">Pouze ukončení aplikace</string>
    <string name="settingsAutomaticallyClearWhenAppExit5Seconds">Ukončení aplikace, neaktivní po dobu 5 sekund</string>
    <string name="settingsAutomaticallyClearWhenAppExit5Minutes">Ukončení aplikace, neaktivní po dobu 5 minut</string>
    <string name="settingsAutomaticallyClearWhenAppExit15Minutes">Ukončení aplikace, neaktivní po dobu 15 minut</string>
    <string name="settingsAutomaticallyClearWhenAppExit30Minutes">Ukončení aplikace, neaktivní po dobu 30 minut</string>
    <string name="settingsAutomaticallyClearWhenAppExit60Minutes">Ukončení aplikace, neaktivní po dobu 1 hodiny</string>

    <!-- About Activity -->
    <string name="aboutActivityTitle">O DuckDuckGo</string>
    <string name="aboutDescription">
        V DuckDuckGo přinášíme nový standard důvěry online.\n\nDuckDuckGo Privacy Browser poskytuje všechny základní prvky ochrany osobních údajů, které potřebujete k ochraně při vyhledávání a prohlížení webu, včetně blokování sledovacích zařízení, chytřejšího šifrování a soukromého vyhledávání DuckDuckGo.\n\nInternet by v konečném důsledku neměl být tak nebezpečný a získat ochranu osobních údajů, kterou si zasloužíte online, by mělo být stejně jednoduché jako zatáhnout žaluzie.</string>
    <string name="aboutMoreLink">Více na duckduckgo.com/about</string>
    <string name="no_suggestions">Žádné návrhy</string>

    <!-- Broken Site Activity -->
    <string name="brokenSiteReportBrokenSiteMenuItem">Nahlásit poškozené stránky</string>
    <string name="brokenSiteHeading">Nahlásit nefunkční webové stránky</string>
    <string name="brokenSiteSubmitted">Děkujeme! Zpětná vazba odeslána.</string>
    <string name="brokenSitesCategoriesTitle">Popište, co se stalo</string>
    <string name="brokenSitesCategoriesHint">Popište, co se stalo</string>
    <string name="brokenSiteSubmitButton">Poslat zprávu</string>
    <string name="brokenSiteDescription">Odeslání anonymní zprávy o nefunkčním webu nám pomůže tyto problémy řešit a vylepšovat aplikaci.</string>

    <string name="brokenSiteCategoryImages">Obrázky nebyly načteny</string>
    <string name="brokenSiteCategoryPaywall">Tato stránka mě požádala o deaktivaci</string>
    <string name="brokenSiteCategoryComments">Komentáře nebyly načteny</string>
    <string name="brokenSiteCategoryVideos">Video nebylo přehráno</string>
    <string name="brokenSiteCategoryLinks">Odkazy nebo tlačítka nefungují</string>
    <string name="brokenSiteCategoryContent">Chybí obsah</string>
    <string name="brokenSiteCategoryLogin">Nemohu se přihlásit</string>
    <string name="brokenSiteCategoryUnsupported">Prohlížeč je nekompatibilní</string>
    <string name="brokenSiteCategoryOther">Něco jiného</string>

    <!-- Bookmarks Activity -->
    <string name="bookmarksMenuTitle">Záložky</string>
    <string name="bookmarksActivityTitle">Záložky</string>
    <string name="noBookmarks">Zatím nebyly přidány žádné záložky.</string>
    <string name="bookmarkOverflowContentDescription">Další možnosti záložky %1$s</string>
    <string name="bookmarkDeleteConfirmationMessage">Odstraněno &lt;b&gt;%1$s&lt;/b&gt;</string>
    <string name="exportBookmarksMenu">Exportovat</string>
    <string name="exportBookmarksEmpty">Nemáte záložky, nic nebude exportováno</string>
    <string name="exportBookmarksError">Nepodařilo se exportovat žádné záložky, něco se pokazilo</string>
    <string name="exportBookmarksSuccess">Všechny záložky byly úspěšně exportovány</string>
    <string name="importBookmarksMenu">Importovat</string>
    <string name="importBookmarksFileTitle">Vyberte soubor se záložkami, který chcete importovat</string>
    <string name="importBookmarksError">Nepodařilo se importovat žádné záložky, něco se pokazilo</string>
    <string name="importBookmarksEmpty">Soubor nemá žádné záložky k importování</string>
    <string name="importBookmarksSuccess">Úspěšně importovaných %1$d záložek</string>
    <string name="savedSiteDialogTitleHint">Název</string>
    <string name="savedSiteDialogUrlHint">URL adresa</string>
    <string name="savedSiteDialogTitleEdit">Upravit</string>
    <string name="bookmarksSectionTitle">Záložky</string>
    <string name="favoritesSectionTitle">Oblíbené</string>
    <string name="bookmarksEmptyHint">Zatím nebyly přidány žádné záložky.</string>
    <string name="favoritesEmptyHint">Zatím nebyly přidány žádné oblíbené položky</string>

    <!-- Dialogs -->
    <string name="dialogConfirmTitle">Potvrdit</string>
    <string name="dialogSave">Uložit</string>
    <string name="delete">Smazat</string>
    <string name="edit">Upravit</string>
    <string name="remove">Odstranit</string>
    <string name="removeAll">Odstranit vše</string>

    <!-- Widget -->
    <string name="searchWidgetTextHint">Hledat DuckDuckGo</string>

    <!-- Favorites widget -->
    <string name="addFavoriteMenuTitleHighlighted">👋 Přidání oblíbených</string>
    <string name="widgetConfigurationTitleText">Vyber motiv</string>
    <string name="widgetConfigurationSystemThemeOption">Výchozí nastavení systému</string>
    <string name="widgetConfigurationLightThemeOption">Světlo</string>
    <string name="widgetConfigurationDarkThemeOption">Tmavé</string>
    <string name="widgetConfigurationAddWidgetOption">Přidat widget</string>
    <string name="searchWidgetEmtpyFavoritesHint">Zatím nebyly přidány žádné oblíbené položky</string>
    <string name="searchWidgetEmtpyFavoritesCta">Přidat oblíbené</string>
    <string name="daxFavoritesOnboardingCtaText"><![CDATA[Na svoje oblíbené stránky se dostaneš snadno.<br/><br/>Přejdi na stránku, která se ti líbí. Pak klepni na ikonu „ ⠇“ a vyber Přidat do oblíbených.]]></string>
    <string name="daxFavoritesOnboardingCtaContentDescription">Na svoje oblíbené stránky se dostaneš snadno.&lt;br/&gt;&lt;br/&gt; Přejdi na stránku, která se ti líbí. Pak klepni na ikonu nabídky prohlížeče a vyber Přidat do oblíbených.</string>
    <string name="widgetConfigurationActivityTitle">Konfigurace widgetu</string>
    <string name="favoritesWidgetLabel">Oblíbené</string>
    <string name="searchWidgetLabel">Vyhledávání</string>

    <!-- Home Screen Shortcuts -->
    <string name="addToHome">Přidat na domovskou obrazovku</string>
    <string name="shortcutAddedText">Podařilo se! %1$s byla přidána na vaši domovskou obrazovku.</string>

    <!-- User Survey -->
    <string name="surveyCtaTitle">Pomozte nám vylepšit aplikaci!</string>
    <string name="surveyCtaDescription">Zúčastněte se našeho krátkého průzkumu a podělte se o zpětnou vazbu.</string>
    <string name="surveyCtaLaunchButton">Zúčastnit se průzkumu</string>
    <string name="surveyCtaDismissButton">Ne, děkuji</string>
    <string name="surveyActivityTitle">Průzkum uživatelů</string>
    <string name="surveyTitle">PRŮZKUM DUCKDUCKGO</string>
    <string name="surveyDismissContentDescription">Odmítnout průzkum</string>
    <string name="surveyLoadingErrorTitle">Ale ne!</string>
    <string name="surveyLoadingErrorText">Náš průzkum se momentálně nenačítá.\nZkuste to prosím později.</string>

    <!-- Add widget -->
    <string name="addWidgetCtaTitle">Vyzkoušejte náš vyhledávací widget!</string>
    <string name="addWidgetCtaDescription">Přidejte náš vyhledávací widget na domovskou obrazovku a získejte rychlý a snadný přístup.</string>
    <string name="addWidgetCtaAutoLaunchButton">Přidat widget</string>
    <string name="addWidgetCtaInstructionsLaunchButton">Zobrazit</string>
    <string name="addWidgetCtaDismissButton">Odmítnout</string>
    <string name="addWidgetInstructionsActivityTitle">Přidat widget</string>
    <string name="addWidgetInstruction1Label">1.</string>
    <string name="addWidgetInstruction1">Dlouze stiskněte domovskou obrazovku a poté otevřete nabídku widgetů.</string>
    <string name="addWidgetInstruction2Label">2.</string>
    <string name="addWidgetInstruction2">Najděte widget DuckDuckGo.</string>
    <string name="addWidgetInstruction3Label">3.</string>
    <string name="addWidgetInstruction3">Přetáhněte widget na domovskou obrazovku.</string>
    <string name="addWidgetInstructionsButtonGoHome">Přejít na domovskou obrazovku</string>
    <string name="addWidgetInstructionsButtonClose">Zavřít</string>

    <!-- App Enjoyment / Rating / Feedback -->
    <string name="appEnjoymentDialogTitle">Líbí se vám DuckDuckGo?</string>
    <string name="appEnjoymentDialogMessage">Rádi bychom věděli, co si myslíte.</string>
    <string name="appEnjoymentDialogPositiveButton">Líbí se mi.</string>
    <string name="appEnjoymentDialogNegativeButton">Je co zlepšovat.</string>

    <string name="rateAppDialogTitle">Ohodnoťte aplikaci</string>
    <string name="rateAppDialogMessage">Na vaší zpětné vazbě záleží. Podělte se o pozitiva v hodnocení.</string>
    <string name="rateAppDialogPositiveButton">Ohodnoťte aplikaci</string>
    <string name="rateAppDialogNegativeButton" translatable="false">@string/noThanks</string>

    <string name="giveFeedbackDialogTitle">Je nám líto, že nejste spokojení.</string>
    <string name="giveFeedbackDialogMessage">Dejte nám vědět, jak pro vás můžeme aplikaci vylepšit.</string>
    <string name="giveFeedbackDialogPositiveButton">Podělte se o zpětnou vazbu</string>
    <string name="giveFeedbackDialogNegativeButton" translatable="false">@string/noThanks</string>

    <string name="noThanks">Ne, děkuji</string>

    <!-- Notification Channel Names -->
    <string name="notificationChannelTutorials">Školící semináře</string>

    <!-- Clear Notification -->
    <string name="clearNotificationTitle">Vymazání dat nastaveno na manuální</string>
    <string name="clearNotificationDescription">Přizpůsobte DuckDuckGo pro automatické vymazání dat prohlížení po každé relaci.</string>

    <!-- Privacy Protection Notification -->
    <string name="privacyProtectionNotificationDefaultTitle">Chráníme vaše soukromí.</string>
    <string name="privacyProtectionNotificationReportTitle">Vaše zpráva o ochraně soukromí</string>
    <string name="privacyProtectionNotificationDefaultDescription">Použití aplikace DuckDuckGo chrání vaše data blokováním sledovacích zařízení a šifrováním připojení.</string>
    <string name="privacyProtectionNotificationUpgadeDescription">Chránili jste svá data zabezpečením %1$d nešifrovaných připojení při používání DuckDuckGo.</string>
    <string name="privacyProtectionNotificationTrackerDescription">Chránili jste svá data blokováním %1$d sledovacích zařízení při používání DuckDuckGo.</string>
    <string name="privacyProtectionNotificationBothDescription">Chránili jste svá data blokováním %1$d sledovacích zařízení a zabezpečením %2$d nešifrovaných připojení při používání DuckDuckGo.</string>
    <string name="privacyProtectionNotificationLaunchButton">Znovu začít prohlížení</string>

    <!-- Authentication -->
    <string name="authenticationDialogTitle">Přihlásit</string>
    <string name="authenticationDialogMessage">%1$s vyžaduje uživatelské jméno a heslo.</string>
    <string name="authenticationDialogPositiveButton">Přihlásit</string>
    <string name="authenticationDialogNegativeButton">Zrušit</string>
    <string name="authenticationDialogUsernameHint">Uživatelské jméno</string>
    <string name="authenticationDialogPasswordHint">Heslo</string>

    <!-- User-facing label for when a user selects text and might want to search for that text -->
    <string name="systemTextSearchMessage">Hledat DuckDuckGo</string>

    <!-- App feedback disambiguation -->
    <string name="feedbackActivityTitle">Podělte se o zpětnou vazbu</string>
    <string name="missingBrowserFeaturesTitleLong">Funkce prohlížeče chybí nebo jsou frustrující.</string>
    <string name="missingBrowserFeaturesTitleShort">Problémy s funkcemi prohlížeče</string>
    <string name="missingBrowserFeaturesSubtitle">Kterou funkci prohlížení můžeme přidat nebo vylepšit?</string>
    <string name="missingBrowserFeatureSubReasonNavigation">Navigace dopředu, dozadu nebo obnovení</string>
    <string name="missingBrowserFeatureSubReasonTabManagement">Tvorba a správa karet</string>
    <string name="missingBrowserFeatureSubReasonAdPopups">Blokování reklam a vyskakovacích oken</string>
    <string name="missingBrowserFeatureSubReasonVideos">Při přehrávání videí</string>
    <string name="missingBrowserFeatureSubReasonImages">Interakce s obrázky</string>
    <string name="missingBrowserFeatureSubReasonBookmarks">Tvorba a správa záložek</string>
    <string name="missingBrowserFeatureSubReasonOther">Žádné z výše uvedených</string>

    <string name="websiteNotLoadingTitleLong">Potíže při načítání webu</string>
    <string name="websiteNotLoadingTitleShort">Potíže při načítání webu</string>
    <string name="websiteNotLoadingSubtitle">Které webové stránky jsou poškozené?</string>

    <string name="searchNotGoodEnoughTitleLong">Vyhledávání DuckDuckGo není dostatečně dobré</string>
    <string name="searchNotGoodEnoughTitleShort">Potíže s vyhledáváním DuckDuckGo</string>
    <string name="searchNotGoodEnoughSubtitle">Kterou funkci vyhledávání můžeme přidat nebo vylepšit?</string>
    <string name="searchNotGoodEnoughSubReasonTechnicalSearches">Programování/technické vyhledávání</string>
    <string name="searchNotGoodEnoughSubReasonGoogleLayout">Rozložení by mělo být více podobné Googlu.</string>
    <string name="searchNotGoodEnoughSubReasonFasterLoadTimes">Rychlejší načtení</string>
    <string name="searchNotGoodEnoughSubReasonSpecificLanguage">Vyhledávání v určitém jazyce nebo regionu</string>
    <string name="searchNotGoodEnoughSubReasonBetterAutocomplete">Lepší automatické doplňování</string>
    <string name="searchNotGoodEnoughSubReasonOther">Žádné z výše uvedených</string>

    <string name="needMoreCustomizationTitleLong">Není dostatek možností, jak aplikaci přizpůsobit.</string>
    <string name="needMoreCustomizationTitleShort">Potíže při přizpůsobování</string>
    <string name="needMoreCustomizationSubtitle">Kterou možnost přizpůsobení můžeme přidat nebo vylepšit?</string>
    <string name="needMoreCustomizationSubReasonHomeScreenConfiguration">Konfigurace domovské obrazovky</string>
    <string name="needMoreCustomizationSubReasonTabDisplay">Jak se zobrazují karty</string>
    <string name="needMoreCustomizationSubReasonAppLooks">Jak aplikace vypadá</string>
    <string name="needMoreCustomizationSubReasonWhichDataIsCleared">Která data jsou vymazána</string>
    <string name="needMoreCustomizationSubReasonWhenDataIsCleared">Kdy jsou data vymazána</string>
    <string name="needMoreCustomizationSubReasonBookmarksDisplay">Jak se záložky zobrazují</string>
    <string name="needMoreCustomizationSubReasonOther">Žádné z výše uvedených</string>

    <string name="appIsSlowOrBuggyTitleLong">Aplikace je pomalá, chybná nebo se hroutí</string>
    <string name="appIsSlowOrBuggyTitleShort">Potíže s výkonností</string>
    <string name="appIsSlowOrBuggySubtitle">Který problém zažíváte?</string>
    <string name="appIsSlowOrBuggySubReasonSlowResults">Webové stránky nebo výsledky vyhledávání se načítají pomalu.</string>
    <string name="appIsSlowOrBuggySubReasonAppCrashesOrFreezes">Aplikace se hroutí nebo zamrzne</string>
    <string name="appIsSlowOrBuggySubReasonMediaPlayback">Chyby při přehrávání videa nebo médií</string>
    <string name="appIsSlowOrBuggySubReasonOther">Žádné z výše uvedených</string>

    <string name="otherMainReasonTitleLong">Žádné z výše uvedených</string>
    <string name="otherMainReasonTitleShort">Další problémy</string>

    <string name="openEndedInputHint">Buďte co nejkonkrétnější.</string>
    <string name="submitFeedback">ODESLAT</string>

    <string name="tellUsHowToImprove">Řekněte nám prosím, co můžeme zlepšit.</string>
    <string name="thanksForTheFeedback">Děkujeme za zpětnou vazbu!</string>
    <string name="feedbackNegativeMainReasonPageSubtitle">S čím souvisí vaše frustrace nejvíce?</string>
    <string name="feedbackNegativeMainReasonPageTitle">Je nám líto, že nejste spokojení.</string>
    <string name="feedbackShareDetails">Podělte se o podrobnosti.</string>
    <string name="sharePositiveFeedbackWithTheTeam">Máte nějaké podrobnosti, o které byste se chtěli podělit s týmem?</string>
    <string name="whatHaveYouBeenEnjoying">Co se vám líbilo?</string>
    <string name="awesomeToHear">To rádi slyšíme!</string>
    <string name="shareTheLoveWithARating">Podělte se prosím o pozitiva hodnocením na Play Store.</string>
    <string name="rateTheApp">OHODNOŤTE APLIKACI</string>
    <string name="declineFurtherFeedback">NE, DĚKUJI, JSEM HOTOV/A.</string>
    <string name="whichBrokenSites">Kde jste narazili na tyto problémy?</string>
    <string name="whichBrokenSitesHint">Které webové stránky mají problémy?</string>
    <string name="feedbackSpecificAsPossible">Buďte co nejkonkrétnější.</string>
    <string name="feedbackInitialDisambiguationTitle">Tak se do toho pustíme!</string>
    <string name="feedbackInitialDisambiguationSubtitle">Do jaké kategorie byste zařadili svou zpětnou vazbu?</string>
    <string name="feedbackInitialDisambiguationHappyButtonContentDescription">Tlačítko pozitivní zpětné vazby</string>
    <string name="feedbackInitialDisambiguationSadButtonContentDescription">Tlačítko negativní zpětné vazby</string>
    <string name="feedbackIsImportantToUs">Vaše anonymní zpětná vazba je pro nás důležitá.</string>

    <!-- Webview Recovery -->
    <string name="crashedWebViewErrorMessage">"Tuto webovou stránku nelze zobrazit."</string>
    <string name="crashedWebViewErrorAction">"Načíst znovu"</string>

    <!-- System Search-->
    <string name="systemSearchDeviceAppLabel">Z tohoto zařízení</string>
    <string name="systemSearchOmnibarInputHint"><font size="13">Vyhledat nebo zadat URL</font></string>
    <string name="systemSearchAppNotFound">Aplikace nebyla nalezena</string>
    <string name="systemSearchOnboardingText">Děkujeme, že jste si vybrali DuckDuckGo!\nPři použití našeho vyhledávání nebo aplikace jsou od teď Vaše vyhledávání chráněna.</string>
    <string name="systemSearchOnboardingFeaturesIntroText">Aplikace DuckDuckGo také:</string>
    <string name="systemSearchOnboardingFeatureOneText">Blokuje nebezpečná sledovací zařízení.</string>
    <string name="systemSearchOnboardingFeatureTwoText">Vynucuje šifrování na webových stránkách.</string>
    <string name="systemSearchOnboardingFeatureThreeText">Vymaže data jedním klepnutím.</string>
    <string name="systemSearchOnboardingButtonMore">Zobrazit více</string>
    <string name="systemSearchOnboardingButtonLess">Skrýt</string>
    <string name="systemSearchOnboardingButtonOk">Mám to</string>

    <!-- Dax Dialog -->
    <string name="daxDialogHideButton">SKRÝT</string>
    <string name="daxDialogPhew">Pche!</string>
    <string name="daxDialogNext">Další</string>
    <string name="daxDialogHighFive">Plácnutí!</string>
    <string name="daxDialogGotIt">Mám to</string>
    <string name="hideTipsTitle">Skrýt zbývající tipy?</string>
    <string name="hideTipsText">Je jich jen pár a snažili jsme se udělat je informativní.</string>
    <string name="hideTipsButton">Navždy skrýt tipy</string>

    <!-- New Onboarding Experience -->
    <string name="onboardingWelcomeTitle">"Vítejte v DuckDuckGo!"</string>
    <string name="onboardingDaxText"><![CDATA[Internet může být někdy trochu strašidelný.<br/><br/>Nebojte se! Anonymní vyhledávání a procházení je jednodušší, než si myslíte.]]></string>
    <string name="onboardingLetsDoItButton">Pojďme na to!</string>
    <string name="daxIntroCtaText"><![CDATA[Dále zkuste navštívit některý z Vašich oblíbených webů! <br/><br/>Zablokujeme sledovače, aby Vás nemohli špehovat. Pokud to bude možné, upgraduji také zabezpečení Vašeho připojení. 🔒]]></string>
    <string name="daxEndCtaText"><![CDATA[Máte to!<br/><br/>Pamatujte: Pokaždé, když internet procházíte s námi, příšerným reklamám přistřihneme křídla. 👍]]></string>
    <string name="daxSerpCtaText">Tvoje vyhledávání v DuckDuckGo je anonymní. Vždycky. 🙌</string>
    <plurals name="daxTrackersBlockedCtaText">
        <item quantity="one"><![CDATA[  a <b>%1$d další</b> se vás snažili tady vysledovat. <br/><br/>Zablokovali jsme je!<br/><br/>☝️Můžete zkontrolovat panel s adresou a zjistit, kdo se vás snaží sledovat, když navštívíte nový web. ️]]></item>
        <item quantity="few"><![CDATA[  a <b>%1$d další</b> se vás snažili tady vysledovat. <br/><br/>Zablokovali jsme je!<br/><br/>☝️Můžete zkontrolovat panel s adresou a zjistit, kdo se vás snaží sledovat, když navštívíte nový web. ️]]></item>
        <item quantity="many"><![CDATA[  a <b>%1$d další</b> se vás snažili tady vysledovat. <br/><br/>Zablokovali jsme je!<br/><br/>☝️Můžete zkontrolovat panel s adresou a zjistit, kdo se vás snaží sledovat, když navštívíte nový web.]]></item>
        <item quantity="other"><![CDATA[  a <b>%1$d další</b> se vás snažili tady vysledovat. <br/><br/>Zablokovali jsme je!<br/><br/>☝️Můžete zkontrolovat panel s adresou a zjistit, kdo se vás snaží sledovat, když navštívíte nový web. ️]]></item>
    </plurals>
    <plurals name="daxTrackersBlockedCtaZeroText">
        <item quantity="one"><![CDATA[ se vás snažil tady vysledovat. <br/><br/>Zablokovali jsme ho!<br/><br/>☝️Můžete zkontrolovat panel URL a zjistit, kdo se vás snaží sledovat, když navštívíte nový web. ️]]></item>
        <item quantity="few"><![CDATA[ se vás snažil tady vysledovat. <br/><br/>Zablokovali jsme je!<br/><br/>☝️Můžete zkontrolovat panel URL a zjistit, kdo se vás snaží sledovat, když navštívíte nový web. ️]]></item>
        <item quantity="many"><![CDATA[ se vás snažil tady vysledovat. <br/><br/>Zablokovali jsme je!<br/><br/>☝️Můžete zkontrolovat panel URL a zjistit, kdo se vás snaží sledovat, když navštívíte nový web. ️]]></item>
        <item quantity="other"><![CDATA[ se vás snažil tady vysledovat. <br/><br/>Zablokovali jsme je!<br/><br/>☝️Můžete zkontrolovat panel URL a zjistit, kdo se vás snaží sledovat, když navštívíte nový web. ️]]></item>
    </plurals>
    <string name="daxNonSerpCtaText"><![CDATA[Zatímco Vy budete klepat a přejíždět, já budu blokovat zlovolné sledovače. <br/><br/>Nenechejte se rušit — pokračujte v prohlížení!]]></string>
    <string name="daxMainNetworkCtaText">Upozornění! Nemůžeme zabránit, aby %1$s viděli vaši aktivitu na stránkách %2$s &lt;br/&gt;&lt;br/&gt;Ale procházejte s námi a budete moci omezit, co o vás %3$s celkově ví zablokováním jejich trackerů na mnoha jiných stránkách.</string>
    <string name="daxMainNetworkOwnedCtaText">Upozornění! Vzhledem k tomu, že %2$s vlastní %1$s, nemůžeme jim zabránit, aby viděli vaši aktivitu tady.&lt;br/&gt;&lt;br/&gt;Ale procházejte s námi a budeme moci redukovat, co o vás celkově %3$s ví zablokováním jejich trackerů na mnoha jiných stránkách.</string>

    <!-- Download Confirmation -->
    <string name="downloadConfirmationContinue">Uložit do Stahování</string>
    <string name="downloadConfirmationSaveFileTitle">Uložit %1$s</string>
    <string name="downloadConfirmationKeepBothFilesText">Nechat si oba</string>
    <string name="downloadConfirmationReplaceOldFileText">Nahradit</string>
    <string name="downloadConfirmationOpenFileText">Otevřít</string>
    <string name="downloadConfirmationUnableToOpenFileText">Soubor nelze otevřít</string>
    <string name="downloadConfirmationUnableToDeleteFileText">Starý soubor nelze smazat</string>

    <!-- Change Icon Activity -->
    <string name="changeIconActivityTitle">Ikona aplikace</string>
    <string name="changeIconCtaLabel">Ikona aplikace</string>
    <string name="changeIconCtaAccept">Aplikovat</string>
    <string name="changeIconCtaCancel">Zrušit</string>
    <string name="changeIconDialogTitle">Použít novou ikonu?</string>
    <string name="changeIconDialogMessage">Aplikace se může zavřít, aby aplikovala změny. Až se pokocháte svou krásnou novou ikonou, vraťte se zpátky.</string>

    <!-- New dashboard / menu buttons -->
    <string name="manageWhitelist">Nechráněné stránky</string>
    <string name="reportBrokenSite">Nahlásit nefunkční webové stránky</string>

    <!-- Dialogs -->
    <string name="dialogAddTitle">Přidat</string>
    <string name="dialogEditTitle">Upravit</string>
    <string name="dialogSaveAction">Uložit</string>

    <!-- Whitelist -->
    <string name="whitelistActivityTitle">Nechráněné stránky</string>
    <string name="enablePrivacyProtection">Povolit ochranu soukromí</string>
    <string name="disablePrivacyProtection">Zakázat ochranu soukromí</string>
    <string name="whitelistEntryOverflowContentDescription">Další možnosti pro nechráněný web %1$s</string>
    <string name="whitelistEntryDeleteConfirmMessage">Opravdu chcete odstranit &lt;b&gt;%1$s&lt;/b&gt; z nechráněných stránek?</string>
    <string name="whitelistExplanation">Tyto stránky nebudou vylepšeny ochranou soukromí.</string>
    <string name="whitelistNoEntries">Ochrana osobních údajů povolena pro všechny weby</string>
    <string name="whitelistDomainHint">www.example.com</string>
    <string name="whitelistFormatError">Zadejte doménu jako <b>example.com</b> a zkuste to znovu</string>

    <!-- Settings -->
    <string name="settingsPrivacyProtectionWhitelist">Nechráněné stránky</string>

    <!-- Fireproof websites -->
    <string name="fireproofWebsitesActivityTitle">Weby s ochranou</string>
    <string name="settingsFireproofWebsites">Weby s ochranou</string>
    <string name="fireproofWebsiteMenuTitleAdd">Ochránit tento web</string>
    <string name="fireproofWebsiteSnackbarConfirmation">&lt;b&gt;%1$s&lt;/b&gt;je nyní chráněný</string>
    <string name="fireproofWebsiteSnackbarAction">Vrátit</string>
    <string name="fireproofWebsiteDeleteConfirmMessage">Opravdu chcete smazat &lt;b&gt;%1$s&lt;/b&gt;?</string>
    <string name="fireproofWebsiteFeatureDescription">Webové stránky spoléhají na soubory cookie, aby vás udržely přihlášené. Když na webu zapnete ochranu, soubory cookie se nevymažou a zůstanete přihlášeni, a to i po použití tlačítka pro mazání. Stále přitom blokujeme sledovací programy třetích stran nalezené na webových stránkách s ochranou.</string>
    <string name="fireproofWebsiteOverflowContentDescription">Další možnosti pro chráněné webové stránky %1$s</string>
    <string name="fireproofWebsiteLoginDialogTitle">Chtěli byste u %1$s ochranu?</string>
    <string name="fireproofWebsiteLoginDialogDescription">Když na těchto stránkách zapnete ochranu, zůstanete přihlášeni i po použití tlačítka pro mazání.</string>
    <string name="fireproofWebsiteLoginDialogPositive">Ochrana</string>
    <string name="fireproofWebsiteLoginDialogNegative">Teď ne</string>
    <string name="fireproofWebsiteItemsSectionTitle">Weby s ochranou</string>
    <string name="fireproofWebsiteEmptyListHint">Žádné dostupné stránky s ochranou</string>
    <string name="fireproofWebsiteSettingSelectionTitle">Chránit webové stránky při přihlášení</string>
    <string name="fireproofWebsiteRemoveAllConfirmation">Ochrana všech stránek odebrána</string>
    <string name="fireproofWebsiteRemovalConfirmation">Ochrana odstraněna pro &lt;b&gt;%1$s&lt;/b&gt;</string>
    <string name="fireproofWebsiteSettingsSelectionDialogAskEveryTime">Vždycky se ptát</string>
    <string name="fireproofWebsiteSettingsSelectionDialogAlways">Vždy</string>
    <string name="fireproofWebsiteSettingsSelectionDialogNever">Nikdy</string>
    <string name="disableLoginDetectionDialogTitle">Zakázat připomenutí ochrany při přihlašování k webovým stránkám?</string>
    <string name="disableLoginDetectionDialogDescription">Tuto předvolbu můžete v Nastavení kdykoli změnit.</string>
    <string name="disableLoginDetectionDialogPositive">VYPNOUT</string>
    <string name="disableLoginDetectionDialogNegative">ZRUŠIT</string>
    <string name="automaticFireproofWebsiteLoginDialogTitle">Chránit webové stránky automaticky při přihlášení?</string>
    <string name="automaticFireproofWebsiteLoginDialogDescription">Když je zapnutá ochrana, přihlášení zůstává zachované i po použití tlačítka pro mazání. Kdykoli se to dá změnit v Nastaveních. </string>
    <string name="automaticFireproofWebsiteLoginDialogFirstOption">Vždycky chránit</string>
    <string name="automaticFireproofWebsiteLoginDialogSecondOption">Ochránit tento web</string>
    <string name="automaticFireproofWebsiteLoginDialogThirdOption">Teď ne</string>


    <!-- Fire Animation settings -->
    <string name="settingsFireAnimation">Animace tlačítka pro mazání</string>
    <string name="settingsHeroFireAnimation">Inferno</string>
    <string name="settingsHeroWaterAnimation">Vodní vír</string>
    <string name="settingsHeroAbstractAnimation">Vzdušný proud</string>
    <string name="settingsNoneAnimation">Žádný</string>
    <string name="settingsSelectFireAnimationDialog">Animace tlačítka pro mazání</string>
    <string name="settingsSelectFireAnimationDialogSave">Uložit</string>

    <!-- Dos Attack error-->
    <string name="dosErrorMessage">Spojení přerušeno. Tato webová stránka může poškodit vaše zařízení.</string>

    <!-- Precise Location -->
    <string name="preciseLocationSystemDialogTitle">Povolit polohu zařízení pro prohlížeč DuckDuckGo Privacy?</string>
    <string name="preciseLocationSystemDialogSubtitle">%1$s požaduje polohu vašeho zařízení. Nejprve musíte aplikaci povolit, aby odesílala polohu vašeho zařízení, a pak %2$s může požádat o povolení.</string>
    <string name="preciseLocationSystemDialogAllow">Povolit</string>
    <string name="preciseLocationSystemDialogDeny">Možná později</string>
    <string name="preciseLocationSystemDialogNeverAllow">Neptat se znovu u těchto stránek</string>
    <string name="preciseLocationSiteDialogTitle">Udělit %1$s povolení k přístupu k poloze?</string>
    <string name="preciseLocationDDGDialogSubtitle">Vaši anonymní polohu využíváme pouze k dosažení lepších výsledků, blíže k vám. Vždycky si to můžete později rozmyslet.</string>
    <string name="preciseLocationSiteDialogSubtitle">Oprávnění k přístupu k poloze, která jste udělili jednotlivým webovým stránkám, můžete spravovat v Nastavení.</string>
    <string name="preciseLocationSiteDialogAllowAlways">Vždy</string>
    <string name="preciseLocationSiteDialogAllowOnce">Pouze pro tuto relaci</string>
    <string name="preciseLocationSiteDialogDenyAlways">Vždy odmítnout</string>
    <string name="preciseLocationSiteDialogDenyOnce">Odmítnout pro tuto relaci</string>
    <string name="settingsPreciseLocation">Poloha</string>
    <string name="preciseLocationFeatureDescription">Navštívené webové stránky mohou žádat o informace o poloze vašeho zařízení. Dokud výslovně neudělíte oprávnění, nebudou mít k poloze přístup. Platforma DuckDuckGo používá vaši polohu pouze anonymně k zobrazení výsledků místního vyhledávání.</string>
    <string name="preciseLocationToggleText">Stránky mohou požádat o mou polohu</string>
    <string name="preciseLocationEmptyListHint">Žádným webovým stránkám nebylo uděleno oprávnění k přístupu k poloze</string>
    <string name="preciseLocationNoSystemPermission">Chcete-li spravovat oprávnění k přístupu k poloze, která jste udělili jednotlivým webovým stránkám, povolte v Nastavení systému Android polohu pro tuto aplikaci.</string>
    <string name="preciseLocationActivityTitle">Poloha</string>
    <string name="preciseLocationDeleteConfirmMessage">Opravdu chcete smazat &lt;b&gt;%1$s&lt;/b&gt;?</string>
    <string name="preciseLocationDeleteContentDescription">Další možnosti pro oprávnění k informacím o poloze v doméně %1$s</string>
    <string name="preciseLocationAllowedSitesSectionTitle">Uděleno</string>
    <string name="preciseLocationDeniedSitesSectionTitle">Zamítnuto</string>
    <string name="preciseLocationSnackbarMessage">Dříve jste udělili %1$s oprávnění k přístupu k poloze vašeho zařízení.</string>

    <!--Fire button education-->
    <string name="daxClearDataCtaText">Osobní údaje se mohou vytvářet ve vašem prohlížeči. Fuj. Použijte tlačítko pro mazání a všechno smažte. Vyzkoušejte to hned teď! 👇</string>

    <!--  Global Privacy Control-->
    <string name="globalPrivacyControlActivityTitle">Globální kontrola ochrany osobních údajů (GPC)</string>
    <string name="globalPrivacyControlDescription">
        <![CDATA[DuckDuckGo automaticky blokuje mnoho trackerů. Pomocí Globální kontroly ochrany osobních údajů (GPC) můžete také požádat zúčastněné webové stránky, aby omezily prodej nebo sdílení vašich osobních údajů s jinými společnostmi. <u><a href=\"\">Více informací</a><u/>]]>
    </string>
    <string name="globalPrivacyControlSetting">Globální kontrola ochrany osobních údajů (GPC)</string>
    <string name="globalPrivacyControlToggle">Globální kontrola ochrany osobních údajů (GPC)</string>
    <string name="disabled">Zakázáno</string>
    <string name="enabled">Povoleno</string>

    <!-- Opening app links -->
    <string name="settingTitleOpenLinksInAssociatedApps">Otevřít odkazy v přidružených aplikacích</string>
    <string name="settingSubtitleOpenLinksInAssociatedApps">Zakažte, chcete-li zabránit automatickému otevírání odkazů v jiných nainstalovaných aplikacích.</string>
    <string name="appLinkDialogTitle">Otevřít v jiné aplikaci?</string>
    <string name="appLinkSnackBarAction">Otevřít v aplikaci</string>
    <string name="appLinkMultipleSnackBarAction">Vyber aplikaci</string>
    <string name="appLinkSnackBarMessage">Tenhle odkaz můžeš otevřít v aplikaci %1$s.</string>
    <string name="appLinkMultipleSnackBarMessage">Tenhle odkaz můžeš otevřít v jiných aplikacích.</string>
    <string name="appLinkIntentChooserTitle">Otevřít v aplikaci</string>
    <string name="appLinkMenuItemTitle">Otevřít v aplikaci</string>

    <!-- Email Autofill -->
    <string name="aliasToClipboardMessage">Nová adresa zkopírovaná do vaší schránky</string>
    <string name="autofillTooltipUseYourAlias">Použít %1$s</string>
    <string name="autofillTooltipUseYourAliasDescription">Blokuje sledování e-mailů</string>
    <string name="autofillTooltipGenerateAddress">Vygenerovat soukromou adresu</string>
    <string name="autofillTooltipGenerateAddressDescription">Blokuje sledování e-mailů a skryje vaši adresu</string>
    <string name="newEmailAliasMenuTitle">Vytvořit adresu Duck</string>

    <!-- Waitlist Notification -->
    <string name="waitlistNotificationDialogDescription">Chcete, abychom vám poslali upozornění, až na vás bude řada?</string>
    <string name="waitlistNotificationDialogNoThanks">Ne, děkuji</string>
    <string name="waitlistNotificationDialogNotifyMe">UPOZORNĚTE MĚ</string>

    <!-- Email Protection -->
    <string name="emailProtectionActivityTitle">Ochrana e-mailů (beta verze)</string>
    <string name="emailNotSupported">Zařízení není podporované</string>
    <string name="emailNotSupportedExplanation">Ochrana e-mailu umožňuje vytvářet soukromé e-mailové adresy, pomocí kterých obejdeš trackery e-mailů. Tyhle adresy potřebujeme zašifrovat a uložit přímo v tvém zařízení. Ochrana e-mailů není k dispozici, protože tvoje zařízení nepodporuje šifrování úložiště.</string>

    <!-- Bookmark folders -->
    <string name="bookmarkDialogTitleEdit">Upravit záložku</string>
    <string name="favoriteDialogTitleEdit">Upravit oblíbené</string>
    <string name="locationLabel">Poloha</string>
    <string name="folderLocationTitle">Vybrat umístění</string>
    <string name="addFolder">Přidat složku</string>
    <string name="editFolder">Upravit složku</string>
    <string name="bookmarkFolderDeleteDialogMessage">"Opravdu chceš smazat "</string>
    <string name="bookmarkFolderEmpty">Prázdné</string>

    <plurals name="bookmarkFolderDeleteDialogMessage">
        <item quantity="one">%1$s%2$s a %3$d položka?</item>
        <item quantity="few">%1$s%2$s a %3$d položky?</item>
        <item quantity="many">%1$s%2$s a %3$d položek?</item>
        <item quantity="other">%1$s%2$s a %3$d položek?</item>
    </plurals>

    <plurals name="bookmarkFolderItems">
        <item quantity="one">%1$d položka</item>
        <item quantity="few">%1$d položky</item>
        <item quantity="many">%1$d položek</item>
        <item quantity="other">%1$d položek</item>
    </plurals>

    <!-- Accessibility-->
    <string name="settingsAccessibility">Usnadnění</string>
    <string name="accessibilityActivityTitle">Usnadnění</string>
    <string name="accessibilityFontSizeTitle">Velikost textu</string>
    <string name="accessibilityFontSizeHint">Nastav si posuvníkem pohodlnou velikost písma. Webové stránky, které si zobrazíš v DuckDuckGo, se přizpůsobí.</string>
    <string name="accessibilityForceZoomTitle">Vynutit ruční zvětšení stránky</string>
    <string name="accessibilityForceZoomSubtitle">Nastavit přiblížení rozvíráním a svíráním prstů i na stránkách, které to neumožňují</string>
    <string name="accessibilityTextSizeOverrideTitle">Správa velikosti textu</string>
    <string name="accessibilityTextSizeOverrideSubtitle">Text na webových stránkách, které si zobrazíš v DuckDuckGo, se přizpůsobí nastavení dole</string>

    <!-- Privacy Policy -->
    <string name="settingsPrivacyPolicyDuckduckgo">Zásady ochrany osobních údajů</string>

    <!-- Home Screen Widget -->
    <string name="homeScreenWidgetAdded">Na plochu se přidal widget %1$s</string>
    <string name="settingsAddHomeScreenWidget">Widget na plochu</string>

    <!-- MacOs Settings -->
    <string name="macos_settings_description">Zajisti si soukromí při prohlížení webu – v naší aplikaci pro Mac</string>
    <string name="macos_settings_description_list">Jste na seznamu!</string>
    <string name="macos_settings_description_ready">Ke stažení pro Mac</string>
    <string name="macos_settings_title">DuckDuckGo Desktop</string>

    <!-- Downloads -->
    <string name="downloadsMenuItem">Stahování</string>
    <string name="downloadsActivityTitle">Stahování</string>
    <string name="downloadsActivityNoItemsDescription">Zatím žádný stažený soubor</string>
    <string name="downloadsShareTitle">Sdílet s...</string>
    <string name="downloadsDownloadFinishedActionName">Otevřít</string>
    <string name="downloadsCannotOpenFileErrorMessage">Soubor nejde otevřít. Zkus vyhledat kompatibilní aplikaci.</string>
    <string name="downloadsFileNotFoundErrorMessage">Soubor už neexistuje</string>
    <string name="downloadsItemMenuShare">Sdílet</string>
    <string name="downloadsItemMenuDelete">Smazat</string>
    <string name="downloadsItemMenuCancel">Zrušit</string>
    <string name="downloadsActivityMenuDeleteAll">Smazat vše</string>
    <string name="downloadsFileDeletedMessage">Odstraněno %1$s</string>
    <string name="downloadsAllFilesDeletedMessage">Všechny soubory smazány</string>
    <string name="downloadsMoreOptionsContentDescription">Další volby pro %1$s</string>
    <string name="downloadsUndoActionName">Vrátit</string>
    <string name="downloadsStateInProgress">Probíhá...</string>

    <!-- App Tracking Protection -->
    <string name="atp_SettingsTitle">Ochrana před sledováním aplikace</string>
    <string name="atp_SettingsDeviceShieldNeverEnabled">Blokuj trackery v aplikacích na svém zařízení</string>
    <string name="atp_SettingsDeviceShieldEnabled">Povoleno</string>
    <string name="atp_SettingsDeviceShieldDisabled">Zakázáno</string>

    <!-- Autoconsent -->
    <string name="autoconsentDialogTitle">Vypadá to, že tenhle web má vyskakovací okno pro souhlas se soubory cookie 👇</string>
    <string name="autoconsentDialogDescription">Mám ho vyřešit za tebe? Můžu zkusit vybrat jen nezbytné soubory cookie, maximalizovat ochranu soukromí a podobná vyskakovací okna odteď skrývat.</string>
    <string name="autoconsentPrimaryCta">Správa vyskakovacích oken ohledně cookies</string>
    <string name="autoconsentSecondaryCta">Ne, děkuji</string>

    <string name="autoconsentSetting">Správa vyskakovacích oken ohledně cookies</string>
    <string name="autoconsentAnimationText">O cookies je postaráno!</string>

</resources><|MERGE_RESOLUTION|>--- conflicted
+++ resolved
@@ -108,81 +108,7 @@
     <string name="tabClosedUndo">Vrátit</string>
     <string name="downloadsMenuItemTitle">Stahování</string>
 
-<<<<<<< HEAD
    <!-- Fire -->
-=======
-    <!-- Privacy Dashboard Activities -->
-    <string name="privacyProtectionToggle">Ochrana osobních údajů na webových stránkách</string>
-    <string name="privacyProtectionEnabled">OCHRANA STRÁNKY ZAPNUTÁ</string>
-    <string name="privacyProtectionDisabled">OCHRANA STRÁNKY VYPNUTA</string>
-    <string name="privacyDashboardActivityTitle">Deska ochrany soukromí</string>
-    <string name="privacyProtectionUpgraded" tools:ignore="TypographyQuotes">VYLEPŠENO Z &lt;img src=\"%1$d\" /&gt; NA &lt;img src=\"%2$d\" /&gt;</string>
-    <string name="privacyGradeContentDescription">Hodnocení ochrany soukromí</string>
-    <string name="privacyProtectionTemporarilyDisabled">Dočasně jsme zakázali ochranu osobních údajů, protože se zdá, že porušuje podmínky této stránky.</string>
-
-    <string name="httpsGood">Šifrované připojení</string>
-    <string name="httpsMixed">Smíšené šifrovací připojení</string>
-    <string name="httpsBad">Nešifrované připojení</string>
-
-    <string name="scorecardActivityTitle">Hodnocení ochrany soukromí</string>
-    <string name="scorecardSiteIsMemberOfMajorNetwork">Stránky jsou hlavní sledovací sítí</string>
-    <string name="scorecardPrivacyGrade">Hodnocení ochrany soukromí</string>
-    <string name="scorecardEnhancedGrade">Rozšířené hodnocení</string>
-
-    <string name="privacyTermsActivityTitle">Zásady ochrany soukromí</string>
-    <string name="practicesGood">Správné postupy ochrany soukromí</string>
-    <string name="practicesMixed">Smíšené postupy ochrany soukromí</string>
-    <string name="practicesBad">Nesprávné postupy ochrany soukromí</string>
-    <string name="practicesUnknown">Neznámé postupy ochrany soukromí</string>
-    <string name="practicesOverview">Postupy ochrany soukromí ukazují, do jaké míry jsou osobní údaje, které sdílíte s webovými stránkami, chráněny.</string>
-    <string name="practicesTosdrLink">Zásady ochrany osobních údajů z <b><u>ToS;DR</u></b>.</string>
-    <string name="practicesIconContentGood">Ikona správného postupu</string>
-    <string name="practicesIconContentBad">Ikona nesprávného postupu</string>
-
-    <string name="networkTrackerSummaryHeader">NEJČASTĚJŠÍ DELIKVENTI SLEDOVACÍ SÍTĚ</string>
-    <string name="networkTrackerSummaryNotReady">Stále shromažďujeme data, abychom zjistili, kolik sledovacích zařízení jsme zablokovali.</string>
-
-    <string name="trackersActivityTitle">Blokované požadavky na sledování</string>
-    <string name="trackersContentDescription">Blokované požadavky na sledování</string>
-    <string name="trackersOverview">Byly zablokovány následující požadavky domén třetích stran, které byly identifikovány jako požadavky na sledování. Pokud se požadavky služby načtou, může jim to umožnit vytvořit si tvůj profil.</string>
-    <string name="trackersOverviewProtectionsOff">Žádné požadavky na sledování nebyly zablokovány, protože ochrana je pro tento web vypnutá. Pokud se načtou požadavky služby, může jim to umožnit vytvořit si tvůj profil.</string>
-
-    <string name="domainsLoadedActivityTitle">Načteny požadavky třetích stran</string>
-    <string name="domainsLoadedContentDescription">Načteny požadavky třetích stran</string>
-    <string name="domainsLoadedOverview">Načetly se následující požadavky domén třetích stran. Pokud se požadavky služby načtou, může jim to umožnit vytvořit si tvůj profil, i když jsou naše ostatní mechanismy na ochranu proti sledování na webu stále aktivní.</string>
-    <string name="domainsLoadedOverviewProtectionsOff">Nebyly zablokovány žádné požadavky třetích stran, protože pro tento web je vypnutá ochrana. Pokud se načtou požadavky služby, může jim to umožnit vytvořit si tvůj profil.</string>
-    <string name="domainsLoadedOverviewEmpty">Neodhalili jsme žádné požadavky domén třetích stran.</string>
-    <string name="domainsLoadedHeadingText">Nejsou načteny žádné domény třetích stran</string>
-
-    <string name="webTrackingProtectionsText"><annotation type="learn_more_link">O našich mechanismech na ochranu proti sledování na webu</annotation></string>
-    <string name="webTrackingProtectionsUrl">https://help.duckduckgo.com/duckduckgo-help-pages/privacy/web-tracking-protections/</string>
-
-    <string name="trackersBlockedNoSectionDescription">Načetly se požadavky následujících domén.</string>
-
-    <string name="adLoadedSectionDescription">Načetly se následující požadavky domény, protože se nedávno kliknulo na reklamu %1$s na DuckDuckGo. Tyto požadavky pomáhají vyhodnotit účinnost reklamy. Žádná reklama na DuckDuckGo nevytváří tvůj profil.</string>
-    <string name="adLoadedSectionLinkText"><annotation type="learn_more_link">Jak naše reklamy ve vyhledávání ovlivňují naši ochranu</annotation></string>
-    <string name="adLoadedSectionUrl">https://help.duckduckgo.com/duckduckgo-help-pages/privacy/web-tracking-protections/#3rd-party-tracker-loading-protection</string>
-
-    <string name="domainsLoadedSectionDescription">Načetly se také následující požadavky domény.</string>
-    <string name="domainsLoadedSectionSingleSectionDescription">Načetly se následující požadavky domén na sledování.</string>
-    <string name="domainsLoadedSectionEmptyListDescription">Neodhalili jsme žádné požadavky domén třetích stran.</string>
-
-    <string name="domainsLoadedBreakageSectionDescription">Následující požadavky domény byly načteny, aby se zabránilo narušení funkčnosti webové stránky.</string>
-    <string name="domainsLoadedAssociatedSectionDescription">Následující požadavky domény byly načteny, protože jsou spojeny s %1$s.</string>
-
-    <string name="trackersBlockedText">Načítání požadavků bylo zablokováno</string>
-    <string name="trackersNotBlockedText">Nejsou blokovány žádné požadavky na sledování</string>
-    <string name="trackersNoFoundText">Nebyly nalezeny žádné požadavky na sledování</string>
-    <string name="trackersFoundText">Byly nalezeny požadavky na sledování</string>
-
-    <string name="domainsLoadedText">Načteny požadavky třetích stran</string>
-    <string name="domainsNotLoadedText">Nebyly načteny žádné požadavky třetích stran</string>
-
-    <string name="majorNetworksNoFound">Nebyla nalezena žádná velká sledovací síť</string>
-    <string name="majorNetworksFound">Zjištěny velké sítě trackerů</string>
-
-    <!-- Fire -->
->>>>>>> 14095a86
     <string name="fireMenu">Vymazat data</string>
     <string name="fireClearAll">Vymazat všechny karty a data</string>
     <string name="fireCancel">Zrušit</string>
