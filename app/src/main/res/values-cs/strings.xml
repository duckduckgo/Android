<resources xmlns:tools="http://schemas.android.com/tools">

    <string name="duckDuckGoLogoDescription">Logo DuckDuckGo</string>
    <string name="duckDuckGoPrivacySimplified">Ochrana soukromí, zjednodušená.</string>
    <string name="yes">Ano</string>
    <string name="no">Ne</string>
    <string name="search">Vyhledávání</string>

    <!-- Onboarding Activity -->
    <string name="onboardingDefaultBrowserDescription">Přejděte do Nastavení a vždy vyhledávejte a prohlížejte s DuckDuckGo.</string>
    <string name="onboardingDefaultBrowserTitle">Nastavte si DuckDuckGo jako výchozí</string>

    <!-- Default Browser -->
    <string name="cannotLaunchDefaultAppSettings">Nelze spustit výchozí obrazovku nastavení aplikace.</string>
    <string name="settingsDefaultBrowserEnabled">Nastavit jako výchozí prohlížeč</string>
    <string name="defaultBrowserMaybeLater">Možná později</string>
    <string name="defaultBrowserLetsDoIt">Pojďme na to!</string>
    <string name="defaultBrowserDescriptionNoDefault">Otevírejte odkazy s klidem mysli, pokaždé.</string>
    <string name="defaultBrowserInstructions">Vyberte DuckDuckGo a klepněte na <font color="#678fff">Vždy</font>.</string>

    <!-- Browser Activity -->
    <string name="browserPopupMenu">Menu prohlížeče</string>
    <string name="refresh">Obnovit</string>
    <string name="back">Zpět</string>
    <string name="forward">Dopředu</string>

    <string name="omnibarInputHint">Vyhledat nebo zadat URL</string>
    <string name="clearButtonContentDescription">Vymazat vyhledávací vstup</string>
    <string name="no_compatible_third_party_app_installed">Nebyla nainstalována žádná kompatibilní aplikace</string>
    <string name="addBookmarkMenuTitle">Přidat záložku</string>
    <string name="requestDesktopSiteMenuTitle">Stránka plochy</string>

    <!-- Downloading files -->
    <string name="downloadImage">Stáhnout obrázek</string>
    <string name="permissionRequiredToDownload">Stahování vyžaduje povolení k ukládání.</string>
    <string name="downloadComplete">Stahování dokončeno.</string>
    <string name="downloadFailed">Stahování se nezdařilo.</string>
    <string name="downloadInProgress">Stahování</string>

    <!-- Sharing options -->
    <string name="options">Možnosti</string>
    <string name="shareLink">Sdílet odkaz</string>
    <string name="shareMenuTitle">Sdílet…</string>
    <string name="copyUrl">Kopírovat adresu odkazu</string>

    <!-- Find in page -->
    <string name="findInPageMenuTitle">Vyhledávání na stránce</string>
    <string name="nextSearchTermDescription">Najít další</string>
    <string name="previousSearchTermDescription">Najít předchozí</string>
    <string name="closeFindInPageButtonDescription">Zavřít vyhledání v zobrazení stránky</string>
    <string name="findInPageHint">Vyhledávání na stránce</string>

    <!-- AutoComplete Suggestions -->
    <string name="editQueryBeforeSubmitting">Upravit dotaz před vyhledáváním</string>
    <string name="settingsAutocompleteEnabled">Zobrazit návrhy automatického doplňování</string>

    <!-- Opening external apps -->
    <string name="openExternalApp">Otevřít externí aplikaci</string>
    <string name="launchingExternalApp">Otevřít v jiné aplikaci</string>
    <string name="confirmOpenExternalApp">Chtěl/a byste opustit DuckDuckGo a zobrazit si tento obsah?</string>
    <string name="unableToOpenLink">Tento typ odkazu nelze otevřít.</string>

    <!-- Tabs -->
    <string name="tabActivityTitle">Karty</string>
    <string name="tabsMenuItem">Karty</string>
    <string name="newTabMenuItem">Nová karta</string>
    <string name="openInNewTab">Otevřít v nové kartě</string>
    <string name="openInNewBackgroundTab">Otevřít na pozadí</string>
    <string name="openImageInNewTab">Otevřít obrázek na pozadí</string>
    <string name="faviconContentDescription">Favicon</string>
    <string name="closeContentDescription">Zavřít</string>
    <string name="closeAllTabsMenuItem">Zavřít všechny karty</string>
    <string name="closeTab">Zavřít karta</string>

    <!-- Privacy Dashboard Activities -->
    <string name="privacyDashboardActivityTitle">Deska ochrany soukromí</string>
    <string name="privacyProtectionEnabled">OCHRANA SOUKROMÍ POVOLENA</string>
    <string name="privacyProtectionDisabled">OCHRANA SOUKROMÍ DEAKTIVOVÁNA</string>
    <string name="privacyProtectionUpgraded" tools:ignore="TypographyQuotes">VYLEPŠENO Z &lt;img src="%d" /&gt; NA &lt;img src="%d" /&gt;</string>
    <string name="privacyGradeContentDescription">Hodnocení ochrany soukromí</string>

    <string name="httpsGood">Šifrované připojení</string>
    <string name="httpsMixed">Smíšené šifrovací připojení</string>
    <string name="httpsBad">Nešifrované připojení</string>

    <string name="networksActivityTitle">Sledovací sítě</string>
    <string name="networksContentDescription">Sledovací sítě</string>
    <string name="networksOverview">Sledovací sítě agregují vaši webovou historii do datového profilu o vás. Hlavní sledovací sítě jsou nebezpečnější, protože vás mohou sledovat a zaměřit přes více internetových stránek.</string>

    <plurals name="trackersFound">
        <item quantity="one">Nalezen %s tracker</item>
        <item quantity="few">Nalezeny %s trackery</item>
        <item quantity="other">Nalezeno %s trackerů</item>
    </plurals>

    <plurals name="trackerBlocked">
        <item quantity="one">Zablokován %s tracker</item>
        <item quantity="few">Zablokovány %s trackery</item>
        <item quantity="other">Zablokováno %s trackerů</item>
    </plurals>

    <plurals name="majorNetworksFound">
        <item quantity="one">Nalezena %s síť</item>
        <item quantity="few">Nalezeny %s hlavní sítě</item>
        <item quantity="other">Nalezeno %s hlavních sítí</item>
    </plurals>

    <plurals name="majorNetworksBlocked">
        <item quantity="one">Zablokována %s hlavní síť</item>
        <item quantity="few">Zablokovány %s hlavní sítě</item>
        <item quantity="other">Zablokováno %s hlavních sítí</item>
    </plurals>

    <string name="scorecardActivityTitle">Hodnocení ochrany soukromí</string>
    <string name="scorecardSiteIsMemberOfMajorNetwork">Stránky jsou hlavní sledovací sítí</string>
    <string name="scorecardPrivacyGrade">Hodnocení ochrany soukromí</string>
    <string name="scorecardEnhancedGrade">Rozšířené hodnocení</string>

    <string name="privacyTermsActivityTitle">Zásady ochrany soukromí</string>
    <string name="practicesGood">Správné postupy ochrany soukromí</string>
    <string name="practicesMixed">Smíšené postupy ochrany soukromí"</string>
    <string name="practicesBad">"Nesprávné postupy ochrany soukromí"</string>
    <string name="practicesUnknown">Neznámé postupy ochrany soukromí</string>
    <string name="practicesOverview">Postupy ochrany soukromí ukazují, do jaké míry jsou osobní údaje, které sdílíte s webovými stránkami, chráněny.</string>
    <string name="practicesTosdrLink">Postupy ochrany soukromí jsou výsledkem <b><u>ToS;DR</u></b></string>
    <string name="practicesIconContentGood">Ikona správného postupu</string>
    <string name="practicesIconContentBad">Ikona nesprávného postupu</string>
    <string name="privacyProtectionToggle">Ochrana soukromí</string>

    <string name="networkTrackerSummaryHeader">NEJČASTĚJŠÍ DELIKVENTI SLEDOVACÍ SÍTĚ</string>
    <string name="networkTrackerSummaryNotReady">Stále shromažďujeme data, abychom zjistili, kolik sledovacích zařízení jsme zablokovali.</string>

    <!-- Fire -->
    <string name="fireMenu">Vymazat data</string>
    <string name="fireClearAll">Vymazat všechny karty a data</string>
    <string name="fireCancel">Zrušit</string>
    <string name="fireDataCleared">Data vymazána</string>

    <!-- Settings Activity -->
    <string name="settingsActivityTitle">Nastavení</string>
    <string name="settingsMenuItemTitle">Nastavení</string>
    <string name="settingsHeadingGeneral">Obecné</string>
    <string name="settingsHeadingOther">Jiné</string>
    <string name="settingsHeadingPrivacy">Soukromí</string>
    <string name="settingsLightTheme">Lehký motiv</string>
    <string name="settingsAboutDuckduckgo">O DuckDuckGo</string>
    <string name="settingsVersion">Verze</string>
    <string name="leaveFeedback">Zanechat zpětnou vazbu</string>

    <!-- Settings - Automatically clearing data -->
    <string name="settingsAutomaticallyClearingDialogSave">Uložit</string>

    <string name="settingsAutomaticallyClearWhat">Automatické vymazání…</string>
    <string name="settingsAutomaticallyClearWhatOptionNone">Žádný</string>
    <string name="settingsAutomaticallyClearWhatOptionTabs">Karty</string>
    <string name="settingsAutomaticallyClearWhatOptionTabsAndData">Karty a data</string>

    <string name="settingsAutomaticallyClearWhen">Vymazat dne…</string>
    <string name="settingsAutomaticallyClearWhenAppExitOnly">Pouze ukončení aplikace</string>
    <string name="settingsAutomaticallyClearWhenAppExit5Seconds">Ukončení aplikace, neaktivní po dobu 5 sekund</string>
    <string name="settingsAutomaticallyClearWhenAppExit5Minutes">Ukončení aplikace, neaktivní po dobu 5 minut</string>
    <string name="settingsAutomaticallyClearWhenAppExit15Minutes">Ukončení aplikace, neaktivní po dobu 15 minut</string>
    <string name="settingsAutomaticallyClearWhenAppExit30Minutes">Ukončení aplikace, neaktivní po dobu 30 minut</string>
    <string name="settingsAutomaticallyClearWhenAppExit60Minutes">Ukončení aplikace, neaktivní po dobu 60 minut</string>

    <!-- About Activity -->
    <string name="aboutActivityTitle">O nás</string>
    <string name="aboutDescription">
        V DuckDuckGo přinášíme nový standard důvěry online.\n\ DuckDuckGo Privacy Browser poskytuje všechny základní prvky soukromí, které potřebujete k ochraně při vyhledávání a prohlížení webu, včetně blokování sledovacích zařízení, chytřejšího šifrování a soukromého vyhledávání DuckDuckGo.\n\ Internet by v konečném důsledku neměl být tak nebezpečný a získat soukromí, které si zasloužíte online, by mělo být stejně jednoduché jako zatáhnout žaluzie.</string>
    <string name="aboutMoreLink">Více na duckduckgo.com/about</string>
    <string name="no_suggestions">Žádné návrhy</string>

    <!-- Broken Site Activity -->
    <string name="brokenSiteReportBrokenSiteMenuItem">Nahlásit poškozené stránky</string>
    <string name="brokenSiteHeading">Nahlásit poškozenou stránku</string>
    <string name="brokenSiteSubmitted">Děkujeme! Zpětná vazba odeslána</string>
    <string name="brokenSitesCategoriesTitle">Popište, co se stalo:</string>
    <string name="brokenSitesCategoriesHint">Popište, co se stalo</string>
    <string name="brokenSiteSubmitButton">Poslat zprávu</string>
    <string name="brokenSiteDescription">Odeslání anonymní zprávy o nefunkčním webu nám pomůže tyto problémy řešit a vylepšovat aplikaci.</string>

    <string name="brokenSiteCategoryImages">Obrázky nebyly načteny</string>
    <string name="brokenSiteCategoryPaywall">Tato stránka mě požádala o deaktivaci</string>
    <string name="brokenSiteCategoryComments">Komentáře nebyly načteny</string>
    <string name="brokenSiteCategoryVideos">Video nebylo přehráno</string>
    <string name="brokenSiteCategoryLinks">Odkazy nebo tlačítka nefungují</string>
    <string name="brokenSiteCategoryContent">Chybí obsah</string>
    <string name="brokenSiteCategoryLogin">Nemohu se přihlásit</string>
    <string name="brokenSiteCategoryUnsupported">Prohlížeč je nekompatibilní</string>
    <string name="brokenSiteCategoryOther">Něco jiného</string>

    <!-- Bookmarks Activity -->
    <string name="bookmarksMenuTitle">Záložky</string>
    <string name="bookmarksActivityTitle">Záložky</string>
    <string name="bookmarkDeleteConfirmMessage">Opravdu chcete smazat záložku &lt;b&gt;%s&lt;/b&gt;?</string>
    <string name="bookmarkDeleteConfirmTitle">Potvrdit</string>
    <string name="bookmarkAddedFeedback">Záložka přidána</string>
    <string name="bookmarkTitleHint">Název záložky</string>
    <string name="bookmarkUrlHint">URL záložky</string>
    <string name="bookmarkSave">Uložit</string>
    <string name="bookmarkTitleEdit">Upravit záložku</string>
    <string name="noBookmarks">Zatím nebyly přidány žádné záložky.</string>
    <string name="bookmarkOverflowContentDescription">Další možnosti záložky %s</string>
    <string name="delete">Smazat</string>
    <string name="edit">Upravit</string>
    <string name="bookmarkEdited">Záložka přidána</string>

    <!-- Widget -->
    <string name="searchWidgetTextHint">Hledat DuckDuckGo</string>

    <!-- Home Screen Shortcuts -->
    <string name="addToHome">Přidat na domovskou stránku</string>

    <!-- User Survey -->
    <string name="surveyCtaTitle">Pomozte nám vylepšit aplikaci!</string>
    <string name="surveyCtaDescription">Zúčastněte se našeho krátkého anonymního průzkumu a podělte se o zpětnou vazbu.</string>
    <string name="surveyCtaLaunchButton">Zúčastnit se průzkumu</string>
    <string name="surveyCtaDismissButton">Ne, děkuji</string>
    <string name="surveyActivityTitle">Průzkum uživatelů</string>
    <string name="surveyTitle">PRŮZKUM DUCKDUCKGO</string>
    <string name="surveyDismissContentDescription">Odmítnout průzkum</string>
    <string name="surveyLoadingErrorTitle">Ale ne!</string>
    <string name="surveyLoadingErrorText">Náš průzkum se momentálně nenačítá.\nZkuste to prosím později.</string>

    <!-- Add widget -->
    <string name="addWidgetCtaTitle">Vyzkoušejte náš vyhledávací widget!</string>
    <string name="addWidgetCtaDescription">Přidejte náš vyhledávací widget na domovskou obrazovku a získejte rychlý a snadný přístup.</string>
    <string name="addWidgetCtaAutoLaunchButton">Přidat widget</string>
    <string name="addWidgetCtaInstructionsLaunchButton">Zobrazit</string>
    <string name="addWidgetCtaDismissButton">Odmítnout</string>
    <string name="addWidgetInstructionsActivityTitle">Přidat widget</string>
    <string name="addWidgetInstruction1Label">1.</string>
    <string name="addWidgetInstruction1">Dlouhým stiskem domovské obrazovky otevřete nabídku widgetů</string>
    <string name="addWidgetInstruction2Label">2.</string>
    <string name="addWidgetInstruction2">Najděte widget DuckDuckGo</string>
    <string name="addWidgetInstruction3Label">3.</string>
    <string name="addWidgetInstruction3">Přetáhněte widget na domovskou obrazovku</string>
    <string name="addWidgetInstructionsButtonGoHome">Přejít na domovskou obrazovku</string>
    <string name="addWidgetInstructionsButtonClose">Zavřít</string>

    <!-- App Enjoyment / Rating / Feedback -->
    <string name="appEnjoymentDialogTitle">Líbí se vám DuckDuckGo?</string>
    <string name="appEnjoymentDialogMessage">Rádi bychom věděli, co si o tom myslíte.</string>
    <string name="appEnjoymentDialogPositiveButton">Líbí se mi.</string>
    <string name="appEnjoymentDialogNegativeButton">Je co zlepšovat.</string>

    <string name="rateAppDialogTitle">Ohodnoťte aplikaci</string>
    <string name="rateAppDialogMessage">Na vaší zpětné vazbě záleží. Podělte se o pozitiva v hodnocení.</string>
    <string name="rateAppDialogPositiveButton">Ohodnoťte aplikaci</string>

    <string name="giveFeedbackDialogTitle">Je nám líto, že nejste spokojení.</string>
    <string name="giveFeedbackDialogMessage">Dejte nám vědět, jak pro vás můžeme aplikaci vylepšit.</string>
    <string name="giveFeedbackDialogPositiveButton">Poskytněte zpětnou vazbu.</string>

    <string name="noThanks">Ne, děkuji</string>

    <!-- Notification Channel Names -->
    <string name="notificationChannelFileDownloading">Stahování souboru</string>
    <string name="notificationChannelFileDownloaded">Soubor stažen</string>
    <string name="notificationChannelTutorials">Školící semináře</string>

    <!-- Clear Notification -->
    <string name="clearNotificationTitle">Vymazání dat nastaveno na manuální</string>
    <string name="clearNotificationDescription">Přizpůsobte DuckDuckGo pro automatické vymazání dat prohlížení po každé relaci.</string>

    <!-- Privacy Protection Notification -->
    <string name="privacyProtectionNotificationDefaultTitle">Chráníme vaše soukromí.</string>
    <string name="privacyProtectionNotificationReportTitle">Vaše zpráva o ochraně soukromí</string>
    <string name="privacyProtectionNotificationDefaultDescription">Použití aplikace DuckDuckGo chrání vaše data blokováním sledovacích zařízení a šifrováním připojení.</string>
    <string name="privacyProtectionNotificationUpgadeDescription">Chránili jste svá data zabezpečením %d nešifrovaných připojení při používání DuckDuckGo.</string>
    <string name="privacyProtectionNotificationTrackerDescription">Chránili jste svá data blokováním %d sledovacích zařízení při používání DuckDuckGo.</string>
    <string name="privacyProtectionNotificationBothDescription">Chránili jste svá data blokováním %d sledovacích zařízení a zabezpečením %d nešifrovaných připojení při používání DuckDuckGo.</string>
    <string name="privacyProtectionNotificationLaunchButton">Znovu začít prohlížení</string>

    <!-- Authentication -->
    <string name="authenticationDialogTitle">Přihlásit</string>
    <string name="authenticationDialogMessage">%s vyžaduje uživatelské jméno a heslo.</string>
    <string name="authenticationDialogPositiveButton">Přihlásit</string>
    <string name="authenticationDialogNegativeButton">Zrušit</string>
    <string name="authenticationDialogUsernameHint">Uživatelské jméno</string>
    <string name="authenticationDialogPasswordHint">Heslo</string>

    <!-- User-facing label for when a user selects text and might want to search for that text -->
    <string name="systemTextSearchMessage">Hledat DuckDuckGo</string>

    <!-- App feedback disambiguation -->
    <string name="feedbackActivityTitle">Podělte se o svou zpětnou vazbu.</string>
    <string name="missingBrowserFeaturesTitleLong">Funkce prohlížeče chybí nebo jsou frustrující.</string>
    <string name="missingBrowserFeaturesTitleShort">Problémy s funkcemi prohlížeče</string>
    <string name="missingBrowserFeaturesSubtitle">Kterou funkci prohlížení můžeme přidat nebo vylepšit?</string>
    <string name="missingBrowserFeatureSubReasonNavigation">Navigace dopředu, dozadu, obnovení</string>
    <string name="missingBrowserFeatureSubReasonTabManagement">Tvorba a správa karet</string>
    <string name="missingBrowserFeatureSubReasonAdPopups">Blokování reklam a vyskakovacích oken</string>
    <string name="missingBrowserFeatureSubReasonVideos">Při přehrávání videí</string>
    <string name="missingBrowserFeatureSubReasonImages">Interakce s obrázky</string>
    <string name="missingBrowserFeatureSubReasonBookmarks">Tvorba a správa záložek</string>
    <string name="missingBrowserFeatureSubReasonOther">Žádné z výše uvedených</string>

    <string name="websiteNotLoadingTitleLong">Určité webové stránky se nenačítají správně.</string>
    <string name="websiteNotLoadingTitleShort">Potíže při načítání webu</string>
    <string name="websiteNotLoadingSubtitle">Které webové stránky jsou poškozené?"</string>

    <string name="searchNotGoodEnoughTitleLong">Vyhledávání DuckDuckGo není dostatečně dobré</string>
    <string name="searchNotGoodEnoughTitleShort">Potíže s vyhledáváním DuckDuckGo</string>
    <string name="searchNotGoodEnoughSubtitle">Kterou funkci vyhledávání můžeme přidat nebo vylepšit?</string>
    <string name="searchNotGoodEnoughSubReasonTechnicalSearches">Programování/technické vyhledávání</string>
    <string name="searchNotGoodEnoughSubReasonGoogleLayout">Rozložení by mělo být více podobné Googlu.</string>
    <string name="searchNotGoodEnoughSubReasonFasterLoadTimes">Rychlejší načtení</string>
    <string name="searchNotGoodEnoughSubReasonSpecificLanguage">Vyhledávání v určitém jazyce nebo regionu</string>
    <string name="searchNotGoodEnoughSubReasonBetterAutocomplete">Lepší automatické doplňování</string>
    <string name="searchNotGoodEnoughSubReasonOther">Žádné z výše uvedených</string>

    <string name="needMoreCustomizationTitleLong">Není dostatek možností, jak aplikaci přizpůsobit.</string>
    <string name="needMoreCustomizationTitleShort">Potíže při přizpůsobování</string>
    <string name="needMoreCustomizationSubtitle">Kterou možnost přizpůsobení můžeme přidat nebo vylepšit?</string>
    <string name="needMoreCustomizationSubReasonHomeScreenConfiguration">Konfigurace domovské obrazovky</string>
    <string name="needMoreCustomizationSubReasonTabDisplay">Jak se zobrazují karty</string>
    <string name="needMoreCustomizationSubReasonAppLooks">Jak aplikace vypadá</string>
    <string name="needMoreCustomizationSubReasonWhichDataIsCleared">Která data jsou vymazána</string>
    <string name="needMoreCustomizationSubReasonWhenDataIsCleared">Kdy jsou data vymazána</string>
    <string name="needMoreCustomizationSubReasonBookmarksDisplay">Jak se záložky zobrazují</string>
    <string name="needMoreCustomizationSubReasonOther">Žádné z výše uvedených</string>

    <string name="appIsSlowOrBuggyTitleLong">Aplikace je pomalá, chybná nebo se hroutí</string>
    <string name="appIsSlowOrBuggyTitleShort">Potíže s výkonností</string>
    <string name="appIsSlowOrBuggySubtitle">Který problém zažíváte?</string>
    <string name="appIsSlowOrBuggySubReasonSlowResults">Webové stránky nebo výsledky vyhledávání se načítají pomalu.</string>
    <string name="appIsSlowOrBuggySubReasonAppCrashesOrFreezes">Aplikace se hroutí nebo zamrzne</string>
    <string name="appIsSlowOrBuggySubReasonMediaPlayback">Chyby při přehrávání videa nebo médií</string>
    <string name="appIsSlowOrBuggySubReasonOther">Žádné z výše uvedených</string>

    <string name="otherMainReasonTitleLong">Žádné z výše uvedených</string>
    <string name="otherMainReasonTitleShort">Další problémy</string>

    <string name="openEndedInputHint">Jak se můžeme zlepšit? (Volitelné)</string>
    <string name="submitFeedback">ODESLAT ZPĚTNOU VAZBU</string>

    <string name="tellUsHowToImprove">Řekněte nám prosím, co můžeme zlepšit.</string>
    <string name="thanksForTheFeedback">Děkujeme za zpětnou vazbu!</string>
    <string name="feedbackNegativeMainReasonPageSubtitle">S čím souvisí vaše frustrace nejvíce?</string>
    <string name="feedbackNegativeMainReasonPageTitle">Je nám líto, že nejste spokojení.</string>
    <string name="feedbackShareDetails">Podělte se o podrobnosti.</string>
    <string name="sharePositiveFeedbackWithTheTeam">Máte nějaké podrobnosti, o které byste se chtěli podělit s týmem?</string>
    <string name="whatHaveYouBeenEnjoying">Co se vám líbilo?</string>
    <string name="awesomeToHear">To rádi slyšíme!</string>
    <string name="shareTheLoveWithARating">Podělte se prosím o pozitiva hodnocením na Play Store.</string>
    <string name="rateTheApp">OHODNOŤTE APLIKACI</string>
    <string name="declineFurtherFeedback">NE, DĚKUJI, JSEM HOTOV/A.</string>
    <string name="whichBrokenSites">Kde jste narazili na tyto problémy?</string>
    <string name="whichBrokenSitesHint">Které webové stránky mají problémy?</string>
    <string name="feedbackSpecificAsPossible">Buďte co nejkonkrétnější.</string>
    <string name="feedbackInitialDisambiguationTitle">Tak se do toho pustíme!</string>
    <string name="feedbackInitialDisambiguationSubtitle">Do jaké kategorie byste zařadili svou zpětnou vazbu?</string>
    <string name="feedbackInitialDisambiguationHappyButtonContentDescription">Tlačítko pozitivní zpětné vazby</string>
    <string name="feedbackInitialDisambiguationSadButtonContentDescription">Tlačítko negativní zpětné vazby</string>
    <string name="feedbackIsImportantToUs">Vaše anonymní zpětná vazba je pro nás důležitá.</string>

    <!-- Webview Recovery -->
    <string name="crashedWebViewErrorMessage">Tuto webovou stránku nelze zobrazit.</string>
    <string name="crashedWebViewErrorAction">Načíst znovu</string>

    <!-- System Search-->
    <string name="systemSearchOmnibarInputHint"><font size="13">Vyhledat nebo zadat URL</font></string>
    <string name="systemSearchDeviceAppLabel">Z tohoto zařízení</string>
    <string name="systemSearchAppNotFound">Aplikace nebyla nalezena</string>
    <string name="systemSearchOnboardingText">Děkujeme, že jste si vybrali DuckDuckGo!\nPři použití našeho vyhledávání nebo aplikace jsou od teď Vaše vyhledávání chráněna.</string>
    <string name="systemSearchOnboardingFeaturesIntroText">Aplikace DuckDuckGo také:</string>
    <string name="systemSearchOnboardingFeatureOneText">Blokuje nebezpečné sledovače</string>
    <string name="systemSearchOnboardingFeatureTwoText">Vynutí šifrování na webových stránkách</string>
    <string name="systemSearchOnboardingFeatureThreeText">Vymaže data jedním klepnutím</string>
    <string name="systemSearchOnboardingButtonMore">Zobrazit více</string>
    <string name="systemSearchOnboardingButtonLess">Skrýt</string>
    <string name="systemSearchOnboardingButtonOk">Mám to</string>

    <!-- Dax Dialog -->
    <string name="daxDialogHideButton">SKRÝT</string>
    <string name="daxDialogPhew">Pche!</string>
    <string name="daxDialogNext">Další</string>
    <string name="daxDialogHighFive">Plácnutí!</string>
    <string name="daxDialogGotIt">Mám to</string>
    <string name="hideTipsTitle">Skrýt zbývající tipy?</string>
    <string name="hideTipsText">Je jich jen pár a snažili jsme se udělat je informativní.</string>
    <string name="hideTipsButton">Navždy skrýt tipy</string>

    <!-- New Onboarding Experience -->
    <string name="onboardingWelcomeTitle">Vítejte v DuckDuckGo!</string>
    <string name="onboardingDaxText">Internet může být někdy trochu strašidelný.&lt;br/&gt;&lt;br/&gt;Nebojte se! Anonymní vyhledávání a procházení je jednodušší, než si myslíte.</string>
    <string name="onboardingLetsDoItButton">Pojďme na to!</string>
    <string name="daxIntroCtaText">Dále zkuste navštívit některý z Vašich oblíbených webů! &lt;br/&gt;&lt;br/&gt;Zablokujeme sledovače, aby Vás nemohli špehovat. Pokud to bude možné, upgraduji také zabezpečení Vašeho připojení. &#128274;</string>
    <string name="daxEndCtaText">Máte to! &lt;br/&gt;&lt;br/&gt;Pamatujte: pokaždé, když internet procházíte se mnou, hrozným reklamám jsou přistřižena křídla. &#128077;</string>
    <string name="daxSerpCtaText">Vaše vyhledávání DuckDuckGo jsou anonymní a historii Vašeho vyhledávání nikdy nikam neukládáme. Vůbec nikdy. &#128588;</string>
    <plurals name="daxTrackersBlockedCtaText">
        <item quantity="one">&#160;a &lt;b&gt;%d další&lt;/b&gt; se Vás tu snažili sledovat. &lt;br/&gt;&lt;br/&gt;Zablokovali jsme je!&lt;br/&gt;&lt;br/&gt; ☝️Když navštívíte nový web, můžete se do adresního řádku prohlížeče podívat, kdo se Vás snaží sledovat.</item>
        <item quantity="few">&#160;a &lt;b&gt;%d další&lt;/b&gt; se Vás tu snažili sledovat. &lt;br/&gt;&lt;br/&gt;Zablokovali jsme je!&lt;br/&gt;&lt;br/&gt; ☝️Když navštívíte nový web, můžete se do adresního řádku prohlížeče podívat, kdo se Vás snaží sledovat.</item>
        <item quantity="other">&#160;a &lt;b&gt;%d další&lt;/b&gt; se Vás tu snažili sledovat. &lt;br/&gt;&lt;br/&gt;Zablokovali jsme je!&lt;br/&gt;&lt;br/&gt; ☝️Když navštívíte nový web, můžete se do adresního řádku prohlížeče podívat, kdo se Vás snaží sledovat.</item>
    </plurals>
<<<<<<< HEAD
    <plurals name="daxTrackersBlockedCtaZeroText">
        <item quantity="one">&#160;se Vás tady snažil sledovat. &lt;br/&gt;&lt;br/&gt;Zablokovali jsme to!&lt;br/&gt;&lt;br/&gt; ☝️Když navštívíte nový web, můžete se do adresního řádku prohlížeče podívat, kdo se Vás snaží sledovat</item>
        <item quantity="other">&#160;se Vás tu snažili sledovat. &lt;br/&gt;&lt;br/&gt;Zablokovali jsme to!&lt;br/&gt;&lt;br/&gt; ☝️Když navštívíte nový web, můžete se do adresního řádku prohlížeče podívat, kdo se Vás snaží sledovat</item>
        <item quantity="few">&#160;se Vás tu snažili sledovat. &lt;br/&gt;&lt;br/&gt;Zablokovali jsme to!&lt;br/&gt;&lt;br/&gt; ☝️Když navštívíte nový web, můžete se do adresního řádku prohlížeče podívat, kdo se Vás snaží sledovat</item>
    </plurals>
    <string name="daxNonSerpCtaText">Zatímco Vy budete klepat a přejíždět, já budu blokovat zlovolné sledovače. &lt;br/&gt;&lt;br/&gt;Nenechejte se rušit — pokračujte v prohlížení!</string>
    <string name="daxMainNetworkOwnedCtaText">Hlavy vzhůru! %s vlastní společnost %s.&lt;br/&gt;&lt;br/&gt; Sledovatelé %s číhají na přibližně %s významných webů &#128561;, ale netrapte se!&lt;br/&gt;&lt;br/&gt;Já %s zablokuji, aby Vaši aktivitu na těchto webech neviděl.</string>
    <string name="daxMainNetworkCtaText">Hlavy vzhůru! %s je významná sledovací síť.&lt;br/&gt;&lt;br/&gt; Jejich sledovatelé číhají na přibližně %s významných webů &#128561;, ale netrapte se!&lt;br/&gt;&lt;br/&gt;Já %s zablokuji, aby Vaši aktivitu na těchto webech neviděl.</string>

    <!-- Covid Cta-->
    <string name="covidCtaText">Odebírejte oficiální informace a tipy o COVID-19.</string>
=======
    <string name="daxTrackersBlockedCtaZeroText">&#160;se Vás tady snažil sledovat. &lt;br/&gt;&lt;br/&gt;Zablokovali jsme to!&lt;br/&gt;&lt;br/&gt; ☝️Když navštívíte nový web, můžete se do adresního řádku prohlížeče podívat, kdo se Vás snaží sledovat.</string>
>>>>>>> 7f4cf70d
</resources><|MERGE_RESOLUTION|>--- conflicted
+++ resolved
@@ -394,7 +394,6 @@
         <item quantity="few">&#160;a &lt;b&gt;%d další&lt;/b&gt; se Vás tu snažili sledovat. &lt;br/&gt;&lt;br/&gt;Zablokovali jsme je!&lt;br/&gt;&lt;br/&gt; ☝️Když navštívíte nový web, můžete se do adresního řádku prohlížeče podívat, kdo se Vás snaží sledovat.</item>
         <item quantity="other">&#160;a &lt;b&gt;%d další&lt;/b&gt; se Vás tu snažili sledovat. &lt;br/&gt;&lt;br/&gt;Zablokovali jsme je!&lt;br/&gt;&lt;br/&gt; ☝️Když navštívíte nový web, můžete se do adresního řádku prohlížeče podívat, kdo se Vás snaží sledovat.</item>
     </plurals>
-<<<<<<< HEAD
     <plurals name="daxTrackersBlockedCtaZeroText">
         <item quantity="one">&#160;se Vás tady snažil sledovat. &lt;br/&gt;&lt;br/&gt;Zablokovali jsme to!&lt;br/&gt;&lt;br/&gt; ☝️Když navštívíte nový web, můžete se do adresního řádku prohlížeče podívat, kdo se Vás snaží sledovat</item>
         <item quantity="other">&#160;se Vás tu snažili sledovat. &lt;br/&gt;&lt;br/&gt;Zablokovali jsme to!&lt;br/&gt;&lt;br/&gt; ☝️Když navštívíte nový web, můžete se do adresního řádku prohlížeče podívat, kdo se Vás snaží sledovat</item>
@@ -403,10 +402,4 @@
     <string name="daxNonSerpCtaText">Zatímco Vy budete klepat a přejíždět, já budu blokovat zlovolné sledovače. &lt;br/&gt;&lt;br/&gt;Nenechejte se rušit — pokračujte v prohlížení!</string>
     <string name="daxMainNetworkOwnedCtaText">Hlavy vzhůru! %s vlastní společnost %s.&lt;br/&gt;&lt;br/&gt; Sledovatelé %s číhají na přibližně %s významných webů &#128561;, ale netrapte se!&lt;br/&gt;&lt;br/&gt;Já %s zablokuji, aby Vaši aktivitu na těchto webech neviděl.</string>
     <string name="daxMainNetworkCtaText">Hlavy vzhůru! %s je významná sledovací síť.&lt;br/&gt;&lt;br/&gt; Jejich sledovatelé číhají na přibližně %s významných webů &#128561;, ale netrapte se!&lt;br/&gt;&lt;br/&gt;Já %s zablokuji, aby Vaši aktivitu na těchto webech neviděl.</string>
-
-    <!-- Covid Cta-->
-    <string name="covidCtaText">Odebírejte oficiální informace a tipy o COVID-19.</string>
-=======
-    <string name="daxTrackersBlockedCtaZeroText">&#160;se Vás tady snažil sledovat. &lt;br/&gt;&lt;br/&gt;Zablokovali jsme to!&lt;br/&gt;&lt;br/&gt; ☝️Když navštívíte nový web, můžete se do adresního řádku prohlížeče podívat, kdo se Vás snaží sledovat.</string>
->>>>>>> 7f4cf70d
 </resources>