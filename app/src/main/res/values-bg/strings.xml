--- conflicted
+++ resolved
@@ -244,12 +244,9 @@
     <string name="brokenSiteProtectionsOnBannerMessage">Изключването на защитите може да помогне.</string>
     <string name="brokenSiteProtectionsOffByRemoteConfigBannerMessage">Изключихме временно защитите на поверителността, защото изглежда, че пречат на зареждането на този сайт.</string>
 
-<<<<<<< HEAD
     <string name="brokenSiteReportDataShowDetailsButton" instruction="This is on a button that allows users to view details on what kind of data is collected with their feedback report">Вижте какво е изпратено</string>
     <string name="brokenSiteReportDataDisclosure">"<![CDATA[<b>Информацията, изпратена в отчетите, не може да се използва, за да бъдете идентифицирани:</b><br/><br/>• URL адрес на страница (без информация за идентифициране)<br/>• Марка, модел и производител на устройството<br/>• Номер на версията на операционната система<br/>• Номер на версията на приложението<br/>• Анонимна експериментална група за тестване на функции<br/>• Информация за версиите на нашите защити, които са били активни<br/>• Номер на версията на уеб браузъра<br/>• Списък със защитите и функциите на браузъра, които са били активни<br/>• Имена на хостове на блокирани тракери, сурогатни заявки, игнорирани заявки и заявки, които не са в списъка за блокиране на тракери<br/>• Грешки, докладвани от браузъра<br/>• Кодове за статус на отговор на уебсайта (HTTP) <br/>• Форма за докладване, която сте използвали (меню, табло за управление и т.н.)<br/>• Дата на последния изпратен доклад за този сайт<br/>• Дали сте избрали да покажете информация за този доклад<br/>• Брой пъти, когато защитите са били изключени<br/>• Колко бързо са се заредили частите на страницата<br/>• Как сте стигнали до тази страница: SERP (търсене с DuckDuckGo), навигация (връзка/URL) или чрез външни средства (други средства)<br/>• Брой опреснявания откакто страницата е била заредена<br/>• Основен език и държава на устройството<br/>]]>"</string>
 
-=======
->>>>>>> d071a44f
     <!-- Dialogs -->
     <string name="dialogConfirmTitle">Потвърдете</string>
     <string name="dialogSave">Запази</string>
