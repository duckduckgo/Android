--- conflicted
+++ resolved
@@ -109,81 +109,7 @@
     <string name="tabClosedUndo">Отмяна</string>
     <string name="downloadsMenuItemTitle">Изтеглени файлове</string>
 
-<<<<<<< HEAD
    <!-- Fire -->
-=======
-    <!-- Privacy Dashboard Activities -->
-    <string name="privacyProtectionToggle">Защита на поверителността на сайта</string>
-    <string name="privacyProtectionEnabled">ЗАЩИТА НА САЙТА АКТИВИРАНА</string>
-    <string name="privacyProtectionDisabled">ЗАЩИТА НА САЙТА ДЕАКТИВИРАНА</string>
-    <string name="privacyDashboardActivityTitle">Табло за управление на поверителността</string>
-    <string name="privacyProtectionUpgraded" tools:ignore="TypographyQuotes" instruction="Both placeholders are resource ids (integers) for two images">ПОДОБРЕН ОТ &lt;img src=\"%1$d\" /&gt; ДО &lt;img src=\"%2$d\" /&gt;</string>
-    <string name="privacyGradeContentDescription">Клас на поверителност</string>
-    <string name="privacyProtectionTemporarilyDisabled">Деактивирахме временно защитата на поверителността, защото изглежда, че пречи на зареждането на този сайт.</string>
-
-    <string name="httpsGood">Шифрована връзка</string>
-    <string name="httpsMixed">Смесена връзка за шифроване</string>
-    <string name="httpsBad">Нешифрована връзка</string>
-
-    <string name="scorecardActivityTitle">Клас на поверителност</string>
-    <string name="scorecardSiteIsMemberOfMajorNetwork">Сайтът е основна проследяваща мрежа</string>
-    <string name="scorecardPrivacyGrade">Клас на поверителност</string>
-    <string name="scorecardEnhancedGrade">Засилена степен</string>
-
-    <string name="privacyTermsActivityTitle">Практики за защита на поверителността</string>
-    <string name="practicesGood">Добри практики за защита на поверителността</string>
-    <string name="practicesMixed">Смесени практики за защита на поверителността</string>
-    <string name="practicesBad">Лоши практики за защита на поверителността</string>
-    <string name="practicesUnknown">Неизвестни практики за защита на поверителността</string>
-    <string name="practicesOverview">Практиките за защита на поверителността показват каква част от личната информация, която споделяте с уебсайт, е защитена.</string>
-    <string name="practicesTosdrLink">Практики за защита на поверителността от<b><u>ToS;DR</u></b>.</string>
-    <string name="practicesIconContentGood">Иконка за добра практика</string>
-    <string name="practicesIconContentBad">Иконка за лоша практика</string>
-
-    <string name="networkTrackerSummaryHeader">ОСНОВНИ НАРУШИТЕЛИ В ПРОСЛЕДЯВАЩАТА МРЕЖА</string>
-    <string name="networkTrackerSummaryNotReady">Все още събираме данни, за да покажем колко проследяващи елемента сме блокирали.</string>
-
-    <string name="trackersActivityTitle">Блокирани заявки за проследяване</string>
-    <string name="trackersContentDescription">Блокирани заявки за проследяване</string>
-    <string name="trackersOverview">Блокирано е зареждането на заявки от следните домейни на трети страни, тъй като са идентифицирани като заявки за проследяване. Ако бъдат заредени заявки от дадена компания, те могат да ѝ позволят да Ви профилира.</string>
-    <string name="trackersOverviewProtectionsOff">Няма блокирано зареждане на заявки проследяване, тъй като защитите за този сайт са изключени. Ако бъдат заредени заявки от дадена компания, те могат да ѝ позволят да Ви профилира.</string>
-
-    <string name="domainsLoadedActivityTitle">Заредени заявки от трети страни</string>
-    <string name="domainsLoadedContentDescription">Заредени заявки от трети страни</string>
-    <string name="domainsLoadedOverview">Заредени са заявки от следните домейни на трети страни. Ако бъдат заредени заявки от дадена компания, те могат да ѝ позволят да Ви профилира, въпреки че останалите ни защити срещу проследяване в мрежата все още се прилагат.</string>
-    <string name="domainsLoadedOverviewProtectionsOff">Няма блокирано зареждане на заявки от трети страни, тъй като защитите за този сайт са изключени. Ако бъдат заредени заявки от дадена компания, те могат да ѝ позволят да Ви профилира.</string>
-    <string name="domainsLoadedOverviewEmpty">Не открихме заявки от домейни на трети страни.</string>
-    <string name="domainsLoadedHeadingText">Няма заредени домейни на трети страни</string>
-
-    <string name="webTrackingProtectionsText"><annotation type="learn_more_link">Относно нашите защити срещу проследяване в мрежата</annotation></string>
-    <string name="webTrackingProtectionsUrl" translatable="false">https://help.duckduckgo.com/duckduckgo-help-pages/privacy/web-tracking-protections/</string>
-
-    <string name="trackersBlockedNoSectionDescription">Заредени са заявки от следните домейни.</string>
-
-    <string name="adLoadedSectionDescription" instruction="Placeholder is the name of the company who owns the ad">Заредени са заявки от следния домейн, защото наскоро сте щракнали върху реклама на %1$s в DuckDuckGo. Тези заявки помагат за оценка на ефективността на рекламата. Рекламите в DuckDuckGo не са профилиращи.</string>
-    <string name="adLoadedSectionLinkText"><annotation type="learn_more_link">Какво влияние оказват нашите реклами при търсене върху нашите защити</annotation></string>
-    <string name="adLoadedSectionUrl" translatable="false">https://help.duckduckgo.com/duckduckgo-help-pages/privacy/web-tracking-protections/#3rd-party-tracker-loading-protection</string>
-
-    <string name="domainsLoadedSectionDescription">Заредени са също и заявки от следния домейн.</string>
-    <string name="domainsLoadedSectionSingleSectionDescription">Заредени са заявки за проследяване от следните домейни.</string>
-    <string name="domainsLoadedSectionEmptyListDescription">Не открихме заявки от домейни на трети страни.</string>
-
-    <string name="domainsLoadedBreakageSectionDescription">Заредени са заявки от следния домейн, за да се предотврати срив на сайта.</string>
-    <string name="domainsLoadedAssociatedSectionDescription" instruction="Placeholder is the name of a company">Заредени са заявки от следния домейн, защото са свързани с %1$s.</string>
-
-    <string name="trackersBlockedText">Блокирано зареждане на заявки</string>
-    <string name="trackersNotBlockedText">Няма блокирани заявки за проследяване</string>
-    <string name="trackersNoFoundText">Няма открити заявки за проследяване</string>
-    <string name="trackersFoundText">Открити заявки за проследяване</string>
-
-    <string name="domainsLoadedText">Заредени заявки от трети страни</string>
-    <string name="domainsNotLoadedText">Няма заредени заявки от трети страни</string>
-
-    <string name="majorNetworksNoFound">Не са открити основни проследяващи мрежи</string>
-    <string name="majorNetworksFound">Открити са основни проследяващи мрежи</string>
-
-    <!-- Fire -->
->>>>>>> bd24d752
     <string name="fireMenu">Изчистване на данни</string>
     <string name="fireClearAll">Изчистване на всички раздели и данни</string>
     <string name="fireCancel">Отмени</string>
