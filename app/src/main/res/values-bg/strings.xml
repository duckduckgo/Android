--- conflicted
+++ resolved
@@ -389,7 +389,6 @@
         <item quantity="one">&#160;и &lt;b&gt;%d други&lt;/b&gt; се опитваха да ви проследят тук. &lt;br/&gt;&lt;br/&gt;Блокирах ги!&lt;br/&gt;&lt;br/&gt; ☝️Вижте URL лентата, за да разберете кой се опитва да ви проследи, когато посещавате нов сайт.️</item>
         <item quantity="other">&#160;и &lt;b&gt;%d други&lt;/b&gt; се опитваха да ви проследят тук. &lt;br/&gt;&lt;br/&gt;Блокирах ги!&lt;br/&gt;&lt;br/&gt; ☝️Вижте URL лентата, за да разберете кой се опитва да ви проследи, когато посещавате нов сайт.️</item>
     </plurals>
-<<<<<<< HEAD
     <plurals name="daxTrackersBlockedCtaZeroText">
         <item quantity="one">&#160;се опитваше да ви проследи тук. &lt;br/&gt;&lt;br/&gt;Блокирах го!&lt;br/&gt;&lt;br/&gt; ☝️Вижте URL лентата, за да разберете кой се опитва да ви проследи, когато посещавате нов сайт.️</item>
         <item quantity="other">&#160;се опитваха да ви проследи тук. &lt;br/&gt;&lt;br/&gt;Блокирах го!&lt;br/&gt;&lt;br/&gt; ☝️Вижте URL лентата, за да разберете кой се опитва да ви проследи, когато посещавате нов сайт.️</item>
@@ -397,10 +396,4 @@
     <string name="daxNonSerpCtaText">Докато докосвате и скролвате, ще блокирам досадните тракери. &lt;br/&gt;&lt;br/&gt;Продължавайте - не спирайте да сърфирате!</string>
     <string name="daxMainNetworkOwnedCtaText">Внимание! %s е собственост на %s.&lt;br/&gt;&lt;br/&gt; %s тракери дебнат %s в топ уебсайтове &#128561;, но не се притеснявайте! &lt;br/&gt;&lt;br/&gt;Ще ги блокирам, %s за да не могат да виждат вашата активност в тези сайтове.</string>
     <string name="daxMainNetworkCtaText">Внимание! %s е огромна мрежа за проследяване.&lt;br/&gt;&lt;br/&gt; Техните тракери дебнат %s в топ сайтове &#128561;, но не се притеснявайте! &lt;br/&gt;&lt;br/&gt;Ще ги блокирам, %s за да не виждат вашата активност в тези сайтове.</string>
-
-    <!-- Covid Cta-->
-    <string name="covidCtaText">Официална информация и съвети относно COVID-19.</string>
-=======
-    <string name="daxTrackersBlockedCtaZeroText">&#160;се опитваше да ви проследи тук. &lt;br/&gt;&lt;br/&gt;Блокирах го!&lt;br/&gt;&lt;br/&gt; ☝️Вижте URL лентата, за да разберете кой се опитва да ви проследи, когато посещавате нов сайт.️</string>
->>>>>>> 7f4cf70d
 </resources>