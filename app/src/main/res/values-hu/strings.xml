<resources xmlns:tools="http://schemas.android.com/tools">

    <string name="duckDuckGoLogoDescription">DuckDuckGo logó</string>
    <string name="duckDuckGoPrivacySimplified">Adatvédelem, egyszerűsítve.</string>
    <string name="yes">Igen</string>
    <string name="no">Nem</string>
    <string name="search">Keresés</string>

    <!-- Onboarding Activity -->
    <string name="onboardingDefaultBrowserDescription">A Beállítások oldalon bármikor kereshetsz és böngészhetsz a DuckDuckGo segítségével.</string>
    <string name="onboardingDefaultBrowserTitle">Tedd a DuckDuckGót az alapértelmezett keresőoldaladdá</string>

    <!-- Default Browser -->
    <string name="cannotLaunchDefaultAppSettings">Az alkalmazás alapértelmezett beállítású képernyője nem indítható el</string>
    <string name="settingsDefaultBrowserEnabled">Beállítás alapértelmezett böngészőként</string>
    <string name="defaultBrowserMaybeLater">Talán később</string>
    <string name="defaultBrowserLetsDoIt">Csináljuk!</string>
    <string name="defaultBrowserDescriptionNoDefault">Nyugodtan kattints a linkekre, mindig.</string>
    <string name="defaultBrowserInstructions">Válaszd ki a DuckDuckGót, majd koppints a <font color="#678fff"> Mindig </font> elemre.</string>

    <!-- Browser Activity -->
    <string name="browserPopupMenu">Böngészési menü</string>
    <string name="refresh">Frissítés</string>
    <string name="back">Vissza</string>
    <string name="forward">Előre</string>

    <string name="omnibarInputHint">Keresés vagy URL beírása</string>
    <string name="clearButtonContentDescription">Megadott keresés törlése</string>
    <string name="no_compatible_third_party_app_installed">Nincs kompatibilis alkalmazás telepítve</string>
    <string name="addBookmarkMenuTitle">Könyvjelző mentése</string>
    <string name="requestDesktopSiteMenuTitle">Weboldal asztali nézete</string>

    <!-- Downloading files -->
    <string name="downloadImage">Kép letöltése</string>
    <string name="permissionRequiredToDownload">A letöltéshez tárolási engedély szükséges</string>
    <string name="downloadComplete">Letöltés kész.</string>
    <string name="downloadFailed">A letöltés sikertelen volt</string>
    <string name="downloadInProgress">Letöltés</string>

    <!-- Sharing options -->
    <string name="options">Opciók</string>
    <string name="shareLink">Link megosztása</string>
    <string name="shareMenuTitle">Megosztás…</string>
    <string name="copyUrl">Link címének másolása</string>

    <!-- Find in page -->
    <string name="findInPageMenuTitle">Keresés az oldalon</string>
    <string name="nextSearchTermDescription">Következő keresése</string>
    <string name="previousSearchTermDescription">Előző keresése</string>
    <string name="closeFindInPageButtonDescription">Keresés az oldalon nézet bezárása</string>
    <string name="findInPageHint">Keresés az oldalon</string>

    <!-- AutoComplete Suggestions -->
    <string name="editQueryBeforeSubmitting">Lekérdezés szerkesztése keresés előtt</string>
    <string name="settingsAutocompleteEnabled">Automatikus kiegészítési javaslatok megjelenítése</string>

    <!-- Opening external apps -->
    <string name="openExternalApp">Külső alkalmazás megnyitása</string>
    <string name="launchingExternalApp">Megnyitás másik alkalmazásban</string>
    <string name="confirmOpenExternalApp">Szeretnél kilépni a DuckDuckGo programból a tartalom megtekintéséhez?</string>
    <string name="unableToOpenLink">Az ilyen típusú hivatkozás megnyitása nem sikerült</string>

    <!-- Tabs -->
    <string name="tabActivityTitle">Lapok</string>
    <string name="tabsMenuItem">Lapok</string>
    <string name="newTabMenuItem">Új lap</string>
    <string name="openInNewTab">Megnyitás új lapon</string>
    <string name="openInNewBackgroundTab">Megnyitás háttérben lévő lapon</string>
    <string name="openImageInNewTab">Kép megnyitása háttérben lévő lapon</string>
    <string name="faviconContentDescription">Kedvenc ikon</string>
    <string name="closeContentDescription">Bezárás</string>
    <string name="closeAllTabsMenuItem">Összes lap bezárása</string>
    <string name="closeTab">Lap bezárása</string>

    <!-- Privacy Dashboard Activities -->
    <string name="privacyDashboardActivityTitle">Adatvédelmi műszerfal</string>
    <string name="privacyProtectionEnabled">ADATVÉDELEM ENGEDÉLYEZVE</string>
    <string name="privacyProtectionDisabled">ADATVÉDELEM LETILTVA</string>
    <string name="privacyProtectionUpgraded" tools:ignore="TypographyQuotes">TOVÁBBFEJLESZTETT ETTŐL: &lt;img src="%d" /&gt; EDDIG: &lt;img src="%d" /&gt;</string>
    <string name="privacyGradeContentDescription">Adatvédelmi fokozat</string>

    <string name="httpsGood">Titkosított kapcsolat</string>
    <string name="httpsMixed">Vegyes titkosítású kapcsolat</string>
    <string name="httpsBad">Titkosítatlan kapcsolat</string>

    <string name="networksActivityTitle">Nyomkövető hálózatok</string>
    <string name="networksContentDescription">Nyomkövető hálózatok</string>
    <string name="networksOverview">A nyomkövető hálózatok gyűjtik internetes előzményeidet egy rólad szóló adatprofilban. A nagy nyomkövető hálózatok károsabbak, mert az internet több területén képesek téged nyomon követni és megcélozni.</string>

    <plurals name="trackersFound">
        <item quantity="one">%s nyomkövető megtalálva</item>
        <item quantity="other">%s nyomkövető megtalálva</item>
    </plurals>

    <plurals name="trackerBlocked">
        <item quantity="one">%s nyomkövető letiltva</item>
        <item quantity="other">%s nyomkövető letiltva</item>
    </plurals>

    <plurals name="majorNetworksFound">
        <item quantity="one">%s nagy nyomkövető-hálózat megtalálva</item>
        <item quantity="other">%s nagy nyomkövető-hálózat megtalálva</item>
    </plurals>

    <plurals name="majorNetworksBlocked">
        <item quantity="one">%s nagy nyomkövető-hálózat letiltva</item>
        <item quantity="other">%s nagy nyomkövető-hálózat letiltva</item>
    </plurals>

    <string name="scorecardActivityTitle">Adatvédelmi fokozat</string>
    <string name="scorecardSiteIsMemberOfMajorNetwork">A weboldal egy nagy nyomkövető-hálózat</string>
    <string name="scorecardPrivacyGrade">Adatvédelmi fokozat</string>
    <string name="scorecardEnhancedGrade">Emelt fokozat</string>

    <string name="privacyTermsActivityTitle">Adatvédelmi gyakorlatok</string>
    <string name="practicesGood">Jó adatvédelmi gyakorlatok</string>
    <string name="practicesMixed">Vegyes adatvédelmi gyakorlatok”</string>
    <string name="practicesBad">„Rossz adatvédelmi gyakorlatok”</string>
    <string name="practicesUnknown">Ismeretlen adatvédelmi gyakorlatok</string>
    <string name="practicesOverview">Az adatvédelmi gyakorlatok jelzik, hogy a weboldalakkal megosztott személyes adataid védelme mennyire garantált.</string>
    <string name="practicesTosdrLink">Adatvédelmi gyakorlat forrása: <b><u>ToS;DR</u></b></string>
    <string name="practicesIconContentGood">Jó gyakorlat ikon</string>
    <string name="practicesIconContentBad">Hibás gyakorlat ikon</string>
    <string name="privacyProtectionToggle">Adatvédelem</string>

    <string name="networkTrackerSummaryHeader">A NYOMKÖVETŐ-HÁLÓZAT LEGNAGYOBB BŰNELKÖVETŐI</string>
    <string name="networkTrackerSummaryNotReady">Folyamatosan gyűjtjük az adatokat, hogy bemutathassuk, hány követőt tiltottunk le.</string>

    <!-- Fire -->
    <string name="fireMenu">Adatok törlése</string>
    <string name="fireClearAll">Összes lap és adat törlése</string>
    <string name="fireCancel">Mégse</string>
    <string name="fireDataCleared">Adatok törölve</string>

    <!-- Settings Activity -->
    <string name="settingsActivityTitle">Beállítások</string>
    <string name="settingsMenuItemTitle">Beállítások</string>
    <string name="settingsHeadingGeneral">Általános</string>
    <string name="settingsHeadingOther">Egyéb</string>
    <string name="settingsHeadingPrivacy">Adatvédelem</string>
    <string name="settingsLightTheme">Világos felület</string>
    <string name="settingsAboutDuckduckgo">A DuckDuckGo névjegye</string>
    <string name="settingsVersion">Változat</string>
    <string name="leaveFeedback">Visszajelzés küldése</string>

    <!-- Settings - Automatically clearing data -->
    <string name="settingsAutomaticallyClearingDialogSave">Mentés</string>

    <string name="settingsAutomaticallyClearWhat">Automatikus törlés…</string>
    <string name="settingsAutomaticallyClearWhatOptionNone">Nincs</string>
    <string name="settingsAutomaticallyClearWhatOptionTabs">Lapok</string>
    <string name="settingsAutomaticallyClearWhatOptionTabsAndData">Lapok és adatok</string>

    <string name="settingsAutomaticallyClearWhen">Törlés ideje: …</string>
    <string name="settingsAutomaticallyClearWhenAppExitOnly">Kilépés csak az alkalmazásból</string>
    <string name="settingsAutomaticallyClearWhenAppExit5Seconds">Kilépés az alkalmazásból 5 másodperc inaktivitás után</string>
    <string name="settingsAutomaticallyClearWhenAppExit5Minutes">Kilépés az alkalmazásból 5 perc inaktivitás után</string>
    <string name="settingsAutomaticallyClearWhenAppExit15Minutes">Kilépés az alkalmazásból 15 perc inaktivitás után</string>
    <string name="settingsAutomaticallyClearWhenAppExit30Minutes">Kilépés az alkalmazásból 30 perc inaktivitás után</string>
    <string name="settingsAutomaticallyClearWhenAppExit60Minutes">Kilépés az alkalmazásból 60 perc inaktivitás után</string>

    <!-- About Activity -->
    <string name="aboutActivityTitle">Rólunk</string>
    <string name="aboutDescription">
        A DuckDuckGo célja egy új online bizalmi szint megteremtése. \n\ A DuckDuckGo Adatvédelmi Böngésző minden olyan alapvető adatvédelmi elemet tartalmaz, amelyre szükséged lehet ahhoz, hogy megvédd magad az internetes keresés és böngészés során, beleértve a nyomkövető letiltását, az intelligensebb titkosítást és a DuckDuckGo privát keresést.\n\ Az internet végső soron nem feltétlenül kell, hogy ellenséges közeg legyen, és hisszük, hogy az általad megérdemelt adatvédelem olyan egyszerű is lehet, mint a redőny lehúzása.</string>
    <string name="aboutMoreLink">További információk a duckduckgo.com/about oldalon</string>
    <string name="no_suggestions">Nincs javaslat</string>

    <!-- Broken Site Activity -->
    <string name="brokenSiteReportBrokenSiteMenuItem">Hibás weboldal bejelentése</string>
    <string name="brokenSiteHeading">Hibás weboldal bejelentése</string>
    <string name="brokenSiteSubmitted">Köszönjük! Visszajelzés elküldve</string>
    <string name="brokenSitesCategoriesTitle">Írja le, mi történt:</string>
    <string name="brokenSitesCategoriesHint">Az esemény leírása</string>
    <string name="brokenSiteSubmitButton">Jelentés küldése</string>
    <string name="brokenSiteDescription">Egy megsérült webhelyről szóló névtelen bejelentés segít a hibakeresésben és az alkalmazás fejlesztésében.</string>

    <string name="brokenSiteCategoryImages">A képek nem töltődtek be</string>
    <string name="brokenSiteCategoryPaywall">A webhely kérte tőlem a letiltást</string>
    <string name="brokenSiteCategoryComments">A megjegyzések nem töltődtek be</string>
    <string name="brokenSiteCategoryVideos">A videót nem játszotta le</string>
    <string name="brokenSiteCategoryLinks">A hivatkozások vagy a gombok nem működnek</string>
    <string name="brokenSiteCategoryContent">Hiányzik a tartalom</string>
    <string name="brokenSiteCategoryLogin">Nem tudok bejelentkezni</string>
    <string name="brokenSiteCategoryUnsupported">A böngésző nem kompatibilis</string>
    <string name="brokenSiteCategoryOther">Valami más</string>

    <!-- Bookmarks Activity -->
    <string name="bookmarksMenuTitle">Könyvjelzők</string>
    <string name="bookmarksActivityTitle">Könyvjelzők</string>
    <string name="bookmarkDeleteConfirmMessage">Biztos, hogy törlöd a(z) &lt;b&gt;%s&lt;/b&gt; könyvjelzőt?</string>
    <string name="bookmarkDeleteConfirmTitle">Megerősítés</string>
    <string name="bookmarkAddedFeedback">Könyvjelző hozzáadva</string>
    <string name="bookmarkTitleHint">Könyvjelző címe</string>
    <string name="bookmarkUrlHint">Könyvjelző URL</string>
    <string name="bookmarkSave">Mentés</string>
    <string name="bookmarkTitleEdit">Könyvjelző szerkesztése</string>
    <string name="noBookmarks">Még nincsenek könyvjelzők hozzáadva</string>
    <string name="bookmarkOverflowContentDescription">%s könyvjelző további lehetőségei</string>
    <string name="delete">Törlés</string>
    <string name="edit">Szerkesztés</string>
    <string name="bookmarkEdited">Könyvjelző hozzáadva</string>

    <!-- Widget -->
    <string name="searchWidgetTextHint">Keresés a DuckDuckGo alkalmazásban</string>

    <!-- Home Screen Shortcuts -->
    <string name="addToHome">Hozzáadás a Kezdőlaphoz</string>

    <!-- User Survey -->
    <string name="surveyCtaTitle">Segíts nekünk az alkalmazás javításában!</string>
    <string name="surveyCtaDescription">Töltsd ki rövid, anonim kérdőívünket, és mondd el a véleményedet.</string>
    <string name="surveyCtaLaunchButton">Kérdőív kitöltése</string>
    <string name="surveyCtaDismissButton">Nem, köszönöm</string>
    <string name="surveyActivityTitle">Felhasználói kérdőív</string>
    <string name="surveyTitle">DUCKDUCKGO FELHASZNÁLÓI KÉRDŐÍV</string>
    <string name="surveyDismissContentDescription">Kérdőív elutasítása</string>
    <string name="surveyLoadingErrorTitle">Jaj, ne!</string>
    <string name="surveyLoadingErrorText">A kérdőívünk jelenleg nem töltődik be.\nKérjük, próbáld meg később.</string>

    <!-- Add widget -->
    <string name="addWidgetCtaTitle">Próbáld ki a Keresés minialkalmazást!</string>
    <string name="addWidgetCtaDescription">A gyors és könnyű hozzáférés érdekében add hozzá kereső minialkalmazásunkat a kezdőképernyődhöz.</string>
    <string name="addWidgetCtaAutoLaunchButton">Minialkalmazás hozzáadása</string>
    <string name="addWidgetCtaInstructionsLaunchButton">Mutasd</string>
    <string name="addWidgetCtaDismissButton">Elutasítás</string>
    <string name="addWidgetInstructionsActivityTitle">Minialkalmazás hozzáadása</string>
    <string name="addWidgetInstruction1Label">1</string>
    <string name="addWidgetInstruction1">Nyomd meg hosszan a kezdőképernyőt, majd nyisd meg a minialkalmazás menüt</string>
    <string name="addWidgetInstruction2Label">2</string>
    <string name="addWidgetInstruction2">A DuckDuckGo kisalkalmazás megkeresése</string>
    <string name="addWidgetInstruction3Label">3</string>
    <string name="addWidgetInstruction3">Húzd a minialkalmazást a kezdőképernyődre</string>
    <string name="addWidgetInstructionsButtonGoHome">Ugrás a kezdőképernyőre</string>
    <string name="addWidgetInstructionsButtonClose">Bezárás</string>

    <!-- App Enjoyment / Rating / Feedback -->
    <string name="appEnjoymentDialogTitle">Tetszik a DuckDuckGo?</string>
    <string name="appEnjoymentDialogMessage">Szeretnénk hallani a véleményed.</string>
    <string name="appEnjoymentDialogPositiveButton">Tetszik</string>
    <string name="appEnjoymentDialogNegativeButton">Még javításra szorul</string>

    <string name="rateAppDialogTitle">Alkalmazás értékelése</string>
    <string name="rateAppDialogMessage">Számunkra fontos a visszajelzésed. Ha tetszik az alkalmazás, kérjük, ossz meg róla egy pozitív véleményt.</string>
    <string name="rateAppDialogPositiveButton">Alkalmazás értékelése</string>

    <string name="giveFeedbackDialogTitle">Sajnálattal halljuk</string>
    <string name="giveFeedbackDialogMessage">Mondd el, hogyan javíthatunk számodra az alkalmazáson</string>
    <string name="giveFeedbackDialogPositiveButton">Visszajelzés küldése</string>

    <string name="noThanks">Nem, köszönöm</string>

    <!-- Notification Channel Names -->
    <string name="notificationChannelFileDownloading">Fájl letöltése folyamatban</string>
    <string name="notificationChannelFileDownloaded">Fájl letöltve</string>
    <string name="notificationChannelTutorials">Útmutatók</string>

    <!-- Clear Notification -->
    <string name="clearNotificationTitle">Adattörlés manuálisra állítva</string>
    <string name="clearNotificationDescription">A DuckDuckGo testreszabása a böngészési adatok automatikus törlésére minden munkamenet után.</string>

    <!-- Privacy Protection Notification -->
    <string name="privacyProtectionNotificationDefaultTitle">Védjük az adataidat</string>
    <string name="privacyProtectionNotificationReportTitle">Adatvédelmi jelentésed</string>
    <string name="privacyProtectionNotificationDefaultDescription">A DuckDuckGo alkalmazás a nyomkövetők letiltásával és a kapcsolatok titkosításával védi adataidat.</string>
    <string name="privacyProtectionNotificationUpgadeDescription">A DuckDuckGo használata során %d titkosítatlan kapcsolat biztosításával védted az adataidat.</string>
    <string name="privacyProtectionNotificationTrackerDescription">A DuckDuckGo használata során %d nyomkövető letiltásával védted az adataidat.</string>
    <string name="privacyProtectionNotificationBothDescription">A DuckDuckGo használata során %d nyomkövető letiltásával és %d titkosítatlan kapcsolat biztosításával védted az adataidat.</string>
    <string name="privacyProtectionNotificationLaunchButton">Böngészés folytatása</string>

    <!-- Authentication -->
    <string name="authenticationDialogTitle">Bejelentkezés</string>
    <string name="authenticationDialogMessage">%s felhasználónevet és jelszót igényel.</string>
    <string name="authenticationDialogPositiveButton">Bejelentkezés</string>
    <string name="authenticationDialogNegativeButton">Mégse</string>
    <string name="authenticationDialogUsernameHint">Felhasználónév</string>
    <string name="authenticationDialogPasswordHint">Jelszó</string>

    <!-- User-facing label for when a user selects text and might want to search for that text -->
    <string name="systemTextSearchMessage">Keresés a DuckDuckGo alkalmazásban</string>

    <!-- App feedback disambiguation -->
    <string name="feedbackActivityTitle">Küldj nekünk visszajelzést</string>
    <string name="missingBrowserFeaturesTitleLong">Hiányzó vagy zavaró böngészőfunkciók</string>
    <string name="missingBrowserFeaturesTitleShort">Böngésző funkció-problémái</string>
    <string name="missingBrowserFeaturesSubtitle">Melyik böngészési funkciót vezessük be, vagy melyik meglévőt javítsuk?</string>
    <string name="missingBrowserFeatureSubReasonNavigation">Navigálás előre, hátra, frissítés</string>
    <string name="missingBrowserFeatureSubReasonTabManagement">Lapok létrehozása és kezelése</string>
    <string name="missingBrowserFeatureSubReasonAdPopups">Hirdetések és felugró ablakok letiltása</string>
    <string name="missingBrowserFeatureSubReasonVideos">Videók megtekintése</string>
    <string name="missingBrowserFeatureSubReasonImages">Képek más programokkal történő egyidejű kezelése</string>
    <string name="missingBrowserFeatureSubReasonBookmarks">Könyvjelzők létrehozása és kezelése</string>
    <string name="missingBrowserFeatureSubReasonOther">Ezek közül egyik sem</string>

    <string name="websiteNotLoadingTitleLong">Bizonyos weboldalak nem töltődnek be megfelelően</string>
    <string name="websiteNotLoadingTitleShort">Weboldal betöltésével kapcsolatos problémák</string>
    <string name="websiteNotLoadingSubtitle">Melyik weboldal nem működik?”</string>

    <string name="searchNotGoodEnoughTitleLong">A DuckDuckGo keresés nem elég jó</string>
    <string name="searchNotGoodEnoughTitleShort">DuckDuckGo keresési problémák</string>
    <string name="searchNotGoodEnoughSubtitle">Melyik keresési funkciót vezessük be vagy javítsuk?</string>
    <string name="searchNotGoodEnoughSubReasonTechnicalSearches">Programozás/műszaki keresés</string>
    <string name="searchNotGoodEnoughSubReasonGoogleLayout">Az elrendezés hasonlítson jobban a Google elrendezéséhez</string>
    <string name="searchNotGoodEnoughSubReasonFasterLoadTimes">Gyorsabb betöltési idő</string>
    <string name="searchNotGoodEnoughSubReasonSpecificLanguage">Keresés egy adott nyelven vagy régióban</string>
    <string name="searchNotGoodEnoughSubReasonBetterAutocomplete">Jobb automatikus kiegészítés</string>
    <string name="searchNotGoodEnoughSubReasonOther">Ezek közül egyik sem</string>

    <string name="needMoreCustomizationTitleLong">Az alkalmazás testreszabására nincs elegendő lehetőség</string>
    <string name="needMoreCustomizationTitleShort">Testreszabási problémák</string>
    <string name="needMoreCustomizationSubtitle">Melyik testreszabási lehetőséget vezessük be, vagy a meglévők közül melyiken javítsunk?</string>
    <string name="needMoreCustomizationSubReasonHomeScreenConfiguration">A kezdőképernyő kialakítása</string>
    <string name="needMoreCustomizationSubReasonTabDisplay">A lapok elrendezésének módja</string>
    <string name="needMoreCustomizationSubReasonAppLooks">Az alkalmazás kinézete</string>
    <string name="needMoreCustomizationSubReasonWhichDataIsCleared">A törlendő adatok kiválasztása</string>
    <string name="needMoreCustomizationSubReasonWhenDataIsCleared">Az adatok törlésének időzítése</string>
    <string name="needMoreCustomizationSubReasonBookmarksDisplay">A könyvjelzők elrendezésének módja</string>
    <string name="needMoreCustomizationSubReasonOther">Ezek közül egyik sem</string>

    <string name="appIsSlowOrBuggyTitleLong">Az alkalmazás lassú, hibás, vagy sokszor összeomlik</string>
    <string name="appIsSlowOrBuggyTitleShort">Teljesítmény-problémák</string>
    <string name="appIsSlowOrBuggySubtitle">Melyik problémával találkoztál?</string>
    <string name="appIsSlowOrBuggySubReasonSlowResults">A weboldalak vagy a keresési eredmények lassan töltődnek be</string>
    <string name="appIsSlowOrBuggySubReasonAppCrashesOrFreezes">Az alkalmazás összeomlik vagy lefagy</string>
    <string name="appIsSlowOrBuggySubReasonMediaPlayback">Video- vagy médialejátszási hibák</string>
    <string name="appIsSlowOrBuggySubReasonOther">Ezek közül egyik sem</string>

    <string name="otherMainReasonTitleLong">Ezek közül egyik sem</string>
    <string name="otherMainReasonTitleShort">Egyéb problémák</string>

    <string name="openEndedInputHint">Hogyan javíthatunk még szolgáltatásunkon? (Nem kötelező)</string>
    <string name="submitFeedback">VISSZAJELZÉS ELKÜLDÉSE</string>

    <string name="tellUsHowToImprove">Kérjük, mondd el, min tudunk még javítani.</string>
    <string name="thanksForTheFeedback">Köszönjük a visszajelzést!</string>
    <string name="feedbackNegativeMainReasonPageSubtitle">Mi okozta a legtöbb problémát?</string>
    <string name="feedbackNegativeMainReasonPageTitle">Sajnálattal halljuk.</string>
    <string name="feedbackShareDetails">Részletek megosztása</string>
    <string name="sharePositiveFeedbackWithTheTeam">Szeretnél valamit megosztani a csapattal?</string>
    <string name="whatHaveYouBeenEnjoying">Mi tetszett?</string>
    <string name="awesomeToHear">Örömmel halljuk!</string>
    <string name="shareTheLoveWithARating">Ha tetszik az alkalmazás, kérjük, oszd meg véleményed a Play Store -on.</string>
    <string name="rateTheApp">ALKALMAZÁS ÉRTÉKELÉSE</string>
    <string name="declineFurtherFeedback">NEM, KÖSZÖNÖM, VÉGEZTEM.</string>
    <string name="whichBrokenSites">Hol látod ezeket a problémákat?</string>
    <string name="whichBrokenSitesHint">Melyik weboldalon vannak problémák?</string>
    <string name="feedbackSpecificAsPossible">Kérjük, a lehető legpontosabban írj meg mindent</string>
    <string name="feedbackInitialDisambiguationTitle">Kezdjünk hozzá!</string>
    <string name="feedbackInitialDisambiguationSubtitle">Hogyan jellemeznéd a visszajelzésedet?</string>
    <string name="feedbackInitialDisambiguationHappyButtonContentDescription">Pozitív visszajelzés gomb</string>
    <string name="feedbackInitialDisambiguationSadButtonContentDescription">Negatív visszajelzés gomb</string>
    <string name="feedbackIsImportantToUs">Anonim visszajelzésed fontos számunkra.</string>

    <!-- Webview Recovery -->
    <string name="crashedWebViewErrorMessage">A weblap nem jeleníthető meg.</string>
    <string name="crashedWebViewErrorAction">Újratöltés</string>

    <!-- System Search -->
    <string name="systemSearchOmnibarInputHint"><font size="13">Keresés vagy URL beírása</font></string>
    <string name="systemSearchDeviceAppLabel">Ebből az eszközből</string>
    <string name="systemSearchAppNotFound">Az alkalmazás nem található</string>
    <string name="systemSearchOnboardingText">Köszönjük, hogy a DuckDuckGo-t választotta!\nMost, amikor a mi keresésünket vagy az alkalmazásunkat használja, a keresései védettek.</string>
    <string name="systemSearchOnboardingFeaturesIntroText">A DuckDuckGo alkalmazás is:</string>
    <string name="systemSearchOnboardingFeatureOneText">Blokkolja a nem biztonságos nyomkövetőket</string>
    <string name="systemSearchOnboardingFeatureTwoText">Kikényszeríti a webhelyek titkosítását</string>
    <string name="systemSearchOnboardingFeatureThreeText">Egyetlen érintéssel törli az adatokat</string>
    <string name="systemSearchOnboardingButtonMore">Többet mutat</string>
    <string name="systemSearchOnboardingButtonLess">Elrejtés</string>
    <string name="systemSearchOnboardingButtonOk">Megvan</string>

    <!-- Dax Dialog -->
    <string name="daxDialogHideButton">ELREJTÉS</string>
    <string name="daxDialogPhew">Pfuj!</string>
    <string name="daxDialogNext">Következő</string>
    <string name="daxDialogHighFive">Pacsi!</string>
    <string name="daxDialogGotIt">Megvan</string>
    <string name="hideTipsTitle">Elrejti a többi tippet?</string>
    <string name="hideTipsText">Csak néhány van, és megpróbáltuk őket informatívvá tenni.</string>
    <string name="hideTipsButton">Ötletek elrejtése örökre</string>

    <!-- New Onboarding Experience -->
    <string name="onboardingWelcomeTitle">Üdvözlünk a DuckDuckGo-ban!</string>
    <string name="onboardingDaxText">Az internet lehet hátborzongató.&lt;br/&gt;&lt;br/&gt;Ne aggódjon! A magánjellegű keresés és böngészés könnyebb, mint gondolná.</string>
    <string name="onboardingLetsDoItButton">Rajta, csináljuk!</string>
    <string name="daxIntroCtaText">A következő lépésben látogassa meg az egyik kedvenc webhelyét! &lt;br/&gt;&lt;br/&gt;Én blokkolom a nyomkövetőket, hogy ne tudjanak kémkedni. Ha lehet, a kapcsolat biztonságát is javítom. &#128274;</string>
    <string name="daxEndCtaText">Megvan, ez az! &lt;br/&gt;&lt;br/&gt;Ne feledje: minden alkalommal, amikor velem végzi a böngészést, a hátborzongató hirdetés elveszíti az erejét. &#128077;</string>
    <string name="daxSerpCtaText">A DuckDuckGo keresések névtelenek, és én soha nem tárolom el a keresési előzményeket. Soha. &#128588;</string>
<<<<<<< HEAD
    <string name="daxNonSerpCtaText">Minden webhely rendelkezik adatvédelmi besorolással. Koppintson rá, hogy megvédje a magánszféráját.&lt;br/&gt;&lt;br/&gt;Van kedve hozzá? Próbálja meg törölni az adatokat a Kidob gomb megnyomásával.</string>
=======
>>>>>>> 2bffc7dd
    <plurals name="daxTrackersBlockedCtaText">
        <item quantity="one">&#160;és &lt;b&gt;%d másik&lt;/b&gt; itt próbálta meg követni. &lt;br/&gt;&lt;br/&gt;blokkoltam őket!&lt;br/&gt;&lt;br/&gt; ☝️Ellenőrizheti az URL-sávot, hogy megtudja, ki próbálja meg követni, amikor új webhelyre látogat.</item>
        <item quantity="other">&#160;és &lt;b&gt;%d másik&lt;/b&gt; itt próbálta meg követni. &lt;br/&gt;&lt;br/&gt;blokkoltam őket!&lt;br/&gt;&lt;br/&gt; ☝️Ellenőrizheti az URL-sávot, hogy megtudja, ki próbálja meg követni, amikor új webhelyre látogat.</item>
    </plurals>
    <string name="daxTrackersBlockedCtaZeroText">&#160;itt próbálta meg követni. &lt;br/&gt;&lt;br/&gt;blokkoltam!&lt;br/&gt;&lt;br/&gt; ☝️Ellenőrizheti az URL-sávot, hogy megtudja, ki próbálja meg követni, amikor új webhelyre látogat.</string>
    <string name="daxNonSerpCtaText">Ahogy megérinti és görgeti, én blokkolni fogom a bosszantó nyomkövetőket. &lt;br/&gt;&lt;br/&gt;Menjen tovább - folytassa a böngészést!</string>
    <string name="daxMainNetworkOwnedCtaText">Fel a fejjel! A(z) %s tulajdonosa a(z) %s.&lt;br/&gt;&lt;br/&gt; %s nyomkövetői ott leselkednek a legfontosabb webhelyek %s oldalán &#128561; de ne aggódjon! &lt;br/&gt;&lt;br/&gt;meg fogom akadályozni, hogy a(z) %s láthassa az Ön tevékenységeit azokon az oldalakon.</string>
    <string name="daxMainNetworkCtaText">Fel a fejjel! A(z) %s egy nagy nyomkövető hálózat.&lt;br/&gt;&lt;br/&gt; A nyomkövetői ott leselkednek a legfontosabb webhelyek %s oldalán &#128561;, de ne aggódjon! &lt;br/&gt;&lt;br/&gt;meg fogom akadályozni, hogy a(z) %s láthassa az Ön tevékenységét azokon a webhelyeken.</string>

    <!-- Covid Cta-->
    <string name="covidCtaText">Kapjon hivatalos információt és tippeket a COVID-19-ről.</string>
</resources><|MERGE_RESOLUTION|>--- conflicted
+++ resolved
@@ -385,10 +385,6 @@
     <string name="daxIntroCtaText">A következő lépésben látogassa meg az egyik kedvenc webhelyét! &lt;br/&gt;&lt;br/&gt;Én blokkolom a nyomkövetőket, hogy ne tudjanak kémkedni. Ha lehet, a kapcsolat biztonságát is javítom. &#128274;</string>
     <string name="daxEndCtaText">Megvan, ez az! &lt;br/&gt;&lt;br/&gt;Ne feledje: minden alkalommal, amikor velem végzi a böngészést, a hátborzongató hirdetés elveszíti az erejét. &#128077;</string>
     <string name="daxSerpCtaText">A DuckDuckGo keresések névtelenek, és én soha nem tárolom el a keresési előzményeket. Soha. &#128588;</string>
-<<<<<<< HEAD
-    <string name="daxNonSerpCtaText">Minden webhely rendelkezik adatvédelmi besorolással. Koppintson rá, hogy megvédje a magánszféráját.&lt;br/&gt;&lt;br/&gt;Van kedve hozzá? Próbálja meg törölni az adatokat a Kidob gomb megnyomásával.</string>
-=======
->>>>>>> 2bffc7dd
     <plurals name="daxTrackersBlockedCtaText">
         <item quantity="one">&#160;és &lt;b&gt;%d másik&lt;/b&gt; itt próbálta meg követni. &lt;br/&gt;&lt;br/&gt;blokkoltam őket!&lt;br/&gt;&lt;br/&gt; ☝️Ellenőrizheti az URL-sávot, hogy megtudja, ki próbálja meg követni, amikor új webhelyre látogat.</item>
         <item quantity="other">&#160;és &lt;b&gt;%d másik&lt;/b&gt; itt próbálta meg követni. &lt;br/&gt;&lt;br/&gt;blokkoltam őket!&lt;br/&gt;&lt;br/&gt; ☝️Ellenőrizheti az URL-sávot, hogy megtudja, ki próbálja meg követni, amikor új webhelyre látogat.</item>
