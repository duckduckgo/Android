<?xml version="1.0" encoding="UTF-8"?>
<!--
  ~ Copyright (c) 2022 DuckDuckGo
  ~
  ~ Licensed under the Apache License, Version 2.0 (the "License");
  ~ you may not use this file except in compliance with the License.
  ~ You may obtain a copy of the License at
  ~
  ~     http://www.apache.org/licenses/LICENSE-2.0
  ~
  ~ Unless required by applicable law or agreed to in writing, software
  ~ distributed under the License is distributed on an "AS IS" BASIS,
  ~ WITHOUT WARRANTIES OR CONDITIONS OF ANY KIND, either express or implied.
  ~ See the License for the specific language governing permissions and
  ~ limitations under the License.
  -->
<resources xmlns:tools="http://schemas.android.com/tools">

    <string name="appName" translatable="false">DuckDuckGo</string>
    <string name="appDescription" translatable="false">DuckDuckGo </string>
    <string name="duckDuckGoLogoDescription">DuckDuckGo logó</string>
    <string name="duckDuckGoPrivacySimplified">Adatvédelem, leegyszerűsítve</string>
    <string name="yes">Igen</string>
    <string name="no">Nem</string>
    <string name="open">Megnyitás</string>
    <string name="cancel">Mégsem</string>
    <string name="search">Keresés</string>

    <!-- Onboarding Activity -->
    <string name="onboardingDefaultBrowserDescription">A Beállítások oldalon bármikor kereshetsz és böngészhetsz a DuckDuckGo segítségével.</string>
    <string name="onboardingDefaultBrowserTitle">Tedd a DuckDuckGót az alapértelmezett keresőoldaladdá</string>

    <!-- Default Browser -->
    <string name="cannotLaunchDefaultAppSettings">Az alkalmazás alapértelmezett beállítású képernyője nem indítható el</string>
    <string name="settingsDefaultBrowserEnabled">Beállítás alapértelmezett böngészőként</string>
    <string name="defaultBrowserMaybeLater">Talán később</string>
    <string name="defaultBrowserLetsDoIt">Beállítás alapértelmezett böngészőként</string>
    <string name="defaultBrowserDescriptionNoDefault">Nyugodtan kattints a linkekre, mindig.</string>
    <string name="defaultBrowserInstructions">Válaszd ki a DuckDuckGót, majd koppints a <font color="#678fff"> Mindig </font> elemre.</string>

    <!-- Browser Activity -->
    <string name="browserPopupMenu">Böngészési menü</string>
    <string name="refresh">Frissítés</string>
    <string name="back">Vissza</string>
    <string name="forward">Előre</string>

    <string name="omnibarInputHint">Keresés vagy URL beírása</string>
    <string name="clearButtonContentDescription">Megadott keresés törlése</string>
    <string name="no_compatible_third_party_app_installed">Nincs kompatibilis alkalmazás telepítve</string>
    <string name="addBookmarkMenuTitle">Könyvjelző mentése</string>
    <string name="editBookmarkMenuTitle">Könyvjelző szerkesztése</string>
    <string name="addFavoriteMenuTitle">Kedvenc hozzáadása</string>
    <string name="removeFavoriteMenuTitle">Kedvenc eltávolítása</string>
    <string name="favoriteAddedMessage">Kedvenc hozzáadva</string>
    <string name="bookmarkAddedMessage">Könyvjelző hozzáadva</string>
    <string name="requestDesktopSiteMenuTitle">Weboldal asztali nézete</string>
    <string name="fireproofWebsiteMenuTitleRemove">Tűzállóság eltávolítása</string>
    <string name="requestMobileSiteMenuTitle">Weboldal mobil nézete</string>
    <string name="downloadsMenuTitle">Letöltések</string>
    <string name="printMenuTitle">Oldal nyomtatása</string>
    <string name="favoriteDeleteConfirmationMessage">Kedvenc eltávolítva</string>
    <string name="fireproofDeleteConfirmationMessage">Tűzállóság eltávolítva</string>
    <string name="privacyProtectionEnabledConfirmationMessage">Adatvédelem engedélyezve a következőhöz: %1$s</string>
    <string name="privacyProtectionDisabledConfirmationMessage">Adatvédelem letiltva a következőhöz: %1$s</string>
    <string name="undoSnackbarAction">Visszavonás</string>

    <!-- Downloading files -->
    <string name="downloadImage">Kép letöltése</string>
    <string name="permissionRequiredToDownload">A letöltéshez tárolási engedély szükséges</string>

    <!-- Sharing options -->
    <string name="options">Opciók</string>
    <string name="shareLink">Link megosztása</string>
    <string name="shareMenuTitle">Megosztás</string>
    <string name="copyUrl">Link címének másolása</string>

    <!-- Find in page -->
    <string name="findInPageMenuTitle">Keresés az oldalon</string>
    <string name="nextSearchTermDescription">Következő keresése</string>
    <string name="previousSearchTermDescription">Előző keresése</string>
    <string name="closeFindInPageButtonDescription">Keresés az oldalon nézet bezárása</string>
    <string name="findInPageHint">Keresés az oldalon</string>
    <string name="findInPageMatches" translatable="false">%d/%d</string>

    <!-- AutoComplete Suggestions -->
    <string name="editQueryBeforeSubmitting">Lekérdezés szerkesztése keresés előtt</string>
    <string name="settingsAutocompleteEnabled">Automatikus kiegészítési javaslatok megjelenítése</string>

    <!-- Opening external apps -->
    <string name="openExternalApp">Külső alkalmazás megnyitása</string>
    <string name="launchingExternalApp">Megnyitás másik alkalmazásban</string>
    <string name="confirmOpenExternalApp">Szeretnél kilépni a DuckDuckGo programból a tartalom megtekintéséhez?</string>
    <string name="unableToOpenLink">Az ilyen típusú hivatkozás megnyitása nem sikerült</string>

    <!-- Tabs -->
    <string name="homeTab" translatable="false">DuckDuckGo</string>
    <string name="tabActivityTitle">Lapok</string>
    <string name="tabsMenuItem">Lapok</string>
    <string name="newTabMenuItem">Új lap</string>
    <string name="openInNewTab">Megnyitás új lapon</string>
    <string name="openInNewBackgroundTab">Megnyitás háttérben lévő lapon</string>
    <string name="openImageInNewTab">Kép megnyitása háttérben lévő lapon</string>
    <string name="faviconContentDescription">Kedvenc ikon</string>
    <string name="closeContentDescription">Bezárás</string>
    <string name="closeAllTabsMenuItem">Összes lap bezárása</string>
    <string name="closeTab">Lap bezárása</string>
    <string name="tabClosed">Lap bezárva</string>
    <string name="tabClosedUndo">Visszavonás</string>
    <string name="downloadsMenuItemTitle">Letöltések</string>

    <!-- Privacy Dashboard Activities -->
    <string name="privacyProtectionToggle">A weboldal adatvédelme</string>
    <string name="privacyProtectionEnabled">WEBOLDAL VÉDELME ENGEDÉLYEZVE</string>
    <string name="privacyProtectionDisabled">WEBOLDAL VÉDELME LETILTVA</string>
    <string name="privacyDashboardActivityTitle">Adatvédelmi műszerfal</string>
    <string name="privacyProtectionUpgraded" tools:ignore="TypographyQuotes">TOVÁBBFEJLESZTETT ETTŐL: &lt;img src=\"%1$d\" /&gt; EDDIG: &lt;img src=\"%2$d\" /&gt;</string>
    <string name="privacyGradeContentDescription">Adatvédelmi fokozat</string>
    <string name="privacyProtectionTemporarilyDisabled">Ideiglenesen letiltottuk az adatvédelmet, mert úgy tűnik, hogy kárt okoz ezen a webhelyen.</string>

    <string name="httpsGood">Titkosított kapcsolat</string>
    <string name="httpsMixed">Vegyes titkosítású kapcsolat</string>
    <string name="httpsBad">Titkosítatlan kapcsolat</string>

    <string name="scorecardActivityTitle">Adatvédelmi fokozat</string>
    <string name="scorecardSiteIsMemberOfMajorNetwork">A weboldal egy nagy nyomkövető-hálózat</string>
    <string name="scorecardPrivacyGrade">Adatvédelmi fokozat</string>
    <string name="scorecardEnhancedGrade">Emelt fokozat</string>

    <string name="privacyTermsActivityTitle">Adatvédelmi gyakorlatok</string>
    <string name="practicesGood">Jó adatvédelmi gyakorlatok</string>
    <string name="practicesMixed">Vegyes adatvédelmi gyakorlatok</string>
    <string name="practicesBad">Rossz adatvédelmi gyakorlatok</string>
    <string name="practicesUnknown">Ismeretlen adatvédelmi gyakorlatok</string>
    <string name="practicesOverview">Az adatvédelmi gyakorlatok jelzik, hogy a weboldalakkal megosztott személyes adataid védelme mennyire garantált.</string>
    <string name="practicesTosdrLink">Adatvédelmi gyakorlatok forrása: <b><u>ToS;DR</u></b>.</string>
    <string name="practicesIconContentGood">Jó gyakorlat ikon</string>
    <string name="practicesIconContentBad">Hibás gyakorlat ikon</string>

    <string name="networkTrackerSummaryHeader">A NYOMKÖVETŐ-HÁLÓZAT LEGNAGYOBB BŰNELKÖVETŐI</string>
    <string name="networkTrackerSummaryNotReady">Folyamatosan gyűjtjük az adatokat, hogy bemutathassuk, hány követőt tiltottunk le.</string>

    <string name="trackersActivityTitle">Nyomkövetési kérések blokkolva</string>
    <string name="trackersContentDescription">Nyomkövetési kérések blokkolva</string>
    <string name="trackersOverview">A következő harmadik fél tartományok kéréseinek betöltése blokkolva van, mivel nyomkövetési kérésként lettek beazonosítva. Ha egy cég kérései betöltődnek, az lehetővé teheti számukra, hogy profilokat készítsenek a felhasználóról.</string>
    <string name="trackersOverviewProtectionsOff">A nyomkövető kérések betöltése nincs blokkolva, mert a végelem ki van kapcsolva ehhez a webhelyhez. Ha egy cég kérései betöltődnek, az lehetővé teheti számukra, hogy profilokat készítsenek a felhasználóról.</string>

    <string name="domainsLoadedActivityTitle">A harmadik féltől származó kérések be lettek töltve</string>
    <string name="domainsLoadedContentDescription">A harmadik féltől származó kérések be lettek töltve</string>
    <string name="domainsLoadedOverview">A következő harmadik fél tartományok kérései kerültek betöltésre. Ha egy cég kérései betöltődnek, ez lehetővé teheti számukra, hogy profilokat készítsenek a felhasználóról, bár a többi webes nyomkövetési védelmünk továbbra is érvényben van.</string>
    <string name="domainsLoadedOverviewProtectionsOff">A harmadik féltől származó kérések betöltése nincs blokkolva, mert a végelem ki van kapcsolva ehhez a webhelyhez. Ha egy cég kérései betöltődnek, az lehetővé teheti számukra, hogy profilokat készítsenek a felhasználóról.</string>
    <string name="domainsLoadedOverviewEmpty">Nem észleltünk harmadik fél tartományából származó kéréseket.</string>
    <string name="domainsLoadedHeadingText">Nincsenek betöltve harmadik fél tartományok</string>

    <string name="webTrackingProtectionsText"><annotation type="learn_more_link">A webes nyomkövetés elleni védelemről</annotation></string>
    <string name="webTrackingProtectionsUrl">https://help.duckduckgo.com/duckduckgo-help-pages/privacy/web-tracking-protections/</string>

    <string name="trackersBlockedNoSectionDescription">A következő tartomány kérései kerületek betöltésre.</string>

    <string name="adLoadedSectionDescription">A következő tartomány kérései azért lettek betöltve, mert a DuckDuckGo-n nemrég rákattintottak egy %1$s hirdetésre. Ezek a kérések segítenek értékelni a hirdetések hatékonyságát. A DuckDuckGo összes hirdetése nem profilozó.</string>
    <string name="adLoadedSectionLinkText"><annotation type="learn_more_link">Hogyan hatnak a keresési hirdetéseink a védelmünkre</annotation></string>
    <string name="adLoadedSectionUrl">https://help.duckduckgo.com/duckduckgo-help-pages/privacy/web-tracking-protections/#3rd-party-tracker-loading-protection</string>

    <string name="domainsLoadedSectionDescription">A következő tartomány kérései is betöltésre kerültek.</string>
    <string name="domainsLoadedSectionSingleSectionDescription">A következő tartományok követési kérelmei kerültek betöltésre.</string>
    <string name="domainsLoadedSectionEmptyListDescription">Nem észleltünk harmadik fél tartományából származó kéréseket.</string>

    <string name="domainsLoadedBreakageSectionDescription">A következő tartomány kérései a webhely összeomlásának megelőzése érdekében kerültek betöltésre.</string>
    <string name="domainsLoadedAssociatedSectionDescription">A következő tartomány kérései azért kerültek betöltésre, mert a következőhöz vannak társítva: %1$s.</string>

    <string name="trackersBlockedText">Kérések betöltése blokkolva</string>
    <string name="trackersNotBlockedText">Nyomkövető kérések nincsenek blokkolva</string>
    <string name="trackersNoFoundText">Nem találhatók nyomkövetési kérések</string>
    <string name="trackersFoundText">Nyomkövető kérések találhatók</string>

    <string name="domainsLoadedText">A harmadik féltől származó kérések be lettek töltve</string>
    <string name="domainsNotLoadedText">Harmadik féltől származó kérések nincsenek betöltve</string>

    <string name="majorNetworksNoFound">Nem található nagyobb nyomkövető hálózat</string>
    <string name="majorNetworksFound">Nagy nyomkövető hálózatok találhatók</string>

    <!-- Fire -->
    <string name="fireMenu">Adatok törlése</string>
    <string name="fireClearAll">Összes lap és adat törlése</string>
    <string name="fireCancel">Mégse</string>
    <string name="fireDataCleared">Adatok törölve</string>

    <!-- Settings Activity -->
    <string name="settingsActivityTitle">Beállítások</string>
    <string name="settingsMenuItemTitle">Beállítások</string>
    <string name="settingsHeadingGeneral">Általános</string>
    <string name="settingsHeadingOther">Egyéb</string>
    <string name="settingsHeadingPrivacy">Adatvédelem</string>
    <string name="settingsAboutDuckduckgo">A DuckDuckGo névjegye</string>
    <string name="settingsVersion">Változat</string>
    <string name="leaveFeedback">Visszajelzés megosztása</string>
    <string name="settingsEmailProtectionTitle">E-mail védelem</string>
    <string name="settingsEmailProtectionSubtitle">E-mail nyomkövetők letiltása, és a cím elrejtése</string>
    <string name="settingsHeadingMore">Továbbiak a DuckDuckGo-tól</string>
    <string name="settingsLightTheme">Világos</string>
    <string name="settingsTheme">Kinézet</string>
    <string name="settingsDarkTheme">Sötét</string>
    <string name="settingsSystemTheme">Rendszer alapértelmezés</string>
    <string name="settingsThemeDialogSave">Téma beállítása</string>
    <string name="settingsTitleAppLinks">Hivatkozások megnyitása az alkalmazásokban</string>
    <string name="settingsTitleAppLinksDialog">Hivatkozások megnyitása az alkalmazásokban</string>
    <string name="settingsAppLinksAskEveryTime">Kérdezzen rá minden alkalommal</string>
    <string name="settingsAppLinksAlways">Mindig</string>
    <string name="settingsAppLinksNever">Soha</string>

    <!-- Settings - Automatically clearing data -->
    <string name="settingsAutomaticallyClearingDialogSave">Mentés</string>

    <string name="settingsAutomaticallyClearWhat">Automatikus törlés…</string>
    <string name="settingsAutomaticallyClearWhatDialogTitle">Automatikus törlés…</string>
    <string name="settingsAutomaticallyClearWhatOptionNone">Nincs</string>
    <string name="settingsAutomaticallyClearWhatOptionTabs">Lapok</string>
    <string name="settingsAutomaticallyClearWhatOptionTabsAndData">Lapok és adatok</string>

    <string name="settingsAutomaticallyClearWhen">Törlés ideje: …</string>
    <string name="settingsAutomaticallyClearWhenDialogTitle">Törlés ideje: …</string>
    <string name="settingsAutomaticallyClearWhenAppExitOnly">Kilépés csak az alkalmazásból</string>
    <string name="settingsAutomaticallyClearWhenAppExit5Seconds">Kilépés az alkalmazásból 5 másodperc inaktivitás után</string>
    <string name="settingsAutomaticallyClearWhenAppExit5Minutes">Kilépés az alkalmazásból 5 perc inaktivitás után</string>
    <string name="settingsAutomaticallyClearWhenAppExit15Minutes">Kilépés az alkalmazásból 15 perc inaktivitás után</string>
    <string name="settingsAutomaticallyClearWhenAppExit30Minutes">Kilépés az alkalmazásból 30 perc inaktivitás után</string>
    <string name="settingsAutomaticallyClearWhenAppExit60Minutes">Kilépés az alkalmazásból 1 óra inaktivitás után</string>

    <!-- About Activity -->
    <string name="aboutActivityTitle">A DuckDuckGóról</string>
    <string name="aboutDescription">
        A DuckDuckGo célja egy új online bizalmi szint megteremtése.A DuckDuckGo Adatvédelmi Böngésző minden olyan alapvető adatvédelmi elemet tartalmaz, amelyre szükséged lehet ahhoz, hogy megvédd magad az internetes keresés és böngészés során, beleértve a nyomkövetők letiltását, az intelligensebb titkosítást és a DuckDuckGo privát keresést.\n\nAz internet végső soron nem feltétlenül kell, hogy ellenséges közeg legyen, és hisszük, hogy az általad megérdemelt adatvédelem olyan egyszerű is lehet, mint a redőny lehúzása.</string>
    <string name="aboutMoreLink">További információk a duckduckgo.com/about oldalon</string>
    <string name="no_suggestions">Nincs javaslat</string>

    <!-- Broken Site Activity -->
    <string name="brokenSiteReportBrokenSiteMenuItem">Hibás weboldal bejelentése</string>
    <string name="brokenSiteHeading">Hibás weboldal jelentése</string>
    <string name="brokenSiteSubmitted">Köszönjük! Visszajelzés elküldve.</string>
    <string name="brokenSitesCategoriesTitle">Az esemény leírása</string>
    <string name="brokenSitesCategoriesHint">Az esemény leírása</string>
    <string name="brokenSiteSubmitButton">Jelentés küldése</string>
    <string name="brokenSiteDescription">Egy megsérült webhelyről szóló névtelen bejelentés segít a hibakeresésben és az alkalmazás fejlesztésében.</string>

    <string name="brokenSiteCategoryImages">A képek nem töltődtek be</string>
    <string name="brokenSiteCategoryPaywall">A webhely kérte tőlem a letiltást</string>
    <string name="brokenSiteCategoryComments">A megjegyzések nem töltődtek be</string>
    <string name="brokenSiteCategoryVideos">A videót nem játszotta le</string>
    <string name="brokenSiteCategoryLinks">A hivatkozások vagy a gombok nem működnek</string>
    <string name="brokenSiteCategoryContent">Hiányzik a tartalom</string>
    <string name="brokenSiteCategoryLogin">Nem tudok bejelentkezni</string>
    <string name="brokenSiteCategoryUnsupported">A böngésző nem kompatibilis</string>
    <string name="brokenSiteCategoryOther">Valami más</string>

    <!-- Bookmarks Activity -->
    <string name="bookmarksMenuTitle">Könyvjelzők</string>
    <string name="bookmarksActivityTitle">Könyvjelzők</string>
    <string name="noBookmarks">Még nincsenek könyvjelzők hozzáadva</string>
    <string name="bookmarkOverflowContentDescription">%1$s könyvjelző további lehetőségei</string>
    <string name="bookmarkDeleteConfirmationMessage">Törölve: &lt;b&gt;%1$s&lt;/b&gt;</string>
    <string name="exportBookmarksMenu">Exportálás</string>
    <string name="exportBookmarksEmpty">Nincsenek könyvjelzőid, semmi nem kerül exportálásra.</string>
    <string name="exportBookmarksError">Nem sikerült exportálni egyetlen könyvjelzőt sem, valami hiba történt.</string>
    <string name="exportBookmarksSuccess">Minden könyvjelző sikeresen exportálva.</string>
    <string name="importBookmarksMenu">Importálás</string>
    <string name="importBookmarksFileTitle">Válassz ki egy importálni kívánt könyvjelző fájlt.</string>
    <string name="importBookmarksError">Nem sikerült importálni egyetlen könyvjelzőt sem, valami hiba történt.</string>
    <string name="importBookmarksEmpty">A fájlnak nincs importálható könyvjelzője.</string>
    <string name="importBookmarksSuccess">%1$d könyvjelző sikeresen importálva.</string>
    <string name="savedSiteDialogTitleHint">Cím</string>
    <string name="savedSiteDialogUrlHint">URL</string>
    <string name="savedSiteDialogTitleEdit">Szerkesztés</string>
    <string name="bookmarksSectionTitle">Könyvjelzők</string>
    <string name="favoritesSectionTitle">Kedvencek</string>
    <string name="bookmarksEmptyHint">Még nincsenek könyvjelzők hozzáadva</string>
    <string name="favoritesEmptyHint">Még nincsenek hozzáadva kedvencek.</string>

    <!-- Dialogs -->
    <string name="dialogConfirmTitle">Megerősítés</string>
    <string name="dialogSave">Mentés</string>
    <string name="delete">Törlés</string>
    <string name="edit">Szerkesztés</string>
    <string name="remove">Eltávolítás</string>
    <string name="removeAll">Összes eltávolítása</string>

    <!-- Widget -->
    <string name="searchWidgetTextHint">Keresés a DuckDuckGo alkalmazásban</string>

    <!-- Favorites widget -->
    <string name="addFavoriteMenuTitleHighlighted">👋 Kedvenc hozzáadása</string>
    <string name="widgetConfigurationTitleText">Téma kiválasztása</string>
    <string name="widgetConfigurationSystemThemeOption">Rendszer alapértelmezés</string>
    <string name="widgetConfigurationLightThemeOption">Világos</string>
    <string name="widgetConfigurationDarkThemeOption">Sötét</string>
    <string name="widgetConfigurationAddWidgetOption">Minialkalmazás hozzáadása</string>
    <string name="searchWidgetEmtpyFavoritesHint">Még nincsenek hozzáadva kedvencek.</string>
    <string name="searchWidgetEmtpyFavoritesCta">Kedvenc hozzáadása</string>
    <string name="daxFavoritesOnboardingCtaText"><![CDATA[Látogasd meg a kedvenc weboldalaidat egy pillanat alatt!<br/><br/>Lépj egy kedvelt weboldalra. Ezután koppints a „ ⠇” ikonra, és válaszd a Kedvenc hozzáadása elemet.]]></string>
    <string name="daxFavoritesOnboardingCtaContentDescription">Látogasd meg a kedvenc weboldalaidat egy pillanat alatt! Lépj egy kedvelt weboldalra. Ezután koppints a böngészési menü ikonra, és válaszd a Kedvenc hozzáadása elemet.</string>
    <string name="widgetConfigurationActivityTitle">Minialkalmazás konfigurációja</string>
    <string name="favoritesWidgetLabel">Kedvencek</string>
    <string name="searchWidgetLabel">Keresés</string>

    <!-- Home Screen Shortcuts -->
    <string name="addToHome">Hozzáadás a kezdőlaphoz</string>
    <string name="shortcutAddedText">Siker! %1$s hozzáadva a kezdőképernyődhöz.</string>

    <!-- User Survey -->
    <string name="surveyCtaTitle">Segíts nekünk az alkalmazás javításában!</string>
    <string name="surveyCtaDescription">Töltsd ki rövid kérdőívünket, és mondd el a véleményedet.</string>
    <string name="surveyCtaLaunchButton">Kérdőív kitöltése</string>
    <string name="surveyCtaDismissButton">Nem, köszönöm</string>
    <string name="surveyActivityTitle">Felhasználói kérdőív</string>
    <string name="surveyTitle">DUCKDUCKGO FELHASZNÁLÓI KÉRDŐÍV</string>
    <string name="surveyDismissContentDescription">Kérdőív elutasítása</string>
    <string name="surveyLoadingErrorTitle">Jaj, ne!</string>
    <string name="surveyLoadingErrorText">A kérdőívünk jelenleg nem töltődik be.\nKérjük, próbáld meg később.</string>

    <!-- Add widget -->
    <string name="addWidgetCtaTitle">Próbáld ki a Keresés minialkalmazást!</string>
    <string name="addWidgetCtaDescription">A gyors és könnyű hozzáférés érdekében add hozzá kereső minialkalmazásunkat a kezdőképernyődhöz.</string>
    <string name="addWidgetCtaAutoLaunchButton">Minialkalmazás hozzáadása</string>
    <string name="addWidgetCtaInstructionsLaunchButton">Mutasd</string>
    <string name="addWidgetCtaDismissButton">Elutasítás</string>
    <string name="addWidgetInstructionsActivityTitle">Minialkalmazás hozzáadása</string>
    <string name="addWidgetInstruction1Label">1</string>
    <string name="addWidgetInstruction1">Nyomd meg hosszan a kezdőképernyőt, majd nyisd meg a minialkalmazás menüt.</string>
    <string name="addWidgetInstruction2Label">2</string>
    <string name="addWidgetInstruction2">Keresd meg a DuckDuckGo minialkalmazást.</string>
    <string name="addWidgetInstruction3Label">3</string>
    <string name="addWidgetInstruction3">Húzd a minialkalmazást a kezdőképernyődre.</string>
    <string name="addWidgetInstructionsButtonGoHome">Ugrás a kezdőképernyőre</string>
    <string name="addWidgetInstructionsButtonClose">Bezárás</string>

    <!-- App Enjoyment / Rating / Feedback -->
    <string name="appEnjoymentDialogTitle">Tetszik a DuckDuckGo?</string>
    <string name="appEnjoymentDialogMessage">Szeretnénk hallani a véleményed.</string>
    <string name="appEnjoymentDialogPositiveButton">Tetszik</string>
    <string name="appEnjoymentDialogNegativeButton">Még javításra szorul</string>

    <string name="rateAppDialogTitle">Alkalmazás értékelése</string>
    <string name="rateAppDialogMessage">Számunkra fontos a visszajelzésed. Ha tetszik az alkalmazás, kérjük, ossz meg róla egy pozitív véleményt.</string>
    <string name="rateAppDialogPositiveButton">Alkalmazás értékelése</string>
    <string name="rateAppDialogNegativeButton" translatable="false">@string/noThanks</string>

    <string name="giveFeedbackDialogTitle">Sajnálattal halljuk</string>
    <string name="giveFeedbackDialogMessage">Mondd el, hogyan javíthatunk számodra az alkalmazáson.</string>
    <string name="giveFeedbackDialogPositiveButton">Visszajelzés megosztása</string>
    <string name="giveFeedbackDialogNegativeButton" translatable="false">@string/noThanks</string>

    <string name="noThanks">Nem, köszönöm</string>

    <!-- Notification Channel Names -->
    <string name="notificationChannelTutorials">Útmutatók</string>

    <!-- Clear Notification -->
    <string name="clearNotificationTitle">Adattörlés manuálisra állítva</string>
    <string name="clearNotificationDescription">A DuckDuckGo testreszabása a böngészési adatok automatikus törlésére minden munkamenet után.</string>

    <!-- Privacy Protection Notification -->
    <string name="privacyProtectionNotificationDefaultTitle">Védjük az adataidat</string>
    <string name="privacyProtectionNotificationReportTitle">Adatvédelmi jelentésed</string>
    <string name="privacyProtectionNotificationDefaultDescription">A DuckDuckGo alkalmazás a nyomkövetők letiltásával és a kapcsolatok titkosításával védi adataidat.</string>
    <string name="privacyProtectionNotificationUpgadeDescription">A DuckDuckGo használata során %1$d titkosítatlan kapcsolat biztosításával védted az adataidat.</string>
    <string name="privacyProtectionNotificationTrackerDescription">A DuckDuckGo használata során %1$d nyomkövető letiltásával védted az adataidat.</string>
    <string name="privacyProtectionNotificationBothDescription">A DuckDuckGo használata során %1$d nyomkövető letiltásával és %2$d titkosítatlan kapcsolat biztosításával védted az adataidat.</string>
    <string name="privacyProtectionNotificationLaunchButton">Böngészés folytatása</string>

    <!-- Authentication -->
    <string name="authenticationDialogTitle">Bejelentkezés</string>
    <string name="authenticationDialogMessage">%1$s felhasználónevet és jelszót igényel.</string>
    <string name="authenticationDialogPositiveButton">Bejelentkezés</string>
    <string name="authenticationDialogNegativeButton">Mégse</string>
    <string name="authenticationDialogUsernameHint">Felhasználónév</string>
    <string name="authenticationDialogPasswordHint">Jelszó</string>

    <!-- User-facing label for when a user selects text and might want to search for that text -->
    <string name="systemTextSearchMessage">Keresés a DuckDuckGo alkalmazásban</string>

    <!-- App feedback disambiguation -->
    <string name="feedbackActivityTitle">Visszajelzés megosztása</string>
    <string name="missingBrowserFeaturesTitleLong">Hiányzó vagy zavaró böngészőfunkciók</string>
    <string name="missingBrowserFeaturesTitleShort">Böngésző funkció-problémái</string>
    <string name="missingBrowserFeaturesSubtitle">Melyik böngészési funkciót vezessük be, vagy melyik meglévőt javítsuk?</string>
    <string name="missingBrowserFeatureSubReasonNavigation">Navigálás előre, hátra, és/vagy frissítés</string>
    <string name="missingBrowserFeatureSubReasonTabManagement">Lapok létrehozása és kezelése</string>
    <string name="missingBrowserFeatureSubReasonAdPopups">Hirdetések és felugró ablakok letiltása</string>
    <string name="missingBrowserFeatureSubReasonVideos">Videók megtekintése</string>
    <string name="missingBrowserFeatureSubReasonImages">Képek más programokkal történő egyidejű kezelése</string>
    <string name="missingBrowserFeatureSubReasonBookmarks">Könyvjelzők létrehozása és kezelése</string>
    <string name="missingBrowserFeatureSubReasonOther">Ezek közül egyik sem</string>

    <string name="websiteNotLoadingTitleLong">Weboldal betöltésével kapcsolatos problémák</string>
    <string name="websiteNotLoadingTitleShort">Weboldal betöltésével kapcsolatos problémák</string>
    <string name="websiteNotLoadingSubtitle">Melyik weboldal nem működik?</string>

    <string name="searchNotGoodEnoughTitleLong">A DuckDuckGo keresés nem elég jó</string>
    <string name="searchNotGoodEnoughTitleShort">DuckDuckGo keresési problémák</string>
    <string name="searchNotGoodEnoughSubtitle">Melyik keresési funkciót vezessük be vagy javítsuk?</string>
    <string name="searchNotGoodEnoughSubReasonTechnicalSearches">Programozás/műszaki keresés</string>
    <string name="searchNotGoodEnoughSubReasonGoogleLayout">Az elrendezés hasonlítson jobban a Google elrendezéséhez</string>
    <string name="searchNotGoodEnoughSubReasonFasterLoadTimes">Gyorsabb betöltési idő</string>
    <string name="searchNotGoodEnoughSubReasonSpecificLanguage">Keresés egy adott nyelven vagy régióban</string>
    <string name="searchNotGoodEnoughSubReasonBetterAutocomplete">Jobb automatikus kiegészítés</string>
    <string name="searchNotGoodEnoughSubReasonOther">Ezek közül egyik sem</string>

    <string name="needMoreCustomizationTitleLong">Az alkalmazás testreszabására nincs elegendő lehetőség</string>
    <string name="needMoreCustomizationTitleShort">Testreszabási problémák</string>
    <string name="needMoreCustomizationSubtitle">Melyik testreszabási lehetőséget vezessük be, vagy a meglévők közül melyiken javítsunk?</string>
    <string name="needMoreCustomizationSubReasonHomeScreenConfiguration">A kezdőképernyő kialakítása</string>
    <string name="needMoreCustomizationSubReasonTabDisplay">A lapok elrendezésének módja</string>
    <string name="needMoreCustomizationSubReasonAppLooks">Az alkalmazás kinézete</string>
    <string name="needMoreCustomizationSubReasonWhichDataIsCleared">A törlendő adatok kiválasztása</string>
    <string name="needMoreCustomizationSubReasonWhenDataIsCleared">Az adatok törlésének időzítése</string>
    <string name="needMoreCustomizationSubReasonBookmarksDisplay">A könyvjelzők elrendezésének módja</string>
    <string name="needMoreCustomizationSubReasonOther">Ezek közül egyik sem</string>

    <string name="appIsSlowOrBuggyTitleLong">Az alkalmazás lassú, hibás, vagy sokszor összeomlik</string>
    <string name="appIsSlowOrBuggyTitleShort">Teljesítmény-problémák</string>
    <string name="appIsSlowOrBuggySubtitle">Melyik problémával találkoztál?</string>
    <string name="appIsSlowOrBuggySubReasonSlowResults">A weboldalak vagy a keresési eredmények lassan töltődnek be</string>
    <string name="appIsSlowOrBuggySubReasonAppCrashesOrFreezes">Az alkalmazás összeomlik vagy lefagy</string>
    <string name="appIsSlowOrBuggySubReasonMediaPlayback">Video- vagy médialejátszási hibák</string>
    <string name="appIsSlowOrBuggySubReasonOther">Ezek közül egyik sem</string>

    <string name="otherMainReasonTitleLong">Ezek közül egyik sem</string>
    <string name="otherMainReasonTitleShort">Egyéb problémák</string>

    <string name="openEndedInputHint">Kérjük, a lehető legpontosabban írj meg mindent</string>
    <string name="submitFeedback">KÜLDÉS</string>

    <string name="tellUsHowToImprove">Kérjük, mondd el, min tudunk még javítani.</string>
    <string name="thanksForTheFeedback">Köszönjük a visszajelzést!</string>
    <string name="feedbackNegativeMainReasonPageSubtitle">Mi okozta a legtöbb problémát?</string>
    <string name="feedbackNegativeMainReasonPageTitle">Sajnálattal halljuk</string>
    <string name="feedbackShareDetails">Részletek megosztása</string>
    <string name="sharePositiveFeedbackWithTheTeam">Szeretnél valamit megosztani a csapattal?</string>
    <string name="whatHaveYouBeenEnjoying">Mi tetszett?</string>
    <string name="awesomeToHear">Örömmel halljuk!</string>
    <string name="shareTheLoveWithARating">Ha tetszik az alkalmazás, kérjük, oszd meg véleményed a Play Store -on.</string>
    <string name="rateTheApp">ALKALMAZÁS ÉRTÉKELÉSE</string>
    <string name="declineFurtherFeedback">NEM, KÖSZÖNÖM, VÉGEZTEM.</string>
    <string name="whichBrokenSites">Hol látod ezeket a problémákat?</string>
    <string name="whichBrokenSitesHint">Melyik weboldalon vannak problémák?</string>
    <string name="feedbackSpecificAsPossible">Kérjük, a lehető legpontosabban írj meg mindent</string>
    <string name="feedbackInitialDisambiguationTitle">Kezdjünk hozzá!</string>
    <string name="feedbackInitialDisambiguationSubtitle">Hogyan jellemeznéd a visszajelzésedet?</string>
    <string name="feedbackInitialDisambiguationHappyButtonContentDescription">Pozitív visszajelzés gomb</string>
    <string name="feedbackInitialDisambiguationSadButtonContentDescription">Negatív visszajelzés gomb</string>
    <string name="feedbackIsImportantToUs">Anonim visszajelzésed fontos számunkra.</string>

    <!-- Webview Recovery -->
    <string name="crashedWebViewErrorMessage">"A weblap nem jeleníthető meg."</string>
    <string name="crashedWebViewErrorAction">"Újratöltés"</string>

    <!-- System Search-->
    <string name="systemSearchDeviceAppLabel">Ebből az eszközből</string>
    <string name="systemSearchOmnibarInputHint"><font size="13">Keresés vagy URL beírása</font></string>
    <string name="systemSearchAppNotFound">Az alkalmazás nem található</string>
    <string name="systemSearchOnboardingText">Köszönjük, hogy a DuckDuckGo-t választotta!\nMost, amikor a mi keresésünket vagy az alkalmazásunkat használja, a keresései védettek.</string>
    <string name="systemSearchOnboardingFeaturesIntroText">A DuckDuckGo alkalmazás is:</string>
    <string name="systemSearchOnboardingFeatureOneText">Blokkolja a nem biztonságos nyomkövetőket.</string>
    <string name="systemSearchOnboardingFeatureTwoText">Kikényszeríti a webhelyeken a titkosítást.</string>
    <string name="systemSearchOnboardingFeatureThreeText">Egyetlen érintéssel törli az adatokat.</string>
    <string name="systemSearchOnboardingButtonMore">Többet mutat</string>
    <string name="systemSearchOnboardingButtonLess">Elrejtés</string>
    <string name="systemSearchOnboardingButtonOk">Megvan</string>

    <!-- Dax Dialog -->
    <string name="daxDialogHideButton">ELREJTÉS</string>
    <string name="daxDialogPhew">Pfuj!</string>
    <string name="daxDialogNext">Következő</string>
    <string name="daxDialogHighFive">Pacsi!</string>
    <string name="daxDialogGotIt">Megvan</string>
    <string name="hideTipsTitle">Elrejti a többi tippet?</string>
    <string name="hideTipsText">Csak néhány van, és megpróbáltuk őket informatívvá tenni.</string>
    <string name="hideTipsButton">Ötletek elrejtése örökre</string>

    <!-- New Onboarding Experience -->
    <string name="onboardingWelcomeTitle">"Üdvözlünk a DuckDuckGo-ban!"</string>
    <string name="onboardingDaxText"><![CDATA[Az internet lehet hátborzongató.<br/><br/>Ne aggódjon! A magánjellegű keresés és böngészés könnyebb, mint gondolná.]]></string>
    <string name="onboardingLetsDoItButton">Rajta, csináljuk!</string>
    <string name="daxIntroCtaText"><![CDATA[A következő lépésben látogassa meg az egyik kedvenc webhelyét! <br/><br/>Én blokkolom a nyomkövetőket, hogy ne tudjanak kémkedni. Ha lehet, a kapcsolat biztonságát is javítom. 🔒]]></string>
    <string name="daxEndCtaText"><![CDATA[Megvan, ez az!<br/><br/>Ne feledd: minden alkalommal, amikor velem végzed a böngészést, egy hátborzongató hirdetés elveszíti az erejét. 👍]]></string>
    <string name="daxSerpCtaText">A DuckDuckGo keresései névtelenek. Mindig. 🙌</string>
    <plurals name="daxTrackersBlockedCtaText">
        <item quantity="one"><![CDATA[ és <b>%1$d másik</b> itt próbált meg követni. <br/><br/>Blokkoltam őket!<br/><br/> ☝️Ellenőrizheted a címsort, hogy megtudd, ki próbál meg követni, amikor új webhelyre látogatsz.]]></item>
        <item quantity="other"><![CDATA[ és <b>%1$d másik</b> itt próbált meg követni. <br/><br/>Blokkoltam őket!<br/><br/> ☝️Ellenőrizheted a címsort, hogy megtudd, ki próbál meg követni, amikor új webhelyre látogatsz.]]></item>
    </plurals>
    <plurals name="daxTrackersBlockedCtaZeroText">
        <item quantity="one"><![CDATA[ itt próbált meg követni. <br/><br/>Blokkoltam!<br/><br/> ☝️Ellenőrizheted az URL-sávot, hogy megtudd, ki próbál meg követni, amikor új webhelyre látogatsz.]]></item>
        <item quantity="other"><![CDATA[ itt próbált meg követni. <br/><br/>Blokkoltam!<br/><br/> ☝️Ellenőrizheted az URL-sávot, hogy megtudd, ki próbál meg követni, amikor új webhelyre látogatsz.]]></item>
    </plurals>
    <string name="daxNonSerpCtaText"><![CDATA[Ahogy megérinti és görgeti, én blokkolni fogom a bosszantó nyomkövetőket. <br/><br/>Menjen tovább - folytassa a böngészést!]]></string>
    <string name="daxMainNetworkCtaText">Figyelem! Nem tudom megakadályozni, hogy %1$s láthassa a tevékenységedet itt: %2$s &lt;br/&gt;&lt;br/&gt;Ha azonban velem böngészel, a sok más weboldalon is használt nyomkövetőjük blokkolásával korlátozni tudom azt, amit %3$s megtudhat rólad.</string>
    <string name="daxMainNetworkOwnedCtaText">Figyelem! Mivel %1$s tulajdonában van a(z) %2$s, nem tudom megakadályozni, hogy lássák az itteni tevékenységedet.&lt;br/&gt;&lt;br/&gt;Ha azonban velem böngészel, a sok más weboldalon is használt nyomkövetőjük blokkolásával korlátozni tudom azt, amit %3$s tud rólad.</string>

    <!-- Download Confirmation -->
    <string name="downloadConfirmationContinue">Mentés a Letöltések közé</string>
    <string name="downloadConfirmationSaveFileTitle">%1$s mentése</string>
    <string name="downloadConfirmationKeepBothFilesText">Mindkettő megtartása</string>
    <string name="downloadConfirmationReplaceOldFileText">Lecserél</string>
    <string name="downloadConfirmationOpenFileText">Megnyitás</string>
    <string name="downloadConfirmationUnableToOpenFileText">Nem sikerült megnyitni a fájlt</string>
    <string name="downloadConfirmationUnableToDeleteFileText">Nem sikerült törölni a régi fájlt</string>

    <!-- Change Icon Activity -->
    <string name="changeIconActivityTitle">Alkalmazásikon</string>
    <string name="changeIconCtaLabel">Alkalmazásikon</string>
    <string name="changeIconCtaAccept">Alkalmaz</string>
    <string name="changeIconCtaCancel">Mégsem</string>
    <string name="changeIconDialogTitle">Alkalmazod az új ikont?</string>
    <string name="changeIconDialogMessage">A módosítások végrehajtásához az alkalmazás bezárulhat. Térj vissza, miután megcsodáltad a csinos új ikonodat.</string>

    <!-- New dashboard / menu buttons -->
    <string name="manageWhitelist">Védelem nélküli weboldalak</string>
    <string name="reportBrokenSite">Hibás weboldal jelentése</string>

    <!-- Dialogs -->
    <string name="dialogAddTitle">Hozzáadás</string>
    <string name="dialogEditTitle">Szerkesztés</string>
    <string name="dialogSaveAction">Mentés</string>

    <!-- Whitelist -->
    <string name="whitelistActivityTitle">Védelem nélküli weboldalak</string>
    <string name="enablePrivacyProtection">Adatvédelem engedélyezése</string>
    <string name="disablePrivacyProtection">Adatvédelem letiltása</string>
    <string name="whitelistEntryOverflowContentDescription">További lehetőségek az %1$s védelem nélküli weboldalhoz</string>
    <string name="whitelistEntryDeleteConfirmMessage">Biztosan eltávolítod az &lt;b&gt;%1$s&lt;/b&gt; elemet a védelem nélküli weboldalak közül?</string>
    <string name="whitelistExplanation">Ezeket az oldalakat nem erősíti adatvédelem.</string>
    <string name="whitelistNoEntries">Adatvédelem engedélyezve minden weboldalhoz</string>
    <string name="whitelistDomainHint">www.example.com</string>
    <string name="whitelistFormatError">Írj be egy tartománynevet, például <b>example.com</b>, és próbáld újra.</string>

    <!-- Settings -->
    <string name="settingsPrivacyProtectionWhitelist">Védelem nélküli weboldalak</string>

    <!-- Fireproof websites -->
    <string name="fireproofWebsitesActivityTitle">Tűzálló weboldalak</string>
    <string name="settingsFireproofWebsites">Tűzálló weboldalak</string>
    <string name="fireproofWebsiteMenuTitleAdd">Weboldal tűzállóvá tétele</string>
    <string name="fireproofWebsiteSnackbarConfirmation">A(z) &lt;b&gt;%1$s&lt;/b&gt; most már tűzálló</string>
    <string name="fireproofWebsiteSnackbarAction">Visszavonás</string>
    <string name="fireproofWebsiteDeleteConfirmMessage">Biztos, hogy törölni akarod a (z) &lt;b&gt;%1$s&lt;/b&gt; fájlt?</string>
    <string name="fireproofWebsiteFeatureDescription">A webhelyek sütik segítségével teszik lehetővé, hogy bejelentkezve maradhass. Ha tűzállóvá teszel egy weboldalt, a sütik nem törlődnek, és még a Fire gomb használata után is bejelentkezve maradsz. A tűzálló webhelyeken a külső felek nyomkövetőit azonban blokkoljuk.</string>
    <string name="fireproofWebsiteOverflowContentDescription">További lehetőségek a %1$s tűzálló weboldalhoz</string>
    <string name="fireproofWebsiteLoginDialogTitle">Szeretnéd tűzállóvá tenni a következőt: %1$s?</string>
    <string name="fireproofWebsiteLoginDialogDescription">Ha tűzállóvá teszel egy weboldalt, a Fire gomb használata után is bejelentkezve maradsz.</string>
    <string name="fireproofWebsiteLoginDialogPositive">Tűzálló</string>
    <string name="fireproofWebsiteLoginDialogNegative">Most nem</string>
    <string name="fireproofWebsiteItemsSectionTitle">Tűzálló weboldalak</string>
    <string name="fireproofWebsiteEmptyListHint">Még nincsenek tűzálló weboldalak</string>
    <string name="fireproofWebsiteSettingSelectionTitle">Tűzálló weboldalak bejelentkezéskor</string>
    <string name="fireproofWebsiteRemoveAllConfirmation">Az összes weboldal tűzállósága megszüntetve</string>
    <string name="fireproofWebsiteRemovalConfirmation">Tűzállóvá tétel törölve a következőhöz: &lt;b&gt;%1$s&lt;/b&gt;</string>
    <string name="fireproofWebsiteSettingsSelectionDialogAskEveryTime">Kérdezzen rá minden alkalommal</string>
    <string name="fireproofWebsiteSettingsSelectionDialogAlways">Mindig</string>
    <string name="fireproofWebsiteSettingsSelectionDialogNever">Soha</string>
    <string name="disableLoginDetectionDialogTitle">Letiltod a tűzálló emlékeztetőt a weboldalakra történő bejelentkezéskor?</string>
    <string name="disableLoginDetectionDialogDescription">Ezt a beállítást bármikor megváltoztathatod a Beállításokban.</string>
    <string name="disableLoginDetectionDialogPositive">LETILT</string>
    <string name="disableLoginDetectionDialogNegative">MÉGSEM</string>
    <string name="automaticFireproofWebsiteLoginDialogTitle">Bejelentkezéskor automatikusan legyenek tűzállók a weboldalak?</string>
    <string name="automaticFireproofWebsiteLoginDialogDescription">Ha tűzállóvá teszel egy weboldalt, a Fire gomb használata után is bejelentkezve maradsz. Ezt a beállításokban később bármikor módosíthatod. </string>
    <string name="automaticFireproofWebsiteLoginDialogFirstOption">Mindig tűzálló</string>
    <string name="automaticFireproofWebsiteLoginDialogSecondOption">Weboldal tűzállóvá tétele</string>
    <string name="automaticFireproofWebsiteLoginDialogThirdOption">Most nem</string>


    <!-- Fire Animation settings -->
    <string name="settingsFireAnimation">Tűz gomb animáció</string>
    <string name="settingsHeroFireAnimation">Lángnyelvek</string>
    <string name="settingsHeroWaterAnimation">Örvény</string>
    <string name="settingsHeroAbstractAnimation">Levegő</string>
    <string name="settingsNoneAnimation">Nincs</string>
    <string name="settingsSelectFireAnimationDialog">Tűz gomb animáció</string>
    <string name="settingsSelectFireAnimationDialogSave">Mentés</string>

    <!-- Dos Attack error-->
    <string name="dosErrorMessage">Kapcsolat megszakadt. Ez a weboldal káros lehet az eszközödre.</string>

    <!-- Precise Location -->
    <string name="preciseLocationSystemDialogTitle">Engedélyezed az eszköz helyének elérését a DuckDuckGo adatvédelmi böngésző számára?</string>
    <string name="preciseLocationSystemDialogSubtitle">%1$s az eszközöd helyét kéri. Először engedélyezned kell az alkalmazás számára, hogy elküldje az eszközöd helyét, majd a %2$s engedélyt kérhet.</string>
    <string name="preciseLocationSystemDialogAllow">Engedélyezés</string>
    <string name="preciseLocationSystemDialogDeny">Talán később</string>
    <string name="preciseLocationSystemDialogNeverAllow">Ehhez a webhelyhez ne kérje újra</string>
    <string name="preciseLocationSiteDialogTitle">Megadod %1$s számára a helyhozzáférési engedélyt?</string>
    <string name="preciseLocationDDGDialogSubtitle">Csak az anonim helyedet használjuk a jobb, hozzád közelebbi eredmények érdekében. Később bármikor meggondolhatod magad.</string>
    <string name="preciseLocationSiteDialogSubtitle">Az egyes webhelyeknek megadott helyhozzáférési engedélyeket a Beállításokban kezelheted.</string>
    <string name="preciseLocationSiteDialogAllowAlways">Mindig</string>
    <string name="preciseLocationSiteDialogAllowOnce">Csak erre a munkamenetre</string>
    <string name="preciseLocationSiteDialogDenyAlways">Mindig megtagad</string>
    <string name="preciseLocationSiteDialogDenyOnce">Megtagad erre a munkamenetre</string>
    <string name="settingsPreciseLocation">Hely</string>
    <string name="preciseLocationFeatureDescription">A felkeresett webhelyek hozzáférést kérhetnek az eszközöd helyadataihoz. Addig nem férhetnek hozzá, amíg kifejezetten nem adsz engedélyt. A DuckDuckGo csak névtelenül használja a helyadataidat a helyi keresési eredmények megadásához.</string>
    <string name="preciseLocationToggleText">A webhelyek kérhetik a tartózkodási helyemet</string>
    <string name="preciseLocationEmptyListHint">Egyetlen webhely sem kapott helyhozzáférési engedélyt</string>
    <string name="preciseLocationNoSystemPermission">Az egyes webhelyek számára megadott helyhozzáférési engedélyek kezeléséhez engedélyezd a helyet az alkalmazás számára az Android beállításokban.</string>
    <string name="preciseLocationActivityTitle">Hely</string>
    <string name="preciseLocationDeleteConfirmMessage">Biztos, hogy törölni akarod ezt: &lt;b&gt;%1$s&lt;/b&gt;?</string>
    <string name="preciseLocationDeleteContentDescription">További lehetőségek a helyhozzáférési engedélyekhez a(z) %1$s tartományban</string>
    <string name="preciseLocationAllowedSitesSectionTitle">Megadva</string>
    <string name="preciseLocationDeniedSitesSectionTitle">Megtagadva</string>
    <string name="preciseLocationSnackbarMessage">%1$s számára korábban megadtad az engedélyt az eszközöd helyadatainak hozzáférésére.</string>

    <!--Fire button education-->
    <string name="daxClearDataCtaText">Személyes adatok halmozódhatnak fel a böngésződben. Fúj. A Tűz gombbal mindet elégetheted. Próbáld ki most! 👇</string>

    <!--  Global Privacy Control-->
    <string name="globalPrivacyControlActivityTitle">Nemzetközi adatvédelmi szabályozás (Global Privacy Control, GPC)</string>
    <string name="globalPrivacyControlDescription">
        <![CDATA[A DuckDuckGo számos nyomkövetőt automatikusan blokkol. A Global Privacy Control (GPC, Globális Adatvédelmi Ellenőrzés) segítségével arra is megkérheted a részt vevő webhelyeket, hogy korlátozzák személyes adataid eladását vagy megosztását más vállalatokkal. <u><a href=\"\">További részletek</a><u/>]]>
    </string>
    <string name="globalPrivacyControlSetting">Nemzetközi adatvédelmi szabályozás (Global Privacy Control, GPC)</string>
    <string name="globalPrivacyControlToggle">Nemzetközi adatvédelmi szabályozás (Global Privacy Control, GPC)</string>
    <string name="disabled">Letiltva</string>
    <string name="enabled">Engedélyezve</string>

    <!-- Opening app links -->
    <string name="settingTitleOpenLinksInAssociatedApps">Hivatkozások megnyitása társított alkalmazásokban</string>
    <string name="settingSubtitleOpenLinksInAssociatedApps">Letiltásával megakadályozhatod, hogy a hivatkozások automatikusan megnyíljanak más telepített alkalmazásokban.</string>
    <string name="appLinkDialogTitle">Megnyitás másik alkalmazásban?</string>
    <string name="appLinkSnackBarAction">Megnyitás az alkalmazásban</string>
    <string name="appLinkMultipleSnackBarAction">Alkalmazás kiválasztása</string>
    <string name="appLinkSnackBarMessage">A hivatkozás a következő alkalmazásban nyitható meg: %1$s.</string>
    <string name="appLinkMultipleSnackBarMessage">A hivatkozás más alkalmazásokban nyitható meg.</string>
    <string name="appLinkIntentChooserTitle">Megnyitás ezzel:</string>
    <string name="appLinkMenuItemTitle">Megnyitás az alkalmazásban</string>

    <!-- Email Autofill -->
    <string name="aliasToClipboardMessage">Új cím a vágólapra másolva</string>
    <string name="autofillTooltipUseYourAlias">%1$s használata</string>
    <string name="autofillTooltipUseYourAliasDescription">Blokkolja az e-mail nyomkövetőket</string>
    <string name="autofillTooltipGenerateAddress">Privát cím létrehozása</string>
    <string name="autofillTooltipGenerateAddressDescription">Letiltja az e-mail nyomkövetőket, és elrejti a címedet</string>
    <string name="newEmailAliasMenuTitle">Duck cím létrehozása</string>

    <!-- Waitlist Notification -->
    <string name="waitlistNotificationDialogDescription">Szeretnéd, hogy értesítést küldjünk neked, amikor rád kerül a sor?</string>
    <string name="waitlistNotificationDialogNoThanks">Nem, köszönöm</string>
    <string name="waitlistNotificationDialogNotifyMe">ÉRTESÍTSETEK</string>

    <!-- Email Protection -->
    <string name="emailProtectionActivityTitle">E-mail védelem (béta)</string>
    <string name="emailNotSupported">Az eszköz nem támogatott</string>
    <string name="emailNotSupportedExplanation">Az e-mail-védelem lehetővé teszi olyan privát e-mail-címek létrehozását, amelyek eltávolítják az e-mail nyomkövetőket. Ezeket a címeket helyileg az eszközödön kell titkosítanunk és tárolnunk. Mivel az eszközöd nem támogatja a titkosított tárhelyet, az e-mail-védelem nem érhető el.</string>

<<<<<<< HEAD
=======
    <!-- Screen 1-->
    <string name="emailProtectionStatusTitleJoin">E-mail adatvédelem, egyszerűsítve.</string>
    <string name="emailProtectionDescriptionJoin"><![CDATA[Tiltsd le az e-mail nyomkövetőket, és rejtsd el a címedet anélkül, hogy e-mail-szolgáltatót váltanál.<br/><a href=\"\"><b>További részletek</b></a>.]]></string>

    <!-- Screen 2 -->
    <string name="emailProtectionStatusTitleJoined">Rajta vagy a listán!</string>
    <string name="emailProtectionDescriptionJoinedWithNotification"><![CDATA[Értesítést küldünk, amikor<br/> az e-mail védelem készen áll számodra. <a href=\"\"><b>További részletek</b></a>.]]></string>
    <string name="emailProtectionDescriptionJoinedWithoutNotification"><![CDATA[Meghívód itt jelenik meg, amikor készen állunk. Szeretnél <a href=\"\"><b>értesítést kapni</b></a>, amikor megérkezik?<br/><a href=\"\"><b>További tudnivalók</b></a> az e-mail védelemről.]]></string>

    <!-- Screen 3 -->
    <string name="emailProtectionStatusTitleInBeta">Meghívót kaptál!</string>
    <string name="emailProtectionDescriptionInBeta"><![CDATA[Tiltsd le az e-mail nyomkövetőket, és rejtsd el a címedet<br/>anélkül, hogy e-mail-szolgáltatót váltanál.<br/><a href=\"\"><b>További részletek</b></a>.]]></string>

    <!-- Email Protection Sign Out -->
    <string name="emailProtectionSignOutTitle">Személyes Duck cím</string>
    <string name="emailProtectionSignOutFooter">
        <![CDATA[Az e-mail védelem eltávolítása erről az eszközről megszünteti azt a lehetőséget, hogy a webes böngészés során a rendszer automatikusan beírja a személyes Duck címedet vagy egy újonnan létrehozott privát Duck címet az e-mail mezőkbe.<br/><br/>A Duck címeid teljes törléséhez, vagy bármilyen más kérdés vagy visszajelzés esetén fordulj hozzánk a <a href=\"mailto:support@duck.com\">support@duck.com</a> címen.]]>
    </string>
    <string name="emailProtectionSignOutRemoveCta">Eltávolítás az eszközről</string>

>>>>>>> 0862bdf9
    <!-- Bookmark folders -->
    <string name="bookmarkDialogTitleEdit">Könyvjelző szerkesztése</string>
    <string name="favoriteDialogTitleEdit">Kedvenc szerkesztése</string>
    <string name="locationLabel">Hely</string>
    <string name="folderLocationTitle">Hely kiválasztása</string>
    <string name="addFolder">Mappa hozzáadása</string>
    <string name="editFolder">Mappa szerkesztése</string>
    <string name="bookmarkFolderDeleteDialogMessage">"Biztosan törlöd a(z) "</string>
    <string name="bookmarkFolderEmpty">Üres</string>

    <plurals name="bookmarkFolderDeleteDialogMessage">
        <item quantity="one">%1$s%2$s és a(z) %3$d elemet?</item>
        <item quantity="other">%1$s%2$s és a(z) %3$d elemet?</item>
    </plurals>

    <plurals name="bookmarkFolderItems">
        <item quantity="one">%1$d elem</item>
        <item quantity="other">%1$d elem</item>
    </plurals>

    <!-- Accessibility-->
    <string name="settingsAccessibility">Kisegítő lehetőségek</string>
    <string name="accessibilityActivityTitle">Kisegítő lehetőségek</string>
    <string name="accessibilityFontSizeTitle">Szövegméret</string>
    <string name="accessibilityFontSizeHint">Húzd el addig a csúszkát, amíg ezt kényelmesen el nem tudod olvasni. A DuckDuckGo ennek használatával jeleníti meg a webhelyeket.</string>
    <string name="accessibilityForceZoomTitle">Kézi oldalnagyítás kényszerítése</string>
    <string name="accessibilityForceZoomSubtitle">Használd bármelyik webhelyen a csippentést és nagyítást, még azokon is, amelyek ezt egyébként megakadályozzák</string>
    <string name="accessibilityTextSizeOverrideTitle">Szövegméret kezelése</string>
    <string name="accessibilityTextSizeOverrideSubtitle">A DuckDuckGo alkalmazásban megtekintett webhelyek szövege az alábbi beállításhoz igazodik</string>

    <!-- Privacy Policy -->
    <string name="settingsPrivacyPolicyDuckduckgo">Adatvédelmi szabályzat</string>

    <!-- Home Screen Widget -->
    <string name="homeScreenWidgetAdded">%1$s minialkalmazás hozzáadva a kezdőképernyőhöz</string>
    <string name="settingsAddHomeScreenWidget">Kezdőképernyő-minialkalmazás</string>

    <!-- MacOs Settings -->
    <string name="macos_settings_description">Privát böngészés Maces alkalmazásunkkal</string>
    <string name="macos_settings_description_list">Rajta vagy a listán!</string>
    <string name="macos_settings_description_ready">Letölthető Macre</string>
    <string name="macos_settings_title">DuckDuckGo asztali alkalmazás</string>

    <!-- Downloads -->
    <string name="downloadsMenuItem">Letöltések</string>
    <string name="downloadsActivityTitle">Letöltések</string>
    <string name="downloadsActivityNoItemsDescription">Még nincsenek letöltött fájlok</string>
    <string name="downloadsShareTitle">Megosztás vele…</string>
    <string name="downloadsDownloadFinishedActionName">Megnyitás</string>
    <string name="downloadsCannotOpenFileErrorMessage">A fájl nem nyitható meg. Keress kompatibilis alkalmazást.</string>
    <string name="downloadsFileNotFoundErrorMessage">A fájl már nem létezik</string>
    <string name="downloadsItemMenuShare">Megosztás</string>
    <string name="downloadsItemMenuDelete">Törlés</string>
    <string name="downloadsItemMenuCancel">Mégsem</string>
    <string name="downloadsActivityMenuDeleteAll">Összes törlése</string>
    <string name="downloadsFileDeletedMessage">Törölve: %1$s</string>
    <string name="downloadsAllFilesDeletedMessage">Összes fájl törölve</string>
    <string name="downloadsMoreOptionsContentDescription">További lehetőségek a következőhöz: %1$s</string>
    <string name="downloadsUndoActionName">Visszavonás</string>
    <string name="downloadsStateInProgress">Folyamatban…</string>

    <!-- App Tracking Protection -->
    <string name="atp_SettingsTitle">Alkalmazáskövetés elleni védelem</string>
    <string name="atp_SettingsDeviceShieldNeverEnabled">Alkalmazáskövetők letiltása az eszközödön</string>
    <string name="atp_SettingsDeviceShieldEnabled">Engedélyezve</string>
    <string name="atp_SettingsDeviceShieldDisabled">Letiltva</string>

</resources><|MERGE_RESOLUTION|>--- conflicted
+++ resolved
@@ -645,29 +645,6 @@
     <string name="emailNotSupported">Az eszköz nem támogatott</string>
     <string name="emailNotSupportedExplanation">Az e-mail-védelem lehetővé teszi olyan privát e-mail-címek létrehozását, amelyek eltávolítják az e-mail nyomkövetőket. Ezeket a címeket helyileg az eszközödön kell titkosítanunk és tárolnunk. Mivel az eszközöd nem támogatja a titkosított tárhelyet, az e-mail-védelem nem érhető el.</string>
 
-<<<<<<< HEAD
-=======
-    <!-- Screen 1-->
-    <string name="emailProtectionStatusTitleJoin">E-mail adatvédelem, egyszerűsítve.</string>
-    <string name="emailProtectionDescriptionJoin"><![CDATA[Tiltsd le az e-mail nyomkövetőket, és rejtsd el a címedet anélkül, hogy e-mail-szolgáltatót váltanál.<br/><a href=\"\"><b>További részletek</b></a>.]]></string>
-
-    <!-- Screen 2 -->
-    <string name="emailProtectionStatusTitleJoined">Rajta vagy a listán!</string>
-    <string name="emailProtectionDescriptionJoinedWithNotification"><![CDATA[Értesítést küldünk, amikor<br/> az e-mail védelem készen áll számodra. <a href=\"\"><b>További részletek</b></a>.]]></string>
-    <string name="emailProtectionDescriptionJoinedWithoutNotification"><![CDATA[Meghívód itt jelenik meg, amikor készen állunk. Szeretnél <a href=\"\"><b>értesítést kapni</b></a>, amikor megérkezik?<br/><a href=\"\"><b>További tudnivalók</b></a> az e-mail védelemről.]]></string>
-
-    <!-- Screen 3 -->
-    <string name="emailProtectionStatusTitleInBeta">Meghívót kaptál!</string>
-    <string name="emailProtectionDescriptionInBeta"><![CDATA[Tiltsd le az e-mail nyomkövetőket, és rejtsd el a címedet<br/>anélkül, hogy e-mail-szolgáltatót váltanál.<br/><a href=\"\"><b>További részletek</b></a>.]]></string>
-
-    <!-- Email Protection Sign Out -->
-    <string name="emailProtectionSignOutTitle">Személyes Duck cím</string>
-    <string name="emailProtectionSignOutFooter">
-        <![CDATA[Az e-mail védelem eltávolítása erről az eszközről megszünteti azt a lehetőséget, hogy a webes böngészés során a rendszer automatikusan beírja a személyes Duck címedet vagy egy újonnan létrehozott privát Duck címet az e-mail mezőkbe.<br/><br/>A Duck címeid teljes törléséhez, vagy bármilyen más kérdés vagy visszajelzés esetén fordulj hozzánk a <a href=\"mailto:support@duck.com\">support@duck.com</a> címen.]]>
-    </string>
-    <string name="emailProtectionSignOutRemoveCta">Eltávolítás az eszközről</string>
-
->>>>>>> 0862bdf9
     <!-- Bookmark folders -->
     <string name="bookmarkDialogTitleEdit">Könyvjelző szerkesztése</string>
     <string name="favoriteDialogTitleEdit">Kedvenc szerkesztése</string>
