--- conflicted
+++ resolved
@@ -401,10 +401,6 @@
     <string name="daxIntroCtaText">Poi, prova a visitare uno dei tuoi siti preferiti! &lt;br/&gt;&lt;br/&gt;Bloccherò i localizzatori in modo che non possano spiarti. Aggiornerò anche la sicurezza della tua connessione, se possibile. &#128274;</string>
     <string name="daxEndCtaText">Ben fatto! &lt;br/&gt;&lt;br/&gt;Ricorda: quando navighi con me gli annunci inquietanti non possono seguirti. &#128077;</string>
     <string name="daxSerpCtaText">Le tue ricerche su DuckDuckGo sono anonime e non salvo mai la cronologia delle ricerche. Mai. &#128588;</string>
-<<<<<<< HEAD
-    <string name="daxNonSerpCtaText">Ogni sito ha un grado di privacy. Toccalo per vedere come ho protetto la tua privacy.&lt;br/&gt;&lt;br/&gt;Vuoi essere sofisticato? Prova a cancellare i tuoi dati premendo il pulsante di fuoco.</string>
-=======
->>>>>>> 2bffc7dd
     <plurals name="daxTrackersBlockedCtaText">
         <item quantity="one">&#160;e &lt;b&gt;%d altro&lt;/b&gt; stavano cercando di spiarti qui. &lt;br/&gt;&lt;br/&gt;Li ho bloccati!&lt;br/&gt;&lt;br/&gt; ☝️Puoi controllare la barra degli indirizzi per vedere chi sta cercando di rintracciarti quando visiti un nuovo sito.️</item>
         <item quantity="other">&#160;e &lt;b&gt;%d altri&lt;/b&gt; stavano cercando di spiarti qui. &lt;br/&gt;&lt;br/&gt;Li ho bloccati!&lt;br/&gt;&lt;br/&gt; ☝️Puoi controllare la barra degli indirizzi per vedere chi sta cercando di rintracciarti quando visiti un nuovo sito.️</item>
