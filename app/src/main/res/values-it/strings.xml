﻿<!--
  ~ Copyright (c) 2019 DuckDuckGo
  ~
  ~ Licensed under the Apache License, Version 2.0 (the "License");
  ~ you may not use this file except in compliance with the License.
  ~ You may obtain a copy of the License at
  ~
  ~     http://www.apache.org/licenses/LICENSE-2.0
  ~
  ~ Unless required by applicable law or agreed to in writing, software
  ~ distributed under the License is distributed on an "AS IS" BASIS,
  ~ WITHOUT WARRANTIES OR CONDITIONS OF ANY KIND, either express or implied.
  ~ See the License for the specific language governing permissions and
  ~ limitations under the License.
  -->

<resources xmlns:tools="http://schemas.android.com/tools">

    <string name="duckDuckGoLogoDescription">Logo DuckDuckGo</string>
    <string name="duckDuckGoPrivacySimplified">La privacy, semplificata.</string>
    <string name="yes">Sì</string>
    <string name="no">No</string>
    <string name="search">Ricerca</string>

    <!-- Onboarding Activity -->
    <string name="onboardingDefaultBrowserDescription">Visita la sezione Impostazioni per effettuare ricerche e navigare sempre con DuckDuckGo.</string>
    <string name="onboardingDefaultBrowserTitle">Imposta DuckDuckGo come predefinito</string>

    <!-- Default Browser -->
    <string name="cannotLaunchDefaultAppSettings">Impossibile aprire la schermata delle impostazioni predefinite dell\'app</string>
    <string name="settingsDefaultBrowserEnabled">Imposta come Browser predefinito</string>
    <string name="defaultBrowserMaybeLater">Forse più tardi</string>
    <string name="defaultBrowserLetsDoIt">Facciamolo!</string>
    <string name="defaultBrowserDescriptionNoDefault">Apri i collegamenti con la massima tranquillità, ogni volta.</string>
    <string name="defaultBrowserInstructions">Seleziona DuckDuckGo e clicca su <font color="#678fff">Sempre</font>.</string>

    <!-- Browser Activity -->
    <string name="browserPopupMenu">Menu del browser</string>
    <string name="refresh">Aggiorna</string>
    <string name="back">Indietro</string>
    <string name="forward">Avanti</string>

    <string name="omnibarInputHint">Cerca o inserisci URL</string>
    <string name="clearButtonContentDescription">Elimina input di ricerca</string>
    <string name="no_compatible_third_party_app_installed">Nessuna app compatibile installata</string>
    <string name="addBookmarkMenuTitle">Aggiungi ai segnalibri</string>
    <string name="requestDesktopSiteMenuTitle">Sito desktop</string>

    <!-- Downloading files -->
    <string name="downloadImage">Scarica immagine</string>
    <string name="permissionRequiredToDownload">Il download richiede l\'autorizzazione di archiviazione</string>
    <string name="downloadComplete">Download completato.</string>
    <string name="downloadFailed">Download non riuscito</string>
    <string name="downloadInProgress">Download in corso</string>

    <!-- Sharing options -->
    <string name="options">Opzioni</string>
    <string name="shareLink">Condividi link</string>
    <string name="shareMenuTitle">Condividi…</string>
    <string name="copyUrl">Copia l\'indirizzo del link</string>

    <!-- Find in page -->
    <string name="findInPageMenuTitle">Trova nella pagina</string>
    <string name="nextSearchTermDescription">Trova successivo</string>
    <string name="previousSearchTermDescription">Trova precedente</string>
    <string name="closeFindInPageButtonDescription">Esci dalla vista Trova nella pagina</string>
    <string name="findInPageHint">Trova nella pagina</string>

    <!-- AutoComplete Suggestions -->
    <string name="editQueryBeforeSubmitting">Modifica query prima di iniziare la ricerca</string>
    <string name="settingsAutocompleteEnabled">Mostra suggerimenti di completamento automatico</string>

    <!-- Opening external apps -->
    <string name="openExternalApp">Apri l\'app esterna</string>
    <string name="launchingExternalApp">Apri in un\'altra app</string>
    <string name="confirmOpenExternalApp">Desideri abbandonare DuckDuckGo per visualizzare questo contenuto?</string>
    <string name="unableToOpenLink">Impossibile aprire questo tipo di link</string>

    <!-- Tabs -->
    <string name="tabActivityTitle">Schede</string>
    <string name="tabsMenuItem">Schede</string>
    <string name="newTabMenuItem">Nuova scheda</string>
    <string name="openInNewTab">Apri in una nuova scheda</string>
    <string name="openInNewBackgroundTab">Apri in una scheda in secondo piano</string>
    <string name="openImageInNewTab">Apri l\'immagine in una scheda in secondo piano</string>
    <string name="faviconContentDescription">Favicon</string>
    <string name="closeContentDescription">Chiudi</string>
    <string name="closeAllTabsMenuItem">Chiudi tutte le schede</string>
    <string name="closeTab">Chiudi scheda</string>

    <!-- Privacy Dashboard Activities -->
    <string name="privacyDashboardActivityTitle">Dashboard sulla privacy</string>
    <string name="privacyProtectionEnabled">PROTEZIONE DELLA PRIVACY ABILITATA</string>
    <string name="privacyProtectionDisabled">PROTEZIONE DELLA PRIVACY DISABILITATA</string>
    <string name="privacyProtectionUpgraded" tools:ignore="TypographyQuotes">MIGLIORATO DA &lt;img src="%d" /&gt; A &lt;img src="%d" /&gt;</string>
    <string name="privacyGradeContentDescription">Punteggio sulla privacy</string>

    <string name="httpsGood">Connessione crittografata</string>
    <string name="httpsMixed">Connessione crittografata mista</string>
    <string name="httpsBad">Connessione non crittografata</string>

    <string name="networksActivityTitle">Reti di tracciamento</string>
    <string name="networksContentDescription">Reti di tracciamento</string>
    <string name="networksOverview">Le reti di tracciamento aggregano la tua cronologia di navigazione per creare un profilo dati su di te. Le reti di tracciamento principali sono le più pericolose in quanto possono monitorarti e individuarti anche al di là di Internet.</string>

    <plurals name="trackersFound">
        <item quantity="one">%s sistema di tracciamento rilevato</item>
        <item quantity="other">%s sistemi di tracciamento rilevati</item>
    </plurals>

    <plurals name="trackerBlocked">
        <item quantity="one">%s sistema di tracciamento bloccato</item>
        <item quantity="other">%s sistemi di tracciamento bloccati</item>
    </plurals>

    <plurals name="majorNetworksFound">
        <item quantity="one">%s rete di tracciamento principale rilevata</item>
        <item quantity="other">%s reti di tracciamento principali rilevate</item>
    </plurals>

    <plurals name="majorNetworksBlocked">
        <item quantity="one">%s rete di tracciamento principale bloccata</item>
        <item quantity="other">%s reti di tracciamento principali bloccate</item>
    </plurals>

    <string name="scorecardActivityTitle">Punteggio sulla privacy</string>
    <string name="scorecardSiteIsMemberOfMajorNetwork">Il sito è una rete di tracciamento principale</string>
    <string name="scorecardPrivacyGrade">Punteggio sulla privacy</string>
    <string name="scorecardEnhancedGrade">Punteggio migliorato</string>

    <string name="privacyTermsActivityTitle">Pratiche sulla privacy</string>
    <string name="practicesGood">Buone pratiche sulla privacy</string>
    <string name="practicesMixed">Pratiche sulla privacy miste"</string>
    <string name="practicesBad">"Pratiche sulla privacy insufficienti"</string>
    <string name="practicesUnknown">Pratiche sulla privacy sconosciute</string>
    <string name="practicesOverview">Le pratiche sulla privacy indicano il livello di protezione delle informazioni personali che hai condiviso con un sito web.</string>
    <string name="practicesTosdrLink">Le pratiche sulla privacy sono il risultato di <b><u>ToS;DR</u></b></string>
    <string name="practicesIconContentGood">Icona buone pratiche</string>
    <string name="practicesIconContentBad">Icona cattive pratiche</string>
    <string name="privacyProtectionToggle">Protezione della privacy</string>

    <string name="networkTrackerSummaryHeader">PRINCIPALI MINACCE DELLE RETI DI TRACCIAMENTO</string>
    <string name="networkTrackerSummaryNotReady">Stiamo raccogliendo dati per mostrarti quanti sistemi di tracciamento abbiamo bloccato.</string>

    <!-- Fire -->
    <string name="fireMenu">Elimina dati</string>
    <string name="fireClearAll">Elimina tutte le schede e i dati</string>
    <string name="fireCancel">Annulla</string>
    <string name="fireDataCleared">I dati sono stati eliminati</string>

    <!-- Settings Activity -->
    <string name="settingsActivityTitle">Impostazioni</string>
    <string name="settingsMenuItemTitle">Impostazioni</string>
    <string name="settingsHeadingGeneral">Generale</string>
    <string name="settingsHeadingOther">Altro</string>
    <string name="settingsHeadingPrivacy">Privacy</string>
    <string name="settingsLightTheme">Tema chiaro</string>
    <string name="settingsAboutDuckduckgo">Informazioni su DuckDuckGo</string>
    <string name="settingsVersion">Versione</string>
    <string name="leaveFeedback">Lascia un feedback</string>

    <!-- Settings - Automatically clearing data -->
    <string name="settingsAutomaticallyClearingDialogSave">Salva</string>

    <string name="settingsAutomaticallyClearWhat">Elimina automaticamente…</string>
    <string name="settingsAutomaticallyClearWhatOptionNone">Niente</string>
    <string name="settingsAutomaticallyClearWhatOptionTabs">Schede</string>
    <string name="settingsAutomaticallyClearWhatOptionTabsAndData">Schede e dati</string>

    <string name="settingsAutomaticallyClearWhen">Elimina…</string>
    <string name="settingsAutomaticallyClearWhenAppExitOnly">solo in caso di uscita dall\'app</string>
    <string name="settingsAutomaticallyClearWhenAppExit5Seconds">in caso di uscita dall\'app o inattività di 5 secondi</string>
    <string name="settingsAutomaticallyClearWhenAppExit5Minutes">in caso di uscita dall\'app o inattività di 5 minuti</string>
    <string name="settingsAutomaticallyClearWhenAppExit15Minutes">in caso di uscita dall\'app o inattività di 15 minuti</string>
    <string name="settingsAutomaticallyClearWhenAppExit30Minutes">in caso di uscita dall\'app o inattività di 30 minuti</string>
    <string name="settingsAutomaticallyClearWhenAppExit60Minutes">in caso di uscita dall\'app o inattività di 60 minuti</string>

    <!-- About Activity -->
    <string name="aboutActivityTitle">Chi siamo</string>
    <string name="aboutDescription">
        DuckDuckGo è il nuovo standard di sicurezza online.\n\Il browser per la navigazione anonima DuckDuckGo ti fornisce tutti gli strumenti di privacy di cui hai bisogno per proteggerti mentre navighi ed effettui ricerche online. Inoltre, blocca i sistemi di tracciamento, offre una crittografia intelligente e ti permette di effettuare ricerche private.\n\ Dopotutto, Internet non deve essere un luogo da temere e avere online la privacy che meriti dovrebbe essere davvero facile.</string>
    <string name="aboutMoreLink">Scopri di più su duckduckgo.com/about</string>
    <string name="no_suggestions">Nessun suggerimento</string>

    <!-- Broken Site Activity -->
    <string name="brokenSiteReportBrokenSiteMenuItem">Segnala sito danneggiato</string>
    <string name="brokenSiteHeading">Segnala un sito danneggiato</string>
    <string name="brokenSiteSubmitted">Grazie! Il feedback è stato inviato</string>
    <string name="brokenSitesCategoriesTitle">Descrivi cosa è successo:</string>
    <string name="brokenSitesCategoriesHint">Descrivi cosa è successo</string>
    <string name="brokenSiteSubmitButton">Invia il rapporto</string>
    <string name="brokenSiteDescription">L\'invio di un rapporto sul sito non funzionante nell\'anonimato ci consente di eseguire il debug di questi problemi e migliorare l\'app.</string>

    <string name="brokenSiteCategoryImages">Le immagini non sono state caricate</string>
    <string name="brokenSiteCategoryPaywall">Il sito mi ha chiesto di disabilitare</string>
    <string name="brokenSiteCategoryComments">I commenti non sono stati caricati</string>
    <string name="brokenSiteCategoryVideos">Il video non è stato riprodotto</string>
    <string name="brokenSiteCategoryLinks">Collegamenti o pulsanti non funzionano</string>
    <string name="brokenSiteCategoryContent">Manca il contenuto</string>
    <string name="brokenSiteCategoryLogin">Non riesco ad accedere</string>
    <string name="brokenSiteCategoryUnsupported">Il browser non è compatibile</string>
    <string name="brokenSiteCategoryOther">Qualcos\'altro</string>

    <!-- Bookmarks Activity -->
    <string name="bookmarksMenuTitle">Segnalibri</string>
    <string name="bookmarksActivityTitle">Segnalibri</string>
    <string name="bookmarkDeleteConfirmMessage">Sei sicuro di voler eliminare il segnalibro &lt;b&gt;%s&lt;/b&gt;?</string>
    <string name="bookmarkDeleteConfirmTitle">Conferma</string>
    <string name="bookmarkAddedFeedback">Segnalibro aggiunto</string>
    <string name="bookmarkTitleHint">Titolo del segnalibro</string>
    <string name="bookmarkUrlHint">URL del segnalibro</string>
    <string name="bookmarkSave">Salva</string>
    <string name="bookmarkTitleEdit">Modifica segnalibro</string>
    <string name="noBookmarks">Non è ancora stato aggiunto nessun segnalibro</string>
    <string name="bookmarkOverflowContentDescription">Ulteriori opzioni per il segnalibro %s</string>
    <string name="delete">Cancella</string>
    <string name="edit">Modifica</string>
    <string name="bookmarkEdited">Segnalibro aggiunto</string>

    <!-- Widget -->
    <string name="searchWidgetTextHint">Cerca con DuckDuckGo</string>

    <!-- Home Screen Shortcuts -->
    <string name="addToHome">Aggiungi alla Home</string>

    <!-- User Survey -->
    <string name="surveyCtaTitle">Aiutaci a migliorare l\'app!</string>
    <string name="surveyCtaDescription">Effettua il nostro breve sondaggio anonimo e condividi con noi il tuo feedback.</string>
    <string name="surveyCtaLaunchButton">Effettua il sondaggio</string>
    <string name="surveyCtaDismissButton">No, grazie</string>
    <string name="surveyActivityTitle">Sondaggio utente</string>
    <string name="surveyTitle">SONDAGGIO DUCKDUCKGO</string>
    <string name="surveyDismissContentDescription">Ignora il sondaggio</string>
    <string name="surveyLoadingErrorTitle">Ops!</string>
    <string name="surveyLoadingErrorText">Al momento non è possibile caricare il sondaggio.\nRiprova più tardi.</string>

    <!-- Add widget -->
    <string name="addWidgetCtaTitle">Prova il nostro widget di ricerca!</string>
    <string name="addWidgetCtaDescription">Aggiungi il nostro widget di ricerca alla schermata principale per accedere all\'app in modo facile e veloce.</string>
    <string name="addWidgetCtaAutoLaunchButton">Aggiungi widget</string>
    <string name="addWidgetCtaInstructionsLaunchButton">Mostra</string>
    <string name="addWidgetCtaDismissButton">Ignora</string>
    <string name="addWidgetInstructionsActivityTitle">Aggiungi widget</string>
    <string name="addWidgetInstruction1Label">1</string>
    <string name="addWidgetInstruction1">Tieni premuto sulla schermata principale e apri il menu dei widget</string>
    <string name="addWidgetInstruction2Label">2</string>
    <string name="addWidgetInstruction2">Trova il widget di DuckDuckGo</string>
    <string name="addWidgetInstruction3Label">3</string>
    <string name="addWidgetInstruction3">Trascina il widget nella schermata principale</string>
    <string name="addWidgetInstructionsButtonGoHome">Vai alla schermata principale</string>
    <string name="addWidgetInstructionsButtonClose">Chiudi</string>

    <!-- App Enjoyment / Rating / Feedback -->
    <string name="appEnjoymentDialogTitle">Ti piace DuckDuckGo?</string>
    <string name="appEnjoymentDialogMessage">Non vediamo l\'ora di sapere cosa ne pensi</string>
    <string name="appEnjoymentDialogPositiveButton">Mi piace</string>
    <string name="appEnjoymentDialogNegativeButton">Deve essere migliorato</string>

    <string name="rateAppDialogTitle">Valuta l\'app</string>
    <string name="rateAppDialogMessage">Il tuo feedback ci interessa. Condividi il tuo parere positivo con una recensione.</string>
    <string name="rateAppDialogPositiveButton">Valuta l\'App</string>

    <string name="giveFeedbackDialogTitle">Ci dispiace</string>
    <string name="giveFeedbackDialogMessage">Facci sapere come pensi che potremmo migliorare l\'app</string>
    <string name="giveFeedbackDialogPositiveButton">Lascia il tuo feedback</string>

    <string name="noThanks">No, grazie</string>

    <!-- Notification Channel Names -->
    <string name="notificationChannelFileDownloading">Download del file in corso</string>
    <string name="notificationChannelFileDownloaded">Il file è stato scaricato</string>
    <string name="notificationChannelTutorials">Tutorial</string>

    <!-- Clear Notification -->
    <string name="clearNotificationTitle">Eliminazione dati impostata su Manuale</string>
    <string name="clearNotificationDescription">Personalizza DuckDuckGo per eliminare automaticamente i dati di navigazione dopo ogni sessione.</string>

    <!-- Privacy Protection Notification -->
    <string name="privacyProtectionNotificationDefaultTitle">Stiamo proteggendo la tua privacy</string>
    <string name="privacyProtectionNotificationReportTitle">Report sulla privacy</string>
    <string name="privacyProtectionNotificationDefaultDescription">Utilizzando l\'app DuckDuckGo proteggi i tuoi dati bloccando i sistemi di tracciamento e crittografando le connessioni.</string>
    <string name="privacyProtectionNotificationUpgadeDescription">Con DuckDuckGo hai protetto i tuoi dati rendendo sicure %d connessioni non crittografate.</string>
    <string name="privacyProtectionNotificationTrackerDescription">Con DuckDuckGo hai protetto i tuoi dati bloccando %d sistemi di tracciamento.</string>
    <string name="privacyProtectionNotificationBothDescription">Con DuckDuckGo hai protetto i tuoi dati bloccando %d sistemi di tracciamento e rendendo sicure %d connessioni non crittografate.</string>
    <string name="privacyProtectionNotificationLaunchButton">Riprendi la navigazione</string>

    <!-- Authentication -->
    <string name="authenticationDialogTitle">Accedi</string>
    <string name="authenticationDialogMessage">%s richiede un nome utente e una password.</string>
    <string name="authenticationDialogPositiveButton">Accedi</string>
    <string name="authenticationDialogNegativeButton">Annulla</string>
    <string name="authenticationDialogUsernameHint">Nome utente</string>
    <string name="authenticationDialogPasswordHint">Password</string>

    <!-- User-facing label for when a user selects text and might want to search for that text -->
    <string name="systemTextSearchMessage">Cerca con DuckDuckGo</string>

    <!-- App feedback disambiguation -->
    <string name="feedbackActivityTitle">Condividi il tuo feedback</string>
    <string name="missingBrowserFeaturesTitleLong">Le funzionalità di navigazione sono insufficienti o fastidiose.</string>
    <string name="missingBrowserFeaturesTitleShort">Problemi nelle funzionalità di navigazione</string>
    <string name="missingBrowserFeaturesSubtitle">Quale funzionalità di navigazione potremmo aggiungere o migliorare?</string>
    <string name="missingBrowserFeatureSubReasonNavigation">Navigazione alla pagina precedente/successiva e attualizzazione della pagina</string>
    <string name="missingBrowserFeatureSubReasonTabManagement">Possibilità di creare e gestire schede</string>
    <string name="missingBrowserFeatureSubReasonAdPopups">Blocco di annunci e popup</string>
    <string name="missingBrowserFeatureSubReasonVideos">Visualizzazione di video</string>
    <string name="missingBrowserFeatureSubReasonImages">Interazione con le immagini</string>
    <string name="missingBrowserFeatureSubReasonBookmarks">Creazione e gestione di segnalibri</string>
    <string name="missingBrowserFeatureSubReasonOther">Nessuna di queste opzioni</string>

    <string name="websiteNotLoadingTitleLong">Alcuni siti web non vengono caricati correttamente</string>
    <string name="websiteNotLoadingTitleShort">Problemi nel caricamento di siti web</string>
    <string name="websiteNotLoadingSubtitle">Quale sito web è danneggiato?"</string>

    <string name="searchNotGoodEnoughTitleLong">L\'esperienza di ricerca con DuckDuckGo non è abbastanza buona</string>
    <string name="searchNotGoodEnoughTitleShort">La ricerca con DuckDuckGo presenta dei problemi</string>
    <string name="searchNotGoodEnoughSubtitle">Quale funzionalità di ricerca possiamo aggiungere o migliorare?</string>
    <string name="searchNotGoodEnoughSubReasonTechnicalSearches">Programmazione/ricerca tecnica</string>
    <string name="searchNotGoodEnoughSubReasonGoogleLayout">Il layout dovrebbe essere più simile a Google</string>
    <string name="searchNotGoodEnoughSubReasonFasterLoadTimes">Il tempo di caricamento deve essere velocizzato</string>
    <string name="searchNotGoodEnoughSubReasonSpecificLanguage">Possibilità di effettuare ricerche in base a una lingua o regione specifica</string>
    <string name="searchNotGoodEnoughSubReasonBetterAutocomplete">Il completamento automatico deve essere migliorato</string>
    <string name="searchNotGoodEnoughSubReasonOther">Nessuna di queste opzioni</string>

    <string name="needMoreCustomizationTitleLong">Non ci sono abbastanza modi di personalizzare l\'app</string>
    <string name="needMoreCustomizationTitleShort">Problemi di personalizzazione</string>
    <string name="needMoreCustomizationSubtitle">Quale opzione di personalizzazione possiamo aggiungere o migliorare?</string>
    <string name="needMoreCustomizationSubReasonHomeScreenConfiguration">La configurazione della schermata iniziale</string>
    <string name="needMoreCustomizationSubReasonTabDisplay">Il modo in cui vengono visualizzate le schede</string>
    <string name="needMoreCustomizationSubReasonAppLooks">L\'aspetto dell\'app</string>
    <string name="needMoreCustomizationSubReasonWhichDataIsCleared">Quali dati vengono eliminati</string>
    <string name="needMoreCustomizationSubReasonWhenDataIsCleared">Quando i dati vengono eliminati</string>
    <string name="needMoreCustomizationSubReasonBookmarksDisplay">Il modo in cui i segnalibri vengono visualizzati</string>
    <string name="needMoreCustomizationSubReasonOther">Nessuna di queste opzioni</string>

    <string name="appIsSlowOrBuggyTitleLong">L\'app è lenta, presenta bug o arresti anomali</string>
    <string name="appIsSlowOrBuggyTitleShort">Problemi di performance</string>
    <string name="appIsSlowOrBuggySubtitle">Quale problema hai riscontrato?</string>
    <string name="appIsSlowOrBuggySubReasonSlowResults">Il caricamento delle pagine web o dei risultati di ricerca è lento</string>
    <string name="appIsSlowOrBuggySubReasonAppCrashesOrFreezes">L\'app si arresta in modo anomalo o si blocca</string>
    <string name="appIsSlowOrBuggySubReasonMediaPlayback">Bug nella riproduzione di video ed elementi multimediali</string>
    <string name="appIsSlowOrBuggySubReasonOther">Nessuna di queste opzioni</string>

    <string name="otherMainReasonTitleLong">Nessuna di queste opzioni</string>
    <string name="otherMainReasonTitleShort">Altri problemi</string>

    <string name="openEndedInputHint">Cosa possiamo migliorare? (Opzionale)</string>
    <string name="submitFeedback">INVIA FEEDBACK</string>

    <string name="tellUsHowToImprove">Dicci cosa potremmo migliorare.</string>
    <string name="thanksForTheFeedback">Grazie per il tuo feedback!</string>
    <string name="feedbackNegativeMainReasonPageSubtitle">A cosa è maggiormente dovuta l\'esperienza negativa?</string>
    <string name="feedbackNegativeMainReasonPageTitle">Ci dispiace.</string>
    <string name="feedbackShareDetails">Condividi maggiori dettagli</string>
    <string name="sharePositiveFeedbackWithTheTeam">Ci sono informazioni specifiche che desideri condividere con il team?</string>
    <string name="whatHaveYouBeenEnjoying">Cosa ti è piaciuto?</string>
    <string name="awesomeToHear">Fantastico!</string>
    <string name="shareTheLoveWithARating">Condividi il tuo parere positivo valutando l\'app in Play Store.</string>
    <string name="rateTheApp">VALUTA L\'APP</string>
    <string name="declineFurtherFeedback">NO, GRAZIE</string>
    <string name="whichBrokenSites">Dove hai notato questi problemi?</string>
    <string name="whichBrokenSitesHint">Quale sito web presenta problemi?</string>
    <string name="feedbackSpecificAsPossible">Sii quanto più specifico possibile</string>
    <string name="feedbackInitialDisambiguationTitle">Iniziamo!</string>
    <string name="feedbackInitialDisambiguationSubtitle">Come classificheresti il tuo feedback?</string>
    <string name="feedbackInitialDisambiguationHappyButtonContentDescription">Pulsante feedback positivo</string>
    <string name="feedbackInitialDisambiguationSadButtonContentDescription">Pulsante feedback negativo</string>
    <string name="feedbackIsImportantToUs">Il tuo feedback anonimo è importante per noi.</string>

    <!-- Webview Recovery -->
    <string name="crashedWebViewErrorMessage">La pagina non può essere visualizzata.</string>
    <string name="crashedWebViewErrorAction">Ricarica</string>

    <!-- System Search -->
    <string name="systemSearchOmnibarInputHint"><font size="13">Cerca o inserisci URL</font></string>
    <string name="systemSearchDeviceAppLabel">Da questo dispositivo</string>
    <string name="systemSearchAppNotFound">Impossibile trovare l\'applicazione</string>
    <string name="systemSearchOnboardingText">Grazie per aver scelto DuckDuckGo!\nOra, quando usi la nostra ricerca o app, le tue ricerche sono protette.</string>
    <string name="systemSearchOnboardingFeaturesIntroText">L\'app DuckDuckGo inoltre:</string>
    <string name="systemSearchOnboardingFeatureOneText">Blocca i tracker non sicuri</string>
    <string name="systemSearchOnboardingFeatureTwoText">Forza la crittografia sui siti web</string>
    <string name="systemSearchOnboardingFeatureThreeText">Cancella i dati in un tap</string>
    <string name="systemSearchOnboardingButtonMore">Mostra di più</string>
    <string name="systemSearchOnboardingButtonLess">Nascondi</string>
    <string name="systemSearchOnboardingButtonOk">Fatto</string>

    <!-- Dax Dialog -->
    <string name="daxDialogHideButton">NASCONDI</string>
    <string name="daxDialogPhew">Accidenti!</string>
    <string name="daxDialogNext">Successivo</string>
    <string name="daxDialogHighFive">Batti cinque!</string>
    <string name="daxDialogGotIt">Fatto</string>
    <string name="hideTipsTitle">Nascondere i suggerimenti rimanenti?</string>
    <string name="hideTipsText">Ce ne sono solo alcuni e abbiamo cercato di renderli informativi.</string>
    <string name="hideTipsButton">Nascondi suggerimenti per sempre</string>

    <!-- New Onboarding Experience -->
    <string name="onboardingWelcomeTitle">Benvenuto su DuckDuckGo</string>
    <string name="onboardingDaxText">Internet può essere un po\' inquietante.&lt;br/&gt;&lt;br/&gt;Non preoccuparti! Cercare e navigare privatamente è più facile di quanto pensi.</string>
    <string name="onboardingLetsDoItButton">Facciamolo!</string>
    <string name="daxIntroCtaText">Poi, prova a visitare uno dei tuoi siti preferiti! &lt;br/&gt;&lt;br/&gt;Bloccherò i localizzatori in modo che non possano spiarti. Aggiornerò anche la sicurezza della tua connessione, se possibile. &#128274;</string>
    <string name="daxEndCtaText">Ben fatto! &lt;br/&gt;&lt;br/&gt;Ricorda: quando navighi con me gli annunci inquietanti non possono seguirti. &#128077;</string>
    <string name="daxSerpCtaText">Le tue ricerche su DuckDuckGo sono anonime e non salvo mai la cronologia delle ricerche. Mai. &#128588;</string>
    <plurals name="daxTrackersBlockedCtaText">
        <item quantity="one">&#160;e &lt;b&gt;%d altro&lt;/b&gt; stavano cercando di spiarti qui. &lt;br/&gt;&lt;br/&gt;Li ho bloccati!&lt;br/&gt;&lt;br/&gt; ☝️Puoi controllare la barra degli indirizzi per vedere chi sta cercando di rintracciarti quando visiti un nuovo sito.️</item>
        <item quantity="other">&#160;e &lt;b&gt;%d altri&lt;/b&gt; stavano cercando di spiarti qui. &lt;br/&gt;&lt;br/&gt;Li ho bloccati!&lt;br/&gt;&lt;br/&gt; ☝️Puoi controllare la barra degli indirizzi per vedere chi sta cercando di rintracciarti quando visiti un nuovo sito.️</item>
    </plurals>
<<<<<<< HEAD
    <plurals name="daxTrackersBlockedCtaZeroText">
        <item quantity="one">&#160;stava cercando di spiarti qui. &lt;br/&gt;&lt;br/&gt;L\'ho bloccato!&lt;br/&gt;&lt;br/&gt; ☝️Puoi controllare la barra degli indirizzi per vedere chi sta cercando di rintracciarti quando visiti un nuovo sito.️</item>
        <item quantity="other">&#160;stavano cercando di spiarti qui. &lt;br/&gt;&lt;br/&gt;L\'ho bloccato!&lt;br/&gt;&lt;br/&gt; ☝️Puoi controllare la barra degli indirizzi per vedere chi sta cercando di rintracciarti quando visiti un nuovo sito.️</item>
    </plurals>
    <string name="daxNonSerpCtaText">Mentre clicchi e scrolli, io bloccherò i fastidiosi tracker. &lt;br/&gt;&lt;br/&gt;Continua pure a navigare in tranquillità!</string>
    <string name="daxMainNetworkOwnedCtaText">Attenzione! %s è di proprietà di %s. I tracker di &lt;br/&gt;&lt;br/&gt; %s si nascondono nel %s dei siti più popolari &#128561; ma non preoccuparti!&lt;br/&gt;&lt;br/&gt;Impedirò a %s di spiare la tua attività su questi siti.</string>
    <string name="daxMainNetworkCtaText">Attenzione! %s è un\'importante rete di tracciamento.&lt;br/&gt;&lt;br/&gt; I loro tracker si nascondono nel %s dei siti più popolari &#128561; ma non preoccuparti! &lt;br/&gt;&lt;br/&gt;Impedirò a %s di spiare la tua attività su quei siti.</string>

    <!-- Covid Cta-->
    <string name="covidCtaText">Leggi informazioni e consigli ufficiali sul COVID-19.</string>
=======
    <string name="daxTrackersBlockedCtaZeroText">&#160;stava cercando di spiarti qui. &lt;br/&gt;&lt;br/&gt;L\'ho bloccato!&lt;br/&gt;&lt;br/&gt; ☝️Puoi controllare la barra degli indirizzi per vedere chi sta cercando di rintracciarti quando visiti un nuovo sito.️</string>
>>>>>>> 7f4cf70d
</resources><|MERGE_RESOLUTION|>--- conflicted
+++ resolved
@@ -405,7 +405,6 @@
         <item quantity="one">&#160;e &lt;b&gt;%d altro&lt;/b&gt; stavano cercando di spiarti qui. &lt;br/&gt;&lt;br/&gt;Li ho bloccati!&lt;br/&gt;&lt;br/&gt; ☝️Puoi controllare la barra degli indirizzi per vedere chi sta cercando di rintracciarti quando visiti un nuovo sito.️</item>
         <item quantity="other">&#160;e &lt;b&gt;%d altri&lt;/b&gt; stavano cercando di spiarti qui. &lt;br/&gt;&lt;br/&gt;Li ho bloccati!&lt;br/&gt;&lt;br/&gt; ☝️Puoi controllare la barra degli indirizzi per vedere chi sta cercando di rintracciarti quando visiti un nuovo sito.️</item>
     </plurals>
-<<<<<<< HEAD
     <plurals name="daxTrackersBlockedCtaZeroText">
         <item quantity="one">&#160;stava cercando di spiarti qui. &lt;br/&gt;&lt;br/&gt;L\'ho bloccato!&lt;br/&gt;&lt;br/&gt; ☝️Puoi controllare la barra degli indirizzi per vedere chi sta cercando di rintracciarti quando visiti un nuovo sito.️</item>
         <item quantity="other">&#160;stavano cercando di spiarti qui. &lt;br/&gt;&lt;br/&gt;L\'ho bloccato!&lt;br/&gt;&lt;br/&gt; ☝️Puoi controllare la barra degli indirizzi per vedere chi sta cercando di rintracciarti quando visiti un nuovo sito.️</item>
@@ -413,10 +412,4 @@
     <string name="daxNonSerpCtaText">Mentre clicchi e scrolli, io bloccherò i fastidiosi tracker. &lt;br/&gt;&lt;br/&gt;Continua pure a navigare in tranquillità!</string>
     <string name="daxMainNetworkOwnedCtaText">Attenzione! %s è di proprietà di %s. I tracker di &lt;br/&gt;&lt;br/&gt; %s si nascondono nel %s dei siti più popolari &#128561; ma non preoccuparti!&lt;br/&gt;&lt;br/&gt;Impedirò a %s di spiare la tua attività su questi siti.</string>
     <string name="daxMainNetworkCtaText">Attenzione! %s è un\'importante rete di tracciamento.&lt;br/&gt;&lt;br/&gt; I loro tracker si nascondono nel %s dei siti più popolari &#128561; ma non preoccuparti! &lt;br/&gt;&lt;br/&gt;Impedirò a %s di spiare la tua attività su quei siti.</string>
-
-    <!-- Covid Cta-->
-    <string name="covidCtaText">Leggi informazioni e consigli ufficiali sul COVID-19.</string>
-=======
-    <string name="daxTrackersBlockedCtaZeroText">&#160;stava cercando di spiarti qui. &lt;br/&gt;&lt;br/&gt;L\'ho bloccato!&lt;br/&gt;&lt;br/&gt; ☝️Puoi controllare la barra degli indirizzi per vedere chi sta cercando di rintracciarti quando visiti un nuovo sito.️</string>
->>>>>>> 7f4cf70d
 </resources>