<resources xmlns:tools="http://schemas.android.com/tools">

    <string name="duckDuckGoLogoDescription">DuckDuckGo-logo</string>
    <string name="duckDuckGoPrivacySimplified">Tietosuojaa, yksinkertaisesti.</string>
    <string name="yes">Joo</string>
    <string name="no">Ei</string>
    <string name="search">Hae</string>

    <!-- Onboarding Activity -->
    <string name="onboardingDefaultBrowserDescription">Siirry asetuksiin hakeaksesi ja selaillaksesi aina DuckDuckGolla.</string>
    <string name="onboardingDefaultBrowserTitle">Tee DuckDuckGo:sta oletusarvo</string>

    <!-- Default Browser -->
    <string name="cannotLaunchDefaultAppSettings">Sovelluksen oletusasetusnäyttöä ei voida käynnistää</string>
    <string name="settingsDefaultBrowserEnabled">Aseta oletusselaimeksi</string>
    <string name="defaultBrowserMaybeLater">Ehkä myöhemmin</string>
    <string name="defaultBrowserLetsDoIt">Aloitetaan!</string>
    <string name="defaultBrowserDescriptionNoDefault">Avaa linkit ilman stressiä, joka kerta.</string>
    <string name="defaultBrowserInstructions">Valitse DuckDuckGo ja napauta <font color="#678fff"> Aina </font>.</string>

    <!-- Browser Activity -->
    <string name="browserPopupMenu">Selainvalikko</string>
    <string name="refresh">Päivitä</string>
    <string name="back">Takaisin</string>
    <string name="forward">Eteenpäin</string>

    <string name="omnibarInputHint">Hae tai kirjoita URL</string>
    <string name="clearButtonContentDescription">Tyhjennä hakusyöte</string>
    <string name="no_compatible_third_party_app_installed">Yhteensopivaa sovellusta ei ole asennettu</string>
    <string name="addBookmarkMenuTitle">Lisää kirjanmerkki</string>
    <string name="requestDesktopSiteMenuTitle">Pöytäkonesivusto</string>

    <!-- Downloading files -->
    <string name="downloadImage">Lataa kuva</string>
    <string name="permissionRequiredToDownload">Lataaminen edellyttää tallennuslupaa</string>
    <string name="downloadComplete">Lataus valmis.</string>
    <string name="downloadFailed">Lataaminen ei onnistunut</string>
    <string name="downloadInProgress">Ladataan</string>

    <!-- Sharing options -->
    <string name="options">Valinnat</string>
    <string name="shareLink">Jaa linkki</string>
    <string name="shareMenuTitle">Jaa…</string>
    <string name="copyUrl">Kopioi linkin osoite</string>

    <!-- Find in page -->
    <string name="findInPageMenuTitle">Etsi sivulta</string>
    <string name="nextSearchTermDescription">Etsi seuraava</string>
    <string name="previousSearchTermDescription">Etsi edellinen</string>
    <string name="closeFindInPageButtonDescription">Sulje etsi sivulta -näkymä</string>
    <string name="findInPageHint">Etsi sivulta</string>

    <!-- AutoComplete Suggestions -->
    <string name="editQueryBeforeSubmitting">Muokkaa kyselyä ennen hakua</string>
    <string name="settingsAutocompleteEnabled">Näytä automaattisen täydennyksen ehdotukset</string>

    <!-- Opening external apps -->
    <string name="openExternalApp">Avaa ulkoinen sovellus</string>
    <string name="launchingExternalApp">Avaa toisessa sovelluksessa</string>
    <string name="confirmOpenExternalApp">Haluatko poistua DuckDuckGosta nähdäksesi tämän sisällön?</string>
    <string name="unableToOpenLink">Tämäntyyppisen linkin avaaminen ei onnistu</string>

    <!-- Tabs -->
    <string name="tabActivityTitle">Välilehdet</string>
    <string name="tabsMenuItem">Välilehdet</string>
    <string name="newTabMenuItem">Uusi välilehti</string>
    <string name="openInNewTab">Avaa uudella välilehdellä</string>
    <string name="openInNewBackgroundTab">Avaa taustavälilehdellä</string>
    <string name="openImageInNewTab">Avaa kuva taustavälilehdellä</string>
    <string name="faviconContentDescription">Suosikkikuvake</string>
    <string name="closeContentDescription">Sulje</string>
    <string name="closeAllTabsMenuItem">Sulje kaikki välilehdet</string>
    <string name="closeTab">Sulje välilehti</string>

    <!-- Privacy Dashboard Activities -->
    <string name="privacyDashboardActivityTitle">Tietosuojan ohjauspaneeli</string>
    <string name="privacyProtectionEnabled">TIETOSUOJA KÄYTÖSSÄ</string>
    <string name="privacyProtectionDisabled">TIETOSUOJA ON POISTETTU KÄYTÖSTÄ</string>
    <string name="privacyProtectionUpgraded" tools:ignore="TypographyQuotes">PARANNETTU &lt;img src="%d" /&gt;–&lt;img src="%d" /&gt;</string>
    <string name="privacyGradeContentDescription">Tietosuoja-arvosana</string>

    <string name="httpsGood">Salattu yhteys</string>
    <string name="httpsMixed">Salaukseltaan vaihteleva yhteys</string>
    <string name="httpsBad">Salaamaton yhteys</string>

    <string name="networksActivityTitle">Seurantaverkostot</string>
    <string name="networksContentDescription">Seurantaverkostot</string>
    <string name="networksOverview">Seurantaverkostot kokoavat verkkohistoriasi sinua koskevaksi tietoprofiiliksi. Merkittävät seurantaverkostot ovat haitallisempia, koska ne voivat seurata toimiasi ja harjoittaa kohdennusta useammassa osassa verkkoa.</string>

    <plurals name="trackersFound">
        <item quantity="one">%s seurantapalvelin löytynyt</item>
        <item quantity="other">%s seurantapalvelinta löytynyt</item>
    </plurals>

    <plurals name="trackerBlocked">
        <item quantity="one">%s seurantapalvelin estetty</item>
        <item quantity="other">%s seurantapalvelinta estetty</item>
    </plurals>

    <plurals name="majorNetworksFound">
        <item quantity="one">%s merkittävä seurantaverkosto löytynyt</item>
        <item quantity="other">%s merkittävää seurantaverkostoa löytynyt</item>
    </plurals>

    <plurals name="majorNetworksBlocked">
        <item quantity="one">%s merkittävä seurantaverkosto estetty</item>
        <item quantity="other">%s merkittävää seurantaverkostoa estetty</item>
    </plurals>

    <string name="scorecardActivityTitle">Tietosuoja-arvosana</string>
    <string name="scorecardSiteIsMemberOfMajorNetwork">Sivusto on merkittävä seurantaverkosto</string>
    <string name="scorecardPrivacyGrade">Tietosuoja-arvosana</string>
    <string name="scorecardEnhancedGrade">Parannettu arvosana</string>

    <string name="privacyTermsActivityTitle">Tietosuojakäytännöt</string>
    <string name="practicesGood">Hyvät tietosuojakäytännöt</string>
    <string name="practicesMixed">Vaihtelevat tietosuojakäytännöt"</string>
    <string name="practicesBad">"Huonot tietosuojakäytännöt"</string>
    <string name="practicesUnknown">Tuntemattomat tietosuojakäytännöt</string>
    <string name="practicesOverview">Tietosuojakäytännöt kertovat, missä määrin verkkosivuston kanssa jakamiasi henkilötietoja suojataan.</string>
    <string name="practicesTosdrLink">Tietosuojakäytäntöjen tulokset kohteesta <b><u>ToS;DR</u></b></string>
    <string name="practicesIconContentGood">Hyvä käytäntö -kuvake</string>
    <string name="practicesIconContentBad">Huono käytäntö -kuvake</string>
    <string name="privacyProtectionToggle">Tietosuoja</string>

    <string name="networkTrackerSummaryHeader">PAHIMMAT SEURANTAVERKOSTOT</string>
    <string name="networkTrackerSummaryNotReady">Keräämme edelleen tietoja näyttääksemme, kuinka monta seurantapalvelinta olemme estäneet.</string>

    <!-- Fire -->
    <string name="fireMenu">Poista tiedot</string>
    <string name="fireClearAll">Poista kaikki välilehdet ja tiedot</string>
    <string name="fireCancel">Peruuta</string>
    <string name="fireDataCleared">Tiedot poistettu</string>

    <!-- Settings Activity -->
    <string name="settingsActivityTitle">Asetukset</string>
    <string name="settingsMenuItemTitle">Asetukset</string>
    <string name="settingsHeadingGeneral">Yleistä</string>
    <string name="settingsHeadingOther">Muu</string>
    <string name="settingsHeadingPrivacy">Tietosuoja</string>
    <string name="settingsLightTheme">Valoisa teema</string>
    <string name="settingsAboutDuckduckgo">Tietoa DuckDuckGosta</string>
    <string name="settingsVersion">Versio</string>
    <string name="leaveFeedback">Jätä palautetta</string>

    <!-- Settings - Automatically clearing data -->
    <string name="settingsAutomaticallyClearingDialogSave">Tallenna</string>

    <string name="settingsAutomaticallyClearWhat">Tyhjennä automaattisesti…</string>
    <string name="settingsAutomaticallyClearWhatOptionNone">Ei mitään</string>
    <string name="settingsAutomaticallyClearWhatOptionTabs">Välilehdet</string>
    <string name="settingsAutomaticallyClearWhatOptionTabsAndData">Välilehdet ja tiedot</string>

    <string name="settingsAutomaticallyClearWhen">Tyhjennä…</string>
    <string name="settingsAutomaticallyClearWhenAppExitOnly">Vain sovelluksesta poistuttaessa</string>
    <string name="settingsAutomaticallyClearWhenAppExit5Seconds">Sovelluksesta poistuttaessa, 5 sekunnin toimettomuuden jälkeen</string>
    <string name="settingsAutomaticallyClearWhenAppExit5Minutes">Sovelluksesta poistuttaessa, 5 minuutin toimettomuuden jälkeen</string>
    <string name="settingsAutomaticallyClearWhenAppExit15Minutes">Sovelluksesta poistuttaessa, 15 minuutin toimettomuuden jälkeen</string>
    <string name="settingsAutomaticallyClearWhenAppExit30Minutes">Sovelluksesta poistuttaessa, 30 minuutin toimettomuuden jälkeen</string>
    <string name="settingsAutomaticallyClearWhenAppExit60Minutes">Sovelluksesta poistuttaessa, 60 minuutin toimettomuuden jälkeen</string>

    <!-- About Activity -->
    <string name="aboutActivityTitle">Tietoa meistä</string>
    <string name="aboutDescription">
        DuckDuckGo asettaa uudet standardit luottamukselle verkossa.\n\ DuckDuckGo-tietosuojaselain tarjoaa kaikki keskeiset tietosuojaominaisuudet nettihakujesi ja -selailusi turvaksi, kuten seurantapalvelinten eston, älykkäämmän salauksen ja yksityisen DuckDuckGo-haun.\n\ Internetin ei pitäisi tuntua karmivalta paikalta ja haluamasi nettiyksityisyyden pitäisi järjestyä sulkemalla verhot.</string>
    <string name="aboutMoreLink">Lisätietoa: duckduckgo.com/about</string>
    <string name="no_suggestions">Ei ehdotuksia</string>

    <!-- Broken Site Activity -->
    <string name="brokenSiteReportBrokenSiteMenuItem">Ilmoita viallisesta sivustosta</string>
    <string name="brokenSiteHeading">Ilmoita viallisesta sivustosta</string>
    <string name="brokenSiteSubmitted">Kiitos! Palaute lähetetty</string>
    <string name="brokenSitesCategoriesTitle">Kuvaile mitä tapahtui:</string>
    <string name="brokenSitesCategoriesHint">Kuvaile mitä tapahtui</string>
    <string name="brokenSiteSubmitButton">Lähetä raportti</string>
    <string name="brokenSiteDescription">Anonyymin raportin lähettäminen toimimattomasta sivustosta auttaa meitä korjaamaan nämä ongelmat ja parantamaan sovellusta.</string>

    <string name="brokenSiteCategoryImages">Kuvat eivät latautuneet</string>
    <string name="brokenSiteCategoryPaywall">Sivusto pyysi minua poistamaan käytöstä</string>
    <string name="brokenSiteCategoryComments">Kommentit eivät latautuneet</string>
    <string name="brokenSiteCategoryVideos">Videoita ei toistettu</string>
    <string name="brokenSiteCategoryLinks">Linkit tai painikkeet eivät toimineet</string>
    <string name="brokenSiteCategoryContent">Sisältöä puuttuu</string>
    <string name="brokenSiteCategoryLogin">En pysty kirjautumaan sisään</string>
    <string name="brokenSiteCategoryUnsupported">Selain ei ole yhteensopiva</string>
    <string name="brokenSiteCategoryOther">Jotain muuta</string>

    <!-- Bookmarks Activity -->
    <string name="bookmarksMenuTitle">Kirjanmerkit</string>
    <string name="bookmarksActivityTitle">Kirjanmerkit</string>
    <string name="bookmarkDeleteConfirmMessage">Haluatko varmasti poistaa kirjanmerkin &lt;b&gt;%s&lt;/b&gt;?</string>
    <string name="bookmarkDeleteConfirmTitle">Vahvista</string>
    <string name="bookmarkAddedFeedback">Kirjanmerkki lisätty</string>
    <string name="bookmarkTitleHint">Kirjanmerkin otsikko</string>
    <string name="bookmarkUrlHint">Kirjanmerkin URL-osoite</string>
    <string name="bookmarkSave">Tallenna</string>
    <string name="bookmarkTitleEdit">Muokkaa kirjanmerkkiä</string>
    <string name="noBookmarks">Kirjanmerkkejä ei ole vielä lisätty</string>
    <string name="bookmarkOverflowContentDescription">Lisää vaihtoehtoja kirjanmerkille %s</string>
    <string name="delete">Poista</string>
    <string name="edit">Muokkaa</string>
    <string name="bookmarkEdited">Kirjanmerkki lisätty</string>

    <!-- Widget -->
    <string name="searchWidgetTextHint">Hae DuckDuckGosta</string>

    <!-- Home Screen Shortcuts -->
    <string name="addToHome">Lisää etusivulle</string>

    <!-- User Survey -->
    <string name="surveyCtaTitle">Auta meitä kehittämään sovellusta!</string>
    <string name="surveyCtaDescription">Vastaa lyhyeen anonyymiin kyselyymme ja kerro palautteesi.</string>
    <string name="surveyCtaLaunchButton">Vastaa kyselyyn</string>
    <string name="surveyCtaDismissButton">Ei kiitos</string>
    <string name="surveyActivityTitle">Käyttäjäkysely</string>
    <string name="surveyTitle">DUCKDUCKGO-KYSELY</string>
    <string name="surveyDismissContentDescription">Hylkää kysely</string>
    <string name="surveyLoadingErrorTitle">Voi ei!</string>
    <string name="surveyLoadingErrorText">Kyselyä ei voida ladata tällä hetkellä.\nYritä myöhemmin uudelleen.</string>

    <!-- Add widget -->
    <string name="addWidgetCtaTitle">Kokeile haku-widgetiämme!</string>
    <string name="addWidgetCtaDescription">Lisää haku-widgetimme aloitusnäytöllesi, josta löydät sen nopeasti ja helposti.</string>
    <string name="addWidgetCtaAutoLaunchButton">Lisää widget</string>
    <string name="addWidgetCtaInstructionsLaunchButton">Näytä minulle</string>
    <string name="addWidgetCtaDismissButton">Hylkää</string>
    <string name="addWidgetInstructionsActivityTitle">Lisää widget</string>
    <string name="addWidgetInstruction1Label">1</string>
    <string name="addWidgetInstruction1">Paina aloitusnäyttöä pitkään ja avaa sitten widget-valikko</string>
    <string name="addWidgetInstruction2Label">2</string>
    <string name="addWidgetInstruction2">Etsi DuckDuckGo-widget</string>
    <string name="addWidgetInstruction3Label">3</string>
    <string name="addWidgetInstruction3">Vedä widget aloitusnäytöllesi</string>
    <string name="addWidgetInstructionsButtonGoHome">Siirry aloitusnäyttöön</string>
    <string name="addWidgetInstructionsButtonClose">Sulje</string>

    <!-- App Enjoyment / Rating / Feedback -->
    <string name="appEnjoymentDialogTitle">Pidätkö DuckDuckGosta?</string>
    <string name="appEnjoymentDialogMessage">Olisi hienoa tietää, mitä mieltä olet</string>
    <string name="appEnjoymentDialogPositiveButton">Olen tyytyväinen</string>
    <string name="appEnjoymentDialogNegativeButton">Vielä on kehitettävää</string>

    <string name="rateAppDialogTitle">Arvioi sovellus</string>
    <string name="rateAppDialogMessage">Palautteellasi on väliä. Kerro kehusi arvostelun muodossa.</string>
    <string name="rateAppDialogPositiveButton">Arvioi sovellus</string>

    <string name="giveFeedbackDialogTitle">Ikävä kuulla</string>
    <string name="giveFeedbackDialogMessage">Kerro, miten voisimme mielestäsi parantaa sovellusta</string>
    <string name="giveFeedbackDialogPositiveButton">Anna palautetta</string>

    <string name="noThanks">Ei kiitos</string>

    <!-- Notification Channel Names -->
    <string name="notificationChannelFileDownloading">Tiedosto latautuu</string>
    <string name="notificationChannelFileDownloaded">Tiedosto ladattu</string>
    <string name="notificationChannelTutorials">Opetusmateriaalit</string>

    <!-- Clear Notification -->
    <string name="clearNotificationTitle">Tietojen tyhjennys asetettu manuaaliseksi</string>
    <string name="clearNotificationDescription">Mukauta DuckDuckGo poistamaan selaustiedot automaattisesti jokaisen istunnon jälkeen.</string>

    <!-- Privacy Protection Notification -->
    <string name="privacyProtectionNotificationDefaultTitle">Suojelemme yksityisyyttäsi</string>
    <string name="privacyProtectionNotificationReportTitle">Tietosuojaraporttisi</string>
    <string name="privacyProtectionNotificationDefaultDescription">DuckDuckGo-sovelluksen käyttö suojaa tietojasi estämällä seurantapalvelimet ja salaamalla yhteydet.</string>
    <string name="privacyProtectionNotificationUpgadeDescription">Suojelit tietojasi turvaamalla %d salaamatonta yhteyttä DuckDuckGota käyttäessäsi.</string>
    <string name="privacyProtectionNotificationTrackerDescription">Suojelit tietojasi estämällä %d seurantapalvelinta DuckDuckGota käyttäessäsi.</string>
    <string name="privacyProtectionNotificationBothDescription">Suojelit tietojasi estämällä %d seurantapalvelinta ja turvaamalla %d salaamatonta yhteyttä DuckDuckGota käyttäessäsi.</string>
    <string name="privacyProtectionNotificationLaunchButton">Jatka selailua</string>

    <!-- Authentication -->
    <string name="authenticationDialogTitle">Kirjaudu sisään</string>
    <string name="authenticationDialogMessage">%s vaatii käyttäjätunnuksen ja salasanan.</string>
    <string name="authenticationDialogPositiveButton">Kirjaudu sisään</string>
    <string name="authenticationDialogNegativeButton">Peruuta</string>
    <string name="authenticationDialogUsernameHint">Käyttäjätunnus</string>
    <string name="authenticationDialogPasswordHint">Salasana</string>

    <!-- User-facing label for when a user selects text and might want to search for that text -->
    <string name="systemTextSearchMessage">Hae DuckDuckGosta</string>

    <!-- App feedback disambiguation -->
    <string name="feedbackActivityTitle">Jaa palautteesi</string>
    <string name="missingBrowserFeaturesTitleLong">Selaimen ominaisuudet ovat puutteellisia tai turhauttavia</string>
    <string name="missingBrowserFeaturesTitleShort">Selainominaisuuksiin liittyvät ongelmat</string>
    <string name="missingBrowserFeaturesSubtitle">Mitä selaustoimintoja voimme lisätä tai parantaa?</string>
    <string name="missingBrowserFeatureSubReasonNavigation">Navigointi eteen-/taaksepäin, päivittäminen</string>
    <string name="missingBrowserFeatureSubReasonTabManagement">Välilehtien luominen ja hallinnointi</string>
    <string name="missingBrowserFeatureSubReasonAdPopups">Mainosten ja ponnahdusikkunoiden esto</string>
    <string name="missingBrowserFeatureSubReasonVideos">Videoiden katselu</string>
    <string name="missingBrowserFeatureSubReasonImages">Vuorovaikutus kuvien kanssa</string>
    <string name="missingBrowserFeatureSubReasonBookmarks">Kirjanmerkkien luominen ja hallinta</string>
    <string name="missingBrowserFeatureSubReasonOther">Ei mikään näistä</string>

    <string name="websiteNotLoadingTitleLong">Osa verkkosivustoista ei lataudu oikein</string>
    <string name="websiteNotLoadingTitleShort">Verkkosivustojen latausongelmat</string>
    <string name="websiteNotLoadingSubtitle">Mikä verkkosivusto on viallinen?"</string>

    <string name="searchNotGoodEnoughTitleLong">DuckDuckGo-haku ei ole riittävän hyvä</string>
    <string name="searchNotGoodEnoughTitleShort">DuckDuckGo-hakuongelmat</string>
    <string name="searchNotGoodEnoughSubtitle">Mitä hakuominaisuuksia voimme lisätä tai parantaa?</string>
    <string name="searchNotGoodEnoughSubReasonTechnicalSearches">Ohjelmointi-/tekninen haku</string>
    <string name="searchNotGoodEnoughSubReasonGoogleLayout">Ulkoasun pitäisi muistuttaa enemmän Googlea</string>
    <string name="searchNotGoodEnoughSubReasonFasterLoadTimes">Nopeampi latausaika</string>
    <string name="searchNotGoodEnoughSubReasonSpecificLanguage">Haku tietyllä kielellä tai tietyllä alueella</string>
    <string name="searchNotGoodEnoughSubReasonBetterAutocomplete">Parempi automaattinen täydennys</string>
    <string name="searchNotGoodEnoughSubReasonOther">Ei mikään näistä</string>

    <string name="needMoreCustomizationTitleLong">Sovelluksen yksilöintimahdollisuuksia ei ole tarpeeksi</string>
    <string name="needMoreCustomizationTitleShort">Yksilöintiongelmat</string>
    <string name="needMoreCustomizationSubtitle">Mitä yksilöintivaihtoehtoja voimme lisätä tai parantaa?</string>
    <string name="needMoreCustomizationSubReasonHomeScreenConfiguration">Aloitusnäytön järjestys</string>
    <string name="needMoreCustomizationSubReasonTabDisplay">Välilehtien näyttäminen</string>
    <string name="needMoreCustomizationSubReasonAppLooks">Sovelluksen ulkonäkö</string>
    <string name="needMoreCustomizationSubReasonWhichDataIsCleared">Tyhjennettävät tiedot</string>
    <string name="needMoreCustomizationSubReasonWhenDataIsCleared">Tietojen tyhjennyksen ajankohta</string>
    <string name="needMoreCustomizationSubReasonBookmarksDisplay">Kirjanmerkkien näyttäminen</string>
    <string name="needMoreCustomizationSubReasonOther">Ei mikään näistä</string>

    <string name="appIsSlowOrBuggyTitleLong">Sovellus on hidas, virheellinen tai kaatuu</string>
    <string name="appIsSlowOrBuggyTitleShort">Suorituskykyyn liittyvät ongelmat</string>
    <string name="appIsSlowOrBuggySubtitle">Mitä ongelmia sinulla on esiintynyt?</string>
    <string name="appIsSlowOrBuggySubReasonSlowResults">Verkkosivut tai hakutulokset latautuvat hitaasti</string>
    <string name="appIsSlowOrBuggySubReasonAppCrashesOrFreezes">Sovellus kaatuu tai jähmettyy</string>
    <string name="appIsSlowOrBuggySubReasonMediaPlayback">Videon tai median toistovirheet</string>
    <string name="appIsSlowOrBuggySubReasonOther">Ei mikään näistä</string>

    <string name="otherMainReasonTitleLong">Ei mikään näistä</string>
    <string name="otherMainReasonTitleShort">Muut ongelmat</string>

    <string name="openEndedInputHint">Miten voimme parantaa toimintaamme? (Valinnainen)</string>
    <string name="submitFeedback">LÄHETÄ PALAUTE</string>

    <string name="tellUsHowToImprove">Kerro meille, mitä voimme parantaa.</string>
    <string name="thanksForTheFeedback">Kiitos palautteesta!</string>
    <string name="feedbackNegativeMainReasonPageSubtitle">Mikä turhauttaa sinua eniten?</string>
    <string name="feedbackNegativeMainReasonPageTitle">Ikävä kuulla.</string>
    <string name="feedbackShareDetails">Kerro tarkempia tietoja</string>
    <string name="sharePositiveFeedbackWithTheTeam">Haluaisitko kertoa tiimille tarkempia tietoja?</string>
    <string name="whatHaveYouBeenEnjoying">Mistä olet nauttinut?</string>
    <string name="awesomeToHear">Mahtava kuulla!</string>
    <string name="shareTheLoveWithARating">Jaathan kehusi Play Store -arviolla.</string>
    <string name="rateTheApp">ARVIOI SOVELLUS</string>
    <string name="declineFurtherFeedback">EI KIITOS, TÄMÄ RIITTI</string>
    <string name="whichBrokenSites">Missä näitä ongelmia esiintyy?</string>
    <string name="whichBrokenSitesHint">Millä verkkosivustolla on ongelmia?</string>
    <string name="feedbackSpecificAsPossible">Kerro mahdollisimman tarkasti</string>
    <string name="feedbackInitialDisambiguationTitle">Aloitetaan!</string>
    <string name="feedbackInitialDisambiguationSubtitle">Miten luokittelisit palautteesi?</string>
    <string name="feedbackInitialDisambiguationHappyButtonContentDescription">Positiivinen palaute -painike</string>
    <string name="feedbackInitialDisambiguationSadButtonContentDescription">Negatiivinen palaute -painike</string>
    <string name="feedbackIsImportantToUs">Anonyymi palautteesi on meille tärkeää.</string>

    <!-- Webview Recovery -->
    <string name="crashedWebViewErrorMessage">Verkkosivua ei voitu näyttää.</string>
    <string name="crashedWebViewErrorAction">Lataa uudelleen</string>

    <!-- System Search -->
    <string name="systemSearchOmnibarInputHint"><font size="13">Hae tai kirjoita URL</font></string>
    <string name="systemSearchDeviceAppLabel">Tästä laitteesta</string>
    <string name="systemSearchAppNotFound">Sovellusta ei löytynyt</string>
    <string name="systemSearchOnboardingText">Kiitos, että valitsit DuckDuckGon!\nKun nyt käytät hakua tai sovellusta, hakusi ovat suojattu.</string>
    <string name="systemSearchOnboardingFeaturesIntroText">DuckDuckGo-sovellus myös:</string>
    <string name="systemSearchOnboardingFeatureOneText">Estää vaaralliset seurantalaitteet</string>
    <string name="systemSearchOnboardingFeatureTwoText">Pakottaa verkkosivustosalauksen</string>
    <string name="systemSearchOnboardingFeatureThreeText">Tyhjentää tiedot yhdellä kosketuksella</string>
    <string name="systemSearchOnboardingButtonMore">Näytä lisää</string>
    <string name="systemSearchOnboardingButtonLess">Piilota</string>
    <string name="systemSearchOnboardingButtonOk">Selvä</string>

    <!-- Dax Dialog -->
    <string name="daxDialogHideButton">PIILOTA</string>
    <string name="daxDialogPhew">Huh huh!</string>
    <string name="daxDialogNext">Seuraava</string>
    <string name="daxDialogHighFive">Ylävitonen!</string>
    <string name="daxDialogGotIt">Selvä</string>
    <string name="hideTipsTitle">Piilotetaanko jäljellä olevat vinkit?</string>
    <string name="hideTipsText">Niitä on vain pari, ja yritimme tehdä niistä informatiivisia.</string>
    <string name="hideTipsButton">Piilota vinkit ikuisesti</string>

    <!-- New Onboarding Experience -->
    <string name="onboardingWelcomeTitle">Tervetuloa DuckDuckGo-sovellukseen!</string>
    <string name="onboardingDaxText">Internet voi olla pelottava.&lt;br/&gt;&lt;br/&gt;Ei hätää! Yksityinen haku ja selaaminen on helpompaa kuin luulet.</string>
    <string name="onboardingLetsDoItButton">Aloitetaan!</string>
    <string name="daxIntroCtaText">Seuraavaksi vieraile suosikkisivustoissasi! &lt;br/&gt;&lt;br/&gt;Estän jäljittäjät, jotta he eivät voi vakoilla sinua. Päivitän myös yhteytesi suojauksen, jos mahdollista. &#128274;</string>
    <string name="daxEndCtaText">Onnistut varmasti! &lt;br/&gt;&lt;br/&gt;Muista: Joka kerta kun selaat kanssani, rasittavat mainokset katoavat. &#128077;</string>
    <string name="daxSerpCtaText">DuckDuckGo-haut ovat nimettömiä, enkä koskaan tallenna hakuhistoriaasi. Koskaan. &#128588;</string>
<<<<<<< HEAD
    <string name="daxNonSerpCtaText">Jokaisella sivustolla on tietosuojaluokka. Napauta sitä nähdäksesi kuinka suojasin yksityisyyttäsi.&lt;br/&gt;&lt;br/&gt;Haluatko enemmän? Yritä tyhjentää tietosi napsauttamalla tulipainiketta.</string>
=======
>>>>>>> 2bffc7dd
    <plurals name="daxTrackersBlockedCtaText">
        <item quantity="one">&#160;ja &lt;b&gt;%d muu&lt;/b&gt; yritti jäljittää sinua täällä. &lt;br/&gt;&lt;br/&gt;Estin heidät!&lt;br/&gt;&lt;br/&gt; ☝️Voit tarkistaa URL-palkin nähdäksesi kuka yrittää seurata sinua vieraillessasi uudella sivustolla.️</item>
        <item quantity="other">&#160;ja &lt;b&gt;%d muut&lt;/b&gt; yrittivät jäljittää sinua täällä. &lt;br/&gt;&lt;br/&gt;Estin heidät!&lt;br/&gt;&lt;br/&gt; ☝️Voit tarkistaa URL-palkin nähdäksesi kuka yrittää seurata sinua vieraillessasi uudella sivustolla.️</item>
    </plurals>
    <string name="daxTrackersBlockedCtaZeroText">&#160;yritti seurata sinua. &lt;br/&gt;&lt;br/&gt;Estin sen!&lt;br/&gt;&lt;br/&gt; ☝️Voit tarkistaa URL-palkin nähdäksesi kuka yrittää seurata sinua vieraillessasi uudella sivustolla.️</string>
    <string name="daxNonSerpCtaText">Kun napautat ja selaat, estän ikävät seurantaohjelmat. &lt;br/&gt;&lt;br/&gt;Siirry eteenpäin - jatka selaamista!</string>
    <string name="daxMainNetworkOwnedCtaText">Pysy valppaana! %s:n omistaa %s.&lt;br/&gt;&lt;br/&gt; %s:n seurantaohjelmat väijyvät noin %s:lla suosituimmista verkkosivustoista &#128561;, mutta älä huoli! &lt;br/&gt;&lt;br/&gt;Estän %s-väijyjää näkemästä toimintaasi näillä sivustoilla.</string>
    <string name="daxMainNetworkCtaText">Pysy valppaana! %s on merkittävä seurantaverkko.&lt;br/&gt;&lt;br/&gt; Heidän seurantaohjelmansa väijyvät noin %s:lla suosituimmista sivustoista &#128561;, mutta älä huoli! &lt;br/&gt;&lt;br/&gt;Estän %s-väijyjää näkemästä toimintaasi näillä sivustoilla.</string>

    <!-- Covid Cta-->
    <string name="covidCtaText">Hanki COVID-19:ää koskevia virallisia tietoja ja neuvoja.</string>
</resources><|MERGE_RESOLUTION|>--- conflicted
+++ resolved
@@ -385,10 +385,6 @@
     <string name="daxIntroCtaText">Seuraavaksi vieraile suosikkisivustoissasi! &lt;br/&gt;&lt;br/&gt;Estän jäljittäjät, jotta he eivät voi vakoilla sinua. Päivitän myös yhteytesi suojauksen, jos mahdollista. &#128274;</string>
     <string name="daxEndCtaText">Onnistut varmasti! &lt;br/&gt;&lt;br/&gt;Muista: Joka kerta kun selaat kanssani, rasittavat mainokset katoavat. &#128077;</string>
     <string name="daxSerpCtaText">DuckDuckGo-haut ovat nimettömiä, enkä koskaan tallenna hakuhistoriaasi. Koskaan. &#128588;</string>
-<<<<<<< HEAD
-    <string name="daxNonSerpCtaText">Jokaisella sivustolla on tietosuojaluokka. Napauta sitä nähdäksesi kuinka suojasin yksityisyyttäsi.&lt;br/&gt;&lt;br/&gt;Haluatko enemmän? Yritä tyhjentää tietosi napsauttamalla tulipainiketta.</string>
-=======
->>>>>>> 2bffc7dd
     <plurals name="daxTrackersBlockedCtaText">
         <item quantity="one">&#160;ja &lt;b&gt;%d muu&lt;/b&gt; yritti jäljittää sinua täällä. &lt;br/&gt;&lt;br/&gt;Estin heidät!&lt;br/&gt;&lt;br/&gt; ☝️Voit tarkistaa URL-palkin nähdäksesi kuka yrittää seurata sinua vieraillessasi uudella sivustolla.️</item>
         <item quantity="other">&#160;ja &lt;b&gt;%d muut&lt;/b&gt; yrittivät jäljittää sinua täällä. &lt;br/&gt;&lt;br/&gt;Estin heidät!&lt;br/&gt;&lt;br/&gt; ☝️Voit tarkistaa URL-palkin nähdäksesi kuka yrittää seurata sinua vieraillessasi uudella sivustolla.️</item>
