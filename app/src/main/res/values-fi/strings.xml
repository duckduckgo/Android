--- conflicted
+++ resolved
@@ -383,7 +383,6 @@
     <string name="hideTipsText">Niitä on vain pari, ja yritimme tehdä niistä informatiivisia.</string>
     <string name="hideTipsButton">Piilota vinkit ikuisesti</string>
 
-<<<<<<< HEAD
     <!-- New Onboarding Experience -->
     <string name="onboardingWelcomeTitle">Tervetuloa DuckDuckGo-sovellukseen!</string>
     <string name="onboardingDaxText">Internet voi olla pelottava.&lt;br/&gt;&lt;br/&gt;Ei hätää! Yksityinen haku ja selaaminen on helpompaa kuin luulet.</string>
@@ -405,8 +404,6 @@
     </plurals>
     <string name="daxTrackersBlockedCtaZeroText">yritti seurata sinua. &lt;br/&gt;&lt;br/&gt;Estin sen!&lt;br/&gt;&lt;br/&gt; ☝️Voit tarkistaa URL-palkin nähdäksesi kuka yrittää seurata sinua vieraillessasi uudella sivustolla.️</string>
 
-=======
     <!-- Covid Cta-->
     <string name="covidCtaText">Hanki COVID-19:ää koskevia virallisia tietoja ja neuvoja.</string>
->>>>>>> 63350e94
 </resources>