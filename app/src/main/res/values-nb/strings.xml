--- conflicted
+++ resolved
@@ -385,10 +385,6 @@
     <string name="daxIntroCtaText">Deretter kan du besøke et av favorittnettstedene dine! &lt;br/&gt;&lt;br/&gt;Jeg blokkerer sporere slik at de ikke kan spionere på deg. Jeg vil også oppgradere sikkerheten til tilkoblingen din hvis mulig. &#128274;</string>
     <string name="daxEndCtaText">Dette har du skjønt! &lt;br/&gt;&lt;br/&gt;Husk: hver gang du surfer med meg, mister en skummel annonse vingene. &#128077;</string>
     <string name="daxSerpCtaText">DuckDuckGo-søkene dine er anonyme, jeg lagrer aldri søkehistorikken din. Noensinne. &#128588;</string>
-<<<<<<< HEAD
-    <string name="daxNonSerpCtaText">Hvert nettsted har en personvernsgrad. Trykk på den for å se hvordan jeg beskyttet personvernet ditt.&lt;br/&gt;&lt;br/&gt;Vil du se noe fancy? Prøv å tømme dataene dine ved å trykke på brann-knappen.</string>
-=======
->>>>>>> 2bffc7dd
     <plurals name="daxTrackersBlockedCtaText">
         <item quantity="one">&#160;og &lt;b&gt;%d andre&lt;/b&gt; prøvde å spore deg her. &lt;br/&gt;&lt;br/&gt;Jeg blokkerte dem!&lt;br/&gt;&lt;br/&gt; ☝️Du kan sjekke URL-linjen for å se hvem som prøver å spore deg når du besøker et nytt nettsted.️</item>
         <item quantity="other">&#160;og &lt;b&gt;%d andre&lt;/b&gt; prøvde å spore deg her. &lt;br/&gt;&lt;br/&gt;Jeg blokkerte dem!&lt;br/&gt;&lt;br/&gt; ☝️Du kan sjekke URL-linjen for å se hvem som prøver å spore deg når du besøker et nytt nettsted.️</item>
