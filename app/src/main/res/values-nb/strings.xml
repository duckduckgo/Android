--- conflicted
+++ resolved
@@ -33,11 +33,7 @@
     <string name="cannotLaunchDefaultAppSettings">Kan ikke åpne innstillinger for standardapp</string>
     <string name="settingsDefaultBrowserEnabled">Gjør til standardnettleser</string>
     <string name="defaultBrowserMaybeLater">Kanskje senere</string>
-<<<<<<< HEAD
     <string name="defaultBrowserLetsDoIt">Gjør til standardnettleser</string>
-=======
-    <string name="defaultBrowserLetsDoIt">Sett i gang!</string>
->>>>>>> 93eff3fe
     <string name="defaultBrowserDescriptionNoDefault">Åpne lenker med ro i sinnet, hver gang.</string>
     <string name="defaultBrowserInstructions">Velg DuckDuckGo og trykk på <font color="#678fff">Alltid</font>.</string>
 
