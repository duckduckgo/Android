<?xml version="1.0" encoding="UTF-8"?>
<!--
  ~ Copyright (c) 2022 DuckDuckGo
  ~
  ~ Licensed under the Apache License, Version 2.0 (the "License");
  ~ you may not use this file except in compliance with the License.
  ~ You may obtain a copy of the License at
  ~
  ~     http://www.apache.org/licenses/LICENSE-2.0
  ~
  ~ Unless required by applicable law or agreed to in writing, software
  ~ distributed under the License is distributed on an "AS IS" BASIS,
  ~ WITHOUT WARRANTIES OR CONDITIONS OF ANY KIND, either express or implied.
  ~ See the License for the specific language governing permissions and
  ~ limitations under the License.
  -->
<!-- smartling.entity_escaping = false -->
<!-- smartling.instruction_attributes = instruction -->
<resources xmlns:tools="http://schemas.android.com/tools">
    <string name="appName" translatable="false">DuckDuckGo</string>
    <string name="appDescription" translatable="false">DuckDuckGo</string>
    <string name="duckDuckGoLogoDescription">DuckDuckGo-logo</string>
    <string name="duckDuckGoPrivacySimplified">Personvern gjort enkelt</string>
    <string name="yes">Ja</string>
    <string name="no">Nei</string>
    <string name="open">Åpne</string>
    <string name="cancel">Avbryt</string>
    <string name="search">Søk</string>

    <!-- Onboarding Activity -->
    <string name="onboardingDefaultBrowserDescription">Åpne innstillinger for å søke og surfe med DuckDuckGo hver gang.</string>
    <string name="onboardingDefaultBrowserTitle">Gjør DuckDuckGo til ditt standardvalg</string>

    <!-- Default Browser -->
    <string name="cannotLaunchDefaultAppSettings">Kan ikke åpne innstillinger for standardapp</string>
    <string name="settingsDefaultBrowserEnabled">Gjør til standardnettleser</string>
    <string name="defaultBrowserMaybeLater">Kanskje senere</string>
    <string name="defaultBrowserLetsDoIt">Gjør til standardnettleser</string>
    <string name="defaultBrowserDescriptionNoDefault">Åpne lenker med ro i sinnet, hver gang.</string>
    <string name="defaultBrowserInstructions">Velg DuckDuckGo og trykk på <font color="#678fff">Alltid</font>.</string>

    <!-- Browser Activity -->
    <string name="browserPopupMenu">Nettlesermeny</string>
    <string name="refresh">Oppdater</string>
    <string name="back">Tilbake</string>
    <string name="forward">Frem</string>

    <string name="omnibarInputHint">Søk eller skriv URL</string>
    <string name="clearButtonContentDescription">Tøm søkefeltet</string>
    <string name="no_compatible_third_party_app_installed">Ingen kompatibel app installert</string>
    <string name="addBookmarkMenuTitle">Legg til bokmerke</string>
    <string name="editBookmarkMenuTitle">Rediger bokmerke</string>
    <string name="addFavoriteMenuTitle">Legg til favoritt</string>
    <string name="removeFavoriteMenuTitle">Fjern favoritt</string>
    <string name="favoriteAddedMessage">Favoritt lagt til</string>
    <string name="bookmarkAddedMessage">Bokmerke lagt til</string>
    <string name="requestDesktopSiteMenuTitle">Skrivebordversjon</string>
    <string name="fireproofWebsiteMenuTitleRemove">Fjern brannsikring</string>
    <string name="requestMobileSiteMenuTitle">Mobilversjon</string>
    <string name="downloadsMenuTitle">Nedlastinger</string>
    <string name="printMenuTitle">Skriv ut siden</string>
    <string name="favoriteDeleteConfirmationMessage">Favoritt er fjernet</string>
    <string name="fireproofDeleteConfirmationMessage">Brannsikring fjernet</string>
    <string name="privacyProtectionEnabledConfirmationMessage" instruction="Placeholder is a website">Personvern aktivert for %1$s</string>
    <string name="privacyProtectionDisabledConfirmationMessage" instruction="Placeholder is a website">Personvern deaktivert for %1$s</string>
    <string name="undoSnackbarAction">Angre</string>

    <!-- Downloading files -->
    <string name="downloadImage">Last ned bilde</string>
    <string name="permissionRequiredToDownload">Nedlasting krever lagringstillatelse</string>

    <!-- Sharing options -->
    <string name="options">Alternativer</string>
    <string name="shareLink">Del lenke</string>
    <string name="shareMenuTitle">Del</string>
    <string name="copyUrl">Kopier lenke</string>

    <!-- Find in page -->
    <string name="findInPageMenuTitle">Finn på side</string>
    <string name="nextSearchTermDescription">Finn neste</string>
    <string name="previousSearchTermDescription">Finn forrige</string>
    <string name="closeFindInPageButtonDescription">Lukk finn-på-side-visning</string>
    <string name="findInPageHint">Finn på side</string>
    <string name="findInPageMatches" translatable="false">%d/%d</string>

    <!-- AutoComplete Suggestions -->
    <string name="editQueryBeforeSubmitting">Rediger spørringen før du søker</string>
    <string name="settingsAutocompleteEnabled">Vis forslag fra autofullføring</string>

    <!-- Opening external apps -->
    <string name="openExternalApp">Åpne ekstern app</string>
    <string name="launchingExternalApp">Åpne i en annen app</string>
    <string name="confirmOpenExternalApp">Ønsker du å forlate DuckDuckGo for å vise dette innholdet?</string>
    <string name="unableToOpenLink">Kan ikke åpne denne typen lenke</string>

    <!-- Tabs -->
    <string name="homeTab" translatable="false">DuckDuckGo</string>
    <string name="tabActivityTitle">Faner</string>
    <string name="tabsMenuItem">Faner</string>
    <string name="newTabMenuItem">Ny fane</string>
    <string name="openInNewTab">Åpne i ny fane</string>
    <string name="openInNewBackgroundTab">Åpne i bakgrunnsfane</string>
    <string name="openImageInNewTab">Åpne bilde i bakgrunnsfane</string>
    <string name="faviconContentDescription">Favorittikon</string>
    <string name="closeContentDescription">Lukk</string>
    <string name="closeAllTabsMenuItem">Lukk alle faner</string>
    <string name="closeTab">Lukk fane</string>
    <string name="tabClosed">Fane lukket</string>
    <string name="tabClosedUndo">Angre</string>
    <string name="downloadsMenuItemTitle">Nedlastinger</string>

<<<<<<< HEAD
=======
    <!-- Privacy Dashboard Activities -->
    <string name="privacyProtectionToggle">Personvern for side</string>
    <string name="privacyProtectionEnabled">BESKYTTELSE AKTIVERT FOR NETTSTEDET</string>
    <string name="privacyProtectionDisabled">BESKYTTELSE DEAKTIVERT FOR NETTSTEDET</string>
    <string name="privacyDashboardActivityTitle">Dashbord for personvern</string>
    <string name="privacyProtectionUpgraded" tools:ignore="TypographyQuotes">FORBEDRET FRA &lt;img src=\"%1$d\" /&gt; TIL &lt;img src=\"%2$d\" /&gt;</string>
    <string name="privacyGradeContentDescription">Grad av personvern</string>
    <string name="privacyProtectionTemporarilyDisabled">Vi har midlertidig deaktivert personvernbeskyttelse, da det ser ut til å få nettstedet til å slutte å fungere.</string>

    <string name="httpsGood">Kryptert tilkobling</string>
    <string name="httpsMixed">Tilkobling med blandet kryptering</string>
    <string name="httpsBad">Ukryptert tilkobling</string>

    <string name="scorecardActivityTitle">Grad av personvern</string>
    <string name="scorecardSiteIsMemberOfMajorNetwork">Nettstedet er et stort sporingsnettverk</string>
    <string name="scorecardPrivacyGrade">Grad av personvern</string>
    <string name="scorecardEnhancedGrade">Forsterket grad</string>

    <string name="privacyTermsActivityTitle">Personvernpraksis</string>
    <string name="practicesGood">God personvernpraksis</string>
    <string name="practicesMixed">Blandet personvernpraksis</string>
    <string name="practicesBad">Dårlig personvernpraksis</string>
    <string name="practicesUnknown">Ukjent personvernpraksis</string>
    <string name="practicesOverview">Personvernpraksis indikerer i hvilken grad den personlige informasjonen du deler med et nettsted er beskyttet.</string>
    <string name="practicesTosdrLink">Personvernpraksis fra<b><u>ToS;DR</u></b>.</string>
    <string name="practicesIconContentGood">Ikon for god praksis</string>
    <string name="practicesIconContentBad">Ikon for dårlig praksis</string>

    <string name="networkTrackerSummaryHeader">DE VERSTE SPORINGSNETTVERKENE</string>
    <string name="networkTrackerSummaryNotReady">Vi samler fortsatt data for å vise deg hvor mange sporinger vi har blokkert.</string>

    <string name="trackersActivityTitle">Sporingsforespørsler blokkert</string>
    <string name="trackersContentDescription">Sporingsforespørsler blokkert</string>
    <string name="trackersOverview">Forespørslene fra følgende tredjepartsdomener ble blokkert fra lasting, fordi de ble identifisert som sporingsforespørsler. Hvis forespørslene fra et selskap blir lastet, har selskapet mulighet til å profilere deg.</string>
    <string name="trackersOverviewProtectionsOff">Ingen sporingsforespørsler ble blokkert fra lasting, fordi beskyttelse er slått av for dette nettstedet. Hvis forespørslene fra et selskap blir lastet, har selskapet mulighet til å profilere deg.</string>

    <string name="domainsLoadedActivityTitle">Tredjepartsforespørsler er lastet</string>
    <string name="domainsLoadedContentDescription">Tredjepartsforespørsler er lastet</string>
    <string name="domainsLoadedOverview">Forespørslene fra følgende tredjepartsdomener ble lastet. Hvis forespørslene fra et selskap blir lastet, har selskapet mulighet til å profilere deg, selv om de andre nettsporingsbeskyttelsene våre fremdeles gjelder.</string>
    <string name="domainsLoadedOverviewProtectionsOff">Ingen tredjepartsforespørsler ble blokkert fra lasting, fordi beskyttelse er slått av for dette nettstedet. Hvis forespørslene fra et selskap blir lastet, har selskapet mulighet til å profilere deg.</string>
    <string name="domainsLoadedOverviewEmpty">Vi oppdaget ingen forespørsler fra tredjepartsdomener.</string>
    <string name="domainsLoadedHeadingText">Ingen tredjepartsdomener er lastet</string>

    <string name="webTrackingProtectionsText"><annotation type="learn_more_link">Om nettsporingsbeskyttelsen vår</annotation></string>
    <string name="webTrackingProtectionsUrl" translatable="false">https://help.duckduckgo.com/duckduckgo-help-pages/privacy/web-tracking-protections/</string>

    <string name="trackersBlockedNoSectionDescription">Forespørslene fra følgende domener ble lastet.</string>

    <string name="adLoadedSectionDescription" instruction="Placeholder is the name of the company who owns the ad">Forespørslene fra følgende domene ble lastet fordi en %1$s-annonse på DuckDuckGo nylig ble klikket på. Disse forespørslene bidrar til å evaluere annonseeffektiviteten. Alle annonser på DuckDuckGo er ikke-profilerende.</string>
    <string name="adLoadedSectionLinkText"><annotation type="learn_more_link">Hvordan søkeannonsene våre påvirker beskyttelsen vår</annotation></string>
    <string name="adLoadedSectionUrl" translatable="false">https://help.duckduckgo.com/duckduckgo-help-pages/privacy/web-tracking-protections/#3rd-party-tracker-loading-protection</string>

    <string name="domainsLoadedSectionDescription">Forespørslene fra følgende domene ble også lastet.</string>
    <string name="domainsLoadedSectionSingleSectionDescription">Sporingsforespørslene fra følgende domener ble lastet.</string>
    <string name="domainsLoadedSectionEmptyListDescription">Vi oppdaget ingen forespørsler fra tredjepartsdomener.</string>

    <string name="domainsLoadedBreakageSectionDescription">Forespørslene fra følgende domene ble lastet for å forhindre brudd på nettstedet.</string>
    <string name="domainsLoadedAssociatedSectionDescription" instruction="Placeholder is the name of a company">Forespørslene fra følgende domene ble lastet fordi de er tilknyttet %1$s.</string>

    <string name="trackersBlockedText">Forespørsler blokkert fra lasting</string>
    <string name="trackersNotBlockedText">Ingen sporingsforespørsler er blokkert</string>
    <string name="trackersNoFoundText">Ingen sporingsforespørsler er funnet</string>
    <string name="trackersFoundText">Sporingsforespørsler funnet</string>

    <string name="domainsLoadedText">Tredjepartsforespørsler er lastet</string>
    <string name="domainsNotLoadedText">Ingen tredjepartsforespørsler er lastet</string>

    <string name="majorNetworksNoFound">Ingen større sporingsnettverk ble oppdaget</string>
    <string name="majorNetworksFound">Store sporingsnettverk er oppdaget</string>

>>>>>>> 4b5605ae
    <!-- Fire -->
    <string name="fireMenu">Slett data</string>
    <string name="fireClearAll">Lukk alle faner og slett data</string>
    <string name="fireCancel">Avbryt</string>
    <string name="fireDataCleared">Data slettet</string>

    <!-- Settings Activity -->
    <string name="settingsActivityTitle">Innstillinger</string>
    <string name="settingsMenuItemTitle">Innstillinger</string>
    <string name="settingsHeadingPrivacy">Personvern</string>
    <string name="settingsHeadingAppearance">Utseende</string>
    <string name="settingsHeadingCustomize">Tilpass</string>
    <string name="settingsHeadingAbout">Om</string>
    <string name="settingsAboutDuckduckgo">Om DuckDuckGo</string>
    <string name="settingsVersion">Versjon</string>
    <string name="leaveFeedback">Del tilbakemelding</string>
    <string name="settingsEmailProtectionTitle">E-postbeskyttelse</string>
    <string name="settingsEmailProtectionSubtitle">Blokker e-postsporere og skjul adressen din</string>
    <string name="settingsHeadingMore">Mer fra DuckDuckGo</string>
    <string name="settingsLightTheme">Lyst</string>
    <string name="settingsTheme">Utseende</string>
    <string name="settingsDarkTheme">Mørk</string>
    <string name="settingsSystemTheme">Systemstandard</string>
    <string name="settingsThemeDialogSave">Bruk tema</string>
    <string name="settingsTitleAppLinks">Åpne lenker i apper</string>
    <string name="settingsTitleAppLinksDialog">Åpne lenker i apper</string>
    <string name="settingsAppLinksAskEveryTime">Spør hver gang</string>
    <string name="settingsAppLinksAlways">Alltid</string>
    <string name="settingsAppLinksNever">Aldri</string>

    <!-- Settings - Automatically clearing data -->
    <string name="settingsAutomaticallyClearingDialogSave">Lagre</string>

    <string name="settingsAutomaticallyClearWhat">Tøm automatisk …</string>
    <string name="settingsAutomaticallyClearWhatDialogTitle">Tøm automatisk …</string>
    <string name="settingsAutomaticallyClearWhatOptionNone">Ingen</string>
    <string name="settingsAutomaticallyClearWhatOptionTabs">Faner</string>
    <string name="settingsAutomaticallyClearWhatOptionTabsAndData">Faner og data</string>

    <string name="settingsAutomaticallyClearWhen">Slett …</string>
    <string name="settingsAutomaticallyClearWhenDialogTitle">Slett …</string>
    <string name="settingsAutomaticallyClearWhenAppExitOnly">kun når appen lukkes</string>
    <string name="settingsAutomaticallyClearWhenAppExit5Seconds">når appen lukkes eller har vært inaktiv i 5 sekunder</string>
    <string name="settingsAutomaticallyClearWhenAppExit5Minutes">når appen lukkes eller har vært inaktiv i 5 minutter</string>
    <string name="settingsAutomaticallyClearWhenAppExit15Minutes">når appen lukkes eller har vært inaktiv i 15 minutter</string>
    <string name="settingsAutomaticallyClearWhenAppExit30Minutes">når appen lukkes eller har vært inaktiv i 30 minutter</string>
    <string name="settingsAutomaticallyClearWhenAppExit60Minutes">når appen lukkes eller har vært inaktiv i 1 time</string>

    <!-- About Activity -->
    <string name="aboutActivityTitle">Om DuckDuckGo</string>
    <string name="aboutDescription">
        Hos DuckDuckGo setter vi den nye standarden for tillit på nett.\n\nDuckDuckGo privatnettleser gir deg verktøyene du trenger for å beskytte personvernet ditt mens du søker og surfer på nettet, inkludert blokkering av sporingsanordninger, smartere kryptering, samt DuckDuckGo privat søk.\n\nInternett burde ikke føles ekkelt å bruke, og det å få privatlivet du fortjener på nett bør være like enkelt som det er å lukke persiennene.</string>
    <string name="aboutMoreLink">Mer på duckduckgo.com/about</string>
    <string name="no_suggestions">Ingen forslag</string>

    <!-- Broken Site Activity -->
    <string name="brokenSiteReportBrokenSiteMenuItem">Rapporter nettstedfeil</string>
    <string name="brokenSiteHeading">Rapporter nettstedfeil</string>
    <string name="brokenSiteSubmitted">Takk! Tilbakemeldingen er sendt.</string>
    <string name="brokenSitesCategoriesTitle">Beskriv hva som skjedde</string>
    <string name="brokenSitesCategoriesHint">Beskriv hva som skjedde</string>
    <string name="brokenSiteSubmitButton">Send rapport</string>
    <string name="brokenSiteDescription">Når du sender inn en anonym rapport om nettstedfeil, hjelper det oss med å feilsøke disse problemene og forbedre appen.</string>

    <string name="brokenSiteCategoryImages">Bildene ble ikke lastet inn</string>
    <string name="brokenSiteCategoryPaywall">Nettstedet ba meg om å deaktivere</string>
    <string name="brokenSiteCategoryComments">Kommentarene ble ikke lastet inn</string>
    <string name="brokenSiteCategoryVideos">Video ble ikke avspilt</string>
    <string name="brokenSiteCategoryLinks">Linker eller knapper fungerer ikke</string>
    <string name="brokenSiteCategoryContent">Innhold mangler</string>
    <string name="brokenSiteCategoryLogin">Jeg kan ikke logge inn</string>
    <string name="brokenSiteCategoryUnsupported">Nettleseren er inkompatibel</string>
    <string name="brokenSiteCategoryOther">Noe annet</string>

    <!-- Bookmarks Activity -->
    <string name="bookmarksMenuTitle">Bokmerker</string>
    <string name="bookmarksActivityTitle">Bokmerker</string>
    <string name="noBookmarks">Ingen bokmerker lagt til ennå</string>
    <string name="bookmarkOverflowContentDescription" instruction="Placeholder is the title of the bookmark">Flere alternativer for bokmerket %1$s</string>
    <string name="bookmarkDeleteConfirmationMessage" instruction="Placeholder is the title of the bookmark">Slettet &lt;b&gt;%1$s&lt;/b&gt;</string>
    <string name="exportBookmarksMenu">Eksporter</string>
    <string name="exportBookmarksEmpty">Du har ingen bokmerker, ingenting blir eksportert</string>
    <string name="exportBookmarksError">Vi kunne ikke eksportere noen av bokmerkene, noe gikk galt</string>
    <string name="exportBookmarksSuccess">Alle bokmerkene ble eksportert</string>
    <string name="importBookmarksMenu">Importer</string>
    <string name="importBookmarksFileTitle">Velg en bokmerkefil du vil importere</string>
    <string name="importBookmarksError">Vi kunne ikke importere noen av bokmerkene, noe gikk galt</string>
    <string name="importBookmarksEmpty">Filen har ingen bokmerker å importere</string>
    <string name="importBookmarksSuccess">%1$d bokmerker ble importert</string>
    <string name="savedSiteDialogTitleHint">Tittel</string>
    <string name="savedSiteDialogUrlHint">URL</string>
    <string name="savedSiteDialogTitleEdit">Rediger</string>
    <string name="bookmarksSectionTitle">Bokmerker</string>
    <string name="favoritesSectionTitle">Favoritter</string>
    <string name="bookmarksEmptyHint">Ingen bokmerker lagt til ennå</string>
    <string name="favoritesEmptyHint">Ingen favoritter ennå</string>

    <!-- Dialogs -->
    <string name="dialogConfirmTitle">Bekreft</string>
    <string name="dialogSave">Lagre</string>
    <string name="delete">Slett</string>
    <string name="edit">Rediger</string>
    <string name="remove">Fjern</string>
    <string name="removeAll">Fjern alle</string>

    <!-- Widget -->
    <string name="searchWidgetTextHint">Søk med DuckDuckGo</string>

    <!-- Favorites widget -->
    <string name="addFavoriteMenuTitleHighlighted">👋 Legg til i favoritter</string>
    <string name="widgetConfigurationTitleText">Velg tema</string>
    <string name="widgetConfigurationSystemThemeOption">Systemstandard</string>
    <string name="widgetConfigurationLightThemeOption">Lyst</string>
    <string name="widgetConfigurationDarkThemeOption">Mørk</string>
    <string name="widgetConfigurationAddWidgetOption">Legg til widget</string>
    <string name="searchWidgetEmtpyFavoritesHint">Ingen favoritter ennå</string>
    <string name="searchWidgetEmtpyFavoritesCta">Legg til favoritt</string>
    <string name="daxFavoritesOnboardingCtaText"><![CDATA[Gå til favorittsidene dine på et blunk!<br/><br/>Gå til et nettsted du liker. Så trykker du på « ⠇»-ikonet og velger Legg til i favoritter.]]></string>
    <string name="daxFavoritesOnboardingCtaContentDescription">Gå til favorittsidene dine på et blunk! Gå til et nettsted du liker. Så trykker du på nettleserens menyikon og velger Legg til i favoritter.</string>
    <string name="widgetConfigurationActivityTitle">Widget-konfigurasjon</string>
    <string name="favoritesWidgetLabel">Favoritter</string>
    <string name="searchWidgetLabel">Søk</string>

    <!-- Home Screen Shortcuts -->
    <string name="addToHome">Legg til på startskjermen</string>
    <string name="shortcutAddedText" instruction="Placeholder is the name of a website">%1$s er lagt til på startskjermen.</string>

    <!-- User Survey -->
    <string name="surveyCtaTitle">Hjelp oss med å forbedre appen!</string>
    <string name="surveyCtaDescription">Ta vår korte spørreundersøkelse og del tilbakemeldingen din.</string>
    <string name="surveyCtaLaunchButton">Delta i spørreundersøkelsen</string>
    <string name="surveyCtaDismissButton">Nei takk</string>
    <string name="surveyActivityTitle">Spørreundersøkelse</string>
    <string name="surveyTitle">DUCKDUCKGO-SPØRREUNDERSØKELSE</string>
    <string name="surveyDismissContentDescription">Avvis spørreundersøkelsen</string>
    <string name="surveyLoadingErrorTitle">Å nei!</string>
    <string name="surveyLoadingErrorText">Spørreundersøkelsen vår laster ikke for øyeblikket.\nPrøv igjen senere.</string>

    <!-- Add widget -->
    <string name="addWidgetCtaTitle">Prøv søke-widgeten vår!</string>
    <string name="addWidgetCtaDescription">Legg søke-widgeten vår til på startskjermen for rask og enkel tilgang.</string>
    <string name="addWidgetCtaAutoLaunchButton">Legg til widget</string>
    <string name="addWidgetCtaInstructionsLaunchButton">Vis meg</string>
    <string name="addWidgetCtaDismissButton">Avvis</string>
    <string name="addWidgetInstructionsActivityTitle">Legg til widget</string>
    <string name="addWidgetInstruction1Label">1</string>
    <string name="addWidgetInstruction1">Trykk lenge på startskjermen og åpne deretter widget-menyen.</string>
    <string name="addWidgetInstruction2Label">2</string>
    <string name="addWidgetInstruction2">Finn DuckDuckGo-widgeten.</string>
    <string name="addWidgetInstruction3Label">3</string>
    <string name="addWidgetInstruction3">Dra widgeten til startskjermen.</string>
    <string name="addWidgetInstructionsButtonGoHome">Gå til startskjermen</string>
    <string name="addWidgetInstructionsButtonClose">Lukk</string>

    <!-- App Enjoyment / Rating / Feedback -->
    <string name="appEnjoymentDialogTitle">Liker du DuckDuckGo?</string>
    <string name="appEnjoymentDialogMessage">Vi vil gjerne høre hva du mener.</string>
    <string name="appEnjoymentDialogPositiveButton">Jeg liker den</string>
    <string name="appEnjoymentDialogNegativeButton">Det trengs forbedringer</string>

    <string name="rateAppDialogTitle">Vurder appen</string>
    <string name="rateAppDialogMessage">Tilbakemeldingen din er viktig. Legg igjen en vurdering, det blir vi glade for!</string>
    <string name="rateAppDialogPositiveButton">Vurder app</string>
    <string name="rateAppDialogNegativeButton" translatable="false">@string/noThanks</string>

    <string name="giveFeedbackDialogTitle">Det var leit å høre</string>
    <string name="giveFeedbackDialogMessage">Fortell oss hvordan vi kan forbedre appen.</string>
    <string name="giveFeedbackDialogPositiveButton">Del tilbakemelding</string>
    <string name="giveFeedbackDialogNegativeButton" translatable="false">@string/noThanks</string>

    <string name="noThanks">Nei takk</string>

    <!-- Notification Channel Names -->
    <string name="notificationChannelTutorials">Veiledninger</string>

    <!-- Clear Notification -->
    <string name="clearNotificationTitle">Sletting av data satt til manuell</string>
    <string name="clearNotificationDescription">Tilpass DuckDuckGo for å slette netthistorikken etter hver økt.</string>

    <!-- Privacy Protection Notification -->
    <string name="privacyProtectionNotificationDefaultTitle">Vi beskytter personvernet ditt</string>
    <string name="privacyProtectionNotificationReportTitle">Din personvernrapport</string>
    <string name="privacyProtectionNotificationDefaultDescription">Når du bruker DuckDuckGo-appen, beskytter den dataene dine ved å blokkere sporing og kryptere tilkoblinger.</string>
    <string name="privacyProtectionNotificationUpgadeDescription" instruction="Placeholder is a the number of connections we have protected">Du beskyttet dataene dine ved å sikre %1$d ukrypterte tilkoblinger mens du brukte DuckDuckGo.</string>
    <string name="privacyProtectionNotificationTrackerDescription" instruction="Placeholder is the numer of trackers blocked">Du beskyttet dataene dine ved å blokkere %1$d sporinger mens du brukte DuckDuckGo.</string>
    <string name="privacyProtectionNotificationBothDescription" instruction="%1$d is the number of trackers blocked and %2$d is the number of unencrypted connections">Du beskyttet dataene dine ved å blokkere %1$d sporinger og sikre %2$d ukrypterte tilkoblinger mens du brukte DuckDuckGo.</string>
    <string name="privacyProtectionNotificationLaunchButton">Fortsett å bruke nettleseren</string>

    <!-- Authentication -->
    <string name="authenticationDialogTitle">Logg inn</string>
    <string name="authenticationDialogMessage" instruction="Placeholder is the name of a website">%1$s krever brukernavn og passord.</string>
    <string name="authenticationDialogPositiveButton">Logg inn</string>
    <string name="authenticationDialogNegativeButton">Avbryt</string>
    <string name="authenticationDialogUsernameHint">Brukernavn</string>
    <string name="authenticationDialogPasswordHint">Passord</string>

    <!-- User-facing label for when a user selects text and might want to search for that text -->
    <string name="systemTextSearchMessage">Søk med DuckDuckGo</string>

    <!-- App feedback disambiguation -->
    <string name="feedbackActivityTitle">Del tilbakemelding</string>
    <string name="missingBrowserFeaturesTitleLong">Nettleserfunksjoner mangler eller fungerer dårlig</string>
    <string name="missingBrowserFeaturesTitleShort">Problemer med nettleserfunksjoner</string>
    <string name="missingBrowserFeaturesSubtitle">Hvilken nettleserfunksjon kan vi legge til eller forbedre?</string>
    <string name="missingBrowserFeatureSubReasonNavigation">Gå frem, tilbake og/eller oppdater</string>
    <string name="missingBrowserFeatureSubReasonTabManagement">Opprette og håndtere faner</string>
    <string name="missingBrowserFeatureSubReasonAdPopups">Blokkering av reklame og popups</string>
    <string name="missingBrowserFeatureSubReasonVideos">Se videoer</string>
    <string name="missingBrowserFeatureSubReasonImages">Bruk av bilder</string>
    <string name="missingBrowserFeatureSubReasonBookmarks">Opprette og håndtere bokmerker</string>
    <string name="missingBrowserFeatureSubReasonOther">Ingen av disse</string>

    <string name="websiteNotLoadingTitleLong">Problemer med innlasting av nettsteder</string>
    <string name="websiteNotLoadingTitleShort">Problemer med innlasting av nettsteder</string>
    <string name="websiteNotLoadingSubtitle">Hvilket nettsted fungerer ikke?</string>

    <string name="searchNotGoodEnoughTitleLong">DuckDuckGo-søket er ikke bra nok</string>
    <string name="searchNotGoodEnoughTitleShort">DuckDuckGo-søkeproblemer</string>
    <string name="searchNotGoodEnoughSubtitle">Hvilken søkefunksjon kan vi legge til eller forbedre?</string>
    <string name="searchNotGoodEnoughSubReasonTechnicalSearches">Programmerings- og tekniske søk</string>
    <string name="searchNotGoodEnoughSubReasonGoogleLayout">Layout burde ligne mer på Google</string>
    <string name="searchNotGoodEnoughSubReasonFasterLoadTimes">Raskere innlasting</string>
    <string name="searchNotGoodEnoughSubReasonSpecificLanguage">Søk på et bestemt språk eller i en bestemt region</string>
    <string name="searchNotGoodEnoughSubReasonBetterAutocomplete">Bedre autofullføring</string>
    <string name="searchNotGoodEnoughSubReasonOther">Ingen av disse</string>

    <string name="needMoreCustomizationTitleLong">Det finnes ikke nok tilpasningsvalg i appen</string>
    <string name="needMoreCustomizationTitleShort">Tilpasningsproblemer</string>
    <string name="needMoreCustomizationSubtitle">Hvilket tilpasningsvalg kan vi legge til eller forbedre?</string>
    <string name="needMoreCustomizationSubReasonHomeScreenConfiguration">Konfigurasjon av startskjermen</string>
    <string name="needMoreCustomizationSubReasonTabDisplay">Hvordan faner vises</string>
    <string name="needMoreCustomizationSubReasonAppLooks">Hvordan appen ser ut</string>
    <string name="needMoreCustomizationSubReasonWhichDataIsCleared">Hvilke data som slettes</string>
    <string name="needMoreCustomizationSubReasonWhenDataIsCleared">Når data slettes</string>
    <string name="needMoreCustomizationSubReasonBookmarksDisplay">Hvordan bokmerker vises</string>
    <string name="needMoreCustomizationSubReasonOther">Ingen av disse</string>

    <string name="appIsSlowOrBuggyTitleLong">Appen er treg, full av feil eller krasjer</string>
    <string name="appIsSlowOrBuggyTitleShort">Ytelsesproblemer</string>
    <string name="appIsSlowOrBuggySubtitle">Hvilket problem opplever du?</string>
    <string name="appIsSlowOrBuggySubReasonSlowResults">Nettsider og søkeresultater lastes inn sakte</string>
    <string name="appIsSlowOrBuggySubReasonAppCrashesOrFreezes">Appen krasjer eller fryser</string>
    <string name="appIsSlowOrBuggySubReasonMediaPlayback">Problemer med avspilling av video og medier</string>
    <string name="appIsSlowOrBuggySubReasonOther">Ingen av disse</string>

    <string name="otherMainReasonTitleLong">Ingen av disse</string>
    <string name="otherMainReasonTitleShort">Andre problemer</string>

    <string name="openEndedInputHint">Vær så spesifikk som mulig</string>
    <string name="submitFeedback">SEND</string>

    <string name="tellUsHowToImprove">Fortell oss hva vi kan forbedre.</string>
    <string name="thanksForTheFeedback">Takk for tilbakemeldingen!</string>
    <string name="feedbackNegativeMainReasonPageSubtitle">Hva er det som er mest frustrerende?</string>
    <string name="feedbackNegativeMainReasonPageTitle">Det var leit å høre</string>
    <string name="feedbackShareDetails">Del detaljer</string>
    <string name="sharePositiveFeedbackWithTheTeam">Har du noe mer du ønsker å dele med teamet?</string>
    <string name="whatHaveYouBeenEnjoying">Hva liker du?</string>
    <string name="awesomeToHear">Flott å høre!</string>
    <string name="shareTheLoveWithARating">Vurder oss i Play-butikken – det blir vi glade for!</string>
    <string name="rateTheApp">VURDER APPEN</string>
    <string name="declineFurtherFeedback">NEI TAKK, JEG ER FERDIG</string>
    <string name="whichBrokenSites">Når opplever du disse problemene?</string>
    <string name="whichBrokenSitesHint">Hvilket nettsted har problemer?</string>
    <string name="feedbackSpecificAsPossible">Vær så spesifikk som mulig</string>
    <string name="feedbackInitialDisambiguationTitle">Vi setter i gang!</string>
    <string name="feedbackInitialDisambiguationSubtitle">Hvordan vil du kategorisere tilbakemeldingen din?</string>
    <string name="feedbackInitialDisambiguationHappyButtonContentDescription">Knapp for positiv tilbakemelding</string>
    <string name="feedbackInitialDisambiguationSadButtonContentDescription">Knapp for negativ tilbakemelding</string>
    <string name="feedbackIsImportantToUs">Den anonyme tilbakemeldingen din er viktig for oss.</string>

    <!-- Webview Recovery -->
    <string name="crashedWebViewErrorMessage">"Nettstedet kunne ikke vises."</string>
    <string name="crashedWebViewErrorAction">"Last inn på nytt"</string>

    <!-- System Search-->
    <string name="systemSearchDeviceAppLabel">Fra denne enheten</string>
    <string name="systemSearchOmnibarInputHint"><font size="13">Søk eller skriv URL</font></string>
    <string name="systemSearchAppNotFound">Programmet ble ikke funnet</string>
    <string name="systemSearchOnboardingText">Takk for at du valgte DuckDuckGo!\nNår du bruker vårt søk eller app, er søkene dine beskyttet.</string>
    <string name="systemSearchOnboardingFeaturesIntroText">DuckDuckGo-appen kan også:</string>
    <string name="systemSearchOnboardingFeatureOneText">Blokkerer utrygge sporere.</string>
    <string name="systemSearchOnboardingFeatureTwoText">Tvinger kryptering av nettsteder.</string>
    <string name="systemSearchOnboardingFeatureThreeText">Sletter data med ett trykk.</string>
    <string name="systemSearchOnboardingButtonMore">Vis mer</string>
    <string name="systemSearchOnboardingButtonLess">Skjul</string>
    <string name="systemSearchOnboardingButtonOk">Den er grei</string>

    <!-- Dax Dialog -->
    <string name="daxDialogHideButton">SKJUL</string>
    <string name="daxDialogPhew">Puh!</string>
    <string name="daxDialogNext">Neste</string>
    <string name="daxDialogHighFive">High Five!</string>
    <string name="daxDialogGotIt">Den er grei</string>
    <string name="hideTipsTitle">Skjul gjenværende tips?</string>
    <string name="hideTipsText">Det er bare noen få, og vi prøvde å gjøre dem informative.</string>
    <string name="hideTipsButton">Skjul tips for alltid</string>

    <!-- New Onboarding Experience -->
    <string name="onboardingWelcomeTitle">"Velkommen til DuckDuckGo!"</string>
    <string name="onboardingDaxText"><![CDATA[Internettet kan være ganske skummelt.<br/><br/>Men ikke vær redd! Det er enklere enn du tror å søke og surfe privat.]]></string>
    <string name="onboardingLetsDoItButton">Sett i gang!</string>
    <string name="daxIntroCtaText"><![CDATA[Deretter kan du besøke et av favorittnettstedene dine!\n\nJeg blokkerer sporingsforsøk slik at de ikke kan spionere på deg. Hvis det er mulig, oppgraderer jeg også sikkerheten på forbindelsen din. 🔒]]></string>
    <string name="daxEndCtaText"><![CDATA[Dette går bra!<br/><br/>Husk: Hver gang du surfer med meg, klippes vingene av en ekkel annonse. 👍]]></string>
    <string name="daxSerpCtaText">DuckDuckGo-søkene dine er anonyme. Alltid. 🙌</string>
    <plurals name="daxTrackersBlockedCtaText">
        <item quantity="one"><![CDATA[ og <b>%1$d annen</b> prøvde å spore deg her. <br/><br/>Jeg blokkerte dem!<br/><br/> ☝️Du kan sjekke adresselinjen for å se hvem som prøver å spore deg når du besøker et nytt nettsted.️]]></item>
        <item quantity="other"><![CDATA[ og <b>%1$d andre</b> prøvde å spore deg her. <br/><br/>Jeg blokkerte dem!<br/><br/> ☝️Du kan sjekke adresselinjen for å se hvem som prøver å spore deg når du besøker et nytt nettsted.️]]></item>
    </plurals>
    <plurals name="daxTrackersBlockedCtaZeroText">
        <item quantity="one"><![CDATA[ prøvde å spore deg her. <br/><br/>Jeg blokkerte dem!<br/><br/> ☝️Du kan sjekke adresselinjen for å se hvem som prøver å spore deg når du besøker et nytt nettsted.️]]></item>
        <item quantity="other"><![CDATA[ prøvde å spore deg her. <br/><br/>Jeg blokkerte dem!<br/><br/> ☝️Du kan sjekke adresselinjen for å se hvem som prøver å spore deg når du besøker et nytt nettsted.️]]></item>
    </plurals>
    <string name="daxNonSerpCtaText"><![CDATA[Jeg blokkerer irriterende sporere mens du trykker og blar.\n\nDu kan bare fortsette å surfe!]]></string>
    <string name="daxMainNetworkCtaText" instruction="%1$s is the name of a company, %2$s is the website where the tracking is happening, %3$s is the name of the company showing in %1$s">Pass opp! Jeg klarer ikke å forhindre at %1$s ser aktiviteten din på %2$s &lt;br/&gt;&lt;br/&gt;Men surf med meg, så kan jeg redusere informasjonen %3$s får om deg. Det gjør jeg ved å blokkere vedkommendes sporingsanordninger på mange andre nettsteder.</string>
    <string name="daxMainNetworkOwnedCtaText" instruction="%1$s is the name of a company, %2$s is the website where the tracking is happening, %3$s is the name of the company showing in %1$s">Pass opp! Siden %1$s eier %2$s, kan jeg ikke forhindre at de ser aktiviteten din her.&lt;br/&gt;&lt;br/&gt;Men surf med meg, så kan jeg redusere informasjonen %3$s får om deg. Det gjør jeg ved å blokkere vedkommendes sporingsanordninger på mange andre nettsteder.</string>

    <!-- Download Confirmation -->
    <string name="downloadConfirmationContinue">Lagre til nedlastinger</string>
    <string name="downloadConfirmationSaveFileTitle" instruction="Placeholder is the name of a file">Lagre %1$s</string>
    <string name="downloadConfirmationKeepBothFilesText">Behold begge</string>
    <string name="downloadConfirmationReplaceOldFileText">Erstatt</string>
    <string name="downloadConfirmationOpenFileText">Åpne</string>
    <string name="downloadConfirmationUnableToOpenFileText">Kunne ikke åpne filen</string>
    <string name="downloadConfirmationUnableToDeleteFileText">Kunne ikke slette gammel fil</string>

    <!-- Change Icon Activity -->
    <string name="changeIconActivityTitle">Appikon</string>
    <string name="changeIconCtaLabel">Appikon</string>
    <string name="changeIconCtaAccept">Bruk</string>
    <string name="changeIconCtaCancel">Avbryt</string>
    <string name="changeIconDialogTitle">Bruke nytt ikon?</string>
    <string name="changeIconDialogMessage">Det kan hende at appen lukkes for at endringene skal tre i kraft. Kom tilbake etter at du har beundret det kjekke, nye ikonet ditt.</string>

    <!-- New dashboard / menu buttons -->
    <string name="manageWhitelist">Ubeskyttede nettsteder</string>
    <string name="reportBrokenSite">Rapporter nettstedfeil</string>

    <!-- Dialogs -->
    <string name="dialogAddTitle">Legg til</string>
    <string name="dialogEditTitle">Rediger</string>
    <string name="dialogSaveAction">Lagre</string>

    <!-- Whitelist -->
    <string name="whitelistActivityTitle">Ubeskyttede nettsteder</string>
    <string name="enablePrivacyProtection">Aktiver personvernbeskyttelse</string>
    <string name="disablePrivacyProtection">Deaktiver personvernbeskyttelse</string>
    <string name="whitelistEntryOverflowContentDescription" instruction="Placeholder is a website">Flere alternativer for det ubeskyttede nettstedet %1$s</string>
    <string name="whitelistEntryDeleteConfirmMessage" instruction="Placeholder is a website">Er du sikker på at du vil fjerne &lt;b&gt;%1$s&lt;/b&gt; fra ubeskyttede nettsteder?</string>
    <string name="whitelistExplanation">Disse nettstedene blir ikke dekket av personvernbeskyttelse.</string>
    <string name="whitelistNoEntries">Personvernbeskyttelse aktivert for alle nettsteder</string>
    <string name="whitelistDomainHint">www.example.com</string>
    <string name="whitelistFormatError">Oppgi et domene som <b>eksempel.no</b> og prøv på nytt</string>

    <!-- Settings -->
    <string name="settingsPrivacyProtectionWhitelist">Ubeskyttede nettsteder</string>

    <!-- Fireproof websites -->
    <string name="fireproofWebsitesActivityTitle">Brannsikre nettsteder</string>
    <string name="settingsFireproofWebsites">Brannsikre nettsteder</string>
    <string name="fireproofWebsiteMenuTitleAdd">Brannsikre denne siden</string>
    <string name="fireproofWebsiteSnackbarConfirmation" instruction="Placeholder is a website">&lt;b&gt;%1$s&lt;/b&gt; er nå brannsikkert</string>
    <string name="fireproofWebsiteSnackbarAction">Angre</string>
    <string name="fireproofWebsiteDeleteConfirmMessage" instruction="Placeholder is a website">Er du sikker på at du vil slette &lt;b&gt;%1$s&lt;/b&gt;?</string>
    <string name="fireproofWebsiteFeatureDescription">Nettsteder anvender informasjonskapsler for å holde deg innlogget. Når du gjør en side brannsikker, vil ikke informasjonskapslene slettes og du holder deg innlogget, selv etter å ha brukt brannknappen. Vi blokkerer fortsatt tredjeparters sporingsanordninger som blir funnet på brannsikre nettsteder.</string>
    <string name="fireproofWebsiteOverflowContentDescription" instruction="Placeholder is a website">Flere alternativer for brannsikkert nettsted %1$s</string>
    <string name="fireproofWebsiteLoginDialogTitle" instruction="Placeholder is a website">Ønsker du å brannsikre %1$s?</string>
    <string name="fireproofWebsiteLoginDialogDescription">Hvis du brannsikrer dette nettstedet, vil du fortsatt være innlogget etter å ha brukt brannknappen.</string>
    <string name="fireproofWebsiteLoginDialogPositive">Brannsikre</string>
    <string name="fireproofWebsiteLoginDialogNegative">Ikke nå</string>
    <string name="fireproofWebsiteItemsSectionTitle">Brannsikre nettsteder</string>
    <string name="fireproofWebsiteEmptyListHint">Ingen brannsikre nettsteder ennå</string>
    <string name="fireproofWebsiteSettingSelectionTitle">Brannsikre nettsteder ved pålogging</string>
    <string name="fireproofWebsiteRemoveAllConfirmation">Brannsikring fjernet fra alle nettsteder</string>
    <string name="fireproofWebsiteRemovalConfirmation" instruction="Placeholder is a website">Brannsikring fjernet for &lt;b&gt;%1$s&lt;/b&gt;</string>
    <string name="fireproofWebsiteSettingsSelectionDialogAskEveryTime">Spør hver gang</string>
    <string name="fireproofWebsiteSettingsSelectionDialogAlways">Alltid</string>
    <string name="fireproofWebsiteSettingsSelectionDialogNever">Aldri</string>
    <string name="disableLoginDetectionDialogTitle">Vil du deaktivere påminnelser om brannsikring når du logger inn på nettsteder?</string>
    <string name="disableLoginDetectionDialogDescription">Du kan når som helst endre dette under Innstillinger.</string>
    <string name="disableLoginDetectionDialogPositive">DEAKTIVER</string>
    <string name="disableLoginDetectionDialogNegative">AVBRYT</string>
    <string name="automaticFireproofWebsiteLoginDialogTitle">Vil du brannsikre nettsteder automatisk ved pålogging?</string>
    <string name="automaticFireproofWebsiteLoginDialogDescription">Med brannsikrede nettsteder er du fortsatt pålogget etter å ha brukt brannknappen. Du kan når som helst endre dette senere i innstillingene. </string>
    <string name="automaticFireproofWebsiteLoginDialogFirstOption">Alltid brannsikre</string>
    <string name="automaticFireproofWebsiteLoginDialogSecondOption">Brannsikre denne siden</string>
    <string name="automaticFireproofWebsiteLoginDialogThirdOption">Ikke nå</string>


    <!-- Fire Animation settings -->
    <string name="settingsFireAnimation">Animasjon for brannknappen</string>
    <string name="settingsHeroFireAnimation">Inferno</string>
    <string name="settingsHeroWaterAnimation">Malstrøm</string>
    <string name="settingsHeroAbstractAnimation">Luftstrøm</string>
    <string name="settingsNoneAnimation">Ingen</string>
    <string name="settingsSelectFireAnimationDialog">Animasjon for brannknappen</string>
    <string name="settingsSelectFireAnimationDialogSave">Lagre</string>

    <!-- Dos Attack error-->
    <string name="dosErrorMessage">Tilkobling avbrutt. Dette nettstedet kan skade enheten din.</string>

    <!-- Precise Location -->
    <string name="preciseLocationSystemDialogTitle">Vil du aktivere posisjonstjenester for DuckDuckGo privatnettleser?</string>
    <string name="preciseLocationSystemDialogSubtitle" instruction="%1$s and %2$s are both the name of the website requesting the location">%1$s ber om tillatelse til å se posisjonen til enheten din. Først må du gi appen tillatelse til å sende enhetens posisjon, deretter kan %2$s be om tillatelse.</string>
    <string name="preciseLocationSystemDialogAllow">Aktiver</string>
    <string name="preciseLocationSystemDialogDeny">Kanskje senere</string>
    <string name="preciseLocationSystemDialogNeverAllow">Ikke spør igjen for dette nettstedet</string>
    <string name="preciseLocationSiteDialogTitle" instruction="Placeholder is the name of a website">Vil du gi %1$s tillatelse til å se posisjonen din?</string>
    <string name="preciseLocationDDGDialogSubtitle">Vi bruker den anonyme posisjonen kun til å levere bedre resultater, i nærheten av deg. Du kan ombestemme deg senere.</string>
    <string name="preciseLocationSiteDialogSubtitle">Du kan administrere posisjonstillatelser du har gitt til enkeltsider under Innstillinger.</string>
    <string name="preciseLocationSiteDialogAllowAlways">Alltid</string>
    <string name="preciseLocationSiteDialogAllowOnce">Kun for denne økten</string>
    <string name="preciseLocationSiteDialogDenyAlways">Aldri tillat</string>
    <string name="preciseLocationSiteDialogDenyOnce">Ikke tillat for denne økten</string>
    <string name="preciseLocationFeatureDescription">Nettstedene du besøker kan be om å få tilgang til posisjonen til enheten din. De får ikke tilgang før du eksplisitt gir dem tillatelse. DuckDuckGo bruker kun posisjoner anonymt for å kunne gi deg lokale søkeresultater.</string>
    <string name="preciseLocationToggleText">Nettsteder kan be om posisjonen min</string>
    <string name="preciseLocationEmptyListHint">Ingen nettsider har fått tilgang til posisjon</string>
    <string name="preciseLocationNoSystemPermission">Du må gi denne appen tilgang til posisjon for å administrere posisjonstilgangene du har gitt til enkeltsider.</string>
    <string name="preciseLocationActivityTitle">Posisjon</string>
    <string name="preciseLocationDeleteConfirmMessage" instruction="Placeholder is the name of a website">Er du sikker på at du vil slette &lt;b&gt;%1$s&lt;/b&gt;?</string>
    <string name="preciseLocationDeleteContentDescription" instruction="Placeholder is the domain of a website">Flere alternativer for posisjonstillateleser i domenet %1$s</string>
    <string name="preciseLocationAllowedSitesSectionTitle">Tillatelse gitt</string>
    <string name="preciseLocationDeniedSitesSectionTitle">Tillatelse avslått</string>
    <string name="preciseLocationSnackbarMessage" instruction="Placeholder is the name of a website">Du har tidligere gitt %1$s tillatelse til å se enhetens posisjon.</string>

    <!--Fire button education-->
    <string name="daxClearDataCtaText">Det kan samles opp personopplysninger i nettleseren din. Fysj. Bruk brannknappen til å sette fyr på alt sammen. Prøv det nå! 👇</string>

    <!--  Global Privacy Control-->
    <string name="globalPrivacyControlActivityTitle">Global Privacy Control (GPC)</string>
    <string name="globalPrivacyControlDescription">
        <![CDATA[DuckDuckGo blokkerer mange sporere automatisk. Med Global Privacy Control (GPC) kan du også be deltakende nettsteder om å begrense salg eller deling av dine personopplysninger med andre selskaper. <u><a href=\"\">Finn ut mer</a><u/>]]>
    </string>
    <string name="globalPrivacyControlSetting">Global Privacy Control (GPC)</string>
    <string name="globalPrivacyControlToggle">Global Privacy Control (GPC)</string>
    <string name="disabled">Deaktivert</string>
    <string name="enabled">Aktivert</string>

    <!-- Opening app links -->
    <string name="settingTitleOpenLinksInAssociatedApps">Åpne lenker i tilknyttede apper</string>
    <string name="settingSubtitleOpenLinksInAssociatedApps">Deaktiver for å forhindre at lenker automatisk åpnes i andre installerte apper.</string>
    <string name="appLinkDialogTitle">Åpne i en annen app?</string>
    <string name="appLinkSnackBarAction">Åpne i app</string>
    <string name="appLinkMultipleSnackBarAction">Velg app</string>
    <string name="appLinkSnackBarMessage" instruction="Placeholder is the name of an app">Du kan åpne denne lenken i %1$s.</string>
    <string name="appLinkMultipleSnackBarMessage">Du kan åpne denne lenken i andre apper.</string>
    <string name="appLinkIntentChooserTitle">Åpne med</string>
    <string name="appLinkMenuItemTitle">Åpne i appen</string>

    <!-- Email Autofill -->
    <string name="aliasToClipboardMessage">Ny adresse kopiert til utklippstavlen</string>
    <string name="autofillTooltipUseYourAlias" instruction="Placeholder is an alias previously saved by the user">Bruk %1$s</string>
    <string name="autofillTooltipUseYourAliasDescription">Blokkerer e-postsporere</string>
    <string name="autofillTooltipGenerateAddress">Generer privat Duck Address</string>
    <string name="autofillTooltipGenerateAddressDescription">Blokkerer e-postsporere og skjuler adressen din</string>
    <string name="newEmailAliasMenuTitle">Generer Duck-adresse</string>

    <!-- Waitlist Notification -->
    <string name="waitlistNotificationDialogDescription">Skal vi sende et varsel til deg når det er din tur?</string>
    <string name="waitlistNotificationDialogNoThanks">Nei takk</string>
    <string name="waitlistNotificationDialogNotifyMe">VARSLE MEG</string>

    <!-- Email Protection -->
    <string name="emailProtectionActivityTitle">E-postbeskyttelse (Beta)</string>
    <string name="emailNotSupported">Enheten støttes ikke</string>
    <string name="emailNotSupportedExplanation">Med e-postbeskyttelse kan du opprette private e-postadresser som fjerner e-postsporere. Vi må kryptere og lagre disse adressene du oppretter, lokalt på enheten din. Fordi enheten din ikke støtter kryptert lagring, er e-postbeskyttelse utilgjengelig.</string>

    <!-- Bookmark folders -->
    <string name="bookmarkDialogTitleEdit">Rediger bokmerke</string>
    <string name="favoriteDialogTitleEdit">Rediger favoritt</string>
    <string name="locationLabel">Posisjon</string>
    <string name="folderLocationTitle">Velg sted</string>
    <string name="addFolder">Legg til mappe</string>
    <string name="editFolder">Rediger mappe</string>
    <string name="bookmarkFolderDeleteDialogMessage">"Er du sikker på at du vil slette "</string>
    <string name="bookmarkFolderEmpty">Tom</string>

    <plurals name="bookmarkFolderDeleteDialogMessage">
        <item quantity="one">%1$s%2$s og %1$d element?</item>
        <item quantity="other">%1$s%2$s og %1$d elementer?</item>
    </plurals>

    <plurals name="bookmarkFolderItems">
        <item quantity="one">%1$d element</item>
        <item quantity="other">%1$d elementer</item>
    </plurals>

    <!-- Accessibility-->
    <string name="settingsAccessibility">Tilgjengelighet</string>
    <string name="accessibilityActivityTitle">Tilgjengelighet</string>
    <string name="accessibilityFontSizeTitle">Tekststørrelse</string>
    <string name="accessibilityFontSizeHint">Dra glidebryteren til du kan lese dette uten anstrengelse. Nettsteder du ser på i DuckDuckGo, tilpasser seg dette.</string>
    <string name="accessibilityForceZoomTitle">Fremtving manuell side-zoom</string>
    <string name="accessibilityForceZoomSubtitle">Knip og zoom på alle nettsteder, også de som ellers forhindrer det</string>
    <string name="accessibilityTextSizeOverrideTitle">Juster tekststørrelse</string>
    <string name="accessibilityTextSizeOverrideSubtitle">Tekst på nettsteder du ser på i DuckDuckGo, justeres til innstillingen nedenfor</string>

    <!-- Privacy Policy -->
    <string name="settingsPrivacyPolicyDuckduckgo">Personvernerklæring</string>

    <!-- Home Screen Widget -->
    <string name="homeScreenWidgetAdded" instruction="Placeholder is the name of the widget">%1$s widget er lagt til på startskjermen</string>
    <string name="settingsAddHomeScreenWidget">Startskjerm-widget</string>

    <!-- MacOs Settings -->
    <string name="macos_settings_description">Surf privat med vår app for Mac</string>
    <string name="macos_settings_title">DuckDuckGo skrivebordsapp</string>

    <!-- Downloads -->
    <string name="downloadsMenuItem">Nedlastinger</string>
    <string name="downloadsActivityTitle">Nedlastinger</string>
    <string name="downloadsActivityNoItemsDescription">Ingen filer er lastet ned ennå</string>
    <string name="downloadsShareTitle">Del med …</string>
    <string name="downloadsDownloadFinishedActionName">Åpne</string>
    <string name="downloadsCannotOpenFileErrorMessage">Kan ikke åpne filen. Se etter kompatibel app.</string>
    <string name="downloadsFileNotFoundErrorMessage">Filen eksisterer ikke lenger</string>
    <string name="downloadsItemMenuShare">Del</string>
    <string name="downloadsItemMenuDelete">Slett</string>
    <string name="downloadsItemMenuCancel">Avbryt</string>
    <string name="downloadsActivityMenuDeleteAll">Slett alt</string>
    <string name="downloadsFileDeletedMessage" instruction="Placeholder is the name of the file deleted">Slettet %1$s</string>
    <string name="downloadsAllFilesDeletedMessage">Alle filer er slettet</string>
    <string name="downloadsMoreOptionsContentDescription" instruction="Placeholder is the name of a file">Flere alternativer for %1$s</string>
    <string name="downloadsUndoActionName">Angre</string>
    <string name="downloadsStateInProgress">Pågår…</string>

    <!-- App Tracking Protection -->
    <string name="atp_SettingsTitle">Beskyttelse mot appsporing</string>
    <string name="atp_SettingsDeviceShieldNeverEnabled">Blokker appsporere på enheten din</string>
    <string name="atp_SettingsDeviceShieldEnabled">Aktivert</string>
    <string name="atp_SettingsDeviceShieldDisabled">Deaktivert</string>

    <!-- Autoconsent -->
    <!-- smartling.character_limit = 82 -->
    <string name="autoconsentDialogTitle">Nettstedet ser ut til å ha et popup-vindu om samtykke til informasjonskapsler👇</string>
    <!-- smartling.character_limit = 160 -->
    <string name="autoconsentDialogDescription">Skal jeg håndtere dette for deg? Jeg kan prøve å minimere informasjonskapslene, maksimere personvernet og skjule popup-vinduer som dette.</string>
    <!-- smartling.character_limit = 42 -->
    <string name="autoconsentPrimaryCta">Administrer vinduer om informasjonskapsler</string>
    <!-- smartling.character_limit = 42 -->
    <string name="autoconsentSecondaryCta">Nei takk</string>

    <string name="autoconsentSetting">Administrer popup-vinduer om informasjonskapsler</string>
    <string name="autoconsentAnimationText">Informasjonskapsler administrert</string>

    <!-- Site Permissions Settings -->
    <string name="settingsSitePermissions">Nettstedstillatelser</string>
    <string name="sitePermissionsSettingsDescription">Nettsteder du besøker, kan be om tilgang til enhetens plassering, kamera eller mikrofon. De får ikke tilgang til disse med mindre du uttrykkelig gir dem tillatelse.</string>
    <string name="sitePermissionsSettingsEnablePermissionTitle">Tillat alle nettsteder å be om:</string>
    <string name="sitePermissionsSettingsLocation">Posisjon</string>
    <string name="sitePermissionsSettingsCamera">Kamera</string>
    <string name="sitePermissionsSettingsMicrophone">Mikrofon</string>
    <string name="sitePermissionsSettingsAllowedSitesTitle">Administrer nettsteder</string>
    <string name="sitePermissionsSettingsEmptyText">Ingen nettsteder ennå</string>
    <string name="permissionPerWebsiteText" instruction="Placeholder is the name of a website">Tillatelser for «%1$s» </string>
    <string name="permissionsPerWebsiteAskSetting">Spør</string>
    <string name="permissionsPerWebsiteDenySetting">Avvis</string>
    <string name="permissionsPerWebsiteAllowSetting">Tillat</string>
    <string name="permissionsPerWebsiteSelectorDialogTitle" instruction="%1$s is the name of a permissions and %2$s is the name of a website, i.e. Camera permission for example.com">%1$stillatelse for %2$s</string>

    <!-- Autofill -->
    <string name="autofillSettingsDisplayName">Autofyll</string>
</resources><|MERGE_RESOLUTION|>--- conflicted
+++ resolved
@@ -109,79 +109,6 @@
     <string name="tabClosedUndo">Angre</string>
     <string name="downloadsMenuItemTitle">Nedlastinger</string>
 
-<<<<<<< HEAD
-=======
-    <!-- Privacy Dashboard Activities -->
-    <string name="privacyProtectionToggle">Personvern for side</string>
-    <string name="privacyProtectionEnabled">BESKYTTELSE AKTIVERT FOR NETTSTEDET</string>
-    <string name="privacyProtectionDisabled">BESKYTTELSE DEAKTIVERT FOR NETTSTEDET</string>
-    <string name="privacyDashboardActivityTitle">Dashbord for personvern</string>
-    <string name="privacyProtectionUpgraded" tools:ignore="TypographyQuotes">FORBEDRET FRA &lt;img src=\"%1$d\" /&gt; TIL &lt;img src=\"%2$d\" /&gt;</string>
-    <string name="privacyGradeContentDescription">Grad av personvern</string>
-    <string name="privacyProtectionTemporarilyDisabled">Vi har midlertidig deaktivert personvernbeskyttelse, da det ser ut til å få nettstedet til å slutte å fungere.</string>
-
-    <string name="httpsGood">Kryptert tilkobling</string>
-    <string name="httpsMixed">Tilkobling med blandet kryptering</string>
-    <string name="httpsBad">Ukryptert tilkobling</string>
-
-    <string name="scorecardActivityTitle">Grad av personvern</string>
-    <string name="scorecardSiteIsMemberOfMajorNetwork">Nettstedet er et stort sporingsnettverk</string>
-    <string name="scorecardPrivacyGrade">Grad av personvern</string>
-    <string name="scorecardEnhancedGrade">Forsterket grad</string>
-
-    <string name="privacyTermsActivityTitle">Personvernpraksis</string>
-    <string name="practicesGood">God personvernpraksis</string>
-    <string name="practicesMixed">Blandet personvernpraksis</string>
-    <string name="practicesBad">Dårlig personvernpraksis</string>
-    <string name="practicesUnknown">Ukjent personvernpraksis</string>
-    <string name="practicesOverview">Personvernpraksis indikerer i hvilken grad den personlige informasjonen du deler med et nettsted er beskyttet.</string>
-    <string name="practicesTosdrLink">Personvernpraksis fra<b><u>ToS;DR</u></b>.</string>
-    <string name="practicesIconContentGood">Ikon for god praksis</string>
-    <string name="practicesIconContentBad">Ikon for dårlig praksis</string>
-
-    <string name="networkTrackerSummaryHeader">DE VERSTE SPORINGSNETTVERKENE</string>
-    <string name="networkTrackerSummaryNotReady">Vi samler fortsatt data for å vise deg hvor mange sporinger vi har blokkert.</string>
-
-    <string name="trackersActivityTitle">Sporingsforespørsler blokkert</string>
-    <string name="trackersContentDescription">Sporingsforespørsler blokkert</string>
-    <string name="trackersOverview">Forespørslene fra følgende tredjepartsdomener ble blokkert fra lasting, fordi de ble identifisert som sporingsforespørsler. Hvis forespørslene fra et selskap blir lastet, har selskapet mulighet til å profilere deg.</string>
-    <string name="trackersOverviewProtectionsOff">Ingen sporingsforespørsler ble blokkert fra lasting, fordi beskyttelse er slått av for dette nettstedet. Hvis forespørslene fra et selskap blir lastet, har selskapet mulighet til å profilere deg.</string>
-
-    <string name="domainsLoadedActivityTitle">Tredjepartsforespørsler er lastet</string>
-    <string name="domainsLoadedContentDescription">Tredjepartsforespørsler er lastet</string>
-    <string name="domainsLoadedOverview">Forespørslene fra følgende tredjepartsdomener ble lastet. Hvis forespørslene fra et selskap blir lastet, har selskapet mulighet til å profilere deg, selv om de andre nettsporingsbeskyttelsene våre fremdeles gjelder.</string>
-    <string name="domainsLoadedOverviewProtectionsOff">Ingen tredjepartsforespørsler ble blokkert fra lasting, fordi beskyttelse er slått av for dette nettstedet. Hvis forespørslene fra et selskap blir lastet, har selskapet mulighet til å profilere deg.</string>
-    <string name="domainsLoadedOverviewEmpty">Vi oppdaget ingen forespørsler fra tredjepartsdomener.</string>
-    <string name="domainsLoadedHeadingText">Ingen tredjepartsdomener er lastet</string>
-
-    <string name="webTrackingProtectionsText"><annotation type="learn_more_link">Om nettsporingsbeskyttelsen vår</annotation></string>
-    <string name="webTrackingProtectionsUrl" translatable="false">https://help.duckduckgo.com/duckduckgo-help-pages/privacy/web-tracking-protections/</string>
-
-    <string name="trackersBlockedNoSectionDescription">Forespørslene fra følgende domener ble lastet.</string>
-
-    <string name="adLoadedSectionDescription" instruction="Placeholder is the name of the company who owns the ad">Forespørslene fra følgende domene ble lastet fordi en %1$s-annonse på DuckDuckGo nylig ble klikket på. Disse forespørslene bidrar til å evaluere annonseeffektiviteten. Alle annonser på DuckDuckGo er ikke-profilerende.</string>
-    <string name="adLoadedSectionLinkText"><annotation type="learn_more_link">Hvordan søkeannonsene våre påvirker beskyttelsen vår</annotation></string>
-    <string name="adLoadedSectionUrl" translatable="false">https://help.duckduckgo.com/duckduckgo-help-pages/privacy/web-tracking-protections/#3rd-party-tracker-loading-protection</string>
-
-    <string name="domainsLoadedSectionDescription">Forespørslene fra følgende domene ble også lastet.</string>
-    <string name="domainsLoadedSectionSingleSectionDescription">Sporingsforespørslene fra følgende domener ble lastet.</string>
-    <string name="domainsLoadedSectionEmptyListDescription">Vi oppdaget ingen forespørsler fra tredjepartsdomener.</string>
-
-    <string name="domainsLoadedBreakageSectionDescription">Forespørslene fra følgende domene ble lastet for å forhindre brudd på nettstedet.</string>
-    <string name="domainsLoadedAssociatedSectionDescription" instruction="Placeholder is the name of a company">Forespørslene fra følgende domene ble lastet fordi de er tilknyttet %1$s.</string>
-
-    <string name="trackersBlockedText">Forespørsler blokkert fra lasting</string>
-    <string name="trackersNotBlockedText">Ingen sporingsforespørsler er blokkert</string>
-    <string name="trackersNoFoundText">Ingen sporingsforespørsler er funnet</string>
-    <string name="trackersFoundText">Sporingsforespørsler funnet</string>
-
-    <string name="domainsLoadedText">Tredjepartsforespørsler er lastet</string>
-    <string name="domainsNotLoadedText">Ingen tredjepartsforespørsler er lastet</string>
-
-    <string name="majorNetworksNoFound">Ingen større sporingsnettverk ble oppdaget</string>
-    <string name="majorNetworksFound">Store sporingsnettverk er oppdaget</string>
-
->>>>>>> 4b5605ae
     <!-- Fire -->
     <string name="fireMenu">Slett data</string>
     <string name="fireClearAll">Lukk alle faner og slett data</string>
