<?xml version="1.0" encoding="UTF-8"?>
<!--
  ~ Copyright (c) 2022 DuckDuckGo
  ~
  ~ Licensed under the Apache License, Version 2.0 (the "License");
  ~ you may not use this file except in compliance with the License.
  ~ You may obtain a copy of the License at
  ~
  ~     http://www.apache.org/licenses/LICENSE-2.0
  ~
  ~ Unless required by applicable law or agreed to in writing, software
  ~ distributed under the License is distributed on an "AS IS" BASIS,
  ~ WITHOUT WARRANTIES OR CONDITIONS OF ANY KIND, either express or implied.
  ~ See the License for the specific language governing permissions and
  ~ limitations under the License.
  -->
<!-- smartling.entity_escaping = false -->
<!-- smartling.instruction_attributes = instruction -->
<resources xmlns:tools="http://schemas.android.com/tools">
    <string name="appName" translatable="false">DuckDuckGo</string>
    <string name="appDescription" translatable="false">DuckDuckGo</string>
    <string name="duckDuckGoLogoDescription">„DuckDuckGo“ logotipas</string>
    <string name="duckDuckGoPrivacySimplified">Privatumas, paprasčiau</string>
    <string name="yes">Taip</string>
    <string name="no">Ne</string>
    <string name="open">Atviras</string>
    <string name="cancel">Atšaukti</string>
    <string name="search">Paieška</string>

    <!-- Onboarding Activity -->
    <string name="onboardingDefaultBrowserDescription">Jei visada norite ieškoti ir naršyti naudojant „DuckDuckGo“, apsilankykite nustatymuose.</string>
    <string name="onboardingDefaultBrowserTitle">Nustatykite „DuckDuckGo“ savo numatytuoju puslapiu</string>

    <!-- Default Browser -->
    <string name="cannotLaunchDefaultAppSettings">Nepavyko paleisti numatytųjų programos nustatymų ekrano</string>
    <string name="settingsDefaultBrowserEnabled">Nustatyti kaip numatytąją naršyklę</string>
    <string name="defaultBrowserMaybeLater">Galbūt vėliau</string>
    <string name="defaultBrowserLetsDoIt">Nustatyti kaip numatytąją naršyklę</string>
    <string name="defaultBrowserDescriptionNoDefault">Kiekvieną kartą be jaudulio atverkite nuorodas.</string>
    <string name="defaultBrowserInstructions">Pasirinkite „DuckDuckGo“ ir bakstelėkite <font color="#678fff"> „Always“ (visada) </font>.</string>

    <!-- Browser Activity -->
    <string name="browserPopupMenu">Naršyklės meniu</string>
    <string name="refresh">Atnaujinti</string>
    <string name="back">Atgal</string>
    <string name="forward">Pirmyn</string>

    <string name="omnibarInputHint">Ieškoti arba įvesti URL</string>
    <string name="clearButtonContentDescription">Išvalyti paieškos įvestį</string>
    <string name="no_compatible_third_party_app_installed">Neįdiegta suderinama programa</string>
    <string name="addBookmarkMenuTitle">Pridėti žymę</string>
    <string name="editBookmarkMenuTitle">Redaguoti žymę</string>
    <string name="addFavoriteMenuTitle">Pridėti mėgstamą</string>
    <string name="removeFavoriteMenuTitle">Šalinti mėgstamą</string>
    <string name="favoriteAddedMessage">Mėgstamas pridėtas</string>
    <string name="bookmarkAddedMessage">Žymė pridėta</string>
    <string name="requestDesktopSiteMenuTitle">Darbalaukio svetainė</string>
    <string name="fireproofWebsiteMenuTitleRemove">Šalinti apsaugą</string>
    <string name="requestMobileSiteMenuTitle">Mobilioji svetainė</string>
    <string name="downloadsMenuTitle">Atsisiuntimai</string>
    <string name="printMenuTitle">Spausdinti puslapį</string>
    <string name="favoriteDeleteConfirmationMessage">Mėgstamas pašalintas</string>
    <string name="fireproofDeleteConfirmationMessage">Apsauga pašalinta</string>
    <string name="privacyProtectionEnabledConfirmationMessage" instruction="Placeholder is a website">Privatumo apsauga įjungta dėl %1$s</string>
    <string name="privacyProtectionDisabledConfirmationMessage" instruction="Placeholder is a website">Privatumo apsauga išjungta dėl %1$s</string>
    <string name="undoSnackbarAction">Anuliuoti</string>

    <!-- Downloading files -->
    <string name="downloadImage">Atsisiųsti paveikslėlį</string>
    <string name="permissionRequiredToDownload">Norint atsisiųsti, reikia leidimo išsaugoti</string>

    <!-- Sharing options -->
    <string name="options">Parinktys</string>
    <string name="shareLink">Bendrinti nuorodą</string>
    <string name="shareMenuTitle">Bendrinti</string>
    <string name="copyUrl">Kopijuoti nuorodos adresą</string>

    <!-- Find in page -->
    <string name="findInPageMenuTitle">Rasti puslapyje</string>
    <string name="nextSearchTermDescription">Rasti kitą</string>
    <string name="previousSearchTermDescription">Rasti ankstesnį</string>
    <string name="closeFindInPageButtonDescription">Uždaryti paiešką puslapio peržiūroje</string>
    <string name="findInPageHint">Rasti puslapyje</string>
    <string name="findInPageMatches" translatable="false">%1$d/%2$d</string>

    <!-- AutoComplete Suggestions -->
    <string name="editQueryBeforeSubmitting">Redaguoti užklausą prieš ieškant</string>
    <string name="settingsAutocompleteEnabled">Rodyti automatinio užbaigimo pasiūlymus</string>

    <!-- Opening external apps -->
    <string name="openExternalApp">Atidaryti išorinę programą</string>
    <string name="launchingExternalApp">Atidaryti kitoje programoje</string>
    <string name="confirmOpenExternalApp">Ar norite išeiti iš „DuckDuckGo“ ir peržiūrėti šį turinį?</string>
    <string name="unableToOpenLink">Nepavyko atverti šio tipo nuorodos</string>

    <!-- Tabs -->
    <string name="homeTab" translatable="false">DuckDuckGo</string>
    <string name="tabActivityTitle">Kortelės</string>
    <string name="tabsMenuItem">Kortelės</string>
    <string name="newTabMenuItem">Nauja kortelė</string>
    <string name="openInNewTab">Atverti naujoje kortelėje</string>
    <string name="openInNewBackgroundTab">Atverti fono kortelėje</string>
    <string name="openImageInNewTab">Atverti paveikslėlį fono kortelėje</string>
    <string name="faviconContentDescription">Parankinio piktograma</string>
    <string name="closeContentDescription">Uždaryti</string>
    <string name="closeAllTabsMenuItem">Uždaryti visas korteles</string>
    <string name="closeTab">Uždaryti kortelę</string>
    <string name="tabClosed">Skirtukas uždarytas</string>
    <string name="tabClosedUndo">Anuliuoti</string>
    <string name="downloadsMenuItemTitle">Atsisiuntimai</string>

<<<<<<< HEAD
=======
    <!-- Privacy Dashboard Activities -->
    <string name="privacyProtectionToggle">Svetainės privatumo apsauga</string>
    <string name="privacyProtectionEnabled">SVETAINĖS APSAUGA ĮJUNGTA</string>
    <string name="privacyProtectionDisabled">SVETAINĖS APSAUGA IŠJUNGTA</string>
    <string name="privacyDashboardActivityTitle">Privatumo valdymo skydelis</string>
    <string name="privacyProtectionUpgraded" tools:ignore="TypographyQuotes" instruction="Both placeholders are resource ids (integers) for two images">PATOBULINTA NUO &lt;img src=\"%1$d\" /&gt; IKI &lt;img src=\"%2$d\" /&gt;</string>
    <string name="privacyGradeContentDescription">Privatumo laipsnis</string>
    <string name="privacyProtectionTemporarilyDisabled">Laikinai išjungiame privatumo apsaugą, kadangi atrodo, kad ji trukdo šios svetainės veikimui.</string>

    <string name="httpsGood">Šifruotas ryšys</string>
    <string name="httpsMixed">Ryšys su mišriu šifravimu</string>
    <string name="httpsBad">Nešifruotas ryšys</string>

    <string name="scorecardActivityTitle">Privatumo laipsnis</string>
    <string name="scorecardSiteIsMemberOfMajorNetwork">Svetainė yra didelis stebėjimo priemonių tinklas</string>
    <string name="scorecardPrivacyGrade">Privatumo laipsnis</string>
    <string name="scorecardEnhancedGrade">Pagerintas laipsnis</string>

    <string name="privacyTermsActivityTitle">Privatumo praktika</string>
    <string name="practicesGood">Gera privatumo praktika</string>
    <string name="practicesMixed">Mišri privatumo praktika</string>
    <string name="practicesBad">Prasta privatumo praktika</string>
    <string name="practicesUnknown">Nežinoma privatumo praktika</string>
    <string name="practicesOverview">Privatumo praktika nurodo, kiek asmeninės informacijos, kuria dalinatės svetainėje, yra apsaugota.</string>
    <string name="practicesTosdrLink">Privatumo praktikos iš<b><u>ToS;DR</u></b>.</string>
    <string name="practicesIconContentGood">Geros praktikos piktograma</string>
    <string name="practicesIconContentBad">Prastos praktikos piktograma</string>

    <string name="networkTrackerSummaryHeader">DAŽNIAUSI PAŽEIDĖJAI SEKIKLIŲ TINKLE</string>
    <string name="networkTrackerSummaryNotReady">Renkame duomenis, kad galėtumėme pranešti apie tai, kiek sekiklių užblokavome.</string>

    <string name="trackersActivityTitle">Sekimo užklausos užblokuotos</string>
    <string name="trackersContentDescription">Sekimo užklausos užblokuotos</string>
    <string name="trackersOverview">Toliau nurodytų trečiųjų šalių domenų užklausų įkėlimas buvo užblokuotas, nes jos buvo identifikuotos kaip sekimo užklausos. Jei įmonės užklausos įkeliamos, ji gali leisti joms rinkti informaciją apie jus.</string>
    <string name="trackersOverviewProtectionsOff">Nebuvo užblokuotas jokių sekimo užklausų įkėlimas, nes šioje svetainėje apsauga yra išjungta. Jei įmonės užklausos įkeliamos, ji gali leisti joms rinkti informaciją apie jus.</string>

    <string name="domainsLoadedActivityTitle">Įkeltos trečiųjų šalių užklausos</string>
    <string name="domainsLoadedContentDescription">Įkeltos trečiųjų šalių užklausos</string>
    <string name="domainsLoadedOverview">Buvo įkeltos šios trečiųjų šalių domenų užklausos. Jei įmonės užklausos įkeliamos, ji gali leisti joms rinkti informaciją apie jus, nors kitos mūsų žiniatinklio sekimo apsaugos priemonės tebegalioja.</string>
    <string name="domainsLoadedOverviewProtectionsOff">Nebuvo užblokuotas jokių trečiųjų šalių užklausų įkėlimas, nes šios svetainės apsaugos priemonės yra išjungtos. Jei įmonės užklausos įkeliamos, ji gali leisti joms rinkti informaciją apie jus.</string>
    <string name="domainsLoadedOverviewEmpty">Užklausų iš trečiųjų šalių domenų neaptikome.</string>
    <string name="domainsLoadedHeadingText">Nėra įkeltų trečiųjų šalių domenų</string>

    <string name="webTrackingProtectionsText"><annotation type="learn_more_link">Apie žiniatinklio stebėjimo apsaugos priemones</annotation></string>
    <string name="webTrackingProtectionsUrl" translatable="false">https://help.duckduckgo.com/duckduckgo-help-pages/privacy/web-tracking-protections/</string>

    <string name="trackersBlockedNoSectionDescription">Buvo įkeltos šios domenų užklausos.</string>

    <string name="adLoadedSectionDescription" instruction="Placeholder is the name of the company who owns the ad">Šio domeno užklausos buvo įkeltos, nes neseniai buvo spustelėta %1$s „DuckDuckGo“ reklama. Šios užklausos padeda įvertinti reklamų efektyvumą. Visos „DuckDuckGo“ reklamos nerenka informacijos apie naudotoją.</string>
    <string name="adLoadedSectionLinkText"><annotation type="learn_more_link">Kaip paieškos skelbimai veikia mūsų apsaugą</annotation></string>
    <string name="adLoadedSectionUrl" translatable="false">https://help.duckduckgo.com/duckduckgo-help-pages/privacy/web-tracking-protections/#3rd-party-tracker-loading-protection</string>

    <string name="domainsLoadedSectionDescription">Taip pat buvo įkeltos šios domeno užklausos.</string>
    <string name="domainsLoadedSectionSingleSectionDescription">Buvo įkeltos šios domenų stebėjimo užklausos.</string>
    <string name="domainsLoadedSectionEmptyListDescription">Užklausų iš trečiųjų šalių domenų neaptikome.</string>

    <string name="domainsLoadedBreakageSectionDescription">Siekiant išvengti svetainės sutrikimų, buvo įkeltos šios domeno užklausos.</string>
    <string name="domainsLoadedAssociatedSectionDescription" instruction="Placeholder is the name of a company">Šios domeno užklausos buvo įkeltos, nes jos susijusios su %1$s.</string>

    <string name="trackersBlockedText">Užklausos užblokuotos įkelti</string>
    <string name="trackersNotBlockedText">Neužblokuota jokių sekimo užklausų</string>
    <string name="trackersNoFoundText">Sekimo užklausų nerasta</string>
    <string name="trackersFoundText">Rastos sekimo užklausos</string>

    <string name="domainsLoadedText">Įkeltos trečiųjų šalių užklausos</string>
    <string name="domainsNotLoadedText">Nėra įkeltų trečiųjų šalių užklausų</string>

    <string name="majorNetworksNoFound">Nerasta jokių pagrindinių sekimo priemonės tinklų</string>
    <string name="majorNetworksFound">Rasti pagrindiniai stebėjimo priemonės tinklai</string>

>>>>>>> bd24d752
    <!-- Fire -->
    <string name="fireMenu">Valyti duomenis</string>
    <string name="fireClearAll">Valyti visas korteles ir duomenis</string>
    <string name="fireCancel">Atšaukti</string>
    <string name="fireDataCleared">Duomenys išvalyti</string>

    <!-- Settings Activity -->
    <string name="settingsActivityTitle">Nustatymai</string>
    <string name="settingsMenuItemTitle">Nustatymai</string>
    <string name="settingsHeadingPrivacy">Privatumas</string>
    <string name="settingsHeadingAppearance">Išvaizda</string>
    <string name="settingsHeadingCustomize">Tinkinti</string>
    <string name="settingsHeadingAbout">Apie</string>
    <string name="settingsAboutDuckduckgo">Apie „DuckDuckGo“</string>
    <string name="settingsVersion">Versija</string>
    <string name="leaveFeedback">Bendrinti atsiliepimą</string>
    <string name="settingsEmailProtectionTitle">El. pašto apsauga</string>
    <string name="settingsEmailProtectionSubtitle">Blokuokite el. laiškų sekimo priemones ir paslėpkite savo adresą</string>
    <string name="settingsHeadingMore">Daugiau iš „DuckDuckGo“</string>
    <string name="settingsLightTheme">Šviesi</string>
    <string name="settingsTheme">Tema</string>
    <string name="settingsDarkTheme">Tamsi</string>
    <string name="settingsSystemTheme">Sistemos numatytoji</string>
    <string name="settingsThemeDialogSave">Nustatyti temą</string>
    <string name="settingsTitleAppLinks">Atidaryti nuorodas programėlėse</string>
    <string name="settingsTitleAppLinksDialog">Atidaryti nuorodas programėlėse</string>
    <string name="settingsAppLinksAskEveryTime">Klausti kiekvieną kartą</string>
    <string name="settingsAppLinksAlways">Visada</string>
    <string name="settingsAppLinksNever">Niekada</string>

    <!-- Settings - Automatically clearing data -->
    <string name="settingsAutomaticallyClearingDialogSave">Išsaugoti</string>

    <string name="settingsAutomaticallyClearWhat">Valyti automatiškai…</string>
    <string name="settingsAutomaticallyClearWhatDialogTitle">Valyti automatiškai…</string>
    <string name="settingsAutomaticallyClearWhatOptionNone">Jokie</string>
    <string name="settingsAutomaticallyClearWhatOptionTabs">Kortelės</string>
    <string name="settingsAutomaticallyClearWhatOptionTabsAndData">Kortelės ir duomenys</string>

    <string name="settingsAutomaticallyClearWhen">Valyti…</string>
    <string name="settingsAutomaticallyClearWhenDialogTitle">Valyti…</string>
    <string name="settingsAutomaticallyClearWhenAppExitOnly">Tik išeinant iš programos</string>
    <string name="settingsAutomaticallyClearWhenAppExit5Seconds">Išeinant iš programos, po 5 sek. neveikimo</string>
    <string name="settingsAutomaticallyClearWhenAppExit5Minutes">Išeinant iš programos, po 5 min. neveikimo</string>
    <string name="settingsAutomaticallyClearWhenAppExit15Minutes">Išeinant iš programos, po 15 min. neveikimo</string>
    <string name="settingsAutomaticallyClearWhenAppExit30Minutes">Išeinant iš programos, po 30 min. neveikimo</string>
    <string name="settingsAutomaticallyClearWhenAppExit60Minutes">Išeinant iš programos, po 1 val. neveikimo</string>

    <!-- About Activity -->
    <string name="aboutActivityTitle">Apie „DuckDuckGo“</string>
    <string name="aboutDescription">
        „DuckDuckGo“ nustatome naują patikimumo tinkle standartą.\n\n„DuckDuckGo“ privatumo naršyklė užtikrina visus svarbiausius įrankius, kurie padės apsaugoti savo privatumą ieškant ir naršant tinkle, įskaitant sekiklių blokavimą, išmanųjį šifravimą ir „DuckDuckGo“ privačias paieškas.\n\nMūsų komanda tiki, kad internetas neturėtų būti toks baisus, o privatumas, kurio nusipelnėte internete, turėtų būti ranka pasiekiamas.</string>
    <string name="aboutMoreLink">Daugiau informacijos rasite duckdukgo.com/about</string>
    <string name="no_suggestions">Pasiūlymų nėra</string>

    <!-- Broken Site Activity -->
    <string name="brokenSiteReportBrokenSiteMenuItem">Pranešti apie neveikiančią svetainę</string>
    <string name="brokenSiteHeading">Pranešti apie sugadintą svetainę</string>
    <string name="brokenSiteSubmitted">Dėkojame! Atsiliepimas pateiktas.</string>
    <string name="brokenSitesCategoriesTitle">Aprašykite, kas atsitiko</string>
    <string name="brokenSitesCategoriesHint">Aprašykite, kas atsitiko</string>
    <string name="brokenSiteSubmitButton">Siųsti ataskaitą</string>
    <string name="brokenSiteDescription">Pateikdami anoniminę sugadintos svetainės ataskaitą, galime padėti išspręsti šias problemas ir patobulinti programėlę.</string>

    <string name="brokenSiteCategoryImages">Vaizdai neįkelti</string>
    <string name="brokenSiteCategoryPaywall">Svetainė paprašė manęs išjungti</string>
    <string name="brokenSiteCategoryComments">Komentarai nebuvo įkelti</string>
    <string name="brokenSiteCategoryVideos">Vaizdo įrašas nebuvo paleistas</string>
    <string name="brokenSiteCategoryLinks">Nuorodos ar mygtukai neveikia</string>
    <string name="brokenSiteCategoryContent">Trūksta turinio</string>
    <string name="brokenSiteCategoryLogin">Negaliu prisijungti</string>
    <string name="brokenSiteCategoryUnsupported">Naršyklė nesuderinama</string>
    <string name="brokenSiteCategoryOther">Kažkas kito</string>

    <!-- Bookmarks Activity -->
    <string name="bookmarksMenuTitle">Žymės</string>
    <string name="bookmarksActivityTitle">Žymės</string>
    <string name="noBookmarks">Žymių dar nepridėta</string>
    <string name="bookmarkOverflowContentDescription" instruction="Placeholder is the title of the bookmark">Daugiau parinkčių žymei %1$s</string>
    <string name="bookmarkDeleteConfirmationMessage" instruction="Placeholder is the title of the bookmark">Ištrinta &lt;b&gt;%1$s&lt;/b&gt;</string>
    <string name="exportBookmarksMenu">Eksportuoti</string>
    <string name="exportBookmarksEmpty">Neturite žymelių, niekas nebus eksportuota</string>
    <string name="exportBookmarksError">Nepavyko eksportuoti jokių žymelių, įvyko klaida</string>
    <string name="exportBookmarksSuccess">Visos žymelės bus sėkmingai eksportuotos</string>
    <string name="importBookmarksMenu">Importuoti</string>
    <string name="importBookmarksFileTitle">Pasirinkti importuotiną žymelės failą</string>
    <string name="importBookmarksError">Nepavyko importuoti jokių žymelių, įvyko klaida</string>
    <string name="importBookmarksEmpty">Faile nėra jokių importuotinų žymelių</string>
    <string name="importBookmarksSuccess" instruction="Placeholder is a number">Sėkmingos importuotos %1$d žymelės</string>
    <string name="savedSiteDialogTitleHint">Pavadinimas</string>
    <string name="savedSiteDialogUrlHint">URL</string>
    <string name="savedSiteDialogTitleEdit">Redaguoti</string>
    <string name="bookmarksSectionTitle">Žymės</string>
    <string name="favoritesSectionTitle">Mėgstami</string>
    <string name="bookmarksEmptyHint">Žymių dar nepridėta</string>
    <string name="favoritesEmptyHint">Mėgstamų dar nepridėta</string>

    <!-- Dialogs -->
    <string name="dialogConfirmTitle">Patvirtinti</string>
    <string name="dialogSave">Išsaugoti</string>
    <string name="delete">Trinti</string>
    <string name="edit">Redaguoti</string>
    <string name="remove">Pašalinti</string>
    <string name="removeAll">Pašalinti visus</string>

    <!-- Widget -->
    <string name="searchWidgetTextHint">Ieškoti „DuckDuckGo“</string>

    <!-- Favorites widget -->
    <string name="addFavoriteMenuTitleHighlighted">👋 Pridėti mėgstamą</string>
    <string name="widgetConfigurationTitleText">Pasirinkti temą</string>
    <string name="widgetConfigurationSystemThemeOption">Sistemos numatytoji</string>
    <string name="widgetConfigurationLightThemeOption">Šviesi</string>
    <string name="widgetConfigurationDarkThemeOption">Tamsi</string>
    <string name="widgetConfigurationAddWidgetOption">Pridėti valdiklį</string>
    <string name="searchWidgetEmtpyFavoritesHint">Mėgstamų dar nepridėta</string>
    <string name="searchWidgetEmtpyFavoritesCta">Pridėti mėgstamą</string>
    <string name="daxFavoritesOnboardingCtaText"><![CDATA[Akimirksniu apsilankykite savo mėgstamose svetainėse!\n\nEikite į savo mėgstamą svetainę. Bakstelėkite „⠇“ piktogramą ir pasirinkite Pridėti mėgstamą.]]></string>
    <string name="daxFavoritesOnboardingCtaContentDescription">Akimirksniu apsilankykite savo mėgstamose svetainėse! Eikite į savo mėgstamą svetainę. Tada bakstelėkite naršyklės meniu piktogramą ir pasirinkite Pridėti mėgstamą.</string>
    <string name="widgetConfigurationActivityTitle">Valdiklio konfigūracija</string>
    <string name="favoritesWidgetLabel">Mėgstami</string>
    <string name="searchWidgetLabel">Paieška</string>

    <!-- Home Screen Shortcuts -->
    <string name="addToHome">Pridėti prie pagrindinio ekrano</string>
    <string name="shortcutAddedText" instruction="Placeholder is the name of a website">Pavyko! %1$s pridėtas prie jūsų pagrindinio ekrano.</string>

    <!-- User Survey -->
    <string name="surveyCtaTitle">Padėkite mums tobulinti programą!</string>
    <string name="surveyCtaDescription">Atsakykite į trumpos apklausos klausimus ir pasidalinkite atsiliepimais.</string>
    <string name="surveyCtaLaunchButton">Dalyvauti apklausoje</string>
    <string name="surveyCtaDismissButton">Ne, dėkoju</string>
    <string name="surveyActivityTitle">Naudotojų apklausa</string>
    <string name="surveyTitle">„DUCKDUCKGO“ APKLAUSA</string>
    <string name="surveyDismissContentDescription">Išjungti apklausą</string>
    <string name="surveyLoadingErrorTitle">Ak, ne!</string>
    <string name="surveyLoadingErrorText">Mūsų apklausa šiuo metu neįkeliama.\nBandykite dar kartą vėliau.</string>

    <!-- Add widget -->
    <string name="addWidgetCtaTitle">Išbandykite mūsų paieškos valdiklį!</string>
    <string name="addWidgetCtaDescription">Pridėkite mūsų paieškos valdiklį prie pagrindinio ekrano, kad galėtumėte greitai ir lengvai jį pasiekti.</string>
    <string name="addWidgetCtaAutoLaunchButton">Pridėti valdiklį</string>
    <string name="addWidgetCtaInstructionsLaunchButton">Parodyti</string>
    <string name="addWidgetCtaDismissButton">Atmesti</string>
    <string name="addWidgetInstructionsActivityTitle">Pridėti valdiklį</string>
    <string name="addWidgetInstruction1Label">1</string>
    <string name="addWidgetInstruction1">Ilgai spauskite ant pagrindinio ekrano, paskui atidarykite valdiklių meniu.</string>
    <string name="addWidgetInstruction2Label">2</string>
    <string name="addWidgetInstruction2">Raskite „DuckDuckGo“ valdiklį.</string>
    <string name="addWidgetInstruction3Label">3</string>
    <string name="addWidgetInstruction3">Nuvilkite valdiklį į pagrindinį ekraną.</string>
    <string name="addWidgetInstructionsButtonGoHome">Pereikite į pagrindinį ekraną</string>
    <string name="addWidgetInstructionsButtonClose">Uždaryti</string>

    <!-- App Enjoyment / Rating / Feedback -->
    <string name="appEnjoymentDialogTitle">Jums patinka „DuckDuckGo?</string>
    <string name="appEnjoymentDialogMessage">Norėtume sužinoti jūsų nuomonę.</string>
    <string name="appEnjoymentDialogPositiveButton">Man patinka</string>
    <string name="appEnjoymentDialogNegativeButton">Reikia patobulinti</string>

    <string name="rateAppDialogTitle">Įvertinkite programą</string>
    <string name="rateAppDialogMessage">Jūsų atsiliepimai mums labai svarbūs. Palikite mums atsiliepimą.</string>
    <string name="rateAppDialogPositiveButton">Įvertinkite programą</string>
    <string name="rateAppDialogNegativeButton" translatable="false">@string/noThanks</string>

    <string name="giveFeedbackDialogTitle">Apgailestaujame</string>
    <string name="giveFeedbackDialogMessage">Pasakykite savo nuomonę, kaip galėtume patobulinti programą.</string>
    <string name="giveFeedbackDialogPositiveButton">Bendrinti atsiliepimą</string>
    <string name="giveFeedbackDialogNegativeButton" translatable="false">@string/noThanks</string>

    <string name="noThanks">Ne, dėkoju</string>

    <!-- Notification Channel Names -->
    <string name="notificationChannelTutorials">Mokymo priemonės</string>

    <!-- Clear Notification -->
    <string name="clearNotificationTitle">Duomenų valymas nustatytas į rankinį</string>
    <string name="clearNotificationDescription">Tinkinkite „DuckDuckGo“ automatiškai išvalyti naršymo duomenis po kiekvieno seanso.</string>

    <!-- Privacy Protection Notification -->
    <string name="privacyProtectionNotificationDefaultTitle">Mes saugome jūsų privatumą</string>
    <string name="privacyProtectionNotificationReportTitle">Jūsų privatumo ataskaita</string>
    <string name="privacyProtectionNotificationDefaultDescription">Naudodamiesi „DuckDuckGo“ saugote savo duomenų privatumą blokuodami sekiklius ir šifruodami ryšius.</string>
    <string name="privacyProtectionNotificationUpgadeDescription" instruction="Placeholder is a the number of connections we have protected">Apsaugokite duomenis naudojant „DuckDuckGo“, apsaugodami %1$d nešifruotus ryšius „DuckDuckGo“.</string>
    <string name="privacyProtectionNotificationTrackerDescription" instruction="Placeholder is the numer of trackers blocked">Naudojant „DuckDuckGo“ apsaugojote duomenis blokuodami %1$d sekiklius (-ių).</string>
    <string name="privacyProtectionNotificationBothDescription" instruction="%1$d is the number of trackers blocked and %2$d is the number of unencrypted connections">Naudojant „DuckDuckGo“ apsaugojote duomenis blokuodami %1$d sekiklius (-ių) ir apsaugodami %2$d nešifruotus (-ų) ryšius (-ių).</string>
    <string name="privacyProtectionNotificationLaunchButton">Tęsti naršymą</string>

    <!-- Authentication -->
    <string name="authenticationDialogTitle">Prisijungti</string>
    <string name="authenticationDialogMessage" instruction="Placeholder is the name of a website">%1$s reikia naudotojo vardo ir slaptažodžio.</string>
    <string name="authenticationDialogPositiveButton">Prisijungti</string>
    <string name="authenticationDialogNegativeButton">Atšaukti</string>
    <string name="authenticationDialogUsernameHint">Naudotojo vardas</string>
    <string name="authenticationDialogPasswordHint">Slaptažodis</string>

    <!-- User-facing label for when a user selects text and might want to search for that text -->
    <string name="systemTextSearchMessage">Ieškoti „DuckDuckGo“</string>

    <!-- App feedback disambiguation -->
    <string name="feedbackActivityTitle">Bendrinti atsiliepimą</string>
    <string name="missingBrowserFeaturesTitleLong">Naršyklės funkcijų trūksta arba jos neaiškios</string>
    <string name="missingBrowserFeaturesTitleShort">Naršyklės funkcijų problemos</string>
    <string name="missingBrowserFeaturesSubtitle">Kokią naršymo funkciją galime pridėti arba patobulinti?</string>
    <string name="missingBrowserFeatureSubReasonNavigation">Naršymas pirmyn, atgal ir (arba) atnaujinimas</string>
    <string name="missingBrowserFeatureSubReasonTabManagement">Kortelių kūrimas ir tvarkymas</string>
    <string name="missingBrowserFeatureSubReasonAdPopups">Reklamų ir iššokančiųjų langų blokavimas</string>
    <string name="missingBrowserFeatureSubReasonVideos">Vaizdo įrašų peržiūra</string>
    <string name="missingBrowserFeatureSubReasonImages">Paveikslėlių naudojimas</string>
    <string name="missingBrowserFeatureSubReasonBookmarks">Žymių kūrimas ir tvarkymas</string>
    <string name="missingBrowserFeatureSubReasonOther">Nei vienas iš šių</string>

    <string name="websiteNotLoadingTitleLong">Problemos kraunantis svetainei</string>
    <string name="websiteNotLoadingTitleShort">Problemos kraunantis svetainei</string>
    <string name="websiteNotLoadingSubtitle">Kuri svetainė neveikia?</string>

    <string name="searchNotGoodEnoughTitleLong">„DuckDuckGo“ paieška nepakankamai gera</string>
    <string name="searchNotGoodEnoughTitleShort">Problemos paieškai naudojant „DuckDuckGo“</string>
    <string name="searchNotGoodEnoughSubtitle">Kokią paieškos funkciją galime pridėti arba patobulinti?</string>
    <string name="searchNotGoodEnoughSubReasonTechnicalSearches">Programavimas / techninė paieška</string>
    <string name="searchNotGoodEnoughSubReasonGoogleLayout">Išdėstymas turėtų būti panašesnis į „Google“</string>
    <string name="searchNotGoodEnoughSubReasonFasterLoadTimes">Spartesnis krovimasis</string>
    <string name="searchNotGoodEnoughSubReasonSpecificLanguage">Paieška konkrečia kalba ar konkrečiame regione</string>
    <string name="searchNotGoodEnoughSubReasonBetterAutocomplete">Geresnis automatinis užbaigimas</string>
    <string name="searchNotGoodEnoughSubReasonOther">Nei vienas iš šių</string>

    <string name="needMoreCustomizationTitleLong">Nepakanka galimybių tinkinti programą</string>
    <string name="needMoreCustomizationTitleShort">Tinkinimo problemos</string>
    <string name="needMoreCustomizationSubtitle">Kokią tinkinimo parinktį galime pridėti ar pagerinti?</string>
    <string name="needMoreCustomizationSubReasonHomeScreenConfiguration">Pagrindinio ekrano konfigūracija</string>
    <string name="needMoreCustomizationSubReasonTabDisplay">Kaip rodomos kortelės</string>
    <string name="needMoreCustomizationSubReasonAppLooks">Kaip atrodo programa</string>
    <string name="needMoreCustomizationSubReasonWhichDataIsCleared">Kurie duomenys yra išvalomi</string>
    <string name="needMoreCustomizationSubReasonWhenDataIsCleared">Kada duomenys yra išvalomi</string>
    <string name="needMoreCustomizationSubReasonBookmarksDisplay">Kaip rodomos žymės</string>
    <string name="needMoreCustomizationSubReasonOther">Nei vienas iš šių</string>

    <string name="appIsSlowOrBuggyTitleLong">Programa veikia lėtai, genda ar stringa</string>
    <string name="appIsSlowOrBuggyTitleShort">Veikimo problemos</string>
    <string name="appIsSlowOrBuggySubtitle">Su kokia problema susiduriate?</string>
    <string name="appIsSlowOrBuggySubReasonSlowResults">Žiniatinklio puslapiai arba paieškos rezultatai įkeliami lėtai</string>
    <string name="appIsSlowOrBuggySubReasonAppCrashesOrFreezes">Programa stringa arba nustoja veikti</string>
    <string name="appIsSlowOrBuggySubReasonMediaPlayback">Vaizdo įrašų arba medijos atkūrimo klaidos</string>
    <string name="appIsSlowOrBuggySubReasonOther">Nei vienas iš šių</string>

    <string name="otherMainReasonTitleLong">Nei vienas iš šių</string>
    <string name="otherMainReasonTitleShort">Kitos problemos</string>

    <string name="openEndedInputHint">Nurodykite kuo konkrečiau</string>
    <string name="submitFeedback">PATEIKTI</string>

    <string name="tellUsHowToImprove">Papasakokite, ką galime patobulinti.</string>
    <string name="thanksForTheFeedback">Dėkojame už atsiliepimą!</string>
    <string name="feedbackNegativeMainReasonPageSubtitle">Kas jums kelia didžiausią susierzinimą?</string>
    <string name="feedbackNegativeMainReasonPageTitle">Apgailestaujame</string>
    <string name="feedbackShareDetails">Dalintis informacija</string>
    <string name="sharePositiveFeedbackWithTheTeam">Ar norėtumėte papasakoti išsamiau?</string>
    <string name="whatHaveYouBeenEnjoying">Kas jums patiko?</string>
    <string name="awesomeToHear">Nuostabu tai girdėti!</string>
    <string name="shareTheLoveWithARating">Įvertinkite mus „Play Store“ parduotuvėje.</string>
    <string name="rateTheApp">ĮVERTINKITE PROGRAMĄ</string>
    <string name="declineFurtherFeedback">AČIŪ, NE, AŠ BAIGIAU.</string>
    <string name="whichBrokenSites">Kur susiduriate su šiomis problemomis?</string>
    <string name="whichBrokenSitesHint">Kokioje svetainėje susidūrėte su problema?</string>
    <string name="feedbackSpecificAsPossible">Nurodykite kuo konkrečiau</string>
    <string name="feedbackInitialDisambiguationTitle">Pradėkime!</string>
    <string name="feedbackInitialDisambiguationSubtitle">Kaip suskirstytumėte atsiliepimus į kategorijas?</string>
    <string name="feedbackInitialDisambiguationHappyButtonContentDescription">Teigiamų atsiliepimų mygtukas</string>
    <string name="feedbackInitialDisambiguationSadButtonContentDescription">Neigiamų atsiliepimų mygtukas</string>
    <string name="feedbackIsImportantToUs">Jūsų anoniminiai atsiliepimai mums labai svarbūs.</string>

    <!-- Webview Recovery -->
    <string name="crashedWebViewErrorMessage">"Nepavyko parodyti tinklalapio."</string>
    <string name="crashedWebViewErrorAction">"Įkelti iš naujo"</string>

    <!-- System Search-->
    <string name="systemSearchDeviceAppLabel">Iš šio įrenginio</string>
    <string name="systemSearchOmnibarInputHint"><font size="13">Ieškoti arba įvesti URL</font></string>
    <string name="systemSearchAppNotFound">Nepavyko rasti programos</string>
    <string name="systemSearchOnboardingText">Dėkojame, kad pasirinkote „DuckDuckGo“!\nDabar, kai naudojate mūsų paieškos funkciją ar programėlę, jūsų paieškos yra apsaugotos.</string>
    <string name="systemSearchOnboardingFeaturesIntroText">„DuckDuckGo“ programėlė taip pat:</string>
    <string name="systemSearchOnboardingFeatureOneText">Blokuoja nesaugias stebėjimo priemones.</string>
    <string name="systemSearchOnboardingFeatureTwoText">Priverstinis tinklalapių šifravimas.</string>
    <string name="systemSearchOnboardingFeatureThreeText">Išvalo duomenis vienu bakstelėjimu.</string>
    <string name="systemSearchOnboardingButtonMore">Rodyti daugiau</string>
    <string name="systemSearchOnboardingButtonLess">Slėpti</string>
    <string name="systemSearchOnboardingButtonOk">Supratau</string>

    <!-- Dax Dialog -->
    <string name="daxDialogHideButton">SLĖPTI</string>
    <string name="daxDialogPhew">Oi!</string>
    <string name="daxDialogNext">Kitas</string>
    <string name="daxDialogHighFive">Duok penkis!</string>
    <string name="daxDialogGotIt">Supratau</string>
    <string name="hideTipsTitle">Slėpti likusius patarimus?</string>
    <string name="hideTipsText">Jų tik keletas, stengėmės, kad jie būtų informatyvūs.</string>
    <string name="hideTipsButton">Slėpti patarimus visam laikui</string>

    <!-- New Onboarding Experience -->
    <string name="onboardingWelcomeTitle">"Sveiki atvykę į „DuckDuckGo“!"</string>
    <string name="onboardingDaxText"><![CDATA[Internetas gali būti bauginantis.<br/><br/>Nesijaudinkite! Ieškoti ir naršyti privačiai yra lengviau, nei manote.]]></string>
    <string name="onboardingLetsDoItButton">Pasiekime tai!</string>
    <string name="daxIntroCtaText"><![CDATA[Toliau pabandykite apsilankyti viename mėgstamiausių tinklalapių! <br/><br/>Užblokuosiu sekimo įrenginius, kad jie negalėtų jūsų šnipinėti. Jei įmanoma, atnaujinsiu jūsų ryšio saugumą. 🔒]]></string>
    <string name="daxEndCtaText"><![CDATA[Atlikta!<br/><br/>Įsidėmėkite: kiekvieną kartą, kai naršote su manimi, bauginantis skelbimas praranda galią. 👍]]></string>
    <string name="daxSerpCtaText">Jūsų „DuckDuckGo“ paieškos yra anoniminės. Visada. 🙌</string>
    <plurals name="daxTrackersBlockedCtaText">
        <item quantity="one"><![CDATA[ ir <b>%1$d kitas</b> bandė tave stebėti. <br/><br/>Užblokavau juos!<br/><br/> ☝️Patikrink URL juostą ir pamatyk, kas bando tave stebėti, kai lankaisi naujoje svetainėje.️]]></item>
        <item quantity="few"><![CDATA[ ir <b>%1$d kiti</b> bandė tave stebėti. <br/><br/>Užblokavau juos!<br/><br/> ☝️Patikrink URL juostą ir pamatyk, kas bando tave stebėti, kai lankaisi naujoje svetainėje.️]]></item>
        <item quantity="many"><![CDATA[ ir <b>%1$d kitų</b> bandė tave stebėti. <br/><br/>Užblokavau juos!<br/><br/> ☝️Patikrink URL juostą ir pamatyk, kas bando tave stebėti, kai lankaisi naujoje svetainėje.️]]></item>
        <item quantity="other"><![CDATA[ ir <b>%1$d kitų</b> bandė tave stebėti. <br/><br/>Užblokavau juos!<br/><br/> ☝️Patikrink URL juostą ir pamatyk, kas bando tave stebėti, kai lankaisi naujoje svetainėje.️]]></item>
    </plurals>
    <plurals name="daxTrackersBlockedCtaZeroText">
        <item quantity="one"><![CDATA[ bandė tave stebėti. <br/><br/>Užblokavau!<br/><br/> ☝️Patikrink URL juostą ir pamatyk, kas bando tave stebėti, kai lankaisi naujoje svetainėje.️]]></item>
        <item quantity="few"><![CDATA[ bandė tave stebėti. <br/><br/>Užblokavau!<br/><br/> ☝️Patikrink URL juostą ir pamatyk, kas bando tave stebėti, kai lankaisi naujoje svetainėje.️]]></item>
        <item quantity="many"><![CDATA[ bandė tave stebėti. <br/><br/>Užblokavau!<br/><br/> ☝️Patikrink URL juostą ir pamatyk, kas bando tave stebėti, kai lankaisi naujoje svetainėje.️]]></item>
        <item quantity="other"><![CDATA[ bandė tave stebėti. <br/><br/>Užblokavau!<br/><br/> ☝️Patikrink URL juostą ir pamatyk, kas bando tave stebėti, kai lankaisi naujoje svetainėje.️]]></item>
    </plurals>
    <string name="daxNonSerpCtaText"><![CDATA[Bakstelėjus ir slenkant, bus blokuojami įkyrūs sekimo įrenginiai. <br/><br/>Pirmyn – naršykite toliau!]]></string>
    <string name="daxMainNetworkCtaText" instruction="%1$s is the name of a company, %2$s is the website where the tracking is happening, %3$s is the name of the company showing in %1$s">Būk atidus! Negaliu neleisti %1$s matyti tavo veiklos %2$s &lt;br/&gt;&lt;br/&gt;Tačiau naršyk kartu su manimi ir aš sumažinsiu informacijos, kurią %3$s žino apie tave, kiekį užblokuodamas stebėjimo priemones kitose svetainėse.</string>
    <string name="daxMainNetworkOwnedCtaText" instruction="%1$s is the name of a company, %2$s is the website where the tracking is happening, %3$s is the name of the company showing in %1$s">Įspėjimas! Kadangi %1$s priklauso %2$s, negaliu neleisti jiems matyti tavo veiklos.&lt;br/&gt;&lt;br/&gt;Tačiau naršyk kartu su manimi ir aš sumažinsiu informacijos, kurią %3$s žino apie tave, kiekį užblokuodamas stebėjimo priemones kitose svetainėse.</string>

    <!-- Download Confirmation -->
    <string name="downloadConfirmationContinue">Išsaugoti Atsisiuntimuose</string>
    <string name="downloadConfirmationSaveFileTitle" instruction="Placeholder is the name of a file">Išsaugoti %1$s</string>
    <string name="downloadConfirmationKeepBothFilesText">Palikti abu</string>
    <string name="downloadConfirmationReplaceOldFileText">Pakeisti</string>
    <string name="downloadConfirmationOpenFileText">Atviras</string>
    <string name="downloadConfirmationUnableToOpenFileText">Nepavyko atidaryti failo</string>
    <string name="downloadConfirmationUnableToDeleteFileText">Nepavyko ištrinti seno failo</string>

    <!-- Change Icon Activity -->
    <string name="changeIconActivityTitle">Programėlės piktograma</string>
    <string name="changeIconCtaLabel">Programėlės piktograma</string>
    <string name="changeIconCtaAccept">Taikyti</string>
    <string name="changeIconCtaCancel">Atšaukti</string>
    <string name="changeIconDialogTitle">Taikyti naują piktogramą?</string>
    <string name="changeIconDialogMessage">Programėlė gali būti uždaryta, kad būtų pritaikyti pakeitimai. Grįžkite pasigrožėję savo gražia nauja piktograma.</string>

    <!-- New dashboard / menu buttons -->
    <string name="manageWhitelist">Neapsaugotos svetainės</string>
    <string name="reportBrokenSite">Pranešti apie sugadintą svetainę</string>

    <!-- Dialogs -->
    <string name="dialogAddTitle">Papildyti</string>
    <string name="dialogEditTitle">Redaguoti</string>
    <string name="dialogSaveAction">Išsaugoti</string>

    <!-- Whitelist -->
    <string name="whitelistActivityTitle">Neapsaugotos svetainės</string>
    <string name="enablePrivacyProtection">Įjungti privatumo apsaugą</string>
    <string name="disablePrivacyProtection">Išjungti privatumo apsaugą</string>
    <string name="whitelistEntryOverflowContentDescription" instruction="Placeholder is a website">Daugiau neapsaugotos svetainės %1$s parinkčių</string>
    <string name="whitelistEntryDeleteConfirmMessage" instruction="Placeholder is a website">Ar tikrai norite pašalinti &lt;b&gt;%1$s&lt;/b&gt; iš neapsaugotų svetainių sąrašo?</string>
    <string name="whitelistExplanation">Šių svetainių nepatobulins privatumo apsauga.</string>
    <string name="whitelistNoEntries">Privatumo apsauga įjungta visose svetainėse</string>
    <string name="whitelistDomainHint">www.example.com</string>
    <string name="whitelistFormatError">Įveskite domeną, pavyzdžiui, <b>example.com</b>, ir bandykite dar kartą</string>

    <!-- Settings -->
    <string name="settingsPrivacyProtectionWhitelist">Neapsaugotos svetainės</string>

    <!-- Fireproof websites -->
    <string name="fireproofWebsitesActivityTitle">Apsaugoti svetaines</string>
    <string name="settingsFireproofWebsites">Apsaugoti svetaines</string>
    <string name="fireproofWebsiteMenuTitleAdd">Apsaugoti šią svetainę</string>
    <string name="fireproofWebsiteSnackbarConfirmation" instruction="Placeholder is a website">&lt;b&gt;%1$s&lt;/b&gt; dabar yra apsaugota</string>
    <string name="fireproofWebsiteSnackbarAction">Anuliuoti</string>
    <string name="fireproofWebsiteDeleteConfirmMessage" instruction="Placeholder is a website">Ar tikrai norite ištrinti &lt;b&gt;%1$s&lt;/b&gt;?</string>
    <string name="fireproofWebsiteFeatureDescription">Svetainės pagrįstos slapukais, kad liktumėte prisijungę. Pasirinkus parinktį „Fireproof“, slapukai nėra ištrinami ir liksite prisijungę net panaudoję mygtuką „Fire“. Vis tiek blokuosime trečiųjų šalių stebėjimo priemones, randamas svetainėse, kuriose pasinaudosite parinktimi „Fireproof“.</string>
    <string name="fireproofWebsiteOverflowContentDescription" instruction="Placeholder is a website">Daugiau svetainės patikrinimo parinkčių %1$s</string>
    <string name="fireproofWebsiteLoginDialogTitle" instruction="Placeholder is a website">Ar nori pasinaudoti parinktimi „Fireproof“ %1$s?</string>
    <string name="fireproofWebsiteLoginDialogDescription">Pasirinkę parinktį „Fireproof“ šioje svetainėje, liksite prisijungę net panaudoję mygtuką „Fire“.</string>
    <string name="fireproofWebsiteLoginDialogPositive">Parinktis „Fireproof“</string>
    <string name="fireproofWebsiteLoginDialogNegative">Ne dabar</string>
    <string name="fireproofWebsiteItemsSectionTitle">Apsaugoti svetaines</string>
    <string name="fireproofWebsiteEmptyListHint">Apsaugotų svetainių dar nėra</string>
    <string name="fireproofWebsiteSettingSelectionTitle">Apsaugokite svetaines prisijungdami</string>
    <string name="fireproofWebsiteRemoveAllConfirmation">Visų svetainių apsauga pašalinta</string>
    <string name="fireproofWebsiteRemovalConfirmation" instruction="Placeholder is a website">&lt;b&gt;%1$s&lt;/b&gt; apsauga pašalinta</string>
    <string name="fireproofWebsiteSettingsSelectionDialogAskEveryTime">Klausti kiekvieną kartą</string>
    <string name="fireproofWebsiteSettingsSelectionDialogAlways">Visada</string>
    <string name="fireproofWebsiteSettingsSelectionDialogNever">Niekada</string>
    <string name="disableLoginDetectionDialogTitle">Išjungti apsaugos priminimą prisijungiant prie svetainių?</string>
    <string name="disableLoginDetectionDialogDescription">Šią nuostatą galite bet kada pakeisti nustatymuose.</string>
    <string name="disableLoginDetectionDialogPositive">IŠJUNGTI</string>
    <string name="disableLoginDetectionDialogNegative">ATŠAUKTI</string>
    <string name="automaticFireproofWebsiteLoginDialogTitle">Apsaugoti svetaines automatiškai prisijungiant?</string>
    <string name="automaticFireproofWebsiteLoginDialogDescription">Pasirinkę svetainių apsaugą, liksite prisijungę net panaudoję mygtuką „Fire“. Vėliau visada galite tai pakeisti nustatymuose. </string>
    <string name="automaticFireproofWebsiteLoginDialogFirstOption">Visuomet apsaugoti</string>
    <string name="automaticFireproofWebsiteLoginDialogSecondOption">Apsaugoti šią svetainę</string>
    <string name="automaticFireproofWebsiteLoginDialogThirdOption">Ne dabar</string>


    <!-- Fire Animation settings -->
    <string name="settingsFireAnimation">Mygtuko „Fire“ animacija</string>
    <string name="settingsHeroFireAnimation">„Inferno“</string>
    <string name="settingsHeroWaterAnimation">„Whirlpool“</string>
    <string name="settingsHeroAbstractAnimation">„Airstream“</string>
    <string name="settingsNoneAnimation">Jokie</string>
    <string name="settingsSelectFireAnimationDialog">Mygtuko „Fire“ animacija</string>
    <string name="settingsSelectFireAnimationDialogSave">Išsaugoti</string>

    <!-- Dos Attack error-->
    <string name="dosErrorMessage">Prisijungimas nutrauktas. Ši svetainė gali pakenkti jūsų įrenginiui.</string>

    <!-- Precise Location -->
    <string name="preciseLocationSystemDialogTitle">Įgalinti įrenginio vietą „DuckDuckGo“ privatumo naršyklėje?</string>
    <string name="preciseLocationSystemDialogSubtitle" instruction="%1$s and %2$s are both the name of the website requesting the location">%1$s prašo jūsų įrenginio vietos. Pirmiausia turėsite leisti programai siųsti jūsų įrenginio vietą, tuomet %2$s gali prašyti leidimo.</string>
    <string name="preciseLocationSystemDialogAllow">Įjungti</string>
    <string name="preciseLocationSystemDialogDeny">Galbūt vėliau</string>
    <string name="preciseLocationSystemDialogNeverAllow">Nebeprašykite šioje svetainėje</string>
    <string name="preciseLocationSiteDialogTitle" instruction="Placeholder is the name of a website">Suteikti %1$s leidimą pasiekti vietą?</string>
    <string name="preciseLocationDDGDialogSubtitle">Jūsų anoniminę vietą naudojame tik norėdami pateikti geresnius rezultatus, esančius arčiau jūsų. Vėliau visada galite tai pakeisti.</string>
    <string name="preciseLocationSiteDialogSubtitle">Galite tvarkyti vietos prieigos leidimus, kuriuos nustatymuose suteikėte pavienėms svetainėms.</string>
    <string name="preciseLocationSiteDialogAllowAlways">Visada</string>
    <string name="preciseLocationSiteDialogAllowOnce">Tik šiam seansui</string>
    <string name="preciseLocationSiteDialogDenyAlways">Visada atsisakyti</string>
    <string name="preciseLocationSiteDialogDenyOnce">Atsisakyti šiam seansui</string>
    <string name="preciseLocationFeatureDescription">Svetainės, kuriose lankotės, gali prašyti jūsų įrenginio vietos. Jos negalės jo pasiekti, kol duosite leidimą. „DuckDuckGo“ jūsų vietą naudoja tik anonimiškai, kad pateiktų vietinės paieškos rezultatus.</string>
    <string name="preciseLocationToggleText">Svetainės gali prašyti mano vietos</string>
    <string name="preciseLocationEmptyListHint">Jokios svetainės nesuteikė leidimo pasiekti vietą</string>
    <string name="preciseLocationNoSystemPermission">Norėdami tvarkyti vietos prieigos leidimus, kuriuos suteikėte atskiroms svetainėms, „Android“ nustatymuose šiai programai įjunkite vietą.</string>
    <string name="preciseLocationActivityTitle">Vieta</string>
    <string name="preciseLocationDeleteConfirmMessage" instruction="Placeholder is the name of a website">Ar tikrai norite ištrinti &lt;b&gt;%1$s&lt;/b&gt;?</string>
    <string name="preciseLocationDeleteContentDescription" instruction="Placeholder is the domain of a website">Daugiau vietos leidimų %1$s domene parinkčių</string>
    <string name="preciseLocationAllowedSitesSectionTitle">Suteiktas</string>
    <string name="preciseLocationDeniedSitesSectionTitle">Atmestas</string>
    <string name="preciseLocationSnackbarMessage" instruction="Placeholder is the name of a website">Anksčiau %1$s suteikėte leidimą pasiekti jūsų įrenginio vietą.</string>

    <!--Fire button education-->
    <string name="daxClearDataCtaText">Asmeniniai duomenys gali kauptis jūsų naršyklėje. Fui. Naudokite mygtuką „Fire“, kad juos panaikintumėte. Išbandykite dabar! 👇</string>

    <!--  Global Privacy Control-->
    <string name="globalPrivacyControlActivityTitle">Visuotinė privatumo kontrolė (VPK)</string>
    <string name="globalPrivacyControlDescription">
        <![CDATA[„DuckDuckGo“ automatiškai blokuoja daugelį stebėjimo priemonių. Pasirinkę visuotinę privatumo kontrolę (VPK), taip pat galite paprašyti dalyvaujančių svetainių apriboti jūsų asmeninių duomenų prekybą ir bendrinimą su kitomis įmonėmis. <u><a href=\"\">Sužinoti daugiau</a><u/>]]>
    </string>
    <string name="globalPrivacyControlSetting">Visuotinė privatumo kontrolė (VPK)</string>
    <string name="globalPrivacyControlToggle">Visuotinė privatumo kontrolė (VPK)</string>
    <string name="disabled">Išjungta</string>
    <string name="enabled">Įjungta</string>

    <!-- Opening app links -->
    <string name="settingTitleOpenLinksInAssociatedApps">Atidaryti nuorodas susijusiose programose</string>
    <string name="settingSubtitleOpenLinksInAssociatedApps">Išjungti, kad nuorodos automatiškai neatsidarytų kitose įdiegtose programose.</string>
    <string name="appLinkDialogTitle">Atidaryti kitoje programoje?</string>
    <string name="appLinkSnackBarAction">Atidaryti programėlėje</string>
    <string name="appLinkMultipleSnackBarAction">Pasirinkti programėlę</string>
    <string name="appLinkSnackBarMessage" instruction="Placeholder is the name of an app">Galite atverti šią nuorodą %1$s.</string>
    <string name="appLinkMultipleSnackBarMessage">Galite atidaryti šią nuorodą kitose programėlėse.</string>
    <string name="appLinkIntentChooserTitle">Atidaryti</string>
    <string name="appLinkMenuItemTitle">Atidaryti programėlėje</string>

    <!-- Email Autofill -->
    <string name="aliasToClipboardMessage">Naujas adresas nukopijuotas į jūsų iškarpinę</string>
    <string name="autofillTooltipUseYourAlias" instruction="Placeholder is an alias previously saved by the user">Naudoti %1$s</string>
    <string name="autofillTooltipUseYourAliasDescription">Blokuoja el. pašto sekimo priemones</string>
    <string name="autofillTooltipGenerateAddress">Generuoti privatų „Duck“ adresą</string>
    <string name="autofillTooltipGenerateAddressDescription">Blokuoja el. pašto sekimo priemones ir slepia jūsų adresą</string>
    <string name="newEmailAliasMenuTitle">Sukurkite „Duck“ adresą</string>

    <!-- Waitlist Notification -->
    <string name="waitlistNotificationDialogDescription">Ar norėtumėte, kad atsiųstume jums pranešimą, kai ateis jūsų eilė?</string>
    <string name="waitlistNotificationDialogNoThanks">Ne, dėkoju</string>
    <string name="waitlistNotificationDialogNotifyMe">INFORMUOTI</string>

    <!-- Email Protection -->
    <string name="emailProtectionActivityTitle">El. pašto apsauga (beta)</string>
    <string name="emailNotSupported">Nepalaikomas įrenginys</string>
    <string name="emailNotSupportedExplanation">El. pašto apsauga leidžia jums sukurti privačius el. pašto adresus, kurie pašalina el. laiškų sekimo priemones. Mums reikia užšifruoti ir saugoti šiuos adresus, kuriuos lokaliai sukuriate įrenginyje. Kadangi jūsų įrenginys nepalaiko užšifruotos talpyklos funkcijos, El. pašto apsaugos funkcija neprieinama.</string>

    <!-- Bookmark folders -->
    <string name="bookmarkDialogTitleEdit">Redaguoti žymę</string>
    <string name="favoriteDialogTitleEdit">Redaguoti mėgstamiausią</string>
    <string name="locationLabel">Vieta</string>
    <string name="folderLocationTitle">Pasirinkti vietą</string>
    <string name="addFolder">Pridėti aplanką</string>
    <string name="editFolder">Redaguoti aplanką</string>
    <string name="bookmarkFolderDeleteDialogMessage">"Ar tikrai norite ištrinti "</string>
    <string name="bookmarkFolderEmpty">Tuščia</string>

    <plurals name="bookmarkFolderDeleteDialogMessage">
        <item quantity="one">%1$s%2$s ir %3$d prekė?</item>
        <item quantity="few">%1$s%2$s ir %3$d prekės?</item>
        <item quantity="many">%1$s%2$s ir %3$d prekės?</item>
        <item quantity="other">%1$s%2$s ir %3$d prekės?</item>
    </plurals>

    <plurals name="bookmarkFolderItems">
        <item quantity="one">%1$d prekė</item>
        <item quantity="few">%1$d prekės</item>
        <item quantity="many">%1$d prekės</item>
        <item quantity="other">%1$d prekės</item>
    </plurals>

    <!-- Accessibility-->
    <string name="settingsAccessibility">Pritaikymas neįgaliems</string>
    <string name="accessibilityActivityTitle">Pritaikymas neįgaliems</string>
    <string name="accessibilityFontSizeTitle">Teksto dydis</string>
    <string name="accessibilityFontSizeHint">Slinkite slinkiklį, kol bus patogu skaityti. „DuckDuckGo“ rodomos svetainės prisitaikys pagal šį nustatymą.</string>
    <string name="accessibilityForceZoomTitle">Įjunkite rankinį puslapio priartinimą</string>
    <string name="accessibilityForceZoomSubtitle">Suimkite ir priartinkite bet kurioje svetainėje, net ir tose, kur neleistų</string>
    <string name="accessibilityTextSizeOverrideTitle">Tvarkyti teksto dydį</string>
    <string name="accessibilityTextSizeOverrideSubtitle">„DuckDuckGo“ tekstas peržiūrimose svetainėse prisitaikys atitinkamai pagal žemiau pateiktą nustatymą</string>

    <!-- Privacy Policy -->
    <string name="settingsPrivacyPolicyDuckduckgo">Privatumo politika</string>

    <!-- Home Screen Widget -->
    <string name="homeScreenWidgetAdded" instruction="Placeholder is the name of the widget">%1$s valdiklis pridėtas prie pagrindinio ekrano</string>
    <string name="settingsAddHomeScreenWidget">Pagrindinio ekrano valdiklis</string>

    <!-- MacOs Settings -->
    <string name="macos_settings_description">Naršykite privačiai su mūsų „Mac“ skirta programa</string>
    <string name="macos_settings_title">„DuckDuckGo“ darbalaukio programa</string>

    <!-- Downloads -->
    <string name="downloadsMenuItem">Atsisiuntimai</string>
    <string name="downloadsActivityTitle">Atsisiuntimai</string>
    <string name="downloadsActivityNoItemsDescription">Nėra atsisiųstų failų</string>
    <string name="downloadsShareTitle">Dalintis su...</string>
    <string name="downloadsDownloadFinishedActionName">Atviras</string>
    <string name="downloadsCannotOpenFileErrorMessage">Nepavyko atidaryti failo. Patikrinkite, ar yra suderinama programa.</string>
    <string name="downloadsFileNotFoundErrorMessage">Failo nebėra</string>
    <string name="downloadsItemMenuShare">Bendrinti</string>
    <string name="downloadsItemMenuDelete">Trinti</string>
    <string name="downloadsItemMenuCancel">Atšaukti</string>
    <string name="downloadsActivityMenuDeleteAll">Ištrinti viską</string>
    <string name="downloadsFileDeletedMessage" instruction="Placeholder is the name of the file deleted">Ištrinta %1$s</string>
    <string name="downloadsAllFilesDeletedMessage">Visi failai ištrinti</string>
    <string name="downloadsMoreOptionsContentDescription" instruction="Placeholder is the name of a file">Daugiau parinkčių, skirtų %1$s</string>
    <string name="downloadsUndoActionName">Anuliuoti</string>
    <string name="downloadsStateInProgress">Vykdoma...</string>

    <!-- App Tracking Protection -->
    <string name="atp_SettingsTitle">Programų sekimo apsauga</string>
    <string name="atp_SettingsDeviceShieldNeverEnabled">Blokuokite programėlių stebėjimo priemones savo įrenginyje</string>
    <string name="atp_SettingsDeviceShieldEnabled">Įjungta</string>
    <string name="atp_SettingsDeviceShieldDisabled">Išjungta</string>

    <!-- Autoconsent -->
    <!-- smartling.character_limit = 82 -->
    <string name="autoconsentDialogTitle">Atrodo, kad šioje svetainėje yra sutikimo su slapukais iškylantysis langas 👇</string>
    <!-- smartling.character_limit = 160 -->
    <string name="autoconsentDialogDescription">Norite, kad viską sutvarkyčiau? Galiu pabandyti sumažinti slapukų skaičių, sustiprinti privatumą ir paslėpti tokius iššokančiuosius langus.</string>
    <!-- smartling.character_limit = 42 -->
    <string name="autoconsentPrimaryCta">Valdyti slapukų iššokančiuosius langus</string>
    <!-- smartling.character_limit = 42 -->
    <string name="autoconsentSecondaryCta">Ne, dėkoju</string>

    <string name="autoconsentSetting">Valdyti slapukų iššokančiuosius langus</string>
    <string name="autoconsentAnimationText">Slapukai valdomi</string>

    <!-- Site Permissions Settings -->
    <string name="settingsSitePermissions">Svetainės leidimai</string>
    <string name="sitePermissionsSettingsDescription">Svetainėse, kuriose lankotės, gali būti prašoma prieigos prie jūsų įrenginio vietos, kameros arba mikrofono. Jos negalės prie jų prisijungti, nebent aiškiai suteiksite joms leidimą.</string>
    <string name="sitePermissionsSettingsEnablePermissionTitle">Leisti visoms svetainėms prašyti:</string>
    <string name="sitePermissionsSettingsLocation">Vieta</string>
    <string name="sitePermissionsSettingsCamera">Fotoaparatas</string>
    <string name="sitePermissionsSettingsMicrophone">Mikrofonas</string>
    <string name="sitePermissionsSettingsAllowedSitesTitle">Tvarkyti svetaines</string>
    <string name="sitePermissionsSettingsEmptyText">Svetainių dar nėra</string>
    <string name="permissionPerWebsiteText" instruction="Placeholder is the name of a website">Leidimai „%1$s“ </string>
    <string name="permissionsPerWebsiteAskSetting">Klausti</string>
    <string name="permissionsPerWebsiteDenySetting">Atsisakyti</string>
    <string name="permissionsPerWebsiteAllowSetting">Leisti</string>
    <string name="permissionsPerWebsiteSelectorDialogTitle" instruction="%1$s is the name of a permissions and %2$s is the name of a website, i.e. Camera permission for example.com">%1$s leidimas %2$s</string>

    <!-- Autofill -->
    <string name="autofillSettingsDisplayName">Automatinis pildymas</string>
</resources><|MERGE_RESOLUTION|>--- conflicted
+++ resolved
@@ -109,79 +109,6 @@
     <string name="tabClosedUndo">Anuliuoti</string>
     <string name="downloadsMenuItemTitle">Atsisiuntimai</string>
 
-<<<<<<< HEAD
-=======
-    <!-- Privacy Dashboard Activities -->
-    <string name="privacyProtectionToggle">Svetainės privatumo apsauga</string>
-    <string name="privacyProtectionEnabled">SVETAINĖS APSAUGA ĮJUNGTA</string>
-    <string name="privacyProtectionDisabled">SVETAINĖS APSAUGA IŠJUNGTA</string>
-    <string name="privacyDashboardActivityTitle">Privatumo valdymo skydelis</string>
-    <string name="privacyProtectionUpgraded" tools:ignore="TypographyQuotes" instruction="Both placeholders are resource ids (integers) for two images">PATOBULINTA NUO &lt;img src=\"%1$d\" /&gt; IKI &lt;img src=\"%2$d\" /&gt;</string>
-    <string name="privacyGradeContentDescription">Privatumo laipsnis</string>
-    <string name="privacyProtectionTemporarilyDisabled">Laikinai išjungiame privatumo apsaugą, kadangi atrodo, kad ji trukdo šios svetainės veikimui.</string>
-
-    <string name="httpsGood">Šifruotas ryšys</string>
-    <string name="httpsMixed">Ryšys su mišriu šifravimu</string>
-    <string name="httpsBad">Nešifruotas ryšys</string>
-
-    <string name="scorecardActivityTitle">Privatumo laipsnis</string>
-    <string name="scorecardSiteIsMemberOfMajorNetwork">Svetainė yra didelis stebėjimo priemonių tinklas</string>
-    <string name="scorecardPrivacyGrade">Privatumo laipsnis</string>
-    <string name="scorecardEnhancedGrade">Pagerintas laipsnis</string>
-
-    <string name="privacyTermsActivityTitle">Privatumo praktika</string>
-    <string name="practicesGood">Gera privatumo praktika</string>
-    <string name="practicesMixed">Mišri privatumo praktika</string>
-    <string name="practicesBad">Prasta privatumo praktika</string>
-    <string name="practicesUnknown">Nežinoma privatumo praktika</string>
-    <string name="practicesOverview">Privatumo praktika nurodo, kiek asmeninės informacijos, kuria dalinatės svetainėje, yra apsaugota.</string>
-    <string name="practicesTosdrLink">Privatumo praktikos iš<b><u>ToS;DR</u></b>.</string>
-    <string name="practicesIconContentGood">Geros praktikos piktograma</string>
-    <string name="practicesIconContentBad">Prastos praktikos piktograma</string>
-
-    <string name="networkTrackerSummaryHeader">DAŽNIAUSI PAŽEIDĖJAI SEKIKLIŲ TINKLE</string>
-    <string name="networkTrackerSummaryNotReady">Renkame duomenis, kad galėtumėme pranešti apie tai, kiek sekiklių užblokavome.</string>
-
-    <string name="trackersActivityTitle">Sekimo užklausos užblokuotos</string>
-    <string name="trackersContentDescription">Sekimo užklausos užblokuotos</string>
-    <string name="trackersOverview">Toliau nurodytų trečiųjų šalių domenų užklausų įkėlimas buvo užblokuotas, nes jos buvo identifikuotos kaip sekimo užklausos. Jei įmonės užklausos įkeliamos, ji gali leisti joms rinkti informaciją apie jus.</string>
-    <string name="trackersOverviewProtectionsOff">Nebuvo užblokuotas jokių sekimo užklausų įkėlimas, nes šioje svetainėje apsauga yra išjungta. Jei įmonės užklausos įkeliamos, ji gali leisti joms rinkti informaciją apie jus.</string>
-
-    <string name="domainsLoadedActivityTitle">Įkeltos trečiųjų šalių užklausos</string>
-    <string name="domainsLoadedContentDescription">Įkeltos trečiųjų šalių užklausos</string>
-    <string name="domainsLoadedOverview">Buvo įkeltos šios trečiųjų šalių domenų užklausos. Jei įmonės užklausos įkeliamos, ji gali leisti joms rinkti informaciją apie jus, nors kitos mūsų žiniatinklio sekimo apsaugos priemonės tebegalioja.</string>
-    <string name="domainsLoadedOverviewProtectionsOff">Nebuvo užblokuotas jokių trečiųjų šalių užklausų įkėlimas, nes šios svetainės apsaugos priemonės yra išjungtos. Jei įmonės užklausos įkeliamos, ji gali leisti joms rinkti informaciją apie jus.</string>
-    <string name="domainsLoadedOverviewEmpty">Užklausų iš trečiųjų šalių domenų neaptikome.</string>
-    <string name="domainsLoadedHeadingText">Nėra įkeltų trečiųjų šalių domenų</string>
-
-    <string name="webTrackingProtectionsText"><annotation type="learn_more_link">Apie žiniatinklio stebėjimo apsaugos priemones</annotation></string>
-    <string name="webTrackingProtectionsUrl" translatable="false">https://help.duckduckgo.com/duckduckgo-help-pages/privacy/web-tracking-protections/</string>
-
-    <string name="trackersBlockedNoSectionDescription">Buvo įkeltos šios domenų užklausos.</string>
-
-    <string name="adLoadedSectionDescription" instruction="Placeholder is the name of the company who owns the ad">Šio domeno užklausos buvo įkeltos, nes neseniai buvo spustelėta %1$s „DuckDuckGo“ reklama. Šios užklausos padeda įvertinti reklamų efektyvumą. Visos „DuckDuckGo“ reklamos nerenka informacijos apie naudotoją.</string>
-    <string name="adLoadedSectionLinkText"><annotation type="learn_more_link">Kaip paieškos skelbimai veikia mūsų apsaugą</annotation></string>
-    <string name="adLoadedSectionUrl" translatable="false">https://help.duckduckgo.com/duckduckgo-help-pages/privacy/web-tracking-protections/#3rd-party-tracker-loading-protection</string>
-
-    <string name="domainsLoadedSectionDescription">Taip pat buvo įkeltos šios domeno užklausos.</string>
-    <string name="domainsLoadedSectionSingleSectionDescription">Buvo įkeltos šios domenų stebėjimo užklausos.</string>
-    <string name="domainsLoadedSectionEmptyListDescription">Užklausų iš trečiųjų šalių domenų neaptikome.</string>
-
-    <string name="domainsLoadedBreakageSectionDescription">Siekiant išvengti svetainės sutrikimų, buvo įkeltos šios domeno užklausos.</string>
-    <string name="domainsLoadedAssociatedSectionDescription" instruction="Placeholder is the name of a company">Šios domeno užklausos buvo įkeltos, nes jos susijusios su %1$s.</string>
-
-    <string name="trackersBlockedText">Užklausos užblokuotos įkelti</string>
-    <string name="trackersNotBlockedText">Neužblokuota jokių sekimo užklausų</string>
-    <string name="trackersNoFoundText">Sekimo užklausų nerasta</string>
-    <string name="trackersFoundText">Rastos sekimo užklausos</string>
-
-    <string name="domainsLoadedText">Įkeltos trečiųjų šalių užklausos</string>
-    <string name="domainsNotLoadedText">Nėra įkeltų trečiųjų šalių užklausų</string>
-
-    <string name="majorNetworksNoFound">Nerasta jokių pagrindinių sekimo priemonės tinklų</string>
-    <string name="majorNetworksFound">Rasti pagrindiniai stebėjimo priemonės tinklai</string>
-
->>>>>>> bd24d752
     <!-- Fire -->
     <string name="fireMenu">Valyti duomenis</string>
     <string name="fireClearAll">Valyti visas korteles ir duomenis</string>
