--- conflicted
+++ resolved
@@ -32,24 +32,19 @@
 import com.duckduckgo.di.scopes.ActivityScope
 import com.duckduckgo.site.permissions.impl.SitePermissionsRepository
 import com.duckduckgo.site.permissions.store.sitepermissions.SitePermissionsEntity
-import javax.inject.Inject
 import kotlinx.coroutines.channels.Channel
 import kotlinx.coroutines.flow.Flow
 import kotlinx.coroutines.flow.MutableStateFlow
 import kotlinx.coroutines.flow.StateFlow
 import kotlinx.coroutines.flow.receiveAsFlow
 import kotlinx.coroutines.launch
+import javax.inject.Inject
 
 @ContributesViewModel(ActivityScope::class)
 class PermissionsPerWebsiteViewModel @Inject constructor(
     private val sitePermissionsRepository: SitePermissionsRepository,
     private val locationPermissionsRepository: LocationPermissionsRepositoryAPI,
-<<<<<<< HEAD
-    private val settingsDataStore: SettingsDataStore,
-    private val pixel: Pixel,
-=======
     private val settingsDataStore: SettingsDataStore
->>>>>>> 52a48d3b
 ) : ViewModel() {
 
     private val _viewState = MutableStateFlow(ViewState())
@@ -59,7 +54,7 @@
     val commands: Flow<Command> = _commands.receiveAsFlow()
 
     data class ViewState(
-        val websitePermissions: List<WebsitePermissionSetting> = listOf(),
+        val websitePermissions: List<WebsitePermissionSetting> = listOf()
     )
 
     sealed class Command {
@@ -79,7 +74,7 @@
 
     private fun convertToWebsitePermissionSettings(
         sitePermissionsEntity: SitePermissionsEntity?,
-        locationPermissionEntity: LocationPermissionEntity?,
+        locationPermissionEntity: LocationPermissionEntity?
     ): List<WebsitePermissionSetting> {
         val locationSetting = when (settingsDataStore.appLocationPermission) {
             true -> WebsitePermissionSettingType.mapToWebsitePermissionSetting(locationPermissionEntity?.permission?.name)
@@ -100,24 +95,24 @@
     private fun getSettingsList(
         locationSetting: WebsitePermissionSettingType,
         cameraSetting: WebsitePermissionSettingType,
-        micSetting: WebsitePermissionSettingType,
+        micSetting: WebsitePermissionSettingType
     ): List<WebsitePermissionSetting> {
         return listOf(
             WebsitePermissionSetting(
                 R.drawable.ic_location,
                 R.string.sitePermissionsSettingsLocation,
-                locationSetting,
+                locationSetting
             ),
             WebsitePermissionSetting(
                 R.drawable.ic_camera,
                 R.string.sitePermissionsSettingsCamera,
-                cameraSetting,
+                cameraSetting
             ),
             WebsitePermissionSetting(
                 R.drawable.ic_microphone,
                 R.string.sitePermissionsSettingsMicrophone,
-                micSetting,
-            ),
+                micSetting
+            )
         )
     }
 
@@ -168,30 +163,15 @@
         }
     }
 
-<<<<<<< HEAD
-    private fun fireSettingChangedPixel(permissionParamValue: String, newPermissionSetting: WebsitePermissionSettingType) {
-        val permissionChangedValue = when (newPermissionSetting) {
-            ASK -> PixelValue.ASK
-            DENY -> PixelValue.DENY
-            ALLOW -> PixelValue.ALLOW
-        }
-        pixel.fire(
-            SitePermissionsPixelName.SITE_PERMISSIONS_SETTING_CHANGED,
-            mapOf(PixelParameter.SITE_PERMISSION to permissionParamValue, PixelParameter.VALUE to permissionChangedValue),
-        )
-    }
-
-=======
->>>>>>> 52a48d3b
     private fun updateSitePermissionsSetting(
         askCameraSetting: WebsitePermissionSettingType,
         askMicSetting: WebsitePermissionSettingType,
-        url: String,
+        url: String
     ) {
         val sitePermissionsEntity = SitePermissionsEntity(
             domain = url,
             askCameraSetting = askCameraSetting.toSitePermissionSettingEntityType().name,
-            askMicSetting = askMicSetting.toSitePermissionSettingEntityType().name,
+            askMicSetting = askMicSetting.toSitePermissionSettingEntityType().name
         )
         viewModelScope.launch {
             sitePermissionsRepository.savePermission(sitePermissionsEntity)
