/*
 * Copyright (c) 2022 DuckDuckGo
 *
 * Licensed under the Apache License, Version 2.0 (the "License");
 * you may not use this file except in compliance with the License.
 * You may obtain a copy of the License at
 *
 *     http://www.apache.org/licenses/LICENSE-2.0
 *
 * Unless required by applicable law or agreed to in writing, software
 * distributed under the License is distributed on an "AS IS" BASIS,
 * WITHOUT WARRANTIES OR CONDITIONS OF ANY KIND, either express or implied.
 * See the License for the specific language governing permissions and
 * limitations under the License.
 */

package com.duckduckgo.app.sitepermissions

import androidx.lifecycle.ViewModel
import androidx.lifecycle.viewModelScope
import com.duckduckgo.anvil.annotations.ContributesViewModel
import com.duckduckgo.app.browser.R
import com.duckduckgo.app.global.DispatcherProvider
import com.duckduckgo.app.location.GeoLocationPermissions
import com.duckduckgo.app.location.data.LocationPermissionEntity
import com.duckduckgo.app.location.data.LocationPermissionsRepositoryAPI
import com.duckduckgo.app.settings.db.SettingsDataStore
import com.duckduckgo.app.sitepermissions.SitePermissionsViewModel.Command.LaunchWebsiteAllowed
import com.duckduckgo.app.sitepermissions.SitePermissionsViewModel.Command.ShowRemovedAllConfirmationSnackbar
import com.duckduckgo.di.scopes.ActivityScope
import com.duckduckgo.site.permissions.impl.SitePermissionsRepository
import com.duckduckgo.site.permissions.store.sitepermissions.SitePermissionsEntity
import com.duckduckgo.site.permissions.store.sitepermissionsallowed.SitePermissionAllowedEntity
import javax.inject.Inject
import kotlinx.coroutines.channels.Channel
import kotlinx.coroutines.flow.Flow
import kotlinx.coroutines.flow.MutableStateFlow
import kotlinx.coroutines.flow.StateFlow
import kotlinx.coroutines.flow.combine
import kotlinx.coroutines.flow.receiveAsFlow
import kotlinx.coroutines.launch

@ContributesViewModel(ActivityScope::class)
class SitePermissionsViewModel @Inject constructor(
    private val sitePermissionsRepository: SitePermissionsRepository,
    private val locationPermissionsRepository: LocationPermissionsRepositoryAPI,
    private val geolocationPermissions: GeoLocationPermissions,
    private val settingsDataStore: SettingsDataStore,
<<<<<<< HEAD
    private val dispatcherProvider: DispatcherProvider,
    private val pixel: Pixel,
=======
    private val dispatcherProvider: DispatcherProvider
>>>>>>> 52a48d3b
) : ViewModel() {

    private val _viewState = MutableStateFlow(ViewState())
    val viewState: StateFlow<ViewState> = _viewState

    private val _commands = Channel<Command>()
    val commands: Flow<Command> = _commands.receiveAsFlow()

    private var cachedAllowedSites: List<SitePermissionAllowedEntity> = listOf()

    data class ViewState(
        val askLocationEnabled: Boolean = true,
        val askCameraEnabled: Boolean = false,
        val askMicEnabled: Boolean = true,
        val sitesPermissionsAllowed: List<SitePermissionsEntity> = listOf(),
        val locationPermissionsAllowed: List<LocationPermissionEntity> = listOf(),
    )

    sealed class Command {
        class ShowRemovedAllConfirmationSnackbar(
            val removedSitePermissions: List<SitePermissionsEntity>,
            val removedLocationPermissions: List<LocationPermissionEntity>,
        ) : Command()
        class LaunchWebsiteAllowed(val domain: String) : Command()
    }

    init {
        _viewState.value = ViewState(
            askLocationEnabled = settingsDataStore.appLocationPermission,
            askCameraEnabled = sitePermissionsRepository.askCameraEnabled,
            askMicEnabled = sitePermissionsRepository.askMicEnabled,
        )
    }

    fun allowedSites() {
        viewModelScope.launch {
            val locationsPermissionsFlow = locationPermissionsRepository.getLocationPermissionsFlow()
            val sitePermissionsFlow = sitePermissionsRepository.sitePermissionsWebsitesFlow()

            sitePermissionsFlow.combine(locationsPermissionsFlow) { sitePermissionsList, locationPermissionsList ->
                Pair(sitePermissionsList, locationPermissionsList)
            }.collect {
                _viewState.emit(
                    _viewState.value.copy(
                        sitesPermissionsAllowed = it.first,
                        locationPermissionsAllowed = it.second,
                    ),
                )
            }
        }
    }

    fun combineAllPermissions(locationPermissions: List<LocationPermissionEntity>, sitePermissions: List<SitePermissionsEntity>): List<String> =
        locationPermissions.map { it.domain }.union(sitePermissions.map { it.domain }).toList()

    fun permissionToggleSelected(
        isChecked: Boolean,
        textRes: Int,
    ) {
        when (textRes) {
            R.string.sitePermissionsSettingsLocation -> {
                settingsDataStore.appLocationPermission = isChecked
                _viewState.value = _viewState.value.copy(askLocationEnabled = isChecked)
                removeLocationSites()
            }
            R.string.sitePermissionsSettingsCamera -> {
                sitePermissionsRepository.askCameraEnabled = isChecked
                _viewState.value = _viewState.value.copy(askCameraEnabled = isChecked)
            }
            R.string.sitePermissionsSettingsMicrophone -> {
                sitePermissionsRepository.askMicEnabled = isChecked
                _viewState.value = _viewState.value.copy(askMicEnabled = isChecked)
            }
        }
    }

    private fun removeLocationSites() {
        viewModelScope.launch {
            geolocationPermissions.clearAll()
        }
    }

    fun allowedSiteSelected(domain: String) {
        viewModelScope.launch {
            _commands.send(LaunchWebsiteAllowed(domain))
        }
    }

    fun removeAllSitesSelected() {
        val sitePermissions = _viewState.value.sitesPermissionsAllowed.toMutableList()
        val locationPermissions = _viewState.value.locationPermissionsAllowed.toMutableList()
        viewModelScope.launch(dispatcherProvider.io()) {
            sitePermissionsRepository.sitePermissionsAllowedFlow().collect { sitePermissionsAllowed ->
                geolocationPermissions.clearAll()
                sitePermissionsRepository.deleteAll()
                _commands.send(ShowRemovedAllConfirmationSnackbar(sitePermissions, locationPermissions))
                cachedAllowedSites = sitePermissionsAllowed
            }
        }
    }

    fun onSnackBarUndoRemoveAllWebsites(
        removedSitePermissions: List<SitePermissionsEntity>,
        removedLocationPermissions: List<LocationPermissionEntity>,
    ) {
        viewModelScope.launch(dispatcherProvider.io()) {
            sitePermissionsRepository.undoDeleteAll(removedSitePermissions, cachedAllowedSites)
            geolocationPermissions.undoClearAll(removedLocationPermissions)
        }
    }
}<|MERGE_RESOLUTION|>--- conflicted
+++ resolved
@@ -31,7 +31,6 @@
 import com.duckduckgo.site.permissions.impl.SitePermissionsRepository
 import com.duckduckgo.site.permissions.store.sitepermissions.SitePermissionsEntity
 import com.duckduckgo.site.permissions.store.sitepermissionsallowed.SitePermissionAllowedEntity
-import javax.inject.Inject
 import kotlinx.coroutines.channels.Channel
 import kotlinx.coroutines.flow.Flow
 import kotlinx.coroutines.flow.MutableStateFlow
@@ -39,6 +38,7 @@
 import kotlinx.coroutines.flow.combine
 import kotlinx.coroutines.flow.receiveAsFlow
 import kotlinx.coroutines.launch
+import javax.inject.Inject
 
 @ContributesViewModel(ActivityScope::class)
 class SitePermissionsViewModel @Inject constructor(
@@ -46,12 +46,7 @@
     private val locationPermissionsRepository: LocationPermissionsRepositoryAPI,
     private val geolocationPermissions: GeoLocationPermissions,
     private val settingsDataStore: SettingsDataStore,
-<<<<<<< HEAD
-    private val dispatcherProvider: DispatcherProvider,
-    private val pixel: Pixel,
-=======
     private val dispatcherProvider: DispatcherProvider
->>>>>>> 52a48d3b
 ) : ViewModel() {
 
     private val _viewState = MutableStateFlow(ViewState())
@@ -67,13 +62,13 @@
         val askCameraEnabled: Boolean = false,
         val askMicEnabled: Boolean = true,
         val sitesPermissionsAllowed: List<SitePermissionsEntity> = listOf(),
-        val locationPermissionsAllowed: List<LocationPermissionEntity> = listOf(),
+        val locationPermissionsAllowed: List<LocationPermissionEntity> = listOf()
     )
 
     sealed class Command {
         class ShowRemovedAllConfirmationSnackbar(
             val removedSitePermissions: List<SitePermissionsEntity>,
-            val removedLocationPermissions: List<LocationPermissionEntity>,
+            val removedLocationPermissions: List<LocationPermissionEntity>
         ) : Command()
         class LaunchWebsiteAllowed(val domain: String) : Command()
     }
@@ -82,7 +77,7 @@
         _viewState.value = ViewState(
             askLocationEnabled = settingsDataStore.appLocationPermission,
             askCameraEnabled = sitePermissionsRepository.askCameraEnabled,
-            askMicEnabled = sitePermissionsRepository.askMicEnabled,
+            askMicEnabled = sitePermissionsRepository.askMicEnabled
         )
     }
 
@@ -97,8 +92,8 @@
                 _viewState.emit(
                     _viewState.value.copy(
                         sitesPermissionsAllowed = it.first,
-                        locationPermissionsAllowed = it.second,
-                    ),
+                        locationPermissionsAllowed = it.second
+                    )
                 )
             }
         }
@@ -109,7 +104,7 @@
 
     fun permissionToggleSelected(
         isChecked: Boolean,
-        textRes: Int,
+        textRes: Int
     ) {
         when (textRes) {
             R.string.sitePermissionsSettingsLocation -> {
@@ -155,7 +150,7 @@
 
     fun onSnackBarUndoRemoveAllWebsites(
         removedSitePermissions: List<SitePermissionsEntity>,
-        removedLocationPermissions: List<LocationPermissionEntity>,
+        removedLocationPermissions: List<LocationPermissionEntity>
     ) {
         viewModelScope.launch(dispatcherProvider.io()) {
             sitePermissionsRepository.undoDeleteAll(removedSitePermissions, cachedAllowedSites)
