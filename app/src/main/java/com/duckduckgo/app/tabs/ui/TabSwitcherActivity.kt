/*
 * Copyright (c) 2018 DuckDuckGo
 *
 * Licensed under the Apache License, Version 2.0 (the "License");
 * you may not use this file except in compliance with the License.
 * You may obtain a copy of the License at
 *
 *     http://www.apache.org/licenses/LICENSE-2.0
 *
 * Unless required by applicable law or agreed to in writing, software
 * distributed under the License is distributed on an "AS IS" BASIS,
 * WITHOUT WARRANTIES OR CONDITIONS OF ANY KIND, either express or implied.
 * See the License for the specific language governing permissions and
 * limitations under the License.
 */

package com.duckduckgo.app.tabs.ui

import android.arch.lifecycle.Observer
import android.arch.lifecycle.ViewModelProviders
import android.content.Context
import android.content.Intent
import android.os.Bundle
import android.support.v7.widget.LinearLayoutManager
import android.view.Menu
import android.view.MenuItem
import com.duckduckgo.app.browser.R
import com.duckduckgo.app.browser.WebDataManager
import com.duckduckgo.app.global.DuckDuckGoActivity
import com.duckduckgo.app.global.ViewModelFactory
import com.duckduckgo.app.global.view.FireDialog
import com.duckduckgo.app.statistics.pixels.Pixel
import com.duckduckgo.app.tabs.model.TabEntity
import com.duckduckgo.app.tabs.ui.TabSwitcherViewModel.Command
import com.duckduckgo.app.tabs.ui.TabSwitcherViewModel.Command.Close
import com.duckduckgo.app.tabs.ui.TabSwitcherViewModel.Command.DisplayMessage
import kotlinx.android.synthetic.main.content_tab_switcher.*
import kotlinx.android.synthetic.main.include_toolbar.*
import org.jetbrains.anko.longToast
import javax.inject.Inject

class TabSwitcherActivity : DuckDuckGoActivity(), TabSwitcherAdapter.TabSwitchedListener {

    @Inject
    lateinit var viewModelFactory: ViewModelFactory

    @Inject
<<<<<<< HEAD
    lateinit var pixel: Pixel
=======
    lateinit var webDataManager: WebDataManager
>>>>>>> bbe3e5f7

    private val viewModel: TabSwitcherViewModel by lazy {
        ViewModelProviders.of(this, viewModelFactory).get(TabSwitcherViewModel::class.java)
    }
    private val tabsAdapter = TabSwitcherAdapter(this, this)

    override fun onCreate(savedInstanceState: Bundle?) {
        super.onCreate(savedInstanceState)
        setContentView(R.layout.activity_tab_switcher)
        configureToolbar()
        configureRecycler()
        configureObservers()
    }

    private fun configureToolbar() {
        setSupportActionBar(toolbar)
        supportActionBar?.setDisplayHomeAsUpEnabled(true)
    }

    private fun configureRecycler() {
        tabsRecycler.layoutManager = LinearLayoutManager(this)
        tabsRecycler.adapter = tabsAdapter
    }

    private fun configureObservers() {
        viewModel.tabs.observe(this, Observer<List<TabEntity>> {
            render(it!!)
        })
        viewModel.command.observe(this, Observer {
            processCommand(it)
        })
    }

    private fun render(tabs: List<TabEntity>) {
        tabsAdapter.updateData(tabs)
    }

    private fun processCommand(command: Command?) {
        when (command) {
            is DisplayMessage -> applicationContext?.longToast(command.messageId)
            is Close -> finish()
        }
    }

    override fun onCreateOptionsMenu(menu: Menu?): Boolean {
        menuInflater.inflate(R.menu.menu_tab_switcher_activity, menu)
        return true
    }

    override fun onOptionsItemSelected(item: MenuItem): Boolean {
        when (item.itemId) {
            R.id.fire -> onFire()
            R.id.newTab -> onNewTabRequested()
        }
        return super.onOptionsItemSelected(item)
    }

    private fun onFire() {
<<<<<<< HEAD
        FireDialog(context = this,
                pixel = pixel,
                clearStarted = { viewModel.onClearRequested() },
                clearComplete = { viewModel.onClearComplete() }
        ).show()
=======
        FireDialog(
            context = this,
            webDataManager = webDataManager,
            clearStarted = { viewModel.onClearRequested() },
            clearComplete = { viewModel.onClearComplete() }).show()
>>>>>>> bbe3e5f7
    }

    override fun onNewTabRequested() {
        viewModel.onNewTabRequested()
    }

    override fun onTabSelected(tab: TabEntity) {
        viewModel.onTabSelected(tab)
    }

    override fun onTabDeleted(tab: TabEntity) {
        viewModel.onTabDeleted(tab)
    }

    override fun finish() {
        clearObserversEarlyToStopViewUpdates()
        super.finish()
    }

    private fun clearObserversEarlyToStopViewUpdates() {
        viewModel.tabs.removeObservers(this)
    }

    companion object {
        fun intent(context: Context): Intent {
            return Intent(context, TabSwitcherActivity::class.java)
        }
    }
}<|MERGE_RESOLUTION|>--- conflicted
+++ resolved
@@ -45,11 +45,10 @@
     lateinit var viewModelFactory: ViewModelFactory
 
     @Inject
-<<<<<<< HEAD
     lateinit var pixel: Pixel
-=======
+
+    @Inject
     lateinit var webDataManager: WebDataManager
->>>>>>> bbe3e5f7
 
     private val viewModel: TabSwitcherViewModel by lazy {
         ViewModelProviders.of(this, viewModelFactory).get(TabSwitcherViewModel::class.java)
@@ -108,19 +107,12 @@
     }
 
     private fun onFire() {
-<<<<<<< HEAD
         FireDialog(context = this,
                 pixel = pixel,
+                webDataManager = webDataManager,
                 clearStarted = { viewModel.onClearRequested() },
                 clearComplete = { viewModel.onClearComplete() }
         ).show()
-=======
-        FireDialog(
-            context = this,
-            webDataManager = webDataManager,
-            clearStarted = { viewModel.onClearRequested() },
-            clearComplete = { viewModel.onClearComplete() }).show()
->>>>>>> bbe3e5f7
     }
 
     override fun onNewTabRequested() {
