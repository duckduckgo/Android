--- conflicted
+++ resolved
@@ -183,11 +183,7 @@
             }
         }
         holder.close.setOnClickListener {
-<<<<<<< HEAD
-            itemClickListener.onTabDeleted(holder.bindingAdapterPosition)
-=======
-            itemClickListener.onTabDeleted(tab, false)
->>>>>>> dd9cc50c
+            itemClickListener.onTabDeleted(holder.bindingAdapterPosition, false)
         }
     }
 
