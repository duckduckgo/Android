--- conflicted
+++ resolved
@@ -106,23 +106,13 @@
         val inflater = LayoutInflater.from(parent.context)
         return when (viewType) {
             GRID_TAB -> {
-<<<<<<< HEAD
-                if (isVisualExperimentEnabled) {
-                    val binding = ItemTabGridNewBinding.inflate(inflater, parent, false)
-                    addExtraCloseButtonTouchArea(binding.close)
-                    TabSwitcherViewHolder.GridTabViewHolder(binding)
-                } else {
-                    val binding = ItemTabGridBinding.inflate(inflater, parent, false)
-                    addExtraCloseButtonTouchArea(binding.close)
-                    TabSwitcherViewHolder.GridTabViewHolder(binding)
-                }
-=======
                 val binding = ItemTabGridBinding.inflate(inflater, parent, false)
+                addExtraCloseButtonTouchArea(binding.close)
                 TabSwitcherViewHolder.GridTabViewHolder(binding)
->>>>>>> a4d00cec
             }
             LIST_TAB -> {
                 val binding = ItemTabListBinding.inflate(inflater, parent, false)
+                addExtraCloseButtonTouchArea(binding.close)
                 TabSwitcherViewHolder.ListTabViewHolder(binding)
             }
             TRACKER_ANIMATION_TILE_INFO_PANEL -> {
