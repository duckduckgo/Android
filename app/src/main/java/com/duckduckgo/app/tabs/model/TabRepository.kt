--- conflicted
+++ resolved
@@ -29,19 +29,11 @@
     /**
      * @return tabId of new record
      */
-<<<<<<< HEAD
-    suspend fun add(url: String? = null, isDefaultTab: Boolean = false): String
-=======
-    fun add(url: String? = null, skipHome: Boolean = false, isDefaultTab: Boolean = false): String
->>>>>>> 356d487a
+    suspend fun add(url: String? = null, skipHome: Boolean = false, isDefaultTab: Boolean = false): String
+
+    suspend fun add(tabId: String, data: MutableLiveData<Site>, skipHome: Boolean = false, isDefaultTab: Boolean = false)
 
     suspend fun addNewTabAfterExistingTab(url: String? = null, tabId: String)
-
-<<<<<<< HEAD
-    suspend fun add(tabId: String, data: MutableLiveData<Site>, isDefaultTab: Boolean = false)
-=======
-    fun add(tabId: String, data: MutableLiveData<Site>, skipHome: Boolean = false, isDefaultTab: Boolean = false)
->>>>>>> 356d487a
 
     suspend fun update(tabId: String, site: Site?)
 
