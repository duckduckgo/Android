--- conflicted
+++ resolved
@@ -31,8 +31,6 @@
 import dagger.SingleInstanceIn
 import io.reactivex.Scheduler
 import io.reactivex.schedulers.Schedulers
-import java.util.*
-import javax.inject.Inject
 import kotlinx.coroutines.CoroutineScope
 import kotlinx.coroutines.flow.Flow
 import kotlinx.coroutines.flow.MutableSharedFlow
@@ -42,6 +40,8 @@
 import kotlinx.coroutines.launch
 import kotlinx.coroutines.withContext
 import timber.log.Timber
+import java.util.*
+import javax.inject.Inject
 
 @SingleInstanceIn(AppScope::class)
 class TabDataRepository @Inject constructor(
@@ -50,10 +50,7 @@
     private val webViewPreviewPersister: WebViewPreviewPersister,
     private val faviconManager: FaviconManager,
     @AppCoroutineScope private val appCoroutineScope: CoroutineScope,
-<<<<<<< HEAD
-=======
     private val dispatchers: DispatcherProvider
->>>>>>> 52a48d3b
 ) : TabRepository {
 
     override val liveTabs: LiveData<List<TabEntity>> = tabsDao.liveTabs().distinctUntilChanged()
@@ -76,7 +73,7 @@
 
     override suspend fun add(
         url: String?,
-        skipHome: Boolean,
+        skipHome: Boolean
     ): String {
         val tabId = generateTabId()
         add(tabId, buildSiteData(url), skipHome = skipHome, isDefaultTab = false)
@@ -86,7 +83,7 @@
     override suspend fun addFromSourceTab(
         url: String?,
         skipHome: Boolean,
-        sourceTabId: String,
+        sourceTabId: String
     ): String {
         val tabId = generateTabId()
 
@@ -95,7 +92,7 @@
             data = buildSiteData(url),
             skipHome = skipHome,
             isDefaultTab = false,
-            sourceTabId = sourceTabId,
+            sourceTabId = sourceTabId
         )
 
         return tabId
@@ -108,7 +105,7 @@
             tabId = tabId,
             data = buildSiteData(null),
             skipHome = false,
-            isDefaultTab = true,
+            isDefaultTab = true
         )
 
         return tabId
@@ -130,10 +127,11 @@
         data: MutableLiveData<Site>,
         skipHome: Boolean,
         isDefaultTab: Boolean,
-        sourceTabId: String? = null,
+        sourceTabId: String? = null
     ) {
         siteData[tabId] = data
         databaseExecutor().scheduleDirect {
+
             Timber.i("Trying to add tab, is default? $isDefaultTab, current tabs count: ${tabsDao.tabs().size}")
 
             if (isDefaultTab && tabsDao.tabs().isNotEmpty()) {
@@ -157,13 +155,14 @@
                     skipHome = skipHome,
                     viewed = true,
                     position = position,
-                    sourceTabId = sourceTabId,
-                ),
+                    sourceTabId = sourceTabId
+                )
             )
         }
     }
 
     override suspend fun selectByUrlOrNewTab(url: String) {
+
         val tabId = tabsDao.selectTabByUrl(url)
         if (tabId != null) {
             select(tabId)
@@ -174,7 +173,7 @@
 
     override suspend fun addNewTabAfterExistingTab(
         url: String?,
-        tabId: String,
+        tabId: String
     ) {
         databaseExecutor().scheduleDirect {
             val position = tabsDao.tab(tabId)?.position ?: -1
@@ -187,7 +186,7 @@
                 skipHome = false,
                 viewed = false,
                 position = position + 1,
-                sourceTabId = tabId,
+                sourceTabId = tabId
             )
             tabsDao.insertTabAtPosition(tab)
         }
@@ -195,7 +194,7 @@
 
     override suspend fun update(
         tabId: String,
-        site: Site?,
+        site: Site?
     ) {
         databaseExecutor().scheduleDirect {
             tabsDao.updateUrlAndTitle(tabId, site?.url, site?.title, viewed = true)
@@ -278,7 +277,7 @@
 
     override fun updateTabFavicon(
         tabId: String,
-        fileName: String?,
+        fileName: String?
     ) {
         databaseExecutor().scheduleDirect {
             val tab = tabsDao.tab(tabId)
@@ -293,7 +292,7 @@
 
     override fun updateTabPreviewImage(
         tabId: String,
-        fileName: String?,
+        fileName: String?
     ) {
         databaseExecutor().scheduleDirect {
             val tab = tabsDao.tab(tabId)
@@ -311,7 +310,7 @@
 
     private fun deleteOldFavicon(
         tabId: String,
-        currentFavicon: String? = null,
+        currentFavicon: String? = null
     ) {
         Timber.i("Deleting old favicon for $tabId. Current favicon is $currentFavicon")
         appCoroutineScope.launch { faviconManager.deleteOldTempFavicon(tabId, currentFavicon) }
@@ -319,7 +318,7 @@
 
     private fun deleteOldPreviewImages(
         tabId: String,
-        currentPreviewImage: String? = null,
+        currentPreviewImage: String? = null
     ) {
         Timber.i("Deleting old preview image for $tabId. Current image is $currentPreviewImage")
         appCoroutineScope.launch { webViewPreviewPersister.deletePreviewsForTab(tabId, currentPreviewImage) }
