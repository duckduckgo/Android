--- conflicted
+++ resolved
@@ -108,9 +108,6 @@
         }
     }
 
-<<<<<<< HEAD
-    fun onTabMoved(fromIndex: Int, toIndex: Int) {
-=======
     fun onUpButtonPressed() {
         pixel.fire(AppPixelName.TAB_MANAGER_UP_BUTTON_PRESSED)
     }
@@ -129,6 +126,8 @@
 
     fun onSettingsMenuPressed() {
         pixel.fire(AppPixelName.TAB_MANAGER_MENU_SETTINGS_PRESSED)
->>>>>>> dd9cc50c
+    }
+
+    fun onTabMoved(fromIndex: Int, toIndex: Int) {
     }
 }