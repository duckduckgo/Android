/*
 * Copyright (c) 2018 DuckDuckGo
 *
 * Licensed under the Apache License, Version 2.0 (the "License");
 * you may not use this file except in compliance with the License.
 * You may obtain a copy of the License at
 *
 *     http://www.apache.org/licenses/LICENSE-2.0
 *
 * Unless required by applicable law or agreed to in writing, software
 * distributed under the License is distributed on an "AS IS" BASIS,
 * WITHOUT WARRANTIES OR CONDITIONS OF ANY KIND, either express or implied.
 * See the License for the specific language governing permissions and
 * limitations under the License.
 */

package com.duckduckgo.app.tabs.ui

import androidx.lifecycle.LiveData
import androidx.lifecycle.ViewModel
import androidx.lifecycle.asLiveData
import androidx.lifecycle.viewModelScope
import com.duckduckgo.anvil.annotations.ContributesViewModel
import com.duckduckgo.app.browser.favicon.FaviconManager
import com.duckduckgo.app.browser.senseofprotection.SenseOfProtectionExperiment
import com.duckduckgo.app.pixels.AppPixelName
import com.duckduckgo.app.pixels.AppPixelName.TAB_MANAGER_GRID_VIEW_BUTTON_CLICKED
import com.duckduckgo.app.pixels.AppPixelName.TAB_MANAGER_INFO_PANEL_DISMISSED
import com.duckduckgo.app.pixels.AppPixelName.TAB_MANAGER_INFO_PANEL_TAPPED
import com.duckduckgo.app.pixels.AppPixelName.TAB_MANAGER_LIST_VIEW_BUTTON_CLICKED
import com.duckduckgo.app.pixels.duckchat.createWasUsedBeforePixelParams
import com.duckduckgo.app.statistics.pixels.Pixel
import com.duckduckgo.app.statistics.pixels.Pixel.PixelType.Daily
import com.duckduckgo.app.tabs.TabManagerFeatureFlags
import com.duckduckgo.app.tabs.model.TabEntity
import com.duckduckgo.app.tabs.model.TabRepository
import com.duckduckgo.app.tabs.model.TabSwitcherData.LayoutType
import com.duckduckgo.app.tabs.model.TabSwitcherData.LayoutType.GRID
import com.duckduckgo.app.tabs.model.TabSwitcherData.LayoutType.LIST
import com.duckduckgo.app.tabs.store.TabSwitcherDataStore
import com.duckduckgo.app.tabs.ui.TabSwitcherItem.Tab
import com.duckduckgo.app.tabs.ui.TabSwitcherItem.Tab.NormalTab
import com.duckduckgo.app.tabs.ui.TabSwitcherItem.Tab.SelectableTab
import com.duckduckgo.app.tabs.ui.TabSwitcherItem.TrackerAnimationInfoPanel
import com.duckduckgo.app.tabs.ui.TabSwitcherItem.TrackerAnimationInfoPanel.Companion.TRACKER_ANIMATION_PANEL_ID
import com.duckduckgo.app.tabs.ui.TabSwitcherViewModel.Command.BookmarkTabsRequest
import com.duckduckgo.app.tabs.ui.TabSwitcherViewModel.Command.DismissAnimatedTileDismissalDialog
import com.duckduckgo.app.tabs.ui.TabSwitcherViewModel.Command.ShareLink
import com.duckduckgo.app.tabs.ui.TabSwitcherViewModel.Command.ShareLinks
import com.duckduckgo.app.tabs.ui.TabSwitcherViewModel.Command.ShowAnimatedTileDismissalDialog
import com.duckduckgo.app.tabs.ui.TabSwitcherViewModel.Command.ShowUndoBookmarkMessage
import com.duckduckgo.app.tabs.ui.TabSwitcherViewModel.SelectionViewState.BackButtonType.ARROW
import com.duckduckgo.app.tabs.ui.TabSwitcherViewModel.SelectionViewState.BackButtonType.CLOSE
import com.duckduckgo.app.tabs.ui.TabSwitcherViewModel.SelectionViewState.FabType
import com.duckduckgo.app.tabs.ui.TabSwitcherViewModel.SelectionViewState.Mode
import com.duckduckgo.app.tabs.ui.TabSwitcherViewModel.SelectionViewState.Mode.Normal
import com.duckduckgo.app.tabs.ui.TabSwitcherViewModel.SelectionViewState.Mode.Selection
import com.duckduckgo.app.trackerdetection.api.WebTrackersBlockedAppRepository
import com.duckduckgo.common.ui.experiments.visual.store.ExperimentalThemingDataStore
import com.duckduckgo.common.ui.tabs.SwipingTabsFeatureProvider
import com.duckduckgo.common.utils.DispatcherProvider
import com.duckduckgo.common.utils.SingleLiveEvent
import com.duckduckgo.di.scopes.ActivityScope
import com.duckduckgo.duckchat.api.DuckAiFeatureState
import com.duckduckgo.duckchat.api.DuckChat
import com.duckduckgo.duckchat.impl.pixel.DuckChatPixelName
import com.duckduckgo.savedsites.api.SavedSitesRepository
import com.duckduckgo.savedsites.api.models.SavedSite.Bookmark
import javax.inject.Inject
import kotlin.time.Duration.Companion.milliseconds
import kotlinx.coroutines.ExperimentalCoroutinesApi
import kotlinx.coroutines.FlowPreview
import kotlinx.coroutines.async
import kotlinx.coroutines.awaitAll
import kotlinx.coroutines.flow.MutableStateFlow
import kotlinx.coroutines.flow.SharingStarted
import kotlinx.coroutines.flow.combine
import kotlinx.coroutines.flow.conflate
import kotlinx.coroutines.flow.debounce
import kotlinx.coroutines.flow.first
import kotlinx.coroutines.flow.flatMapLatest
import kotlinx.coroutines.flow.map
import kotlinx.coroutines.flow.stateIn
import kotlinx.coroutines.flow.update
import kotlinx.coroutines.launch
import kotlinx.coroutines.runBlocking
import kotlinx.coroutines.withContext

@OptIn(FlowPreview::class, ExperimentalCoroutinesApi::class)
@ContributesViewModel(ActivityScope::class)
class TabSwitcherViewModel @Inject constructor(
    private val tabRepository: TabRepository,
    private val dispatcherProvider: DispatcherProvider,
    private val pixel: Pixel,
    private val swipingTabsFeature: SwipingTabsFeatureProvider,
    private val duckChat: DuckChat,
    private val duckAiFeatureState: DuckAiFeatureState,
    private val tabManagerFeatureFlags: TabManagerFeatureFlags,
    private val senseOfProtectionExperiment: SenseOfProtectionExperiment,
    private val webTrackersBlockedAppRepository: WebTrackersBlockedAppRepository,
    private val tabSwitcherDataStore: TabSwitcherDataStore,
    private val faviconManager: FaviconManager,
    private val savedSitesRepository: SavedSitesRepository,
    experimentalThemingDataStore: ExperimentalThemingDataStore,
) : ViewModel() {

    val activeTab = tabRepository.liveSelectedTab
    val deletableTabs: LiveData<List<TabEntity>> = tabRepository.flowDeletableTabs.asLiveData(
        context = viewModelScope.coroutineContext,
    )

    val command: SingleLiveEvent<Command> = SingleLiveEvent()

    private val tabSwitcherItemsFlow = tabRepository.flowTabs
        .debounce(100.milliseconds)
        .conflate()
        .flatMapLatest { tabEntities ->
            combine(
                tabRepository.flowSelectedTab,
                _selectionViewState,
                tabSwitcherDataStore.isAnimationTileDismissed(),
            ) { activeTab, viewState, isAnimationTileDismissed ->
                getTabItems(tabEntities, activeTab, isAnimationTileDismissed, viewState.mode)
            }
        }

    val tabSwitcherItemsLiveData: LiveData<List<TabSwitcherItem>> = tabSwitcherItemsFlow.asLiveData()

    private val _selectionViewState = MutableStateFlow(SelectionViewState())
    val selectionViewState = combine(
        _selectionViewState,
        tabSwitcherItemsFlow,
        tabRepository.tabSwitcherData,
<<<<<<< HEAD
        experimentalThemingDataStore.isSingleOmnibarEnabled,
        duckChat.showInBrowserMenu,
    ) { viewState, tabSwitcherItems, tabSwitcherData, isSingleOmnibarEnabled, showInBrowserMenu ->
        viewState.copy(
            tabSwitcherItems = tabSwitcherItems,
            layoutType = tabSwitcherData.layoutType,
            isNewVisualDesignEnabled = isSingleOmnibarEnabled,
            isDuckChatEnabled = duckChat.isEnabled() && showInBrowserMenu,
=======
        visualDesignExperimentDataStore.isNewDesignEnabled,
        duckAiFeatureState.showPopupMenuShortcut,
    ) { viewState, tabSwitcherItems, tabSwitcherData, isVisualDesignExperimentEnabled, showInBrowserMenu ->
        viewState.copy(
            tabSwitcherItems = tabSwitcherItems,
            layoutType = tabSwitcherData.layoutType,
            isNewVisualDesignEnabled = isVisualDesignExperimentEnabled,
            isDuckChatEnabled = showInBrowserMenu,
>>>>>>> c18b2e77
        )
    }.stateIn(viewModelScope, SharingStarted.WhileSubscribed(), SelectionViewState())

    val layoutType = tabRepository.tabSwitcherData
        .map { it.layoutType }
        .stateIn(viewModelScope, SharingStarted.WhileSubscribed(), null)

    // all tab items, including the animated tile
    val tabSwitcherItems: List<TabSwitcherItem>
        get() {
            return if (tabManagerFeatureFlags.multiSelection().isEnabled()) {
                selectionViewState.value.tabSwitcherItems
            } else {
                tabSwitcherItemsLiveData.value.orEmpty()
            }
        }

    // only the actual browser tabs
    val tabs: List<Tab>
        get() = tabSwitcherItems.filterIsInstance<Tab>()

    private val recentlySavedBookmarks = mutableListOf<Bookmark>()

    // to be used in places where selection mode is required
    private val selectionMode: Selection
        get() = requireNotNull(selectionViewState.value.mode as Selection)

    sealed class Command {
        data object Close : Command()
        data class CloseAndShowUndoMessage(val deletedTabIds: List<String>) : Command()
        data class CloseTabsRequest(val tabIds: List<String>, val isClosingOtherTabs: Boolean = false) : Command()
        data class CloseAllTabsRequest(val numTabs: Int) : Command()
        data object ShowAnimatedTileDismissalDialog : Command()
        data object DismissAnimatedTileDismissalDialog : Command()
        data class ShareLink(val link: String, val title: String) : Command()
        data class ShareLinks(val links: List<String>) : Command()
        data class BookmarkTabsRequest(val tabIds: List<String>) : Command()
        data class ShowUndoBookmarkMessage(val numBookmarks: Int) : Command()
        data class ShowUndoDeleteTabsMessage(val tabIds: List<String>) : Command()
    }

    fun onNewTabRequested(fromOverflowMenu: Boolean = false) = viewModelScope.launch {
        if (swipingTabsFeature.isEnabled) {
            val newTab = tabs.firstOrNull { tabItem -> tabItem.isNewTabPage }
            if (newTab != null) {
                tabRepository.select(tabId = newTab.id)
            } else {
                tabRepository.add()
            }
        } else {
            tabRepository.add()
        }

        command.value = Command.Close
        if (fromOverflowMenu) {
            pixel.fire(AppPixelName.TAB_MANAGER_MENU_NEW_TAB_PRESSED)
        } else {
            pixel.fire(AppPixelName.TAB_MANAGER_NEW_TAB_CLICKED)
        }
    }

    suspend fun onTabSelected(tabId: String) {
        val mode = selectionViewState.value.mode as? Selection ?: Normal
        if (tabManagerFeatureFlags.multiSelection().isEnabled() && mode is Selection) {
            if (tabId in mode.selectedTabs) {
                pixel.fire(AppPixelName.TAB_MANAGER_TAB_DESELECTED)
                unselectTab(tabId)
            } else {
                pixel.fire(AppPixelName.TAB_MANAGER_TAB_SELECTED)
                selectTab(tabId)
            }
        } else {
            tabRepository.select(tabId)
            command.value = Command.Close
            pixel.fire(AppPixelName.TAB_MANAGER_SWITCH_TABS)
        }
    }

    suspend fun onUndoDeleteSnackbarDismissed(tabIds: List<String>) {
        // delete only recently deleted tabs, because others may need to be preserved for restoring
        deleteTabs(tabIds)
    }

    private suspend fun deleteTabs(tabIds: List<String>) {
        tabRepository.deleteTabs(tabIds.filterNot { it == TRACKER_ANIMATION_PANEL_ID })
    }

    private fun triggerEmptySelectionMode() {
        _selectionViewState.update { it.copy(mode = Selection(emptyList())) }
    }

    private fun triggerNormalMode() {
        _selectionViewState.update { it.copy(mode = Normal) }
    }

    fun onSelectAllTabs() {
        pixel.fire(AppPixelName.TAB_MANAGER_SELECT_MODE_MENU_SELECT_ALL)
        pixel.fire(AppPixelName.TAB_MANAGER_SELECT_MODE_MENU_SELECT_ALL_DAILY, type = Daily())

        _selectionViewState.update { it.copy(mode = Selection(selectedTabs = tabs.map { tab -> tab.id })) }
    }

    fun onDeselectAllTabs() {
        pixel.fire(AppPixelName.TAB_MANAGER_SELECT_MODE_MENU_DESELECT_ALL)
        pixel.fire(AppPixelName.TAB_MANAGER_SELECT_MODE_MENU_DESELECT_ALL_DAILY, type = Daily())

        triggerEmptySelectionMode()
    }

    fun onShareSelectedTabs() {
        pixel.fire(AppPixelName.TAB_MANAGER_SELECT_MODE_MENU_SHARE_LINKS)
        pixel.fire(AppPixelName.TAB_MANAGER_SELECT_MODE_MENU_SHARE_LINKS_DAILY, type = Daily())

        val selectedTabs = tabs
            .filterIsInstance<SelectableTab>()
            .filter { it.isSelected && !it.isNewTabPage }

        if (selectedTabs.size == 1) {
            val entity = selectedTabs.first().tabEntity
            command.value = ShareLink(
                link = entity.url.orEmpty(),
                title = entity.title.orEmpty(),
            )
        } else {
            val links = selectedTabs.mapNotNull { it.tabEntity.url }
            command.value = ShareLinks(links)
        }
    }

    fun onBookmarkSelectedTabs() {
        pixel.fire(AppPixelName.TAB_MANAGER_SELECT_MODE_MENU_BOOKMARK_TABS)
        pixel.fire(AppPixelName.TAB_MANAGER_SELECT_MODE_MENU_BOOKMARK_TABS_DAILY, type = Daily())

        (selectionViewState.value.mode as? Selection)?.let { mode ->
            command.value = BookmarkTabsRequest(mode.selectedTabs)
        }
    }

    fun undoBookmarkAction() {
        viewModelScope.launch(dispatcherProvider.io()) {
            recentlySavedBookmarks.forEach { bookmark ->
                savedSitesRepository.delete(bookmark)
            }

            recentlySavedBookmarks.clear()
        }
    }

    fun finishBookmarkAction() {
        recentlySavedBookmarks.clear()
    }

    fun onBookmarkTabsConfirmed(tabIds: List<String>) {
        viewModelScope.launch {
            recentlySavedBookmarks.addAll(bookmarkTabs(tabIds))
            command.value = ShowUndoBookmarkMessage(recentlySavedBookmarks.size)
        }
    }

    private suspend fun bookmarkTabs(tabIds: List<String>): List<Bookmark> {
        val results = tabIds.map { tabId ->
            viewModelScope.async {
                saveSiteBookmark(tabId)
            }
        }
        return results.awaitAll().filterNotNull()
    }

    fun onSelectionModeRequested() {
        pixel.fire(AppPixelName.TAB_MANAGER_MENU_SELECT_TABS)
        pixel.fire(AppPixelName.TAB_MANAGER_MENU_SELECT_TABS_DAILY, type = Daily())

        triggerEmptySelectionMode()
    }

    // user has indicated they want to close all tabs
    fun onCloseAllTabsRequested() {
        command.value = Command.CloseAllTabsRequest(tabs.size)

        pixel.fire(AppPixelName.TAB_MANAGER_MENU_CLOSE_ALL_TABS_PRESSED)
        pixel.fire(AppPixelName.TAB_MANAGER_MENU_CLOSE_ALL_TABS_PRESSED_DAILY, type = Daily())
    }

    // user has indicated they want to close selected tabs
    fun onCloseSelectedTabsRequested(fromOverflowMenu: Boolean = false) {
        if (fromOverflowMenu) {
            pixel.fire(AppPixelName.TAB_MANAGER_SELECT_MODE_MENU_CLOSE_TABS)
            pixel.fire(AppPixelName.TAB_MANAGER_SELECT_MODE_MENU_CLOSE_TABS_DAILY, type = Daily())
        } else {
            pixel.fire(AppPixelName.TAB_MANAGER_CLOSE_TABS)
            pixel.fire(AppPixelName.TAB_MANAGER_CLOSE_TABS_DAILY, type = Daily())
        }

        val selectedTabs = selectionMode.selectedTabs
        val allTabsCount = tabs.size
        command.value = if (allTabsCount == selectedTabs.size) {
            Command.CloseAllTabsRequest(allTabsCount)
        } else {
            Command.CloseTabsRequest(selectedTabs)
        }
    }

    // user has indicated they want to close all tabs except the selected ones
    fun onCloseOtherTabsRequested() {
        pixel.fire(AppPixelName.TAB_MANAGER_SELECT_MODE_MENU_CLOSE_OTHER_TABS)
        pixel.fire(AppPixelName.TAB_MANAGER_SELECT_MODE_MENU_CLOSE_OTHER_TABS_DAILY, type = Daily())

        val selectedTabs = selectionMode.selectedTabs
        val otherTabsIds = (tabs.map { it.id }) - selectedTabs.toSet()
        if (otherTabsIds.isNotEmpty()) {
            command.value = Command.CloseTabsRequest(otherTabsIds, isClosingOtherTabs = true)
        }
    }

    // user has confirmed they want to close tabs
    fun onCloseTabsConfirmed(tabIds: List<String>) {
        viewModelScope.launch {
            if (selectionViewState.value.mode is Selection) {
                unselectTabs(tabIds)
            }

            if (tabs.size == tabIds.size) {
                pixel.fire(AppPixelName.TAB_MANAGER_MENU_CLOSE_ALL_TABS_CONFIRMED)
                pixel.fire(AppPixelName.TAB_MANAGER_MENU_CLOSE_ALL_TABS_CONFIRMED_DAILY, type = Daily())

                if (tabManagerFeatureFlags.multiSelection().isEnabled()) {
                    // mark tabs as deletable, the undo snackbar will be displayed when the tab switcher is closed
                    tabRepository.markDeletable(tabIds)
                    command.value = Command.CloseAndShowUndoMessage(tabIds)
                } else {
                    // all tabs can be deleted immediately because no snackbar is needed and the tab switcher will be closed
                    deleteTabs(tabIds)
                    command.value = Command.Close
                }
            } else {
                pixel.fire(AppPixelName.TAB_MANAGER_CLOSE_TABS_CONFIRMED)
                pixel.fire(AppPixelName.TAB_MANAGER_CLOSE_TABS_CONFIRMED_DAILY, type = Daily())

                // mark tabs as deletable and show undo snackbar
                tabRepository.markDeletable(tabIds)
                command.value = Command.ShowUndoDeleteTabsMessage(tabIds)
            }
        }
    }

    // user has confirmed they want to close all tabs -> mark all tabs as deletable and show undo snackbar
    fun onCloseAllTabsConfirmed() {
        onCloseTabsConfirmed(tabs.map { it.id })
    }

    fun onTabCloseInNormalModeRequested(tab: Tab, swipeGestureUsed: Boolean = false) {
        viewModelScope.launch {
            if (tabs.size == 1) {
                if (tabManagerFeatureFlags.multiSelection().isEnabled()) {
                    // mark the tab as deletable, the undo snackbar will be shown after tab switcher is closed
                    markTabAsDeletable(tab, swipeGestureUsed)
                    command.value = Command.CloseAndShowUndoMessage(listOf(tab.id))
                } else {
                    // the last tab can be deleted immediately because no snackbar is needed and the tab switcher will be closed
                    deleteTabs(listOf(tab.id))
                    command.value = Command.Close
                }
            } else {
                markTabAsDeletable(tab, swipeGestureUsed)

                // when the feature flag is disabled, the undo snackbar is shown via deletable tabs observer
                if (tabManagerFeatureFlags.multiSelection().isEnabled()) {
                    command.value = Command.ShowUndoDeleteTabsMessage(listOf(tab.id))
                }
            }
        }
    }

    private suspend fun markTabAsDeletable(tab: Tab, swipeGestureUsed: Boolean) {
        tabRepository.markDeletable(tab.tabEntity)
        if (swipeGestureUsed) {
            pixel.fire(AppPixelName.TAB_MANAGER_CLOSE_TAB_SWIPED)
        } else {
            pixel.fire(AppPixelName.TAB_MANAGER_CLOSE_TAB_CLICKED)
        }

        if (selectionViewState.value.mode is Selection) {
            unselectTab(tab.id)
        }
    }

    // user has tapped the Undo action -> restore the closed tab
    suspend fun onUndoDeleteTab(tab: TabEntity) {
        tabRepository.undoDeletable(tab)
    }

    // user has tapped the Undo action -> restore the closed tabs
    suspend fun onUndoDeleteTabs(tabIds: List<String>) {
        tabRepository.undoDeletable(tabIds)
    }

    // user has not tapped the Undo action -> purge the deletable tabs and remove all data
    suspend fun purgeDeletableTabs() {
        tabRepository.purgeDeletableTabs()
    }

    private fun unselectTab(tabId: String) = unselectTabs(listOf(tabId))

    private fun selectTab(tabId: String) = selectTabs(listOf(tabId))

    private fun unselectTabs(tabIds: List<String>) {
        _selectionViewState.update {
            it.copy(mode = Selection(selectedTabs = selectionMode.selectedTabs - tabIds.toSet()))
        }
    }

    private fun selectTabs(tabIds: List<String>) {
        _selectionViewState.update {
            it.copy(mode = Selection(selectedTabs = selectionMode.selectedTabs + tabIds.toSet()))
        }
    }

    fun onEmptyAreaClicked() {
        if (tabManagerFeatureFlags.multiSelection().isEnabled() && selectionViewState.value.mode is Selection) {
            triggerNormalMode()
        }
    }

    fun onUpButtonPressed() {
        pixel.fire(AppPixelName.TAB_MANAGER_UP_BUTTON_PRESSED)

        if (tabManagerFeatureFlags.multiSelection().isEnabled() && selectionViewState.value.mode is Selection) {
            triggerNormalMode()
        } else {
            command.value = Command.Close
        }
    }

    fun onBackButtonPressed() {
        pixel.fire(AppPixelName.TAB_MANAGER_BACK_BUTTON_PRESSED)

        if (tabManagerFeatureFlags.multiSelection().isEnabled() && selectionViewState.value.mode is Selection) {
            triggerNormalMode()
        } else {
            command.value = Command.Close
        }
    }

    fun onMenuOpened() {
        if (tabManagerFeatureFlags.multiSelection().isEnabled() && selectionViewState.value.mode is Selection) {
            pixel.fire(AppPixelName.TAB_MANAGER_SELECT_MODE_MENU_PRESSED)
        } else {
            pixel.fire(AppPixelName.TAB_MANAGER_MENU_PRESSED)
        }
    }

    fun onDownloadsMenuPressed() {
        pixel.fire(AppPixelName.TAB_MANAGER_MENU_DOWNLOADS_PRESSED)
    }

    fun onSettingsMenuPressed() {
        pixel.fire(AppPixelName.TAB_MANAGER_MENU_SETTINGS_PRESSED)
    }

    fun onTabMoved(fromIndex: Int, toIndex: Int) {
        viewModelScope.launch(dispatcherProvider.io()) {
            tabRepository.updateTabPosition(fromIndex, toIndex)
        }
    }

    fun onTabDraggingStarted() {
        viewModelScope.launch(dispatcherProvider.io()) {
            val params = mapOf("userState" to tabRepository.tabSwitcherData.first().userState.name)
            pixel.fire(AppPixelName.TAB_MANAGER_REARRANGE_TABS_DAILY, parameters = params, encodedParameters = emptyMap(), Daily())
        }
    }

    fun onLayoutTypeToggled() {
        viewModelScope.launch(dispatcherProvider.io()) {
            when (layoutType.value) {
                GRID -> {
                    pixel.fire(TAB_MANAGER_LIST_VIEW_BUTTON_CLICKED)
                    tabRepository.setTabLayoutType(LIST)
                }
                LIST -> {
                    pixel.fire(TAB_MANAGER_GRID_VIEW_BUTTON_CLICKED)
                    tabRepository.setTabLayoutType(GRID)
                }
                else -> Unit
            }
        }
    }

    fun onFabClicked() {
        when (selectionViewState.value.dynamicInterface.mainFabType) {
            FabType.NEW_TAB -> onNewTabRequested()
            FabType.CLOSE_TABS -> onCloseSelectedTabsRequested()
        }
    }

    private suspend fun saveSiteBookmark(tabId: String) = withContext(dispatcherProvider.io()) {
        val targetTab = tabs.firstOrNull { it.id == tabId }
        val targetTabUrl = targetTab?.tabEntity?.url
        val isUrlNotBlank = targetTabUrl?.isNotBlank() ?: false

        if (isUrlNotBlank) {
            // Only bookmark new sites
            savedSitesRepository.getBookmark(targetTabUrl!!) ?: run {
                faviconManager.persistCachedFavicon(tabId, targetTabUrl)
                return@withContext savedSitesRepository.insertBookmark(targetTabUrl, targetTab.tabEntity.title.orEmpty())
            }
        }
        return@withContext null
    }

    fun onDuckChatFabClicked() {
        viewModelScope.launch {
            val params = duckChat.createWasUsedBeforePixelParams()
            pixel.fire(DuckChatPixelName.DUCK_CHAT_OPEN_TAB_SWITCHER_FAB, parameters = params)

            duckChat.openDuckChat()
        }
    }

    fun onDuckChatMenuClicked() {
        viewModelScope.launch {
            val params = duckChat.createWasUsedBeforePixelParams()
            pixel.fire(DuckChatPixelName.DUCK_CHAT_OPEN_NEW_TAB_MENU, parameters = params)

            duckChat.openDuckChat()
        }
    }

    fun onTrackerAnimationInfoPanelClicked() {
        pixel.fire(
            pixel = TAB_MANAGER_INFO_PANEL_TAPPED,
            parameters = runBlocking { senseOfProtectionExperiment.getTabManagerPixelParams() },
        )
        command.value = ShowAnimatedTileDismissalDialog
    }

    fun onTrackerAnimationTilePositiveButtonClicked() {
        viewModelScope.launch {
            command.value = DismissAnimatedTileDismissalDialog
        }
    }

    fun onTrackerAnimationTileNegativeButtonClicked() {
        viewModelScope.launch {
            tabSwitcherDataStore.setIsAnimationTileDismissed(isDismissed = true)
            val trackerCount = webTrackersBlockedAppRepository.getTrackerCountForLast7Days()
            pixel.fire(
                pixel = TAB_MANAGER_INFO_PANEL_DISMISSED,
                parameters = mapOf("trackerCount" to trackerCount.toString()) +
                    senseOfProtectionExperiment.getTabManagerPixelParams(),
            )
        }
    }

    fun onTrackerAnimationInfoPanelVisible() {
        pixel.fire(
            pixel = AppPixelName.TAB_MANAGER_INFO_PANEL_IMPRESSIONS,
            parameters = runBlocking { senseOfProtectionExperiment.getTabManagerPixelParams() },
        )
    }

    private suspend fun getTabItems(
        tabEntities: List<TabEntity>,
        activeTab: TabEntity?,
        isAnimationTileDismissed: Boolean,
        mode: Mode,
    ): List<TabSwitcherItem> {
        val normalTabs = tabEntities.map {
            NormalTab(it, isActive = it.tabId == activeTab?.tabId)
        }

        suspend fun getNormalTabItemsWithOptionalAnimationTile(): List<TabSwitcherItem> {
            return if (senseOfProtectionExperiment.isUserEnrolledInVariant2CohortAndExperimentEnabled()) {
                if (!isAnimationTileDismissed) {
                    val trackerCountForLast7Days = webTrackersBlockedAppRepository.getTrackerCountForLast7Days()

                    listOf(TrackerAnimationInfoPanel(trackerCountForLast7Days)) + normalTabs
                } else {
                    normalTabs
                }
            } else {
                normalTabs
            }
        }

        return if (tabManagerFeatureFlags.multiSelection().isEnabled() && mode is Selection) {
            tabEntities.map {
                SelectableTab(it, isSelected = it.tabId in mode.selectedTabs)
            }
        } else {
            getNormalTabItemsWithOptionalAnimationTile()
        }
    }

    data class SelectionViewState(
        val tabSwitcherItems: List<TabSwitcherItem> = emptyList(),
        val mode: Mode = Normal,
        val layoutType: LayoutType? = null,
        val isNewVisualDesignEnabled: Boolean = false,
        val isDuckChatEnabled: Boolean = false,
    ) {
        val tabs: List<Tab> = tabSwitcherItems.filterIsInstance<Tab>()
        val numSelectedTabs: Int = (mode as? Selection)?.selectedTabs?.size ?: 0

        val dynamicInterface = when (mode) {
            is Normal -> {
                val isThereOnlyNewTabPage = tabs.size == 1 && tabs.first().isNewTabPage
                DynamicInterface(
                    isFireButtonVisible = true,
                    isNewTabVisible = true,
                    isDuckChatVisible = !isNewVisualDesignEnabled && isDuckChatEnabled,
                    isSelectAllVisible = false,
                    isDeselectAllVisible = false,
                    isSelectionActionsDividerVisible = false,
                    isShareSelectedLinksVisible = false,
                    isBookmarkSelectedTabsVisible = false,
                    isSelectTabsDividerVisible = true,
                    isSelectTabsVisible = true,
                    isCloseSelectedTabsVisible = false,
                    isCloseOtherTabsVisible = false,
                    isCloseAllTabsDividerVisible = true,
                    isCloseAllTabsVisible = true,
                    isMoreMenuItemEnabled = !isThereOnlyNewTabPage,
                    isMainFabVisible = true,
                    isAIFabVisible = isNewVisualDesignEnabled && isDuckChatEnabled,
                    mainFabType = FabType.NEW_TAB,
                    backButtonType = ARROW,
                    layoutButtonType = when (layoutType) {
                        GRID -> LayoutButtonType.LIST
                        LIST -> LayoutButtonType.GRID
                        else -> LayoutButtonType.HIDDEN
                    },
                )
            }

            is Selection -> {
                val areAllTabsSelected = numSelectedTabs == tabs.size
                val isSomethingSelected = numSelectedTabs > 0
                val isNtpTheOnlySelectedTab = numSelectedTabs == 1 &&
                    tabs.any { it is SelectableTab && it.isSelected && it.isNewTabPage }
                val isSelectionActionable = isSomethingSelected && !isNtpTheOnlySelectedTab
                DynamicInterface(
                    isFireButtonVisible = false,
                    isNewTabVisible = false,
                    isDuckChatVisible = false,
                    isSelectAllVisible = !areAllTabsSelected,
                    isDeselectAllVisible = areAllTabsSelected,
                    isSelectionActionsDividerVisible = isSelectionActionable,
                    isShareSelectedLinksVisible = isSelectionActionable,
                    isBookmarkSelectedTabsVisible = isSelectionActionable,
                    isSelectTabsDividerVisible = false,
                    isSelectTabsVisible = false,
                    isCloseSelectedTabsVisible = isSomethingSelected,
                    isCloseOtherTabsVisible = isSomethingSelected && !areAllTabsSelected,
                    isCloseAllTabsDividerVisible = isSomethingSelected,
                    isCloseAllTabsVisible = false,
                    isMoreMenuItemEnabled = true,
                    isMainFabVisible = isSomethingSelected,
                    isAIFabVisible = false,
                    mainFabType = FabType.CLOSE_TABS,
                    backButtonType = CLOSE,
                    layoutButtonType = LayoutButtonType.HIDDEN,
                )
            }
        }

        data class DynamicInterface(
            val isFireButtonVisible: Boolean,
            val isNewTabVisible: Boolean,
            val isDuckChatVisible: Boolean,
            val isSelectAllVisible: Boolean,
            val isDeselectAllVisible: Boolean,
            val isSelectionActionsDividerVisible: Boolean,
            val isShareSelectedLinksVisible: Boolean,
            val isBookmarkSelectedTabsVisible: Boolean,
            val isSelectTabsDividerVisible: Boolean,
            val isSelectTabsVisible: Boolean,
            val isCloseSelectedTabsVisible: Boolean,
            val isCloseOtherTabsVisible: Boolean,
            val isCloseAllTabsDividerVisible: Boolean,
            val isCloseAllTabsVisible: Boolean,
            val isMoreMenuItemEnabled: Boolean,
            val isMainFabVisible: Boolean,
            val isAIFabVisible: Boolean,
            val mainFabType: FabType,
            val backButtonType: BackButtonType,
            val layoutButtonType: LayoutButtonType,
        )

        enum class FabType {
            NEW_TAB,
            CLOSE_TABS,
        }

        enum class BackButtonType {
            ARROW,
            CLOSE,
        }

        enum class LayoutButtonType {
            GRID,
            LIST,
            HIDDEN,
        }

        sealed interface Mode {
            data object Normal : Mode
            data class Selection(
                val selectedTabs: List<String> = emptyList(),
            ) : Mode
        }
    }
}<|MERGE_RESOLUTION|>--- conflicted
+++ resolved
@@ -131,25 +131,14 @@
         _selectionViewState,
         tabSwitcherItemsFlow,
         tabRepository.tabSwitcherData,
-<<<<<<< HEAD
         experimentalThemingDataStore.isSingleOmnibarEnabled,
-        duckChat.showInBrowserMenu,
+        duckAiFeatureState.showPopupMenuShortcut,
     ) { viewState, tabSwitcherItems, tabSwitcherData, isSingleOmnibarEnabled, showInBrowserMenu ->
         viewState.copy(
             tabSwitcherItems = tabSwitcherItems,
             layoutType = tabSwitcherData.layoutType,
             isNewVisualDesignEnabled = isSingleOmnibarEnabled,
-            isDuckChatEnabled = duckChat.isEnabled() && showInBrowserMenu,
-=======
-        visualDesignExperimentDataStore.isNewDesignEnabled,
-        duckAiFeatureState.showPopupMenuShortcut,
-    ) { viewState, tabSwitcherItems, tabSwitcherData, isVisualDesignExperimentEnabled, showInBrowserMenu ->
-        viewState.copy(
-            tabSwitcherItems = tabSwitcherItems,
-            layoutType = tabSwitcherData.layoutType,
-            isNewVisualDesignEnabled = isVisualDesignExperimentEnabled,
             isDuckChatEnabled = showInBrowserMenu,
->>>>>>> c18b2e77
         )
     }.stateIn(viewModelScope, SharingStarted.WhileSubscribed(), SelectionViewState())
 
