/*
 * Copyright (c) 2018 DuckDuckGo
 *
 * Licensed under the Apache License, Version 2.0 (the "License");
 * you may not use this file except in compliance with the License.
 * You may obtain a copy of the License at
 *
 *     http://www.apache.org/licenses/LICENSE-2.0
 *
 * Unless required by applicable law or agreed to in writing, software
 * distributed under the License is distributed on an "AS IS" BASIS,
 * WITHOUT WARRANTIES OR CONDITIONS OF ANY KIND, either express or implied.
 * See the License for the specific language governing permissions and
 * limitations under the License.
 */

package com.duckduckgo.app.tabs.ui

import androidx.lifecycle.LiveData
import androidx.lifecycle.ViewModel
import androidx.lifecycle.asLiveData
import androidx.lifecycle.viewModelScope
import com.duckduckgo.anvil.annotations.ContributesViewModel
import com.duckduckgo.app.browser.SwipingTabsFeatureProvider
import com.duckduckgo.app.browser.favicon.FaviconManager
import com.duckduckgo.app.pixels.AppPixelName
import com.duckduckgo.app.pixels.AppPixelName.TAB_MANAGER_GRID_VIEW_BUTTON_CLICKED
import com.duckduckgo.app.pixels.AppPixelName.TAB_MANAGER_INFO_PANEL_DISMISSED
import com.duckduckgo.app.pixels.AppPixelName.TAB_MANAGER_INFO_PANEL_TAPPED
import com.duckduckgo.app.pixels.AppPixelName.TAB_MANAGER_LIST_VIEW_BUTTON_CLICKED
import com.duckduckgo.app.statistics.pixels.Pixel
import com.duckduckgo.app.statistics.pixels.Pixel.PixelType.Daily
import com.duckduckgo.app.tabs.TabManagerFeatureFlags
import com.duckduckgo.app.tabs.TabSwitcherAnimationFeature
import com.duckduckgo.app.tabs.model.TabEntity
import com.duckduckgo.app.tabs.model.TabRepository
import com.duckduckgo.app.tabs.model.TabSwitcherData.LayoutType
import com.duckduckgo.app.tabs.model.TabSwitcherData.LayoutType.GRID
import com.duckduckgo.app.tabs.model.TabSwitcherData.LayoutType.LIST
import com.duckduckgo.app.tabs.store.TabSwitcherDataStore
import com.duckduckgo.app.tabs.ui.TabSwitcherItem.Tab
import com.duckduckgo.app.tabs.ui.TabSwitcherItem.Tab.NormalTab
import com.duckduckgo.app.tabs.ui.TabSwitcherItem.Tab.SelectableTab
import com.duckduckgo.app.tabs.ui.TabSwitcherItem.TrackerAnimationInfoPanel
import com.duckduckgo.app.tabs.ui.TabSwitcherItem.TrackerAnimationInfoPanel.Companion.TRACKER_ANIMATION_PANEL_ID
import com.duckduckgo.app.tabs.ui.TabSwitcherViewModel.Command.BookmarkTabsRequest
import com.duckduckgo.app.tabs.ui.TabSwitcherViewModel.Command.DismissAnimatedTileDismissalDialog
import com.duckduckgo.app.tabs.ui.TabSwitcherViewModel.Command.ShareLink
import com.duckduckgo.app.tabs.ui.TabSwitcherViewModel.Command.ShareLinks
import com.duckduckgo.app.tabs.ui.TabSwitcherViewModel.Command.ShowAnimatedTileDismissalDialog
import com.duckduckgo.app.tabs.ui.TabSwitcherViewModel.Command.ShowUndoBookmarkMessage
import com.duckduckgo.app.tabs.ui.TabSwitcherViewModel.SelectionViewState.BackButtonType.ARROW
import com.duckduckgo.app.tabs.ui.TabSwitcherViewModel.SelectionViewState.BackButtonType.CLOSE
import com.duckduckgo.app.tabs.ui.TabSwitcherViewModel.SelectionViewState.FabType
import com.duckduckgo.app.tabs.ui.TabSwitcherViewModel.SelectionViewState.Mode
import com.duckduckgo.app.tabs.ui.TabSwitcherViewModel.SelectionViewState.Mode.Normal
import com.duckduckgo.app.tabs.ui.TabSwitcherViewModel.SelectionViewState.Mode.Selection
import com.duckduckgo.app.trackerdetection.api.WebTrackersBlockedAppRepository
import com.duckduckgo.common.ui.experiments.visual.store.VisualDesignExperimentDataStore
import com.duckduckgo.common.utils.DispatcherProvider
import com.duckduckgo.common.utils.SingleLiveEvent
import com.duckduckgo.common.utils.extensions.toBinaryString
import com.duckduckgo.di.scopes.ActivityScope
import com.duckduckgo.duckchat.api.DuckChat
import com.duckduckgo.duckchat.impl.pixel.DuckChatPixelName
import com.duckduckgo.savedsites.api.SavedSitesRepository
import com.duckduckgo.savedsites.api.models.SavedSite.Bookmark
import javax.inject.Inject
import kotlin.time.Duration.Companion.milliseconds
import kotlinx.coroutines.ExperimentalCoroutinesApi
import kotlinx.coroutines.FlowPreview
import kotlinx.coroutines.async
import kotlinx.coroutines.awaitAll
import kotlinx.coroutines.flow.MutableStateFlow
import kotlinx.coroutines.flow.SharingStarted
import kotlinx.coroutines.flow.combine
import kotlinx.coroutines.flow.conflate
import kotlinx.coroutines.flow.debounce
import kotlinx.coroutines.flow.first
import kotlinx.coroutines.flow.flatMapLatest
import kotlinx.coroutines.flow.map
import kotlinx.coroutines.flow.stateIn
import kotlinx.coroutines.flow.update
import kotlinx.coroutines.launch
import kotlinx.coroutines.withContext

@OptIn(FlowPreview::class, ExperimentalCoroutinesApi::class)
@ContributesViewModel(ActivityScope::class)
class TabSwitcherViewModel @Inject constructor(
    private val tabRepository: TabRepository,
    private val dispatcherProvider: DispatcherProvider,
    private val pixel: Pixel,
    private val swipingTabsFeature: SwipingTabsFeatureProvider,
    private val duckChat: DuckChat,
    private val tabManagerFeatureFlags: TabManagerFeatureFlags,
    private val tabSwitcherAnimationFeature: TabSwitcherAnimationFeature,
    private val webTrackersBlockedAppRepository: WebTrackersBlockedAppRepository,
    private val tabSwitcherDataStore: TabSwitcherDataStore,
    private val faviconManager: FaviconManager,
    private val savedSitesRepository: SavedSitesRepository,
    visualDesignExperimentDataStore: VisualDesignExperimentDataStore,
) : ViewModel() {

    val activeTab = tabRepository.liveSelectedTab
    val deletableTabs: LiveData<List<TabEntity>> = tabRepository.flowDeletableTabs.asLiveData(
        context = viewModelScope.coroutineContext,
    )

    val command: SingleLiveEvent<Command> = SingleLiveEvent()

    private val tabSwitcherItemsFlow = tabRepository.flowTabs
        .debounce(100.milliseconds)
        .conflate()
        .flatMapLatest { tabEntities ->
            combine(
                tabRepository.flowSelectedTab,
                _selectionViewState,
                tabSwitcherDataStore.isAnimationTileDismissed(),
            ) { activeTab, viewState, isAnimationTileDismissed ->
                getTabItems(tabEntities, activeTab, isAnimationTileDismissed, viewState.mode)
            }
        }

    val tabSwitcherItemsLiveData: LiveData<List<TabSwitcherItem>> = tabSwitcherItemsFlow.asLiveData()

    private val _selectionViewState = MutableStateFlow(SelectionViewState())
    val selectionViewState = combine(
        _selectionViewState,
        tabSwitcherItemsFlow,
        tabRepository.tabSwitcherData,
<<<<<<< HEAD
        visualDesignExperimentDataStore.experimentState,
    ) { viewState, tabs, tabSwitcherData, experimentState ->
=======
    ) { viewState, tabSwitcherItems, tabSwitcherData ->
>>>>>>> 1714a182
        viewState.copy(
            tabSwitcherItems = tabSwitcherItems,
            layoutType = tabSwitcherData.layoutType,
            isNewVisualDesignEnabled = experimentState.isEnabled,
        )
    }.stateIn(viewModelScope, SharingStarted.WhileSubscribed(), SelectionViewState())

    val layoutType = tabRepository.tabSwitcherData
        .map { it.layoutType }
        .stateIn(viewModelScope, SharingStarted.WhileSubscribed(), null)

    // all tab items, including the animated tile
    val tabSwitcherItems: List<TabSwitcherItem>
        get() {
            return if (tabManagerFeatureFlags.multiSelection().isEnabled()) {
                selectionViewState.value.tabSwitcherItems
            } else {
                tabSwitcherItemsLiveData.value.orEmpty()
            }
        }

    // only the actual browser tabs
    val tabs: List<Tab>
        get() = tabSwitcherItems.filterIsInstance<Tab>()

    private val recentlySavedBookmarks = mutableListOf<Bookmark>()

    // to be used in places where selection mode is required
    private val selectionMode: Selection
        get() = requireNotNull(selectionViewState.value.mode as Selection)

    sealed class Command {
        data object Close : Command()
        data class CloseAndShowUndoMessage(val deletedTabIds: List<String>) : Command()
        data class CloseTabsRequest(val tabIds: List<String>, val isClosingOtherTabs: Boolean = false) : Command()
        data class CloseAllTabsRequest(val numTabs: Int) : Command()
        data object ShowAnimatedTileDismissalDialog : Command()
        data object DismissAnimatedTileDismissalDialog : Command()
        data class ShareLink(val link: String, val title: String) : Command()
        data class ShareLinks(val links: List<String>) : Command()
        data class BookmarkTabsRequest(val tabIds: List<String>) : Command()
        data class ShowUndoBookmarkMessage(val numBookmarks: Int) : Command()
        data class ShowUndoDeleteTabsMessage(val tabIds: List<String>) : Command()
    }

    fun onNewTabRequested(fromOverflowMenu: Boolean = false) = viewModelScope.launch {
        if (swipingTabsFeature.isEnabled) {
            val newTab = tabs.firstOrNull { tabItem -> tabItem.isNewTabPage }
            if (newTab != null) {
                tabRepository.select(tabId = newTab.id)
            } else {
                tabRepository.add()
            }
        } else {
            tabRepository.add()
        }

        command.value = Command.Close
        if (fromOverflowMenu) {
            pixel.fire(AppPixelName.TAB_MANAGER_MENU_NEW_TAB_PRESSED)
        } else {
            pixel.fire(AppPixelName.TAB_MANAGER_NEW_TAB_CLICKED)
        }
    }

    suspend fun onTabSelected(tabId: String) {
        val mode = selectionViewState.value.mode as? Selection ?: Normal
        if (tabManagerFeatureFlags.multiSelection().isEnabled() && mode is Selection) {
            if (tabId in mode.selectedTabs) {
                pixel.fire(AppPixelName.TAB_MANAGER_TAB_DESELECTED)
                unselectTab(tabId)
            } else {
                pixel.fire(AppPixelName.TAB_MANAGER_TAB_SELECTED)
                selectTab(tabId)
            }
        } else {
            tabRepository.select(tabId)
            command.value = Command.Close
            pixel.fire(AppPixelName.TAB_MANAGER_SWITCH_TABS)
        }
    }

    suspend fun onUndoDeleteSnackbarDismissed(tabIds: List<String>) {
        // delete only recently deleted tabs, because others may need to be preserved for restoring
        deleteTabs(tabIds)
    }

    private suspend fun deleteTabs(tabIds: List<String>) {
        tabRepository.deleteTabs(tabIds.filterNot { it == TRACKER_ANIMATION_PANEL_ID })
    }

    private fun triggerEmptySelectionMode() {
        _selectionViewState.update { it.copy(mode = Selection(emptyList())) }
    }

    private fun triggerNormalMode() {
        _selectionViewState.update { it.copy(mode = Normal) }
    }

    fun onSelectAllTabs() {
        pixel.fire(AppPixelName.TAB_MANAGER_SELECT_MODE_MENU_SELECT_ALL)
        pixel.fire(AppPixelName.TAB_MANAGER_SELECT_MODE_MENU_SELECT_ALL_DAILY, type = Daily())

        _selectionViewState.update { it.copy(mode = Selection(selectedTabs = tabs.map { tab -> tab.id })) }
    }

    fun onDeselectAllTabs() {
        pixel.fire(AppPixelName.TAB_MANAGER_SELECT_MODE_MENU_DESELECT_ALL)
        pixel.fire(AppPixelName.TAB_MANAGER_SELECT_MODE_MENU_DESELECT_ALL_DAILY, type = Daily())

        triggerEmptySelectionMode()
    }

    fun onShareSelectedTabs() {
        pixel.fire(AppPixelName.TAB_MANAGER_SELECT_MODE_MENU_SHARE_LINKS)
        pixel.fire(AppPixelName.TAB_MANAGER_SELECT_MODE_MENU_SHARE_LINKS_DAILY, type = Daily())

        val selectedTabs = tabs
            .filterIsInstance<SelectableTab>()
            .filter { it.isSelected && !it.isNewTabPage }

        if (selectedTabs.size == 1) {
            val entity = selectedTabs.first().tabEntity
            command.value = ShareLink(
                link = entity.url.orEmpty(),
                title = entity.title.orEmpty(),
            )
        } else {
            val links = selectedTabs.mapNotNull { it.tabEntity.url }
            command.value = ShareLinks(links)
        }
    }

    fun onBookmarkSelectedTabs() {
        pixel.fire(AppPixelName.TAB_MANAGER_SELECT_MODE_MENU_BOOKMARK_TABS)
        pixel.fire(AppPixelName.TAB_MANAGER_SELECT_MODE_MENU_BOOKMARK_TABS_DAILY, type = Daily())

        (selectionViewState.value.mode as? Selection)?.let { mode ->
            command.value = BookmarkTabsRequest(mode.selectedTabs)
        }
    }

    fun undoBookmarkAction() {
        viewModelScope.launch(dispatcherProvider.io()) {
            recentlySavedBookmarks.forEach { bookmark ->
                savedSitesRepository.delete(bookmark)
            }

            recentlySavedBookmarks.clear()
        }
    }

    fun finishBookmarkAction() {
        recentlySavedBookmarks.clear()
    }

    fun onBookmarkTabsConfirmed(tabIds: List<String>) {
        viewModelScope.launch {
            recentlySavedBookmarks.addAll(bookmarkTabs(tabIds))
            command.value = ShowUndoBookmarkMessage(recentlySavedBookmarks.size)
        }
    }

    private suspend fun bookmarkTabs(tabIds: List<String>): List<Bookmark> {
        val results = tabIds.map { tabId ->
            viewModelScope.async {
                saveSiteBookmark(tabId)
            }
        }
        return results.awaitAll().filterNotNull()
    }

    fun onSelectionModeRequested() {
        pixel.fire(AppPixelName.TAB_MANAGER_MENU_SELECT_TABS)
        pixel.fire(AppPixelName.TAB_MANAGER_MENU_SELECT_TABS_DAILY, type = Daily())

        triggerEmptySelectionMode()
    }

    // user has indicated they want to close all tabs
    fun onCloseAllTabsRequested() {
        command.value = Command.CloseAllTabsRequest(tabs.size)

        pixel.fire(AppPixelName.TAB_MANAGER_MENU_CLOSE_ALL_TABS_PRESSED)
        pixel.fire(AppPixelName.TAB_MANAGER_MENU_CLOSE_ALL_TABS_PRESSED_DAILY, type = Daily())
    }

    // user has indicated they want to close selected tabs
    fun onCloseSelectedTabsRequested(fromOverflowMenu: Boolean = false) {
        if (fromOverflowMenu) {
            pixel.fire(AppPixelName.TAB_MANAGER_SELECT_MODE_MENU_CLOSE_TABS)
            pixel.fire(AppPixelName.TAB_MANAGER_SELECT_MODE_MENU_CLOSE_TABS_DAILY, type = Daily())
        } else {
            pixel.fire(AppPixelName.TAB_MANAGER_CLOSE_TABS)
            pixel.fire(AppPixelName.TAB_MANAGER_CLOSE_TABS_DAILY, type = Daily())
        }

        val selectedTabs = selectionMode.selectedTabs
        val allTabsCount = tabs.size
        command.value = if (allTabsCount == selectedTabs.size) {
            Command.CloseAllTabsRequest(allTabsCount)
        } else {
            Command.CloseTabsRequest(selectedTabs)
        }
    }

    // user has indicated they want to close all tabs except the selected ones
    fun onCloseOtherTabsRequested() {
        pixel.fire(AppPixelName.TAB_MANAGER_SELECT_MODE_MENU_CLOSE_OTHER_TABS)
        pixel.fire(AppPixelName.TAB_MANAGER_SELECT_MODE_MENU_CLOSE_OTHER_TABS_DAILY, type = Daily())

        val selectedTabs = selectionMode.selectedTabs
        val otherTabsIds = (tabs.map { it.id }) - selectedTabs.toSet()
        if (otherTabsIds.isNotEmpty()) {
            command.value = Command.CloseTabsRequest(otherTabsIds, isClosingOtherTabs = true)
        }
    }

    // user has confirmed they want to close tabs
    fun onCloseTabsConfirmed(tabIds: List<String>) {
        viewModelScope.launch {
            if (selectionViewState.value.mode is Selection) {
                unselectTabs(tabIds)
            }

            if (tabs.size == tabIds.size) {
                pixel.fire(AppPixelName.TAB_MANAGER_MENU_CLOSE_ALL_TABS_CONFIRMED)
                pixel.fire(AppPixelName.TAB_MANAGER_MENU_CLOSE_ALL_TABS_CONFIRMED_DAILY, type = Daily())

                if (tabManagerFeatureFlags.multiSelection().isEnabled()) {
                    // mark tabs as deletable, the undo snackbar will be displayed when the tab switcher is closed
                    tabRepository.markDeletable(tabIds)
                    command.value = Command.CloseAndShowUndoMessage(tabIds)
                } else {
                    // all tabs can be deleted immediately because no snackbar is needed and the tab switcher will be closed
                    deleteTabs(tabIds)
                    command.value = Command.Close
                }
            } else {
                pixel.fire(AppPixelName.TAB_MANAGER_CLOSE_TABS_CONFIRMED)
                pixel.fire(AppPixelName.TAB_MANAGER_CLOSE_TABS_CONFIRMED_DAILY, type = Daily())

                // mark tabs as deletable and show undo snackbar
                tabRepository.markDeletable(tabIds)
                command.value = Command.ShowUndoDeleteTabsMessage(tabIds)
            }
        }
    }

    // user has confirmed they want to close all tabs -> mark all tabs as deletable and show undo snackbar
    fun onCloseAllTabsConfirmed() {
        onCloseTabsConfirmed(tabs.map { it.id })
    }

    fun onTabCloseInNormalModeRequested(tab: Tab, swipeGestureUsed: Boolean = false) {
        viewModelScope.launch {
            if (tabs.size == 1) {
                if (tabManagerFeatureFlags.multiSelection().isEnabled()) {
                    // mark the tab as deletable, the undo snackbar will be shown after tab switcher is closed
                    markTabAsDeletable(tab, swipeGestureUsed)
                    command.value = Command.CloseAndShowUndoMessage(listOf(tab.id))
                } else {
                    // the last tab can be deleted immediately because no snackbar is needed and the tab switcher will be closed
                    deleteTabs(listOf(tab.id))
                    command.value = Command.Close
                }
            } else {
                markTabAsDeletable(tab, swipeGestureUsed)

                // when the feature flag is disabled, the undo snackbar is shown via deletable tabs observer
                if (tabManagerFeatureFlags.multiSelection().isEnabled()) {
                    command.value = Command.ShowUndoDeleteTabsMessage(listOf(tab.id))
                }
            }
        }
    }

    private suspend fun markTabAsDeletable(tab: Tab, swipeGestureUsed: Boolean) {
        tabRepository.markDeletable(tab.tabEntity)
        if (swipeGestureUsed) {
            pixel.fire(AppPixelName.TAB_MANAGER_CLOSE_TAB_SWIPED)
        } else {
            pixel.fire(AppPixelName.TAB_MANAGER_CLOSE_TAB_CLICKED)
        }

        if (selectionViewState.value.mode is Selection) {
            unselectTab(tab.id)
        }
    }

    // user has tapped the Undo action -> restore the closed tab
    suspend fun onUndoDeleteTab(tab: TabEntity) {
        tabRepository.undoDeletable(tab)
    }

    // user has tapped the Undo action -> restore the closed tabs
    suspend fun onUndoDeleteTabs(tabIds: List<String>) {
        tabRepository.undoDeletable(tabIds)
    }

    // user has not tapped the Undo action -> purge the deletable tabs and remove all data
    suspend fun purgeDeletableTabs() {
        tabRepository.purgeDeletableTabs()
    }

    private fun unselectTab(tabId: String) = unselectTabs(listOf(tabId))

    private fun selectTab(tabId: String) = selectTabs(listOf(tabId))

    private fun unselectTabs(tabIds: List<String>) {
        _selectionViewState.update {
            it.copy(mode = Selection(selectedTabs = selectionMode.selectedTabs - tabIds.toSet()))
        }
    }

    private fun selectTabs(tabIds: List<String>) {
        _selectionViewState.update {
            it.copy(mode = Selection(selectedTabs = selectionMode.selectedTabs + tabIds.toSet()))
        }
    }

    fun onEmptyAreaClicked() {
        if (tabManagerFeatureFlags.multiSelection().isEnabled() && selectionViewState.value.mode is Selection) {
            triggerNormalMode()
        }
    }

    fun onUpButtonPressed() {
        pixel.fire(AppPixelName.TAB_MANAGER_UP_BUTTON_PRESSED)

        if (tabManagerFeatureFlags.multiSelection().isEnabled() && selectionViewState.value.mode is Selection) {
            triggerNormalMode()
        } else {
            command.value = Command.Close
        }
    }

    fun onBackButtonPressed() {
        pixel.fire(AppPixelName.TAB_MANAGER_BACK_BUTTON_PRESSED)

        if (tabManagerFeatureFlags.multiSelection().isEnabled() && selectionViewState.value.mode is Selection) {
            triggerNormalMode()
        } else {
            command.value = Command.Close
        }
    }

    fun onMenuOpened() {
        if (tabManagerFeatureFlags.multiSelection().isEnabled() && selectionViewState.value.mode is Selection) {
            pixel.fire(AppPixelName.TAB_MANAGER_SELECT_MODE_MENU_PRESSED)
        } else {
            pixel.fire(AppPixelName.TAB_MANAGER_MENU_PRESSED)
        }
    }

    fun onDownloadsMenuPressed() {
        pixel.fire(AppPixelName.TAB_MANAGER_MENU_DOWNLOADS_PRESSED)
    }

    fun onSettingsMenuPressed() {
        pixel.fire(AppPixelName.TAB_MANAGER_MENU_SETTINGS_PRESSED)
    }

    fun onTabMoved(fromIndex: Int, toIndex: Int) {
        viewModelScope.launch(dispatcherProvider.io()) {
            tabRepository.updateTabPosition(fromIndex, toIndex)
        }
    }

    fun onTabDraggingStarted() {
        viewModelScope.launch(dispatcherProvider.io()) {
            val params = mapOf("userState" to tabRepository.tabSwitcherData.first().userState.name)
            pixel.fire(AppPixelName.TAB_MANAGER_REARRANGE_TABS_DAILY, parameters = params, encodedParameters = emptyMap(), Daily())
        }
    }

    fun onLayoutTypeToggled() {
        viewModelScope.launch(dispatcherProvider.io()) {
            when (layoutType.value) {
                GRID -> {
                    pixel.fire(TAB_MANAGER_LIST_VIEW_BUTTON_CLICKED)
                    tabRepository.setTabLayoutType(LIST)
                }
                LIST -> {
                    pixel.fire(TAB_MANAGER_GRID_VIEW_BUTTON_CLICKED)
                    tabRepository.setTabLayoutType(GRID)
                }
                else -> Unit
            }
        }
    }

    fun onFabClicked() {
        when (selectionViewState.value.dynamicInterface.mainFabType) {
            FabType.NEW_TAB -> onNewTabRequested()
            FabType.CLOSE_TABS -> onCloseSelectedTabsRequested()
        }
    }

    private suspend fun saveSiteBookmark(tabId: String) = withContext(dispatcherProvider.io()) {
        val targetTab = tabs.firstOrNull { it.id == tabId }
        val targetTabUrl = targetTab?.tabEntity?.url
        val isUrlNotBlank = targetTabUrl?.isNotBlank() ?: false

        if (isUrlNotBlank) {
            // Only bookmark new sites
            savedSitesRepository.getBookmark(targetTabUrl!!) ?: run {
                faviconManager.persistCachedFavicon(tabId, targetTabUrl)
                return@withContext savedSitesRepository.insertBookmark(targetTabUrl, targetTab.tabEntity.title.orEmpty())
            }
        }
        return@withContext null
    }

    fun onDuckChatFabClicked() {
        viewModelScope.launch {
            pixel.fire(DuckChatPixelName.DUCK_CHAT_OPEN)

            duckChat.openDuckChat()
        }
    }

    fun onDuckChatMenuClicked(fromOverflowMenu: Boolean = true) {
        viewModelScope.launch {
            pixel.fire(DuckChatPixelName.DUCK_CHAT_OPEN)

            val wasUsedBefore = duckChat.wasOpenedBefore()
            val params = mapOf("was_used_before" to wasUsedBefore.toBinaryString())
            pixel.fire(DuckChatPixelName.DUCK_CHAT_OPEN_NEW_TAB_MENU, parameters = params)

            duckChat.openDuckChat()
        }
    }

    fun onTrackerAnimationInfoPanelClicked() {
        pixel.fire(TAB_MANAGER_INFO_PANEL_TAPPED)
        command.value = ShowAnimatedTileDismissalDialog
    }

    fun onTrackerAnimationTilePositiveButtonClicked() {
        viewModelScope.launch {
            command.value = DismissAnimatedTileDismissalDialog
        }
    }

    fun onTrackerAnimationTileNegativeButtonClicked() {
        viewModelScope.launch {
            tabSwitcherDataStore.setIsAnimationTileDismissed(isDismissed = true)
            val trackerCount = webTrackersBlockedAppRepository.getTrackerCountForLast7Days()
            pixel.fire(pixel = TAB_MANAGER_INFO_PANEL_DISMISSED, parameters = mapOf("trackerCount" to trackerCount.toString()))
        }
    }

    fun onTrackerAnimationInfoPanelVisible() {
        pixel.fire(pixel = AppPixelName.TAB_MANAGER_INFO_PANEL_IMPRESSIONS)
    }

    private suspend fun getTabItems(
        tabEntities: List<TabEntity>,
        activeTab: TabEntity?,
        isAnimationTileDismissed: Boolean,
        mode: Mode,
    ): List<TabSwitcherItem> {
        val normalTabs = tabEntities.map {
            NormalTab(it, isActive = it.tabId == activeTab?.tabId)
        }

        suspend fun getNormalTabItemsWithOptionalAnimationTile(): List<TabSwitcherItem> {
            return if (tabSwitcherAnimationFeature.self().isEnabled()) {
                if (!isAnimationTileDismissed) {
                    val trackerCountForLast7Days = webTrackersBlockedAppRepository.getTrackerCountForLast7Days()

                    listOf(TrackerAnimationInfoPanel(trackerCountForLast7Days)) + normalTabs
                } else {
                    normalTabs
                }
            } else {
                normalTabs
            }
        }

        return if (tabManagerFeatureFlags.multiSelection().isEnabled() && mode is Selection) {
            tabEntities.map {
                SelectableTab(it, isSelected = it.tabId in mode.selectedTabs)
            }
        } else {
            getNormalTabItemsWithOptionalAnimationTile()
        }
    }

    data class SelectionViewState(
        val tabSwitcherItems: List<TabSwitcherItem> = emptyList(),
        val mode: Mode = Normal,
        val layoutType: LayoutType? = null,
        val isNewVisualDesignEnabled: Boolean = false,
    ) {
        val tabs: List<Tab> = tabSwitcherItems.filterIsInstance<Tab>()
        val numSelectedTabs: Int = (mode as? Selection)?.selectedTabs?.size ?: 0

        val dynamicInterface = when (mode) {
            is Normal -> {
                val isThereOnlyNewTabPage = tabs.size == 1 && tabs.first().isNewTabPage
                DynamicInterface(
                    isFireButtonVisible = true,
                    isNewTabVisible = true,
                    isDuckChatVisible = !isNewVisualDesignEnabled,
                    isSelectAllVisible = false,
                    isDeselectAllVisible = false,
                    isSelectionActionsDividerVisible = false,
                    isShareSelectedLinksVisible = false,
                    isBookmarkSelectedTabsVisible = false,
                    isSelectTabsDividerVisible = true,
                    isSelectTabsVisible = true,
                    isCloseSelectedTabsVisible = false,
                    isCloseOtherTabsVisible = false,
                    isCloseAllTabsDividerVisible = true,
                    isCloseAllTabsVisible = true,
                    isMoreMenuItemEnabled = !isThereOnlyNewTabPage,
                    isMainFabVisible = true,
                    isAIFabVisible = isNewVisualDesignEnabled,
                    mainFabType = FabType.NEW_TAB,
                    backButtonType = ARROW,
                    layoutButtonType = when (layoutType) {
                        GRID -> LayoutButtonType.LIST
                        LIST -> LayoutButtonType.GRID
                        else -> LayoutButtonType.HIDDEN
                    },
                )
            }

            is Selection -> {
                val areAllTabsSelected = numSelectedTabs == tabs.size
                val isSomethingSelected = numSelectedTabs > 0
                val isNtpTheOnlySelectedTab = numSelectedTabs == 1 &&
                    tabs.any { it is SelectableTab && it.isSelected && it.isNewTabPage }
                val isSelectionActionable = isSomethingSelected && !isNtpTheOnlySelectedTab
                DynamicInterface(
                    isFireButtonVisible = false,
                    isNewTabVisible = false,
                    isDuckChatVisible = false,
                    isSelectAllVisible = !areAllTabsSelected,
                    isDeselectAllVisible = areAllTabsSelected,
                    isSelectionActionsDividerVisible = isSelectionActionable,
                    isShareSelectedLinksVisible = isSelectionActionable,
                    isBookmarkSelectedTabsVisible = isSelectionActionable,
                    isSelectTabsDividerVisible = false,
                    isSelectTabsVisible = false,
                    isCloseSelectedTabsVisible = isSomethingSelected,
                    isCloseOtherTabsVisible = isSomethingSelected && !areAllTabsSelected,
                    isCloseAllTabsDividerVisible = isSomethingSelected,
                    isCloseAllTabsVisible = false,
                    isMoreMenuItemEnabled = true,
                    isMainFabVisible = isSomethingSelected,
                    isAIFabVisible = false,
                    mainFabType = FabType.CLOSE_TABS,
                    backButtonType = CLOSE,
                    layoutButtonType = LayoutButtonType.HIDDEN,
                )
            }
        }

        data class DynamicInterface(
            val isFireButtonVisible: Boolean,
            val isNewTabVisible: Boolean,
            val isDuckChatVisible: Boolean,
            val isSelectAllVisible: Boolean,
            val isDeselectAllVisible: Boolean,
            val isSelectionActionsDividerVisible: Boolean,
            val isShareSelectedLinksVisible: Boolean,
            val isBookmarkSelectedTabsVisible: Boolean,
            val isSelectTabsDividerVisible: Boolean,
            val isSelectTabsVisible: Boolean,
            val isCloseSelectedTabsVisible: Boolean,
            val isCloseOtherTabsVisible: Boolean,
            val isCloseAllTabsDividerVisible: Boolean,
            val isCloseAllTabsVisible: Boolean,
            val isMoreMenuItemEnabled: Boolean,
            val isMainFabVisible: Boolean,
            val isAIFabVisible: Boolean,
            val mainFabType: FabType,
            val backButtonType: BackButtonType,
            val layoutButtonType: LayoutButtonType,
        )

        enum class FabType {
            NEW_TAB,
            CLOSE_TABS,
        }

        enum class BackButtonType {
            ARROW,
            CLOSE,
        }

        enum class LayoutButtonType {
            GRID,
            LIST,
            HIDDEN,
        }

        sealed interface Mode {
            data object Normal : Mode
            data class Selection(
                val selectedTabs: List<String> = emptyList(),
            ) : Mode
        }
    }
}<|MERGE_RESOLUTION|>--- conflicted
+++ resolved
@@ -128,12 +128,8 @@
         _selectionViewState,
         tabSwitcherItemsFlow,
         tabRepository.tabSwitcherData,
-<<<<<<< HEAD
         visualDesignExperimentDataStore.experimentState,
-    ) { viewState, tabs, tabSwitcherData, experimentState ->
-=======
-    ) { viewState, tabSwitcherItems, tabSwitcherData ->
->>>>>>> 1714a182
+    ) { viewState, tabSwitcherItems, tabSwitcherData, experimentState ->
         viewState.copy(
             tabSwitcherItems = tabSwitcherItems,
             layoutType = tabSwitcherData.layoutType,
