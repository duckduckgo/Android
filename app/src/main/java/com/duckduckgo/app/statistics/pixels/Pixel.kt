/*
 * Copyright (c) 2018 DuckDuckGo
 *
 * Licensed under the Apache License, Version 2.0 (the "License");
 * you may not use this file except in compliance with the License.
 * You may obtain a copy of the License at
 *
 *     http://www.apache.org/licenses/LICENSE-2.0
 *
 * Unless required by applicable law or agreed to in writing, software
 * distributed under the License is distributed on an "AS IS" BASIS,
 * WITHOUT WARRANTIES OR CONDITIONS OF ANY KIND, either express or implied.
 * See the License for the specific language governing permissions and
 * limitations under the License.
 */

package com.duckduckgo.app.statistics.pixels

import com.duckduckgo.app.global.device.DeviceInfo
import com.duckduckgo.app.statistics.VariantManager
import com.duckduckgo.app.statistics.api.PixelService
import com.duckduckgo.app.statistics.pixels.Pixel.PixelName
import com.duckduckgo.app.statistics.pixels.Pixel.PixelParameter
import com.duckduckgo.app.statistics.store.StatisticsDataStore
import io.reactivex.Completable
import io.reactivex.schedulers.Schedulers
import timber.log.Timber
import javax.inject.Inject

interface Pixel {

    enum class PixelName(val pixelName: String) {

        APP_LAUNCH("ml"),

        FORGET_ALL_PRESSED_BROWSING("mf_bp"),
        FORGET_ALL_PRESSED_TABSWITCHING("mf_tp"),
        FORGET_ALL_EXECUTED("mf"),
        FORGET_ALL_AUTO_RESTART("m_f_r"),
        FORGET_ALL_AUTO_RESTART_WITH_INTENT("m_f_ri"),

        APPLICATION_CRASH("m_d_ac"),
        APPLICATION_CRASH_GLOBAL("m_d_ac_g"),
        APPLICATION_CRASH_WEBVIEW_SHOULD_INTERCEPT("m_d_ac_wi"),
        APPLICATION_CRASH_WEBVIEW_PAGE_STARTED("m_d_ac_wps"),
        APPLICATION_CRASH_WEBVIEW_PAGE_FINISHED("m_d_ac_wpf"),
        APPLICATION_CRASH_WEBVIEW_OVERRIDE_REQUEST("m_d_ac_wo"),
        APPLICATION_CRASH_WEBVIEW_HTTP_AUTH_REQUEST("m_d_ac_wh"),
        APPLICATION_CRASH_WEBVIEW_SHOW_CUSTOM_VIEW("m_d_ac_wcs"),
        APPLICATION_CRASH_WEBVIEW_HIDE_CUSTOM_VIEW("m_d_ac_wch"),
        APPLICATION_CRASH_WEBVIEW_ON_PROGRESS_CHANGED("m_d_ac_wpc"),
        APPLICATION_CRASH_WEBVIEW_RECEIVED_PAGE_TITLE("m_d_ac_wpt"),
        APPLICATION_CRASH_WEBVIEW_SHOW_FILE_CHOOSER("m_d_ac_wfc"),

        WEB_RENDERER_GONE_CRASH("m_d_wrg_c"),
        WEB_RENDERER_GONE_KILLED("m_d_wrg_k"),
        BROKEN_SITE_REPORTED("m_bsr"),
        BROKEN_SITE_REPORT("epbf"),

        ONBOARDING_DEFAULT_BROWSER_VISUALIZED("m_odb_v"),
        ONBOARDING_DEFAULT_BROWSER_LAUNCHED("m_odb_l"),
        ONBOARDING_DEFAULT_BROWSER_SKIPPED("m_odb_s"),
        ONBOARDING_DEFAULT_BROWSER_SELECTED_JUST_ONCE("m_odb_jo"),

        ONBOARDING_DAX_CTA_SHOWN("m_odc_s"),
        ONBOARDING_DAX_ALL_CTA_HIDDEN("m_odc_h"),
        ONBOARDING_DAX_CTA_OK_BUTTON("m_odc_ok"),

        PRIVACY_DASHBOARD_OPENED("mp"),
        PRIVACY_DASHBOARD_SCORECARD("mp_c"),
        PRIVACY_DASHBOARD_ENCRYPTION("mp_e"),
        PRIVACY_DASHBOARD_GLOBAL_STATS("mp_s"),
        PRIVACY_DASHBOARD_PRIVACY_PRACTICES("mp_p"),
        PRIVACY_DASHBOARD_NETWORKS("mp_n"),
        PRIVACY_DASHBOARD_WHITELIST_ADD("mp_wla"),
        PRIVACY_DASHBOARD_WHITELIST_REMOVE("mp_wlr"),
        PRIVACY_DASHBOARD_MANAGE_WHITELIST("mp_mw"),
        PRIVACY_DASHBOARD_REPORT_BROKEN_SITE("mp_rb"),

        BROWSER_MENU_WHITELIST_ADD("mb_wla"),
        BROWSER_MENU_WHITELIST_REMOVE("mb_wlr"),

        HTTPS_NO_LOOKUP("m_https_nl"),
        HTTPS_LOCAL_UPGRADE("m_https_lu"),
        HTTPS_SERVICE_REQUEST_UPGRADE("m_https_sru"),
        HTTPS_SERVICE_CACHE_UPGRADE("m_https_scu"),
        HTTPS_SERVICE_REQUEST_NO_UPGRADE("m_https_srn"),
        HTTPS_SERVICE_CACHE_NO_UPGRADE("m_https_scn"),

        DEFAULT_BROWSER_SET("m_db_s"),
        DEFAULT_BROWSER_NOT_SET("m_db_ns"),
        DEFAULT_BROWSER_UNSET("m_db_u"),

        WIDGET_CTA_SHOWN("m_wc_s"),
        WIDGET_CTA_LAUNCHED("m_wc_l"),
        WIDGET_CTA_DISMISSED("m_wc_d"),
        WIDGET_LEGACY_CTA_SHOWN("m_wlc_s"),
        WIDGET_LEGACY_CTA_LAUNCHED("m_wlc_l"),
        WIDGET_LEGACY_CTA_DISMISSED("m_wlc_d"),
        WIDGETS_ADDED(pixelName = "m_w_a"),
        WIDGETS_DELETED(pixelName = "m_w_d"),

        APP_NOTIFICATION_LAUNCH(pixelName = "m_n_l"),
        APP_WIDGET_LAUNCH(pixelName = "m_w_l"),
        APP_ASSIST_LAUNCH(pixelName = "m_a_l"),
        APP_SYSTEM_SEARCH_BOX_LAUNCH(pixelName = "m_ssb_l"),
        INTERSTITIAL_LAUNCH_BROWSER_QUERY(pixelName = "m_i_lbq"),
        INTERSTITIAL_LAUNCH_DEVICE_APP(pixelName = "m_i_sda"),
        INTERSTITIAL_LAUNCH_DAX(pixelName = "m_i_ld"),
        INTERSTITIAL_ONBOARDING_SHOWN(pixelName = "m_io_s"),
        INTERSTITIAL_ONBOARDING_DISMISSED(pixelName = "m_io_d"),
        INTERSTITIAL_ONBOARDING_LESS_PRESSED(pixelName = "m_io_l"),
        INTERSTITIAL_ONBOARDING_MORE_PRESSED(pixelName = "m_io_m"),

        LONG_PRESS("mlp"),
        LONG_PRESS_DOWNLOAD_IMAGE("mlp_i"),
        LONG_PRESS_NEW_TAB("mlp_t"),
        LONG_PRESS_NEW_BACKGROUND_TAB("mlp_b"),
        LONG_PRESS_SHARE("mlp_s"),
        LONG_PRESS_COPY_URL("mlp_c"),
        LONG_PRESS_OPEN_IMAGE_IN_BACKGROUND_TAB("mlp_ibt"),

        SETTINGS_OPENED("ms"),
        SETTINGS_THEME_TOGGLED_LIGHT("ms_tl"),
        SETTINGS_THEME_TOGGLED_DARK("ms_td"),
        SETTINGS_MANAGE_WHITELIST("ms_mw"),

        SURVEY_CTA_SHOWN(pixelName = "mus_cs"),
        SURVEY_CTA_DISMISSED(pixelName = "mus_cd"),
        SURVEY_CTA_LAUNCHED(pixelName = "mus_cl"),
        SURVEY_SURVEY_DISMISSED(pixelName = "mus_sd"),

        NOTIFICATION_SHOWN("mnot_s"),
        NOTIFICATION_LAUNCHED("mnot_l"),
        NOTIFICATION_CANCELLED("mnot_c"),
        NOTIFICATIONS_ENABLED("mnot_e"),
        NOTIFICATIONS_DISABLED("mnot_d"),

        AUTOMATIC_CLEAR_DATA_WHAT_SHOWN("macwhat_s"),
        AUTOMATIC_CLEAR_DATA_WHAT_OPTION_NONE("macwhat_n"),
        AUTOMATIC_CLEAR_DATA_WHAT_OPTION_TABS("macwhat_t"),
        AUTOMATIC_CLEAR_DATA_WHAT_OPTION_TABS_AND_DATA("macwhat_d"),

        AUTOMATIC_CLEAR_DATA_WHEN_SHOWN("macwhen_s"),
        AUTOMATIC_CLEAR_DATA_WHEN_OPTION_APP_EXIT_ONLY("macwhen_x"),
        AUTOMATIC_CLEAR_DATA_WHEN_OPTION_APP_EXIT_OR_5_MINS("macwhen_5"),
        AUTOMATIC_CLEAR_DATA_WHEN_OPTION_APP_EXIT_OR_15_MINS("macwhen_15"),
        AUTOMATIC_CLEAR_DATA_WHEN_OPTION_APP_EXIT_OR_30_MINS("macwhen_30"),
        AUTOMATIC_CLEAR_DATA_WHEN_OPTION_APP_EXIT_OR_60_MINS("macwhen_60"),

        APP_ENJOYMENT_DIALOG_SHOWN("mrp_e_d%d_ds"),
        APP_ENJOYMENT_DIALOG_USER_ENJOYING("mrp_e_d%d_y"),
        APP_ENJOYMENT_DIALOG_USER_NOT_ENJOYING("mrp_e_d%d_n"),
        APP_ENJOYMENT_DIALOG_USER_CANCELLED("mrp_e_d%d_c"),

        APP_RATING_DIALOG_SHOWN("mrp_r_d%d_ds"),
        APP_RATING_DIALOG_USER_GAVE_RATING("mrp_r_d%d_y"),
        APP_RATING_DIALOG_USER_DECLINED_RATING("mrp_r_d%d_n"),
        APP_RATING_DIALOG_USER_CANCELLED("mrp_r_d%d_c"),

        APP_FEEDBACK_DIALOG_SHOWN("mrp_f_d%d_ds"),
        APP_FEEDBACK_DIALOG_USER_GAVE_FEEDBACK("mrp_f_d%d_y"),
        APP_FEEDBACK_DIALOG_USER_DECLINED_FEEDBACK("mrp_f_d%d_n"),
        APP_FEEDBACK_DIALOG_USER_CANCELLED("mrp_f_d%d_c"),

        FEEDBACK_POSITIVE_SUBMISSION("mfbs_%s_submit"),
        FEEDBACK_NEGATIVE_SUBMISSION("mfbs_%s_%s_%s"),

        AUTOCOMPLETE_BOOKMARK_SELECTION("m_aut_s_b"),
        AUTOCOMPLETE_SEARCH_SELECTION("m_aut_s_s"),

        SERP_REQUERY("rq_%s"),

        CHANGE_APP_ICON_OPENED("m_ic"),

        MENU_ACTION_POPUP_OPENED("m_nav_pm_o"),
        MENU_ACTION_FIRE_PRESSED("m_nav_f_p"),
        MENU_ACTION_REFRESH_PRESSED("m_nav_r_p"),
        MENU_ACTION_NEW_TAB_PRESSED("m_nav_nt_p"),
        MENU_ACTION_BOOKMARKS_PRESSED("m_nav_b_p"),

        COOKIE_DATABASE_NOT_FOUND("m_cdb_nf"),
        COOKIE_DATABASE_OPEN_ERROR("m_cdb_oe"),
        COOKIE_DATABASE_DELETE_ERROR("m_cdb_de"),
        COOKIE_DATABASE_CORRUPTED_ERROR("m_cdb_ce"),
        COOKIE_DATABASE_EXCEPTION_OPEN_ERROR("m_cdb_e_oe"),
        COOKIE_DATABASE_EXCEPTION_DELETE_ERROR("m_cdb_e_de"),
        FIREPROOF_WEBSITE_ADDED("m_fw_a"),
        FIREPROOF_WEBSITE_REMOVE("m_fw_r"),
        FIREPROOF_LOGIN_DIALOG_SHOWN("m_fw_ld_s"),
        FIREPROOF_WEBSITE_LOGIN_ADDED("m_fw_l_a"),
        FIREPROOF_WEBSITE_LOGIN_DISMISS("m_fw_l_d"),
        FIREPROOF_WEBSITE_DELETED("m_fw_d"),
<<<<<<< HEAD
        FIREPROOF_WEBSITE_UNDO("m_fw_u"),

        USE_OUR_APP_NOTIFICATION_SUFFIX("uoa"),
        USE_OUR_APP_DIALOG_SHOWN("m_uoa_d"),
        USE_OUR_APP_DIALOG_OK("m_uoa_d_ok"),
        USE_OUR_APP_SHORTCUT_ADDED("m_uoa_s_a"),
        USE_OUR_APP_DIALOG_DELETE_SHOWN("m_uoa_dd"),
        UOA_VISITED_AFTER_SHORTCUT("m_uoa_vas"),
        UOA_VISITED_AFTER_NOTIFICATION("m_uoa_van"),
        UOA_VISITED_AFTER_DELETE_CTA("m_uoa_vad"),

        USE_OUR_APP_SHORTCUT_OPENED("m_sho_uoa_o"),
        SHORTCUT_OPENED("m_sho_o"),
=======
        FIREPROOF_LOGIN_TOGGLE_ENABLED("m_fw_d_e"),
        FIREPROOF_LOGIN_TOGGLE_DISABLED("m_fw_d_d"),
        FIREPROOF_WEBSITE_UNDO("m_fw_u")
>>>>>>> a8885d40
    }

    object PixelParameter {
        const val APP_VERSION = "appVersion"
        const val URL = "url"
        const val COUNT = "count"
        const val EXCEPTION_MESSAGE = "m"
        const val EXCEPTION_APP_VERSION = "v"
        const val EXCEPTION_TIMESTAMP = "t"
        const val BOOKMARK_CAPABLE = "bc"
        const val SHOWED_BOOKMARKS = "sb"
        const val DEFAULT_BROWSER_BEHAVIOUR_TRIGGERED = "bt"
        const val DEFAULT_BROWSER_SET_FROM_ONBOARDING = "fo"
        const val DEFAULT_BROWSER_SET_ORIGIN = "dbo"
        const val CTA_SHOWN = "cta"
        const val SERP_QUERY_CHANGED = "1"
        const val SERP_QUERY_NOT_CHANGED = "0"
    }

    object PixelValues {
        const val DEFAULT_BROWSER_SETTINGS = "s"
        const val DEFAULT_BROWSER_DIALOG = "d"
        const val DEFAULT_BROWSER_DIALOG_DISMISSED = "dd"
        const val DEFAULT_BROWSER_JUST_ONCE_MAX = "jom"
        const val DEFAULT_BROWSER_EXTERNAL = "e"
        const val DAX_INITIAL_CTA = "i"
        const val DAX_END_CTA = "e"
        const val DAX_SERP_CTA = "s"
        const val DAX_NETWORK_CTA_1 = "n"
        const val DAX_TRACKERS_BLOCKED_CTA = "t"
        const val DAX_NO_TRACKERS_CTA = "nt"
    }

    fun fire(pixel: PixelName, parameters: Map<String, String> = emptyMap(), encodedParameters: Map<String, String> = emptyMap())
    fun fire(pixelName: String, parameters: Map<String, String> = emptyMap(), encodedParameters: Map<String, String> = emptyMap())
    fun fireCompletable(pixelName: String, parameters: Map<String, String>, encodedParameters: Map<String, String> = emptyMap()): Completable
}

class ApiBasedPixel @Inject constructor(
    private val api: PixelService,
    private val statisticsDataStore: StatisticsDataStore,
    private val variantManager: VariantManager,
    private val deviceInfo: DeviceInfo
) : Pixel {

    override fun fire(pixel: PixelName, parameters: Map<String, String>, encodedParameters: Map<String, String>) {
        fire(pixel.pixelName, parameters, encodedParameters)
    }

    override fun fire(pixelName: String, parameters: Map<String, String>, encodedParameters: Map<String, String>) {
        fireCompletable(pixelName, parameters, encodedParameters)
            .subscribeOn(Schedulers.io())
            .subscribe({
                Timber.v("Pixel sent: $pixelName with params: $parameters $encodedParameters")
            }, {
                Timber.w(it, "Pixel failed: $pixelName with params: $parameters $encodedParameters")
            })
    }

    override fun fireCompletable(pixelName: String, parameters: Map<String, String>, encodedParameters: Map<String, String>): Completable {
        val defaultParameters = mapOf(PixelParameter.APP_VERSION to deviceInfo.appVersion)
        val fullParameters = defaultParameters.plus(parameters)
        val atb = statisticsDataStore.atb?.formatWithVariant(variantManager.getVariant()) ?: ""
        return api.fire(pixelName, deviceInfo.formFactor().description, atb, fullParameters, encodedParameters)
    }
}<|MERGE_RESOLUTION|>--- conflicted
+++ resolved
@@ -191,7 +191,8 @@
         FIREPROOF_WEBSITE_LOGIN_ADDED("m_fw_l_a"),
         FIREPROOF_WEBSITE_LOGIN_DISMISS("m_fw_l_d"),
         FIREPROOF_WEBSITE_DELETED("m_fw_d"),
-<<<<<<< HEAD
+        FIREPROOF_LOGIN_TOGGLE_ENABLED("m_fw_d_e"),
+        FIREPROOF_LOGIN_TOGGLE_DISABLED("m_fw_d_d"),
         FIREPROOF_WEBSITE_UNDO("m_fw_u"),
 
         USE_OUR_APP_NOTIFICATION_SUFFIX("uoa"),
@@ -205,11 +206,6 @@
 
         USE_OUR_APP_SHORTCUT_OPENED("m_sho_uoa_o"),
         SHORTCUT_OPENED("m_sho_o"),
-=======
-        FIREPROOF_LOGIN_TOGGLE_ENABLED("m_fw_d_e"),
-        FIREPROOF_LOGIN_TOGGLE_DISABLED("m_fw_d_d"),
-        FIREPROOF_WEBSITE_UNDO("m_fw_u")
->>>>>>> a8885d40
     }
 
     object PixelParameter {
