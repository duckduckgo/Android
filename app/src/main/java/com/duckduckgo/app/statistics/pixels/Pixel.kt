/*
 * Copyright (c) 2018 DuckDuckGo
 *
 * Licensed under the Apache License, Version 2.0 (the "License");
 * you may not use this file except in compliance with the License.
 * You may obtain a copy of the License at
 *
 *     http://www.apache.org/licenses/LICENSE-2.0
 *
 * Unless required by applicable law or agreed to in writing, software
 * distributed under the License is distributed on an "AS IS" BASIS,
 * WITHOUT WARRANTIES OR CONDITIONS OF ANY KIND, either express or implied.
 * See the License for the specific language governing permissions and
 * limitations under the License.
 */

package com.duckduckgo.app.statistics.pixels

import com.duckduckgo.app.global.device.DeviceInfo
import com.duckduckgo.app.statistics.VariantManager
import com.duckduckgo.app.statistics.api.PixelService
import com.duckduckgo.app.statistics.store.StatisticsDataStore
import io.reactivex.Completable
import io.reactivex.schedulers.Schedulers
import timber.log.Timber
import javax.inject.Inject

interface Pixel {

    enum class PixelName(val pixelName: String) {

        APP_LAUNCH("ml"),
        FORGET_ALL_EXECUTED("mf"),

        PRIVACY_DASHBOARD_OPENED("mp"),
        PRIVACY_DASHBOARD_SCORECARD("mp_c"),
        PRIVACY_DASHBOARD_ENCRYPTION("mp_e"),
        PRIVACY_DASHBOARD_GLOBAL_STATS("mp_s"),
        PRIVACY_DASHBOARD_PRIVACY_PRACTICES("mp_p"),
        PRIVACY_DASHBOARD_NETWORKS("mp_n"),

        DEFAULT_BROWSER_INFO_VIEWED("mdb_v"),
        DEFAULT_BROWSER_SET("mdb_s"),
        DEFAULT_BROWSER_NOT_SET("mdb_n"),

        LONG_PRESS("mlp"),
        LONG_PRESS_DOWNLOAD_IMAGE("mlp_i"),
        LONG_PRESS_NEW_TAB("mlp_t"),
        LONG_PRESS_NEW_BACKGROUND_TAB("mlp_b"),
        LONG_PRESS_SHARE("mlp_s"),
        LONG_PRESS_COPY_URL("mlp_c"),

        SETTINGS_OPENED("ms"),
        SETTINGS_THEME_TOGGLED_LIGHT("ms_tl"),
        SETTINGS_THEME_TOGGLED_DARK("ms_td"),

        HTTPS_UPGRADE_SITE_ERROR("ehd"),
        HTTPS_UPGRADE_SITE_SUMMARY("ehs"),

        SURVEY_CTA_SHOWN(pixelName = "mus_cs"),
        SURVEY_CTA_DISMISSED(pixelName = "mus_cd"),
<<<<<<< HEAD
        SURVEY_CTA_LAUNCHED(pixelName = "mus_cl"),
        SURVEY_SURVEY_DISMISSED(pixelName = "mus_sd"),

        ADD_WIDGET_CTA_SHOWN(pixelName = "maw_cs"),
        ADD_WIDGET_CTA_DISMISSED(pixelName = "maw_cd"),
        ADD_WIDGET_CTA_LAUNCHED_AUTO(pixelName = "maw_cla"),
        ADD_WIDGET_CTA_LAUNCHED_MANUAL(pixelName = "maw_clm"),
        ADD_WIDGET_INSTALL_AUTO(pixelName = "maw_ia"),
        ADD_WIDGET_INSTALL_MANUAL(pixelName = "maw_ia")
=======
        SURVEY_CTA_LAUNCHED_SURVEY(pixelName = "mus_cl"),
        SURVEY_SURVEY_DISMISSED(pixelName = "mus_sd"),

        AUTOMATIC_CLEAR_DATA_WHAT_SHOWN("macwhat_s"),
        AUTOMATIC_CLEAR_DATA_WHAT_OPTION_NONE("macwhat_n"),
        AUTOMATIC_CLEAR_DATA_WHAT_OPTION_TABS("macwhat_t"),
        AUTOMATIC_CLEAR_DATA_WHAT_OPTION_TABS_AND_DATA("macwhat_d"),

        AUTOMATIC_CLEAR_DATA_WHEN_SHOWN("macwhen_s"),
        AUTOMATIC_CLEAR_DATA_WHEN_OPTION_APP_EXIT_ONLY("macwhen_x"),
        AUTOMATIC_CLEAR_DATA_WHEN_OPTION_APP_EXIT_OR_5_MINS("macwhen_5"),
        AUTOMATIC_CLEAR_DATA_WHEN_OPTION_APP_EXIT_OR_15_MINS("macwhen_15"),
        AUTOMATIC_CLEAR_DATA_WHEN_OPTION_APP_EXIT_OR_30_MINS("macwhen_30"),
        AUTOMATIC_CLEAR_DATA_WHEN_OPTION_APP_EXIT_OR_60_MINS("macwhen_60")
>>>>>>> d3a69620
    }

    object PixelParameter {
        const val URL = "url"
        const val ERROR_CODE = "error_code"
        const val TOTAL_COUNT = "total"
        const val FAILURE_COUNT = "failures"
        const val APP_VERSION = "app_version"
    }

    fun fire(pixel: PixelName, parameters: Map<String, String?> = emptyMap())

    fun fireCompletable(pixel: Pixel.PixelName, parameters: Map<String, String?>): Completable

}

class ApiBasedPixel @Inject constructor(
    private val api: PixelService,
    private val statisticsDataStore: StatisticsDataStore,
    private val variantManager: VariantManager,
    private val deviceInfo: DeviceInfo
) : Pixel {

    override fun fire(pixel: Pixel.PixelName, parameters: Map<String, String?>) {
        fireCompletable(pixel, parameters)
            .subscribeOn(Schedulers.io())
            .subscribe({
                Timber.v("Pixel sent: ${pixel.pixelName}")
            }, {
                Timber.w("Pixel failed: ${pixel.pixelName}", it)
            })
    }

    override fun fireCompletable(pixel: Pixel.PixelName, parameters: Map<String, String?>): Completable {
        val atb = statisticsDataStore.atb?.formatWithVariant(variantManager.getVariant()) ?: ""
        return api.fire(pixel.pixelName, deviceInfo.formFactor().description, atb, parameters)
    }
}<|MERGE_RESOLUTION|>--- conflicted
+++ resolved
@@ -59,7 +59,6 @@
 
         SURVEY_CTA_SHOWN(pixelName = "mus_cs"),
         SURVEY_CTA_DISMISSED(pixelName = "mus_cd"),
-<<<<<<< HEAD
         SURVEY_CTA_LAUNCHED(pixelName = "mus_cl"),
         SURVEY_SURVEY_DISMISSED(pixelName = "mus_sd"),
 
@@ -68,10 +67,7 @@
         ADD_WIDGET_CTA_LAUNCHED_AUTO(pixelName = "maw_cla"),
         ADD_WIDGET_CTA_LAUNCHED_MANUAL(pixelName = "maw_clm"),
         ADD_WIDGET_INSTALL_AUTO(pixelName = "maw_ia"),
-        ADD_WIDGET_INSTALL_MANUAL(pixelName = "maw_ia")
-=======
-        SURVEY_CTA_LAUNCHED_SURVEY(pixelName = "mus_cl"),
-        SURVEY_SURVEY_DISMISSED(pixelName = "mus_sd"),
+        ADD_WIDGET_INSTALL_MANUAL(pixelName = "maw_ia"),
 
         AUTOMATIC_CLEAR_DATA_WHAT_SHOWN("macwhat_s"),
         AUTOMATIC_CLEAR_DATA_WHAT_OPTION_NONE("macwhat_n"),
@@ -84,7 +80,6 @@
         AUTOMATIC_CLEAR_DATA_WHEN_OPTION_APP_EXIT_OR_15_MINS("macwhen_15"),
         AUTOMATIC_CLEAR_DATA_WHEN_OPTION_APP_EXIT_OR_30_MINS("macwhen_30"),
         AUTOMATIC_CLEAR_DATA_WHEN_OPTION_APP_EXIT_OR_60_MINS("macwhen_60")
->>>>>>> d3a69620
     }
 
     object PixelParameter {
