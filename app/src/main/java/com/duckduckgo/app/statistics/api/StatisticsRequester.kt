--- conflicted
+++ resolved
@@ -17,11 +17,6 @@
 package com.duckduckgo.app.statistics.api
 
 import android.annotation.SuppressLint
-<<<<<<< HEAD
-import com.duckduckgo.app.global.AppUrl.ParamValue
-=======
-import com.duckduckgo.app.statistics.Variant
->>>>>>> 133c5544
 import com.duckduckgo.app.statistics.VariantManager
 import com.duckduckgo.app.statistics.model.Atb
 import com.duckduckgo.app.statistics.store.StatisticsDataStore
@@ -58,16 +53,10 @@
         service.atb()
             .subscribeOn(Schedulers.io())
             .flatMap {
-<<<<<<< HEAD
                 val atb = Atb(it.version)
                 store.saveAtb(atb)
                 val atbWithVariant = atb.formatWithVariant(variantManager.getVariant())
-                service.exti(atbWithVariant, ParamValue.appVersion)
-=======
-                store.saveAtb(it.version)
-                val fullAtb = formatAtbWithVariant(it.version, variantManager.getVariant())
-                service.exti(fullAtb)
->>>>>>> 133c5544
+                service.exti(atbWithVariant)
             }
             .subscribe({
                 Timber.v("Atb initialization succeeded")
