--- conflicted
+++ resolved
@@ -37,13 +37,7 @@
         object Day1DripB2Notification : VariantFeature()
         object SerpHeaderQueryReplacement : VariantFeature()
         object SerpHeaderRemoval : VariantFeature()
-<<<<<<< HEAD
-=======
-        object InAppUsage : VariantFeature()
-        object KillOnboarding : VariantFeature()
-        object RemoveDay1AndDay3Notifications : VariantFeature()
         object FireButtonEducation : VariantFeature()
->>>>>>> 6f7c7651
     }
 
     companion object {
@@ -94,24 +88,8 @@
             // Single Search Bar Experiments
             Variant(key = "zg", weight = 0.0, features = emptyList(), filterBy = { noFilter() }),
             Variant(key = "zh", weight = 0.0, features = listOf(VariantFeature.SerpHeaderQueryReplacement), filterBy = { noFilter() }),
-<<<<<<< HEAD
-            Variant(key = "zi", weight = 0.0, features = listOf(VariantFeature.SerpHeaderRemoval), filterBy = { noFilter() })
-
-=======
             Variant(key = "zi", weight = 0.0, features = listOf(VariantFeature.SerpHeaderRemoval), filterBy = { noFilter() }),
 
-            // InAppUsage Experiments
-            Variant(key = "zj", weight = 0.0, features = emptyList(), filterBy = { isEnglishLocale() }),
-            Variant(
-                key = "zk",
-                weight = 0.0,
-                features = listOf(VariantFeature.KillOnboarding, VariantFeature.RemoveDay1AndDay3Notifications),
-                filterBy = { isEnglishLocale() }),
-            Variant(
-                key = "zl",
-                weight = 0.0,
-                features = listOf(VariantFeature.KillOnboarding, VariantFeature.InAppUsage, VariantFeature.RemoveDay1AndDay3Notifications),
-                filterBy = { isEnglishLocale() }),
             // Fire Education Experiments
             Variant(key = "zm", weight = 1.0, features = emptyList(), filterBy = { isEnglishLocale() }),
             Variant(
@@ -119,7 +97,6 @@
                 weight = 1.0,
                 features = listOf(VariantFeature.FireButtonEducation),
                 filterBy = { isEnglishLocale() })
->>>>>>> 6f7c7651
             // All groups in an experiment (control and variants) MUST use the same filters
         )
 
