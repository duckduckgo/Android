--- conflicted
+++ resolved
@@ -26,15 +26,10 @@
 @WorkerThread
 interface VariantManager {
 
-<<<<<<< HEAD
     sealed class VariantFeature {
-        object AddWidgetCta : VariantFeature()
         object NotificationDayOne : VariantFeature()
         object NotificationDayThree : VariantFeature()
     }
-=======
-    sealed class VariantFeature
->>>>>>> f8228b6c
 
     companion object {
 
@@ -44,7 +39,6 @@
         val ACTIVE_VARIANTS = listOf(
             // SERP variants - do not remove
             Variant(key = "sa", weight = 1.0, features = emptyList()),
-<<<<<<< HEAD
             Variant(key = "sb", weight = 1.0, features = emptyList()),
 
             // Notifications english speakers
@@ -55,14 +49,7 @@
             // Notifications non-english speakers
             Variant(key = "md", weight = 1.0, features = emptyList()),
             Variant(key = "mf", weight = 1.0, features = listOf(VariantFeature.NotificationDayOne)),
-            Variant(key = "mu", weight = 1.0, features = listOf(VariantFeature.NotificationDayThree)),
-
-            // Add Widget
-            Variant(key = "mn", weight = 1.0, features = emptyList()), //control
-            Variant(key = "mo", weight = 1.0, features = listOf(VariantFeature.AddWidgetCta))
-=======
-            Variant(key = "sb", weight = 1.0, features = emptyList())
->>>>>>> f8228b6c
+            Variant(key = "mu", weight = 1.0, features = listOf(VariantFeature.NotificationDayThree))
         )
     }
 
@@ -112,14 +99,7 @@
 
     private fun generateVariant(activeVariants: List<Variant>): Variant {
         val randomizedIndex = indexRandomizer.random(activeVariants)
-<<<<<<< HEAD
         val variant = activeVariants[randomizedIndex]
-
-        if ((variant.key == "mn" || variant.key == "mo") && !widgetCapabilities.supportsStandardWidgetAdd) {
-            Timber.i("This device does not support $variant.key., using default")
-            return DEFAULT_VARIANT
-        }
-
         return adjustNotificationVariantsForLanguage(variant, activeVariants)
     }
 
@@ -133,9 +113,6 @@
             isLanguageEnglish && variant.key == "mu" -> activeVariants.find { it.key == "mt" }!!
             else -> variant
         }
-=======
-        return activeVariants[randomizedIndex]
->>>>>>> f8228b6c
     }
 }
 
