--- conflicted
+++ resolved
@@ -26,11 +26,8 @@
 
     sealed class VariantFeature {
         // variant-dependant features listed here
-<<<<<<< HEAD
+        object TabSwitcherGrid : VariantFeature()
         object OnboardingExperiment : VariantFeature()
-=======
-        object TabSwitcherGrid : VariantFeature()
->>>>>>> c4e6af41
     }
 
     companion object {
@@ -44,14 +41,12 @@
             // the future if we can filter by app version
             Variant(key = "sc", weight = 0.0, features = emptyList()),
             Variant(key = "se", weight = 0.0, features = emptyList()),
-<<<<<<< HEAD
+
+            Variant(key = "mw", weight = 1.0, features = emptyList()),
+            Variant(key = "mx", weight = 1.0, features = listOf(VariantFeature.TabSwitcherGrid)),
+
             Variant(key = "mp", weight = 1.0, features = emptyList()),
             Variant(key = "mo", weight = 1.0, features = listOf(VariantFeature.OnboardingExperiment))
-=======
-
-            Variant(key = "mw", weight = 1.0, features = emptyList()),
-            Variant(key = "mx", weight = 1.0, features = listOf(VariantFeature.TabSwitcherGrid))
->>>>>>> c4e6af41
         )
     }
 
