--- conflicted
+++ resolved
@@ -63,19 +63,6 @@
                 features = listOf(SuppressHomeTabWidgetCta, SuppressOnboardingDefaultBrowserCta),
                 filterBy = { isEnglishLocale() }),
 
-<<<<<<< HEAD
-            // Validate CTAs experiment
-            Variant(key = "mq", weight = 0.0, features = emptyList(), filterBy = { noFilter() }),
-            Variant(key = "mr", weight = 0.0, features = listOf(SuppressOnboardingDefaultBrowserCta), filterBy = { noFilter() }),
-            Variant(key = "ms", weight = 0.0, features = listOf(SuppressHomeTabWidgetCta), filterBy = { noFilter() }),
-            Variant(
-                key = "mt",
-                weight = 0.0,
-                features = listOf(SuppressHomeTabWidgetCta, SuppressOnboardingDefaultBrowserCta),
-                filterBy = { noFilter() }),
-
-=======
->>>>>>> acd30faf
             // Insert CTAs on Concept test experiment
             Variant(key = "mj", weight = 1.0,
                 features = listOf(ConceptTest, SuppressHomeTabWidgetCta, SuppressOnboardingDefaultBrowserCta),
