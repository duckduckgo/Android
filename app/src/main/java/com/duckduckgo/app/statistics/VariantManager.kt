--- conflicted
+++ resolved
@@ -19,6 +19,7 @@
 import androidx.annotation.WorkerThread
 import com.duckduckgo.app.statistics.VariantManager.Companion.DEFAULT_VARIANT
 import com.duckduckgo.app.statistics.VariantManager.Companion.referrerVariant
+import com.duckduckgo.app.statistics.VariantManager.VariantFeature.BottomBarNavigation
 import com.duckduckgo.app.statistics.store.StatisticsDataStore
 import timber.log.Timber
 import java.util.*
@@ -27,15 +28,10 @@
 interface VariantManager {
 
     // variant-dependant features listed here
-<<<<<<< HEAD
     sealed class VariantFeature {
-        object BottomBarNavigation : VariantFeature()
         object SerpHeaderQueryReplacement : VariantFeature()
         object SerpHeaderRemoval : VariantFeature()
     }
-=======
-    sealed class VariantFeature
->>>>>>> 03c57e9a
 
     companion object {
 
@@ -48,20 +44,7 @@
             // SERP variants. "sc" may also be used as a shared control for mobile experiments in
             // the future if we can filter by app version
             Variant(key = "sc", weight = 0.0, features = emptyList(), filterBy = { noFilter() }),
-<<<<<<< HEAD
             Variant(key = "se", weight = 0.0, features = emptyList(), filterBy = { noFilter() }),
-
-            // Bottom Bar Navigation Experiment
-            Variant(
-                key = "mb",
-                weight = 1.0,
-                features = emptyList(),
-                filterBy = { noFilter() }),
-            Variant(
-                key = "mk",
-                weight = 1.0,
-                features = listOf(BottomBarNavigation),
-                filterBy = { noFilter() }),
 
             // Single Search Bar Experiments
             Variant(
@@ -79,9 +62,6 @@
                 weight = 1.0,
                 features = listOf(VariantFeature.SerpHeaderRemoval),
                 filterBy = { noFilter() })
-=======
-            Variant(key = "se", weight = 0.0, features = emptyList(), filterBy = { noFilter() })
->>>>>>> 03c57e9a
 
             // All groups in an experiment (control and variants) MUST use the same filters
         )
