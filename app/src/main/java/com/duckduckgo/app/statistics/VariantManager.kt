/*
 * Copyright (c) 2018 DuckDuckGo
 *
 * Licensed under the Apache License, Version 2.0 (the "License");
 * you may not use this file except in compliance with the License.
 * You may obtain a copy of the License at
 *
 *     http://www.apache.org/licenses/LICENSE-2.0
 *
 * Unless required by applicable law or agreed to in writing, software
 * distributed under the License is distributed on an "AS IS" BASIS,
 * WITHOUT WARRANTIES OR CONDITIONS OF ANY KIND, either express or implied.
 * See the License for the specific language governing permissions and
 * limitations under the License.
 */

package com.duckduckgo.app.statistics

import androidx.annotation.WorkerThread
import com.duckduckgo.app.statistics.VariantManager.Companion.DEFAULT_VARIANT
import com.duckduckgo.app.statistics.store.StatisticsDataStore
import timber.log.Timber
import java.util.*

@WorkerThread
interface VariantManager {

    sealed class VariantFeature {
        // variant-dependant features listed here
<<<<<<< HEAD

        object LightThemeExperiment : VariantFeature()
        object ConceptTest : VariantFeature()
        object ExistingNoCTA : VariantFeature()
=======
>>>>>>> 52b6ce05
    }

    companion object {

        // this will be returned when there are no other active experiments
        val DEFAULT_VARIANT = Variant(key = "", features = emptyList(), filterBy = { noFilter() })

        val ACTIVE_VARIANTS = listOf(

            // SERP variants. "sc" may also be used as a shared control for mobile experiments in
            // the future if we can filter by app version
            Variant(key = "sc", weight = 0.0, features = emptyList(), filterBy = { noFilter() }),
<<<<<<< HEAD
            Variant(key = "se", weight = 0.0, features = emptyList(), filterBy = { noFilter() }),
            Variant(key = "mp", weight = 1.0, features = emptyList(), filterBy = { noFilter() }),
            Variant(key = "mo", weight = 1.0, features = listOf(VariantFeature.LightThemeExperiment), filterBy = { noFilter() }),
            Variant(key = "mc", weight = 1.0, features = emptyList(), filterBy = { isEnglishLocale() }),
            Variant(key = "me", weight = 1.0, features = listOf(VariantFeature.ConceptTest), filterBy = { isEnglishLocale() }),
            Variant(key = "md", weight = 1.0, features = listOf(VariantFeature.ExistingNoCTA), filterBy = { isEnglishLocale() })
=======
            Variant(key = "se", weight = 0.0, features = emptyList(), filterBy = { noFilter() })
>>>>>>> 52b6ce05

            // All groups in an experiment (control and variants) MUST use the same filters
        )

        private fun noFilter(): Boolean = true

        private fun isEnglishLocale(): Boolean {
            val locale = Locale.getDefault()
            return locale != null && locale.language == "en"
        }
    }

    fun getVariant(activeVariants: List<Variant> = ACTIVE_VARIANTS): Variant
}

class ExperimentationVariantManager(
    private val store: StatisticsDataStore,
    private val indexRandomizer: IndexRandomizer
) : VariantManager {

    @Synchronized
    override fun getVariant(activeVariants: List<Variant>): Variant {
        if (activeVariants.isEmpty()) return DEFAULT_VARIANT

        val currentVariantKey = store.variant

        if (currentVariantKey == DEFAULT_VARIANT.key) {
            return DEFAULT_VARIANT
        }

        if (currentVariantKey == null) {
            var newVariant = generateVariant(activeVariants)
            val compliesWithFilters = newVariant.filterBy()

            if (!compliesWithFilters) {
                newVariant = DEFAULT_VARIANT
            }
            Timber.i("Current variant is null; allocating new one $newVariant")
            persistVariant(newVariant)
            return newVariant
        }

        val currentVariant = lookupVariant(currentVariantKey, activeVariants)
        if (currentVariant == null) {
            Timber.i("Variant $currentVariantKey no longer an active variant; user will now use default variant")
            val newVariant = DEFAULT_VARIANT
            persistVariant(newVariant)
            return newVariant
        }

        return currentVariant
    }

    private fun lookupVariant(key: String?, activeVariants: List<Variant>): Variant? =
        activeVariants.firstOrNull { it.key == key }

    private fun persistVariant(newVariant: Variant) {
        store.variant = newVariant.key
    }

    private fun generateVariant(activeVariants: List<Variant>): Variant {
        // TODO remove return after testing
        return Variant(key = "me", weight = 1.0, features = listOf(VariantManager.VariantFeature.ConceptTest), filterBy = { true })
        val weightSum = activeVariants.sumByDouble { it.weight }
        if (weightSum == 0.0) {
            Timber.v("No variants active; allocating default")
            return DEFAULT_VARIANT
        }
        val randomizedIndex = indexRandomizer.random(activeVariants)
        return activeVariants[randomizedIndex]
    }
}

/**
 * A variant which can be used for experimentation.
 * @param weight Relative weight. These are normalised to all other variants, so they don't have to add up to any specific number.
 *
 */
data class Variant(
    val key: String,
    override val weight: Double = 0.0,
    val features: List<VariantManager.VariantFeature> = emptyList(),
    val filterBy: () -> Boolean
) : Probabilistic {

    fun hasFeature(feature: VariantManager.VariantFeature) = features.contains(feature)
}<|MERGE_RESOLUTION|>--- conflicted
+++ resolved
@@ -27,13 +27,9 @@
 
     sealed class VariantFeature {
         // variant-dependant features listed here
-<<<<<<< HEAD
+        object ConceptTest : VariantFeature()
 
-        object LightThemeExperiment : VariantFeature()
-        object ConceptTest : VariantFeature()
         object ExistingNoCTA : VariantFeature()
-=======
->>>>>>> 52b6ce05
     }
 
     companion object {
@@ -46,16 +42,10 @@
             // SERP variants. "sc" may also be used as a shared control for mobile experiments in
             // the future if we can filter by app version
             Variant(key = "sc", weight = 0.0, features = emptyList(), filterBy = { noFilter() }),
-<<<<<<< HEAD
             Variant(key = "se", weight = 0.0, features = emptyList(), filterBy = { noFilter() }),
-            Variant(key = "mp", weight = 1.0, features = emptyList(), filterBy = { noFilter() }),
-            Variant(key = "mo", weight = 1.0, features = listOf(VariantFeature.LightThemeExperiment), filterBy = { noFilter() }),
             Variant(key = "mc", weight = 1.0, features = emptyList(), filterBy = { isEnglishLocale() }),
             Variant(key = "me", weight = 1.0, features = listOf(VariantFeature.ConceptTest), filterBy = { isEnglishLocale() }),
             Variant(key = "md", weight = 1.0, features = listOf(VariantFeature.ExistingNoCTA), filterBy = { isEnglishLocale() })
-=======
-            Variant(key = "se", weight = 0.0, features = emptyList(), filterBy = { noFilter() })
->>>>>>> 52b6ce05
 
             // All groups in an experiment (control and variants) MUST use the same filters
         )
