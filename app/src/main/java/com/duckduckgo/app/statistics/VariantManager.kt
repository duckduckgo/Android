/*
 * Copyright (c) 2018 DuckDuckGo
 *
 * Licensed under the Apache License, Version 2.0 (the "License");
 * you may not use this file except in compliance with the License.
 * You may obtain a copy of the License at
 *
 *     http://www.apache.org/licenses/LICENSE-2.0
 *
 * Unless required by applicable law or agreed to in writing, software
 * distributed under the License is distributed on an "AS IS" BASIS,
 * WITHOUT WARRANTIES OR CONDITIONS OF ANY KIND, either express or implied.
 * See the License for the specific language governing permissions and
 * limitations under the License.
 */

package com.duckduckgo.app.statistics

import androidx.annotation.WorkerThread
import com.duckduckgo.app.statistics.VariantManager.Companion.DEFAULT_VARIANT
import com.duckduckgo.app.statistics.VariantManager.Companion.referrerVariant
import com.duckduckgo.app.statistics.store.StatisticsDataStore
import timber.log.Timber
import java.util.*

@WorkerThread
interface VariantManager {

    // variant-dependant features listed here
<<<<<<< HEAD
    sealed class VariantFeature {
        object BottomBarNavigation : VariantFeature()
        object DripNotification : VariantFeature()
        object Day1PrivacyNotification : VariantFeature()
        object Day3ClearDataNotification : VariantFeature()
        object Day1DripA1Notification : VariantFeature()
        object Day1DripA2Notification : VariantFeature()
        object Day1DripB1Notification : VariantFeature()
        object Day1DripB2Notification : VariantFeature()
    }
=======
    sealed class VariantFeature
>>>>>>> 03c57e9a

    companion object {

        const val RESERVED_EU_AUCTION_VARIANT = "ml"

        // this will be returned when there are no other active experiments
        val DEFAULT_VARIANT = Variant(key = "", features = emptyList(), filterBy = { noFilter() })

        val ACTIVE_VARIANTS = listOf(
            // SERP variants. "sc" may also be used as a shared control for mobile experiments in
            // the future if we can filter by app version
            Variant(key = "sc", weight = 0.0, features = emptyList(), filterBy = { noFilter() }),
<<<<<<< HEAD
            Variant(key = "se", weight = 0.0, features = emptyList(), filterBy = { noFilter() }),

            // Bottom Bar Navigation Experiment
            Variant(key = "mb", weight = 0.0, features = emptyList(), filterBy = { noFilter() }),
            Variant(key = "mk", weight = 0.0, features = listOf(BottomBarNavigation), filterBy = { noFilter() }),

            // Notification Drip Experiment
            Variant(
                key = "za",
                weight = 1.0,
                features = listOf(VariantFeature.DripNotification, VariantFeature.Day1PrivacyNotification, VariantFeature.Day3ClearDataNotification),
                filterBy = { isEnglishLocale() }),
            Variant(
                key = "zb",
                weight = 1.0,
                features = listOf(VariantFeature.DripNotification),
                filterBy = { isEnglishLocale() }),
            Variant(
                key = "zc",
                weight = 1.0,
                features = listOf(VariantFeature.DripNotification, VariantFeature.Day1DripA1Notification, VariantFeature.Day3ClearDataNotification),
                filterBy = { isEnglishLocale() }),
            Variant(
                key = "zd",
                weight = 1.0,
                features = listOf(VariantFeature.DripNotification, VariantFeature.Day1DripA2Notification, VariantFeature.Day3ClearDataNotification),
                filterBy = { isEnglishLocale() }),
            Variant(
                key = "ze",
                weight = 1.0,
                features = listOf(VariantFeature.DripNotification, VariantFeature.Day1DripB1Notification, VariantFeature.Day3ClearDataNotification),
                filterBy = { isEnglishLocale() }),
            Variant(
                key = "zf",
                weight = 1.0,
                features = listOf(VariantFeature.DripNotification, VariantFeature.Day1DripB2Notification, VariantFeature.Day3ClearDataNotification),
                filterBy = { isEnglishLocale() })
=======
            Variant(key = "se", weight = 0.0, features = emptyList(), filterBy = { noFilter() })
>>>>>>> 03c57e9a

            // All groups in an experiment (control and variants) MUST use the same filters
        )

        val REFERRER_VARIANTS = listOf(
            Variant(RESERVED_EU_AUCTION_VARIANT, features = emptyList(), filterBy = { noFilter() })
        )

        fun referrerVariant(key: String): Variant {
            val knownReferrer = REFERRER_VARIANTS.firstOrNull { it.key == key }
            return knownReferrer ?: Variant(key, features = emptyList(), filterBy = { noFilter() })
        }

        private fun noFilter(): Boolean = true

        private fun isEnglishLocale(): Boolean {
            val locale = Locale.getDefault()
            return locale != null && locale.language == "en"
        }
    }

    fun getVariant(activeVariants: List<Variant> = ACTIVE_VARIANTS): Variant

    fun updateAppReferrerVariant(variant: String)
}

class ExperimentationVariantManager(
    private val store: StatisticsDataStore,
    private val indexRandomizer: IndexRandomizer
) : VariantManager {

    @Synchronized
    override fun getVariant(activeVariants: List<Variant>): Variant {
        val currentVariantKey = store.variant

        if (currentVariantKey == DEFAULT_VARIANT.key) {
            return DEFAULT_VARIANT
        }

        if (currentVariantKey != null && matchesReferrerVariant(currentVariantKey)) {
            return referrerVariant(currentVariantKey)
        }

        if (currentVariantKey == null || activeVariants.isEmpty()) {
            return allocateNewVariant(activeVariants)
        }

        val currentVariant = lookupVariant(currentVariantKey, activeVariants)
        if (currentVariant == null) {
            Timber.i("Variant $currentVariantKey no longer an active variant; user will now use default variant")
            val newVariant = DEFAULT_VARIANT
            persistVariant(newVariant)
            return newVariant
        }

        return currentVariant
    }

    private fun allocateNewVariant(activeVariants: List<Variant>): Variant {
        var newVariant = generateVariant(activeVariants)
        val compliesWithFilters = newVariant.filterBy()

        if (!compliesWithFilters) {
            newVariant = DEFAULT_VARIANT
        }
        Timber.i("Current variant is null; allocating new one $newVariant")
        persistVariant(newVariant)
        return newVariant
    }

    override fun updateAppReferrerVariant(variant: String) {
        Timber.i("Updating variant for app referer: $variant")
        store.variant = variant
        store.referrerVariant = variant
    }

    private fun lookupVariant(key: String?, activeVariants: List<Variant>): Variant? {
        val variant = activeVariants.firstOrNull { it.key == key }

        if (variant != null) return variant

        if (key != null && matchesReferrerVariant(key)) {
            return referrerVariant(key)
        }

        return null
    }

    private fun persistVariant(newVariant: Variant) {
        store.variant = newVariant.key
    }

    private fun matchesReferrerVariant(key: String): Boolean {
        return key == store.referrerVariant
    }

    private fun generateVariant(activeVariants: List<Variant>): Variant {
        val weightSum = activeVariants.sumByDouble { it.weight }
        if (weightSum == 0.0) {
            Timber.v("No variants active; allocating default")
            return DEFAULT_VARIANT
        }
        val randomizedIndex = indexRandomizer.random(activeVariants)
        return activeVariants[randomizedIndex]
    }
}

/**
 * A variant which can be used for experimentation.
 * @param weight Relative weight. These are normalised to all other variants, so they don't have to add up to any specific number.
 *
 */
data class Variant(
    val key: String,
    override val weight: Double = 0.0,
    val features: List<VariantManager.VariantFeature> = emptyList(),
    val filterBy: () -> Boolean
) : Probabilistic {

    fun hasFeature(feature: VariantManager.VariantFeature) = features.contains(feature)
}<|MERGE_RESOLUTION|>--- conflicted
+++ resolved
@@ -27,9 +27,7 @@
 interface VariantManager {
 
     // variant-dependant features listed here
-<<<<<<< HEAD
     sealed class VariantFeature {
-        object BottomBarNavigation : VariantFeature()
         object DripNotification : VariantFeature()
         object Day1PrivacyNotification : VariantFeature()
         object Day3ClearDataNotification : VariantFeature()
@@ -38,9 +36,6 @@
         object Day1DripB1Notification : VariantFeature()
         object Day1DripB2Notification : VariantFeature()
     }
-=======
-    sealed class VariantFeature
->>>>>>> 03c57e9a
 
     companion object {
 
@@ -53,12 +48,7 @@
             // SERP variants. "sc" may also be used as a shared control for mobile experiments in
             // the future if we can filter by app version
             Variant(key = "sc", weight = 0.0, features = emptyList(), filterBy = { noFilter() }),
-<<<<<<< HEAD
             Variant(key = "se", weight = 0.0, features = emptyList(), filterBy = { noFilter() }),
-
-            // Bottom Bar Navigation Experiment
-            Variant(key = "mb", weight = 0.0, features = emptyList(), filterBy = { noFilter() }),
-            Variant(key = "mk", weight = 0.0, features = listOf(BottomBarNavigation), filterBy = { noFilter() }),
 
             // Notification Drip Experiment
             Variant(
@@ -91,9 +81,6 @@
                 weight = 1.0,
                 features = listOf(VariantFeature.DripNotification, VariantFeature.Day1DripB2Notification, VariantFeature.Day3ClearDataNotification),
                 filterBy = { isEnglishLocale() })
-=======
-            Variant(key = "se", weight = 0.0, features = emptyList(), filterBy = { noFilter() })
->>>>>>> 03c57e9a
 
             // All groups in an experiment (control and variants) MUST use the same filters
         )
