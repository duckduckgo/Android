--- conflicted
+++ resolved
@@ -29,14 +29,9 @@
 interface VariantManager {
 
     // variant-dependant features listed here
-<<<<<<< HEAD
     sealed class VariantFeature {
-        object StickySearchNotification : VariantFeature()
         object BottomBarNavigation : VariantFeature()
     }
-=======
-    sealed class VariantFeature
->>>>>>> 8ba6e4bb
 
     companion object {
 
@@ -49,20 +44,7 @@
             // SERP variants. "sc" may also be used as a shared control for mobile experiments in
             // the future if we can filter by app version
             Variant(key = "sc", weight = 1.0, features = emptyList(), filterBy = { noFilter() }),
-<<<<<<< HEAD
             Variant(key = "se", weight = 1.0, features = emptyList(), filterBy = { noFilter() }),
-
-            // Quick Search Notification Experiment
-            Variant(
-                key = "mf",
-                weight = 1.0,
-                features = emptyList(),
-                filterBy = { isEnglishLocale() }),
-            Variant(
-                key = "mg",
-                weight = 1.0,
-                features = listOf(StickySearchNotification),
-                filterBy = { isEnglishLocale() }),
 
             // Bottom Bar Navigation Experiment
             Variant(
@@ -75,9 +57,6 @@
                 weight = 1.0,
                 features = listOf(BottomBarNavigation),
                 filterBy = { noFilter() })
-=======
-            Variant(key = "se", weight = 1.0, features = emptyList(), filterBy = { noFilter() })
->>>>>>> 8ba6e4bb
 
             // All groups in an experiment (control and variants) MUST use the same filters
         )
