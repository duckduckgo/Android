/*
 * Copyright (c) 2018 DuckDuckGo
 *
 * Licensed under the Apache License, Version 2.0 (the "License");
 * you may not use this file except in compliance with the License.
 * You may obtain a copy of the License at
 *
 *     http://www.apache.org/licenses/LICENSE-2.0
 *
 * Unless required by applicable law or agreed to in writing, software
 * distributed under the License is distributed on an "AS IS" BASIS,
 * WITHOUT WARRANTIES OR CONDITIONS OF ANY KIND, either express or implied.
 * See the License for the specific language governing permissions and
 * limitations under the License.
 */

package com.duckduckgo.app.statistics

import android.os.Build
import android.support.annotation.WorkerThread
import com.duckduckgo.app.statistics.VariantManager.Companion.DEFAULT_VARIANT
import com.duckduckgo.app.statistics.VariantManager.VariantFeature.DefaultBrowserFeature.ShowHomeScreenCallToActionBottomSheet
import com.duckduckgo.app.statistics.VariantManager.VariantFeature.DefaultBrowserFeature.ShowHomeScreenCallToActionSimpleButton
import com.duckduckgo.app.statistics.store.StatisticsDataStore
import timber.log.Timber

@WorkerThread
interface VariantManager {

    sealed class VariantFeature {

        sealed class DefaultBrowserFeature : VariantFeature() {
            object ShowInOnboarding : DefaultBrowserFeature()
            object ShowBanner : DefaultBrowserFeature()
            object ShowHomeScreenCallToActionSimpleButton : DefaultBrowserFeature()
            object ShowHomeScreenCallToActionBottomSheet : DefaultBrowserFeature()
        }
    }

    companion object {

        // this will be returned when there are no other active experiments
        val DEFAULT_VARIANT = Variant(key = "", features = emptyList())

        val ACTIVE_VARIANTS = listOf(
<<<<<<< HEAD
            Variant(key = "mq", weight = 1.0, features = listOf(ShowHomeScreenCallToActionSimpleButton)),
            Variant(key = "mp", weight = 1.0, features = listOf(ShowHomeScreenCallToActionBottomSheet)),

            // control group
            Variant(key = "mr", weight = 1.0, features = emptyList())
=======
            Variant(key = "ms", weight = 1.0, features = listOf(ShowInOnboarding)),
            Variant(key = "mt", weight = 1.0, features = listOf(ShowHomeScreenCallToAction)),
            Variant(key = "mu", weight = 1.0, features = listOf(ShowBanner)),
            Variant(key = "mv", weight = 1.0, features = listOf(ShowBanner, ShowHomeScreenCallToAction)),

            // control group
            Variant(key = "my", weight = 1.0, features = emptyList()),

            // SERP variants - do not remove
            Variant(key = "sa", weight = 1.0, features = emptyList()),
            Variant(key = "sb", weight = 1.0, features = emptyList())
>>>>>>> d3461dab
        )
    }

    fun getVariant(activeVariants: List<Variant> = ACTIVE_VARIANTS): Variant
}

class ExperimentationVariantManager(
    private val store: StatisticsDataStore,
    private val indexRandomizer: IndexRandomizer
) : VariantManager {

    @Synchronized
    override fun getVariant(activeVariants: List<Variant>): Variant {
        if (activeVariants.isEmpty()) return DEFAULT_VARIANT

        val currentVariantKey = store.variant

        if (currentVariantKey == DEFAULT_VARIANT.key) {
            return DEFAULT_VARIANT
        }

        if (currentVariantKey == null) {
            val newVariant = generateVariant(activeVariants)
            Timber.i("Current variant is null; allocating new one $newVariant")
            persistVariant(newVariant)
            return newVariant
        }

        val currentVariant = lookupVariant(currentVariantKey, activeVariants)
        if (currentVariant == null) {
            Timber.i("Variant $currentVariantKey no longer an active variant; user will now use default variant")
            val newVariant = DEFAULT_VARIANT
            persistVariant(newVariant)
            return newVariant
        }

        return currentVariant
    }

    private fun lookupVariant(key: String?, activeVariants: List<Variant>): Variant? =
        activeVariants.firstOrNull { it.key == key }

    private fun persistVariant(newVariant: Variant) {
        store.variant = newVariant.key
    }

    private fun generateVariant(activeVariants: List<Variant>): Variant {
        if (Build.VERSION.SDK_INT <= Build.VERSION_CODES.M) {
            Timber.i("No variants available for pre-Nougat devices")
            return DEFAULT_VARIANT
        }

        val randomizedIndex = indexRandomizer.random(activeVariants)
        return activeVariants[randomizedIndex]

    }
}

/**
 * A variant which can be used for experimentation.
 * @param weight Relative weight. These are normalised to all other variants, so they don't have to add up to any specific number.
 *
 */
data class Variant(
    val key: String,
    override val weight: Double = 0.0,
    val features: List<VariantManager.VariantFeature> = emptyList()
) : Probabilistic {

    fun hasFeature(feature: VariantManager.VariantFeature) = features.contains(feature)
}<|MERGE_RESOLUTION|>--- conflicted
+++ resolved
@@ -43,25 +43,15 @@
         val DEFAULT_VARIANT = Variant(key = "", features = emptyList())
 
         val ACTIVE_VARIANTS = listOf(
-<<<<<<< HEAD
+            Variant(key = "mp", weight = 1.0, features = listOf(ShowHomeScreenCallToActionBottomSheet)),
             Variant(key = "mq", weight = 1.0, features = listOf(ShowHomeScreenCallToActionSimpleButton)),
-            Variant(key = "mp", weight = 1.0, features = listOf(ShowHomeScreenCallToActionBottomSheet)),
 
             // control group
-            Variant(key = "mr", weight = 1.0, features = emptyList())
-=======
-            Variant(key = "ms", weight = 1.0, features = listOf(ShowInOnboarding)),
-            Variant(key = "mt", weight = 1.0, features = listOf(ShowHomeScreenCallToAction)),
-            Variant(key = "mu", weight = 1.0, features = listOf(ShowBanner)),
-            Variant(key = "mv", weight = 1.0, features = listOf(ShowBanner, ShowHomeScreenCallToAction)),
-
-            // control group
-            Variant(key = "my", weight = 1.0, features = emptyList()),
+            Variant(key = "mr", weight = 1.0, features = emptyList()),
 
             // SERP variants - do not remove
             Variant(key = "sa", weight = 1.0, features = emptyList()),
             Variant(key = "sb", weight = 1.0, features = emptyList())
->>>>>>> d3461dab
         )
     }
 
