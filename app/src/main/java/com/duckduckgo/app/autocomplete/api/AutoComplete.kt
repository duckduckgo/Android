--- conflicted
+++ resolved
@@ -29,18 +29,15 @@
 import com.duckduckgo.app.autocomplete.api.AutoComplete.AutoCompleteSuggestion.AutoCompleteSearchSuggestion
 import com.duckduckgo.app.autocomplete.impl.AutoCompleteRepository
 import com.duckduckgo.app.browser.UriString
-<<<<<<< HEAD
 import com.duckduckgo.app.searchengine.DuckDuckGoSearchEngine
 import com.duckduckgo.app.searchengine.SearxSearchEngine
 import com.duckduckgo.app.settings.db.SettingsDataStore
-=======
 import com.duckduckgo.app.onboarding.store.AppStage
 import com.duckduckgo.app.onboarding.store.UserStageStore
 import com.duckduckgo.common.utils.AppUrl
 import com.duckduckgo.common.utils.AppUrl.Url
 import com.duckduckgo.common.utils.DispatcherProvider
 import com.duckduckgo.common.utils.UrlScheme
->>>>>>> 587ad2cf
 import com.duckduckgo.common.utils.baseHost
 import com.duckduckgo.common.utils.toStringDropScheme
 import com.duckduckgo.di.scopes.AppScope
@@ -111,18 +108,14 @@
 @ContributesBinding(AppScope::class)
 class AutoCompleteApi @Inject constructor(
     private val autoCompleteService: AutoCompleteService,
-<<<<<<< HEAD
-    private val repository: SavedSitesRepository,
-    private val settingsDataStore: SettingsDataStore,
-=======
     private val savedSitesRepository: SavedSitesRepository,
     private val navigationHistory: NavigationHistory,
     private val autoCompleteScorer: AutoCompleteScorer,
     private val autoCompleteRepository: AutoCompleteRepository,
     private val userStageStore: UserStageStore,
     private val dispatcherProvider: DispatcherProvider,
->>>>>>> 587ad2cf
-) : AutoComplete {
+    private val settingsDataStore: SettingsDataStore,
+    ) : AutoComplete {
 
     override fun autoComplete(query: String): Observable<AutoCompleteResult> {
         if (query.isBlank()) {
@@ -246,7 +239,6 @@
                 }
             }
 
-<<<<<<< HEAD
     private fun autoCompleteSearch(query: String): Observable<List<AutoCompleteServiceRawResult>> {
         return when (val searchEngine = settingsDataStore.searchEngine) {
             is DuckDuckGoSearchEngine -> {
@@ -264,12 +256,8 @@
         }
     }
 
-    private fun getAutoCompleteBookmarkResults(query: String) =
-        repository.getBookmarksObservable()
-=======
     private fun getAutoCompleteBookmarkResults(query: String): Observable<MutableList<RankedSuggestion<AutoCompleteBookmarkSuggestion>>> =
         savedSitesRepository.getBookmarksObservable()
->>>>>>> 587ad2cf
             .map { rankBookmarks(query, it) }
             .flattenAsObservable { it }
             .distinctUntilChanged()
