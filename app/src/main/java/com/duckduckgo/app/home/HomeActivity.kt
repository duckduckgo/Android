--- conflicted
+++ resolved
@@ -123,21 +123,14 @@
         }
     }
 
-<<<<<<< HEAD
     private fun openUrl(url: String) {
         startActivity(BrowserActivity.intent(this, url))
     }
-=======
->>>>>>> 7c111ef9
 
     companion object {
 
         private const val SETTINGS_REQUEST_CODE = 100
-<<<<<<< HEAD
         private const val BOOKMARKS_REQUEST_CODE = 101
-    }
-=======
->>>>>>> 7c111ef9
 
         fun intent(context: Context): Intent {
             return Intent(context, HomeActivity::class.java)
