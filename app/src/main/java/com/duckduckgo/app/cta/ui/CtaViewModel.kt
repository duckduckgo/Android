--- conflicted
+++ resolved
@@ -247,57 +247,11 @@
         }
     }
 
-<<<<<<< HEAD
-=======
-    @WorkerThread
-    fun obtainNextCta(previousCta: Cta): Cta? {
-        return when {
-            previousCta is DaxDialogCta.DaxTrackersBlockedCta && canShowDefaultBrowserDaxCta() -> {
-                DaxDialogCta.DefaultBrowserCta(defaultBrowserDetector, onboardingStore, appInstallStore)
-            }
-            previousCta is DaxDialogCta.DaxSerpCta && canShowWidgetDaxCta() -> {
-                DaxDialogCta.SearchWidgetCta(widgetCapabilities, onboardingStore, appInstallStore)
-            }
-            else -> null
-        }
-    }
-
-    @WorkerThread
-    private fun getCtaOnSerp(): DaxDialogCta? {
-        return when {
-            !daxDialogSerpShown() -> DaxDialogCta.DaxSerpCta(onboardingStore, appInstallStore)
-            canShowWidgetDaxCta() -> DaxDialogCta.SearchWidgetCta(widgetCapabilities, onboardingStore, appInstallStore)
-            else -> null
-        }
-    }
-
-    @WorkerThread
-    private fun canShowDefaultBrowserDaxCta(): Boolean {
-        return defaultBrowserDetector.deviceSupportsDefaultBrowserConfiguration() &&
-                !defaultBrowserDetector.isDefaultBrowser() &&
-                variantManager.getVariant().hasFeature(VariantManager.VariantFeature.DefaultBrowserDaxCta) &&
-                !daxDefaultBrowserShown()
-    }
-
-    @WorkerThread
-    private fun canShowWidgetDaxCta(): Boolean {
-        return widgetCapabilities.supportsStandardWidgetAdd &&
-                !widgetCapabilities.hasInstalledWidgets &&
-                variantManager.getVariant().hasFeature(VariantManager.VariantFeature.SearchWidgetDaxCta) &&
-                !daxSearchWidgetShown() &&
-                daxNonSerpDialogShown()
-    }
-
     @WorkerThread
     private fun canShowCovidCta(): Boolean {
-        return if (variantManager.getVariant().hasFeature(ConceptTest)) {
-            daxDialogEndShown() && !covidCtaShown()
-        } else {
-            !covidCtaShown()
-        }
-    }
-
->>>>>>> 63350e94
+        return daxDialogEndShown() && !covidCtaShown()
+    }
+
     private fun hasTrackersInformation(events: List<TrackingEvent>): Boolean =
         events.asSequence()
             .filter { it.entity?.isMajor == true }
@@ -321,11 +275,12 @@
 
     private fun daxDialogNetworkShown(): Boolean = dismissedCtaDao.exists(CtaId.DAX_DIALOG_NETWORK)
 
+    private fun covidCtaShown(): Boolean = dismissedCtaDao.exists(CtaId.COVID)
+
     private fun isSerpUrl(url: String): Boolean = url.contains(DaxDialogCta.SERP)
 
     private suspend fun daxOnboardingActive(): Boolean = userStageStore.getUserAppStage() == AppStage.DAX_ONBOARDING
 
-<<<<<<< HEAD
     private suspend fun allOnboardingCtasShown(): Boolean {
         return withContext(dispatchers.io()) {
             requiredDaxOnboardingCtas.forEach { ctaId ->
@@ -337,9 +292,4 @@
             return@withContext true
         }
     }
-=======
-    private fun covidCtaShown(): Boolean = dismissedCtaDao.exists(CtaId.COVID)
-
-    private fun isSerpUrl(url: String): Boolean = url.contains(DaxDialogCta.SERP)
->>>>>>> 63350e94
 }