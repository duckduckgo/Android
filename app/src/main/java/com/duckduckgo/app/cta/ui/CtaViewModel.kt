/*
 * Copyright (c) 2019 DuckDuckGo
 *
 * Licensed under the Apache License, Version 2.0 (the "License");
 * you may not use this file except in compliance with the License.
 * You may obtain a copy of the License at
 *
 *     http://www.apache.org/licenses/LICENSE-2.0
 *
 * Unless required by applicable law or agreed to in writing, software
 * distributed under the License is distributed on an "AS IS" BASIS,
 * WITHOUT WARRANTIES OR CONDITIONS OF ANY KIND, either express or implied.
 * See the License for the specific language governing permissions and
 * limitations under the License.
 */

package com.duckduckgo.app.cta.ui

import androidx.annotation.VisibleForTesting
import androidx.annotation.WorkerThread
import androidx.lifecycle.LiveData
import com.duckduckgo.app.cta.db.DismissedCtaDao
import com.duckduckgo.app.cta.model.CtaId
import com.duckduckgo.app.cta.model.DismissedCta
import com.duckduckgo.app.cta.ui.HomePanelCta.*
import com.duckduckgo.app.global.DispatcherProvider
import com.duckduckgo.app.global.events.db.UserEventKey
import com.duckduckgo.app.global.events.db.UserEventsStore
import com.duckduckgo.app.global.install.AppInstallStore
import com.duckduckgo.app.global.install.daysInstalled
import com.duckduckgo.app.global.model.Site
import com.duckduckgo.app.global.model.domain
import com.duckduckgo.app.global.model.orderedTrackingEntities
import com.duckduckgo.app.global.useourapp.UseOurAppDetector
import com.duckduckgo.app.onboarding.store.*
import com.duckduckgo.app.privacy.db.UserWhitelistDao
import com.duckduckgo.app.settings.db.SettingsDataStore
import com.duckduckgo.app.statistics.VariantManager
import com.duckduckgo.app.statistics.pixels.Pixel
import com.duckduckgo.app.survey.db.SurveyDao
import com.duckduckgo.app.survey.model.Survey
import com.duckduckgo.app.tabs.model.TabRepository
import com.duckduckgo.app.widget.ui.WidgetCapabilities
import kotlinx.coroutines.ExperimentalCoroutinesApi
import kotlinx.coroutines.FlowPreview
import kotlinx.coroutines.channels.ConflatedBroadcastChannel
import kotlinx.coroutines.flow.*
import kotlinx.coroutines.withContext
import timber.log.Timber
import java.util.*
import java.util.concurrent.TimeUnit
import javax.inject.Inject
import javax.inject.Singleton
import kotlin.coroutines.CoroutineContext

@Singleton
class CtaViewModel @Inject constructor(
    private val appInstallStore: AppInstallStore,
    private val pixel: Pixel,
    private val surveyDao: SurveyDao,
    private val widgetCapabilities: WidgetCapabilities,
    private val dismissedCtaDao: DismissedCtaDao,
    private val userWhitelistDao: UserWhitelistDao,
    private val variantManager: VariantManager,
    private val settingsDataStore: SettingsDataStore,
    private val onboardingStore: OnboardingStore,
    private val userStageStore: UserStageStore,
    private val userEventsStore: UserEventsStore,
    private val useOurAppDetector: UseOurAppDetector,
    private val tabRepository: TabRepository,
    private val dispatchers: DispatcherProvider
) {
    val surveyLiveData: LiveData<Survey> = surveyDao.getLiveScheduled()

    @ExperimentalCoroutinesApi
    @VisibleForTesting
    val isFireButtonPulseAnimationFlowEnabled = ConflatedBroadcastChannel(true)

    @FlowPreview
    @ExperimentalCoroutinesApi
    val showFireButtonPulseAnimation: Flow<Boolean> =
        isFireButtonPulseAnimationFlowEnabled.asFlow()
            .flatMapLatest {
                when (it) {
                    true -> getShowFireButtonPulseAnimationFlow()
                    false -> flowOf(false)
                }
            }

    private var activeSurvey: Survey? = null

    private val requiredDaxOnboardingCtas: Array<CtaId> by lazy {
        arrayOf(
            CtaId.DAX_INTRO,
            CtaId.DAX_DIALOG_SERP,
            CtaId.DAX_DIALOG_TRACKERS_FOUND,
            CtaId.DAX_DIALOG_NETWORK,
            CtaId.DAX_FIRE_BUTTON,
            CtaId.DAX_END
        )
    }

    suspend fun dismissPulseAnimation() {
        withContext(dispatchers.io()) {
            dismissedCtaDao.insert(DismissedCta(CtaId.DAX_FIRE_BUTTON))
            dismissedCtaDao.insert(DismissedCta(CtaId.DAX_FIRE_BUTTON_PULSE))
        }
    }

    fun onSurveyChanged(survey: Survey?): Boolean {
        val wasCleared = activeSurvey != null && survey == null
        activeSurvey = survey
        return wasCleared
    }

    suspend fun hideTipsForever(cta: Cta) {
        settingsDataStore.hideTips = true
        pixel.fire(Pixel.PixelName.ONBOARDING_DAX_ALL_CTA_HIDDEN, cta.pixelCancelParameters())
        userStageStore.stageCompleted(AppStage.DAX_ONBOARDING)
    }

    fun onCtaShown(cta: Cta) {
        cta.shownPixel?.let {
            val canSendPixel = when (cta) {
                is DaxCta -> cta.canSendShownPixel()
                else -> true
            }
            if (canSendPixel) {
                pixel.fire(it, cta.pixelShownParameters())
            }
        }
    }

    suspend fun registerDaxBubbleCtaDismissed(cta: Cta) {
        withContext(dispatchers.io()) {
            if (cta is DaxBubbleCta) {
                dismissedCtaDao.insert(DismissedCta(cta.ctaId))
                completeStageIfDaxOnboardingCompleted()
            }
        }
    }

    private suspend fun completeStageIfDaxOnboardingCompleted() {
        if (daxOnboardingActive() && allOnboardingCtasShown()) {
            Timber.d("Completing DAX ONBOARDING")
            userStageStore.stageCompleted(AppStage.DAX_ONBOARDING)
        }
    }

    private suspend fun completeStageIfUserInUseOurAppCompleted() {
        if (useOurAppActive()) {
            Timber.d("Completing USE OUR APP ONBOARDING")
            userStageStore.stageCompleted(AppStage.USE_OUR_APP_ONBOARDING)
        }
    }

    suspend fun onUserDismissedCta(cta: Cta) {
        withContext(dispatchers.io()) {
            cta.cancelPixel?.let {
                pixel.fire(it, cta.pixelCancelParameters())
            }

            if (cta is HomePanelCta.Survey) {
                activeSurvey = null
                surveyDao.cancelScheduledSurveys()
            } else {
                dismissedCtaDao.insert(DismissedCta(cta.ctaId))
            }

            completeStageIfUserInUseOurAppCompleted()
            completeStageIfDaxOnboardingCompleted()
        }
    }

    fun onUserClickCtaOkButton(cta: Cta) {
        cta.okPixel?.let {
            pixel.fire(it, cta.pixelOkParameters())
        }
    }

    suspend fun refreshCta(dispatcher: CoroutineContext, isBrowserShowing: Boolean, site: Site? = null, locale: Locale = Locale.getDefault()): Cta? {
        surveyCta(locale)?.let {
            return it
        }

        return withContext(dispatcher) {
            if (isBrowserShowing) {
                getBrowserCta(site)
            } else {
                getHomeCta()
            }
        }
    }

    suspend fun getFireDialogCta(): DaxFireDialogCta? {
        if (!daxOnboardingActive()) return null

        return withContext(dispatchers.io()) {
            if (settingsDataStore.hideTips || daxDialogFireEducationShown()) return@withContext null
            return@withContext DaxFireDialogCta.TryClearDataCta(onboardingStore, appInstallStore)
        }
    }

    private suspend fun getHomeCta(): Cta? {
        return when {
            canShowDaxIntroCta() -> {
                DaxBubbleCta.DaxIntroCta(onboardingStore, appInstallStore)
            }
            canShowDaxCtaEndOfJourney() -> {
                DaxBubbleCta.DaxEndCta(onboardingStore, appInstallStore)
            }
            canShowUseOurAppDialog() -> {
                UseOurAppCta()
            }
            canShowWidgetCta() -> {
                if (widgetCapabilities.supportsAutomaticWidgetAdd) AddWidgetAuto else AddWidgetInstructions
            }
            else -> null
        }
    }

    private suspend fun getBrowserCta(site: Site?): Cta? {
        return when {
            canShowDaxDialogCta() -> {
                getDaxDialogCta(site)
            }
            canShowUseOurAppDeletionDialog(site) -> UseOurAppDeletionCta()
            else -> null
        }
    }

    private fun surveyCta(locale: Locale): HomePanelCta.Survey? {
        val survey = activeSurvey

        if (survey == null || survey.url == null) {
            return null
        }

        if (locale != Locale.US) {
            return null
        }

        val showOnDay = survey.daysInstalled?.toLong()
        val daysInstalled = appInstallStore.daysInstalled()
        if ((showOnDay == null && daysInstalled >= SURVEY_DEFAULT_MIN_DAYS_INSTALLED) || showOnDay == daysInstalled) {
            return Survey(survey)
        }
        return null
    }

    @WorkerThread
    private suspend fun canShowUseOurAppDeletionDialog(site: Site?): Boolean =
        !settingsDataStore.hideTips && !useOurAppDeletionDialogShown() && useOurAppDetector.isUseOurAppUrl(site?.url) && twoDaysSinceShortcutAdded()

    @WorkerThread
    private suspend fun twoDaysSinceShortcutAdded(): Boolean {
        val timestampKey = userEventsStore.getUserEvent(UserEventKey.USE_OUR_APP_SHORTCUT_ADDED) ?: return false
        val days = TimeUnit.MILLISECONDS.toDays(System.currentTimeMillis() - timestampKey.timestamp)
        return (days >= 2)
    }

    @WorkerThread
    private suspend fun canShowUseOurAppDialog(): Boolean = !settingsDataStore.hideTips && useOurAppActive() && !useOurAppDialogShown()

    @WorkerThread
    private fun canShowWidgetCta(): Boolean {
        return widgetCapabilities.supportsStandardWidgetAdd &&
            !widgetCapabilities.hasInstalledWidgets &&
            !dismissedCtaDao.exists(CtaId.ADD_WIDGET)
    }

    @WorkerThread
    private suspend fun canShowDaxIntroCta(): Boolean = daxOnboardingActive() && !daxDialogIntroShown() && !settingsDataStore.hideTips

    @WorkerThread
    private suspend fun canShowDaxCtaEndOfJourney(): Boolean = daxOnboardingActive() &&
        !daxDialogEndShown() &&
        daxDialogIntroShown() &&
        !settingsDataStore.hideTips &&
        (daxDialogNetworkShown() || daxDialogOtherShown() || daxDialogSerpShown() || daxDialogTrackersFoundShown())

    private suspend fun canShowDaxDialogCta(): Boolean {
        if (!daxOnboardingActive() || settingsDataStore.hideTips) {
            return false
        }
        return true
    }

    @WorkerThread
    private fun getDaxDialogCta(site: Site?): Cta? {
        val nonNullSite = site ?: return null

        val host = nonNullSite.domain
        if (host == null || userWhitelistDao.contains(host)) {
            return null
        }

        nonNullSite.let {
            // Is major network
            if (it.entity != null) {
                it.entity?.let { entity ->
                    if (!daxDialogNetworkShown() && DaxDialogCta.mainTrackerNetworks.contains(entity.displayName)) {
                        return DaxDialogCta.DaxMainNetworkCta(onboardingStore, appInstallStore, entity.displayName, host)
                    }
                }
            }

            if (isSerpUrl(it.url) && !daxDialogSerpShown()) {
                return DaxDialogCta.DaxSerpCta(onboardingStore, appInstallStore)
            }

            // Trackers blocked
            return if (!daxDialogTrackersFoundShown() && !isSerpUrl(it.url) && it.orderedTrackingEntities().isNotEmpty()) {
                DaxDialogCta.DaxTrackersBlockedCta(onboardingStore, appInstallStore, it.orderedTrackingEntities(), host)
            } else if (!isSerpUrl(it.url) && !daxDialogOtherShown() && !daxDialogTrackersFoundShown() && !daxDialogNetworkShown()) {
                DaxDialogCta.DaxNoSerpCta(onboardingStore, appInstallStore)
            } else {
                null
            }
        }
    }

    fun useOurAppDeletionDialogShown(): Boolean = dismissedCtaDao.exists(CtaId.USE_OUR_APP_DELETION)

    private fun useOurAppDialogShown(): Boolean = dismissedCtaDao.exists(CtaId.USE_OUR_APP)

    private fun daxDialogIntroShown(): Boolean = dismissedCtaDao.exists(CtaId.DAX_INTRO)

    private fun daxDialogEndShown(): Boolean = dismissedCtaDao.exists(CtaId.DAX_END)

    private fun daxDialogSerpShown(): Boolean = dismissedCtaDao.exists(CtaId.DAX_DIALOG_SERP)

    private fun daxDialogOtherShown(): Boolean = dismissedCtaDao.exists(CtaId.DAX_DIALOG_OTHER)

    private fun daxDialogTrackersFoundShown(): Boolean = dismissedCtaDao.exists(CtaId.DAX_DIALOG_TRACKERS_FOUND)

    private fun daxDialogNetworkShown(): Boolean = dismissedCtaDao.exists(CtaId.DAX_DIALOG_NETWORK)

    private fun daxDialogFireEducationShown(): Boolean = dismissedCtaDao.exists(CtaId.DAX_FIRE_BUTTON)

    private fun pulseFireButtonShown(): Boolean = dismissedCtaDao.exists(CtaId.DAX_FIRE_BUTTON_PULSE)

    private fun isSerpUrl(url: String): Boolean = url.contains(DaxDialogCta.SERP)

    private suspend fun useOurAppActive(): Boolean = userStageStore.useOurAppOnboarding()

    private suspend fun daxOnboardingActive(): Boolean = userStageStore.daxOnboardingActive()

    private suspend fun pulseAnimationDisabled(): Boolean = !daxOnboardingActive() || pulseFireButtonShown() || daxDialogFireEducationShown() || settingsDataStore.hideTips

    private suspend fun allOnboardingCtasShown(): Boolean {
        return withContext(dispatchers.io()) {
            requiredDaxOnboardingCtas.all {
                dismissedCtaDao.exists(it)
            }
        }
    }

<<<<<<< HEAD
    @ExperimentalCoroutinesApi
=======
>>>>>>> a3558c0c
    private fun forceStopFireButtonPulseAnimationFlow() = tabRepository.flowTabs.distinctUntilChanged()
        .map { tabs ->
            if (tabs.size >= MAX_TABS_OPEN_FIRE_EDUCATION) return@map true
            return@map false
        }

    @ExperimentalCoroutinesApi
    private fun getShowFireButtonPulseAnimationFlow(): Flow<Boolean> = dismissedCtaDao.dismissedCtas()
        .combine(forceStopFireButtonPulseAnimationFlow(), ::Pair)
        .onEach { (_, forceStopAnimation) ->
            withContext(dispatchers.io()) {
                if (pulseAnimationDisabled()) {
                    isFireButtonPulseAnimationFlowEnabled.send(false)
                }
                if (forceStopAnimation) {
                    dismissPulseAnimation()
                }
            }
        }.shouldShowPulseAnimation()

<<<<<<< HEAD
    @ExperimentalCoroutinesApi
=======
>>>>>>> a3558c0c
    private fun Flow<Pair<List<DismissedCta>, Boolean>>.shouldShowPulseAnimation(): Flow<Boolean> {
        return this.map { (dismissedCtaDao, forceStopAnimation) ->
            withContext(dispatchers.io()) {
                if (forceStopAnimation) return@withContext false
                if (pulseAnimationDisabled()) return@withContext false

                return@withContext dismissedCtaDao.any {
                    it.ctaId == CtaId.DAX_DIALOG_TRACKERS_FOUND ||
                        it.ctaId == CtaId.DAX_DIALOG_OTHER ||
                        it.ctaId == CtaId.DAX_DIALOG_NETWORK
                }
            }
        }
    }

    companion object {
        private const val SURVEY_DEFAULT_MIN_DAYS_INSTALLED = 30
        private const val MAX_TABS_OPEN_FIRE_EDUCATION = 2
    }
}<|MERGE_RESOLUTION|>--- conflicted
+++ resolved
@@ -356,10 +356,6 @@
         }
     }
 
-<<<<<<< HEAD
-    @ExperimentalCoroutinesApi
-=======
->>>>>>> a3558c0c
     private fun forceStopFireButtonPulseAnimationFlow() = tabRepository.flowTabs.distinctUntilChanged()
         .map { tabs ->
             if (tabs.size >= MAX_TABS_OPEN_FIRE_EDUCATION) return@map true
@@ -380,10 +376,6 @@
             }
         }.shouldShowPulseAnimation()
 
-<<<<<<< HEAD
-    @ExperimentalCoroutinesApi
-=======
->>>>>>> a3558c0c
     private fun Flow<Pair<List<DismissedCta>, Boolean>>.shouldShowPulseAnimation(): Flow<Boolean> {
         return this.map { (dismissedCtaDao, forceStopAnimation) ->
             withContext(dispatchers.io()) {
