/*
 * Copyright (c) 2019 DuckDuckGo
 *
 * Licensed under the Apache License, Version 2.0 (the "License");
 * you may not use this file except in compliance with the License.
 * You may obtain a copy of the License at
 *
 *     http://www.apache.org/licenses/LICENSE-2.0
 *
 * Unless required by applicable law or agreed to in writing, software
 * distributed under the License is distributed on an "AS IS" BASIS,
 * WITHOUT WARRANTIES OR CONDITIONS OF ANY KIND, either express or implied.
 * See the License for the specific language governing permissions and
 * limitations under the License.
 */

package com.duckduckgo.app.cta.ui

import androidx.annotation.WorkerThread
import androidx.lifecycle.LiveData
import com.duckduckgo.app.cta.db.DismissedCtaDao
import com.duckduckgo.app.cta.model.CtaId
import com.duckduckgo.app.cta.model.DismissedCta
import com.duckduckgo.app.cta.ui.HomePanelCta.*
import com.duckduckgo.app.global.DispatcherProvider
import com.duckduckgo.app.global.install.AppInstallStore
import com.duckduckgo.app.global.install.daysInstalled
import com.duckduckgo.app.global.model.Site
<<<<<<< HEAD
import com.duckduckgo.app.global.model.domain
=======
import com.duckduckgo.app.global.model.orderedTrackingEntities
>>>>>>> e1d8d67e
import com.duckduckgo.app.onboarding.store.AppStage
import com.duckduckgo.app.onboarding.store.OnboardingStore
import com.duckduckgo.app.onboarding.store.UserStageStore
import com.duckduckgo.app.onboarding.store.daxOnboardingActive
import com.duckduckgo.app.privacy.db.UserWhitelistDao
import com.duckduckgo.app.settings.db.SettingsDataStore
import com.duckduckgo.app.statistics.Variant
import com.duckduckgo.app.statistics.VariantManager
import com.duckduckgo.app.statistics.pixels.Pixel
import com.duckduckgo.app.survey.db.SurveyDao
import com.duckduckgo.app.survey.model.Survey
import com.duckduckgo.app.trackerdetection.model.TrackingEvent
import com.duckduckgo.app.widget.ui.WidgetCapabilities
import kotlinx.coroutines.withContext
import timber.log.Timber
import javax.inject.Inject
import javax.inject.Singleton
import kotlin.coroutines.CoroutineContext

@Singleton
class CtaViewModel @Inject constructor(
    private val appInstallStore: AppInstallStore,
    private val pixel: Pixel,
    private val surveyDao: SurveyDao,
    private val widgetCapabilities: WidgetCapabilities,
    private val dismissedCtaDao: DismissedCtaDao,
    private val userWhitelistDao: UserWhitelistDao,
    private val variantManager: VariantManager,
    private val settingsDataStore: SettingsDataStore,
    private val onboardingStore: OnboardingStore,
    private val userStageStore: UserStageStore,
    private val dispatchers: DispatcherProvider
) {
    val surveyLiveData: LiveData<Survey> = surveyDao.getLiveScheduled()

    private var activeSurvey: Survey? = null

    private val requiredDaxOnboardingCtas: Array<CtaId> = arrayOf(
        CtaId.DAX_INTRO,
        CtaId.DAX_DIALOG_SERP,
        CtaId.DAX_DIALOG_TRACKERS_FOUND,
        CtaId.DAX_DIALOG_NETWORK,
        CtaId.DAX_END
    )

    fun onSurveyChanged(survey: Survey?): Survey? {
        activeSurvey = survey
        return activeSurvey
    }

    suspend fun hideTipsForever(cta: Cta) {
        settingsDataStore.hideTips = true
        pixel.fire(Pixel.PixelName.ONBOARDING_DAX_ALL_CTA_HIDDEN, cta.pixelCancelParameters())
        userStageStore.stageCompleted(AppStage.DAX_ONBOARDING)
    }

    fun onCtaShown(cta: Cta) {
        cta.shownPixel?.let {
            val canSendPixel = when (cta) {
                is DaxCta -> cta.canSendShownPixel()
                else -> true
            }
            if (canSendPixel) {
                pixel.fire(it, cta.pixelShownParameters())
            }
        }
    }

    suspend fun registerDaxBubbleCtaDismissed(cta: Cta) {
        withContext(dispatchers.io()) {
            if (cta is DaxBubbleCta) {
                dismissedCtaDao.insert(DismissedCta(cta.ctaId))
                completeStageIfDaxOnboardingCompleted()
            }
        }
    }

    private suspend fun completeStageIfDaxOnboardingCompleted() {
        if (daxOnboardingActive() && allOnboardingCtasShown()) {
            Timber.d("Completing DAX ONBOARDING")
            userStageStore.stageCompleted(AppStage.DAX_ONBOARDING)
        }
    }

    suspend fun onUserDismissedCta(cta: Cta) {
        withContext(dispatchers.io()) {
            cta.cancelPixel?.let {
                pixel.fire(it, cta.pixelCancelParameters())
            }

            if (cta is HomePanelCta.Survey) {
                activeSurvey = null
                surveyDao.cancelScheduledSurveys()
            } else {
                dismissedCtaDao.insert(DismissedCta(cta.ctaId))
            }

            completeStageIfDaxOnboardingCompleted()
        }
    }

    fun onUserClickCtaOkButton(cta: Cta) {
        cta.okPixel?.let {
            pixel.fire(it, cta.pixelOkParameters())
        }
    }

    fun onUserClickCtaSecondaryButton(cta: SecondaryButtonCta) {
        cta.secondaryButtonPixel?.let {
            pixel.fire(it, cta.pixelSecondaryButtonParameters())
        }
    }

    suspend fun refreshCta(dispatcher: CoroutineContext, isBrowserShowing: Boolean, site: Site? = null): Cta? {
        surveyCta()?.let {
            return it
        }

        return withContext(dispatcher) {
            if (isBrowserShowing) {
                getBrowserCta(site)
            } else {
                getHomeCta()
            }
        }
    }

    private suspend fun getHomeCta(): Cta? {
        return when {
            canShowDaxIntroCta() -> {
                DaxBubbleCta.DaxIntroCta(onboardingStore, appInstallStore)
            }
            canShowDaxCtaEndOfJourney() -> {
                DaxBubbleCta.DaxEndCta(onboardingStore, appInstallStore)
            }
            canShowWidgetCta() -> {
                if (widgetCapabilities.supportsAutomaticWidgetAdd) AddWidgetAuto else AddWidgetInstructions
            }
            else -> null
        }
    }

    private suspend fun getBrowserCta(site: Site?): Cta? {
        return when {
            canShowDaxDialogCta() -> {
                getDaxDialogCta(site)
            }
            else -> null
        }
    }

    private fun surveyCta(): HomePanelCta.Survey? {
        val survey = activeSurvey
        if (survey?.url != null) {
            val showOnDay = survey.daysInstalled?.toLong()
            val daysInstalled = appInstallStore.daysInstalled()
            if (showOnDay == null || showOnDay == daysInstalled) {
                return Survey(survey)
            }
        }
        return null
    }

    @WorkerThread
    private fun canShowWidgetCta(): Boolean {
        return widgetCapabilities.supportsStandardWidgetAdd &&
                !widgetCapabilities.hasInstalledWidgets &&
                !dismissedCtaDao.exists(CtaId.ADD_WIDGET)
    }

    @WorkerThread
    private suspend fun canShowDaxIntroCta(): Boolean = daxOnboardingActive() && !daxDialogIntroShown() && !settingsDataStore.hideTips

    @WorkerThread
    private suspend fun canShowDaxCtaEndOfJourney(): Boolean = daxOnboardingActive() &&
            !daxDialogEndShown() &&
            daxDialogIntroShown() &&
            !settingsDataStore.hideTips &&
            (daxDialogNetworkShown() || daxDialogOtherShown() || daxDialogSerpShown() || daxDialogTrackersFoundShown())

    private suspend fun canShowDaxDialogCta(): Boolean {
        if (!daxOnboardingActive() || settingsDataStore.hideTips) {
            return false
        }
        return true
    }

    @WorkerThread
    private fun getDaxDialogCta(site: Site?): Cta? {
        val nonNullSite = site ?: return null

        val host = nonNullSite.domain
        if (host == null || userWhitelistDao.contains(host)) {
            return null
        }

        nonNullSite.let {
            // Is major network
            if (it.entity != null) {
                it.entity?.let { entity ->
                    if (!daxDialogNetworkShown() && DaxDialogCta.mainTrackerNetworks.contains(entity.displayName)) {
                        return DaxDialogCta.DaxMainNetworkCta(onboardingStore, appInstallStore, entity.displayName, host)
                    }
                }
            }

            if (isSerpUrl(it.url) && !daxDialogSerpShown()) {
                return DaxDialogCta.DaxSerpCta(onboardingStore, appInstallStore)
            }

            // Trackers blocked
<<<<<<< HEAD
            return if (!daxDialogTrackersFoundShown() && !isSerpUrl(it.url) && hasTrackersInformation(it.trackingEvents)) {
                DaxDialogCta.DaxTrackersBlockedCta(onboardingStore, appInstallStore, it.trackingEvents, host)
=======
            return if (!daxDialogTrackersFoundShown() && !isSerpUrl(it.url) && hasTrackersInformation(it.trackingEvents) && host != null) {
                DaxDialogCta.DaxTrackersBlockedCta(onboardingStore, appInstallStore, it.orderedTrackingEntities(), host)
>>>>>>> e1d8d67e
            } else if (!isSerpUrl(it.url) && !daxDialogOtherShown() && !daxDialogTrackersFoundShown() && !daxDialogNetworkShown()) {
                DaxDialogCta.DaxNoSerpCta(onboardingStore, appInstallStore)
            } else {
                null
            }
        }
    }

    private fun hasTrackersInformation(events: List<TrackingEvent>): Boolean =
        events.asSequence()
            .filter { it.entity?.isMajor == true }
            .map { it.entity?.displayName }
            .filterNotNull()
            .any()

    private fun variant(): Variant = variantManager.getVariant()

    private fun daxDialogIntroShown(): Boolean = dismissedCtaDao.exists(CtaId.DAX_INTRO)

    private fun daxDialogEndShown(): Boolean = dismissedCtaDao.exists(CtaId.DAX_END)

    private fun daxDialogSerpShown(): Boolean = dismissedCtaDao.exists(CtaId.DAX_DIALOG_SERP)

    private fun daxDialogOtherShown(): Boolean = dismissedCtaDao.exists(CtaId.DAX_DIALOG_OTHER)

    private fun daxDialogTrackersFoundShown(): Boolean = dismissedCtaDao.exists(CtaId.DAX_DIALOG_TRACKERS_FOUND)

    private fun daxDialogNetworkShown(): Boolean = dismissedCtaDao.exists(CtaId.DAX_DIALOG_NETWORK)

    private fun isSerpUrl(url: String): Boolean = url.contains(DaxDialogCta.SERP)

    private suspend fun daxOnboardingActive(): Boolean = userStageStore.daxOnboardingActive()

    private suspend fun allOnboardingCtasShown(): Boolean {
        return withContext(dispatchers.io()) {
            requiredDaxOnboardingCtas.all {
                dismissedCtaDao.exists(it)
            }
        }
    }
}<|MERGE_RESOLUTION|>--- conflicted
+++ resolved
@@ -26,11 +26,8 @@
 import com.duckduckgo.app.global.install.AppInstallStore
 import com.duckduckgo.app.global.install.daysInstalled
 import com.duckduckgo.app.global.model.Site
-<<<<<<< HEAD
 import com.duckduckgo.app.global.model.domain
-=======
 import com.duckduckgo.app.global.model.orderedTrackingEntities
->>>>>>> e1d8d67e
 import com.duckduckgo.app.onboarding.store.AppStage
 import com.duckduckgo.app.onboarding.store.OnboardingStore
 import com.duckduckgo.app.onboarding.store.UserStageStore
@@ -242,13 +239,8 @@
             }
 
             // Trackers blocked
-<<<<<<< HEAD
             return if (!daxDialogTrackersFoundShown() && !isSerpUrl(it.url) && hasTrackersInformation(it.trackingEvents)) {
-                DaxDialogCta.DaxTrackersBlockedCta(onboardingStore, appInstallStore, it.trackingEvents, host)
-=======
-            return if (!daxDialogTrackersFoundShown() && !isSerpUrl(it.url) && hasTrackersInformation(it.trackingEvents) && host != null) {
                 DaxDialogCta.DaxTrackersBlockedCta(onboardingStore, appInstallStore, it.orderedTrackingEntities(), host)
->>>>>>> e1d8d67e
             } else if (!isSerpUrl(it.url) && !daxDialogOtherShown() && !daxDialogTrackersFoundShown() && !daxDialogNetworkShown()) {
                 DaxDialogCta.DaxNoSerpCta(onboardingStore, appInstallStore)
             } else {
