/*
 * Copyright (c) 2019 DuckDuckGo
 *
 * Licensed under the Apache License, Version 2.0 (the "License");
 * you may not use this file except in compliance with the License.
 * You may obtain a copy of the License at
 *
 *     http://www.apache.org/licenses/LICENSE-2.0
 *
 * Unless required by applicable law or agreed to in writing, software
 * distributed under the License is distributed on an "AS IS" BASIS,
 * WITHOUT WARRANTIES OR CONDITIONS OF ANY KIND, either express or implied.
 * See the License for the specific language governing permissions and
 * limitations under the License.
 */

package com.duckduckgo.app.cta.ui

import androidx.annotation.WorkerThread
import androidx.lifecycle.LiveData
import com.duckduckgo.app.cta.db.DismissedCtaDao
import com.duckduckgo.app.cta.model.CtaId
import com.duckduckgo.app.cta.model.DismissedCta
import com.duckduckgo.app.cta.ui.HomePanelCta.*
import com.duckduckgo.app.global.DispatcherProvider
import com.duckduckgo.app.global.install.AppInstallStore
import com.duckduckgo.app.global.install.daysInstalled
import com.duckduckgo.app.global.model.Site
import com.duckduckgo.app.global.model.domain
import com.duckduckgo.app.global.model.orderedTrackingEntities
import com.duckduckgo.app.onboarding.store.AppStage
import com.duckduckgo.app.onboarding.store.OnboardingStore
import com.duckduckgo.app.onboarding.store.UserStageStore
import com.duckduckgo.app.onboarding.store.daxOnboardingActive
import com.duckduckgo.app.privacy.db.UserWhitelistDao
import com.duckduckgo.app.settings.db.SettingsDataStore
import com.duckduckgo.app.statistics.Variant
import com.duckduckgo.app.statistics.VariantManager
import com.duckduckgo.app.statistics.pixels.Pixel
import com.duckduckgo.app.survey.db.SurveyDao
import com.duckduckgo.app.survey.model.Survey
import com.duckduckgo.app.trackerdetection.model.TrackingEvent
import com.duckduckgo.app.widget.ui.WidgetCapabilities
import kotlinx.coroutines.withContext
import timber.log.Timber
import javax.inject.Inject
import javax.inject.Singleton
import kotlin.coroutines.CoroutineContext

@Singleton
class CtaViewModel @Inject constructor(
    private val appInstallStore: AppInstallStore,
    private val pixel: Pixel,
    private val surveyDao: SurveyDao,
    private val widgetCapabilities: WidgetCapabilities,
    private val dismissedCtaDao: DismissedCtaDao,
    private val userWhitelistDao: UserWhitelistDao,
    private val variantManager: VariantManager,
    private val settingsDataStore: SettingsDataStore,
    private val onboardingStore: OnboardingStore,
    private val userStageStore: UserStageStore,
    private val dispatchers: DispatcherProvider
) {
    val surveyLiveData: LiveData<Survey> = surveyDao.getLiveScheduled()

    private var activeSurvey: Survey? = null

    private val requiredDaxOnboardingCtas: Array<CtaId> = arrayOf(
        CtaId.DAX_INTRO,
        CtaId.DAX_DIALOG_SERP,
        CtaId.DAX_DIALOG_TRACKERS_FOUND,
        CtaId.DAX_DIALOG_NETWORK,
        CtaId.DAX_END
    )

    fun onSurveyChanged(survey: Survey?): Survey? {
        activeSurvey = survey
        return activeSurvey
    }

    suspend fun hideTipsForever(cta: Cta) {
        settingsDataStore.hideTips = true
        pixel.fire(Pixel.PixelName.ONBOARDING_DAX_ALL_CTA_HIDDEN, cta.pixelCancelParameters())
        userStageStore.stageCompleted(AppStage.DAX_ONBOARDING)
    }

    fun onCtaShown(cta: Cta) {
        cta.shownPixel?.let {
            val canSendPixel = when (cta) {
                is DaxCta -> cta.canSendShownPixel()
                else -> true
            }
            if (canSendPixel) {
                pixel.fire(it, cta.pixelShownParameters())
            }
        }
    }

    suspend fun registerDaxBubbleCtaDismissed(cta: Cta) {
        withContext(dispatchers.io()) {
            if (cta is DaxBubbleCta) {
                dismissedCtaDao.insert(DismissedCta(cta.ctaId))
                completeStageIfDaxOnboardingCompleted()
            }
        }
    }

    private suspend fun completeStageIfDaxOnboardingCompleted() {
        if (daxOnboardingActive() && allOnboardingCtasShown()) {
            Timber.d("Completing DAX ONBOARDING")
            userStageStore.stageCompleted(AppStage.DAX_ONBOARDING)
        }
    }

    suspend fun onUserDismissedCta(cta: Cta) {
        withContext(dispatchers.io()) {
            cta.cancelPixel?.let {
                pixel.fire(it, cta.pixelCancelParameters())
            }

            if (cta is HomePanelCta.Survey) {
                activeSurvey = null
                surveyDao.cancelScheduledSurveys()
            } else {
                dismissedCtaDao.insert(DismissedCta(cta.ctaId))
            }

            completeStageIfDaxOnboardingCompleted()
        }
    }

    fun onUserClickCtaOkButton(cta: Cta) {
        cta.okPixel?.let {
            pixel.fire(it, cta.pixelOkParameters())
        }
    }

    fun onUserClickCtaSecondaryButton(cta: SecondaryButtonCta) {
        cta.secondaryButtonPixel?.let {
            pixel.fire(it, cta.pixelSecondaryButtonParameters())
        }
    }

    suspend fun refreshCta(dispatcher: CoroutineContext, isBrowserShowing: Boolean, site: Site? = null): Cta? {
        surveyCta()?.let {
            return it
        }

        return withContext(dispatcher) {
            if (isBrowserShowing) {
                getBrowserCta(site)
            } else {
                getHomeCta()
            }
        }
    }

    private suspend fun getHomeCta(): Cta? {
        return when {
            canShowDaxIntroCta() -> {
                DaxBubbleCta.DaxIntroCta(onboardingStore, appInstallStore)
            }
            canShowDaxCtaEndOfJourney() -> {
                DaxBubbleCta.DaxEndCta(onboardingStore, appInstallStore)
            }
            canShowWidgetCta() -> {
                if (widgetCapabilities.supportsAutomaticWidgetAdd) AddWidgetAuto else AddWidgetInstructions
            }
            else -> null
        }
    }

    private suspend fun getBrowserCta(site: Site?): Cta? {
        return when {
            canShowDaxDialogCta() -> {
                getDaxDialogCta(site)
            }
            else -> null
        }
    }

    private fun surveyCta(): HomePanelCta.Survey? {
        val survey = activeSurvey
        if (survey?.url != null) {
            val showOnDay = survey.daysInstalled?.toLong()
            val daysInstalled = appInstallStore.daysInstalled()
            if (showOnDay == null || showOnDay == daysInstalled) {
                return Survey(survey)
            }
        }
        return null
    }

    @WorkerThread
    private fun canShowWidgetCta(): Boolean {
        return widgetCapabilities.supportsStandardWidgetAdd &&
                !widgetCapabilities.hasInstalledWidgets &&
                !dismissedCtaDao.exists(CtaId.ADD_WIDGET)
    }

    @WorkerThread
    private suspend fun canShowDaxIntroCta(): Boolean = daxOnboardingActive() && !daxDialogIntroShown() && !settingsDataStore.hideTips

    @WorkerThread
    private suspend fun canShowDaxCtaEndOfJourney(): Boolean = daxOnboardingActive() &&
            !daxDialogEndShown() &&
            daxDialogIntroShown() &&
            !settingsDataStore.hideTips &&
            (daxDialogNetworkShown() || daxDialogOtherShown() || daxDialogSerpShown() || daxDialogTrackersFoundShown())

    private suspend fun canShowDaxDialogCta(): Boolean {
        if (!daxOnboardingActive() || settingsDataStore.hideTips) {
            return false
        }
        return true
    }

    @WorkerThread
    private fun getDaxDialogCta(site: Site?): Cta? {
        val nonNullSite = site ?: return null

        val host = nonNullSite.domain
        if (host == null || userWhitelistDao.contains(host)) {
            return null
        }

        nonNullSite.let {
            // Is major network
            if (it.entity != null) {
                it.entity?.let { entity ->
                    if (!daxDialogNetworkShown() && DaxDialogCta.mainTrackerNetworks.contains(entity.displayName)) {
                        return DaxDialogCta.DaxMainNetworkCta(onboardingStore, appInstallStore, entity.displayName, host)
                    }
                }
            }

            if (isSerpUrl(it.url) && !daxDialogSerpShown()) {
                return DaxDialogCta.DaxSerpCta(onboardingStore, appInstallStore)
            }

            // Trackers blocked
<<<<<<< HEAD
            return if (!daxDialogTrackersFoundShown() && !isSerpUrl(it.url) && hasTrackersInformation(it.trackingEvents)) {
=======
            return if (!daxDialogTrackersFoundShown() && !isSerpUrl(it.url) && it.orderedTrackingEntities().isNotEmpty() && host != null) {
>>>>>>> b6453fcb
                DaxDialogCta.DaxTrackersBlockedCta(onboardingStore, appInstallStore, it.orderedTrackingEntities(), host)
            } else if (!isSerpUrl(it.url) && !daxDialogOtherShown() && !daxDialogTrackersFoundShown() && !daxDialogNetworkShown()) {
                DaxDialogCta.DaxNoSerpCta(onboardingStore, appInstallStore)
            } else {
                null
            }
        }
    }

<<<<<<< HEAD
    private fun hasTrackersInformation(events: List<TrackingEvent>): Boolean =
        events.asSequence()
            .filter { it.entity?.isMajor == true }
            .map { it.entity?.displayName }
            .filterNotNull()
            .any()
=======
    private fun hasPrivacySettingsOn(): Boolean = settingsPrivacySettingsStore.privacyOn
>>>>>>> b6453fcb

    private fun variant(): Variant = variantManager.getVariant()

    private fun daxDialogIntroShown(): Boolean = dismissedCtaDao.exists(CtaId.DAX_INTRO)

    private fun daxDialogEndShown(): Boolean = dismissedCtaDao.exists(CtaId.DAX_END)

    private fun daxDialogSerpShown(): Boolean = dismissedCtaDao.exists(CtaId.DAX_DIALOG_SERP)

    private fun daxDialogOtherShown(): Boolean = dismissedCtaDao.exists(CtaId.DAX_DIALOG_OTHER)

    private fun daxDialogTrackersFoundShown(): Boolean = dismissedCtaDao.exists(CtaId.DAX_DIALOG_TRACKERS_FOUND)

    private fun daxDialogNetworkShown(): Boolean = dismissedCtaDao.exists(CtaId.DAX_DIALOG_NETWORK)

    private fun isSerpUrl(url: String): Boolean = url.contains(DaxDialogCta.SERP)

    private suspend fun daxOnboardingActive(): Boolean = userStageStore.daxOnboardingActive()

    private suspend fun allOnboardingCtasShown(): Boolean {
        return withContext(dispatchers.io()) {
            requiredDaxOnboardingCtas.all {
                dismissedCtaDao.exists(it)
            }
        }
    }
}<|MERGE_RESOLUTION|>--- conflicted
+++ resolved
@@ -239,11 +239,7 @@
             }
 
             // Trackers blocked
-<<<<<<< HEAD
-            return if (!daxDialogTrackersFoundShown() && !isSerpUrl(it.url) && hasTrackersInformation(it.trackingEvents)) {
-=======
-            return if (!daxDialogTrackersFoundShown() && !isSerpUrl(it.url) && it.orderedTrackingEntities().isNotEmpty() && host != null) {
->>>>>>> b6453fcb
+            return if (!daxDialogTrackersFoundShown() && !isSerpUrl(it.url) && it.orderedTrackingEntities().isNotEmpty()) {
                 DaxDialogCta.DaxTrackersBlockedCta(onboardingStore, appInstallStore, it.orderedTrackingEntities(), host)
             } else if (!isSerpUrl(it.url) && !daxDialogOtherShown() && !daxDialogTrackersFoundShown() && !daxDialogNetworkShown()) {
                 DaxDialogCta.DaxNoSerpCta(onboardingStore, appInstallStore)
@@ -253,17 +249,6 @@
         }
     }
 
-<<<<<<< HEAD
-    private fun hasTrackersInformation(events: List<TrackingEvent>): Boolean =
-        events.asSequence()
-            .filter { it.entity?.isMajor == true }
-            .map { it.entity?.displayName }
-            .filterNotNull()
-            .any()
-=======
-    private fun hasPrivacySettingsOn(): Boolean = settingsPrivacySettingsStore.privacyOn
->>>>>>> b6453fcb
-
     private fun variant(): Variant = variantManager.getVariant()
 
     private fun daxDialogIntroShown(): Boolean = dismissedCtaDao.exists(CtaId.DAX_INTRO)
