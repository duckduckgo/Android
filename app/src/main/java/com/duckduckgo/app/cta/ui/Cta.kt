--- conflicted
+++ resolved
@@ -40,11 +40,7 @@
 import kotlinx.android.synthetic.main.include_dax_dialog_cta.view.primaryCta
 
 interface DialogCta {
-<<<<<<< HEAD
-    fun showCta(activity: FragmentActivity): DaxDialog
-=======
     fun createCta(activity: FragmentActivity): DaxDialog
->>>>>>> 82362dc2
 }
 
 
@@ -71,18 +67,10 @@
     override val okPixel: Pixel.PixelName?,
     override val cancelPixel: Pixel.PixelName?,
     var ctaPixelParam: String,
-<<<<<<< HEAD
     val ctaHelper: CtaHelper
 ) : Cta, DialogCta {
 
-    override fun showCta(activity: FragmentActivity) = DaxDialog(getDaxText(activity), activity.resources.getString(okButton))
-=======
-    val onboardingStore: OnboardingStore,
-    val appInstallStore: AppInstallStore
-) : Cta, DialogCta {
-
     override fun createCta(activity: FragmentActivity) = DaxDialog(getDaxText(activity), activity.resources.getString(okButton))
->>>>>>> 82362dc2
 
     override fun pixelCancelParameters(): Map<String, String?> = mapOf(Pixel.PixelParameter.CTA_SHOWN to ctaPixelParam)
 
@@ -119,11 +107,7 @@
             ctaHelper
         ) {
 
-<<<<<<< HEAD
-        override fun showCta(activity: FragmentActivity): DaxDialog =
-=======
         override fun createCta(activity: FragmentActivity): DaxDialog =
->>>>>>> 82362dc2
             DaxDialog(getDaxText(activity), activity.resources.getString(okButton), false)
 
         override fun getDaxText(context: Context): String {
@@ -150,11 +134,7 @@
             }
         }
 
-<<<<<<< HEAD
-        override fun showCta(activity: FragmentActivity): DaxDialog {
-=======
         override fun createCta(activity: FragmentActivity): DaxDialog {
->>>>>>> 82362dc2
             return DaxDialog(getDaxText(activity), activity.resources.getString(okButton)).apply {
                 val privacyGradeButton = activity.findViewById<View>(R.id.privacyGradeButton)
                 onAnimationFinishedListener {
@@ -191,11 +171,7 @@
         ctaHelper
     ) {
 
-<<<<<<< HEAD
-        override fun showCta(activity: FragmentActivity): DaxDialog {
-=======
         override fun createCta(activity: FragmentActivity): DaxDialog {
->>>>>>> 82362dc2
             return DaxDialog(getDaxText(activity), activity.resources.getString(okButton)).apply {
                 val fireButton = activity.findViewById<View>(R.id.fire)
                 onAnimationFinishedListener {
@@ -218,12 +194,7 @@
     override val okPixel: Pixel.PixelName?,
     override val cancelPixel: Pixel.PixelName?,
     val ctaPixelParam: String,
-<<<<<<< HEAD
     private val ctaHelper: CtaHelper
-=======
-    val onboardingStore: OnboardingStore,
-    val appInstallStore: AppInstallStore
->>>>>>> 82362dc2
 ) : Cta, ViewCta {
 
     override fun showCta(view: View) {
