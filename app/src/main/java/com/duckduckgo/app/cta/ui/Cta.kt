/*
 * Copyright (c) 2019 DuckDuckGo
 *
 * Licensed under the Apache License, Version 2.0 (the "License");
 * you may not use this file except in compliance with the License.
 * You may obtain a copy of the License at
 *
 *     http://www.apache.org/licenses/LICENSE-2.0
 *
 * Unless required by applicable law or agreed to in writing, software
 * distributed under the License is distributed on an "AS IS" BASIS,
 * WITHOUT WARRANTIES OR CONDITIONS OF ANY KIND, either express or implied.
 * See the License for the specific language governing permissions and
 * limitations under the License.
 */

package com.duckduckgo.app.cta.ui

import android.content.Context
import android.net.Uri
import android.view.View
import androidx.annotation.AnyRes
import androidx.annotation.DrawableRes
import androidx.annotation.StringRes
import androidx.fragment.app.FragmentActivity
import com.duckduckgo.app.browser.R
import com.duckduckgo.app.browser.defaultbrowsing.DefaultBrowserDetector
import com.duckduckgo.app.cta.model.CtaId
import com.duckduckgo.app.cta.ui.DaxCta.Companion.MAX_DAYS_ALLOWED
import com.duckduckgo.app.global.baseHost
import com.duckduckgo.app.global.install.AppInstallStore
import com.duckduckgo.app.global.install.daysInstalled
import com.duckduckgo.app.global.view.*
import com.duckduckgo.app.onboarding.store.OnboardingStore
import com.duckduckgo.app.statistics.pixels.Pixel
import com.duckduckgo.app.trackerdetection.model.TrackingEvent
import com.duckduckgo.app.widget.ui.WidgetCapabilities
import kotlinx.android.synthetic.main.include_cta_buttons.view.*
import kotlinx.android.synthetic.main.include_cta_content.view.*
import kotlinx.android.synthetic.main.include_dax_dialog_cta.view.*

interface DialogCta {
    fun createCta(activity: FragmentActivity): DaxDialog
}

interface ViewCta {
    fun showCta(view: View)
}

interface DaxCta {
    val onboardingStore: OnboardingStore
    val appInstallStore: AppInstallStore
    var ctaPixelParam: String

    companion object {
        const val MAX_DAYS_ALLOWED = 3
    }
}

interface Cta {
    val ctaId: CtaId
    val shownPixel: Pixel.PixelName?
    val okPixel: Pixel.PixelName?
    val cancelPixel: Pixel.PixelName?

    fun pixelShownParameters(): Map<String, String>
    fun pixelCancelParameters(): Map<String, String>
    fun pixelOkParameters(): Map<String, String>
}

interface SecondaryButtonCta {
    val secondaryButtonPixel: Pixel.PixelName?

    fun pixelSecondaryButtonParameters(): Map<String, String>
}

interface SecondaryButtonCta {
    val secondaryButtonPixel: Pixel.PixelName?

    fun pixelSecondaryButtonParameters(): Map<String, String?>
}

sealed class DaxDialogCta(
    override val ctaId: CtaId,
    @AnyRes open val description: Int,
    @StringRes open val okButton: Int,
    override val shownPixel: Pixel.PixelName?,
    override val okPixel: Pixel.PixelName?,
    override val cancelPixel: Pixel.PixelName?,
    override var ctaPixelParam: String,
    override val onboardingStore: OnboardingStore,
    override val appInstallStore: AppInstallStore
) : Cta, DialogCta, DaxCta {

    override fun createCta(activity: FragmentActivity): DaxDialog = TypewriterDaxDialog(getDaxText(activity), activity.resources.getString(okButton))

    override fun pixelCancelParameters(): Map<String, String> = mapOf(Pixel.PixelParameter.CTA_SHOWN to ctaPixelParam)

    override fun pixelOkParameters(): Map<String, String> = mapOf(Pixel.PixelParameter.CTA_SHOWN to ctaPixelParam)

    override fun pixelShownParameters(): Map<String, String> = mapOf(Pixel.PixelParameter.CTA_SHOWN to addCtaToHistory(ctaPixelParam))

    open fun getDaxText(context: Context): String = context.getString(description)

    class DaxSerpCta(override val onboardingStore: OnboardingStore, override val appInstallStore: AppInstallStore) : DaxDialogCta(
        CtaId.DAX_DIALOG_SERP,
        R.string.daxSerpCtaText,
        R.string.daxDialogPhew,
        Pixel.PixelName.ONBOARDING_DAX_CTA_SHOWN,
        Pixel.PixelName.ONBOARDING_DAX_CTA_OK_BUTTON,
        null,
        Pixel.PixelValues.DAX_SERP_CTA,
        onboardingStore,
        appInstallStore
    )

    class DefaultBrowserCta(
        defaultBrowserDetector: DefaultBrowserDetector,
        override val onboardingStore: OnboardingStore,
        override val appInstallStore: AppInstallStore,
        private val defaultBrowserCtaBehavior: DefaultBrowserCtaBehavior = getDefaultBrowserCtaBehavior(defaultBrowserDetector)
    ) : DaxDialogCta(
        ctaId = CtaId.DAX_DIALOG_DEFAULT_BROWSER,
        description = R.string.daxDefaultBrowserCtaText,
        okButton = defaultBrowserCtaBehavior.primaryButtonStringRes,
        shownPixel = Pixel.PixelName.ONBOARDING_DAX_CTA_SHOWN,
        okPixel = Pixel.PixelName.ONBOARDING_DAX_CTA_OK_BUTTON,
        cancelPixel = null,
        ctaPixelParam = defaultBrowserCtaBehavior.ctaPixelParam,
        onboardingStore = onboardingStore,
        appInstallStore = appInstallStore
    ), SecondaryButtonCta {

        override val secondaryButtonPixel: Pixel.PixelName = Pixel.PixelName.ONBOARDING_DAX_CTA_CANCEL_BUTTON

        val primaryAction: DefaultBrowserAction
            get() = defaultBrowserCtaBehavior.action

        override fun createCta(activity: FragmentActivity): DaxDialog {
            return TypewriterDaxDialog(
                daxText = getDaxText(activity),
                primaryButtonText = activity.resources.getString(okButton),
                secondaryButtonText = activity.resources.getString(R.string.daxDialogMaybeLater),
                toolbarDimmed = true
            )
        }

<<<<<<< HEAD
        override fun pixelSecondaryButtonParameters(): Map<String, String?> = mapOf(Pixel.PixelParameter.CTA_SHOWN to ctaPixelParam)
=======
        override fun pixelSecondaryButtonParameters(): Map<String, String> = mapOf(Pixel.PixelParameter.CTA_SHOWN to ctaPixelParam)
>>>>>>> 52373292

        sealed class DefaultBrowserAction {
            object ShowSettings : DefaultBrowserAction()
            object ShowSystemDialog : DefaultBrowserAction()
        }

        sealed class DefaultBrowserCtaBehavior(val primaryButtonStringRes: Int, val ctaPixelParam: String, val action: DefaultBrowserAction) {
            object Settings : DefaultBrowserCtaBehavior(
                primaryButtonStringRes = R.string.daxDialogSettings,
                ctaPixelParam = Pixel.PixelValues.DAX_DEFAULT_BROWSER_CTA_SETTINGS,
                action = DefaultBrowserAction.ShowSettings
            )

            object Dialog : DefaultBrowserCtaBehavior(
                primaryButtonStringRes = R.string.daxDialogYes,
                ctaPixelParam = Pixel.PixelValues.DAX_DEFAULT_BROWSER_CTA_DIALOG,
                action = DefaultBrowserAction.ShowSystemDialog
            )
        }

        companion object {
            private fun getDefaultBrowserCtaBehavior(defaultBrowserDetector: DefaultBrowserDetector): DefaultBrowserCtaBehavior {
                return if (defaultBrowserDetector.hasDefaultBrowser()) {
                    DefaultBrowserCtaBehavior.Settings
                } else {
                    DefaultBrowserCtaBehavior.Dialog
                }
            }
        }
    }

    class SearchWidgetCta(
        widgetCapabilities: WidgetCapabilities,
        override val onboardingStore: OnboardingStore,
        override val appInstallStore: AppInstallStore,
        private val searchWidgetCtaBehavior: SearchWidgetCtaBehavior = getSearchWidgetBehavior(widgetCapabilities)
    ) : DaxDialogCta(
        ctaId = CtaId.DAX_DIALOG_SEARCH_WIDGET,
        description = R.string.daxSearchWidgetCtaText,
        okButton = R.string.daxDialogAddWidget,
        shownPixel = Pixel.PixelName.ONBOARDING_DAX_CTA_SHOWN,
        okPixel = Pixel.PixelName.ONBOARDING_DAX_CTA_OK_BUTTON,
        cancelPixel = null,
        ctaPixelParam = searchWidgetCtaBehavior.ctaPixelParam,
        onboardingStore = onboardingStore,
        appInstallStore = appInstallStore
    ), SecondaryButtonCta {

        override val secondaryButtonPixel: Pixel.PixelName = Pixel.PixelName.ONBOARDING_DAX_CTA_CANCEL_BUTTON

        val primaryAction: SearchWidgetAction
            get() = searchWidgetCtaBehavior.action

        override fun createCta(activity: FragmentActivity): DaxDialog {
            return TypewriterDaxDialog(
                daxText = getDaxText(activity),
                primaryButtonText = activity.resources.getString(okButton),
                secondaryButtonText = activity.resources.getString(R.string.daxDialogMaybeLater),
                toolbarDimmed = true
            )
        }

<<<<<<< HEAD
        override fun pixelSecondaryButtonParameters(): Map<String, String?> = mapOf(Pixel.PixelParameter.CTA_SHOWN to ctaPixelParam)
=======
        override fun pixelSecondaryButtonParameters(): Map<String, String> = mapOf(Pixel.PixelParameter.CTA_SHOWN to ctaPixelParam)
>>>>>>> 52373292

        sealed class SearchWidgetAction {
            object AddAutomatic : SearchWidgetAction()
            object AddManually : SearchWidgetAction()
        }

        sealed class SearchWidgetCtaBehavior(val ctaPixelParam: String, val action: SearchWidgetAction) {
            object Automatic : SearchWidgetCtaBehavior(Pixel.PixelValues.DAX_SEARCH_WIDGET_CTA_AUTO, SearchWidgetAction.AddAutomatic)
            object Manual : SearchWidgetCtaBehavior(Pixel.PixelValues.DAX_SEARCH_WIDGET_CTA_MANUAL, SearchWidgetAction.AddManually)
        }

        companion object {
            private fun getSearchWidgetBehavior(widgetCapabilities: WidgetCapabilities): SearchWidgetCtaBehavior {
                return if (widgetCapabilities.supportsAutomaticWidgetAdd) {
                    SearchWidgetCtaBehavior.Automatic
                } else {
                    SearchWidgetCtaBehavior.Manual
                }
            }
        }
    }

    class DaxTrackersBlockedCta(
        override val onboardingStore: OnboardingStore,
        override val appInstallStore: AppInstallStore,
        val trackers: List<TrackingEvent>,
        val host: String
    ) : DaxDialogCta(
        CtaId.DAX_DIALOG_TRACKERS_FOUND,
        R.plurals.daxTrackersBlockedCtaText,
        R.string.daxDialogHighFive,
        Pixel.PixelName.ONBOARDING_DAX_CTA_SHOWN,
        Pixel.PixelName.ONBOARDING_DAX_CTA_OK_BUTTON,
        null,
        Pixel.PixelValues.DAX_TRACKERS_BLOCKED_CTA,
        onboardingStore,
        appInstallStore
    ) {

        override fun createCta(activity: FragmentActivity): DaxDialog =
            TypewriterDaxDialog(daxText = getDaxText(activity), primaryButtonText = activity.resources.getString(okButton), toolbarDimmed = false)

        override fun getDaxText(context: Context): String {
            val trackersFiltered = trackers.asSequence()
                .filter { it.entity?.isMajor == true }
                .map { it.entity?.displayName }
                .filterNotNull()
                .distinct()
                .take(MAX_TRACKERS_SHOWS)
                .toList()

            val trackersText = trackersFiltered.joinToString(", ")
            val size = trackers.size - trackersFiltered.size
            val quantityString =
                if (size == 0) {
                    context.resources.getString(R.string.daxTrackersBlockedCtaZeroText)
                } else {
                    context.resources.getQuantityString(description, size, size)
                }
            return "<b>$trackersText</b>$quantityString"
        }
    }

    class DaxMainNetworkCta(
        override val onboardingStore: OnboardingStore,
        override val appInstallStore: AppInstallStore,
        val network: String,
        private val siteHost: String
    ) : DaxDialogCta(
        CtaId.DAX_DIALOG_NETWORK,
        R.string.daxMainNetworkStep1CtaText,
        R.string.daxDialogNext,
        Pixel.PixelName.ONBOARDING_DAX_CTA_SHOWN,
        Pixel.PixelName.ONBOARDING_DAX_CTA_OK_BUTTON,
        null,
        Pixel.PixelValues.DAX_NETWORK_CTA_1,
        onboardingStore,
        appInstallStore
    ) {

        override fun getDaxText(context: Context): String {
            return if (isFromSameNetworkDomain()) {
                context.resources.getString(R.string.daxMainNetworkStep1CtaText, network)
            } else {
                context.resources.getString(R.string.daxMainNetworkStep1OwnedCtaText, Uri.parse(siteHost).baseHost?.removePrefix("m."), network)
            }
        }

        override fun createCta(activity: FragmentActivity): DaxDialog {
            return DaxDialogHighlightView(
                TypewriterDaxDialog(daxText = getDaxText(activity), primaryButtonText = activity.resources.getString(okButton))
            ).apply {
                val privacyGradeButton = activity.findViewById<View>(R.id.privacyGradeButton)
                onAnimationFinishedListener {
                    if (isFromSameNetworkDomain()) {
                        startHighlightViewAnimation(privacyGradeButton, timesBigger = 0.7f)
                    }
                }
            }
        }

        fun setSecondDialog(dialog: DaxDialog, activity: FragmentActivity) {
            ctaPixelParam = Pixel.PixelValues.DAX_NETWORK_CTA_2
            dialog.setDaxText(activity.resources.getString(R.string.daxMainNetworkStep2CtaText, firstParagraph(activity), network))
            dialog.setButtonText(activity.resources.getString(R.string.daxDialogGotIt))
            dialog.onAnimationFinishedListener { }
            dialog.setDialogAndStartAnimation()
        }

        private fun firstParagraph(activity: FragmentActivity): String {
            val percentage = networkPropertyPercentages[network]
            return if (percentage != null)
                activity.resources.getString(R.string.daxMainNetworkStep21CtaText, network, percentage)
            else activity.resources.getString(R.string.daxMainNetworkStep211CtaText, network)
        }

        private fun isFromSameNetworkDomain(): Boolean = mainTrackerDomains.any { siteHost.contains(it) }
    }

    class DaxNoSerpCta(override val onboardingStore: OnboardingStore, override val appInstallStore: AppInstallStore) : DaxDialogCta(
        CtaId.DAX_DIALOG_OTHER,
        R.string.daxNonSerpCtaText,
        R.string.daxDialogGotIt,
        Pixel.PixelName.ONBOARDING_DAX_CTA_SHOWN,
        Pixel.PixelName.ONBOARDING_DAX_CTA_OK_BUTTON,
        null,
        Pixel.PixelValues.DAX_NO_TRACKERS_CTA,
        onboardingStore,
        appInstallStore
    ) {
        override fun createCta(activity: FragmentActivity): DaxDialog {
            return DaxDialogHighlightView(
                TypewriterDaxDialog(
                    daxText = getDaxText(activity),
                    primaryButtonText = activity.resources.getString(okButton)
                )
            ).apply {
                val fireButton = activity.findViewById<View>(R.id.fire)
                onAnimationFinishedListener {
                    startHighlightViewAnimation(fireButton)
                }
            }
        }
    }

    companion object {
        private const val MAX_TRACKERS_SHOWS = 2
        const val SERP = "duckduckgo"
        private val mainTrackerDomains = listOf("facebook", "google")
        private val networkPropertyPercentages = mapOf(Pair("Google", "90%"), Pair("Facebook", "40%"))
        val mainTrackerNetworks = listOf("Facebook", "Google")
    }
}

sealed class DaxBubbleCta(
    override val ctaId: CtaId,
    @StringRes open val description: Int,
    override val shownPixel: Pixel.PixelName?,
    override val okPixel: Pixel.PixelName?,
    override val cancelPixel: Pixel.PixelName?,
    override var ctaPixelParam: String,
    override val onboardingStore: OnboardingStore,
    override val appInstallStore: AppInstallStore
) : Cta, ViewCta, DaxCta {

    override fun showCta(view: View) {
        val daxText = view.context.getString(description)
        view.show()
        view.alpha = 1f
        view.hiddenTextCta.text = daxText.html(view.context)
        view.primaryCta.hide()
        view.dialogTextCta.startTypingAnimation(daxText, true)
    }

    override fun pixelCancelParameters(): Map<String, String> = mapOf(Pixel.PixelParameter.CTA_SHOWN to ctaPixelParam)

    override fun pixelOkParameters(): Map<String, String> = mapOf(Pixel.PixelParameter.CTA_SHOWN to ctaPixelParam)

    override fun pixelShownParameters(): Map<String, String> = mapOf(Pixel.PixelParameter.CTA_SHOWN to addCtaToHistory(ctaPixelParam))

    class DaxIntroCta(override val onboardingStore: OnboardingStore, override val appInstallStore: AppInstallStore) : DaxBubbleCta(
        CtaId.DAX_INTRO,
        R.string.daxIntroCtaText,
        Pixel.PixelName.ONBOARDING_DAX_CTA_SHOWN,
        Pixel.PixelName.ONBOARDING_DAX_CTA_OK_BUTTON,
        null,
        Pixel.PixelValues.DAX_INITIAL_CTA,
        onboardingStore,
        appInstallStore
    )

    class DaxEndCta(override val onboardingStore: OnboardingStore, override val appInstallStore: AppInstallStore) : DaxBubbleCta(
        CtaId.DAX_END,
        R.string.daxEndCtaText,
        Pixel.PixelName.ONBOARDING_DAX_CTA_SHOWN,
        Pixel.PixelName.ONBOARDING_DAX_CTA_OK_BUTTON,
        null,
        Pixel.PixelValues.DAX_END_CTA,
        onboardingStore,
        appInstallStore
    )
}

sealed class HomePanelCta(
    override val ctaId: CtaId,
    @DrawableRes open val image: Int,
    @StringRes open val title: Int,
    @StringRes open val description: Int,
    @StringRes open val okButton: Int,
    @StringRes open val dismissButton: Int,
    override val shownPixel: Pixel.PixelName?,
    override val okPixel: Pixel.PixelName?,
    override val cancelPixel: Pixel.PixelName?
) : Cta, ViewCta {

    override fun showCta(view: View) {
        view.ctaIcon.setImageResource(image)
        view.ctaTitle.text = view.context.getString(title)
        view.ctaSubtitle.text = view.context.getString(description)
        view.ctaOkButton.text = view.context.getString(okButton)
        view.ctaDismissButton.text = view.context.getString(dismissButton)
        view.show()
    }

    override fun pixelCancelParameters(): Map<String, String> = emptyMap()

    override fun pixelOkParameters(): Map<String, String> = emptyMap()

    override fun pixelShownParameters(): Map<String, String> = emptyMap()

    data class Survey(val survey: com.duckduckgo.app.survey.model.Survey) : HomePanelCta(
        CtaId.SURVEY,
        R.drawable.survey_cta_icon,
        R.string.surveyCtaTitle,
        R.string.surveyCtaDescription,
        R.string.surveyCtaLaunchButton,
        R.string.surveyCtaDismissButton,
        Pixel.PixelName.SURVEY_CTA_SHOWN,
        Pixel.PixelName.SURVEY_CTA_LAUNCHED,
        Pixel.PixelName.SURVEY_CTA_DISMISSED
    )

    object AddWidgetAuto : HomePanelCta(
        CtaId.ADD_WIDGET,
        R.drawable.add_widget_cta_icon,
        R.string.addWidgetCtaTitle,
        R.string.addWidgetCtaDescription,
        R.string.addWidgetCtaAutoLaunchButton,
        R.string.addWidgetCtaDismissButton,
        Pixel.PixelName.WIDGET_CTA_SHOWN,
        Pixel.PixelName.WIDGET_CTA_LAUNCHED,
        Pixel.PixelName.WIDGET_CTA_DISMISSED
    )

    object AddWidgetInstructions : HomePanelCta(
        CtaId.ADD_WIDGET,
        R.drawable.add_widget_cta_icon,
        R.string.addWidgetCtaTitle,
        R.string.addWidgetCtaDescription,
        R.string.addWidgetCtaInstructionsLaunchButton,
        R.string.addWidgetCtaDismissButton,
        Pixel.PixelName.WIDGET_LEGACY_CTA_SHOWN,
        Pixel.PixelName.WIDGET_LEGACY_CTA_LAUNCHED,
        Pixel.PixelName.WIDGET_LEGACY_CTA_DISMISSED
    )
}

fun DaxCta.addCtaToHistory(newCta: String): String {
    val param = onboardingStore.onboardingDialogJourney?.split("-").orEmpty().toMutableList()
    val daysInstalled = minOf(appInstallStore.daysInstalled().toInt(), MAX_DAYS_ALLOWED)
    param.add("$newCta:${daysInstalled}")
    val finalParam = param.joinToString("-")
    onboardingStore.onboardingDialogJourney = finalParam
    return finalParam
}

fun DaxCta.canSendShownPixel(): Boolean {
    val param = onboardingStore.onboardingDialogJourney?.split("-").orEmpty().toMutableList()
    return !(param.isNotEmpty() && param.last().contains(ctaPixelParam))
}<|MERGE_RESOLUTION|>--- conflicted
+++ resolved
@@ -74,12 +74,6 @@
     fun pixelSecondaryButtonParameters(): Map<String, String>
 }
 
-interface SecondaryButtonCta {
-    val secondaryButtonPixel: Pixel.PixelName?
-
-    fun pixelSecondaryButtonParameters(): Map<String, String?>
-}
-
 sealed class DaxDialogCta(
     override val ctaId: CtaId,
     @AnyRes open val description: Int,
@@ -145,11 +139,7 @@
             )
         }
 
-<<<<<<< HEAD
-        override fun pixelSecondaryButtonParameters(): Map<String, String?> = mapOf(Pixel.PixelParameter.CTA_SHOWN to ctaPixelParam)
-=======
         override fun pixelSecondaryButtonParameters(): Map<String, String> = mapOf(Pixel.PixelParameter.CTA_SHOWN to ctaPixelParam)
->>>>>>> 52373292
 
         sealed class DefaultBrowserAction {
             object ShowSettings : DefaultBrowserAction()
@@ -212,11 +202,7 @@
             )
         }
 
-<<<<<<< HEAD
-        override fun pixelSecondaryButtonParameters(): Map<String, String?> = mapOf(Pixel.PixelParameter.CTA_SHOWN to ctaPixelParam)
-=======
         override fun pixelSecondaryButtonParameters(): Map<String, String> = mapOf(Pixel.PixelParameter.CTA_SHOWN to ctaPixelParam)
->>>>>>> 52373292
 
         sealed class SearchWidgetAction {
             object AddAutomatic : SearchWidgetAction()
