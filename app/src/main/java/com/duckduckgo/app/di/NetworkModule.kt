/*
 * Copyright (c) 2017 DuckDuckGo
 *
 * Licensed under the Apache License, Version 2.0 (the "License");
 * you may not use this file except in compliance with the License.
 * You may obtain a copy of the License at
 *
 *     http://www.apache.org/licenses/LICENSE-2.0
 *
 * Unless required by applicable law or agreed to in writing, software
 * distributed under the License is distributed on an "AS IS" BASIS,
 * WITHOUT WARRANTIES OR CONDITIONS OF ANY KIND, either express or implied.
 * See the License for the specific language governing permissions and
 * limitations under the License.
 */

package com.duckduckgo.app.di

import android.content.Context
import com.duckduckgo.app.autocomplete.api.AutoCompleteService
import com.duckduckgo.app.brokensite.api.BrokenSiteSender
import com.duckduckgo.app.brokensite.api.BrokenSiteSubmitter
import com.duckduckgo.app.email.api.EmailService
import com.duckduckgo.app.browser.useragent.UserAgentProvider
import com.duckduckgo.app.feedback.api.FeedbackService
import com.duckduckgo.app.feedback.api.FeedbackSubmitter
import com.duckduckgo.app.feedback.api.FireAndForgetFeedbackSubmitter
import com.duckduckgo.app.feedback.api.SubReasonApiMapper
import com.duckduckgo.app.global.AppUrl.Url
import com.duckduckgo.app.global.api.*
import com.duckduckgo.app.global.plugins.PluginPoint
import com.duckduckgo.app.httpsupgrade.api.HttpsUpgradeService
import com.duckduckgo.app.statistics.VariantManager
import com.duckduckgo.app.statistics.pixels.Pixel
import com.duckduckgo.app.statistics.store.StatisticsDataStore
import com.duckduckgo.app.surrogates.api.ResourceSurrogateListService
import com.duckduckgo.app.survey.api.SurveyService
import com.duckduckgo.app.trackerdetection.api.TrackerListService
import com.duckduckgo.app.trackerdetection.db.TdsMetadataDao
import com.duckduckgo.feature.toggles.api.FeatureToggle
import com.duckduckgo.privacy.config.api.Gpc
import com.squareup.moshi.Moshi
import dagger.Module
import dagger.Provides
import kotlinx.coroutines.CoroutineScope
import okhttp3.Cache
import okhttp3.Interceptor
import okhttp3.OkHttpClient
import retrofit2.Retrofit
import retrofit2.adapter.rxjava2.RxJava2CallAdapterFactory
import retrofit2.converter.moshi.MoshiConverterFactory
import retrofit2.converter.scalars.ScalarsConverterFactory
import timber.log.Timber
import java.io.File
import javax.inject.Named
import javax.inject.Singleton

@Module
class NetworkModule {

    @Provides
    @Singleton
    @Named("api")
    fun apiOkHttpClient(
        context: Context,
        apiRequestInterceptor: ApiRequestInterceptor,
        apiInterceptorPlugins: PluginPoint<ApiInterceptorPlugin>
    ): OkHttpClient {
        val cacheLocation = File(context.cacheDir, NetworkApiCache.FILE_NAME)
        val cache = Cache(cacheLocation, CACHE_SIZE)
        return OkHttpClient.Builder()
            .addInterceptor(apiRequestInterceptor)
            .cache(cache).apply {
                apiInterceptorPlugins.getPlugins().forEach {
                    addInterceptor(it.getInterceptor())
                }
            }
            .build()
    }

    @Provides
    @Singleton
    @Named("nonCaching")
    fun pixelOkHttpClient(
        apiRequestInterceptor: ApiRequestInterceptor,
        pixelReQueryInterceptor: PixelReQueryInterceptor,
<<<<<<< HEAD
        pixelAtbRemovalInterceptor: PixelAtbRemovalInterceptor,
        pixelInterceptorPlugins: PluginPoint<PixelInterceptorPlugin>,
=======
        pixelEmailRemovalInterceptor: PixelEmailRemovalInterceptor
>>>>>>> c75e68da
    ): OkHttpClient {
        return OkHttpClient.Builder()
            .addInterceptor(apiRequestInterceptor)
            .addInterceptor(pixelReQueryInterceptor)
<<<<<<< HEAD
            .addInterceptor(pixelAtbRemovalInterceptor)
            .apply {
                pixelInterceptorPlugins.getPlugins().forEach { addInterceptor(it.getInterceptor()) }
            }
=======
            .addInterceptor(pixelEmailRemovalInterceptor)
>>>>>>> c75e68da
            // shall be the last one as it is logging the pixel request url that goes out
            .addInterceptor { chain: Interceptor.Chain ->
                Timber.v("Pixel url request: ${chain.request().url}")
                return@addInterceptor chain.proceed(chain.request())
            }
            .build()
    }

    @Provides
    @Singleton
    @Named("api")
    fun apiRetrofit(@Named("api") okHttpClient: OkHttpClient, moshi: Moshi): Retrofit {
        return Retrofit.Builder()
            .baseUrl(Url.API)
            .client(okHttpClient)
            .addConverterFactory(ScalarsConverterFactory.create())
            .addCallAdapterFactory(RxJava2CallAdapterFactory.create())
            .addConverterFactory(MoshiConverterFactory.create(moshi))
            .build()
    }

    @Provides
    @Singleton
    @Named("nonCaching")
    fun nonCachingRetrofit(@Named("nonCaching") okHttpClient: OkHttpClient, moshi: Moshi): Retrofit {
        return Retrofit.Builder()
            .baseUrl(Url.API)
            .client(okHttpClient)
            .addCallAdapterFactory(RxJava2CallAdapterFactory.create())
            .addConverterFactory(MoshiConverterFactory.create(moshi))
            .build()
    }

    @Provides
    fun apiRequestInterceptor(
        context: Context,
        userAgentProvider: UserAgentProvider
    ): ApiRequestInterceptor {
        return ApiRequestInterceptor(context, userAgentProvider)
    }

    @Provides
    fun pixelReQueryInterceptor(): PixelReQueryInterceptor {
        return PixelReQueryInterceptor()
    }

    @Provides
    fun pixelEmailRemovalInterceptor(): PixelEmailRemovalInterceptor {
        return PixelEmailRemovalInterceptor()
    }

    @Provides
    fun trackerListService(@Named("api") retrofit: Retrofit): TrackerListService =
        retrofit.create(TrackerListService::class.java)

    @Provides
    fun httpsUpgradeService(@Named("api") retrofit: Retrofit): HttpsUpgradeService =
        retrofit.create(HttpsUpgradeService::class.java)

    @Provides
    fun autoCompleteService(@Named("nonCaching") retrofit: Retrofit): AutoCompleteService =
        retrofit.create(AutoCompleteService::class.java)

    @Provides
    fun emailService(@Named("nonCaching") retrofit: Retrofit): EmailService =
        retrofit.create(EmailService::class.java)

    @Provides
    fun surrogatesService(@Named("api") retrofit: Retrofit): ResourceSurrogateListService =
        retrofit.create(ResourceSurrogateListService::class.java)

    @Provides
    fun brokenSiteSender(
        statisticsStore: StatisticsDataStore,
        variantManager: VariantManager,
        tdsMetadataDao: TdsMetadataDao,
        pixel: Pixel,
        gpc: Gpc,
        featureToggle: FeatureToggle,
        @AppCoroutineScope appCoroutineScope: CoroutineScope
    ): BrokenSiteSender =
        BrokenSiteSubmitter(statisticsStore, variantManager, tdsMetadataDao, gpc, featureToggle, pixel, appCoroutineScope)

    @Provides
    fun surveyService(@Named("api") retrofit: Retrofit): SurveyService =
        retrofit.create(SurveyService::class.java)

    @Provides
    fun feedbackSubmitter(
        feedbackService: FeedbackService,
        variantManager: VariantManager,
        apiKeyMapper: SubReasonApiMapper,
        statisticsStore: StatisticsDataStore,
        pixel: Pixel,
        @AppCoroutineScope appCoroutineScope: CoroutineScope
    ): FeedbackSubmitter =
        FireAndForgetFeedbackSubmitter(feedbackService, variantManager, apiKeyMapper, statisticsStore, pixel, appCoroutineScope)

    @Provides
    fun feedbackService(@Named("api") retrofit: Retrofit): FeedbackService =
        retrofit.create(FeedbackService::class.java)

    companion object {
        private const val CACHE_SIZE: Long = 10 * 1024 * 1024 // 10MB
    }
}<|MERGE_RESOLUTION|>--- conflicted
+++ resolved
@@ -84,24 +84,16 @@
     fun pixelOkHttpClient(
         apiRequestInterceptor: ApiRequestInterceptor,
         pixelReQueryInterceptor: PixelReQueryInterceptor,
-<<<<<<< HEAD
-        pixelAtbRemovalInterceptor: PixelAtbRemovalInterceptor,
+        pixelEmailRemovalInterceptor: PixelEmailRemovalInterceptor,
         pixelInterceptorPlugins: PluginPoint<PixelInterceptorPlugin>,
-=======
-        pixelEmailRemovalInterceptor: PixelEmailRemovalInterceptor
->>>>>>> c75e68da
     ): OkHttpClient {
         return OkHttpClient.Builder()
             .addInterceptor(apiRequestInterceptor)
             .addInterceptor(pixelReQueryInterceptor)
-<<<<<<< HEAD
-            .addInterceptor(pixelAtbRemovalInterceptor)
+            .addInterceptor(pixelEmailRemovalInterceptor)
             .apply {
                 pixelInterceptorPlugins.getPlugins().forEach { addInterceptor(it.getInterceptor()) }
             }
-=======
-            .addInterceptor(pixelEmailRemovalInterceptor)
->>>>>>> c75e68da
             // shall be the last one as it is logging the pixel request url that goes out
             .addInterceptor { chain: Interceptor.Chain ->
                 Timber.v("Pixel url request: ${chain.request().url}")
