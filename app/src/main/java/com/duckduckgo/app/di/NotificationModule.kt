--- conflicted
+++ resolved
@@ -30,11 +30,8 @@
 import com.duckduckgo.app.notification.model.ClearDataNotification
 import com.duckduckgo.app.notification.model.UseOurAppNotification
 import com.duckduckgo.app.notification.model.PrivacyProtectionNotification
-<<<<<<< HEAD
+import com.duckduckgo.app.notification.model.WebsiteNotification
 import com.duckduckgo.app.onboarding.store.UserStageStore
-=======
-import com.duckduckgo.app.notification.model.WebsiteNotification
->>>>>>> 046beaf0
 import com.duckduckgo.app.privacy.db.PrivacyProtectionCountDao
 import com.duckduckgo.app.settings.db.SettingsDataStore
 import com.duckduckgo.app.statistics.VariantManager
@@ -159,31 +156,25 @@
         workManager: WorkManager,
         clearDataNotification: ClearDataNotification,
         privacyProtectionNotification: PrivacyProtectionNotification,
-<<<<<<< HEAD
-        useOurAppNotification: UseOurAppNotification,
-        stageStore: UserStageStore
-=======
         @Named("dripA1Notification") dripA1Notification: WebsiteNotification,
         @Named("dripA2Notification") dripA2Notification: WebsiteNotification,
         @Named("dripB1Notification") dripB1Notification: AppFeatureNotification,
         @Named("dripB2Notification") dripB2Notification: AppFeatureNotification,
-        variantManager: VariantManager
->>>>>>> 046beaf0
+        useOurAppNotification: UseOurAppNotification,
+        variantManager: VariantManager,
+        stageStore: UserStageStore
     ): AndroidNotificationScheduler {
         return NotificationScheduler(
             workManager,
             clearDataNotification,
             privacyProtectionNotification,
-<<<<<<< HEAD
-            useOurAppNotification,
-            stageStore
-=======
             dripA1Notification,
             dripA2Notification,
             dripB1Notification,
             dripB2Notification,
-            variantManager
->>>>>>> 046beaf0
+            useOurAppNotification,
+            variantManager,
+            stageStore
         )
     }
 
