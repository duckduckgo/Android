/*
 * Copyright (c) 2017 DuckDuckGo
 *
 * Licensed under the Apache License, Version 2.0 (the "License");
 * you may not use this file except in compliance with the License.
 * You may obtain a copy of the License at
 *
 *     http://www.apache.org/licenses/LICENSE-2.0
 *
 * Unless required by applicable law or agreed to in writing, software
 * distributed under the License is distributed on an "AS IS" BASIS,
 * WITHOUT WARRANTIES OR CONDITIONS OF ANY KIND, either express or implied.
 * See the License for the specific language governing permissions and
 * limitations under the License.
 */

package com.duckduckgo.app.di

import android.content.Context
import android.webkit.WebViewDatabase
import androidx.room.Room
import com.duckduckgo.app.browser.addtohome.AddToHomeCapabilityDetector
import com.duckduckgo.app.browser.httpauth.RealWebViewHttpAuthStore
import com.duckduckgo.app.browser.httpauth.WebViewHttpAuthStore
import com.duckduckgo.app.global.db.AppDatabase
import com.duckduckgo.app.global.db.MigrationsProvider
import com.duckduckgo.app.settings.db.SettingsDataStore
import dagger.Module
import dagger.Provides
import javax.inject.Singleton

@Module(includes = [DaoModule::class])
class DatabaseModule {

    @Provides
    @Singleton
<<<<<<< HEAD
    fun provideAppDatabase(context: Context, migrationsProvider: MigrationsProvider): AppDatabase {
=======
    fun provideWebViewHttpAuthStore(
        context: Context,
    ): WebViewHttpAuthStore {
        return RealWebViewHttpAuthStore(WebViewDatabase.getInstance(context))
    }

    @Provides
    @Singleton
    fun provideDatabase(context: Context, migrationsProvider: MigrationsProvider): AppDatabase {
>>>>>>> a3558c0c
        return Room.databaseBuilder(context, AppDatabase::class.java, "app.db")
            .addMigrations(*migrationsProvider.ALL_MIGRATIONS.toTypedArray())
            .addCallback(migrationsProvider.BOOKMARKS_DB_ON_CREATE)
            .build()
    }

    @Provides
    fun provideDatabaseMigrations(
        context: Context,
        settingsDataStore: SettingsDataStore,
        addToHomeCapabilityDetector: AddToHomeCapabilityDetector
    ): MigrationsProvider {
        return MigrationsProvider(context, settingsDataStore, addToHomeCapabilityDetector)
    }
}<|MERGE_RESOLUTION|>--- conflicted
+++ resolved
@@ -34,9 +34,6 @@
 
     @Provides
     @Singleton
-<<<<<<< HEAD
-    fun provideAppDatabase(context: Context, migrationsProvider: MigrationsProvider): AppDatabase {
-=======
     fun provideWebViewHttpAuthStore(
         context: Context,
     ): WebViewHttpAuthStore {
@@ -45,8 +42,7 @@
 
     @Provides
     @Singleton
-    fun provideDatabase(context: Context, migrationsProvider: MigrationsProvider): AppDatabase {
->>>>>>> a3558c0c
+    fun provideAppDatabase(context: Context, migrationsProvider: MigrationsProvider): AppDatabase {
         return Room.databaseBuilder(context, AppDatabase::class.java, "app.db")
             .addMigrations(*migrationsProvider.ALL_MIGRATIONS.toTypedArray())
             .addCallback(migrationsProvider.BOOKMARKS_DB_ON_CREATE)
