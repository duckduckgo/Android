/*
 * Copyright (c) 2018 DuckDuckGo
 *
 * Licensed under the Apache License, Version 2.0 (the "License");
 * you may not use this file except in compliance with the License.
 * You may obtain a copy of the License at
 *
 *     http://www.apache.org/licenses/LICENSE-2.0
 *
 * Unless required by applicable law or agreed to in writing, software
 * distributed under the License is distributed on an "AS IS" BASIS,
 * WITHOUT WARRANTIES OR CONDITIONS OF ANY KIND, either express or implied.
 * See the License for the specific language governing permissions and
 * limitations under the License.
 */

package com.duckduckgo.app.di

import androidx.lifecycle.LifecycleObserver
import com.duckduckgo.app.fire.UnsentForgetAllPixelStore
import com.duckduckgo.app.fire.UnsentForgetAllPixelStoreSharedPreferences
import com.duckduckgo.app.global.install.AppInstallSharedPreferences
import com.duckduckgo.app.global.install.AppInstallStore
import com.duckduckgo.app.global.events.db.AppUserEventsStore
import com.duckduckgo.app.global.events.db.UserEventsStore
import com.duckduckgo.app.onboarding.store.AppUserStageStore
import com.duckduckgo.app.onboarding.store.OnboardingSharedPreferences
import com.duckduckgo.app.onboarding.store.OnboardingStore
import com.duckduckgo.app.onboarding.store.UserStageStore
import com.duckduckgo.app.privacy.store.TermsOfServiceRawStore
import com.duckduckgo.app.privacy.store.TermsOfServiceStore
import com.duckduckgo.app.statistics.store.OfflinePixelCountDataStore
import com.duckduckgo.app.statistics.store.OfflinePixelCountSharedPreferences
import com.duckduckgo.app.statistics.store.StatisticsDataStore
import com.duckduckgo.app.statistics.store.StatisticsSharedPreferences
import com.duckduckgo.app.tabs.db.TabsDbSanitizer
import com.duckduckgo.app.tabs.model.TabDataRepository
import com.duckduckgo.app.tabs.model.TabRepository
import dagger.Binds
import dagger.Module
import dagger.multibindings.IntoSet

@Module
abstract class StoreModule {

    @Binds
    abstract fun bindStatisticsStore(statisticsStore: StatisticsSharedPreferences): StatisticsDataStore

    @Binds
    abstract fun bindOnboardingStore(onboardingStore: OnboardingSharedPreferences): OnboardingStore

    @Binds
    abstract fun bindTermsOfServiceStore(termsOfServiceStore: TermsOfServiceRawStore): TermsOfServiceStore

    @Binds
    abstract fun bindTabReposistory(tabRepository: TabDataRepository): TabRepository

    @Binds
    abstract fun bindAppInstallStore(store: AppInstallSharedPreferences): AppInstallStore

    @Binds
    @IntoSet
    abstract fun bindAppInstallStoreObserver(appInstallStore: AppInstallStore): LifecycleObserver

    @Binds
    abstract fun bindDataClearingStore(store: UnsentForgetAllPixelStoreSharedPreferences): UnsentForgetAllPixelStore

    @Binds
    abstract fun bindOfflinePixelDataStore(store: OfflinePixelCountSharedPreferences): OfflinePixelCountDataStore

    @Binds
    abstract fun bindUserStageStore(userStageStore: AppUserStageStore): UserStageStore

    @Binds
    @IntoSet
    abstract fun bindUserStageStoreObserver(userStageStore: UserStageStore): LifecycleObserver

    @Binds
    abstract fun bindUserEventsStore(userEventsStore: AppUserEventsStore): UserEventsStore

<<<<<<< HEAD
=======
    @Binds
    @IntoSet
    abstract fun bindTabsDbSanitizerObserver(tabsDbSanitizer: TabsDbSanitizer): LifecycleObserver
>>>>>>> 633a2255
}<|MERGE_RESOLUTION|>--- conflicted
+++ resolved
@@ -78,10 +78,7 @@
     @Binds
     abstract fun bindUserEventsStore(userEventsStore: AppUserEventsStore): UserEventsStore
 
-<<<<<<< HEAD
-=======
     @Binds
     @IntoSet
     abstract fun bindTabsDbSanitizerObserver(tabsDbSanitizer: TabsDbSanitizer): LifecycleObserver
->>>>>>> 633a2255
 }