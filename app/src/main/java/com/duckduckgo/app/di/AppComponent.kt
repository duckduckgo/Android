/*
 * Copyright (c) 2017 DuckDuckGo
 *
 * Licensed under the Apache License, Version 2.0 (the "License");
 * you may not use this file except in compliance with the License.
 * You may obtain a copy of the License at
 *
 *     http://www.apache.org/licenses/LICENSE-2.0
 *
 * Unless required by applicable law or agreed to in writing, software
 * distributed under the License is distributed on an "AS IS" BASIS,
 * WITHOUT WARRANTIES OR CONDITIONS OF ANY KIND, either express or implied.
 * See the License for the specific language governing permissions and
 * limitations under the License.
 */

package com.duckduckgo.app.di

import android.app.Application
import com.duckduckgo.app.browser.autocomplete.BrowserAutoCompleteModule
import com.duckduckgo.app.browser.certificates.CertificateTrustedStoreModule
import com.duckduckgo.app.browser.di.BrowserModule
import com.duckduckgo.app.browser.favicon.FaviconModule
import com.duckduckgo.app.browser.rating.di.RatingModule
import com.duckduckgo.app.global.DuckDuckGoApplication
import com.duckduckgo.app.global.exception.UncaughtExceptionModule
import com.duckduckgo.app.global.plugins.worker.WorkerPluginsModule
import com.duckduckgo.app.httpsupgrade.di.HttpsUpgraderModule
import com.duckduckgo.app.onboarding.di.OnboardingModule
import com.duckduckgo.app.onboarding.di.WelcomePageModule
import com.duckduckgo.app.surrogates.di.ResourceSurrogateModule
import com.duckduckgo.app.trackerdetection.di.TrackerDetectionModule
import com.duckduckgo.app.usage.di.AppUsageModule
import com.duckduckgo.di.scopes.AppObjectGraph
import com.duckduckgo.widget.SearchWidget
import com.squareup.anvil.annotations.MergeComponent
import dagger.BindsInstance
import dagger.Component
import dagger.android.AndroidInjector
import dagger.android.support.AndroidSupportInjectionModule
import kotlinx.coroutines.CoroutineScope
import javax.inject.Singleton

@Singleton
@MergeComponent(
    scope = AppObjectGraph::class,
    modules = [
        WorkerPluginsModule::class,
        ApplicationModule::class,
        JobsModule::class,
        WorkerModule::class,
        AndroidBindingModule::class,
        AndroidSupportInjectionModule::class,
        NetworkModule::class,
        AppConfigurationDownloaderModule::class,
        StatisticsModule::class,
        StoreModule::class,
        DatabaseModule::class,
        DaoModule::class,
        JsonModule::class,
        SystemComponentsModule::class,
        BrowserModule::class,
        BrowserAutoCompleteModule::class,
        HttpsUpgraderModule::class,
        ResourceSurrogateModule::class,
        TrackerDetectionModule::class,
        NotificationModule::class,
        OnboardingModule::class,
        VariantModule::class,
        FaviconModule::class,
        PrivacyModule::class,
        WidgetModule::class,
        RatingModule::class,
        AppUsageModule::class,
        FileModule::class,
        UncaughtExceptionModule::class,
        PlayStoreReferralModule::class,
        CoroutinesModule::class,
        CertificateTrustedStoreModule::class,
<<<<<<< HEAD
        FormatterModule::class
=======
        WelcomePageModule::class
>>>>>>> a3558c0c
    ]
)
interface AppComponent : AndroidInjector<DuckDuckGoApplication> {

    @Component.Builder
    interface Builder {

        @BindsInstance
        fun application(application: Application): Builder

        @BindsInstance
        fun applicationCoroutineScope(@AppCoroutineScope applicationCoroutineScope: CoroutineScope): Builder

        fun build(): AppComponent
    }

    fun inject(searchWidget: SearchWidget)
}<|MERGE_RESOLUTION|>--- conflicted
+++ resolved
@@ -77,11 +77,8 @@
         PlayStoreReferralModule::class,
         CoroutinesModule::class,
         CertificateTrustedStoreModule::class,
-<<<<<<< HEAD
+        WelcomePageModule::class,
         FormatterModule::class
-=======
-        WelcomePageModule::class
->>>>>>> a3558c0c
     ]
 )
 interface AppComponent : AndroidInjector<DuckDuckGoApplication> {
