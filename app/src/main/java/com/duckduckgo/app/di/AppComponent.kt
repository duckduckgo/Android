--- conflicted
+++ resolved
@@ -79,11 +79,8 @@
         CoroutinesModule::class,
         CertificateTrustedStoreModule::class,
         WelcomePageModule::class,
-<<<<<<< HEAD
-        FormatterModule::class
-=======
+        FormatterModule::class,
         HttpsPersisterModule::class
->>>>>>> 79e6c571
     ]
 )
 interface AppComponent : AndroidInjector<DuckDuckGoApplication> {
