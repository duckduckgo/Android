/*
 * Copyright (c) 2018 DuckDuckGo
 *
 * Licensed under the Apache License, Version 2.0 (the "License");
 * you may not use this file except in compliance with the License.
 * You may obtain a copy of the License at
 *
 *     http://www.apache.org/licenses/LICENSE-2.0
 *
 * Unless required by applicable law or agreed to in writing, software
 * distributed under the License is distributed on an "AS IS" BASIS,
 * WITHOUT WARRANTIES OR CONDITIONS OF ANY KIND, either express or implied.
 * See the License for the specific language governing permissions and
 * limitations under the License.
 */

package com.duckduckgo.app.di

import android.content.Context
import androidx.core.app.NotificationManagerCompat
import androidx.work.ListenableWorker
import androidx.work.WorkerFactory
import androidx.work.WorkerParameters
import com.duckduckgo.app.fire.DataClearingWorker
import com.duckduckgo.app.global.job.AppConfigurationWorker
import com.duckduckgo.app.global.view.ClearDataAction
import com.duckduckgo.app.job.ConfigurationDownloader
import com.duckduckgo.app.notification.NotificationFactory
import com.duckduckgo.app.notification.NotificationScheduler.ClearDataNotificationWorker
import com.duckduckgo.app.notification.NotificationScheduler.PrivacyNotificationWorker
<<<<<<< HEAD
import com.duckduckgo.app.notification.NotificationScheduler.UseOurAppNotificationWorker
=======
import com.duckduckgo.app.notification.NotificationScheduler.DripA1NotificationWorker
import com.duckduckgo.app.notification.NotificationScheduler.DripA2NotificationWorker
import com.duckduckgo.app.notification.NotificationScheduler.DripB1NotificationWorker
import com.duckduckgo.app.notification.NotificationScheduler.DripB2NotificationWorker
>>>>>>> 046beaf0
import com.duckduckgo.app.notification.db.NotificationDao
import com.duckduckgo.app.notification.model.AppFeatureNotification
import com.duckduckgo.app.notification.model.WebsiteNotification
import com.duckduckgo.app.notification.model.ClearDataNotification
import com.duckduckgo.app.notification.model.UseOurAppNotification
import com.duckduckgo.app.notification.model.PrivacyProtectionNotification
import com.duckduckgo.app.settings.db.SettingsDataStore
import com.duckduckgo.app.statistics.api.OfflinePixelScheduler
import com.duckduckgo.app.statistics.api.OfflinePixelSender
import com.duckduckgo.app.statistics.pixels.Pixel
import timber.log.Timber

class DaggerWorkerFactory(
    private val offlinePixelSender: OfflinePixelSender,
    private val settingsDataStore: SettingsDataStore,
    private val clearDataAction: ClearDataAction,
    private val notificationManager: NotificationManagerCompat,
    private val notificationDao: NotificationDao,
    private val notificationFactory: NotificationFactory,
    private val clearDataNotification: ClearDataNotification,
    private val privacyProtectionNotification: PrivacyProtectionNotification,
    private val useOurAppNotification: UseOurAppNotification,
    private val configurationDownloader: ConfigurationDownloader,
    private val dripA1Notification: WebsiteNotification,
    private val dripA2Notification: WebsiteNotification,
    private val dripB1Notification: AppFeatureNotification,
    private val dripB2Notification: AppFeatureNotification,
    private val pixel: Pixel
) : WorkerFactory() {

    override fun createWorker(appContext: Context, workerClassName: String, workerParameters: WorkerParameters): ListenableWorker? {

        try {
            val workerClass = Class.forName(workerClassName).asSubclass(ListenableWorker::class.java)
            val constructor = workerClass.getDeclaredConstructor(Context::class.java, WorkerParameters::class.java)
            val instance = constructor.newInstance(appContext, workerParameters)

            when (instance) {
                is OfflinePixelScheduler.OfflinePixelWorker -> injectOfflinePixelWorker(instance)
                is DataClearingWorker -> injectDataClearWorker(instance)
                is ClearDataNotificationWorker -> injectClearDataNotificationWorker(instance)
                is PrivacyNotificationWorker -> injectPrivacyNotificationWorker(instance)
                is AppConfigurationWorker -> injectAppConfigurationWorker(instance)
<<<<<<< HEAD
                is UseOurAppNotificationWorker -> injectUseOurAppNotificationWorker(instance)
=======
                is DripA1NotificationWorker -> injectDripA1NotificationWorker(instance)
                is DripA2NotificationWorker -> injectDripA2NotificationWorker(instance)
                is DripB1NotificationWorker -> injectDripB1NotificationWorker(instance)
                is DripB2NotificationWorker -> injectDripB2NotificationWorker(instance)
>>>>>>> 046beaf0
                else -> Timber.i("No injection required for worker $workerClassName")
            }

            return instance
        } catch (exception: Exception) {
            Timber.e(exception, "Worker $workerClassName could not be created")
            return null
        }

    }

    private fun injectAppConfigurationWorker(worker: AppConfigurationWorker) {
        worker.appConfigurationDownloader = configurationDownloader
    }

    private fun injectOfflinePixelWorker(worker: OfflinePixelScheduler.OfflinePixelWorker) {
        worker.offlinePixelSender = offlinePixelSender
    }

    private fun injectDataClearWorker(worker: DataClearingWorker) {
        worker.settingsDataStore = settingsDataStore
        worker.clearDataAction = clearDataAction
    }

    private fun injectClearDataNotificationWorker(worker: ClearDataNotificationWorker) {
        worker.manager = notificationManager
        worker.notificationDao = notificationDao
        worker.factory = notificationFactory
        worker.pixel = pixel
        worker.notification = clearDataNotification
    }

    private fun injectPrivacyNotificationWorker(worker: PrivacyNotificationWorker) {
        worker.manager = notificationManager
        worker.notificationDao = notificationDao
        worker.factory = notificationFactory
        worker.pixel = pixel
        worker.notification = privacyProtectionNotification
    }

<<<<<<< HEAD
    private fun injectUseOurAppNotificationWorker(worker: UseOurAppNotificationWorker) {
=======
    private fun injectDripA1NotificationWorker(worker: DripA1NotificationWorker) {
>>>>>>> 046beaf0
        worker.manager = notificationManager
        worker.notificationDao = notificationDao
        worker.factory = notificationFactory
        worker.pixel = pixel
<<<<<<< HEAD
        worker.notification = useOurAppNotification
=======
        worker.notification = dripA1Notification
    }

    private fun injectDripA2NotificationWorker(worker: DripA2NotificationWorker) {
        worker.manager = notificationManager
        worker.notificationDao = notificationDao
        worker.factory = notificationFactory
        worker.pixel = pixel
        worker.notification = dripA2Notification
    }

    private fun injectDripB1NotificationWorker(worker: DripB1NotificationWorker) {
        worker.manager = notificationManager
        worker.notificationDao = notificationDao
        worker.factory = notificationFactory
        worker.pixel = pixel
        worker.notification = dripB1Notification
    }

    private fun injectDripB2NotificationWorker(worker: DripB2NotificationWorker) {
        worker.manager = notificationManager
        worker.notificationDao = notificationDao
        worker.factory = notificationFactory
        worker.pixel = pixel
        worker.notification = dripB2Notification
>>>>>>> 046beaf0
    }
}<|MERGE_RESOLUTION|>--- conflicted
+++ resolved
@@ -28,14 +28,11 @@
 import com.duckduckgo.app.notification.NotificationFactory
 import com.duckduckgo.app.notification.NotificationScheduler.ClearDataNotificationWorker
 import com.duckduckgo.app.notification.NotificationScheduler.PrivacyNotificationWorker
-<<<<<<< HEAD
-import com.duckduckgo.app.notification.NotificationScheduler.UseOurAppNotificationWorker
-=======
 import com.duckduckgo.app.notification.NotificationScheduler.DripA1NotificationWorker
 import com.duckduckgo.app.notification.NotificationScheduler.DripA2NotificationWorker
 import com.duckduckgo.app.notification.NotificationScheduler.DripB1NotificationWorker
 import com.duckduckgo.app.notification.NotificationScheduler.DripB2NotificationWorker
->>>>>>> 046beaf0
+import com.duckduckgo.app.notification.NotificationScheduler.UseOurAppNotificationWorker
 import com.duckduckgo.app.notification.db.NotificationDao
 import com.duckduckgo.app.notification.model.AppFeatureNotification
 import com.duckduckgo.app.notification.model.WebsiteNotification
@@ -79,14 +76,11 @@
                 is ClearDataNotificationWorker -> injectClearDataNotificationWorker(instance)
                 is PrivacyNotificationWorker -> injectPrivacyNotificationWorker(instance)
                 is AppConfigurationWorker -> injectAppConfigurationWorker(instance)
-<<<<<<< HEAD
-                is UseOurAppNotificationWorker -> injectUseOurAppNotificationWorker(instance)
-=======
                 is DripA1NotificationWorker -> injectDripA1NotificationWorker(instance)
                 is DripA2NotificationWorker -> injectDripA2NotificationWorker(instance)
                 is DripB1NotificationWorker -> injectDripB1NotificationWorker(instance)
                 is DripB2NotificationWorker -> injectDripB2NotificationWorker(instance)
->>>>>>> 046beaf0
+                is UseOurAppNotificationWorker -> injectUseOurAppNotificationWorker(instance)
                 else -> Timber.i("No injection required for worker $workerClassName")
             }
 
@@ -127,18 +121,11 @@
         worker.notification = privacyProtectionNotification
     }
 
-<<<<<<< HEAD
-    private fun injectUseOurAppNotificationWorker(worker: UseOurAppNotificationWorker) {
-=======
     private fun injectDripA1NotificationWorker(worker: DripA1NotificationWorker) {
->>>>>>> 046beaf0
         worker.manager = notificationManager
         worker.notificationDao = notificationDao
         worker.factory = notificationFactory
         worker.pixel = pixel
-<<<<<<< HEAD
-        worker.notification = useOurAppNotification
-=======
         worker.notification = dripA1Notification
     }
 
@@ -164,6 +151,13 @@
         worker.factory = notificationFactory
         worker.pixel = pixel
         worker.notification = dripB2Notification
->>>>>>> 046beaf0
+    }
+
+    private fun injectUseOurAppNotificationWorker(worker: UseOurAppNotificationWorker) {
+        worker.manager = notificationManager
+        worker.notificationDao = notificationDao
+        worker.factory = notificationFactory
+        worker.pixel = pixel
+        worker.notification = useOurAppNotification
     }
 }