--- conflicted
+++ resolved
@@ -26,18 +26,12 @@
 import com.duckduckgo.app.global.view.ClearDataAction
 import com.duckduckgo.app.job.ConfigurationDownloader
 import com.duckduckgo.app.notification.NotificationFactory
+import com.duckduckgo.app.notification.NotificationScheduler
 import com.duckduckgo.app.notification.NotificationScheduler.ClearDataNotificationWorker
 import com.duckduckgo.app.notification.NotificationScheduler.PrivacyNotificationWorker
-<<<<<<< HEAD
-import com.duckduckgo.app.notification.NotificationScheduler.SearchPromptNotificationWorker
-import com.duckduckgo.app.notification.NotificationScheduler.StickySearchNotificationWorker
-import com.duckduckgo.app.notification.NotificationScheduler.DismissSearchNotificationWorker
 import com.duckduckgo.app.notification.NotificationScheduler.ArticleNotificationWorker
 import com.duckduckgo.app.notification.NotificationScheduler.BlogNotificationWorker
 import com.duckduckgo.app.notification.NotificationScheduler.AppFeatureNotificationWorker
-import com.duckduckgo.app.notification.NotificationFactory
-=======
->>>>>>> 047fe04d
 import com.duckduckgo.app.notification.db.NotificationDao
 import com.duckduckgo.app.notification.model.AppFeatureNotification
 import com.duckduckgo.app.notification.model.WebsiteNotification
@@ -58,15 +52,10 @@
     private val notificationFactory: NotificationFactory,
     private val clearDataNotification: ClearDataNotification,
     private val privacyProtectionNotification: PrivacyProtectionNotification,
-<<<<<<< HEAD
-    private val stickySearchPromptNotification: SearchPromptNotification,
-    private val stickySearchNotification: StickySearchNotification,
+    private val configurationDownloader: ConfigurationDownloader,
     private val articleNotification: WebsiteNotification,
     private val blogNotification: WebsiteNotification,
     private val appFeatureNotification: AppFeatureNotification,
-=======
-    private val configurationDownloader: ConfigurationDownloader,
->>>>>>> 047fe04d
     private val pixel: Pixel
 ) : WorkerFactory() {
 
@@ -82,16 +71,10 @@
                 is DataClearingWorker -> injectDataClearWorker(instance)
                 is ClearDataNotificationWorker -> injectClearDataNotificationWorker(instance)
                 is PrivacyNotificationWorker -> injectPrivacyNotificationWorker(instance)
-<<<<<<< HEAD
-                is SearchPromptNotificationWorker -> injectSearchPromptNotificationWorker(instance)
-                is StickySearchNotificationWorker -> injectStickySearchNotificationWorker(instance)
-                is DismissSearchNotificationWorker -> injectDismissSearchNotificationWorker(instance)
+                is AppConfigurationWorker -> injectAppConfigurationWorker(instance)
                 is ArticleNotificationWorker -> injectArticleNotificationWorker(instance)
                 is BlogNotificationWorker -> injectBlogNotificationWorker(instance)
                 is AppFeatureNotificationWorker -> injectAppFeatureNotificationWorker(instance)
-=======
-                is AppConfigurationWorker -> injectAppConfigurationWorker(instance)
->>>>>>> 047fe04d
                 else -> Timber.i("No injection required for worker $workerClassName")
             }
 
@@ -132,8 +115,7 @@
         worker.notification = privacyProtectionNotification
     }
 
-<<<<<<< HEAD
-    private fun injectArticleNotificationWorker(worker: ArticleNotificationWorker) {
+    private fun injectArticleNotificationWorker(worker: NotificationScheduler.ArticleNotificationWorker) {
         worker.manager = notificationManager
         worker.notificationDao = notificationDao
         worker.factory = notificationFactory
@@ -141,7 +123,7 @@
         worker.notification = articleNotification
     }
 
-    private fun injectBlogNotificationWorker(worker: BlogNotificationWorker) {
+    private fun injectBlogNotificationWorker(worker: NotificationScheduler.BlogNotificationWorker) {
         worker.manager = notificationManager
         worker.notificationDao = notificationDao
         worker.factory = notificationFactory
@@ -149,7 +131,7 @@
         worker.notification = blogNotification
     }
 
-    private fun injectAppFeatureNotificationWorker(worker: AppFeatureNotificationWorker) {
+    private fun injectAppFeatureNotificationWorker(worker: NotificationScheduler.AppFeatureNotificationWorker) {
         worker.manager = notificationManager
         worker.notificationDao = notificationDao
         worker.factory = notificationFactory
@@ -157,27 +139,4 @@
         worker.notification = appFeatureNotification
     }
 
-    private fun injectSearchPromptNotificationWorker(worker: SearchPromptNotificationWorker) {
-        worker.manager = notificationManager
-        worker.notificationDao = notificationDao
-        worker.factory = notificationFactory
-        worker.pixel = pixel
-        worker.notification = stickySearchPromptNotification
-    }
-
-    private fun injectStickySearchNotificationWorker(worker: StickySearchNotificationWorker) {
-        worker.manager = notificationManager
-        worker.notificationDao = notificationDao
-        worker.factory = notificationFactory
-        worker.pixel = pixel
-        worker.notification = stickySearchNotification
-    }
-
-    private fun injectDismissSearchNotificationWorker(worker: DismissSearchNotificationWorker) {
-        worker.manager = notificationManager
-        worker.notificationDao = notificationDao
-        worker.notification = stickySearchNotification
-    }
-=======
->>>>>>> 047fe04d
 }