/*
 * Copyright (c) 2018 DuckDuckGo
 *
 * Licensed under the Apache License, Version 2.0 (the "License");
 * you may not use this file except in compliance with the License.
 * You may obtain a copy of the License at
 *
 *     http://www.apache.org/licenses/LICENSE-2.0
 *
 * Unless required by applicable law or agreed to in writing, software
 * distributed under the License is distributed on an "AS IS" BASIS,
 * WITHOUT WARRANTIES OR CONDITIONS OF ANY KIND, either express or implied.
 * See the License for the specific language governing permissions and
 * limitations under the License.
 */

package com.duckduckgo.app.di

import android.content.Context
import androidx.core.app.NotificationManagerCompat
import androidx.work.ListenableWorker
import androidx.work.WorkerFactory
import androidx.work.WorkerParameters
import com.duckduckgo.app.fire.DataClearingWorker
import com.duckduckgo.app.global.job.AppConfigurationWorker
import com.duckduckgo.app.global.view.ClearDataAction
import com.duckduckgo.app.job.ConfigurationDownloader
import com.duckduckgo.app.notification.NotificationFactory
import com.duckduckgo.app.notification.NotificationScheduler.ClearDataNotificationWorker
import com.duckduckgo.app.notification.NotificationScheduler.PrivacyNotificationWorker
<<<<<<< HEAD
import com.duckduckgo.app.notification.NotificationScheduler.DripA1NotificationWorker
import com.duckduckgo.app.notification.NotificationScheduler.DripA2NotificationWorker
import com.duckduckgo.app.notification.NotificationScheduler.DripB1NotificationWorker
import com.duckduckgo.app.notification.NotificationScheduler.DripB2NotificationWorker
=======
import com.duckduckgo.app.notification.NotificationScheduler.UseOurAppNotificationWorker
>>>>>>> b2c139d3
import com.duckduckgo.app.notification.db.NotificationDao
import com.duckduckgo.app.notification.model.ClearDataNotification
import com.duckduckgo.app.notification.model.PrivacyProtectionNotification
import com.duckduckgo.app.settings.db.SettingsDataStore
import com.duckduckgo.app.statistics.api.OfflinePixelScheduler
import com.duckduckgo.app.statistics.api.OfflinePixelSender
import com.duckduckgo.app.statistics.pixels.Pixel
import timber.log.Timber

class DaggerWorkerFactory(
    private val offlinePixelSender: OfflinePixelSender,
    private val settingsDataStore: SettingsDataStore,
    private val clearDataAction: ClearDataAction,
    private val notificationManager: NotificationManagerCompat,
    private val notificationDao: NotificationDao,
    private val notificationFactory: NotificationFactory,
    private val clearDataNotification: ClearDataNotification,
    private val privacyProtectionNotification: PrivacyProtectionNotification,
    private val configurationDownloader: ConfigurationDownloader,
    private val pixel: Pixel
) : WorkerFactory() {

    override fun createWorker(appContext: Context, workerClassName: String, workerParameters: WorkerParameters): ListenableWorker? {

        try {
            val workerClass = Class.forName(workerClassName).asSubclass(ListenableWorker::class.java)
            val constructor = workerClass.getDeclaredConstructor(Context::class.java, WorkerParameters::class.java)
            val instance = constructor.newInstance(appContext, workerParameters)

            when (instance) {
                is OfflinePixelScheduler.OfflinePixelWorker -> injectOfflinePixelWorker(instance)
                is DataClearingWorker -> injectDataClearWorker(instance)
                is ClearDataNotificationWorker -> injectClearDataNotificationWorker(instance)
                is PrivacyNotificationWorker -> injectPrivacyNotificationWorker(instance)
                is AppConfigurationWorker -> injectAppConfigurationWorker(instance)
<<<<<<< HEAD
                is DripA1NotificationWorker -> injectDripA1NotificationWorker(instance)
                is DripA2NotificationWorker -> injectDripA2NotificationWorker(instance)
                is DripB1NotificationWorker -> injectDripB1NotificationWorker(instance)
                is DripB2NotificationWorker -> injectDripB2NotificationWorker(instance)
=======
                is UseOurAppNotificationWorker -> injectUseOurAppNotificationWorker(instance)
>>>>>>> b2c139d3
                else -> Timber.i("No injection required for worker $workerClassName")
            }

            return instance
        } catch (exception: Exception) {
            Timber.e(exception, "Worker $workerClassName could not be created")
            return null
        }

    }

    private fun injectAppConfigurationWorker(worker: AppConfigurationWorker) {
        worker.appConfigurationDownloader = configurationDownloader
    }

    private fun injectOfflinePixelWorker(worker: OfflinePixelScheduler.OfflinePixelWorker) {
        worker.offlinePixelSender = offlinePixelSender
    }

    private fun injectDataClearWorker(worker: DataClearingWorker) {
        worker.settingsDataStore = settingsDataStore
        worker.clearDataAction = clearDataAction
    }

    private fun injectClearDataNotificationWorker(worker: ClearDataNotificationWorker) {
        worker.manager = notificationManager
        worker.notificationDao = notificationDao
        worker.factory = notificationFactory
        worker.pixel = pixel
        worker.notification = clearDataNotification
    }

    private fun injectPrivacyNotificationWorker(worker: PrivacyNotificationWorker) {
        worker.manager = notificationManager
        worker.notificationDao = notificationDao
        worker.factory = notificationFactory
        worker.pixel = pixel
        worker.notification = privacyProtectionNotification
    }

<<<<<<< HEAD
    private fun injectDripA1NotificationWorker(worker: DripA1NotificationWorker) {
=======
    private fun injectUseOurAppNotificationWorker(worker: UseOurAppNotificationWorker) {
>>>>>>> b2c139d3
        worker.manager = notificationManager
        worker.notificationDao = notificationDao
        worker.factory = notificationFactory
        worker.pixel = pixel
<<<<<<< HEAD
        worker.notification = dripA1Notification
    }

    private fun injectDripA2NotificationWorker(worker: DripA2NotificationWorker) {
        worker.manager = notificationManager
        worker.notificationDao = notificationDao
        worker.factory = notificationFactory
        worker.pixel = pixel
        worker.notification = dripA2Notification
    }

    private fun injectDripB1NotificationWorker(worker: DripB1NotificationWorker) {
        worker.manager = notificationManager
        worker.notificationDao = notificationDao
        worker.factory = notificationFactory
        worker.pixel = pixel
        worker.notification = dripB1Notification
    }

    private fun injectDripB2NotificationWorker(worker: DripB2NotificationWorker) {
        worker.manager = notificationManager
        worker.notificationDao = notificationDao
        worker.factory = notificationFactory
        worker.pixel = pixel
        worker.notification = dripB2Notification
=======
        worker.notification = useOurAppNotification
>>>>>>> b2c139d3
    }
}<|MERGE_RESOLUTION|>--- conflicted
+++ resolved
@@ -28,14 +28,6 @@
 import com.duckduckgo.app.notification.NotificationFactory
 import com.duckduckgo.app.notification.NotificationScheduler.ClearDataNotificationWorker
 import com.duckduckgo.app.notification.NotificationScheduler.PrivacyNotificationWorker
-<<<<<<< HEAD
-import com.duckduckgo.app.notification.NotificationScheduler.DripA1NotificationWorker
-import com.duckduckgo.app.notification.NotificationScheduler.DripA2NotificationWorker
-import com.duckduckgo.app.notification.NotificationScheduler.DripB1NotificationWorker
-import com.duckduckgo.app.notification.NotificationScheduler.DripB2NotificationWorker
-=======
-import com.duckduckgo.app.notification.NotificationScheduler.UseOurAppNotificationWorker
->>>>>>> b2c139d3
 import com.duckduckgo.app.notification.db.NotificationDao
 import com.duckduckgo.app.notification.model.ClearDataNotification
 import com.duckduckgo.app.notification.model.PrivacyProtectionNotification
@@ -71,14 +63,6 @@
                 is ClearDataNotificationWorker -> injectClearDataNotificationWorker(instance)
                 is PrivacyNotificationWorker -> injectPrivacyNotificationWorker(instance)
                 is AppConfigurationWorker -> injectAppConfigurationWorker(instance)
-<<<<<<< HEAD
-                is DripA1NotificationWorker -> injectDripA1NotificationWorker(instance)
-                is DripA2NotificationWorker -> injectDripA2NotificationWorker(instance)
-                is DripB1NotificationWorker -> injectDripB1NotificationWorker(instance)
-                is DripB2NotificationWorker -> injectDripB2NotificationWorker(instance)
-=======
-                is UseOurAppNotificationWorker -> injectUseOurAppNotificationWorker(instance)
->>>>>>> b2c139d3
                 else -> Timber.i("No injection required for worker $workerClassName")
             }
 
@@ -118,44 +102,4 @@
         worker.pixel = pixel
         worker.notification = privacyProtectionNotification
     }
-
-<<<<<<< HEAD
-    private fun injectDripA1NotificationWorker(worker: DripA1NotificationWorker) {
-=======
-    private fun injectUseOurAppNotificationWorker(worker: UseOurAppNotificationWorker) {
->>>>>>> b2c139d3
-        worker.manager = notificationManager
-        worker.notificationDao = notificationDao
-        worker.factory = notificationFactory
-        worker.pixel = pixel
-<<<<<<< HEAD
-        worker.notification = dripA1Notification
-    }
-
-    private fun injectDripA2NotificationWorker(worker: DripA2NotificationWorker) {
-        worker.manager = notificationManager
-        worker.notificationDao = notificationDao
-        worker.factory = notificationFactory
-        worker.pixel = pixel
-        worker.notification = dripA2Notification
-    }
-
-    private fun injectDripB1NotificationWorker(worker: DripB1NotificationWorker) {
-        worker.manager = notificationManager
-        worker.notificationDao = notificationDao
-        worker.factory = notificationFactory
-        worker.pixel = pixel
-        worker.notification = dripB1Notification
-    }
-
-    private fun injectDripB2NotificationWorker(worker: DripB2NotificationWorker) {
-        worker.manager = notificationManager
-        worker.notificationDao = notificationDao
-        worker.factory = notificationFactory
-        worker.pixel = pixel
-        worker.notification = dripB2Notification
-=======
-        worker.notification = useOurAppNotification
->>>>>>> b2c139d3
-    }
 }