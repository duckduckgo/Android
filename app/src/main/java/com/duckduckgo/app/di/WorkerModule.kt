--- conflicted
+++ resolved
@@ -20,22 +20,7 @@
 import androidx.work.Configuration
 import androidx.work.WorkManager
 import androidx.work.WorkerFactory
-<<<<<<< HEAD
-import com.duckduckgo.app.browser.BuildConfig
-import com.duckduckgo.app.global.view.ClearDataAction
-import com.duckduckgo.app.job.ConfigurationDownloader
-import com.duckduckgo.app.notification.NotificationFactory
-import com.duckduckgo.app.notification.db.NotificationDao
-import com.duckduckgo.app.notification.model.ClearDataNotification
-import com.duckduckgo.app.notification.model.PrivacyProtectionNotification
-import com.duckduckgo.app.settings.db.SettingsDataStore
-import com.duckduckgo.app.statistics.api.OfflinePixelSender
-import com.duckduckgo.app.statistics.pixels.Pixel
-import com.duckduckgo.mobile.android.vpn.stats.AppTrackerBlockingStatsRepository
-import com.duckduckgo.mobile.android.vpn.store.VpnDatabase
-=======
 import com.duckduckgo.app.global.plugins.worker.WorkerInjectorPluginPoint
->>>>>>> a3558c0c
 import dagger.Module
 import dagger.Provides
 import javax.inject.Singleton
@@ -48,7 +33,6 @@
     fun workManager(context: Context, workerFactory: WorkerFactory): WorkManager {
         val config = Configuration.Builder()
             .setWorkerFactory(workerFactory)
-            .setDefaultProcessName(BuildConfig.APPLICATION_ID)
             .build()
         WorkManager.initialize(context, config)
         return WorkManager.getInstance(context)
@@ -57,38 +41,8 @@
     @Provides
     @Singleton
     fun workerFactory(
-<<<<<<< HEAD
-        offlinePixelSender: OfflinePixelSender,
-        settingsDataStore: SettingsDataStore,
-        clearDataAction: ClearDataAction,
-        notificationManager: NotificationManagerCompat,
-        notificationDao: NotificationDao,
-        notificationFactory: NotificationFactory,
-        clearDataNotification: ClearDataNotification,
-        privacyProtectionNotification: PrivacyProtectionNotification,
-        configurationDownloader: ConfigurationDownloader,
-        vpnDatabase: VpnDatabase,
-        vpnRepository: AppTrackerBlockingStatsRepository,
-        pixel: Pixel
-    ): WorkerFactory {
-        return DaggerWorkerFactory(
-            offlinePixelSender = offlinePixelSender,
-            settingsDataStore = settingsDataStore,
-            clearDataAction = clearDataAction,
-            notificationManager = notificationManager,
-            notificationDao = notificationDao,
-            notificationFactory = notificationFactory,
-            clearDataNotification = clearDataNotification,
-            privacyProtectionNotification = privacyProtectionNotification,
-            configurationDownloader = configurationDownloader,
-            vpnDatabase = vpnDatabase,
-            vpnRepository = vpnRepository,
-            pixel = pixel
-        )
-=======
         workerInjectorPluginPoint: WorkerInjectorPluginPoint,
     ): WorkerFactory {
         return DaggerWorkerFactory(workerInjectorPluginPoint)
->>>>>>> a3558c0c
     }
 }