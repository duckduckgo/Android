/*
 * Copyright (c) 2018 DuckDuckGo
 *
 * Licensed under the Apache License, Version 2.0 (the "License");
 * you may not use this file except in compliance with the License.
 * You may obtain a copy of the License at
 *
 *     http://www.apache.org/licenses/LICENSE-2.0
 *
 * Unless required by applicable law or agreed to in writing, software
 * distributed under the License is distributed on an "AS IS" BASIS,
 * WITHOUT WARRANTIES OR CONDITIONS OF ANY KIND, either express or implied.
 * See the License for the specific language governing permissions and
 * limitations under the License.
 */

package com.duckduckgo.app.di

import com.duckduckgo.app.global.db.AppDatabase
import dagger.Module
import dagger.Provides

@Module
class DaoModule {

    @Provides
    fun providesHttpsWhitelistDao(database: AppDatabase) = database.httpsWhitelistedDao()

    @Provides
    fun provideHttpsBloomFilterSpecDao(database: AppDatabase) = database.httpsBloomFilterSpecDao()

    @Provides
    fun providesTdsTrackDao(database: AppDatabase) = database.tdsTrackerDao()

    @Provides
    fun providesTdsEntityDao(database: AppDatabase) = database.tdsEntityDao()

    @Provides
    fun providesTdsDomainEntityDao(database: AppDatabase) = database.tdsDomainEntityDao()

    @Provides
    fun providesTemporaryTrackingWhitelist(database: AppDatabase) = database.temporaryTrackingWhitelistDao()

    @Provides
    fun providesUserWhitelist(database: AppDatabase) = database.userWhitelistDao()

    @Provides
    fun providesNetworkLeaderboardDao(database: AppDatabase) = database.networkLeaderboardDao()

    @Provides
    fun providesBookmarksDao(database: AppDatabase) = database.bookmarksDao()

    @Provides
    fun providesTabsDao(database: AppDatabase) = database.tabsDao()

    @Provides
    fun surveyDao(database: AppDatabase) = database.surveyDao()

    @Provides
    fun dismissedCtaDao(database: AppDatabase) = database.dismissedCtaDao()

    @Provides
    fun searchCountDao(database: AppDatabase) = database.searchCountDao()

    @Provides
    fun appDaysUsedDao(database: AppDatabase) = database.appsDaysUsedDao()

    @Provides
    fun notification(database: AppDatabase) = database.notificationDao()

    @Provides
    fun privacyProtectionCounts(database: AppDatabase) = database.privacyProtectionCountsDao()

    @Provides
    fun uncaughtExceptionDao(database: AppDatabase) = database.uncaughtExceptionDao()

    @Provides
    fun tdsDao(database: AppDatabase) = database.tdsDao()

    @Provides
    fun userStageDao(database: AppDatabase) = database.userStageDao()

    @Provides
    fun fireproofWebsiteDao(database: AppDatabase) = database.fireproofWebsiteDao()

    @Provides
<<<<<<< HEAD
    fun locationPermissionsDao(database: AppDatabase) = database.locationPermissionsDao()
=======
    fun userEventsDao(database: AppDatabase) = database.userEventsDao()
>>>>>>> be89ddb2
}<|MERGE_RESOLUTION|>--- conflicted
+++ resolved
@@ -84,9 +84,8 @@
     fun fireproofWebsiteDao(database: AppDatabase) = database.fireproofWebsiteDao()
 
     @Provides
-<<<<<<< HEAD
+    fun userEventsDao(database: AppDatabase) = database.userEventsDao()
+
+    @Provides
     fun locationPermissionsDao(database: AppDatabase) = database.locationPermissionsDao()
-=======
-    fun userEventsDao(database: AppDatabase) = database.userEventsDao()
->>>>>>> be89ddb2
 }