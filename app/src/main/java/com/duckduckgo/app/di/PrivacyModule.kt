/*
 * Copyright (c) 2018 DuckDuckGo
 *
 * Licensed under the Apache License, Version 2.0 (the "License");
 * you may not use this file except in compliance with the License.
 * You may obtain a copy of the License at
 *
 *     http://www.apache.org/licenses/LICENSE-2.0
 *
 * Unless required by applicable law or agreed to in writing, software
 * distributed under the License is distributed on an "AS IS" BASIS,
 * WITHOUT WARRANTIES OR CONDITIONS OF ANY KIND, either express or implied.
 * See the License for the specific language governing permissions and
 * limitations under the License.
 */

package com.duckduckgo.app.di

import android.content.Context
import androidx.lifecycle.LifecycleObserver
import com.duckduckgo.adclick.api.AdClickManager
import com.duckduckgo.app.browser.WebDataManager
import com.duckduckgo.app.browser.cookies.ThirdPartyCookieManager
import com.duckduckgo.app.fire.AndroidAppCacheClearer
import com.duckduckgo.app.fire.AppCacheClearer
import com.duckduckgo.app.fire.BackgroundTimeKeeper
import com.duckduckgo.app.fire.DataClearerForegroundAppRestartPixel
import com.duckduckgo.app.fire.DataClearerTimeKeeper
import com.duckduckgo.app.fire.UnsentForgetAllPixelStore
import com.duckduckgo.app.browser.favicon.FaviconManager
import com.duckduckgo.app.fire.fireproofwebsite.data.FireproofWebsiteRepository
import com.duckduckgo.app.fire.fireproofwebsite.data.FireproofWebsiteRepositoryAPI
import com.duckduckgo.app.global.DispatcherProvider
import com.duckduckgo.app.global.file.FileDeleter
import com.duckduckgo.app.global.view.ClearDataAction
import com.duckduckgo.app.global.view.ClearPersonalDataAction
import com.duckduckgo.app.location.GeoLocationPermissions
import com.duckduckgo.app.location.GeoLocationPermissionsManager
import com.duckduckgo.app.location.data.LocationPermissionsDao
import com.duckduckgo.app.location.data.LocationPermissionsRepository
import com.duckduckgo.app.location.data.LocationPermissionsRepositoryAPI
import com.duckduckgo.app.settings.db.SettingsDataStore
import com.duckduckgo.app.tabs.model.TabRepository
import com.duckduckgo.app.trackerdetection.EntityLookup
import com.duckduckgo.app.trackerdetection.TdsEntityLookup
import com.duckduckgo.app.trackerdetection.db.TdsDomainEntityDao
import com.duckduckgo.app.trackerdetection.db.TdsEntityDao
import com.duckduckgo.cookies.api.DuckDuckGoCookieManager
import com.duckduckgo.di.scopes.AppScope
import com.duckduckgo.site.permissions.api.SitePermissionsManager
import dagger.Lazy
import dagger.Module
import dagger.Provides
import dagger.SingleInstanceIn
import dagger.multibindings.IntoSet

@Module
object PrivacyModule {

    @Provides
    @SingleInstanceIn(AppScope::class)
<<<<<<< HEAD
    fun privacyPractices(
        termsOfServiceStore: TermsOfServiceStore,
        entityLookup: EntityLookup,
    ): PrivacyPractices =
        PrivacyPracticesImpl(termsOfServiceStore, entityLookup)

    @Provides
    @SingleInstanceIn(AppScope::class)
=======
>>>>>>> 52a48d3b
    fun entityLookup(
        entityDao: TdsEntityDao,
        domainEntityDao: TdsDomainEntityDao,
    ): EntityLookup =
        TdsEntityLookup(entityDao, domainEntityDao)

    @Provides
    fun clearDataAction(
        context: Context,
        dataManager: WebDataManager,
        clearingStore: UnsentForgetAllPixelStore,
        tabRepository: TabRepository,
        settingsDataStore: SettingsDataStore,
        cookieManager: DuckDuckGoCookieManager,
        appCacheClearer: AppCacheClearer,
        geoLocationPermissions: GeoLocationPermissions,
        thirdPartyCookieManager: ThirdPartyCookieManager,
        adClickManager: AdClickManager,
        fireproofWebsiteRepository: FireproofWebsiteRepositoryAPI,
        sitePermissionsManager: SitePermissionsManager,
<<<<<<< HEAD
        dispatcherProvider: DispatcherProvider,
        clearDataPixel: ClearDataPixel,
=======
        dispatcherProvider: DispatcherProvider
>>>>>>> 52a48d3b
    ): ClearDataAction {
        return ClearPersonalDataAction(
            context,
            dataManager,
            clearingStore,
            tabRepository,
            settingsDataStore,
            cookieManager,
            appCacheClearer,
            geoLocationPermissions,
            thirdPartyCookieManager,
            adClickManager,
            fireproofWebsiteRepository,
            sitePermissionsManager,
<<<<<<< HEAD
            dispatcherProvider,
            clearDataPixel,
=======
            dispatcherProvider
>>>>>>> 52a48d3b
        )
    }

    @Provides
    fun backgroundTimeKeeper(): BackgroundTimeKeeper {
        return DataClearerTimeKeeper()
    }

    @Provides
    @SingleInstanceIn(AppScope::class)
    @IntoSet
    fun dataClearerForegroundAppRestartPixelObserver(
        dataClearerForegroundAppRestartPixel: DataClearerForegroundAppRestartPixel,
    ): LifecycleObserver = dataClearerForegroundAppRestartPixel

    @Provides
    @SingleInstanceIn(AppScope::class)
    fun appCacheCleaner(
        context: Context,
        fileDeleter: FileDeleter,
    ): AppCacheClearer {
        return AndroidAppCacheClearer(context, fileDeleter)
    }

    @Provides
    @SingleInstanceIn(AppScope::class)
    fun geoLocationPermissions(
        context: Context,
        locationPermissionsRepository: LocationPermissionsRepository,
        fireproofWebsiteRepository: FireproofWebsiteRepository,
        dispatcherProvider: DispatcherProvider,
    ): GeoLocationPermissions {
        return GeoLocationPermissionsManager(context, locationPermissionsRepository, fireproofWebsiteRepository, dispatcherProvider)
    }

    @Provides
    fun providesLocationPermissionsRepository(
        locationPermissionsDao: LocationPermissionsDao,
        faviconManager: Lazy<FaviconManager>,
        dispatchers: DispatcherProvider,
    ): LocationPermissionsRepositoryAPI {
        return LocationPermissionsRepository(locationPermissionsDao, faviconManager, dispatchers)
    }
}<|MERGE_RESOLUTION|>--- conflicted
+++ resolved
@@ -59,20 +59,9 @@
 
     @Provides
     @SingleInstanceIn(AppScope::class)
-<<<<<<< HEAD
-    fun privacyPractices(
-        termsOfServiceStore: TermsOfServiceStore,
-        entityLookup: EntityLookup,
-    ): PrivacyPractices =
-        PrivacyPracticesImpl(termsOfServiceStore, entityLookup)
-
-    @Provides
-    @SingleInstanceIn(AppScope::class)
-=======
->>>>>>> 52a48d3b
     fun entityLookup(
         entityDao: TdsEntityDao,
-        domainEntityDao: TdsDomainEntityDao,
+        domainEntityDao: TdsDomainEntityDao
     ): EntityLookup =
         TdsEntityLookup(entityDao, domainEntityDao)
 
@@ -90,12 +79,7 @@
         adClickManager: AdClickManager,
         fireproofWebsiteRepository: FireproofWebsiteRepositoryAPI,
         sitePermissionsManager: SitePermissionsManager,
-<<<<<<< HEAD
-        dispatcherProvider: DispatcherProvider,
-        clearDataPixel: ClearDataPixel,
-=======
         dispatcherProvider: DispatcherProvider
->>>>>>> 52a48d3b
     ): ClearDataAction {
         return ClearPersonalDataAction(
             context,
@@ -110,12 +94,7 @@
             adClickManager,
             fireproofWebsiteRepository,
             sitePermissionsManager,
-<<<<<<< HEAD
-            dispatcherProvider,
-            clearDataPixel,
-=======
             dispatcherProvider
->>>>>>> 52a48d3b
         )
     }
 
@@ -128,14 +107,14 @@
     @SingleInstanceIn(AppScope::class)
     @IntoSet
     fun dataClearerForegroundAppRestartPixelObserver(
-        dataClearerForegroundAppRestartPixel: DataClearerForegroundAppRestartPixel,
+        dataClearerForegroundAppRestartPixel: DataClearerForegroundAppRestartPixel
     ): LifecycleObserver = dataClearerForegroundAppRestartPixel
 
     @Provides
     @SingleInstanceIn(AppScope::class)
     fun appCacheCleaner(
         context: Context,
-        fileDeleter: FileDeleter,
+        fileDeleter: FileDeleter
     ): AppCacheClearer {
         return AndroidAppCacheClearer(context, fileDeleter)
     }
@@ -146,7 +125,7 @@
         context: Context,
         locationPermissionsRepository: LocationPermissionsRepository,
         fireproofWebsiteRepository: FireproofWebsiteRepository,
-        dispatcherProvider: DispatcherProvider,
+        dispatcherProvider: DispatcherProvider
     ): GeoLocationPermissions {
         return GeoLocationPermissionsManager(context, locationPermissionsRepository, fireproofWebsiteRepository, dispatcherProvider)
     }
@@ -155,7 +134,7 @@
     fun providesLocationPermissionsRepository(
         locationPermissionsDao: LocationPermissionsDao,
         faviconManager: Lazy<FaviconManager>,
-        dispatchers: DispatcherProvider,
+        dispatchers: DispatcherProvider
     ): LocationPermissionsRepositoryAPI {
         return LocationPermissionsRepository(locationPermissionsDao, faviconManager, dispatchers)
     }
