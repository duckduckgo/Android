/*
 * Copyright (c) 2018 DuckDuckGo
 *
 * Licensed under the Apache License, Version 2.0 (the "License");
 * you may not use this file except in compliance with the License.
 * You may obtain a copy of the License at
 *
 *     http://www.apache.org/licenses/LICENSE-2.0
 *
 * Unless required by applicable law or agreed to in writing, software
 * distributed under the License is distributed on an "AS IS" BASIS,
 * WITHOUT WARRANTIES OR CONDITIONS OF ANY KIND, either express or implied.
 * See the License for the specific language governing permissions and
 * limitations under the License.
 */

package com.duckduckgo.app.di

import android.content.Context
import androidx.lifecycle.LifecycleObserver
import com.duckduckgo.adclick.api.AdClickManager
import com.duckduckgo.app.browser.WebDataManager
import com.duckduckgo.app.browser.cookies.ThirdPartyCookieManager
import com.duckduckgo.app.browser.favicon.FaviconManager
import com.duckduckgo.app.fire.*
import com.duckduckgo.app.fire.fireproofwebsite.data.FireproofWebsiteRepository
import com.duckduckgo.app.fire.fireproofwebsite.data.FireproofWebsiteRepositoryAPI
import com.duckduckgo.app.global.DispatcherProvider
import com.duckduckgo.app.global.file.FileDeleter
import com.duckduckgo.app.global.view.ClearDataAction
import com.duckduckgo.app.global.view.ClearPersonalDataAction
import com.duckduckgo.app.location.GeoLocationPermissions
import com.duckduckgo.app.location.GeoLocationPermissionsManager
import com.duckduckgo.app.location.data.LocationPermissionsDao
import com.duckduckgo.app.location.data.LocationPermissionsRepository
import com.duckduckgo.app.location.data.LocationPermissionsRepositoryAPI
import com.duckduckgo.app.privacy.model.PrivacyPractices
import com.duckduckgo.app.privacy.model.PrivacyPracticesImpl
import com.duckduckgo.app.privacy.store.TermsOfServiceStore
import com.duckduckgo.app.settings.db.SettingsDataStore
import com.duckduckgo.app.tabs.model.TabRepository
import com.duckduckgo.app.trackerdetection.EntityLookup
import com.duckduckgo.app.trackerdetection.TdsEntityLookup
import com.duckduckgo.app.trackerdetection.db.TdsDomainEntityDao
import com.duckduckgo.app.trackerdetection.db.TdsEntityDao
import com.duckduckgo.cookies.api.DuckDuckGoCookieManager
import com.duckduckgo.di.scopes.AppScope
import com.duckduckgo.site.permissions.api.SitePermissionsManager
import dagger.Lazy
import dagger.Module
import dagger.Provides
import dagger.SingleInstanceIn
import dagger.multibindings.IntoSet

@Module
object PrivacyModule {

    @Provides
    @SingleInstanceIn(AppScope::class)
    fun privacyPractices(
        termsOfServiceStore: TermsOfServiceStore,
        entityLookup: EntityLookup,
    ): PrivacyPractices =
        PrivacyPracticesImpl(termsOfServiceStore, entityLookup)

    @Provides
    @SingleInstanceIn(AppScope::class)
    fun entityLookup(
        entityDao: TdsEntityDao,
        domainEntityDao: TdsDomainEntityDao,
    ): EntityLookup =
        TdsEntityLookup(entityDao, domainEntityDao)

    @Provides
    fun clearDataAction(
        context: Context,
        dataManager: WebDataManager,
        clearingStore: UnsentForgetAllPixelStore,
        tabRepository: TabRepository,
        settingsDataStore: SettingsDataStore,
        cookieManager: DuckDuckGoCookieManager,
        appCacheClearer: AppCacheClearer,
        geoLocationPermissions: GeoLocationPermissions,
        thirdPartyCookieManager: ThirdPartyCookieManager,
        adClickManager: AdClickManager,
        fireproofWebsiteRepository: FireproofWebsiteRepositoryAPI,
        sitePermissionsManager: SitePermissionsManager,
<<<<<<< HEAD
=======
        dispatcherProvider: DispatcherProvider,
        clearDataPixel: ClearDataPixel
>>>>>>> 185a2289
    ): ClearDataAction {
        return ClearPersonalDataAction(
            context,
            dataManager,
            clearingStore,
            tabRepository,
            settingsDataStore,
            cookieManager,
            appCacheClearer,
            geoLocationPermissions,
            thirdPartyCookieManager,
            adClickManager,
            fireproofWebsiteRepository,
            sitePermissionsManager,
<<<<<<< HEAD
=======
            dispatcherProvider,
            clearDataPixel
>>>>>>> 185a2289
        )
    }

    @Provides
    fun backgroundTimeKeeper(): BackgroundTimeKeeper {
        return DataClearerTimeKeeper()
    }

    @Provides
    @SingleInstanceIn(AppScope::class)
    @IntoSet
    fun dataClearerForegroundAppRestartPixelObserver(
        dataClearerForegroundAppRestartPixel: DataClearerForegroundAppRestartPixel,
    ): LifecycleObserver = dataClearerForegroundAppRestartPixel

    @Provides
    @SingleInstanceIn(AppScope::class)
    fun appCacheCleaner(
        context: Context,
        fileDeleter: FileDeleter,
    ): AppCacheClearer {
        return AndroidAppCacheClearer(context, fileDeleter)
    }

    @Provides
    @SingleInstanceIn(AppScope::class)
    fun geoLocationPermissions(
        context: Context,
        locationPermissionsRepository: LocationPermissionsRepository,
        fireproofWebsiteRepository: FireproofWebsiteRepository,
        dispatcherProvider: DispatcherProvider,
    ): GeoLocationPermissions {
        return GeoLocationPermissionsManager(context, locationPermissionsRepository, fireproofWebsiteRepository, dispatcherProvider)
    }

    @Provides
    fun providesLocationPermissionsRepository(
        locationPermissionsDao: LocationPermissionsDao,
        faviconManager: Lazy<FaviconManager>,
        dispatchers: DispatcherProvider,
    ): LocationPermissionsRepositoryAPI {
        return LocationPermissionsRepository(locationPermissionsDao, faviconManager, dispatchers)
    }
}<|MERGE_RESOLUTION|>--- conflicted
+++ resolved
@@ -49,8 +49,8 @@
 import dagger.Lazy
 import dagger.Module
 import dagger.Provides
+import dagger.multibindings.IntoSet
 import dagger.SingleInstanceIn
-import dagger.multibindings.IntoSet
 
 @Module
 object PrivacyModule {
@@ -59,7 +59,7 @@
     @SingleInstanceIn(AppScope::class)
     fun privacyPractices(
         termsOfServiceStore: TermsOfServiceStore,
-        entityLookup: EntityLookup,
+        entityLookup: EntityLookup
     ): PrivacyPractices =
         PrivacyPracticesImpl(termsOfServiceStore, entityLookup)
 
@@ -67,7 +67,7 @@
     @SingleInstanceIn(AppScope::class)
     fun entityLookup(
         entityDao: TdsEntityDao,
-        domainEntityDao: TdsDomainEntityDao,
+        domainEntityDao: TdsDomainEntityDao
     ): EntityLookup =
         TdsEntityLookup(entityDao, domainEntityDao)
 
@@ -85,11 +85,8 @@
         adClickManager: AdClickManager,
         fireproofWebsiteRepository: FireproofWebsiteRepositoryAPI,
         sitePermissionsManager: SitePermissionsManager,
-<<<<<<< HEAD
-=======
         dispatcherProvider: DispatcherProvider,
         clearDataPixel: ClearDataPixel
->>>>>>> 185a2289
     ): ClearDataAction {
         return ClearPersonalDataAction(
             context,
@@ -104,11 +101,8 @@
             adClickManager,
             fireproofWebsiteRepository,
             sitePermissionsManager,
-<<<<<<< HEAD
-=======
             dispatcherProvider,
             clearDataPixel
->>>>>>> 185a2289
         )
     }
 
@@ -121,14 +115,14 @@
     @SingleInstanceIn(AppScope::class)
     @IntoSet
     fun dataClearerForegroundAppRestartPixelObserver(
-        dataClearerForegroundAppRestartPixel: DataClearerForegroundAppRestartPixel,
+        dataClearerForegroundAppRestartPixel: DataClearerForegroundAppRestartPixel
     ): LifecycleObserver = dataClearerForegroundAppRestartPixel
 
     @Provides
     @SingleInstanceIn(AppScope::class)
     fun appCacheCleaner(
         context: Context,
-        fileDeleter: FileDeleter,
+        fileDeleter: FileDeleter
     ): AppCacheClearer {
         return AndroidAppCacheClearer(context, fileDeleter)
     }
@@ -139,7 +133,7 @@
         context: Context,
         locationPermissionsRepository: LocationPermissionsRepository,
         fireproofWebsiteRepository: FireproofWebsiteRepository,
-        dispatcherProvider: DispatcherProvider,
+        dispatcherProvider: DispatcherProvider
     ): GeoLocationPermissions {
         return GeoLocationPermissionsManager(context, locationPermissionsRepository, fireproofWebsiteRepository, dispatcherProvider)
     }
@@ -148,7 +142,7 @@
     fun providesLocationPermissionsRepository(
         locationPermissionsDao: LocationPermissionsDao,
         faviconManager: Lazy<FaviconManager>,
-        dispatchers: DispatcherProvider,
+        dispatchers: DispatcherProvider
     ): LocationPermissionsRepositoryAPI {
         return LocationPermissionsRepository(locationPermissionsDao, faviconManager, dispatchers)
     }
