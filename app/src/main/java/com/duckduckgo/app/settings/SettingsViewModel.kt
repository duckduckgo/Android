/*
 * Copyright (c) 2017 DuckDuckGo
 *
 * Licensed under the Apache License, Version 2.0 (the "License");
 * you may not use this file except in compliance with the License.
 * You may obtain a copy of the License at
 *
 *     http://www.apache.org/licenses/LICENSE-2.0
 *
 * Unless required by applicable law or agreed to in writing, software
 * distributed under the License is distributed on an "AS IS" BASIS,
 * WITHOUT WARRANTIES OR CONDITIONS OF ANY KIND, either express or implied.
 * See the License for the specific language governing permissions and
 * limitations under the License.
 */

package com.duckduckgo.app.settings

import androidx.lifecycle.DefaultLifecycleObserver
import androidx.lifecycle.LifecycleOwner
import androidx.lifecycle.ViewModel
import androidx.lifecycle.viewModelScope
import com.duckduckgo.anvil.annotations.ContributesViewModel
import com.duckduckgo.app.browser.defaultbrowsing.DefaultBrowserDetector
import com.duckduckgo.app.email.EmailManager
import com.duckduckgo.app.fire.FireAnimationLoader
import com.duckduckgo.app.icon.api.AppIcon
import com.duckduckgo.app.pixels.AppPixelName.*
import com.duckduckgo.app.settings.clear.ClearWhatOption
import com.duckduckgo.app.settings.clear.ClearWhenOption
import com.duckduckgo.app.settings.clear.FireAnimation
import com.duckduckgo.app.settings.clear.getPixelValue
import com.duckduckgo.app.settings.db.SettingsDataStore
import com.duckduckgo.app.statistics.VariantManager
import com.duckduckgo.app.statistics.pixels.Pixel
import com.duckduckgo.app.statistics.pixels.Pixel.PixelName
import com.duckduckgo.app.statistics.pixels.Pixel.PixelParameter.FIRE_ANIMATION
import com.duckduckgo.appbuildconfig.api.AppBuildConfig
import com.duckduckgo.autoconsent.api.Autoconsent
import com.duckduckgo.autofill.store.AutofillStore
import com.duckduckgo.di.scopes.ActivityScope
import com.duckduckgo.feature.toggles.api.FeatureToggle
import com.duckduckgo.mobile.android.ui.DuckDuckGoTheme
import com.duckduckgo.mobile.android.ui.store.ThemingDataStore
import com.duckduckgo.mobile.android.vpn.AppTpVpnFeature
import com.duckduckgo.mobile.android.vpn.VpnFeaturesRegistry
import com.duckduckgo.mobile.android.vpn.ui.onboarding.VpnStore
import com.duckduckgo.mobile.android.vpn.waitlist.store.AtpWaitlistStateRepository
import com.duckduckgo.mobile.android.vpn.waitlist.store.WaitlistState
import com.duckduckgo.privacy.config.api.Gpc
import com.duckduckgo.privacy.config.api.PrivacyFeatureName
<<<<<<< HEAD
import com.duckduckgo.site.permissions.impl.pixels.SitePermissionsPixel.SitePermissionsPixelName
import javax.inject.Inject
=======
>>>>>>> 52a48d3b
import kotlinx.coroutines.Job
import kotlinx.coroutines.channels.BufferOverflow
import kotlinx.coroutines.channels.Channel
import kotlinx.coroutines.delay
import kotlinx.coroutines.flow.Flow
import kotlinx.coroutines.flow.MutableStateFlow
import kotlinx.coroutines.flow.StateFlow
import kotlinx.coroutines.flow.receiveAsFlow
import kotlinx.coroutines.isActive
import kotlinx.coroutines.launch
import timber.log.Timber

@ContributesViewModel(ActivityScope::class)
class SettingsViewModel @Inject constructor(
    private val themingDataStore: ThemingDataStore,
    private val settingsDataStore: SettingsDataStore,
    private val defaultWebBrowserCapability: DefaultBrowserDetector,
    private val variantManager: VariantManager,
    private val fireAnimationLoader: FireAnimationLoader,
    private val atpRepository: AtpWaitlistStateRepository,
    private val vpnStore: VpnStore,
    private val gpc: Gpc,
    private val featureToggle: FeatureToggle,
    private val pixel: Pixel,
    private val appBuildConfig: AppBuildConfig,
    private val emailManager: EmailManager,
    private val autofillStore: AutofillStore,
    private val vpnFeaturesRegistry: VpnFeaturesRegistry,
    private val autoconsent: Autoconsent,
) : ViewModel(), DefaultLifecycleObserver {

    private var deviceShieldStatePollingJob: Job? = null

    data class ViewState(
        val loading: Boolean = true,
        val version: String = "",
        val theme: DuckDuckGoTheme = DuckDuckGoTheme.LIGHT,
        val autoCompleteSuggestionsEnabled: Boolean = true,
        val showDefaultBrowserSetting: Boolean = false,
        val isAppDefaultBrowser: Boolean = false,
        val selectedFireAnimation: FireAnimation = FireAnimation.HeroFire,
        val automaticallyClearData: AutomaticallyClearData = AutomaticallyClearData(ClearWhatOption.CLEAR_NONE, ClearWhenOption.APP_EXIT_ONLY),
        val appIcon: AppIcon = AppIcon.DEFAULT,
        val globalPrivacyControlEnabled: Boolean = false,
        val appLinksSettingType: AppLinkSettingType = AppLinkSettingType.ASK_EVERYTIME,
        val appTrackingProtectionWaitlistState: WaitlistState = WaitlistState.NotJoinedQueue,
        val appTrackingProtectionOnboardingShown: Boolean = false,
        val appTrackingProtectionEnabled: Boolean = false,
        val emailAddress: String? = null,
        val showAutofill: Boolean = false,
        val autoconsentEnabled: Boolean = false,
    )

    data class AutomaticallyClearData(
        val clearWhatOption: ClearWhatOption,
        val clearWhenOption: ClearWhenOption,
        val clearWhenOptionEnabled: Boolean = true,
    )

    sealed class Command {
        object LaunchDefaultBrowser : Command()
        data class LaunchEmailProtection(val url: String) : Command()
        object LaunchEmailProtectionNotSUpported : Command()
        object LaunchFeedback : Command()
        object LaunchFireproofWebsites : Command()
        object LaunchAutofillSettings : Command()
        object LaunchAccessibilitySettings : Command()
        object LaunchLocation : Command()
        object LaunchWhitelist : Command()
        object LaunchAppIcon : Command()
        object LaunchAddHomeScreenWidget : Command()
        data class LaunchFireAnimationSettings(val animation: FireAnimation) : Command()
        data class LaunchThemeSettings(val theme: DuckDuckGoTheme) : Command()
        data class LaunchAppLinkSettings(val appLinksSettingType: AppLinkSettingType) : Command()
        object LaunchGlobalPrivacyControl : Command()
        object LaunchAutoconsent : Command()
        object LaunchAppTPTrackersScreen : Command()
        object LaunchAppTPWaitlist : Command()
        object LaunchAppTPOnboarding : Command()
        object UpdateTheme : Command()
        data class ShowClearWhatDialog(val option: ClearWhatOption) : Command()
        data class ShowClearWhenDialog(val option: ClearWhenOption) : Command()
        object LaunchMacOs : Command()
    }

    private val viewState = MutableStateFlow(ViewState())

    private val command = Channel<Command>(1, BufferOverflow.DROP_OLDEST)

    init {
        pixel.fire(SETTINGS_OPENED)
    }

    fun start() {
        val defaultBrowserAlready = defaultWebBrowserCapability.isDefaultBrowser()
        val variant = variantManager.getVariant()
        val savedTheme = themingDataStore.theme
        val automaticallyClearWhat = settingsDataStore.automaticallyClearWhatOption
        val automaticallyClearWhen = settingsDataStore.automaticallyClearWhenOption
        val automaticallyClearWhenEnabled = isAutomaticallyClearingDataWhenSettingEnabled(automaticallyClearWhat)

        viewModelScope.launch {
            viewState.emit(
                currentViewState().copy(
                    loading = false,
                    theme = savedTheme,
                    autoCompleteSuggestionsEnabled = settingsDataStore.autoCompleteSuggestionsEnabled,
                    isAppDefaultBrowser = defaultBrowserAlready,
                    showDefaultBrowserSetting = defaultWebBrowserCapability.deviceSupportsDefaultBrowserConfiguration(),
                    version = obtainVersion(variant.key),
                    automaticallyClearData = AutomaticallyClearData(automaticallyClearWhat, automaticallyClearWhen, automaticallyClearWhenEnabled),
                    appIcon = settingsDataStore.appIcon,
                    selectedFireAnimation = settingsDataStore.selectedFireAnimation,
                    globalPrivacyControlEnabled = gpc.isEnabled() && featureToggle.isFeatureEnabled(PrivacyFeatureName.GpcFeatureName.value),
                    appLinksSettingType = getAppLinksSettingsState(settingsDataStore.appLinksEnabled, settingsDataStore.showAppLinksPrompt),
                    appTrackingProtectionOnboardingShown = vpnStore.didShowOnboarding(),
                    appTrackingProtectionEnabled = vpnFeaturesRegistry.isFeatureRegistered(AppTpVpnFeature.APPTP_VPN),
                    appTrackingProtectionWaitlistState = atpRepository.getState(),
                    emailAddress = emailManager.getEmailAddress(),
                    showAutofill = autofillStore.autofillAvailable,
                    autoconsentEnabled = autoconsent.isSettingEnabled(),
                ),
            )
        }
    }

    // FIXME
    // We need to fix this. This logic as inside the start method but it messes with the unit tests
    // because when doing runningBlockingTest {} there is no delay and the tests crashes because this
    // becomes a while(true) without any delay
    fun startPollingAppTpEnableState() {
        viewModelScope.launch {
            while (isActive) {
                val isDeviceShieldEnabled = vpnFeaturesRegistry.isFeatureRegistered(AppTpVpnFeature.APPTP_VPN)
                if (currentViewState().appTrackingProtectionEnabled != isDeviceShieldEnabled) {
                    viewState.value = currentViewState().copy(
<<<<<<< HEAD
                        appTrackingProtectionEnabled = isDeviceShieldEnabled,
=======
                        appTrackingProtectionOnboardingShown = vpnStore.didShowOnboarding(),
                        appTrackingProtectionEnabled = isDeviceShieldEnabled
>>>>>>> 52a48d3b
                    )
                }
                delay(1_000)
            }
        }
    }

    override fun onStop(owner: LifecycleOwner) {
        deviceShieldStatePollingJob?.cancel()
    }

    fun viewState(): StateFlow<ViewState> {
        return viewState
    }

    fun commands(): Flow<Command> {
        return command.receiveAsFlow()
    }

    fun userRequestedToSendFeedback() {
        viewModelScope.launch { command.send(Command.LaunchFeedback) }
    }

    fun userRequestedToChangeIcon() {
        viewModelScope.launch { command.send(Command.LaunchAppIcon) }
    }

    fun userRequestedToAddHomeScreenWidget() {
        viewModelScope.launch { command.send(Command.LaunchAddHomeScreenWidget) }
    }

    fun userRequestedToChangeFireAnimation() {
        viewModelScope.launch { command.send(Command.LaunchFireAnimationSettings(viewState.value.selectedFireAnimation)) }
        pixel.fire(FIRE_ANIMATION_SETTINGS_OPENED)
    }

    fun onAccessibilitySettingClicked() {
        viewModelScope.launch { command.send(Command.LaunchAccessibilitySettings) }
    }

    fun userRequestedToChangeTheme() {
        viewModelScope.launch { command.send(Command.LaunchThemeSettings(viewState.value.theme)) }
        pixel.fire(SETTINGS_THEME_OPENED)
    }

    fun userRequestedToChangeAppLinkSetting() {
        viewModelScope.launch { command.send(Command.LaunchAppLinkSettings(viewState.value.appLinksSettingType)) }
        pixel.fire(SETTINGS_APP_LINKS_PRESSED)
    }

    fun onFireproofWebsitesClicked() {
        viewModelScope.launch { command.send(Command.LaunchFireproofWebsites) }
    }

    fun onAutofillSettingsClick() {
        viewModelScope.launch { command.send(Command.LaunchAutofillSettings) }
        pixel.fire(SETTINGS_AUTOFILL_MANAGEMENT_OPENED)
    }

    fun onSitePermissionsClicked() {
        viewModelScope.launch { command.send(Command.LaunchLocation) }
    }

    fun onAutomaticallyClearWhatClicked() {
        viewModelScope.launch { command.send(Command.ShowClearWhatDialog(viewState.value.automaticallyClearData.clearWhatOption)) }
    }

    fun onAutomaticallyClearWhenClicked() {
        viewModelScope.launch { command.send(Command.ShowClearWhenDialog(viewState.value.automaticallyClearData.clearWhenOption)) }
    }

    fun onGlobalPrivacyControlClicked() {
        viewModelScope.launch { command.send(Command.LaunchGlobalPrivacyControl) }
    }

    fun onAutoconsentClicked() {
        viewModelScope.launch { command.send(Command.LaunchAutoconsent) }
    }

    fun onEmailProtectionSettingClicked() {
        viewModelScope.launch {
            val com = if (emailManager.isEmailFeatureSupported()) {
                Command.LaunchEmailProtection(EMAIL_PROTECTION_URL)
            } else {
                Command.LaunchEmailProtectionNotSUpported
            }
            command.send(com)
        }
    }

    fun onMacOsSettingClicked() {
        viewModelScope.launch { command.send(Command.LaunchMacOs) }
    }

    fun onDefaultBrowserToggled(enabled: Boolean) {
        Timber.i("User toggled default browser, is now enabled: $enabled")
        val defaultBrowserSelected = defaultWebBrowserCapability.isDefaultBrowser()
        if (enabled && defaultBrowserSelected) return
        viewModelScope.launch {
            viewState.emit(currentViewState().copy(isAppDefaultBrowser = enabled))
            command.send(Command.LaunchDefaultBrowser)
        }
    }

    fun onAppTPSettingClicked() {
        if (atpRepository.getState() == WaitlistState.InBeta) {
            if (vpnStore.didShowOnboarding()) {
                viewModelScope.launch { command.send(Command.LaunchAppTPTrackersScreen) }
            } else {
                viewModelScope.launch { command.send(Command.LaunchAppTPOnboarding) }
            }
        } else {
            viewModelScope.launch { command.send(Command.LaunchAppTPWaitlist) }
        }
    }

    fun onAutocompleteSettingChanged(enabled: Boolean) {
        Timber.i("User changed autocomplete setting, is now enabled: $enabled")
        settingsDataStore.autoCompleteSuggestionsEnabled = enabled
        viewModelScope.launch { viewState.emit(currentViewState().copy(autoCompleteSuggestionsEnabled = enabled)) }
    }

    fun onAppLinksSettingChanged(appLinkSettingType: AppLinkSettingType) {
        Timber.i("User changed app links setting, is now: ${appLinkSettingType.name}")

        val pixelName =
            when (appLinkSettingType) {
                AppLinkSettingType.ASK_EVERYTIME -> {
                    settingsDataStore.appLinksEnabled = true
                    settingsDataStore.showAppLinksPrompt = true
                    SETTINGS_APP_LINKS_ASK_EVERY_TIME_SELECTED
                }
                AppLinkSettingType.ALWAYS -> {
                    settingsDataStore.appLinksEnabled = true
                    settingsDataStore.showAppLinksPrompt = false
                    SETTINGS_APP_LINKS_ALWAYS_SELECTED
                }
                AppLinkSettingType.NEVER -> {
                    settingsDataStore.appLinksEnabled = false
                    settingsDataStore.showAppLinksPrompt = false
                    SETTINGS_APP_LINKS_NEVER_SELECTED
                }
            }
        viewModelScope.launch { viewState.emit(currentViewState().copy(appLinksSettingType = appLinkSettingType)) }

        pixel.fire(pixelName)
    }

    private fun getAppLinksSettingsState(
        appLinksEnabled: Boolean,
        showAppLinksPrompt: Boolean,
    ): AppLinkSettingType {
        return if (appLinksEnabled) {
            if (showAppLinksPrompt) {
                AppLinkSettingType.ASK_EVERYTIME
            } else {
                AppLinkSettingType.ALWAYS
            }
        } else {
            AppLinkSettingType.NEVER
        }
    }

    private fun obtainVersion(variantKey: String): String {
        val formattedVariantKey = if (variantKey.isBlank()) " " else " $variantKey "
        return "${appBuildConfig.versionName}$formattedVariantKey(${appBuildConfig.versionCode})"
    }

    fun onAutomaticallyWhatOptionSelected(clearWhatNewSetting: ClearWhatOption) {
        if (settingsDataStore.isCurrentlySelected(clearWhatNewSetting)) {
            Timber.v("User selected same thing they already have set: $clearWhatNewSetting; no need to do anything else")
            return
        }

        pixel.fire(clearWhatNewSetting.pixelEvent())

        settingsDataStore.automaticallyClearWhatOption = clearWhatNewSetting

        viewModelScope.launch {
            viewState.emit(
                currentViewState().copy(
                    automaticallyClearData = AutomaticallyClearData(
                        clearWhatOption = clearWhatNewSetting,
                        clearWhenOption = settingsDataStore.automaticallyClearWhenOption,
                        clearWhenOptionEnabled = isAutomaticallyClearingDataWhenSettingEnabled(clearWhatNewSetting),
                    ),
                ),
            )
        }
    }

    private fun isAutomaticallyClearingDataWhenSettingEnabled(clearWhatOption: ClearWhatOption?): Boolean {
        return clearWhatOption != null && clearWhatOption != ClearWhatOption.CLEAR_NONE
    }

    fun onAutomaticallyWhenOptionSelected(clearWhenNewSetting: ClearWhenOption) {
        if (settingsDataStore.isCurrentlySelected(clearWhenNewSetting)) {
            Timber.v("User selected same thing they already have set: $clearWhenNewSetting; no need to do anything else")
            return
        }

        clearWhenNewSetting.pixelEvent()?.let {
            pixel.fire(it)
        }

        settingsDataStore.automaticallyClearWhenOption = clearWhenNewSetting
        viewModelScope.launch {
            viewState.emit(
                currentViewState().copy(
                    automaticallyClearData = AutomaticallyClearData(
                        settingsDataStore.automaticallyClearWhatOption,
                        clearWhenNewSetting,
                    ),
                ),
            )
        }
    }

    fun onThemeSelected(selectedTheme: DuckDuckGoTheme) {
        Timber.d("User toggled theme, theme to set: $selectedTheme")
        if (themingDataStore.isCurrentlySelected(selectedTheme)) {
            Timber.d("User selected same theme they've already set: $selectedTheme; no need to do anything else")
            return
        }
        themingDataStore.theme = selectedTheme
        viewModelScope.launch {
            viewState.emit(currentViewState().copy(theme = selectedTheme))
            command.send(Command.UpdateTheme)
        }

        val pixelName =
            when (selectedTheme) {
                DuckDuckGoTheme.LIGHT -> SETTINGS_THEME_TOGGLED_LIGHT
                DuckDuckGoTheme.DARK -> SETTINGS_THEME_TOGGLED_DARK
                DuckDuckGoTheme.SYSTEM_DEFAULT -> SETTINGS_THEME_TOGGLED_SYSTEM_DEFAULT
            }
        pixel.fire(pixelName)
    }

    fun onFireAnimationSelected(selectedFireAnimation: FireAnimation) {
        if (settingsDataStore.isCurrentlySelected(selectedFireAnimation)) {
            Timber.v("User selected same thing they already have set: $selectedFireAnimation; no need to do anything else")
            return
        }
        settingsDataStore.selectedFireAnimation = selectedFireAnimation
        fireAnimationLoader.preloadSelectedAnimation()
        viewModelScope.launch {
            viewState.emit(currentViewState().copy(selectedFireAnimation = selectedFireAnimation))
        }
        pixel.fire(FIRE_ANIMATION_NEW_SELECTED, mapOf(FIRE_ANIMATION to selectedFireAnimation.getPixelValue()))
    }

    fun onManageWhitelistSelected() {
        pixel.fire(SETTINGS_MANAGE_WHITELIST)
        viewModelScope.launch { command.send(Command.LaunchWhitelist) }
    }

    private fun currentViewState(): ViewState {
        return viewState.value
    }

    private fun ClearWhatOption.pixelEvent(): PixelName {
        return when (this) {
            ClearWhatOption.CLEAR_NONE -> AUTOMATIC_CLEAR_DATA_WHAT_OPTION_NONE
            ClearWhatOption.CLEAR_TABS_ONLY -> AUTOMATIC_CLEAR_DATA_WHAT_OPTION_TABS
            ClearWhatOption.CLEAR_TABS_AND_DATA -> AUTOMATIC_CLEAR_DATA_WHAT_OPTION_TABS_AND_DATA
        }
    }

    private fun ClearWhenOption.pixelEvent(): PixelName? {
        return when (this) {
            ClearWhenOption.APP_EXIT_ONLY -> AUTOMATIC_CLEAR_DATA_WHEN_OPTION_APP_EXIT_ONLY
            ClearWhenOption.APP_EXIT_OR_5_MINS -> AUTOMATIC_CLEAR_DATA_WHEN_OPTION_APP_EXIT_OR_5_MINS
            ClearWhenOption.APP_EXIT_OR_15_MINS -> AUTOMATIC_CLEAR_DATA_WHEN_OPTION_APP_EXIT_OR_15_MINS
            ClearWhenOption.APP_EXIT_OR_30_MINS -> AUTOMATIC_CLEAR_DATA_WHEN_OPTION_APP_EXIT_OR_30_MINS
            ClearWhenOption.APP_EXIT_OR_60_MINS -> AUTOMATIC_CLEAR_DATA_WHEN_OPTION_APP_EXIT_OR_60_MINS
            else -> null
        }
    }

    companion object {
        const val EMAIL_PROTECTION_URL = "https://duckduckgo.com/email"
    }
}

enum class AppLinkSettingType {
    ASK_EVERYTIME,
    ALWAYS,
    NEVER,
}<|MERGE_RESOLUTION|>--- conflicted
+++ resolved
@@ -49,11 +49,6 @@
 import com.duckduckgo.mobile.android.vpn.waitlist.store.WaitlistState
 import com.duckduckgo.privacy.config.api.Gpc
 import com.duckduckgo.privacy.config.api.PrivacyFeatureName
-<<<<<<< HEAD
-import com.duckduckgo.site.permissions.impl.pixels.SitePermissionsPixel.SitePermissionsPixelName
-import javax.inject.Inject
-=======
->>>>>>> 52a48d3b
 import kotlinx.coroutines.Job
 import kotlinx.coroutines.channels.BufferOverflow
 import kotlinx.coroutines.channels.Channel
@@ -65,6 +60,7 @@
 import kotlinx.coroutines.isActive
 import kotlinx.coroutines.launch
 import timber.log.Timber
+import javax.inject.Inject
 
 @ContributesViewModel(ActivityScope::class)
 class SettingsViewModel @Inject constructor(
@@ -110,7 +106,7 @@
     data class AutomaticallyClearData(
         val clearWhatOption: ClearWhatOption,
         val clearWhenOption: ClearWhenOption,
-        val clearWhenOptionEnabled: Boolean = true,
+        val clearWhenOptionEnabled: Boolean = true
     )
 
     sealed class Command {
@@ -175,7 +171,7 @@
                     emailAddress = emailManager.getEmailAddress(),
                     showAutofill = autofillStore.autofillAvailable,
                     autoconsentEnabled = autoconsent.isSettingEnabled(),
-                ),
+                )
             )
         }
     }
@@ -190,12 +186,8 @@
                 val isDeviceShieldEnabled = vpnFeaturesRegistry.isFeatureRegistered(AppTpVpnFeature.APPTP_VPN)
                 if (currentViewState().appTrackingProtectionEnabled != isDeviceShieldEnabled) {
                     viewState.value = currentViewState().copy(
-<<<<<<< HEAD
-                        appTrackingProtectionEnabled = isDeviceShieldEnabled,
-=======
                         appTrackingProtectionOnboardingShown = vpnStore.didShowOnboarding(),
                         appTrackingProtectionEnabled = isDeviceShieldEnabled
->>>>>>> 52a48d3b
                     )
                 }
                 delay(1_000)
@@ -346,7 +338,7 @@
 
     private fun getAppLinksSettingsState(
         appLinksEnabled: Boolean,
-        showAppLinksPrompt: Boolean,
+        showAppLinksPrompt: Boolean
     ): AppLinkSettingType {
         return if (appLinksEnabled) {
             if (showAppLinksPrompt) {
@@ -380,9 +372,9 @@
                     automaticallyClearData = AutomaticallyClearData(
                         clearWhatOption = clearWhatNewSetting,
                         clearWhenOption = settingsDataStore.automaticallyClearWhenOption,
-                        clearWhenOptionEnabled = isAutomaticallyClearingDataWhenSettingEnabled(clearWhatNewSetting),
-                    ),
-                ),
+                        clearWhenOptionEnabled = isAutomaticallyClearingDataWhenSettingEnabled(clearWhatNewSetting)
+                    )
+                )
             )
         }
     }
@@ -407,9 +399,9 @@
                 currentViewState().copy(
                     automaticallyClearData = AutomaticallyClearData(
                         settingsDataStore.automaticallyClearWhatOption,
-                        clearWhenNewSetting,
-                    ),
-                ),
+                        clearWhenNewSetting
+                    )
+                )
             )
         }
     }
@@ -484,5 +476,5 @@
 enum class AppLinkSettingType {
     ASK_EVERYTIME,
     ALWAYS,
-    NEVER,
+    NEVER
 }