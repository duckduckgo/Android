--- conflicted
+++ resolved
@@ -73,12 +73,9 @@
         val automaticallyClearData: AutomaticallyClearData = AutomaticallyClearData(ClearWhatOption.CLEAR_NONE, ClearWhenOption.APP_EXIT_ONLY),
         val appIcon: AppIcon = AppIcon.DEFAULT,
         val globalPrivacyControlEnabled: Boolean = false,
-<<<<<<< HEAD
+        val emailSetting: EmailSetting = EmailSetting.EmailSettingOff,
         val deviceShieldEnabled: Boolean = false,
         val excludedAppsInfo: String = ""
-=======
-        val emailSetting: EmailSetting = EmailSetting.EmailSettingOff
->>>>>>> 2ea0400c
     )
 
     sealed class EmailSetting {
@@ -103,13 +100,10 @@
         object LaunchExcludedAppList : Command()
         object LaunchDeviceShieldPrivacyReport : Command()
         object UpdateTheme : Command()
-<<<<<<< HEAD
+        object LaunchEmailDialog : Command()
         object LaunchDeviceShieldOnboarding : Command()
         object StartDeviceShield : Command()
         object StopDeviceShield : Command()
-=======
-        object LaunchEmailDialog : Command()
->>>>>>> 2ea0400c
     }
 
     val viewState: MutableLiveData<ViewState> = MutableLiveData<ViewState>().apply {
@@ -141,7 +135,7 @@
             appIcon = settingsDataStore.appIcon,
             selectedFireAnimation = settingsDataStore.selectedFireAnimation,
             globalPrivacyControlEnabled = settingsDataStore.globalPrivacyControlEnabled,
-<<<<<<< HEAD
+            emailSetting = getEmailSetting(),
             deviceShieldEnabled = TrackerBlockingVpnService.isServiceRunning(appContext),
             excludedAppsInfo = getExcludedAppsInfo()
         )
@@ -174,9 +168,7 @@
             1 -> "${apps.first().name}"
             2 -> "${apps.first().name} and ${apps.take(2)[1].name}"
             else -> "${apps.first().name}, ${apps.take(2)[1].name} and more"
-=======
-            emailSetting = getEmailSetting()
-        )
+        }
     }
 
     private fun getEmailSetting(): EmailSetting {
@@ -195,7 +187,6 @@
     fun onEmailSettingClicked() {
         if (getEmailSetting() is EmailSetting.EmailSettingOn) {
             command.value = Command.LaunchEmailDialog
->>>>>>> 2ea0400c
         }
     }
 
@@ -375,11 +366,7 @@
     override fun <T : ViewModel?> create(modelClass: Class<T>): T? {
         with(modelClass) {
             return when {
-<<<<<<< HEAD
-                isAssignableFrom(SettingsViewModel::class.java) -> (SettingsViewModel(deviceShieldPixels.get(), appContext.get(), settingsDataStore.get(), defaultWebBrowserCapability.get(), variantManager.get(), fireAnimationLoader.get(), pixel.get(), deviceShieldExcludedApps.get(), deviceShieldOnboarding.get()) as T)
-=======
-                isAssignableFrom(SettingsViewModel::class.java) -> (SettingsViewModel(settingsDataStore.get(), defaultWebBrowserCapability.get(), variantManager.get(), emailManager.get(), fireAnimationLoader.get(), pixel.get()) as T)
->>>>>>> 2ea0400c
+                isAssignableFrom(SettingsViewModel::class.java) -> (SettingsViewModel(deviceShieldPixels.get(), appContext.get(), settingsDataStore.get(), defaultWebBrowserCapability.get(), variantManager.get(), emailManager.get(), fireAnimationLoader.get(), pixel.get(), deviceShieldExcludedApps.get(), deviceShieldOnboarding.get()) as T)
                 else -> null
             }
         }
