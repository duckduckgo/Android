--- conflicted
+++ resolved
@@ -59,11 +59,8 @@
 
     sealed class Command {
         object LaunchFeedback : Command()
-<<<<<<< HEAD
         object LaunchFireproofWebsites : Command()
-=======
-        object LaunchWhitelist: Command()
->>>>>>> 6afd9923
+        object LaunchWhitelist : Command()
         object LaunchAppIcon : Command()
         object UpdateTheme : Command()
     }
