--- conflicted
+++ resolved
@@ -269,20 +269,15 @@
     }
 
     fun onAppTPSettingClicked() {
-<<<<<<< HEAD
         if (variantManager.isVPNRetentionStudyEnabled()) {
-            if (deviceShieldOnboardingStore.didShowOnboarding()) {
-=======
-        if (atpRepository.getState() == WaitlistState.InBeta) {
             if (vpnStore.didShowOnboarding()) {
->>>>>>> e600f193
                 viewModelScope.launch { command.send(Command.LaunchAppTPTrackersScreen) }
             } else {
                 viewModelScope.launch { command.send(Command.LaunchAppTPOnboarding) }
             }
         } else {
             if (atpRepository.getState() == WaitlistState.InBeta) {
-                if (deviceShieldOnboardingStore.didShowOnboarding()) {
+                if (vpnStore.didShowOnboarding()) {
                     viewModelScope.launch { command.send(Command.LaunchAppTPTrackersScreen) }
                 } else {
                     viewModelScope.launch { command.send(Command.LaunchAppTPOnboarding) }
