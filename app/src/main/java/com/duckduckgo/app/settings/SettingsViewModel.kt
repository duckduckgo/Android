--- conflicted
+++ resolved
@@ -19,24 +19,13 @@
 import android.arch.lifecycle.MutableLiveData
 import android.arch.lifecycle.ViewModel
 import com.duckduckgo.app.browser.BuildConfig
-<<<<<<< HEAD
-import com.duckduckgo.app.browser.R
 import com.duckduckgo.app.browser.defaultBrowsing.DefaultBrowserDetector
-import com.duckduckgo.app.global.StringResolver
-=======
->>>>>>> 43aa1785
 import com.duckduckgo.app.settings.db.SettingsDataStore
 import timber.log.Timber
 import javax.inject.Inject
 
-<<<<<<< HEAD
-class SettingsViewModel @Inject constructor(
-        private val stringResolver: StringResolver,
-        private val settingsDataStore: SettingsDataStore,
+class SettingsViewModel @Inject constructor(private val settingsDataStore: SettingsDataStore,
         private val defaultWebBrowserCapability: DefaultBrowserDetector) : ViewModel() {
-=======
-class SettingsViewModel @Inject constructor(private val settingsDataStore: SettingsDataStore) : ViewModel() {
->>>>>>> 43aa1785
 
     data class ViewState(
             val loading: Boolean = true,
@@ -83,10 +72,4 @@
     private fun obtainVersion(): String {
         return "${BuildConfig.VERSION_NAME} (${BuildConfig.VERSION_CODE})"
     }
-<<<<<<< HEAD
-
-    private inline fun encode(f: () -> String): String = Uri.encode(f())
-
-=======
->>>>>>> 43aa1785
 }