/*
 * Copyright (c) 2017 DuckDuckGo
 *
 * Licensed under the Apache License, Version 2.0 (the "License");
 * you may not use this file except in compliance with the License.
 * You may obtain a copy of the License at
 *
 *     http://www.apache.org/licenses/LICENSE-2.0
 *
 * Unless required by applicable law or agreed to in writing, software
 * distributed under the License is distributed on an "AS IS" BASIS,
 * WITHOUT WARRANTIES OR CONDITIONS OF ANY KIND, either express or implied.
 * See the License for the specific language governing permissions and
 * limitations under the License.
 */

package com.duckduckgo.app.settings

import androidx.lifecycle.ViewModel
import androidx.lifecycle.viewModelScope
import com.duckduckgo.app.browser.BuildConfig
import com.duckduckgo.app.browser.defaultbrowsing.DefaultBrowserDetector
import com.duckduckgo.app.fire.FireAnimationLoader
import com.duckduckgo.app.global.DuckDuckGoTheme
import com.duckduckgo.app.global.plugins.view_model.ViewModelFactoryPlugin
import com.duckduckgo.app.icon.api.AppIcon
import com.duckduckgo.app.pixels.AppPixelName.*
import com.duckduckgo.app.settings.clear.ClearWhatOption
import com.duckduckgo.app.settings.clear.ClearWhenOption
import com.duckduckgo.app.settings.clear.FireAnimation
import com.duckduckgo.app.settings.clear.getPixelValue
import com.duckduckgo.app.settings.db.SettingsDataStore
import com.duckduckgo.app.statistics.VariantManager
import com.duckduckgo.app.statistics.pixels.Pixel
import com.duckduckgo.app.statistics.pixels.Pixel.PixelName
import com.duckduckgo.app.statistics.pixels.Pixel.PixelParameter.FIRE_ANIMATION
import com.duckduckgo.di.scopes.AppObjectGraph
import com.squareup.anvil.annotations.ContributesMultibinding
import kotlinx.coroutines.channels.BufferOverflow
import kotlinx.coroutines.channels.Channel
import kotlinx.coroutines.flow.*
import kotlinx.coroutines.launch
import timber.log.Timber
import javax.inject.Inject
import javax.inject.Provider

class SettingsViewModel @Inject constructor(
    private val settingsDataStore: SettingsDataStore,
    private val defaultWebBrowserCapability: DefaultBrowserDetector,
    private val variantManager: VariantManager,
    private val fireAnimationLoader: FireAnimationLoader,
    private val pixel: Pixel
) : ViewModel() {

    data class ViewState(
        val loading: Boolean = true,
        val version: String = "",
        val lightThemeEnabled: Boolean = false,
        val autoCompleteSuggestionsEnabled: Boolean = true,
        val showDefaultBrowserSetting: Boolean = false,
        val isAppDefaultBrowser: Boolean = false,
        val selectedFireAnimation: FireAnimation = FireAnimation.HeroFire,
        val automaticallyClearData: AutomaticallyClearData = AutomaticallyClearData(ClearWhatOption.CLEAR_NONE, ClearWhenOption.APP_EXIT_ONLY),
        val appIcon: AppIcon = AppIcon.DEFAULT,
        val globalPrivacyControlEnabled: Boolean = false,
    )

    data class AutomaticallyClearData(
        val clearWhatOption: ClearWhatOption,
        val clearWhenOption: ClearWhenOption,
        val clearWhenOptionEnabled: Boolean = true
    )

    sealed class Command {
        object LaunchFeedback : Command()
        object LaunchFireproofWebsites : Command()
        object LaunchLocation : Command()
        object LaunchWhitelist : Command()
        object LaunchAppIcon : Command()
        data class LaunchFireAnimationSettings(val animation: FireAnimation) : Command()
        object LaunchGlobalPrivacyControl : Command()
        object UpdateTheme : Command()
<<<<<<< HEAD
        object LaunchBetaFeatures : Command()
=======
        object LaunchEmailDialog : Command()
        data class ShowClearWhatDialog(val option: ClearWhatOption) : Command()
        data class ShowClearWhenDialog(val option: ClearWhenOption) : Command()
>>>>>>> c38e39e4
    }

    private val viewState = MutableStateFlow(ViewState())

    private val command = Channel<Command>(1, BufferOverflow.DROP_OLDEST)

    init {
        pixel.fire(SETTINGS_OPENED)
    }

    fun start() {
        val defaultBrowserAlready = defaultWebBrowserCapability.isDefaultBrowser()
        val variant = variantManager.getVariant()
        val isLightTheme = settingsDataStore.theme == DuckDuckGoTheme.LIGHT
        val automaticallyClearWhat = settingsDataStore.automaticallyClearWhatOption
        val automaticallyClearWhen = settingsDataStore.automaticallyClearWhenOption
        val automaticallyClearWhenEnabled = isAutomaticallyClearingDataWhenSettingEnabled(automaticallyClearWhat)

<<<<<<< HEAD
        viewState.value = currentViewState().copy(
            loading = false,
            lightThemeEnabled = isLightTheme,
            autoCompleteSuggestionsEnabled = settingsDataStore.autoCompleteSuggestionsEnabled,
            isAppDefaultBrowser = defaultBrowserAlready,
            showDefaultBrowserSetting = defaultWebBrowserCapability.deviceSupportsDefaultBrowserConfiguration(),
            version = obtainVersion(variant.key),
            automaticallyClearData = AutomaticallyClearData(automaticallyClearWhat, automaticallyClearWhen, automaticallyClearWhenEnabled),
            appIcon = settingsDataStore.appIcon,
            selectedFireAnimation = settingsDataStore.selectedFireAnimation,
            globalPrivacyControlEnabled = settingsDataStore.globalPrivacyControlEnabled,
        )
    }

=======
        viewModelScope.launch {
            viewState.emit(
                currentViewState().copy(
                    loading = false,
                    lightThemeEnabled = isLightTheme,
                    autoCompleteSuggestionsEnabled = settingsDataStore.autoCompleteSuggestionsEnabled,
                    isAppDefaultBrowser = defaultBrowserAlready,
                    showDefaultBrowserSetting = defaultWebBrowserCapability.deviceSupportsDefaultBrowserConfiguration(),
                    version = obtainVersion(variant.key),
                    automaticallyClearData = AutomaticallyClearData(automaticallyClearWhat, automaticallyClearWhen, automaticallyClearWhenEnabled),
                    appIcon = settingsDataStore.appIcon,
                    selectedFireAnimation = settingsDataStore.selectedFireAnimation,
                    globalPrivacyControlEnabled = settingsDataStore.globalPrivacyControlEnabled,
                    emailSetting = getEmailSetting()
                )
            )
        }
    }

    private fun getEmailSetting(): EmailSetting {
        val emailAddress = emailManager.getEmailAddress()

        return if (emailManager.isSignedIn()) {
            when (emailAddress) {
                null -> EmailSetting.EmailSettingOff
                else -> EmailSetting.EmailSettingOn(emailAddress)
            }
        } else {
            EmailSetting.EmailSettingOff
        }
    }

    fun viewState(): StateFlow<ViewState> {
        return viewState
    }

    fun commands(): Flow<Command> {
        return command.receiveAsFlow()
    }

    fun onEmailSettingClicked() {
        if (getEmailSetting() is EmailSetting.EmailSettingOn) {
            viewModelScope.launch { command.send(Command.LaunchEmailDialog) }
        }
    }

>>>>>>> c38e39e4
    fun userRequestedToSendFeedback() {
        viewModelScope.launch { command.send(Command.LaunchFeedback) }
    }

    fun userRequestedToChangeIcon() {
        viewModelScope.launch { command.send(Command.LaunchAppIcon) }
    }

    fun userRequestedToChangeFireAnimation() {
        viewModelScope.launch { command.send(Command.LaunchFireAnimationSettings(viewState.value.selectedFireAnimation)) }
        pixel.fire(FIRE_ANIMATION_SETTINGS_OPENED)
    }

    fun onFireproofWebsitesClicked() {
        viewModelScope.launch { command.send(Command.LaunchFireproofWebsites) }
    }

    fun onLocationClicked() {
        viewModelScope.launch { command.send(Command.LaunchLocation) }
    }

    fun onAutomaticallyClearWhatClicked() {
        viewModelScope.launch { command.send(Command.ShowClearWhatDialog(viewState.value.automaticallyClearData.clearWhatOption)) }
    }

    fun onAutomaticallyClearWhenClicked() {
        viewModelScope.launch { command.send(Command.ShowClearWhenDialog(viewState.value.automaticallyClearData.clearWhenOption)) }
    }

    fun onGlobalPrivacyControlClicked() {
        viewModelScope.launch { command.send(Command.LaunchGlobalPrivacyControl) }
    }

<<<<<<< HEAD
    fun onBetaFeatureSettingsClicked() {
        command.value = Command.LaunchBetaFeatures
=======
    fun onEmailLogout() {
        emailManager.signOut()
        viewModelScope.launch { viewState.emit(currentViewState().copy(emailSetting = EmailSetting.EmailSettingOff)) }
>>>>>>> c38e39e4
    }

    fun onLightThemeToggled(enabled: Boolean) {
        Timber.i("User toggled light theme, is now enabled: $enabled")
        settingsDataStore.theme = if (enabled) DuckDuckGoTheme.LIGHT else DuckDuckGoTheme.DARK
        viewModelScope.launch {
            viewState.emit(currentViewState().copy(lightThemeEnabled = enabled))
            command.send(Command.UpdateTheme)
        }

        val pixelName = if (enabled) SETTINGS_THEME_TOGGLED_LIGHT else SETTINGS_THEME_TOGGLED_DARK
        pixel.fire(pixelName)
    }

    fun onAutocompleteSettingChanged(enabled: Boolean) {
        Timber.i("User changed autocomplete setting, is now enabled: $enabled")
        settingsDataStore.autoCompleteSuggestionsEnabled = enabled
        viewModelScope.launch { viewState.emit(currentViewState().copy(autoCompleteSuggestionsEnabled = enabled)) }
    }

    private fun obtainVersion(variantKey: String): String {
        val formattedVariantKey = if (variantKey.isBlank()) " " else " $variantKey "
        return "${BuildConfig.VERSION_NAME}$formattedVariantKey(${BuildConfig.VERSION_CODE})"
    }

    fun onAutomaticallyWhatOptionSelected(clearWhatNewSetting: ClearWhatOption) {
        if (settingsDataStore.isCurrentlySelected(clearWhatNewSetting)) {
            Timber.v("User selected same thing they already have set: $clearWhatNewSetting; no need to do anything else")
            return
        }

        pixel.fire(clearWhatNewSetting.pixelEvent())

        settingsDataStore.automaticallyClearWhatOption = clearWhatNewSetting

        viewModelScope.launch {
            viewState.emit(
                currentViewState().copy(
                    automaticallyClearData = AutomaticallyClearData(
                        clearWhatOption = clearWhatNewSetting,
                        clearWhenOption = settingsDataStore.automaticallyClearWhenOption,
                        clearWhenOptionEnabled = isAutomaticallyClearingDataWhenSettingEnabled(clearWhatNewSetting)
                    )
                )
            )
        }
    }

    private fun isAutomaticallyClearingDataWhenSettingEnabled(clearWhatOption: ClearWhatOption?): Boolean {
        return clearWhatOption != null && clearWhatOption != ClearWhatOption.CLEAR_NONE
    }

    fun onAutomaticallyWhenOptionSelected(clearWhenNewSetting: ClearWhenOption) {
        if (settingsDataStore.isCurrentlySelected(clearWhenNewSetting)) {
            Timber.v("User selected same thing they already have set: $clearWhenNewSetting; no need to do anything else")
            return
        }

        clearWhenNewSetting.pixelEvent()?.let {
            pixel.fire(it)
        }

        settingsDataStore.automaticallyClearWhenOption = clearWhenNewSetting
        viewModelScope.launch {
            viewState.emit(
                currentViewState().copy(
                    automaticallyClearData = AutomaticallyClearData(
                        settingsDataStore.automaticallyClearWhatOption,
                        clearWhenNewSetting
                    )
                )
            )
        }
    }

    fun onFireAnimationSelected(selectedFireAnimation: FireAnimation) {
        if (settingsDataStore.isCurrentlySelected(selectedFireAnimation)) {
            Timber.v("User selected same thing they already have set: $selectedFireAnimation; no need to do anything else")
            return
        }
        settingsDataStore.selectedFireAnimation = selectedFireAnimation
        fireAnimationLoader.preloadSelectedAnimation()
        viewModelScope.launch {
            viewState.emit(currentViewState().copy(selectedFireAnimation = selectedFireAnimation))
        }
        pixel.fire(FIRE_ANIMATION_NEW_SELECTED, mapOf(FIRE_ANIMATION to selectedFireAnimation.getPixelValue()))
    }

    fun onManageWhitelistSelected() {
        pixel.fire(SETTINGS_MANAGE_WHITELIST)
        viewModelScope.launch { command.send(Command.LaunchWhitelist) }
    }

    private fun currentViewState(): ViewState {
        return viewState.value
    }

    private fun ClearWhatOption.pixelEvent(): PixelName {
        return when (this) {
            ClearWhatOption.CLEAR_NONE -> AUTOMATIC_CLEAR_DATA_WHAT_OPTION_NONE
            ClearWhatOption.CLEAR_TABS_ONLY -> AUTOMATIC_CLEAR_DATA_WHAT_OPTION_TABS
            ClearWhatOption.CLEAR_TABS_AND_DATA -> AUTOMATIC_CLEAR_DATA_WHAT_OPTION_TABS_AND_DATA
        }
    }

    private fun ClearWhenOption.pixelEvent(): PixelName? {
        return when (this) {
            ClearWhenOption.APP_EXIT_ONLY -> AUTOMATIC_CLEAR_DATA_WHEN_OPTION_APP_EXIT_ONLY
            ClearWhenOption.APP_EXIT_OR_5_MINS -> AUTOMATIC_CLEAR_DATA_WHEN_OPTION_APP_EXIT_OR_5_MINS
            ClearWhenOption.APP_EXIT_OR_15_MINS -> AUTOMATIC_CLEAR_DATA_WHEN_OPTION_APP_EXIT_OR_15_MINS
            ClearWhenOption.APP_EXIT_OR_30_MINS -> AUTOMATIC_CLEAR_DATA_WHEN_OPTION_APP_EXIT_OR_30_MINS
            ClearWhenOption.APP_EXIT_OR_60_MINS -> AUTOMATIC_CLEAR_DATA_WHEN_OPTION_APP_EXIT_OR_60_MINS
            else -> null
        }
    }
}

@ContributesMultibinding(AppObjectGraph::class)
class SettingsViewModelFactory @Inject constructor(
    private val settingsDataStore: Provider<SettingsDataStore>,
    private val defaultWebBrowserCapability: Provider<DefaultBrowserDetector>,
    private val variantManager: Provider<VariantManager>,
    private val fireAnimationLoader: Provider<FireAnimationLoader>,
    private val pixel: Provider<Pixel>
) : ViewModelFactoryPlugin {
    override fun <T : ViewModel?> create(modelClass: Class<T>): T? {
        with(modelClass) {
            return when {
                isAssignableFrom(SettingsViewModel::class.java) -> (SettingsViewModel(settingsDataStore.get(), defaultWebBrowserCapability.get(), variantManager.get(), fireAnimationLoader.get(), pixel.get()) as T)
                else -> null
            }
        }
    }
}<|MERGE_RESOLUTION|>--- conflicted
+++ resolved
@@ -72,6 +72,7 @@
     )
 
     sealed class Command {
+        object LaunchBetaFeatures : Command()
         object LaunchFeedback : Command()
         object LaunchFireproofWebsites : Command()
         object LaunchLocation : Command()
@@ -80,13 +81,8 @@
         data class LaunchFireAnimationSettings(val animation: FireAnimation) : Command()
         object LaunchGlobalPrivacyControl : Command()
         object UpdateTheme : Command()
-<<<<<<< HEAD
-        object LaunchBetaFeatures : Command()
-=======
-        object LaunchEmailDialog : Command()
         data class ShowClearWhatDialog(val option: ClearWhatOption) : Command()
         data class ShowClearWhenDialog(val option: ClearWhenOption) : Command()
->>>>>>> c38e39e4
     }
 
     private val viewState = MutableStateFlow(ViewState())
@@ -105,22 +101,6 @@
         val automaticallyClearWhen = settingsDataStore.automaticallyClearWhenOption
         val automaticallyClearWhenEnabled = isAutomaticallyClearingDataWhenSettingEnabled(automaticallyClearWhat)
 
-<<<<<<< HEAD
-        viewState.value = currentViewState().copy(
-            loading = false,
-            lightThemeEnabled = isLightTheme,
-            autoCompleteSuggestionsEnabled = settingsDataStore.autoCompleteSuggestionsEnabled,
-            isAppDefaultBrowser = defaultBrowserAlready,
-            showDefaultBrowserSetting = defaultWebBrowserCapability.deviceSupportsDefaultBrowserConfiguration(),
-            version = obtainVersion(variant.key),
-            automaticallyClearData = AutomaticallyClearData(automaticallyClearWhat, automaticallyClearWhen, automaticallyClearWhenEnabled),
-            appIcon = settingsDataStore.appIcon,
-            selectedFireAnimation = settingsDataStore.selectedFireAnimation,
-            globalPrivacyControlEnabled = settingsDataStore.globalPrivacyControlEnabled,
-        )
-    }
-
-=======
         viewModelScope.launch {
             viewState.emit(
                 currentViewState().copy(
@@ -134,25 +114,11 @@
                     appIcon = settingsDataStore.appIcon,
                     selectedFireAnimation = settingsDataStore.selectedFireAnimation,
                     globalPrivacyControlEnabled = settingsDataStore.globalPrivacyControlEnabled,
-                    emailSetting = getEmailSetting()
                 )
             )
         }
     }
 
-    private fun getEmailSetting(): EmailSetting {
-        val emailAddress = emailManager.getEmailAddress()
-
-        return if (emailManager.isSignedIn()) {
-            when (emailAddress) {
-                null -> EmailSetting.EmailSettingOff
-                else -> EmailSetting.EmailSettingOn(emailAddress)
-            }
-        } else {
-            EmailSetting.EmailSettingOff
-        }
-    }
-
     fun viewState(): StateFlow<ViewState> {
         return viewState
     }
@@ -161,13 +127,6 @@
         return command.receiveAsFlow()
     }
 
-    fun onEmailSettingClicked() {
-        if (getEmailSetting() is EmailSetting.EmailSettingOn) {
-            viewModelScope.launch { command.send(Command.LaunchEmailDialog) }
-        }
-    }
-
->>>>>>> c38e39e4
     fun userRequestedToSendFeedback() {
         viewModelScope.launch { command.send(Command.LaunchFeedback) }
     }
@@ -201,14 +160,8 @@
         viewModelScope.launch { command.send(Command.LaunchGlobalPrivacyControl) }
     }
 
-<<<<<<< HEAD
     fun onBetaFeatureSettingsClicked() {
-        command.value = Command.LaunchBetaFeatures
-=======
-    fun onEmailLogout() {
-        emailManager.signOut()
-        viewModelScope.launch { viewState.emit(currentViewState().copy(emailSetting = EmailSetting.EmailSettingOff)) }
->>>>>>> c38e39e4
+        viewModelScope.launch { command.send(Command.LaunchBetaFeatures) }
     }
 
     fun onLightThemeToggled(enabled: Boolean) {
