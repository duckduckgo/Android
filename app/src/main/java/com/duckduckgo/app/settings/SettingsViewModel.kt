/*
 * Copyright (c) 2017 DuckDuckGo
 *
 * Licensed under the Apache License, Version 2.0 (the "License");
 * you may not use this file except in compliance with the License.
 * You may obtain a copy of the License at
 *
 *     http://www.apache.org/licenses/LICENSE-2.0
 *
 * Unless required by applicable law or agreed to in writing, software
 * distributed under the License is distributed on an "AS IS" BASIS,
 * WITHOUT WARRANTIES OR CONDITIONS OF ANY KIND, either express or implied.
 * See the License for the specific language governing permissions and
 * limitations under the License.
 */

package com.duckduckgo.app.settings

import android.content.Context
import androidx.lifecycle.ViewModel
import androidx.lifecycle.viewModelScope
import androidx.lifecycle.*
import com.duckduckgo.app.browser.defaultbrowsing.DefaultBrowserDetector
import com.duckduckgo.app.email.EmailManager
import com.duckduckgo.app.fire.FireAnimationLoader
import com.duckduckgo.app.global.plugins.view_model.ViewModelFactoryPlugin
import com.duckduckgo.app.icon.api.AppIcon
import com.duckduckgo.app.pixels.AppPixelName.*
import com.duckduckgo.app.settings.clear.ClearWhatOption
import com.duckduckgo.app.settings.clear.ClearWhenOption
import com.duckduckgo.app.settings.clear.FireAnimation
import com.duckduckgo.app.settings.clear.getPixelValue
import com.duckduckgo.app.settings.db.SettingsDataStore
import com.duckduckgo.app.statistics.VariantManager
import com.duckduckgo.app.statistics.pixels.Pixel
import com.duckduckgo.app.statistics.pixels.Pixel.PixelName
import com.duckduckgo.app.statistics.pixels.Pixel.PixelParameter.FIRE_ANIMATION
import com.duckduckgo.appbuildconfig.api.AppBuildConfig
import com.duckduckgo.di.scopes.AppScope
import com.duckduckgo.feature.toggles.api.FeatureToggle
import com.duckduckgo.macos_api.MacOsWaitlist
import com.duckduckgo.macos_api.MacWaitlistState
import com.duckduckgo.mobile.android.ui.DuckDuckGoTheme
import com.duckduckgo.mobile.android.ui.store.ThemingDataStore
import com.duckduckgo.mobile.android.vpn.service.TrackerBlockingVpnService
import com.duckduckgo.mobile.android.vpn.ui.onboarding.DeviceShieldOnboardingStore
import com.duckduckgo.mobile.android.vpn.waitlist.store.AtpWaitlistStateRepository
import com.duckduckgo.mobile.android.vpn.waitlist.store.WaitlistState
import com.duckduckgo.privacy.config.api.Gpc
import com.duckduckgo.privacy.config.api.PrivacyFeatureName
import com.squareup.anvil.annotations.ContributesMultibinding
import kotlinx.coroutines.Job
import kotlinx.coroutines.channels.BufferOverflow
import kotlinx.coroutines.channels.Channel
import kotlinx.coroutines.delay
import kotlinx.coroutines.flow.Flow
import kotlinx.coroutines.flow.MutableStateFlow
import kotlinx.coroutines.flow.StateFlow
import kotlinx.coroutines.flow.receiveAsFlow
import kotlinx.coroutines.isActive
import kotlinx.coroutines.launch
import timber.log.Timber
import javax.inject.Inject
import javax.inject.Provider

class SettingsViewModel(
    private val appContext: Context,
    private val themingDataStore: ThemingDataStore,
    private val settingsDataStore: SettingsDataStore,
    private val defaultWebBrowserCapability: DefaultBrowserDetector,
    private val variantManager: VariantManager,
    private val fireAnimationLoader: FireAnimationLoader,
    private val atpRepository: AtpWaitlistStateRepository,
    private val deviceShieldOnboardingStore: DeviceShieldOnboardingStore,
    private val gpc: Gpc,
    private val featureToggle: FeatureToggle,
    private val pixel: Pixel,
    private val appBuildConfig: AppBuildConfig,
<<<<<<< HEAD
    private val macOsWaitlist: MacOsWaitlist
=======
    private val emailManager: EmailManager
>>>>>>> 8ea80bca
) : ViewModel(), LifecycleObserver {

    private var deviceShieldStatePollingJob: Job? = null

    data class ViewState(
        val loading: Boolean = true,
        val version: String = "",
        val theme: DuckDuckGoTheme = DuckDuckGoTheme.LIGHT,
        val autoCompleteSuggestionsEnabled: Boolean = true,
        val showDefaultBrowserSetting: Boolean = false,
        val isAppDefaultBrowser: Boolean = false,
        val selectedFireAnimation: FireAnimation = FireAnimation.HeroFire,
        val automaticallyClearData: AutomaticallyClearData = AutomaticallyClearData(ClearWhatOption.CLEAR_NONE, ClearWhenOption.APP_EXIT_ONLY),
        val appIcon: AppIcon = AppIcon.DEFAULT,
        val globalPrivacyControlEnabled: Boolean = false,
        val appLinksSettingType: AppLinkSettingType = AppLinkSettingType.ASK_EVERYTIME,
        val appTrackingProtectionWaitlistState: WaitlistState = WaitlistState.NotJoinedQueue,
        val appTrackingProtectionEnabled: Boolean = false,
<<<<<<< HEAD
        val macOsWaitlistState: MacWaitlistState = MacWaitlistState.NotJoinedQueue
=======
        val emailAddress: String? = null
>>>>>>> 8ea80bca
    )

    data class AutomaticallyClearData(
        val clearWhatOption: ClearWhatOption,
        val clearWhenOption: ClearWhenOption,
        val clearWhenOptionEnabled: Boolean = true
    )

    sealed class Command {
        object LaunchDefaultBrowser : Command()
        object LaunchEmailProtection : Command()
        object LaunchFeedback : Command()
        object LaunchFireproofWebsites : Command()
        object LaunchAccessibilitySettigns : Command()
        object LaunchLocation : Command()
        object LaunchWhitelist : Command()
        object LaunchAppIcon : Command()
        object LaunchAddHomeScreenWidget : Command()
        data class LaunchFireAnimationSettings(val animation: FireAnimation) : Command()
        data class LaunchThemeSettings(val theme: DuckDuckGoTheme) : Command()
        data class LaunchAppLinkSettings(val appLinksSettingType: AppLinkSettingType) : Command()
        object LaunchGlobalPrivacyControl : Command()
        object LaunchAppTPTrackersScreen : Command()
        object LaunchAppTPWaitlist : Command()
        object LaunchAppTPOnboarding : Command()
        object UpdateTheme : Command()
        data class ShowClearWhatDialog(val option: ClearWhatOption) : Command()
        data class ShowClearWhenDialog(val option: ClearWhenOption) : Command()
        object LaunchMacOs : Command()
    }

    private val viewState = MutableStateFlow(ViewState())

    private val command = Channel<Command>(1, BufferOverflow.DROP_OLDEST)

    init {
        pixel.fire(SETTINGS_OPENED)
    }

    fun start() {
        val defaultBrowserAlready = defaultWebBrowserCapability.isDefaultBrowser()
        val variant = variantManager.getVariant()
        val savedTheme = themingDataStore.theme
        val automaticallyClearWhat = settingsDataStore.automaticallyClearWhatOption
        val automaticallyClearWhen = settingsDataStore.automaticallyClearWhenOption
        val automaticallyClearWhenEnabled = isAutomaticallyClearingDataWhenSettingEnabled(automaticallyClearWhat)

        viewModelScope.launch {
            viewState.emit(
                currentViewState().copy(
                    loading = false,
                    theme = savedTheme,
                    autoCompleteSuggestionsEnabled = settingsDataStore.autoCompleteSuggestionsEnabled,
                    isAppDefaultBrowser = defaultBrowserAlready,
                    showDefaultBrowserSetting = defaultWebBrowserCapability.deviceSupportsDefaultBrowserConfiguration(),
                    version = obtainVersion(variant.key),
                    automaticallyClearData = AutomaticallyClearData(automaticallyClearWhat, automaticallyClearWhen, automaticallyClearWhenEnabled),
                    appIcon = settingsDataStore.appIcon,
                    selectedFireAnimation = settingsDataStore.selectedFireAnimation,
                    globalPrivacyControlEnabled = gpc.isEnabled() && featureToggle.isFeatureEnabled(PrivacyFeatureName.GpcFeatureName) == true,
                    appLinksSettingType = getAppLinksSettingsState(settingsDataStore.appLinksEnabled, settingsDataStore.showAppLinksPrompt),
                    appTrackingProtectionEnabled = TrackerBlockingVpnService.isServiceRunning(appContext),
                    appTrackingProtectionWaitlistState = atpRepository.getState(),
<<<<<<< HEAD
                    macOsWaitlistState = macOsWaitlist.getWaitlistState()
=======
                    emailAddress = emailManager.getEmailAddress()
>>>>>>> 8ea80bca
                )
            )
        }
    }

    // FIXME
    // We need to fix this. This logic as inside the start method but it messes with the unit tests
    // because when doing runningBlockingTest {} there is no delay and the tests crashes because this
    // becomes a while(true) without any delay
    fun startPollingAppTpEnableState() {
        viewModelScope.launch {
            while (isActive) {
                val isDeviceShieldEnabled = TrackerBlockingVpnService.isServiceRunning(appContext)
                if (currentViewState().appTrackingProtectionEnabled != isDeviceShieldEnabled) {
                    viewState.value = currentViewState().copy(
                        appTrackingProtectionEnabled = isDeviceShieldEnabled
                    )
                }
                delay(1_000)
            }
        }
    }

    @OnLifecycleEvent(Lifecycle.Event.ON_STOP)
    fun stopPollingDeviceShieldState() {
        deviceShieldStatePollingJob?.cancel()
    }

    fun viewState(): StateFlow<ViewState> {
        return viewState
    }

    fun commands(): Flow<Command> {
        return command.receiveAsFlow()
    }

    fun userRequestedToSendFeedback() {
        viewModelScope.launch { command.send(Command.LaunchFeedback) }
    }

    fun userRequestedToChangeIcon() {
        viewModelScope.launch { command.send(Command.LaunchAppIcon) }
    }

    fun userRequestedToAddHomeScreenWidget() {
        viewModelScope.launch { command.send(Command.LaunchAddHomeScreenWidget) }
    }

    fun userRequestedToChangeFireAnimation() {
        viewModelScope.launch { command.send(Command.LaunchFireAnimationSettings(viewState.value.selectedFireAnimation)) }
        pixel.fire(FIRE_ANIMATION_SETTINGS_OPENED)
    }

    fun onAccessibilitySettingClicked() {
        viewModelScope.launch { command.send(Command.LaunchAccessibilitySettigns) }
    }

    fun userRequestedToChangeTheme() {
        viewModelScope.launch { command.send(Command.LaunchThemeSettings(viewState.value.theme)) }
        pixel.fire(SETTINGS_THEME_OPENED)
    }

    fun userRequestedToChangeAppLinkSetting() {
        viewModelScope.launch { command.send(Command.LaunchAppLinkSettings(viewState.value.appLinksSettingType)) }
        pixel.fire(SETTINGS_APP_LINKS_PRESSED)
    }

    fun onFireproofWebsitesClicked() {
        viewModelScope.launch { command.send(Command.LaunchFireproofWebsites) }
    }

    fun onLocationClicked() {
        viewModelScope.launch { command.send(Command.LaunchLocation) }
    }

    fun onAutomaticallyClearWhatClicked() {
        viewModelScope.launch { command.send(Command.ShowClearWhatDialog(viewState.value.automaticallyClearData.clearWhatOption)) }
    }

    fun onAutomaticallyClearWhenClicked() {
        viewModelScope.launch { command.send(Command.ShowClearWhenDialog(viewState.value.automaticallyClearData.clearWhenOption)) }
    }

    fun onGlobalPrivacyControlClicked() {
        viewModelScope.launch { command.send(Command.LaunchGlobalPrivacyControl) }
    }

    fun onEmailProtectionSettingClicked() {
        viewModelScope.launch { command.send(Command.LaunchEmailProtection) }
    }

    fun onMacOsSettingClicked() {
        viewModelScope.launch { command.send(Command.LaunchMacOs) }
    }

    fun onDefaultBrowserToggled(enabled: Boolean) {
        Timber.i("User toggled default browser, is now enabled: $enabled")
        val defaultBrowserSelected = defaultWebBrowserCapability.isDefaultBrowser()
        if (enabled && defaultBrowserSelected) return
        viewModelScope.launch {
            viewState.emit(currentViewState().copy(isAppDefaultBrowser = enabled))
            command.send(Command.LaunchDefaultBrowser)
        }
    }

    fun onAppTPSettingClicked() {
        if (atpRepository.getState() == WaitlistState.InBeta) {
            if (deviceShieldOnboardingStore.didShowOnboarding()) {
                viewModelScope.launch { command.send(Command.LaunchAppTPTrackersScreen) }
            } else {
                viewModelScope.launch { command.send(Command.LaunchAppTPOnboarding) }
            }
        } else {
            viewModelScope.launch { command.send(Command.LaunchAppTPWaitlist) }
        }
    }

    fun onAutocompleteSettingChanged(enabled: Boolean) {
        Timber.i("User changed autocomplete setting, is now enabled: $enabled")
        settingsDataStore.autoCompleteSuggestionsEnabled = enabled
        viewModelScope.launch { viewState.emit(currentViewState().copy(autoCompleteSuggestionsEnabled = enabled)) }
    }

    fun onAppLinksSettingChanged(appLinkSettingType: AppLinkSettingType) {
        Timber.i("User changed app links setting, is now: ${appLinkSettingType.name}")

        val pixelName =
            when (appLinkSettingType) {
                AppLinkSettingType.ASK_EVERYTIME -> {
                    settingsDataStore.appLinksEnabled = true
                    settingsDataStore.showAppLinksPrompt = true
                    SETTINGS_APP_LINKS_ASK_EVERY_TIME_SELECTED
                }
                AppLinkSettingType.ALWAYS -> {
                    settingsDataStore.appLinksEnabled = true
                    settingsDataStore.showAppLinksPrompt = false
                    SETTINGS_APP_LINKS_ALWAYS_SELECTED
                }
                AppLinkSettingType.NEVER -> {
                    settingsDataStore.appLinksEnabled = false
                    settingsDataStore.showAppLinksPrompt = false
                    SETTINGS_APP_LINKS_NEVER_SELECTED
                }
            }
        viewModelScope.launch { viewState.emit(currentViewState().copy(appLinksSettingType = appLinkSettingType)) }

        pixel.fire(pixelName)
    }

    private fun getAppLinksSettingsState(
        appLinksEnabled: Boolean,
        showAppLinksPrompt: Boolean
    ): AppLinkSettingType {
        return if (appLinksEnabled) {
            if (showAppLinksPrompt) {
                AppLinkSettingType.ASK_EVERYTIME
            } else {
                AppLinkSettingType.ALWAYS
            }
        } else {
            AppLinkSettingType.NEVER
        }
    }

    private fun obtainVersion(variantKey: String): String {
        val formattedVariantKey = if (variantKey.isBlank()) " " else " $variantKey "
        return "${appBuildConfig.versionName}$formattedVariantKey(${appBuildConfig.versionCode})"
    }

    fun onAutomaticallyWhatOptionSelected(clearWhatNewSetting: ClearWhatOption) {
        if (settingsDataStore.isCurrentlySelected(clearWhatNewSetting)) {
            Timber.v("User selected same thing they already have set: $clearWhatNewSetting; no need to do anything else")
            return
        }

        pixel.fire(clearWhatNewSetting.pixelEvent())

        settingsDataStore.automaticallyClearWhatOption = clearWhatNewSetting

        viewModelScope.launch {
            viewState.emit(
                currentViewState().copy(
                    automaticallyClearData = AutomaticallyClearData(
                        clearWhatOption = clearWhatNewSetting,
                        clearWhenOption = settingsDataStore.automaticallyClearWhenOption,
                        clearWhenOptionEnabled = isAutomaticallyClearingDataWhenSettingEnabled(clearWhatNewSetting)
                    )
                )
            )
        }
    }

    private fun isAutomaticallyClearingDataWhenSettingEnabled(clearWhatOption: ClearWhatOption?): Boolean {
        return clearWhatOption != null && clearWhatOption != ClearWhatOption.CLEAR_NONE
    }

    fun onAutomaticallyWhenOptionSelected(clearWhenNewSetting: ClearWhenOption) {
        if (settingsDataStore.isCurrentlySelected(clearWhenNewSetting)) {
            Timber.v("User selected same thing they already have set: $clearWhenNewSetting; no need to do anything else")
            return
        }

        clearWhenNewSetting.pixelEvent()?.let {
            pixel.fire(it)
        }

        settingsDataStore.automaticallyClearWhenOption = clearWhenNewSetting
        viewModelScope.launch {
            viewState.emit(
                currentViewState().copy(
                    automaticallyClearData = AutomaticallyClearData(
                        settingsDataStore.automaticallyClearWhatOption,
                        clearWhenNewSetting
                    )
                )
            )
        }
    }

    fun onThemeSelected(selectedTheme: DuckDuckGoTheme) {
        Timber.d("User toggled theme, theme to set: $selectedTheme")
        if (themingDataStore.isCurrentlySelected(selectedTheme)) {
            Timber.d("User selected same theme they've already set: $selectedTheme; no need to do anything else")
            return
        }
        themingDataStore.theme = selectedTheme
        viewModelScope.launch {
            viewState.emit(currentViewState().copy(theme = selectedTheme))
            command.send(Command.UpdateTheme)
        }

        val pixelName =
            when (selectedTheme) {
                DuckDuckGoTheme.LIGHT -> SETTINGS_THEME_TOGGLED_LIGHT
                DuckDuckGoTheme.DARK -> SETTINGS_THEME_TOGGLED_DARK
                DuckDuckGoTheme.SYSTEM_DEFAULT -> SETTINGS_THEME_TOGGLED_SYSTEM_DEFAULT
            }
        pixel.fire(pixelName)
    }

    fun onFireAnimationSelected(selectedFireAnimation: FireAnimation) {
        if (settingsDataStore.isCurrentlySelected(selectedFireAnimation)) {
            Timber.v("User selected same thing they already have set: $selectedFireAnimation; no need to do anything else")
            return
        }
        settingsDataStore.selectedFireAnimation = selectedFireAnimation
        fireAnimationLoader.preloadSelectedAnimation()
        viewModelScope.launch {
            viewState.emit(currentViewState().copy(selectedFireAnimation = selectedFireAnimation))
        }
        pixel.fire(FIRE_ANIMATION_NEW_SELECTED, mapOf(FIRE_ANIMATION to selectedFireAnimation.getPixelValue()))
    }

    fun onManageWhitelistSelected() {
        pixel.fire(SETTINGS_MANAGE_WHITELIST)
        viewModelScope.launch { command.send(Command.LaunchWhitelist) }
    }

    private fun currentViewState(): ViewState {
        return viewState.value
    }

    private fun ClearWhatOption.pixelEvent(): PixelName {
        return when (this) {
            ClearWhatOption.CLEAR_NONE -> AUTOMATIC_CLEAR_DATA_WHAT_OPTION_NONE
            ClearWhatOption.CLEAR_TABS_ONLY -> AUTOMATIC_CLEAR_DATA_WHAT_OPTION_TABS
            ClearWhatOption.CLEAR_TABS_AND_DATA -> AUTOMATIC_CLEAR_DATA_WHAT_OPTION_TABS_AND_DATA
        }
    }

    private fun ClearWhenOption.pixelEvent(): PixelName? {
        return when (this) {
            ClearWhenOption.APP_EXIT_ONLY -> AUTOMATIC_CLEAR_DATA_WHEN_OPTION_APP_EXIT_ONLY
            ClearWhenOption.APP_EXIT_OR_5_MINS -> AUTOMATIC_CLEAR_DATA_WHEN_OPTION_APP_EXIT_OR_5_MINS
            ClearWhenOption.APP_EXIT_OR_15_MINS -> AUTOMATIC_CLEAR_DATA_WHEN_OPTION_APP_EXIT_OR_15_MINS
            ClearWhenOption.APP_EXIT_OR_30_MINS -> AUTOMATIC_CLEAR_DATA_WHEN_OPTION_APP_EXIT_OR_30_MINS
            ClearWhenOption.APP_EXIT_OR_60_MINS -> AUTOMATIC_CLEAR_DATA_WHEN_OPTION_APP_EXIT_OR_60_MINS
            else -> null
        }
    }
}

enum class AppLinkSettingType {
    ASK_EVERYTIME,
    ALWAYS,
    NEVER
}

@ContributesMultibinding(AppScope::class)
class SettingsViewModelFactory @Inject constructor(
    private val context: Provider<Context>,
    private val themingDataStore: Provider<ThemingDataStore>,
    private val settingsDataStore: Provider<SettingsDataStore>,
    private val defaultWebBrowserCapability: Provider<DefaultBrowserDetector>,
    private val variantManager: Provider<VariantManager>,
    private val fireAnimationLoader: Provider<FireAnimationLoader>,
    private val gpc: Provider<Gpc>,
    private val featureToggle: Provider<FeatureToggle>,
    private val pixel: Provider<Pixel>,
    private val atpRepository: Provider<AtpWaitlistStateRepository>,
    private val deviceShieldOnboardingStore: Provider<DeviceShieldOnboardingStore>,
    private val appBuildConfig: Provider<AppBuildConfig>,
<<<<<<< HEAD
    private val macOsWaitlist: Provider<MacOsWaitlist>,
=======
    private val emailManager: Provider<EmailManager>,
>>>>>>> 8ea80bca
) : ViewModelFactoryPlugin {
    override fun <T : ViewModel?> create(modelClass: Class<T>): T? {
        with(modelClass) {
            return when {
                isAssignableFrom(SettingsViewModel::class.java) -> (
                    SettingsViewModel(
                        context.get(),
                        themingDataStore.get(),
                        settingsDataStore.get(),
                        defaultWebBrowserCapability.get(),
                        variantManager.get(),
                        fireAnimationLoader.get(),
                        atpRepository.get(),
                        deviceShieldOnboardingStore.get(),
                        gpc.get(),
                        featureToggle.get(),
                        pixel.get(),
                        appBuildConfig.get(),
<<<<<<< HEAD
                        macOsWaitlist.get(),
=======
                        emailManager.get()
>>>>>>> 8ea80bca
                    ) as T
                    )
                else -> null
            }
        }
    }
}<|MERGE_RESOLUTION|>--- conflicted
+++ resolved
@@ -76,11 +76,8 @@
     private val featureToggle: FeatureToggle,
     private val pixel: Pixel,
     private val appBuildConfig: AppBuildConfig,
-<<<<<<< HEAD
+    private val emailManager: EmailManager,
     private val macOsWaitlist: MacOsWaitlist
-=======
-    private val emailManager: EmailManager
->>>>>>> 8ea80bca
 ) : ViewModel(), LifecycleObserver {
 
     private var deviceShieldStatePollingJob: Job? = null
@@ -99,11 +96,8 @@
         val appLinksSettingType: AppLinkSettingType = AppLinkSettingType.ASK_EVERYTIME,
         val appTrackingProtectionWaitlistState: WaitlistState = WaitlistState.NotJoinedQueue,
         val appTrackingProtectionEnabled: Boolean = false,
-<<<<<<< HEAD
+        val emailAddress: String? = null,
         val macOsWaitlistState: MacWaitlistState = MacWaitlistState.NotJoinedQueue
-=======
-        val emailAddress: String? = null
->>>>>>> 8ea80bca
     )
 
     data class AutomaticallyClearData(
@@ -167,11 +161,8 @@
                     appLinksSettingType = getAppLinksSettingsState(settingsDataStore.appLinksEnabled, settingsDataStore.showAppLinksPrompt),
                     appTrackingProtectionEnabled = TrackerBlockingVpnService.isServiceRunning(appContext),
                     appTrackingProtectionWaitlistState = atpRepository.getState(),
-<<<<<<< HEAD
+                    emailAddress = emailManager.getEmailAddress(),
                     macOsWaitlistState = macOsWaitlist.getWaitlistState()
-=======
-                    emailAddress = emailManager.getEmailAddress()
->>>>>>> 8ea80bca
                 )
             )
         }
@@ -474,11 +465,8 @@
     private val atpRepository: Provider<AtpWaitlistStateRepository>,
     private val deviceShieldOnboardingStore: Provider<DeviceShieldOnboardingStore>,
     private val appBuildConfig: Provider<AppBuildConfig>,
-<<<<<<< HEAD
+    private val emailManager: Provider<EmailManager>,
     private val macOsWaitlist: Provider<MacOsWaitlist>,
-=======
-    private val emailManager: Provider<EmailManager>,
->>>>>>> 8ea80bca
 ) : ViewModelFactoryPlugin {
     override fun <T : ViewModel?> create(modelClass: Class<T>): T? {
         with(modelClass) {
@@ -497,11 +485,8 @@
                         featureToggle.get(),
                         pixel.get(),
                         appBuildConfig.get(),
-<<<<<<< HEAD
+                        emailManager.get(),
                         macOsWaitlist.get(),
-=======
-                        emailManager.get()
->>>>>>> 8ea80bca
                     ) as T
                     )
                 else -> null
