/*
 * Copyright (c) 2017 DuckDuckGo
 *
 * Licensed under the Apache License, Version 2.0 (the "License");
 * you may not use this file except in compliance with the License.
 * You may obtain a copy of the License at
 *
 *     http://www.apache.org/licenses/LICENSE-2.0
 *
 * Unless required by applicable law or agreed to in writing, software
 * distributed under the License is distributed on an "AS IS" BASIS,
 * WITHOUT WARRANTIES OR CONDITIONS OF ANY KIND, either express or implied.
 * See the License for the specific language governing permissions and
 * limitations under the License.
 */

package com.duckduckgo.app.settings

import android.content.Context
import androidx.lifecycle.ViewModel
import androidx.lifecycle.viewModelScope
import androidx.lifecycle.*
import com.duckduckgo.app.browser.BuildConfig
import com.duckduckgo.app.browser.defaultbrowsing.DefaultBrowserDetector
import com.duckduckgo.app.fire.FireAnimationLoader
import com.duckduckgo.app.global.plugins.view_model.ViewModelFactoryPlugin
import com.duckduckgo.app.icon.api.AppIcon
import com.duckduckgo.app.pixels.AppPixelName.*
import com.duckduckgo.app.settings.clear.ClearWhatOption
import com.duckduckgo.app.settings.clear.ClearWhenOption
import com.duckduckgo.app.settings.clear.FireAnimation
import com.duckduckgo.app.settings.clear.getPixelValue
import com.duckduckgo.app.settings.db.SettingsDataStore
import com.duckduckgo.app.statistics.VariantManager
import com.duckduckgo.app.statistics.pixels.Pixel
import com.duckduckgo.app.statistics.pixels.Pixel.PixelName
import com.duckduckgo.app.statistics.pixels.Pixel.PixelParameter.FIRE_ANIMATION
import com.duckduckgo.di.scopes.AppObjectGraph
import com.duckduckgo.mobile.android.vpn.service.TrackerBlockingVpnService
import com.duckduckgo.mobile.android.vpn.ui.onboarding.DeviceShieldOnboardingStore
import com.duckduckgo.mobile.android.ui.DuckDuckGoTheme
import com.duckduckgo.mobile.android.ui.store.ThemingDataStore
import com.squareup.anvil.annotations.ContributesMultibinding
import kotlinx.coroutines.channels.BufferOverflow
import kotlinx.coroutines.channels.Channel
import kotlinx.coroutines.flow.*
import kotlinx.coroutines.launch
import kotlinx.coroutines.*
import timber.log.Timber
import javax.inject.Inject
import javax.inject.Provider

class SettingsViewModel(
    private val appContext: Context,
    private val themingDataStore: ThemingDataStore,
    private val settingsDataStore: SettingsDataStore,
    private val defaultWebBrowserCapability: DefaultBrowserDetector,
    private val variantManager: VariantManager,
    private val fireAnimationLoader: FireAnimationLoader,
    private val pixel: Pixel,
    private val deviceShieldOnboarding: DeviceShieldOnboardingStore
) : ViewModel(), LifecycleObserver {

    private var deviceShieldStatePollingJob: Job? = null

    data class ViewState(
        val loading: Boolean = true,
        val version: String = "",
        val lightThemeEnabled: Boolean = false,
        val autoCompleteSuggestionsEnabled: Boolean = true,
        val showDefaultBrowserSetting: Boolean = false,
        val isAppDefaultBrowser: Boolean = false,
        val selectedFireAnimation: FireAnimation = FireAnimation.HeroFire,
        val automaticallyClearData: AutomaticallyClearData = AutomaticallyClearData(ClearWhatOption.CLEAR_NONE, ClearWhenOption.APP_EXIT_ONLY),
        val appIcon: AppIcon = AppIcon.DEFAULT,
        val globalPrivacyControlEnabled: Boolean = false,
<<<<<<< HEAD
        val emailSetting: EmailSetting = EmailSetting.EmailSettingOff,
        val appLinksEnabled: Boolean = true,
        val deviceShieldEnabled: Boolean = false,
        val deviceShieldOnboardingShown: Boolean = false
=======
        val appLinksEnabled: Boolean = true
>>>>>>> 04ebcd07
    )

    data class AutomaticallyClearData(
        val clearWhatOption: ClearWhatOption,
        val clearWhenOption: ClearWhenOption,
        val clearWhenOptionEnabled: Boolean = true
    )

    sealed class Command {
        object LaunchEmailProtection : Command()
        object LaunchFeedback : Command()
        object LaunchFireproofWebsites : Command()
        object LaunchLocation : Command()
        object LaunchWhitelist : Command()
        object LaunchAppIcon : Command()
        data class LaunchFireAnimationSettings(val animation: FireAnimation) : Command()
        object LaunchGlobalPrivacyControl : Command()
        object LaunchDeviceShieldReport : Command()
        object LaunchDeviceShieldOnboarding : Command()
        object UpdateTheme : Command()
        data class ShowClearWhatDialog(val option: ClearWhatOption) : Command()
        data class ShowClearWhenDialog(val option: ClearWhenOption) : Command()
    }

    private val viewState = MutableStateFlow(ViewState())

    private val command = Channel<Command>(1, BufferOverflow.DROP_OLDEST)

    init {
        pixel.fire(SETTINGS_OPENED)
    }

    fun start() {
        val defaultBrowserAlready = defaultWebBrowserCapability.isDefaultBrowser()
        val variant = variantManager.getVariant()
        val isLightTheme = themingDataStore.theme == DuckDuckGoTheme.LIGHT
        val automaticallyClearWhat = settingsDataStore.automaticallyClearWhatOption
        val automaticallyClearWhen = settingsDataStore.automaticallyClearWhenOption
        val automaticallyClearWhenEnabled = isAutomaticallyClearingDataWhenSettingEnabled(automaticallyClearWhat)

        viewModelScope.launch {
            viewState.emit(
                currentViewState().copy(
                    loading = false,
                    lightThemeEnabled = isLightTheme,
                    autoCompleteSuggestionsEnabled = settingsDataStore.autoCompleteSuggestionsEnabled,
                    isAppDefaultBrowser = defaultBrowserAlready,
                    showDefaultBrowserSetting = defaultWebBrowserCapability.deviceSupportsDefaultBrowserConfiguration(),
                    version = obtainVersion(variant.key),
                    automaticallyClearData = AutomaticallyClearData(automaticallyClearWhat, automaticallyClearWhen, automaticallyClearWhenEnabled),
                    appIcon = settingsDataStore.appIcon,
                    selectedFireAnimation = settingsDataStore.selectedFireAnimation,
                    globalPrivacyControlEnabled = settingsDataStore.globalPrivacyControlEnabled,
<<<<<<< HEAD
                    emailSetting = getEmailSetting(),
                    appLinksEnabled = settingsDataStore.appLinksEnabled,
                    deviceShieldEnabled = TrackerBlockingVpnService.isServiceRunning(appContext),
                    deviceShieldOnboardingShown = deviceShieldOnboarding.hasOnboardingBeenShown()
=======
                    appLinksEnabled = settingsDataStore.appLinksEnabled
>>>>>>> 04ebcd07
                )
            )

            viewModelScope.launch {
                while (isActive) {
                    val isDeviceShieldEnabled = TrackerBlockingVpnService.isServiceRunning(appContext)
                    if (currentViewState().deviceShieldEnabled != isDeviceShieldEnabled) {
                        viewState.value = currentViewState().copy(
                            deviceShieldEnabled = isDeviceShieldEnabled
                        )
                    }
                    delay(1_000)
                }
            }
        }
    }

<<<<<<< HEAD
    @OnLifecycleEvent(Lifecycle.Event.ON_STOP)
    fun stopPollingDeviceShieldState() {
        deviceShieldStatePollingJob?.cancel()
    }

    private fun getEmailSetting(): EmailSetting {
        val emailAddress = emailManager.getEmailAddress()

        return if (emailManager.isSignedIn()) {
            when (emailAddress) {
                null -> EmailSetting.EmailSettingOff
                else -> EmailSetting.EmailSettingOn(emailAddress)
            }
        } else {
            EmailSetting.EmailSettingOff
        }
    }

=======
>>>>>>> 04ebcd07
    fun viewState(): StateFlow<ViewState> {
        return viewState
    }

    fun commands(): Flow<Command> {
        return command.receiveAsFlow()
    }

    fun userRequestedToSendFeedback() {
        viewModelScope.launch { command.send(Command.LaunchFeedback) }
    }

    fun userRequestedToChangeIcon() {
        viewModelScope.launch { command.send(Command.LaunchAppIcon) }
    }

    fun userRequestedToChangeFireAnimation() {
        viewModelScope.launch { command.send(Command.LaunchFireAnimationSettings(viewState.value.selectedFireAnimation)) }
        pixel.fire(FIRE_ANIMATION_SETTINGS_OPENED)
    }

    fun onFireproofWebsitesClicked() {
        viewModelScope.launch { command.send(Command.LaunchFireproofWebsites) }
    }

    fun onLocationClicked() {
        viewModelScope.launch { command.send(Command.LaunchLocation) }
    }

    fun onAutomaticallyClearWhatClicked() {
        viewModelScope.launch { command.send(Command.ShowClearWhatDialog(viewState.value.automaticallyClearData.clearWhatOption)) }
    }

    fun onAutomaticallyClearWhenClicked() {
        viewModelScope.launch { command.send(Command.ShowClearWhenDialog(viewState.value.automaticallyClearData.clearWhenOption)) }
    }

    fun onGlobalPrivacyControlClicked() {
        viewModelScope.launch { command.send(Command.LaunchGlobalPrivacyControl) }
    }

<<<<<<< HEAD
    fun onDeviceShieldSettingClicked() {
        if (viewState.value.deviceShieldOnboardingShown) {
            viewModelScope.launch { command.send(Command.LaunchDeviceShieldReport) }
        } else {
            viewModelScope.launch { command.send(Command.LaunchDeviceShieldOnboarding) }
        }
    }

    fun onEmailLogout() {
        emailManager.signOut()
        viewModelScope.launch { viewState.emit(currentViewState().copy(emailSetting = EmailSetting.EmailSettingOff)) }
=======
    fun onEmailProtectionSettingClicked() {
        viewModelScope.launch { command.send(Command.LaunchEmailProtection) }
>>>>>>> 04ebcd07
    }

    fun onLightThemeToggled(enabled: Boolean) {
        Timber.i("User toggled light theme, is now enabled: $enabled")
        themingDataStore.theme = if (enabled) DuckDuckGoTheme.LIGHT else DuckDuckGoTheme.DARK
        viewModelScope.launch {
            viewState.emit(currentViewState().copy(lightThemeEnabled = enabled))
            command.send(Command.UpdateTheme)
        }

        val pixelName = if (enabled) SETTINGS_THEME_TOGGLED_LIGHT else SETTINGS_THEME_TOGGLED_DARK
        pixel.fire(pixelName)
    }

    fun onAutocompleteSettingChanged(enabled: Boolean) {
        Timber.i("User changed autocomplete setting, is now enabled: $enabled")
        settingsDataStore.autoCompleteSuggestionsEnabled = enabled
        viewModelScope.launch { viewState.emit(currentViewState().copy(autoCompleteSuggestionsEnabled = enabled)) }
    }

    fun onAppLinksSettingChanged(enabled: Boolean) {
        Timber.i("User changed app links setting, is now enabled: $enabled")
        settingsDataStore.appLinksEnabled = enabled
        viewModelScope.launch { viewState.emit(currentViewState().copy(appLinksEnabled = enabled)) }
    }

    private fun obtainVersion(variantKey: String): String {
        val formattedVariantKey = if (variantKey.isBlank()) " " else " $variantKey "
        return "${BuildConfig.VERSION_NAME}$formattedVariantKey(${BuildConfig.VERSION_CODE})"
    }

    fun onAutomaticallyWhatOptionSelected(clearWhatNewSetting: ClearWhatOption) {
        if (settingsDataStore.isCurrentlySelected(clearWhatNewSetting)) {
            Timber.v("User selected same thing they already have set: $clearWhatNewSetting; no need to do anything else")
            return
        }

        pixel.fire(clearWhatNewSetting.pixelEvent())

        settingsDataStore.automaticallyClearWhatOption = clearWhatNewSetting

        viewModelScope.launch {
            viewState.emit(
                currentViewState().copy(
                    automaticallyClearData = AutomaticallyClearData(
                        clearWhatOption = clearWhatNewSetting,
                        clearWhenOption = settingsDataStore.automaticallyClearWhenOption,
                        clearWhenOptionEnabled = isAutomaticallyClearingDataWhenSettingEnabled(clearWhatNewSetting)
                    )
                )
            )
        }
    }

    private fun isAutomaticallyClearingDataWhenSettingEnabled(clearWhatOption: ClearWhatOption?): Boolean {
        return clearWhatOption != null && clearWhatOption != ClearWhatOption.CLEAR_NONE
    }

    fun onAutomaticallyWhenOptionSelected(clearWhenNewSetting: ClearWhenOption) {
        if (settingsDataStore.isCurrentlySelected(clearWhenNewSetting)) {
            Timber.v("User selected same thing they already have set: $clearWhenNewSetting; no need to do anything else")
            return
        }

        clearWhenNewSetting.pixelEvent()?.let {
            pixel.fire(it)
        }

        settingsDataStore.automaticallyClearWhenOption = clearWhenNewSetting
        viewModelScope.launch {
            viewState.emit(
                currentViewState().copy(
                    automaticallyClearData = AutomaticallyClearData(
                        settingsDataStore.automaticallyClearWhatOption,
                        clearWhenNewSetting
                    )
                )
            )
        }
    }

    fun onFireAnimationSelected(selectedFireAnimation: FireAnimation) {
        if (settingsDataStore.isCurrentlySelected(selectedFireAnimation)) {
            Timber.v("User selected same thing they already have set: $selectedFireAnimation; no need to do anything else")
            return
        }
        settingsDataStore.selectedFireAnimation = selectedFireAnimation
        fireAnimationLoader.preloadSelectedAnimation()
        viewModelScope.launch {
            viewState.emit(currentViewState().copy(selectedFireAnimation = selectedFireAnimation))
        }
        pixel.fire(FIRE_ANIMATION_NEW_SELECTED, mapOf(FIRE_ANIMATION to selectedFireAnimation.getPixelValue()))
    }

    fun onManageWhitelistSelected() {
        pixel.fire(SETTINGS_MANAGE_WHITELIST)
        viewModelScope.launch { command.send(Command.LaunchWhitelist) }
    }

    private fun currentViewState(): ViewState {
        return viewState.value
    }

    private fun ClearWhatOption.pixelEvent(): PixelName {
        return when (this) {
            ClearWhatOption.CLEAR_NONE -> AUTOMATIC_CLEAR_DATA_WHAT_OPTION_NONE
            ClearWhatOption.CLEAR_TABS_ONLY -> AUTOMATIC_CLEAR_DATA_WHAT_OPTION_TABS
            ClearWhatOption.CLEAR_TABS_AND_DATA -> AUTOMATIC_CLEAR_DATA_WHAT_OPTION_TABS_AND_DATA
        }
    }

    private fun ClearWhenOption.pixelEvent(): PixelName? {
        return when (this) {
            ClearWhenOption.APP_EXIT_ONLY -> AUTOMATIC_CLEAR_DATA_WHEN_OPTION_APP_EXIT_ONLY
            ClearWhenOption.APP_EXIT_OR_5_MINS -> AUTOMATIC_CLEAR_DATA_WHEN_OPTION_APP_EXIT_OR_5_MINS
            ClearWhenOption.APP_EXIT_OR_15_MINS -> AUTOMATIC_CLEAR_DATA_WHEN_OPTION_APP_EXIT_OR_15_MINS
            ClearWhenOption.APP_EXIT_OR_30_MINS -> AUTOMATIC_CLEAR_DATA_WHEN_OPTION_APP_EXIT_OR_30_MINS
            ClearWhenOption.APP_EXIT_OR_60_MINS -> AUTOMATIC_CLEAR_DATA_WHEN_OPTION_APP_EXIT_OR_60_MINS
            else -> null
        }
    }
}

@ContributesMultibinding(AppObjectGraph::class)
class SettingsViewModelFactory @Inject constructor(
    private val context: Provider<Context>,
    private val themingDataStore: Provider<ThemingDataStore>,
    private val settingsDataStore: Provider<SettingsDataStore>,
    private val defaultWebBrowserCapability: Provider<DefaultBrowserDetector>,
    private val variantManager: Provider<VariantManager>,
    private val fireAnimationLoader: Provider<FireAnimationLoader>,
    private val pixel: Provider<Pixel>,
    private val deviceShieldOnboarding: Provider<DeviceShieldOnboardingStore>
) : ViewModelFactoryPlugin {
    override fun <T : ViewModel?> create(modelClass: Class<T>): T? {
        with(modelClass) {
            return when {
<<<<<<< HEAD
                isAssignableFrom(SettingsViewModel::class.java) -> (
                    SettingsViewModel(
                        context.get(),
                        themingDataStore.get(),
                        settingsDataStore.get(),
                        defaultWebBrowserCapability.get(),
                        variantManager.get(),
                        emailManager.get(),
                        fireAnimationLoader.get(),
                        pixel.get(),
                        deviceShieldOnboarding.get()
                    ) as T
                    )
=======
                isAssignableFrom(SettingsViewModel::class.java) -> (SettingsViewModel(themingDataStore.get(), settingsDataStore.get(), defaultWebBrowserCapability.get(), variantManager.get(), fireAnimationLoader.get(), pixel.get()) as T)
>>>>>>> 04ebcd07
                else -> null
            }
        }
    }
}<|MERGE_RESOLUTION|>--- conflicted
+++ resolved
@@ -74,14 +74,9 @@
         val automaticallyClearData: AutomaticallyClearData = AutomaticallyClearData(ClearWhatOption.CLEAR_NONE, ClearWhenOption.APP_EXIT_ONLY),
         val appIcon: AppIcon = AppIcon.DEFAULT,
         val globalPrivacyControlEnabled: Boolean = false,
-<<<<<<< HEAD
-        val emailSetting: EmailSetting = EmailSetting.EmailSettingOff,
         val appLinksEnabled: Boolean = true,
         val deviceShieldEnabled: Boolean = false,
         val deviceShieldOnboardingShown: Boolean = false
-=======
-        val appLinksEnabled: Boolean = true
->>>>>>> 04ebcd07
     )
 
     data class AutomaticallyClearData(
@@ -135,14 +130,9 @@
                     appIcon = settingsDataStore.appIcon,
                     selectedFireAnimation = settingsDataStore.selectedFireAnimation,
                     globalPrivacyControlEnabled = settingsDataStore.globalPrivacyControlEnabled,
-<<<<<<< HEAD
-                    emailSetting = getEmailSetting(),
                     appLinksEnabled = settingsDataStore.appLinksEnabled,
                     deviceShieldEnabled = TrackerBlockingVpnService.isServiceRunning(appContext),
                     deviceShieldOnboardingShown = deviceShieldOnboarding.hasOnboardingBeenShown()
-=======
-                    appLinksEnabled = settingsDataStore.appLinksEnabled
->>>>>>> 04ebcd07
                 )
             )
 
@@ -160,27 +150,11 @@
         }
     }
 
-<<<<<<< HEAD
     @OnLifecycleEvent(Lifecycle.Event.ON_STOP)
     fun stopPollingDeviceShieldState() {
         deviceShieldStatePollingJob?.cancel()
     }
 
-    private fun getEmailSetting(): EmailSetting {
-        val emailAddress = emailManager.getEmailAddress()
-
-        return if (emailManager.isSignedIn()) {
-            when (emailAddress) {
-                null -> EmailSetting.EmailSettingOff
-                else -> EmailSetting.EmailSettingOn(emailAddress)
-            }
-        } else {
-            EmailSetting.EmailSettingOff
-        }
-    }
-
-=======
->>>>>>> 04ebcd07
     fun viewState(): StateFlow<ViewState> {
         return viewState
     }
@@ -222,22 +196,16 @@
         viewModelScope.launch { command.send(Command.LaunchGlobalPrivacyControl) }
     }
 
-<<<<<<< HEAD
+    fun onEmailProtectionSettingClicked() {
+        viewModelScope.launch { command.send(Command.LaunchEmailProtection) }
+    }
+
     fun onDeviceShieldSettingClicked() {
         if (viewState.value.deviceShieldOnboardingShown) {
             viewModelScope.launch { command.send(Command.LaunchDeviceShieldReport) }
         } else {
             viewModelScope.launch { command.send(Command.LaunchDeviceShieldOnboarding) }
         }
-    }
-
-    fun onEmailLogout() {
-        emailManager.signOut()
-        viewModelScope.launch { viewState.emit(currentViewState().copy(emailSetting = EmailSetting.EmailSettingOff)) }
-=======
-    fun onEmailProtectionSettingClicked() {
-        viewModelScope.launch { command.send(Command.LaunchEmailProtection) }
->>>>>>> 04ebcd07
     }
 
     fun onLightThemeToggled(enabled: Boolean) {
@@ -375,7 +343,6 @@
     override fun <T : ViewModel?> create(modelClass: Class<T>): T? {
         with(modelClass) {
             return when {
-<<<<<<< HEAD
                 isAssignableFrom(SettingsViewModel::class.java) -> (
                     SettingsViewModel(
                         context.get(),
@@ -383,15 +350,11 @@
                         settingsDataStore.get(),
                         defaultWebBrowserCapability.get(),
                         variantManager.get(),
-                        emailManager.get(),
                         fireAnimationLoader.get(),
                         pixel.get(),
                         deviceShieldOnboarding.get()
                     ) as T
                     )
-=======
-                isAssignableFrom(SettingsViewModel::class.java) -> (SettingsViewModel(themingDataStore.get(), settingsDataStore.get(), defaultWebBrowserCapability.get(), variantManager.get(), fireAnimationLoader.get(), pixel.get()) as T)
->>>>>>> 04ebcd07
                 else -> null
             }
         }
