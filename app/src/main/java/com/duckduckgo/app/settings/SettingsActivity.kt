--- conflicted
+++ resolved
@@ -43,23 +43,10 @@
 import com.duckduckgo.app.settings.clear.ClearWhenOption
 import com.duckduckgo.app.statistics.pixels.Pixel
 import com.duckduckgo.app.statistics.pixels.Pixel.PixelName
-<<<<<<< HEAD
-import kotlinx.android.synthetic.main.content_settings_general.autocompleteToggle
-import kotlinx.android.synthetic.main.content_settings_general.changeAppIcon
-import kotlinx.android.synthetic.main.content_settings_general.changeAppIconLabel
-import kotlinx.android.synthetic.main.content_settings_general.lightThemeToggle
-import kotlinx.android.synthetic.main.content_settings_general.setAsDefaultBrowserSetting
-import kotlinx.android.synthetic.main.content_settings_other.about
-import kotlinx.android.synthetic.main.content_settings_other.provideFeedback
-import kotlinx.android.synthetic.main.content_settings_other.version
-import kotlinx.android.synthetic.main.content_settings_privacy.*
-import kotlinx.android.synthetic.main.include_toolbar.toolbar
-=======
 import kotlinx.android.synthetic.main.content_settings_general.*
 import kotlinx.android.synthetic.main.content_settings_other.*
 import kotlinx.android.synthetic.main.content_settings_privacy.*
 import kotlinx.android.synthetic.main.include_toolbar.*
->>>>>>> 6afd9923
 import javax.inject.Inject
 
 class SettingsActivity : DuckDuckGoActivity(), SettingsAutomaticallyClearWhatFragment.Listener, SettingsAutomaticallyClearWhenFragment.Listener {
@@ -150,11 +137,8 @@
     private fun processCommand(it: Command?) {
         when (it) {
             is Command.LaunchFeedback -> launchFeedback()
-<<<<<<< HEAD
             is Command.LaunchFireproofWebsites -> launchFireproofWebsites()
-=======
             is Command.LaunchWhitelist -> launchWhitelist()
->>>>>>> 6afd9923
             is Command.LaunchAppIcon -> launchAppIconChange()
             is Command.UpdateTheme -> sendThemeChangedBroadcast()
         }
@@ -182,15 +166,14 @@
         startActivityForResult(Intent(FeedbackActivity.intent(this)), FEEDBACK_REQUEST_CODE, options)
     }
 
-<<<<<<< HEAD
     private fun launchFireproofWebsites() {
         val options = ActivityOptions.makeSceneTransitionAnimation(this).toBundle()
         startActivity(FireproofWebsitesActivity.intent(this), options)
-=======
+    }
+
     private fun launchWhitelist() {
         val options = ActivityOptions.makeSceneTransitionAnimation(this).toBundle()
         startActivity(WhitelistActivity.intent(this), options)
->>>>>>> 6afd9923
     }
 
     private fun launchAppIconChange() {
