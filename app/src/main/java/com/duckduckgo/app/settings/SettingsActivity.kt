/*
 * Copyright (c) 2017 DuckDuckGo
 *
 * Licensed under the Apache License, Version 2.0 (the "License");
 * you may not use this file except in compliance with the License.
 * You may obtain a copy of the License at
 *
 *     http://www.apache.org/licenses/LICENSE-2.0
 *
 * Unless required by applicable law or agreed to in writing, software
 * distributed under the License is distributed on an "AS IS" BASIS,
 * WITHOUT WARRANTIES OR CONDITIONS OF ANY KIND, either express or implied.
 * See the License for the specific language governing permissions and
 * limitations under the License.
 */

package com.duckduckgo.app.settings

import android.app.Activity
import android.app.ActivityOptions
import android.content.Context
import android.content.Intent
import android.os.Build
import android.os.Bundle
import android.view.View
import android.widget.CompoundButton.OnCheckedChangeListener
import android.widget.Toast
import androidx.activity.result.ActivityResult
import androidx.activity.result.contract.ActivityResultContracts
import androidx.annotation.StringRes
import androidx.core.app.ActivityOptionsCompat
import androidx.lifecycle.Lifecycle
import androidx.lifecycle.flowWithLifecycle
import androidx.lifecycle.lifecycleScope
import com.duckduckgo.anvil.annotations.InjectWith
import com.duckduckgo.app.about.AboutDuckDuckGoActivity
import com.duckduckgo.app.accessibility.AccessibilityActivity
import com.duckduckgo.app.browser.R
import com.duckduckgo.mobile.android.vpn.R as VpnR
import com.duckduckgo.app.browser.databinding.ActivitySettingsBinding
import com.duckduckgo.app.browser.webview.WebViewActivity
import com.duckduckgo.app.email.ui.EmailProtectionActivity
import com.duckduckgo.app.feedback.ui.common.FeedbackActivity
import com.duckduckgo.app.fire.fireproofwebsite.ui.FireproofWebsitesActivity
import com.duckduckgo.app.global.DuckDuckGoActivity
import com.duckduckgo.app.global.plugins.PluginPoint
import com.duckduckgo.app.global.view.launchDefaultAppActivity
import com.duckduckgo.app.globalprivacycontrol.ui.GlobalPrivacyControlActivity
import com.duckduckgo.app.icon.ui.ChangeIconActivity
import com.duckduckgo.app.location.ui.LocationPermissionsActivity
import com.duckduckgo.app.pixels.AppPixelName
import com.duckduckgo.app.privacy.ui.WhitelistActivity
import com.duckduckgo.app.settings.SettingsViewModel.AutomaticallyClearData
import com.duckduckgo.app.settings.SettingsViewModel.Command
import com.duckduckgo.app.settings.clear.ClearWhatOption
import com.duckduckgo.app.settings.clear.ClearWhenOption
import com.duckduckgo.app.settings.clear.FireAnimation
import com.duckduckgo.app.settings.extension.InternalFeaturePlugin
import com.duckduckgo.app.statistics.pixels.Pixel
import com.duckduckgo.app.waitlist.trackerprotection.ui.AppTPWaitlistActivity
import com.duckduckgo.app.widget.AddWidgetLauncher
import com.duckduckgo.di.scopes.ActivityScope
import com.duckduckgo.macos_api.MacWaitlistState
import com.duckduckgo.macos_api.MacWaitlistState.InBeta
import com.duckduckgo.macos_api.MacWaitlistState.JoinedWaitlist
import com.duckduckgo.macos_api.MacWaitlistState.NotJoinedQueue
import com.duckduckgo.macos_impl.waitlist.ui.MacOsWaitlistActivity
import com.duckduckgo.mobile.android.ui.DuckDuckGoTheme
import com.duckduckgo.mobile.android.ui.sendThemeChangedBroadcast
import com.duckduckgo.mobile.android.ui.view.quietlySetIsChecked
import com.duckduckgo.mobile.android.ui.viewbinding.viewBinding
import com.duckduckgo.mobile.android.vpn.ui.onboarding.VpnOnboardingActivity
import com.duckduckgo.mobile.android.vpn.ui.tracker_activity.DeviceShieldTrackerActivity
import com.duckduckgo.mobile.android.vpn.waitlist.store.WaitlistState
import kotlinx.coroutines.flow.launchIn
import kotlinx.coroutines.flow.onEach
import timber.log.Timber
import javax.inject.Inject

@InjectWith(ActivityScope::class)
class SettingsActivity :
    DuckDuckGoActivity(),
    SettingsAutomaticallyClearWhatFragment.Listener,
    SettingsAutomaticallyClearWhenFragment.Listener,
    SettingsThemeSelectorFragment.Listener,
    SettingsAppLinksSelectorFragment.Listener,
    SettingsFireAnimationSelectorFragment.Listener {

    private val viewModel: SettingsViewModel by bindViewModel()
    private val binding: ActivitySettingsBinding by viewBinding()

    @Inject
    lateinit var pixel: Pixel

    @Inject
    lateinit var internalFeaturePlugins: PluginPoint<InternalFeaturePlugin>

    @Inject
    lateinit var addWidgetLauncher: AddWidgetLauncher

    private val defaultBrowserChangeListener = OnCheckedChangeListener { _, isChecked ->
        viewModel.onDefaultBrowserToggled(isChecked)
    }

    private val autocompleteToggleListener = OnCheckedChangeListener { _, isChecked ->
        viewModel.onAutocompleteSettingChanged(isChecked)
    }

    private val viewsGeneral
        get() = binding.includeSettings.contentSettingsGeneral

    private val viewsPrivacy
        get() = binding.includeSettings.contentSettingsPrivacy

    private val viewsInternal
        get() = binding.includeSettings.contentSettingsInternal

    private val viewsMore
        get() = binding.includeSettings.contentSettingsMore

    private val viewsOther
        get() = binding.includeSettings.contentSettingsOther

    override fun onCreate(savedInstanceState: Bundle?) {
        super.onCreate(savedInstanceState)
        setContentView(binding.root)
        setupToolbar(binding.includeToolbar.toolbar)

        configureUiEventHandlers()
        configureInternalFeatures()
        configureAppLinksSettingVisibility()
        observeViewModel()
    }

    override fun onStart() {
        super.onStart()
        viewModel.start()
        viewModel.startPollingAppTpEnableState()
    }

    private fun configureUiEventHandlers() {
        with(viewsGeneral) {
            selectedThemeSetting.setOnClickListener { viewModel.userRequestedToChangeTheme() }
            autocompleteToggle.setOnCheckedChangeListener(autocompleteToggleListener)
            setAsDefaultBrowserSetting.setOnCheckedChangeListener(defaultBrowserChangeListener)
            changeAppIconLabel.setOnClickListener { viewModel.userRequestedToChangeIcon() }
            homeScreenWidgetSetting.setOnClickListener { viewModel.userRequestedToAddHomeScreenWidget() }
            selectedFireAnimationSetting.setOnClickListener { viewModel.userRequestedToChangeFireAnimation() }
            accessibilitySetting.setOnClickListener { viewModel.onAccessibilitySettingClicked() }
        }

        with(viewsPrivacy) {
            globalPrivacyControlSetting.setOnClickListener { viewModel.onGlobalPrivacyControlClicked() }
            fireproofWebsites.setOnClickListener { viewModel.onFireproofWebsitesClicked() }
            locationPermissions.setOnClickListener { viewModel.onLocationClicked() }
            automaticallyClearWhatSetting.setOnClickListener { viewModel.onAutomaticallyClearWhatClicked() }
            automaticallyClearWhenSetting.setOnClickListener { viewModel.onAutomaticallyClearWhenClicked() }
            whitelist.setOnClickListener { viewModel.onManageWhitelistSelected() }
            appLinksSetting.setOnClickListener { viewModel.userRequestedToChangeAppLinkSetting() }
        }

        with(viewsOther) {
            provideFeedback.setOnClickListener { viewModel.userRequestedToSendFeedback() }
            about.setOnClickListener { startActivity(AboutDuckDuckGoActivity.intent(this@SettingsActivity)) }
            privacyPolicy.setOnClickListener {
                startActivity(
                    WebViewActivity.intent(
                        this@SettingsActivity,
                        PRIVACY_POLICY_WEB_LINK,
                        getString(R.string.settingsPrivacyPolicyDuckduckgo)
                    )
                )
            }
        }

        with(viewsMore) {
            emailSetting.setOnClickListener { viewModel.onEmailProtectionSettingClicked() }
            macOsSetting.setOnClickListener { viewModel.onMacOsSettingClicked() }
            vpnSetting.setOnClickListener { viewModel.onAppTPSettingClicked() }
        }
    }

    private fun configureInternalFeatures() {
        viewsInternal.settingsSectionInternal.visibility = if (internalFeaturePlugins.getPlugins().isEmpty()) View.GONE else View.VISIBLE
        internalFeaturePlugins.getPlugins().forEach { feature ->
            Timber.v("Adding internal feature ${feature.internalFeatureTitle()}")
            val view = SettingsOptionWithSubtitle(this).apply {
                setTitle(feature.internalFeatureTitle())
                this.setSubtitle(feature.internalFeatureSubtitle())
            }
            viewsInternal.settingsInternalFeaturesContainer.addView(view)
            view.setOnClickListener { feature.onInternalFeatureClicked(this) }
        }
    }

    private fun configureAppLinksSettingVisibility() {
        if (Build.VERSION.SDK_INT < Build.VERSION_CODES.N) {
            viewsPrivacy.appLinksSetting.visibility = View.GONE
        }
    }

    private fun observeViewModel() {
        viewModel.viewState()
            .flowWithLifecycle(lifecycle, Lifecycle.State.RESUMED)
            .onEach { viewState ->
                viewState.let {
                    viewsOther.version.setSubtitle(it.version)
                    updateSelectedTheme(it.theme)
                    viewsGeneral.autocompleteToggle.quietlySetIsChecked(it.autoCompleteSuggestionsEnabled, autocompleteToggleListener)
                    updateDefaultBrowserViewVisibility(it)
                    updateAutomaticClearDataOptions(it.automaticallyClearData)
                    setGlobalPrivacyControlSetting(it.globalPrivacyControlEnabled)
                    viewsGeneral.changeAppIcon.setImageResource(it.appIcon.icon)
                    updateSelectedFireAnimation(it.selectedFireAnimation)
                    updateAppLinkBehavior(it.appLinksSettingType)
                    updateDeviceShieldSettings(it.appTrackingProtectionEnabled, it.appTrackingProtectionWaitlistState)
                    updateEmailSubtitle(it.emailAddress)
                    updateMacOsSettings(it.macOsWaitlistState)
                }
            }.launchIn(lifecycleScope)

        viewModel.commands()
            .flowWithLifecycle(lifecycle, Lifecycle.State.CREATED)
            .onEach { processCommand(it) }
            .launchIn(lifecycleScope)
    }

    private fun updateEmailSubtitle(emailAddress: String?) {
        val subtitle = emailAddress ?: getString(R.string.settingsEmailProtectionSubtitle)
        viewsMore.emailSetting.setSubtitle(subtitle)
    }

    private fun setGlobalPrivacyControlSetting(enabled: Boolean) {
        val stateText = if (enabled) {
            getString(R.string.enabled)
        } else {
            getString(R.string.disabled)
        }
        viewsPrivacy.globalPrivacyControlSetting.setSubtitle(stateText)
    }

    private fun updateSelectedFireAnimation(fireAnimation: FireAnimation) {
        val subtitle = getString(fireAnimation.nameResId)
        viewsGeneral.selectedFireAnimationSetting.setSubtitle(subtitle)
    }

    private fun updateSelectedTheme(selectedTheme: DuckDuckGoTheme) {
        val subtitle = getString(
            when (selectedTheme) {
                DuckDuckGoTheme.DARK -> R.string.settingsDarkTheme
                DuckDuckGoTheme.LIGHT -> R.string.settingsLightTheme
                DuckDuckGoTheme.SYSTEM_DEFAULT -> R.string.settingsSystemTheme
            }
        )
        viewsGeneral.selectedThemeSetting.setSubtitle(subtitle)
    }

    private fun updateAppLinkBehavior(appLinkSettingType: AppLinkSettingType) {
        val subtitle = getString(
            when (appLinkSettingType) {
                AppLinkSettingType.ASK_EVERYTIME -> R.string.settingsAppLinksAskEveryTime
                AppLinkSettingType.ALWAYS -> R.string.settingsAppLinksAlways
                AppLinkSettingType.NEVER -> R.string.settingsAppLinksNever
            }
        )
        viewsPrivacy.appLinksSetting.setSubtitle(subtitle)
    }

    private fun updateAutomaticClearDataOptions(automaticallyClearData: AutomaticallyClearData) {
        val clearWhatSubtitle = getString(automaticallyClearData.clearWhatOption.nameStringResourceId())
        viewsPrivacy.automaticallyClearWhatSetting.setSubtitle(clearWhatSubtitle)

        val clearWhenSubtitle = getString(automaticallyClearData.clearWhenOption.nameStringResourceId())
        viewsPrivacy.automaticallyClearWhenSetting.setSubtitle(clearWhenSubtitle)

        val whenOptionEnabled = automaticallyClearData.clearWhenOptionEnabled
        viewsPrivacy.automaticallyClearWhenSetting.isEnabled = whenOptionEnabled
    }

    private fun launchAutomaticallyClearWhatDialog(option: ClearWhatOption) {
        val dialog = SettingsAutomaticallyClearWhatFragment.create(option)
        dialog.show(supportFragmentManager, CLEAR_WHAT_DIALOG_TAG)
        pixel.fire(AppPixelName.AUTOMATIC_CLEAR_DATA_WHAT_SHOWN)
    }

    private fun launchAutomaticallyClearWhenDialog(option: ClearWhenOption) {
        val dialog = SettingsAutomaticallyClearWhenFragment.create(option)
        dialog.show(supportFragmentManager, CLEAR_WHEN_DIALOG_TAG)
        pixel.fire(AppPixelName.AUTOMATIC_CLEAR_DATA_WHEN_SHOWN)
    }

    private fun processCommand(it: Command?) {
        when (it) {
            is Command.LaunchDefaultBrowser -> launchDefaultAppScreen()
            is Command.LaunchFeedback -> launchFeedback()
            is Command.LaunchFireproofWebsites -> launchFireproofWebsites()
            is Command.LaunchAccessibilitySettings -> launchAccessibilitySettings()
            is Command.LaunchLocation -> launchLocation()
            is Command.LaunchWhitelist -> launchWhitelist()
            is Command.LaunchAppIcon -> launchAppIconChange()
            is Command.LaunchGlobalPrivacyControl -> launchGlobalPrivacyControl()
            is Command.LaunchAppTPTrackersScreen -> launchAppTPTrackersScreen()
            is Command.LaunchAppTPOnboarding -> launchAppTPOnboardingScreen()
            is Command.LaunchAppTPWaitlist -> launchAppTPWaitlist()
            is Command.UpdateTheme -> sendThemeChangedBroadcast()
            is Command.LaunchEmailProtection -> launchEmailProtectionScreen()
            is Command.LaunchThemeSettings -> launchThemeSelector(it.theme)
            is Command.LaunchAppLinkSettings -> launchAppLinksSettingSelector(it.appLinksSettingType)
            is Command.LaunchFireAnimationSettings -> launchFireAnimationSelector(it.animation)
            is Command.ShowClearWhatDialog -> launchAutomaticallyClearWhatDialog(it.option)
            is Command.ShowClearWhenDialog -> launchAutomaticallyClearWhenDialog(it.option)
            is Command.LaunchAddHomeScreenWidget -> launchAddHomeScreenWidget()
            is Command.LaunchMacOs -> launchMacOsScreen()
            null -> TODO()
        }
    }

    private fun updateDefaultBrowserViewVisibility(it: SettingsViewModel.ViewState) {
        with(viewsGeneral.setAsDefaultBrowserSetting) {
            if (it.showDefaultBrowserSetting) {
                quietlySetIsChecked(it.isAppDefaultBrowser, defaultBrowserChangeListener)
                visibility = View.VISIBLE
            } else {
                visibility = View.GONE
            }
        }
    }

    private fun updateDeviceShieldSettings(
        appTPEnabled: Boolean,
        waitlistState: WaitlistState
    ) {
        with(viewsMore) {
            if (waitlistState != WaitlistState.InBeta) {
<<<<<<< HEAD
                vpnSetting.setSubtitle(getString(R.string.atp_SettingsDeviceShieldNeverEnabled))
            } else {
                if (appTPEnabled) {
                    vpnSetting.setSubtitle(getString(R.string.atp_SettingsDeviceShieldEnabled))
                } else {
                    vpnSetting.setSubtitle(getString(R.string.atp_SettingsDeviceShieldDisabled))
=======
                deviceShieldSetting.setSubtitle(getString(VpnR.string.atp_SettingsDeviceShieldNeverEnabled))
            } else {
                if (appTPEnabled) {
                    deviceShieldSetting.setSubtitle(getString(VpnR.string.atp_SettingsDeviceShieldEnabled))
                } else {
                    deviceShieldSetting.setSubtitle(getString(VpnR.string.atp_SettingsDeviceShieldDisabled))
>>>>>>> bf23c6d9
                }
            }
        }
    }

    private fun updateMacOsSettings(waitlistState: MacWaitlistState) {
        with(viewsMore) {
            when (waitlistState) {
                InBeta -> macOsSetting.setSubtitle(getString(R.string.macos_settings_description_ready))
                JoinedWaitlist -> macOsSetting.setSubtitle(getString(R.string.macos_settings_description_list))
                NotJoinedQueue -> macOsSetting.setSubtitle(getString(R.string.macos_settings_description))
            }
        }
    }

    private fun launchDefaultAppScreen() {
        if (Build.VERSION.SDK_INT >= Build.VERSION_CODES.N) {
            launchDefaultAppActivity()
        } else {
            throw IllegalStateException("Unable to launch default app activity on this OS")
        }
    }

    private fun launchFeedback() {
        val options = ActivityOptions.makeSceneTransitionAnimation(this).toBundle()
        startActivityForResult(Intent(FeedbackActivity.intent(this)), FEEDBACK_REQUEST_CODE, options)
    }

    private fun launchFireproofWebsites() {
        val options = ActivityOptions.makeSceneTransitionAnimation(this).toBundle()
        startActivity(FireproofWebsitesActivity.intent(this), options)
    }

    private fun launchAccessibilitySettings() {
        val options = ActivityOptions.makeSceneTransitionAnimation(this).toBundle()
        startActivity(AccessibilityActivity.intent(this), options)
    }

    private fun launchLocation() {
        val options = ActivityOptions.makeSceneTransitionAnimation(this).toBundle()
        startActivity(LocationPermissionsActivity.intent(this), options)
    }

    private fun launchWhitelist() {
        val options = ActivityOptions.makeSceneTransitionAnimation(this).toBundle()
        startActivity(WhitelistActivity.intent(this), options)
    }

    private fun launchAppIconChange() {
        val options = ActivityOptions.makeSceneTransitionAnimation(this).toBundle()
        startActivityForResult(Intent(ChangeIconActivity.intent(this)), CHANGE_APP_ICON_REQUEST_CODE, options)
    }

    private fun launchFireAnimationSelector(animation: FireAnimation) {
        val dialog = SettingsFireAnimationSelectorFragment.create(animation)
        dialog.show(supportFragmentManager, FIRE_ANIMATION_SELECTOR_TAG)
    }

    private fun launchThemeSelector(theme: DuckDuckGoTheme) {
        val dialog = SettingsThemeSelectorFragment.create(theme)
        dialog.show(supportFragmentManager, THEME_SELECTOR_TAG)
    }

    private fun launchAppLinksSettingSelector(appLinkSettingType: AppLinkSettingType) {
        val dialog = SettingsAppLinksSelectorFragment.create(appLinkSettingType)
        dialog.show(supportFragmentManager, THEME_SELECTOR_TAG)
    }

    private fun launchGlobalPrivacyControl() {
        val options = ActivityOptions.makeSceneTransitionAnimation(this).toBundle()
        startActivity(GlobalPrivacyControlActivity.intent(this), options)
    }

    private fun launchEmailProtectionScreen() {
        val options = ActivityOptions.makeSceneTransitionAnimation(this).toBundle()
        startActivity(EmailProtectionActivity.intent(this), options)
    }

    private fun launchMacOsScreen() {
        val options = ActivityOptions.makeSceneTransitionAnimation(this).toBundle()
        startActivity(MacOsWaitlistActivity.intent(this), options)
    }

    private fun launchAppTPTrackersScreen() {
        startActivity(DeviceShieldTrackerActivity.intent(this))
    }

    private fun launchAppTPOnboardingScreen() {
        startActivity(VpnOnboardingActivity.intent(this))
    }

    private val appTPWaitlistActivityResult = registerForActivityResult(ActivityResultContracts.StartActivityForResult()) { result: ActivityResult ->
        if (result.resultCode == Activity.RESULT_OK) {
            startActivity(VpnOnboardingActivity.intent(this))
        }
    }

    private fun launchAppTPWaitlist() {
        val options = ActivityOptionsCompat.makeSceneTransitionAnimation(this)
        appTPWaitlistActivityResult.launch(AppTPWaitlistActivity.intent(this), options)
    }

    private fun launchAddHomeScreenWidget() {
        pixel.fire(AppPixelName.SETTINGS_ADD_HOME_SCREEN_WIDGET_CLICKED)
        addWidgetLauncher.launchAddWidget(this)
    }

    override fun onThemeSelected(selectedTheme: DuckDuckGoTheme) {
        viewModel.onThemeSelected(selectedTheme)
    }

    override fun onAppLinkSettingSelected(selectedSetting: AppLinkSettingType) {
        viewModel.onAppLinksSettingChanged(selectedSetting)
    }

    override fun onAutomaticallyClearWhatOptionSelected(clearWhatSetting: ClearWhatOption) {
        viewModel.onAutomaticallyWhatOptionSelected(clearWhatSetting)
    }

    override fun onAutomaticallyClearWhenOptionSelected(clearWhenSetting: ClearWhenOption) {
        viewModel.onAutomaticallyWhenOptionSelected(clearWhenSetting)
    }

    override fun onFireAnimationSelected(selectedFireAnimation: FireAnimation) {
        viewModel.onFireAnimationSelected(selectedFireAnimation)
    }

    @Suppress("DEPRECATION")
    override fun onActivityResult(
        requestCode: Int,
        resultCode: Int,
        data: Intent?
    ) {
        when (requestCode) {
            FEEDBACK_REQUEST_CODE -> handleFeedbackResult(resultCode)
            else -> super.onActivityResult(requestCode, resultCode, data)
        }
        super.onActivityResult(requestCode, resultCode, data)
    }

    private fun handleFeedbackResult(resultCode: Int) {
        if (resultCode == Activity.RESULT_OK) {
            Toast.makeText(this, R.string.thanksForTheFeedback, Toast.LENGTH_LONG).show()
        }
    }

    @StringRes
    private fun ClearWhatOption.nameStringResourceId(): Int {
        return when (this) {
            ClearWhatOption.CLEAR_NONE -> R.string.settingsAutomaticallyClearWhatOptionNone
            ClearWhatOption.CLEAR_TABS_ONLY -> R.string.settingsAutomaticallyClearWhatOptionTabs
            ClearWhatOption.CLEAR_TABS_AND_DATA -> R.string.settingsAutomaticallyClearWhatOptionTabsAndData
        }
    }

    @StringRes
    private fun ClearWhenOption.nameStringResourceId(): Int {
        return when (this) {
            ClearWhenOption.APP_EXIT_ONLY -> R.string.settingsAutomaticallyClearWhenAppExitOnly
            ClearWhenOption.APP_EXIT_OR_5_MINS -> R.string.settingsAutomaticallyClearWhenAppExit5Minutes
            ClearWhenOption.APP_EXIT_OR_15_MINS -> R.string.settingsAutomaticallyClearWhenAppExit15Minutes
            ClearWhenOption.APP_EXIT_OR_30_MINS -> R.string.settingsAutomaticallyClearWhenAppExit30Minutes
            ClearWhenOption.APP_EXIT_OR_60_MINS -> R.string.settingsAutomaticallyClearWhenAppExit60Minutes
            ClearWhenOption.APP_EXIT_OR_5_SECONDS -> R.string.settingsAutomaticallyClearWhenAppExit5Seconds
        }
    }

    companion object {
        private const val FIRE_ANIMATION_SELECTOR_TAG = "FIRE_ANIMATION_SELECTOR_DIALOG_FRAGMENT"
        private const val THEME_SELECTOR_TAG = "THEME_SELECTOR_DIALOG_FRAGMENT"
        private const val CLEAR_WHAT_DIALOG_TAG = "CLEAR_WHAT_DIALOG_FRAGMENT"
        private const val CLEAR_WHEN_DIALOG_TAG = "CLEAR_WHEN_DIALOG_FRAGMENT"
        private const val FEEDBACK_REQUEST_CODE = 100
        private const val CHANGE_APP_ICON_REQUEST_CODE = 101
        private const val PRIVACY_POLICY_WEB_LINK = "https://duckduckgo.com/privacy"

        fun intent(context: Context): Intent {
            return Intent(context, SettingsActivity::class.java)
        }
    }
}<|MERGE_RESOLUTION|>--- conflicted
+++ resolved
@@ -332,21 +332,12 @@
     ) {
         with(viewsMore) {
             if (waitlistState != WaitlistState.InBeta) {
-<<<<<<< HEAD
                 vpnSetting.setSubtitle(getString(R.string.atp_SettingsDeviceShieldNeverEnabled))
             } else {
                 if (appTPEnabled) {
                     vpnSetting.setSubtitle(getString(R.string.atp_SettingsDeviceShieldEnabled))
                 } else {
                     vpnSetting.setSubtitle(getString(R.string.atp_SettingsDeviceShieldDisabled))
-=======
-                deviceShieldSetting.setSubtitle(getString(VpnR.string.atp_SettingsDeviceShieldNeverEnabled))
-            } else {
-                if (appTPEnabled) {
-                    deviceShieldSetting.setSubtitle(getString(VpnR.string.atp_SettingsDeviceShieldEnabled))
-                } else {
-                    deviceShieldSetting.setSubtitle(getString(VpnR.string.atp_SettingsDeviceShieldDisabled))
->>>>>>> bf23c6d9
                 }
             }
         }
