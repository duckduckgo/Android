--- conflicted
+++ resolved
@@ -59,10 +59,6 @@
 import com.duckduckgo.app.waitlist.trackerprotection.ui.AppTPWaitlistActivity
 import com.duckduckgo.app.widget.AddWidgetLauncher
 import com.duckduckgo.autofill.ui.AutofillSettingsActivityLauncher
-<<<<<<< HEAD
-import com.duckduckgo.deviceauth.api.DeviceAuthenticator
-=======
->>>>>>> 765b709e
 import com.duckduckgo.di.scopes.ActivityScope
 import com.duckduckgo.macos_api.MacWaitlistState
 import com.duckduckgo.macos_api.MacWaitlistState.*
@@ -103,12 +99,6 @@
     @Inject
     lateinit var autofillSettingsActivityLauncher: AutofillSettingsActivityLauncher
 
-<<<<<<< HEAD
-    @Inject
-    lateinit var deviceAuthenticator: DeviceAuthenticator
-
-=======
->>>>>>> 765b709e
     private val defaultBrowserChangeListener = OnCheckedChangeListener { _, isChecked ->
         viewModel.onDefaultBrowserToggled(isChecked)
     }
@@ -163,17 +153,8 @@
         with(viewsPrivacy) {
             globalPrivacyControlSetting.setOnClickListener { viewModel.onGlobalPrivacyControlClicked() }
             fireproofWebsites.setOnClickListener { viewModel.onFireproofWebsitesClicked() }
-<<<<<<< HEAD
-            if (deviceAuthenticator.hasValidDeviceAuthentication()) {
-                autofill.isEnabled = true
-                autofill.setOnClickListener { viewModel.onAutofillSettingsClick() }
-            } else {
-                autofill.isEnabled = false
-            }
-=======
             autofill.isEnabled = true
             autofill.setOnClickListener { viewModel.onAutofillSettingsClick() }
->>>>>>> 765b709e
             locationPermissions.setOnClickListener { viewModel.onLocationClicked() }
             automaticallyClearWhatSetting.setOnClickListener { viewModel.onAutomaticallyClearWhatClicked() }
             automaticallyClearWhenSetting.setOnClickListener { viewModel.onAutomaticallyClearWhenClicked() }
