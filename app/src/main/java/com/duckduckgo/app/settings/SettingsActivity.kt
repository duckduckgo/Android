/*
 * Copyright (c) 2017 DuckDuckGo
 *
 * Licensed under the Apache License, Version 2.0 (the "License");
 * you may not use this file except in compliance with the License.
 * You may obtain a copy of the License at
 *
 *     http://www.apache.org/licenses/LICENSE-2.0
 *
 * Unless required by applicable law or agreed to in writing, software
 * distributed under the License is distributed on an "AS IS" BASIS,
 * WITHOUT WARRANTIES OR CONDITIONS OF ANY KIND, either express or implied.
 * See the License for the specific language governing permissions and
 * limitations under the License.
 */

package com.duckduckgo.app.settings

import android.app.Activity
import android.app.ActivityOptions
import android.content.Context
import android.content.Intent
import android.os.Build
import android.os.Bundle
import android.view.View
import android.widget.CompoundButton.OnCheckedChangeListener
import android.widget.Toast
import androidx.annotation.StringRes
import androidx.lifecycle.Lifecycle
import androidx.lifecycle.flowWithLifecycle
import androidx.lifecycle.lifecycleScope
import com.duckduckgo.app.about.AboutDuckDuckGoActivity
import com.duckduckgo.app.browser.R
import com.duckduckgo.app.browser.databinding.ActivitySettingsBinding
import com.duckduckgo.app.email.ui.EmailProtectionActivity
import com.duckduckgo.app.feedback.ui.common.FeedbackActivity
import com.duckduckgo.app.fire.fireproofwebsite.ui.FireproofWebsitesActivity
import com.duckduckgo.app.global.DuckDuckGoActivity
import com.duckduckgo.app.global.plugins.PluginPoint
import com.duckduckgo.app.global.view.launchDefaultAppActivity
import com.duckduckgo.app.globalprivacycontrol.ui.GlobalPrivacyControlActivity
import com.duckduckgo.app.icon.ui.ChangeIconActivity
import com.duckduckgo.app.location.ui.LocationPermissionsActivity
import com.duckduckgo.app.pixels.AppPixelName
import com.duckduckgo.app.privacy.ui.WhitelistActivity
import com.duckduckgo.app.settings.SettingsViewModel.AutomaticallyClearData
import com.duckduckgo.app.settings.SettingsViewModel.Command
import com.duckduckgo.app.settings.clear.ClearWhatOption
import com.duckduckgo.app.settings.clear.ClearWhenOption
import com.duckduckgo.app.settings.clear.FireAnimation
import com.duckduckgo.app.settings.extension.InternalFeaturePlugin
import com.duckduckgo.app.statistics.pixels.Pixel
import com.duckduckgo.mobile.android.ui.DuckDuckGoTheme
import com.duckduckgo.mobile.android.ui.sendThemeChangedBroadcast
import com.duckduckgo.mobile.android.ui.view.quietlySetIsChecked
import com.duckduckgo.mobile.android.ui.viewbinding.viewBinding
import com.duckduckgo.mobile.android.vpn.ui.onboarding.DeviceShieldEnabledActivity
import com.duckduckgo.mobile.android.vpn.ui.onboarding.DeviceShieldOnboardingActivity
import com.duckduckgo.mobile.android.vpn.ui.tracker_activity.DeviceShieldTrackerActivity
import kotlinx.coroutines.flow.launchIn
import kotlinx.coroutines.flow.onEach
import timber.log.Timber
import javax.inject.Inject

class SettingsActivity :
    DuckDuckGoActivity(),
    SettingsAutomaticallyClearWhatFragment.Listener,
    SettingsAutomaticallyClearWhenFragment.Listener,
    SettingsThemeSelectorFragment.Listener,
    SettingsAppLinksSelectorFragment.Listener,
    SettingsFireAnimationSelectorFragment.Listener {

    private val viewModel: SettingsViewModel by bindViewModel()
    private val binding: ActivitySettingsBinding by viewBinding()

    @Inject
    lateinit var pixel: Pixel

    @Inject
    lateinit var internalFeaturePlugins: PluginPoint<InternalFeaturePlugin>

    private val defaultBrowserChangeListener = OnCheckedChangeListener { _, isChecked ->
        viewModel.onDefaultBrowserToggled(isChecked)
    }

    private val autocompleteToggleListener = OnCheckedChangeListener { _, isChecked ->
        viewModel.onAutocompleteSettingChanged(isChecked)
    }

    private val viewsGeneral
        get() = binding.includeSettings.contentSettingsGeneral

    private val viewsPrivacy
        get() = binding.includeSettings.contentSettingsPrivacy

    private val viewsInternal
        get() = binding.includeSettings.contentSettingsInternal

    private val viewsOther
        get() = binding.includeSettings.contentSettingsOther

    override fun onCreate(savedInstanceState: Bundle?) {
        super.onCreate(savedInstanceState)
        setContentView(binding.root)
        setupToolbar(binding.includeToolbar.toolbar)

        configureUiEventHandlers()
        configureInternalFeatures()
        configureAppLinksSettingVisibility()
        observeViewModel()
    }

    override fun onStart() {
        super.onStart()
        viewModel.start()
    }

    private fun configureUiEventHandlers() {
        with(viewsGeneral) {
            selectedThemeSetting.setOnClickListener { viewModel.userRequestedToChangeTheme() }
            autocompleteToggle.setOnCheckedChangeListener(autocompleteToggleListener)
            setAsDefaultBrowserSetting.setOnCheckedChangeListener(defaultBrowserChangeListener)
            changeAppIconLabel.setOnClickListener { viewModel.userRequestedToChangeIcon() }
            selectedFireAnimationSetting.setOnClickListener { viewModel.userRequestedToChangeFireAnimation() }
        }

        with(viewsPrivacy) {
            globalPrivacyControlSetting.setOnClickListener { viewModel.onGlobalPrivacyControlClicked() }
            fireproofWebsites.setOnClickListener { viewModel.onFireproofWebsitesClicked() }
            locationPermissions.setOnClickListener { viewModel.onLocationClicked() }
            automaticallyClearWhatSetting.setOnClickListener { viewModel.onAutomaticallyClearWhatClicked() }
            automaticallyClearWhenSetting.setOnClickListener { viewModel.onAutomaticallyClearWhenClicked() }
            whitelist.setOnClickListener { viewModel.onManageWhitelistSelected() }
            emailSetting.setOnClickListener { viewModel.onEmailProtectionSettingClicked() }
<<<<<<< HEAD
            deviceShieldSetting.setOnClickListener { viewModel.onDeviceShieldSettingClicked() }
=======
            appLinksSetting.setOnClickListener { viewModel.userRequestedToChangeAppLinkSetting() }
>>>>>>> ab11843c
        }

        with(viewsOther) {
            provideFeedback.setOnClickListener { viewModel.userRequestedToSendFeedback() }
            about.setOnClickListener { startActivity(AboutDuckDuckGoActivity.intent(this@SettingsActivity)) }
        }

    }

    private fun configureInternalFeatures() {
        viewsInternal.settingsSectionInternal.visibility = if (internalFeaturePlugins.getPlugins().isEmpty()) View.GONE else View.VISIBLE
        internalFeaturePlugins.getPlugins().forEach { feature ->
            Timber.v("Adding internal feature ${feature.internalFeatureTitle()}")
            val view = SettingsOptionWithSubtitle(this).apply {
                setTitle(feature.internalFeatureTitle())
                this.setSubtitle(feature.internalFeatureSubtitle())
            }
            viewsInternal.settingsInternalFeaturesContainer.addView(view)
            view.setOnClickListener { feature.onInternalFeatureClicked(this) }
        }
    }

    private fun configureAppLinksSettingVisibility() {
        if (Build.VERSION.SDK_INT < Build.VERSION_CODES.N) {
            viewsPrivacy.appLinksSetting.visibility = View.GONE
        }
    }

    private fun observeViewModel() {
        viewModel.viewState()
            .flowWithLifecycle(lifecycle, Lifecycle.State.RESUMED)
            .onEach { viewState ->
                viewState.let {
                    viewsOther.version.setSubtitle(it.version)
                    updateSelectedTheme(it.theme)
                    viewsGeneral.autocompleteToggle.quietlySetIsChecked(it.autoCompleteSuggestionsEnabled, autocompleteToggleListener)
                    updateDefaultBrowserViewVisibility(it)
                    updateAutomaticClearDataOptions(it.automaticallyClearData)
                    setGlobalPrivacyControlSetting(it.globalPrivacyControlEnabled)
                    viewsGeneral.changeAppIcon.setImageResource(it.appIcon.icon)
                    updateSelectedFireAnimation(it.selectedFireAnimation)
<<<<<<< HEAD
                    viewsPrivacy.appLinksToggle.quietlySetIsChecked(it.appLinksEnabled, appLinksToggleListener)
                    updateDeviceShieldSettings(it.deviceShieldEnabled, it.deviceShieldOnboardingShown)
=======
                    updateAppLinkBehavior(it.appLinksSettingType)
>>>>>>> ab11843c
                }
            }.launchIn(lifecycleScope)

        viewModel.commands()
            .flowWithLifecycle(lifecycle, Lifecycle.State.CREATED)
            .onEach { processCommand(it) }
            .launchIn(lifecycleScope)
    }

    private fun setGlobalPrivacyControlSetting(enabled: Boolean) {
        val stateText = if (enabled) {
            getString(R.string.enabled)
        } else {
            getString(R.string.disabled)
        }
        viewsPrivacy.globalPrivacyControlSetting.setSubtitle(stateText)
    }

    private fun updateSelectedFireAnimation(fireAnimation: FireAnimation) {
        val subtitle = getString(fireAnimation.nameResId)
        viewsGeneral.selectedFireAnimationSetting.setSubtitle(subtitle)
    }

    private fun updateSelectedTheme(selectedTheme: DuckDuckGoTheme) {
        val subtitle = getString(
            when (selectedTheme) {
                DuckDuckGoTheme.DARK -> R.string.settingsDarkTheme
                DuckDuckGoTheme.LIGHT -> R.string.settingsLightTheme
                DuckDuckGoTheme.SYSTEM_DEFAULT -> R.string.settingsSystemTheme
            }
        )
        viewsGeneral.selectedThemeSetting.setSubtitle(subtitle)
    }

    private fun updateAppLinkBehavior(appLinkSettingType: AppLinkSettingType) {
        val subtitle = getString(
            when (appLinkSettingType) {
                AppLinkSettingType.ASK_EVERYTIME -> R.string.settingsAppLinksAskEveryTime
                AppLinkSettingType.ALWAYS -> R.string.settingsAppLinksAlways
                AppLinkSettingType.NEVER -> R.string.settingsAppLinksNever
            }
        )
        viewsPrivacy.appLinksSetting.setSubtitle(subtitle)
    }

    private fun updateAutomaticClearDataOptions(automaticallyClearData: AutomaticallyClearData) {
        val clearWhatSubtitle = getString(automaticallyClearData.clearWhatOption.nameStringResourceId())
        viewsPrivacy.automaticallyClearWhatSetting.setSubtitle(clearWhatSubtitle)

        val clearWhenSubtitle = getString(automaticallyClearData.clearWhenOption.nameStringResourceId())
        viewsPrivacy.automaticallyClearWhenSetting.setSubtitle(clearWhenSubtitle)

        val whenOptionEnabled = automaticallyClearData.clearWhenOptionEnabled
        viewsPrivacy.automaticallyClearWhenSetting.isEnabled = whenOptionEnabled
    }

    private fun launchAutomaticallyClearWhatDialog(option: ClearWhatOption) {
        val dialog = SettingsAutomaticallyClearWhatFragment.create(option)
        dialog.show(supportFragmentManager, CLEAR_WHAT_DIALOG_TAG)
        pixel.fire(AppPixelName.AUTOMATIC_CLEAR_DATA_WHAT_SHOWN)
    }

    private fun launchAutomaticallyClearWhenDialog(option: ClearWhenOption) {
        val dialog = SettingsAutomaticallyClearWhenFragment.create(option)
        dialog.show(supportFragmentManager, CLEAR_WHEN_DIALOG_TAG)
        pixel.fire(AppPixelName.AUTOMATIC_CLEAR_DATA_WHEN_SHOWN)
    }

    private fun processCommand(it: Command?) {
        when (it) {
            is Command.LaunchDefaultBrowser -> launchDefaultAppScreen()
            is Command.LaunchFeedback -> launchFeedback()
            is Command.LaunchFireproofWebsites -> launchFireproofWebsites()
            is Command.LaunchLocation -> launchLocation()
            is Command.LaunchWhitelist -> launchWhitelist()
            is Command.LaunchAppIcon -> launchAppIconChange()
            is Command.LaunchGlobalPrivacyControl -> launchGlobalPrivacyControl()
            is Command.LaunchDeviceShieldReport -> launchDeviceShieldReport()
            is Command.LaunchDeviceShieldOnboarding -> launchDeviceShieldOnboarding()
            is Command.UpdateTheme -> sendThemeChangedBroadcast()
            is Command.LaunchEmailProtection -> launchEmailProtectionScreen()
            is Command.LaunchThemeSettings -> launchThemeSelector(it.theme)
            is Command.LaunchAppLinkSettings -> launchAppLinksSettingSelector(it.appLinksSettingType)
            is Command.LaunchFireAnimationSettings -> launchFireAnimationSelector(it.animation)
            is Command.ShowClearWhatDialog -> launchAutomaticallyClearWhatDialog(it.option)
            is Command.ShowClearWhenDialog -> launchAutomaticallyClearWhenDialog(it.option)
            null -> TODO()
        }
    }

    private fun updateDefaultBrowserViewVisibility(it: SettingsViewModel.ViewState) {
        with(viewsGeneral.setAsDefaultBrowserSetting) {
            if (it.showDefaultBrowserSetting) {
                quietlySetIsChecked(it.isAppDefaultBrowser, defaultBrowserChangeListener)
                visibility = View.VISIBLE
            } else {
                visibility = View.GONE
            }
        }
    }

    private fun updateDeviceShieldSettings(deviceShieldEnabled: Boolean, deviceShieldOnboardingShown: Boolean) {
        with(viewsPrivacy) {
            if (!deviceShieldOnboardingShown) {
                deviceShieldSetting.setSubtitle(getString(R.string.atp_SettingsDeviceShieldNeverEnabled))
            } else {
                if (deviceShieldEnabled) {
                    deviceShieldSetting.setSubtitle(getString(R.string.atp_SettingsDeviceShieldEnabled))
                } else {
                    deviceShieldSetting.setSubtitle(getString(R.string.atp_SettingsDeviceShieldDisabled))
                }
            }
        }
    }

    private fun launchDefaultAppScreen() {
        if (Build.VERSION.SDK_INT >= Build.VERSION_CODES.N) {
            launchDefaultAppActivity()
        } else {
            throw IllegalStateException("Unable to launch default app activity on this OS")
        }
    }

    private fun launchFeedback() {
        val options = ActivityOptions.makeSceneTransitionAnimation(this).toBundle()
        startActivityForResult(Intent(FeedbackActivity.intent(this)), FEEDBACK_REQUEST_CODE, options)
    }

    private fun launchFireproofWebsites() {
        val options = ActivityOptions.makeSceneTransitionAnimation(this).toBundle()
        startActivity(FireproofWebsitesActivity.intent(this), options)
    }

    private fun launchLocation() {
        val options = ActivityOptions.makeSceneTransitionAnimation(this).toBundle()
        startActivity(LocationPermissionsActivity.intent(this), options)
    }

    private fun launchWhitelist() {
        val options = ActivityOptions.makeSceneTransitionAnimation(this).toBundle()
        startActivity(WhitelistActivity.intent(this), options)
    }

    private fun launchAppIconChange() {
        val options = ActivityOptions.makeSceneTransitionAnimation(this).toBundle()
        startActivityForResult(Intent(ChangeIconActivity.intent(this)), CHANGE_APP_ICON_REQUEST_CODE, options)
    }

    private fun launchFireAnimationSelector(animation: FireAnimation) {
        val dialog = SettingsFireAnimationSelectorFragment.create(animation)
        dialog.show(supportFragmentManager, FIRE_ANIMATION_SELECTOR_TAG)
    }

    private fun launchThemeSelector(theme: DuckDuckGoTheme) {
        val dialog = SettingsThemeSelectorFragment.create(theme)
        dialog.show(supportFragmentManager, THEME_SELECTOR_TAG)
    }

    private fun launchAppLinksSettingSelector(appLinkSettingType: AppLinkSettingType) {
        val dialog = SettingsAppLinksSelectorFragment.create(appLinkSettingType)
        dialog.show(supportFragmentManager, THEME_SELECTOR_TAG)
    }

    private fun launchGlobalPrivacyControl() {
        val options = ActivityOptions.makeSceneTransitionAnimation(this).toBundle()
        startActivity(GlobalPrivacyControlActivity.intent(this), options)
    }

    private fun launchEmailProtectionScreen() {
        val options = ActivityOptions.makeSceneTransitionAnimation(this).toBundle()
        startActivity(EmailProtectionActivity.intent(this), options)
    }

    private fun launchDeviceShieldReport() {
        startActivity(DeviceShieldTrackerActivity.intent(this))
    }

    private fun launchDeviceShieldOnboarding() {
        val options = ActivityOptions.makeSceneTransitionAnimation(this).toBundle()
        startActivityForResult(DeviceShieldOnboardingActivity.intent(this), REQUEST_DEVICE_SHIELD_ONBOARDING, options)
    }

    override fun onThemeSelected(selectedTheme: DuckDuckGoTheme) {
        viewModel.onThemeSelected(selectedTheme)
    }

    override fun onAppLinkSettingSelected(selectedSetting: AppLinkSettingType) {
        viewModel.onAppLinksSettingChanged(selectedSetting)
    }

    override fun onAutomaticallyClearWhatOptionSelected(clearWhatSetting: ClearWhatOption) {
        viewModel.onAutomaticallyWhatOptionSelected(clearWhatSetting)
    }

    override fun onAutomaticallyClearWhenOptionSelected(clearWhenSetting: ClearWhenOption) {
        viewModel.onAutomaticallyWhenOptionSelected(clearWhenSetting)
    }

    override fun onFireAnimationSelected(selectedFireAnimation: FireAnimation) {
        viewModel.onFireAnimationSelected(selectedFireAnimation)
    }

    @Suppress("DEPRECATION")
    override fun onActivityResult(requestCode: Int, resultCode: Int, data: Intent?) {
        when (requestCode) {
            FEEDBACK_REQUEST_CODE -> handleFeedbackResult(resultCode)
            REQUEST_DEVICE_SHIELD_ONBOARDING -> handleDeviceShieldOnboardingResult(resultCode)
            else -> super.onActivityResult(requestCode, resultCode, data)
        }
        super.onActivityResult(requestCode, resultCode, data)
    }

    private fun handleFeedbackResult(resultCode: Int) {
        if (resultCode == Activity.RESULT_OK) {
            Toast.makeText(this, R.string.thanksForTheFeedback, Toast.LENGTH_LONG).show()
        }
    }

    private fun handleDeviceShieldOnboardingResult(resultCode: Int) {
        if (resultCode == Activity.RESULT_OK) {
            Timber.i("VPN enabled during App Tracking Protection onboarding")
            startActivity(DeviceShieldEnabledActivity.intent(this))
        } else {
            Timber.i("VPN NOT enabled during App Tracking Protection onboarding")
        }
    }

    @StringRes
    private fun ClearWhatOption.nameStringResourceId(): Int {
        return when (this) {
            ClearWhatOption.CLEAR_NONE -> R.string.settingsAutomaticallyClearWhatOptionNone
            ClearWhatOption.CLEAR_TABS_ONLY -> R.string.settingsAutomaticallyClearWhatOptionTabs
            ClearWhatOption.CLEAR_TABS_AND_DATA -> R.string.settingsAutomaticallyClearWhatOptionTabsAndData
        }
    }

    @StringRes
    private fun ClearWhenOption.nameStringResourceId(): Int {
        return when (this) {
            ClearWhenOption.APP_EXIT_ONLY -> R.string.settingsAutomaticallyClearWhenAppExitOnly
            ClearWhenOption.APP_EXIT_OR_5_MINS -> R.string.settingsAutomaticallyClearWhenAppExit5Minutes
            ClearWhenOption.APP_EXIT_OR_15_MINS -> R.string.settingsAutomaticallyClearWhenAppExit15Minutes
            ClearWhenOption.APP_EXIT_OR_30_MINS -> R.string.settingsAutomaticallyClearWhenAppExit30Minutes
            ClearWhenOption.APP_EXIT_OR_60_MINS -> R.string.settingsAutomaticallyClearWhenAppExit60Minutes
            ClearWhenOption.APP_EXIT_OR_5_SECONDS -> R.string.settingsAutomaticallyClearWhenAppExit5Seconds
        }
    }

    companion object {
        private const val FIRE_ANIMATION_SELECTOR_TAG = "FIRE_ANIMATION_SELECTOR_DIALOG_FRAGMENT"
        private const val THEME_SELECTOR_TAG = "THEME_SELECTOR_DIALOG_FRAGMENT"
        private const val CLEAR_WHAT_DIALOG_TAG = "CLEAR_WHAT_DIALOG_FRAGMENT"
        private const val CLEAR_WHEN_DIALOG_TAG = "CLEAR_WHEN_DIALOG_FRAGMENT"
        private const val FEEDBACK_REQUEST_CODE = 100
        private const val CHANGE_APP_ICON_REQUEST_CODE = 101
        private const val REQUEST_DEVICE_SHIELD_ONBOARDING = 102

        fun intent(context: Context): Intent {
            return Intent(context, SettingsActivity::class.java)
        }
    }
}<|MERGE_RESOLUTION|>--- conflicted
+++ resolved
@@ -132,11 +132,8 @@
             automaticallyClearWhenSetting.setOnClickListener { viewModel.onAutomaticallyClearWhenClicked() }
             whitelist.setOnClickListener { viewModel.onManageWhitelistSelected() }
             emailSetting.setOnClickListener { viewModel.onEmailProtectionSettingClicked() }
-<<<<<<< HEAD
+            appLinksSetting.setOnClickListener { viewModel.userRequestedToChangeAppLinkSetting() }
             deviceShieldSetting.setOnClickListener { viewModel.onDeviceShieldSettingClicked() }
-=======
-            appLinksSetting.setOnClickListener { viewModel.userRequestedToChangeAppLinkSetting() }
->>>>>>> ab11843c
         }
 
         with(viewsOther) {
@@ -178,12 +175,8 @@
                     setGlobalPrivacyControlSetting(it.globalPrivacyControlEnabled)
                     viewsGeneral.changeAppIcon.setImageResource(it.appIcon.icon)
                     updateSelectedFireAnimation(it.selectedFireAnimation)
-<<<<<<< HEAD
-                    viewsPrivacy.appLinksToggle.quietlySetIsChecked(it.appLinksEnabled, appLinksToggleListener)
+                    updateAppLinkBehavior(it.appLinksSettingType)
                     updateDeviceShieldSettings(it.deviceShieldEnabled, it.deviceShieldOnboardingShown)
-=======
-                    updateAppLinkBehavior(it.appLinksSettingType)
->>>>>>> ab11843c
                 }
             }.launchIn(lifecycleScope)
 
