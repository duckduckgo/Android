--- conflicted
+++ resolved
@@ -123,12 +123,8 @@
         automaticallyClearWhatSetting.setOnClickListener { viewModel.onAutomaticallyClearWhatClicked() }
         automaticallyClearWhenSetting.setOnClickListener { viewModel.onAutomaticallyClearWhenClicked() }
         whitelist.setOnClickListener { viewModel.onManageWhitelistSelected() }
-<<<<<<< HEAD
-        emailSetting.setOnClickListener { viewModel.onEmailSettingClicked() }
+        emailSetting.setOnClickListener { viewModel.onEmailProtectionSettingClicked() }
         deviceShieldSetting.setOnClickListener { viewModel.onDeviceShieldSettingClicked() }
-=======
-        emailSetting.setOnClickListener { viewModel.onEmailProtectionSettingClicked() }
->>>>>>> 04ebcd07
     }
 
     private fun configureInternalFeatures() {
@@ -296,7 +292,11 @@
         startActivity(GlobalPrivacyControlActivity.intent(this), options)
     }
 
-<<<<<<< HEAD
+    private fun launchEmailProtectionScreen() {
+        val options = ActivityOptions.makeSceneTransitionAnimation(this).toBundle()
+        startActivity(EmailProtectionActivity.intent(this), options)
+    }
+
     private fun launchDeviceShieldReport() {
         val options = ActivityOptions.makeSceneTransitionAnimation(this).toBundle()
         startActivity(DeviceShieldTrackerActivity.intent(this), options)
@@ -305,11 +305,6 @@
     private fun launchDeviceShieldOnboarding() {
         val options = ActivityOptions.makeSceneTransitionAnimation(this).toBundle()
         startActivityForResult(DeviceShieldOnboardingActivity.intent(this), REQUEST_DEVICE_SHIELD_ONBOARDING, options)
-=======
-    private fun launchEmailProtectionScreen() {
-        val options = ActivityOptions.makeSceneTransitionAnimation(this).toBundle()
-        startActivity(EmailProtectionActivity.intent(this), options)
->>>>>>> 04ebcd07
     }
 
     override fun onAutomaticallyClearWhatOptionSelected(clearWhatSetting: ClearWhatOption) {
