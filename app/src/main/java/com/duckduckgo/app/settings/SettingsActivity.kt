--- conflicted
+++ resolved
@@ -22,6 +22,7 @@
 import android.os.Build
 import android.os.Bundle
 import android.view.View
+import androidx.core.view.isVisible
 import androidx.lifecycle.Lifecycle
 import androidx.lifecycle.flowWithLifecycle
 import androidx.lifecycle.lifecycleScope
@@ -39,6 +40,10 @@
 import com.duckduckgo.app.pixels.AppPixelName
 import com.duckduckgo.app.privatesearch.PrivateSearchScreenNoParams
 import com.duckduckgo.app.settings.SettingsViewModel.Command
+import com.duckduckgo.app.settings.SettingsViewModel.NetPEntryState
+import com.duckduckgo.app.settings.SettingsViewModel.NetPEntryState.Hidden
+import com.duckduckgo.app.settings.SettingsViewModel.NetPEntryState.Pending
+import com.duckduckgo.app.settings.SettingsViewModel.NetPEntryState.ShowState
 import com.duckduckgo.app.statistics.pixels.Pixel
 import com.duckduckgo.app.webtrackingprotection.WebTrackingProtectionScreenNoParams
 import com.duckduckgo.app.widget.AddWidgetLauncher
@@ -49,6 +54,7 @@
 import com.duckduckgo.common.ui.view.gone
 import com.duckduckgo.common.ui.view.listitem.CheckListItem
 import com.duckduckgo.common.ui.view.listitem.TwoLineListItem
+import com.duckduckgo.common.ui.view.show
 import com.duckduckgo.common.ui.viewbinding.viewBinding
 import com.duckduckgo.common.utils.plugins.PluginPoint
 import com.duckduckgo.di.DaggerMap
@@ -98,6 +104,9 @@
     private val viewsSettings
         get() = binding.includeSettings.contentSettingsSettings
 
+    private val viewsMore
+        get() = binding.includeSettings.contentSettingsMore
+
     private val viewsInternal
         get() = binding.includeSettings.contentSettingsInternal
 
@@ -127,15 +136,25 @@
             privateSearchSetting.setClickListener { viewModel.onPrivateSearchSettingClicked() }
             webTrackingProtectionSetting.setClickListener { viewModel.onWebTrackingProtectionSettingClicked() }
             cookiePopupProtectionSetting.setClickListener { viewModel.onCookiePopupProtectionSettingClicked() }
+            emailSetting.setClickListener { viewModel.onEmailProtectionSettingClicked() }
             vpnSetting.setClickListener { viewModel.onAppTPSettingClicked() }
+            netpPSetting.setClickListener { viewModel.onNetPSettingClicked() }
         }
 
         with(viewsSettings) {
             homeScreenWidgetSetting.setClickListener { viewModel.userRequestedToAddHomeScreenWidget() }
             autofillLoginsSetting.setClickListener { viewModel.onAutofillSettingsClick() }
+            syncSetting.setClickListener { viewModel.onSyncSettingClicked() }
+            fireButtonSetting.setClickListener { viewModel.onFireButtonSettingClicked() }
             permissionsSetting.setClickListener { viewModel.onPermissionsSettingClicked() }
             appearanceSetting.setClickListener { viewModel.onAppearanceSettingClicked() }
             accessibilitySetting.setClickListener { viewModel.onAccessibilitySettingClicked() }
+            aboutSetting.setClickListener { viewModel.onAboutSettingClicked() }
+        }
+
+        with(viewsMore) {
+            macOsSetting.setClickListener { viewModel.onMacOsSettingClicked() }
+            windowsSetting.setClickListener { viewModel.windowsSettingClicked() }
         }
     }
 
@@ -175,7 +194,10 @@
                         it.appTrackingProtectionEnabled,
                         it.appTrackingProtectionOnboardingShown,
                     )
+                    updateNetPSettings(it.networkProtectionEntryState)
+                    updateEmailSubtitle(it.emailAddress)
                     updateAutofill(it.showAutofill)
+                    updateSyncSetting(visible = it.showSyncSetting)
                     updateAutoconsent(it.isAutoconsentEnabled)
                 }
             }.launchIn(lifecycleScope)
@@ -194,8 +216,6 @@
         }
     }
 
-<<<<<<< HEAD
-=======
     private fun updateEmailSubtitle(emailAddress: String?) {
         viewsPrivacy.emailSetting.gone()
         /*if (emailAddress.isNullOrEmpty()) {
@@ -213,7 +233,6 @@
         }
     }
 
->>>>>>> 1f8d0809
     private fun updateAutoconsent(enabled: Boolean) {
         if (enabled) {
             viewsPrivacy.cookiePopupProtectionSetting.setSecondaryText(getString(R.string.cookiePopupProtectionEnabled))
@@ -286,6 +305,24 @@
         }
     }
 
+    private fun updateNetPSettings(networkProtectionEntryState: NetPEntryState) {
+        with(viewsPrivacy) {
+            when (networkProtectionEntryState) {
+                Hidden -> netpPSetting.gone()
+                Pending -> {
+                    netpPSetting.show()
+                    netpPSetting.setSecondaryText(getString(R.string.netpSettingsNeverEnabled))
+                    netpPSetting.setItemStatus(CheckListItem.CheckItemStatus.DISABLED)
+                }
+                is ShowState -> {
+                    netpPSetting.show()
+                    netpPSetting.setSecondaryText(getString(networkProtectionEntryState.subtitle))
+                    netpPSetting.setItemStatus(networkProtectionEntryState.icon)
+                }
+            }
+        }
+    }
+
     @Suppress("NewApi") // we use appBuildConfig
     private fun launchDefaultAppScreen() {
         if (appBuildConfig.sdkInt >= Build.VERSION_CODES.N) {
