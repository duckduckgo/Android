--- conflicted
+++ resolved
@@ -298,11 +298,8 @@
             is Command.LaunchPermissionsScreen -> launchPermissionsScreen()
             is Command.LaunchAppearanceScreen -> launchAppearanceScreen()
             is Command.LaunchAboutScreen -> launchAboutScreen()
-<<<<<<< HEAD
+            is Command.LaunchGeneralSettingsScreen -> launchGeneralSettingsScreen()
             is Command.LaunchSearchEngineScreen -> launchSearchEngineScreen()
-=======
-            is Command.LaunchGeneralSettingsScreen -> launchGeneralSettingsScreen()
->>>>>>> 587ad2cf
             null -> TODO()
         }
     }
