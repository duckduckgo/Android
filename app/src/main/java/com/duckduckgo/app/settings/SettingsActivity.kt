--- conflicted
+++ resolved
@@ -51,13 +51,10 @@
 import com.duckduckgo.app.statistics.pixels.Pixel
 import com.duckduckgo.mobile.android.ui.DuckDuckGoTheme
 import com.duckduckgo.mobile.android.ui.sendThemeChangedBroadcast
-<<<<<<< HEAD
+import com.duckduckgo.mobile.android.ui.view.quietlySetIsChecked
 import com.duckduckgo.mobile.android.vpn.ui.onboarding.DeviceShieldEnabledActivity
 import com.duckduckgo.mobile.android.vpn.ui.onboarding.DeviceShieldOnboardingActivity
 import com.duckduckgo.mobile.android.vpn.ui.tracker_activity.DeviceShieldTrackerActivity
-=======
-import com.duckduckgo.mobile.android.ui.view.quietlySetIsChecked
->>>>>>> c75e68da
 import kotlinx.android.synthetic.main.content_settings_general.*
 import kotlinx.android.synthetic.main.content_settings_internal.*
 import kotlinx.android.synthetic.main.content_settings_other.*
@@ -98,7 +95,7 @@
     override fun onCreate(savedInstanceState: Bundle?) {
         super.onCreate(savedInstanceState)
         setContentView(R.layout.activity_settings)
-        setupToolbar(findViewById(R.id.toolbar))
+        setupToolbar(toolbar)
 
         configureUiEventHandlers()
         configureInternalFeatures()
@@ -165,7 +162,6 @@
                     changeAppIcon.setImageResource(it.appIcon.icon)
                     updateSelectedFireAnimation(it.selectedFireAnimation)
                     appLinksToggle.quietlySetIsChecked(it.appLinksEnabled, appLinksToggleListener)
-                    updateDeviceShieldSettings(it.deviceShieldEnabled, it.deviceShieldOnboardingShown)
                 }
             }.launchIn(lifecycleScope)
 
@@ -318,7 +314,6 @@
         startActivity(EmailProtectionActivity.intent(this), options)
     }
 
-<<<<<<< HEAD
     private fun launchDeviceShieldReport() {
         startActivity(DeviceShieldTrackerActivity.intent(this))
     }
@@ -326,10 +321,10 @@
     private fun launchDeviceShieldOnboarding() {
         val options = ActivityOptions.makeSceneTransitionAnimation(this).toBundle()
         startActivityForResult(DeviceShieldOnboardingActivity.intent(this), REQUEST_DEVICE_SHIELD_ONBOARDING, options)
-=======
+    }
+
     override fun onThemeSelected(selectedTheme: DuckDuckGoTheme) {
         viewModel.onThemeSelected(selectedTheme)
->>>>>>> c75e68da
     }
 
     override fun onAutomaticallyClearWhatOptionSelected(clearWhatSetting: ClearWhatOption) {
@@ -351,6 +346,7 @@
             REQUEST_DEVICE_SHIELD_ONBOARDING -> handleDeviceShieldOnboardingResult(resultCode)
             else -> super.onActivityResult(requestCode, resultCode, data)
         }
+        super.onActivityResult(requestCode, resultCode, data)
     }
 
     private fun handleFeedbackResult(resultCode: Int) {
