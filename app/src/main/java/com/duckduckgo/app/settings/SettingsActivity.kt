--- conflicted
+++ resolved
@@ -182,11 +182,7 @@
 
         with(viewsCustomize) {
             autocompleteToggle.setOnCheckedChangeListener(autocompleteToggleListener)
-<<<<<<< HEAD
-            locationPermissions.setClickListener { viewModel.onLocationClicked() }
-=======
-            sitePermissions.setOnClickListener { viewModel.onSitePermissionsClicked() }
->>>>>>> 8dcfb8bc
+            sitePermissions.setClickListener { viewModel.onSitePermissionsClicked() }
             appLinksSetting.setOnClickListener { viewModel.userRequestedToChangeAppLinkSetting() }
         }
 
