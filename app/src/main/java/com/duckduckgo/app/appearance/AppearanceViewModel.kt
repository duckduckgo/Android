--- conflicted
+++ resolved
@@ -176,14 +176,10 @@
     fun onFullUrlSettingChanged(checked: Boolean) {
         viewModelScope.launch(dispatcherProvider.io()) {
             settingsDataStore.isFullUrlEnabled = checked
-<<<<<<< HEAD
-            viewState.update { currentViewState().copy(isFullUrlEnabled = checked) }
+            viewState.update { it.copy(isFullUrlEnabled = checked) }
 
             val params = mapOf(Pixel.PixelParameter.IS_ENABLED to checked.toString())
             pixel.fire(AppPixelName.SETTINGS_APPEARANCE_IS_FULL_URL_OPTION_TOGGLED, params)
-=======
-            viewState.update { it.copy(isFullUrlEnabled = checked) }
->>>>>>> 0af7399c
         }
     }
 }