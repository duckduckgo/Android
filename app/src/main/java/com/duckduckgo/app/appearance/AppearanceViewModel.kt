/*
 * Copyright (c) 2023 DuckDuckGo
 *
 * Licensed under the Apache License, Version 2.0 (the "License");
 * you may not use this file except in compliance with the License.
 * You may obtain a copy of the License at
 *
 *     http://www.apache.org/licenses/LICENSE-2.0
 *
 * Unless required by applicable law or agreed to in writing, software
 * distributed under the License is distributed on an "AS IS" BASIS,
 * WITHOUT WARRANTIES OR CONDITIONS OF ANY KIND, either express or implied.
 * See the License for the specific language governing permissions and
 * limitations under the License.
 */

package com.duckduckgo.app.appearance

import androidx.lifecycle.ViewModel
import androidx.lifecycle.viewModelScope
import androidx.webkit.WebViewFeature
import com.duckduckgo.anvil.annotations.ContributesViewModel
import com.duckduckgo.app.browser.omnibar.model.OmnibarPosition
import com.duckduckgo.app.icon.api.AppIcon
import com.duckduckgo.app.pixels.AppPixelName
import com.duckduckgo.app.pixels.AppPixelName.SETTINGS_THEME_TOGGLED_DARK
import com.duckduckgo.app.pixels.AppPixelName.SETTINGS_THEME_TOGGLED_LIGHT
import com.duckduckgo.app.pixels.AppPixelName.SETTINGS_THEME_TOGGLED_SYSTEM_DEFAULT
import com.duckduckgo.app.settings.db.SettingsDataStore
import com.duckduckgo.app.statistics.pixels.Pixel
import com.duckduckgo.common.ui.DuckDuckGoTheme
import com.duckduckgo.common.ui.DuckDuckGoTheme.DARK
import com.duckduckgo.common.ui.DuckDuckGoTheme.EXPERIMENT_DARK
import com.duckduckgo.common.ui.DuckDuckGoTheme.EXPERIMENT_LIGHT
import com.duckduckgo.common.ui.DuckDuckGoTheme.LIGHT
import com.duckduckgo.common.ui.DuckDuckGoTheme.SYSTEM_DEFAULT
import com.duckduckgo.common.ui.store.ThemingDataStore
import com.duckduckgo.common.utils.DispatcherProvider
import com.duckduckgo.di.scopes.ActivityScope
import javax.inject.Inject
import kotlin.to
import kotlinx.coroutines.channels.BufferOverflow
import kotlinx.coroutines.channels.Channel
import kotlinx.coroutines.flow.Flow
import kotlinx.coroutines.flow.MutableStateFlow
import kotlinx.coroutines.flow.onStart
import kotlinx.coroutines.flow.receiveAsFlow
import kotlinx.coroutines.flow.update
import kotlinx.coroutines.launch
import kotlinx.coroutines.withContext
import logcat.logcat

@ContributesViewModel(ActivityScope::class)
class AppearanceViewModel @Inject constructor(
    private val themingDataStore: ThemingDataStore,
    private val settingsDataStore: SettingsDataStore,
    private val pixel: Pixel,
    private val dispatcherProvider: DispatcherProvider,
) : ViewModel() {

    data class ViewState(
        val theme: DuckDuckGoTheme = DuckDuckGoTheme.LIGHT,
        val appIcon: AppIcon = AppIcon.DEFAULT,
        val forceDarkModeEnabled: Boolean = false,
        val canForceDarkMode: Boolean = false,
        val supportsForceDarkMode: Boolean = true,
        val omnibarPosition: OmnibarPosition = OmnibarPosition.TOP,
<<<<<<< HEAD
=======
        val isOmnibarPositionFeatureEnabled: Boolean = true,
        val isFullUrlEnabled: Boolean = true,
>>>>>>> e955e603
    )

    sealed class Command {
        data class LaunchThemeSettings(val theme: DuckDuckGoTheme) : Command()
        data object LaunchAppIcon : Command()
        data object UpdateTheme : Command()
        data class LaunchOmnibarPositionSettings(val position: OmnibarPosition) : Command()
    }

    private val viewState = MutableStateFlow(ViewState())
    private val command = Channel<Command>(1, BufferOverflow.DROP_OLDEST)

    fun viewState(): Flow<ViewState> = viewState.onStart {
        viewModelScope.launch {
            viewState.update {
                currentViewState().copy(
                    theme = themingDataStore.theme,
                    appIcon = settingsDataStore.appIcon,
                    forceDarkModeEnabled = settingsDataStore.experimentalWebsiteDarkMode,
                    canForceDarkMode = canForceDarkMode(),
                    supportsForceDarkMode = WebViewFeature.isFeatureSupported(WebViewFeature.ALGORITHMIC_DARKENING),
                    omnibarPosition = settingsDataStore.omnibarPosition,
<<<<<<< HEAD
=======
                    isOmnibarPositionFeatureEnabled = changeOmnibarPositionFeature.self().isEnabled(),
                    isFullUrlEnabled = settingsDataStore.isFullUrlEnabled,
>>>>>>> e955e603
                )
            }
        }
    }

    fun commands(): Flow<Command> {
        return command.receiveAsFlow()
    }

    private fun canForceDarkMode(): Boolean {
        return themingDataStore.theme != DuckDuckGoTheme.LIGHT
    }

    fun userRequestedToChangeTheme() {
        viewModelScope.launch { command.send(Command.LaunchThemeSettings(viewState.value.theme)) }
        pixel.fire(AppPixelName.SETTINGS_THEME_OPENED)
    }

    fun userRequestedToChangeIcon() {
        viewModelScope.launch { command.send(Command.LaunchAppIcon) }
        pixel.fire(AppPixelName.SETTINGS_APP_ICON_PRESSED)
    }

    fun userRequestedToChangeAddressBarPosition() {
        viewModelScope.launch { command.send(Command.LaunchOmnibarPositionSettings(viewState.value.omnibarPosition)) }
        pixel.fire(AppPixelName.SETTINGS_ADDRESS_BAR_POSITION_PRESSED)
    }

    fun onThemeSelected(selectedTheme: DuckDuckGoTheme) {
        logcat { "User toggled theme, theme to set: $selectedTheme" }
        if (themingDataStore.isCurrentlySelected(selectedTheme)) {
            logcat { "User selected same theme they've already set: $selectedTheme; no need to do anything else" }
            return
        }
        viewModelScope.launch(dispatcherProvider.io()) {
            themingDataStore.theme = selectedTheme
            withContext(dispatcherProvider.main()) {
                viewState.update { currentViewState().copy(theme = selectedTheme, forceDarkModeEnabled = canForceDarkMode()) }
                command.send(Command.UpdateTheme)
            }
        }

        val pixelName =
            when (selectedTheme) {
                LIGHT -> SETTINGS_THEME_TOGGLED_LIGHT
                DARK -> SETTINGS_THEME_TOGGLED_DARK
                EXPERIMENT_DARK -> SETTINGS_THEME_TOGGLED_DARK
                EXPERIMENT_LIGHT -> SETTINGS_THEME_TOGGLED_LIGHT
                SYSTEM_DEFAULT -> SETTINGS_THEME_TOGGLED_SYSTEM_DEFAULT
            }
        pixel.fire(pixelName)
    }

    fun onOmnibarPositionUpdated(position: OmnibarPosition) {
        viewModelScope.launch(dispatcherProvider.io()) {
            settingsDataStore.omnibarPosition = position
            viewState.update { currentViewState().copy(omnibarPosition = position) }

            when (position) {
                OmnibarPosition.TOP -> pixel.fire(AppPixelName.SETTINGS_ADDRESS_BAR_POSITION_SELECTED_TOP)
                OmnibarPosition.BOTTOM -> pixel.fire(AppPixelName.SETTINGS_ADDRESS_BAR_POSITION_SELECTED_BOTTOM)
            }
        }
    }

    private fun currentViewState(): ViewState {
        return viewState.value
    }

    fun onForceDarkModeSettingChanged(checked: Boolean) {
        viewModelScope.launch(dispatcherProvider.io()) {
            if (checked) {
                pixel.fire(AppPixelName.FORCE_DARK_MODE_ENABLED)
            } else {
                pixel.fire(AppPixelName.FORCE_DARK_MODE_DISABLED)
            }
            settingsDataStore.experimentalWebsiteDarkMode = checked
        }
    }

    fun onFullUrlSettingChanged(checked: Boolean) {
        viewModelScope.launch(dispatcherProvider.io()) {
            settingsDataStore.isFullUrlEnabled = checked
            viewState.update { it.copy(isFullUrlEnabled = checked) }

            val params = mapOf(Pixel.PixelParameter.IS_ENABLED to checked.toString())
            pixel.fire(AppPixelName.SETTINGS_APPEARANCE_IS_FULL_URL_OPTION_TOGGLED, params)
        }
    }
}<|MERGE_RESOLUTION|>--- conflicted
+++ resolved
@@ -65,11 +65,7 @@
         val canForceDarkMode: Boolean = false,
         val supportsForceDarkMode: Boolean = true,
         val omnibarPosition: OmnibarPosition = OmnibarPosition.TOP,
-<<<<<<< HEAD
-=======
-        val isOmnibarPositionFeatureEnabled: Boolean = true,
         val isFullUrlEnabled: Boolean = true,
->>>>>>> e955e603
     )
 
     sealed class Command {
@@ -92,11 +88,7 @@
                     canForceDarkMode = canForceDarkMode(),
                     supportsForceDarkMode = WebViewFeature.isFeatureSupported(WebViewFeature.ALGORITHMIC_DARKENING),
                     omnibarPosition = settingsDataStore.omnibarPosition,
-<<<<<<< HEAD
-=======
-                    isOmnibarPositionFeatureEnabled = changeOmnibarPositionFeature.self().isEnabled(),
                     isFullUrlEnabled = settingsDataStore.isFullUrlEnabled,
->>>>>>> e955e603
                 )
             }
         }
