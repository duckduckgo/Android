/*
 * Copyright (c) 2021 DuckDuckGo
 *
 * Licensed under the Apache License, Version 2.0 (the "License");
 * you may not use this file except in compliance with the License.
 * You may obtain a copy of the License at
 *
 *     http://www.apache.org/licenses/LICENSE-2.0
 *
 * Unless required by applicable law or agreed to in writing, software
 * distributed under the License is distributed on an "AS IS" BASIS,
 * WITHOUT WARRANTIES OR CONDITIONS OF ANY KIND, either express or implied.
 * See the License for the specific language governing permissions and
 * limitations under the License.
 */

package com.duckduckgo.app.pixels

import com.duckduckgo.app.statistics.pixels.Pixel

enum class AppPixelName(override val pixelName: String) : Pixel.PixelName {
    APP_LAUNCH("ml"),
    PROCESS_CREATED_MAIN("m_process_created_main"),
    PROCESS_CREATED_VPN("m_process_created_vpn"),

    APP_LAUNCH_VERIFIED_INSTALL("m_app_launched_on_verified_play_store_install"),

    FORGET_ALL_PRESSED_BROWSING("mf_bp"),
    FORGET_ALL_PRESSED_TABSWITCHING("mf_tp"),
    FORGET_ALL_EXECUTED("mf"),
    FORGET_ALL_AUTO_RESTART("m_f_r"),
    FORGET_ALL_AUTO_RESTART_WITH_INTENT("m_f_ri"),

    BROKEN_SITE_REPORTED("m_bsr"),
    BROKEN_SITE_REPORT("epbf"),
    BROKEN_SITE_ALLOWLIST_ADD("m_broken_site_allowlist_add"),
    BROKEN_SITE_ALLOWLIST_REMOVE("m_broken_site_allowlist_remove"),
    PROTECTION_TOGGLE_BROKEN_SITE_REPORT("m_protection-toggled-off-breakage-report"),

    SPLASHSCREEN_SHOWN("m_splashscreen_shown"),
    SPLASHSCREEN_FAILED_TO_LAUNCH("m_splashscreen_failed_to_launch"),

    PREONBOARDING_INTRO_SHOWN_UNIQUE("m_preonboarding_intro_shown_unique"),
    PREONBOARDING_COMPARISON_CHART_SHOWN_UNIQUE("m_preonboarding_comparison_chart_shown_unique"),
    PREONBOARDING_CHOOSE_BROWSER_PRESSED("m_preonboarding_choose_browser_pressed"),
    PREONBOARDING_ADDRESS_BAR_POSITION_SHOWN_UNIQUE("m_preonboarding_address_bar_position_dialog_shown_unique"),
    PREONBOARDING_BOTTOM_ADDRESS_BAR_SELECTED_UNIQUE("m_preonboarding_bottom_address_bar_selected_unique"),
    ONBOARDING_SEARCH_CUSTOM("m_onboarding_search_custom"),
    ONBOARDING_VISIT_SITE_CUSTOM("m_onboarding_visit_site_custom"),
    ONBOARDING_DAX_CTA_SHOWN("m_odc_s"),
    ONBOARDING_DAX_ALL_CTA_HIDDEN("m_odc_h"),
    ONBOARDING_DAX_CTA_OK_BUTTON("m_odc_ok"),
    ONBOARDING_DAX_CTA_CANCEL_BUTTON("m_onboarding_dax_cta_cancel"),
    ONBOARDING_VISIT_SITE_CTA_SHOWN("onboarding_visit_site_cta_shown"),

    BROWSER_MENU_ALLOWLIST_ADD("mb_wla"),
    BROWSER_MENU_ALLOWLIST_REMOVE("mb_wlr"),
    BROWSER_PULL_TO_REFRESH("m_browser_pull_to_refresh"),

    DEFAULT_BROWSER_SET("m_db_s"),
    DEFAULT_BROWSER_NOT_SET("m_db_ns"),
    DEFAULT_BROWSER_UNSET("m_db_u"),
    DEFAULT_BROWSER_DIALOG_NOT_SHOWN("m_dbd_ns"),

    WIDGET_CTA_SHOWN("m_wc_s"),
    WIDGET_CTA_LAUNCHED("m_wc_l"),
    WIDGET_CTA_DISMISSED("m_wc_d"),
    WIDGET_LEGACY_CTA_SHOWN("m_wlc_s"),
    WIDGET_LEGACY_CTA_LAUNCHED("m_wlc_l"),
    WIDGET_LEGACY_CTA_DISMISSED("m_wlc_d"),
    WIDGETS_ADDED(pixelName = "m_w_a"),
    WIDGETS_DELETED(pixelName = "m_w_d"),
    FAVORITE_WIDGET_CONFIGURATION_SHOWN(pixelName = "m_sfw_cs"),
    FAVORITES_WIDGETS_LIGHT(pixelName = "m_sfw_l"),
    FAVORITES_WIDGETS_DARK(pixelName = "m_sfw_dk"),
    FAVORITES_WIDGETS_SYSTEM(pixelName = "m_sfw_sd"),

    FAVORITE_OMNIBAR_ITEM_PRESSED("m_fav_o"),
    FAVORITE_HOMETAB_ITEM_PRESSED("m_fav_ht"),
    FAVORITE_BOOKMARKS_ITEM_PRESSED("m_fav_b"),
    FAVORITE_SYSTEM_SEARCH_ITEM_PRESSED("m_fav_ss"),

    APP_NOTIFICATION_LAUNCH(pixelName = "m_n_l"),
    APP_WIDGET_LAUNCH(pixelName = "m_w_l"),
    APP_FAVORITES_SEARCHBAR_WIDGET_LAUNCH(pixelName = "m_sfbw_l"),
    APP_FAVORITES_ITEM_WIDGET_LAUNCH(pixelName = "m_sfiw_l"),
    APP_ASSIST_LAUNCH(pixelName = "m_a_l"),
    APP_SYSTEM_SEARCH_BOX_LAUNCH(pixelName = "m_ssb_l"),
    APP_THIRD_PARTY_LAUNCH(pixelName = "m_third_party_launch"),
    INTERSTITIAL_LAUNCH_BROWSER_QUERY(pixelName = "m_i_lbq"),
    INTERSTITIAL_LAUNCH_DEVICE_APP(pixelName = "m_i_sda"),
    INTERSTITIAL_LAUNCH_DAX(pixelName = "m_i_ld"),
    INTERSTITIAL_ONBOARDING_SHOWN(pixelName = "m_io_s"),
    INTERSTITIAL_ONBOARDING_DISMISSED(pixelName = "m_io_d"),
    INTERSTITIAL_ONBOARDING_LESS_PRESSED(pixelName = "m_io_l"),
    INTERSTITIAL_ONBOARDING_MORE_PRESSED(pixelName = "m_io_m"),

    LONG_PRESS("mlp"),
    LONG_PRESS_DOWNLOAD_IMAGE("mlp_i"),
    LONG_PRESS_NEW_TAB("mlp_t"),
    LONG_PRESS_NEW_BACKGROUND_TAB("mlp_b"),
    LONG_PRESS_SHARE("mlp_s"),
    LONG_PRESS_COPY_URL("mlp_c"),
    LONG_PRESS_OPEN_IMAGE_IN_BACKGROUND_TAB("mlp_ibt"),

    SETTINGS_OPENED("ms"),
    SETTINGS_THEME_OPENED("ms_t_o"),
    SETTINGS_THEME_TOGGLED_LIGHT("ms_tl"),
    SETTINGS_THEME_TOGGLED_DARK("ms_td"),
    SETTINGS_THEME_TOGGLED_SYSTEM_DEFAULT("ms_tsd"),
    SETTINGS_MANAGE_ALLOWLIST("ms_mw"),
    SETTINGS_DO_NOT_SELL_SHOWN("ms_dns"),
    SETTINGS_DO_NOT_SELL_ON("ms_dns_on"),
    SETTINGS_DO_NOT_SELL_OFF("ms_dns_off"),
    SETTINGS_NOTIFICATIONS_PRESSED("ms_notifications_setting_pressed"),
    SETTINGS_APP_LINKS_PRESSED("ms_app_links_setting_pressed"),
    SETTINGS_APP_LINKS_ASK_EVERY_TIME_SELECTED("ms_app_links_ask_every_time_setting_selected"),
    SETTINGS_APP_LINKS_ALWAYS_SELECTED("ms_app_links_always_setting_selected"),
    SETTINGS_APP_LINKS_NEVER_SELECTED("ms_app_links_never_setting_selected"),
    SETTINGS_ADD_HOME_SCREEN_WIDGET_CLICKED("ms_add_home_screen_widget_clicked"),
    SETTINGS_DEFAULT_BROWSER_PRESSED("ms_default_browser_pressed"),
    SETTINGS_PRIVATE_SEARCH_PRESSED("ms_private_search_setting_pressed"),
    SETTINGS_GENERAL_PRESSED("ms_settings_general_pressed"),
    SETTINGS_WEB_TRACKING_PROTECTION_PRESSED("ms_web_tracking_protection_setting_pressed"),
    SETTINGS_ACCESSIBILITY_PRESSED("ms_accessibility_setting_pressed"),
    SETTINGS_ABOUT_PRESSED("ms_about_setting_pressed"),
    SETTINGS_SYNC_PRESSED("ms_sync_pressed"),
    SETTINGS_PERMISSIONS_PRESSED("ms_permissions_setting_pressed"),
    SETTINGS_APPEARANCE_PRESSED("ms_appearance_setting_pressed"),
    SETTINGS_APP_ICON_PRESSED("ms_app_icon_setting_pressed"),
    SETTINGS_ADDRESS_BAR_POSITION_PRESSED("ms_address_bar_position_setting_pressed"),
    SETTINGS_ADDRESS_BAR_POSITION_SELECTED_TOP("ms_address_bar_position_setting_selected_top"),
    SETTINGS_ADDRESS_BAR_POSITION_SELECTED_BOTTOM("ms_address_bar_position_setting_selected_bottom"),
    SETTINGS_NEXT_STEPS_ADDRESS_BAR("m_settings_next_steps_set_address_bar"),
    SETTINGS_NEXT_STEPS_VOICE_SEARCH("m_settings_next_steps_enable_voice_search"),
    SETTINGS_MAC_APP_PRESSED("ms_mac_app_setting_pressed"),
    SETTINGS_WINDOWS_APP_PRESSED("ms_windows_app_setting_pressed"),
    SETTINGS_EMAIL_PROTECTION_PRESSED("ms_email_protection_setting_pressed"),
    SETTINGS_APPTP_PRESSED("ms_apptp_setting_pressed"),
    SETTINGS_GPC_PRESSED("ms_gpc_pressed"),
    SETTINGS_FIREPROOF_WEBSITES_PRESSED("ms_fireproof_websites_pressed"),
    SETTINGS_AUTOMATICALLY_CLEAR_WHAT_PRESSED("ms_automatically_clear_what_pressed"),
    SETTINGS_AUTOMATICALLY_CLEAR_WHEN_PRESSED("ms_automatically_clear_when_pressed"),
    SETTINGS_SITE_PERMISSIONS_PRESSED("ms_site_permissions_pressed"),
    SETTINGS_ABOUT_DDG_LEARN_MORE_PRESSED("ms_about_ddg_learn_more_pressed"),
    SETTINGS_ABOUT_DDG_PRIVACY_POLICY_PRESSED("ms_about_ddg_privacy_policy_pressed"),
    SETTINGS_ABOUT_DDG_VERSION_EASTER_EGG_PRESSED("ms_about_ddg_version_easter_egg_pressed"),
    SETTINGS_ABOUT_DDG_SHARE_FEEDBACK_PRESSED("ms_about_ddg_share_feedback_pressed"),
    SETTINGS_PRIVATE_SEARCH_MORE_SEARCH_SETTINGS_PRESSED("ms_private_search_more_search_settings_pressed"),
    SETTINGS_COOKIE_POPUP_PROTECTION_PRESSED("ms_cookie_popup_protection_setting_pressed"),
    SETTINGS_FIRE_BUTTON_PRESSED("ms_fire_button_setting_pressed"),
    SETTINGS_GENERAL_APP_LAUNCH_PRESSED("m_settings_general_app_launch_pressed"),

    SURVEY_CTA_SHOWN(pixelName = "mus_cs"),
    SURVEY_CTA_DISMISSED(pixelName = "mus_cd"),
    SURVEY_CTA_LAUNCHED(pixelName = "mus_cl"),
    SURVEY_SURVEY_DISMISSED(pixelName = "mus_sd"),

    NOTIFICATION_SHOWN("mnot_s"),
    NOTIFICATION_LAUNCHED("mnot_l"),
    NOTIFICATION_CANCELLED("mnot_c"),
    NOTIFICATIONS_ENABLED("mnot_e"),
    NOTIFICATIONS_DISABLED("mnot_d"),
    NOTIFICATION_RUNTIME_PERMISSION_SHOWN("m_notification_runtime_permission_shown"),

    AUTOMATIC_CLEAR_DATA_WHAT_SHOWN("macwhat_s"),
    AUTOMATIC_CLEAR_DATA_WHAT_OPTION_NONE("macwhat_n"),
    AUTOMATIC_CLEAR_DATA_WHAT_OPTION_TABS("macwhat_t"),
    AUTOMATIC_CLEAR_DATA_WHAT_OPTION_TABS_AND_DATA("macwhat_d"),

    AUTOMATIC_CLEAR_DATA_WHEN_SHOWN("macwhen_s"),
    AUTOMATIC_CLEAR_DATA_WHEN_OPTION_APP_EXIT_ONLY("macwhen_x"),
    AUTOMATIC_CLEAR_DATA_WHEN_OPTION_APP_EXIT_OR_5_MINS("macwhen_5"),
    AUTOMATIC_CLEAR_DATA_WHEN_OPTION_APP_EXIT_OR_15_MINS("macwhen_15"),
    AUTOMATIC_CLEAR_DATA_WHEN_OPTION_APP_EXIT_OR_30_MINS("macwhen_30"),
    AUTOMATIC_CLEAR_DATA_WHEN_OPTION_APP_EXIT_OR_60_MINS("macwhen_60"),

    APP_ENJOYMENT_DIALOG_SHOWN("mrp_e_d%d_ds"),
    APP_ENJOYMENT_DIALOG_USER_ENJOYING("mrp_e_d%d_y"),
    APP_ENJOYMENT_DIALOG_USER_NOT_ENJOYING("mrp_e_d%d_n"),
    APP_ENJOYMENT_DIALOG_USER_CANCELLED("mrp_e_d%d_c"),

    APP_RATING_DIALOG_SHOWN("mrp_r_d%d_ds"),
    APP_RATING_DIALOG_USER_GAVE_RATING("mrp_r_d%d_y"),
    APP_RATING_DIALOG_USER_DECLINED_RATING("mrp_r_d%d_n"),
    APP_RATING_DIALOG_USER_CANCELLED("mrp_r_d%d_c"),

    APP_FEEDBACK_DIALOG_SHOWN("mrp_f_d%d_ds"),
    APP_FEEDBACK_DIALOG_USER_GAVE_FEEDBACK("mrp_f_d%d_y"),
    APP_FEEDBACK_DIALOG_USER_DECLINED_FEEDBACK("mrp_f_d%d_n"),
    APP_FEEDBACK_DIALOG_USER_CANCELLED("mrp_f_d%d_c"),

    APP_LINKS_SNACKBAR_SHOWN("m_app_links_snackbar_shown"),
    APP_LINKS_SNACKBAR_OPEN_ACTION_PRESSED("m_app_links_snackbar_open_action_pressed"),

    FEEDBACK_POSITIVE_SUBMISSION("mfbs_%s_submit"),
    FEEDBACK_NEGATIVE_SUBMISSION("mfbs_%s_%s_%s"),

    AUTOCOMPLETE_BOOKMARK_SELECTION("m_autocomplete_click_bookmark"),
    AUTOCOMPLETE_FAVORITE_SELECTION("m_autocomplete_click_favorite"),
    AUTOCOMPLETE_SEARCH_PHRASE_SELECTION("m_autocomplete_click_phrase"),
    AUTOCOMPLETE_SEARCH_WEBSITE_SELECTION("m_autocomplete_click_website"),

    AUTOCOMPLETE_HISTORY_SEARCH_SELECTION("m_autocomplete_click_history_search"),
    AUTOCOMPLETE_HISTORY_SITE_SELECTION("m_autocomplete_click_history_site"),

    AUTOCOMPLETE_SWITCH_TO_TAB_SELECTION("m_autocomplete_click_switch_to_tab"),

    AUTOCOMPLETE_TOGGLED_OFF("m_autocomplete_recent_sites_toggled_off"),
    AUTOCOMPLETE_TOGGLED_ON("m_autocomplete_recent_sites_toggled_on"),

    AUTOCOMPLETE_GENERAL_SETTINGS_TOGGLED_OFF("m_settings_general_autocomplete_off"),
    AUTOCOMPLETE_GENERAL_SETTINGS_TOGGLED_ON("m_settings_general_autocomplete_on"),

    AUTOCOMPLETE_HISTORY_TOGGLED_OFF("m_autocomplete_history_toggled_off"),
    AUTOCOMPLETE_HISTORY_TOGGLED_ON("m_autocomplete_history_toggled_on"),

    AUTOCOMPLETE_RECENT_SITES_GENERAL_SETTINGS_TOGGLED_OFF("m_settings_general_recent_sites_off"),
    AUTOCOMPLETE_RECENT_SITES_GENERAL_SETTINGS_TOGGLED_ON("m_settings_general_recent_sites_on"),

    AUTOCOMPLETE_BANNER_SHOWN("m_autocomplete_recent_sites_intro_message_displayed"),
    AUTOCOMPLETE_BANNER_DISMISSED("m_autocomplete_recent_sites_intro_message_dismissed"),

    AUTOCOMPLETE_DISPLAYED_LOCAL_BOOKMARK("m_autocomplete_displayed_bookmark"),
    AUTOCOMPLETE_DISPLAYED_LOCAL_FAVORITE("m_autocomplete_displayed_favorite"),
    AUTOCOMPLETE_DISPLAYED_LOCAL_WEBSITE("m_autocomplete_displayed_website"),
    AUTOCOMPLETE_DISPLAYED_LOCAL_HISTORY("m_autocomplete_displayed_history_site"),
    AUTOCOMPLETE_DISPLAYED_LOCAL_HISTORY_SEARCH("m_autocomplete_displayed_history_search"),
    AUTOCOMPLETE_DISPLAYED_LOCAL_SWITCH_TO_TAB("m_autocomplete_displayed_switch_to_tab"),

    AUTOCOMPLETE_RESULT_DELETED("m_autocomplete_result_deleted"),
    AUTOCOMPLETE_RESULT_DELETED_DAILY("m_autocomplete_result_deleted_daily"),

    SERP_REQUERY("rq_%s"),

    CHANGE_APP_ICON_OPENED("m_ic"),

    MENU_ACTION_POPUP_OPENED("m_nav_pm_o"),
    MENU_ACTION_FIRE_PRESSED("m_nav_f_p"),
    MENU_ACTION_REFRESH_PRESSED("m_nav_r_p"),
    MENU_ACTION_NEW_TAB_PRESSED_FROM_SERP("m_new_tab_open_from_serp"),
    MENU_ACTION_NEW_TAB_PRESSED_FROM_SITE("m_new_tab_open_from_website"),
    MENU_ACTION_BOOKMARKS_PRESSED("m_navigation_menu_bookmarks"),
    MENU_ACTION_NAVIGATE_FORWARD_PRESSED("m_nav_nf_p"),
    MENU_ACTION_NAVIGATE_BACK_PRESSED("m_nav_nb_p"),
    MENU_ACTION_ADD_BOOKMARK_PRESSED("m_nav_ab_p"),
    MENU_ACTION_EDIT_BOOKMARK_PRESSED("m_nav_eb_p"),
    MENU_ACTION_ADD_FAVORITE_PRESSED("m_nav_af_p"),
    MENU_ACTION_REMOVE_FAVORITE_PRESSED("m_nav_rf_p"),
    MENU_ACTION_SHARE_PRESSED("m_nav_sh_p"),
    MENU_ACTION_FIND_IN_PAGE_PRESSED("m_nav_fip_p"),
    MENU_ACTION_PRINT_PRESSED("m_nav_print_menu_item_pressed"),
    MENU_ACTION_ADD_TO_HOME_PRESSED("m_nav_ath_p"),
    MENU_ACTION_DESKTOP_SITE_ENABLE_PRESSED("m_nav_dse_p"),
    MENU_ACTION_DESKTOP_SITE_DISABLE_PRESSED("m_nav_dsd_p"),
    MENU_ACTION_REPORT_BROKEN_SITE_PRESSED("m_nav_rbs_p"),
    MENU_ACTION_SETTINGS_PRESSED("m_nav_s_p"),
    MENU_ACTION_APP_LINKS_OPEN_PRESSED("m_nav_app_links_open_menu_item_pressed"),
    MENU_ACTION_DOWNLOADS_PRESSED("m_nav_downloads_menu_item_pressed"),
    MENU_ACTION_AUTOFILL_PRESSED("m_nav_autofill_menu_item_pressed"),

    FIREPROOF_WEBSITE_ADDED("m_fw_a"),
    FIREPROOF_WEBSITE_REMOVE("m_fw_r"),
    FIREPROOF_LOGIN_DIALOG_SHOWN("m_fw_ld_s"),
    FIREPROOF_WEBSITE_LOGIN_ADDED("m_fw_l_a"),
    FIREPROOF_WEBSITE_LOGIN_DISMISS("m_fw_l_d"),
    FIREPROOF_WEBSITE_DELETED("m_fw_d"),
    FIREPROOF_WEBSITE_ALL_DELETED("m_fireproof_website_all_deleted"),
    FIREPROOF_WEBSITE_UNDO("m_fw_u"),
    FIREPROOF_REMOVE_WEBSITE_UNDO("m_remove_fireproofing_snackbar_undo"),
    FIREPROOF_LOGIN_DISABLE_DIALOG_SHOWN("m_fw_dd_s"),
    FIREPROOF_LOGIN_DISABLE_DIALOG_DISABLE("m_fw_dd_d"),
    FIREPROOF_LOGIN_DISABLE_DIALOG_CANCEL("m_fw_dd_c"),
    FIREPROOF_SETTING_SELECTION_ALWAYS("m_fireproof_setting_selection_always"),
    FIREPROOF_SETTING_SELECTION_NEVER("m_fireproof_setting_selection_never"),
    FIREPROOF_SETTING_SELECTION_ASK_EVERYTIME("m_fireproof_setting_selection_ask_every_time"),
    FIREPROOF_AUTOMATIC_DIALOG_ALWAYS("m_fireproof_automatic_dialog_always"),
    FIREPROOF_AUTOMATIC_DIALOG_FIREPROOF_SITE("m_fireproof_automatic_dialog_fireproof_site"),
    FIREPROOF_AUTOMATIC_DIALOG_NOT_NOW("m_fireproof_automatic_dialog_not_now"),

    SHORTCUT_ADDED("m_sho_a"),
    SHORTCUT_OPENED("m_sho_o"),

    FIRE_DIALOG_PROMOTED_CLEAR_PRESSED("m_fdp_p"),
    FIRE_DIALOG_CLEAR_PRESSED("m_fd_p"),
    FIRE_DIALOG_CANCEL("m_fd_c"),
    FIRE_DIALOG_ANIMATION("m_fd_a"),

    FIRE_ANIMATION_SETTINGS_OPENED("m_fas_o"),
    FIRE_ANIMATION_NEW_SELECTED("m_fas_s"),

    EMAIL_ENABLED("email_enabled"),
    EMAIL_DISABLED("email_disabled"),
    DUCK_EMAIL_OVERRIDE_PIXEL("m_sync_duck_address_override"),

    EMAIL_COPIED_TO_CLIPBOARD("email_generated_button"),

    ENCRYPTION_UNABLE_TO_DECRYPT_SECURE_EMAIL_DATA("m_unable_to_decrypt_secure_email_data"),
    ENCRYPTED_IO_EXCEPTION("m_e_io_e"),
    ENCRYPTED_GENERAL_EXCEPTION("m_e_g_e"),

    REMOTE_MESSAGE_DISMISSED("m_remote_message_dismissed"),
    REMOTE_MESSAGE_SHOWN("m_remote_message_shown"),
    REMOTE_MESSAGE_SHOWN_UNIQUE("m_remote_message_shown_unique"),
    REMOTE_MESSAGE_PRIMARY_ACTION_CLICKED("m_remote_message_primary_action_clicked"),
    REMOTE_MESSAGE_SECONDARY_ACTION_CLICKED("m_remote_message_secondary_action_clicked"),
    REMOTE_MESSAGE_ACTION_CLICKED("m_remote_message_action_clicked"),
    REMOTE_MESSAGE_SHARED("m_remote_message_share"),

    PRIVACY_PRO_IS_ENABLED_AND_ELIGIBLE("m_privacy-pro_is-enabled"),

    SSL_CERTIFICATE_WARNING_CLOSE_PRESSED("m_certificate_warning_leave_clicked"),
    SSL_CERTIFICATE_WARNING_ADVANCED_PRESSED("m_certificate_warning_advanced_clicked"),
    SSL_CERTIFICATE_WARNING_PROCEED_PRESSED("m_certificate_warning_proceed_clicked"),
    SSL_CERTIFICATE_WARNING_WRONG_HOST_SHOWN("m_certificate_warning_displayed_wrong_host"),
    SSL_CERTIFICATE_WARNING_EXPIRED_SHOWN("m_certificate_warning_displayed_expired"),
    SSL_CERTIFICATE_WARNING_UNTRUSTED_SHOWN("m_certificate_warning_displayed_untrusted"),
    SSL_CERTIFICATE_WARNING_GENERIC_SHOWN("m_certificate_warning_displayed_generic"),

    FORCE_DARK_MODE_ENABLED("ms_forced_dark_toggled_on"),
    FORCE_DARK_MODE_DISABLED("ms_forced_dark_toggled_off"),

    ADDRESS_BAR_NEW_TAB_PAGE_CLICKED("m_addressbar_click_ntp"),
    ADDRESS_BAR_WEBSITE_CLICKED("m_addressbar_click_website"),
    ADDRESS_BAR_SERP_CLICKED("m_addressbar_click_serp"),
    ADDRESS_BAR_NEW_TAB_PAGE_ENTRY_CLEARED("m_addressbar_focus_clear_entry_ntp"),
    ADDRESS_BAR_WEBSITE_ENTRY_CLEARED("m_addressbar_focus_clear_entry_website"),
    ADDRESS_BAR_SERP_ENTRY_CLEARED("m_addressbar_focus_clear_entry_serp"),
    ADDRESS_BAR_NEW_TAB_PAGE_CANCELLED("m_addressbar_focus_cancel_ntp"),
    ADDRESS_BAR_WEBSITE_CANCELLED("m_addressbar_focus_cancel_website"),
    ADDRESS_BAR_SERP_CANCELLED("m_addressbar_focus_cancel_serp"),

    KEYBOARD_GO_NEW_TAB_CLICKED("m_keyboard_go_click_ntp"),
    KEYBOARD_GO_WEBSITE_CLICKED("m_keyboard_go_click_website"),
    KEYBOARD_GO_SERP_CLICKED("m_keyboard_go_click_serp"),

    TAB_MANAGER_CLICKED("m_tab_manager_clicked"),
    TAB_MANAGER_CLICKED_DAILY("m_tab_manager_clicked_daily"),
    TAB_MANAGER_NEW_TAB_CLICKED("m_tab_manager_new_tab_click"),
    TAB_MANAGER_SWITCH_TABS("m_tab_manager_switch_tabs"),
    TAB_MANAGER_CLOSE_TAB_CLICKED("m_tab_manager_close_tab_click"),
    TAB_MANAGER_CLOSE_TAB_SWIPED("m_tab_manager_close_tab_swipe"),
    TAB_MANAGER_NEW_TAB_LONG_PRESSED("m_tab_manager_long_press_new_tab"),
    TAB_MANAGER_UP_BUTTON_PRESSED("m_tab_manager_exit_back_arrow"),
    TAB_MANAGER_BACK_BUTTON_PRESSED("m_tab_manager_exit_other"),
    TAB_MANAGER_MENU_PRESSED("m_tab_manager_menu"),
    TAB_MANAGER_MENU_NEW_TAB_PRESSED("m_tab_manager_menu_new_tab"),
    TAB_MANAGER_MENU_CLOSE_ALL_TABS_PRESSED("m_tab_manager_menu_close_all_tabs"),
    TAB_MANAGER_MENU_CLOSE_ALL_TABS_CONFIRMED("m_tab_manager_menu_close_all_tabs_confirm"),
    TAB_MANAGER_MENU_DOWNLOADS_PRESSED("m_tab_manager_menu_downloads"),
    TAB_MANAGER_MENU_SETTINGS_PRESSED("m_tab_manager_menu_settings"),
    TAB_MANAGER_REARRANGE_TABS_DAILY("m_tab_manager_rearrange_tabs_daily"),
    TAB_MANAGER_GRID_VIEW_BUTTON_CLICKED("m_tab_manager_grid_view_button_clicked"),
    TAB_MANAGER_LIST_VIEW_BUTTON_CLICKED("m_tab_manager_list_view_button_clicked"),
    TAB_MANAGER_OPENED_FROM_SERP("m_tab_manager_open_from_serp"),
    TAB_MANAGER_OPENED_FROM_SITE("m_tab_manager_open_from_website"),
    TAB_MANAGER_OPENED_FROM_NEW_TAB("m_tab_manager_open_from_newtabpage"),

    SWIPE_TABS_USED("m_swipe_tabs_used"),
    SWIPE_TABS_USED_DAILY("m_swipe_tabs_used_daily"),

    DUCK_PLAYER_SETTING_ALWAYS_OVERLAY_YOUTUBE("duckplayer_setting_always_overlay_youtube"),
    DUCK_PLAYER_SETTING_ALWAYS_SERP("duckplayer_setting_always_overlay_serp"),
    DUCK_PLAYER_SETTING_NEVER_SERP("duckplayer_setting_never_overlay_serp"),
    DUCK_PLAYER_SETTING_NEVER_OVERLAY_YOUTUBE("duckplayer_setting_never_overlay_youtube"),
    DUCK_PLAYER_SETTING_ALWAYS_DUCK_PLAYER("duckplayer_setting_always_duck-player"),

    DUCK_PLAYER_YOUTUBE_ERROR_SIGN_IN_REQUIRED_IMPRESSION("duckplayer_youtube-signin-error_impression"),
    DUCK_PLAYER_YOUTUBE_ERROR_AGE_RESTRICTED_IMPRESSION("duckplayer_youtube-age-restricted-error_impression"),
    DUCK_PLAYER_YOUTUBE_ERROR_NO_EMBED_IMPRESSION("duckplayer_youtube-no-embed-error_impression"),
    DUCK_PLAYER_YOUTUBE_ERROR_UNKNOWN_IMPRESSION("duckplayer_youtube-unknown-error_impression"),
    DUCK_PLAYER_YOUTUBE_ERROR_SIGN_IN_REQUIRED_DAILY_UNIQUE("duckplayer_youtube-signin-error_daily-unique"),
    DUCK_PLAYER_YOUTUBE_ERROR_AGE_RESTRICTED_DAILY_UNIQUE("duckplayer_youtube-age-restricted-error_daily-unique"),
    DUCK_PLAYER_YOUTUBE_ERROR_NO_EMBED_DAILY_UNIQUE("duckplayer_youtube-no-embed-error_daily-unique"),
    DUCK_PLAYER_YOUTUBE_ERROR_UNKNOWN_DAILY_UNIQUE("duckplayer_youtube-unknown-error_daily-unique"),

    MALICIOUS_SITE_PROTECTION_SETTING_TOGGLED("m_malicious-site-protection_feature-toggled"),
    MALICIOUS_SITE_PROTECTION_VISIT_SITE("m_malicious-site-protection_visit-site"),
    MALICIOUS_SITE_PROTECTION_ERROR_SHOWN("m_malicious-site-protection_error-page-shown"),

    ADD_BOOKMARK_CONFIRM_EDITED("m_add_bookmark_confirm_edit"),

    REFERRAL_INSTALL_UTM_CAMPAIGN("m_android_install"),

    REFRESH_ACTION_DAILY_PIXEL("m_refresh_action_daily"),
    RELOAD_TWICE_WITHIN_12_SECONDS("m_reload_twice_within_12_seconds"),
    RELOAD_THREE_TIMES_WITHIN_20_SECONDS("m_reload-three-times-within-20-seconds"),

    SITE_NOT_WORKING_WEBSITE_BROKEN("m_site-not-working_website-is-broken"),
    SITE_NOT_WORKING_SHOWN("m_site-not-working_shown"),

    URI_LOADED("m_uri_loaded"),

    ERROR_PAGE_SHOWN("m_errorpageshown"),

    APP_VERSION_AT_SEARCH_TIME("app_version_at_search_time"),

    DEDICATED_WEBVIEW_NEW_TAB_REQUESTED("m_dedicated_webview_new_tab_requested"),
    DEDICATED_WEBVIEW_NEW_TAB_OPENING("m_dedicated_webview_new_tab_opening"),
    DEDICATED_WEBVIEW_URL_EXTRACTION_FAILED("m_dedicated_webview_url_extraction_failed"),

    BLOCKLIST_TDS_FAILURE("blocklist_experiment_tds_download_failure"),

    SET_AS_DEFAULT_PROMPT_IMPRESSION("m_set-as-default_prompt_impression"),
    SET_AS_DEFAULT_PROMPT_CLICK("m_set-as-default_prompt_click"),
    SET_AS_DEFAULT_PROMPT_DISMISSED("m_set-as-default_prompt_dismissed"),
    SET_AS_DEFAULT_IN_MENU_CLICK("m_set-as-default_in-menu_click"),

    MALICIOUS_SITE_DETECTED_IN_IFRAME("m_malicious-site-protection_iframe-loaded"),

<<<<<<< HEAD
    // Used for AppPersonalityFeature Variant 3
    TRACKERS_LOGOS_BURST_ANIMATION_SHOWN("m_trackers_logos_burst_animation_shown"),

    // Used for AppPersonalityFeature Variant 4
    TRACKERS_GREEN_BURST_ANIMATION_SHOWN("m_trackers_green_burst_animation_shown"),
=======
    TAB_MANAGER_INFO_PANEL_IMPRESSIONS("m_tab_manager_info_panel_impressions"),
    TAB_MANAGER_INFO_PANEL_DISMISSED("m_tab_manager_info_panel_dismissed"),
    TAB_MANAGER_INFO_PANEL_TAPPED("m_tab_manager_info_panel_tapped"),
>>>>>>> 2b2dedcc
}<|MERGE_RESOLUTION|>--- conflicted
+++ resolved
@@ -408,15 +408,13 @@
 
     MALICIOUS_SITE_DETECTED_IN_IFRAME("m_malicious-site-protection_iframe-loaded"),
 
-<<<<<<< HEAD
-    // Used for AppPersonalityFeature Variant 3
-    TRACKERS_LOGOS_BURST_ANIMATION_SHOWN("m_trackers_logos_burst_animation_shown"),
-
-    // Used for AppPersonalityFeature Variant 4
-    TRACKERS_GREEN_BURST_ANIMATION_SHOWN("m_trackers_green_burst_animation_shown"),
-=======
     TAB_MANAGER_INFO_PANEL_IMPRESSIONS("m_tab_manager_info_panel_impressions"),
     TAB_MANAGER_INFO_PANEL_DISMISSED("m_tab_manager_info_panel_dismissed"),
     TAB_MANAGER_INFO_PANEL_TAPPED("m_tab_manager_info_panel_tapped"),
->>>>>>> 2b2dedcc
+
+    // Used for AppPersonalityFeature Variant 3
+    TRACKERS_LOGOS_BURST_ANIMATION_SHOWN("m_trackers_logos_burst_animation_shown"),
+
+    // Used for AppPersonalityFeature Variant 4
+    TRACKERS_GREEN_BURST_ANIMATION_SHOWN("m_trackers_green_burst_animation_shown"),
 }