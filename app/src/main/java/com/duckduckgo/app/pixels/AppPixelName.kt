--- conflicted
+++ resolved
@@ -210,12 +210,10 @@
     FIRE_ANIMATION_SETTINGS_OPENED("m_fas_o"),
     FIRE_ANIMATION_NEW_SELECTED("m_fas_s"),
 
-<<<<<<< HEAD
-    FAVICON_WRONG_URL_ERROR("m_fwu_r"),
-    
-=======
     EMAIL_TOOLTIP_DISMISSED("m_e_t_d"),
     EMAIL_USE_ALIAS("m_e_ua"),
-    EMAIL_USE_ADDRESS("m_e_uad")
->>>>>>> 2ea0400c
+    EMAIL_USE_ADDRESS("m_e_uad"),
+
+    FAVICON_WRONG_URL_ERROR("m_fwu_r")
+
 }