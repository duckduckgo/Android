/*
 * Copyright (c) 2019 DuckDuckGo
 *
 * Licensed under the Apache License, Version 2.0 (the "License");
 * you may not use this file except in compliance with the License.
 * You may obtain a copy of the License at
 *
 *     http://www.apache.org/licenses/LICENSE-2.0
 *
 * Unless required by applicable law or agreed to in writing, software
 * distributed under the License is distributed on an "AS IS" BASIS,
 * WITHOUT WARRANTIES OR CONDITIONS OF ANY KIND, either express or implied.
 * See the License for the specific language governing permissions and
 * limitations under the License.
 */

package com.duckduckgo.app.brokensite

import android.net.Uri
import androidx.annotation.VisibleForTesting
import androidx.lifecycle.MutableLiveData
import androidx.lifecycle.ViewModel
import androidx.lifecycle.viewModelScope
import com.duckduckgo.app.brokensite.api.BrokenSiteSender
import com.duckduckgo.app.brokensite.model.BrokenSite
import com.duckduckgo.app.brokensite.model.BrokenSiteCategory
import com.duckduckgo.app.brokensite.model.BrokenSiteCategory.*
import com.duckduckgo.app.global.SingleLiveEvent
import com.duckduckgo.app.global.isMobileSite
import com.duckduckgo.app.global.plugins.view_model.ViewModelFactoryPlugin
import com.duckduckgo.app.pixels.AppPixelName
import com.duckduckgo.app.statistics.pixels.Pixel
import com.duckduckgo.di.scopes.AppScope
import com.duckduckgo.privacy.config.api.TrackingLinkDetector
import com.squareup.anvil.annotations.ContributesMultibinding
import kotlinx.coroutines.launch
import javax.inject.Inject
import javax.inject.Provider

class BrokenSiteViewModel(
    private val pixel: Pixel,
    private val brokenSiteSender: BrokenSiteSender,
    private val trackingLinkDetector: TrackingLinkDetector
) : ViewModel() {

    data class ViewState(
        val indexSelected: Int = -1,
        val categorySelected: BrokenSiteCategory? = null,
        val submitAllowed: Boolean = false
    )

    sealed class Command {
        object ConfirmAndFinish : Command()
    }

    val viewState: MutableLiveData<ViewState> = MutableLiveData()
    val command: SingleLiveEvent<Command> = SingleLiveEvent()
    var indexSelected = -1
    val categories: List<BrokenSiteCategory> = listOf(
        ImagesCategory,
        PaywallCategory,
        CommentsCategory,
        VideosCategory,
        LinksCategory,
        ContentCategory,
        LoginCategory,
        UnsupportedCategory,
        OtherCategory
    )
    private var blockedTrackers: String = ""
    private var surrogates: String = ""
    private var url: String = ""
    private var upgradedHttps: Boolean = false
    private val viewValue: ViewState get() = viewState.value!!

    init {
        viewState.value = ViewState()
    }

    fun setInitialBrokenSite(url: String, blockedTrackers: String, surrogates: String, upgradedHttps: Boolean) {
        this.url = url
        this.blockedTrackers = blockedTrackers
        this.upgradedHttps = upgradedHttps
        this.surrogates = surrogates
    }

    fun onCategoryIndexChanged(newIndex: Int) {
        indexSelected = newIndex
    }

    fun onCategorySelectionCancelled() {
        indexSelected = viewState.value?.indexSelected ?: -1
    }

    fun onCategoryAccepted() {
        viewState.value = viewState.value?.copy(
            indexSelected = indexSelected,
            categorySelected = categories.elementAtOrNull(indexSelected),
            submitAllowed = canSubmit()
        )
    }

    fun onSubmitPressed(webViewVersion: String) {
        if (url.isNotEmpty()) {
<<<<<<< HEAD

            val brokenSite = if (trackingLinkDetector.lastTrackingLinkInfo?.destinationUrl == url) {
                getBrokenSite(trackingLinkDetector.lastTrackingLinkInfo!!.trackingLink, webViewVersion)
            } else {
                getBrokenSite(url, webViewVersion)
            }

=======
            val brokenSite = getBrokenSite(webViewVersion)
>>>>>>> cc8a3ac5
            brokenSiteSender.submitBrokenSiteFeedback(brokenSite)
            pixel.fire(
                AppPixelName.BROKEN_SITE_REPORTED,
                mapOf(Pixel.PixelParameter.URL to brokenSite.siteUrl)
            )
        }
        command.value = Command.ConfirmAndFinish
    }

    @VisibleForTesting
    fun getBrokenSite(webViewVersion: String): BrokenSite {
        val category = categories[viewValue.indexSelected]
        return BrokenSite(
            category = category.key,
            siteUrl = url,
            upgradeHttps = upgradedHttps,
            blockedTrackers = blockedTrackers,
            surrogates = surrogates,
            webViewVersion = webViewVersion,
            siteType = if (Uri.parse(url).isMobileSite) MOBILE_SITE else DESKTOP_SITE
        )
    }

    private fun canSubmit(): Boolean = categories.elementAtOrNull(indexSelected) != null

    companion object {
        const val WEBVIEW_UNKNOWN_VERSION = "unknown"
        const val MOBILE_SITE = "mobile"
        const val DESKTOP_SITE = "desktop"
    }
}

@ContributesMultibinding(AppScope::class)
class BrokenSiteViewModelFactory @Inject constructor(
    private val pixel: Provider<Pixel>,
    private val brokenSiteSender: Provider<BrokenSiteSender>,
    private val trackingLinkDetector: Provider<TrackingLinkDetector>
) : ViewModelFactoryPlugin {
    override fun <T : ViewModel?> create(modelClass: Class<T>): T? {
        with(modelClass) {
            return when {
                isAssignableFrom(BrokenSiteViewModel::class.java) -> (BrokenSiteViewModel(pixel.get(), brokenSiteSender.get(), trackingLinkDetector.get()) as T)
                else -> null
            }
        }
    }
}<|MERGE_RESOLUTION|>--- conflicted
+++ resolved
@@ -102,7 +102,6 @@
 
     fun onSubmitPressed(webViewVersion: String) {
         if (url.isNotEmpty()) {
-<<<<<<< HEAD
 
             val brokenSite = if (trackingLinkDetector.lastTrackingLinkInfo?.destinationUrl == url) {
                 getBrokenSite(trackingLinkDetector.lastTrackingLinkInfo!!.trackingLink, webViewVersion)
@@ -110,9 +109,6 @@
                 getBrokenSite(url, webViewVersion)
             }
 
-=======
-            val brokenSite = getBrokenSite(webViewVersion)
->>>>>>> cc8a3ac5
             brokenSiteSender.submitBrokenSiteFeedback(brokenSite)
             pixel.fire(
                 AppPixelName.BROKEN_SITE_REPORTED,
