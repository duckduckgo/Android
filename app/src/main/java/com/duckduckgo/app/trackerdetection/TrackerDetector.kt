--- conflicted
+++ resolved
@@ -73,14 +73,10 @@
         if (result != null) {
             Timber.v("$documentUrl resource $url WAS identified as a tracker")
             val entity = if (result.entityName != null) entityLookup.entityForName(result.entityName) else null
-<<<<<<< HEAD
 
             val trackerCompany = entity?.displayName ?: "Undefined"
             webTrackersBlockedDao.insert(WebTrackerBlocked(trackerUrl = url, trackerCompany = trackerCompany))
-            return TrackingEvent(documentUrl, url, result.categories, entity, !userWhitelistDao.isDocumentWhitelisted(documentUrl))
-=======
             return TrackingEvent(documentUrl, url, result.categories, entity, !userWhitelistDao.isDocumentWhitelisted(documentUrl), result.surrogate)
->>>>>>> 4d47ef5a
         }
 
         Timber.v("$documentUrl resource $url was not identified as a tracker")
