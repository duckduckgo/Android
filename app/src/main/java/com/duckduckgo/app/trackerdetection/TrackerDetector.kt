/*
 * Copyright (c) 2017 DuckDuckGo
 *
 * Licensed under the Apache License, Version 2.0 (the "License");
 * you may not use this file except in compliance with the License.
 * You may obtain a copy of the License at
 *
 *     http://www.apache.org/licenses/LICENSE-2.0
 *
 * Unless required by applicable law or agreed to in writing, software
 * distributed under the License is distributed on an "AS IS" BASIS,
 * WITHOUT WARRANTIES OR CONDITIONS OF ANY KIND, either express or implied.
 * See the License for the specific language governing permissions and
 * limitations under the License.
 */

package com.duckduckgo.app.trackerdetection

import androidx.annotation.VisibleForTesting
import androidx.core.net.toUri
import com.duckduckgo.app.global.UriString.Companion.sameOrSubdomain
import com.duckduckgo.app.privacy.db.UserWhitelistDao
import com.duckduckgo.app.trackerdetection.db.WebTrackerBlocked
import com.duckduckgo.app.trackerdetection.db.WebTrackersBlockedDao
import com.duckduckgo.app.trackerdetection.model.TrackingEvent
import com.duckduckgo.di.scopes.AppObjectGraph
import com.squareup.anvil.annotations.ContributesBinding
import timber.log.Timber
import java.util.concurrent.CopyOnWriteArrayList
import javax.inject.Inject
import javax.inject.Singleton

interface TrackerDetector {
    fun addClient(client: Client)
    fun evaluate(url: String, documentUrl: String): TrackingEvent?
}

@ContributesBinding(AppObjectGraph::class)
@Singleton
class TrackerDetectorImpl @Inject constructor(
    private val entityLookup: EntityLookup,
    private val userWhitelistDao: UserWhitelistDao,
    private val webTrackersBlockedDao: WebTrackersBlockedDao
) : TrackerDetector {

    private val clients = CopyOnWriteArrayList<Client>()

    /**
     * Adds a new client. If the client's name matches an existing client, old client is replaced
     */
    override fun addClient(client: Client) {
        clients.removeAll { client.name == it.name }
        clients.add(client)
    }

    override fun evaluate(url: String, documentUrl: String): TrackingEvent? {

        if (firstParty(url, documentUrl)) {
            Timber.v("$url is a first party url")
            return null
        }

        val result = clients
            .filter { it.name.type == Client.ClientType.BLOCKING }
            .mapNotNull { it.matches(url, documentUrl) }
            .firstOrNull { it.matches }

        if (result != null) {
            Timber.v("$documentUrl resource $url WAS identified as a tracker")
            val entity = if (result.entityName != null) entityLookup.entityForName(result.entityName) else null
<<<<<<< HEAD

            val trackerCompany = entity?.displayName ?: "Undefined"
            webTrackersBlockedDao.insert(WebTrackerBlocked(trackerUrl = url, trackerCompany = trackerCompany))
            return TrackingEvent(documentUrl, url, result.categories, entity, !userWhitelistDao.isDocumentWhitelisted(documentUrl), result.surrogate)
=======
            val isDocumentInAllowedList = userWhitelistDao.isDocumentWhitelisted(documentUrl) || whitelisted(url, documentUrl)
            val isBlocked = !isDocumentInAllowedList
            return TrackingEvent(documentUrl, url, result.categories, entity, isBlocked, result.surrogate)
>>>>>>> b9f8923f
        }

        Timber.v("$documentUrl resource $url was not identified as a tracker")
        return null
    }

    private fun whitelisted(url: String, documentUrl: String): Boolean {
        return clients.any { it.name.type == Client.ClientType.WHITELIST && it.matches(url, documentUrl).matches }
    }

    private fun firstParty(firstUrl: String, secondUrl: String): Boolean =
        sameOrSubdomain(firstUrl, secondUrl) || sameOrSubdomain(secondUrl, firstUrl) || sameNetworkName(firstUrl, secondUrl)

    private fun sameNetworkName(firstUrl: String, secondUrl: String): Boolean {
        val firstNetwork = entityLookup.entityForUrl(firstUrl) ?: return false
        val secondNetwork = entityLookup.entityForUrl(secondUrl) ?: return false
        return firstNetwork.name == secondNetwork.name
    }

    @VisibleForTesting
    val clientCount get() = clients.count()
}

private fun UserWhitelistDao.isDocumentWhitelisted(document: String?): Boolean {
    document?.toUri()?.host?.let {
        return contains(it)
    }
    return false
}<|MERGE_RESOLUTION|>--- conflicted
+++ resolved
@@ -68,16 +68,13 @@
         if (result != null) {
             Timber.v("$documentUrl resource $url WAS identified as a tracker")
             val entity = if (result.entityName != null) entityLookup.entityForName(result.entityName) else null
-<<<<<<< HEAD
 
             val trackerCompany = entity?.displayName ?: "Undefined"
             webTrackersBlockedDao.insert(WebTrackerBlocked(trackerUrl = url, trackerCompany = trackerCompany))
-            return TrackingEvent(documentUrl, url, result.categories, entity, !userWhitelistDao.isDocumentWhitelisted(documentUrl), result.surrogate)
-=======
+
             val isDocumentInAllowedList = userWhitelistDao.isDocumentWhitelisted(documentUrl) || whitelisted(url, documentUrl)
             val isBlocked = !isDocumentInAllowedList
             return TrackingEvent(documentUrl, url, result.categories, entity, isBlocked, result.surrogate)
->>>>>>> b9f8923f
         }
 
         Timber.v("$documentUrl resource $url was not identified as a tracker")
