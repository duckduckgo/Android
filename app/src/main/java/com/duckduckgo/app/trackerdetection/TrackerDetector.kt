--- conflicted
+++ resolved
@@ -24,12 +24,9 @@
 import com.duckduckgo.app.trackerdetection.db.WebTrackersBlockedDao
 import com.duckduckgo.app.trackerdetection.model.TrackingEvent
 import com.duckduckgo.privacy.config.api.ContentBlocking
-<<<<<<< HEAD
+import com.duckduckgo.privacy.config.api.TrackerAllowlist
 import com.duckduckgo.di.scopes.AppObjectGraph
 import com.squareup.anvil.annotations.ContributesBinding
-=======
-import com.duckduckgo.privacy.config.api.TrackerAllowlist
->>>>>>> ab11843c
 import timber.log.Timber
 import java.util.concurrent.CopyOnWriteArrayList
 import javax.inject.Inject
@@ -46,11 +43,8 @@
     private val entityLookup: EntityLookup,
     private val userWhitelistDao: UserWhitelistDao,
     private val contentBlocking: ContentBlocking,
-<<<<<<< HEAD
+    private val trackerAllowlist: TrackerAllowlist,
     private val webTrackersBlockedDao: WebTrackersBlockedDao
-=======
-    private val trackerAllowlist: TrackerAllowlist
->>>>>>> ab11843c
 ) : TrackerDetector {
 
     private val clients = CopyOnWriteArrayList<Client>()
@@ -78,19 +72,14 @@
         if (result != null) {
             val entity = if (result.entityName != null) entityLookup.entityForName(result.entityName) else null
             val isDocumentInAllowedList = userWhitelistDao.isDocumentWhitelisted(documentUrl) || isSiteAContentBlockingException(documentUrl)
-<<<<<<< HEAD
+            val isInTrackerAllowList = trackerAllowlist.isAnException(documentUrl, url)
+            val isBlocked = !isDocumentInAllowedList && !isInTrackerAllowList
 
             val trackerCompany = entity?.displayName ?: "Undefined"
             webTrackersBlockedDao.insert(WebTrackerBlocked(trackerUrl = url, trackerCompany = trackerCompany))
 
-            val isBlocked = !isDocumentInAllowedList
-=======
-            val isInTrackerAllowList = trackerAllowlist.isAnException(documentUrl, url)
-            val isBlocked = !isDocumentInAllowedList && !isInTrackerAllowList
-
             Timber.v("$documentUrl resource $url WAS identified as a tracker and isBlocked=$isBlocked")
 
->>>>>>> ab11843c
             return TrackingEvent(documentUrl, url, result.categories, entity, isBlocked, result.surrogate)
         }
 
