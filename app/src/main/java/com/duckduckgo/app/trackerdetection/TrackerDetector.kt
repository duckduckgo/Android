/*
 * Copyright (c) 2017 DuckDuckGo
 *
 * Licensed under the Apache License, Version 2.0 (the "License");
 * you may not use this file except in compliance with the License.
 * You may obtain a copy of the License at
 *
 *     http://www.apache.org/licenses/LICENSE-2.0
 *
 * Unless required by applicable law or agreed to in writing, software
 * distributed under the License is distributed on an "AS IS" BASIS,
 * WITHOUT WARRANTIES OR CONDITIONS OF ANY KIND, either express or implied.
 * See the License for the specific language governing permissions and
 * limitations under the License.
 */

package com.duckduckgo.app.trackerdetection

import androidx.annotation.VisibleForTesting
import androidx.core.net.toUri
import com.duckduckgo.app.global.UriString.Companion.sameOrSubdomain
import com.duckduckgo.app.privacy.db.UserWhitelistDao
import com.duckduckgo.app.trackerdetection.db.WebTrackerBlocked
import com.duckduckgo.app.trackerdetection.db.WebTrackersBlockedDao
import com.duckduckgo.app.trackerdetection.model.TrackingEvent
<<<<<<< HEAD
import com.duckduckgo.di.scopes.AppObjectGraph
import com.squareup.anvil.annotations.ContributesBinding
=======
import com.duckduckgo.privacy.config.api.ContentBlocking
>>>>>>> c75e68da
import timber.log.Timber
import java.util.concurrent.CopyOnWriteArrayList
import javax.inject.Inject
import javax.inject.Singleton

interface TrackerDetector {
    fun addClient(client: Client)
    fun evaluate(url: String, documentUrl: String): TrackingEvent?
}

@ContributesBinding(AppObjectGraph::class)
@Singleton
class TrackerDetectorImpl @Inject constructor(
    private val entityLookup: EntityLookup,
    private val userWhitelistDao: UserWhitelistDao,
<<<<<<< HEAD
    private val webTrackersBlockedDao: WebTrackersBlockedDao
=======
    private val contentBlocking: ContentBlocking
>>>>>>> c75e68da
) : TrackerDetector {

    private val clients = CopyOnWriteArrayList<Client>()

    /**
     * Adds a new client. If the client's name matches an existing client, old client is replaced
     */
    override fun addClient(client: Client) {
        clients.removeAll { client.name == it.name }
        clients.add(client)
    }

    override fun evaluate(url: String, documentUrl: String): TrackingEvent? {

        if (firstParty(url, documentUrl)) {
            Timber.v("$url is a first party url")
            return null
        }

        val result = clients
            .filter { it.name.type == Client.ClientType.BLOCKING }
            .mapNotNull { it.matches(url, documentUrl) }
            .firstOrNull { it.matches }

        if (result != null) {
            Timber.v("$documentUrl resource $url WAS identified as a tracker")
            val entity = if (result.entityName != null) entityLookup.entityForName(result.entityName) else null
<<<<<<< HEAD

            val trackerCompany = entity?.displayName ?: "Undefined"
            webTrackersBlockedDao.insert(WebTrackerBlocked(trackerUrl = url, trackerCompany = trackerCompany))

            val isDocumentInAllowedList = userWhitelistDao.isDocumentWhitelisted(documentUrl) || whitelisted(url, documentUrl)
=======
            val isDocumentInAllowedList = userWhitelistDao.isDocumentWhitelisted(documentUrl) || isSiteAContentBlockingException(documentUrl)
>>>>>>> c75e68da
            val isBlocked = !isDocumentInAllowedList
            return TrackingEvent(documentUrl, url, result.categories, entity, isBlocked, result.surrogate)
        }

        Timber.v("$documentUrl resource $url was not identified as a tracker")
        return null
    }

    private fun isSiteAContentBlockingException(documentUrl: String): Boolean {
        return contentBlocking.isAnException(documentUrl)
    }

    private fun firstParty(firstUrl: String, secondUrl: String): Boolean =
        sameOrSubdomain(firstUrl, secondUrl) || sameOrSubdomain(secondUrl, firstUrl) || sameNetworkName(firstUrl, secondUrl)

    private fun sameNetworkName(firstUrl: String, secondUrl: String): Boolean {
        val firstNetwork = entityLookup.entityForUrl(firstUrl) ?: return false
        val secondNetwork = entityLookup.entityForUrl(secondUrl) ?: return false
        return firstNetwork.name == secondNetwork.name
    }

    @VisibleForTesting
    val clientCount get() = clients.count()
}

private fun UserWhitelistDao.isDocumentWhitelisted(document: String?): Boolean {
    document?.toUri()?.host?.let {
        return contains(it)
    }
    return false
}<|MERGE_RESOLUTION|>--- conflicted
+++ resolved
@@ -23,12 +23,9 @@
 import com.duckduckgo.app.trackerdetection.db.WebTrackerBlocked
 import com.duckduckgo.app.trackerdetection.db.WebTrackersBlockedDao
 import com.duckduckgo.app.trackerdetection.model.TrackingEvent
-<<<<<<< HEAD
+import com.duckduckgo.privacy.config.api.ContentBlocking
 import com.duckduckgo.di.scopes.AppObjectGraph
 import com.squareup.anvil.annotations.ContributesBinding
-=======
-import com.duckduckgo.privacy.config.api.ContentBlocking
->>>>>>> c75e68da
 import timber.log.Timber
 import java.util.concurrent.CopyOnWriteArrayList
 import javax.inject.Inject
@@ -44,11 +41,8 @@
 class TrackerDetectorImpl @Inject constructor(
     private val entityLookup: EntityLookup,
     private val userWhitelistDao: UserWhitelistDao,
-<<<<<<< HEAD
+    private val contentBlocking: ContentBlocking,
     private val webTrackersBlockedDao: WebTrackersBlockedDao
-=======
-    private val contentBlocking: ContentBlocking
->>>>>>> c75e68da
 ) : TrackerDetector {
 
     private val clients = CopyOnWriteArrayList<Client>()
@@ -76,15 +70,11 @@
         if (result != null) {
             Timber.v("$documentUrl resource $url WAS identified as a tracker")
             val entity = if (result.entityName != null) entityLookup.entityForName(result.entityName) else null
-<<<<<<< HEAD
+            val isDocumentInAllowedList = userWhitelistDao.isDocumentWhitelisted(documentUrl) || isSiteAContentBlockingException(documentUrl)
 
             val trackerCompany = entity?.displayName ?: "Undefined"
             webTrackersBlockedDao.insert(WebTrackerBlocked(trackerUrl = url, trackerCompany = trackerCompany))
 
-            val isDocumentInAllowedList = userWhitelistDao.isDocumentWhitelisted(documentUrl) || whitelisted(url, documentUrl)
-=======
-            val isDocumentInAllowedList = userWhitelistDao.isDocumentWhitelisted(documentUrl) || isSiteAContentBlockingException(documentUrl)
->>>>>>> c75e68da
             val isBlocked = !isDocumentInAllowedList
             return TrackingEvent(documentUrl, url, result.categories, entity, isBlocked, result.surrogate)
         }
