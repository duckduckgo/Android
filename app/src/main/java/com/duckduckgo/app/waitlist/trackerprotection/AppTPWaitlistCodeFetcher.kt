--- conflicted
+++ resolved
@@ -45,10 +45,7 @@
     private val notificationSender: NotificationSender,
     private val dispatcherProvider: DispatcherProvider,
     private val appCoroutineScope: CoroutineScope,
-<<<<<<< HEAD
-=======
     private val appTpFeatureConfig: AppTpFeatureConfig,
->>>>>>> 52a48d3b
 ) : TrackingProtectionWaitlistCodeFetcher {
 
     override fun onStart(owner: LifecycleOwner) {
