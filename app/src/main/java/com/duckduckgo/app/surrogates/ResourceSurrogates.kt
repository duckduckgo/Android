/*
 * Copyright (c) 2018 DuckDuckGo
 *
 * Licensed under the Apache License, Version 2.0 (the "License");
 * you may not use this file except in compliance with the License.
 * You may obtain a copy of the License at
 *
 *     http://www.apache.org/licenses/LICENSE-2.0
 *
 * Unless required by applicable law or agreed to in writing, software
 * distributed under the License is distributed on an "AS IS" BASIS,
 * WITHOUT WARRANTIES OR CONDITIONS OF ANY KIND, either express or implied.
 * See the License for the specific language governing permissions and
 * limitations under the License.
 */

package com.duckduckgo.app.surrogates

interface ResourceSurrogates {
    fun loadSurrogates(urls: List<SurrogateResponse>)
    fun get(scriptId: String): SurrogateResponse
    fun getAll(): List<SurrogateResponse>
}

class ResourceSurrogatesImpl : ResourceSurrogates {

    private val surrogates = mutableListOf<SurrogateResponse>()

    override fun loadSurrogates(urls: List<SurrogateResponse>) {
        surrogates.clear()
        surrogates.addAll(urls)
    }

    override fun get(scriptId: String): SurrogateResponse {
        return surrogates.find { it.scriptId == scriptId }
            ?: return SurrogateResponse(responseAvailable = false)
    }

    override fun getAll(): List<SurrogateResponse> {
        return surrogates
    }
<<<<<<< HEAD
}

data class SurrogateResponse(
    val scriptId: String = "",
    val responseAvailable: Boolean = true,
    val name: String = "",
    val jsFunction: String = "",
    val mimeType: String = "",
)
=======
}
>>>>>>> 52a48d3b
<|MERGE_RESOLUTION|>--- conflicted
+++ resolved
@@ -32,6 +32,7 @@
     }
 
     override fun get(scriptId: String): SurrogateResponse {
+
         return surrogates.find { it.scriptId == scriptId }
             ?: return SurrogateResponse(responseAvailable = false)
     }
@@ -39,16 +40,4 @@
     override fun getAll(): List<SurrogateResponse> {
         return surrogates
     }
-<<<<<<< HEAD
-}
-
-data class SurrogateResponse(
-    val scriptId: String = "",
-    val responseAvailable: Boolean = true,
-    val name: String = "",
-    val jsFunction: String = "",
-    val mimeType: String = "",
-)
-=======
-}
->>>>>>> 52a48d3b
+}