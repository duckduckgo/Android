/*
 * Copyright (c) 2018 DuckDuckGo
 *
 * Licensed under the Apache License, Version 2.0 (the "License");
 * you may not use this file except in compliance with the License.
 * You may obtain a copy of the License at
 *
 *     http://www.apache.org/licenses/LICENSE-2.0
 *
 * Unless required by applicable law or agreed to in writing, software
 * distributed under the License is distributed on an "AS IS" BASIS,
 * WITHOUT WARRANTIES OR CONDITIONS OF ANY KIND, either express or implied.
 * See the License for the specific language governing permissions and
 * limitations under the License.
 */

package com.duckduckgo.app.notification

import android.annotation.TargetApi
import android.app.NotificationChannel
import android.app.NotificationManager
import android.app.NotificationManager.IMPORTANCE_NONE
import android.content.Context
import android.os.Build.VERSION.SDK_INT
import android.os.Build.VERSION_CODES.O
import androidx.annotation.StringRes
import androidx.core.app.NotificationManagerCompat
import com.duckduckgo.app.browser.R
import com.duckduckgo.app.settings.db.SettingsDataStore
import com.duckduckgo.app.statistics.pixels.Pixel
import timber.log.Timber
import javax.inject.Inject

class NotificationRegistrar @Inject constructor(
    private val context: Context,
    private val manager: NotificationManager,
    private val compatManager: NotificationManagerCompat,
    private val settingsDataStore: SettingsDataStore,
    private val pixel: Pixel
) {

    data class Channel(
        val id: String,
        @StringRes val name: Int,
        val priority: Int
    )

    object NotificationId {
        const val ClearData = 100
        const val PrivacyProtection = 101
<<<<<<< HEAD
        const val StickySearch = 102
        const val Article = 103
        const val AppFeature = 104
=======
>>>>>>> 047fe04d
    }

    object ChannelType {
        val FILE_DOWNLOADING = Channel(
            "com.duckduckgo.downloading",
            R.string.notificationChannelFileDownloading,
            NotificationManagerCompat.IMPORTANCE_LOW
        )
        val FILE_DOWNLOADED = Channel(
            "com.duckduckgo.downloaded",
            R.string.notificationChannelFileDownloaded,
            NotificationManagerCompat.IMPORTANCE_LOW
        )
        val TUTORIALS = Channel(
            "com.duckduckgo.tutorials",
            R.string.notificationChannelTutorials,
            NotificationManagerCompat.IMPORTANCE_DEFAULT
        )
    }

    private val channels = (listOf(
        ChannelType.FILE_DOWNLOADING,
        ChannelType.FILE_DOWNLOADED,
        ChannelType.TUTORIALS
    ))

    fun registerApp() {
        if (SDK_INT < O) {
            Timber.d("No need to register for notification channels on this SDK version")
            return
        }
        configureNotificationChannels()
    }

    @TargetApi(O)
    private fun configureNotificationChannels() {
        val notificationChannels = channels.map {
            NotificationChannel(it.id, context.getString(it.name), it.priority)
        }
        manager.createNotificationChannels(notificationChannels)
    }

    fun updateStatus() {
        val systemEnabled = compatManager.areNotificationsEnabled()
        val allChannelsEnabled = when {
            SDK_INT >= O -> manager.notificationChannels.all { it.importance != IMPORTANCE_NONE }
            else -> true
        }

        updateStatus(systemEnabled && allChannelsEnabled)
    }

    fun updateStatus(enabled: Boolean) {
        if (settingsDataStore.appNotificationsEnabled != enabled) {
            pixel.fire(if (enabled) Pixel.PixelName.NOTIFICATIONS_ENABLED else Pixel.PixelName.NOTIFICATIONS_DISABLED)
            settingsDataStore.appNotificationsEnabled = enabled
        }
    }
}<|MERGE_RESOLUTION|>--- conflicted
+++ resolved
@@ -48,12 +48,8 @@
     object NotificationId {
         const val ClearData = 100
         const val PrivacyProtection = 101
-<<<<<<< HEAD
-        const val StickySearch = 102
         const val Article = 103
         const val AppFeature = 104
-=======
->>>>>>> 047fe04d
     }
 
     object ChannelType {
