--- conflicted
+++ resolved
@@ -23,11 +23,9 @@
 import com.duckduckgo.app.notification.db.NotificationDao
 import com.duckduckgo.app.notification.model.Notification
 import com.duckduckgo.app.notification.model.SchedulableNotification
-<<<<<<< HEAD
 import com.duckduckgo.app.onboarding.store.AppStage
 import com.duckduckgo.app.onboarding.store.UserStageStore
 import com.duckduckgo.app.onboarding.store.useOurAppNotification
-=======
 import com.duckduckgo.app.statistics.VariantManager
 import com.duckduckgo.app.statistics.VariantManager.VariantFeature.DripNotification
 import com.duckduckgo.app.statistics.VariantManager.VariantFeature.Day1DripB2Notification
@@ -36,7 +34,6 @@
 import com.duckduckgo.app.statistics.VariantManager.VariantFeature.Day1DripA1Notification
 import com.duckduckgo.app.statistics.VariantManager.VariantFeature.Day1PrivacyNotification
 import com.duckduckgo.app.statistics.VariantManager.VariantFeature.Day3ClearDataNotification
->>>>>>> 046beaf0
 import com.duckduckgo.app.statistics.pixels.Pixel
 import com.duckduckgo.app.statistics.pixels.Pixel.PixelName.NOTIFICATION_SHOWN
 import timber.log.Timber
@@ -53,21 +50,17 @@
     private val workManager: WorkManager,
     private val clearDataNotification: SchedulableNotification,
     private val privacyNotification: SchedulableNotification,
-<<<<<<< HEAD
-    private val useOurAppNotification: SchedulableNotification,
-    private val userStageStore: UserStageStore
-=======
     private val dripA1Notification: SchedulableNotification,
     private val dripA2Notification: SchedulableNotification,
     private val dripB1Notification: SchedulableNotification,
     private val dripB2Notification: SchedulableNotification,
-    private val variantManager: VariantManager
->>>>>>> 046beaf0
+    private val useOurAppNotification: SchedulableNotification,
+    private val variantManager: VariantManager,
+    private val userStageStore: UserStageStore
 ) : AndroidNotificationScheduler {
 
     override suspend fun scheduleNextNotification() {
         scheduleInactiveUserNotifications()
-        scheduleFacebookNotification()
     }
 
     private suspend fun scheduleFacebookNotification() {
@@ -113,7 +106,16 @@
         }
     }
 
-<<<<<<< HEAD
+    private fun variant() = variantManager.getVariant()
+
+    private fun isDripVariantAndHasPrivacyFeature(): Boolean = isFromDripNotificationVariant() && variant().hasFeature(Day1PrivacyNotification)
+
+    private fun isDripVariantAndHasClearDataFeature(): Boolean = isFromDripNotificationVariant() && variant().hasFeature(Day3ClearDataNotification)
+
+    private fun isFromDripNotificationVariant(): Boolean = variant().hasFeature(DripNotification)
+
+    private fun isNotDripVariant(): Boolean = !variant().hasFeature(DripNotification)
+
     private fun scheduleUniqueNotification(builder: OneTimeWorkRequest.Builder, duration: Long, unit: TimeUnit, tag: String): Operation {
         Timber.v("Scheduling unique notification")
         val request = builder
@@ -123,17 +125,6 @@
 
         return workManager.enqueueUniqueWork(tag, ExistingWorkPolicy.KEEP, request)
     }
-=======
-    private fun variant() = variantManager.getVariant()
-
-    private fun isDripVariantAndHasPrivacyFeature(): Boolean = isFromDripNotificationVariant() && variant().hasFeature(Day1PrivacyNotification)
-
-    private fun isDripVariantAndHasClearDataFeature(): Boolean = isFromDripNotificationVariant() && variant().hasFeature(Day3ClearDataNotification)
-
-    private fun isFromDripNotificationVariant(): Boolean = variant().hasFeature(DripNotification)
-
-    private fun isNotDripVariant(): Boolean = !variant().hasFeature(DripNotification)
->>>>>>> 046beaf0
 
     private fun scheduleNotification(builder: OneTimeWorkRequest.Builder, duration: Long, unit: TimeUnit, tag: String) {
         Timber.v("Scheduling notification")
@@ -151,14 +142,11 @@
 
     open class ClearDataNotificationWorker(context: Context, params: WorkerParameters) : SchedulableNotificationWorker(context, params)
     class PrivacyNotificationWorker(context: Context, params: WorkerParameters) : SchedulableNotificationWorker(context, params)
-<<<<<<< HEAD
-    class UseOurAppNotificationWorker(context: Context, params: WorkerParameters) : SchedulableNotificationWorker(context, params)
-=======
     class DripA1NotificationWorker(context: Context, params: WorkerParameters) : SchedulableNotificationWorker(context, params)
     class DripA2NotificationWorker(context: Context, params: WorkerParameters) : SchedulableNotificationWorker(context, params)
     class DripB1NotificationWorker(context: Context, params: WorkerParameters) : SchedulableNotificationWorker(context, params)
     class DripB2NotificationWorker(context: Context, params: WorkerParameters) : SchedulableNotificationWorker(context, params)
->>>>>>> 046beaf0
+    class UseOurAppNotificationWorker(context: Context, params: WorkerParameters) : SchedulableNotificationWorker(context, params)
 
     open class SchedulableNotificationWorker(val context: Context, params: WorkerParameters) : CoroutineWorker(context, params) {
 
