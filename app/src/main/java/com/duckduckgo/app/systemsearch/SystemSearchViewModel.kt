/*
 * Copyright (c) 2020 DuckDuckGo
 *
 * Licensed under the Apache License, Version 2.0 (the "License");
 * you may not use this file except in compliance with the License.
 * You may obtain a copy of the License at
 *
 *     http://www.apache.org/licenses/LICENSE-2.0
 *
 * Unless required by applicable law or agreed to in writing, software
 * distributed under the License is distributed on an "AS IS" BASIS,
 * WITHOUT WARRANTIES OR CONDITIONS OF ANY KIND, either express or implied.
 * See the License for the specific language governing permissions and
 * limitations under the License.
 */

package com.duckduckgo.app.systemsearch

import androidx.lifecycle.MutableLiveData
import androidx.lifecycle.ViewModel
import androidx.lifecycle.viewModelScope
import com.duckduckgo.app.autocomplete.api.AutoComplete
import com.duckduckgo.app.autocomplete.api.AutoComplete.AutoCompleteResult
import com.duckduckgo.app.global.DefaultDispatcherProvider
import com.duckduckgo.app.global.DispatcherProvider
import com.duckduckgo.app.global.SingleLiveEvent
import com.duckduckgo.app.onboarding.store.OnboardingStore
import com.jakewharton.rxrelay2.PublishRelay
import io.reactivex.android.schedulers.AndroidSchedulers
import io.reactivex.disposables.Disposable
import io.reactivex.schedulers.Schedulers
import kotlinx.coroutines.Job
import kotlinx.coroutines.launch
import timber.log.Timber
import java.util.concurrent.TimeUnit
import javax.inject.Inject

class SystemSearchViewModel(
    private var onboardingStore: OnboardingStore,
    private val autoComplete: AutoComplete,
    private val deviceAppLookup: DeviceAppLookup,
    private val dispatchers: DispatcherProvider = DefaultDispatcherProvider()
) : ViewModel() {

    data class OnboardingViewState(
        val visibile: Boolean,
        val expanded: Boolean = false
    )

    data class SystemSearchResultsViewState(
        val queryText: String = "",
        val autocompleteResults: AutoCompleteResult = AutoCompleteResult("", emptyList()),
        val appResults: List<DeviceApp> = emptyList()
    )

    sealed class Command {
        object LaunchDuckDuckGo : Command()
        data class LaunchBrowser(val query: String) : Command()
        data class LaunchDeviceApplication(val deviceApp: DeviceApp) : Command()
        data class ShowAppNotFoundMessage(val appName: String) : Command()
        object DismissKeyboard : Command()
    }

    val onboardingViewState: MutableLiveData<OnboardingViewState> = MutableLiveData()
    val resutlsViewState: MutableLiveData<SystemSearchResultsViewState> = MutableLiveData()
    val command: SingleLiveEvent<Command> = SingleLiveEvent()

    private val autoCompletePublishSubject = PublishRelay.create<String>()
    private var autocompleteResults: AutoCompleteResult = AutoCompleteResult("", emptyList())
    private var autoCompleteDisposable: Disposable? = null

    private var appsJob: Job? = null
    private var appResults: List<DeviceApp> = emptyList()

    init {
        resetViewState()
        configureAutoComplete()
    }

    private fun currentOnboardingState(): OnboardingViewState = onboardingViewState.value!!
    private fun currentResultsState(): SystemSearchResultsViewState = resutlsViewState.value!!

    fun resetViewState() {
        resetOnboardingState()
        resetResultsState()
    }

    private fun resetOnboardingState() {
        onboardingViewState.value = OnboardingViewState(visibile = onboardingStore.shouldShow)
    }

    private fun resetResultsState() {
        autocompleteResults = AutoCompleteResult("", emptyList())
        appsJob?.cancel()
        appResults = emptyList()
        resutlsViewState.value = SystemSearchResultsViewState()
    }

    private fun configureAutoComplete() {
        autoCompleteDisposable = autoCompletePublishSubject
            .debounce(DEBOUNCE_TIME_MS, TimeUnit.MILLISECONDS)
            .switchMap { autoComplete.autoComplete(it) }
            .subscribeOn(Schedulers.io())
            .observeOn(AndroidSchedulers.mainThread())
            .subscribe({ result ->
                updateAutocompleteResult(result)
            }, { t: Throwable? -> Timber.w(t, "Failed to get search results") })
    }

    fun userTappedOnboardingToggle() {
        onboardingViewState.value = currentOnboardingState().copy(expanded = !currentOnboardingState().expanded)
        if (currentOnboardingState().expanded) {
            command.value = Command.DismissKeyboard
        }
    }

    fun userDismissedOnboarding() {
        onboardingViewState.value = currentOnboardingState().copy(visibile = false)
        onboardingStore.onboardingShown()
    }

    fun userUpdatedQuery(query: String) {

        appsJob?.cancel()

<<<<<<< HEAD
        val trimmedQuery = query.trim()

        if (trimmedQuery == currentResultsState().queryText) {
=======
        if (query == currentViewState().queryText) {
>>>>>>> 5726fb45
            return
        }

        if (query.isBlank()) {
            userClearedQuery()
            return
        }

<<<<<<< HEAD
        resutlsViewState.value = currentResultsState().copy(queryText = trimmedQuery)
        autoCompletePublishSubject.accept(trimmedQuery)
=======
        viewState.value = currentViewState().copy(queryText = query)
>>>>>>> 5726fb45

        val trimmedQuery = query.trim()
        autoCompletePublishSubject.accept(trimmedQuery)
        appsJob = viewModelScope.launch(dispatchers.io()) {
            updateAppResults(deviceAppLookup.query(trimmedQuery))
        }
    }

    private fun updateAppResults(results: List<DeviceApp>) {
        appResults = results
        refreshResultsViewState()
    }

    private fun updateAutocompleteResult(results: AutoCompleteResult) {
        autocompleteResults = results
        refreshResultsViewState()
    }

    private fun refreshResultsViewState() {
        val hasMultiResults = autocompleteResults.suggestions.isNotEmpty() && appResults.isNotEmpty()
        val fullSuggestions = autocompleteResults.suggestions
        val updatedSuggestions = if (hasMultiResults) fullSuggestions.take(RESULTS_MAX_RESULTS_PER_GROUP) else fullSuggestions
        val updatedApps = if (hasMultiResults) appResults.take(RESULTS_MAX_RESULTS_PER_GROUP) else appResults

        resutlsViewState.postValue(
            currentResultsState().copy(
                autocompleteResults = AutoCompleteResult(autocompleteResults.query, updatedSuggestions),
                appResults = updatedApps
            )
        )
    }

    fun userTappedDax() {
        command.value = Command.LaunchDuckDuckGo
    }

    fun userClearedQuery() {
        autoCompletePublishSubject.accept("")
        resetResultsState()
    }

    fun userSubmittedQuery(query: String) {
        command.value = Command.LaunchBrowser(query)
    }

    fun userSubmittedAutocompleteResult(query: String) {
        command.value = Command.LaunchBrowser(query)
    }

    fun userSelectedApp(app: DeviceApp) {
        command.value = Command.LaunchDeviceApplication(app)
    }

    fun appNotFound(app: DeviceApp) {
        command.value = Command.ShowAppNotFoundMessage(app.shortName)
        deviceAppLookup.refreshAppList()
    }

    override fun onCleared() {
        autoCompleteDisposable?.dispose()
        autoCompleteDisposable = null
        super.onCleared()
    }

    companion object {
        private const val DEBOUNCE_TIME_MS = 200L
        private const val RESULTS_MAX_RESULTS_PER_GROUP = 4
    }
}<|MERGE_RESOLUTION|>--- conflicted
+++ resolved
@@ -33,7 +33,6 @@
 import kotlinx.coroutines.launch
 import timber.log.Timber
 import java.util.concurrent.TimeUnit
-import javax.inject.Inject
 
 class SystemSearchViewModel(
     private var onboardingStore: OnboardingStore,
@@ -123,13 +122,7 @@
 
         appsJob?.cancel()
 
-<<<<<<< HEAD
-        val trimmedQuery = query.trim()
-
-        if (trimmedQuery == currentResultsState().queryText) {
-=======
-        if (query == currentViewState().queryText) {
->>>>>>> 5726fb45
+        if (query == currentResultsState().queryText) {
             return
         }
 
@@ -138,12 +131,7 @@
             return
         }
 
-<<<<<<< HEAD
-        resutlsViewState.value = currentResultsState().copy(queryText = trimmedQuery)
-        autoCompletePublishSubject.accept(trimmedQuery)
-=======
-        viewState.value = currentViewState().copy(queryText = query)
->>>>>>> 5726fb45
+        resutlsViewState.value = currentResultsState().copy(queryText = query)
 
         val trimmedQuery = query.trim()
         autoCompletePublishSubject.accept(trimmedQuery)
