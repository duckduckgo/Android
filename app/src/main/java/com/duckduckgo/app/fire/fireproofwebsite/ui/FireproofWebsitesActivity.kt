/*
 * Copyright (c) 2020 DuckDuckGo
 *
 * Licensed under the Apache License, Version 2.0 (the "License");
 * you may not use this file except in compliance with the License.
 * You may obtain a copy of the License at
 *
 *     http://www.apache.org/licenses/LICENSE-2.0
 *
 * Unless required by applicable law or agreed to in writing, software
 * distributed under the License is distributed on an "AS IS" BASIS,
 * WITHOUT WARRANTIES OR CONDITIONS OF ANY KIND, either express or implied.
 * See the License for the specific language governing permissions and
 * limitations under the License.
 */

package com.duckduckgo.app.fire.fireproofwebsite.ui

import androidx.appcompat.app.AlertDialog
import android.content.Context
import android.content.Intent
import android.os.Bundle
import android.view.Menu
import android.view.MenuItem
import androidx.core.text.HtmlCompat
import com.duckduckgo.anvil.annotations.InjectWith
import com.duckduckgo.app.browser.R
import com.duckduckgo.app.browser.databinding.ActivityFireproofWebsitesBinding
import com.duckduckgo.app.browser.favicon.FaviconManager
import com.duckduckgo.app.fire.fireproofwebsite.data.FireproofWebsiteEntity
import com.duckduckgo.app.fire.fireproofwebsite.data.website
import com.duckduckgo.app.global.DuckDuckGoActivity
import com.duckduckgo.app.settings.db.SettingsSharedPreferences.LoginDetectorPrefsMapper.AutomaticFireproofSetting
import com.duckduckgo.di.scopes.ActivityScope
import com.duckduckgo.mobile.android.ui.viewbinding.viewBinding
import com.google.android.material.snackbar.Snackbar
import javax.inject.Inject

@InjectWith(ActivityScope::class)
class FireproofWebsitesActivity : DuckDuckGoActivity(), FireproofSettingsSelectorFragment.Listener {

    @Inject
    lateinit var faviconManager: FaviconManager

    lateinit var adapter: FireproofWebsiteAdapter

    private val binding: ActivityFireproofWebsitesBinding by viewBinding()

    private var deleteDialog: AlertDialog? = null

    private val viewModel: FireproofWebsitesViewModel by bindViewModel()

    private val toolbar
        get() = binding.includeToolbar.toolbar

    override fun onCreate(savedInstanceState: Bundle?) {
        super.onCreate(savedInstanceState)
        setContentView(binding.root)
        setupToolbar(toolbar)
        setupFireproofWebsiteRecycler()
        observeViewModel()
    }

    override fun onCreateOptionsMenu(menu: Menu?): Boolean {
        menuInflater.inflate(R.menu.menu_fireproof_websites_activity, menu)
        return true
    }

    override fun onOptionsItemSelected(item: MenuItem): Boolean {
        return when (item.itemId) {
            R.id.removeAll -> {
                viewModel.removeAllRequested()
                true
            }
            else -> super.onOptionsItemSelected(item)
        }
    }

    private fun setupFireproofWebsiteRecycler() {
        adapter = FireproofWebsiteAdapter(viewModel, this, faviconManager)
        binding.recycler.adapter = adapter
    }

    private fun observeViewModel() {
<<<<<<< HEAD
        viewModel.viewState.observe(
            this
        ) { viewState ->
            viewState?.let {
                adapter.loginDetectionEnabled = it.loginDetectionEnabled
=======
        viewModel.viewState.observe(this) { viewState ->
            viewState?.let {
                adapter.automaticFireproofSetting = it.automaticFireproofSetting
>>>>>>> 03f93f04
                adapter.fireproofWebsites = it.fireproofWebsitesEntities
            }
        }

<<<<<<< HEAD
        viewModel.command.observe(
            this
        ) {
            when (it) {
                is FireproofWebsitesViewModel.Command.ConfirmDeleteFireproofWebsite -> confirmDeleteWebsite(it.entity)
            }
        }
=======
        viewModel.command.observe(this) {
            when (it) {
                is FireproofWebsitesViewModel.Command.ConfirmRemoveFireproofWebsite -> confirmRemoveWebsite(it.entity)
                is FireproofWebsitesViewModel.Command.ConfirmRemoveAllFireproofWebsites -> confirmRemoveAllWebsites(it.removedWebsitesEntities)
                is FireproofWebsitesViewModel.Command.ShowAutomaticFireproofSettingSelectionDialog ->
                    showAutomaticFireproofSettingSelectionDialog(it.automaticFireproofSetting)
            }
        }
    }

    private fun showAutomaticFireproofSettingSelectionDialog(automaticFireproofSetting: AutomaticFireproofSetting) {
        val dialog = FireproofSettingsSelectorFragment.create(automaticFireproofSetting)
        dialog.show(supportFragmentManager, FIREPROOF_SETTING_SELECTOR_DIALOG_TAG)
>>>>>>> 03f93f04
    }

    @Suppress("deprecation")
    private fun confirmRemoveWebsite(entity: FireproofWebsiteEntity) {
        val message = HtmlCompat.fromHtml(getString(R.string.fireproofWebsiteRemovalConfirmation, entity.website()), HtmlCompat.FROM_HTML_MODE_LEGACY)
        viewModel.remove(entity)
        Snackbar.make(
            binding.root,
            message,
            Snackbar.LENGTH_LONG
        ).setAction(R.string.fireproofWebsiteSnackbarAction) {
            viewModel.onSnackBarUndoFireproof(entity)
        }.show()
    }

    private fun confirmRemoveAllWebsites(removedWebsitesEntities: List<FireproofWebsiteEntity>) {
        val message = HtmlCompat.fromHtml(getString(R.string.fireproofWebsiteRemoveAllConfirmation), HtmlCompat.FROM_HTML_MODE_LEGACY)
        viewModel.removeAllWebsites()
        Snackbar.make(
            binding.root,
            message,
            Snackbar.LENGTH_LONG
        ).setAction(R.string.fireproofWebsiteSnackbarAction) {
            viewModel.onSnackBarUndoRemoveAllWebsites(removedWebsitesEntities)
        }.show()
    }

    override fun onDestroy() {
        deleteDialog?.dismiss()
        super.onDestroy()
    }

    companion object {
        private const val FIREPROOF_SETTING_SELECTOR_DIALOG_TAG = "FIREPROOF_SETTING_SELECTOR_DIALOG_TAG"

        fun intent(context: Context): Intent {
            return Intent(context, FireproofWebsitesActivity::class.java)
        }
    }

    override fun onAutomaticFireproofSettingSelected(selectedSetting: AutomaticFireproofSetting) {
        viewModel.onAutomaticFireproofSettingChanged(selectedSetting)
    }
}<|MERGE_RESOLUTION|>--- conflicted
+++ resolved
@@ -82,30 +82,13 @@
     }
 
     private fun observeViewModel() {
-<<<<<<< HEAD
-        viewModel.viewState.observe(
-            this
-        ) { viewState ->
-            viewState?.let {
-                adapter.loginDetectionEnabled = it.loginDetectionEnabled
-=======
         viewModel.viewState.observe(this) { viewState ->
             viewState?.let {
                 adapter.automaticFireproofSetting = it.automaticFireproofSetting
->>>>>>> 03f93f04
                 adapter.fireproofWebsites = it.fireproofWebsitesEntities
             }
         }
 
-<<<<<<< HEAD
-        viewModel.command.observe(
-            this
-        ) {
-            when (it) {
-                is FireproofWebsitesViewModel.Command.ConfirmDeleteFireproofWebsite -> confirmDeleteWebsite(it.entity)
-            }
-        }
-=======
         viewModel.command.observe(this) {
             when (it) {
                 is FireproofWebsitesViewModel.Command.ConfirmRemoveFireproofWebsite -> confirmRemoveWebsite(it.entity)
@@ -119,7 +102,6 @@
     private fun showAutomaticFireproofSettingSelectionDialog(automaticFireproofSetting: AutomaticFireproofSetting) {
         val dialog = FireproofSettingsSelectorFragment.create(automaticFireproofSetting)
         dialog.show(supportFragmentManager, FIREPROOF_SETTING_SELECTOR_DIALOG_TAG)
->>>>>>> 03f93f04
     }
 
     @Suppress("deprecation")
