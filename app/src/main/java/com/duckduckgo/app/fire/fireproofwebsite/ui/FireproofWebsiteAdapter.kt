/*
 * Copyright (c) 2020 DuckDuckGo
 *
 * Licensed under the Apache License, Version 2.0 (the "License");
 * you may not use this file except in compliance with the License.
 * You may obtain a copy of the License at
 *
 *     http://www.apache.org/licenses/LICENSE-2.0
 *
 * Unless required by applicable law or agreed to in writing, software
 * distributed under the License is distributed on an "AS IS" BASIS,
 * WITHOUT WARRANTIES OR CONDITIONS OF ANY KIND, either express or implied.
 * See the License for the specific language governing permissions and
 * limitations under the License.
 */

package com.duckduckgo.app.fire.fireproofwebsite.ui

import android.content.Context
import android.view.LayoutInflater
import android.view.View
import android.view.ViewGroup
import android.widget.TextView
import androidx.lifecycle.LifecycleOwner
import androidx.lifecycle.lifecycleScope
import androidx.recyclerview.widget.RecyclerView
import androidx.viewbinding.ViewBinding
import com.duckduckgo.app.browser.R
import com.duckduckgo.app.browser.databinding.ViewFireproofTitleBinding
import com.duckduckgo.app.browser.databinding.ViewFireproofWebsiteDescriptionBinding
import com.duckduckgo.app.browser.databinding.ViewFireproofWebsiteEmptyHintBinding
import com.duckduckgo.app.browser.databinding.ViewFireproofWebsiteSettingsSelectionBinding
import com.duckduckgo.app.browser.databinding.ViewListSingleItemEntryBinding
import com.duckduckgo.app.browser.favicon.FaviconManager
import com.duckduckgo.app.fire.fireproofwebsite.data.FireproofWebsiteEntity
import com.duckduckgo.app.fire.fireproofwebsite.data.website
import com.duckduckgo.app.fire.fireproofwebsite.ui.FireproofWebsitesViewModel.Command.ShowAutomaticFireproofSettingSelectionDialog
import com.duckduckgo.app.settings.db.SettingsSharedPreferences.LoginDetectorPrefsMapper.AutomaticFireproofSetting
import com.duckduckgo.mobile.android.ui.menu.PopupMenu
import com.duckduckgo.mobile.android.ui.view.gone
import kotlinx.coroutines.launch
import timber.log.Timber

class FireproofWebsiteAdapter(
    private val viewModel: FireproofWebsitesViewModel,
    private val lifecycleOwner: LifecycleOwner,
    private val faviconManager: FaviconManager
) : RecyclerView.Adapter<FireproofWebSiteViewHolder>() {

    companion object {
        const val FIREPROOF_WEBSITE_TYPE = 0
        const val DESCRIPTION_TYPE = 1
        const val EMPTY_STATE_TYPE = 2
        const val SETTING_SELECTION_TYPE = 3
        const val SECTION_TITLE_TYPE = 4

        const val EMPTY_HINT_ITEM_SIZE = 1
    }

    private val sortedHeaderElements = listOf(DESCRIPTION_TYPE, SETTING_SELECTION_TYPE, SECTION_TITLE_TYPE)

    var fireproofWebsites: List<FireproofWebsiteEntity> = emptyList()
        set(value) {
            if (field != value) {
                field = value
                notifyDataSetChanged()
            }
        }

    var automaticFireproofSetting: AutomaticFireproofSetting = AutomaticFireproofSetting.NEVER
        set(value) {
            if (field != value) {
                field = value
                notifyDataSetChanged()
            }
        }

    override fun onCreateViewHolder(
        parent: ViewGroup,
        viewType: Int
    ): FireproofWebSiteViewHolder {
        val inflater = LayoutInflater.from(parent.context)
        return when (viewType) {
            DESCRIPTION_TYPE -> {
                val binding = ViewFireproofWebsiteDescriptionBinding.inflate(inflater, parent, false)
                FireproofWebSiteViewHolder.FireproofWebsiteSimpleViewViewHolder(binding)
            }
            SETTING_SELECTION_TYPE -> {
                val binding = ViewFireproofWebsiteSettingsSelectionBinding.inflate(inflater, parent, false)
                FireproofWebSiteViewHolder.FireproofWebsiteSettingSelectionViewHolder(
                    binding,
                    viewModel
                )
            }
            SECTION_TITLE_TYPE -> {
                val binding = ViewFireproofTitleBinding.inflate(inflater, parent, false)
                binding.fireproofWebsiteSectionTitle.setText(R.string.fireproofWebsiteItemsSectionTitle)
                FireproofWebSiteViewHolder.FireproofWebsiteSimpleViewViewHolder(binding)
            }
            FIREPROOF_WEBSITE_TYPE -> {
                val binding = ViewListSingleItemEntryBinding.inflate(inflater, parent, false)
                FireproofWebSiteViewHolder.FireproofWebsiteItemViewHolder(
                    inflater,
                    binding,
                    viewModel,
                    lifecycleOwner,
                    faviconManager
                )
            }
            EMPTY_STATE_TYPE -> {
                val binding = ViewFireproofWebsiteEmptyHintBinding.inflate(inflater, parent, false)
                FireproofWebSiteViewHolder.FireproofWebsiteSimpleViewViewHolder(binding)
            }
            else -> throw IllegalArgumentException("viewType not found")
        }
    }

    override fun getItemViewType(position: Int): Int {
        return if (position < sortedHeaderElements.size) {
            sortedHeaderElements[position]
        } else {
            getListItemType()
        }
    }

    override fun onBindViewHolder(
        holder: FireproofWebSiteViewHolder,
        position: Int
    ) {
        when (holder) {
            is FireproofWebSiteViewHolder.FireproofWebsiteSettingSelectionViewHolder -> {
                holder.bind(automaticFireproofSetting)
            }
            is FireproofWebSiteViewHolder.FireproofWebsiteItemViewHolder -> holder.bind(
                fireproofWebsites[
                    getWebsiteItemPosition(
                        position
                    )
                ]
            )
        }
    }

    override fun getItemCount(): Int {
        return getItemsSize() + itemsOnTopOfList()
    }

    private fun getItemsSize() = if (fireproofWebsites.isEmpty()) {
        EMPTY_HINT_ITEM_SIZE
    } else {
        fireproofWebsites.size
    }

    private fun itemsOnTopOfList() = sortedHeaderElements.size

    private fun getWebsiteItemPosition(position: Int) = position - itemsOnTopOfList()

    private fun getListItemType(): Int {
        return if (fireproofWebsites.isEmpty()) {
            EMPTY_STATE_TYPE
        } else {
            FIREPROOF_WEBSITE_TYPE
        }
    }
}

sealed class FireproofWebSiteViewHolder(itemView: View) : RecyclerView.ViewHolder(itemView) {

    class FireproofWebsiteSettingSelectionViewHolder(
        private val binding: ViewFireproofWebsiteSettingsSelectionBinding,
        private val viewModel: FireproofWebsitesViewModel
    ) :
        FireproofWebSiteViewHolder(binding.root) {
        fun bind(automaticFireproofSetting: AutomaticFireproofSetting) {
            binding.fireproofWebsiteUserSetting.text = itemView.context.getString(automaticFireproofSetting.stringRes)
            binding.fireproofWebsiteSettingsSelection.setOnClickListener {
                viewModel.command.value = ShowAutomaticFireproofSettingSelectionDialog(automaticFireproofSetting)
            }
        }
    }

    class FireproofWebsiteSimpleViewViewHolder(binding: ViewBinding) : FireproofWebSiteViewHolder(binding.root)

    class FireproofWebsiteItemViewHolder(
        private val layoutInflater: LayoutInflater,
        private val binding: ViewListSingleItemEntryBinding,
        private val viewModel: FireproofWebsitesViewModel,
        private val lifecycleOwner: LifecycleOwner,
        private val faviconManager: FaviconManager
    ) : FireproofWebSiteViewHolder(binding.root) {

        private val context: Context = binding.root.context
        private lateinit var entity: FireproofWebsiteEntity

        fun bind(entity: FireproofWebsiteEntity) {
            val listItem = binding.root
            this.entity = entity

            listItem.contentDescription = context.getString(
                R.string.fireproofWebsiteOverflowContentDescription,
                entity.website()
            )

            listItem.setTitle(entity.website())
            loadFavicon(entity.domain)
            listItem.setOverflowClickListener { anchor ->
                showOverFlowMenu(anchor, entity)
            }
        }

        private fun loadFavicon(url: String) {
            lifecycleOwner.lifecycleScope.launch {
                faviconManager.loadToViewFromLocalOrFallback(url = url, view = itemView.findViewById(R.id.image))
            }
        }

        private fun showOverFlowMenu(
            anchor: View,
            entity: FireproofWebsiteEntity
        ) {
            val popupMenu = PopupMenu(layoutInflater, R.layout.popup_window_remove_menu)
            val view = popupMenu.contentView
<<<<<<< HEAD
            popupMenu.apply {
                onMenuItemClicked(view.findViewById(R.id.remove)) { deleteEntity(entity) }
            }
=======
            view.findViewById<TextView>(R.id.edit).gone()
            popupMenu.onMenuItemClicked(view.findViewById(R.id.delete)) { deleteEntity(entity) }
>>>>>>> a7d0af72
            popupMenu.show(binding.root, anchor)
        }

        private fun deleteEntity(entity: FireproofWebsiteEntity) {
            Timber.i("Deleting website with domain: ${entity.domain}")
            viewModel.onDeleteRequested(entity)
        }
    }
}<|MERGE_RESOLUTION|>--- conflicted
+++ resolved
@@ -220,14 +220,7 @@
         ) {
             val popupMenu = PopupMenu(layoutInflater, R.layout.popup_window_remove_menu)
             val view = popupMenu.contentView
-<<<<<<< HEAD
-            popupMenu.apply {
-                onMenuItemClicked(view.findViewById(R.id.remove)) { deleteEntity(entity) }
-            }
-=======
-            view.findViewById<TextView>(R.id.edit).gone()
-            popupMenu.onMenuItemClicked(view.findViewById(R.id.delete)) { deleteEntity(entity) }
->>>>>>> a7d0af72
+            popupMenu.onMenuItemClicked(view.findViewById(R.id.remove)) { deleteEntity(entity) }
             popupMenu.show(binding.root, anchor)
         }
 
