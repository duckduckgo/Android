/*
 * Copyright (c) 2021 DuckDuckGo
 *
 * Licensed under the Apache License, Version 2.0 (the "License");
 * you may not use this file except in compliance with the License.
 * You may obtain a copy of the License at
 *
 *     http://www.apache.org/licenses/LICENSE-2.0
 *
 * Unless required by applicable law or agreed to in writing, software
 * distributed under the License is distributed on an "AS IS" BASIS,
 * WITHOUT WARRANTIES OR CONDITIONS OF ANY KIND, either express or implied.
 * See the License for the specific language governing permissions and
 * limitations under the License.
 */

package com.duckduckgo.app.privacy.cleanup

import android.content.Context
import androidx.annotation.WorkerThread
import androidx.lifecycle.*
import androidx.work.BackoffPolicy
import androidx.work.CoroutineWorker
import androidx.work.ExistingPeriodicWorkPolicy
import androidx.work.PeriodicWorkRequestBuilder
import androidx.work.WorkManager
import androidx.work.WorkerParameters
import com.duckduckgo.anvil.annotations.ContributesWorker
import com.duckduckgo.app.global.formatters.time.DatabaseDateFormatter
import com.duckduckgo.app.trackerdetection.db.WebTrackersBlockedDao
import com.duckduckgo.di.scopes.AppScope
import com.duckduckgo.mobile.android.vpn.dao.VpnTrackerDao
<<<<<<< HEAD
=======
import com.duckduckgo.app.global.formatters.time.DatabaseDateFormatter
import com.duckduckgo.mobile.android.vpn.dao.VpnServiceStateStatsDao
>>>>>>> 52a48d3b
import com.duckduckgo.mobile.android.vpn.store.VpnDatabase
import com.squareup.anvil.annotations.ContributesTo
import dagger.Module
import dagger.Provides
import dagger.multibindings.IntoSet
import java.util.concurrent.TimeUnit
import javax.inject.Inject
import kotlinx.coroutines.CoroutineScope
import org.threeten.bp.LocalDateTime
import timber.log.Timber

@Module
@ContributesTo(AppScope::class)
class TrackersDbCleanerSchedulerModule {

    @Provides
    @IntoSet
    fun provideDeviceShieldNotificationScheduler(
        workManager: WorkManager,
    ): LifecycleObserver {
        return TrackersDbCleanerScheduler(workManager)
    }

    @Provides
    fun providesVpnTrackerDao(vpnDatabase: VpnDatabase): VpnTrackerDao = vpnDatabase.vpnTrackerDao()
}

class TrackersDbCleanerScheduler(private val workManager: WorkManager) : DefaultLifecycleObserver {

    override fun onCreate(owner: LifecycleOwner) {
        Timber.v("Scheduling Trackers Blocked DB cleaner")
        val dbCleanerWorkRequest = PeriodicWorkRequestBuilder<TrackersDbCleanerWorker>(7, TimeUnit.DAYS)
            .addTag(WORKER_TRACKERS_BLOCKED_DB_CLEANER_TAG)
            .setBackoffCriteria(BackoffPolicy.LINEAR, 10, TimeUnit.MINUTES)
            .build()
        workManager.enqueueUniquePeriodicWork(WORKER_TRACKERS_BLOCKED_DB_CLEANER_TAG, ExistingPeriodicWorkPolicy.KEEP, dbCleanerWorkRequest)
    }

    companion object {
        const val WORKER_TRACKERS_BLOCKED_DB_CLEANER_TAG = "TrackersBlockedDbCleanerTag"
    }
}

@ContributesWorker(AppScope::class)
class TrackersDbCleanerWorker(
    context: Context,
    workerParams: WorkerParameters,
) : CoroutineWorker(context, workerParams), CoroutineScope {

    @Inject
    lateinit var webTrackersBlockedDao: WebTrackersBlockedDao

    @Inject
    lateinit var appTrackersDao: VpnTrackerDao
    @Inject
    lateinit var vpnServiceStateStatsDao: VpnServiceStateStatsDao

    @WorkerThread
    override suspend fun doWork(): Result {
        webTrackersBlockedDao.deleteOldDataUntil(dateOfLastWeek())
        appTrackersDao.deleteOldDataUntil(dateOfLastWeek())
        vpnServiceStateStatsDao.deleteOldEntries()

        Timber.i("Clear trackers dao job finished; returning SUCCESS")
        return Result.success()
    }

    private fun dateOfLastWeek(): String {
        val midnight = LocalDateTime.now().minusDays(7)
        return DatabaseDateFormatter.timestamp(midnight)
    }
}<|MERGE_RESOLUTION|>--- conflicted
+++ resolved
@@ -26,25 +26,21 @@
 import androidx.work.WorkManager
 import androidx.work.WorkerParameters
 import com.duckduckgo.anvil.annotations.ContributesWorker
-import com.duckduckgo.app.global.formatters.time.DatabaseDateFormatter
 import com.duckduckgo.app.trackerdetection.db.WebTrackersBlockedDao
 import com.duckduckgo.di.scopes.AppScope
 import com.duckduckgo.mobile.android.vpn.dao.VpnTrackerDao
-<<<<<<< HEAD
-=======
 import com.duckduckgo.app.global.formatters.time.DatabaseDateFormatter
 import com.duckduckgo.mobile.android.vpn.dao.VpnServiceStateStatsDao
->>>>>>> 52a48d3b
 import com.duckduckgo.mobile.android.vpn.store.VpnDatabase
 import com.squareup.anvil.annotations.ContributesTo
 import dagger.Module
 import dagger.Provides
 import dagger.multibindings.IntoSet
-import java.util.concurrent.TimeUnit
-import javax.inject.Inject
 import kotlinx.coroutines.CoroutineScope
 import org.threeten.bp.LocalDateTime
 import timber.log.Timber
+import java.util.concurrent.TimeUnit
+import javax.inject.Inject
 
 @Module
 @ContributesTo(AppScope::class)
@@ -53,7 +49,7 @@
     @Provides
     @IntoSet
     fun provideDeviceShieldNotificationScheduler(
-        workManager: WorkManager,
+        workManager: WorkManager
     ): LifecycleObserver {
         return TrackersDbCleanerScheduler(workManager)
     }
@@ -81,12 +77,11 @@
 @ContributesWorker(AppScope::class)
 class TrackersDbCleanerWorker(
     context: Context,
-    workerParams: WorkerParameters,
+    workerParams: WorkerParameters
 ) : CoroutineWorker(context, workerParams), CoroutineScope {
 
     @Inject
     lateinit var webTrackersBlockedDao: WebTrackersBlockedDao
-
     @Inject
     lateinit var appTrackersDao: VpnTrackerDao
     @Inject
@@ -94,6 +89,7 @@
 
     @WorkerThread
     override suspend fun doWork(): Result {
+
         webTrackersBlockedDao.deleteOldDataUntil(dateOfLastWeek())
         appTrackersDao.deleteOldDataUntil(dateOfLastWeek())
         vpnServiceStateStatsDao.deleteOldEntries()
