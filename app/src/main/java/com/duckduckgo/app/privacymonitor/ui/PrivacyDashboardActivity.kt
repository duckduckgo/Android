/*
 * Copyright (c) 2017 DuckDuckGo
 *
 * Licensed under the Apache License, Version 2.0 (the "License");
 * you may not use this file except in compliance with the License.
 * You may obtain a copy of the License at
 *
 *     http://www.apache.org/licenses/LICENSE-2.0
 *
 * Unless required by applicable law or agreed to in writing, software
 * distributed under the License is distributed on an "AS IS" BASIS,
 * WITHOUT WARRANTIES OR CONDITIONS OF ANY KIND, either express or implied.
 * See the License for the specific language governing permissions and
 * limitations under the License.
 */

package com.duckduckgo.app.privacymonitor.ui

import android.arch.lifecycle.Observer
import android.arch.lifecycle.ViewModelProviders
import android.content.Context
import android.content.Intent
import android.os.Bundle
import android.support.v4.content.ContextCompat
import android.view.MenuItem
import android.view.View
import com.duckduckgo.app.browser.R
import com.duckduckgo.app.global.DuckDuckGoActivity
import com.duckduckgo.app.global.ViewModelFactory
import com.duckduckgo.app.global.view.html
import com.duckduckgo.app.privacymonitor.PrivacyMonitor
import com.duckduckgo.app.privacymonitor.renderer.*
import com.duckduckgo.app.privacymonitor.store.PrivacyMonitorRepository
import com.duckduckgo.app.privacymonitor.ui.PrivacyDashboardViewModel.ViewState
import kotlinx.android.synthetic.main.activity_privacy_dashboard.*
import kotlinx.android.synthetic.main.content_privacy_dashboard.*
import kotlinx.android.synthetic.main.include_privacy_dashboard_header.*
import javax.inject.Inject


class PrivacyDashboardActivity : DuckDuckGoActivity() {

    companion object {

        val REQUEST_DASHBOARD = 1000
        val RESULT_RELOAD = 1000
        val RESULT_TOSDR = 1001

        fun intent(context: Context): Intent {
            return Intent(context, PrivacyDashboardActivity::class.java)
        }
    }

    @Inject lateinit var viewModelFactory: ViewModelFactory
    @Inject lateinit var repository: PrivacyMonitorRepository
    private val trackersRenderer = TrackersRenderer()
    private val upgradeRenderer = PrivacyUpgradeRenderer()

    override fun onCreate(savedInstanceState: Bundle?) {
        super.onCreate(savedInstanceState)
        setContentView(R.layout.activity_privacy_dashboard)
        configureToolbar()

        viewModel.viewState.observe(this, Observer<ViewState> {
            it?.let { render(it) }
        })

        repository.privacyMonitor.observe(this, Observer<PrivacyMonitor> {
            viewModel.onPrivacyMonitorChanged(it)
        })

        privacyGrade.setOnClickListener {
            onScorecardClicked()
        }

        privacyToggle.setOnCheckedChangeListener { _, enabled ->
            viewModel.onPrivacyToggled(enabled)
        }
    }

    private val viewModel: PrivacyDashboardViewModel by lazy {
        ViewModelProviders.of(this, viewModelFactory).get(PrivacyDashboardViewModel::class.java)
    }

    private fun configureToolbar() {
        setSupportActionBar(toolbar)
        supportActionBar?.setDisplayHomeAsUpEnabled(true)
    }

    override fun onOptionsItemSelected(item: MenuItem): Boolean {
        when (item.itemId) {
            android.R.id.home -> {
                onBackPressed()
                return true
            }
        }
        return super.onOptionsItemSelected(item)
    }

    override fun onBackPressed() {
        if (viewModel.shouldReloadPage) {
            setResult(RESULT_RELOAD)
        }
        super.onBackPressed()
    }

    private fun render(viewState: ViewState) {
        if (isFinishing) {
            return
        }
        privacyBanner.setImageResource(viewState.afterGrade.banner(viewState.toggleEnabled))
        domain.text = viewState.domain
        heading.text = upgradeRenderer.heading(this, viewState.beforeGrade, viewState.afterGrade, viewState.toggleEnabled).html(this)
        httpsIcon.setImageResource(viewState.httpsStatus.icon())
        httpsText.text = viewState.httpsStatus.text(this)
        networksIcon.setImageResource(trackersRenderer.networksIcon(viewState.allTrackersBlocked))
        networksText.text = trackersRenderer.networksText(this, viewState.networkCount, viewState.allTrackersBlocked)
        practicesIcon.setImageResource(viewState.practices.icon())
        practicesText.text = viewState.practices.text(this)
<<<<<<< HEAD
        configureToggle(viewState.toggleEnabled)

        networkTrackerSummaryNotReady.visibility = if (viewState.showNetworkTrackerSummary) View.GONE else View.VISIBLE
        networkTrackerSummaryHeader.visibility = if (viewState.showNetworkTrackerSummary) View.VISIBLE else View.GONE
        networkTrackerSummaryPill1.visibility = if (viewState.showNetworkTrackerSummary) View.VISIBLE else View.GONE
        networkTrackerSummaryPill2.visibility = if (viewState.showNetworkTrackerSummary) View.VISIBLE else View.GONE
        networkTrackerSummaryPill3.visibility = if (viewState.showNetworkTrackerSummary) View.VISIBLE else View.GONE
        networkTrackerSummaryPill1.render(viewState.networkTrackerSummaryName1, viewState.networkTrackerSummaryPercent1)
        networkTrackerSummaryPill2.render(viewState.networkTrackerSummaryName2, viewState.networkTrackerSummaryPercent2)
        networkTrackerSummaryPill3.render(viewState.networkTrackerSummaryName3, viewState.networkTrackerSummaryPercent3)
=======
        renderToggle(viewState.toggleEnabled)
>>>>>>> 816d53ac
    }

    private fun renderToggle(enabled: Boolean) {
        val backgroundColor = if (enabled) R.color.midGreen else R.color.warmerGrey
        privacyToggleContainer.setBackgroundColor(ContextCompat.getColor(this, backgroundColor))
        privacyToggle.isChecked = enabled
    }

    fun onScorecardClicked() {
        startActivity(ScorecardActivity.intent(this))
    }

    fun onNetworksClicked(view: View) {
        startActivity(TrackerNetworksActivity.intent(this))
    }

    fun onPracticesClicked(view: View) {
        startActivityForResult(PrivacyPracticesActivity.intent(this), REQUEST_DASHBOARD)
    }

    override fun onActivityResult(requestCode: Int, resultCode: Int, data: Intent?) {
        if (requestCode == REQUEST_DASHBOARD && resultCode == RESULT_TOSDR) {
            setResult(RESULT_TOSDR)
            finish()
        }
    }
}<|MERGE_RESOLUTION|>--- conflicted
+++ resolved
@@ -117,9 +117,7 @@
         networksText.text = trackersRenderer.networksText(this, viewState.networkCount, viewState.allTrackersBlocked)
         practicesIcon.setImageResource(viewState.practices.icon())
         practicesText.text = viewState.practices.text(this)
-<<<<<<< HEAD
-        configureToggle(viewState.toggleEnabled)
-
+        renderToggle(viewState.toggleEnabled)
         networkTrackerSummaryNotReady.visibility = if (viewState.showNetworkTrackerSummary) View.GONE else View.VISIBLE
         networkTrackerSummaryHeader.visibility = if (viewState.showNetworkTrackerSummary) View.VISIBLE else View.GONE
         networkTrackerSummaryPill1.visibility = if (viewState.showNetworkTrackerSummary) View.VISIBLE else View.GONE
@@ -128,9 +126,6 @@
         networkTrackerSummaryPill1.render(viewState.networkTrackerSummaryName1, viewState.networkTrackerSummaryPercent1)
         networkTrackerSummaryPill2.render(viewState.networkTrackerSummaryName2, viewState.networkTrackerSummaryPercent2)
         networkTrackerSummaryPill3.render(viewState.networkTrackerSummaryName3, viewState.networkTrackerSummaryPercent3)
-=======
-        renderToggle(viewState.toggleEnabled)
->>>>>>> 816d53ac
     }
 
     private fun renderToggle(enabled: Boolean) {
