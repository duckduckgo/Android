--- conflicted
+++ resolved
@@ -49,11 +49,7 @@
                     .build()
 
                 val okHttpClient = OkHttpClient.Builder()
-<<<<<<< HEAD
-                    .sslSocketFactory(handshakeCertificates.sslSocketFactory(), handshakeCertificates.trustManager())
-=======
                     .sslSocketFactory(handshakeCertificates.sslSocketFactory(), handshakeCertificates.trustManager)
->>>>>>> a3558c0c
                     .build()
 
                 // use our custom okHttp instead of default HTTPUrlConnection
