/*
 * Copyright (c) 2019 DuckDuckGo
 *
 * Licensed under the Apache License, Version 2.0 (the "License");
 * you may not use this file except in compliance with the License.
 * You may obtain a copy of the License at
 *
 *     http://www.apache.org/licenses/LICENSE-2.0
 *
 * Unless required by applicable law or agreed to in writing, software
 * distributed under the License is distributed on an "AS IS" BASIS,
 * WITHOUT WARRANTIES OR CONDITIONS OF ANY KIND, either express or implied.
 * See the License for the specific language governing permissions and
 * limitations under the License.
 */

package com.duckduckgo.app.global.view

import android.app.Dialog
import android.content.Context
import android.content.DialogInterface
import android.graphics.Color
import android.graphics.drawable.ColorDrawable
import android.os.Bundle
import android.view.Gravity
import android.view.LayoutInflater
import android.view.View
import android.view.ViewGroup
import androidx.core.content.ContextCompat.getColor
import androidx.fragment.app.DialogFragment
import com.duckduckgo.app.browser.R
import kotlinx.android.synthetic.main.content_dax_dialog.*

interface DaxDialog {
    fun setDaxText(daxText: String)
    fun setButtonText(buttonText: String)
    fun setDialogAndStartAnimation()
    fun getDaxDialog(): DialogFragment
    fun setDaxDialogListener(listener: DaxDialogListener)
}

<<<<<<< HEAD
interface DaxDialogListeners {
    fun onDismissDialog()
    fun onPrimaryCtaClick()
    fun onHideClick()
=======
interface DaxDialogListener {
    fun onDaxDialogDismiss()
    fun onDaxDialogPrimaryCtaClick()
    fun onDaxDialogHideClick()
>>>>>>> 2bffc7dd
}

class TypewriterDaxDialog : DialogFragment(), DaxDialog {

<<<<<<< HEAD
    private lateinit var daxText: String
    private lateinit var primaryButtonText: String
    private var secondaryButtonText: String = ""
    private var toolbarDimmed: Boolean = true
    private var dismissible: Boolean = true
    private var typingDelayInMs: Long = 20

    private var dialogListeners: DaxDialogListeners? = null

    override fun onAttach(context: Context) {
        super.onAttach(context)
        dialogListeners = parentFragment as? DaxDialogListeners
        if (dialogListeners == null) {
            throw ClassCastException("$parentFragment must implement DaxDialogListeners")
        }
=======
    private var daxText: String = ""
    private var primaryButtonText: String = ""
    private var secondaryButtonText: String = ""
    private var toolbarDimmed: Boolean = true
    private var dismissible: Boolean = true
    private var typingDelayInMs: Long = DEFAULT_TYPING_DELAY

    private var daxDialogListener: DaxDialogListener? = null

    override fun setDaxDialogListener(listener: DaxDialogListener) {
        daxDialogListener = listener
>>>>>>> 2bffc7dd
    }

    override fun onCreateView(inflater: LayoutInflater, container: ViewGroup?, savedInstanceState: Bundle?): View? =
        inflater.inflate(R.layout.content_dax_dialog, container, false)

    override fun onCreateDialog(savedInstanceState: Bundle?): Dialog {
        val dialog = super.onCreateDialog(savedInstanceState)
        val window = dialog.window
        val attributes = window?.attributes

        attributes?.gravity = Gravity.BOTTOM
        window?.attributes = attributes
        window?.setBackgroundDrawable(ColorDrawable(Color.TRANSPARENT))
        return dialog
    }

    override fun onCreate(savedInstanceState: Bundle?) {
        super.onCreate(savedInstanceState)
<<<<<<< HEAD
        arguments?.let {
            daxText = it.getString(ARG_DAX_TEXT, "")
            primaryButtonText = it.getString(ARG_PRIMARY_CTA_TEXT, "")
            secondaryButtonText = it.getString(ARG_SECONDARY_CTA_TEXT, "")
            toolbarDimmed = it.getBoolean(ARG_TOOLBAR_DIMMED, true)
            dismissible = it.getBoolean(ARG_DISMISSIBLE, true)
            typingDelayInMs = it.getLong(ARG_TYPING_DELAY, 20)
=======
        arguments?.run {
            if (containsKey(ARG_DAX_TEXT)) {
                getString(ARG_DAX_TEXT)?.let { daxText = it }
            }
            if (containsKey(ARG_PRIMARY_CTA_TEXT)) {
                getString(ARG_PRIMARY_CTA_TEXT)?.let { primaryButtonText = it }
            }
            if (containsKey(ARG_SECONDARY_CTA_TEXT)) {
                getString(ARG_SECONDARY_CTA_TEXT)?.let { secondaryButtonText = it }
            }
            if (containsKey(ARG_DISMISSIBLE)) {
                dismissible = getBoolean(ARG_DISMISSIBLE)
            }
            if (containsKey(ARG_TOOLBAR_DIMMED)) {
                toolbarDimmed = getBoolean(ARG_TOOLBAR_DIMMED)
            }
            if (containsKey(ARG_TYPING_DELAY)) {
                typingDelayInMs = getLong(ARG_TYPING_DELAY)
            }
>>>>>>> 2bffc7dd
        }
    }

    override fun getTheme(): Int {
        return R.style.DaxDialogFragment
    }

    override fun onStart() {
        super.onStart()
        dialog?.window?.attributes?.dimAmount = 0f
        dialog?.window?.setLayout(ViewGroup.LayoutParams.MATCH_PARENT, ViewGroup.LayoutParams.MATCH_PARENT)
    }

    override fun onViewCreated(view: View, savedInstanceState: Bundle?) {
        super.onViewCreated(view, savedInstanceState)
        setDialogAndStartAnimation()
    }

    override fun onDismiss(dialog: DialogInterface) {
        if (activity != null) {
            dialogText?.cancelAnimation()
<<<<<<< HEAD
            dialogListeners?.onDismissDialog()
=======
            daxDialogListener?.onDaxDialogDismiss()
>>>>>>> 2bffc7dd
        }
        daxDialogListener = null
        super.onDismiss(dialog)
    }

    override fun getDaxDialog(): DialogFragment = this

    override fun setDaxText(daxText: String) {
        this.daxText = daxText
    }

    override fun setButtonText(buttonText: String) {
        this.primaryButtonText = buttonText
    }

    override fun setDialogAndStartAnimation() {
        setDialog()
        setListeners()
        dialogText.startTypingAnimation(daxText, true)
    }

    private fun setListeners() {
        hideText.setOnClickListener {
            dialogText.cancelAnimation()
<<<<<<< HEAD
            dialogListeners?.onHideClick()
=======
            daxDialogListener?.onDaxDialogHideClick()
>>>>>>> 2bffc7dd
            dismiss()
        }

        primaryCta.setOnClickListener {
            dialogText.cancelAnimation()
<<<<<<< HEAD
            dialogListeners?.onPrimaryCtaClick()
=======
            daxDialogListener?.onDaxDialogPrimaryCtaClick()
>>>>>>> 2bffc7dd
            dismiss()
        }

        if (dismissible) {
            dialogContainer.setOnClickListener {
                dialogText.cancelAnimation()
                dismiss()
            }
        }
    }

    private fun setDialog() {
        if (context == null) {
            dismiss()
            return
        }

        context?.let {
            val toolbarColor = if (toolbarDimmed) getColor(it, R.color.dimmed) else getColor(it, android.R.color.transparent)
            toolbarDialogLayout.setBackgroundColor(toolbarColor)
            hiddenText.text = daxText.html(it)
            primaryCta.text = primaryButtonText
            secondaryCta.text = secondaryButtonText
            secondaryCta.visibility = if (secondaryButtonText.isEmpty()) View.GONE else View.VISIBLE
            dialogText.typingDelayInMs = typingDelayInMs
        }
    }

    companion object {

        fun newInstance(
            daxText: String,
            primaryButtonText: String,
            secondaryButtonText: String? = "",
            toolbarDimmed: Boolean = true,
            dismissible: Boolean = true,
<<<<<<< HEAD
            typingDelayInMs: Long = 20
=======
            typingDelayInMs: Long = DEFAULT_TYPING_DELAY
>>>>>>> 2bffc7dd
        ): TypewriterDaxDialog {
            return TypewriterDaxDialog().apply {
                arguments = Bundle().apply {
                    putString(ARG_DAX_TEXT, daxText)
                    putString(ARG_PRIMARY_CTA_TEXT, primaryButtonText)
                    putString(ARG_SECONDARY_CTA_TEXT, secondaryButtonText)
                    putBoolean(ARG_TOOLBAR_DIMMED, toolbarDimmed)
                    putBoolean(ARG_DISMISSIBLE, dismissible)
                    putLong(ARG_TYPING_DELAY, typingDelayInMs)
                }
            }
        }

<<<<<<< HEAD
=======
        private const val DEFAULT_TYPING_DELAY: Long = 20
>>>>>>> 2bffc7dd
        private const val ARG_DAX_TEXT = "daxText"
        private const val ARG_PRIMARY_CTA_TEXT = "primaryCtaText"
        private const val ARG_SECONDARY_CTA_TEXT = "secondaryCtaText"
        private const val ARG_TOOLBAR_DIMMED = "toolbarDimmed"
        private const val ARG_DISMISSIBLE = "isDismissible"
        private const val ARG_TYPING_DELAY = "typingDelay"
    }
}<|MERGE_RESOLUTION|>--- conflicted
+++ resolved
@@ -17,7 +17,6 @@
 package com.duckduckgo.app.global.view
 
 import android.app.Dialog
-import android.content.Context
 import android.content.DialogInterface
 import android.graphics.Color
 import android.graphics.drawable.ColorDrawable
@@ -39,38 +38,14 @@
     fun setDaxDialogListener(listener: DaxDialogListener)
 }
 
-<<<<<<< HEAD
-interface DaxDialogListeners {
-    fun onDismissDialog()
-    fun onPrimaryCtaClick()
-    fun onHideClick()
-=======
 interface DaxDialogListener {
     fun onDaxDialogDismiss()
     fun onDaxDialogPrimaryCtaClick()
     fun onDaxDialogHideClick()
->>>>>>> 2bffc7dd
 }
 
 class TypewriterDaxDialog : DialogFragment(), DaxDialog {
 
-<<<<<<< HEAD
-    private lateinit var daxText: String
-    private lateinit var primaryButtonText: String
-    private var secondaryButtonText: String = ""
-    private var toolbarDimmed: Boolean = true
-    private var dismissible: Boolean = true
-    private var typingDelayInMs: Long = 20
-
-    private var dialogListeners: DaxDialogListeners? = null
-
-    override fun onAttach(context: Context) {
-        super.onAttach(context)
-        dialogListeners = parentFragment as? DaxDialogListeners
-        if (dialogListeners == null) {
-            throw ClassCastException("$parentFragment must implement DaxDialogListeners")
-        }
-=======
     private var daxText: String = ""
     private var primaryButtonText: String = ""
     private var secondaryButtonText: String = ""
@@ -82,7 +57,6 @@
 
     override fun setDaxDialogListener(listener: DaxDialogListener) {
         daxDialogListener = listener
->>>>>>> 2bffc7dd
     }
 
     override fun onCreateView(inflater: LayoutInflater, container: ViewGroup?, savedInstanceState: Bundle?): View? =
@@ -101,15 +75,6 @@
 
     override fun onCreate(savedInstanceState: Bundle?) {
         super.onCreate(savedInstanceState)
-<<<<<<< HEAD
-        arguments?.let {
-            daxText = it.getString(ARG_DAX_TEXT, "")
-            primaryButtonText = it.getString(ARG_PRIMARY_CTA_TEXT, "")
-            secondaryButtonText = it.getString(ARG_SECONDARY_CTA_TEXT, "")
-            toolbarDimmed = it.getBoolean(ARG_TOOLBAR_DIMMED, true)
-            dismissible = it.getBoolean(ARG_DISMISSIBLE, true)
-            typingDelayInMs = it.getLong(ARG_TYPING_DELAY, 20)
-=======
         arguments?.run {
             if (containsKey(ARG_DAX_TEXT)) {
                 getString(ARG_DAX_TEXT)?.let { daxText = it }
@@ -129,7 +94,6 @@
             if (containsKey(ARG_TYPING_DELAY)) {
                 typingDelayInMs = getLong(ARG_TYPING_DELAY)
             }
->>>>>>> 2bffc7dd
         }
     }
 
@@ -151,11 +115,7 @@
     override fun onDismiss(dialog: DialogInterface) {
         if (activity != null) {
             dialogText?.cancelAnimation()
-<<<<<<< HEAD
-            dialogListeners?.onDismissDialog()
-=======
             daxDialogListener?.onDaxDialogDismiss()
->>>>>>> 2bffc7dd
         }
         daxDialogListener = null
         super.onDismiss(dialog)
@@ -180,21 +140,13 @@
     private fun setListeners() {
         hideText.setOnClickListener {
             dialogText.cancelAnimation()
-<<<<<<< HEAD
-            dialogListeners?.onHideClick()
-=======
             daxDialogListener?.onDaxDialogHideClick()
->>>>>>> 2bffc7dd
             dismiss()
         }
 
         primaryCta.setOnClickListener {
             dialogText.cancelAnimation()
-<<<<<<< HEAD
-            dialogListeners?.onPrimaryCtaClick()
-=======
             daxDialogListener?.onDaxDialogPrimaryCtaClick()
->>>>>>> 2bffc7dd
             dismiss()
         }
 
@@ -231,11 +183,7 @@
             secondaryButtonText: String? = "",
             toolbarDimmed: Boolean = true,
             dismissible: Boolean = true,
-<<<<<<< HEAD
-            typingDelayInMs: Long = 20
-=======
             typingDelayInMs: Long = DEFAULT_TYPING_DELAY
->>>>>>> 2bffc7dd
         ): TypewriterDaxDialog {
             return TypewriterDaxDialog().apply {
                 arguments = Bundle().apply {
@@ -249,10 +197,7 @@
             }
         }
 
-<<<<<<< HEAD
-=======
         private const val DEFAULT_TYPING_DELAY: Long = 20
->>>>>>> 2bffc7dd
         private const val ARG_DAX_TEXT = "daxText"
         private const val ARG_PRIMARY_CTA_TEXT = "primaryCtaText"
         private const val ARG_SECONDARY_CTA_TEXT = "secondaryCtaText"
