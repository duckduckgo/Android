--- conflicted
+++ resolved
@@ -22,7 +22,6 @@
 import android.webkit.WebStorage
 import android.webkit.WebView
 import com.duckduckgo.app.browser.WebDataManager
-import com.duckduckgo.app.fire.DataClearingStore
 import com.duckduckgo.app.fire.FireActivity
 import com.duckduckgo.app.fire.UnsentForgetAllPixelStore
 import timber.log.Timber
@@ -31,11 +30,7 @@
 class ClearPersonalDataAction @Inject constructor(
     private val context: Context,
     private val dataManager: WebDataManager,
-<<<<<<< HEAD
-    private val clearingStore: DataClearingStore
-=======
     private val clearingStore: UnsentForgetAllPixelStore
->>>>>>> fa41918e
 ) {
 
     @UiThread
