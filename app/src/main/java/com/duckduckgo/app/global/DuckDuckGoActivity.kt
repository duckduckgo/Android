/*
 * Copyright (c) 2017 DuckDuckGo
 *
 * Licensed under the Apache License, Version 2.0 (the "License");
 * you may not use this file except in compliance with the License.
 * You may obtain a copy of the License at
 *
 *     http://www.apache.org/licenses/LICENSE-2.0
 *
 * Unless required by applicable law or agreed to in writing, software
 * distributed under the License is distributed on an "AS IS" BASIS,
 * WITHOUT WARRANTIES OR CONDITIONS OF ANY KIND, either express or implied.
 * See the License for the specific language governing permissions and
 * limitations under the License.
 */

package com.duckduckgo.app.global

import android.annotation.SuppressLint
import android.content.BroadcastReceiver
import android.os.Bundle
import android.view.MenuItem
import androidx.appcompat.app.AppCompatActivity
import androidx.lifecycle.ViewModel
import androidx.lifecycle.ViewModelProviders
import androidx.localbroadcastmanager.content.LocalBroadcastManager
import com.duckduckgo.app.settings.db.SettingsDataStore
import dagger.android.AndroidInjection
import javax.inject.Inject


abstract class DuckDuckGoActivity : AppCompatActivity() {

    @Inject
    lateinit var viewModelFactory: ViewModelFactory

    @Inject
    lateinit var settingsDataStore: SettingsDataStore

    private var themeChangeReceiver: BroadcastReceiver? = null

    @SuppressLint("MissingSuperCall")
    override fun onCreate(savedInstanceState: Bundle?) {
<<<<<<< HEAD
        AndroidInjection.inject(this)
        themeChangeReceiver = applyTheme()
=======
        onCreate(savedInstanceState, true)
    }

    /**
     * We need to conditionally defer the Dagger initialization in certain places.
     * So if this method is called from an Activity with daggerInject=false, you'll probably need to call daggerInject() directly.
     */
    fun onCreate(savedInstanceState: Bundle?, daggerInject: Boolean = true) {
        if (daggerInject) daggerInject()
        themeChangeReceiver = applyTheme(settingsDataStore)
>>>>>>> d3a69620
        super.onCreate(savedInstanceState)
    }

    protected fun daggerInject() {
        AndroidInjection.inject(this)
    }

    override fun onOptionsItemSelected(item: MenuItem): Boolean {
        when (item.itemId) {
            android.R.id.home -> {
                onBackPressed()
                return true
            }
        }
        return super.onOptionsItemSelected(item)
    }

    override fun onDestroy() {
        themeChangeReceiver?.let {
            LocalBroadcastManager.getInstance(applicationContext).unregisterReceiver(it)
        }
        super.onDestroy()
    }

    protected inline fun <reified V : ViewModel> bindViewModel() = lazy { ViewModelProviders.of(this, viewModelFactory).get(V::class.java) }

}<|MERGE_RESOLUTION|>--- conflicted
+++ resolved
@@ -41,10 +41,6 @@
 
     @SuppressLint("MissingSuperCall")
     override fun onCreate(savedInstanceState: Bundle?) {
-<<<<<<< HEAD
-        AndroidInjection.inject(this)
-        themeChangeReceiver = applyTheme()
-=======
         onCreate(savedInstanceState, true)
     }
 
@@ -54,8 +50,7 @@
      */
     fun onCreate(savedInstanceState: Bundle?, daggerInject: Boolean = true) {
         if (daggerInject) daggerInject()
-        themeChangeReceiver = applyTheme(settingsDataStore)
->>>>>>> d3a69620
+        themeChangeReceiver = applyTheme()
         super.onCreate(savedInstanceState)
     }
 
