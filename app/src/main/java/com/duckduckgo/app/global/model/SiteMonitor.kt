--- conflicted
+++ resolved
@@ -135,40 +135,16 @@
 
     override fun trackerDetected(event: TrackingEvent) {
         trackingEvents.add(event)
-<<<<<<< HEAD
-=======
-
-        val entity = event.entity ?: return
-
-        if (event.status == TrackerStatus.BLOCKED) {
-            gradeCalculator.addEntityBlocked(entity)
-        } else if (allowedDomainTypes.contains(event.status)) {
-            gradeCalculator.addEntityNotBlocked(entity)
-        }
->>>>>>> 14095a86
     }
 
     override fun privacyProtection(): PrivacyShield {
         userAllowList = domain?.let { isWhitelisted(it) } ?: false
         if (userAllowList || !isHttps) return UNPROTECTED
 
-<<<<<<< HEAD
         if (!fullSiteDetailsAvailable) {
             Timber.i("Shield: not fullSiteDetailsAvailable for $domain")
             Timber.i("Shield: entity is ${entity?.name} for $domain")
             return UNKNOWN
-=======
-    override var consentManaged: Boolean = false
-
-    override var consentOptOutFailed: Boolean = false
-
-    override var consentSelfTestFailed: Boolean = false
-
-    private fun privacyGrade(scores: Grade.Scores): PrivacyGrade {
-        return when (scores) {
-            Grade.Scores.ScoresUnavailable -> PrivacyGrade.UNKNOWN
-            is Grade.Scores.ScoresAvailable -> privacyGrade(scores.site.grade)
->>>>>>> 14095a86
         }
 
         val isMajorNetwork = entity?.isMajor == true
@@ -183,9 +159,14 @@
         return userWhitelistDao.contains(domain) || contentBlocking.isAnException(domain)
     }
 
-<<<<<<< HEAD
     override var urlParametersRemoved: Boolean = false
-=======
+
+    override var consentManaged: Boolean = false
+
+    override var consentOptOutFailed: Boolean = false
+
+    override var consentSelfTestFailed: Boolean = false
+
     companion object {
         private val specialDomainTypes = setOf(
             TrackerStatus.AD_ALLOWED,
@@ -199,5 +180,4 @@
             TrackerStatus.SAME_ENTITY_ALLOWED
         )
     }
->>>>>>> 14095a86
 }