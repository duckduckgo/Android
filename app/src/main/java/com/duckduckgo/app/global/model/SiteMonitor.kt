--- conflicted
+++ resolved
@@ -21,11 +21,7 @@
 import androidx.annotation.WorkerThread
 import androidx.core.net.toUri
 import com.duckduckgo.app.browser.UriString
-<<<<<<< HEAD
-import com.duckduckgo.app.browser.certificates.TrustedSitesRepository
-=======
 import com.duckduckgo.app.browser.certificates.BypassedSSLCertificatesRepository
->>>>>>> af16730a
 import com.duckduckgo.app.global.model.PrivacyShield.PROTECTED
 import com.duckduckgo.app.global.model.PrivacyShield.UNKNOWN
 import com.duckduckgo.app.global.model.PrivacyShield.UNPROTECTED
@@ -49,11 +45,7 @@
     override var upgradedHttps: Boolean = false,
     private val userAllowListRepository: UserAllowListRepository,
     private val contentBlocking: ContentBlocking,
-<<<<<<< HEAD
-    private val trustedSitesRepository: TrustedSitesRepository,
-=======
     private val bypassedSSLCertificatesRepository: BypassedSSLCertificatesRepository,
->>>>>>> af16730a
     private val appCoroutineScope: CoroutineScope,
     private val dispatcherProvider: DispatcherProvider,
 ) : Site {
@@ -190,11 +182,7 @@
     }
 
     private fun isSslCertificateBypassed(domain: String): Boolean {
-<<<<<<< HEAD
-        return trustedSitesRepository.contains(domain)
-=======
         return bypassedSSLCertificatesRepository.contains(domain)
->>>>>>> af16730a
     }
 
     override var urlParametersRemoved: Boolean = false
