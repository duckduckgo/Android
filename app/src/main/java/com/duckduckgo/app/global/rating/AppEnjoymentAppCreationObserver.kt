--- conflicted
+++ resolved
@@ -28,10 +28,7 @@
     private val appEnjoymentPromptEmitter: AppEnjoymentPromptEmitter,
     private val promptTypeDecider: PromptTypeDecider,
     private val appCoroutineScope: CoroutineScope,
-<<<<<<< HEAD
-=======
     private val dispatchers: DispatcherProvider = DefaultDispatcherProvider()
->>>>>>> 52a48d3b
 ) : DefaultLifecycleObserver {
 
     @UiThread
