/*
 * Copyright (c) 2019 DuckDuckGo
 *
 * Licensed under the Apache License, Version 2.0 (the "License");
 * you may not use this file except in compliance with the License.
 * You may obtain a copy of the License at
 *
 *     http://www.apache.org/licenses/LICENSE-2.0
 *
 * Unless required by applicable law or agreed to in writing, software
 * distributed under the License is distributed on an "AS IS" BASIS,
 * WITHOUT WARRANTIES OR CONDITIONS OF ANY KIND, either express or implied.
 * See the License for the specific language governing permissions and
 * limitations under the License.
 */

package com.duckduckgo.app.global.rating

import com.duckduckgo.app.global.DispatcherProvider
import com.duckduckgo.app.global.rating.AppEnjoymentPromptOptions.ShowEnjoymentPrompt
import com.duckduckgo.app.global.rating.AppEnjoymentPromptOptions.ShowNothing
import com.duckduckgo.app.playstore.PlayStoreUtils
import com.duckduckgo.app.usage.search.SearchCountDao
import com.duckduckgo.appbuildconfig.api.AppBuildConfig
import kotlinx.coroutines.withContext
import timber.log.Timber

interface PromptTypeDecider {
    suspend fun determineInitialPromptType(): AppEnjoymentPromptOptions
}

class InitialPromptTypeDecider(
    private val playStoreUtils: PlayStoreUtils,
    private val searchCountDao: SearchCountDao,
    private val initialPromptDecider: ShowPromptDecider,
    private val secondaryPromptDecider: ShowPromptDecider,
<<<<<<< HEAD
    private val context: Context,
    private val appBuildConfig: AppBuildConfig,
) : PromptTypeDecider {

    override suspend fun determineInitialPromptType(): AppEnjoymentPromptOptions {
        return withContext(Dispatchers.IO) {
=======
    private val dispatchers: DispatcherProvider,
    private val appBuildConfig: AppBuildConfig
) : PromptTypeDecider {

    override suspend fun determineInitialPromptType(): AppEnjoymentPromptOptions {
        return withContext(dispatchers.io()) {

>>>>>>> 52a48d3b
            if (!isPlayStoreInstalled()) return@withContext ShowNothing
            if (!wasInstalledThroughPlayStore()) return@withContext ShowNothing
            if (!enoughSearchesMade()) return@withContext ShowNothing

            if (initialPromptDecider.shouldShowPrompt()) {
                Timber.i("Will show app enjoyment prompt for first time")
                return@withContext ShowEnjoymentPrompt(PromptCount.first())
            }

            if (secondaryPromptDecider.shouldShowPrompt()) {
                Timber.i("Will show app enjoyment prompt for second time")
                return@withContext ShowEnjoymentPrompt(PromptCount.second())
            }

            Timber.i("Decided not to show any app enjoyment prompts")
            return@withContext ShowNothing
        }
    }

    private fun isPlayStoreInstalled(): Boolean {
        if (!playStoreUtils.isPlayStoreInstalled()) {
            Timber.i("Play Store is not installed; cannot show ratings app enjoyment prompts")
            return false
        }
        return true
    }

    private fun wasInstalledThroughPlayStore(): Boolean {
        if (!playStoreUtils.installedFromPlayStore()) {
            Timber.i("DuckDuckGo was not installed from Play Store")

            return if (appBuildConfig.isDebug) {
                Timber.i("Running in DEBUG mode so will allow this; would normally enforce this check")
                true
            } else {
                Timber.i("Cannot show app enjoyment prompts")
                false
            }
        }

        return true
    }

    private fun enoughSearchesMade(): Boolean {
        val numberSearchesMade = searchCountDao.getSearchesMade()
        val enoughMade = numberSearchesMade >= MINIMUM_SEARCHES_THRESHOLD

        Timber.i("Searches made: $numberSearchesMade. Enough searches made to show app enjoyment prompt: %s", if (enoughMade) "yes" else "no")
        return enoughMade
    }
}

sealed class AppEnjoymentPromptOptions {

    object ShowNothing : AppEnjoymentPromptOptions()
    data class ShowEnjoymentPrompt(val promptCount: PromptCount) : AppEnjoymentPromptOptions()
    data class ShowFeedbackPrompt(val promptCount: PromptCount) : AppEnjoymentPromptOptions()
    data class ShowRatingPrompt(val promptCount: PromptCount) : AppEnjoymentPromptOptions()
}

data class PromptCount(val value: Int) {

    companion object {
        fun first(): PromptCount = PromptCount(1)
        fun second(): PromptCount = PromptCount(2)
    }
}<|MERGE_RESOLUTION|>--- conflicted
+++ resolved
@@ -34,14 +34,6 @@
     private val searchCountDao: SearchCountDao,
     private val initialPromptDecider: ShowPromptDecider,
     private val secondaryPromptDecider: ShowPromptDecider,
-<<<<<<< HEAD
-    private val context: Context,
-    private val appBuildConfig: AppBuildConfig,
-) : PromptTypeDecider {
-
-    override suspend fun determineInitialPromptType(): AppEnjoymentPromptOptions {
-        return withContext(Dispatchers.IO) {
-=======
     private val dispatchers: DispatcherProvider,
     private val appBuildConfig: AppBuildConfig
 ) : PromptTypeDecider {
@@ -49,7 +41,6 @@
     override suspend fun determineInitialPromptType(): AppEnjoymentPromptOptions {
         return withContext(dispatchers.io()) {
 
->>>>>>> 52a48d3b
             if (!isPlayStoreInstalled()) return@withContext ShowNothing
             if (!wasInstalledThroughPlayStore()) return@withContext ShowNothing
             if (!enoughSearchesMade()) return@withContext ShowNothing
