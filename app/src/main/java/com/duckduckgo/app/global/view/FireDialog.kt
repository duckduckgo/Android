/*
 * Copyright (c) 2018 DuckDuckGo
 *
 * Licensed under the Apache License, Version 2.0 (the "License");
 * you may not use this file except in compliance with the License.
 * You may obtain a copy of the License at
 *
 *     http://www.apache.org/licenses/LICENSE-2.0
 *
 * Unless required by applicable law or agreed to in writing, software
 * distributed under the License is distributed on an "AS IS" BASIS,
 * WITHOUT WARRANTIES OR CONDITIONS OF ANY KIND, either express or implied.
 * See the License for the specific language governing permissions and
 * limitations under the License.
 */

package com.duckduckgo.app.global.view

import android.animation.Animator
import android.animation.ValueAnimator
import android.content.Context
import android.os.Bundle
import android.provider.Settings
import android.provider.Settings.Global.ANIMATOR_DURATION_SCALE
import android.view.LayoutInflater
import androidx.core.content.ContextCompat
import androidx.core.view.doOnDetach
import androidx.core.view.isVisible
import com.airbnb.lottie.RenderMode
import com.duckduckgo.app.browser.R
import com.duckduckgo.app.browser.databinding.IncludeDaxDialogCtaBinding
import com.duckduckgo.app.browser.databinding.SheetFireClearDataBinding
import com.duckduckgo.app.cta.ui.CtaViewModel
import com.duckduckgo.app.cta.ui.DaxFireDialogCta
import com.duckduckgo.app.global.events.db.UserEventKey
import com.duckduckgo.app.global.events.db.UserEventsStore

import com.duckduckgo.app.settings.clear.getPixelValue
import com.duckduckgo.app.settings.db.SettingsDataStore
import com.duckduckgo.app.statistics.pixels.Pixel
import com.duckduckgo.app.pixels.AppPixelName.*
import com.duckduckgo.app.statistics.pixels.Pixel.PixelParameter.FIRE_ANIMATION
import com.duckduckgo.mobile.android.ui.view.gone
import com.duckduckgo.mobile.android.ui.view.setAndPropagateUpFitsSystemWindows
import com.duckduckgo.mobile.android.ui.view.show
import com.google.android.material.bottomsheet.BottomSheetBehavior
import com.google.android.material.bottomsheet.BottomSheetDialog
import kotlinx.coroutines.CoroutineScope
import kotlinx.coroutines.MainScope
import kotlinx.coroutines.launch

private const val ANIMATION_MAX_SPEED = 1.4f
private const val ANIMATION_SPEED_INCREMENT = 0.15f

class FireDialog(
    context: Context,
    private val ctaViewModel: CtaViewModel,
    private val clearPersonalDataAction: ClearDataAction,
    private val pixel: Pixel,
    private val settingsDataStore: SettingsDataStore,
    private val userEventsStore: UserEventsStore,
    private val appCoroutineScope: CoroutineScope
) : BottomSheetDialog(context, R.style.FireDialog), CoroutineScope by MainScope() {

    private lateinit var binding: SheetFireClearDataBinding
    private lateinit var fireCtaBinding: IncludeDaxDialogCtaBinding

    var clearStarted: (() -> Unit) = {}
    val ctaVisible: Boolean
        get() = if (this::fireCtaBinding.isInitialized) fireCtaBinding.daxCtaContainer.isVisible else false

    private val accelerateAnimatorUpdateListener = object : ValueAnimator.AnimatorUpdateListener {
        override fun onAnimationUpdate(animation: ValueAnimator?) {
            binding.fireAnimationView.speed += ANIMATION_SPEED_INCREMENT
            if (binding.fireAnimationView.speed > ANIMATION_MAX_SPEED) {
                binding.fireAnimationView.removeUpdateListener(this)
            }
        }
    }
    private var canRestart = !animationEnabled()
    private var onClearDataOptionsDismissed: () -> Unit = {}

    init {
        val inflater = LayoutInflater.from(context)
        binding = SheetFireClearDataBinding.inflate(inflater)
        binding.fireCtaViewStub.setOnInflateListener { _, inflated ->
            fireCtaBinding = IncludeDaxDialogCtaBinding.bind(inflated)
        }
        setContentView(binding.root)
    }

    override fun onCreate(savedInstanceState: Bundle?) {
        super.onCreate(savedInstanceState)

        launch {
            ctaViewModel.getFireDialogCta()?.let {
                configureFireDialogCta(it)
            }
        }
        binding.clearAllOption.setOnClickListener {
            onClearOptionClicked()
        }
        binding.cancelOption.setOnClickListener {
            cancel()
        }

        if (animationEnabled()) {
            configureFireAnimationView()
        }
        behavior.state = BottomSheetBehavior.STATE_EXPANDED
    }

    private fun configureFireAnimationView() {
        binding.fireAnimationView.setAnimation(settingsDataStore.selectedFireAnimation.resId)
        /**
         * BottomSheetDialog wraps provided Layout into a CoordinatorLayout.
         * We need to set FitsSystemWindows false programmatically to all parents in order to render layout and animation full screen
         */
        binding.fireAnimationView.setAndPropagateUpFitsSystemWindows(false)
        binding.fireAnimationView.setRenderMode(RenderMode.SOFTWARE)
        binding.fireAnimationView.enableMergePathsForKitKatAndAbove(true)
    }

    private fun configureFireDialogCta(cta: DaxFireDialogCta) {
        binding.fireCtaViewStub.inflate()
        cta.showCta(fireCtaBinding.daxCtaContainer)
        ctaViewModel.onCtaShown(cta)
        onClearDataOptionsDismissed = {
            appCoroutineScope.launch {
                ctaViewModel.onUserDismissedCta(cta)
            }
        }
        fireCtaBinding.daxCtaContainer.doOnDetach {
            onClearDataOptionsDismissed()
        }
    }

    private fun onClearOptionClicked() {
        pixel.enqueueFire(if (ctaVisible) FIRE_DIALOG_PROMOTED_CLEAR_PRESSED else FIRE_DIALOG_CLEAR_PRESSED)
        pixel.enqueueFire(pixel = FIRE_DIALOG_ANIMATION, parameters = mapOf(FIRE_ANIMATION to settingsDataStore.selectedFireAnimation.getPixelValue()))
        hideClearDataOptions()
        if (animationEnabled()) {
            playAnimation()
        }
        clearStarted()

        appCoroutineScope.launch {
            userEventsStore.registerUserEvent(UserEventKey.FIRE_BUTTON_EXECUTED)
            clearPersonalDataAction.clearTabsAndAllDataAsync(appInForeground = true, shouldFireDataClearPixel = true)
            clearPersonalDataAction.setAppUsedSinceLastClearFlag(false)
            onFireDialogClearAllEvent(FireDialogClearAllEvent.ClearAllDataFinished)
        }
    }

    private fun animationEnabled() = settingsDataStore.fireAnimationEnabled && animatorDurationEnabled()

    private fun animatorDurationEnabled(): Boolean {
        val animatorScale = Settings.Global.getFloat(context.contentResolver, ANIMATOR_DURATION_SCALE, 1.0f)
        return animatorScale != 0.0f
    }

    private fun playAnimation() {
        window?.navigationBarColor = ContextCompat.getColor(context, R.color.black)
        setCancelable(false)
        setCanceledOnTouchOutside(false)
        binding.fireAnimationView.show()
        binding.fireAnimationView.playAnimation()
        binding.fireAnimationView.addAnimatorListener(object : Animator.AnimatorListener {
            override fun onAnimationRepeat(animation: Animator?) {}
            override fun onAnimationCancel(animation: Animator?) {}
            override fun onAnimationStart(animation: Animator?) {}
            override fun onAnimationEnd(animation: Animator?) {
                onFireDialogClearAllEvent(FireDialogClearAllEvent.AnimationFinished)
            }
        })
    }

    private fun hideClearDataOptions() {
        binding.fireDialogRootView.gone()
        onClearDataOptionsDismissed()
        /*
         * Avoid calling callback twice when view is detached.
         * We handle this callback here to ensure pixel is sent before process restarts
         */
        onClearDataOptionsDismissed = {}
    }

    @Synchronized
    private fun onFireDialogClearAllEvent(event: FireDialogClearAllEvent) {
        if (!canRestart) {
            canRestart = true
<<<<<<< HEAD
            if (event is FireDialogClearAllEvent.ClearAllDataFinished) {
                fireAnimationView.addAnimatorUpdateListener(accelerateAnimatorUpdateListener)
=======
            if (event is ClearAllDataFinished) {
                binding.fireAnimationView.addAnimatorUpdateListener(accelerateAnimatorUpdateListener)
>>>>>>> ab11843c
            }
        } else {
            clearPersonalDataAction.killAndRestartProcess(notifyDataCleared = false)
        }
    }

    private sealed class FireDialogClearAllEvent {
        object AnimationFinished : FireDialogClearAllEvent()
        object ClearAllDataFinished : FireDialogClearAllEvent()
    }
}<|MERGE_RESOLUTION|>--- conflicted
+++ resolved
@@ -34,7 +34,8 @@
 import com.duckduckgo.app.cta.ui.DaxFireDialogCta
 import com.duckduckgo.app.global.events.db.UserEventKey
 import com.duckduckgo.app.global.events.db.UserEventsStore
-
+import com.duckduckgo.app.global.view.FireDialog.FireDialogClearAllEvent.AnimationFinished
+import com.duckduckgo.app.global.view.FireDialog.FireDialogClearAllEvent.ClearAllDataFinished
 import com.duckduckgo.app.settings.clear.getPixelValue
 import com.duckduckgo.app.settings.db.SettingsDataStore
 import com.duckduckgo.app.statistics.pixels.Pixel
@@ -148,7 +149,7 @@
             userEventsStore.registerUserEvent(UserEventKey.FIRE_BUTTON_EXECUTED)
             clearPersonalDataAction.clearTabsAndAllDataAsync(appInForeground = true, shouldFireDataClearPixel = true)
             clearPersonalDataAction.setAppUsedSinceLastClearFlag(false)
-            onFireDialogClearAllEvent(FireDialogClearAllEvent.ClearAllDataFinished)
+            onFireDialogClearAllEvent(ClearAllDataFinished)
         }
     }
 
@@ -170,7 +171,7 @@
             override fun onAnimationCancel(animation: Animator?) {}
             override fun onAnimationStart(animation: Animator?) {}
             override fun onAnimationEnd(animation: Animator?) {
-                onFireDialogClearAllEvent(FireDialogClearAllEvent.AnimationFinished)
+                onFireDialogClearAllEvent(AnimationFinished)
             }
         })
     }
@@ -189,13 +190,8 @@
     private fun onFireDialogClearAllEvent(event: FireDialogClearAllEvent) {
         if (!canRestart) {
             canRestart = true
-<<<<<<< HEAD
-            if (event is FireDialogClearAllEvent.ClearAllDataFinished) {
-                fireAnimationView.addAnimatorUpdateListener(accelerateAnimatorUpdateListener)
-=======
             if (event is ClearAllDataFinished) {
                 binding.fireAnimationView.addAnimatorUpdateListener(accelerateAnimatorUpdateListener)
->>>>>>> ab11843c
             }
         } else {
             clearPersonalDataAction.killAndRestartProcess(notifyDataCleared = false)
