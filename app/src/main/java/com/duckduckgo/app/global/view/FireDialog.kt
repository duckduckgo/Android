--- conflicted
+++ resolved
@@ -24,38 +24,27 @@
 import android.webkit.WebView
 import com.duckduckgo.app.browser.R
 import com.duckduckgo.app.browser.WebDataManager
-<<<<<<< HEAD
-import com.duckduckgo.app.global.AppUrl.Url
 import com.duckduckgo.app.statistics.pixels.Pixel
 import com.duckduckgo.app.statistics.pixels.Pixel.PixelName.*
 import kotlinx.android.synthetic.main.sheet_fire_clear_data.*
 
-class FireDialog(context: Context, pixel: Pixel, clearStarted: (() -> Unit), clearComplete: (() -> Unit)) :
-=======
-import kotlinx.android.synthetic.main.sheet_fire_clear_data.*
-
 class FireDialog(
     context: Context,
+    pixel: Pixel,
     webDataManager: WebDataManager,
     clearStarted: (() -> Unit),
     clearComplete: (() -> Unit)
 ) :
->>>>>>> bbe3e5f7
     BottomSheetDialog(context) {
     init {
         val contentView = View.inflate(getContext(), R.layout.sheet_fire_clear_data, null)
         setContentView(contentView)
         clearAllOption.setOnClickListener {
             clearStarted()
-<<<<<<< HEAD
             pixel.fire(FORGET_ALL_EXECUTED)
-            dataManager.clearData(WebView(context), WebStorage.getInstance(), context)
-            dataManager.clearExternalCookies(CookieManager.getInstance(), clearComplete)
-=======
             webDataManager.clearData(WebView(context), WebStorage.getInstance(), context)
             webDataManager.clearWebViewSessions()
             webDataManager.clearExternalCookies(CookieManager.getInstance(), clearComplete)
->>>>>>> bbe3e5f7
             dismiss()
         }
         cancelOption.setOnClickListener {
