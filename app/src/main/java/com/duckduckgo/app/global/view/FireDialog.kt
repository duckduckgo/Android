--- conflicted
+++ resolved
@@ -21,10 +21,16 @@
 import android.support.design.widget.BottomSheetDialog
 import android.view.View
 import com.duckduckgo.app.browser.R
-<<<<<<< HEAD
+import com.duckduckgo.app.browser.WebDataManager
+import com.duckduckgo.app.statistics.pixels.Pixel
+import com.duckduckgo.app.statistics.pixels.Pixel.PixelName.*
 import kotlinx.android.synthetic.main.sheet_fire_clear_data.*
 
-class FireDialog (context: Context, private val clearPersonalDataAction: ClearPersonalDataAction) :
+class FireDialog(
+    context: Context,
+    private val pixel: Pixel,
+    private val clearPersonalDataAction: ClearPersonalDataAction
+) :
     BottomSheetDialog(context) {
 
     var clearStarted: (() -> Unit) = {}
@@ -40,43 +46,18 @@
 
         clearAllOption.setOnClickListener {
             clearStarted()
+            pixel.fire(FORGET_ALL_EXECUTED)
             performClear(clearComplete)
-=======
-import com.duckduckgo.app.browser.WebDataManager
-import com.duckduckgo.app.statistics.pixels.Pixel
-import com.duckduckgo.app.statistics.pixels.Pixel.PixelName.*
-import kotlinx.android.synthetic.main.sheet_fire_clear_data.*
-
-class FireDialog(
-    context: Context,
-    pixel: Pixel,
-    webDataManager: WebDataManager,
-    clearStarted: (() -> Unit),
-    clearComplete: (() -> Unit)
-) :
-    BottomSheetDialog(context) {
-    init {
-        val contentView = View.inflate(getContext(), R.layout.sheet_fire_clear_data, null)
-        setContentView(contentView)
-        clearAllOption.setOnClickListener {
-            clearStarted()
-            pixel.fire(FORGET_ALL_EXECUTED)
-            webDataManager.clearData(WebView(context), WebStorage.getInstance(), context)
-            webDataManager.clearWebViewSessions()
-            webDataManager.clearExternalCookies(CookieManager.getInstance(), clearComplete)
->>>>>>> fad764e5
             dismiss()
         }
+
         cancelOption.setOnClickListener {
             dismiss()
         }
-<<<<<<< HEAD
     }
 
     fun performClear(clearComplete: () -> Unit) {
         clearPersonalDataAction.clear(clearComplete)
-=======
->>>>>>> fad764e5
     }
 
 }