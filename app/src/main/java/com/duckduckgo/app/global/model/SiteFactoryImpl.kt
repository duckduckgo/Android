--- conflicted
+++ resolved
@@ -19,11 +19,7 @@
 import android.util.LruCache
 import androidx.annotation.AnyThread
 import androidx.annotation.WorkerThread
-<<<<<<< HEAD
-import com.duckduckgo.app.browser.certificates.TrustedSitesRepository
-=======
 import com.duckduckgo.app.browser.certificates.BypassedSSLCertificatesRepository
->>>>>>> af16730a
 import com.duckduckgo.app.di.AppCoroutineScope
 import com.duckduckgo.app.privacy.db.UserAllowListRepository
 import com.duckduckgo.app.trackerdetection.EntityLookup
@@ -41,11 +37,7 @@
     private val entityLookup: EntityLookup,
     private val contentBlocking: ContentBlocking,
     private val userAllowListRepository: UserAllowListRepository,
-<<<<<<< HEAD
-    private val trustedSitesRepository: TrustedSitesRepository,
-=======
     private val bypassedSSLCertificatesRepository: BypassedSSLCertificatesRepository,
->>>>>>> af16730a
     @AppCoroutineScope private val appCoroutineScope: CoroutineScope,
     private val dispatcherProvider: DispatcherProvider,
 ) : SiteFactory {
@@ -71,11 +63,7 @@
                 httpUpgraded,
                 userAllowListRepository,
                 contentBlocking,
-<<<<<<< HEAD
-                trustedSitesRepository,
-=======
                 bypassedSSLCertificatesRepository,
->>>>>>> af16730a
                 appCoroutineScope,
                 dispatcherProvider,
             ).also {
