--- conflicted
+++ resolved
@@ -19,12 +19,8 @@
 import android.annotation.SuppressLint
 import android.app.ActivityManager
 import android.app.Application
-<<<<<<< HEAD
-import android.content.IntentFilter
 import android.os.Build
 import android.os.Process
-=======
->>>>>>> 135e517d
 import androidx.lifecycle.Lifecycle
 import androidx.lifecycle.LifecycleObserver
 import androidx.lifecycle.OnLifecycleEvent
@@ -35,12 +31,7 @@
 import com.duckduckgo.app.di.DaggerAppComponent
 import com.duckduckgo.app.fire.FireActivity
 import com.duckduckgo.app.fire.UnsentForgetAllPixelStore
-<<<<<<< HEAD
 import com.duckduckgo.app.di.component.BookmarksActivityComponent
-import com.duckduckgo.app.fire.*
-import com.duckduckgo.app.global.initialization.AppDataLoader
-=======
->>>>>>> 135e517d
 import com.duckduckgo.app.global.plugins.PluginPoint
 import com.duckduckgo.app.pixels.AppPixelName
 import com.duckduckgo.app.pixels.AppPixelName.APP_LAUNCH
@@ -53,12 +44,9 @@
 import com.jakewharton.threetenabp.AndroidThreeTen
 import io.reactivex.exceptions.UndeliverableException
 import io.reactivex.plugins.RxJavaPlugins
-import kotlinx.coroutines.CoroutineScope
-import kotlinx.coroutines.SupervisorJob
-import kotlinx.coroutines.launch
 import kotlinx.coroutines.*
+import timber.log.Timber
 import org.threeten.bp.zone.ZoneRulesProvider
-import timber.log.Timber
 import java.io.File
 import java.lang.RuntimeException
 import javax.inject.Inject
@@ -179,7 +167,6 @@
         daggerAppComponent.inject(this)
     }
 
-<<<<<<< HEAD
     // vtodo - Work around for https://crbug.com/558377
     // AndroidInjection.inject(this) creates a new instance of the DuckDuckGoApplication (because we are in a new process)
     // This has several disadvantages:
@@ -219,12 +206,6 @@
         return dir
     }
 
-    private fun initializeHttpsUpgrader() {
-        thread { httpsUpgrader.reloadData() }
-    }
-
-=======
->>>>>>> 135e517d
     private fun submitUnsentFirePixels() {
         val count = unsentForgetAllPixelStore.pendingPixelCountClearData
         Timber.i("Found $count unsent clear data pixels")
@@ -241,21 +222,12 @@
         }
     }
 
-<<<<<<< HEAD
-    private fun scheduleOfflinePixels() {
-        offlinePixelScheduler.scheduleOfflinePixels()
-    }
-
     private fun initializeDateLibrary() {
         AndroidThreeTen.init(this)
         // Query the ZoneRulesProvider so that it is loaded on a background coroutine
         GlobalScope.launch(Dispatchers.IO) {
             ZoneRulesProvider.getAvailableZoneIds()
         }
-=======
-    override fun androidInjector(): AndroidInjector<Any> {
-        return androidInjector
->>>>>>> 135e517d
     }
 
     @OnLifecycleEvent(Lifecycle.Event.ON_START)
