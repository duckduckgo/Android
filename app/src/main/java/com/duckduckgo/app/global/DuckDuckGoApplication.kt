/*
 * Copyright (c) 2017 DuckDuckGo
 *
 * Licensed under the Apache License, Version 2.0 (the "License");
 * you may not use this file except in compliance with the License.
 * You may obtain a copy of the License at
 *
 *     http://www.apache.org/licenses/LICENSE-2.0
 *
 * Unless required by applicable law or agreed to in writing, software
 * distributed under the License is distributed on an "AS IS" BASIS,
 * WITHOUT WARRANTIES OR CONDITIONS OF ANY KIND, either express or implied.
 * See the License for the specific language governing permissions and
 * limitations under the License.
 */

package com.duckduckgo.app.global

import android.app.Activity
import android.app.Application
import android.app.Service
import android.arch.lifecycle.Lifecycle
import android.arch.lifecycle.LifecycleObserver
import android.arch.lifecycle.OnLifecycleEvent
import android.arch.lifecycle.ProcessLifecycleOwner
import android.os.Build
import android.support.v4.app.Fragment
import com.duckduckgo.app.browser.BuildConfig
import com.duckduckgo.app.di.AppComponent
import com.duckduckgo.app.di.DaggerAppComponent
<<<<<<< HEAD
import com.duckduckgo.app.fire.DataClearingStore
=======
import com.duckduckgo.app.fire.UnsentForgetAllPixelStore
>>>>>>> fa41918e
import com.duckduckgo.app.fire.FireActivity
import com.duckduckgo.app.global.install.AppInstallStore
import com.duckduckgo.app.global.notification.NotificationRegistrar
import com.duckduckgo.app.global.shortcut.AppShortcutCreator
import com.duckduckgo.app.httpsupgrade.HttpsUpgrader
import com.duckduckgo.app.job.AppConfigurationSyncer
import com.duckduckgo.app.migration.LegacyMigration
import com.duckduckgo.app.statistics.api.StatisticsUpdater
import com.duckduckgo.app.statistics.pixels.Pixel
import com.duckduckgo.app.statistics.pixels.Pixel.PixelName.APP_LAUNCH
import com.duckduckgo.app.surrogates.ResourceSurrogateLoader
import com.duckduckgo.app.trackerdetection.TrackerDataLoader
import com.squareup.leakcanary.LeakCanary
import dagger.android.AndroidInjector
import dagger.android.DispatchingAndroidInjector
import dagger.android.HasActivityInjector
import dagger.android.HasServiceInjector
import dagger.android.support.HasSupportFragmentInjector
import io.reactivex.schedulers.Schedulers
import org.jetbrains.anko.doAsync
import timber.log.Timber
import javax.inject.Inject
import kotlin.concurrent.thread

open class DuckDuckGoApplication : HasActivityInjector, HasServiceInjector, HasSupportFragmentInjector, Application(), LifecycleObserver {

    @Inject
    lateinit var activityInjector: DispatchingAndroidInjector<Activity>

    @Inject
    lateinit var supportFragmentInjector: DispatchingAndroidInjector<Fragment>

    @Inject
    lateinit var serviceInjector: DispatchingAndroidInjector<Service>

    @Inject
    lateinit var trackerDataLoader: TrackerDataLoader

    @Inject
    lateinit var resourceSurrogateLoader: ResourceSurrogateLoader

    @Inject
    lateinit var appConfigurationSyncer: AppConfigurationSyncer

    @Inject
    lateinit var migration: LegacyMigration

    @Inject
    lateinit var statisticsUpdater: StatisticsUpdater

    @Inject
    lateinit var appInstallStore: AppInstallStore

    @Inject
    lateinit var notificationRegistrar: NotificationRegistrar

    @Inject
    lateinit var pixel: Pixel

    @Inject
    lateinit var appShortcutCreator: AppShortcutCreator

    @Inject
    lateinit var httpsUpgrader: HttpsUpgrader

    @Inject
<<<<<<< HEAD
    lateinit var dataClearingStore: DataClearingStore
=======
    lateinit var unsentForgetAllPixelStore: UnsentForgetAllPixelStore
>>>>>>> fa41918e

    private var launchedByFireAction: Boolean = false

    open lateinit var daggerAppComponent: AppComponent

    override fun onCreate() {
        super.onCreate()

        if (!installLeakCanary()) return

        configureLogging()
        configureDependencyInjection()

        if (appIsRestarting()) return

        ProcessLifecycleOwner.get().lifecycle.addObserver(this)

        if (Build.VERSION.SDK_INT >= Build.VERSION_CODES.N_MR1) {
            appShortcutCreator.configureAppShortcuts(this)
        }

        initializeStatistics()
        loadTrackerData()
        configureDataDownloader()
        recordInstallationTimestamp()

        migrateLegacyDb()
        notificationRegistrar.registerApp()

        initializeHttpsUpgrader()
        submitUnsentFirePixels()
    }

    private fun recordInstallationTimestamp() {
        if (!appInstallStore.hasInstallTimestampRecorded()) {
            appInstallStore.installTimestamp = System.currentTimeMillis()
        }
    }

    protected open fun installLeakCanary(): Boolean {
        if (LeakCanary.isInAnalyzerProcess(this)) {
            return false
        }
        LeakCanary.install(this)
        return true
    }

    private fun appIsRestarting(): Boolean {
        if (FireActivity.appRestarting(this)) {
            Timber.i("App restarting")
            return true
        }
        return false
    }

    private fun migrateLegacyDb() {
        doAsync {
            migration.start { favourites, searches ->
                Timber.d("Migrated $favourites favourites, $searches")
            }
        }
    }

    private fun loadTrackerData() {
        doAsync {
            trackerDataLoader.loadData()
            resourceSurrogateLoader.loadData()
        }
    }

    private fun configureLogging() {
        if (BuildConfig.DEBUG) Timber.plant(Timber.DebugTree())
    }

    protected open fun configureDependencyInjection() {
        daggerAppComponent = DaggerAppComponent.builder()
            .application(this)
            .build()
        daggerAppComponent.inject(this)
    }

    private fun initializeStatistics() {
        statisticsUpdater.initializeAtb()
    }

    private fun initializeHttpsUpgrader() {
        thread { httpsUpgrader.reloadData() }
    }

    private fun submitUnsentFirePixels() {
<<<<<<< HEAD
        val count = dataClearingStore.pendingPixelCountClearData
        Timber.i("Found $count unsent clear data pixels")
        if (count > 0) {
            val timeDifferenceMillis = System.currentTimeMillis() - dataClearingStore.lastClearTimestamp
=======
        val count = unsentForgetAllPixelStore.pendingPixelCountClearData
        Timber.i("Found $count unsent clear data pixels")
        if (count > 0) {
            val timeDifferenceMillis = System.currentTimeMillis() - unsentForgetAllPixelStore.lastClearTimestamp
>>>>>>> fa41918e
            if (timeDifferenceMillis <= APP_RESTART_CAUSED_BY_FIRE_GRACE_PERIOD) {
                Timber.i("The app was re-launched as a result of the fire action being triggered (happened ${timeDifferenceMillis}ms ago)")
                launchedByFireAction = true
            }
            for (i in 1..count) {
                pixel.fire(Pixel.PixelName.FORGET_ALL_EXECUTED)
            }
<<<<<<< HEAD
            dataClearingStore.resetCount()
=======
            unsentForgetAllPixelStore.resetCount()
>>>>>>> fa41918e
        }
    }

    /**
     * Immediately syncs data. Upon completion (successful or error),
     * it will schedule a recurring job to keep the data in sync.
     *
     * We only process data if it has changed so these calls are inexpensive.
     */
    private fun configureDataDownloader() {
        appConfigurationSyncer.scheduleImmediateSync()
            .subscribeOn(Schedulers.io())
            .doAfterTerminate({
                appConfigurationSyncer.scheduleRegularSync(this)
            })
            .subscribe({}, { Timber.w("Failed to download initial app configuration ${it.localizedMessage}") })
    }

    override fun activityInjector(): AndroidInjector<Activity> = activityInjector

    override fun supportFragmentInjector(): AndroidInjector<Fragment> = supportFragmentInjector

    override fun serviceInjector(): AndroidInjector<Service> = serviceInjector

    @OnLifecycleEvent(Lifecycle.Event.ON_START)
    fun onAppForegrounded() {
        if (launchedByFireAction) {
            launchedByFireAction = false
            Timber.i("Suppressing app launch pixel")
            return
        }
        pixel.fire(APP_LAUNCH)
    }

    companion object {
        private const val APP_RESTART_CAUSED_BY_FIRE_GRACE_PERIOD: Long = 10_000L
    }
}<|MERGE_RESOLUTION|>--- conflicted
+++ resolved
@@ -28,11 +28,7 @@
 import com.duckduckgo.app.browser.BuildConfig
 import com.duckduckgo.app.di.AppComponent
 import com.duckduckgo.app.di.DaggerAppComponent
-<<<<<<< HEAD
-import com.duckduckgo.app.fire.DataClearingStore
-=======
 import com.duckduckgo.app.fire.UnsentForgetAllPixelStore
->>>>>>> fa41918e
 import com.duckduckgo.app.fire.FireActivity
 import com.duckduckgo.app.global.install.AppInstallStore
 import com.duckduckgo.app.global.notification.NotificationRegistrar
@@ -99,11 +95,7 @@
     lateinit var httpsUpgrader: HttpsUpgrader
 
     @Inject
-<<<<<<< HEAD
-    lateinit var dataClearingStore: DataClearingStore
-=======
     lateinit var unsentForgetAllPixelStore: UnsentForgetAllPixelStore
->>>>>>> fa41918e
 
     private var launchedByFireAction: Boolean = false
 
@@ -194,17 +186,10 @@
     }
 
     private fun submitUnsentFirePixels() {
-<<<<<<< HEAD
-        val count = dataClearingStore.pendingPixelCountClearData
-        Timber.i("Found $count unsent clear data pixels")
-        if (count > 0) {
-            val timeDifferenceMillis = System.currentTimeMillis() - dataClearingStore.lastClearTimestamp
-=======
         val count = unsentForgetAllPixelStore.pendingPixelCountClearData
         Timber.i("Found $count unsent clear data pixels")
         if (count > 0) {
             val timeDifferenceMillis = System.currentTimeMillis() - unsentForgetAllPixelStore.lastClearTimestamp
->>>>>>> fa41918e
             if (timeDifferenceMillis <= APP_RESTART_CAUSED_BY_FIRE_GRACE_PERIOD) {
                 Timber.i("The app was re-launched as a result of the fire action being triggered (happened ${timeDifferenceMillis}ms ago)")
                 launchedByFireAction = true
@@ -212,11 +197,7 @@
             for (i in 1..count) {
                 pixel.fire(Pixel.PixelName.FORGET_ALL_EXECUTED)
             }
-<<<<<<< HEAD
-            dataClearingStore.resetCount()
-=======
             unsentForgetAllPixelStore.resetCount()
->>>>>>> fa41918e
         }
     }
 
