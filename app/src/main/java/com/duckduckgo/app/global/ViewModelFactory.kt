/*
 * Copyright (c) 2017 DuckDuckGo
 *
 * Licensed under the Apache License, Version 2.0 (the "License");
 * you may not use this file except in compliance with the License.
 * You may obtain a copy of the License at
 *
 *     http://www.apache.org/licenses/LICENSE-2.0
 *
 * Unless required by applicable law or agreed to in writing, software
 * distributed under the License is distributed on an "AS IS" BASIS,
 * WITHOUT WARRANTIES OR CONDITIONS OF ANY KIND, either express or implied.
 * See the License for the specific language governing permissions and
 * limitations under the License.
 */

package com.duckduckgo.app.global

import android.arch.lifecycle.ViewModel
import android.arch.lifecycle.ViewModelProvider
import com.duckduckgo.app.browser.BrowserViewModel
import com.duckduckgo.app.browser.DuckDuckGoUrlDetector
import com.duckduckgo.app.browser.omnibar.QueryUrlConverter
import com.duckduckgo.app.privacydashboard.PrivacyDashboardViewModel
import com.duckduckgo.app.trackerdetection.model.NetworkTrackers
import javax.inject.Inject


@Suppress("UNCHECKED_CAST")
class ViewModelFactory @Inject constructor(
        private val queryUrlConverter: QueryUrlConverter,
<<<<<<< HEAD
        private val networkTrackers: NetworkTrackers
=======
        private val trackerDataProvier: TrackerDataProvider,
        private val trackerDetector: TrackerDetector,
        private val trackerListService: TrackerListService,
        private val duckDuckGoUrlDetector: DuckDuckGoUrlDetector
>>>>>>> c9d545ec
) : ViewModelProvider.NewInstanceFactory() {

    override fun <T : ViewModel> create(modelClass: Class<T>) =
            with(modelClass) {
                when {
<<<<<<< HEAD
                    isAssignableFrom(BrowserViewModel::class.java) -> BrowserViewModel(queryUrlConverter, networkTrackers)
                    isAssignableFrom(PrivacyDashboardViewModel::class.java) -> PrivacyDashboardViewModel()
=======
                    isAssignableFrom(BrowserViewModel::class.java) -> BrowserViewModel(queryUrlConverter, trackerDataProvier, trackerDetector, trackerListService, duckDuckGoUrlDetector)
>>>>>>> c9d545ec
                    else ->
                        throw IllegalArgumentException("Unknown ViewModel class: ${modelClass.name}")
                }
            } as T
}<|MERGE_RESOLUTION|>--- conflicted
+++ resolved
@@ -29,25 +29,15 @@
 @Suppress("UNCHECKED_CAST")
 class ViewModelFactory @Inject constructor(
         private val queryUrlConverter: QueryUrlConverter,
-<<<<<<< HEAD
+        private val duckDuckGoUrlDetector: DuckDuckGoUrlDetector,
         private val networkTrackers: NetworkTrackers
-=======
-        private val trackerDataProvier: TrackerDataProvider,
-        private val trackerDetector: TrackerDetector,
-        private val trackerListService: TrackerListService,
-        private val duckDuckGoUrlDetector: DuckDuckGoUrlDetector
->>>>>>> c9d545ec
 ) : ViewModelProvider.NewInstanceFactory() {
 
     override fun <T : ViewModel> create(modelClass: Class<T>) =
             with(modelClass) {
                 when {
-<<<<<<< HEAD
-                    isAssignableFrom(BrowserViewModel::class.java) -> BrowserViewModel(queryUrlConverter, networkTrackers)
+                    isAssignableFrom(BrowserViewModel::class.java) -> BrowserViewModel(queryUrlConverter, duckDuckGoUrlDetector, networkTrackers)
                     isAssignableFrom(PrivacyDashboardViewModel::class.java) -> PrivacyDashboardViewModel()
-=======
-                    isAssignableFrom(BrowserViewModel::class.java) -> BrowserViewModel(queryUrlConverter, trackerDataProvier, trackerDetector, trackerListService, duckDuckGoUrlDetector)
->>>>>>> c9d545ec
                     else ->
                         throw IllegalArgumentException("Unknown ViewModel class: ${modelClass.name}")
                 }
