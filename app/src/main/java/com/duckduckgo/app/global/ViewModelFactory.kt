--- conflicted
+++ resolved
@@ -50,14 +50,9 @@
     override fun <T : ViewModel> create(modelClass: Class<T>) =
             with(modelClass) {
                 when {
-<<<<<<< HEAD
                     isAssignableFrom(BrowserViewModel::class.java) -> BrowserViewModel(queryUrlConverter, duckDuckGoUrlDetector, termsOfServiceStore, trackerNetworks, privacyMonitorRepository, stringResolver, networkLeaderboardDao)
-                    isAssignableFrom(PrivacyDashboardViewModel::class.java) -> PrivacyDashboardViewModel(context, privacySettingsStore, networkLeaderboardDao)
-=======
-                    isAssignableFrom(BrowserViewModel::class.java) -> BrowserViewModel(queryUrlConverter, duckDuckGoUrlDetector, termsOfServiceStore, trackerNetworks, privacyMonitorRepository, stringResolver, specialUrlDetector)
-                    isAssignableFrom(PrivacyDashboardViewModel::class.java) -> PrivacyDashboardViewModel(privacySettingsStore)
+                    isAssignableFrom(PrivacyDashboardViewModel::class.java) -> PrivacyDashboardViewModel(privacySettingsStore, networkLeaderboardDao)
                     isAssignableFrom(ScorecardViewModel::class.java) -> ScorecardViewModel(privacySettingsStore)
->>>>>>> 816d53ac
                     isAssignableFrom(TrackerNetworksViewModel::class.java) -> TrackerNetworksViewModel()
                     isAssignableFrom(PrivacyPracticesViewModel::class.java) -> PrivacyPracticesViewModel()
                     isAssignableFrom(SettingsViewModel::class.java) -> SettingsViewModel()
