--- conflicted
+++ resolved
@@ -18,15 +18,13 @@
 
 import android.arch.lifecycle.ViewModel
 import android.arch.lifecycle.ViewModelProvider
-<<<<<<< HEAD
 import com.duckduckgo.app.autocomplete.api.AutoCompleteApi
-=======
 import com.duckduckgo.app.bookmarks.db.BookmarksDao
 import com.duckduckgo.app.bookmarks.ui.BookmarksViewModel
->>>>>>> b01146f2
 import com.duckduckgo.app.browser.BrowserViewModel
 import com.duckduckgo.app.browser.DuckDuckGoUrlDetector
 import com.duckduckgo.app.browser.omnibar.QueryUrlConverter
+import com.duckduckgo.app.global.db.AppDatabase
 import com.duckduckgo.app.onboarding.store.OnboardingStore
 import com.duckduckgo.app.onboarding.ui.OnboardingViewModel
 import com.duckduckgo.app.privacymonitor.db.NetworkLeaderboardDao
@@ -38,12 +36,9 @@
 import com.duckduckgo.app.privacymonitor.ui.ScorecardViewModel
 import com.duckduckgo.app.privacymonitor.ui.TrackerNetworksViewModel
 import com.duckduckgo.app.settings.SettingsViewModel
-<<<<<<< HEAD
 import com.duckduckgo.app.settings.db.AppSettingsPreferencesStore
 import com.duckduckgo.app.settings.db.SettingsDataStore
-=======
 import com.duckduckgo.app.settings.db.AppConfigurationDao
->>>>>>> b01146f2
 import com.duckduckgo.app.trackerdetection.model.TrackerNetworks
 import javax.inject.Inject
 
@@ -58,38 +53,38 @@
         private val termsOfServiceStore: TermsOfServiceStore,
         private val trackerNetworks: TrackerNetworks,
         private val stringResolver: StringResolver,
-<<<<<<< HEAD
-        private val appDatabase: AppDatabase,
+        private val appConfigurationDao: AppConfigurationDao,
         private val networkLeaderboardDao: NetworkLeaderboardDao,
+        private val bookmarksDao: BookmarksDao,
         private val autoCompleteApi: AutoCompleteApi,
         private val appSettingsPreferencesStore: SettingsDataStore
-=======
-        private val appConfigurationDao: AppConfigurationDao,
-        private val networkLeaderboardDao: NetworkLeaderboardDao,
-        private val bookmarksDao: BookmarksDao
->>>>>>> b01146f2
 ) : ViewModelProvider.NewInstanceFactory() {
 
     override fun <T : ViewModel> create(modelClass: Class<T>) =
             with(modelClass) {
                 when {
-<<<<<<< HEAD
-                    isAssignableFrom(BrowserViewModel::class.java) -> BrowserViewModel(queryUrlConverter, duckDuckGoUrlDetector, termsOfServiceStore, trackerNetworks, privacyMonitorRepository, stringResolver, networkLeaderboardDao, autoCompleteApi, appSettingsPreferencesStore, appDatabase.appConfigurationDao())
-=======
                     isAssignableFrom(OnboardingViewModel::class.java) -> OnboardingViewModel(onboaringStore)
-                    isAssignableFrom(BrowserViewModel::class.java) -> BrowserViewModel(queryUrlConverter, duckDuckGoUrlDetector, termsOfServiceStore, trackerNetworks, privacyMonitorRepository, stringResolver, networkLeaderboardDao, bookmarksDao, appConfigurationDao)
->>>>>>> b01146f2
+                    isAssignableFrom(BrowserViewModel::class.java) -> browserViewModel()
                     isAssignableFrom(PrivacyDashboardViewModel::class.java) -> PrivacyDashboardViewModel(privacySettingsStore, networkLeaderboardDao)
                     isAssignableFrom(ScorecardViewModel::class.java) -> ScorecardViewModel(privacySettingsStore)
                     isAssignableFrom(TrackerNetworksViewModel::class.java) -> TrackerNetworksViewModel()
                     isAssignableFrom(PrivacyPracticesViewModel::class.java) -> PrivacyPracticesViewModel()
-<<<<<<< HEAD
                     isAssignableFrom(SettingsViewModel::class.java) -> SettingsViewModel(stringResolver, appSettingsPreferencesStore)
-=======
-                    isAssignableFrom(SettingsViewModel::class.java) -> SettingsViewModel(stringResolver)
                     isAssignableFrom(BookmarksViewModel::class.java) -> BookmarksViewModel(bookmarksDao)
->>>>>>> b01146f2
                     else -> throw IllegalArgumentException("Unknown ViewModel class: ${modelClass.name}")
                 }
             } as T
+
+    private fun browserViewModel(): ViewModel = BrowserViewModel(
+            queryUrlConverter = queryUrlConverter,
+            duckDuckGoUrlDetector = duckDuckGoUrlDetector,
+            termsOfServiceStore = termsOfServiceStore,
+            trackerNetworks = trackerNetworks,
+            privacyMonitorRepository = privacyMonitorRepository,
+            stringResolver = stringResolver,
+            networkLeaderboardDao = networkLeaderboardDao,
+            bookmarksDao = bookmarksDao,
+            appSettingsPreferencesStore = appSettingsPreferencesStore,
+            appConfigurationDao = appConfigurationDao,
+            autoCompleteApi = autoCompleteApi)
 }