--- conflicted
+++ resolved
@@ -115,11 +115,8 @@
         appConfigurationDao = appConfigurationDao,
         longPressHandler = webViewLongPressHandler,
         webViewSessionStorage = webViewSessionStorage,
+        variantManager = variantManager,
         autoCompleteApi = autoCompleteApi,
-<<<<<<< HEAD
-        variantManager = variantManager
-=======
         faviconDownloader = faviconDownloader
->>>>>>> c9284362
     )
 }