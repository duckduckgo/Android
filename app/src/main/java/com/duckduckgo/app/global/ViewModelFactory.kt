--- conflicted
+++ resolved
@@ -27,7 +27,6 @@
 import com.duckduckgo.app.browser.LongPressHandler
 import com.duckduckgo.app.browser.defaultBrowsing.DefaultBrowserDetector
 import com.duckduckgo.app.browser.defaultBrowsing.DefaultBrowserNotification
-import com.duckduckgo.app.browser.favicon.FaviconDownloader
 import com.duckduckgo.app.browser.omnibar.QueryUrlConverter
 import com.duckduckgo.app.feedback.api.FeedbackSender
 import com.duckduckgo.app.feedback.ui.FeedbackViewModel
@@ -68,13 +67,8 @@
     private val defaultBrowserNotification: DefaultBrowserNotification,
     private val webViewLongPressHandler: LongPressHandler,
     private val defaultBrowserDetector: DefaultBrowserDetector,
-<<<<<<< HEAD
-    private val faviconDownloader: FaviconDownloader,
-    private val variantManager: VariantManager
-=======
     private val variantManager: VariantManager,
     private val feedbackSender: FeedbackSender
->>>>>>> d8c22e2e
 
 ) : ViewModelProvider.NewInstanceFactory() {
 
@@ -110,7 +104,6 @@
         defaultBrowserNotification = defaultBrowserNotification,
         appConfigurationDao = appConfigurationDao,
         longPressHandler = webViewLongPressHandler,
-        autoCompleteApi = autoCompleteApi,
-        faviconDownloader = faviconDownloader
+        autoCompleteApi = autoCompleteApi
     )
 }