/*
 * Copyright (c) 2017 DuckDuckGo
 *
 * Licensed under the Apache License, Version 2.0 (the "License");
 * you may not use this file except in compliance with the License.
 * You may obtain a copy of the License at
 *
 *     http://www.apache.org/licenses/LICENSE-2.0
 *
 * Unless required by applicable law or agreed to in writing, software
 * distributed under the License is distributed on an "AS IS" BASIS,
 * WITHOUT WARRANTIES OR CONDITIONS OF ANY KIND, either express or implied.
 * See the License for the specific language governing permissions and
 * limitations under the License.
 */

package com.duckduckgo.app.global

import androidx.lifecycle.ViewModel
import androidx.lifecycle.ViewModelProvider
import com.duckduckgo.app.autocomplete.api.AutoCompleteApi
import com.duckduckgo.app.bookmarks.db.BookmarksDao
import com.duckduckgo.app.bookmarks.ui.BookmarksViewModel
import com.duckduckgo.app.browser.*
import com.duckduckgo.app.browser.addToHome.AddToHomeCapabilityDetector
import com.duckduckgo.app.browser.defaultBrowsing.DefaultBrowserDetector
import com.duckduckgo.app.browser.favicon.FaviconDownloader
import com.duckduckgo.app.browser.omnibar.QueryUrlConverter
import com.duckduckgo.app.browser.session.WebViewSessionStorage
import com.duckduckgo.app.feedback.api.FeedbackSender
import com.duckduckgo.app.feedback.db.SurveyDao
import com.duckduckgo.app.feedback.ui.FeedbackViewModel
<<<<<<< HEAD
import com.duckduckgo.app.fire.DataClearer
=======
import com.duckduckgo.app.feedback.ui.SurveyViewModel
>>>>>>> 67199b66
import com.duckduckgo.app.global.db.AppConfigurationDao
import com.duckduckgo.app.global.install.AppInstallStore
import com.duckduckgo.app.global.model.SiteFactory
import com.duckduckgo.app.launch.LaunchViewModel
import com.duckduckgo.app.onboarding.store.OnboardingStore
import com.duckduckgo.app.onboarding.ui.OnboardingViewModel
import com.duckduckgo.app.privacy.db.NetworkLeaderboardDao
import com.duckduckgo.app.privacy.store.PrivacySettingsSharedPreferences
import com.duckduckgo.app.privacy.ui.PrivacyDashboardViewModel
import com.duckduckgo.app.privacy.ui.PrivacyPracticesViewModel
import com.duckduckgo.app.privacy.ui.ScorecardViewModel
import com.duckduckgo.app.privacy.ui.TrackerNetworksViewModel
import com.duckduckgo.app.settings.SettingsViewModel
import com.duckduckgo.app.settings.db.SettingsDataStore
import com.duckduckgo.app.statistics.VariantManager
import com.duckduckgo.app.statistics.api.StatisticsUpdater
import com.duckduckgo.app.statistics.pixels.Pixel
import com.duckduckgo.app.statistics.store.StatisticsDataStore
import com.duckduckgo.app.tabs.model.TabRepository
import com.duckduckgo.app.tabs.ui.TabSwitcherViewModel
import javax.inject.Inject


@Suppress("UNCHECKED_CAST")
class ViewModelFactory @Inject constructor(
    private val statisticsUpdater: StatisticsUpdater,
    private val statisticsStore: StatisticsDataStore,
    private val onboaringStore: OnboardingStore,
    private val appInstallStore: AppInstallStore,
    private val queryUrlConverter: QueryUrlConverter,
    private val duckDuckGoUrlDetector: DuckDuckGoUrlDetector,
    private val tabRepository: TabRepository,
    private val privacySettingsStore: PrivacySettingsSharedPreferences,
    private val siteFactory: SiteFactory,
    private val appConfigurationDao: AppConfigurationDao,
    private val networkLeaderboardDao: NetworkLeaderboardDao,
    private val bookmarksDao: BookmarksDao,
    private val surveyDao: SurveyDao,
    private val autoCompleteApi: AutoCompleteApi,
    private val appSettingsPreferencesStore: SettingsDataStore,
    private val webViewLongPressHandler: LongPressHandler,
    private val defaultBrowserDetector: DefaultBrowserDetector,
    private val variantManager: VariantManager,
    private val feedbackSender: FeedbackSender,
    private val webViewSessionStorage: WebViewSessionStorage,
    private val specialUrlDetector: SpecialUrlDetector,
    private val faviconDownloader: FaviconDownloader,
    private val addToHomeCapabilityDetector: AddToHomeCapabilityDetector,
    private val pixel: Pixel,
    private val dataClearer: DataClearer

) : ViewModelProvider.NewInstanceFactory() {

    override fun <T : ViewModel> create(modelClass: Class<T>) =
        with(modelClass) {
            when {
                isAssignableFrom(LaunchViewModel::class.java) -> LaunchViewModel(onboaringStore)
                isAssignableFrom(OnboardingViewModel::class.java) -> OnboardingViewModel(onboaringStore, defaultBrowserDetector)
                isAssignableFrom(BrowserViewModel::class.java) -> BrowserViewModel(tabRepository, queryUrlConverter, dataClearer)
                isAssignableFrom(BrowserTabViewModel::class.java) -> browserTabViewModel()
                isAssignableFrom(TabSwitcherViewModel::class.java) -> TabSwitcherViewModel(tabRepository, webViewSessionStorage)
                isAssignableFrom(PrivacyDashboardViewModel::class.java) -> PrivacyDashboardViewModel(
                    privacySettingsStore,
                    networkLeaderboardDao,
                    pixel
                )
                isAssignableFrom(ScorecardViewModel::class.java) -> ScorecardViewModel(privacySettingsStore)
                isAssignableFrom(TrackerNetworksViewModel::class.java) -> TrackerNetworksViewModel()
                isAssignableFrom(PrivacyPracticesViewModel::class.java) -> PrivacyPracticesViewModel()
                isAssignableFrom(FeedbackViewModel::class.java) -> FeedbackViewModel(feedbackSender)
                isAssignableFrom(SurveyViewModel::class.java) -> SurveyViewModel(surveyDao, statisticsStore, appInstallStore)
                isAssignableFrom(SettingsViewModel::class.java) -> SettingsViewModel(
                    appSettingsPreferencesStore,
                    defaultBrowserDetector,
                    variantManager,
                    pixel
                )
                isAssignableFrom(BookmarksViewModel::class.java) -> BookmarksViewModel(bookmarksDao)
                else -> throw IllegalArgumentException("Unknown ViewModel class: ${modelClass.name}")
            }
        } as T

    private fun browserTabViewModel(): ViewModel = BrowserTabViewModel(
        statisticsUpdater = statisticsUpdater,
        queryUrlConverter = queryUrlConverter,
        duckDuckGoUrlDetector = duckDuckGoUrlDetector,
        siteFactory = siteFactory,
        tabRepository = tabRepository,
        networkLeaderboardDao = networkLeaderboardDao,
        bookmarksDao = bookmarksDao,
        autoCompleteApi = autoCompleteApi,
        appSettingsPreferencesStore = appSettingsPreferencesStore,
        longPressHandler = webViewLongPressHandler,
        webViewSessionStorage = webViewSessionStorage,
        specialUrlDetector = specialUrlDetector,
        faviconDownloader = faviconDownloader,
        addToHomeCapabilityDetector = addToHomeCapabilityDetector,
<<<<<<< HEAD
        appConfigurationDao = appConfigurationDao
=======
        surveyDao = surveyDao,
        appInstallStore = appInstallStore
>>>>>>> 67199b66
    )
}<|MERGE_RESOLUTION|>--- conflicted
+++ resolved
@@ -30,11 +30,8 @@
 import com.duckduckgo.app.feedback.api.FeedbackSender
 import com.duckduckgo.app.feedback.db.SurveyDao
 import com.duckduckgo.app.feedback.ui.FeedbackViewModel
-<<<<<<< HEAD
+import com.duckduckgo.app.feedback.ui.SurveyViewModel
 import com.duckduckgo.app.fire.DataClearer
-=======
-import com.duckduckgo.app.feedback.ui.SurveyViewModel
->>>>>>> 67199b66
 import com.duckduckgo.app.global.db.AppConfigurationDao
 import com.duckduckgo.app.global.install.AppInstallStore
 import com.duckduckgo.app.global.model.SiteFactory
@@ -132,11 +129,8 @@
         specialUrlDetector = specialUrlDetector,
         faviconDownloader = faviconDownloader,
         addToHomeCapabilityDetector = addToHomeCapabilityDetector,
-<<<<<<< HEAD
-        appConfigurationDao = appConfigurationDao
-=======
+        appConfigurationDao = appConfigurationDao,
         surveyDao = surveyDao,
         appInstallStore = appInstallStore
->>>>>>> 67199b66
     )
 }