--- conflicted
+++ resolved
@@ -21,13 +21,10 @@
 import com.duckduckgo.app.browser.BrowserViewModel
 import com.duckduckgo.app.browser.DuckDuckGoUrlDetector
 import com.duckduckgo.app.browser.omnibar.QueryUrlConverter
-<<<<<<< HEAD
+import com.duckduckgo.app.global.db.AppDatabase
 import com.duckduckgo.app.onboarding.store.OnboardingStore
 import com.duckduckgo.app.onboarding.ui.OnboardingViewModel
-=======
-import com.duckduckgo.app.global.db.AppDatabase
 import com.duckduckgo.app.privacymonitor.db.NetworkLeaderboardDao
->>>>>>> fde354c3
 import com.duckduckgo.app.privacymonitor.store.PrivacyMonitorRepository
 import com.duckduckgo.app.privacymonitor.store.PrivacySettingsSharedPreferences
 import com.duckduckgo.app.privacymonitor.store.TermsOfServiceStore
@@ -57,14 +54,9 @@
     override fun <T : ViewModel> create(modelClass: Class<T>) =
             with(modelClass) {
                 when {
-<<<<<<< HEAD
                     isAssignableFrom(OnboardingViewModel::class.java) -> OnboardingViewModel(onboaringStore)
-                    isAssignableFrom(BrowserViewModel::class.java) -> BrowserViewModel(queryUrlConverter, duckDuckGoUrlDetector, termsOfServiceStore, trackerNetworks, privacyMonitorRepository, stringResolver, specialUrlDetector)
-                    isAssignableFrom(PrivacyDashboardViewModel::class.java) -> PrivacyDashboardViewModel(privacySettingsStore)
-=======
                     isAssignableFrom(BrowserViewModel::class.java) -> BrowserViewModel(queryUrlConverter, duckDuckGoUrlDetector, termsOfServiceStore, trackerNetworks, privacyMonitorRepository, stringResolver, networkLeaderboardDao, appDatabase.appConfigurationDao())
                     isAssignableFrom(PrivacyDashboardViewModel::class.java) -> PrivacyDashboardViewModel(privacySettingsStore, networkLeaderboardDao)
->>>>>>> fde354c3
                     isAssignableFrom(ScorecardViewModel::class.java) -> ScorecardViewModel(privacySettingsStore)
                     isAssignableFrom(TrackerNetworksViewModel::class.java) -> TrackerNetworksViewModel()
                     isAssignableFrom(PrivacyPracticesViewModel::class.java) -> PrivacyPracticesViewModel()
