/*
 * Copyright (c) 2017 DuckDuckGo
 *
 * Licensed under the Apache License, Version 2.0 (the "License");
 * you may not use this file except in compliance with the License.
 * You may obtain a copy of the License at
 *
 *     http://www.apache.org/licenses/LICENSE-2.0
 *
 * Unless required by applicable law or agreed to in writing, software
 * distributed under the License is distributed on an "AS IS" BASIS,
 * WITHOUT WARRANTIES OR CONDITIONS OF ANY KIND, either express or implied.
 * See the License for the specific language governing permissions and
 * limitations under the License.
 */

package com.duckduckgo.app.global

import android.arch.lifecycle.ViewModel
import android.arch.lifecycle.ViewModelProvider
import com.duckduckgo.app.bookmarks.db.BookmarksDao
import com.duckduckgo.app.bookmarks.ui.BookmarksViewModel
import com.duckduckgo.app.browser.BrowserViewModel
import com.duckduckgo.app.browser.DuckDuckGoUrlDetector
import com.duckduckgo.app.browser.omnibar.QueryUrlConverter
import com.duckduckgo.app.global.db.AppDatabase
import com.duckduckgo.app.onboarding.store.OnboardingStore
import com.duckduckgo.app.onboarding.ui.OnboardingViewModel
import com.duckduckgo.app.privacymonitor.db.NetworkLeaderboardDao
import com.duckduckgo.app.privacymonitor.store.PrivacyMonitorRepository
import com.duckduckgo.app.privacymonitor.store.PrivacySettingsSharedPreferences
import com.duckduckgo.app.privacymonitor.store.TermsOfServiceStore
import com.duckduckgo.app.privacymonitor.ui.PrivacyDashboardViewModel
import com.duckduckgo.app.privacymonitor.ui.PrivacyPracticesViewModel
import com.duckduckgo.app.privacymonitor.ui.ScorecardViewModel
import com.duckduckgo.app.privacymonitor.ui.TrackerNetworksViewModel
import com.duckduckgo.app.settings.SettingsViewModel
import com.duckduckgo.app.trackerdetection.model.TrackerNetworks
import javax.inject.Inject


@Suppress("UNCHECKED_CAST")
class ViewModelFactory @Inject constructor(
        private val onboaringStore: OnboardingStore,
        private val queryUrlConverter: QueryUrlConverter,
        private val duckDuckGoUrlDetector: DuckDuckGoUrlDetector,
        private val privacyMonitorRepository: PrivacyMonitorRepository,
        private val privacySettingsStore: PrivacySettingsSharedPreferences,
        private val termsOfServiceStore: TermsOfServiceStore,
        private val trackerNetworks: TrackerNetworks,
        private val stringResolver: StringResolver,
        private val appDatabase: AppDatabase,
        private val networkLeaderboardDao: NetworkLeaderboardDao,
        private val bookmarksDao: BookmarksDao
) : ViewModelProvider.NewInstanceFactory() {

    override fun <T : ViewModel> create(modelClass: Class<T>) =
            with(modelClass) {
                when {
<<<<<<< HEAD
                    isAssignableFrom(BrowserViewModel::class.java) -> BrowserViewModel(queryUrlConverter, duckDuckGoUrlDetector, termsOfServiceStore, trackerNetworks, privacyMonitorRepository, stringResolver, networkLeaderboardDao, bookmarksDao, appDatabase.appConfigurationDao())
=======
                    isAssignableFrom(OnboardingViewModel::class.java) -> OnboardingViewModel(onboaringStore)
                    isAssignableFrom(BrowserViewModel::class.java) -> BrowserViewModel(queryUrlConverter, duckDuckGoUrlDetector, termsOfServiceStore, trackerNetworks, privacyMonitorRepository, stringResolver, networkLeaderboardDao, appDatabase.appConfigurationDao())
>>>>>>> 7c111ef9
                    isAssignableFrom(PrivacyDashboardViewModel::class.java) -> PrivacyDashboardViewModel(privacySettingsStore, networkLeaderboardDao)
                    isAssignableFrom(ScorecardViewModel::class.java) -> ScorecardViewModel(privacySettingsStore)
                    isAssignableFrom(TrackerNetworksViewModel::class.java) -> TrackerNetworksViewModel()
                    isAssignableFrom(PrivacyPracticesViewModel::class.java) -> PrivacyPracticesViewModel()
                    isAssignableFrom(SettingsViewModel::class.java) -> SettingsViewModel(stringResolver)
                    isAssignableFrom(BookmarksViewModel::class.java) -> BookmarksViewModel(bookmarksDao)
                    else -> throw IllegalArgumentException("Unknown ViewModel class: ${modelClass.name}")
                }
            } as T
}<|MERGE_RESOLUTION|>--- conflicted
+++ resolved
@@ -57,12 +57,8 @@
     override fun <T : ViewModel> create(modelClass: Class<T>) =
             with(modelClass) {
                 when {
-<<<<<<< HEAD
+                    isAssignableFrom(OnboardingViewModel::class.java) -> OnboardingViewModel(onboaringStore)
                     isAssignableFrom(BrowserViewModel::class.java) -> BrowserViewModel(queryUrlConverter, duckDuckGoUrlDetector, termsOfServiceStore, trackerNetworks, privacyMonitorRepository, stringResolver, networkLeaderboardDao, bookmarksDao, appDatabase.appConfigurationDao())
-=======
-                    isAssignableFrom(OnboardingViewModel::class.java) -> OnboardingViewModel(onboaringStore)
-                    isAssignableFrom(BrowserViewModel::class.java) -> BrowserViewModel(queryUrlConverter, duckDuckGoUrlDetector, termsOfServiceStore, trackerNetworks, privacyMonitorRepository, stringResolver, networkLeaderboardDao, appDatabase.appConfigurationDao())
->>>>>>> 7c111ef9
                     isAssignableFrom(PrivacyDashboardViewModel::class.java) -> PrivacyDashboardViewModel(privacySettingsStore, networkLeaderboardDao)
                     isAssignableFrom(ScorecardViewModel::class.java) -> ScorecardViewModel(privacySettingsStore)
                     isAssignableFrom(TrackerNetworksViewModel::class.java) -> TrackerNetworksViewModel()
