--- conflicted
+++ resolved
@@ -50,14 +50,11 @@
 import com.duckduckgo.app.icon.api.IconModifier
 import com.duckduckgo.app.icon.ui.ChangeIconViewModel
 import com.duckduckgo.app.launch.LaunchViewModel
-<<<<<<< HEAD
+import com.duckduckgo.app.notification.db.NotificationDao
 import com.duckduckgo.app.location.GeoLocationPermissions
 import com.duckduckgo.app.location.data.LocationPermissionsRepository
 import com.duckduckgo.app.location.ui.LocationPermissionsViewModel
 import com.duckduckgo.app.notification.AndroidNotificationScheduler
-=======
-import com.duckduckgo.app.notification.db.NotificationDao
->>>>>>> be89ddb2
 import com.duckduckgo.app.onboarding.store.UserStageStore
 import com.duckduckgo.app.onboarding.ui.OnboardingPageManager
 import com.duckduckgo.app.onboarding.ui.OnboardingViewModel
@@ -157,7 +154,6 @@
                 isAssignableFrom(DefaultBrowserPageViewModel::class.java) -> defaultBrowserPage()
                 isAssignableFrom(ChangeIconViewModel::class.java) -> changeAppIconViewModel()
                 isAssignableFrom(FireproofWebsitesViewModel::class.java) -> fireproofWebsiteViewModel()
-                isAssignableFrom(LocationPermissionsViewModel::class.java) -> locationPermissionsViewModel()
 
                 else -> throw IllegalArgumentException("Unknown ViewModel class: ${modelClass.name}")
             }
