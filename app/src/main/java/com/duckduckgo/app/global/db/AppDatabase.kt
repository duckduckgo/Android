/*
 * Copyright (c) 2017 DuckDuckGo
 *
 * Licensed under the Apache License, Version 2.0 (the "License");
 * you may not use this file except in compliance with the License.
 * You may obtain a copy of the License at
 *
 *     http://www.apache.org/licenses/LICENSE-2.0
 *
 * Unless required by applicable law or agreed to in writing, software
 * distributed under the License is distributed on an "AS IS" BASIS,
 * WITHOUT WARRANTIES OR CONDITIONS OF ANY KIND, either express or implied.
 * See the License for the specific language governing permissions and
 * limitations under the License.
 */

package com.duckduckgo.app.global.db

import android.content.Context
import androidx.room.Database
import androidx.room.RoomDatabase
import androidx.room.TypeConverters
import androidx.room.migration.Migration
import androidx.sqlite.db.SupportSQLiteDatabase
import com.duckduckgo.app.bookmarks.db.BookmarkEntity
import com.duckduckgo.app.bookmarks.db.BookmarksDao
import com.duckduckgo.app.browser.addtohome.AddToHomeCapabilityDetector
import com.duckduckgo.app.browser.rating.db.AppEnjoymentDao
import com.duckduckgo.app.browser.rating.db.AppEnjoymentEntity
import com.duckduckgo.app.browser.rating.db.AppEnjoymentTypeConverter
import com.duckduckgo.app.browser.rating.db.LocationPermissionTypeConverter
import com.duckduckgo.app.browser.rating.db.PromptCountConverter
import com.duckduckgo.app.cta.db.DismissedCtaDao
import com.duckduckgo.app.cta.model.DismissedCta
import com.duckduckgo.app.fire.fireproofwebsite.data.FireproofWebsiteDao
import com.duckduckgo.app.fire.fireproofwebsite.data.FireproofWebsiteEntity
import com.duckduckgo.app.global.events.db.UserEventEntity
import com.duckduckgo.app.global.events.db.UserEventTypeConverter
import com.duckduckgo.app.global.events.db.UserEventsDao
import com.duckduckgo.app.global.exception.UncaughtExceptionDao
import com.duckduckgo.app.global.exception.UncaughtExceptionEntity
import com.duckduckgo.app.global.exception.UncaughtExceptionSourceConverter
import com.duckduckgo.app.httpsupgrade.db.HttpsBloomFilterSpecDao
import com.duckduckgo.app.httpsupgrade.db.HttpsWhitelistDao
import com.duckduckgo.app.httpsupgrade.model.HttpsBloomFilterSpec
import com.duckduckgo.app.httpsupgrade.model.HttpsWhitelistedDomain
import com.duckduckgo.app.location.data.LocationPermissionEntity
import com.duckduckgo.app.location.data.LocationPermissionsDao
import com.duckduckgo.app.notification.db.NotificationDao
import com.duckduckgo.app.notification.model.Notification
import com.duckduckgo.app.onboarding.store.*
import com.duckduckgo.app.privacy.db.*
import com.duckduckgo.app.privacy.model.PrivacyProtectionCountsEntity
import com.duckduckgo.app.privacy.model.UserWhitelistedDomain
import com.duckduckgo.app.settings.db.SettingsDataStore
import com.duckduckgo.app.survey.db.SurveyDao
import com.duckduckgo.app.survey.model.Survey
import com.duckduckgo.app.tabs.db.TabsDao
import com.duckduckgo.app.tabs.model.TabEntity
import com.duckduckgo.app.tabs.model.TabSelectionEntity
import com.duckduckgo.app.trackerdetection.db.*
import com.duckduckgo.app.trackerdetection.model.*
import com.duckduckgo.app.usage.app.AppDaysUsedDao
import com.duckduckgo.app.usage.app.AppDaysUsedEntity
import com.duckduckgo.app.usage.search.SearchCountDao
import com.duckduckgo.app.usage.search.SearchCountEntity

@Database(
<<<<<<< HEAD
    exportSchema = true, version = 23, entities = [
=======
    exportSchema = true, version = 24, entities = [
>>>>>>> 0f478e5f
        TdsTracker::class,
        TdsEntity::class,
        TdsDomainEntity::class,
        TemporaryTrackingWhitelistedDomain::class,
        UserWhitelistedDomain::class,
        HttpsBloomFilterSpec::class,
        HttpsWhitelistedDomain::class,
        NetworkLeaderboardEntry::class,
        SitesVisitedEntity::class,
        TabEntity::class,
        TabSelectionEntity::class,
        BookmarkEntity::class,
        Survey::class,
        DismissedCta::class,
        SearchCountEntity::class,
        AppDaysUsedEntity::class,
        AppEnjoymentEntity::class,
        Notification::class,
        PrivacyProtectionCountsEntity::class,
        UncaughtExceptionEntity::class,
        TdsMetadata::class,
        UserStage::class,
        FireproofWebsiteEntity::class,
        UserEventEntity::class,
        LocationPermissionEntity::class
    ]
)

@TypeConverters(
    Survey.StatusTypeConverter::class,
    DismissedCta.IdTypeConverter::class,
    AppEnjoymentTypeConverter::class,
    PromptCountConverter::class,
    ActionTypeConverter::class,
    RuleTypeConverter::class,
    CategoriesTypeConverter::class,
    UncaughtExceptionSourceConverter::class,
    StageTypeConverter::class,
    UserEventTypeConverter::class,
    LocationPermissionTypeConverter::class
)
abstract class AppDatabase : RoomDatabase() {

    abstract fun tdsTrackerDao(): TdsTrackerDao
    abstract fun tdsEntityDao(): TdsEntityDao
    abstract fun tdsDomainEntityDao(): TdsDomainEntityDao
    abstract fun temporaryTrackingWhitelistDao(): TemporaryTrackingWhitelistDao
    abstract fun userWhitelistDao(): UserWhitelistDao
    abstract fun httpsWhitelistedDao(): HttpsWhitelistDao
    abstract fun httpsBloomFilterSpecDao(): HttpsBloomFilterSpecDao
    abstract fun networkLeaderboardDao(): NetworkLeaderboardDao
    abstract fun tabsDao(): TabsDao
    abstract fun bookmarksDao(): BookmarksDao
    abstract fun surveyDao(): SurveyDao
    abstract fun dismissedCtaDao(): DismissedCtaDao
    abstract fun searchCountDao(): SearchCountDao
    abstract fun appsDaysUsedDao(): AppDaysUsedDao
    abstract fun appEnjoymentDao(): AppEnjoymentDao
    abstract fun notificationDao(): NotificationDao
    abstract fun privacyProtectionCountsDao(): PrivacyProtectionCountDao
    abstract fun uncaughtExceptionDao(): UncaughtExceptionDao
    abstract fun tdsDao(): TdsMetadataDao
    abstract fun userStageDao(): UserStageDao
    abstract fun fireproofWebsiteDao(): FireproofWebsiteDao
    abstract fun userEventsDao(): UserEventsDao
    abstract fun locationPermissionsDao(): LocationPermissionsDao
}

@Suppress("PropertyName")
class MigrationsProvider(
    val context: Context,
    val settingsDataStore: SettingsDataStore,
    val addToHomeCapabilityDetector: AddToHomeCapabilityDetector
) {

    val MIGRATION_1_TO_2: Migration = object : Migration(1, 2) {
        override fun migrate(database: SupportSQLiteDatabase) {
            database.execSQL("CREATE TABLE `tabs` (`tabId` TEXT NOT NULL, `url` TEXT, `title` TEXT, PRIMARY KEY(`tabId`))")
            database.execSQL("CREATE INDEX `index_tabs_tabId` on `tabs` (tabId)")
            database.execSQL("CREATE TABLE `tab_selection` (`id` INTEGER NOT NULL, `tabId` TEXT, PRIMARY KEY(`id`), FOREIGN KEY(`tabId`) REFERENCES `tabs`(`tabId`) ON UPDATE NO ACTION ON DELETE SET NULL)")
            database.execSQL("CREATE INDEX `index_tab_selection_tabId` on `tab_selection` (tabId)")
        }
    }

    val MIGRATION_2_TO_3: Migration = object : Migration(2, 3) {
        override fun migrate(database: SupportSQLiteDatabase) {
            database.execSQL("CREATE TABLE `site_visited` (`domain` TEXT NOT NULL, PRIMARY KEY(`domain`))")
            database.execSQL("DELETE FROM `network_leaderboard`")
        }
    }

    val MIGRATION_3_TO_4: Migration = object : Migration(3, 4) {
        override fun migrate(database: SupportSQLiteDatabase) {
            database.execSQL("DROP TABLE `https_upgrade_domain`")
            database.execSQL("CREATE TABLE `https_bloom_filter_spec` (`id` INTEGER NOT NULL, `errorRate` REAL NOT NULL, `totalEntries` INTEGER NOT NULL, `sha256` TEXT NOT NULL, PRIMARY KEY(`id`))")
            database.execSQL("CREATE TABLE `https_whitelisted_domain` (`domain` TEXT NOT NULL, PRIMARY KEY(`domain`))")
        }
    }

    val MIGRATION_4_TO_5: Migration = object : Migration(4, 5) {
        override fun migrate(database: SupportSQLiteDatabase) {
            database.execSQL("ALTER TABLE `tabs` ADD COLUMN `viewed` INTEGER NOT NULL DEFAULT 1")
            database.execSQL("ALTER TABLE `tabs` ADD COLUMN `position` INTEGER NOT NULL DEFAULT 0")

            database.query("SELECT `tabId` from `tabs`").use {
                if (it.moveToFirst()) {
                    var index = 0
                    do {
                        val tabId = it.getString(it.getColumnIndex("tabId"))
                        database.execSQL("UPDATE `tabs` SET position=$index where `tabId` = \"$tabId\"")
                        index += 1
                    } while (it.moveToNext())
                }
            }
        }
    }

    val MIGRATION_5_TO_6: Migration = object : Migration(5, 6) {
        override fun migrate(database: SupportSQLiteDatabase) {
            database.execSQL("CREATE TABLE IF NOT EXISTS `entity_list` (`entityName` TEXT NOT NULL, `domainName` TEXT NOT NULL, PRIMARY KEY(`domainName`))")
        }
    }

    val MIGRATION_6_TO_7: Migration = object : Migration(6, 7) {
        override fun migrate(database: SupportSQLiteDatabase) {
            database.execSQL("CREATE TABLE IF NOT EXISTS `survey` (`surveyId` TEXT NOT NULL, `url` TEXT, `daysInstalled` INTEGER, `status` TEXT NOT NULL, PRIMARY KEY(`surveyId`))")
        }
    }

    val MIGRATION_7_TO_8: Migration = object : Migration(7, 8) {
        override fun migrate(database: SupportSQLiteDatabase) {
            database.execSQL("CREATE TABLE IF NOT EXISTS `dismissed_cta` (`ctaId` TEXT NOT NULL, PRIMARY KEY(`ctaId`))")
        }
    }

    val MIGRATION_8_TO_9: Migration = object : Migration(8, 9) {
        override fun migrate(database: SupportSQLiteDatabase) {
            database.execSQL("CREATE TABLE IF NOT EXISTS `notification` (`notificationId` TEXT NOT NULL, PRIMARY KEY(`notificationId`))")
        }
    }

    val MIGRATION_9_TO_10: Migration = object : Migration(9, 10) {
        override fun migrate(database: SupportSQLiteDatabase) {
            database.execSQL("CREATE TABLE IF NOT EXISTS `search_count` (`key` TEXT NOT NULL, `count` INTEGER NOT NULL, PRIMARY KEY(`key`))")
            database.execSQL("CREATE TABLE IF NOT EXISTS `app_days_used` (`date` TEXT NOT NULL, PRIMARY KEY(`date`))")
            database.execSQL("CREATE TABLE IF NOT EXISTS `app_enjoyment` (`eventType` INTEGER NOT NULL, `promptCount` INTEGER NOT NULL, `timestamp` INTEGER NOT NULL, `primaryKey` INTEGER PRIMARY KEY AUTOINCREMENT NOT NULL)")
        }
    }

    val MIGRATION_10_TO_11: Migration = object : Migration(10, 11) {
        override fun migrate(database: SupportSQLiteDatabase) {
            database.execSQL("CREATE TABLE IF NOT EXISTS `privacy_protection_count` (`key` TEXT NOT NULL, `blocked_tracker_count` INTEGER NOT NULL, `upgrade_count` INTEGER NOT NULL, PRIMARY KEY(`key`))")
        }
    }

    val MIGRATION_11_TO_12: Migration = object : Migration(11, 12) {
        override fun migrate(database: SupportSQLiteDatabase) {
            database.execSQL("ALTER TABLE `tabs` ADD COLUMN `skipHome` INTEGER NOT NULL DEFAULT 0")
        }
    }

    val MIGRATION_12_TO_13: Migration = object : Migration(12, 13) {
        override fun migrate(database: SupportSQLiteDatabase) {
            database.execSQL("DROP TABLE `site_visited`")
            database.execSQL("DROP TABLE `network_leaderboard`")
            database.execSQL("CREATE TABLE IF NOT EXISTS `sites_visited` (`key` TEXT NOT NULL, `count` INTEGER NOT NULL, PRIMARY KEY(`key`))")
            database.execSQL("CREATE TABLE IF NOT EXISTS `network_leaderboard` (`networkName` TEXT NOT NULL, `count` INTEGER NOT NULL, PRIMARY KEY(`networkName`))")
        }
    }

    val MIGRATION_13_TO_14: Migration = object : Migration(13, 14) {
        override fun migrate(database: SupportSQLiteDatabase) {
            database.execSQL("ALTER TABLE `tabs` ADD COLUMN `tabPreviewFile` TEXT")
        }
    }

    val MIGRATION_14_TO_15: Migration = object : Migration(14, 15) {
        override fun migrate(database: SupportSQLiteDatabase) {
            database.execSQL("CREATE TABLE IF NOT EXISTS `UncaughtExceptionEntity` (`id` INTEGER PRIMARY KEY AUTOINCREMENT NOT NULL, `exceptionSource` TEXT NOT NULL, `message` TEXT NOT NULL)")
        }
    }

    val MIGRATION_15_TO_16: Migration = object : Migration(15, 16) {
        override fun migrate(database: SupportSQLiteDatabase) {
            database.execSQL("DROP TABLE `app_configuration`")
            database.execSQL("DROP TABLE `disconnect_tracker`")
            database.execSQL("DROP TABLE `entity_list`")
            database.execSQL("DELETE FROM `network_leaderboard`")
            database.execSQL("CREATE TABLE IF NOT EXISTS `tds_tracker` (`domain` TEXT NOT NULL, `defaultAction` TEXT NOT NULL, `ownerName` TEXT NOT NULL, `rules` TEXT NOT NULL, `categories` TEXT NOT NULL, PRIMARY KEY(`domain`))")
            database.execSQL("CREATE TABLE IF NOT EXISTS `tds_entity` (`name` TEXT NOT NULL, `displayName` TEXT NOT NULL, `prevalence` REAL NOT NULL, PRIMARY KEY(`name`))")
            database.execSQL("CREATE TABLE IF NOT EXISTS `tds_domain_entity` (`domain` TEXT NOT NULL, `entityName` TEXT NOT NULL, PRIMARY KEY(`domain`))")
            database.execSQL("CREATE TABLE IF NOT EXISTS `temporary_tracking_whitelist` (`domain` TEXT NOT NULL, PRIMARY KEY(`domain`))")
        }
    }

    val MIGRATION_16_TO_17: Migration = object : Migration(16, 17) {
        override fun migrate(database: SupportSQLiteDatabase) {
            database.execSQL("CREATE TABLE IF NOT EXISTS `tdsMetadata` (`id` INTEGER NOT NULL, `eTag` TEXT NOT NULL, PRIMARY KEY(`id`))")
        }
    }

    @Suppress("DEPRECATION")
    val MIGRATION_17_TO_18: Migration = object : Migration(17, 18) {

        val onboardingStore: OldOnboardingStore = OldOnboardingStore()

        override fun migrate(database: SupportSQLiteDatabase) {
            val appStage = if (onboardingStore.shouldShow()) {
                AppStage.NEW
            } else {
                AppStage.ESTABLISHED
            }
            val userStage = UserStage(appStage = appStage)
            database.execSQL(
                "CREATE TABLE IF NOT EXISTS `$USER_STAGE_TABLE_NAME` " +
                    "(`key` INTEGER NOT NULL, `appStage` TEXT NOT NULL, PRIMARY KEY(`key`))"
            )
            database.execSQL(
                "INSERT INTO $USER_STAGE_TABLE_NAME VALUES (${userStage.key}, \"${userStage.appStage}\") "
            )
        }
    }

    val MIGRATION_18_TO_19: Migration = object : Migration(18, 19) {
        override fun migrate(database: SupportSQLiteDatabase) {
            database.execSQL("DROP TABLE `UncaughtExceptionEntity`")
            database.execSQL("CREATE TABLE IF NOT EXISTS `UncaughtExceptionEntity` (`id` INTEGER PRIMARY KEY AUTOINCREMENT NOT NULL, `exceptionSource` TEXT NOT NULL, `message` TEXT NOT NULL, `version` TEXT NOT NULL, `timestamp` INTEGER NOT NULL)")
        }
    }

    val MIGRATION_19_TO_20: Migration = object : Migration(19, 20) {
        override fun migrate(database: SupportSQLiteDatabase) {
            database.execSQL("CREATE TABLE IF NOT EXISTS `user_whitelist` (`domain` TEXT NOT NULL, PRIMARY KEY(`domain`))")
        }
    }

    val MIGRATION_20_TO_21: Migration = object : Migration(20, 21) {
        override fun migrate(database: SupportSQLiteDatabase) {
            database.execSQL("CREATE TABLE IF NOT EXISTS `fireproofWebsites` (`domain` TEXT NOT NULL, PRIMARY KEY(`domain`))")
        }
    }

    val MIGRATION_21_TO_22: Migration = object : Migration(21, 22) {
        override fun migrate(database: SupportSQLiteDatabase) {
            database.execSQL("CREATE TABLE IF NOT EXISTS `user_events` (`id` TEXT NOT NULL, `timestamp` INTEGER NOT NULL, PRIMARY KEY(`id`))")
        }
    }

    val MIGRATION_22_TO_23: Migration = object : Migration(22, 23) {
        override fun migrate(database: SupportSQLiteDatabase) {
<<<<<<< HEAD
            database.execSQL("CREATE TABLE IF NOT EXISTS `locationPermissions` (`domain` TEXT NOT NULL, `permission` INTEGER NOT NULL, PRIMARY KEY(`domain`))")
        }
    }

    private fun canUserBeMigratedToUseOurAppFlow(database: SupportSQLiteDatabase): Boolean =
        isEnglishLocale() && isUserEstablished(database) && !settingsDataStore.hideTips && addToHomeCapabilityDetector.isAddToHomeSupported()
=======
            database.execSQL("UPDATE $USER_STAGE_TABLE_NAME SET appStage = \"${AppStage.ESTABLISHED}\" WHERE appStage = \"${AppStage.USE_OUR_APP_NOTIFICATION}\"")
        }
    }
>>>>>>> 0f478e5f

    val MIGRATION_23_TO_24: Migration = object : Migration(23, 24) {
        override fun migrate(database: SupportSQLiteDatabase) {
            // https://stackoverflow.com/a/57797179/980345
            // SQLite does not support Alter table operations like Foreign keys
            database.execSQL(
                "CREATE TABLE IF NOT EXISTS tabs_new " +
                        "(tabId TEXT NOT NULL, url TEXT, title TEXT, skipHome INTEGER NOT NULL, viewed INTEGER NOT NULL, position INTEGER NOT NULL, tabPreviewFile TEXT, sourceTabId TEXT," +
                        " PRIMARY KEY(tabId)," +
                        " FOREIGN KEY(sourceTabId) REFERENCES tabs(tabId) ON UPDATE SET NULL ON DELETE SET NULL )"
            )
            database.execSQL(
                "INSERT INTO tabs_new (tabId, url, title, skipHome, viewed, position, tabPreviewFile) " +
                        "SELECT tabId, url, title, skipHome, viewed, position, tabPreviewFile " +
                        "FROM tabs"
            )
            database.execSQL("DROP TABLE tabs")
            database.execSQL("ALTER TABLE tabs_new RENAME TO tabs")
            database.execSQL("CREATE INDEX IF NOT EXISTS index_tabs_tabId ON tabs (tabId)")
        }
    }

    val ALL_MIGRATIONS: List<Migration>
        get() = listOf(
            MIGRATION_1_TO_2,
            MIGRATION_2_TO_3,
            MIGRATION_3_TO_4,
            MIGRATION_4_TO_5,
            MIGRATION_5_TO_6,
            MIGRATION_6_TO_7,
            MIGRATION_7_TO_8,
            MIGRATION_8_TO_9,
            MIGRATION_9_TO_10,
            MIGRATION_10_TO_11,
            MIGRATION_11_TO_12,
            MIGRATION_12_TO_13,
            MIGRATION_13_TO_14,
            MIGRATION_14_TO_15,
            MIGRATION_15_TO_16,
            MIGRATION_16_TO_17,
            MIGRATION_17_TO_18,
            MIGRATION_18_TO_19,
            MIGRATION_19_TO_20,
            MIGRATION_20_TO_21,
            MIGRATION_21_TO_22,
<<<<<<< HEAD
            MIGRATION_22_TO_23
=======
            MIGRATION_22_TO_23,
            MIGRATION_23_TO_24
>>>>>>> 0f478e5f
        )

    @Deprecated(
        message = "This class should be only used by database migrations.",
        replaceWith = ReplaceWith(expression = "UserStageStore", imports = ["com.duckduckgo.app.onboarding.store"])
    )
    private inner class OldOnboardingStore {
        private val fileName = "com.duckduckgo.app.onboarding.settings"
        private val keyVersion = "com.duckduckgo.app.onboarding.currentVersion"
        private val currentVersion = 1

        fun shouldShow(): Boolean {
            val preferences = context.getSharedPreferences(fileName, Context.MODE_PRIVATE)
            return preferences.getInt(keyVersion, 0) < currentVersion
        }
    }
}<|MERGE_RESOLUTION|>--- conflicted
+++ resolved
@@ -64,13 +64,10 @@
 import com.duckduckgo.app.usage.app.AppDaysUsedEntity
 import com.duckduckgo.app.usage.search.SearchCountDao
 import com.duckduckgo.app.usage.search.SearchCountEntity
+import java.util.Locale
 
 @Database(
-<<<<<<< HEAD
-    exportSchema = true, version = 23, entities = [
-=======
-    exportSchema = true, version = 24, entities = [
->>>>>>> 0f478e5f
+    exportSchema = true, version = 25, entities = [
         TdsTracker::class,
         TdsEntity::class,
         TdsDomainEntity::class,
@@ -135,8 +132,8 @@
     abstract fun tdsDao(): TdsMetadataDao
     abstract fun userStageDao(): UserStageDao
     abstract fun fireproofWebsiteDao(): FireproofWebsiteDao
+    abstract fun locationPermissionsDao(): LocationPermissionsDao
     abstract fun userEventsDao(): UserEventsDao
-    abstract fun locationPermissionsDao(): LocationPermissionsDao
 }
 
 @Suppress("PropertyName")
@@ -321,18 +318,9 @@
 
     val MIGRATION_22_TO_23: Migration = object : Migration(22, 23) {
         override fun migrate(database: SupportSQLiteDatabase) {
-<<<<<<< HEAD
-            database.execSQL("CREATE TABLE IF NOT EXISTS `locationPermissions` (`domain` TEXT NOT NULL, `permission` INTEGER NOT NULL, PRIMARY KEY(`domain`))")
-        }
-    }
-
-    private fun canUserBeMigratedToUseOurAppFlow(database: SupportSQLiteDatabase): Boolean =
-        isEnglishLocale() && isUserEstablished(database) && !settingsDataStore.hideTips && addToHomeCapabilityDetector.isAddToHomeSupported()
-=======
             database.execSQL("UPDATE $USER_STAGE_TABLE_NAME SET appStage = \"${AppStage.ESTABLISHED}\" WHERE appStage = \"${AppStage.USE_OUR_APP_NOTIFICATION}\"")
         }
     }
->>>>>>> 0f478e5f
 
     val MIGRATION_23_TO_24: Migration = object : Migration(23, 24) {
         override fun migrate(database: SupportSQLiteDatabase) {
@@ -340,19 +328,30 @@
             // SQLite does not support Alter table operations like Foreign keys
             database.execSQL(
                 "CREATE TABLE IF NOT EXISTS tabs_new " +
-                        "(tabId TEXT NOT NULL, url TEXT, title TEXT, skipHome INTEGER NOT NULL, viewed INTEGER NOT NULL, position INTEGER NOT NULL, tabPreviewFile TEXT, sourceTabId TEXT," +
-                        " PRIMARY KEY(tabId)," +
-                        " FOREIGN KEY(sourceTabId) REFERENCES tabs(tabId) ON UPDATE SET NULL ON DELETE SET NULL )"
+                    "(tabId TEXT NOT NULL, url TEXT, title TEXT, skipHome INTEGER NOT NULL, viewed INTEGER NOT NULL, position INTEGER NOT NULL, tabPreviewFile TEXT, sourceTabId TEXT," +
+                    " PRIMARY KEY(tabId)," +
+                    " FOREIGN KEY(sourceTabId) REFERENCES tabs(tabId) ON UPDATE SET NULL ON DELETE SET NULL )"
             )
             database.execSQL(
                 "INSERT INTO tabs_new (tabId, url, title, skipHome, viewed, position, tabPreviewFile) " +
-                        "SELECT tabId, url, title, skipHome, viewed, position, tabPreviewFile " +
-                        "FROM tabs"
+                    "SELECT tabId, url, title, skipHome, viewed, position, tabPreviewFile " +
+                    "FROM tabs"
             )
             database.execSQL("DROP TABLE tabs")
             database.execSQL("ALTER TABLE tabs_new RENAME TO tabs")
             database.execSQL("CREATE INDEX IF NOT EXISTS index_tabs_tabId ON tabs (tabId)")
         }
+    }
+
+    val MIGRATION_24_TO_25: Migration = object : Migration(24, 25) {
+        override fun migrate(database: SupportSQLiteDatabase) {
+            database.execSQL("CREATE TABLE IF NOT EXISTS `locationPermissions` (`domain` TEXT NOT NULL, `permission` INTEGER NOT NULL, PRIMARY KEY(`domain`))")
+        }
+    }
+
+    private fun isEnglishLocale(): Boolean {
+        val locale = Locale.getDefault()
+        return locale != null && locale.language == "en"
     }
 
     val ALL_MIGRATIONS: List<Migration>
@@ -378,12 +377,9 @@
             MIGRATION_19_TO_20,
             MIGRATION_20_TO_21,
             MIGRATION_21_TO_22,
-<<<<<<< HEAD
-            MIGRATION_22_TO_23
-=======
             MIGRATION_22_TO_23,
-            MIGRATION_23_TO_24
->>>>>>> 0f478e5f
+            MIGRATION_23_TO_24,
+            MIGRATION_24_TO_25
         )
 
     @Deprecated(
