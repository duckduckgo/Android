--- conflicted
+++ resolved
@@ -64,7 +64,7 @@
 import com.duckduckgo.app.usage.search.SearchCountEntity
 
 @Database(
-    exportSchema = true, version = 40,
+    exportSchema = true, version = 41,
     entities = [
         TdsTracker::class,
         TdsEntity::class,
@@ -454,32 +454,23 @@
         }
     }
 
-<<<<<<< HEAD
+    val MIGRATION_39_TO_40: Migration = object : Migration(39, 40) {
+        override fun migrate(database: SupportSQLiteDatabase) {
+            database.execSQL("DELETE FROM survey")
+        }
+    }
+
     // todo: This is VPN project migration, KEEP IT ALWAYS LAST
-    val MIGRATION_VPN: Migration = object : Migration(39, 40) {
+    val MIGRATION_VPN: Migration = object : Migration(40, 41) {
         override fun migrate(database: SupportSQLiteDatabase) {
             database.execSQL("CREATE TABLE IF NOT EXISTS `web_trackers_blocked` (id INTEGER PRIMARY KEY AUTOINCREMENT NOT NULL, trackerUrl TEXT NOT NULL, trackerCompany TEXT NOT NULL, timestamp TEXT NOT NULL)")
             // place here new migrations from the main app
             // this avoids crashes and forcing to uninstall the appTP app every time a new migration
             // is added to the main app
-            MIGRATION_38_TO_39.migrate(database)
-        }
-    }
-
-=======
-    val MIGRATION_39_TO_40: Migration = object : Migration(39, 40) {
-        override fun migrate(database: SupportSQLiteDatabase) {
-            database.execSQL("DELETE FROM survey")
-        }
-    }
-
-    /**
-     * WARNING ⚠️
-     * This needs to happen because Room doesn't support UNIQUE (...) ON CONFLICT REPLACE when creating the bookmarks table.
-     * When updating the bookmarks table, you will need to update this creation script in order to properly maintain the above
-     * constraint.
-     */
->>>>>>> f96e79e6
+            MIGRATION_39_TO_40.migrate(database)
+        }
+    }
+
     val BOOKMARKS_DB_ON_CREATE = object : RoomDatabase.Callback() {
         override fun onCreate(database: SupportSQLiteDatabase) {
             database.execSQL("CREATE TABLE IF NOT EXISTS `bookmarks_temp` (id INTEGER PRIMARY KEY AUTOINCREMENT NOT NULL, title TEXT, url TEXT NOT NULL, parentId INTEGER NOT NULL DEFAULT 0, UNIQUE (url, parentId) ON CONFLICT REPLACE)")
@@ -541,11 +532,8 @@
             MIGRATION_36_TO_37,
             MIGRATION_37_TO_38,
             MIGRATION_38_TO_39,
-<<<<<<< HEAD
+            MIGRATION_39_TO_40,
             MIGRATION_VPN,
-=======
-            MIGRATION_39_TO_40,
->>>>>>> f96e79e6
         )
 
     @Deprecated(
