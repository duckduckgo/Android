--- conflicted
+++ resolved
@@ -58,7 +58,7 @@
 import com.duckduckgo.app.usage.search.SearchCountEntity
 
 @Database(
-    exportSchema = true, version = 20, entities = [
+    exportSchema = true, version = 21, entities = [
         TdsTracker::class,
         TdsEntity::class,
         TdsDomainEntity::class,
@@ -282,11 +282,13 @@
 
     val MIGRATION_19_TO_20: Migration = object : Migration(19, 20) {
         override fun migrate(database: SupportSQLiteDatabase) {
-<<<<<<< HEAD
+            database.execSQL("CREATE TABLE IF NOT EXISTS `user_whitelist` (`domain` TEXT NOT NULL, PRIMARY KEY(`domain`))")
+        }
+    }
+
+    val MIGRATION_20_TO_21: Migration = object : Migration(20, 21) {
+        override fun migrate(database: SupportSQLiteDatabase) {
             database.execSQL("CREATE TABLE IF NOT EXISTS `fireproofWebsites` (`domain` TEXT NOT NULL, PRIMARY KEY(`domain`))")
-=======
-            database.execSQL("CREATE TABLE IF NOT EXISTS `user_whitelist` (`domain` TEXT NOT NULL, PRIMARY KEY(`domain`))")
->>>>>>> 6afd9923
         }
     }
 
@@ -310,7 +312,8 @@
             MIGRATION_16_TO_17,
             MIGRATION_17_TO_18,
             MIGRATION_18_TO_19,
-            MIGRATION_19_TO_20
+            MIGRATION_19_TO_20,
+            MIGRATION_20_TO_21
         )
 
     @Deprecated(
