/*
 * Copyright (c) 2017 DuckDuckGo
 *
 * Licensed under the Apache License, Version 2.0 (the "License");
 * you may not use this file except in compliance with the License.
 * You may obtain a copy of the License at
 *
 *     http://www.apache.org/licenses/LICENSE-2.0
 *
 * Unless required by applicable law or agreed to in writing, software
 * distributed under the License is distributed on an "AS IS" BASIS,
 * WITHOUT WARRANTIES OR CONDITIONS OF ANY KIND, either express or implied.
 * See the License for the specific language governing permissions and
 * limitations under the License.
 */

package com.duckduckgo.app.global.db

import android.arch.persistence.db.SupportSQLiteDatabase
import android.arch.persistence.room.Database
import android.arch.persistence.room.RoomDatabase
import android.arch.persistence.room.migration.Migration
import com.duckduckgo.app.bookmarks.db.BookmarkEntity
import com.duckduckgo.app.bookmarks.db.BookmarksDao
import com.duckduckgo.app.httpsupgrade.db.HttpsBloomFilterSpecDao
import com.duckduckgo.app.httpsupgrade.db.HttpsWhitelistDao
import com.duckduckgo.app.httpsupgrade.model.HttpsBloomFilterSpec
import com.duckduckgo.app.httpsupgrade.model.HttpsWhitelistedDomain
import com.duckduckgo.app.privacy.db.NetworkLeaderboardDao
import com.duckduckgo.app.privacy.db.NetworkLeaderboardEntry
import com.duckduckgo.app.privacy.db.SiteVisitedEntity
import com.duckduckgo.app.tabs.db.TabsDao
import com.duckduckgo.app.tabs.model.TabEntity
import com.duckduckgo.app.tabs.model.TabSelectionEntity
import com.duckduckgo.app.trackerdetection.db.TrackerDataDao
import com.duckduckgo.app.trackerdetection.model.DisconnectTracker

@Database(exportSchema = true, version = 4, entities = [
<<<<<<< HEAD
    HttpsUpgradeDomain::class,
=======
>>>>>>> 0ee4e3a4
    DisconnectTracker::class,
    HttpsBloomFilterSpec::class,
    HttpsWhitelistedDomain::class,
    NetworkLeaderboardEntry::class,
    SiteVisitedEntity::class,
    AppConfigurationEntity::class,
    TabEntity::class,
    TabSelectionEntity::class,
    BookmarkEntity::class
])

abstract class AppDatabase : RoomDatabase() {

    abstract fun trackerDataDao(): TrackerDataDao
    abstract fun httpsWhitelistedDao(): HttpsWhitelistDao
    abstract fun httpsBloomFilterSpecDao(): HttpsBloomFilterSpecDao
    abstract fun networkLeaderboardDao(): NetworkLeaderboardDao
    abstract fun appConfigurationDao(): AppConfigurationDao
    abstract fun tabsDao(): TabsDao
    abstract fun bookmarksDao(): BookmarksDao

    companion object {
        val MIGRATION_1_TO_2: Migration = object : Migration(1, 2) {
            override fun migrate(database: SupportSQLiteDatabase) {
                database.execSQL("CREATE TABLE `tabs` (`tabId` TEXT NOT NULL, `url` TEXT, `title` TEXT, PRIMARY KEY(`tabId`))")
                database.execSQL("CREATE INDEX `index_tabs_tabId` on `tabs` (tabId)")
                database.execSQL("CREATE TABLE `tab_selection` (`id` INTEGER NOT NULL, `tabId` TEXT, PRIMARY KEY(`id`), FOREIGN KEY(`tabId`) REFERENCES `tabs`(`tabId`) ON UPDATE NO ACTION ON DELETE SET NULL)")
                database.execSQL("CREATE INDEX `index_tab_selection_tabId` on `tab_selection` (tabId)")
            }
        }

        val MIGRATION_2_TO_3: Migration = object : Migration(2, 3) {
            override fun migrate(database: SupportSQLiteDatabase) {
                database.execSQL("CREATE TABLE `site_visited` (`domain` TEXT NOT NULL, PRIMARY KEY(`domain`))")
                database.execSQL("DELETE FROM `network_leaderboard`")
            }
        }

        val MIGRATION_3_TO_4: Migration = object : Migration(3, 4) {
            override fun migrate(database: SupportSQLiteDatabase) {
<<<<<<< HEAD

                database.execSQL("ALTER TABLE `tabs` ADD COLUMN `viewed` INTEGER NOT NULL DEFAULT 0")
                database.execSQL("ALTER TABLE `tabs` ADD COLUMN `position` INTEGER NOT NULL DEFAULT 0")

                database.query("SELECT `tabId` from `tabs`").use {
                    if (it.moveToFirst()) {
                        var index = 0
                        do {
                            val tabId = it.getString(it.getColumnIndex("tabId"))
                            database.execSQL("UPDATE `tabs` SET position=$index where `tabId` = \"$tabId\"")
                            index += 1

                        } while (it.moveToNext())
                    }
                }

=======
                database.execSQL("DROP TABLE https_upgrade_domain")
                database.execSQL("CREATE TABLE `https_bloom_filter_spec` (`id` INTEGER NOT NULL, `errorRate` REAL NOT NULL, `totalEntries` INTEGER NOT NULL, `sha256` TEXT NOT NULL, PRIMARY KEY(`id`))")
                database.execSQL("CREATE TABLE `https_whitelisted_domain` (`domain` TEXT NOT NULL, PRIMARY KEY(`domain`))")
>>>>>>> 0ee4e3a4
            }
        }
    }
}<|MERGE_RESOLUTION|>--- conflicted
+++ resolved
@@ -35,11 +35,7 @@
 import com.duckduckgo.app.trackerdetection.db.TrackerDataDao
 import com.duckduckgo.app.trackerdetection.model.DisconnectTracker
 
-@Database(exportSchema = true, version = 4, entities = [
-<<<<<<< HEAD
-    HttpsUpgradeDomain::class,
-=======
->>>>>>> 0ee4e3a4
+@Database(exportSchema = true, version = 5, entities = [
     DisconnectTracker::class,
     HttpsBloomFilterSpec::class,
     HttpsWhitelistedDomain::class,
@@ -80,8 +76,14 @@
 
         val MIGRATION_3_TO_4: Migration = object : Migration(3, 4) {
             override fun migrate(database: SupportSQLiteDatabase) {
-<<<<<<< HEAD
+                database.execSQL("DROP TABLE https_upgrade_domain")
+                database.execSQL("CREATE TABLE `https_bloom_filter_spec` (`id` INTEGER NOT NULL, `errorRate` REAL NOT NULL, `totalEntries` INTEGER NOT NULL, `sha256` TEXT NOT NULL, PRIMARY KEY(`id`))")
+                database.execSQL("CREATE TABLE `https_whitelisted_domain` (`domain` TEXT NOT NULL, PRIMARY KEY(`domain`))")
+            }
+        }
 
+        val MIGRATION_4_TO_5: Migration = object : Migration(4, 5) {
+            override fun migrate(database: SupportSQLiteDatabase) {
                 database.execSQL("ALTER TABLE `tabs` ADD COLUMN `viewed` INTEGER NOT NULL DEFAULT 0")
                 database.execSQL("ALTER TABLE `tabs` ADD COLUMN `position` INTEGER NOT NULL DEFAULT 0")
 
@@ -96,12 +98,6 @@
                         } while (it.moveToNext())
                     }
                 }
-
-=======
-                database.execSQL("DROP TABLE https_upgrade_domain")
-                database.execSQL("CREATE TABLE `https_bloom_filter_spec` (`id` INTEGER NOT NULL, `errorRate` REAL NOT NULL, `totalEntries` INTEGER NOT NULL, `sha256` TEXT NOT NULL, PRIMARY KEY(`id`))")
-                database.execSQL("CREATE TABLE `https_whitelisted_domain` (`domain` TEXT NOT NULL, PRIMARY KEY(`domain`))")
->>>>>>> 0ee4e3a4
             }
         }
     }
