/*
 * Copyright (c) 2017 DuckDuckGo
 *
 * Licensed under the Apache License, Version 2.0 (the "License");
 * you may not use this file except in compliance with the License.
 * You may obtain a copy of the License at
 *
 *     http://www.apache.org/licenses/LICENSE-2.0
 *
 * Unless required by applicable law or agreed to in writing, software
 * distributed under the License is distributed on an "AS IS" BASIS,
 * WITHOUT WARRANTIES OR CONDITIONS OF ANY KIND, either express or implied.
 * See the License for the specific language governing permissions and
 * limitations under the License.
 */

package com.duckduckgo.app.global.db

import androidx.room.Database
import androidx.room.RoomDatabase
import androidx.room.TypeConverters
import androidx.room.migration.Migration
import androidx.sqlite.db.SupportSQLiteDatabase
import com.duckduckgo.app.bookmarks.db.BookmarkEntity
import com.duckduckgo.app.bookmarks.db.BookmarksDao
import com.duckduckgo.app.browser.rating.db.AppEnjoymentDao
import com.duckduckgo.app.browser.rating.db.AppEnjoymentEntity
import com.duckduckgo.app.browser.rating.db.AppEnjoymentTypeConverter
import com.duckduckgo.app.browser.rating.db.PromptCountConverter
import com.duckduckgo.app.cta.db.DismissedCtaDao
import com.duckduckgo.app.cta.model.DismissedCta
import com.duckduckgo.app.entities.db.EntityListDao
import com.duckduckgo.app.entities.db.EntityListEntity
import com.duckduckgo.app.feedback.db.SurveyDao
import com.duckduckgo.app.feedback.model.Survey
import com.duckduckgo.app.httpsupgrade.db.HttpsBloomFilterSpecDao
import com.duckduckgo.app.httpsupgrade.db.HttpsWhitelistDao
import com.duckduckgo.app.httpsupgrade.model.HttpsBloomFilterSpec
import com.duckduckgo.app.httpsupgrade.model.HttpsWhitelistedDomain
import com.duckduckgo.app.notification.db.NotificationDao
import com.duckduckgo.app.notification.model.Notification
import com.duckduckgo.app.privacy.db.NetworkLeaderboardDao
import com.duckduckgo.app.privacy.db.NetworkLeaderboardEntry
import com.duckduckgo.app.privacy.db.SiteVisitedEntity
import com.duckduckgo.app.tabs.db.TabsDao
import com.duckduckgo.app.tabs.model.TabEntity
import com.duckduckgo.app.tabs.model.TabSelectionEntity
import com.duckduckgo.app.trackerdetection.db.TrackerDataDao
import com.duckduckgo.app.trackerdetection.model.DisconnectTracker
import com.duckduckgo.app.usage.app.AppDaysUsedDao
import com.duckduckgo.app.usage.app.AppDaysUsedEntity
import com.duckduckgo.app.usage.search.SearchCountDao
import com.duckduckgo.app.usage.search.SearchCountEntity

@Database(
    exportSchema = true, version = 9, entities = [
        DisconnectTracker::class,
        HttpsBloomFilterSpec::class,
        HttpsWhitelistedDomain::class,
        NetworkLeaderboardEntry::class,
        SiteVisitedEntity::class,
        AppConfigurationEntity::class,
        TabEntity::class,
        TabSelectionEntity::class,
        BookmarkEntity::class,
        EntityListEntity::class,
        Survey::class,
        DismissedCta::class,
<<<<<<< HEAD
        SearchCountEntity::class,
        AppDaysUsedEntity::class,
        AppEnjoymentEntity::class
=======
        Notification::class
>>>>>>> effb4f63
    ]
)

@TypeConverters(
    Survey.StatusTypeConverter::class,
    DismissedCta.IdTypeConverter::class,
    AppEnjoymentTypeConverter::class,
    PromptCountConverter::class
)
abstract class AppDatabase : RoomDatabase() {

    abstract fun trackerDataDao(): TrackerDataDao
    abstract fun httpsWhitelistedDao(): HttpsWhitelistDao
    abstract fun httpsBloomFilterSpecDao(): HttpsBloomFilterSpecDao
    abstract fun networkLeaderboardDao(): NetworkLeaderboardDao
    abstract fun appConfigurationDao(): AppConfigurationDao
    abstract fun tabsDao(): TabsDao
    abstract fun bookmarksDao(): BookmarksDao
    abstract fun networkEntityDao(): EntityListDao
    abstract fun surveyDao(): SurveyDao
    abstract fun dismissedCtaDao(): DismissedCtaDao
<<<<<<< HEAD
    abstract fun searchCountDao(): SearchCountDao
    abstract fun appsDaysUsedDao(): AppDaysUsedDao
    abstract fun appEnjoymentDao(): AppEnjoymentDao
=======
    abstract fun notificationDao(): NotificationDao
>>>>>>> effb4f63

    companion object {
        val MIGRATION_1_TO_2: Migration = object : Migration(1, 2) {
            override fun migrate(database: SupportSQLiteDatabase) {
                database.execSQL("CREATE TABLE `tabs` (`tabId` TEXT NOT NULL, `url` TEXT, `title` TEXT, PRIMARY KEY(`tabId`))")
                database.execSQL("CREATE INDEX `index_tabs_tabId` on `tabs` (tabId)")
                database.execSQL("CREATE TABLE `tab_selection` (`id` INTEGER NOT NULL, `tabId` TEXT, PRIMARY KEY(`id`), FOREIGN KEY(`tabId`) REFERENCES `tabs`(`tabId`) ON UPDATE NO ACTION ON DELETE SET NULL)")
                database.execSQL("CREATE INDEX `index_tab_selection_tabId` on `tab_selection` (tabId)")
            }
        }

        val MIGRATION_2_TO_3: Migration = object : Migration(2, 3) {
            override fun migrate(database: SupportSQLiteDatabase) {
                database.execSQL("CREATE TABLE `site_visited` (`domain` TEXT NOT NULL, PRIMARY KEY(`domain`))")
                database.execSQL("DELETE FROM `network_leaderboard`")
            }
        }

        val MIGRATION_3_TO_4: Migration = object : Migration(3, 4) {
            override fun migrate(database: SupportSQLiteDatabase) {
                database.execSQL("DROP TABLE `https_upgrade_domain`")
                database.execSQL("CREATE TABLE `https_bloom_filter_spec` (`id` INTEGER NOT NULL, `errorRate` REAL NOT NULL, `totalEntries` INTEGER NOT NULL, `sha256` TEXT NOT NULL, PRIMARY KEY(`id`))")
                database.execSQL("CREATE TABLE `https_whitelisted_domain` (`domain` TEXT NOT NULL, PRIMARY KEY(`domain`))")
            }
        }

        val MIGRATION_4_TO_5: Migration = object : Migration(4, 5) {
            override fun migrate(database: SupportSQLiteDatabase) {
                database.execSQL("ALTER TABLE `tabs` ADD COLUMN `viewed` INTEGER NOT NULL DEFAULT 1")
                database.execSQL("ALTER TABLE `tabs` ADD COLUMN `position` INTEGER NOT NULL DEFAULT 0")

                database.query("SELECT `tabId` from `tabs`").use {
                    if (it.moveToFirst()) {
                        var index = 0
                        do {
                            val tabId = it.getString(it.getColumnIndex("tabId"))
                            database.execSQL("UPDATE `tabs` SET position=$index where `tabId` = \"$tabId\"")
                            index += 1

                        } while (it.moveToNext())
                    }
                }
            }
        }

        val MIGRATION_5_TO_6: Migration = object : Migration(5, 6) {
            override fun migrate(database: SupportSQLiteDatabase) {
                database.execSQL("CREATE TABLE IF NOT EXISTS `entity_list` (`entityName` TEXT NOT NULL, `domainName` TEXT NOT NULL, PRIMARY KEY(`domainName`))")
            }
        }

        val MIGRATION_6_TO_7: Migration = object : Migration(6, 7) {
            override fun migrate(database: SupportSQLiteDatabase) {
                database.execSQL("CREATE TABLE IF NOT EXISTS `survey` (`surveyId` TEXT NOT NULL, `url` TEXT, `daysInstalled` INTEGER, `status` TEXT NOT NULL, PRIMARY KEY(`surveyId`))")
            }
        }

        val MIGRATION_7_TO_8: Migration = object : Migration(7, 8) {
            override fun migrate(database: SupportSQLiteDatabase) {
                database.execSQL("CREATE TABLE IF NOT EXISTS `dismissed_cta` (`ctaId` TEXT NOT NULL, PRIMARY KEY(`ctaId`))")
            }
        }

        val MIGRATION_8_TO_9: Migration = object : Migration(8, 9) {
            override fun migrate(database: SupportSQLiteDatabase) {
<<<<<<< HEAD
                database.execSQL("CREATE TABLE IF NOT EXISTS `search_count` (`key` TEXT NOT NULL, `numberSearchesMade` INTEGER NOT NULL, PRIMARY KEY(`key`))")
                database.execSQL("CREATE TABLE IF NOT EXISTS `app_days_used` (`date` TEXT NOT NULL, PRIMARY KEY(`date`))")
                database.execSQL("CREATE TABLE IF NOT EXISTS `app_enjoyment` (`eventType` INTEGER NOT NULL, `promptCount` INTEGER NOT NULL, `timestamp` INTEGER NOT NULL, `primaryKey` INTEGER PRIMARY KEY AUTOINCREMENT NOT NULL)")
=======
                database.execSQL("CREATE TABLE IF NOT EXISTS `notification` (`notificationId` TEXT NOT NULL, PRIMARY KEY(`notificationId`))")
>>>>>>> effb4f63
            }
        }
    }
}<|MERGE_RESOLUTION|>--- conflicted
+++ resolved
@@ -53,7 +53,7 @@
 import com.duckduckgo.app.usage.search.SearchCountEntity
 
 @Database(
-    exportSchema = true, version = 9, entities = [
+    exportSchema = true, version = 10, entities = [
         DisconnectTracker::class,
         HttpsBloomFilterSpec::class,
         HttpsWhitelistedDomain::class,
@@ -66,13 +66,10 @@
         EntityListEntity::class,
         Survey::class,
         DismissedCta::class,
-<<<<<<< HEAD
         SearchCountEntity::class,
         AppDaysUsedEntity::class,
-        AppEnjoymentEntity::class
-=======
+        AppEnjoymentEntity::class,
         Notification::class
->>>>>>> effb4f63
     ]
 )
 
@@ -94,13 +91,10 @@
     abstract fun networkEntityDao(): EntityListDao
     abstract fun surveyDao(): SurveyDao
     abstract fun dismissedCtaDao(): DismissedCtaDao
-<<<<<<< HEAD
     abstract fun searchCountDao(): SearchCountDao
     abstract fun appsDaysUsedDao(): AppDaysUsedDao
     abstract fun appEnjoymentDao(): AppEnjoymentDao
-=======
     abstract fun notificationDao(): NotificationDao
->>>>>>> effb4f63
 
     companion object {
         val MIGRATION_1_TO_2: Migration = object : Migration(1, 2) {
@@ -166,14 +160,17 @@
 
         val MIGRATION_8_TO_9: Migration = object : Migration(8, 9) {
             override fun migrate(database: SupportSQLiteDatabase) {
-<<<<<<< HEAD
+                database.execSQL("CREATE TABLE IF NOT EXISTS `notification` (`notificationId` TEXT NOT NULL, PRIMARY KEY(`notificationId`))")
+            }
+        }
+
+        val MIGRATION_9_TO_10: Migration = object : Migration(9, 10) {
+            override fun migrate(database: SupportSQLiteDatabase) {
                 database.execSQL("CREATE TABLE IF NOT EXISTS `search_count` (`key` TEXT NOT NULL, `numberSearchesMade` INTEGER NOT NULL, PRIMARY KEY(`key`))")
                 database.execSQL("CREATE TABLE IF NOT EXISTS `app_days_used` (`date` TEXT NOT NULL, PRIMARY KEY(`date`))")
                 database.execSQL("CREATE TABLE IF NOT EXISTS `app_enjoyment` (`eventType` INTEGER NOT NULL, `promptCount` INTEGER NOT NULL, `timestamp` INTEGER NOT NULL, `primaryKey` INTEGER PRIMARY KEY AUTOINCREMENT NOT NULL)")
-=======
-                database.execSQL("CREATE TABLE IF NOT EXISTS `notification` (`notificationId` TEXT NOT NULL, PRIMARY KEY(`notificationId`))")
->>>>>>> effb4f63
             }
+
         }
     }
 }