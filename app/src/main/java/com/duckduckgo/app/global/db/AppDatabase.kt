/*
 * Copyright (c) 2017 DuckDuckGo
 *
 * Licensed under the Apache License, Version 2.0 (the "License");
 * you may not use this file except in compliance with the License.
 * You may obtain a copy of the License at
 *
 *     http://www.apache.org/licenses/LICENSE-2.0
 *
 * Unless required by applicable law or agreed to in writing, software
 * distributed under the License is distributed on an "AS IS" BASIS,
 * WITHOUT WARRANTIES OR CONDITIONS OF ANY KIND, either express or implied.
 * See the License for the specific language governing permissions and
 * limitations under the License.
 */

package com.duckduckgo.app.global.db

import android.content.Context
import androidx.room.Database
import androidx.room.RoomDatabase
import androidx.room.TypeConverters
import androidx.room.migration.Migration
import androidx.sqlite.db.SupportSQLiteDatabase
import com.duckduckgo.app.bookmarks.db.BookmarkEntity
import com.duckduckgo.app.bookmarks.db.BookmarksDao
import com.duckduckgo.app.browser.addtohome.AddToHomeCapabilityDetector
import com.duckduckgo.app.browser.cookies.db.AuthCookiesAllowedDomainsDao
import com.duckduckgo.app.browser.cookies.db.AuthCookieAllowedDomainEntity
import com.duckduckgo.app.browser.rating.db.*
import com.duckduckgo.app.cta.db.DismissedCtaDao
import com.duckduckgo.app.cta.model.DismissedCta
import com.duckduckgo.app.fire.fireproofwebsite.data.FireproofWebsiteDao
import com.duckduckgo.app.fire.fireproofwebsite.data.FireproofWebsiteEntity
import com.duckduckgo.app.global.events.db.UserEventEntity
import com.duckduckgo.app.global.events.db.UserEventTypeConverter
import com.duckduckgo.app.global.events.db.UserEventsDao
import com.duckduckgo.app.global.exception.UncaughtExceptionDao
import com.duckduckgo.app.global.exception.UncaughtExceptionEntity
import com.duckduckgo.app.global.exception.UncaughtExceptionSourceConverter
import com.duckduckgo.app.httpsupgrade.model.HttpsBloomFilterSpec
import com.duckduckgo.app.httpsupgrade.model.HttpsFalsePositiveDomain
import com.duckduckgo.app.httpsupgrade.store.HttpsBloomFilterSpecDao
import com.duckduckgo.app.httpsupgrade.store.HttpsFalsePositivesDao
import com.duckduckgo.app.location.data.LocationPermissionEntity
import com.duckduckgo.app.location.data.LocationPermissionsDao
import com.duckduckgo.app.notification.db.NotificationDao
import com.duckduckgo.app.notification.model.Notification
import com.duckduckgo.app.onboarding.store.*
import com.duckduckgo.app.privacy.db.*
import com.duckduckgo.app.privacy.model.PrivacyProtectionCountsEntity
import com.duckduckgo.app.privacy.model.UserWhitelistedDomain
import com.duckduckgo.app.settings.db.SettingsDataStore
import com.duckduckgo.app.statistics.model.PixelEntity
import com.duckduckgo.app.statistics.model.QueryParamsTypeConverter
import com.duckduckgo.app.statistics.store.PendingPixelDao
import com.duckduckgo.app.survey.db.SurveyDao
import com.duckduckgo.app.survey.model.Survey
import com.duckduckgo.app.tabs.db.TabsDao
import com.duckduckgo.app.tabs.model.TabEntity
import com.duckduckgo.app.tabs.model.TabSelectionEntity
import com.duckduckgo.app.trackerdetection.db.*
import com.duckduckgo.app.trackerdetection.model.*
import com.duckduckgo.app.usage.app.AppDaysUsedDao
import com.duckduckgo.app.usage.app.AppDaysUsedEntity
import com.duckduckgo.app.usage.search.SearchCountDao
import com.duckduckgo.app.usage.search.SearchCountEntity

@Database(
    exportSchema = true, version = 31,
    entities = [
        TdsTracker::class,
        TdsEntity::class,
        TdsDomainEntity::class,
        TemporaryTrackingWhitelistedDomain::class,
        UserWhitelistedDomain::class,
        HttpsBloomFilterSpec::class,
        HttpsFalsePositiveDomain::class,
        NetworkLeaderboardEntry::class,
        SitesVisitedEntity::class,
        TabEntity::class,
        TabSelectionEntity::class,
        BookmarkEntity::class,
        Survey::class,
        DismissedCta::class,
        SearchCountEntity::class,
        AppDaysUsedEntity::class,
        AppEnjoymentEntity::class,
        Notification::class,
        PrivacyProtectionCountsEntity::class,
        UncaughtExceptionEntity::class,
        TdsMetadata::class,
        UserStage::class,
        FireproofWebsiteEntity::class,
        UserEventEntity::class,
        LocationPermissionEntity::class,
        PixelEntity::class,
<<<<<<< HEAD
        WebTrackerBlocked::class
=======
        AuthCookieAllowedDomainEntity::class
>>>>>>> ce978014
    ]
)

@TypeConverters(
    Survey.StatusTypeConverter::class,
    DismissedCta.IdTypeConverter::class,
    AppEnjoymentTypeConverter::class,
    PromptCountConverter::class,
    ActionTypeConverter::class,
    RuleTypeConverter::class,
    CategoriesTypeConverter::class,
    UncaughtExceptionSourceConverter::class,
    StageTypeConverter::class,
    UserEventTypeConverter::class,
    LocationPermissionTypeConverter::class,
    QueryParamsTypeConverter::class
)
abstract class AppDatabase : RoomDatabase() {

    abstract fun tdsTrackerDao(): TdsTrackerDao
    abstract fun tdsEntityDao(): TdsEntityDao
    abstract fun tdsDomainEntityDao(): TdsDomainEntityDao
    abstract fun temporaryTrackingWhitelistDao(): TemporaryTrackingWhitelistDao
    abstract fun userWhitelistDao(): UserWhitelistDao
    abstract fun httpsFalsePositivesDao(): HttpsFalsePositivesDao
    abstract fun httpsBloomFilterSpecDao(): HttpsBloomFilterSpecDao
    abstract fun networkLeaderboardDao(): NetworkLeaderboardDao
    abstract fun tabsDao(): TabsDao
    abstract fun bookmarksDao(): BookmarksDao
    abstract fun surveyDao(): SurveyDao
    abstract fun dismissedCtaDao(): DismissedCtaDao
    abstract fun searchCountDao(): SearchCountDao
    abstract fun appsDaysUsedDao(): AppDaysUsedDao
    abstract fun appEnjoymentDao(): AppEnjoymentDao
    abstract fun notificationDao(): NotificationDao
    abstract fun privacyProtectionCountsDao(): PrivacyProtectionCountDao
    abstract fun uncaughtExceptionDao(): UncaughtExceptionDao
    abstract fun tdsDao(): TdsMetadataDao
    abstract fun userStageDao(): UserStageDao
    abstract fun fireproofWebsiteDao(): FireproofWebsiteDao
    abstract fun locationPermissionsDao(): LocationPermissionsDao
    abstract fun userEventsDao(): UserEventsDao
    abstract fun pixelDao(): PendingPixelDao
<<<<<<< HEAD
    abstract fun webTrackersBlockedDao(): WebTrackersBlockedDao
=======
    abstract fun authCookiesAllowedDomainsDao(): AuthCookiesAllowedDomainsDao
>>>>>>> ce978014
}

@Suppress("PropertyName")
class MigrationsProvider(
    val context: Context,
    val settingsDataStore: SettingsDataStore,
    val addToHomeCapabilityDetector: AddToHomeCapabilityDetector
) {

    val MIGRATION_1_TO_2: Migration = object : Migration(1, 2) {
        override fun migrate(database: SupportSQLiteDatabase) {
            database.execSQL("CREATE TABLE `tabs` (`tabId` TEXT NOT NULL, `url` TEXT, `title` TEXT, PRIMARY KEY(`tabId`))")
            database.execSQL("CREATE INDEX `index_tabs_tabId` on `tabs` (tabId)")
            database.execSQL("CREATE TABLE `tab_selection` (`id` INTEGER NOT NULL, `tabId` TEXT, PRIMARY KEY(`id`), FOREIGN KEY(`tabId`) REFERENCES `tabs`(`tabId`) ON UPDATE NO ACTION ON DELETE SET NULL)")
            database.execSQL("CREATE INDEX `index_tab_selection_tabId` on `tab_selection` (tabId)")
        }
    }

    val MIGRATION_2_TO_3: Migration = object : Migration(2, 3) {
        override fun migrate(database: SupportSQLiteDatabase) {
            database.execSQL("CREATE TABLE `site_visited` (`domain` TEXT NOT NULL, PRIMARY KEY(`domain`))")
            database.execSQL("DELETE FROM `network_leaderboard`")
        }
    }

    val MIGRATION_3_TO_4: Migration = object : Migration(3, 4) {
        override fun migrate(database: SupportSQLiteDatabase) {
            database.execSQL("DROP TABLE `https_upgrade_domain`")
            database.execSQL("CREATE TABLE `https_bloom_filter_spec` (`id` INTEGER NOT NULL, `errorRate` REAL NOT NULL, `totalEntries` INTEGER NOT NULL, `sha256` TEXT NOT NULL, PRIMARY KEY(`id`))")
            database.execSQL("CREATE TABLE `https_whitelisted_domain` (`domain` TEXT NOT NULL, PRIMARY KEY(`domain`))")
        }
    }

    val MIGRATION_4_TO_5: Migration = object : Migration(4, 5) {
        override fun migrate(database: SupportSQLiteDatabase) {
            database.execSQL("ALTER TABLE `tabs` ADD COLUMN `viewed` INTEGER NOT NULL DEFAULT 1")
            database.execSQL("ALTER TABLE `tabs` ADD COLUMN `position` INTEGER NOT NULL DEFAULT 0")

            database.query("SELECT `tabId` from `tabs`").use {
                if (it.moveToFirst()) {
                    var index = 0
                    do {
                        val tabId = it.getString(it.getColumnIndex("tabId"))
                        database.execSQL("UPDATE `tabs` SET position=$index where `tabId` = \"$tabId\"")
                        index += 1
                    } while (it.moveToNext())
                }
            }
        }
    }

    val MIGRATION_5_TO_6: Migration = object : Migration(5, 6) {
        override fun migrate(database: SupportSQLiteDatabase) {
            database.execSQL("CREATE TABLE IF NOT EXISTS `entity_list` (`entityName` TEXT NOT NULL, `domainName` TEXT NOT NULL, PRIMARY KEY(`domainName`))")
        }
    }

    val MIGRATION_6_TO_7: Migration = object : Migration(6, 7) {
        override fun migrate(database: SupportSQLiteDatabase) {
            database.execSQL("CREATE TABLE IF NOT EXISTS `survey` (`surveyId` TEXT NOT NULL, `url` TEXT, `daysInstalled` INTEGER, `status` TEXT NOT NULL, PRIMARY KEY(`surveyId`))")
        }
    }

    val MIGRATION_7_TO_8: Migration = object : Migration(7, 8) {
        override fun migrate(database: SupportSQLiteDatabase) {
            database.execSQL("CREATE TABLE IF NOT EXISTS `dismissed_cta` (`ctaId` TEXT NOT NULL, PRIMARY KEY(`ctaId`))")
        }
    }

    val MIGRATION_8_TO_9: Migration = object : Migration(8, 9) {
        override fun migrate(database: SupportSQLiteDatabase) {
            database.execSQL("CREATE TABLE IF NOT EXISTS `notification` (`notificationId` TEXT NOT NULL, PRIMARY KEY(`notificationId`))")
        }
    }

    val MIGRATION_9_TO_10: Migration = object : Migration(9, 10) {
        override fun migrate(database: SupportSQLiteDatabase) {
            database.execSQL("CREATE TABLE IF NOT EXISTS `search_count` (`key` TEXT NOT NULL, `count` INTEGER NOT NULL, PRIMARY KEY(`key`))")
            database.execSQL("CREATE TABLE IF NOT EXISTS `app_days_used` (`date` TEXT NOT NULL, PRIMARY KEY(`date`))")
            database.execSQL("CREATE TABLE IF NOT EXISTS `app_enjoyment` (`eventType` INTEGER NOT NULL, `promptCount` INTEGER NOT NULL, `timestamp` INTEGER NOT NULL, `primaryKey` INTEGER PRIMARY KEY AUTOINCREMENT NOT NULL)")
        }
    }

    val MIGRATION_10_TO_11: Migration = object : Migration(10, 11) {
        override fun migrate(database: SupportSQLiteDatabase) {
            database.execSQL("CREATE TABLE IF NOT EXISTS `privacy_protection_count` (`key` TEXT NOT NULL, `blocked_tracker_count` INTEGER NOT NULL, `upgrade_count` INTEGER NOT NULL, PRIMARY KEY(`key`))")
        }
    }

    val MIGRATION_11_TO_12: Migration = object : Migration(11, 12) {
        override fun migrate(database: SupportSQLiteDatabase) {
            database.execSQL("ALTER TABLE `tabs` ADD COLUMN `skipHome` INTEGER NOT NULL DEFAULT 0")
        }
    }

    val MIGRATION_12_TO_13: Migration = object : Migration(12, 13) {
        override fun migrate(database: SupportSQLiteDatabase) {
            database.execSQL("DROP TABLE `site_visited`")
            database.execSQL("DROP TABLE `network_leaderboard`")
            database.execSQL("CREATE TABLE IF NOT EXISTS `sites_visited` (`key` TEXT NOT NULL, `count` INTEGER NOT NULL, PRIMARY KEY(`key`))")
            database.execSQL("CREATE TABLE IF NOT EXISTS `network_leaderboard` (`networkName` TEXT NOT NULL, `count` INTEGER NOT NULL, PRIMARY KEY(`networkName`))")
        }
    }

    val MIGRATION_13_TO_14: Migration = object : Migration(13, 14) {
        override fun migrate(database: SupportSQLiteDatabase) {
            database.execSQL("ALTER TABLE `tabs` ADD COLUMN `tabPreviewFile` TEXT")
        }
    }

    val MIGRATION_14_TO_15: Migration = object : Migration(14, 15) {
        override fun migrate(database: SupportSQLiteDatabase) {
            database.execSQL("CREATE TABLE IF NOT EXISTS `UncaughtExceptionEntity` (`id` INTEGER PRIMARY KEY AUTOINCREMENT NOT NULL, `exceptionSource` TEXT NOT NULL, `message` TEXT NOT NULL)")
        }
    }

    val MIGRATION_15_TO_16: Migration = object : Migration(15, 16) {
        override fun migrate(database: SupportSQLiteDatabase) {
            database.execSQL("DROP TABLE `app_configuration`")
            database.execSQL("DROP TABLE `disconnect_tracker`")
            database.execSQL("DROP TABLE `entity_list`")
            database.execSQL("DELETE FROM `network_leaderboard`")
            database.execSQL("CREATE TABLE IF NOT EXISTS `tds_tracker` (`domain` TEXT NOT NULL, `defaultAction` TEXT NOT NULL, `ownerName` TEXT NOT NULL, `rules` TEXT NOT NULL, `categories` TEXT NOT NULL, PRIMARY KEY(`domain`))")
            database.execSQL("CREATE TABLE IF NOT EXISTS `tds_entity` (`name` TEXT NOT NULL, `displayName` TEXT NOT NULL, `prevalence` REAL NOT NULL, PRIMARY KEY(`name`))")
            database.execSQL("CREATE TABLE IF NOT EXISTS `tds_domain_entity` (`domain` TEXT NOT NULL, `entityName` TEXT NOT NULL, PRIMARY KEY(`domain`))")
            database.execSQL("CREATE TABLE IF NOT EXISTS `temporary_tracking_whitelist` (`domain` TEXT NOT NULL, PRIMARY KEY(`domain`))")
        }
    }

    val MIGRATION_16_TO_17: Migration = object : Migration(16, 17) {
        override fun migrate(database: SupportSQLiteDatabase) {
            database.execSQL("CREATE TABLE IF NOT EXISTS `tdsMetadata` (`id` INTEGER NOT NULL, `eTag` TEXT NOT NULL, PRIMARY KEY(`id`))")
        }
    }

    @Suppress("DEPRECATION")
    val MIGRATION_17_TO_18: Migration = object : Migration(17, 18) {

        val onboardingStore: OldOnboardingStore = OldOnboardingStore()

        override fun migrate(database: SupportSQLiteDatabase) {
            val appStage = if (onboardingStore.shouldShow()) {
                AppStage.NEW
            } else {
                AppStage.ESTABLISHED
            }
            val userStage = UserStage(appStage = appStage)
            database.execSQL(
                "CREATE TABLE IF NOT EXISTS `$USER_STAGE_TABLE_NAME` " +
                    "(`key` INTEGER NOT NULL, `appStage` TEXT NOT NULL, PRIMARY KEY(`key`))"
            )
            database.execSQL(
                "INSERT INTO $USER_STAGE_TABLE_NAME VALUES (${userStage.key}, \"${userStage.appStage}\") "
            )
        }
    }

    val MIGRATION_18_TO_19: Migration = object : Migration(18, 19) {
        override fun migrate(database: SupportSQLiteDatabase) {
            database.execSQL("DROP TABLE `UncaughtExceptionEntity`")
            database.execSQL("CREATE TABLE IF NOT EXISTS `UncaughtExceptionEntity` (`id` INTEGER PRIMARY KEY AUTOINCREMENT NOT NULL, `exceptionSource` TEXT NOT NULL, `message` TEXT NOT NULL, `version` TEXT NOT NULL, `timestamp` INTEGER NOT NULL)")
        }
    }

    val MIGRATION_19_TO_20: Migration = object : Migration(19, 20) {
        override fun migrate(database: SupportSQLiteDatabase) {
            database.execSQL("CREATE TABLE IF NOT EXISTS `user_whitelist` (`domain` TEXT NOT NULL, PRIMARY KEY(`domain`))")
        }
    }

    val MIGRATION_20_TO_21: Migration = object : Migration(20, 21) {
        override fun migrate(database: SupportSQLiteDatabase) {
            database.execSQL("CREATE TABLE IF NOT EXISTS `fireproofWebsites` (`domain` TEXT NOT NULL, PRIMARY KEY(`domain`))")
        }
    }

    val MIGRATION_21_TO_22: Migration = object : Migration(21, 22) {
        override fun migrate(database: SupportSQLiteDatabase) {
            database.execSQL("CREATE TABLE IF NOT EXISTS `user_events` (`id` TEXT NOT NULL, `timestamp` INTEGER NOT NULL, PRIMARY KEY(`id`))")
        }
    }

    val MIGRATION_22_TO_23: Migration = object : Migration(22, 23) {
        override fun migrate(database: SupportSQLiteDatabase) {
            database.execSQL("UPDATE $USER_STAGE_TABLE_NAME SET appStage = \"${AppStage.ESTABLISHED}\" WHERE appStage = \"${AppStage.USE_OUR_APP_NOTIFICATION}\"")
        }
    }

    val MIGRATION_23_TO_24: Migration = object : Migration(23, 24) {
        override fun migrate(database: SupportSQLiteDatabase) {
            // https://stackoverflow.com/a/57797179/980345
            // SQLite does not support Alter table operations like Foreign keys
            database.execSQL(
                "CREATE TABLE IF NOT EXISTS tabs_new " +
                    "(tabId TEXT NOT NULL, url TEXT, title TEXT, skipHome INTEGER NOT NULL, viewed INTEGER NOT NULL, position INTEGER NOT NULL, tabPreviewFile TEXT, sourceTabId TEXT," +
                    " PRIMARY KEY(tabId)," +
                    " FOREIGN KEY(sourceTabId) REFERENCES tabs(tabId) ON UPDATE SET NULL ON DELETE SET NULL )"
            )
            database.execSQL(
                "INSERT INTO tabs_new (tabId, url, title, skipHome, viewed, position, tabPreviewFile) " +
                    "SELECT tabId, url, title, skipHome, viewed, position, tabPreviewFile " +
                    "FROM tabs"
            )
            database.execSQL("DROP TABLE tabs")
            database.execSQL("ALTER TABLE tabs_new RENAME TO tabs")
            database.execSQL("CREATE INDEX IF NOT EXISTS index_tabs_tabId ON tabs (tabId)")
        }
    }

    val MIGRATION_24_TO_25: Migration = object : Migration(24, 25) {
        override fun migrate(database: SupportSQLiteDatabase) {
            database.execSQL("CREATE TABLE IF NOT EXISTS `locationPermissions` (`domain` TEXT NOT NULL, `permission` INTEGER NOT NULL, PRIMARY KEY(`domain`))")
        }
    }

    val MIGRATION_25_TO_26: Migration = object : Migration(25, 26) {
        override fun migrate(database: SupportSQLiteDatabase) {
            database.execSQL("DROP TABLE `https_bloom_filter_spec`")
            database.execSQL("DROP TABLE `https_whitelisted_domain`")
            database.execSQL("CREATE TABLE `https_bloom_filter_spec` (`id` INTEGER NOT NULL, `bitCount` INTEGER NOT NULL, `errorRate` REAL NOT NULL, `totalEntries` INTEGER NOT NULL, `sha256` TEXT NOT NULL, PRIMARY KEY(`id`))")
            database.execSQL("CREATE TABLE `https_false_positive_domain` (`domain` TEXT NOT NULL, PRIMARY KEY(`domain`))")
        }
    }

    val MIGRATION_26_TO_27: Migration = object : Migration(26, 27) {
        override fun migrate(database: SupportSQLiteDatabase) {
            database.execSQL("CREATE TABLE IF NOT EXISTS `pixel_store` (`id` INTEGER PRIMARY KEY AUTOINCREMENT NOT NULL, `pixelName` TEXT NOT NULL, `atb` TEXT NOT NULL, `additionalQueryParams` TEXT NOT NULL, `encodedQueryParams` TEXT NOT NULL)")
        }
    }

    val MIGRATION_27_TO_28: Migration = object : Migration(27, 28) {
        override fun migrate(database: SupportSQLiteDatabase) {
            database.execSQL("ALTER TABLE `tabs` ADD COLUMN `deletable` INTEGER NOT NULL DEFAULT 0")
        }
    }

    val MIGRATION_28_TO_29: Migration = object : Migration(28, 29) {
        override fun migrate(database: SupportSQLiteDatabase) {
            database.execSQL("UPDATE $USER_STAGE_TABLE_NAME SET appStage = \"${AppStage.ESTABLISHED}\" WHERE appStage = \"${AppStage.DAX_ONBOARDING}\"")
        }
    }

    val MIGRATION_29_TO_30: Migration = object : Migration(29, 30) {
        override fun migrate(database: SupportSQLiteDatabase) {
            database.execSQL("CREATE TABLE IF NOT EXISTS `bookmarks_temp` (id INTEGER PRIMARY KEY AUTOINCREMENT NOT NULL, title TEXT, url TEXT NOT NULL, UNIQUE (url) ON CONFLICT REPLACE)")
            database.execSQL("INSERT INTO `bookmarks_temp` (id, title, url) SELECT * FROM `bookmarks`")
            database.execSQL("DROP TABLE `bookmarks`")
            database.execSQL("ALTER TABLE `bookmarks_temp` RENAME TO `bookmarks`")
        }
    }

<<<<<<< HEAD
    // todo: make sure this is not an issue when migrating to main repo
    val MIGRATION_30_TO_31: Migration = object : Migration(30, 31) {
        override fun migrate(database: SupportSQLiteDatabase) {
            database.execSQL("CREATE TABLE IF NOT EXISTS `web_trackers_blocked` (id INTEGER PRIMARY KEY AUTOINCREMENT NOT NULL, trackerUrl TEXT NOT NULL, trackerCompany TEXT NOT NULL, timestamp TEXT NOT NULL)")
=======
    val MIGRATION_30_TO_31: Migration = object : Migration(30, 31) {
        override fun migrate(database: SupportSQLiteDatabase) {
            database.execSQL("CREATE TABLE IF NOT EXISTS `auth_cookies_allowed_domains` (`domain` TEXT PRIMARY KEY NOT NULL)")
>>>>>>> ce978014
        }
    }

    val BOOKMARKS_DB_ON_CREATE = object : RoomDatabase.Callback() {
        override fun onCreate(database: SupportSQLiteDatabase) {
            MIGRATION_29_TO_30.migrate(database)
        }
    }

    val ALL_MIGRATIONS: List<Migration>
        get() = listOf(
            MIGRATION_1_TO_2,
            MIGRATION_2_TO_3,
            MIGRATION_3_TO_4,
            MIGRATION_4_TO_5,
            MIGRATION_5_TO_6,
            MIGRATION_6_TO_7,
            MIGRATION_7_TO_8,
            MIGRATION_8_TO_9,
            MIGRATION_9_TO_10,
            MIGRATION_10_TO_11,
            MIGRATION_11_TO_12,
            MIGRATION_12_TO_13,
            MIGRATION_13_TO_14,
            MIGRATION_14_TO_15,
            MIGRATION_15_TO_16,
            MIGRATION_16_TO_17,
            MIGRATION_17_TO_18,
            MIGRATION_18_TO_19,
            MIGRATION_19_TO_20,
            MIGRATION_20_TO_21,
            MIGRATION_21_TO_22,
            MIGRATION_22_TO_23,
            MIGRATION_23_TO_24,
            MIGRATION_24_TO_25,
            MIGRATION_25_TO_26,
            MIGRATION_26_TO_27,
            MIGRATION_27_TO_28,
            MIGRATION_28_TO_29,
            MIGRATION_29_TO_30,
            MIGRATION_30_TO_31
        )

    @Deprecated(
        message = "This class should be only used by database migrations.",
        replaceWith = ReplaceWith(expression = "UserStageStore", imports = ["com.duckduckgo.app.onboarding.store"])
    )
    private inner class OldOnboardingStore {
        private val fileName = "com.duckduckgo.app.onboarding.settings"
        private val keyVersion = "com.duckduckgo.app.onboarding.currentVersion"
        private val currentVersion = 1

        fun shouldShow(): Boolean {
            val preferences = context.getSharedPreferences(fileName, Context.MODE_PRIVATE)
            return preferences.getInt(keyVersion, 0) < currentVersion
        }
    }
}<|MERGE_RESOLUTION|>--- conflicted
+++ resolved
@@ -67,7 +67,7 @@
 import com.duckduckgo.app.usage.search.SearchCountEntity
 
 @Database(
-    exportSchema = true, version = 31,
+    exportSchema = true, version = 32,
     entities = [
         TdsTracker::class,
         TdsEntity::class,
@@ -95,11 +95,8 @@
         UserEventEntity::class,
         LocationPermissionEntity::class,
         PixelEntity::class,
-<<<<<<< HEAD
-        WebTrackerBlocked::class
-=======
+        WebTrackerBlocked::class,
         AuthCookieAllowedDomainEntity::class
->>>>>>> ce978014
     ]
 )
 
@@ -143,11 +140,8 @@
     abstract fun locationPermissionsDao(): LocationPermissionsDao
     abstract fun userEventsDao(): UserEventsDao
     abstract fun pixelDao(): PendingPixelDao
-<<<<<<< HEAD
     abstract fun webTrackersBlockedDao(): WebTrackersBlockedDao
-=======
     abstract fun authCookiesAllowedDomainsDao(): AuthCookiesAllowedDomainsDao
->>>>>>> ce978014
 }
 
 @Suppress("PropertyName")
@@ -399,16 +393,16 @@
         }
     }
 
-<<<<<<< HEAD
+    val MIGRATION_30_TO_31: Migration = object : Migration(30, 31) {
+        override fun migrate(database: SupportSQLiteDatabase) {
+            database.execSQL("CREATE TABLE IF NOT EXISTS `auth_cookies_allowed_domains` (`domain` TEXT PRIMARY KEY NOT NULL)")
+        }
+    }
+
     // todo: make sure this is not an issue when migrating to main repo
-    val MIGRATION_30_TO_31: Migration = object : Migration(30, 31) {
+    val MIGRATION_31_TO_32: Migration = object : Migration(31, 32) {
         override fun migrate(database: SupportSQLiteDatabase) {
             database.execSQL("CREATE TABLE IF NOT EXISTS `web_trackers_blocked` (id INTEGER PRIMARY KEY AUTOINCREMENT NOT NULL, trackerUrl TEXT NOT NULL, trackerCompany TEXT NOT NULL, timestamp TEXT NOT NULL)")
-=======
-    val MIGRATION_30_TO_31: Migration = object : Migration(30, 31) {
-        override fun migrate(database: SupportSQLiteDatabase) {
-            database.execSQL("CREATE TABLE IF NOT EXISTS `auth_cookies_allowed_domains` (`domain` TEXT PRIMARY KEY NOT NULL)")
->>>>>>> ce978014
         }
     }
 
@@ -449,7 +443,8 @@
             MIGRATION_27_TO_28,
             MIGRATION_28_TO_29,
             MIGRATION_29_TO_30,
-            MIGRATION_30_TO_31
+            MIGRATION_30_TO_31,
+            MIGRATION_31_TO_32
         )
 
     @Deprecated(
