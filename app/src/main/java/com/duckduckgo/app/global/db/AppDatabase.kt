/*
 * Copyright (c) 2017 DuckDuckGo
 *
 * Licensed under the Apache License, Version 2.0 (the "License");
 * you may not use this file except in compliance with the License.
 * You may obtain a copy of the License at
 *
 *     http://www.apache.org/licenses/LICENSE-2.0
 *
 * Unless required by applicable law or agreed to in writing, software
 * distributed under the License is distributed on an "AS IS" BASIS,
 * WITHOUT WARRANTIES OR CONDITIONS OF ANY KIND, either express or implied.
 * See the License for the specific language governing permissions and
 * limitations under the License.
 */

package com.duckduckgo.app.global.db

import android.content.Context
import androidx.room.Database
import androidx.room.RoomDatabase
import androidx.room.TypeConverters
import androidx.room.migration.Migration
import androidx.sqlite.db.SupportSQLiteDatabase
import com.duckduckgo.app.bookmarks.db.BookmarkEntity
import com.duckduckgo.app.bookmarks.db.BookmarksDao
import com.duckduckgo.app.browser.addtohome.AddToHomeCapabilityDetector
import com.duckduckgo.app.browser.rating.db.*
import com.duckduckgo.app.cta.db.DismissedCtaDao
import com.duckduckgo.app.cta.model.DismissedCta
import com.duckduckgo.app.fire.fireproofwebsite.data.FireproofWebsiteDao
import com.duckduckgo.app.fire.fireproofwebsite.data.FireproofWebsiteEntity
import com.duckduckgo.app.global.events.db.UserEventEntity
import com.duckduckgo.app.global.events.db.UserEventTypeConverter
import com.duckduckgo.app.global.events.db.UserEventsDao
import com.duckduckgo.app.global.exception.UncaughtExceptionDao
import com.duckduckgo.app.global.exception.UncaughtExceptionEntity
import com.duckduckgo.app.global.exception.UncaughtExceptionSourceConverter
import com.duckduckgo.app.httpsupgrade.model.HttpsBloomFilterSpec
import com.duckduckgo.app.httpsupgrade.model.HttpsFalsePositiveDomain
import com.duckduckgo.app.httpsupgrade.store.HttpsBloomFilterSpecDao
import com.duckduckgo.app.httpsupgrade.store.HttpsFalsePositivesDao
import com.duckduckgo.app.location.data.LocationPermissionEntity
import com.duckduckgo.app.location.data.LocationPermissionsDao
import com.duckduckgo.app.notification.db.NotificationDao
import com.duckduckgo.app.notification.model.Notification
import com.duckduckgo.app.onboarding.store.*
import com.duckduckgo.app.privacy.db.*
import com.duckduckgo.app.privacy.model.PrivacyProtectionCountsEntity
import com.duckduckgo.app.privacy.model.UserWhitelistedDomain
import com.duckduckgo.app.settings.db.SettingsDataStore
import com.duckduckgo.app.statistics.model.PixelEntity
import com.duckduckgo.app.statistics.model.QueryParamsTypeConverter
import com.duckduckgo.app.statistics.store.PendingPixelDao
import com.duckduckgo.app.survey.db.SurveyDao
import com.duckduckgo.app.survey.model.Survey
import com.duckduckgo.app.tabs.db.TabsDao
import com.duckduckgo.app.tabs.model.TabEntity
import com.duckduckgo.app.tabs.model.TabSelectionEntity
import com.duckduckgo.app.trackerdetection.db.*
import com.duckduckgo.app.trackerdetection.model.*
import com.duckduckgo.app.usage.app.AppDaysUsedDao
import com.duckduckgo.app.usage.app.AppDaysUsedEntity
import com.duckduckgo.app.usage.search.SearchCountDao
import com.duckduckgo.app.usage.search.SearchCountEntity

@Database(
    exportSchema = true, version = 28, entities = [
        TdsTracker::class,
        TdsEntity::class,
        TdsDomainEntity::class,
        TemporaryTrackingWhitelistedDomain::class,
        UserWhitelistedDomain::class,
        HttpsBloomFilterSpec::class,
        HttpsFalsePositiveDomain::class,
        NetworkLeaderboardEntry::class,
        SitesVisitedEntity::class,
        TabEntity::class,
        TabSelectionEntity::class,
        BookmarkEntity::class,
        Survey::class,
        DismissedCta::class,
        SearchCountEntity::class,
        AppDaysUsedEntity::class,
        AppEnjoymentEntity::class,
        Notification::class,
        PrivacyProtectionCountsEntity::class,
        UncaughtExceptionEntity::class,
        TdsMetadata::class,
        UserStage::class,
        FireproofWebsiteEntity::class,
        UserEventEntity::class,
        LocationPermissionEntity::class,
        PixelEntity::class
    ]
)

@TypeConverters(
    Survey.StatusTypeConverter::class,
    DismissedCta.IdTypeConverter::class,
    AppEnjoymentTypeConverter::class,
    PromptCountConverter::class,
    ActionTypeConverter::class,
    RuleTypeConverter::class,
    CategoriesTypeConverter::class,
    UncaughtExceptionSourceConverter::class,
    StageTypeConverter::class,
    UserEventTypeConverter::class,
    LocationPermissionTypeConverter::class,
    QueryParamsTypeConverter::class
)
abstract class AppDatabase : RoomDatabase() {

    abstract fun tdsTrackerDao(): TdsTrackerDao
    abstract fun tdsEntityDao(): TdsEntityDao
    abstract fun tdsDomainEntityDao(): TdsDomainEntityDao
    abstract fun temporaryTrackingWhitelistDao(): TemporaryTrackingWhitelistDao
    abstract fun userWhitelistDao(): UserWhitelistDao
    abstract fun httpsFalsePositivesDao(): HttpsFalsePositivesDao
    abstract fun httpsBloomFilterSpecDao(): HttpsBloomFilterSpecDao
    abstract fun networkLeaderboardDao(): NetworkLeaderboardDao
    abstract fun tabsDao(): TabsDao
    abstract fun bookmarksDao(): BookmarksDao
    abstract fun surveyDao(): SurveyDao
    abstract fun dismissedCtaDao(): DismissedCtaDao
    abstract fun searchCountDao(): SearchCountDao
    abstract fun appsDaysUsedDao(): AppDaysUsedDao
    abstract fun appEnjoymentDao(): AppEnjoymentDao
    abstract fun notificationDao(): NotificationDao
    abstract fun privacyProtectionCountsDao(): PrivacyProtectionCountDao
    abstract fun uncaughtExceptionDao(): UncaughtExceptionDao
    abstract fun tdsDao(): TdsMetadataDao
    abstract fun userStageDao(): UserStageDao
    abstract fun fireproofWebsiteDao(): FireproofWebsiteDao
    abstract fun locationPermissionsDao(): LocationPermissionsDao
    abstract fun userEventsDao(): UserEventsDao
    abstract fun pixelDao(): PendingPixelDao
}

@Suppress("PropertyName")
class MigrationsProvider(
    val context: Context,
    val settingsDataStore: SettingsDataStore,
    val addToHomeCapabilityDetector: AddToHomeCapabilityDetector
) {

    val MIGRATION_1_TO_2: Migration = object : Migration(1, 2) {
        override fun migrate(database: SupportSQLiteDatabase) {
            database.execSQL("CREATE TABLE `tabs` (`tabId` TEXT NOT NULL, `url` TEXT, `title` TEXT, PRIMARY KEY(`tabId`))")
            database.execSQL("CREATE INDEX `index_tabs_tabId` on `tabs` (tabId)")
            database.execSQL("CREATE TABLE `tab_selection` (`id` INTEGER NOT NULL, `tabId` TEXT, PRIMARY KEY(`id`), FOREIGN KEY(`tabId`) REFERENCES `tabs`(`tabId`) ON UPDATE NO ACTION ON DELETE SET NULL)")
            database.execSQL("CREATE INDEX `index_tab_selection_tabId` on `tab_selection` (tabId)")
        }
    }

    val MIGRATION_2_TO_3: Migration = object : Migration(2, 3) {
        override fun migrate(database: SupportSQLiteDatabase) {
            database.execSQL("CREATE TABLE `site_visited` (`domain` TEXT NOT NULL, PRIMARY KEY(`domain`))")
            database.execSQL("DELETE FROM `network_leaderboard`")
        }
    }

    val MIGRATION_3_TO_4: Migration = object : Migration(3, 4) {
        override fun migrate(database: SupportSQLiteDatabase) {
            database.execSQL("DROP TABLE `https_upgrade_domain`")
            database.execSQL("CREATE TABLE `https_bloom_filter_spec` (`id` INTEGER NOT NULL, `errorRate` REAL NOT NULL, `totalEntries` INTEGER NOT NULL, `sha256` TEXT NOT NULL, PRIMARY KEY(`id`))")
            database.execSQL("CREATE TABLE `https_whitelisted_domain` (`domain` TEXT NOT NULL, PRIMARY KEY(`domain`))")
        }
    }

    val MIGRATION_4_TO_5: Migration = object : Migration(4, 5) {
        override fun migrate(database: SupportSQLiteDatabase) {
            database.execSQL("ALTER TABLE `tabs` ADD COLUMN `viewed` INTEGER NOT NULL DEFAULT 1")
            database.execSQL("ALTER TABLE `tabs` ADD COLUMN `position` INTEGER NOT NULL DEFAULT 0")

            database.query("SELECT `tabId` from `tabs`").use {
                if (it.moveToFirst()) {
                    var index = 0
                    do {
                        val tabId = it.getString(it.getColumnIndex("tabId"))
                        database.execSQL("UPDATE `tabs` SET position=$index where `tabId` = \"$tabId\"")
                        index += 1
                    } while (it.moveToNext())
                }
            }
        }
    }

    val MIGRATION_5_TO_6: Migration = object : Migration(5, 6) {
        override fun migrate(database: SupportSQLiteDatabase) {
            database.execSQL("CREATE TABLE IF NOT EXISTS `entity_list` (`entityName` TEXT NOT NULL, `domainName` TEXT NOT NULL, PRIMARY KEY(`domainName`))")
        }
    }

    val MIGRATION_6_TO_7: Migration = object : Migration(6, 7) {
        override fun migrate(database: SupportSQLiteDatabase) {
            database.execSQL("CREATE TABLE IF NOT EXISTS `survey` (`surveyId` TEXT NOT NULL, `url` TEXT, `daysInstalled` INTEGER, `status` TEXT NOT NULL, PRIMARY KEY(`surveyId`))")
        }
    }

    val MIGRATION_7_TO_8: Migration = object : Migration(7, 8) {
        override fun migrate(database: SupportSQLiteDatabase) {
            database.execSQL("CREATE TABLE IF NOT EXISTS `dismissed_cta` (`ctaId` TEXT NOT NULL, PRIMARY KEY(`ctaId`))")
        }
    }

    val MIGRATION_8_TO_9: Migration = object : Migration(8, 9) {
        override fun migrate(database: SupportSQLiteDatabase) {
            database.execSQL("CREATE TABLE IF NOT EXISTS `notification` (`notificationId` TEXT NOT NULL, PRIMARY KEY(`notificationId`))")
        }
    }

    val MIGRATION_9_TO_10: Migration = object : Migration(9, 10) {
        override fun migrate(database: SupportSQLiteDatabase) {
            database.execSQL("CREATE TABLE IF NOT EXISTS `search_count` (`key` TEXT NOT NULL, `count` INTEGER NOT NULL, PRIMARY KEY(`key`))")
            database.execSQL("CREATE TABLE IF NOT EXISTS `app_days_used` (`date` TEXT NOT NULL, PRIMARY KEY(`date`))")
            database.execSQL("CREATE TABLE IF NOT EXISTS `app_enjoyment` (`eventType` INTEGER NOT NULL, `promptCount` INTEGER NOT NULL, `timestamp` INTEGER NOT NULL, `primaryKey` INTEGER PRIMARY KEY AUTOINCREMENT NOT NULL)")
        }
    }

    val MIGRATION_10_TO_11: Migration = object : Migration(10, 11) {
        override fun migrate(database: SupportSQLiteDatabase) {
            database.execSQL("CREATE TABLE IF NOT EXISTS `privacy_protection_count` (`key` TEXT NOT NULL, `blocked_tracker_count` INTEGER NOT NULL, `upgrade_count` INTEGER NOT NULL, PRIMARY KEY(`key`))")
        }
    }

    val MIGRATION_11_TO_12: Migration = object : Migration(11, 12) {
        override fun migrate(database: SupportSQLiteDatabase) {
            database.execSQL("ALTER TABLE `tabs` ADD COLUMN `skipHome` INTEGER NOT NULL DEFAULT 0")
        }
    }

    val MIGRATION_12_TO_13: Migration = object : Migration(12, 13) {
        override fun migrate(database: SupportSQLiteDatabase) {
            database.execSQL("DROP TABLE `site_visited`")
            database.execSQL("DROP TABLE `network_leaderboard`")
            database.execSQL("CREATE TABLE IF NOT EXISTS `sites_visited` (`key` TEXT NOT NULL, `count` INTEGER NOT NULL, PRIMARY KEY(`key`))")
            database.execSQL("CREATE TABLE IF NOT EXISTS `network_leaderboard` (`networkName` TEXT NOT NULL, `count` INTEGER NOT NULL, PRIMARY KEY(`networkName`))")
        }
    }

    val MIGRATION_13_TO_14: Migration = object : Migration(13, 14) {
        override fun migrate(database: SupportSQLiteDatabase) {
            database.execSQL("ALTER TABLE `tabs` ADD COLUMN `tabPreviewFile` TEXT")
        }
    }

    val MIGRATION_14_TO_15: Migration = object : Migration(14, 15) {
        override fun migrate(database: SupportSQLiteDatabase) {
            database.execSQL("CREATE TABLE IF NOT EXISTS `UncaughtExceptionEntity` (`id` INTEGER PRIMARY KEY AUTOINCREMENT NOT NULL, `exceptionSource` TEXT NOT NULL, `message` TEXT NOT NULL)")
        }
    }

    val MIGRATION_15_TO_16: Migration = object : Migration(15, 16) {
        override fun migrate(database: SupportSQLiteDatabase) {
            database.execSQL("DROP TABLE `app_configuration`")
            database.execSQL("DROP TABLE `disconnect_tracker`")
            database.execSQL("DROP TABLE `entity_list`")
            database.execSQL("DELETE FROM `network_leaderboard`")
            database.execSQL("CREATE TABLE IF NOT EXISTS `tds_tracker` (`domain` TEXT NOT NULL, `defaultAction` TEXT NOT NULL, `ownerName` TEXT NOT NULL, `rules` TEXT NOT NULL, `categories` TEXT NOT NULL, PRIMARY KEY(`domain`))")
            database.execSQL("CREATE TABLE IF NOT EXISTS `tds_entity` (`name` TEXT NOT NULL, `displayName` TEXT NOT NULL, `prevalence` REAL NOT NULL, PRIMARY KEY(`name`))")
            database.execSQL("CREATE TABLE IF NOT EXISTS `tds_domain_entity` (`domain` TEXT NOT NULL, `entityName` TEXT NOT NULL, PRIMARY KEY(`domain`))")
            database.execSQL("CREATE TABLE IF NOT EXISTS `temporary_tracking_whitelist` (`domain` TEXT NOT NULL, PRIMARY KEY(`domain`))")
        }
    }

    val MIGRATION_16_TO_17: Migration = object : Migration(16, 17) {
        override fun migrate(database: SupportSQLiteDatabase) {
            database.execSQL("CREATE TABLE IF NOT EXISTS `tdsMetadata` (`id` INTEGER NOT NULL, `eTag` TEXT NOT NULL, PRIMARY KEY(`id`))")
        }
    }

    @Suppress("DEPRECATION")
    val MIGRATION_17_TO_18: Migration = object : Migration(17, 18) {

        val onboardingStore: OldOnboardingStore = OldOnboardingStore()

        override fun migrate(database: SupportSQLiteDatabase) {
            val appStage = if (onboardingStore.shouldShow()) {
                AppStage.NEW
            } else {
                AppStage.ESTABLISHED
            }
            val userStage = UserStage(appStage = appStage)
            database.execSQL(
                "CREATE TABLE IF NOT EXISTS `$USER_STAGE_TABLE_NAME` " +
                        "(`key` INTEGER NOT NULL, `appStage` TEXT NOT NULL, PRIMARY KEY(`key`))"
            )
            database.execSQL(
                "INSERT INTO $USER_STAGE_TABLE_NAME VALUES (${userStage.key}, \"${userStage.appStage}\") "
            )
        }
    }

    val MIGRATION_18_TO_19: Migration = object : Migration(18, 19) {
        override fun migrate(database: SupportSQLiteDatabase) {
            database.execSQL("DROP TABLE `UncaughtExceptionEntity`")
            database.execSQL("CREATE TABLE IF NOT EXISTS `UncaughtExceptionEntity` (`id` INTEGER PRIMARY KEY AUTOINCREMENT NOT NULL, `exceptionSource` TEXT NOT NULL, `message` TEXT NOT NULL, `version` TEXT NOT NULL, `timestamp` INTEGER NOT NULL)")
        }
    }

    val MIGRATION_19_TO_20: Migration = object : Migration(19, 20) {
        override fun migrate(database: SupportSQLiteDatabase) {
            database.execSQL("CREATE TABLE IF NOT EXISTS `user_whitelist` (`domain` TEXT NOT NULL, PRIMARY KEY(`domain`))")
        }
    }

    val MIGRATION_20_TO_21: Migration = object : Migration(20, 21) {
        override fun migrate(database: SupportSQLiteDatabase) {
            database.execSQL("CREATE TABLE IF NOT EXISTS `fireproofWebsites` (`domain` TEXT NOT NULL, PRIMARY KEY(`domain`))")
        }
    }

    val MIGRATION_21_TO_22: Migration = object : Migration(21, 22) {
        override fun migrate(database: SupportSQLiteDatabase) {
            database.execSQL("CREATE TABLE IF NOT EXISTS `user_events` (`id` TEXT NOT NULL, `timestamp` INTEGER NOT NULL, PRIMARY KEY(`id`))")
        }
    }

    val MIGRATION_22_TO_23: Migration = object : Migration(22, 23) {
        override fun migrate(database: SupportSQLiteDatabase) {
            database.execSQL("UPDATE $USER_STAGE_TABLE_NAME SET appStage = \"${AppStage.ESTABLISHED}\" WHERE appStage = \"${AppStage.USE_OUR_APP_NOTIFICATION}\"")
        }
    }

    val MIGRATION_23_TO_24: Migration = object : Migration(23, 24) {
        override fun migrate(database: SupportSQLiteDatabase) {
            // https://stackoverflow.com/a/57797179/980345
            // SQLite does not support Alter table operations like Foreign keys
            database.execSQL(
                "CREATE TABLE IF NOT EXISTS tabs_new " +
                        "(tabId TEXT NOT NULL, url TEXT, title TEXT, skipHome INTEGER NOT NULL, viewed INTEGER NOT NULL, position INTEGER NOT NULL, tabPreviewFile TEXT, sourceTabId TEXT," +
                        " PRIMARY KEY(tabId)," +
                        " FOREIGN KEY(sourceTabId) REFERENCES tabs(tabId) ON UPDATE SET NULL ON DELETE SET NULL )"
            )
            database.execSQL(
                "INSERT INTO tabs_new (tabId, url, title, skipHome, viewed, position, tabPreviewFile) " +
                        "SELECT tabId, url, title, skipHome, viewed, position, tabPreviewFile " +
                        "FROM tabs"
            )
            database.execSQL("DROP TABLE tabs")
            database.execSQL("ALTER TABLE tabs_new RENAME TO tabs")
            database.execSQL("CREATE INDEX IF NOT EXISTS index_tabs_tabId ON tabs (tabId)")
        }
    }

    val MIGRATION_24_TO_25: Migration = object : Migration(24, 25) {
        override fun migrate(database: SupportSQLiteDatabase) {
            database.execSQL("CREATE TABLE IF NOT EXISTS `locationPermissions` (`domain` TEXT NOT NULL, `permission` INTEGER NOT NULL, PRIMARY KEY(`domain`))")
        }
    }

    val MIGRATION_25_TO_26: Migration = object : Migration(25, 26) {
        override fun migrate(database: SupportSQLiteDatabase) {
            database.execSQL("DROP TABLE `https_bloom_filter_spec`")
            database.execSQL("DROP TABLE `https_whitelisted_domain`")
            database.execSQL("CREATE TABLE `https_bloom_filter_spec` (`id` INTEGER NOT NULL, `bitCount` INTEGER NOT NULL, `errorRate` REAL NOT NULL, `totalEntries` INTEGER NOT NULL, `sha256` TEXT NOT NULL, PRIMARY KEY(`id`))")
            database.execSQL("CREATE TABLE `https_false_positive_domain` (`domain` TEXT NOT NULL, PRIMARY KEY(`domain`))")
        }
    }

    val MIGRATION_26_TO_27: Migration = object : Migration(26, 27) {
        override fun migrate(database: SupportSQLiteDatabase) {
            database.execSQL("CREATE TABLE IF NOT EXISTS `pixel_store` (`id` INTEGER PRIMARY KEY AUTOINCREMENT NOT NULL, `pixelName` TEXT NOT NULL, `atb` TEXT NOT NULL, `additionalQueryParams` TEXT NOT NULL, `encodedQueryParams` TEXT NOT NULL)")
        }
    }

    val MIGRATION_27_TO_28: Migration = object : Migration(27, 28) {
        override fun migrate(database: SupportSQLiteDatabase) {
<<<<<<< HEAD
            database.execSQL("UPDATE $USER_STAGE_TABLE_NAME SET appStage = \"${AppStage.ESTABLISHED}\" WHERE appStage = \"${AppStage.DAX_ONBOARDING}\"")
=======
            database.execSQL("ALTER TABLE `tabs` ADD COLUMN `deletable` INTEGER NOT NULL DEFAULT 0")
>>>>>>> 8bea5dd9
        }
    }

    val ALL_MIGRATIONS: List<Migration>
        get() = listOf(
            MIGRATION_1_TO_2,
            MIGRATION_2_TO_3,
            MIGRATION_3_TO_4,
            MIGRATION_4_TO_5,
            MIGRATION_5_TO_6,
            MIGRATION_6_TO_7,
            MIGRATION_7_TO_8,
            MIGRATION_8_TO_9,
            MIGRATION_9_TO_10,
            MIGRATION_10_TO_11,
            MIGRATION_11_TO_12,
            MIGRATION_12_TO_13,
            MIGRATION_13_TO_14,
            MIGRATION_14_TO_15,
            MIGRATION_15_TO_16,
            MIGRATION_16_TO_17,
            MIGRATION_17_TO_18,
            MIGRATION_18_TO_19,
            MIGRATION_19_TO_20,
            MIGRATION_20_TO_21,
            MIGRATION_21_TO_22,
            MIGRATION_22_TO_23,
            MIGRATION_23_TO_24,
            MIGRATION_24_TO_25,
            MIGRATION_25_TO_26,
            MIGRATION_26_TO_27,
            MIGRATION_27_TO_28
        )

    @Deprecated(
        message = "This class should be only used by database migrations.",
        replaceWith = ReplaceWith(expression = "UserStageStore", imports = ["com.duckduckgo.app.onboarding.store"])
    )
    private inner class OldOnboardingStore {
        private val fileName = "com.duckduckgo.app.onboarding.settings"
        private val keyVersion = "com.duckduckgo.app.onboarding.currentVersion"
        private val currentVersion = 1

        fun shouldShow(): Boolean {
            val preferences = context.getSharedPreferences(fileName, Context.MODE_PRIVATE)
            return preferences.getInt(keyVersion, 0) < currentVersion
        }
    }
}<|MERGE_RESOLUTION|>--- conflicted
+++ resolved
@@ -65,7 +65,7 @@
 import com.duckduckgo.app.usage.search.SearchCountEntity
 
 @Database(
-    exportSchema = true, version = 28, entities = [
+    exportSchema = true, version = 29, entities = [
         TdsTracker::class,
         TdsEntity::class,
         TdsDomainEntity::class,
@@ -367,11 +367,13 @@
 
     val MIGRATION_27_TO_28: Migration = object : Migration(27, 28) {
         override fun migrate(database: SupportSQLiteDatabase) {
-<<<<<<< HEAD
+            database.execSQL("ALTER TABLE `tabs` ADD COLUMN `deletable` INTEGER NOT NULL DEFAULT 0")
+        }
+    }
+
+    val MIGRATION_28_TO_29: Migration = object : Migration(28, 29) {
+        override fun migrate(database: SupportSQLiteDatabase) {
             database.execSQL("UPDATE $USER_STAGE_TABLE_NAME SET appStage = \"${AppStage.ESTABLISHED}\" WHERE appStage = \"${AppStage.DAX_ONBOARDING}\"")
-=======
-            database.execSQL("ALTER TABLE `tabs` ADD COLUMN `deletable` INTEGER NOT NULL DEFAULT 0")
->>>>>>> 8bea5dd9
         }
     }
 
@@ -403,7 +405,8 @@
             MIGRATION_24_TO_25,
             MIGRATION_25_TO_26,
             MIGRATION_26_TO_27,
-            MIGRATION_27_TO_28
+            MIGRATION_27_TO_28,
+            MIGRATION_28_TO_29
         )
 
     @Deprecated(
