--- conflicted
+++ resolved
@@ -22,15 +22,17 @@
 import com.duckduckgo.app.browser.R
 import com.duckduckgo.app.global.DuckDuckGoActivity
 import com.duckduckgo.app.onboarding.ui.OnboardingActivity
-<<<<<<< HEAD
-import com.duckduckgo.app.onboarding.ui.OnboardingActivityExperiment
-=======
 import kotlinx.coroutines.MainScope
 import kotlinx.coroutines.launch
->>>>>>> 7d75c695
+import com.duckduckgo.app.onboarding.ui.OnboardingActivityExperiment
+import com.duckduckgo.app.statistics.VariantManager
+import javax.inject.Inject
 
 
 class LaunchActivity : DuckDuckGoActivity() {
+
+    @Inject
+    lateinit var variantManager: VariantManager
 
     private val viewModel: LaunchViewModel by bindViewModel()
 
@@ -61,7 +63,7 @@
     }
 
     private fun showOnboarding() {
-        if (true) {
+        if (variantManager.getVariant().hasFeature(VariantManager.VariantFeature.ConceptTest)) {
             startActivity(OnboardingActivityExperiment.intent(this))
         } else {
             startActivity(OnboardingActivity.intent(this))
