--- conflicted
+++ resolved
@@ -149,13 +149,8 @@
                 )
             )
 
-<<<<<<< HEAD
-            itemView.title.text = favorite.title
-            itemView.subtitle.text = parseDisplayUrl(favorite.url)
-=======
             listItem.setTitle(favorite.title)
             listItem.setSubtitle(parseDisplayUrl(favorite.url))
->>>>>>> 33e74d06
             loadFavicon(favorite.url)
 
             listItem.setOverflowClickListener { anchor ->
