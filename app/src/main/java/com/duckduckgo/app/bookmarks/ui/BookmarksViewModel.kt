--- conflicted
+++ resolved
@@ -48,12 +48,8 @@
     private val favoritesRepository: FavoritesRepository,
     val dao: BookmarksDao,
     private val faviconManager: FaviconManager,
-<<<<<<< HEAD
-    private val bookmarksManager: BookmarksManager,
+    private val savedSitesManager: SavedSitesManager,
     private val pixel: Pixel,
-=======
-    private val savedSitesManager: SavedSitesManager,
->>>>>>> e93c1637
     private val dispatcherProvider: DispatcherProvider
 ) : EditSavedSiteListener, ViewModel() {
 
@@ -207,12 +203,8 @@
     private val favoritesRepository: Provider<FavoritesRepository>,
     private val dao: Provider<BookmarksDao>,
     private val faviconManager: Provider<FaviconManager>,
-<<<<<<< HEAD
-    private val bookmarksManager: Provider<BookmarksManager>,
+    private val savedSitesManager: Provider<SavedSitesManager>,
     private val pixel: Provider<Pixel>,
-=======
-    private val savedSitesManager: Provider<SavedSitesManager>,
->>>>>>> e93c1637
     private val dispatcherProvider: Provider<DispatcherProvider>
 ) : ViewModelFactoryPlugin {
     override fun <T : ViewModel?> create(modelClass: Class<T>): T? {
@@ -223,12 +215,8 @@
                         favoritesRepository.get(),
                         dao.get(),
                         faviconManager.get(),
-<<<<<<< HEAD
-                        bookmarksManager.get(),
+                        savedSitesManager.get(),
                         pixel.get(),
-=======
-                        savedSitesManager.get(),
->>>>>>> e93c1637
                         dispatcherProvider.get()
                     ) as T
                     )
