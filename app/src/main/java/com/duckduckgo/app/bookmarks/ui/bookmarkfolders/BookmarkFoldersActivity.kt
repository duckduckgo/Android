--- conflicted
+++ resolved
@@ -123,15 +123,12 @@
         private const val ROOT_FOLDER_ID = 0L
         private const val ADD_BOOKMARK_FOLDER_FRAGMENT_TAG = "ADD_BOOKMARK_FOLDER"
 
-<<<<<<< HEAD
-        fun intent(context: Context, parentFolderId: Long, currentFolder: BookmarkFolder? = null, showAddFolderMenu: Boolean = false): Intent {
-=======
         fun intent(
             context: Context,
             parentFolderId: Long,
-            currentFolder: BookmarkFolder? = null
+            currentFolder: BookmarkFolder? = null,
+            showAddFolderMenu: Boolean = false
         ): Intent {
->>>>>>> 3761853e
             val intent = Intent(context, BookmarkFoldersActivity::class.java)
             val bundle = Bundle()
             bundle.putLong(KEY_BOOKMARK_FOLDER_ID, parentFolderId)
