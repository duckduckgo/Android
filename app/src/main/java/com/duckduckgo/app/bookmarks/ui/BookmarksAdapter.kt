/*
 * Copyright (c) 2021 DuckDuckGo
 *
 * Licensed under the Apache License, Version 2.0 (the "License");
 * you may not use this file except in compliance with the License.
 * You may obtain a copy of the License at
 *
 *     http://www.apache.org/licenses/LICENSE-2.0
 *
 * Unless required by applicable law or agreed to in writing, software
 * distributed under the License is distributed on an "AS IS" BASIS,
 * WITHOUT WARRANTIES OR CONDITIONS OF ANY KIND, either express or implied.
 * See the License for the specific language governing permissions and
 * limitations under the License.
 */

package com.duckduckgo.app.bookmarks.ui

import android.net.Uri
import android.view.LayoutInflater
import android.view.View
import android.view.ViewGroup
import androidx.lifecycle.LifecycleOwner
import androidx.lifecycle.lifecycleScope
import androidx.recyclerview.widget.ListAdapter
import androidx.recyclerview.widget.RecyclerView
import com.duckduckgo.app.bookmarks.model.SavedSite
import com.duckduckgo.app.browser.R
import com.duckduckgo.app.browser.favicon.FaviconManager
import com.duckduckgo.app.global.baseHost
import com.duckduckgo.mobile.android.ui.menu.PopupMenu
import com.duckduckgo.mobile.android.ui.view.TwoLineListItem
import kotlinx.android.synthetic.main.view_saved_site_empty_hint.view.*
import kotlinx.coroutines.launch

class BookmarksAdapter(
    private val layoutInflater: LayoutInflater,
    private val viewModel: BookmarksViewModel,
    private val lifecycleOwner: LifecycleOwner,
    private val faviconManager: FaviconManager
) : ListAdapter<BookmarksAdapter.BookmarksItemTypes, BookmarkScreenViewHolders>(BookmarksDiffCallback()) {

    companion object {
        const val EMPTY_STATE_TYPE = 0
        const val BOOKMARK_TYPE = 1
    }

    interface BookmarksItemTypes
    object EmptyHint : BookmarksItemTypes
    data class BookmarkItem(val bookmark: SavedSite.Bookmark) : BookmarksItemTypes

    fun setItems(bookmarkItems: List<BookmarkItem>, showEmptyHint: Boolean) {
        val generatedList = generateNewList(bookmarkItems, showEmptyHint)
        submitList(generatedList)
    }

    private fun generateNewList(value: List<BookmarksItemTypes>, showEmptyHint: Boolean): List<BookmarksItemTypes> {
        if (!showEmptyHint) {
            return value
        }
        return if (value.isEmpty()) listOf(EmptyHint) else value
    }

    override fun onCreateViewHolder(parent: ViewGroup, viewType: Int): BookmarkScreenViewHolders {
        val inflater = LayoutInflater.from(parent.context)
        return when (viewType) {
            BOOKMARK_TYPE -> {
                val view = inflater.inflate(R.layout.view_saved_site_entry, parent, false)
                return BookmarkScreenViewHolders.BookmarksViewHolder(layoutInflater, view, viewModel, lifecycleOwner, faviconManager)
            }
            EMPTY_STATE_TYPE -> {
                val view = inflater.inflate(R.layout.view_saved_site_empty_hint, parent, false)
                BookmarkScreenViewHolders.EmptyHint(view)
            }
            else -> throw IllegalArgumentException("viewType not found")
        }
    }

    override fun onBindViewHolder(holder: BookmarkScreenViewHolders, position: Int) {
        when (holder) {
            is BookmarkScreenViewHolders.BookmarksViewHolder -> {
                holder.update((getItem(position) as BookmarkItem).bookmark)
            }
            is BookmarkScreenViewHolders.EmptyHint -> {
                holder.bind()
            }
        }
    }

    override fun getItemViewType(position: Int): Int {
        return when (getItem(position)) {
            is EmptyHint -> EMPTY_STATE_TYPE
            else -> BOOKMARK_TYPE
        }
    }
}

sealed class BookmarkScreenViewHolders(itemView: View) : RecyclerView.ViewHolder(itemView) {

    class EmptyHint(itemView: View) : BookmarkScreenViewHolders(itemView) {
        fun bind() {
            itemView.savedSiteEmptyHint.setText(R.string.bookmarksEmptyHint)
        }
    }

    class BookmarksViewHolder(
        private val layoutInflater: LayoutInflater,
        itemView: View,
        private val viewModel: BookmarksViewModel,
        private val lifecycleOwner: LifecycleOwner,
        private val faviconManager: FaviconManager
    ) : BookmarkScreenViewHolders(itemView) {

        fun update(bookmark: SavedSite.Bookmark) {
            val twoListItem = itemView as TwoLineListItem

<<<<<<< HEAD
            itemView.title.text = bookmark.title
            itemView.subtitle.text = parseDisplayUrl(bookmark.url)
=======
            twoListItem.setContentDescription(
                itemView.context.getString(
                    R.string.bookmarkOverflowContentDescription,
                    bookmark.title
                )
            )
            twoListItem.setTitle(bookmark.title)
            twoListItem.setSubtitle(parseDisplayUrl(bookmark.url))
>>>>>>> 33e74d06
            loadFavicon(bookmark.url)

            twoListItem.setOverflowClickListener { anchor ->
                showOverFlowMenu(anchor, bookmark)
            }

            twoListItem.setClickListener {
                viewModel.onSelected(bookmark)
            }
        }

        private fun loadFavicon(url: String) {
            lifecycleOwner.lifecycleScope.launch {
                faviconManager.loadToViewFromLocalOrFallback(url = url, view = itemView.findViewById(R.id.image))
            }
        }

        private fun parseDisplayUrl(urlString: String): String {
            val uri = Uri.parse(urlString)
            return uri.baseHost ?: return urlString
        }

        private fun showOverFlowMenu(anchor: View, bookmark: SavedSite.Bookmark) {
            val popupMenu = PopupMenu(layoutInflater, R.layout.popup_window_edit_delete_menu)
            val view = popupMenu.contentView
            popupMenu.apply {
                onMenuItemClicked(view.findViewById(R.id.edit)) { editBookmark(bookmark) }
                onMenuItemClicked(view.findViewById(R.id.delete)) { deleteBookmark(bookmark) }
            }
            popupMenu.show(itemView, anchor)
        }

        private fun editBookmark(bookmark: SavedSite.Bookmark) {
            viewModel.onEditSavedSiteRequested(bookmark)
        }

        private fun deleteBookmark(bookmark: SavedSite.Bookmark) {
            viewModel.onDeleteSavedSiteRequested(bookmark)
        }
    }
}<|MERGE_RESOLUTION|>--- conflicted
+++ resolved
@@ -114,10 +114,6 @@
         fun update(bookmark: SavedSite.Bookmark) {
             val twoListItem = itemView as TwoLineListItem
 
-<<<<<<< HEAD
-            itemView.title.text = bookmark.title
-            itemView.subtitle.text = parseDisplayUrl(bookmark.url)
-=======
             twoListItem.setContentDescription(
                 itemView.context.getString(
                     R.string.bookmarkOverflowContentDescription,
@@ -126,7 +122,6 @@
             )
             twoListItem.setTitle(bookmark.title)
             twoListItem.setSubtitle(parseDisplayUrl(bookmark.url))
->>>>>>> 33e74d06
             loadFavicon(bookmark.url)
 
             twoListItem.setOverflowClickListener { anchor ->
