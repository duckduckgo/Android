--- conflicted
+++ resolved
@@ -42,7 +42,9 @@
 import com.duckduckgo.app.global.view.gone
 import com.duckduckgo.app.global.view.html
 import com.duckduckgo.app.global.view.show
-<<<<<<< HEAD
+import kotlinx.android.synthetic.main.content_bookmarks.*
+import kotlinx.android.synthetic.main.include_toolbar.*
+import kotlinx.android.synthetic.main.view_bookmark_entry.view.*
 import com.google.android.material.dialog.MaterialAlertDialogBuilder
 import kotlinx.android.synthetic.main.content_bookmarks.emptyBookmarks
 import kotlinx.android.synthetic.main.content_bookmarks.recycler
@@ -54,11 +56,6 @@
 import kotlinx.android.synthetic.main.view_bookmark_entry.view.title
 import kotlinx.android.synthetic.main.view_bookmark_entry.view.url
 import org.jetbrains.anko.alert
-=======
-import kotlinx.android.synthetic.main.content_bookmarks.*
-import kotlinx.android.synthetic.main.include_toolbar.*
-import kotlinx.android.synthetic.main.view_bookmark_entry.view.*
->>>>>>> 6f047352
 import timber.log.Timber
 
 class BookmarksActivity : DuckDuckGoActivity() {
@@ -134,11 +131,8 @@
     }
 
     private fun confirmDeleteBookmark(bookmark: BookmarkEntity) {
-<<<<<<< HEAD
-        val message =
-            Html.fromHtml(getString(R.string.bookmarkDeleteConfirmMessage, bookmark.title))
-        val title = getString(R.string.bookmarkDeleteConfirmTitle)
-
+        val message = getString(R.string.bookmarkDeleteConfirmMessage, bookmark.title).html(this)
+        val title = getString(R.string.dialogConfirmTitle)
         deleteDialog = MaterialAlertDialogBuilder(this)
             .setTitle(title)
             .setMessage(message)
@@ -149,17 +143,6 @@
                 dialog.dismiss()
             }
             .show()
-=======
-        val message = getString(R.string.bookmarkDeleteConfirmMessage, bookmark.title).html(this)
-        val title = getString(R.string.dialogConfirmTitle)
-        deleteDialog = AlertDialog.Builder(this)
-            .setTitle(title)
-            .setMessage(message)
-            .setPositiveButton(android.R.string.yes) { _, _ -> delete(bookmark) }
-            .setNegativeButton(android.R.string.no) { _, _ -> }
-            .create()
-        deleteDialog?.show()
->>>>>>> 6f047352
     }
 
     private fun delete(bookmark: BookmarkEntity) {
