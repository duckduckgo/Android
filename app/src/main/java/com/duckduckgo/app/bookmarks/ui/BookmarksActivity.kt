/*
 * Copyright (c) 2018 DuckDuckGo
 *
 * Licensed under the Apache License, Version 2.0 (the "License");
 * you may not use this file except in compliance with the License.
 * You may obtain a copy of the License at
 *
 *     http://www.apache.org/licenses/LICENSE-2.0
 *
 * Unless required by applicable law or agreed to in writing, software
 * distributed under the License is distributed on an "AS IS" BASIS,
 * WITHOUT WARRANTIES OR CONDITIONS OF ANY KIND, either express or implied.
 * See the License for the specific language governing permissions and
 * limitations under the License.
 */

package com.duckduckgo.app.bookmarks.ui

import android.content.Context
import android.content.Intent
import android.os.Bundle
import android.view.Menu
import android.view.MenuItem
import androidx.appcompat.app.AlertDialog
import androidx.appcompat.widget.SearchView
import androidx.recyclerview.widget.ConcatAdapter
import com.duckduckgo.app.bookmarks.model.BookmarkFolder
import com.duckduckgo.app.bookmarks.model.SavedSite
import com.duckduckgo.app.bookmarks.ui.bookmarkfolders.AddBookmarkFolderDialogFragment
import com.duckduckgo.app.bookmarks.ui.bookmarkfolders.BookmarkFoldersAdapter
import com.duckduckgo.app.bookmarks.service.ExportSavedSitesResult
import com.duckduckgo.app.bookmarks.service.ImportSavedSitesResult
import com.duckduckgo.app.bookmarks.ui.bookmarkfolders.BookmarkFoldersActivity.Companion.KEY_BOOKMARK_FOLDER_ID
import com.duckduckgo.app.bookmarks.ui.bookmarkfolders.DeleteBookmarkFolderConfirmationFragment
import com.duckduckgo.app.bookmarks.ui.bookmarkfolders.EditBookmarkFolderDialogFragment
import com.duckduckgo.app.browser.BrowserActivity
import com.duckduckgo.app.browser.R
import com.duckduckgo.app.browser.R.id.action_search
import com.duckduckgo.app.browser.databinding.ActivityBookmarksBinding
import com.duckduckgo.app.browser.databinding.ContentBookmarksBinding
import com.duckduckgo.app.browser.favicon.FaviconManager
import com.duckduckgo.app.global.DuckDuckGoActivity
import com.duckduckgo.app.global.view.DividerAdapter
import com.duckduckgo.app.global.view.html
import com.duckduckgo.mobile.android.ui.viewbinding.viewBinding
import com.google.android.material.snackbar.Snackbar
import java.text.SimpleDateFormat
import java.util.Date
import java.util.Locale
import java.util.TimeZone
import javax.inject.Inject

class BookmarksActivity : DuckDuckGoActivity() {

    @Inject
    lateinit var faviconManager: FaviconManager

    lateinit var bookmarksAdapter: BookmarksAdapter
    lateinit var favoritesAdapter: FavoritesAdapter
    lateinit var bookmarkFoldersAdapter: BookmarkFoldersAdapter
    private var deleteDialog: AlertDialog? = null

    private val viewModel: BookmarksViewModel by bindViewModel()

    private val binding: ActivityBookmarksBinding by viewBinding()
    private lateinit var contentBookmarksBinding: ContentBookmarksBinding

    private val toolbar
        get() = binding.includeToolbar.toolbar

    override fun onCreate(savedInstanceState: Bundle?) {
        super.onCreate(savedInstanceState)
<<<<<<< HEAD
        setContentView(R.layout.activity_bookmarks)
        configureToolbar()

        val parentFolderId = getParentFolderId()
        setupBookmarksRecycler(parentFolderId)
        observeViewModel(parentFolderId)

        viewModel.fetchBookmarksAndFolders(parentFolderId)
    }

    private fun configureToolbar() {
=======
        contentBookmarksBinding = ContentBookmarksBinding.bind(binding.root)
        setContentView(binding.root)
>>>>>>> 33e74d06
        setupToolbar(toolbar)
        supportActionBar?.title = getParentFolderName()
    }

    private fun getParentFolderName() =
        intent.extras?.getString(KEY_BOOKMARK_FOLDER_NAME)
            ?: getString(R.string.bookmarksActivityTitle)

    private fun getParentFolderId() = intent.extras?.getLong(KEY_BOOKMARK_FOLDER_ID)
        ?: ROOT_FOLDER_ID

    override fun onActivityResult(requestCode: Int, resultCode: Int, data: Intent?) {
        super.onActivityResult(requestCode, resultCode, data)

        when (requestCode) {
            IMPORT_BOOKMARKS_REQUEST_CODE -> {
                if (resultCode == RESULT_OK) {
                    val selectedFile = data?.data
                    if (selectedFile != null) {
                        viewModel.importBookmarks(selectedFile)
                    }
                }
            }
            EXPORT_BOOKMARKS_REQUEST_CODE -> {
                if (resultCode == RESULT_OK) {
                    val selectedFile = data?.data
                    if (selectedFile != null) {
                        viewModel.exportSavedSites(selectedFile)
                    }
                }
            }
        }
    }

<<<<<<< HEAD
    private fun setupBookmarksRecycler(parentId: Long) {
        if (parentId == ROOT_FOLDER_ID) {
            bookmarksAdapter = BookmarksAdapter(layoutInflater, viewModel, this, faviconManager)
            favoritesAdapter = FavoritesAdapter(layoutInflater, viewModel, this, faviconManager)
            bookmarkFoldersAdapter = BookmarkFoldersAdapter(layoutInflater, viewModel, parentId)
            recycler.adapter = ConcatAdapter(favoritesAdapter, DividerAdapter(), bookmarkFoldersAdapter, bookmarksAdapter)
        } else {
            bookmarksAdapter = BookmarksAdapter(layoutInflater, viewModel, this, faviconManager)
            bookmarkFoldersAdapter = BookmarkFoldersAdapter(layoutInflater, viewModel, parentId)
            recycler.adapter = ConcatAdapter(bookmarkFoldersAdapter, bookmarksAdapter)
        }
        recycler.itemAnimator = null
=======
    private fun setupBookmarksRecycler() {
        bookmarksAdapter = BookmarksAdapter(layoutInflater, viewModel, this, faviconManager)
        favoritesAdapter = FavoritesAdapter(layoutInflater, viewModel, this, faviconManager)
        contentBookmarksBinding.recycler.adapter = ConcatAdapter(favoritesAdapter, DividerAdapter(), bookmarksAdapter)
        contentBookmarksBinding.recycler.itemAnimator = null
>>>>>>> 33e74d06
    }

    private fun observeViewModel(parentId: Long) {
        viewModel.viewState.observe(
            this,
            { viewState ->
                viewState?.let { state ->
                    if (parentId == ROOT_FOLDER_ID) {
                        favoritesAdapter.favoriteItems = state.favorites.map { FavoritesAdapter.FavoriteItem(it) }
                    }
                    bookmarksAdapter.setItems(state.bookmarks.map { BookmarksAdapter.BookmarkItem(it) }, state.bookmarkFolders.isEmpty())
                    bookmarkFoldersAdapter.bookmarkFolderItems = state.bookmarkFolders.map { BookmarkFoldersAdapter.BookmarkFolderItem(it) }
                    invalidateOptionsMenu()
                }
            }
        )

        viewModel.command.observe(
            this,
            {
                when (it) {
                    is BookmarksViewModel.Command.ConfirmDeleteSavedSite -> confirmDeleteSavedSite(it.savedSite)
                    is BookmarksViewModel.Command.OpenSavedSite -> openSavedSite(it.savedSite)
                    is BookmarksViewModel.Command.ShowEditSavedSite -> showEditSavedSiteDialog(it.savedSite)
                    is BookmarksViewModel.Command.ImportedSavedSites -> showImportedSavedSites(it.importSavedSitesResult)
                    is BookmarksViewModel.Command.ExportedSavedSites -> showExportedSavedSites(it.exportSavedSitesResult)
                    is BookmarksViewModel.Command.OpenBookmarkFolder -> openBookmarkFolder(it.bookmarkFolder)
                    is BookmarksViewModel.Command.ShowEditBookmarkFolder -> editBookmarkFolder(it.bookmarkFolder)
                    is BookmarksViewModel.Command.DeleteBookmarkFolder -> deleteBookmarkFolder(it.bookmarkFolder)
                    is BookmarksViewModel.Command.ConfirmDeleteBookmarkFolder -> confirmDeleteBookmarkFolder(it.bookmarkFolder)
                }
            }
        )
    }

    private fun showImportedSavedSites(result: ImportSavedSitesResult) {
        when (result) {
            is ImportSavedSitesResult.Error -> {
                showMessage(getString(R.string.importBookmarksError))
            }
            is ImportSavedSitesResult.Success -> {
                if (result.savedSites.isEmpty()) {
                    showMessage(getString(R.string.importBookmarksEmpty))
                } else {
                    showMessage(getString(R.string.importBookmarksSuccess, result.savedSites.size))
                }
            }
        }
    }

    private fun showExportedSavedSites(result: ExportSavedSitesResult) {
        when (result) {
            is ExportSavedSitesResult.Error -> {
                showMessage(getString(R.string.exportBookmarksError))
            }
            ExportSavedSitesResult.NoSavedSitesExported -> {
                showMessage(getString(R.string.exportBookmarksEmpty))
            }
            ExportSavedSitesResult.Success -> {
                showMessage(getString(R.string.exportBookmarksSuccess))
            }
        }
    }

    private fun showMessage(message: String) {
        Snackbar.make(
            binding.root,
            message,
            Snackbar.LENGTH_LONG
        ).show()
    }

    override fun onCreateOptionsMenu(menu: Menu?): Boolean {
        menuInflater.inflate(R.menu.bookmark_activity_menu, menu)
        return true
    }

    override fun onOptionsItemSelected(item: MenuItem): Boolean {
        when (item.itemId) {
            R.id.bookmark_import -> {
                val intent = Intent()
                    .setType("text/html")
                    .setAction(Intent.ACTION_GET_CONTENT)

                startActivityForResult(
                    Intent.createChooser(
                        intent,
                        getString(R.string.importBookmarksFileTitle)
                    ),
                    IMPORT_BOOKMARKS_REQUEST_CODE
                )
            }
            R.id.bookmark_export -> {
                val intent = Intent()
                    .setType("text/html")
                    .setAction(Intent.ACTION_CREATE_DOCUMENT)
                    .addCategory(Intent.CATEGORY_OPENABLE)
                    .putExtra(Intent.EXTRA_TITLE, EXPORT_BOOKMARKS_FILE_NAME)

                startActivityForResult(intent, EXPORT_BOOKMARKS_REQUEST_CODE)
            }
            R.id.action_add_folder -> {
                val parentId = getParentFolderId()
                val parentFolderName = getParentFolderName()
                val dialog = AddBookmarkFolderDialogFragment.instance(parentId, parentFolderName)
                dialog.show(supportFragmentManager, ADD_BOOKMARK_FOLDER_FRAGMENT_TAG)
                dialog.listener = viewModel
            }
        }
        return super.onOptionsItemSelected(item)
    }

    override fun onPrepareOptionsMenu(menu: Menu?): Boolean {
        val searchMenuItem = menu?.findItem(action_search)
        searchMenuItem?.isVisible = viewModel.viewState.value?.enableSearch == true
        val searchView = searchMenuItem?.actionView as SearchView
        searchView.setOnQueryTextListener(BookmarksEntityQueryListener(viewModel.viewState.value?.bookmarks, bookmarksAdapter, viewModel.viewState.value?.bookmarkFolders, bookmarkFoldersAdapter))
        return super.onPrepareOptionsMenu(menu)
    }

    private fun showEditSavedSiteDialog(savedSite: SavedSite) {
        val dialog = EditSavedSiteDialogFragment.instance(savedSite, getParentFolderId(), getParentFolderName())
        dialog.show(supportFragmentManager, EDIT_BOOKMARK_FRAGMENT_TAG)
        dialog.listener = viewModel
    }

    private fun openSavedSite(savedSite: SavedSite) {
        startActivity(BrowserActivity.intent(this, savedSite.url))
        finish()
    }

    private fun confirmDeleteSavedSite(savedSite: SavedSite) {
        val message = getString(R.string.bookmarkDeleteConfirmationMessage, savedSite.title).html(this)
        Snackbar.make(
            binding.root,
            message,
            Snackbar.LENGTH_LONG
        ).setAction(R.string.fireproofWebsiteSnackbarAction) {
            viewModel.insert(savedSite)
        }.show()
    }

    private fun confirmDeleteBookmarkFolder(bookmarkFolder: BookmarkFolder) {
        val message = getString(R.string.bookmarkDeleteConfirmationMessage, bookmarkFolder.name).html(this)
        Snackbar.make(
            bookmarkRootView,
            message,
            Snackbar.LENGTH_LONG
        ).setAction(R.string.fireproofWebsiteSnackbarAction) {
            viewModel.insertRecentlyDeletedBookmarksAndFolders()
        }.show()
    }

    private fun openBookmarkFolder(bookmarkFolder: BookmarkFolder) {
        startActivity(intent(this, bookmarkFolder))
    }

    private fun editBookmarkFolder(bookmarkFolder: BookmarkFolder) {
        val parentId = getParentFolderId()
        val parentFolderName = getParentFolderName()
        val dialog = EditBookmarkFolderDialogFragment.instance(parentId, parentFolderName, bookmarkFolder)
        dialog.show(supportFragmentManager, EDIT_BOOKMARK_FOLDER_FRAGMENT_TAG)
        dialog.listener = viewModel
    }

    private fun deleteBookmarkFolder(bookmarkFolder: BookmarkFolder) {
        val dialog = DeleteBookmarkFolderConfirmationFragment.instance(bookmarkFolder)
        dialog.show(supportFragmentManager, DELETE_BOOKMARK_FOLDER_FRAGMENT_TAG)
        dialog.listener = viewModel
    }

    override fun onDestroy() {
        deleteDialog?.dismiss()
        super.onDestroy()
    }

    companion object {
        fun intent(context: Context, bookmarkFolder: BookmarkFolder? = null): Intent {
            val intent = Intent(context, BookmarksActivity::class.java)
            bookmarkFolder?.let {
                val bundle = Bundle()
                bundle.putLong(KEY_BOOKMARK_FOLDER_ID, bookmarkFolder.id)
                bundle.putString(KEY_BOOKMARK_FOLDER_NAME, bookmarkFolder.name)
                intent.putExtras(bundle)
            }
            return intent
        }

        // Fragment Tags
        private const val EDIT_BOOKMARK_FRAGMENT_TAG = "EDIT_BOOKMARK"

        private const val ADD_BOOKMARK_FOLDER_FRAGMENT_TAG = "ADD_BOOKMARK_FOLDER"
        private const val EDIT_BOOKMARK_FOLDER_FRAGMENT_TAG = "EDIT_BOOKMARK_FOLDER"
        private const val DELETE_BOOKMARK_FOLDER_FRAGMENT_TAG = "DELETE_BOOKMARK_FOLDER"

        private const val KEY_BOOKMARK_FOLDER_NAME = "KEY_BOOKMARK_FOLDER_NAME"
        private const val ROOT_FOLDER_ID = 0L

        private const val IMPORT_BOOKMARKS_REQUEST_CODE = 111
        private const val EXPORT_BOOKMARKS_REQUEST_CODE = 112

        private val EXPORT_BOOKMARKS_FILE_NAME: String
            get() = "bookmarks_ddg_${formattedTimestamp()}.html"

        private fun formattedTimestamp(): String = formatter.format(Date())
        private val formatter: SimpleDateFormat = SimpleDateFormat("yyyyMMdd", Locale.US).apply {
            timeZone = TimeZone.getTimeZone("UTC")
        }
    }
}<|MERGE_RESOLUTION|>--- conflicted
+++ resolved
@@ -70,8 +70,8 @@
 
     override fun onCreate(savedInstanceState: Bundle?) {
         super.onCreate(savedInstanceState)
-<<<<<<< HEAD
-        setContentView(R.layout.activity_bookmarks)
+        contentBookmarksBinding = ContentBookmarksBinding.bind(binding.root)
+        setContentView(binding.root)
         configureToolbar()
 
         val parentFolderId = getParentFolderId()
@@ -82,10 +82,6 @@
     }
 
     private fun configureToolbar() {
-=======
-        contentBookmarksBinding = ContentBookmarksBinding.bind(binding.root)
-        setContentView(binding.root)
->>>>>>> 33e74d06
         setupToolbar(toolbar)
         supportActionBar?.title = getParentFolderName()
     }
@@ -120,26 +116,18 @@
         }
     }
 
-<<<<<<< HEAD
     private fun setupBookmarksRecycler(parentId: Long) {
         if (parentId == ROOT_FOLDER_ID) {
             bookmarksAdapter = BookmarksAdapter(layoutInflater, viewModel, this, faviconManager)
             favoritesAdapter = FavoritesAdapter(layoutInflater, viewModel, this, faviconManager)
             bookmarkFoldersAdapter = BookmarkFoldersAdapter(layoutInflater, viewModel, parentId)
-            recycler.adapter = ConcatAdapter(favoritesAdapter, DividerAdapter(), bookmarkFoldersAdapter, bookmarksAdapter)
+            contentBookmarksBinding.recycler.adapter = ConcatAdapter(favoritesAdapter, DividerAdapter(), bookmarkFoldersAdapter, bookmarksAdapter)
         } else {
             bookmarksAdapter = BookmarksAdapter(layoutInflater, viewModel, this, faviconManager)
             bookmarkFoldersAdapter = BookmarkFoldersAdapter(layoutInflater, viewModel, parentId)
-            recycler.adapter = ConcatAdapter(bookmarkFoldersAdapter, bookmarksAdapter)
-        }
-        recycler.itemAnimator = null
-=======
-    private fun setupBookmarksRecycler() {
-        bookmarksAdapter = BookmarksAdapter(layoutInflater, viewModel, this, faviconManager)
-        favoritesAdapter = FavoritesAdapter(layoutInflater, viewModel, this, faviconManager)
-        contentBookmarksBinding.recycler.adapter = ConcatAdapter(favoritesAdapter, DividerAdapter(), bookmarksAdapter)
+            contentBookmarksBinding.recycler.adapter = ConcatAdapter(bookmarkFoldersAdapter, bookmarksAdapter)
+        }
         contentBookmarksBinding.recycler.itemAnimator = null
->>>>>>> 33e74d06
     }
 
     private fun observeViewModel(parentId: Long) {
@@ -285,7 +273,7 @@
     private fun confirmDeleteBookmarkFolder(bookmarkFolder: BookmarkFolder) {
         val message = getString(R.string.bookmarkDeleteConfirmationMessage, bookmarkFolder.name).html(this)
         Snackbar.make(
-            bookmarkRootView,
+            binding.root,
             message,
             Snackbar.LENGTH_LONG
         ).setAction(R.string.fireproofWebsiteSnackbarAction) {
