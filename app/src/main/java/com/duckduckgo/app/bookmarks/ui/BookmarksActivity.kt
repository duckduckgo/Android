--- conflicted
+++ resolved
@@ -66,14 +66,6 @@
     private fun setupBookmarksRecycler() {
         adapter = BookmarksAdapter(applicationContext, viewModel)
         recycler.adapter = adapter
-<<<<<<< HEAD
-    }
-
-    private fun setupActionBar() {
-        setSupportActionBar(toolbar)
-        supportActionBar?.setDisplayHomeAsUpEnabled(true)
-=======
->>>>>>> 6f69575a
     }
 
     private fun observeViewModel() {
