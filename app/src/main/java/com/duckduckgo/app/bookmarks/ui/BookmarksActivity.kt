/*
 * Copyright (c) 2018 DuckDuckGo
 *
 * Licensed under the Apache License, Version 2.0 (the "License");
 * you may not use this file except in compliance with the License.
 * You may obtain a copy of the License at
 *
 *     http://www.apache.org/licenses/LICENSE-2.0
 *
 * Unless required by applicable law or agreed to in writing, software
 * distributed under the License is distributed on an "AS IS" BASIS,
 * WITHOUT WARRANTIES OR CONDITIONS OF ANY KIND, either express or implied.
 * See the License for the specific language governing permissions and
 * limitations under the License.
 */

package com.duckduckgo.app.bookmarks.ui

import android.content.Context
import android.content.Intent
import android.os.Bundle
import android.view.Menu
import android.view.MenuItem
import androidx.appcompat.app.AlertDialog
import androidx.appcompat.widget.SearchView
import androidx.recyclerview.widget.ConcatAdapter
import com.duckduckgo.app.bookmarks.model.SavedSite
<<<<<<< HEAD
import com.duckduckgo.app.bookmarks.service.ExportBookmarksResult
import com.duckduckgo.app.bookmarks.service.ImportBookmarksResult
import com.duckduckgo.app.bookmarks.ui.bookmarkfolders.AddBookmarkFolderDialogFragment
=======
import com.duckduckgo.app.bookmarks.service.ExportSavedSitesResult
import com.duckduckgo.app.bookmarks.service.ImportSavedSitesResult
>>>>>>> 54d90593
import com.duckduckgo.app.browser.BrowserActivity
import com.duckduckgo.app.browser.R
import com.duckduckgo.app.browser.R.id.action_search
import com.duckduckgo.app.browser.favicon.FaviconManager
import com.duckduckgo.app.global.DuckDuckGoActivity
import com.duckduckgo.app.global.view.DividerAdapter
import com.duckduckgo.app.global.view.html
import com.google.android.material.snackbar.Snackbar
import kotlinx.android.synthetic.main.activity_bookmarks.bookmarkRootView
import kotlinx.android.synthetic.main.content_bookmarks.recycler
import kotlinx.android.synthetic.main.include_toolbar.toolbar
import java.text.SimpleDateFormat
import java.util.Date
import java.util.Locale
import java.util.TimeZone
import javax.inject.Inject

class BookmarksActivity : DuckDuckGoActivity() {

    @Inject
    lateinit var faviconManager: FaviconManager

    lateinit var bookmarksAdapter: BookmarksAdapter
    lateinit var favoritesAdapter: FavoritesAdapter
    private var deleteDialog: AlertDialog? = null

    private val viewModel: BookmarksViewModel by bindViewModel()

    override fun onCreate(savedInstanceState: Bundle?) {
        super.onCreate(savedInstanceState)
        setContentView(R.layout.activity_bookmarks)
        setupToolbar(toolbar)
        setupBookmarksRecycler()
        observeViewModel()
    }

    override fun onActivityResult(requestCode: Int, resultCode: Int, data: Intent?) {
        super.onActivityResult(requestCode, resultCode, data)

        when (requestCode) {
            IMPORT_BOOKMARKS_REQUEST_CODE -> {
                if (resultCode == RESULT_OK) {
                    val selectedFile = data?.data
                    if (selectedFile != null) {
                        viewModel.importBookmarks(selectedFile)
                    }
                }
            }
            EXPORT_BOOKMARKS_REQUEST_CODE -> {
                if (resultCode == RESULT_OK) {
                    val selectedFile = data?.data
                    if (selectedFile != null) {
                        viewModel.exportSavedSites(selectedFile)
                    }
                }
            }
        }
    }

    private fun setupBookmarksRecycler() {
        bookmarksAdapter = BookmarksAdapter(layoutInflater, viewModel, this, faviconManager)
        favoritesAdapter = FavoritesAdapter(layoutInflater, viewModel, this, faviconManager)
        recycler.adapter = ConcatAdapter(favoritesAdapter, DividerAdapter(), bookmarksAdapter)
        recycler.itemAnimator = null
    }

    private fun observeViewModel() {
        viewModel.viewState.observe(
            this,
            { viewState ->
                viewState?.let {
                    favoritesAdapter.favoriteItems = it.favorites.map { FavoritesAdapter.FavoriteItem(it) }
                    bookmarksAdapter.bookmarkItems = it.bookmarks.map { BookmarksAdapter.BookmarkItem(it) }
                    invalidateOptionsMenu()
                }
            }
        )

        viewModel.command.observe(
            this,
            {
                when (it) {
                    is BookmarksViewModel.Command.ConfirmDeleteSavedSite -> confirmDeleteSavedSite(it.savedSite)
                    is BookmarksViewModel.Command.OpenSavedSite -> openSavedSite(it.savedSite)
                    is BookmarksViewModel.Command.ShowEditSavedSite -> showEditSavedSiteDialog(it.savedSite)
                    is BookmarksViewModel.Command.ImportedSavedSites -> showImportedSavedSites(it.importSavedSitesResult)
                    is BookmarksViewModel.Command.ExportedSavedSites -> showExportedSavedSites(it.exportSavedSitesResult)
                }
            }
        )
    }

    private fun showImportedSavedSites(result: ImportSavedSitesResult) {
        when (result) {
            is ImportSavedSitesResult.Error -> {
                showMessage(getString(R.string.importBookmarksError))
            }
            is ImportSavedSitesResult.Success -> {
                if (result.savedSites.isEmpty()) {
                    showMessage(getString(R.string.importBookmarksEmpty))
                } else {
                    showMessage(getString(R.string.importBookmarksSuccess, result.savedSites.size))
                }
            }
        }
    }

    private fun showExportedSavedSites(result: ExportSavedSitesResult) {
        when (result) {
            is ExportSavedSitesResult.Error -> {
                showMessage(getString(R.string.exportBookmarksError))
            }
            ExportSavedSitesResult.NoSavedSitesExported -> {
                showMessage(getString(R.string.exportBookmarksEmpty))
            }
            ExportSavedSitesResult.Success -> {
                showMessage(getString(R.string.exportBookmarksSuccess))
            }
        }
    }

    private fun showMessage(message: String) {
        Snackbar.make(
            bookmarkRootView,
            message,
            Snackbar.LENGTH_LONG
        ).show()
    }

    override fun onCreateOptionsMenu(menu: Menu?): Boolean {
        menuInflater.inflate(R.menu.bookmark_activity_menu, menu)
        return true
    }

    override fun onOptionsItemSelected(item: MenuItem): Boolean {
        when (item.itemId) {
            R.id.bookmark_import -> {
                val intent = Intent()
                    .setType("text/html")
                    .setAction(Intent.ACTION_GET_CONTENT)

                startActivityForResult(
                    Intent.createChooser(
                        intent,
                        getString(R.string.importBookmarksFileTitle)
                    ),
                    IMPORT_BOOKMARKS_REQUEST_CODE
                )
            }
            R.id.bookmark_export -> {
                val intent = Intent()
                    .setType("text/html")
                    .setAction(Intent.ACTION_CREATE_DOCUMENT)
                    .addCategory(Intent.CATEGORY_OPENABLE)
                    .putExtra(Intent.EXTRA_TITLE, EXPORT_BOOKMARKS_FILE_NAME)

                startActivityForResult(intent, EXPORT_BOOKMARKS_REQUEST_CODE)
            }
            R.id.action_add_folder -> {
                val dialog = AddBookmarkFolderDialogFragment.instance(0)
                dialog.show(supportFragmentManager, ADD_BOOKMARK_FOLDER_FRAGMENT_TAG)
                dialog.listener = viewModel
            }
        }
        return super.onOptionsItemSelected(item)
    }

    override fun onPrepareOptionsMenu(menu: Menu?): Boolean {
        val searchMenuItem = menu?.findItem(action_search)
        searchMenuItem?.isVisible = viewModel.viewState.value?.enableSearch == true
        val searchView = searchMenuItem?.actionView as SearchView
        searchView.setOnQueryTextListener(BookmarksEntityQueryListener(viewModel.viewState.value?.bookmarks, bookmarksAdapter))
        return super.onPrepareOptionsMenu(menu)
    }

    private fun showEditSavedSiteDialog(savedSite: SavedSite) {
        val dialog = EditSavedSiteDialogFragment.instance(savedSite)
        dialog.show(supportFragmentManager, EDIT_BOOKMARK_FRAGMENT_TAG)
        dialog.listener = viewModel
    }

    private fun openSavedSite(savedSite: SavedSite) {
        startActivity(BrowserActivity.intent(this, savedSite.url))
        finish()
    }

    private fun confirmDeleteSavedSite(savedSite: SavedSite) {
        val message = getString(R.string.bookmarkDeleteConfirmationMessage, savedSite.title).html(this)
        Snackbar.make(
            bookmarkRootView,
            message,
            Snackbar.LENGTH_LONG
        ).setAction(R.string.fireproofWebsiteSnackbarAction) {
            viewModel.insert(savedSite)
        }.show()
    }

    override fun onDestroy() {
        deleteDialog?.dismiss()
        super.onDestroy()
    }

    companion object {
        fun intent(context: Context): Intent {
            return Intent(context, BookmarksActivity::class.java)
        }

        // Fragment Tags
        private const val EDIT_BOOKMARK_FRAGMENT_TAG = "EDIT_BOOKMARK"
        private const val ADD_BOOKMARK_FOLDER_FRAGMENT_TAG = "ADD_BOOKMARK_FOLDER_FRAGMENT_TAG"

        private const val IMPORT_BOOKMARKS_REQUEST_CODE = 111
        private const val EXPORT_BOOKMARKS_REQUEST_CODE = 112

        private val EXPORT_BOOKMARKS_FILE_NAME: String
            get() = "bookmarks_ddg_${formattedTimestamp()}.html"

        private fun formattedTimestamp(): String = formatter.format(Date())
        private val formatter: SimpleDateFormat = SimpleDateFormat("yyyyMMdd", Locale.US).apply {
            timeZone = TimeZone.getTimeZone("UTC")
        }
    }
}<|MERGE_RESOLUTION|>--- conflicted
+++ resolved
@@ -25,14 +25,8 @@
 import androidx.appcompat.widget.SearchView
 import androidx.recyclerview.widget.ConcatAdapter
 import com.duckduckgo.app.bookmarks.model.SavedSite
-<<<<<<< HEAD
-import com.duckduckgo.app.bookmarks.service.ExportBookmarksResult
-import com.duckduckgo.app.bookmarks.service.ImportBookmarksResult
-import com.duckduckgo.app.bookmarks.ui.bookmarkfolders.AddBookmarkFolderDialogFragment
-=======
 import com.duckduckgo.app.bookmarks.service.ExportSavedSitesResult
 import com.duckduckgo.app.bookmarks.service.ImportSavedSitesResult
->>>>>>> 54d90593
 import com.duckduckgo.app.browser.BrowserActivity
 import com.duckduckgo.app.browser.R
 import com.duckduckgo.app.browser.R.id.action_search
@@ -191,11 +185,6 @@
 
                 startActivityForResult(intent, EXPORT_BOOKMARKS_REQUEST_CODE)
             }
-            R.id.action_add_folder -> {
-                val dialog = AddBookmarkFolderDialogFragment.instance(0)
-                dialog.show(supportFragmentManager, ADD_BOOKMARK_FOLDER_FRAGMENT_TAG)
-                dialog.listener = viewModel
-            }
         }
         return super.onOptionsItemSelected(item)
     }
@@ -242,7 +231,6 @@
 
         // Fragment Tags
         private const val EDIT_BOOKMARK_FRAGMENT_TAG = "EDIT_BOOKMARK"
-        private const val ADD_BOOKMARK_FOLDER_FRAGMENT_TAG = "ADD_BOOKMARK_FOLDER_FRAGMENT_TAG"
 
         private const val IMPORT_BOOKMARKS_REQUEST_CODE = 111
         private const val EXPORT_BOOKMARKS_REQUEST_CODE = 112
