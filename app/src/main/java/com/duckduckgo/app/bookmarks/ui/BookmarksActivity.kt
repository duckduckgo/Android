--- conflicted
+++ resolved
@@ -121,24 +121,14 @@
     }
 
     private fun confirmDeleteBookmark(bookmark: BookmarkEntity) {
-<<<<<<< HEAD
-        val message =
-            Html.fromHtml(getString(R.string.bookmarkDeleteConfirmMessage, bookmark.title))
-        val title = getString(R.string.bookmarkDeleteConfirmTitle)
+        val message = getString(R.string.bookmarkDeleteConfirmMessage, bookmark.title).html(this)
+        val title = getString(R.string.dialogConfirmTitle)
         deleteDialog = AlertDialog.Builder(this)
             .setTitle(title)
             .setMessage(message)
             .setPositiveButton(android.R.string.yes) { _, _ -> delete(bookmark) }
             .setNegativeButton(android.R.string.no) { _, _ -> }
             .create()
-=======
-        val message = getString(R.string.bookmarkDeleteConfirmMessage, bookmark.title).html(this)
-        val title = getString(R.string.dialogConfirmTitle)
-        deleteDialog = alert(message, title) {
-            positiveButton(android.R.string.yes) { delete(bookmark) }
-            negativeButton(android.R.string.no) { }
-        }.build()
->>>>>>> 6afd9923
         deleteDialog?.show()
     }
 
@@ -246,7 +236,6 @@
             popup.show()
         }
 
-
         private fun editBookmark(bookmark: BookmarkEntity) {
             Timber.i("Editing bookmark ${bookmark.title}")
             viewModel.onEditBookmarkRequested(bookmark)
