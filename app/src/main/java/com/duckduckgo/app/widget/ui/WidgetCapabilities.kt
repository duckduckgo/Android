--- conflicted
+++ resolved
@@ -36,11 +36,6 @@
     private val appBuildConfig: AppBuildConfig,
 ) : WidgetCapabilities {
 
-<<<<<<< HEAD
-=======
-    override val supportsStandardWidgetAdd = true
-
->>>>>>> adefe860
     override val supportsAutomaticWidgetAdd: Boolean
         @Suppress("NewApi") // we use appBuildConfig
         get() = appBuildConfig.sdkInt >= Build.VERSION_CODES.O && AppWidgetManager.getInstance(context).isRequestPinAppWidgetSupported
