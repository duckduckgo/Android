/*
 * Copyright (c) 2019 DuckDuckGo
 *
 * Licensed under the Apache License, Version 2.0 (the "License");
 * you may not use this file except in compliance with the License.
 * You may obtain a copy of the License at
 *
 *     http://www.apache.org/licenses/LICENSE-2.0
 *
 * Unless required by applicable law or agreed to in writing, software
 * distributed under the License is distributed on an "AS IS" BASIS,
 * WITHOUT WARRANTIES OR CONDITIONS OF ANY KIND, either express or implied.
 * See the License for the specific language governing permissions and
 * limitations under the License.
 */

package com.duckduckgo.app.onboarding.ui.page

import android.annotation.SuppressLint
import android.content.ActivityNotFoundException
import android.content.Context
import android.content.Intent
import android.graphics.Color
import android.net.Uri
import android.os.Build
import android.os.Bundle
import android.view.Gravity
import android.view.LayoutInflater
import android.view.View
import android.view.WindowManager
import android.widget.Toast
import androidx.core.view.ViewCompat
import androidx.lifecycle.ViewModelProvider
import com.duckduckgo.anvil.annotations.InjectWith
import com.duckduckgo.app.browser.BrowserActivity
import com.duckduckgo.app.browser.R
import com.duckduckgo.app.browser.defaultbrowsing.DefaultBrowserSystemSettings
import com.duckduckgo.app.global.FragmentViewModelFactory
import com.duckduckgo.mobile.android.ui.view.show
import com.duckduckgo.app.statistics.VariantManager
import com.duckduckgo.di.scopes.FragmentScope
import dagger.android.support.AndroidSupportInjection
import kotlinx.android.synthetic.main.content_onboarding_default_browser.*
import kotlinx.android.synthetic.main.include_default_browser_buttons.*
import timber.log.Timber
import javax.inject.Inject

@InjectWith(FragmentScope::class)
class DefaultBrowserPage : OnboardingPageFragment() {

    @Inject
    lateinit var viewModelFactory: FragmentViewModelFactory

    @Inject
    lateinit var variantManager: VariantManager

    private var userTriedToSetDDGAsDefault = false
    private var userSelectedExternalBrowser = false
    private var toast: Toast? = null
    private var defaultCard: View? = null

    private val viewModel: DefaultBrowserPageViewModel by lazy {
        ViewModelProvider(this, viewModelFactory).get(DefaultBrowserPageViewModel::class.java)
    }

    override fun layoutResource(): Int = R.layout.content_onboarding_default_browser

    override fun onAttach(context: Context) {
        AndroidSupportInjection.inject(this)
        super.onAttach(context)
    }

    override fun setUserVisibleHint(isVisibleToUser: Boolean) {
        super.setUserVisibleHint(isVisibleToUser)
        if (isVisibleToUser) {
            applyStyle()
            viewModel.pageBecameVisible()
        }
    }

    internal fun applyStyle() {
        activity?.window?.apply {
            clearFlags(WindowManager.LayoutParams.FLAG_TRANSLUCENT_STATUS)
            addFlags(WindowManager.LayoutParams.FLAG_DRAWS_SYSTEM_BAR_BACKGROUNDS)
            if (Build.VERSION.SDK_INT >= Build.VERSION_CODES.M) {
                decorView.systemUiVisibility = View.SYSTEM_UI_FLAG_LIGHT_STATUS_BAR
            }
            statusBarColor = Color.WHITE
        }
        ViewCompat.requestApplyInsets(longDescriptionContainer)
    }

    override fun onActivityCreated(savedInstanceState: Bundle?) {
        super.onActivityCreated(savedInstanceState)
        defaultCard = activity?.findViewById(R.id.defaultCard)

        if (savedInstanceState != null) {
            userTriedToSetDDGAsDefault = savedInstanceState.getBoolean(SAVED_STATE_LAUNCHED_DEFAULT)
        }

        observeViewModel()

        setButtonsBehaviour()
    }

    override fun onResume() {
        super.onResume()
        viewModel.loadUI()
    }

    override fun onStop() {
        super.onStop()
        userSelectedExternalBrowser = true
    }

    override fun onSaveInstanceState(outState: Bundle) {
        super.onSaveInstanceState(outState)
        outState.putBoolean(SAVED_STATE_LAUNCHED_DEFAULT, userTriedToSetDDGAsDefault)
    }

<<<<<<< HEAD
    private fun applyStyle() {
        activity?.window?.apply {
            clearFlags(WindowManager.LayoutParams.FLAG_TRANSLUCENT_STATUS)
            addFlags(WindowManager.LayoutParams.FLAG_DRAWS_SYSTEM_BAR_BACKGROUNDS)
            decorView.systemUiVisibility = View.SYSTEM_UI_FLAG_LIGHT_STATUS_BAR
            statusBarColor = Color.WHITE
        }
        requestApplyInsets(longDescriptionContainer)
    }

=======
>>>>>>> 3db2abda
    private fun observeViewModel() {
        viewModel.viewState.observe(viewLifecycleOwner) { viewState ->
            viewState?.let {
                when (it) {
                    is DefaultBrowserPageViewModel.ViewState.DefaultBrowserSettingsUI -> {
                        setUiForSettings()
                        hideInstructionsCard()
                    }
                    is DefaultBrowserPageViewModel.ViewState.DefaultBrowserDialogUI -> {
                        setUiForDialog()
                        if (it.showInstructionsCard) showInstructionsCard() else hideInstructionsCard()
                    }
                    is DefaultBrowserPageViewModel.ViewState.ContinueToBrowser -> {
                        hideInstructionsCard()
                        onContinuePressed()
                    }
                }
            }
        }

        viewModel.command.observe(this) {
            when (it) {
                is DefaultBrowserPageViewModel.Command.OpenDialog -> onLaunchDefaultBrowserWithDialogClicked(it.url)
                is DefaultBrowserPageViewModel.Command.OpenSettings -> onLaunchDefaultBrowserSettingsClicked()
                is DefaultBrowserPageViewModel.Command.ContinueToBrowser -> {
                    hideInstructionsCard()
                    onContinuePressed()
                }
            }
        }
    }

    private fun setUiForDialog() {
        defaultBrowserImage.setImageResource(R.drawable.set_as_default_browser_illustration_dialog)
        browserProtectionSubtitle.setText(R.string.defaultBrowserDescriptionNoDefault)
        browserProtectionTitle.setText(R.string.onboardingDefaultBrowserTitle)
        launchSettingsButton.setText(R.string.defaultBrowserLetsDoIt)
        setButtonsBehaviour()
    }

    private fun setUiForSettings() {
        defaultBrowserImage.setImageResource(R.drawable.set_as_default_browser_illustration_settings)
        browserProtectionSubtitle.setText(R.string.onboardingDefaultBrowserDescription)
        browserProtectionTitle.setText(R.string.onboardingDefaultBrowserTitle)
        launchSettingsButton.setText(R.string.defaultBrowserLetsDoIt)
        setButtonsBehaviour()
    }

    private fun setButtonsBehaviour() {
        launchSettingsButton.setOnClickListener {
            viewModel.onDefaultBrowserClicked()
        }
        continueButton.setOnClickListener {
            viewModel.onContinueToBrowser(userTriedToSetDDGAsDefault)
        }
    }

    @SuppressLint("InflateParams")
    private fun showInstructionsCard() {
        toast?.cancel()
        defaultCard?.show()
        defaultCard?.alpha = 1f

        val inflater = LayoutInflater.from(requireContext())
        val inflatedView = inflater.inflate(R.layout.content_onboarding_default_browser_card, null)

        toast = Toast(requireContext()).apply {
            view = inflatedView
            setGravity(Gravity.TOP or Gravity.FILL_HORIZONTAL, 0, 0)
            duration = Toast.LENGTH_LONG
        }
        toast?.show()
    }

    private fun hideInstructionsCard() {
        toast?.cancel()
        defaultCard?.animate()?.alpha(0f)?.setDuration(100)?.start()
    }

    private fun onLaunchDefaultBrowserWithDialogClicked(url: String) {
        userTriedToSetDDGAsDefault = true
        val intent = Intent(Intent.ACTION_VIEW, Uri.parse(url))
        intent.putExtra(BrowserActivity.LAUNCH_FROM_DEFAULT_BROWSER_DIALOG, true)
        startActivityForResult(intent, DEFAULT_BROWSER_REQUEST_CODE_DIALOG)
    }

    private fun onLaunchDefaultBrowserSettingsClicked() {
        userTriedToSetDDGAsDefault = true
        if (Build.VERSION.SDK_INT >= Build.VERSION_CODES.N) {
            val intent = DefaultBrowserSystemSettings.intent()
            try {
                startActivityForResult(intent, DEFAULT_BROWSER_REQUEST_CODE_SETTINGS)
            } catch (e: ActivityNotFoundException) {
                Timber.w(e, getString(R.string.cannotLaunchDefaultAppSettings))
            }
        }
    }

    override fun onActivityResult(
        requestCode: Int,
        resultCode: Int,
        data: Intent?
    ) {
        when (requestCode) {
            DEFAULT_BROWSER_REQUEST_CODE_SETTINGS -> {
                viewModel.handleResult(DefaultBrowserPageViewModel.Origin.Settings)
            }
            DEFAULT_BROWSER_REQUEST_CODE_DIALOG -> {
                val origin =
                    if (resultCode == DEFAULT_BROWSER_RESULT_CODE_DIALOG_INTERNAL) {
                        DefaultBrowserPageViewModel.Origin.InternalBrowser
                    } else {
                        if (userSelectedExternalBrowser) {
                            DefaultBrowserPageViewModel.Origin.ExternalBrowser
                        } else {
                            DefaultBrowserPageViewModel.Origin.DialogDismissed
                        }
                    }
                userSelectedExternalBrowser = false
                viewModel.handleResult(origin)
            }
            else -> super.onActivityResult(requestCode, resultCode, data)
        }
    }

    companion object {
        private const val DEFAULT_BROWSER_REQUEST_CODE_SETTINGS = 100
        private const val SAVED_STATE_LAUNCHED_DEFAULT = "SAVED_STATE_LAUNCHED_DEFAULT"
        const val DEFAULT_BROWSER_REQUEST_CODE_DIALOG = 101
        const val DEFAULT_BROWSER_RESULT_CODE_DIALOG_INTERNAL = 102
    }
}<|MERGE_RESOLUTION|>--- conflicted
+++ resolved
@@ -118,19 +118,6 @@
         outState.putBoolean(SAVED_STATE_LAUNCHED_DEFAULT, userTriedToSetDDGAsDefault)
     }
 
-<<<<<<< HEAD
-    private fun applyStyle() {
-        activity?.window?.apply {
-            clearFlags(WindowManager.LayoutParams.FLAG_TRANSLUCENT_STATUS)
-            addFlags(WindowManager.LayoutParams.FLAG_DRAWS_SYSTEM_BAR_BACKGROUNDS)
-            decorView.systemUiVisibility = View.SYSTEM_UI_FLAG_LIGHT_STATUS_BAR
-            statusBarColor = Color.WHITE
-        }
-        requestApplyInsets(longDescriptionContainer)
-    }
-
-=======
->>>>>>> 3db2abda
     private fun observeViewModel() {
         viewModel.viewState.observe(viewLifecycleOwner) { viewState ->
             viewState?.let {
