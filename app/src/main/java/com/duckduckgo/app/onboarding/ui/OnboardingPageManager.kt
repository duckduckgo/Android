/*
 * Copyright (c) 2019 DuckDuckGo
 *
 * Licensed under the Apache License, Version 2.0 (the "License");
 * you may not use this file except in compliance with the License.
 * You may obtain a copy of the License at
 *
 *     http://www.apache.org/licenses/LICENSE-2.0
 *
 * Unless required by applicable law or agreed to in writing, software
 * distributed under the License is distributed on an "AS IS" BASIS,
 * WITHOUT WARRANTIES OR CONDITIONS OF ANY KIND, either express or implied.
 * See the License for the specific language governing permissions and
 * limitations under the License.
 */

package com.duckduckgo.app.onboarding.ui

import com.duckduckgo.app.browser.defaultbrowsing.DefaultBrowserDetector
import com.duckduckgo.app.global.DefaultRoleBrowserDialog
import com.duckduckgo.app.onboarding.ui.OnboardingPageBuilder.OnboardingPageBlueprint
import com.duckduckgo.app.onboarding.ui.OnboardingPageBuilder.OnboardingPageBlueprint.DefaultBrowserBlueprint
import com.duckduckgo.app.onboarding.ui.OnboardingPageBuilder.OnboardingPageBlueprint.WelcomeBlueprint
import com.duckduckgo.app.onboarding.ui.page.DefaultBrowserPage
import com.duckduckgo.app.onboarding.ui.page.OnboardingPageFragment
import com.duckduckgo.app.onboarding.ui.page.WelcomePage
import com.duckduckgo.app.statistics.VariantManager

interface OnboardingPageManager {
    fun pageCount(): Int
    fun buildPageBlueprints()
    fun buildPage(position: Int): OnboardingPageFragment?
}

class OnboardingPageManagerWithTrackerBlocking(
<<<<<<< HEAD
    private val variantManager: VariantManager,
=======
    private val defaultRoleBrowserDialog: DefaultRoleBrowserDialog,
>>>>>>> a3558c0c
    private val onboardingPageBuilder: OnboardingPageBuilder,
    private val defaultWebBrowserCapability: DefaultBrowserDetector
) : OnboardingPageManager {

    private val pages = mutableListOf<OnboardingPageBlueprint>()

    override fun pageCount() = pages.size

    override fun buildPageBlueprints() {
        pages.clear()

        pages.add(WelcomeBlueprint)

        if (shouldShowDefaultBrowserPage()) {
            pages.add((DefaultBrowserBlueprint))
        }
    }

    override fun buildPage(position: Int): OnboardingPageFragment? {
        return when (pages.getOrNull(position)) {
            is WelcomeBlueprint -> buildWelcomePage()
            is DefaultBrowserBlueprint -> buildDefaultBrowserPage()
            else -> null
        }
    }

    private fun shouldShowDefaultBrowserPage(): Boolean {
        return defaultWebBrowserCapability.deviceSupportsDefaultBrowserConfiguration() &&
            !defaultWebBrowserCapability.isDefaultBrowser() &&
<<<<<<< HEAD
            !variantManager.getVariant().hasFeature(VariantManager.VariantFeature.SetDefaultBrowserDialog)
=======
            !defaultRoleBrowserDialog.shouldShowDialog()
>>>>>>> a3558c0c
    }

    private fun buildDefaultBrowserPage(): DefaultBrowserPage {
        return onboardingPageBuilder.buildDefaultBrowserPage()
    }

    private fun buildWelcomePage(): WelcomePage {
        return onboardingPageBuilder.buildWelcomePage()
    }
}<|MERGE_RESOLUTION|>--- conflicted
+++ resolved
@@ -24,7 +24,6 @@
 import com.duckduckgo.app.onboarding.ui.page.DefaultBrowserPage
 import com.duckduckgo.app.onboarding.ui.page.OnboardingPageFragment
 import com.duckduckgo.app.onboarding.ui.page.WelcomePage
-import com.duckduckgo.app.statistics.VariantManager
 
 interface OnboardingPageManager {
     fun pageCount(): Int
@@ -33,11 +32,7 @@
 }
 
 class OnboardingPageManagerWithTrackerBlocking(
-<<<<<<< HEAD
-    private val variantManager: VariantManager,
-=======
     private val defaultRoleBrowserDialog: DefaultRoleBrowserDialog,
->>>>>>> a3558c0c
     private val onboardingPageBuilder: OnboardingPageBuilder,
     private val defaultWebBrowserCapability: DefaultBrowserDetector
 ) : OnboardingPageManager {
@@ -67,11 +62,7 @@
     private fun shouldShowDefaultBrowserPage(): Boolean {
         return defaultWebBrowserCapability.deviceSupportsDefaultBrowserConfiguration() &&
             !defaultWebBrowserCapability.isDefaultBrowser() &&
-<<<<<<< HEAD
-            !variantManager.getVariant().hasFeature(VariantManager.VariantFeature.SetDefaultBrowserDialog)
-=======
             !defaultRoleBrowserDialog.shouldShowDialog()
->>>>>>> a3558c0c
     }
 
     private fun buildDefaultBrowserPage(): DefaultBrowserPage {
