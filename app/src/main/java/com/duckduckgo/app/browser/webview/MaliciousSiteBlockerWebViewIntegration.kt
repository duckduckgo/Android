--- conflicted
+++ resolved
@@ -132,17 +132,10 @@
     override suspend fun shouldIntercept(
         request: WebResourceRequest,
         documentUri: Uri?,
-<<<<<<< HEAD
-        confirmationCallback: (isMalicious: Boolean) -> Unit,
-    ): WebResourceResponse? {
+        confirmationCallback: (maliciousStatus: MaliciousStatus) -> Unit,
+    ): IsMaliciousViewData {
         if (!isEnabled()) {
-            return null
-=======
-        confirmationCallback: (maliciousStatus: MaliciousStatus) -> Unit,
-    ): IsMaliciousViewData {
-        if (!isFeatureEnabled) {
             return IsMaliciousViewData.Safe
->>>>>>> 397271ff
         }
         val url = request.url.let {
             if (it.fragment != null) {
@@ -196,13 +189,8 @@
         confirmationCallback: (maliciousStatus: MaliciousStatus) -> Unit,
     ): IsMaliciousViewData {
         return runBlocking {
-<<<<<<< HEAD
             if (!isEnabled()) {
-                return@runBlocking false
-=======
-            if (!isFeatureEnabled) {
                 return@runBlocking IsMaliciousViewData.Safe
->>>>>>> 397271ff
             }
             val decodedUrl = URLDecoder.decode(url.toString(), "UTF-8").lowercase()
 
