/*
 * Copyright (c) 2018 DuckDuckGo
 *
 * Licensed under the Apache License, Version 2.0 (the "License");
 * you may not use this file except in compliance with the License.
 * You may obtain a copy of the License at
 *
 *     http://www.apache.org/licenses/LICENSE-2.0
 *
 * Unless required by applicable law or agreed to in writing, software
 * distributed under the License is distributed on an "AS IS" BASIS,
 * WITHOUT WARRANTIES OR CONDITIONS OF ANY KIND, either express or implied.
 * See the License for the specific language governing permissions and
 * limitations under the License.
 */

package com.duckduckgo.app.browser.shortcut

import android.app.PendingIntent
<<<<<<< HEAD
=======
import android.app.PendingIntent.FLAG_IMMUTABLE
import android.app.PendingIntent.FLAG_UPDATE_CURRENT
>>>>>>> 60a550cc
import android.content.Context
import android.content.Intent
import androidx.core.content.pm.ShortcutInfoCompat
import androidx.core.content.pm.ShortcutManagerCompat
import androidx.core.graphics.drawable.IconCompat
import com.duckduckgo.app.browser.BrowserActivity
import com.duckduckgo.app.browser.BrowserTabViewModel
import com.duckduckgo.app.browser.R
import java.util.UUID
import javax.inject.Inject

class ShortcutBuilder @Inject constructor() {

    private fun buildPinnedPageShortcut(
        context: Context,
        homeShortcut: BrowserTabViewModel.Command.AddHomeShortcut
    ): ShortcutInfoCompat {
        val intent = Intent(context, BrowserActivity::class.java)
        intent.action = Intent.ACTION_VIEW
        intent.putExtra(Intent.EXTRA_TEXT, homeShortcut.url)
        intent.putExtra(SHORTCUT_EXTRA_ARG, true)

        val icon = when {
            homeShortcut.icon != null -> IconCompat.createWithBitmap(homeShortcut.icon)
            else -> IconCompat.createWithResource(context, R.drawable.logo_mini)
        }

        return ShortcutInfoCompat.Builder(context, UUID.randomUUID().toString())
            .setShortLabel(homeShortcut.title)
            .setIntent(intent)
            .setIcon(icon)
            .build()
    }

    private fun buildPendingIntent(
        context: Context,
        url: String,
        title: String
    ): PendingIntent? {
        val pinnedShortcutCallbackIntent = Intent(context, ShortcutReceiver::class.java)
        pinnedShortcutCallbackIntent.putExtra(SHORTCUT_URL_ARG, url)
        pinnedShortcutCallbackIntent.putExtra(SHORTCUT_TITLE_ARG, title)
<<<<<<< HEAD
        return PendingIntent.getBroadcast(
            context,
            SHORTCUT_ADDED_CODE,
            pinnedShortcutCallbackIntent,
            PendingIntent.FLAG_UPDATE_CURRENT or PendingIntent.FLAG_IMMUTABLE
        )
=======
        return PendingIntent.getBroadcast(context, SHORTCUT_ADDED_CODE, pinnedShortcutCallbackIntent, FLAG_IMMUTABLE or FLAG_UPDATE_CURRENT)
>>>>>>> 60a550cc
    }

    fun requestPinShortcut(
        context: Context,
        homeShortcut: BrowserTabViewModel.Command.AddHomeShortcut
    ) {
        val shortcutInfo = buildPinnedPageShortcut(context, homeShortcut)
        val pendingIntent = buildPendingIntent(context, homeShortcut.url, homeShortcut.title)

        ShortcutManagerCompat.requestPinShortcut(context, shortcutInfo, pendingIntent?.intentSender)
    }

    companion object {
        const val SHORTCUT_ADDED_CODE = 9000

        const val SHORTCUT_EXTRA_ARG = "shortCutAdded"
        const val SHORTCUT_URL_ARG = "shortcutUrl"
        const val SHORTCUT_TITLE_ARG = "shortcutTitle"
    }
}<|MERGE_RESOLUTION|>--- conflicted
+++ resolved
@@ -17,11 +17,8 @@
 package com.duckduckgo.app.browser.shortcut
 
 import android.app.PendingIntent
-<<<<<<< HEAD
-=======
 import android.app.PendingIntent.FLAG_IMMUTABLE
 import android.app.PendingIntent.FLAG_UPDATE_CURRENT
->>>>>>> 60a550cc
 import android.content.Context
 import android.content.Intent
 import androidx.core.content.pm.ShortcutInfoCompat
@@ -64,16 +61,7 @@
         val pinnedShortcutCallbackIntent = Intent(context, ShortcutReceiver::class.java)
         pinnedShortcutCallbackIntent.putExtra(SHORTCUT_URL_ARG, url)
         pinnedShortcutCallbackIntent.putExtra(SHORTCUT_TITLE_ARG, title)
-<<<<<<< HEAD
-        return PendingIntent.getBroadcast(
-            context,
-            SHORTCUT_ADDED_CODE,
-            pinnedShortcutCallbackIntent,
-            PendingIntent.FLAG_UPDATE_CURRENT or PendingIntent.FLAG_IMMUTABLE
-        )
-=======
         return PendingIntent.getBroadcast(context, SHORTCUT_ADDED_CODE, pinnedShortcutCallbackIntent, FLAG_IMMUTABLE or FLAG_UPDATE_CURRENT)
->>>>>>> 60a550cc
     }
 
     fun requestPinShortcut(
