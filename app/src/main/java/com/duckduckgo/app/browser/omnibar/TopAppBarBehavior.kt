/*
 * Copyright (c) 2024 DuckDuckGo
 *
 * Licensed under the Apache License, Version 2.0 (the "License");
 * you may not use this file except in compliance with the License.
 * You may obtain a copy of the License at
 *
 *     http://www.apache.org/licenses/LICENSE-2.0
 *
 * Unless required by applicable law or agreed to in writing, software
 * distributed under the License is distributed on an "AS IS" BASIS,
 * WITHOUT WARRANTIES OR CONDITIONS OF ANY KIND, either express or implied.
 * See the License for the specific language governing permissions and
 * limitations under the License.
 */

package com.duckduckgo.app.browser.omnibar

import android.content.Context
import android.util.AttributeSet
import android.view.View
import android.view.ViewGroup.MarginLayoutParams
import androidx.coordinatorlayout.widget.CoordinatorLayout
import androidx.core.view.updateLayoutParams
import com.duckduckgo.app.browser.R
import com.google.android.material.appbar.AppBarLayout

/*
 * This custom behavior prevents the top omnibar from hiding everywhere except for the browser view (i.e. the autocomplete suggestions)
 */
class TopAppBarBehavior(
    context: Context,
    private val omnibar: OmnibarBehaviour,
    attrs: AttributeSet? = null,
) : AppBarLayout.Behavior(context, attrs) {
    override fun onNestedPreScroll(
        coordinatorLayout: CoordinatorLayout,
        child: AppBarLayout,
        target: View,
        dx: Int,
        dy: Int,
        consumed: IntArray,
        type: Int,
    ) {
<<<<<<< HEAD
        if (target.id == R.id.browserWebView) {
            if (omnibar.isScrollingEnabled) {
                super.onNestedPreScroll(coordinatorLayout, child, target, dx, dy, consumed, type)
            }
=======
        if (target.id == R.id.browserWebView && omnibar.isOmnibarScrollingEnabled()) {
            super.onNestedPreScroll(coordinatorLayout, child, target, dx, dy, consumed, type)
>>>>>>> 0355839f
        } else {
            offsetBottomByToolbar(target)
        }
    }

    private fun offsetBottomByToolbar(view: View?) {
<<<<<<< HEAD
        if (view?.layoutParams is MarginLayoutParams) {
            view.updateLayoutParams<MarginLayoutParams> {
                this.bottomMargin = omnibar.measuredHeight
=======
        if (view?.layoutParams is CoordinatorLayout.LayoutParams) {
            view.updateLayoutParams<CoordinatorLayout.LayoutParams> {
                this.bottomMargin = omnibar.measuredHeight()
>>>>>>> 0355839f
            }
            view.requestLayout()
        }
    }
}<|MERGE_RESOLUTION|>--- conflicted
+++ resolved
@@ -42,30 +42,19 @@
         consumed: IntArray,
         type: Int,
     ) {
-<<<<<<< HEAD
         if (target.id == R.id.browserWebView) {
-            if (omnibar.isScrollingEnabled) {
+            if (omnibar.isOmnibarScrollingEnabled()) {
                 super.onNestedPreScroll(coordinatorLayout, child, target, dx, dy, consumed, type)
             }
-=======
-        if (target.id == R.id.browserWebView && omnibar.isOmnibarScrollingEnabled()) {
-            super.onNestedPreScroll(coordinatorLayout, child, target, dx, dy, consumed, type)
->>>>>>> 0355839f
         } else {
             offsetBottomByToolbar(target)
         }
     }
 
     private fun offsetBottomByToolbar(view: View?) {
-<<<<<<< HEAD
         if (view?.layoutParams is MarginLayoutParams) {
             view.updateLayoutParams<MarginLayoutParams> {
-                this.bottomMargin = omnibar.measuredHeight
-=======
-        if (view?.layoutParams is CoordinatorLayout.LayoutParams) {
-            view.updateLayoutParams<CoordinatorLayout.LayoutParams> {
                 this.bottomMargin = omnibar.measuredHeight()
->>>>>>> 0355839f
             }
             view.requestLayout()
         }
