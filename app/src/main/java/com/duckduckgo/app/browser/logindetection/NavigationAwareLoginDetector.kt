/*
 * Copyright (c) 2020 DuckDuckGo
 *
 * Licensed under the Apache License, Version 2.0 (the "License");
 * you may not use this file except in compliance with the License.
 * You may obtain a copy of the License at
 *
 *     http://www.apache.org/licenses/LICENSE-2.0
 *
 * Unless required by applicable law or agreed to in writing, software
 * distributed under the License is distributed on an "AS IS" BASIS,
 * WITHOUT WARRANTIES OR CONDITIONS OF ANY KIND, either express or implied.
 * See the License for the specific language governing permissions and
 * limitations under the License.
 */

package com.duckduckgo.app.browser.logindetection

import android.net.Uri
import androidx.core.net.toUri
import androidx.lifecycle.LiveData
import androidx.lifecycle.MutableLiveData
import com.duckduckgo.app.browser.WebNavigationStateChange
import com.duckduckgo.app.global.ValidUrl
import com.duckduckgo.app.global.baseHost
import com.duckduckgo.app.global.getValidUrl
import com.duckduckgo.app.settings.db.SettingsDataStore
import kotlinx.coroutines.*
import timber.log.Timber

interface NavigationAwareLoginDetector {
    val loginEventLiveData: LiveData<LoginDetected>
    fun onEvent(navigationEvent: NavigationEvent)
}

data class LoginDetected(val authLoginDomain: String, val forwardedToDomain: String)

sealed class NavigationEvent {
    sealed class UserAction : NavigationEvent() {
        object NavigateForward : UserAction()
        object NavigateBack : UserAction()
        object NewQuerySubmitted : UserAction()
        object Refresh : UserAction()
    }

    data class WebNavigationEvent(val navigationStateChange: WebNavigationStateChange) : NavigationEvent()
    object PageFinished : NavigationEvent()
    object GpcRedirect : NavigationEvent()
    data class LoginAttempt(val url: String) : NavigationEvent()
    data class Redirect(val url: String) : NavigationEvent()
}

class NextPageLoginDetection constructor(private val settingsDataStore: SettingsDataStore) : NavigationAwareLoginDetector {

    override val loginEventLiveData = MutableLiveData<LoginDetected>()
    private var loginAttempt: ValidUrl? = null
    private var gpcRefreshed = false
<<<<<<< HEAD
=======

    private var urlToCheck: String? = null
    private var authDetectedHosts = mutableListOf<String>()
    private var loginDetectionJob: Job? = null
>>>>>>> a3558c0c

    override fun onEvent(navigationEvent: NavigationEvent) {
        if (!settingsDataStore.appLoginDetection) return

        Timber.v("LoginDetectionDelegate $navigationEvent")
        return when (navigationEvent) {
            is NavigationEvent.PageFinished -> {
                Timber.v("LoginDetectionDelegate schedule Login detection Job for $urlToCheck")
                loginDetectionJob?.cancel()
                loginDetectionJob = scheduleLoginDetection()
            }
            is NavigationEvent.WebNavigationEvent -> {
                handleNavigationEvent(navigationEvent)
            }
            is NavigationEvent.LoginAttempt -> {
                saveLoginAttempt(navigationEvent)
            }
            is NavigationEvent.UserAction -> {
                discardLoginAttempt()
            }
<<<<<<< HEAD
            is NavigationEvent.GpcRedirect -> {
                gpcRefreshed = true
            }
=======
            is NavigationEvent.Redirect -> {
                handleRedirect(navigationEvent)
            }
            is NavigationEvent.GpcRedirect -> {
                gpcRefreshed = true
            }
        }
    }

    private fun scheduleLoginDetection(): Job {
        // Ideally, we should be using a scope tied to the Activity/Fragment lifecycle instead of GlobalScope.
        // AToW, it's not possible to inject such scope as dependency due to our single Component Dagger setup.
        return GlobalScope.launch(Dispatchers.Main) {
            delay(NAVIGATION_EVENT_GRACE_PERIOD)
            Timber.v("LoginDetectionDelegate execute Login detection Job for $urlToCheck")
            val loginUrlCandidate = urlToCheck
            if (loginUrlCandidate.isNullOrBlank()) {
                discardLoginAttempt()
            } else {
                when (val loginResult = detectLogin(loginUrlCandidate)) {
                    is LoginResult.AuthFlow -> {
                        Timber.v("LoginDetectionDelegate AuthFlow")
                        authDetectedHosts.add(loginResult.authLoginDomain)
                    }
                    is LoginResult.TwoFactorAuthFlow -> {
                        Timber.v("LoginDetectionDelegate TwoFactorAuthFlow")
                    }
                    is LoginResult.LoginDetected -> {
                        Timber.d("LoginDetectionDelegate LoginDetected")
                        loginEventLiveData.value = LoginDetected(loginResult.authLoginDomain, loginResult.forwardedToDomain)
                        loginAttempt = null
                    }
                    is LoginResult.Unknown -> {
                        Timber.v("LoginDetectionDelegate Unknown")
                        discardLoginAttempt()
                    }
                }
            }
>>>>>>> a3558c0c
        }
    }

    private fun saveLoginAttempt(navigationEvent: NavigationEvent.LoginAttempt) {
        Timber.v("LoginDetectionDelegate saveLoginAttempt $navigationEvent")
        loginAttempt = Uri.parse(navigationEvent.url).getValidUrl() ?: return
    }

    private fun discardLoginAttempt() {
        if (!gpcRefreshed) {
            gpcRefreshed = false
<<<<<<< HEAD
=======
            Timber.v("LoginDetectionDelegate discardLoginAttempt")
            urlToCheck = null
>>>>>>> a3558c0c
            loginAttempt = null
        }
    }

    private fun handleNavigationEvent(navigationEvent: NavigationEvent.WebNavigationEvent) {
        return when (val navigationStateChange = navigationEvent.navigationStateChange) {
            is WebNavigationStateChange.NewPage -> {
                val baseHost = navigationStateChange.url.toUri().baseHost ?: return
                if (authDetectedHosts.any { baseHost.contains(it) }) {
                    authDetectedHosts.add(baseHost)
                } else {
                    authDetectedHosts.clear()
                }

                loginDetectionJob?.cancel()
                if (loginAttempt != null) {
                    urlToCheck = navigationStateChange.url
                }
                return
            }
            is WebNavigationStateChange.PageCleared -> discardLoginAttempt()
            is WebNavigationStateChange.UrlUpdated -> {
                loginDetectionJob?.cancel()
                if (loginAttempt != null) {
                    urlToCheck = navigationStateChange.url
                }
                return
            }
            is WebNavigationStateChange.PageNavigationCleared -> discardLoginAttempt()
            is WebNavigationStateChange.Unchanged -> {
            }
            is WebNavigationStateChange.Other -> {
            }
        }
    }

    private fun handleRedirect(navigationEvent: NavigationEvent.Redirect) {
        loginDetectionJob?.cancel()

        val validUrl = Uri.parse(navigationEvent.url).getValidUrl() ?: return
        if (validUrl.isOAuthUrl() || validUrl.isSSOUrl() || authDetectedHosts.any { validUrl.baseHost.contains(it) }) {
            authDetectedHosts.add(validUrl.baseHost)
            Timber.d("LoginDetectionDelegate Auth domain added $authDetectedHosts")
        }

        if (loginAttempt != null) {
            urlToCheck = navigationEvent.url
        }
    }

    private fun detectLogin(forwardedToUrl: String): LoginResult {
        val validLoginAttempt = loginAttempt ?: return LoginResult.Unknown
        val forwardedToUri = Uri.parse(forwardedToUrl).getValidUrl() ?: return LoginResult.Unknown

        if (authDetectedHosts.any { forwardedToUri.baseHost.contains(it) }) return LoginResult.AuthFlow(forwardedToUri.baseHost)

        if (forwardedToUri.isOAuthUrl() || forwardedToUri.isSSOUrl()) {
            return LoginResult.AuthFlow(forwardedToUri.baseHost)
        }

        if (forwardedToUri.is2FAUrl()) return LoginResult.TwoFactorAuthFlow(forwardedToUri.host)

        Timber.d("LoginDetectionDelegate $validLoginAttempt vs $forwardedToUrl // $authDetectedHosts")
        if (validLoginAttempt.host != forwardedToUri.host || validLoginAttempt.path != forwardedToUri.path) {
            return LoginResult.LoginDetected(validLoginAttempt.host, forwardedToUri.host)
        }

        return LoginResult.Unknown
    }

    private sealed class LoginResult {
        data class AuthFlow(val authLoginDomain: String) : LoginResult()
        data class TwoFactorAuthFlow(val loginDomain: String) : LoginResult()
        data class LoginDetected(val authLoginDomain: String, val forwardedToDomain: String) : LoginResult()
        object Unknown : LoginResult()
    }

    companion object {
        private const val NAVIGATION_EVENT_GRACE_PERIOD = 1_000L
    }
}<|MERGE_RESOLUTION|>--- conflicted
+++ resolved
@@ -55,13 +55,10 @@
     override val loginEventLiveData = MutableLiveData<LoginDetected>()
     private var loginAttempt: ValidUrl? = null
     private var gpcRefreshed = false
-<<<<<<< HEAD
-=======
 
     private var urlToCheck: String? = null
     private var authDetectedHosts = mutableListOf<String>()
     private var loginDetectionJob: Job? = null
->>>>>>> a3558c0c
 
     override fun onEvent(navigationEvent: NavigationEvent) {
         if (!settingsDataStore.appLoginDetection) return
@@ -82,11 +79,6 @@
             is NavigationEvent.UserAction -> {
                 discardLoginAttempt()
             }
-<<<<<<< HEAD
-            is NavigationEvent.GpcRedirect -> {
-                gpcRefreshed = true
-            }
-=======
             is NavigationEvent.Redirect -> {
                 handleRedirect(navigationEvent)
             }
@@ -125,7 +117,6 @@
                     }
                 }
             }
->>>>>>> a3558c0c
         }
     }
 
@@ -137,11 +128,8 @@
     private fun discardLoginAttempt() {
         if (!gpcRefreshed) {
             gpcRefreshed = false
-<<<<<<< HEAD
-=======
             Timber.v("LoginDetectionDelegate discardLoginAttempt")
             urlToCheck = null
->>>>>>> a3558c0c
             loginAttempt = null
         }
     }
