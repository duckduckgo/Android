/*
 * Copyright (c) 2025 DuckDuckGo
 *
 * Licensed under the Apache License, Version 2.0 (the "License");
 * you may not use this file except in compliance with the License.
 * You may obtain a copy of the License at
 *
 *     http://www.apache.org/licenses/LICENSE-2.0
 *
 * Unless required by applicable law or agreed to in writing, software
 * distributed under the License is distributed on an "AS IS" BASIS,
 * WITHOUT WARRANTIES OR CONDITIONS OF ANY KIND, either express or implied.
 * See the License for the specific language governing permissions and
 * limitations under the License.
 */

package com.duckduckgo.app.browser.senseofprotection

import com.duckduckgo.app.browser.senseofprotection.SenseOfProtectionToggles.Cohorts.MODIFIED_CONTROL
import com.duckduckgo.app.browser.senseofprotection.SenseOfProtectionToggles.Cohorts.VARIANT_1
import com.duckduckgo.app.browser.senseofprotection.SenseOfProtectionToggles.Cohorts.VARIANT_2
import com.duckduckgo.app.di.AppCoroutineScope
import com.duckduckgo.app.statistics.pixels.Pixel
import com.duckduckgo.browser.api.UserBrowserProperties
import com.duckduckgo.common.ui.experiments.visual.store.ExperimentalThemingDataStore
import com.duckduckgo.common.utils.DispatcherProvider
import com.duckduckgo.di.scopes.AppScope
import com.duckduckgo.feature.toggles.api.MetricsPixel
import com.duckduckgo.feature.toggles.api.Toggle.State.CohortName
import com.squareup.anvil.annotations.ContributesBinding
import dagger.SingleInstanceIn
import javax.inject.Inject
import kotlinx.coroutines.CoroutineScope
import kotlinx.coroutines.launch
import logcat.logcat

private const val EXISTING_USER_DAY_COUNT_THRESHOLD = 28

interface SenseOfProtectionExperiment {

    suspend fun enrolUserInNewExperimentIfEligible(): Boolean
    suspend fun getTabManagerPixelParams(): Map<String, String>
    fun firePrivacyDashboardClickedPixelIfInExperiment()
    suspend fun isUserEnrolledInAVariantAndExperimentEnabled(): Boolean
    suspend fun isUserEnrolledInVariant1CohortAndExperimentEnabled(): Boolean
    suspend fun isUserEnrolledInVariant2CohortAndExperimentEnabled(): Boolean
    suspend fun isUserEnrolledInModifiedControlCohortAndExperimentEnabled(): Boolean
    suspend fun shouldShowNewPrivacyShield(): Boolean
}

@ContributesBinding(
    scope = AppScope::class,
    boundType = SenseOfProtectionExperiment::class,
)
@SingleInstanceIn(AppScope::class)
class SenseOfProtectionExperimentImpl @Inject constructor(
    @AppCoroutineScope private val appCoroutineScope: CoroutineScope,
    private val dispatcherProvider: DispatcherProvider,
    private val userBrowserProperties: UserBrowserProperties,
    private val senseOfProtectionToggles: SenseOfProtectionToggles,
    private val senseOfProtectionPixelsPlugin: SenseOfProtectionPixelsPlugin,
    private val experimentalThemingDataStore: ExperimentalThemingDataStore,
    private val pixel: Pixel,
) : SenseOfProtectionExperiment {

    init {
        // enrol users in the existing user experiment if they are not already enrolled in the new user experiment
        appCoroutineScope.launch(dispatcherProvider.io()) {
            if (userBrowserProperties.daysSinceInstalled() > EXISTING_USER_DAY_COUNT_THRESHOLD) {
                if (canBeEnrolledInExistingUserExperiment()) {
                    enrollInExistingUserExperiment(cohortName = MODIFIED_CONTROL)
                }
            }
        }
    }

    private suspend fun canBeEnrolledInExistingUserExperiment(): Boolean {
        return !isEnrolledInNewUserExperiment() && !seesNewVisualDesign()
    }

    override suspend fun enrolUserInNewExperimentIfEligible(): Boolean {
        return if (canBeEnrolledInNewUserExperiment()) {
            enrollInNewUserExperiment(cohortName = MODIFIED_CONTROL)
        } else {
            false
        }
    }

    private fun canBeEnrolledInNewUserExperiment(): Boolean {
        return (userBrowserProperties.daysSinceInstalled() <= EXISTING_USER_DAY_COUNT_THRESHOLD) && !seesNewVisualDesign()
    }

    override suspend fun isUserEnrolledInModifiedControlCohortAndExperimentEnabled(): Boolean =
        getNewUserExperimentCohortName() == MODIFIED_CONTROL.cohortName && isNewUserExperimentEnabled(MODIFIED_CONTROL) ||
            getExistingUserExperimentCohortName() == MODIFIED_CONTROL.cohortName && isExistingUserExperimentEnabled(MODIFIED_CONTROL)

    override suspend fun isUserEnrolledInVariant1CohortAndExperimentEnabled(): Boolean =
        getNewUserExperimentCohortName() == VARIANT_1.cohortName && isNewUserExperimentEnabled(VARIANT_1) ||
            getExistingUserExperimentCohortName() == VARIANT_1.cohortName && isExistingUserExperimentEnabled(VARIANT_1)

    override suspend fun isUserEnrolledInVariant2CohortAndExperimentEnabled(): Boolean =
        getNewUserExperimentCohortName() == VARIANT_2.cohortName && isNewUserExperimentEnabled(VARIANT_2) ||
            getExistingUserExperimentCohortName() == VARIANT_2.cohortName && isExistingUserExperimentEnabled(VARIANT_2)

    override suspend fun shouldShowNewPrivacyShield(): Boolean {
        return isUserEnrolledInVariant1CohortAndExperimentEnabled() || isUserEnrolledInVariant2CohortAndExperimentEnabled()
    }

    override suspend fun getTabManagerPixelParams(): Map<String, String> {
        return when {
            isEnrolledInNewUserExperiment() -> {
                mapOf(
                    "cohort" to (getNewUserExperimentCohortName() ?: ""),
                    "experiment" to getNewUserExperimentName(),
                )
            }

            isEnrolledInExistingUserExperiment() -> {
                mapOf(
                    "cohort" to (getExistingUserExperimentCohortName() ?: ""),
                    "experiment" to getExistingUserExperimentName(),
                )
            }

            else -> emptyMap()
        }
    }

    override fun firePrivacyDashboardClickedPixelIfInExperiment() {
        appCoroutineScope.launch(dispatcherProvider.io()) {
            if (isUserEnrolledInAVariantAndExperimentEnabled()) {
                senseOfProtectionPixelsPlugin.getPrivacyDashboardClickedMetric()?.fire()
            }
        }
    }

    override suspend fun isUserEnrolledInAVariantAndExperimentEnabled(): Boolean {
        val enrolledInModifiedControl = isUserEnrolledInModifiedControlCohortAndExperimentEnabled()
        val enrolledInVariant1 = isUserEnrolledInVariant1CohortAndExperimentEnabled()
        val enrolledInVariant2 = isUserEnrolledInVariant2CohortAndExperimentEnabled()

        return enrolledInModifiedControl || enrolledInVariant1 || enrolledInVariant2
    }

    private suspend fun enrollInNewUserExperiment(cohortName: CohortName): Boolean {
        senseOfProtectionToggles.senseOfProtectionNewUserExperiment27May25().enroll()

        return senseOfProtectionToggles.senseOfProtectionNewUserExperiment27May25().isEnrolledAndEnabled(cohortName)
    }

    private suspend fun enrollInExistingUserExperiment(cohortName: CohortName): Boolean {
        senseOfProtectionToggles.senseOfProtectionExistingUserExperiment27May25().enroll()

        return senseOfProtectionToggles.senseOfProtectionExistingUserExperiment27May25().isEnrolledAndEnabled(cohortName)
    }

    private suspend fun isUserEnrolledInNewUserExperimentModifiedControlCohortAndExperimentEnabled(): Boolean =
        getNewUserExperimentCohortName() == MODIFIED_CONTROL.cohortName && isNewUserExperimentEnabled(MODIFIED_CONTROL)

    private suspend fun isUserEnrolledInNewUserExperimentVariant1CohortAndExperimentEnabled(): Boolean =
        getNewUserExperimentCohortName() == VARIANT_1.cohortName && isNewUserExperimentEnabled(VARIANT_1)

    private suspend fun isUserEnrolledInNewUserExperimentVariant2CohortAndExperimentEnabled(): Boolean =
        getNewUserExperimentCohortName() == VARIANT_2.cohortName && isNewUserExperimentEnabled(VARIANT_2)

    private suspend fun isUserEnrolledInExistingUserExperimentModifiedControlCohortAndExperimentEnabled(): Boolean =
        getExistingUserExperimentCohortName() == MODIFIED_CONTROL.cohortName && isExistingUserExperimentEnabled(MODIFIED_CONTROL)

    private suspend fun isUserEnrolledInExistingUserExperimentVariant1CohortAndExperimentEnabled(): Boolean =
        getExistingUserExperimentCohortName() == VARIANT_1.cohortName && isExistingUserExperimentEnabled(VARIANT_1)

    private suspend fun isUserEnrolledInExistingUserExperimentVariant2CohortAndExperimentEnabled(): Boolean =
        getExistingUserExperimentCohortName() == VARIANT_2.cohortName && isExistingUserExperimentEnabled(VARIANT_2)

    private suspend fun isEnrolledInNewUserExperiment(): Boolean {
        val enrolledInModifiedControl = isUserEnrolledInNewUserExperimentModifiedControlCohortAndExperimentEnabled()
        val enrolledInVariant1 = isUserEnrolledInNewUserExperimentVariant1CohortAndExperimentEnabled()
        val enrolledInVariant2 = isUserEnrolledInNewUserExperimentVariant2CohortAndExperimentEnabled()
        return enrolledInModifiedControl || enrolledInVariant1 || enrolledInVariant2
    }

    private suspend fun isEnrolledInExistingUserExperiment(): Boolean {
        val enrolledInModifiedControl = isUserEnrolledInExistingUserExperimentModifiedControlCohortAndExperimentEnabled()
        val enrolledInVariant1 = isUserEnrolledInExistingUserExperimentVariant1CohortAndExperimentEnabled()
        val enrolledInVariant2 = isUserEnrolledInExistingUserExperimentVariant2CohortAndExperimentEnabled()
        return enrolledInModifiedControl || enrolledInVariant1 || enrolledInVariant2
    }

    private suspend fun isNewUserExperimentEnabled(cohortName: CohortName): Boolean =
        senseOfProtectionToggles.senseOfProtectionNewUserExperiment27May25().isEnrolledAndEnabled(cohortName)

    private suspend fun isExistingUserExperimentEnabled(cohortName: CohortName): Boolean =
        senseOfProtectionToggles.senseOfProtectionExistingUserExperiment27May25().isEnrolledAndEnabled(cohortName)

    private suspend fun getNewUserExperimentCohortName(): String? =
        senseOfProtectionToggles.senseOfProtectionNewUserExperiment27May25().getCohort()?.name

    private fun getNewUserExperimentName(): String =
        senseOfProtectionToggles.senseOfProtectionNewUserExperiment27May25().featureName().name

    private suspend fun getExistingUserExperimentCohortName(): String? =
        senseOfProtectionToggles.senseOfProtectionExistingUserExperiment27May25().getCohort()?.name

    private fun getExistingUserExperimentName(): String =
        senseOfProtectionToggles.senseOfProtectionExistingUserExperiment27May25().featureName().name

    private fun MetricsPixel.fire() = getPixelDefinitions().forEach {
        pixel.fire(it.pixelName, it.params)
    }

    private fun seesNewVisualDesign(): Boolean {
<<<<<<< HEAD
        val seesNewVisualDesing = experimentalThemingDataStore.isSplitOmnibarEnabled.value ||
            experimentalThemingDataStore.isSingleOmnibarEnabled.value
=======
        val seesNewVisualDesing = visualDesignExperimentDataStore.isNewDesignEnabled.value
>>>>>>> fcede870
        logcat { "VisualDesign: seesNewVisualDesign $seesNewVisualDesing" }
        return seesNewVisualDesing
    }
}<|MERGE_RESOLUTION|>--- conflicted
+++ resolved
@@ -209,12 +209,7 @@
     }
 
     private fun seesNewVisualDesign(): Boolean {
-<<<<<<< HEAD
-        val seesNewVisualDesing = experimentalThemingDataStore.isSplitOmnibarEnabled.value ||
-            experimentalThemingDataStore.isSingleOmnibarEnabled.value
-=======
-        val seesNewVisualDesing = visualDesignExperimentDataStore.isNewDesignEnabled.value
->>>>>>> fcede870
+        val seesNewVisualDesing = experimentalThemingDataStore.isSplitOmnibarEnabled.value
         logcat { "VisualDesign: seesNewVisualDesign $seesNewVisualDesing" }
         return seesNewVisualDesing
     }
