--- conflicted
+++ resolved
@@ -32,6 +32,7 @@
 import javax.inject.Inject
 import kotlinx.coroutines.CoroutineScope
 import kotlinx.coroutines.launch
+import logcat.logcat
 
 private const val EXISTING_USER_DAY_COUNT_THRESHOLD = 28
 
@@ -208,12 +209,8 @@
     }
 
     private fun seesNewVisualDesign(): Boolean {
-<<<<<<< HEAD
-        return experimentalThemingDataStore.isSingleOmnibarEnabled.value
-=======
-        val seesNewVisualDesign = visualDesignExperimentDataStore.isNewDesignEnabled.value
+        val seesNewVisualDesign = experimentalThemingDataStore.isSingleOmnibarEnabled.value
         logcat { "VisualDesign: seesNewVisualDesign $seesNewVisualDesign" }
         return seesNewVisualDesign
->>>>>>> b47e042d
     }
 }