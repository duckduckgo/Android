/*
 * Copyright (c) 2024 DuckDuckGo
 *
 * Licensed under the Apache License, Version 2.0 (the "License");
 * you may not use this file except in compliance with the License.
 * You may obtain a copy of the License at
 *
 *     http://www.apache.org/licenses/LICENSE-2.0
 *
 * Unless required by applicable law or agreed to in writing, software
 * distributed under the License is distributed on an "AS IS" BASIS,
 * WITHOUT WARRANTIES OR CONDITIONS OF ANY KIND, either express or implied.
 * See the License for the specific language governing permissions and
 * limitations under the License.
 */

package com.duckduckgo.app.browser.omnibar

import android.animation.Animator
import android.annotation.SuppressLint
import android.content.Context
import android.graphics.Color
import android.graphics.drawable.ColorDrawable
import android.text.Editable
import android.view.KeyEvent
import android.view.MotionEvent
import android.view.View
import android.view.inputmethod.EditorInfo
import android.widget.FrameLayout
import android.widget.ImageView
import android.widget.ProgressBar
import android.widget.TextView
import androidx.appcompat.widget.Toolbar
import androidx.coordinatorlayout.widget.CoordinatorLayout
import androidx.core.view.isInvisible
import androidx.core.view.isVisible
import androidx.core.view.postDelayed
import androidx.core.view.updateLayoutParams
import com.airbnb.lottie.LottieAnimationView
import com.duckduckgo.app.browser.BrowserTabFragment.Companion.KEYBOARD_DELAY
import com.duckduckgo.app.browser.R
import com.duckduckgo.app.browser.TabSwitcherButton
import com.duckduckgo.app.browser.databinding.FragmentBrowserTabBinding
import com.duckduckgo.app.browser.databinding.IncludeCustomTabToolbarBinding
import com.duckduckgo.app.browser.databinding.IncludeFindInPageBinding
import com.duckduckgo.app.browser.omnibar.Omnibar.ViewMode.CustomTab
import com.duckduckgo.app.browser.omnibar.Omnibar.ViewMode.Error
import com.duckduckgo.app.browser.omnibar.Omnibar.ViewMode.NewTab
import com.duckduckgo.app.browser.omnibar.Omnibar.ViewMode.SSLWarning
import com.duckduckgo.app.browser.omnibar.OmnibarLayout.Decoration
import com.duckduckgo.app.browser.omnibar.OmnibarLayout.Decoration.HighlightOmnibarItem
import com.duckduckgo.app.browser.omnibar.OmnibarLayout.Decoration.Mode
import com.duckduckgo.app.browser.omnibar.OmnibarLayout.StateChange
import com.duckduckgo.app.browser.omnibar.model.OmnibarPosition
import com.duckduckgo.app.browser.viewstate.BrowserViewState
import com.duckduckgo.app.browser.viewstate.FindInPageViewState
import com.duckduckgo.app.browser.viewstate.LoadingViewState
import com.duckduckgo.app.browser.viewstate.OmnibarViewState
import com.duckduckgo.app.global.model.PrivacyShield
import com.duckduckgo.app.tabs.model.TabEntity
import com.duckduckgo.app.trackerdetection.model.Entity
import com.duckduckgo.common.ui.DuckDuckGoActivity
import com.duckduckgo.common.ui.view.KeyboardAwareEditText
import com.duckduckgo.common.ui.view.KeyboardAwareEditText.ShowSuggestionsListener
import com.duckduckgo.common.ui.view.gone
import com.duckduckgo.common.ui.view.hide
import com.duckduckgo.common.ui.view.hideKeyboard
import com.duckduckgo.common.ui.view.show
import com.duckduckgo.common.ui.view.showKeyboard
import com.duckduckgo.common.utils.extensions.isDifferent
import com.duckduckgo.common.utils.extensions.replaceTextChangedListener
import com.duckduckgo.common.utils.extractDomain
import com.duckduckgo.common.utils.text.TextChangedWatcher
import com.google.android.material.appbar.AppBarLayout.GONE
import com.google.android.material.appbar.AppBarLayout.VISIBLE
import timber.log.Timber

@SuppressLint("ClickableViewAccessibility")
class Omnibar(
    val omnibarPosition: OmnibarPosition,
    private val refactorFlagEnabled: Boolean,
    private val binding: FragmentBrowserTabBinding,
) {

    init {
        when (omnibarPosition) {
            OmnibarPosition.TOP -> {
                if (refactorFlagEnabled) {
                    Timber.d("Omnibar: using NewOmnibar anchored TOP")
                    binding.rootView.removeView(binding.legacyOmnibarBottom)
                    binding.rootView.removeView(binding.legacyOmnibar)
                    binding.rootView.removeView(binding.newOmnibarBottom)
                } else {
                    Timber.d("Omnibar: using LegacyOmnibar anchored TOP")
                    binding.rootView.removeView(binding.newOmnibarBottom)
                    binding.rootView.removeView(binding.newOmnibar)
                    binding.rootView.removeView(binding.legacyOmnibarBottom)
                }
            }

            OmnibarPosition.BOTTOM -> {
                if (refactorFlagEnabled) {
                    Timber.d("Omnibar: using NewOmnibar anchored BOTTOM")
                    binding.rootView.removeView(binding.legacyOmnibarBottom)
                    binding.rootView.removeView(binding.legacyOmnibar)
                    binding.rootView.removeView(binding.newOmnibar)

                    // prevent the touch event leaking to the webView below
                    binding.newOmnibarBottom.setOnTouchListener { _, _ -> true }
                } else {
                    Timber.d("Omnibar: using LegacyOmnibar anchored BOTTOM")
                    binding.rootView.removeView(binding.newOmnibarBottom)
                    binding.rootView.removeView(binding.newOmnibar)
                    binding.rootView.removeView(binding.legacyOmnibar)

                    // prevent the touch event leaking to the webView below
                    binding.legacyOmnibarBottom.setOnTouchListener { _, _ -> true }
                }

                // remove the default top abb bar behavior
                removeAppBarBehavior(binding.autoCompleteSuggestionsList)
                removeAppBarBehavior(binding.browserLayout)
                removeAppBarBehavior(binding.focusedView)
                removeAppBarBehavior(binding.includeNewBrowserTab.newTabLayout)
            }
        }
    }

    interface ItemPressedListener {
        fun onTabsButtonPressed()
        fun onTabsButtonLongPressed()
        fun onFireButtonPressed(isPulseAnimationPlaying: Boolean)
        fun onBrowserMenuPressed()
        fun onPrivacyShieldPressed()
        fun onClearTextPressed()
        fun onCustomTabClosePressed()
        fun onCustomTabPrivacyDashboardPressed()
    }

    interface FindInPageListener {
        fun onFocusChanged(
            hasFocus: Boolean,
            query: String,
        )

        fun onPreviousSearchItemPressed()
        fun onNextSearchItemPressed()
        fun onClosePressed()
        fun onFindInPageTextChanged(query: String)
    }

    interface TextListener {
        fun onFocusChanged(
            hasFocus: Boolean,
            query: String,
        )

        fun onBackKeyPressed()
        fun onEnterPressed()
        fun onTouchEvent(event: MotionEvent)
        fun onOmnibarTextChanged(state: OmnibarTextState)
        fun onShowSuggestions(state: OmnibarTextState)
    }

    data class OmnibarTextState(
        val text: String,
        val hasFocus: Boolean,
    )

    sealed class ViewMode {
        data object Error : ViewMode()
        data object SSLWarning : ViewMode()
        data object NewTab : ViewMode()
        data class Browser(val url: String?) : ViewMode()
        data class CustomTab(
            val toolbarColor: Int,
            val domain: String?,
            val showDuckPlayerIcon: Boolean = false,
        ) : ViewMode()
    }

    private val newOmnibar: OmnibarLayout by lazy {
        when (omnibarPosition) {
            OmnibarPosition.TOP -> {
                binding.newOmnibar
            }

            OmnibarPosition.BOTTOM -> {
<<<<<<< HEAD
                Timber.d("Omnibar: using NewOmnibar anchored BOTTOM")
                binding.rootView.removeView(binding.legacyOmnibarBottom)
                binding.rootView.removeView(binding.legacyOmnibar)
                binding.rootView.removeView(binding.newOmnibar)

                // remove the default top abb bar behavior when using the bottom omnibar
                removeTopAppBarBehavior()

                // prevent the touch event leaking to the webView below
                binding.newOmnibarBottom.setOnTouchListener { _, _ -> true }

=======
>>>>>>> c881404b
                binding.newOmnibarBottom
            }
        }
    }

    private val legacyOmnibar: LegacyOmnibarView by lazy {
        when (omnibarPosition) {
            OmnibarPosition.TOP -> {
                binding.legacyOmnibar
            }

            OmnibarPosition.BOTTOM -> {
<<<<<<< HEAD
                Timber.d("Omnibar: using LegacyOmnibar anchored BOTTOM")
                binding.rootView.removeView(binding.newOmnibarBottom)
                binding.rootView.removeView(binding.newOmnibar)
                binding.rootView.removeView(binding.legacyOmnibar)

                // remove the default top abb bar behavior when using the bottom omnibar
                removeTopAppBarBehavior()

                // prevent the touch event leaking to the webView below
                binding.legacyOmnibarBottom.setOnTouchListener { _, _ -> true }

=======
>>>>>>> c881404b
                binding.legacyOmnibarBottom
            }
        }
    }

    private fun removeTopAppBarBehavior() {
        removeAppBarBehavior(binding.autoCompleteSuggestionsList)
        removeAppBarBehavior(binding.browserLayout)
        removeAppBarBehavior(binding.focusedView)
        removeAppBarBehavior(binding.includeNewBrowserTab.newTabLayout)
    }

    private fun removeAppBarBehavior(view: View) {
        view.updateLayoutParams<CoordinatorLayout.LayoutParams> {
            behavior = null
        }
    }

    val findInPage: IncludeFindInPageBinding by lazy {
        if (refactorFlagEnabled) {
            newOmnibar.findInPage
        } else {
            legacyOmnibar.findInPage
        }
    }

    val omnibarTextInput: KeyboardAwareEditText by lazy {
        if (refactorFlagEnabled) {
            newOmnibar.omnibarTextInput
        } else {
            legacyOmnibar.omnibarTextInput
        }
    }

    val tabsMenu: TabSwitcherButton by lazy {
        if (refactorFlagEnabled) {
            newOmnibar.tabsMenu
        } else {
            legacyOmnibar.tabsMenu
        }
    }

    val fireIconMenu: FrameLayout by lazy {
        if (refactorFlagEnabled) {
            newOmnibar.fireIconMenu
        } else {
            legacyOmnibar.fireIconMenu
        }
    }

    val browserMenu: FrameLayout by lazy {
        if (refactorFlagEnabled) {
            newOmnibar.browserMenu
        } else {
            legacyOmnibar.browserMenu
        }
    }

    val omniBarContainer: View by lazy {
        if (refactorFlagEnabled) {
            newOmnibar.omniBarContainer
        } else {
            legacyOmnibar.omniBarContainer
        }
    }

    val toolbar: Toolbar by lazy {
        if (refactorFlagEnabled) {
            newOmnibar.toolbar
        } else {
            legacyOmnibar.toolbar
        }
    }

    val toolbarContainer: View by lazy {
        if (refactorFlagEnabled) {
            newOmnibar.toolbarContainer
        } else {
            legacyOmnibar.toolbarContainer
        }
    }

    val customTabToolbarContainer: IncludeCustomTabToolbarBinding by lazy {
        if (refactorFlagEnabled) {
            newOmnibar.customTabToolbarContainer
        } else {
            legacyOmnibar.customTabToolbarContainer
        }
    }

    val browserMenuImageView: ImageView by lazy {
        if (refactorFlagEnabled) {
            newOmnibar.browserMenuImageView
        } else {
            legacyOmnibar.browserMenuImageView
        }
    }

    val shieldIcon: LottieAnimationView by lazy {
        if (refactorFlagEnabled) {
            newOmnibar.shieldIcon
        } else {
            legacyOmnibar.shieldIcon
        }
    }

    val pageLoadingIndicator: ProgressBar by lazy {
        if (refactorFlagEnabled) {
            newOmnibar.pageLoadingIndicator
        } else {
            legacyOmnibar.pageLoadingIndicator
        }
    }

    val searchIcon: ImageView by lazy {
        if (refactorFlagEnabled) {
            newOmnibar.searchIcon
        } else {
            legacyOmnibar.searchIcon
        }
    }

    val daxIcon: ImageView by lazy {
        if (refactorFlagEnabled) {
            newOmnibar.daxIcon
        } else {
            legacyOmnibar.daxIcon
        }
    }

    val clearTextButton: ImageView by lazy {
        if (refactorFlagEnabled) {
            newOmnibar.clearTextButton
        } else {
            legacyOmnibar.clearTextButton
        }
    }

    val placeholder: View by lazy {
        if (refactorFlagEnabled) {
            newOmnibar.placeholder
        } else {
            legacyOmnibar.placeholder
        }
    }

    val voiceSearchButton: ImageView by lazy {
        if (refactorFlagEnabled) {
            newOmnibar.voiceSearchButton
        } else {
            legacyOmnibar.voiceSearchButton
        }
    }

    val spacer: View by lazy {
        if (refactorFlagEnabled) {
            newOmnibar.spacer
        } else {
            legacyOmnibar.spacer
        }
    }

    val textInputRootView: View by lazy {
        if (refactorFlagEnabled) {
            newOmnibar.omnibarTextInput.rootView
        } else {
            legacyOmnibar.omnibarTextInput.rootView
        }
    }

    var isScrollingEnabled: Boolean
        get() =
            if (refactorFlagEnabled) {
                newOmnibar.isScrollingEnabled
            } else {
                legacyOmnibar.isScrollingEnabled
            }
        set(value) {
            if (refactorFlagEnabled) {
                newOmnibar.isScrollingEnabled = value
            } else {
                legacyOmnibar.isScrollingEnabled = value
            }
        }

    fun setViewMode(viewMode: ViewMode) {
        when (viewMode) {
            Error -> {
                if (refactorFlagEnabled) {
                    newOmnibar.decorate(Mode(viewMode))
                } else {
                    setExpanded(true)
                    shieldIcon.isInvisible = true
                }
            }

            NewTab -> {
                if (refactorFlagEnabled) {
                    newOmnibar.decorate(Mode(viewMode))
                } else {
                    isScrollingEnabled = false
                }
            }

            SSLWarning -> {
                if (refactorFlagEnabled) {
                    newOmnibar.decorate(Mode(viewMode))
                } else {
                    setExpanded(true)
                    shieldIcon.isInvisible = true
                    searchIcon.isInvisible = true
                    daxIcon.isInvisible = true
                }
            }

            else -> {
                if (refactorFlagEnabled) {
                    newOmnibar.decorate(Mode(viewMode))
                }
            }
        }
    }

    fun setExpanded(expanded: Boolean) {
        if (refactorFlagEnabled) {
            newOmnibar.setExpanded(expanded)
        } else {
            legacyOmnibar.setExpanded(expanded)
        }
    }

    fun setExpanded(
        expanded: Boolean,
        animate: Boolean,
    ) {
        if (refactorFlagEnabled) {
            newOmnibar.setExpanded(expanded, animate)
        } else {
            legacyOmnibar.setExpanded(expanded, animate)
        }
    }

    fun configureItemPressedListeners(listener: ItemPressedListener) {
        if (refactorFlagEnabled) {
            newOmnibar.setOmnibarItemPressedListener(listener)
        } else {
            tabsMenu.setOnClickListener {
                listener.onTabsButtonPressed()
            }
            tabsMenu.setOnLongClickListener {
                listener.onTabsButtonLongPressed()
                return@setOnLongClickListener true
            }
            fireIconMenu.setOnClickListener {
                listener.onFireButtonPressed(legacyOmnibar.isPulseAnimationPlaying())
            }
            browserMenu.setOnClickListener {
                listener.onBrowserMenuPressed()
            }
            shieldIcon.setOnClickListener {
                listener.onPrivacyShieldPressed()
            }
            clearTextButton.setOnClickListener {
                listener.onClearTextPressed()
            }
        }
    }

    fun addTextListener(listener: TextListener) {
        if (refactorFlagEnabled) {
            newOmnibar.setOmnibarTextListener(listener)
        } else {
            omnibarTextInput.onFocusChangeListener =
                View.OnFocusChangeListener { _, hasFocus: Boolean ->
                    listener.onFocusChanged(hasFocus, omnibarTextInput.text.toString())
                    if (hasFocus) {
                        showOutline(true)
                    } else {
                        showOutline(false)
                    }
                }

            omnibarTextInput.onBackKeyListener = object : KeyboardAwareEditText.OnBackKeyListener {
                override fun onBackKey(): Boolean {
                    listener.onBackKeyPressed()
                    return false
                }
            }

            omnibarTextInput.setOnEditorActionListener(
                TextView.OnEditorActionListener { _, actionId, keyEvent ->
                    if (actionId == EditorInfo.IME_ACTION_GO || keyEvent?.keyCode == KeyEvent.KEYCODE_ENTER) {
                        listener.onEnterPressed()
                        return@OnEditorActionListener true
                    }
                    false
                },
            )

            omnibarTextInput.setOnTouchListener { _, event ->
                listener.onTouchEvent(event)
                false
            }

            omnibarTextInput.replaceTextChangedListener(
                object : TextChangedWatcher() {
                    override fun afterTextChanged(editable: Editable) {
                        listener.onOmnibarTextChanged(
                            OmnibarTextState(
                                omnibarTextInput.text.toString(),
                                omnibarTextInput.hasFocus(),
                            ),
                        )
                    }
                },
            )

            omnibarTextInput.showSuggestionsListener = object : ShowSuggestionsListener {
                override fun showSuggestions() {
                    listener.onShowSuggestions(
                        OmnibarTextState(
                            omnibarTextInput.text.toString(),
                            omnibarTextInput.hasFocus(),
                        ),
                    )
                }
            }
        }
    }

    fun configureFindInPage(listener: FindInPageListener) {
        // we could move this to the layout once the refactor is do
        findInPage.findInPageInput.setOnFocusChangeListener { _, hasFocus ->
            listener.onFocusChanged(hasFocus, findInPage.findInPageInput.text.toString())
        }

        findInPage.previousSearchTermButton.setOnClickListener { listener.onPreviousSearchItemPressed() }
        findInPage.nextSearchTermButton.setOnClickListener { listener.onNextSearchItemPressed() }
        findInPage.closeFindInPagePanel.setOnClickListener { listener.onClosePressed() }
        findInPage.findInPageInput.replaceTextChangedListener(
            object : TextChangedWatcher() {
                override fun afterTextChanged(editable: Editable) {
                    listener.onFindInPageTextChanged(findInPage.findInPageInput.text.toString())
                }
            },
        )
    }

    fun renderLoadingViewState(
        viewState: LoadingViewState,
        onAnimationEnd: (Animator?) -> Unit,
    ) {
        if (refactorFlagEnabled) {
            newOmnibar.reduce(StateChange.LoadingStateChange(viewState, onAnimationEnd))
        } else {
            legacyOmnibar.onNewProgress(viewState.progress, onAnimationEnd)
        }
    }

    fun renderOmnibarViewState(viewState: OmnibarViewState) {
        Timber.d("Omnibar: renderOmnibarViewState $viewState")
        if (refactorFlagEnabled) {
            newOmnibar.reduce(StateChange.OmnibarStateChange(viewState))
        } else {
            if (viewState.navigationChange) {
                setExpanded(true, true)
            } else if (shouldUpdateOmnibarTextInput(viewState, viewState.omnibarText)) {
                setText(viewState.omnibarText)
                if (viewState.forceExpand) {
                    setExpanded(true, true)
                }
                if (viewState.shouldMoveCaretToEnd) {
                    setTextSelection(viewState.omnibarText.length)
                }
            }
            if (viewState.shouldMoveCaretToStart) {
                setTextSelection(0)
            }
        }
    }

    private fun shouldUpdateOmnibarTextInput(
        viewState: OmnibarViewState,
        omnibarInput: String?,
    ) =
        (!viewState.isEditing || omnibarInput.isNullOrEmpty()) && omnibarTextInput.isDifferent(
            omnibarInput,
        )

    fun setPrivacyShield(
        isCustomTab: Boolean,
        privacyShield: PrivacyShield,
    ) {
        if (refactorFlagEnabled) {
            newOmnibar.decorate(Decoration.PrivacyShieldChanged(privacyShield))
        } else {
            legacyOmnibar.setPrivacyShield(isCustomTab, privacyShield)
        }
    }

    fun renderVoiceSearch(
        viewState: BrowserViewState,
        voiceSearchPressed: () -> Unit,
    ) {
        if (viewState.showVoiceSearch) {
            voiceSearchButton.visibility = VISIBLE
            voiceSearchButton.setOnClickListener {
                voiceSearchPressed()
            }
        } else {
            voiceSearchButton.visibility = GONE
        }
    }

    fun isPulseAnimationPlaying(): Boolean {
        return if (refactorFlagEnabled) {
            newOmnibar.isPulseAnimationPlaying()
        } else {
            legacyOmnibar.isPulseAnimationPlaying()
        }
    }

    fun hideFindInPage() {
        if (findInPage.findInPageContainer.visibility != GONE) {
            binding.focusDummy.requestFocus()
            findInPage.findInPageContainer.gone()
            findInPage.findInPageInput.hideKeyboard()
        }
    }

    fun showFindInPageView(viewState: FindInPageViewState) {
        if (findInPage.findInPageContainer.visibility != VISIBLE) {
            findInPage.findInPageContainer.show()
            findInPage.findInPageInput.postDelayed(KEYBOARD_DELAY) {
                findInPage.findInPageInput.showKeyboard()
            }
        }

        if (viewState.showNumberMatches) {
            findInPage.findInPageMatches.text =
                findInPage.findInPageMatches.context.getString(R.string.findInPageMatches, viewState.activeMatchIndex, viewState.numberMatches)
            findInPage.findInPageMatches.show()
        } else {
            findInPage.findInPageMatches.hide()
        }
    }

    fun setText(text: String) {
        omnibarTextInput.setText(text)
    }

    fun getText(): String {
        return omnibarTextInput.text.toString()
    }

    fun setTextSelection(index: Int) {
        omnibarTextInput.setSelection(index)
    }

    fun showOutline(pressed: Boolean) {
        omniBarContainer.isPressed = pressed
    }

    fun isOutlineShown(): Boolean {
        return omniBarContainer.isPressed
    }

    fun renderBrowserViewState(
        viewState: BrowserViewState,
        tabDisplayedInCustomTabScreen: Boolean,
    ) {
        if (refactorFlagEnabled) {
            newOmnibar.decorate(
                HighlightOmnibarItem(
                    fireButton = viewState.fireButton.isHighlighted(),
                    privacyShield = viewState.showPrivacyShield.isHighlighted(),
                ),
            )
        } else {
            legacyOmnibar.renderBrowserViewState(viewState, tabDisplayedInCustomTabScreen)
        }

        if (viewState.showDuckPlayerIcon) {
            isScrollingEnabled = false
        }
    }

    fun animateTabsCount() {
        if (!refactorFlagEnabled) {
            tabsMenu.animateCount()
        }
    }

    fun renderTabIcon(tabs: List<TabEntity>) {
        if (!refactorFlagEnabled) {
            tabsMenu.count = tabs.count()
            tabsMenu.hasUnread = tabs.firstOrNull { !it.viewed } != null
        }
    }

    fun incrementTabs(onTabsIncremented: () -> Unit) {
        if (!refactorFlagEnabled) {
            setExpanded(true, true)
            tabsMenu.increment {
                onTabsIncremented()
            }
        }
    }

    fun createCookiesAnimation(isCosmetic: Boolean) {
        if (refactorFlagEnabled) {
            newOmnibar.decorate(Decoration.LaunchCookiesAnimation(isCosmetic))
        } else {
            legacyOmnibar.createCookiesAnimation(isCosmetic)
        }
    }

    fun cancelTrackersAnimation() {
        if (refactorFlagEnabled) {
            newOmnibar.decorate(Decoration.CancelAnimations)
        } else {
            legacyOmnibar.cancelTrackersAnimation()
        }
    }

    fun startTrackersAnimation(events: List<Entity>?) {
        if (refactorFlagEnabled) {
            newOmnibar.decorate(Decoration.LaunchTrackersAnimation(events))
        } else {
            legacyOmnibar.startTrackersAnimation(events)
        }
    }

    fun configureCustomTab(
        context: Context,
        customTabToolbarColor: Int,
        customTabDomainText: String?,
        onTabClosePressed: () -> Unit,
        onPrivacyShieldPressed: () -> Unit,
    ) {
        if (refactorFlagEnabled) {
            newOmnibar.decorate(Decoration.Mode(CustomTab(customTabToolbarColor, customTabDomainText)))
        } else {
            configureLegacyCustomTab(context, customTabToolbarColor, customTabDomainText, onTabClosePressed, onPrivacyShieldPressed)
        }
    }

    private fun configureLegacyCustomTab(
        context: Context,
        customTabToolbarColor: Int,
        customTabDomainText: String?,
        onTabClosePressed: () -> Unit,
        onPrivacyShieldPressed: () -> Unit,
    ) {
        omniBarContainer.hide()
        fireIconMenu.hide()
        tabsMenu.hide()

        toolbar.background = ColorDrawable(customTabToolbarColor)
        toolbarContainer.background = ColorDrawable(customTabToolbarColor)

        customTabToolbarContainer.customTabToolbar.show()

        customTabToolbarContainer.customTabCloseIcon.setOnClickListener {
            onTabClosePressed()
        }

        customTabToolbarContainer.customTabShieldIcon.setOnClickListener { _ ->
            onPrivacyShieldPressed()
        }

        customTabToolbarContainer.customTabDomain.text = customTabDomainText
        customTabToolbarContainer.customTabDomainOnly.text = customTabDomainText
        customTabToolbarContainer.customTabDomainOnly.show()

        val foregroundColor = calculateBlackOrWhite(context, customTabToolbarColor)
        customTabToolbarContainer.customTabCloseIcon.setColorFilter(foregroundColor)
        customTabToolbarContainer.customTabDomain.setTextColor(foregroundColor)
        customTabToolbarContainer.customTabDomainOnly.setTextColor(
            foregroundColor,
        )
        customTabToolbarContainer.customTabTitle.setTextColor(foregroundColor)
        browserMenuImageView.setColorFilter(foregroundColor)
    }

    private fun calculateBlackOrWhite(
        context: Context,
        color: Int,
    ): Int {
        // Handle the case where we did not receive a color.
        if (color == 0) {
            return if ((context as DuckDuckGoActivity).isDarkThemeEnabled()) Color.WHITE else Color.BLACK
        }

        if (color == Color.WHITE || Color.alpha(color) < 128) {
            return Color.BLACK
        }
        val greyValue =
            (0.299 * Color.red(color) + 0.587 * Color.green(color) + 0.114 * Color.blue(color)).toInt()
        return if (greyValue < 186) {
            Color.WHITE
        } else {
            Color.BLACK
        }
    }

    fun showWebPageTitleInCustomTab(
        title: String,
        url: String?,
        showDuckPlayerIcon: Boolean,
    ) {
        val redirectedDomain = url?.extractDomain()

        if (refactorFlagEnabled) {
            newOmnibar.decorate(Decoration.ChangeCustomTabTitle(title, redirectedDomain, showDuckPlayerIcon))
        } else {
            customTabToolbarContainer.customTabTitle.text = title

            redirectedDomain?.let {
                customTabToolbarContainer.customTabDomain.text = redirectedDomain
            }

            customTabToolbarContainer.customTabTitle.show()
            customTabToolbarContainer.customTabDomainOnly.hide()
            customTabToolbarContainer.customTabDomain.show()
            customTabToolbarContainer.customTabShieldIcon.isInvisible = showDuckPlayerIcon
            customTabToolbarContainer.customTabDuckPlayerIcon.isVisible = showDuckPlayerIcon
        }
    }

    fun show() {
        if (changeOmnibarPositionFeature.refactor().isEnabled()) {
            newOmnibar.show()
        } else {
            legacyOmnibar.show()
        }
    }

    fun hide() {
        if (changeOmnibarPositionFeature.refactor().isEnabled()) {
            newOmnibar.gone()
        } else {
            legacyOmnibar.gone()
        }
    }
}<|MERGE_RESOLUTION|>--- conflicted
+++ resolved
@@ -186,20 +186,6 @@
             }
 
             OmnibarPosition.BOTTOM -> {
-<<<<<<< HEAD
-                Timber.d("Omnibar: using NewOmnibar anchored BOTTOM")
-                binding.rootView.removeView(binding.legacyOmnibarBottom)
-                binding.rootView.removeView(binding.legacyOmnibar)
-                binding.rootView.removeView(binding.newOmnibar)
-
-                // remove the default top abb bar behavior when using the bottom omnibar
-                removeTopAppBarBehavior()
-
-                // prevent the touch event leaking to the webView below
-                binding.newOmnibarBottom.setOnTouchListener { _, _ -> true }
-
-=======
->>>>>>> c881404b
                 binding.newOmnibarBottom
             }
         }
@@ -212,30 +198,9 @@
             }
 
             OmnibarPosition.BOTTOM -> {
-<<<<<<< HEAD
-                Timber.d("Omnibar: using LegacyOmnibar anchored BOTTOM")
-                binding.rootView.removeView(binding.newOmnibarBottom)
-                binding.rootView.removeView(binding.newOmnibar)
-                binding.rootView.removeView(binding.legacyOmnibar)
-
-                // remove the default top abb bar behavior when using the bottom omnibar
-                removeTopAppBarBehavior()
-
-                // prevent the touch event leaking to the webView below
-                binding.legacyOmnibarBottom.setOnTouchListener { _, _ -> true }
-
-=======
->>>>>>> c881404b
                 binding.legacyOmnibarBottom
             }
         }
-    }
-
-    private fun removeTopAppBarBehavior() {
-        removeAppBarBehavior(binding.autoCompleteSuggestionsList)
-        removeAppBarBehavior(binding.browserLayout)
-        removeAppBarBehavior(binding.focusedView)
-        removeAppBarBehavior(binding.includeNewBrowserTab.newTabLayout)
     }
 
     private fun removeAppBarBehavior(view: View) {
