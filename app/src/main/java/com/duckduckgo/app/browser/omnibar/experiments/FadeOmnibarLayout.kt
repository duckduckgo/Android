/*
 * Copyright (c) 2024 DuckDuckGo
 *
 * Licensed under the Apache License, Version 2.0 (the "License");
 * you may not use this file except in compliance with the License.
 * You may obtain a copy of the License at
 *
 *     http://www.apache.org/licenses/LICENSE-2.0
 *
 * Unless required by applicable law or agreed to in writing, software
 * distributed under the License is distributed on an "AS IS" BASIS,
 * WITHOUT WARRANTIES OR CONDITIONS OF ANY KIND, either express or implied.
 * See the License for the specific language governing permissions and
 * limitations under the License.
 */

package com.duckduckgo.app.browser.omnibar.experiments

import android.animation.ValueAnimator
import android.content.Context
import android.util.AttributeSet
import android.view.View
import android.view.ViewOutlineProvider
import android.view.animation.DecelerateInterpolator
import android.widget.ImageView
import android.widget.LinearLayout
import androidx.core.view.isVisible
import androidx.core.view.marginBottom
import androidx.core.view.marginEnd
import androidx.core.view.marginStart
import androidx.core.view.marginTop
import androidx.core.view.updatePadding
import com.duckduckgo.anvil.annotations.InjectWith
import com.duckduckgo.app.browser.R
import com.duckduckgo.app.browser.navigation.bar.view.BrowserNavigationBarView
import com.duckduckgo.app.browser.omnibar.Omnibar.ViewMode
import com.duckduckgo.app.browser.omnibar.OmnibarLayout
import com.duckduckgo.app.browser.omnibar.OmnibarLayoutViewModel.ViewState
import com.duckduckgo.app.browser.omnibar.model.OmnibarPosition
import com.duckduckgo.common.ui.view.gone
import com.duckduckgo.common.ui.view.show
import com.duckduckgo.di.scopes.FragmentScope
import com.duckduckgo.mobile.android.R as CommonR
import com.google.android.material.card.MaterialCardView
import dagger.android.support.AndroidSupportInjection

@InjectWith(FragmentScope::class)
class FadeOmnibarLayout @JvmOverloads constructor(
    context: Context,
    attrs: AttributeSet? = null,
    defStyle: Int = 0,
) : OmnibarLayout(context, attrs, defStyle) {

    private val aiChat: ImageView by lazy { findViewById(R.id.aiChat) }
    private val aiChatDivider: View by lazy { findViewById(R.id.verticalDivider) }
    private val omnibarCard: MaterialCardView by lazy { findViewById(R.id.omniBarContainer) }
    private val omniBarContentContainer: View by lazy { findViewById(R.id.omniBarContentContainer) }
    private val backIcon: ImageView by lazy { findViewById(R.id.backIcon) }

    /**
     * Returns the [BrowserNavigationBarView] reference if it's embedded inside of this omnibar layout, otherwise, returns null.
     */
    var navigationBar: BrowserNavigationBarView? = null
        private set

    private val toolbarContainerPaddingTopWhenAtBottom by lazy {
        resources.getDimensionPixelSize(CommonR.dimen.experimentalToolbarContainerPaddingTopWhenAtBottom)
    }
    private val omnibarCardMarginHorizontal by lazy { resources.getDimensionPixelSize(CommonR.dimen.experimentalOmnibarCardMarginHorizontal) }
    private val omnibarCardMarginTop by lazy { resources.getDimensionPixelSize(CommonR.dimen.experimentalOmnibarCardMarginTop) }
    private val omnibarCardMarginBottom by lazy { resources.getDimensionPixelSize(CommonR.dimen.experimentalOmnibarCardMarginBottom) }
    private val omnibarCardFocusedMarginHorizontal by lazy {
        resources.getDimensionPixelSize(
            CommonR.dimen.experimentalOmnibarCardFocusedMarginHorizontal,
        )
    }
    private val omnibarCardFocusedMarginTop by lazy { resources.getDimensionPixelSize(CommonR.dimen.experimentalOmnibarCardFocusedMarginTop) }
    private val omnibarCardFocusedMarginBottom by lazy { resources.getDimensionPixelSize(CommonR.dimen.experimentalOmnibarCardFocusedMarginBottom) }
    private val omnibarContentPadding by lazy { resources.getDimensionPixelSize(CommonR.dimen.experimentalOmnibarContentPadding) }
    private val omnibarContentFocusedPaddingHorizontal by lazy {
        resources.getDimensionPixelSize(
            CommonR.dimen.experimentalOmnibarContentFocusedPaddingHorizontal,
        )
    }
    private val omnibarContentFocusedPaddingVertical by lazy {
        resources.getDimensionPixelSize(
            CommonR.dimen.experimentalOmnibarContentFocusedPaddingVertical,
        )
    }
    private val omnibarOutlineWidth by lazy { resources.getDimensionPixelSize(CommonR.dimen.experimentalOmnibarOutlineWidth) }
    private val omnibarOutlineFocusedWidth by lazy { resources.getDimensionPixelSize(CommonR.dimen.experimentalOmnibarOutlineFocusedWidth) }

    private var focusAnimator: ValueAnimator? = null

    private var fadeOmnibarItemPressedListener: FadeOmnibarItemPressedListener? = null

    init {
        val attr = context.theme.obtainStyledAttributes(attrs, R.styleable.FadeOmnibarLayout, defStyle, 0)
        omnibarPosition = OmnibarPosition.entries[attr.getInt(R.styleable.FadeOmnibarLayout_omnibarPosition, 0)]
        val root = inflate(context, R.layout.view_fade_omnibar, this)

        AndroidSupportInjection.inject(this)

        val rootContainer = root.findViewById<LinearLayout>(R.id.rootContainer)
        val navBar = rootContainer.findViewById<BrowserNavigationBarView>(R.id.omnibarNavigationBar)
        if (omnibarPosition == OmnibarPosition.TOP) {
            rootContainer.removeView(navBar)
        } else {
            navigationBar = navBar

            // When omnibar is at the bottom, we're adding an additional space at the top
            toolbarContainer.updatePadding(
                top = toolbarContainerPaddingTopWhenAtBottom,
            )

            // at the same time, we remove that space from the navigation bar which now sits below the omnibar
            navBar.findViewById<LinearLayout>(R.id.rootView).updatePadding(
                top = 0,
            )
        }
    }

    override fun onDetachedFromWindow() {
        super.onDetachedFromWindow()
        focusAnimator?.cancel()
    }

    override fun render(viewState: ViewState) {
        if (viewState.viewMode is ViewMode.CustomTab) {
            // adds a drop shadow for the AppBarLayout, in case it was removed at any point
            outlineProvider = ViewOutlineProvider.BACKGROUND
            super.render(viewState)
        } else {
            // removes the drop shadow from the AppBarLayout to make it appear flat in the view hierarchy
            outlineProvider = null

            // removes the duplicate buttons that are also present in the navigation bar
            val experimentalViewState = viewState.copy(
                showBrowserMenu = false,
                showFireIcon = false,
                showTabsMenu = false,
            )
            super.render(experimentalViewState)
        }

<<<<<<< HEAD
        val showChatMenu = viewState.viewMode !is ViewMode.CustomTab
        aiChat.isVisible = showChatMenu
        aiChatDivider.isVisible = viewState.showVoiceSearch || viewState.showClearButton
=======
        aiChat.isVisible = viewState.showChat
        aiChatDivider.isVisible = (viewState.showVoiceSearch || viewState.showClearButton) && viewState.showChat
>>>>>>> c0e22478

        val showBackArrow = viewState.hasFocus
        if (showBackArrow) {
            backIcon.show()
            searchIcon.gone()
            shieldIcon.gone()
            daxIcon.gone()
            globeIcon.gone()
            duckPlayerIcon.gone()
        } else {
            backIcon.gone()
        }

        omniBarContainer.isPressed = viewState.hasFocus
        if (viewState.hasFocus) {
            animateOmnibarFocusedState(focused = true)
        } else {
            animateOmnibarFocusedState(focused = false)
        }
    }

    /**
     * In focused state the Omnibar card will grow 4dp in each direction, where 2dp of that  will be taken by the card's outline.
     * The growth is achieved by decreasing the card's margins.
     *
     * At the same time, we need to compensate the size increase so that the icons don't move too,
     * so we add horizontal padding to the card's container equal to the 4dp of growth.
     *
     * We also add additional 2dp of vertical padding so that content (like progress bar) doesn't overlap with the outline.
     */
    private fun animateOmnibarFocusedState(focused: Boolean) {
        focusAnimator?.cancel()

        val startCardMarginTop = omnibarCard.marginTop
        val startCardMarginBottom = omnibarCard.marginBottom
        val startCardMarginStart = omnibarCard.marginStart
        val startCardMarginEnd = omnibarCard.marginEnd
        val startContentPaddingTop = omniBarContentContainer.paddingTop
        val startContentPaddingBottom = omniBarContentContainer.paddingBottom
        val startContentPaddingStart = omniBarContentContainer.paddingStart
        val startContentPaddingEnd = omniBarContentContainer.paddingEnd
        val startCardStrokeWidth = omnibarCard.strokeWidth

        val endCardMarginTop: Int
        val endCardMarginBottom: Int
        val endCardMarginStart: Int
        val endCardMarginEnd: Int
        val endContentPaddingTop: Int
        val endContentPaddingBottom: Int
        val endContentPaddingStart: Int
        val endContentPaddingEnd: Int
        val endCardStrokeWidth: Int

        if (focused) {
            endCardMarginTop = omnibarCardFocusedMarginTop
            endCardMarginBottom = omnibarCardFocusedMarginBottom
            endCardMarginStart = omnibarCardFocusedMarginHorizontal
            endCardMarginEnd = omnibarCardFocusedMarginHorizontal
            endContentPaddingTop = omnibarContentFocusedPaddingVertical
            endContentPaddingBottom = omnibarContentFocusedPaddingVertical
            endContentPaddingStart = omnibarContentFocusedPaddingHorizontal
            endContentPaddingEnd = omnibarContentFocusedPaddingHorizontal
            endCardStrokeWidth = omnibarOutlineFocusedWidth
        } else {
            endCardMarginTop = omnibarCardMarginTop
            endCardMarginBottom = omnibarCardMarginBottom
            endCardMarginStart = omnibarCardMarginHorizontal
            endCardMarginEnd = omnibarCardMarginHorizontal
            endContentPaddingTop = omnibarContentPadding
            endContentPaddingBottom = omnibarContentPadding
            endContentPaddingStart = omnibarContentPadding
            endContentPaddingEnd = omnibarContentPadding
            endCardStrokeWidth = omnibarOutlineWidth
        }

        val animator = ValueAnimator.ofFloat(0f, 1f)
        animator.duration = DEFAULT_ANIMATION_DURATION
        animator.interpolator = DecelerateInterpolator()
        animator.addUpdateListener { valueAnimator ->
            val fraction = valueAnimator.animatedValue as Float

            val animatedCardMarginTop = (startCardMarginTop + (endCardMarginTop - startCardMarginTop) * fraction).toInt()
            val animatedCardMarginBottom = (startCardMarginBottom + (endCardMarginBottom - startCardMarginBottom) * fraction).toInt()
            val animatedCardMarginStart = (startCardMarginStart + (endCardMarginStart - startCardMarginStart) * fraction).toInt()
            val animatedCardMarginEnd = (startCardMarginEnd + (endCardMarginEnd - startCardMarginEnd) * fraction).toInt()
            val animatedContentPaddingTop = (startContentPaddingTop + (endContentPaddingTop - startContentPaddingTop) * fraction).toInt()
            val animatedContentPaddingBottom = (startContentPaddingBottom + (endContentPaddingBottom - startContentPaddingBottom) * fraction).toInt()
            val animatedContentPaddingStart = (startContentPaddingStart + (endContentPaddingStart - startContentPaddingStart) * fraction).toInt()
            val animatedContentPaddingEnd = (startContentPaddingEnd + (endContentPaddingEnd - startContentPaddingEnd) * fraction).toInt()
            val animatedCardStrokeWidth = (startCardStrokeWidth + (endCardStrokeWidth - startCardStrokeWidth) * fraction).toInt()

            val params = omnibarCard.layoutParams as MarginLayoutParams
            params.leftMargin = animatedCardMarginStart
            params.topMargin = animatedCardMarginTop
            params.rightMargin = animatedCardMarginEnd
            params.bottomMargin = animatedCardMarginBottom
            omnibarCard.setLayoutParams(params)

            omniBarContentContainer.setPadding(
                animatedContentPaddingStart,
                animatedContentPaddingTop,
                animatedContentPaddingEnd,
                animatedContentPaddingBottom,
            )

            omnibarCard.strokeWidth = animatedCardStrokeWidth
        }

        animator.start()
        focusAnimator = animator
    }

    fun setFadeOmnibarItemPressedListener(itemPressedListener: FadeOmnibarItemPressedListener) {
        fadeOmnibarItemPressedListener = itemPressedListener
        aiChat.setOnClickListener {
            fadeOmnibarItemPressedListener?.onDuckChatButtonPressed()
        }
        backIcon.setOnClickListener {
            fadeOmnibarItemPressedListener?.onBackButtonPressed()
        }
    }

    companion object {
        private const val DEFAULT_ANIMATION_DURATION = 300L
    }
}

interface FadeOmnibarItemPressedListener {
    fun onDuckChatButtonPressed()
    fun onBackButtonPressed()
}<|MERGE_RESOLUTION|>--- conflicted
+++ resolved
@@ -143,14 +143,8 @@
             super.render(experimentalViewState)
         }
 
-<<<<<<< HEAD
-        val showChatMenu = viewState.viewMode !is ViewMode.CustomTab
-        aiChat.isVisible = showChatMenu
-        aiChatDivider.isVisible = viewState.showVoiceSearch || viewState.showClearButton
-=======
         aiChat.isVisible = viewState.showChat
         aiChatDivider.isVisible = (viewState.showVoiceSearch || viewState.showClearButton) && viewState.showChat
->>>>>>> c0e22478
 
         val showBackArrow = viewState.hasFocus
         if (showBackArrow) {
