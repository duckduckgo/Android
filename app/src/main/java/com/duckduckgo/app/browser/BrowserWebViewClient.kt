--- conflicted
+++ resolved
@@ -26,11 +26,8 @@
 import androidx.annotation.UiThread
 import androidx.annotation.WorkerThread
 import androidx.core.net.toUri
-<<<<<<< HEAD
 import androidx.webkit.WebViewClientCompat
-=======
 import com.duckduckgo.app.accessibility.AccessibilityManager
->>>>>>> 0a3be7ad
 import com.duckduckgo.app.browser.certificates.rootstore.CertificateValidationState
 import com.duckduckgo.app.browser.certificates.rootstore.TrustedCertificateStore
 import com.duckduckgo.app.browser.cookies.ThirdPartyCookieManager
@@ -64,14 +61,9 @@
     private val thirdPartyCookieManager: ThirdPartyCookieManager,
     private val appCoroutineScope: CoroutineScope,
     private val dispatcherProvider: DispatcherProvider,
-<<<<<<< HEAD
-    private val emailInjector: EmailInjector
-) : WebViewClientCompat() {
-=======
     private val emailInjector: EmailInjector,
     private val accessibilityManager: AccessibilityManager
-) : WebViewClient() {
->>>>>>> 0a3be7ad
+) : WebViewClientCompat() {
 
     var webViewClientListener: WebViewClientListener? = null
     private var lastPageStarted: String? = null
