/*
 * Copyright (c) 2017 DuckDuckGo
 *
 * Licensed under the Apache License, Version 2.0 (the "License");
 * you may not use this file except in compliance with the License.
 * You may obtain a copy of the License at
 *
 *     http://www.apache.org/licenses/LICENSE-2.0
 *
 * Unless required by applicable law or agreed to in writing, software
 * distributed under the License is distributed on an "AS IS" BASIS,
 * WITHOUT WARRANTIES OR CONDITIONS OF ANY KIND, either express or implied.
 * See the License for the specific language governing permissions and
 * limitations under the License.
 */

package com.duckduckgo.app.browser

import android.annotation.TargetApi
import android.graphics.Bitmap
import android.net.Uri
import android.net.http.SslError
import android.os.Build
import android.webkit.*
import androidx.annotation.AnyThread
import androidx.annotation.UiThread
import androidx.annotation.WorkerThread
import androidx.core.net.toUri
import com.duckduckgo.app.browser.model.BasicAuthenticationRequest
import com.duckduckgo.app.global.isHttps
import com.duckduckgo.app.global.isHttpsVersionOfUri
import com.duckduckgo.app.httpsupgrade.HttpsUpgrader
import com.duckduckgo.app.statistics.pixels.Pixel
import com.duckduckgo.app.statistics.pixels.Pixel.PixelName.HTTPS_UPGRADE_SITE_ERROR
import com.duckduckgo.app.statistics.pixels.Pixel.PixelParameter.APP_VERSION
import com.duckduckgo.app.statistics.pixels.Pixel.PixelParameter.ERROR_CODE
import com.duckduckgo.app.statistics.pixels.Pixel.PixelParameter.URL
import com.duckduckgo.app.statistics.store.StatisticsDataStore
import kotlinx.coroutines.runBlocking
import timber.log.Timber
import java.net.URI
import kotlin.concurrent.thread


class BrowserWebViewClient(
    private val requestRewriter: RequestRewriter,
    private val specialUrlDetector: SpecialUrlDetector,
    private val requestInterceptor: RequestInterceptor,
    private val httpsUpgrader: HttpsUpgrader,
    private val statisticsDataStore: StatisticsDataStore,
    private val pixel: Pixel
) : WebViewClient() {

    var webViewClientListener: WebViewClientListener? = null

    private var currentUrl: String? = null
    private var tempTimer = 0L

    /**
     * This is the new method of url overriding available from API 24 onwards
     */
    override fun shouldOverrideUrlLoading(view: WebView, request: WebResourceRequest): Boolean {
        val url = request.url
        return shouldOverride(view, url)
    }

    /**
     * * This is the old, deprecated method of url overriding available until API 23
     */
    @Suppress("OverridingDeprecatedMember")
    override fun shouldOverrideUrlLoading(view: WebView, urlString: String): Boolean {
        val url = Uri.parse(urlString)
        return shouldOverride(view, url)
    }

    /**
     * API-agnostic implementation of deciding whether to override url or not
     */
    private fun shouldOverride(webView: WebView, url: Uri): Boolean {
        Timber.v("shouldOverride $url")

        val urlType = specialUrlDetector.determineType(url)

        return when (urlType) {
            is SpecialUrlDetector.UrlType.Email -> consume { webViewClientListener?.sendEmailRequested(urlType.emailAddress) }
            is SpecialUrlDetector.UrlType.Telephone -> consume { webViewClientListener?.dialTelephoneNumberRequested(urlType.telephoneNumber) }
            is SpecialUrlDetector.UrlType.Sms -> consume { webViewClientListener?.sendSmsRequested(urlType.telephoneNumber) }
            is SpecialUrlDetector.UrlType.IntentType -> consume {
                Timber.i("Found intent type link for $urlType.url")
                launchExternalApp(urlType)
            }
            is SpecialUrlDetector.UrlType.Unknown -> {
                Timber.w("Unable to process link type for ${urlType.url}")
                webView.loadUrl(webView.originalUrl)
                return false
            }
            is SpecialUrlDetector.UrlType.SearchQuery -> return false
            is SpecialUrlDetector.UrlType.Web -> {
                if (requestRewriter.shouldRewriteRequest(url)) {
                    val newUri = requestRewriter.rewriteRequestWithCustomQueryParams(url)
                    webView.loadUrl(newUri.toString())
                    return true
                }
                return false
            }
        }
    }

    private fun launchExternalApp(urlType: SpecialUrlDetector.UrlType.IntentType) {
        webViewClientListener?.externalAppLinkClicked(urlType)
    }

    @UiThread
    override fun onPageStarted(webView: WebView, url: String?, favicon: Bitmap?) {
        tempTimer = System.currentTimeMillis()
        Timber.d("\nonPageStarted {\nurl: $url\nwebView.url: ${webView.url}\n}\n")
        currentUrl = url

        webViewClientListener?.let {
            it.loadingStarted(url)
            it.navigationOptionsChanged(WebViewNavigationOptions(webView.copyBackForwardList()))
        }

        val uri = if (currentUrl != null) Uri.parse(currentUrl) else null
        if (uri != null) {
            reportHttpsIfInUpgradeList(uri)
        }
    }

    @UiThread
    override fun onPageFinished(webView: WebView, url: String?) {
        currentUrl = url
        webViewClientListener?.let {
            it.loadingFinished(url)
            it.navigationOptionsChanged(WebViewNavigationOptions(webView.copyBackForwardList()))
        }

        Timber.i("Page Load Time: ${System.currentTimeMillis() - tempTimer}ms for $url")
    }

    @WorkerThread
    override fun shouldInterceptRequest(webView: WebView, request: WebResourceRequest): WebResourceResponse? {
        Timber.v("Intercepting resource ${request.url} on page $currentUrl")
        return runBlocking { requestInterceptor.shouldIntercept(request, webView, currentUrl, webViewClientListener) }
    }

    @UiThread
    @Suppress("OverridingDeprecatedMember", "DEPRECATION")
    override fun onReceivedError(view: WebView, errorCode: Int, description: String, failingUrl: String) {
        if (Build.VERSION.SDK_INT < Build.VERSION_CODES.M) {
            val url = failingUrl.toUri()
            reportHttpsErrorIfInUpgradeList(url, error = "WEB_RESOURCE_ERROR_$errorCode")
        }
        super.onReceivedError(view, errorCode, description, failingUrl)
    }

    @UiThread
    @TargetApi(Build.VERSION_CODES.M)
    override fun onReceivedError(view: WebView, request: WebResourceRequest, error: WebResourceError) {
        if (request.isForMainFrame) {
            reportHttpsErrorIfInUpgradeList(request.url, error = "WEB_RESOURCE_ERROR_${error.errorCode}")
        }
        super.onReceivedError(view, request, error)
    }

    @UiThread
    override fun onReceivedSslError(view: WebView, handler: SslErrorHandler, error: SslError) {
        val uri = error.url.toUri()
        val isMainFrameRequest = currentUrl == uri.toString()
        if (isMainFrameRequest) {
            reportHttpsErrorIfInUpgradeList(uri, "SSL_ERROR_${error.primaryError}")
        }
        super.onReceivedSslError(view, handler, error)
    }

    @UiThread
    override fun onReceivedHttpAuthRequest(view: WebView?, handler: HttpAuthHandler?, host: String?, realm: String?) {
        Timber.v("onReceivedHttpAuthRequest ${view?.url} $realm, $host,  $currentUrl")

        if (handler != null) {
            Timber.v("onReceivedHttpAuthRequest - useHttpAuthUsernamePassword [${handler.useHttpAuthUsernamePassword()}]")
            if (handler.useHttpAuthUsernamePassword()) {
                val credentials = buildAuthenticationCredentials(host.orEmpty(), realm.orEmpty(), view)

                if (credentials != null) {
                    handler.proceed(credentials[0], credentials[1])
                } else {
                    showAuthenticationDialog(view, handler, host, realm)
                }
            } else {
                showAuthenticationDialog(view, handler, host, realm)
            }
        } else {
            super.onReceivedHttpAuthRequest(view, handler, host, realm)
        }
    }

    private fun buildAuthenticationCredentials(
        host: String,
        realm: String,
        view: WebView?
    ): Array<out String>? {
        val webViewDatabase = WebViewDatabase.getInstance(view?.context)

        return if (Build.VERSION.SDK_INT >= Build.VERSION_CODES.O) {
            webViewDatabase.getHttpAuthUsernamePassword(host, realm)
        } else {
            @Suppress("DEPRECATION")
            view?.getHttpAuthUsernamePassword(host, realm)
        }
    }

    private fun showAuthenticationDialog(
        view: WebView?,
        handler: HttpAuthHandler,
        host: String?,
        realm: String?
    ) {
        webViewClientListener?.let {
            Timber.v("showAuthenticationDialog - $host, $realm")

            val siteURL = if (view?.url != null) "${URI(view.url).scheme}://$host" else host.orEmpty()

            val request = BasicAuthenticationRequest(
                handler = handler,
                host = host.orEmpty(),
                realm = realm.orEmpty(),
                site = siteURL
            )

            it.requiresAuthentication(request)
        }
    }

    @AnyThread
    private fun reportHttpsErrorIfInUpgradeList(url: Uri, error: String?) {
        if (!url.isHttps) return
        thread {
            if (httpsUpgrader.isInUpgradeList(url)) {
                reportHttpsUpgradeSiteError(url, error)
                statisticsDataStore.httpsUpgradesFailures += 1
            }
        }
    }

    @AnyThread
    private fun reportHttpsIfInUpgradeList(url: Uri) {
        if (!url.isHttps) return
        thread {
            if (httpsUpgrader.isInUpgradeList(url)) {
                statisticsDataStore.httpsUpgradesTotal += 1
            }
        }
    }

    private fun reportHttpsUpgradeSiteError(url: Uri, error: String?) {
        val host = url.host ?: return
        val params = mapOf(
            APP_VERSION to BuildConfig.VERSION_NAME,
            URL to "https://$host",
            ERROR_CODE to error
        )
        pixel.fire(HTTPS_UPGRADE_SITE_ERROR, params)
    }

    /**
     * Utility to function to execute a function, and then return true
     *
     * Useful to reduce clutter in repeatedly including `return true` after doing the real work.
     */
    private inline fun consume(function: () -> Unit): Boolean {
        function()
        return true
    }

    interface BrowserNavigationOptions {
        val stepsToPreviousPage: Int
        val canGoBack: Boolean
        val canGoForward: Boolean
        val hasNavigationHistory: Boolean
    }

    data class WebViewNavigationOptions(val stack: WebBackForwardList) : BrowserNavigationOptions {

        override val stepsToPreviousPage: Int = if (stack.isHttpsUpgrade) 2 else 1
        override val canGoBack: Boolean = stack.currentIndex >= stepsToPreviousPage
        override val canGoForward: Boolean = stack.currentIndex + 1 < stack.size
        override val hasNavigationHistory = stack.size != 0

        private val WebBackForwardList.isHttpsUpgrade: Boolean
            get() {
                if (currentIndex < 1) return false
<<<<<<< HEAD
                val current = currentItem?.originalUrl ?: return false
                val previous = getItemAtIndex(currentIndex - 1).originalUrl
                return current == previous.toUri().toHttpsString
=======
                val current = currentItem?.originalUrl?.toUri() ?: return false
                val previous = getItemAtIndex(currentIndex - 1).originalUrl?.toUri() ?: return false
                return current.isHttpsVersionOfUri(previous)
>>>>>>> 2b823313
            }
    }
}<|MERGE_RESOLUTION|>--- conflicted
+++ resolved
@@ -290,15 +290,9 @@
         private val WebBackForwardList.isHttpsUpgrade: Boolean
             get() {
                 if (currentIndex < 1) return false
-<<<<<<< HEAD
-                val current = currentItem?.originalUrl ?: return false
-                val previous = getItemAtIndex(currentIndex - 1).originalUrl
-                return current == previous.toUri().toHttpsString
-=======
                 val current = currentItem?.originalUrl?.toUri() ?: return false
                 val previous = getItemAtIndex(currentIndex - 1).originalUrl?.toUri() ?: return false
                 return current.isHttpsVersionOfUri(previous)
->>>>>>> 2b823313
             }
     }
 }