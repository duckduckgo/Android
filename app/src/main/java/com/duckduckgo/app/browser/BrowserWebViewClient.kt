/*
 * Copyright (c) 2017 DuckDuckGo
 *
 * Licensed under the Apache License, Version 2.0 (the "License");
 * you may not use this file except in compliance with the License.
 * You may obtain a copy of the License at
 *
 *     http://www.apache.org/licenses/LICENSE-2.0
 *
 * Unless required by applicable law or agreed to in writing, software
 * distributed under the License is distributed on an "AS IS" BASIS,
 * WITHOUT WARRANTIES OR CONDITIONS OF ANY KIND, either express or implied.
 * See the License for the specific language governing permissions and
 * limitations under the License.
 */

package com.duckduckgo.app.browser

import android.graphics.Bitmap
import android.net.Uri
import android.net.http.SslError
import android.net.http.SslError.*
import android.os.Build
import android.webkit.*
import androidx.annotation.RequiresApi
import androidx.annotation.UiThread
import androidx.annotation.WorkerThread
import androidx.core.net.toUri
import com.duckduckgo.adclick.api.AdClickManager
import com.duckduckgo.app.accessibility.AccessibilityManager
import com.duckduckgo.app.browser.certificates.rootstore.CertificateValidationState
import com.duckduckgo.app.browser.certificates.rootstore.TrustedCertificateStore
import com.duckduckgo.app.browser.cookies.CookieManagerProvider
import com.duckduckgo.app.browser.cookies.ThirdPartyCookieManager
import com.duckduckgo.app.browser.defaultbrowsing.ViewportMod
import com.duckduckgo.app.browser.httpauth.WebViewHttpAuthStore
import com.duckduckgo.app.browser.logindetection.DOMLoginDetector
import com.duckduckgo.app.browser.logindetection.WebNavigationEvent
import com.duckduckgo.app.browser.model.BasicAuthenticationRequest
import com.duckduckgo.app.browser.navigation.safeCopyBackForwardList
import com.duckduckgo.app.browser.print.PrintInjector
import com.duckduckgo.app.global.DispatcherProvider
import com.duckduckgo.app.global.exception.UncaughtExceptionRepository
import com.duckduckgo.app.global.exception.UncaughtExceptionSource.*
import com.duckduckgo.app.statistics.store.OfflinePixelCountDataStore
import com.duckduckgo.autofill.BrowserAutofill
import com.duckduckgo.autofill.InternalTestUserChecker
import com.duckduckgo.autoconsent.api.Autoconsent
import com.duckduckgo.privacy.config.api.Gpc
import com.duckduckgo.privacy.config.api.AmpLinks
import kotlinx.coroutines.*
import timber.log.Timber
import java.net.URI

class BrowserWebViewClient(
    private val webViewHttpAuthStore: WebViewHttpAuthStore,
    private val trustedCertificateStore: TrustedCertificateStore,
    private val requestRewriter: RequestRewriter,
    private val specialUrlDetector: SpecialUrlDetector,
    private val requestInterceptor: RequestInterceptor,
    private val offlinePixelCountDataStore: OfflinePixelCountDataStore,
    private val uncaughtExceptionRepository: UncaughtExceptionRepository,
    private val cookieManagerProvider: CookieManagerProvider,
    private val loginDetector: DOMLoginDetector,
    private val dosDetector: DosDetector,
    private val gpc: Gpc,
    private val thirdPartyCookieManager: ThirdPartyCookieManager,
    private val appCoroutineScope: CoroutineScope,
    private val dispatcherProvider: DispatcherProvider,
    private val browserAutofillConfigurator: BrowserAutofill.Configurator,
    private val accessibilityManager: AccessibilityManager,
    private val viewportMod: ViewportMod,
    private val ampLinks: AmpLinks,
    private val printInjector: PrintInjector,
    private val internalTestUserChecker: InternalTestUserChecker,
    private val adClickManager: AdClickManager,
    private val autoconsent: Autoconsent,
) : WebViewClient() {

    var webViewClientListener: WebViewClientListener? = null
    private var lastPageStarted: String? = null

    var desktopMode: Boolean = false

    /**
     * This is the new method of url overriding available from API 24 onwards
     */
    @RequiresApi(Build.VERSION_CODES.N)
    override fun shouldOverrideUrlLoading(
        view: WebView,
        request: WebResourceRequest
    ): Boolean {
        val url = request.url
        return shouldOverride(view, url, request.isForMainFrame)
    }

    /**
     * * This is the old, deprecated method of url overriding available until API 23
     */
    @Suppress("OverridingDeprecatedMember")
    override fun shouldOverrideUrlLoading(
        view: WebView,
        urlString: String
    ): Boolean {
        val url = Uri.parse(urlString)
        return shouldOverride(view, url, isForMainFrame = true)
    }

    /**
     * API-agnostic implementation of deciding whether to override url or not
     */
    private fun shouldOverride(
        webView: WebView,
        url: Uri,
        isForMainFrame: Boolean
    ): Boolean {

        Timber.v("shouldOverride $url")
        try {
            if (isForMainFrame && dosDetector.isUrlGeneratingDos(url)) {
                webView.loadUrl("about:blank")
                webViewClientListener?.dosAttackDetected()
                return false
            }

            return when (val urlType = specialUrlDetector.determineType(initiatingUrl = webView.originalUrl, uri = url)) {
                is SpecialUrlDetector.UrlType.Email -> {
                    webViewClientListener?.sendEmailRequested(urlType.emailAddress)
                    true
                }
                is SpecialUrlDetector.UrlType.Telephone -> {
                    webViewClientListener?.dialTelephoneNumberRequested(urlType.telephoneNumber)
                    true
                }
                is SpecialUrlDetector.UrlType.Sms -> {
                    webViewClientListener?.sendSmsRequested(urlType.telephoneNumber)
                    true
                }
                is SpecialUrlDetector.UrlType.AppLink -> {
                    Timber.i("Found app link for ${urlType.uriString}")
                    webViewClientListener?.let { listener ->
                        return listener.handleAppLink(urlType, isForMainFrame)
                    }
                    false
                }
                is SpecialUrlDetector.UrlType.NonHttpAppLink -> {
                    Timber.i("Found non-http app link for ${urlType.uriString}")
                    if (isForMainFrame) {
                        webViewClientListener?.let { listener ->
                            return listener.handleNonHttpAppLink(urlType)
                        }
                    }
                    true
                }
                is SpecialUrlDetector.UrlType.Unknown -> {
                    Timber.w("Unable to process link type for ${urlType.uriString}")
                    webView.originalUrl?.let {
                        webView.loadUrl(it)
                    }
                    false
                }
                is SpecialUrlDetector.UrlType.SearchQuery -> false
                is SpecialUrlDetector.UrlType.Web -> {
                    if (requestRewriter.shouldRewriteRequest(url)) {
                        val newUri = requestRewriter.rewriteRequestWithCustomQueryParams(url)
                        webView.loadUrl(newUri.toString())
                        return true
                    }
                    if (isForMainFrame) {
                        webViewClientListener?.willOverrideUrl(url.toString())
                    }
                    false
                }
                is SpecialUrlDetector.UrlType.ExtractedAmpLink -> {
                    if (isForMainFrame) {
                        webViewClientListener?.let { listener ->
                            listener.startProcessingTrackingLink()
                            Timber.d("AMP link detection: Loading extracted URL: ${urlType.extractedUrl}")
                            loadUrl(listener, webView, urlType.extractedUrl)
                            return true
                        }
                    }
                    false
                }
                is SpecialUrlDetector.UrlType.CloakedAmpLink -> {
                    val lastAmpLinkInfo = ampLinks.lastAmpLinkInfo
                    if (isForMainFrame && (lastAmpLinkInfo == null || lastPageStarted != lastAmpLinkInfo.destinationUrl)) {
                        webViewClientListener?.let { listener ->
                            listener.handleCloakedAmpLink(urlType.ampUrl)
                            return true
                        }
                    }
                    false
                }
                is SpecialUrlDetector.UrlType.TrackingParameterLink -> {
                    if (isForMainFrame) {
                        webViewClientListener?.let { listener ->
                            listener.startProcessingTrackingLink()
                            Timber.d("Loading parameter cleaned URL: ${urlType.cleanedUrl}")

                            return when (
                                val parameterStrippedType =
                                    specialUrlDetector.processUrl(initiatingUrl = webView.originalUrl, uriString = urlType.cleanedUrl)
                            ) {
                                is SpecialUrlDetector.UrlType.AppLink -> {
                                    loadUrl(listener, webView, urlType.cleanedUrl)
                                    listener.handleAppLink(parameterStrippedType, isForMainFrame)
                                }
                                is SpecialUrlDetector.UrlType.ExtractedAmpLink -> {
                                    Timber.d("AMP link detection: Loading extracted URL: ${parameterStrippedType.extractedUrl}")
                                    loadUrl(listener, webView, parameterStrippedType.extractedUrl)
                                    true
                                }
                                else -> {
                                    loadUrl(listener, webView, urlType.cleanedUrl)
                                    true
                                }
                            }
                        }
                    }
                    false
                }
            }
        } catch (e: Throwable) {
            appCoroutineScope.launch(dispatcherProvider.default()) {
                uncaughtExceptionRepository.recordUncaughtException(e, SHOULD_OVERRIDE_REQUEST)
                throw e
            }
            return false
        }
    }

    private fun loadUrl(
        listener: WebViewClientListener,
        webView: WebView,
        url: String
    ) {
        if (listener.linkOpenedInNewTab()) {
            webView.post {
                webView.loadUrl(url)
            }
        } else {
            webView.loadUrl(url)
        }
    }

    @UiThread
    override fun onPageStarted(
        webView: WebView,
        url: String?,
        favicon: Bitmap?
    ) {
        try {
            Timber.v("onPageStarted webViewUrl: ${webView.url} URL: $url")

            url?.let {
                autoconsent.injectAutoconsent(webView, url)
                adClickManager.detectAdDomain(url)
                appCoroutineScope.launch(dispatcherProvider.default()) {
                    thirdPartyCookieManager.processUriForThirdPartyCookies(webView, url.toUri())
                }
            }
            val navigationList = webView.safeCopyBackForwardList() ?: return
            webViewClientListener?.navigationStateChanged(WebViewNavigationState(navigationList))
            if (url != null && url == lastPageStarted) {
                webViewClientListener?.pageRefreshed(url)
            }
            lastPageStarted = url
            browserAutofillConfigurator.configureAutofillForCurrentPage(webView, url)
            injectGpcToDom(webView, url)
            loginDetector.onEvent(WebNavigationEvent.OnPageStarted(webView))
            viewportMod.onPageStarted(webView, url, desktopMode)
        } catch (e: Throwable) {
            appCoroutineScope.launch(dispatcherProvider.default()) {
                uncaughtExceptionRepository.recordUncaughtException(e, ON_PAGE_STARTED)
                throw e
            }
        }
    }

    @UiThread
    override fun onPageFinished(
        webView: WebView,
        url: String?
    ) {
        try {
<<<<<<< HEAD
            accessibilityManager.onPageFinished(webView, url, desktopMode)
=======
            accessibilityManager.onPageFinished(webView, url)
            url?.let {
                // We call this for any url but it will only be processed for an internal tester verification url
                internalTestUserChecker.verifyVerificationCompleted(it)
            }
>>>>>>> dc1048c1
            Timber.v("onPageFinished webViewUrl: ${webView.url} URL: $url")
            val navigationList = webView.safeCopyBackForwardList() ?: return
            webViewClientListener?.run {
                navigationStateChanged(WebViewNavigationState(navigationList))
                url?.let { prefetchFavicon(url) }
            }
            flushCookies()
            printInjector.injectPrint(webView)
            viewportMod.onPageFinished(webView, url, desktopMode)
        } catch (e: Throwable) {
            appCoroutineScope.launch(dispatcherProvider.default()) {
                uncaughtExceptionRepository.recordUncaughtException(e, ON_PAGE_FINISHED)
                throw e
            }
        }
    }

    private fun injectGpcToDom(
        webView: WebView,
        url: String?
    ) {
        url?.let {
            if (gpc.canGpcBeUsedByUrl(url)) {
                webView.evaluateJavascript("javascript:${gpc.getGpcJs()}", null)
            }
        }
    }

    private fun flushCookies() {
        appCoroutineScope.launch(dispatcherProvider.io()) {
            cookieManagerProvider.get().flush()
        }
    }

    @WorkerThread
    override fun shouldInterceptRequest(
        webView: WebView,
        request: WebResourceRequest
    ): WebResourceResponse? {
        return runBlocking {
            try {
                val documentUrl = withContext(Dispatchers.Main) { webView.url }
                withContext(Dispatchers.Main) {
                    loginDetector.onEvent(WebNavigationEvent.ShouldInterceptRequest(webView, request))
                }
                Timber.v("Intercepting resource ${request.url} type:${request.method} on page $documentUrl")
                requestInterceptor.shouldIntercept(request, webView, documentUrl, webViewClientListener)
            } catch (e: Throwable) {
                uncaughtExceptionRepository.recordUncaughtException(e, SHOULD_INTERCEPT_REQUEST)
                throw e
            }
        }
    }

    @RequiresApi(Build.VERSION_CODES.O)
    override fun onRenderProcessGone(
        view: WebView?,
        detail: RenderProcessGoneDetail?
    ): Boolean {
        Timber.w("onRenderProcessGone. Did it crash? ${detail?.didCrash()}")
        if (detail?.didCrash() == true) {
            offlinePixelCountDataStore.webRendererGoneCrashCount += 1
        } else {
            offlinePixelCountDataStore.webRendererGoneKilledCount += 1
        }

        webViewClientListener?.recoverFromRenderProcessGone()
        return true
    }

    @UiThread
    override fun onReceivedHttpAuthRequest(
        view: WebView?,
        handler: HttpAuthHandler?,
        host: String?,
        realm: String?
    ) {
        try {
            Timber.v("onReceivedHttpAuthRequest ${view?.url} $realm, $host")
            if (handler != null) {
                Timber.v("onReceivedHttpAuthRequest - useHttpAuthUsernamePassword [${handler.useHttpAuthUsernamePassword()}]")
                if (handler.useHttpAuthUsernamePassword()) {
                    val credentials = view?.let {
                        webViewHttpAuthStore.getHttpAuthUsernamePassword(it, host.orEmpty(), realm.orEmpty())
                    }

                    if (credentials != null) {
                        handler.proceed(credentials.username, credentials.password)
                    } else {
                        requestAuthentication(view, handler, host, realm)
                    }
                } else {
                    requestAuthentication(view, handler, host, realm)
                }
            } else {
                super.onReceivedHttpAuthRequest(view, handler, host, realm)
            }
        } catch (e: Throwable) {
            appCoroutineScope.launch(dispatcherProvider.default()) {
                uncaughtExceptionRepository.recordUncaughtException(e, ON_HTTP_AUTH_REQUEST)
                throw e
            }
        }
    }

    override fun onReceivedSslError(
        view: WebView?,
        handler: SslErrorHandler,
        error: SslError
    ) {
        var trusted: CertificateValidationState = CertificateValidationState.UntrustedChain
        when (error.primaryError) {
            SSL_UNTRUSTED -> {
                Timber.d("The certificate authority ${error.certificate.issuedBy.dName} is not trusted")
                trusted = trustedCertificateStore.validateSslCertificateChain(error.certificate)
            }
            else -> Timber.d("SSL error ${error.primaryError}")
        }

        Timber.d("The certificate authority validation result is $trusted")
        if (trusted is CertificateValidationState.TrustedChain) handler.proceed() else super.onReceivedSslError(view, handler, error)
    }

    private fun requestAuthentication(
        view: WebView?,
        handler: HttpAuthHandler,
        host: String?,
        realm: String?
    ) {
        webViewClientListener?.let {
            Timber.v("showAuthenticationDialog - $host, $realm")

            val siteURL = if (view?.url != null) "${URI(view.url).scheme}://$host" else host.orEmpty()

            val request = BasicAuthenticationRequest(
                handler = handler,
                host = host.orEmpty(),
                realm = realm.orEmpty(),
                site = siteURL
            )

            it.requiresAuthentication(request)
        }
    }

    override fun onReceivedHttpError(
        view: WebView?,
        request: WebResourceRequest?,
        errorResponse: WebResourceResponse?
    ) {
        super.onReceivedHttpError(view, request, errorResponse)
        view?.url?.let {
            // We call this for any url but it will only be processed for an internal tester verification url
            internalTestUserChecker.verifyVerificationErrorReceived(it)
        }
    }
}<|MERGE_RESOLUTION|>--- conflicted
+++ resolved
@@ -284,15 +284,11 @@
         url: String?
     ) {
         try {
-<<<<<<< HEAD
             accessibilityManager.onPageFinished(webView, url, desktopMode)
-=======
-            accessibilityManager.onPageFinished(webView, url)
             url?.let {
                 // We call this for any url but it will only be processed for an internal tester verification url
                 internalTestUserChecker.verifyVerificationCompleted(it)
             }
->>>>>>> dc1048c1
             Timber.v("onPageFinished webViewUrl: ${webView.url} URL: $url")
             val navigationList = webView.safeCopyBackForwardList() ?: return
             webViewClientListener?.run {
