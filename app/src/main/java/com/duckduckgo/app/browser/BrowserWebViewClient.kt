--- conflicted
+++ resolved
@@ -41,19 +41,15 @@
 import com.duckduckgo.app.global.exception.UncaughtExceptionRepository
 import com.duckduckgo.app.global.exception.UncaughtExceptionSource.*
 import com.duckduckgo.app.statistics.store.OfflinePixelCountDataStore
-import com.duckduckgo.autoconsent.api.Autoconsent
 import com.duckduckgo.autofill.BrowserAutofill
 import com.duckduckgo.autofill.InternalTestUserChecker
+import com.duckduckgo.autoconsent.api.Autoconsent
 import com.duckduckgo.cookies.api.CookieManagerProvider
-<<<<<<< HEAD
-=======
 import com.duckduckgo.contentscopescripts.api.ContentScopeScripts
->>>>>>> 185a2289
 import com.duckduckgo.privacy.config.api.AmpLinks
-import com.duckduckgo.privacy.config.api.Gpc
-import java.net.URI
 import kotlinx.coroutines.*
 import timber.log.Timber
+import java.net.URI
 
 class BrowserWebViewClient(
     private val webViewHttpAuthStore: WebViewHttpAuthStore,
@@ -88,7 +84,7 @@
     @RequiresApi(Build.VERSION_CODES.N)
     override fun shouldOverrideUrlLoading(
         view: WebView,
-        request: WebResourceRequest,
+        request: WebResourceRequest
     ): Boolean {
         val url = request.url
         return shouldOverride(view, url, request.isForMainFrame)
@@ -100,7 +96,7 @@
     @Suppress("OverridingDeprecatedMember")
     override fun shouldOverrideUrlLoading(
         view: WebView,
-        urlString: String,
+        urlString: String
     ): Boolean {
         val url = Uri.parse(urlString)
         return shouldOverride(view, url, isForMainFrame = true)
@@ -112,8 +108,9 @@
     private fun shouldOverride(
         webView: WebView,
         url: Uri,
-        isForMainFrame: Boolean,
+        isForMainFrame: Boolean
     ): Boolean {
+
         Timber.v("shouldOverride $url")
         try {
             if (isForMainFrame && dosDetector.isUrlGeneratingDos(url)) {
@@ -232,7 +229,7 @@
     private fun loadUrl(
         listener: WebViewClientListener,
         webView: WebView,
-        url: String,
+        url: String
     ) {
         if (listener.linkOpenedInNewTab()) {
             webView.post {
@@ -247,7 +244,7 @@
     override fun onPageStarted(
         webView: WebView,
         url: String?,
-        favicon: Bitmap?,
+        favicon: Bitmap?
     ) {
         try {
             Timber.v("onPageStarted webViewUrl: ${webView.url} URL: $url")
@@ -279,7 +276,7 @@
     @UiThread
     override fun onPageFinished(
         webView: WebView,
-        url: String?,
+        url: String?
     ) {
         try {
             accessibilityManager.onPageFinished(webView, url)
@@ -303,20 +300,6 @@
         }
     }
 
-<<<<<<< HEAD
-    private fun injectGpcToDom(
-        webView: WebView,
-        url: String?,
-    ) {
-        url?.let {
-            if (gpc.canGpcBeUsedByUrl(url)) {
-                webView.evaluateJavascript("javascript:${gpc.getGpcJs()}", null)
-            }
-        }
-    }
-
-=======
->>>>>>> 185a2289
     private fun flushCookies() {
         appCoroutineScope.launch(dispatcherProvider.io()) {
             cookieManagerProvider.get().flush()
@@ -326,7 +309,7 @@
     @WorkerThread
     override fun shouldInterceptRequest(
         webView: WebView,
-        request: WebResourceRequest,
+        request: WebResourceRequest
     ): WebResourceResponse? {
         return runBlocking {
             try {
@@ -346,7 +329,7 @@
     @RequiresApi(Build.VERSION_CODES.O)
     override fun onRenderProcessGone(
         view: WebView?,
-        detail: RenderProcessGoneDetail?,
+        detail: RenderProcessGoneDetail?
     ): Boolean {
         Timber.w("onRenderProcessGone. Did it crash? ${detail?.didCrash()}")
         if (detail?.didCrash() == true) {
@@ -364,7 +347,7 @@
         view: WebView?,
         handler: HttpAuthHandler?,
         host: String?,
-        realm: String?,
+        realm: String?
     ) {
         try {
             Timber.v("onReceivedHttpAuthRequest ${view?.url} $realm, $host")
@@ -397,7 +380,7 @@
     override fun onReceivedSslError(
         view: WebView?,
         handler: SslErrorHandler,
-        error: SslError,
+        error: SslError
     ) {
         var trusted: CertificateValidationState = CertificateValidationState.UntrustedChain
         when (error.primaryError) {
@@ -416,7 +399,7 @@
         view: WebView?,
         handler: HttpAuthHandler,
         host: String?,
-        realm: String?,
+        realm: String?
     ) {
         webViewClientListener?.let {
             Timber.v("showAuthenticationDialog - $host, $realm")
@@ -427,7 +410,7 @@
                 handler = handler,
                 host = host.orEmpty(),
                 realm = realm.orEmpty(),
-                site = siteURL,
+                site = siteURL
             )
 
             it.requiresAuthentication(request)
@@ -437,7 +420,7 @@
     override fun onReceivedHttpError(
         view: WebView?,
         request: WebResourceRequest?,
-        errorResponse: WebResourceResponse?,
+        errorResponse: WebResourceResponse?
     ) {
         super.onReceivedHttpError(view, request, errorResponse)
         view?.url?.let {
