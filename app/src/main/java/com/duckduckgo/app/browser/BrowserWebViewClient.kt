/*
 * Copyright (c) 2017 DuckDuckGo
 *
 * Licensed under the Apache License, Version 2.0 (the "License");
 * you may not use this file except in compliance with the License.
 * You may obtain a copy of the License at
 *
 *     http://www.apache.org/licenses/LICENSE-2.0
 *
 * Unless required by applicable law or agreed to in writing, software
 * distributed under the License is distributed on an "AS IS" BASIS,
 * WITHOUT WARRANTIES OR CONDITIONS OF ANY KIND, either express or implied.
 * See the License for the specific language governing permissions and
 * limitations under the License.
 */

package com.duckduckgo.app.browser

import android.graphics.Bitmap
import android.net.Uri
import android.net.http.SslError
import android.net.http.SslError.SSL_DATE_INVALID
import android.net.http.SslError.SSL_EXPIRED
import android.net.http.SslError.SSL_IDMISMATCH
import android.net.http.SslError.SSL_UNTRUSTED
import android.webkit.HttpAuthHandler
import android.webkit.RenderProcessGoneDetail
import android.webkit.SslErrorHandler
import android.webkit.WebResourceError
import android.webkit.WebResourceRequest
import android.webkit.WebResourceResponse
import android.webkit.WebView
import android.webkit.WebViewClient
import androidx.annotation.StringRes
import androidx.annotation.UiThread
import androidx.annotation.WorkerThread
import androidx.core.net.toUri
import com.duckduckgo.adclick.api.AdClickManager
import com.duckduckgo.anrs.api.CrashLogger
import com.duckduckgo.app.browser.SSLErrorType.EXPIRED
import com.duckduckgo.app.browser.SSLErrorType.GENERIC
import com.duckduckgo.app.browser.SSLErrorType.UNTRUSTED_HOST
import com.duckduckgo.app.browser.SSLErrorType.WRONG_HOST
import com.duckduckgo.app.browser.WebViewErrorResponse.BAD_URL
import com.duckduckgo.app.browser.WebViewErrorResponse.CONNECTION
import com.duckduckgo.app.browser.WebViewErrorResponse.OMITTED
import com.duckduckgo.app.browser.WebViewPixelName.WEB_RENDERER_GONE_CRASH
import com.duckduckgo.app.browser.WebViewPixelName.WEB_RENDERER_GONE_KILLED
import com.duckduckgo.app.browser.certificates.rootstore.CertificateValidationState
import com.duckduckgo.app.browser.certificates.rootstore.TrustedCertificateStore
import com.duckduckgo.app.browser.cookies.ThirdPartyCookieManager
import com.duckduckgo.app.browser.httpauth.WebViewHttpAuthStore
import com.duckduckgo.app.browser.logindetection.DOMLoginDetector
import com.duckduckgo.app.browser.logindetection.WebNavigationEvent
import com.duckduckgo.app.browser.mediaplayback.MediaPlayback
import com.duckduckgo.app.browser.model.BasicAuthenticationRequest
import com.duckduckgo.app.browser.navigation.safeCopyBackForwardList
import com.duckduckgo.app.browser.pageloadpixel.PageLoadedHandler
import com.duckduckgo.app.browser.pageloadpixel.firstpaint.PagePaintedHandler
import com.duckduckgo.app.browser.print.PrintInjector
import com.duckduckgo.app.browser.trafficquality.AndroidFeaturesHeaderPlugin
import com.duckduckgo.app.browser.uriloaded.UriLoadedManager
import com.duckduckgo.app.di.AppCoroutineScope
import com.duckduckgo.app.statistics.pixels.Pixel
import com.duckduckgo.autoconsent.api.Autoconsent
import com.duckduckgo.autofill.api.BrowserAutofill
import com.duckduckgo.autofill.api.InternalTestUserChecker
import com.duckduckgo.browser.api.JsInjectorPlugin
import com.duckduckgo.common.utils.AppUrl.ParamKey.QUERY
import com.duckduckgo.common.utils.CurrentTimeProvider
import com.duckduckgo.common.utils.DispatcherProvider
import com.duckduckgo.common.utils.plugins.PluginPoint
import com.duckduckgo.contentscopescripts.api.contentscopeExperiments.ContentScopeExperiments
import com.duckduckgo.cookies.api.CookieManagerProvider
import com.duckduckgo.duckchat.api.DuckChat
import com.duckduckgo.duckplayer.api.DuckPlayer
import com.duckduckgo.duckplayer.api.DuckPlayer.DuckPlayerOrigin.SERP_AUTO
import com.duckduckgo.duckplayer.api.DuckPlayer.DuckPlayerState.ENABLED
import com.duckduckgo.duckplayer.api.DuckPlayer.OpenDuckPlayerInNewTab.On
import com.duckduckgo.duckplayer.impl.DUCK_PLAYER_OPEN_IN_YOUTUBE_PATH
import com.duckduckgo.history.api.NavigationHistory
import com.duckduckgo.js.messaging.api.AddDocumentStartJavaScriptPlugin
import com.duckduckgo.js.messaging.api.PostMessageWrapperPlugin
import com.duckduckgo.js.messaging.api.SubscriptionEventData
import com.duckduckgo.js.messaging.api.WebMessagingPlugin
import com.duckduckgo.js.messaging.api.WebViewCompatMessageCallback
import com.duckduckgo.malicioussiteprotection.api.MaliciousSiteProtection.Feed
import com.duckduckgo.privacy.config.api.AmpLinks
import com.duckduckgo.subscriptions.api.Subscriptions
import com.duckduckgo.user.agent.api.ClientBrandHintProvider
import java.net.URI
import javax.inject.Inject
import kotlinx.coroutines.*
import logcat.LogPriority
import logcat.LogPriority.INFO
import logcat.LogPriority.VERBOSE
import logcat.LogPriority.WARN
import logcat.logcat
import java.util.UUID
import java.util.concurrent.ConcurrentHashMap
import java.util.concurrent.atomic.AtomicInteger

private const val ABOUT_BLANK = "about:blank"

class BrowserWebViewClient @Inject constructor(
    private val webViewHttpAuthStore: WebViewHttpAuthStore,
    private val trustedCertificateStore: TrustedCertificateStore,
    private val requestRewriter: RequestRewriter,
    private val specialUrlDetector: SpecialUrlDetector,
    private val requestInterceptor: RequestInterceptor,
    private val cookieManagerProvider: CookieManagerProvider,
    private val loginDetector: DOMLoginDetector,
    private val dosDetector: DosDetector,
    private val thirdPartyCookieManager: ThirdPartyCookieManager,
    @AppCoroutineScope private val appCoroutineScope: CoroutineScope,
    private val dispatcherProvider: DispatcherProvider,
    private val browserAutofillConfigurator: BrowserAutofill.Configurator,
    private val ampLinks: AmpLinks,
    private val printInjector: PrintInjector,
    private val internalTestUserChecker: InternalTestUserChecker,
    private val adClickManager: AdClickManager,
    private val autoconsent: Autoconsent,
    private val pixel: Pixel,
    private val crashLogger: CrashLogger,
    private val jsPlugins: PluginPoint<JsInjectorPlugin>,
    private val currentTimeProvider: CurrentTimeProvider,
    private val pageLoadedHandler: PageLoadedHandler,
    private val shouldSendPagePaintedPixel: PagePaintedHandler,
    private val navigationHistory: NavigationHistory,
    private val mediaPlayback: MediaPlayback,
    private val subscriptions: Subscriptions,
    private val duckPlayer: DuckPlayer,
    private val duckDuckGoUrlDetector: DuckDuckGoUrlDetector,
    private val uriLoadedManager: UriLoadedManager,
    private val androidFeaturesHeaderPlugin: AndroidFeaturesHeaderPlugin,
    private val duckChat: DuckChat,
    private val contentScopeExperiments: ContentScopeExperiments,
    private val addDocumentStartJavascriptPlugins: PluginPoint<AddDocumentStartJavaScriptPlugin>,
    private val webMessagingPlugins: PluginPoint<WebMessagingPlugin>,
    private val postMessageWrapperPlugins: PluginPoint<PostMessageWrapperPlugin>,
) : WebViewClient() {

    var webViewClientListener: WebViewClientListener? = null
    var clientProvider: ClientBrandHintProvider? = null
    private var lastPageStarted: String? = null
    private var start: Long? = null

    private var shouldOpenDuckPlayerInNewTab: Boolean = true

    private var currentLoadOperationId: String? = null
    private var parallelRequestsOnStart = 0

    init {
        appCoroutineScope.launch {
            duckPlayer.observeShouldOpenInNewTab().collect {
                shouldOpenDuckPlayerInNewTab = it is On
            }
        }
    }

    private fun incrementAndTrackLoad(urlForLog: String) {
        // a new load operation is starting for this WebView instance.
        val loadId = UUID.randomUUID().toString()
        this.currentLoadOperationId = loadId

        parallelRequestsOnStart = parallelRequestCounter.incrementAndGet() - 1
        logcat(LogPriority.DEBUG) { "### Request started (ID: $loadId, URL: $urlForLog). Counter: ${parallelRequestCounter.get()}" }

        val job = timeoutScope.launch {
            delay(REQUEST_TIMEOUT_MS)
            // attempt to remove the job - if successful, it means it hasn't been finished/errored/cancelled yet
            if (activeRequestTimeoutJobs.remove(loadId) != null) {
                parallelRequestCounter.decrementAndGet()
                logcat(LogPriority.WARN) { "### Request timed out (ID: $loadId, URL: $urlForLog). Counter: ${parallelRequestCounter.get()}" }
            }
        }
        activeRequestTimeoutJobs[loadId] = job
    }

    private fun decrementAndUntrackLoad(reason: String, urlForLog: String?) {
        this.currentLoadOperationId?.let { loadId ->
            val job = activeRequestTimeoutJobs.remove(loadId)

            // if we successfully removed the job (it means it hadn't timed out yet)
            if (job != null) {
                job.cancel()
                parallelRequestCounter.decrementAndGet()
                logcat(LogPriority.DEBUG) { "### Request $reason (ID: $loadId, URL: $urlForLog). Counter: ${parallelRequestCounter.get()}" }
            }
        }
        this.currentLoadOperationId = null
    }

    /**
     * This is the method of url overriding available from API 24 onwards
     */
    @UiThread
    override fun shouldOverrideUrlLoading(
        view: WebView,
        request: WebResourceRequest,
    ): Boolean {
        val url = request.url
        return shouldOverride(view, url, request.isForMainFrame, request.isRedirect)
    }

    /**
     * API-agnostic implementation of deciding whether to override url or not
     */
    private fun shouldOverride(
        webView: WebView,
        url: Uri,
        isForMainFrame: Boolean,
        isRedirect: Boolean,
    ): Boolean {
        try {
            logcat(VERBOSE) { "shouldOverride webViewUrl: ${webView.url} URL: $url" }
            webViewClientListener?.onShouldOverride()
            if (requestInterceptor.shouldOverrideUrlLoading(webViewClientListener, url, webView.url?.toUri(), isForMainFrame)) {
                return true
            }

            if (isForMainFrame && dosDetector.isUrlGeneratingDos(url)) {
                webView.loadUrl(ABOUT_BLANK)
                webViewClientListener?.dosAttackDetected()
                return false
            }

            return when (val urlType = specialUrlDetector.determineType(initiatingUrl = webView.originalUrl, uri = url)) {
                is SpecialUrlDetector.UrlType.ShouldLaunchPrivacyProLink -> {
                    subscriptions.launchPrivacyPro(webView.context, url)
                    true
                }
                is SpecialUrlDetector.UrlType.Email -> {
                    webViewClientListener?.sendEmailRequested(urlType.emailAddress)
                    true
                }

                is SpecialUrlDetector.UrlType.Telephone -> {
                    webViewClientListener?.dialTelephoneNumberRequested(urlType.telephoneNumber)
                    true
                }

                is SpecialUrlDetector.UrlType.Sms -> {
                    webViewClientListener?.sendSmsRequested(urlType.telephoneNumber)
                    true
                }

                is SpecialUrlDetector.UrlType.AppLink -> {
                    logcat(INFO) { "Found app link for ${urlType.uriString}" }
                    webViewClientListener?.let { listener ->
                        return listener.handleAppLink(urlType, isForMainFrame)
                    }
                    false
                }
                is SpecialUrlDetector.UrlType.ShouldLaunchDuckChatLink -> {
                    runCatching {
                        val query = url.getQueryParameter(QUERY)
                        if (query != null) {
                            duckChat.openDuckChatWithPrefill(query)
                        } else {
                            duckChat.openDuckChat()
                        }
                    }.isSuccess
                }
                is SpecialUrlDetector.UrlType.ShouldLaunchDuckPlayerLink -> {
                    if (isRedirect && isForMainFrame) {
                        /*
                        This forces shouldInterceptRequest to be called with the YouTube URL, otherwise that method is never executed and
                        therefore the Duck Player page is never launched if YouTube comes from a redirect.
                         */
                        webViewClientListener?.let {
                            loadUrl(it, webView, url.toString())
                        }
                        return true
                    } else {
                        shouldOverrideWebRequest(
                            url,
                            webView,
                            isForMainFrame,
                            openInNewTab = shouldOpenDuckPlayerInNewTab && isForMainFrame && webView.url != url.toString(),
                            willOpenDuckPlayer = isForMainFrame,
                        )
                    }
                }
                is SpecialUrlDetector.UrlType.NonHttpAppLink -> {
                    logcat(INFO) { "Found non-http app link for ${urlType.uriString}" }
                    if (isForMainFrame) {
                        webViewClientListener?.let { listener ->
                            return listener.handleNonHttpAppLink(urlType)
                        }
                    }
                    true
                }

                is SpecialUrlDetector.UrlType.Unknown -> {
                    logcat(WARN) { "Unable to process link type for ${urlType.uriString}" }
                    webView.originalUrl?.let {
                        webView.loadUrl(it)
                    }
                    false
                }

                is SpecialUrlDetector.UrlType.SearchQuery -> false
                is SpecialUrlDetector.UrlType.Web -> {
                    shouldOverrideWebRequest(url, webView, isForMainFrame)
                }

                is SpecialUrlDetector.UrlType.ExtractedAmpLink -> {
                    if (isForMainFrame) {
                        webViewClientListener?.let { listener ->
                            listener.startProcessingTrackingLink()
                            logcat { "AMP link detection: Loading extracted URL: ${urlType.extractedUrl}" }
                            loadUrl(listener, webView, urlType.extractedUrl)
                            return true
                        }
                    }
                    false
                }

                is SpecialUrlDetector.UrlType.CloakedAmpLink -> {
                    val lastAmpLinkInfo = ampLinks.lastAmpLinkInfo
                    if (isForMainFrame && (lastAmpLinkInfo == null || lastPageStarted != lastAmpLinkInfo.destinationUrl)) {
                        webViewClientListener?.let { listener ->
                            listener.handleCloakedAmpLink(urlType.ampUrl)
                            return true
                        }
                    }
                    false
                }

                is SpecialUrlDetector.UrlType.TrackingParameterLink -> {
                    if (isForMainFrame) {
                        webViewClientListener?.let { listener ->
                            listener.startProcessingTrackingLink()
                            logcat { "Loading parameter cleaned URL: ${urlType.cleanedUrl}" }

                            return when (
                                val parameterStrippedType =
                                    specialUrlDetector.processUrl(initiatingUrl = webView.originalUrl, uriString = urlType.cleanedUrl)
                            ) {
                                is SpecialUrlDetector.UrlType.AppLink -> {
                                    loadUrl(listener, webView, urlType.cleanedUrl)
                                    listener.handleAppLink(parameterStrippedType, isForMainFrame)
                                }

                                is SpecialUrlDetector.UrlType.ExtractedAmpLink -> {
                                    logcat { "AMP link detection: Loading extracted URL: ${parameterStrippedType.extractedUrl}" }
                                    loadUrl(listener, webView, parameterStrippedType.extractedUrl)
                                    true
                                }

                                else -> {
                                    loadUrl(listener, webView, urlType.cleanedUrl)
                                    true
                                }
                            }
                        }
                    }
                    false
                }
                is SpecialUrlDetector.UrlType.DuckScheme -> {
                    webViewClientListener?.let { listener ->
                        if (
                            url.pathSegments?.firstOrNull()?.equals(DUCK_PLAYER_OPEN_IN_YOUTUBE_PATH, ignoreCase = true) == true ||
                            !shouldOpenDuckPlayerInNewTab
                        ) {
                            loadUrl(listener, webView, url.toString())
                        } else {
                            listener.openLinkInNewTab(url)
                        }
                        true
                    } ?: false
                }
            }
        } catch (e: Throwable) {
            appCoroutineScope.launch(dispatcherProvider.io()) {
                crashLogger.logCrash(CrashLogger.Crash(shortName = "m_webview_should_override", t = e))
            }
            return false
        }
    }

    private fun shouldOverrideWebRequest(
        url: Uri,
        webView: WebView,
        isForMainFrame: Boolean,
        openInNewTab: Boolean = false,
        willOpenDuckPlayer: Boolean = false,
    ): Boolean {
        if (requestRewriter.shouldRewriteRequest(url)) {
            webViewClientListener?.let { listener ->
                val newUri = requestRewriter.rewriteRequestWithCustomQueryParams(url)
                loadUrl(listener, webView, newUri.toString())
                return true
            }
        }
        if (isForMainFrame) {
            webViewClientListener?.let { listener ->
                listener.willOverrideUrl(url.toString())
                clientProvider?.let { provider ->
                    if (provider.shouldChangeBranding(url.toString())) {
                        provider.setOn(webView.settings, url.toString())
                        if (openInNewTab) {
                            listener.openLinkInNewTab(url)
                        } else {
                            loadUrl(listener, webView, url.toString())
                        }
                        return true
                    } else if (willOpenDuckPlayer && webView.url?.let { duckDuckGoUrlDetector.isDuckDuckGoUrl(it) } == true) {
                        duckPlayer.setDuckPlayerOrigin(SERP_AUTO)
                        if (openInNewTab) {
                            listener.openLinkInNewTab(url)
                            return true
                        } else {
                            return false
                        }
                    } else if (openInNewTab) {
                        listener.openLinkInNewTab(url)
                        return true
                    } else {
                        val headers = androidFeaturesHeaderPlugin.getHeaders(url.toString())
                        if (headers.isNotEmpty()) {
                            loadUrl(webView, url.toString(), headers)
                            return true
                        }
                        return false
                    }
                }
                return false
            }
        } else if (openInNewTab) {
            webViewClientListener?.openLinkInNewTab(url)
            return true
        }
        return false
    }

    @UiThread
    override fun onPageCommitVisible(webView: WebView, url: String) {
        logcat(VERBOSE) { "onPageCommitVisible webViewUrl: ${webView.url} URL: $url progress: ${webView.progress}" }
        // Show only when the commit matches the tab state
        if (webView.url == url) {
            val navigationList = webView.safeCopyBackForwardList() ?: return
            webViewClientListener?.onPageCommitVisible(WebViewNavigationState(navigationList), url)
        }
    }

    private fun loadUrl(
        listener: WebViewClientListener,
        webView: WebView,
        url: String,
    ) {
        if (listener.linkOpenedInNewTab()) {
            webView.post {
                webView.loadUrl(url)
            }
        } else {
            webView.loadUrl(url)
        }
    }

    private fun loadUrl(
        webView: WebView,
        url: String,
        headers: Map<String, String>,
    ) {
        webView.loadUrl(url, headers)
    }

    @UiThread
    override fun onPageStarted(
        webView: WebView,
        url: String?,
        favicon: Bitmap?,
    ) {
        url?.let {
            // See https://app.asana.com/0/0/1206159443951489/f (WebView limitations)
            if (it != ABOUT_BLANK && start == null) {
                start = currentTimeProvider.elapsedRealtime()
                incrementAndTrackLoad(it) // increment the request counter
                requestInterceptor.onPageStarted(url)
            }
            handleMediaPlayback(webView, it)
            autoconsent.injectAutoconsent(webView, url)
            adClickManager.detectAdDomain(url)
            appCoroutineScope.launch(dispatcherProvider.io()) {
                thirdPartyCookieManager.processUriForThirdPartyCookies(webView, url.toUri())
            }
        }
        val navigationList = webView.safeCopyBackForwardList() ?: return

        appCoroutineScope.launch(dispatcherProvider.main()) {
            val activeExperiments = contentScopeExperiments.getActiveExperiments()
            webViewClientListener?.pageStarted(WebViewNavigationState(navigationList), activeExperiments)
            jsPlugins.getPlugins().forEach {
                it.onPageStarted(webView, url, webViewClientListener?.getSite()?.isDesktopMode, activeExperiments)
            }
        }
        if (url != null && url == lastPageStarted) {
            webViewClientListener?.pageRefreshed(url)
        }
        lastPageStarted = url
        browserAutofillConfigurator.configureAutofillForCurrentPage(webView, url)
        loginDetector.onEvent(WebNavigationEvent.OnPageStarted(webView))
    }

    private fun handleMediaPlayback(
        webView: WebView,
        url: String,
    ) {
        // The default value for this flag is `true`.
        webView.settings.mediaPlaybackRequiresUserGesture = mediaPlayback.doesMediaPlaybackRequireUserGestureForUrl(url)
    }

    fun configureWebView(webView: DuckDuckGoWebView, callback: WebViewCompatMessageCallback?) {
        addDocumentStartJavascriptPlugins.getPlugins().forEach { plugin ->
            plugin.addDocumentStartJavaScript(webView)
        }

        callback?.let {
            webMessagingPlugins.getPlugins().forEach { plugin ->
                plugin.register(callback, webView)
            }
        }
    }

    @UiThread
    override fun onPageFinished(webView: WebView, url: String?) {
        logcat(VERBOSE) { "onPageFinished webViewUrl: ${webView.url} URL: $url progress: ${webView.progress}" }

        // See https://app.asana.com/0/0/1206159443951489/f (WebView limitations)
        if (webView.progress == 100) {
            jsPlugins.getPlugins().forEach {
                it.onPageFinished(
                    webView,
                    url,
                    webViewClientListener?.getSite(),
                )
            }
            addDocumentStartJavascriptPlugins.getPlugins().forEach {
                it.addDocumentStartJavaScript(
                    webView,
                )
            }

            url?.let {
                // We call this for any url but it will only be processed for an internal tester verification url
                internalTestUserChecker.verifyVerificationCompleted(it)
            }

            val navigationList = webView.safeCopyBackForwardList() ?: return
            webViewClientListener?.run {
                pageFinished(WebViewNavigationState(navigationList), url)
            }
            flushCookies()
            printInjector.injectPrint(webView)

            url?.let {
                val uri = url.toUri()
                if (url != ABOUT_BLANK) {
                    start?.let { safeStart ->
                        // TODO (cbarreiro - 22/05/2024): Extract to plugins
                        pageLoadedHandler.onPageLoaded(
                            url = it,
                            title = navigationList.currentItem?.title,
                            start = safeStart,
                            end = currentTimeProvider.elapsedRealtime(),
                            isTabInForeground = webViewClientListener?.isTabInForeground() ?: true,
<<<<<<< HEAD
                            requestsOnStart = parallelRequestsOnStart,
                            requestsWhenFinished = parallelRequestCounter.get() - 1
=======
>>>>>>> 2e5565a8
                        )
                        shouldSendPagePaintedPixel(webView = webView, url = it)
                        appCoroutineScope.launch(dispatcherProvider.io()) {
                            if (duckPlayer.getDuckPlayerState() == ENABLED && duckPlayer.isSimulatedYoutubeNoCookie(uri)) {
                                duckPlayer.createDuckPlayerUriFromYoutubeNoCookie(url.toUri())?.let {
                                    navigationHistory.saveToHistory(
                                        it,
                                        navigationList.currentItem?.title,
                                    )
                                }
                            } else {
                                if (duckPlayer.getDuckPlayerState() == ENABLED && duckPlayer.isYoutubeWatchUrl(uri)) {
                                    duckPlayer.duckPlayerNavigatedToYoutube()
                                }
                                navigationHistory.saveToHistory(url, navigationList.currentItem?.title)
                            }
                        }
                        uriLoadedManager.sendUriLoadedPixel()

                        // conclude the tracked load operation
                        decrementAndUntrackLoad("finished", url)

                        start = null
                    }
                }
            }
        }
    }

    private fun flushCookies() {
        appCoroutineScope.launch(dispatcherProvider.io()) {
            cookieManagerProvider.get()?.flush()
        }
    }

    @WorkerThread
    override fun shouldInterceptRequest(
        webView: WebView,
        request: WebResourceRequest,
    ): WebResourceResponse? {
        return runBlocking {
            val documentUrl = withContext(dispatcherProvider.main()) { webView.url }
            withContext(dispatcherProvider.main()) {
                loginDetector.onEvent(WebNavigationEvent.ShouldInterceptRequest(webView, request))
            }
            logcat(VERBOSE) { "Intercepting resource ${request.url} type:${request.method} on page $documentUrl" }
            requestInterceptor.shouldIntercept(
                request,
                webView,
                documentUrl?.toUri(),
                webViewClientListener,
            )
        }
    }

    override fun onRenderProcessGone(
        view: WebView?,
        detail: RenderProcessGoneDetail?,
    ): Boolean {
        logcat(WARN) { "onRenderProcessGone. Did it crash? ${detail?.didCrash()}" }
        if (detail?.didCrash() == true) {
            pixel.fire(WEB_RENDERER_GONE_CRASH)
        } else {
            pixel.fire(WEB_RENDERER_GONE_KILLED)
        }

        if (this.start != null) {
            val currentUrl = view?.url
            decrementAndUntrackLoad("render_process_gone", currentUrl)
            this.start = null
        }

        webViewClientListener?.recoverFromRenderProcessGone()
        return true
    }

    @UiThread
    override fun onReceivedHttpAuthRequest(
        view: WebView?,
        handler: HttpAuthHandler?,
        host: String?,
        realm: String?,
    ) {
        logcat(VERBOSE) { "onReceivedHttpAuthRequest ${view?.url} $realm, $host" }
        if (handler != null) {
            logcat(VERBOSE) { "onReceivedHttpAuthRequest - useHttpAuthUsernamePassword [${handler.useHttpAuthUsernamePassword()}]" }
            if (handler.useHttpAuthUsernamePassword()) {
                val credentials = view?.let {
                    webViewHttpAuthStore.getHttpAuthUsernamePassword(it, host.orEmpty(), realm.orEmpty())
                }

                if (credentials != null) {
                    handler.proceed(credentials.username, credentials.password)
                } else {
                    requestAuthentication(view, handler, host, realm)
                }
            } else {
                requestAuthentication(view, handler, host, realm)
            }
        } else {
            super.onReceivedHttpAuthRequest(view, handler, host, realm)
        }
    }

    override fun onReceivedSslError(
        view: WebView?,
        handler: SslErrorHandler,
        error: SslError,
    ) {
        var trusted: CertificateValidationState = CertificateValidationState.UntrustedChain

        when (error.primaryError) {
            SSL_UNTRUSTED -> {
                logcat { "The certificate authority ${error.certificate.issuedBy.dName} is not trusted" }
                trusted = trustedCertificateStore.validateSslCertificateChain(error.certificate)
            }

            else -> logcat { "SSL error ${error.primaryError}" }
        }

        logcat { "The certificate authority validation result is $trusted" }
        if (trusted is CertificateValidationState.TrustedChain) {
            handler.proceed()
        } else {
            webViewClientListener?.onReceivedSslError(handler, parseSSlErrorResponse(error))
        }
    }

    private fun parseSSlErrorResponse(sslError: SslError): SslErrorResponse {
        logcat { "SSL Certificate: parseSSlErrorResponse ${sslError.primaryError}" }
        val sslErrorType = when (sslError.primaryError) {
            SSL_UNTRUSTED -> UNTRUSTED_HOST
            SSL_EXPIRED -> EXPIRED
            SSL_DATE_INVALID -> EXPIRED
            SSL_IDMISMATCH -> WRONG_HOST
            else -> GENERIC
        }
        return SslErrorResponse(sslError, sslErrorType, sslError.url)
    }

    private fun requestAuthentication(
        view: WebView?,
        handler: HttpAuthHandler,
        host: String?,
        realm: String?,
    ) {
        webViewClientListener?.let {
            logcat(VERBOSE) { "showAuthenticationDialog - $host, $realm" }

            val siteURL = if (view?.url != null) "${URI(view.url).scheme}://$host" else host.orEmpty()

            val request = BasicAuthenticationRequest(
                handler = handler,
                host = host.orEmpty(),
                realm = realm.orEmpty(),
                site = siteURL,
            )

            it.requiresAuthentication(request)
        }
    }

    override fun onReceivedError(
        view: WebView?,
        request: WebResourceRequest?,
        error: WebResourceError?,
    ) {
        error?.let { webResourceError ->
            val parsedError = parseErrorResponse(webResourceError)
            if (request?.isForMainFrame == true) {
                if (parsedError != OMITTED) {
                    if (this.start != null) {
                        decrementAndUntrackLoad("errored", request.url.toString())
                        this.start = null
                    }
                    webViewClientListener?.onReceivedError(parsedError, request.url.toString())
                }
                logcat { "recordErrorCode for ${request.url}" }
                webViewClientListener?.recordErrorCode(
                    "${webResourceError.errorCode.asStringErrorCode()} - ${webResourceError.description}",
                    request.url.toString(),
                )
            }
        }
        super.onReceivedError(view, request, error)
    }

    private fun parseErrorResponse(error: WebResourceError): WebViewErrorResponse {
        return if (error.errorCode == ERROR_HOST_LOOKUP) {
            when (error.description) {
                "net::ERR_NAME_NOT_RESOLVED" -> BAD_URL
                "net::ERR_INTERNET_DISCONNECTED" -> CONNECTION
                else -> OMITTED
            }
        } else if (error.errorCode == ERROR_FAILED_SSL_HANDSHAKE && error.description == "net::ERR_SSL_PROTOCOL_ERROR") {
            WebViewErrorResponse.SSL_PROTOCOL_ERROR
        } else {
            OMITTED
        }
    }

    override fun onReceivedHttpError(
        view: WebView?,
        request: WebResourceRequest?,
        errorResponse: WebResourceResponse?,
    ) {
        super.onReceivedHttpError(view, request, errorResponse)
        view?.url?.let {
            // We call this for any url but it will only be processed for an internal tester verification url
            internalTestUserChecker.verifyVerificationErrorReceived(it)
        }
        if (request?.isForMainFrame == true) {
            errorResponse?.let {
                logcat { "recordHttpErrorCode for ${request.url}" }
                webViewClientListener?.recordHttpErrorCode(it.statusCode, request.url.toString())
            }
        }
    }

    private fun Int.asStringErrorCode(): String {
        return when (this) {
            ERROR_AUTHENTICATION -> "ERROR_AUTHENTICATION"
            ERROR_BAD_URL -> "ERROR_BAD_URL"
            ERROR_CONNECT -> "ERROR_CONNECT"
            ERROR_FAILED_SSL_HANDSHAKE -> "ERROR_FAILED_SSL_HANDSHAKE"
            ERROR_FILE -> "ERROR_FILE"
            ERROR_FILE_NOT_FOUND -> "ERROR_FILE_NOT_FOUND"
            ERROR_HOST_LOOKUP -> "ERROR_HOST_LOOKUP"
            ERROR_IO -> "ERROR_IO"
            ERROR_PROXY_AUTHENTICATION -> "ERROR_PROXY_AUTHENTICATION"
            ERROR_REDIRECT_LOOP -> "ERROR_REDIRECT_LOOP"
            ERROR_TIMEOUT -> "ERROR_TIMEOUT"
            ERROR_TOO_MANY_REQUESTS -> "ERROR_TOO_MANY_REQUESTS"
            ERROR_UNKNOWN -> "ERROR_UNKNOWN"
            ERROR_UNSAFE_RESOURCE -> "ERROR_UNSAFE_RESOURCE"
            ERROR_UNSUPPORTED_AUTH_SCHEME -> "ERROR_UNSUPPORTED_AUTH_SCHEME"
            ERROR_UNSUPPORTED_SCHEME -> "ERROR_UNSUPPORTED_SCHEME"
            SAFE_BROWSING_THREAT_BILLING -> "SAFE_BROWSING_THREAT_BILLING"
            SAFE_BROWSING_THREAT_MALWARE -> "SAFE_BROWSING_THREAT_MALWARE"
            SAFE_BROWSING_THREAT_PHISHING -> "SAFE_BROWSING_THREAT_PHISHING"
            SAFE_BROWSING_THREAT_UNKNOWN -> "SAFE_BROWSING_THREAT_UNKNOWN"
            SAFE_BROWSING_THREAT_UNWANTED_SOFTWARE -> "SAFE_BROWSING_THREAT_UNWANTED_SOFTWARE"
            else -> "ERROR_OTHER"
        }
    }

    fun addExemptedMaliciousSite(url: Uri, feed: Feed) {
        requestInterceptor.addExemptedMaliciousSite(url, feed)
    }

<<<<<<< HEAD
    companion object {
        val parallelRequestCounter = AtomicInteger(0)
        private val activeRequestTimeoutJobs = ConcurrentHashMap<String, Job>()
        private const val REQUEST_TIMEOUT_MS = 30000L // 30 seconds

        // dedicated scope for request count timeout jobs
        private val timeoutScope = CoroutineScope(SupervisorJob() + Dispatchers.IO)
=======
    fun destroy(webView: DuckDuckGoWebView) {
        webMessagingPlugins.getPlugins().forEach { plugin ->
            plugin.unregister(webView)
        }
    }

    fun postContentScopeMessage(
        eventData: SubscriptionEventData,
        webView: WebView,
    ) {
        postMessageWrapperPlugins.getPlugins()
            .firstOrNull { it.context == "contentScopeScripts" }
            ?.postMessage(eventData, webView)
>>>>>>> 2e5565a8
    }
}

enum class WebViewPixelName(override val pixelName: String) : Pixel.PixelName {
    WEB_RENDERER_GONE_CRASH("m_web_view_renderer_gone_crash"),
    WEB_RENDERER_GONE_KILLED("m_web_view_renderer_gone_killed"),
    WEB_PAGE_LOADED("m_web_view_page_loaded"),
    WEB_PAGE_PAINTED("m_web_view_page_painted"),
}

enum class WebViewErrorResponse(@StringRes val errorId: Int) {
    BAD_URL(R.string.webViewErrorBadUrl),
    CONNECTION(R.string.webViewErrorNoConnection),
    OMITTED(R.string.webViewErrorNoConnection),
    LOADING(R.string.webViewErrorNoConnection),
    SSL_PROTOCOL_ERROR(R.string.webViewErrorSslProtocol),
}

data class SslErrorResponse(val error: SslError, val errorType: SSLErrorType, val url: String)
enum class SSLErrorType(@StringRes val errorId: Int) {
    EXPIRED(R.string.sslErrorExpiredMessage),
    WRONG_HOST(R.string.sslErrorWrongHostMessage),
    UNTRUSTED_HOST(R.string.sslErrorUntrustedMessage),
    GENERIC(R.string.sslErrorUntrustedMessage),
    NONE(R.string.sslErrorUntrustedMessage),
}<|MERGE_RESOLUTION|>--- conflicted
+++ resolved
@@ -566,11 +566,8 @@
                             start = safeStart,
                             end = currentTimeProvider.elapsedRealtime(),
                             isTabInForeground = webViewClientListener?.isTabInForeground() ?: true,
-<<<<<<< HEAD
                             requestsOnStart = parallelRequestsOnStart,
                             requestsWhenFinished = parallelRequestCounter.get() - 1
-=======
->>>>>>> 2e5565a8
                         )
                         shouldSendPagePaintedPixel(webView = webView, url = it)
                         appCoroutineScope.launch(dispatcherProvider.io()) {
@@ -821,7 +818,21 @@
         requestInterceptor.addExemptedMaliciousSite(url, feed)
     }
 
-<<<<<<< HEAD
+    fun destroy(webView: DuckDuckGoWebView) {
+        webMessagingPlugins.getPlugins().forEach { plugin ->
+            plugin.unregister(webView)
+        }
+    }
+
+    fun postContentScopeMessage(
+        eventData: SubscriptionEventData,
+        webView: WebView,
+    ) {
+        postMessageWrapperPlugins.getPlugins()
+            .firstOrNull { it.context == "contentScopeScripts" }
+            ?.postMessage(eventData, webView)
+    }
+
     companion object {
         val parallelRequestCounter = AtomicInteger(0)
         private val activeRequestTimeoutJobs = ConcurrentHashMap<String, Job>()
@@ -829,21 +840,6 @@
 
         // dedicated scope for request count timeout jobs
         private val timeoutScope = CoroutineScope(SupervisorJob() + Dispatchers.IO)
-=======
-    fun destroy(webView: DuckDuckGoWebView) {
-        webMessagingPlugins.getPlugins().forEach { plugin ->
-            plugin.unregister(webView)
-        }
-    }
-
-    fun postContentScopeMessage(
-        eventData: SubscriptionEventData,
-        webView: WebView,
-    ) {
-        postMessageWrapperPlugins.getPlugins()
-            .firstOrNull { it.context == "contentScopeScripts" }
-            ?.postMessage(eventData, webView)
->>>>>>> 2e5565a8
     }
 }
 
