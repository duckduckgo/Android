--- conflicted
+++ resolved
@@ -35,8 +35,8 @@
 import dagger.Provides
 import dagger.SingleInstanceIn
 import dagger.multibindings.IntoSet
+import kotlinx.coroutines.CoroutineScope
 import javax.inject.Named
-import kotlinx.coroutines.CoroutineScope
 
 @Module
 class RatingModule {
@@ -47,7 +47,7 @@
     fun appEnjoymentManagerObserver(
         appEnjoymentPromptEmitter: AppEnjoymentPromptEmitter,
         promptTypeDecider: PromptTypeDecider,
-        @AppCoroutineScope appCoroutineScope: CoroutineScope,
+        @AppCoroutineScope appCoroutineScope: CoroutineScope
     ): LifecycleObserver {
         return AppEnjoymentAppCreationObserver(appEnjoymentPromptEmitter, promptTypeDecider, appCoroutineScope)
     }
@@ -62,7 +62,7 @@
     @Provides
     fun appEnjoymentUserEventRecorder(
         appEnjoymentRepository: AppEnjoymentRepository,
-        appEnjoymentPromptEmitter: AppEnjoymentPromptEmitter,
+        appEnjoymentPromptEmitter: AppEnjoymentPromptEmitter
     ): AppEnjoymentUserEventRecorder {
         return AppEnjoymentUserEventDatabaseRecorder(appEnjoymentRepository, appEnjoymentPromptEmitter)
     }
@@ -73,26 +73,16 @@
         searchCountDao: SearchCountDao,
         @Named(INITIAL_PROMPT_DECIDER_NAME) initialPromptDecider: ShowPromptDecider,
         @Named(SECONDARY_PROMPT_DECIDER_NAME) secondaryPromptDecider: ShowPromptDecider,
-<<<<<<< HEAD
-        context: Context,
-        appBuildConfig: AppBuildConfig,
-=======
         appBuildConfig: AppBuildConfig,
         dispatchers: DispatcherProvider
->>>>>>> 52a48d3b
     ): PromptTypeDecider {
         return InitialPromptTypeDecider(
             playStoreUtils,
             searchCountDao,
             initialPromptDecider,
             secondaryPromptDecider,
-<<<<<<< HEAD
-            context,
-            appBuildConfig,
-=======
             dispatchers,
             appBuildConfig
->>>>>>> 52a48d3b
         )
     }
 
@@ -117,7 +107,7 @@
     @Provides
     fun initialPromptDecider(
         appDaysUsedRepository: AppDaysUsedRepository,
-        appEnjoymentRepository: AppEnjoymentRepository,
+        appEnjoymentRepository: AppEnjoymentRepository
     ): ShowPromptDecider {
         return InitialPromptDecider(appDaysUsedRepository, appEnjoymentRepository)
     }
@@ -126,7 +116,7 @@
     @Provides
     fun secondaryPromptDecider(
         appDaysUsedRepository: AppDaysUsedRepository,
-        appEnjoymentRepository: AppEnjoymentRepository,
+        appEnjoymentRepository: AppEnjoymentRepository
     ): ShowPromptDecider {
         return SecondaryPromptDecider(appDaysUsedRepository, appEnjoymentRepository)
     }
