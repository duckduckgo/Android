/*
 * Copyright (c) 2017 DuckDuckGo
 *
 * Licensed under the Apache License, Version 2.0 (the "License");
 * you may not use this file except in compliance with the License.
 * You may obtain a copy of the License at
 *
 *     http://www.apache.org/licenses/LICENSE-2.0
 *
 * Unless required by applicable law or agreed to in writing, software
 * distributed under the License is distributed on an "AS IS" BASIS,
 * WITHOUT WARRANTIES OR CONDITIONS OF ANY KIND, either express or implied.
 * See the License for the specific language governing permissions and
 * limitations under the License.
 */

package com.duckduckgo.app.browser

import android.net.Uri
import android.os.Message
import android.view.View
import android.webkit.ValueCallback
import android.webkit.WebChromeClient
import com.duckduckgo.app.browser.model.BasicAuthenticationRequest
import com.duckduckgo.app.trackerdetection.model.TrackingEvent

interface WebViewClientListener {

    fun navigationStateChanged(newWebNavigationState: WebNavigationState)
    fun pageRefreshed(refreshedUrl: String)
    fun progressChanged(newProgress: Int)

    fun titleReceived(newTitle: String)
    fun trackerDetected(event: TrackingEvent)
    fun pageHasHttpResources(page: String)

    fun sendEmailRequested(emailAddress: String)
    fun sendSmsRequested(telephoneNumber: String)
    fun dialTelephoneNumberRequested(telephoneNumber: String)
    fun goFullScreen(view: View)
    fun exitFullScreen()
    fun showFileChooser(filePathCallback: ValueCallback<Array<Uri>>, fileChooserParams: WebChromeClient.FileChooserParams)
    fun externalAppLinkClicked(appLink: SpecialUrlDetector.UrlType.IntentType)
    fun openInNewTab(url: String?)
    fun openMessageInNewTab(message: Message)
    fun recoverFromRenderProcessGone()
    fun requiresAuthentication(request: BasicAuthenticationRequest)
<<<<<<< HEAD
    fun upgradedToHttps()
=======
    fun closeCurrentTab()
>>>>>>> 25cfa62a
}<|MERGE_RESOLUTION|>--- conflicted
+++ resolved
@@ -45,9 +45,6 @@
     fun openMessageInNewTab(message: Message)
     fun recoverFromRenderProcessGone()
     fun requiresAuthentication(request: BasicAuthenticationRequest)
-<<<<<<< HEAD
+    fun closeCurrentTab()
     fun upgradedToHttps()
-=======
-    fun closeCurrentTab()
->>>>>>> 25cfa62a
 }