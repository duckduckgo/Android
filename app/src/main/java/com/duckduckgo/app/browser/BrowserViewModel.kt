--- conflicted
+++ resolved
@@ -24,14 +24,11 @@
 import android.support.annotation.VisibleForTesting
 import android.support.annotation.WorkerThread
 import com.duckduckgo.app.about.AboutDuckDuckGoActivity.Companion.RESULT_CODE_LOAD_ABOUT_DDG_WEB_PAGE
-<<<<<<< HEAD
 import com.duckduckgo.app.autocomplete.api.AutoCompleteApi
 import com.duckduckgo.app.autocomplete.api.AutoCompleteApi.AutoCompleteResult
-=======
 import com.duckduckgo.app.bookmarks.db.BookmarkEntity
 import com.duckduckgo.app.bookmarks.db.BookmarksDao
 import com.duckduckgo.app.bookmarks.ui.BookmarksActivity.Companion.OPEN_URL_RESULT_CODE
->>>>>>> b01146f2
 import com.duckduckgo.app.browser.BrowserViewModel.Command.Navigate
 import com.duckduckgo.app.browser.BrowserViewModel.Command.Refresh
 import com.duckduckgo.app.browser.omnibar.OmnibarEntryConverter
@@ -66,12 +63,9 @@
         private val privacyMonitorRepository: PrivacyMonitorRepository,
         private val stringResolver: StringResolver,
         private val networkLeaderboardDao: NetworkLeaderboardDao,
-<<<<<<< HEAD
+        private val bookmarksDao: BookmarksDao,
         private val autoCompleteApi: AutoCompleteApi,
         private val appSettingsPreferencesStore: SettingsDataStore,
-=======
-        private val bookmarksDao: BookmarksDao,
->>>>>>> b01146f2
         appConfigurationDao: AppConfigurationDao) : WebViewClientListener, ViewModel() {
 
     data class ViewState(
@@ -83,12 +77,9 @@
             val showClearButton: Boolean = false,
             val showPrivacyGrade: Boolean = false,
             val showFireButton: Boolean = true,
-<<<<<<< HEAD
+            val canAddBookmarks: Boolean = false,
             val showAutoCompleteSuggestions: Boolean = false,
             val autoCompleteSearchResults: AutoCompleteResult = AutoCompleteResult("", emptyList())
-=======
-            val canAddBookmarks: Boolean = false
->>>>>>> b01146f2
     )
 
     sealed class Command {
@@ -338,16 +329,13 @@
         }
     }
 
-<<<<<<< HEAD
+    private fun openUrl(url: String) {
+        command.value = Navigate(url)
+    }
+
     fun onUserSelectedToEditQuery(query: String) {
         viewState.value = currentViewState().copy(isEditing = false, showAutoCompleteSuggestions = false, omnibarText = query)
     }
-=======
-    private fun openUrl(url: String) {
-        command.value = Navigate(url)
-    }
-
->>>>>>> b01146f2
 }
 
 
