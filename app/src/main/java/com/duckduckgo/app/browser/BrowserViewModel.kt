/*
 * Copyright (c) 2017 DuckDuckGo
 *
 * Licensed under the Apache License, Version 2.0 (the "License");
 * you may not use this file except in compliance with the License.
 * You may obtain a copy of the License at
 *
 *     http://www.apache.org/licenses/LICENSE-2.0
 *
 * Unless required by applicable law or agreed to in writing, software
 * distributed under the License is distributed on an "AS IS" BASIS,
 * WITHOUT WARRANTIES OR CONDITIONS OF ANY KIND, either express or implied.
 * See the License for the specific language governing permissions and
 * limitations under the License.
 */

package com.duckduckgo.app.browser

import android.arch.lifecycle.MutableLiveData
import android.arch.lifecycle.Observer
import android.arch.lifecycle.ViewModel
<<<<<<< HEAD
import android.support.annotation.VisibleForTesting
=======
import android.net.Uri
>>>>>>> 90d0aa65
import android.support.annotation.AnyThread
import com.duckduckgo.app.about.AboutDuckDuckGoActivity.Companion.RESULT_CODE_LOAD_ABOUT_DDG_WEB_PAGE
import com.duckduckgo.app.browser.BrowserViewModel.Command.Navigate
import com.duckduckgo.app.browser.BrowserViewModel.Command.Refresh
import com.duckduckgo.app.browser.omnibar.OmnibarEntryConverter
import com.duckduckgo.app.global.SingleLiveEvent
import com.duckduckgo.app.global.StringResolver
import com.duckduckgo.app.privacymonitor.SiteMonitor
import com.duckduckgo.app.privacymonitor.db.NetworkLeaderboardDao
import com.duckduckgo.app.privacymonitor.db.NetworkLeaderboardEntry
import com.duckduckgo.app.privacymonitor.model.PrivacyGrade
import com.duckduckgo.app.privacymonitor.model.TermsOfService
import com.duckduckgo.app.privacymonitor.model.improvedGrade
import com.duckduckgo.app.privacymonitor.store.PrivacyMonitorRepository
import com.duckduckgo.app.privacymonitor.store.TermsOfServiceStore
import com.duckduckgo.app.privacymonitor.ui.PrivacyDashboardActivity.Companion.RESULT_RELOAD
import com.duckduckgo.app.privacymonitor.ui.PrivacyDashboardActivity.Companion.RESULT_TOSDR
import com.duckduckgo.app.settings.db.AppConfigurationDao
import com.duckduckgo.app.settings.db.AppConfigurationEntity
import com.duckduckgo.app.trackerdetection.model.TrackerNetworks
import com.duckduckgo.app.trackerdetection.model.TrackingEvent
import timber.log.Timber

class BrowserViewModel(
        private val queryUrlConverter: OmnibarEntryConverter,
        private val duckDuckGoUrlDetector: DuckDuckGoUrlDetector,
        private val termsOfServiceStore: TermsOfServiceStore,
        private val trackerNetworks: TrackerNetworks,
        private val privacyMonitorRepository: PrivacyMonitorRepository,
        private val stringResolver: StringResolver,
<<<<<<< HEAD
        private val urlTypeDetector: SpecialUrlDetector,
        appConfigurationDao: AppConfigurationDao) : WebViewClientListener, ViewModel() {
=======
        private val networkLeaderboardDao: NetworkLeaderboardDao) :
        WebViewClientListener, ViewModel() {
>>>>>>> 90d0aa65

    data class ViewState(
            val isLoading: Boolean = false,
            val progress: Int = 0,
            val omnibarText: String? = null,
            val isEditing: Boolean = false,
            val browserShowing: Boolean = false,
            val showClearButton: Boolean = false,
            val showPrivacyGrade: Boolean = false,
            val showFireButton: Boolean = true
    )

    sealed class Command {
        class LandingPage : Command()
        class Refresh : Command()
        class Navigate(val url: String) : Command()
        class DialNumber(val telephoneNumber: String) : Command()
        class SendSms(val telephoneNumber: String) : Command()
        class SendEmail(val emailAddress: String) : Command()
    }

    /* Observable data for Activity to subscribe to */
    val viewState: MutableLiveData<ViewState> = MutableLiveData()
    val privacyGrade: MutableLiveData<PrivacyGrade> = MutableLiveData()
    val url: SingleLiveEvent<String> = SingleLiveEvent()
    val command: SingleLiveEvent<Command> = SingleLiveEvent()


    @VisibleForTesting
    val appConfigurationObserver: Observer<AppConfigurationEntity> = Observer { appConfiguration ->
        appConfiguration?.let {
            Timber.i("App configuration downloaded: ${it.appConfigurationDownloaded}")
            appConfigurationDownloaded = it.appConfigurationDownloaded
        }
    }

    private val appConfigurationObservable = appConfigurationDao.appConfigurationStatus()
    private var siteMonitor: SiteMonitor? = null
    private var appConfigurationDownloaded = false

    init {
        viewState.value = ViewState()
        privacyMonitorRepository.privacyMonitor = MutableLiveData()

        appConfigurationObservable.observeForever(appConfigurationObserver)
    }

    @VisibleForTesting
    public override fun onCleared() {
        super.onCleared()
        appConfigurationObservable.removeObserver(appConfigurationObserver)
    }

    fun registerWebViewListener(browserWebViewClient: BrowserWebViewClient, browserChromeClient: BrowserChromeClient) {
        browserWebViewClient.webViewClientListener = this
        browserChromeClient.webViewClientListener = this
    }

    fun onUserSubmittedQuery(input: String) {
        if (input.isBlank()) {
            return
        }
        url.value = buildUrl(input)
        viewState.value = currentViewState().copy(showClearButton = false, omnibarText = input)
    }

    private fun buildUrl(input: String): String {
        if (queryUrlConverter.isWebUrl(input)) {
            return queryUrlConverter.convertUri(input)
        }
        return queryUrlConverter.convertQueryToUri(input).toString()
    }

    override fun progressChanged(newProgress: Int) {
        Timber.v("Loading in progress $newProgress")
        viewState.value = currentViewState().copy(progress = newProgress)
    }

    override fun loadingStarted() {
        Timber.v("Loading started")
        viewState.value = currentViewState().copy(isLoading = true)
        siteMonitor = null
        onSiteMonitorChanged()
    }

    override fun loadingFinished() {
        Timber.v("Loading finished")
        viewState.value = currentViewState().copy(isLoading = false)
    }

    @AnyThread
    override fun sendEmailRequested(emailAddress: String) {
        command.postValue(Command.SendEmail(emailAddress))
    }

    @AnyThread
    override fun dialTelephoneNumberRequested(telephoneNumber: String) {
        command.postValue(Command.DialNumber(telephoneNumber))
    }

    @AnyThread
    override fun sendSmsRequested(telephoneNumber: String) {
        command.postValue(Command.SendSms(telephoneNumber))
    }

    override fun urlChanged(url: String?) {
        Timber.v("Url changed: $url")
        if (url == null) return

        var newViewState = currentViewState().copy(
                omnibarText = url,
                browserShowing = true,
                showFireButton = true,
                showPrivacyGrade = appConfigurationDownloaded)

        if (duckDuckGoUrlDetector.isDuckDuckGoUrl(url) && duckDuckGoUrlDetector.hasQuery(url)) {
            newViewState = newViewState.copy(omnibarText = duckDuckGoUrlDetector.extractQuery(url))
        }
        viewState.value = newViewState

        val terms = termsOfServiceStore.retrieveTerms(url) ?: TermsOfService()
        siteMonitor = SiteMonitor(url, terms, trackerNetworks)
        onSiteMonitorChanged()
    }

    private fun omnibarText(url: String): String {
        if (duckDuckGoUrlDetector.isDuckDuckGoUrl(url) && duckDuckGoUrlDetector.hasQuery(url)) {
            return duckDuckGoUrlDetector.extractQuery(url) ?: url
        }
        return url
    }

    override fun trackerDetected(event: TrackingEvent) {
        updateSiteMonitor(event)
        updateNetworkLeaderboard(event)
    }

    private fun updateSiteMonitor(event: TrackingEvent) {
        siteMonitor?.trackerDetected(event)
        onSiteMonitorChanged()
    }

    private fun updateNetworkLeaderboard(event: TrackingEvent) {
        val networkName = event.trackerNetwork?.name ?: return
        val domainVisited = Uri.parse(event.documentUrl).host ?: return
        networkLeaderboardDao.insert(NetworkLeaderboardEntry(networkName, domainVisited))
    }

    override fun pageHasHttpResources() {
        siteMonitor?.hasHttpResources = true
        onSiteMonitorChanged()
    }

    private fun onSiteMonitorChanged() {
        privacyGrade.postValue(siteMonitor?.improvedGrade)
        privacyMonitorRepository.privacyMonitor.postValue(siteMonitor)
    }

    private fun currentViewState(): ViewState = viewState.value!!

    fun onOmnibarInputStateChanged(query: String, hasFocus: Boolean) {
        val showClearButton = hasFocus && query.isNotEmpty()
        viewState.value = currentViewState().copy(
                isEditing = hasFocus,
                showClearButton = showClearButton,
                showPrivacyGrade = !hasFocus,
                showFireButton = !hasFocus
        )
    }

    fun onSharedTextReceived(input: String) {
        command.value = Navigate(buildUrl(input))
    }

    /**
     * Returns a boolean indicating if the back button pressed was consumed or not
     *
     * May also instruct the Activity to navigate to a different screen because of the back button press
     */
    fun userDismissedKeyboard(): Boolean {
        if (!currentViewState().browserShowing) {
            command.value = Command.LandingPage()
            return true
        }
        return false
    }

    fun receivedDashboardResult(resultCode: Int) {
        when (resultCode) {
            RESULT_RELOAD -> command.value = Refresh()
            RESULT_TOSDR -> {
                val url = stringResolver.getString(R.string.tosdrUrl)
                command.value = Navigate(url)
            }
        }
    }

    fun receivedSettingsResult(resultCode: Int) {
        when (resultCode) {
            RESULT_CODE_LOAD_ABOUT_DDG_WEB_PAGE -> {
                val url = stringResolver.getString(R.string.aboutUrl)
                command.value = Navigate(url)
            }
        }
    }
}


<|MERGE_RESOLUTION|>--- conflicted
+++ resolved
@@ -19,11 +19,9 @@
 import android.arch.lifecycle.MutableLiveData
 import android.arch.lifecycle.Observer
 import android.arch.lifecycle.ViewModel
-<<<<<<< HEAD
+
 import android.support.annotation.VisibleForTesting
-=======
 import android.net.Uri
->>>>>>> 90d0aa65
 import android.support.annotation.AnyThread
 import com.duckduckgo.app.about.AboutDuckDuckGoActivity.Companion.RESULT_CODE_LOAD_ABOUT_DDG_WEB_PAGE
 import com.duckduckgo.app.browser.BrowserViewModel.Command.Navigate
@@ -54,13 +52,8 @@
         private val trackerNetworks: TrackerNetworks,
         private val privacyMonitorRepository: PrivacyMonitorRepository,
         private val stringResolver: StringResolver,
-<<<<<<< HEAD
-        private val urlTypeDetector: SpecialUrlDetector,
+        private val networkLeaderboardDao: NetworkLeaderboardDao,
         appConfigurationDao: AppConfigurationDao) : WebViewClientListener, ViewModel() {
-=======
-        private val networkLeaderboardDao: NetworkLeaderboardDao) :
-        WebViewClientListener, ViewModel() {
->>>>>>> 90d0aa65
 
     data class ViewState(
             val isLoading: Boolean = false,
@@ -186,13 +179,6 @@
         onSiteMonitorChanged()
     }
 
-    private fun omnibarText(url: String): String {
-        if (duckDuckGoUrlDetector.isDuckDuckGoUrl(url) && duckDuckGoUrlDetector.hasQuery(url)) {
-            return duckDuckGoUrlDetector.extractQuery(url) ?: url
-        }
-        return url
-    }
-
     override fun trackerDetected(event: TrackingEvent) {
         updateSiteMonitor(event)
         updateNetworkLeaderboard(event)
