/*
 * Copyright (c) 2017 DuckDuckGo
 *
 * Licensed under the Apache License, Version 2.0 (the "License");
 * you may not use this file except in compliance with the License.
 * You may obtain a copy of the License at
 *
 *     http://www.apache.org/licenses/LICENSE-2.0
 *
 * Unless required by applicable law or agreed to in writing, software
 * distributed under the License is distributed on an "AS IS" BASIS,
 * WITHOUT WARRANTIES OR CONDITIONS OF ANY KIND, either express or implied.
 * See the License for the specific language governing permissions and
 * limitations under the License.
 */

package com.duckduckgo.app.browser

import android.arch.lifecycle.MutableLiveData
import android.arch.lifecycle.Observer
import android.arch.lifecycle.ViewModel
import android.net.Uri
import android.support.annotation.AnyThread
import android.support.annotation.VisibleForTesting
import android.support.annotation.WorkerThread
import android.view.ContextMenu
import android.view.MenuItem
import android.view.View
import android.webkit.WebView
import com.duckduckgo.app.autocomplete.api.AutoCompleteApi
import com.duckduckgo.app.autocomplete.api.AutoCompleteApi.AutoCompleteResult
import com.duckduckgo.app.bookmarks.db.BookmarkEntity
import com.duckduckgo.app.bookmarks.db.BookmarksDao
import com.duckduckgo.app.browser.BrowserViewModel.Command.Navigate
import com.duckduckgo.app.browser.LongPressHandler.RequiredAction
import com.duckduckgo.app.browser.omnibar.OmnibarEntryConverter
import com.duckduckgo.app.global.SingleLiveEvent
import com.duckduckgo.app.global.db.AppConfigurationDao
import com.duckduckgo.app.global.db.AppConfigurationEntity
import com.duckduckgo.app.global.isMobileSite
import com.duckduckgo.app.global.model.Site
import com.duckduckgo.app.global.model.SiteMonitor
import com.duckduckgo.app.global.toDesktopUri
import com.duckduckgo.app.privacy.db.NetworkLeaderboardDao
import com.duckduckgo.app.privacy.db.NetworkLeaderboardEntry
import com.duckduckgo.app.privacy.model.PrivacyGrade
import com.duckduckgo.app.privacy.model.TermsOfService
import com.duckduckgo.app.privacy.model.improvedGrade
import com.duckduckgo.app.privacy.store.TermsOfServiceStore
import com.duckduckgo.app.privacy.ui.PrivacyDashboardActivity.Companion.RELOAD_RESULT_CODE
import com.duckduckgo.app.settings.db.SettingsDataStore
import com.duckduckgo.app.statistics.api.StatisticsUpdater
import com.duckduckgo.app.tabs.TabDataRepository
import com.duckduckgo.app.trackerdetection.model.TrackerNetworks
import com.duckduckgo.app.trackerdetection.model.TrackingEvent
import com.jakewharton.rxrelay2.PublishRelay
import io.reactivex.android.schedulers.AndroidSchedulers
import io.reactivex.schedulers.Schedulers
import timber.log.Timber
import java.util.*
import java.util.concurrent.TimeUnit

class BrowserViewModel(
        private val statisticsUpdater: StatisticsUpdater,
        private val queryUrlConverter: OmnibarEntryConverter,
        private val duckDuckGoUrlDetector: DuckDuckGoUrlDetector,
        private val termsOfServiceStore: TermsOfServiceStore,
        private val trackerNetworks: TrackerNetworks,
        tabRepository: TabDataRepository,
        private val networkLeaderboardDao: NetworkLeaderboardDao,
        private val bookmarksDao: BookmarksDao,
        private val autoCompleteApi: AutoCompleteApi,
        private val appSettingsPreferencesStore: SettingsDataStore,
        private val longPressHandler: LongPressHandler,
        appConfigurationDao: AppConfigurationDao) : WebViewClientListener, ViewModel() {

    data class ViewState(
            val isLoading: Boolean = false,
            val progress: Int = 0,
            val omnibarText: String = "",
            val isEditing: Boolean = false,
            val browserShowing: Boolean = false,
            val showClearButton: Boolean = false,
            val showPrivacyGrade: Boolean = false,
            val showFireButton: Boolean = true,
            val canAddBookmarks: Boolean = false,
            val isFullScreen: Boolean = false,
            val autoComplete: AutoCompleteViewState = AutoCompleteViewState(),
            val findInPage: FindInPage = FindInPage(canFindInPage = false),
<<<<<<< HEAD
            val webViewScale: Int = 0,
            val isDesktopBrowsingMode: Boolean = false,
            val canSharePage: Boolean = false
=======
            val isDesktopBrowsingMode: Boolean = false
>>>>>>> 86b5632e
    )

    sealed class Command {
        object LandingPage : Command()
        object Refresh : Command()
        class Navigate(val url: String) : Command()
        class DialNumber(val telephoneNumber: String) : Command()
        class SendSms(val telephoneNumber: String) : Command()
        class SendEmail(val emailAddress: String) : Command()
        object ShowKeyboard : Command()
        object HideKeyboard : Command()
        class ShowFullScreen(val view: View) : Command()
        class DownloadImage(val url: String) : Command()
        class FindInPageCommand(val searchTerm: String) : Command()
        object DismissFindInPage : Command()
    }

    /* Observable data for Activity to subscribe to */
    val viewState: MutableLiveData<ViewState> = MutableLiveData()
    val privacyGrade: MutableLiveData<PrivacyGrade> = MutableLiveData()
    val url: SingleLiveEvent<String> = SingleLiveEvent()
    val command: SingleLiveEvent<Command> = SingleLiveEvent()
    val tabId = UUID.randomUUID().toString()

    @VisibleForTesting
    val appConfigurationObserver: Observer<AppConfigurationEntity> = Observer { appConfiguration ->
        appConfiguration?.let {
            Timber.i("App configuration downloaded: ${it.appConfigurationDownloaded}")
            appConfigurationDownloaded = it.appConfigurationDownloaded
        }
    }

    private var appConfigurationDownloaded = false
    private val appConfigurationObservable = appConfigurationDao.appConfigurationStatus()
    private val autoCompletePublishSubject = PublishRelay.create<String>()
    private var siteLiveData: MutableLiveData<Site>
    private var site: Site?

    init {
        viewState.value = ViewState()
        appConfigurationObservable.observeForever(appConfigurationObserver)
        configureAutoComplete()
        siteLiveData = tabRepository.retrieve(tabId)
        site = siteLiveData.value
        command.value = Command.ShowKeyboard
    }

    private fun configureAutoComplete() {
        autoCompletePublishSubject
                .debounce(300, TimeUnit.MILLISECONDS)
                .distinctUntilChanged()
                .switchMap { autoCompleteApi.autoComplete(it) }
                .subscribeOn(Schedulers.io())
                .observeOn(AndroidSchedulers.mainThread())
                .subscribe({ result ->
                    onAutoCompleteResultReceived(result)
                }, { t: Throwable? -> Timber.w(t, "Failed to get search results") })
    }

    private fun onAutoCompleteResultReceived(result: AutoCompleteResult) {
        val results = result.suggestions.take(6)
        val currentViewState = currentViewState()
        val searchResultViewState = currentViewState.autoComplete
        viewState.value = currentViewState.copy(autoComplete = searchResultViewState.copy(searchResults = AutoCompleteResult(result.query, results)))
    }

    @VisibleForTesting
    public override fun onCleared() {
        super.onCleared()
        appConfigurationObservable.removeObserver(appConfigurationObserver)
    }

    fun registerWebViewListener(browserWebViewClient: BrowserWebViewClient, browserChromeClient: BrowserChromeClient) {
        browserWebViewClient.webViewClientListener = this
        browserChromeClient.webViewClientListener = this
    }

    fun onUserSubmittedQuery(input: String) {
        if (input.isBlank()) {
            return
        }

        command.value = Command.HideKeyboard

        val trimmedInput = input.trim()
        url.value = buildUrl(trimmedInput)

        viewState.value = currentViewState().copy(
                findInPage = FindInPage(visible = false, canFindInPage = true),
                showClearButton = false,
                omnibarText = trimmedInput,
                browserShowing = true,
                autoComplete = AutoCompleteViewState(false))
    }

    private fun buildUrl(input: String): String {
        if (queryUrlConverter.isWebUrl(input)) {
            return queryUrlConverter.convertUri(input)
        }
        return queryUrlConverter.convertQueryToUri(input).toString()
    }

    override fun progressChanged(newProgress: Int) {
        Timber.v("Loading in progress $newProgress")
        viewState.value = currentViewState().copy(progress = newProgress)
    }

    override fun goFullScreen(view: View) {
        command.value = Command.ShowFullScreen(view)
        viewState.value = currentViewState().copy(isFullScreen = true)
    }

    override fun exitFullScreen() {
        viewState.value = currentViewState().copy(isFullScreen = false)
    }

    override fun loadingStarted() {
        Timber.v("Loading started")
        viewState.value = currentViewState().copy(isLoading = true)
        site = null
        onSiteChanged()
    }

    override fun loadingFinished() {
        Timber.v("Loading finished")
        viewState.value = currentViewState().copy(isLoading = false)
    }

    override fun titleReceived(title: String) {
        site?.title = title
        onSiteChanged()
    }

    @AnyThread
    override fun sendEmailRequested(emailAddress: String) {
        command.postValue(Command.SendEmail(emailAddress))
    }

    @AnyThread
    override fun dialTelephoneNumberRequested(telephoneNumber: String) {
        command.postValue(Command.DialNumber(telephoneNumber))
    }

    @AnyThread
    override fun sendSmsRequested(telephoneNumber: String) {
        command.postValue(Command.SendSms(telephoneNumber))
    }

    override fun urlChanged(url: String?) {
        Timber.v("Url changed: $url")
        if (url == null) {
            viewState.value = viewState.value?.copy(canAddBookmarks = false, findInPage = FindInPage(visible = false, canFindInPage = false))
            return
        }

        var newViewState = currentViewState().copy(
                canAddBookmarks = true,
                omnibarText = url,
                browserShowing = true,
<<<<<<< HEAD
                canSharePage = true,
                showFireButton = true,
=======
>>>>>>> 86b5632e
                showPrivacyGrade = appConfigurationDownloaded,
                findInPage = FindInPage(visible = false, canFindInPage = true))

        if (duckDuckGoUrlDetector.isDuckDuckGoQueryUrl(url)) {
            newViewState = newViewState.copy(omnibarText = duckDuckGoUrlDetector.extractQuery(url) ?: "")
            statisticsUpdater.refreshRetentionAtb()
        }
        viewState.value = newViewState

        val terms = termsOfServiceStore.retrieveTerms(url) ?: TermsOfService()
        val memberNetwork = trackerNetworks.network(url)
        site = SiteMonitor(url, terms, memberNetwork)
        onSiteChanged()
    }

    override fun trackerDetected(event: TrackingEvent) {
        if (event.documentUrl == site?.url) {
            site?.trackerDetected(event)
            onSiteChanged()
        }
        updateNetworkLeaderboard(event)
    }

    private fun updateNetworkLeaderboard(event: TrackingEvent) {
        val networkName = event.trackerNetwork?.name ?: return
        val domainVisited = Uri.parse(event.documentUrl).host ?: return
        networkLeaderboardDao.insert(NetworkLeaderboardEntry(networkName, domainVisited))
    }

    override fun pageHasHttpResources(page: String?) {
        if (page == site?.url) {
            site?.hasHttpResources = true
            onSiteChanged()
        }
    }

    private fun onSiteChanged() {
        privacyGrade.postValue(site?.improvedGrade)
        siteLiveData.postValue(site)
    }

    private fun currentViewState(): ViewState = viewState.value!!

    fun onOmnibarInputStateChanged(query: String, hasFocus: Boolean) {
        val showClearButton = hasFocus && query.isNotEmpty()

        val currentViewState = currentViewState()

        // determine if empty list to be shown, or existing search results
        val autoCompleteSearchResults = if (query.isBlank()) {
            AutoCompleteResult(query, emptyList())
        } else {
            currentViewState.autoComplete.searchResults
        }

        val hasQueryChanged = (currentViewState.omnibarText != query)
        val autoCompleteSuggestionsEnabled = appSettingsPreferencesStore.autoCompleteSuggestionsEnabled
        val showAutoCompleteSuggestions = hasFocus && query.isNotBlank() && hasQueryChanged && autoCompleteSuggestionsEnabled

        viewState.value = currentViewState().copy(
                isEditing = hasFocus,
                showClearButton = showClearButton,
                showPrivacyGrade = appConfigurationDownloaded && !hasFocus && currentViewState.browserShowing,
                autoComplete = AutoCompleteViewState(showAutoCompleteSuggestions, autoCompleteSearchResults)
        )

        if(hasQueryChanged && hasFocus && autoCompleteSuggestionsEnabled) {
            autoCompletePublishSubject.accept(query.trim())
        }
    }

    fun onSharedTextReceived(input: String) {
        openUrl(buildUrl(input))
    }

    fun receivedDashboardResult(resultCode: Int) {
        if (resultCode == RELOAD_RESULT_CODE) command.value = Command.Refresh
    }

    @WorkerThread
    fun addBookmark(title: String, url: String) {
        bookmarksDao.insert(BookmarkEntity(title = title, url = url))
    }

    private fun openUrl(url: String) {
        command.value = Navigate(url)
    }

    fun onUserSelectedToEditQuery(query: String) {
        viewState.value = currentViewState().copy(isEditing = false, autoComplete = AutoCompleteViewState(showSuggestions = false), omnibarText = query)
    }

    fun userLongPressedInWebView(target: WebView.HitTestResult, menu: ContextMenu) {
        Timber.i("Long pressed on ${target.type}, (extra=${target.extra})")
        longPressHandler.handleLongPress(target.type, target.extra, menu)
    }

    fun userSelectedItemFromLongPressMenu(longPressTarget: String, item: MenuItem): Boolean {
        val requiredAction = longPressHandler.userSelectedMenuItem(longPressTarget, item)

        return when(requiredAction) {
            is RequiredAction.DownloadFile -> {
                command.value = Command.DownloadImage(requiredAction.url)
                true
            }
            RequiredAction.None-> {
                false
            }
        }
    }

    fun userRequestingToFindInPage() {
        viewState.value = currentViewState().copy(findInPage = FindInPage(visible = true))
    }

    fun userFindingInPage(searchTerm: String) {
        var findInPage = currentViewState().findInPage.copy(visible = true, searchTerm = searchTerm)
        if(searchTerm.isEmpty()) {
            findInPage = findInPage.copy(showNumberMatches = false)
        }
        viewState.value = currentViewState().copy(findInPage = findInPage)
        command.value = Command.FindInPageCommand(searchTerm)
    }

    fun dismissFindInView() {
        viewState.value = currentViewState().copy(findInPage = FindInPage(visible = false))
        command.value = Command.DismissFindInPage
    }

    fun onFindResultsReceived(activeMatchOrdinal: Int, numberOfMatches: Int) {
        val activeIndex = if (numberOfMatches == 0) 0 else activeMatchOrdinal + 1
        val findInPage = currentViewState().findInPage.copy(
                showNumberMatches = true,
                activeMatchIndex = activeIndex,
                numberMatches = numberOfMatches)
        viewState.value = currentViewState().copy(findInPage = findInPage)
    }


    fun desktopSiteModeToggled(urlString: String?, desktopSiteRequested: Boolean) {
        viewState.value = currentViewState().copy(isDesktopBrowsingMode = desktopSiteRequested)

        if (urlString == null) {
            return
        }
        val url = Uri.parse(urlString)
        if (desktopSiteRequested && url.isMobileSite) {
            val desktopUrl = url.toDesktopUri()
            Timber.i("Original URL $urlString - attempting $desktopUrl with desktop site UA string")
            command.value = Navigate(desktopUrl.toString())
        } else {
            command.value = Command.Refresh
        }
    }

    fun resetView() {
        viewState.value = ViewState()
    }

    data class FindInPage(
            val visible: Boolean = false,
            val showNumberMatches: Boolean = false,
            val activeMatchIndex: Int = 0,
            val searchTerm: String = "",
            val numberMatches: Int = 0,
            val canFindInPage: Boolean = true)

    data class AutoCompleteViewState(
            val showSuggestions: Boolean = false,
            val searchResults: AutoCompleteResult = AutoCompleteResult("", emptyList())
    )

}


<|MERGE_RESOLUTION|>--- conflicted
+++ resolved
@@ -87,13 +87,8 @@
             val isFullScreen: Boolean = false,
             val autoComplete: AutoCompleteViewState = AutoCompleteViewState(),
             val findInPage: FindInPage = FindInPage(canFindInPage = false),
-<<<<<<< HEAD
-            val webViewScale: Int = 0,
             val isDesktopBrowsingMode: Boolean = false,
             val canSharePage: Boolean = false
-=======
-            val isDesktopBrowsingMode: Boolean = false
->>>>>>> 86b5632e
     )
 
     sealed class Command {
@@ -253,11 +248,8 @@
                 canAddBookmarks = true,
                 omnibarText = url,
                 browserShowing = true,
-<<<<<<< HEAD
                 canSharePage = true,
                 showFireButton = true,
-=======
->>>>>>> 86b5632e
                 showPrivacyGrade = appConfigurationDownloaded,
                 findInPage = FindInPage(visible = false, canFindInPage = true))
 
