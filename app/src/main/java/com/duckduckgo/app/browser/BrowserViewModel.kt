--- conflicted
+++ resolved
@@ -19,15 +19,7 @@
 import android.arch.lifecycle.MutableLiveData
 import android.arch.lifecycle.ViewModel
 import com.duckduckgo.app.browser.omnibar.OmnibarEntryConverter
-<<<<<<< HEAD
 import com.duckduckgo.app.global.SingleLiveEvent
-import timber.log.Timber
-
-class BrowserViewModel(private val queryUrlConverter: OmnibarEntryConverter) :
-        WebViewClientListener,
-        ViewModel() {
-=======
-import com.duckduckgo.app.browser.omnibar.QueryUrlConverter
 import com.duckduckgo.app.trackerdetection.AdBlockPlus
 import com.duckduckgo.app.trackerdetection.TrackerDetectionClient.ClientName
 import com.duckduckgo.app.trackerdetection.TrackerDetectionClient.ClientName.EASYLIST
@@ -38,14 +30,13 @@
 import io.reactivex.android.schedulers.AndroidSchedulers
 import io.reactivex.schedulers.Schedulers
 import timber.log.Timber
-import javax.inject.Inject
 
 class BrowserViewModel(
         private val queryUrlConverter: OmnibarEntryConverter,
         private val trackerDataProvider: TrackerDataProvider,
         private val trackerDetector: TrackerDetector,
-        private val trackerListService: TrackerListService) : ViewModel() {
->>>>>>> adea8ead
+        private val trackerListService: TrackerListService) :
+        WebViewClientListener, ViewModel() {
 
     val viewState: MutableLiveData<ViewState> = MutableLiveData()
     val query: SingleLiveEvent<String> = SingleLiveEvent()
@@ -69,14 +60,8 @@
             return
         }
 
-<<<<<<< HEAD
         val convertedQuery: String = if (queryUrlConverter.isWebUrl(input)) {
             queryUrlConverter.convertUri(input)
-=======
-        if (queryUrlConverter.isWebUrl(input)) {
-            query.value = queryUrlConverter.convertUri(input)
-
->>>>>>> adea8ead
         } else {
             queryUrlConverter.convertQueryToUri(input).toString()
         }
@@ -100,7 +85,6 @@
 
     private fun currentViewState(): ViewState = viewState.value!!
 
-<<<<<<< HEAD
     fun urlFocusChanged(hasFocus: Boolean) {
         viewState.value = currentViewState().copy(isEditing = hasFocus)
     }
@@ -111,23 +95,6 @@
             val url: String? = null,
             val isEditing: Boolean = false
     )
-=======
-        @Inject
-        lateinit var trackerDataProvider: TrackerDataProvider
-
-        @Inject
-        lateinit var trackerDetector: TrackerDetector
-
-        @Inject
-        lateinit var trackerListService: TrackerListService
-
-        override fun <T : ViewModel> create(aClass: Class<T>): T {
-            if (aClass.isAssignableFrom(BrowserViewModel::class.java)) {
-                return BrowserViewModel(queryUrlConverter, trackerDataProvider, trackerDetector, trackerListService) as T
-            }
-            throw IllegalArgumentException("Unknown view model")
-        }
-    }
 
     private fun loadTrackerClients() {
 
@@ -165,7 +132,6 @@
                 })
     }
 
->>>>>>> adea8ead
 }
 
 
