--- conflicted
+++ resolved
@@ -18,11 +18,8 @@
 
 import android.arch.lifecycle.MutableLiveData
 import android.arch.lifecycle.ViewModel
-<<<<<<< HEAD
 import android.net.Uri
-=======
 import android.support.annotation.AnyThread
->>>>>>> 08e2e03e
 import com.duckduckgo.app.about.AboutDuckDuckGoActivity.Companion.RESULT_CODE_LOAD_ABOUT_DDG_WEB_PAGE
 import com.duckduckgo.app.browser.BrowserViewModel.Command.Navigate
 import com.duckduckgo.app.browser.BrowserViewModel.Command.Refresh
@@ -50,11 +47,8 @@
         private val trackerNetworks: TrackerNetworks,
         private val privacyMonitorRepository: PrivacyMonitorRepository,
         private val stringResolver: StringResolver,
-<<<<<<< HEAD
+        private val urlTypeDetector: SpecialUrlDetector,
         private val networkLeaderboardDao: NetworkLeaderboardDao) :
-=======
-        private val urlTypeDetector: SpecialUrlDetector) :
->>>>>>> 08e2e03e
         WebViewClientListener, ViewModel() {
 
     data class ViewState(
