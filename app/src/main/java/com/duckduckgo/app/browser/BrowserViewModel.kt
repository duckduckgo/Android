--- conflicted
+++ resolved
@@ -30,12 +30,7 @@
 import com.duckduckgo.app.global.ApplicationClearDataState
 import com.duckduckgo.app.global.DispatcherProvider
 import com.duckduckgo.app.global.SingleLiveEvent
-<<<<<<< HEAD
 import com.duckduckgo.app.global.plugins.view_model.ViewModelFactoryPlugin
-=======
-import com.duckduckgo.app.global.events.db.UserEventKey
-import com.duckduckgo.app.global.events.db.UserEventsStore
->>>>>>> 2dc31c23
 import com.duckduckgo.app.global.rating.AppEnjoymentPromptEmitter
 import com.duckduckgo.app.global.rating.AppEnjoymentPromptOptions
 import com.duckduckgo.app.global.rating.AppEnjoymentUserEventRecorder
@@ -60,14 +55,8 @@
     private val dataClearer: DataClearer,
     private val appEnjoymentPromptEmitter: AppEnjoymentPromptEmitter,
     private val appEnjoymentUserEventRecorder: AppEnjoymentUserEventRecorder,
-<<<<<<< HEAD
-    private val dispatchers: DispatcherProvider = DefaultDispatcherProvider(),
+    private val dispatchers: DispatcherProvider,
     private val pixel: Pixel
-=======
-    private val dispatchers: DispatcherProvider,
-    private val pixel: Pixel,
-    private val userEventsStore: UserEventsStore
->>>>>>> 2dc31c23
 ) : AppEnjoymentDialogFragment.Listener,
     RateAppDialogFragment.Listener,
     GiveFeedbackDialogFragment.Listener,
@@ -242,39 +231,4 @@
             pixel.fire(AppPixelName.SHORTCUT_OPENED)
         }
     }
-<<<<<<< HEAD
-}
-
-@ContributesMultibinding(AppScope::class)
-class BrowserViewModelFactory @Inject constructor(
-    val tabRepository: Provider<TabRepository>,
-    val queryUrlConverter: Provider<QueryUrlConverter>,
-    val dataClearer: Provider<DataClearer>,
-    val appEnjoymentPromptEmitter: Provider<AppEnjoymentPromptEmitter>,
-    val appEnjoymentUserEventRecorder: Provider<AppEnjoymentUserEventRecorder>,
-    val dispatchers: DispatcherProvider = DefaultDispatcherProvider(),
-    val pixel: Provider<Pixel>
-) : ViewModelFactoryPlugin {
-    override fun <T : ViewModel?> create(modelClass: Class<T>): T? {
-        with(modelClass) {
-            return when {
-                isAssignableFrom(BrowserViewModel::class.java) -> BrowserViewModel(
-                    tabRepository.get(),
-                    queryUrlConverter.get(),
-                    dataClearer.get(),
-                    appEnjoymentPromptEmitter.get(),
-                    appEnjoymentUserEventRecorder.get(),
-                    dispatchers,
-                    pixel.get()
-                ) as T
-                else -> null
-            }
-=======
-
-    fun promotedFireButtonCancelled() {
-        launch(dispatchers.io()) {
-            userEventsStore.registerUserEvent(UserEventKey.PROMOTED_FIRE_BUTTON_CANCELLED)
->>>>>>> 2dc31c23
-        }
-    }
 }