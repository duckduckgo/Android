--- conflicted
+++ resolved
@@ -112,26 +112,14 @@
         _viewState,
         tabRepository.flowTabs,
         defaultBrowserPromptsExperiment.highlightPopupMenu,
-<<<<<<< HEAD
         experimentalThemingDataStore.isSingleOmnibarEnabled,
-        duckChat.showInAddressBar,
-    ) { state, tabs, highlightOverflowMenu, isSingleOmnibarEnabled, showInAddressBar ->
-=======
-        visualDesignExperimentDataStore.isNewDesignEnabled,
-    ) { state, tabs, highlightOverflowMenu, isVisualDesignExperimentEnabled ->
->>>>>>> c18b2e77
+    ) { state, tabs, highlightOverflowMenu, isSingleOmnibarEnabled ->
         state.copy(
             shouldUpdateTabsCount = tabs.size != state.tabCount && tabs.isNotEmpty(),
             tabCount = tabs.size,
             hasUnreadTabs = tabs.firstOrNull { !it.viewed } != null,
             showBrowserMenuHighlight = highlightOverflowMenu,
-<<<<<<< HEAD
             isExperimentalThemingEnabled = isSingleOmnibarEnabled,
-            showChatMenu = showInAddressBar && state.viewMode !is CustomTab &&
-                (state.viewMode is NewTab || state.hasFocus && state.omnibarText.isNotBlank() || duckChat.isEnabledInBrowser()),
-=======
-            isVisualDesignExperimentEnabled = isVisualDesignExperimentEnabled,
->>>>>>> c18b2e77
         )
     }.flowOn(dispatcherProvider.io()).stateIn(viewModelScope, SharingStarted.Eagerly, _viewState.value)
 
