/*
 * Copyright (c) 2024 DuckDuckGo
 *
 * Licensed under the Apache License, Version 2.0 (the "License");
 * you may not use this file except in compliance with the License.
 * You may obtain a copy of the License at
 *
 *     http://www.apache.org/licenses/LICENSE-2.0
 *
 * Unless required by applicable law or agreed to in writing, software
 * distributed under the License is distributed on an "AS IS" BASIS,
 * WITHOUT WARRANTIES OR CONDITIONS OF ANY KIND, either express or implied.
 * See the License for the specific language governing permissions and
 * limitations under the License.
 */

package com.duckduckgo.app.browser.omnibar

import android.view.MotionEvent.ACTION_UP
import android.webkit.URLUtil
import androidx.lifecycle.ViewModel
import androidx.lifecycle.viewModelScope
import com.duckduckgo.anvil.annotations.ContributesViewModel
import com.duckduckgo.app.browser.AddressDisplayFormatter
import com.duckduckgo.app.browser.DuckDuckGoUrlDetector
import com.duckduckgo.app.browser.defaultbrowsing.prompts.DefaultBrowserPromptsExperiment
import com.duckduckgo.app.browser.omnibar.Omnibar.ViewMode
import com.duckduckgo.app.browser.omnibar.Omnibar.ViewMode.Browser
import com.duckduckgo.app.browser.omnibar.Omnibar.ViewMode.CustomTab
import com.duckduckgo.app.browser.omnibar.Omnibar.ViewMode.Error
import com.duckduckgo.app.browser.omnibar.Omnibar.ViewMode.MaliciousSiteWarning
import com.duckduckgo.app.browser.omnibar.Omnibar.ViewMode.NewTab
import com.duckduckgo.app.browser.omnibar.Omnibar.ViewMode.SSLWarning
import com.duckduckgo.app.browser.omnibar.OmnibarLayout.Decoration
import com.duckduckgo.app.browser.omnibar.OmnibarLayout.Decoration.ChangeCustomTabTitle
import com.duckduckgo.app.browser.omnibar.OmnibarLayout.Decoration.LaunchCookiesAnimation
import com.duckduckgo.app.browser.omnibar.OmnibarLayout.Decoration.LaunchTrackersAnimation
import com.duckduckgo.app.browser.omnibar.OmnibarLayout.StateChange
import com.duckduckgo.app.browser.omnibar.OmnibarLayout.StateChange.OmnibarStateChange
import com.duckduckgo.app.browser.omnibar.OmnibarLayoutViewModel.LeadingIconState.DAX
import com.duckduckgo.app.browser.omnibar.OmnibarLayoutViewModel.LeadingIconState.DUCK_PLAYER
import com.duckduckgo.app.browser.omnibar.OmnibarLayoutViewModel.LeadingIconState.GLOBE
import com.duckduckgo.app.browser.omnibar.OmnibarLayoutViewModel.LeadingIconState.PRIVACY_SHIELD
import com.duckduckgo.app.browser.omnibar.OmnibarLayoutViewModel.LeadingIconState.SEARCH
import com.duckduckgo.app.browser.senseofprotection.SenseOfProtectionExperiment
import com.duckduckgo.app.browser.viewstate.HighlightableButton
import com.duckduckgo.app.browser.viewstate.LoadingViewState
import com.duckduckgo.app.browser.viewstate.OmnibarViewState
import com.duckduckgo.app.global.model.PrivacyShield
import com.duckduckgo.app.pixels.AppPixelName
import com.duckduckgo.app.pixels.duckchat.createWasUsedBeforePixelParams
import com.duckduckgo.app.settings.db.SettingsDataStore
import com.duckduckgo.app.statistics.pixels.Pixel
import com.duckduckgo.app.statistics.pixels.Pixel.PixelParameter.FIRE_BUTTON_STATE
import com.duckduckgo.app.statistics.pixels.Pixel.PixelType.Unique
import com.duckduckgo.app.tabs.model.TabRepository
import com.duckduckgo.app.trackerdetection.model.Entity
import com.duckduckgo.browser.api.UserBrowserProperties
import com.duckduckgo.common.ui.experiments.visual.store.VisualDesignExperimentDataStore
import com.duckduckgo.common.utils.DispatcherProvider
import com.duckduckgo.di.scopes.FragmentScope
import com.duckduckgo.duckchat.api.DuckAiFeatureState
import com.duckduckgo.duckchat.api.DuckChat
import com.duckduckgo.duckchat.impl.pixel.DuckChatPixelName
import com.duckduckgo.duckplayer.api.DuckPlayer
import com.duckduckgo.privacy.dashboard.impl.pixels.PrivacyDashboardPixels
import com.duckduckgo.voice.api.VoiceSearchAvailability
import com.duckduckgo.voice.api.VoiceSearchAvailabilityPixelLogger
import javax.inject.Inject
import kotlinx.coroutines.channels.BufferOverflow.DROP_OLDEST
import kotlinx.coroutines.channels.Channel
import kotlinx.coroutines.flow.Flow
import kotlinx.coroutines.flow.MutableStateFlow
import kotlinx.coroutines.flow.SharingStarted
import kotlinx.coroutines.flow.combine
import kotlinx.coroutines.flow.distinctUntilChanged
import kotlinx.coroutines.flow.flowOn
import kotlinx.coroutines.flow.launchIn
import kotlinx.coroutines.flow.onEach
import kotlinx.coroutines.flow.receiveAsFlow
import kotlinx.coroutines.flow.stateIn
import kotlinx.coroutines.flow.update
import kotlinx.coroutines.launch
import logcat.logcat

@ContributesViewModel(FragmentScope::class)
class OmnibarLayoutViewModel @Inject constructor(
    private val tabRepository: TabRepository,
    private val voiceSearchAvailability: VoiceSearchAvailability,
    private val voiceSearchPixelLogger: VoiceSearchAvailabilityPixelLogger,
    private val duckDuckGoUrlDetector: DuckDuckGoUrlDetector,
    private val duckPlayer: DuckPlayer,
    private val pixel: Pixel,
    private val userBrowserProperties: UserBrowserProperties,
    private val dispatcherProvider: DispatcherProvider,
    private val defaultBrowserPromptsExperiment: DefaultBrowserPromptsExperiment,
    private val visualDesignExperimentDataStore: VisualDesignExperimentDataStore,
    private val senseOfProtectionExperiment: SenseOfProtectionExperiment,
    private val duckChat: DuckChat,
    private val duckAiFeatureState: DuckAiFeatureState,
    private val addressDisplayFormatter: AddressDisplayFormatter,
    private val settingsDataStore: SettingsDataStore,
) : ViewModel() {

    private val _viewState = MutableStateFlow(
        ViewState(
            showChatMenu = duckAiFeatureState.showOmnibarShortcutInAllStates.value,
        ),
    )

    val viewState = combine(
        _viewState,
        tabRepository.flowTabs,
        defaultBrowserPromptsExperiment.highlightPopupMenu,
<<<<<<< HEAD
        visualDesignExperimentDataStore.isNewDesignEnabled,
        duckChat.showInAddressBar,
    ) { state, tabs, highlightOverflowMenu, isVisualDesignExperimentEnabled, showInAddressBar ->
=======
        visualDesignExperimentDataStore.isExperimentEnabled,
    ) { state, tabs, highlightOverflowMenu, isVisualDesignExperimentEnabled ->
>>>>>>> 1ddce1c3
        state.copy(
            shouldUpdateTabsCount = tabs.size != state.tabCount && tabs.isNotEmpty(),
            tabCount = tabs.size,
            hasUnreadTabs = tabs.firstOrNull { !it.viewed } != null,
            showBrowserMenuHighlight = highlightOverflowMenu,
            isVisualDesignExperimentEnabled = isVisualDesignExperimentEnabled,
        )
    }.flowOn(dispatcherProvider.io()).stateIn(viewModelScope, SharingStarted.Eagerly, _viewState.value)

    private val showDuckAiButton = combine(
        _viewState,
        duckAiFeatureState.showOmnibarShortcutOnNtpAndOnFocus,
        duckAiFeatureState.showOmnibarShortcutInAllStates,
    ) { viewState, showOnNtpAndOnFocus, showInAllStates ->
        when {
            viewState.viewMode is CustomTab -> {
                false
            }

            showInAllStates -> {
                true
            }

            else -> showOnNtpAndOnFocus && (viewState.viewMode is NewTab || viewState.hasFocus && viewState.omnibarText.isNotBlank())
        }
    }.distinctUntilChanged()

    private val command = Channel<Command>(1, DROP_OLDEST)
    fun commands(): Flow<Command> = command.receiveAsFlow()

    data class ViewState(
        val viewMode: ViewMode = Browser(null),
        val leadingIconState: LeadingIconState = LeadingIconState.SEARCH,
        val privacyShield: PrivacyShield = PrivacyShield.UNKNOWN,
        val hasFocus: Boolean = false,
        val query: String = "",
        val omnibarText: String = "",
        val url: String = "",
        val expanded: Boolean = false,
        val expandedAnimated: Boolean = false,
        val updateOmnibarText: Boolean = false,
        val tabCount: Int = 0,
        val hasUnreadTabs: Boolean = false,
        val shouldUpdateTabsCount: Boolean = false,
        val showVoiceSearch: Boolean = false,
        val showClearButton: Boolean = false,
        val showTabsMenu: Boolean = true,
        val showFireIcon: Boolean = true,
        val showBrowserMenu: Boolean = true,
        val showChatMenu: Boolean = true,
        val showBrowserMenuHighlight: Boolean = false,
        val scrollingEnabled: Boolean = true,
        val isLoading: Boolean = false,
        val loadingProgress: Int = 0,
        val highlightPrivacyShield: HighlightableButton = HighlightableButton.Visible(enabled = false),
        val highlightFireButton: HighlightableButton = HighlightableButton.Visible(),
        val isVisualDesignExperimentEnabled: Boolean = false,
        val trackersBlocked: Int = 0,
        val previouslyTrackersBlocked: Int = 0,
        val showShadows: Boolean = false,
        val showClickCatcher: Boolean = false,
        val showFindInPage: Boolean = false,
    ) {
        fun shouldUpdateOmnibarText(isFullUrlEnabled: Boolean): Boolean {
            return this.viewMode is Browser || this.viewMode is MaliciousSiteWarning || (!isFullUrlEnabled && omnibarText.isNotEmpty())
        }
    }

    sealed class Command {
        data object CancelAnimations : Command()
        data class StartTrackersAnimation(val entities: List<Entity>?) : Command()
        data class StartVisualDesignTrackersAnimation(val entities: List<Entity>?) : Command()
        data class StartCookiesAnimation(val isCosmetic: Boolean) : Command()
        data object StartExperimentVariant1Animation : Command()
        data class StartExperimentVariant2OrVariant3Animation(val entities: List<Entity>?) : Command()
        data object MoveCaretToFront : Command()
    }

    enum class LeadingIconState {
        SEARCH,
        PRIVACY_SHIELD,
        DAX,
        DUCK_PLAYER,
        GLOBE,
    }

    init {
        logVoiceSearchAvailability()
        duckAiFeatureState.showInputScreen.onEach { inputScreenEnabled ->
            _viewState.update {
                it.copy(
                    showClickCatcher = inputScreenEnabled,
                )
            }
        }.launchIn(viewModelScope)

        showDuckAiButton.onEach { showDuckAiButton ->
            _viewState.update {
                it.copy(showChatMenu = showDuckAiButton)
            }
        }.launchIn(viewModelScope)
    }

    fun onFindInPageRequested() {
        _viewState.update {
            it.copy(showFindInPage = true)
        }
    }

    fun onFindInPageDismissed() {
        _viewState.update {
            it.copy(showFindInPage = false)
        }
    }

    fun onOmnibarFocusChanged(
        hasFocus: Boolean,
        inputFieldText: String,
    ) {
        logcat { "Omnibar: onOmnibarFocusChanged" }
        val showClearButton = hasFocus && inputFieldText.isNotBlank()
        val showControls = inputFieldText.isBlank()

        if (hasFocus) {
            viewModelScope.launch {
                command.send(Command.CancelAnimations)
            }

            _viewState.update {
                val shouldUpdateOmnibarText = !settingsDataStore.isFullUrlEnabled &&
                    !it.omnibarText.isEmpty() &&
                    !duckDuckGoUrlDetector.isDuckDuckGoQueryUrl(it.url)
                val omnibarText = if (shouldUpdateOmnibarText) {
                    it.url
                } else {
                    it.omnibarText
                }

                it.copy(
                    hasFocus = true,
                    expanded = true,
                    leadingIconState = SEARCH,
                    highlightPrivacyShield = HighlightableButton.Gone,
                    showClearButton = showClearButton,
                    showTabsMenu = showControls,
                    showFireIcon = showControls,
                    showBrowserMenu = showControls,
                    showVoiceSearch = shouldShowVoiceSearch(
                        hasFocus = true,
                        query = _viewState.value.omnibarText,
                        hasQueryChanged = false,
                        urlLoaded = _viewState.value.url,
                    ),
                    updateOmnibarText = shouldUpdateOmnibarText,
                    omnibarText = omnibarText,
                )
            }
        } else {
            _viewState.update {
                val shouldUpdateOmnibarText = it.shouldUpdateOmnibarText(settingsDataStore.isFullUrlEnabled)
                logcat { "Omnibar: lost focus in Browser or MaliciousSiteWarning mode $shouldUpdateOmnibarText" }
                val omnibarText = if (shouldUpdateOmnibarText) {
                    if (duckDuckGoUrlDetector.isDuckDuckGoQueryUrl(it.url)) {
                        logcat { "Omnibar: is DDG url, showing query ${it.query}" }
                        it.query
                    } else {
                        logcat { "Omnibar: is url, showing URL ${it.url}" }
                        if (settingsDataStore.isFullUrlEnabled) {
                            it.url
                        } else {
                            addressDisplayFormatter.getShortUrl(it.url)
                        }
                    }
                } else {
                    logcat { "Omnibar: not browser or MaliciousSiteWarning mode, not changing omnibar text" }
                    it.omnibarText
                }

                it.copy(
                    hasFocus = false,
                    expanded = false,
                    leadingIconState = getLeadingIconState(false, it.url),
                    highlightFireButton = HighlightableButton.Visible(highlighted = false),
                    showClearButton = false,
                    showTabsMenu = true,
                    showFireIcon = true,
                    showBrowserMenu = true,
                    showVoiceSearch = shouldShowVoiceSearch(
                        hasFocus = false,
                        query = _viewState.value.omnibarText,
                        hasQueryChanged = false,
                        urlLoaded = _viewState.value.url,
                    ),
                    updateOmnibarText = shouldUpdateOmnibarText,
                    omnibarText = omnibarText,
                )
            }

            viewModelScope.launch {
                command.send(Command.MoveCaretToFront)
            }
        }
    }

    fun onOmnibarScrollingEnabledChanged(isEnabled: Boolean) {
        _viewState.update {
            it.copy(
                scrollingEnabled = isEnabled,
                expanded = !isEnabled,
                expandedAnimated = !isEnabled,
            )
        }
    }

    private fun logVoiceSearchAvailability() {
        if (voiceSearchAvailability.isVoiceSearchSupported) voiceSearchPixelLogger.log()
    }

    private fun getLeadingIconState(
        hasFocus: Boolean,
        url: String,
    ): LeadingIconState {
        return when (_viewState.value.viewMode) {
            Error, SSLWarning, MaliciousSiteWarning -> GLOBE
            NewTab -> SEARCH
            else -> {
                if (hasFocus) {
                    SEARCH
                } else if (shouldShowDaxIcon(url)) {
                    DAX
                } else if (shouldShowDuckPlayerIcon(url)) {
                    DUCK_PLAYER
                } else {
                    if (url.isEmpty()) {
                        SEARCH
                    } else {
                        PRIVACY_SHIELD
                    }
                }
            }
        }
    }

    private fun shouldShowDaxIcon(currentUrl: String?): Boolean {
        val url = currentUrl ?: return false
        return duckDuckGoUrlDetector.isDuckDuckGoQueryUrl(url)
    }

    private fun shouldShowDuckPlayerIcon(currentUrl: String?): Boolean {
        val url = currentUrl ?: return false
        return duckPlayer.isDuckPlayerUri(url)
    }

    private fun shouldShowVoiceSearch(
        hasFocus: Boolean = false,
        query: String = "",
        hasQueryChanged: Boolean = false,
        urlLoaded: String = "",
    ): Boolean {
        return voiceSearchAvailability.shouldShowVoiceSearch(
            hasFocus = hasFocus,
            query = query,
            hasQueryChanged = hasQueryChanged,
            urlLoaded = urlLoaded,
        )
    }

    fun onViewModeChanged(viewMode: ViewMode) {
        val currentViewMode = _viewState.value.viewMode
        logcat { "Omnibar: onViewModeChanged $viewMode" }
        if (currentViewMode is CustomTab) {
            logcat { "Omnibar: custom tab mode enabled, sending updates there" }
        } else {
            when (viewMode) {
                is CustomTab -> {
                    _viewState.update {
                        it.copy(
                            viewMode = viewMode,
                            showClearButton = false,
                            showVoiceSearch = false,
                            showBrowserMenu = true,
                            showTabsMenu = false,
                            showFireIcon = false,
                            showShadows = true,
                        )
                    }
                }

                else -> {
                    val scrollingEnabled = viewMode != NewTab
                    val hasFocus = _viewState.value.hasFocus
                    val leadingIcon = if (hasFocus) {
                        LeadingIconState.SEARCH
                    } else {
                        when (viewMode) {
                            Error, SSLWarning, MaliciousSiteWarning -> GLOBE
                            NewTab -> SEARCH
                            else -> SEARCH
                        }
                    }

                    _viewState.update {
                        it.copy(
                            viewMode = viewMode,
                            leadingIconState = leadingIcon,
                            scrollingEnabled = scrollingEnabled,
                            showVoiceSearch = shouldShowVoiceSearch(
                                hasFocus = _viewState.value.hasFocus,
                                query = _viewState.value.omnibarText,
                                hasQueryChanged = false,
                                urlLoaded = _viewState.value.url,
                            ),
                            showShadows = false,
                        )
                    }
                }
            }
        }
    }

    fun onPrivacyShieldChanged(privacyShield: PrivacyShield) {
        logcat { "Omnibar: onPrivacyShieldChanged $privacyShield" }
        _viewState.update {
            it.copy(
                privacyShield = privacyShield,
            )
        }
    }

    fun onClearTextButtonPressed() {
        logcat { "Omnibar: onClearTextButtonPressed" }
        firePixelBasedOnCurrentUrl(
            AppPixelName.ADDRESS_BAR_NEW_TAB_PAGE_ENTRY_CLEARED,
            AppPixelName.ADDRESS_BAR_SERP_ENTRY_CLEARED,
            AppPixelName.ADDRESS_BAR_WEBSITE_ENTRY_CLEARED,
        )
        val showControls = true

        _viewState.update {
            it.copy(
                omnibarText = "",
                updateOmnibarText = true,
                expanded = true,
                showClearButton = false,
                showBrowserMenu = showControls,
                showTabsMenu = showControls,
                showFireIcon = showControls,
            )
        }
    }

    fun onFireIconPressed(pulseAnimationPlaying: Boolean) {
        logcat { "Omnibar: onFireIconPressed" }
        if (_viewState.value.highlightFireButton.isHighlighted()) {
            _viewState.update {
                it.copy(
                    highlightFireButton = HighlightableButton.Visible(
                        enabled = true,
                        highlighted = false,
                    ),
                    scrollingEnabled = true,
                )
            }
        }
        if (!_viewState.value.isVisualDesignExperimentEnabled) {
            pixel.fire(
                AppPixelName.MENU_ACTION_FIRE_PRESSED.pixelName,
                mapOf(FIRE_BUTTON_STATE to pulseAnimationPlaying.toString()),
            )
        }
    }

    fun onPrivacyShieldButtonPressed() {
        logcat { "Omnibar: onPrivacyShieldButtonPressed" }
        if (_viewState.value.highlightPrivacyShield.isHighlighted()) {
            _viewState.update {
                it.copy(
                    highlightPrivacyShield = HighlightableButton.Visible(
                        enabled = true,
                        highlighted = false,
                    ),
                    scrollingEnabled = true,
                )
            }

            pixel.fire(
                pixel = PrivacyDashboardPixels.PRIVACY_DASHBOARD_FIRST_TIME_OPENED,
                parameters = mapOf(
                    "daysSinceInstall" to userBrowserProperties.daysSinceInstalled().toString(),
                    "from_onboarding" to "true",
                ),
                type = Unique(),
            )
        }
    }

    fun onInputStateChanged(
        query: String,
        hasFocus: Boolean,
        clearQuery: Boolean,
        deleteLastCharacter: Boolean,
    ) {
        val showClearButton = hasFocus && query.isNotBlank()
        val showControls = !hasFocus || query.isBlank()

        logcat { "Omnibar: onInputStateChanged query $query hasFocus $hasFocus clearQuery $clearQuery deleteLastCharacter $deleteLastCharacter" }

        _viewState.update {
            val updatedQuery = if (deleteLastCharacter) {
                logcat { "Omnibar: deleting last character, old query ${it.query} also deleted" }
                if (settingsDataStore.isFullUrlEnabled) {
                    it.url
                } else {
                    addressDisplayFormatter.getShortUrl(it.url)
                }
            } else if (clearQuery) {
                logcat { "Omnibar: clearing old query ${it.query}, we keep it as reference" }
                it.query
            } else {
                logcat { "Omnibar: not clearing or deleting old query ${it.query}, updating query to $query" }
                query
            }

            it.copy(
                query = updatedQuery,
                omnibarText = query,
                updateOmnibarText = false,
                hasFocus = hasFocus,
                showBrowserMenu = showControls,
                showTabsMenu = showControls,
                showFireIcon = showControls,
                showClearButton = showClearButton,
                showVoiceSearch = shouldShowVoiceSearch(
                    hasFocus = hasFocus,
                    query = query,
                    hasQueryChanged = true,
                    urlLoaded = _viewState.value.url,
                ),
            )
        }
    }

    fun onHighlightItem(decoration: OmnibarLayout.Decoration.HighlightOmnibarItem) {
        // We only want to disable scrolling if one of the elements is highlighted
        logcat { "Omnibar: onHighlightItem" }
        val isScrollingDisabled = decoration.privacyShield || decoration.fireButton
        _viewState.update {
            it.copy(
                highlightPrivacyShield = HighlightableButton.Visible(
                    enabled = true,
                    highlighted = decoration.privacyShield,
                ),
                highlightFireButton = HighlightableButton.Visible(
                    enabled = true,
                    highlighted = decoration.fireButton,
                ),
                scrollingEnabled = !isScrollingDisabled,
            )
        }
    }

    fun onExternalStateChange(stateChange: StateChange) {
        when (stateChange) {
            is OmnibarStateChange -> onExternalOmnibarStateChanged(stateChange.omnibarViewState, stateChange.forceRender)
            is StateChange.LoadingStateChange -> onExternalLoadingStateChanged(stateChange.loadingViewState)
        }
    }

    private fun onExternalOmnibarStateChanged(omnibarViewState: OmnibarViewState, forceRender: Boolean) {
        logcat { "Omnibar: onExternalOmnibarStateChanged $omnibarViewState" }
        if (shouldUpdateOmnibarTextInput(omnibarViewState, _viewState.value.omnibarText) || forceRender) {
            val omnibarText = if (forceRender && !duckDuckGoUrlDetector.isDuckDuckGoQueryUrl(omnibarViewState.queryOrFullUrl)) {
                if (settingsDataStore.isFullUrlEnabled) {
                    omnibarViewState.queryOrFullUrl
                } else {
                    addressDisplayFormatter.getShortUrl(omnibarViewState.queryOrFullUrl)
                }
            } else {
                omnibarViewState.omnibarText
            }

            if (omnibarViewState.navigationChange) {
                _viewState.update {
                    it.copy(
                        expanded = true,
                        expandedAnimated = true,
                        omnibarText = omnibarText,
                        updateOmnibarText = true,
                    )
                }
            } else {
                _viewState.update {
                    it.copy(
                        expanded = omnibarViewState.forceExpand,
                        expandedAnimated = omnibarViewState.forceExpand,
                        omnibarText = omnibarText,
                        updateOmnibarText = true,
                        showVoiceSearch = shouldShowVoiceSearch(
                            hasFocus = omnibarViewState.isEditing,
                            query = omnibarViewState.omnibarText,
                            hasQueryChanged = true,
                            urlLoaded = _viewState.value.url,
                        ),
                    )
                }
            }
        }
    }

    private fun onExternalLoadingStateChanged(loadingState: LoadingViewState) {
        logcat { "Omnibar: onExternalLoadingStateChanged $loadingState" }
        _viewState.update {
            it.copy(
                url = loadingState.url,
                isLoading = loadingState.isLoading,
                loadingProgress = loadingState.progress,
                leadingIconState = getLeadingIconState(it.hasFocus, loadingState.url),
                showVoiceSearch = shouldShowVoiceSearch(
                    hasFocus = _viewState.value.hasFocus,
                    query = _viewState.value.omnibarText,
                    hasQueryChanged = false,
                    urlLoaded = loadingState.url,
                ),
            )
        }
    }

    fun onUserTouchedOmnibarTextInput(touchAction: Int) {
        logcat { "Omnibar: onUserTouchedOmnibarTextInput" }
        if (touchAction == ACTION_UP) {
            firePixelBasedOnCurrentUrl(
                AppPixelName.ADDRESS_BAR_NEW_TAB_PAGE_CLICKED,
                AppPixelName.ADDRESS_BAR_SERP_CLICKED,
                AppPixelName.ADDRESS_BAR_WEBSITE_CLICKED,
            )
        }
    }

    fun onBackKeyPressed() {
        logcat { "Omnibar: onBackKeyPressed" }
        firePixelBasedOnCurrentUrl(
            AppPixelName.ADDRESS_BAR_NEW_TAB_PAGE_CANCELLED,
            AppPixelName.ADDRESS_BAR_SERP_CANCELLED,
            AppPixelName.ADDRESS_BAR_WEBSITE_CANCELLED,
        )
        _viewState.update {
            it.copy(
                omnibarText = if (settingsDataStore.isFullUrlEnabled) it.url else addressDisplayFormatter.getShortUrl(it.url),
                updateOmnibarText = true,
            )
        }
    }

    fun onBackButtonPressed() {
        logcat { "Omnibar: onBackButtonPressed" }
        firePixelBasedOnCurrentUrl(
            AppPixelName.ADDRESS_BAR_NEW_TAB_PAGE_CLOSED,
            AppPixelName.ADDRESS_BAR_SERP_CLOSED,
            AppPixelName.ADDRESS_BAR_WEBSITE_CLOSED,
        )
    }

    fun onEnterKeyPressed() {
        logcat { "Omnibar: onEnterKeyPressed" }
        firePixelBasedOnCurrentUrl(
            AppPixelName.KEYBOARD_GO_NEW_TAB_CLICKED,
            AppPixelName.KEYBOARD_GO_SERP_CLICKED,
            AppPixelName.KEYBOARD_GO_WEBSITE_CLICKED,
        )
    }

    fun onAnimationStarted(decoration: Decoration) {
        when (decoration) {
            is LaunchCookiesAnimation -> {
                viewModelScope.launch {
                    command.send(Command.StartCookiesAnimation(decoration.isCosmetic))
                }
            }

            is LaunchTrackersAnimation -> {
                if (!decoration.entities.isNullOrEmpty()) {
                    val hasFocus = _viewState.value.hasFocus
                    val visualDesignExperiment = viewState.value.isVisualDesignExperimentEnabled
                    if (!hasFocus) {
                        _viewState.update {
                            it.copy(
                                leadingIconState = PRIVACY_SHIELD,
                            )
                        }
                        viewModelScope.launch {
                            when {
                                visualDesignExperiment -> {
                                    command.send(
                                        Command.StartVisualDesignTrackersAnimation(decoration.entities),
                                    )
                                }

                                senseOfProtectionExperiment.isUserEnrolledInModifiedControlCohortAndExperimentEnabled() -> {
                                    command.send(Command.StartExperimentVariant1Animation)
                                }

                                senseOfProtectionExperiment.isUserEnrolledInAVariantAndExperimentEnabled() -> {
                                    command.send(
                                        Command.StartExperimentVariant2OrVariant3Animation(decoration.entities),
                                    )
                                }

                                else -> {
                                    command.send(Command.StartTrackersAnimation(decoration.entities))
                                }
                            }
                        }
                    }
                }
            }

            else -> {
                // no-op
            }
        }
    }

    fun onStartedTransforming() {
        viewModelScope.launch {
            command.send(Command.CancelAnimations)
            _viewState.update {
                it.copy(
                    highlightPrivacyShield = HighlightableButton.Gone,
                )
            }
        }
    }

    private fun shouldUpdateOmnibarTextInput(
        viewState: OmnibarViewState,
        currentText: String,
    ) =
        (!viewState.isEditing || viewState.omnibarText.isEmpty()) && currentText != viewState.omnibarText

    private fun firePixelBasedOnCurrentUrl(
        emptyUrlPixel: AppPixelName,
        duckDuckGoQueryUrlPixel: AppPixelName,
        websiteUrlPixel: AppPixelName,
    ) {
        val text = _viewState.value.url
        if (text.isEmpty()) {
            pixel.fire(emptyUrlPixel)
        } else if (duckDuckGoUrlDetector.isDuckDuckGoQueryUrl(text)) {
            pixel.fire(duckDuckGoQueryUrlPixel)
        } else if (isUrl(text)) {
            pixel.fire(websiteUrlPixel)
        }
    }

    private fun isUrl(text: String): Boolean {
        return URLUtil.isNetworkUrl(text) || URLUtil.isAssetUrl(text) || URLUtil.isFileUrl(text) || URLUtil.isContentUrl(
            text,
        )
    }

    fun onVoiceSearchDisabled(url: String) {
        logcat { "Omnibar: onVoiceSearchDisabled" }
        _viewState.update {
            it.copy(
                showVoiceSearch = shouldShowVoiceSearch(
                    urlLoaded = url,
                ),
            )
        }
    }

    fun onCustomTabTitleUpdate(decoration: ChangeCustomTabTitle) {
        val customTabMode = viewState.value.viewMode
        if (customTabMode is CustomTab) {
            _viewState.update {
                it.copy(
                    viewMode = customTabMode.copy(
                        title = decoration.title,
                        domain = decoration.domain,
                        showDuckPlayerIcon = decoration.showDuckPlayerIcon,
                    ),
                )
            }
        }
    }

    fun onDuckChatButtonPressed() {
        viewModelScope.launch {
            val launchSource = when {
                viewState.value.hasFocus -> "focused"
                viewState.value.viewMode is NewTab -> "ntp"
                viewState.value.viewMode is Browser -> when {
                    duckDuckGoUrlDetector.isDuckDuckGoQueryUrl(viewState.value.url) -> "serp"
                    else -> "website"
                }
                else -> "unknown"
            }
            val launchSourceParams = mapOf("source" to launchSource)
            val wasUsedBeforeParams = duckChat.createWasUsedBeforePixelParams()

            val params = mutableMapOf<String, String>().apply {
                putAll(wasUsedBeforeParams)
                putAll(launchSourceParams)
            }

            val pixelName = if (viewState.value.isVisualDesignExperimentEnabled) {
                DuckChatPixelName.DUCK_CHAT_EXPERIMENT_SEARCHBAR_BUTTON_OPEN
            } else {
                DuckChatPixelName.DUCK_CHAT_SEARCHBAR_BUTTON_OPEN
            }

            pixel.fire(pixelName, parameters = params)
        }
    }

    fun onNewTabScrollingStateChanged(scrollingState: Decoration.NewTabScrollingState) {
        val viewMode = viewState.value.viewMode
        // if (viewMode is NewTab) {
        //     _viewState.update {
        //         it.copy(
        //             showShadows = (scrollingState.canScrollUp || scrollingState.canScrollDown) && !scrollingState.topOfPage,
        //         )
        //     }
        // }
    }

    fun setDraftTextIfNtp(query: String) {
        if (_viewState.value.viewMode is NewTab) {
            _viewState.update {
                it.copy(
                    omnibarText = query,
                    updateOmnibarText = true,
                )
            }
        }
    }
}<|MERGE_RESOLUTION|>--- conflicted
+++ resolved
@@ -112,14 +112,8 @@
         _viewState,
         tabRepository.flowTabs,
         defaultBrowserPromptsExperiment.highlightPopupMenu,
-<<<<<<< HEAD
         visualDesignExperimentDataStore.isNewDesignEnabled,
-        duckChat.showInAddressBar,
-    ) { state, tabs, highlightOverflowMenu, isVisualDesignExperimentEnabled, showInAddressBar ->
-=======
-        visualDesignExperimentDataStore.isExperimentEnabled,
     ) { state, tabs, highlightOverflowMenu, isVisualDesignExperimentEnabled ->
->>>>>>> 1ddce1c3
         state.copy(
             shouldUpdateTabsCount = tabs.size != state.tabCount && tabs.isNotEmpty(),
             tabCount = tabs.size,
