--- conflicted
+++ resolved
@@ -83,11 +83,16 @@
 ) : ViewModel() {
 
     private val _viewState = MutableStateFlow(ViewState())
-    val viewState = combine(_viewState, tabRepository.flowTabs) { state, tabs ->
+    val viewState = combine(
+        _viewState,
+        tabRepository.flowTabs,
+        defaultBrowserPromptsExperiment.highlightPopupMenu,
+    ) { state, tabs, highlightOverflowMenu ->
         state.copy(
             shouldUpdateTabsCount = tabs.size != state.tabCount && tabs.isNotEmpty(),
             tabCount = tabs.size,
             hasUnreadTabs = tabs.firstOrNull { !it.viewed } != null,
+            showBrowserMenuHighlight = highlightOverflowMenu,
         )
     }.flowOn(dispatcherProvider.io()).stateIn(viewModelScope, SharingStarted.WhileSubscribed(5000L), ViewState())
 
@@ -137,30 +142,6 @@
     }
 
     init {
-<<<<<<< HEAD
-=======
-        viewModelScope.launch {
-            defaultBrowserPromptsExperiment.highlightPopupMenu.collect { highlightOverflowMenu ->
-                _viewState.update {
-                    it.copy(showBrowserMenuHighlight = highlightOverflowMenu)
-                }
-            }
-        }
-    }
-
-    fun onAttachedToWindow() {
-        tabRepository.flowTabs
-            .onEach { tabs ->
-                _viewState.update {
-                    it.copy(
-                        shouldUpdateTabsCount = tabs.count() != it.tabs.count() || tabs.isNotEmpty(),
-                        tabs = tabs,
-                    )
-                }
-            }.flowOn(dispatcherProvider.io())
-            .launchIn(viewModelScope)
-
->>>>>>> cd175339
         logVoiceSearchAvailability()
     }
 
