/*
 * Copyright (c) 2018 DuckDuckGo
 *
 * Licensed under the Apache License, Version 2.0 (the "License");
 * you may not use this file except in compliance with the License.
 * You may obtain a copy of the License at
 *
 *     http://www.apache.org/licenses/LICENSE-2.0
 *
 * Unless required by applicable law or agreed to in writing, software
 * distributed under the License is distributed on an "AS IS" BASIS,
 * WITHOUT WARRANTIES OR CONDITIONS OF ANY KIND, either express or implied.
 * See the License for the specific language governing permissions and
 * limitations under the License.
 */

package com.duckduckgo.app.browser.di

import android.content.ClipboardManager
import android.content.Context
import android.webkit.CookieManager
import android.webkit.WebSettings
import com.duckduckgo.app.browser.*
import com.duckduckgo.app.browser.addtohome.AddToHomeCapabilityDetector
import com.duckduckgo.app.browser.addtohome.AddToHomeSystemCapabilityDetector
import com.duckduckgo.app.browser.certificates.rootstore.TrustedCertificateStore
import com.duckduckgo.app.browser.defaultbrowsing.AndroidDefaultBrowserDetector
import com.duckduckgo.app.browser.defaultbrowsing.DefaultBrowserDetector
import com.duckduckgo.app.browser.defaultbrowsing.DefaultBrowserObserver
import com.duckduckgo.app.browser.downloader.AndroidFileDownloader
import com.duckduckgo.app.browser.downloader.DataUriDownloader
import com.duckduckgo.app.browser.downloader.FileDownloader
import com.duckduckgo.app.browser.downloader.NetworkFileDownloader
import com.duckduckgo.app.browser.favicon.FaviconPersister
import com.duckduckgo.app.browser.favicon.FileBasedFaviconPersister
import com.duckduckgo.app.browser.logindetection.DOMLoginDetector
import com.duckduckgo.app.browser.logindetection.JsLoginDetector
import com.duckduckgo.app.browser.logindetection.NavigationAwareLoginDetector
import com.duckduckgo.app.browser.logindetection.NextPageLoginDetection
import com.duckduckgo.app.browser.session.WebViewSessionInMemoryStorage
import com.duckduckgo.app.browser.session.WebViewSessionStorage
import com.duckduckgo.app.browser.tabpreview.FileBasedWebViewPreviewGenerator
import com.duckduckgo.app.browser.tabpreview.FileBasedWebViewPreviewPersister
import com.duckduckgo.app.browser.tabpreview.WebViewPreviewGenerator
import com.duckduckgo.app.browser.tabpreview.WebViewPreviewPersister
import com.duckduckgo.app.browser.useragent.UserAgentProvider
import com.duckduckgo.app.browser.useragent.MobileUrlReWriter
import com.duckduckgo.app.fire.*
import com.duckduckgo.app.fire.fireproofwebsite.data.FireproofWebsiteDao
import com.duckduckgo.app.global.AppUrl
import com.duckduckgo.app.global.DispatcherProvider
import com.duckduckgo.app.global.device.DeviceInfo
import com.duckduckgo.app.global.exception.UncaughtExceptionRepository
import com.duckduckgo.app.global.file.FileDeleter
import com.duckduckgo.app.global.install.AppInstallStore
import com.duckduckgo.app.global.useourapp.UseOurAppDetector
import com.duckduckgo.app.globalprivacycontrol.GlobalPrivacyControl
import com.duckduckgo.app.globalprivacycontrol.GlobalPrivacyControlManager
import com.duckduckgo.app.httpsupgrade.HttpsUpgrader
import com.duckduckgo.app.privacy.db.PrivacyProtectionCountDao
import com.duckduckgo.app.referral.AppReferrerDataStore
import com.duckduckgo.app.settings.db.SettingsDataStore
import com.duckduckgo.app.statistics.VariantManager
import com.duckduckgo.app.statistics.pixels.ExceptionPixel
import com.duckduckgo.app.statistics.pixels.Pixel
import com.duckduckgo.app.statistics.store.OfflinePixelCountDataStore
import com.duckduckgo.app.statistics.store.StatisticsDataStore
import com.duckduckgo.app.surrogates.ResourceSurrogates
import com.duckduckgo.app.tabs.ui.GridViewColumnCalculator
import com.duckduckgo.app.trackerdetection.TrackerDetector
import dagger.Module
import dagger.Provides
import javax.inject.Singleton

@Module
class BrowserModule {

    @Provides
    fun duckDuckGoRequestRewriter(
        urlDetector: DuckDuckGoUrlDetector,
        statisticsStore: StatisticsDataStore,
        variantManager: VariantManager,
        appReferrerDataStore: AppReferrerDataStore
    ): RequestRewriter {
        return DuckDuckGoRequestRewriter(urlDetector, statisticsStore, variantManager, appReferrerDataStore)
    }

    @Provides
    fun browserWebViewClient(
        trustedCertificateStore: TrustedCertificateStore,
        requestRewriter: RequestRewriter,
        specialUrlDetector: SpecialUrlDetector,
        requestInterceptor: RequestInterceptor,
        offlinePixelCountDataStore: OfflinePixelCountDataStore,
        uncaughtExceptionRepository: UncaughtExceptionRepository,
        cookieManager: CookieManager,
        loginDetector: DOMLoginDetector,
        dosDetector: DosDetector,
        globalPrivacyControl: GlobalPrivacyControl,
        pixel: Pixel
    ): BrowserWebViewClient {
        return BrowserWebViewClient(
            trustedCertificateStore,
            requestRewriter,
            specialUrlDetector,
            requestInterceptor,
            offlinePixelCountDataStore,
            uncaughtExceptionRepository,
            cookieManager,
            loginDetector,
            dosDetector,
            globalPrivacyControl
        )
    }

    @Provides
    fun webViewLongPressHandler(context: Context, pixel: Pixel): LongPressHandler {
        return WebViewLongPressHandler(context, pixel)
    }

    @Provides
    fun defaultWebBrowserCapability(context: Context): DefaultBrowserDetector {
        return AndroidDefaultBrowserDetector(context)
    }

    @Provides
    fun defaultBrowserObserver(
        defaultBrowserDetector: DefaultBrowserDetector,
        appInstallStore: AppInstallStore,
        pixel: Pixel
    ): DefaultBrowserObserver {
        return DefaultBrowserObserver(defaultBrowserDetector, appInstallStore, pixel)
    }

    @Singleton
    @Provides
    fun webViewSessionStorage(): WebViewSessionStorage = WebViewSessionInMemoryStorage()

    @Singleton
    @Provides
    fun webDataManager(
        context: Context,
        webViewSessionStorage: WebViewSessionStorage,
        cookieManager: DuckDuckGoCookieManager,
        fileDeleter: FileDeleter
    ): WebDataManager =
        WebViewDataManager(context, webViewSessionStorage, cookieManager, fileDeleter)

    @Provides
    fun clipboardManager(context: Context): ClipboardManager {
        return context.getSystemService(Context.CLIPBOARD_SERVICE) as ClipboardManager
    }

    @Provides
    fun addToHomeCapabilityDetector(context: Context): AddToHomeCapabilityDetector {
        return AddToHomeSystemCapabilityDetector(context)
    }

    @Provides
    fun specialUrlDetector(): SpecialUrlDetector = SpecialUrlDetectorImpl()

    @Provides
    @Singleton
    fun userAgentProvider(context: Context, deviceInfo: DeviceInfo): UserAgentProvider {
        return UserAgentProvider(WebSettings.getDefaultUserAgent(context), deviceInfo)
    }

    @Provides
    fun webViewRequestInterceptor(
        resourceSurrogates: ResourceSurrogates,
        trackerDetector: TrackerDetector,
        httpsUpgrader: HttpsUpgrader,
        privacyProtectionCountDao: PrivacyProtectionCountDao,
<<<<<<< HEAD
        userAgentProvider: UserAgentProvider,
        mobileUrlReWriter: MobileUrlReWriter
    ): RequestInterceptor =
        WebViewRequestInterceptor(resourceSurrogates, trackerDetector, httpsUpgrader, privacyProtectionCountDao, userAgentProvider, mobileUrlReWriter)
=======
        globalPrivacyControl: GlobalPrivacyControl
    ): RequestInterceptor = WebViewRequestInterceptor(resourceSurrogates, trackerDetector, httpsUpgrader, privacyProtectionCountDao, globalPrivacyControl)
>>>>>>> 30bee801

    @Provides
    fun cookieManager(
        cookieManager: CookieManager,
        removeCookies: RemoveCookies,
        dispatcherProvider: DispatcherProvider
    ): DuckDuckGoCookieManager {
        return WebViewCookieManager(cookieManager, AppUrl.Url.COOKIES, removeCookies, dispatcherProvider)
    }

    @Provides
    fun removeCookiesStrategy(
        cookieManagerRemover: CookieManagerRemover,
        sqlCookieRemover: SQLCookieRemover
    ): RemoveCookies {
        return RemoveCookies(cookieManagerRemover, sqlCookieRemover)
    }

    @Provides
    fun sqlCookieRemover(
        webViewDatabaseLocator: WebViewDatabaseLocator,
        getCookieHostsToPreserve: GetCookieHostsToPreserve,
        offlinePixelCountDataStore: OfflinePixelCountDataStore,
        exceptionPixel: ExceptionPixel,
        dispatcherProvider: DispatcherProvider
    ): SQLCookieRemover {
        return SQLCookieRemover(webViewDatabaseLocator, getCookieHostsToPreserve, offlinePixelCountDataStore, exceptionPixel, dispatcherProvider)
    }

    @Provides
    fun webViewDatabaseLocator(context: Context): WebViewDatabaseLocator = WebViewDatabaseLocator(context)

    @Provides
    fun getCookieHostsToPreserve(fireproofWebsiteDao: FireproofWebsiteDao): GetCookieHostsToPreserve = GetCookieHostsToPreserve(fireproofWebsiteDao)

    @Provides
    fun cookieManagerRemover(
        cookieManager: CookieManager
    ): CookieManagerRemover {
        return CookieManagerRemover(cookieManager)
    }

    @Singleton
    @Provides
    fun webViewCookieManager(): CookieManager {
        return CookieManager.getInstance()
    }

    @Singleton
    @Provides
    fun gridViewColumnCalculator(context: Context): GridViewColumnCalculator {
        return GridViewColumnCalculator(context)
    }

    @Singleton
    @Provides
    fun webViewPreviewPersister(context: Context, fileDeleter: FileDeleter): WebViewPreviewPersister {
        return FileBasedWebViewPreviewPersister(context, fileDeleter)
    }

    @Singleton
    @Provides
    fun faviconPersister(context: Context, fileDeleter: FileDeleter, dispatcherProvider: DispatcherProvider): FaviconPersister {
        return FileBasedFaviconPersister(context, fileDeleter, dispatcherProvider)
    }

    @Provides
    fun webViewPreviewGenerator(): WebViewPreviewGenerator {
        return FileBasedWebViewPreviewGenerator()
    }

    @Provides
    fun domLoginDetector(settingsDataStore: SettingsDataStore, useOurAppDetector: UseOurAppDetector): DOMLoginDetector {
        return JsLoginDetector(settingsDataStore, useOurAppDetector)
    }

    @Provides
    fun navigationAwareLoginDetector(): NavigationAwareLoginDetector {
        return NextPageLoginDetection()
    }

    @Provides
    fun fileDownloader(dataUriDownloader: DataUriDownloader, networkFileDownloader: NetworkFileDownloader): FileDownloader {
        return AndroidFileDownloader(dataUriDownloader, networkFileDownloader)
    }

    @Provides
    fun doNotSell(appSettingsPreferencesStore: SettingsDataStore): GlobalPrivacyControl {
        return GlobalPrivacyControlManager(appSettingsPreferencesStore)
    }
}<|MERGE_RESOLUTION|>--- conflicted
+++ resolved
@@ -171,15 +171,10 @@
         trackerDetector: TrackerDetector,
         httpsUpgrader: HttpsUpgrader,
         privacyProtectionCountDao: PrivacyProtectionCountDao,
-<<<<<<< HEAD
+        globalPrivacyControl: GlobalPrivacyControl,
         userAgentProvider: UserAgentProvider,
         mobileUrlReWriter: MobileUrlReWriter
-    ): RequestInterceptor =
-        WebViewRequestInterceptor(resourceSurrogates, trackerDetector, httpsUpgrader, privacyProtectionCountDao, userAgentProvider, mobileUrlReWriter)
-=======
-        globalPrivacyControl: GlobalPrivacyControl
-    ): RequestInterceptor = WebViewRequestInterceptor(resourceSurrogates, trackerDetector, httpsUpgrader, privacyProtectionCountDao, globalPrivacyControl)
->>>>>>> 30bee801
+    ): RequestInterceptor = WebViewRequestInterceptor(resourceSurrogates, trackerDetector, httpsUpgrader, privacyProtectionCountDao, globalPrivacyControl, userAgentProvider, mobileUrlReWriter)
 
     @Provides
     fun cookieManager(
