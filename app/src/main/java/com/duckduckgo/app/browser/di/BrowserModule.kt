/*
 * Copyright (c) 2018 DuckDuckGo
 *
 * Licensed under the Apache License, Version 2.0 (the "License");
 * you may not use this file except in compliance with the License.
 * You may obtain a copy of the License at
 *
 *     http://www.apache.org/licenses/LICENSE-2.0
 *
 * Unless required by applicable law or agreed to in writing, software
 * distributed under the License is distributed on an "AS IS" BASIS,
 * WITHOUT WARRANTIES OR CONDITIONS OF ANY KIND, either express or implied.
 * See the License for the specific language governing permissions and
 * limitations under the License.
 */

package com.duckduckgo.app.browser.di

import android.content.ClipboardManager
import android.content.Context
import android.webkit.CookieManager
import android.webkit.WebSettings
import com.duckduckgo.app.browser.*
import com.duckduckgo.app.browser.addtohome.AddToHomeCapabilityDetector
import com.duckduckgo.app.browser.addtohome.AddToHomeSystemCapabilityDetector
import com.duckduckgo.app.browser.certificates.rootstore.TrustedCertificateStore
import com.duckduckgo.app.browser.defaultbrowsing.AndroidDefaultBrowserDetector
import com.duckduckgo.app.browser.defaultbrowsing.DefaultBrowserDetector
import com.duckduckgo.app.browser.defaultbrowsing.DefaultBrowserObserver
import com.duckduckgo.app.browser.downloader.*
import com.duckduckgo.app.browser.favicon.FaviconPersister
import com.duckduckgo.app.browser.favicon.FileBasedFaviconPersister
import com.duckduckgo.app.browser.httpauth.WebViewHttpAuthStore
import com.duckduckgo.app.browser.logindetection.*
import com.duckduckgo.app.browser.session.WebViewSessionInMemoryStorage
import com.duckduckgo.app.browser.session.WebViewSessionStorage
import com.duckduckgo.app.browser.tabpreview.FileBasedWebViewPreviewGenerator
import com.duckduckgo.app.browser.tabpreview.FileBasedWebViewPreviewPersister
import com.duckduckgo.app.browser.tabpreview.WebViewPreviewGenerator
import com.duckduckgo.app.browser.tabpreview.WebViewPreviewPersister
<<<<<<< HEAD
import com.duckduckgo.app.browser.useragent.MobileUrlReWriter
=======
>>>>>>> 8f46aa7b
import com.duckduckgo.app.browser.useragent.UserAgentProvider
import com.duckduckgo.app.fire.*
import com.duckduckgo.app.fire.fireproofwebsite.data.FireproofWebsiteDao
import com.duckduckgo.app.fire.fireproofwebsite.data.FireproofWebsiteRepository
import com.duckduckgo.app.global.AppUrl
import com.duckduckgo.app.global.DispatcherProvider
import com.duckduckgo.app.global.device.DeviceInfo
import com.duckduckgo.app.global.events.db.UserEventsStore
import com.duckduckgo.app.global.exception.UncaughtExceptionRepository
import com.duckduckgo.app.global.file.FileDeleter
import com.duckduckgo.app.global.install.AppInstallStore
import com.duckduckgo.app.global.useourapp.UseOurAppDetector
import com.duckduckgo.app.globalprivacycontrol.GlobalPrivacyControl
import com.duckduckgo.app.globalprivacycontrol.GlobalPrivacyControlManager
import com.duckduckgo.app.httpsupgrade.HttpsUpgrader
import com.duckduckgo.app.privacy.db.PrivacyProtectionCountDao
import com.duckduckgo.app.referral.AppReferrerDataStore
import com.duckduckgo.app.settings.db.SettingsDataStore
import com.duckduckgo.app.statistics.VariantManager
import com.duckduckgo.app.statistics.pixels.ExceptionPixel
import com.duckduckgo.app.statistics.pixels.Pixel
import com.duckduckgo.app.statistics.store.OfflinePixelCountDataStore
import com.duckduckgo.app.statistics.store.StatisticsDataStore
import com.duckduckgo.app.surrogates.ResourceSurrogates
import com.duckduckgo.app.tabs.ui.GridViewColumnCalculator
import com.duckduckgo.app.trackerdetection.TrackerDetector
import dagger.Module
import dagger.Provides
import javax.inject.Singleton

@Module
class BrowserModule {

    @Provides
    fun duckDuckGoRequestRewriter(
        urlDetector: DuckDuckGoUrlDetector,
        statisticsStore: StatisticsDataStore,
        variantManager: VariantManager,
        appReferrerDataStore: AppReferrerDataStore
    ): RequestRewriter {
        return DuckDuckGoRequestRewriter(urlDetector, statisticsStore, variantManager, appReferrerDataStore)
    }

    @Provides
    fun browserWebViewClient(
        webViewHttpAuthStore: WebViewHttpAuthStore,
        trustedCertificateStore: TrustedCertificateStore,
        requestRewriter: RequestRewriter,
        specialUrlDetector: SpecialUrlDetector,
        requestInterceptor: RequestInterceptor,
        offlinePixelCountDataStore: OfflinePixelCountDataStore,
        uncaughtExceptionRepository: UncaughtExceptionRepository,
        cookieManager: CookieManager,
        loginDetector: DOMLoginDetector,
        dosDetector: DosDetector,
        globalPrivacyControl: GlobalPrivacyControl
    ): BrowserWebViewClient {
        return BrowserWebViewClient(
            webViewHttpAuthStore,
            trustedCertificateStore,
            requestRewriter,
            specialUrlDetector,
            requestInterceptor,
            offlinePixelCountDataStore,
            uncaughtExceptionRepository,
            cookieManager,
            loginDetector,
            dosDetector,
            globalPrivacyControl
        )
    }

    @Provides
    fun webViewLongPressHandler(context: Context, pixel: Pixel): LongPressHandler {
        return WebViewLongPressHandler(context, pixel)
    }

    @Provides
    fun defaultWebBrowserCapability(context: Context): DefaultBrowserDetector {
        return AndroidDefaultBrowserDetector(context)
    }

    @Provides
    fun defaultBrowserObserver(
        defaultBrowserDetector: DefaultBrowserDetector,
        appInstallStore: AppInstallStore,
        pixel: Pixel
    ): DefaultBrowserObserver {
        return DefaultBrowserObserver(defaultBrowserDetector, appInstallStore, pixel)
    }

    @Singleton
    @Provides
    fun webViewSessionStorage(): WebViewSessionStorage = WebViewSessionInMemoryStorage()

    @Singleton
    @Provides
    fun webDataManager(
        context: Context,
        webViewSessionStorage: WebViewSessionStorage,
        cookieManager: DuckDuckGoCookieManager,
        fileDeleter: FileDeleter,
        webViewHttpAuthStore: WebViewHttpAuthStore
    ): WebDataManager =
        WebViewDataManager(context, webViewSessionStorage, cookieManager, fileDeleter, webViewHttpAuthStore)

    @Provides
    fun clipboardManager(context: Context): ClipboardManager {
        return context.getSystemService(Context.CLIPBOARD_SERVICE) as ClipboardManager
    }

    @Provides
    fun addToHomeCapabilityDetector(context: Context): AddToHomeCapabilityDetector {
        return AddToHomeSystemCapabilityDetector(context)
    }

    @Provides
    fun specialUrlDetector(): SpecialUrlDetector = SpecialUrlDetectorImpl()

    @Provides
    @Singleton
    fun userAgentProvider(context: Context, deviceInfo: DeviceInfo): UserAgentProvider {
        return UserAgentProvider(WebSettings.getDefaultUserAgent(context), deviceInfo)
    }

    @Provides
    fun webViewRequestInterceptor(
        resourceSurrogates: ResourceSurrogates,
        trackerDetector: TrackerDetector,
        httpsUpgrader: HttpsUpgrader,
        privacyProtectionCountDao: PrivacyProtectionCountDao,
        globalPrivacyControl: GlobalPrivacyControl,
<<<<<<< HEAD
        userAgentProvider: UserAgentProvider,
        mobileUrlReWriter: MobileUrlReWriter
    ): RequestInterceptor = WebViewRequestInterceptor(
        resourceSurrogates,
        trackerDetector,
        httpsUpgrader,
        privacyProtectionCountDao,
        globalPrivacyControl,
        userAgentProvider,
        mobileUrlReWriter
    )
=======
        userAgentProvider: UserAgentProvider
    ): RequestInterceptor = WebViewRequestInterceptor(resourceSurrogates, trackerDetector, httpsUpgrader, privacyProtectionCountDao, globalPrivacyControl, userAgentProvider)
>>>>>>> 8f46aa7b

    @Provides
    fun cookieManager(
        cookieManager: CookieManager,
        removeCookies: RemoveCookies,
        dispatcherProvider: DispatcherProvider
    ): DuckDuckGoCookieManager {
        return WebViewCookieManager(cookieManager, AppUrl.Url.COOKIES, removeCookies, dispatcherProvider)
    }

    @Provides
    fun removeCookiesStrategy(
        cookieManagerRemover: CookieManagerRemover,
        sqlCookieRemover: SQLCookieRemover
    ): RemoveCookies {
        return RemoveCookies(cookieManagerRemover, sqlCookieRemover)
    }

    @Provides
    fun sqlCookieRemover(
        webViewDatabaseLocator: WebViewDatabaseLocator,
        getCookieHostsToPreserve: GetCookieHostsToPreserve,
        offlinePixelCountDataStore: OfflinePixelCountDataStore,
        exceptionPixel: ExceptionPixel,
        dispatcherProvider: DispatcherProvider
    ): SQLCookieRemover {
        return SQLCookieRemover(webViewDatabaseLocator, getCookieHostsToPreserve, offlinePixelCountDataStore, exceptionPixel, dispatcherProvider)
    }

    @Provides
    fun webViewDatabaseLocator(context: Context): WebViewDatabaseLocator = WebViewDatabaseLocator(context)

    @Provides
    fun getCookieHostsToPreserve(fireproofWebsiteDao: FireproofWebsiteDao): GetCookieHostsToPreserve = GetCookieHostsToPreserve(fireproofWebsiteDao)

    @Provides
    fun cookieManagerRemover(
        cookieManager: CookieManager
    ): CookieManagerRemover {
        return CookieManagerRemover(cookieManager)
    }

    @Singleton
    @Provides
    fun webViewCookieManager(): CookieManager {
        return CookieManager.getInstance()
    }

    @Singleton
    @Provides
    fun gridViewColumnCalculator(context: Context): GridViewColumnCalculator {
        return GridViewColumnCalculator(context)
    }

    @Singleton
    @Provides
    fun webViewPreviewPersister(context: Context, fileDeleter: FileDeleter): WebViewPreviewPersister {
        return FileBasedWebViewPreviewPersister(context, fileDeleter)
    }

    @Singleton
    @Provides
    fun faviconPersister(context: Context, fileDeleter: FileDeleter, dispatcherProvider: DispatcherProvider): FaviconPersister {
        return FileBasedFaviconPersister(context, fileDeleter, dispatcherProvider)
    }

    @Provides
    fun webViewPreviewGenerator(): WebViewPreviewGenerator {
        return FileBasedWebViewPreviewGenerator()
    }

    @Provides
    fun domLoginDetector(settingsDataStore: SettingsDataStore, useOurAppDetector: UseOurAppDetector): DOMLoginDetector {
        return JsLoginDetector(settingsDataStore, useOurAppDetector)
    }

    @Provides
    fun blobConverterInjector(): BlobConverterInjector {
        return BlobConverterInjectorJs()
    }

    @Provides
    fun navigationAwareLoginDetector(settingsDataStore: SettingsDataStore): NavigationAwareLoginDetector {
        return NextPageLoginDetection(settingsDataStore)
    }

    @Provides
    fun fileDownloader(dataUriDownloader: DataUriDownloader, networkFileDownloader: NetworkFileDownloader): FileDownloader {
        return AndroidFileDownloader(dataUriDownloader, networkFileDownloader)
    }

    @Provides
    fun doNotSell(appSettingsPreferencesStore: SettingsDataStore): GlobalPrivacyControl {
        return GlobalPrivacyControlManager(appSettingsPreferencesStore)
    }

    @Provides
    fun fireproofLoginDialogEventHandler(
        userEventsStore: UserEventsStore,
        pixel: Pixel,
        fireproofWebsiteRepository: FireproofWebsiteRepository,
        appSettingsPreferencesStore: SettingsDataStore,
        variantManager: VariantManager,
        dispatchers: DispatcherProvider
    ): FireproofDialogsEventHandler {
        return BrowserTabFireproofDialogsEventHandler(userEventsStore, pixel, fireproofWebsiteRepository, appSettingsPreferencesStore, variantManager, dispatchers)
    }
}<|MERGE_RESOLUTION|>--- conflicted
+++ resolved
@@ -38,10 +38,6 @@
 import com.duckduckgo.app.browser.tabpreview.FileBasedWebViewPreviewPersister
 import com.duckduckgo.app.browser.tabpreview.WebViewPreviewGenerator
 import com.duckduckgo.app.browser.tabpreview.WebViewPreviewPersister
-<<<<<<< HEAD
-import com.duckduckgo.app.browser.useragent.MobileUrlReWriter
-=======
->>>>>>> 8f46aa7b
 import com.duckduckgo.app.browser.useragent.UserAgentProvider
 import com.duckduckgo.app.fire.*
 import com.duckduckgo.app.fire.fireproofwebsite.data.FireproofWebsiteDao
@@ -174,22 +170,8 @@
         httpsUpgrader: HttpsUpgrader,
         privacyProtectionCountDao: PrivacyProtectionCountDao,
         globalPrivacyControl: GlobalPrivacyControl,
-<<<<<<< HEAD
-        userAgentProvider: UserAgentProvider,
-        mobileUrlReWriter: MobileUrlReWriter
-    ): RequestInterceptor = WebViewRequestInterceptor(
-        resourceSurrogates,
-        trackerDetector,
-        httpsUpgrader,
-        privacyProtectionCountDao,
-        globalPrivacyControl,
-        userAgentProvider,
-        mobileUrlReWriter
-    )
-=======
         userAgentProvider: UserAgentProvider
     ): RequestInterceptor = WebViewRequestInterceptor(resourceSurrogates, trackerDetector, httpsUpgrader, privacyProtectionCountDao, globalPrivacyControl, userAgentProvider)
->>>>>>> 8f46aa7b
 
     @Provides
     fun cookieManager(
