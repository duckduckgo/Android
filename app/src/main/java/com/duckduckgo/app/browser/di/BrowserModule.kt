--- conflicted
+++ resolved
@@ -133,11 +133,8 @@
         @AppCoroutineScope appCoroutineScope: CoroutineScope,
         dispatcherProvider: DispatcherProvider,
         accessibilityManager: AccessibilityManager,
-<<<<<<< HEAD
         viewportMod: ViewportMod,
-=======
         browserAutofillConfigurator: BrowserAutofill.Configurator,
->>>>>>> dc1048c1
         ampLinks: AmpLinks,
         printInjector: PrintInjector,
         internalTestUserChecker: InternalTestUserChecker,
