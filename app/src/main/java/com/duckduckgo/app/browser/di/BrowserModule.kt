--- conflicted
+++ resolved
@@ -45,10 +45,10 @@
 import com.duckduckgo.app.browser.tabpreview.FileBasedWebViewPreviewPersister
 import com.duckduckgo.app.browser.tabpreview.WebViewPreviewGenerator
 import com.duckduckgo.app.browser.tabpreview.WebViewPreviewPersister
+import com.duckduckgo.app.browser.useragent.UserAgentInterceptor
 import com.duckduckgo.app.browser.urlextraction.DOMUrlExtractor
 import com.duckduckgo.app.browser.urlextraction.JsUrlExtractor
 import com.duckduckgo.app.browser.urlextraction.UrlExtractingWebViewClient
-import com.duckduckgo.app.browser.useragent.UserAgentInterceptor
 import com.duckduckgo.app.browser.useragent.UserAgentProvider
 import com.duckduckgo.app.di.AppCoroutineScope
 import com.duckduckgo.app.fire.*
@@ -77,9 +77,9 @@
 import com.duckduckgo.autoconsent.api.Autoconsent
 import com.duckduckgo.autofill.BrowserAutofill
 import com.duckduckgo.autofill.InternalTestUserChecker
-import com.duckduckgo.contentscopescripts.api.ContentScopeScripts
 import com.duckduckgo.cookies.api.CookieManagerProvider
 import com.duckduckgo.cookies.api.DuckDuckGoCookieManager
+import com.duckduckgo.contentscopescripts.api.ContentScopeScripts
 import com.duckduckgo.di.scopes.AppScope
 import com.duckduckgo.downloads.api.FileDownloader
 import com.duckduckgo.downloads.impl.AndroidFileDownloader
@@ -87,18 +87,18 @@
 import com.duckduckgo.downloads.impl.DownloadFileService
 import com.duckduckgo.downloads.impl.FileDownloadCallback
 import com.duckduckgo.feature.toggles.api.FeatureToggle
+import com.duckduckgo.privacy.config.api.Gpc
 import com.duckduckgo.privacy.config.api.AmpLinks
-import com.duckduckgo.privacy.config.api.Gpc
 import com.duckduckgo.privacy.config.api.TrackingParameters
 import com.duckduckgo.privacy.config.api.UserAgent
 import dagger.Module
 import dagger.Provides
 import dagger.SingleInstanceIn
 import dagger.multibindings.IntoSet
+import kotlinx.coroutines.CoroutineScope
+import retrofit2.Retrofit
 import javax.inject.Named
 import javax.inject.Provider
-import kotlinx.coroutines.CoroutineScope
-import retrofit2.Retrofit
 
 @Module
 class BrowserModule {
@@ -108,7 +108,7 @@
         urlDetector: DuckDuckGoUrlDetector,
         statisticsStore: StatisticsDataStore,
         variantManager: VariantManager,
-        appReferrerDataStore: AppReferrerDataStore,
+        appReferrerDataStore: AppReferrerDataStore
     ): RequestRewriter {
         return DuckDuckGoRequestRewriter(urlDetector, statisticsStore, variantManager, appReferrerDataStore)
     }
@@ -135,7 +135,7 @@
         internalTestUserChecker: InternalTestUserChecker,
         adClickManager: AdClickManager,
         autoconsent: Autoconsent,
-        contentScopeScripts: ContentScopeScripts,
+        contentScopeScripts: ContentScopeScripts
     ): BrowserWebViewClient {
         return BrowserWebViewClient(
             webViewHttpAuthStore,
@@ -158,7 +158,7 @@
             internalTestUserChecker,
             adClickManager,
             autoconsent,
-            contentScopeScripts,
+            contentScopeScripts
         )
     }
 
@@ -172,7 +172,7 @@
         @AppCoroutineScope appCoroutineScope: CoroutineScope,
         dispatcherProvider: DispatcherProvider,
         urlExtractor: DOMUrlExtractor,
-        contentScopeScripts: ContentScopeScripts,
+        contentScopeScripts: ContentScopeScripts
     ): UrlExtractingWebViewClient {
         return UrlExtractingWebViewClient(
             webViewHttpAuthStore,
@@ -183,14 +183,14 @@
             appCoroutineScope,
             dispatcherProvider,
             urlExtractor,
-            contentScopeScripts,
+            contentScopeScripts
         )
     }
 
     @Provides
     fun webViewLongPressHandler(
         context: Context,
-        pixel: Pixel,
+        pixel: Pixel
     ): LongPressHandler {
         return WebViewLongPressHandler(context, pixel)
     }
@@ -198,7 +198,7 @@
     @Provides
     fun defaultWebBrowserCapability(
         context: Context,
-        appBuildConfig: AppBuildConfig,
+        appBuildConfig: AppBuildConfig
     ): DefaultBrowserDetector {
         return AndroidDefaultBrowserDetector(context, appBuildConfig)
     }
@@ -209,7 +209,7 @@
     fun defaultBrowserObserver(
         defaultBrowserDetector: DefaultBrowserDetector,
         appInstallStore: AppInstallStore,
-        pixel: Pixel,
+        pixel: Pixel
     ): LifecycleObserver {
         return DefaultBrowserObserver(defaultBrowserDetector, appInstallStore, pixel)
     }
@@ -225,7 +225,7 @@
         webViewSessionStorage: WebViewSessionStorage,
         cookieManager: DuckDuckGoCookieManager,
         fileDeleter: FileDeleter,
-        webViewHttpAuthStore: WebViewHttpAuthStore,
+        webViewHttpAuthStore: WebViewHttpAuthStore
     ): WebDataManager =
         WebViewDataManager(context, webViewSessionStorage, cookieManager, fileDeleter, webViewHttpAuthStore)
 
@@ -265,7 +265,7 @@
             userAgent,
             toggle,
             userAllowListRepository,
-            dispatcher,
+            dispatcher
         )
     }
 
@@ -278,7 +278,7 @@
         gpc: Gpc,
         userAgentProvider: UserAgentProvider,
         adClickManager: AdClickManager,
-        cloakedCnameDetector: CloakedCnameDetector,
+        cloakedCnameDetector: CloakedCnameDetector
     ): RequestInterceptor =
         WebViewRequestInterceptor(
             resourceSurrogates,
@@ -288,7 +288,7 @@
             gpc,
             userAgentProvider,
             adClickManager,
-            cloakedCnameDetector,
+            cloakedCnameDetector
         )
 
     @Provides
@@ -313,10 +313,7 @@
     fun webViewPreviewPersister(
         context: Context,
         fileDeleter: FileDeleter,
-<<<<<<< HEAD
-=======
         dispatchers: DispatcherProvider
->>>>>>> 52a48d3b
     ): WebViewPreviewPersister {
         return FileBasedWebViewPreviewPersister(context, fileDeleter, dispatchers)
     }
@@ -326,7 +323,7 @@
     fun faviconPersister(
         context: Context,
         fileDeleter: FileDeleter,
-        dispatcherProvider: DispatcherProvider,
+        dispatcherProvider: DispatcherProvider
     ): FaviconPersister {
         return FileBasedFaviconPersister(context, fileDeleter, dispatcherProvider)
     }
@@ -354,14 +351,14 @@
     @Provides
     fun navigationAwareLoginDetector(
         settingsDataStore: SettingsDataStore,
-        @AppCoroutineScope appCoroutineScope: CoroutineScope,
+        @AppCoroutineScope appCoroutineScope: CoroutineScope
     ): NavigationAwareLoginDetector {
         return NextPageLoginDetection(settingsDataStore, appCoroutineScope)
     }
 
     @Provides
     fun downloadFileService(@Named("api") retrofit: Retrofit): DownloadFileService = retrofit.create(
-        DownloadFileService::class.java,
+        DownloadFileService::class.java
     )
 
     @Provides
@@ -381,14 +378,14 @@
         pixel: Pixel,
         fireproofWebsiteRepository: FireproofWebsiteRepository,
         appSettingsPreferencesStore: SettingsDataStore,
-        dispatchers: DispatcherProvider,
+        dispatchers: DispatcherProvider
     ): FireproofDialogsEventHandler {
         return BrowserTabFireproofDialogsEventHandler(
             userEventsStore,
             pixel,
             fireproofWebsiteRepository,
             appSettingsPreferencesStore,
-            dispatchers,
+            dispatchers
         )
     }
 
@@ -396,7 +393,7 @@
     @Provides
     fun thirdPartyCookieManager(
         cookieManagerProvider: CookieManagerProvider,
-        authCookiesAllowedDomainsRepository: AuthCookiesAllowedDomainsRepository,
+        authCookiesAllowedDomainsRepository: AuthCookiesAllowedDomainsRepository
     ): ThirdPartyCookieManager {
         return AppThirdPartyCookieManager(cookieManagerProvider, authCookiesAllowedDomainsRepository)
     }
