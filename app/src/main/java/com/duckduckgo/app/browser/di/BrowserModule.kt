--- conflicted
+++ resolved
@@ -191,18 +191,13 @@
     fun specialUrlDetector(packageManager: PackageManager): SpecialUrlDetector = SpecialUrlDetectorImpl(packageManager)
 
     @Provides
-<<<<<<< HEAD
-    @Singleton
-    fun userAgentProvider(context: Context, deviceInfo: DeviceInfo, userAgentOverridePluginPoint: PluginPoint<UserAgentOverride>): UserAgentProvider {
-        return UserAgentProvider(WebSettings.getDefaultUserAgent(context), deviceInfo, userAgentOverridePluginPoint)
-=======
     @SingleInstanceIn(AppScope::class)
     fun userAgentProvider(
         @Named("defaultUserAgent") defaultUserAgent: Provider<String>,
-        deviceInfo: DeviceInfo
+        deviceInfo: DeviceInfo,
+        userAgentOverridePluginPoint: PluginPoint<UserAgentOverride>
     ): UserAgentProvider {
-        return UserAgentProvider(defaultUserAgent, deviceInfo)
->>>>>>> 25d5df4f
+        return UserAgentProvider(defaultUserAgent, deviceInfo, userAgentOverridePluginPoint)
     }
 
     @Provides
