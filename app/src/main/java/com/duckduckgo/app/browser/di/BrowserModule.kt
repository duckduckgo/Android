--- conflicted
+++ resolved
@@ -59,14 +59,10 @@
 
     @Singleton
     @Provides
-<<<<<<< HEAD
-    fun webDataManager(webViewSessionStorage: WebViewSessionStorage) = WebDataManager(AppUrl.Url.HOST, webViewSessionStorage)
+    fun webDataManager(webViewSessionStorage: WebViewSessionStorage): WebDataManager = WebViewDataManager(AppUrl.Url.HOST, webViewSessionStorage)
 
     @Provides
     fun clipboardManager(context: Context) : ClipboardManager {
         return context.getSystemService(Context.CLIPBOARD_SERVICE) as ClipboardManager
     }
-=======
-    fun webDataManager(webViewSessionStorage: WebViewSessionStorage): WebDataManager = WebViewDataManager(AppUrl.Url.HOST, webViewSessionStorage)
->>>>>>> 1006a006
 }