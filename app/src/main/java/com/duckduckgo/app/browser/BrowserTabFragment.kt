/*
 * Copyright (c) 2018 DuckDuckGo
 *
 * Licensed under the Apache License, Version 2.0 (the "License");
 * you may not use this file except in compliance with the License.
 * You may obtain a copy of the License at
 *
 *     http://www.apache.org/licenses/LICENSE-2.0
 *
 * Unless required by applicable law or agreed to in writing, software
 * distributed under the License is distributed on an "AS IS" BASIS,
 * WITHOUT WARRANTIES OR CONDITIONS OF ANY KIND, either express or implied.
 * See the License for the specific language governing permissions and
 * limitations under the License.
 */

package com.duckduckgo.app.browser

import android.Manifest
import android.animation.LayoutTransition
import android.annotation.SuppressLint
import android.app.Activity.RESULT_OK
import android.app.PendingIntent
import android.content.ActivityNotFoundException
import android.content.ClipData
import android.content.ClipboardManager
import android.content.Context
import android.content.Intent
import android.content.pm.ActivityInfo
import android.content.pm.PackageManager
import android.content.pm.ResolveInfo
import android.content.res.Configuration
import android.graphics.Typeface
import android.net.Uri
import android.os.Build
import android.os.Bundle
import android.os.Environment
import android.os.Handler
import android.os.Looper
import android.os.Message
import android.print.PrintAttributes
import android.print.PrintManager
import android.provider.MediaStore
import android.text.Spannable
import android.text.SpannableString
import android.text.Spanned
import android.text.style.StyleSpan
import android.view.ContextMenu
import android.view.MenuItem
import android.view.MotionEvent
import android.view.View
import android.view.ViewGroup
import android.view.ViewGroup.LayoutParams
import android.webkit.PermissionRequest
import android.webkit.SslErrorHandler
import android.webkit.URLUtil
import android.webkit.ValueCallback
import android.webkit.WebChromeClient.FileChooserParams
import android.webkit.WebSettings
import android.webkit.WebView
import android.webkit.WebView.FindListener
import android.webkit.WebView.HitTestResult
import android.webkit.WebView.HitTestResult.IMAGE_TYPE
import android.webkit.WebView.HitTestResult.SRC_IMAGE_ANCHOR_TYPE
import android.webkit.WebView.HitTestResult.UNKNOWN_TYPE
import android.widget.FrameLayout
import android.widget.Toast
import androidx.activity.result.ActivityResult
import androidx.activity.result.contract.ActivityResultContracts.StartActivityForResult
import androidx.annotation.AnyThread
import androidx.annotation.StringRes
import androidx.core.content.ContextCompat
import androidx.core.net.toUri
import androidx.core.text.HtmlCompat
import androidx.core.text.HtmlCompat.FROM_HTML_MODE_LEGACY
import androidx.core.text.toSpannable
import androidx.core.view.isVisible
import androidx.core.view.postDelayed
import androidx.fragment.app.DialogFragment
import androidx.fragment.app.Fragment
import androidx.fragment.app.commitNow
import androidx.fragment.app.setFragmentResultListener
import androidx.fragment.app.transaction
import androidx.lifecycle.DefaultLifecycleObserver
import androidx.lifecycle.Lifecycle
import androidx.lifecycle.LifecycleOwner
import androidx.lifecycle.Observer
import androidx.lifecycle.ViewModelProvider
import androidx.lifecycle.distinctUntilChanged
import androidx.lifecycle.flowWithLifecycle
import androidx.lifecycle.lifecycleScope
import androidx.recyclerview.widget.LinearLayoutManager
import androidx.webkit.JavaScriptReplyProxy
import androidx.webkit.WebMessageCompat
import androidx.webkit.WebSettingsCompat
import androidx.webkit.WebViewCompat
import androidx.webkit.WebViewFeature
import com.duckduckgo.anvil.annotations.InjectWith
import com.duckduckgo.app.accessibility.data.AccessibilitySettingsDataStore
import com.duckduckgo.app.autocomplete.api.AutoComplete.AutoCompleteSuggestion
import com.duckduckgo.app.browser.BrowserTabViewModel.FileChooserRequestedParams
import com.duckduckgo.app.browser.R.string
import com.duckduckgo.app.browser.SSLErrorType.NONE
import com.duckduckgo.app.browser.WebViewErrorResponse.LOADING
import com.duckduckgo.app.browser.WebViewErrorResponse.OMITTED
import com.duckduckgo.app.browser.animations.ExperimentTrackersAnimationHelper
import com.duckduckgo.app.browser.api.WebViewCapabilityChecker
import com.duckduckgo.app.browser.api.WebViewCapabilityChecker.WebViewCapability
import com.duckduckgo.app.browser.applinks.AppLinksLauncher
import com.duckduckgo.app.browser.applinks.AppLinksSnackBarConfigurator
import com.duckduckgo.app.browser.autocomplete.BrowserAutoCompleteSuggestionsAdapter
import com.duckduckgo.app.browser.autocomplete.SuggestionItemDecoration
import com.duckduckgo.app.browser.commands.Command
import com.duckduckgo.app.browser.commands.Command.OpenBrokenSiteLearnMore
import com.duckduckgo.app.browser.commands.Command.ReportBrokenSiteError
import com.duckduckgo.app.browser.commands.Command.ShowBackNavigationHistory
import com.duckduckgo.app.browser.commands.NavigationCommand
import com.duckduckgo.app.browser.cookies.ThirdPartyCookieManager
import com.duckduckgo.app.browser.customtabs.CustomTabActivity
import com.duckduckgo.app.browser.customtabs.CustomTabPixelNames
import com.duckduckgo.app.browser.customtabs.CustomTabViewModel.Companion.CUSTOM_TAB_NAME_PREFIX
import com.duckduckgo.app.browser.databinding.FragmentBrowserTabBinding
import com.duckduckgo.app.browser.databinding.HttpAuthenticationBinding
import com.duckduckgo.app.browser.downloader.BlobConverterInjector
import com.duckduckgo.app.browser.favicon.FaviconManager
import com.duckduckgo.app.browser.filechooser.FileChooserIntentBuilder
import com.duckduckgo.app.browser.filechooser.capture.launcher.UploadFromExternalMediaAppLauncher
import com.duckduckgo.app.browser.filechooser.capture.launcher.UploadFromExternalMediaAppLauncher.MediaCaptureResult.CouldNotCapturePermissionDenied
import com.duckduckgo.app.browser.filechooser.capture.launcher.UploadFromExternalMediaAppLauncher.MediaCaptureResult.ErrorAccessingMediaApp
import com.duckduckgo.app.browser.filechooser.capture.launcher.UploadFromExternalMediaAppLauncher.MediaCaptureResult.MediaCaptured
import com.duckduckgo.app.browser.filechooser.capture.launcher.UploadFromExternalMediaAppLauncher.MediaCaptureResult.NoMediaCaptured
import com.duckduckgo.app.browser.history.NavigationHistorySheet
import com.duckduckgo.app.browser.history.NavigationHistorySheet.NavigationHistorySheetListener
import com.duckduckgo.app.browser.httpauth.WebViewHttpAuthStore
import com.duckduckgo.app.browser.logindetection.DOMLoginDetector
import com.duckduckgo.app.browser.menu.BrowserPopupMenu
import com.duckduckgo.app.browser.model.BasicAuthenticationCredentials
import com.duckduckgo.app.browser.model.BasicAuthenticationRequest
import com.duckduckgo.app.browser.model.LongPressTarget
import com.duckduckgo.app.browser.navigation.bar.BrowserNavigationBarViewIntegration
import com.duckduckgo.app.browser.navigation.bar.view.BrowserNavigationBarObserver
import com.duckduckgo.app.browser.newtab.NewTabPageProvider
import com.duckduckgo.app.browser.omnibar.Omnibar
import com.duckduckgo.app.browser.omnibar.Omnibar.OmnibarTextState
import com.duckduckgo.app.browser.omnibar.Omnibar.ViewMode
import com.duckduckgo.app.browser.omnibar.experiments.FadeOmnibarItemPressedListener
import com.duckduckgo.app.browser.omnibar.getOmnibarType
<<<<<<< HEAD
import com.duckduckgo.app.browser.omnibar.model.OmnibarPosition
=======
import com.duckduckgo.app.browser.omnibar.model.OmnibarPosition.BOTTOM
import com.duckduckgo.app.browser.omnibar.model.OmnibarPosition.TOP
>>>>>>> 1714a182
import com.duckduckgo.app.browser.omnibar.model.OmnibarType.FADE
import com.duckduckgo.app.browser.print.PrintDocumentAdapterFactory
import com.duckduckgo.app.browser.print.PrintInjector
import com.duckduckgo.app.browser.remotemessage.SharePromoLinkRMFBroadCastReceiver
import com.duckduckgo.app.browser.session.WebViewSessionStorage
import com.duckduckgo.app.browser.shortcut.ShortcutBuilder
import com.duckduckgo.app.browser.tabpreview.WebViewPreviewGenerator
import com.duckduckgo.app.browser.tabpreview.WebViewPreviewPersister
import com.duckduckgo.app.browser.ui.dialogs.AutomaticFireproofDialogOptions
import com.duckduckgo.app.browser.ui.dialogs.LaunchInExternalAppOptions
import com.duckduckgo.app.browser.urlextraction.DOMUrlExtractor
import com.duckduckgo.app.browser.urlextraction.UrlExtractingWebView
import com.duckduckgo.app.browser.urlextraction.UrlExtractingWebViewClient
import com.duckduckgo.app.browser.viewstate.AccessibilityViewState
import com.duckduckgo.app.browser.viewstate.AutoCompleteViewState
import com.duckduckgo.app.browser.viewstate.BrowserViewState
import com.duckduckgo.app.browser.viewstate.CtaViewState
import com.duckduckgo.app.browser.viewstate.FindInPageViewState
import com.duckduckgo.app.browser.viewstate.GlobalLayoutViewState
import com.duckduckgo.app.browser.viewstate.LoadingViewState
import com.duckduckgo.app.browser.viewstate.OmnibarViewState
import com.duckduckgo.app.browser.viewstate.PrivacyShieldViewState
import com.duckduckgo.app.browser.viewstate.SavedSiteChangedViewState
import com.duckduckgo.app.browser.webshare.WebShareChooser
import com.duckduckgo.app.browser.webview.WebContentDebugging
import com.duckduckgo.app.browser.webview.WebViewBlobDownloadFeature
import com.duckduckgo.app.browser.webview.safewebview.SafeWebViewFeature
import com.duckduckgo.app.cta.ui.BrokenSitePromptDialogCta
import com.duckduckgo.app.cta.ui.Cta
import com.duckduckgo.app.cta.ui.CtaViewModel
import com.duckduckgo.app.cta.ui.DaxBubbleCta
import com.duckduckgo.app.cta.ui.DaxBubbleCta.DaxDialogIntroOption
import com.duckduckgo.app.cta.ui.HomePanelCta
import com.duckduckgo.app.cta.ui.OnboardingDaxDialogCta
import com.duckduckgo.app.di.AppCoroutineScope
import com.duckduckgo.app.fire.fireproofwebsite.data.FireproofWebsiteEntity
import com.duckduckgo.app.fire.fireproofwebsite.data.website
import com.duckduckgo.app.global.model.PrivacyShield.UNKNOWN
import com.duckduckgo.app.global.model.orderedTrackerBlockedEntities
import com.duckduckgo.app.global.view.NonDismissibleBehavior
import com.duckduckgo.app.global.view.isFullScreen
import com.duckduckgo.app.global.view.isImmersiveModeEnabled
import com.duckduckgo.app.global.view.launchDefaultAppActivity
import com.duckduckgo.app.global.view.renderIfChanged
import com.duckduckgo.app.global.view.toggleFullScreen
import com.duckduckgo.app.pixels.AppPixelName
import com.duckduckgo.app.privatesearch.PrivateSearchScreenNoParams
import com.duckduckgo.app.settings.db.SettingsDataStore
import com.duckduckgo.app.statistics.pixels.Pixel
import com.duckduckgo.app.tabs.ui.GridViewColumnCalculator
import com.duckduckgo.app.tabs.ui.TabSwitcherActivity
import com.duckduckgo.app.widget.AddWidgetLauncher
import com.duckduckgo.appbuildconfig.api.AppBuildConfig
import com.duckduckgo.autoconsent.api.Autoconsent
import com.duckduckgo.autoconsent.api.AutoconsentCallback
import com.duckduckgo.autofill.api.AutofillCapabilityChecker
import com.duckduckgo.autofill.api.AutofillEventListener
import com.duckduckgo.autofill.api.AutofillFragmentResultsPlugin
import com.duckduckgo.autofill.api.AutofillScreens.AutofillSettingsScreenDirectlyViewCredentialsParams
import com.duckduckgo.autofill.api.AutofillScreens.AutofillSettingsScreenShowSuggestionsForSiteParams
import com.duckduckgo.autofill.api.AutofillSettingsLaunchSource
import com.duckduckgo.autofill.api.BrowserAutofill
import com.duckduckgo.autofill.api.Callback
import com.duckduckgo.autofill.api.CredentialAutofillDialogFactory
import com.duckduckgo.autofill.api.CredentialAutofillPickerDialog
import com.duckduckgo.autofill.api.CredentialSavePickerDialog
import com.duckduckgo.autofill.api.CredentialUpdateExistingCredentialsDialog
import com.duckduckgo.autofill.api.EmailProtectionChooseEmailDialog
import com.duckduckgo.autofill.api.EmailProtectionInContextSignUpDialog
import com.duckduckgo.autofill.api.EmailProtectionInContextSignUpHandleVerificationLink
import com.duckduckgo.autofill.api.EmailProtectionInContextSignUpScreenNoParams
import com.duckduckgo.autofill.api.EmailProtectionInContextSignUpScreenResult
import com.duckduckgo.autofill.api.EmailProtectionUserPromptListener
import com.duckduckgo.autofill.api.ExistingCredentialMatchDetector
import com.duckduckgo.autofill.api.ExistingCredentialMatchDetector.ContainsCredentialsResult.ExactMatch
import com.duckduckgo.autofill.api.ExistingCredentialMatchDetector.ContainsCredentialsResult.NoMatch
import com.duckduckgo.autofill.api.ExistingCredentialMatchDetector.ContainsCredentialsResult.UrlOnlyMatch
import com.duckduckgo.autofill.api.ExistingCredentialMatchDetector.ContainsCredentialsResult.UsernameMatchDifferentPassword
import com.duckduckgo.autofill.api.ExistingCredentialMatchDetector.ContainsCredentialsResult.UsernameMatchMissingPassword
import com.duckduckgo.autofill.api.ExistingCredentialMatchDetector.ContainsCredentialsResult.UsernameMissing
import com.duckduckgo.autofill.api.UseGeneratedPasswordDialog
import com.duckduckgo.autofill.api.credential.saving.DuckAddressLoginCreator
import com.duckduckgo.autofill.api.domain.app.LoginCredentials
import com.duckduckgo.autofill.api.domain.app.LoginTriggerType
import com.duckduckgo.autofill.api.emailprotection.EmailInjector
import com.duckduckgo.browser.api.WebViewVersionProvider
import com.duckduckgo.browser.api.brokensite.BrokenSiteData
import com.duckduckgo.browser.api.brokensite.BrokenSiteData.ReportFlow.RELOAD_THREE_TIMES_WITHIN_20_SECONDS
import com.duckduckgo.browser.api.ui.BrowserScreens.WebViewActivityWithParams
import com.duckduckgo.common.ui.DuckDuckGoFragment
import com.duckduckgo.common.ui.experiments.visual.AppPersonalityFeature
import com.duckduckgo.common.ui.experiments.visual.store.VisualDesignExperimentDataStore
import com.duckduckgo.common.ui.store.BrowserAppTheme
import com.duckduckgo.common.ui.view.DaxDialog
import com.duckduckgo.common.ui.view.dialog.ActionBottomSheetDialog
import com.duckduckgo.common.ui.view.dialog.CustomAlertDialogBuilder
import com.duckduckgo.common.ui.view.dialog.DaxAlertDialog
import com.duckduckgo.common.ui.view.dialog.PromoBottomSheetDialog
import com.duckduckgo.common.ui.view.dialog.StackedAlertDialogBuilder
import com.duckduckgo.common.ui.view.dialog.TextAlertDialogBuilder
import com.duckduckgo.common.ui.view.getColorFromAttr
import com.duckduckgo.common.ui.view.gone
import com.duckduckgo.common.ui.view.hide
import com.duckduckgo.common.ui.view.hideKeyboard
import com.duckduckgo.common.ui.view.makeSnackbarWithNoBottomInset
import com.duckduckgo.common.ui.view.show
import com.duckduckgo.common.ui.view.toPx
import com.duckduckgo.common.ui.viewbinding.viewBinding
import com.duckduckgo.common.utils.ConflatedJob
import com.duckduckgo.common.utils.DispatcherProvider
import com.duckduckgo.common.utils.FragmentViewModelFactory
import com.duckduckgo.common.utils.KeyboardVisibilityUtil
import com.duckduckgo.common.utils.extensions.hideKeyboard
import com.duckduckgo.common.utils.extensions.html
import com.duckduckgo.common.utils.extensions.showKeyboard
import com.duckduckgo.common.utils.extensions.websiteFromGeoLocationsApiOrigin
import com.duckduckgo.common.utils.extractDomain
import com.duckduckgo.common.utils.playstore.PlayStoreUtils
import com.duckduckgo.common.utils.plugins.PluginPoint
import com.duckduckgo.di.scopes.FragmentScope
import com.duckduckgo.downloads.api.DOWNLOAD_SNACKBAR_DELAY
import com.duckduckgo.downloads.api.DOWNLOAD_SNACKBAR_LENGTH
import com.duckduckgo.downloads.api.DownloadCommand
import com.duckduckgo.downloads.api.DownloadConfirmation
import com.duckduckgo.downloads.api.DownloadConfirmationDialogListener
import com.duckduckgo.downloads.api.DownloadsFileActions
import com.duckduckgo.downloads.api.FileDownloader
import com.duckduckgo.downloads.api.FileDownloader.PendingFileDownload
import com.duckduckgo.duckchat.api.DuckChat
import com.duckduckgo.duckplayer.api.DuckPlayer
import com.duckduckgo.duckplayer.api.DuckPlayerSettingsNoParams
import com.duckduckgo.js.messaging.api.JsCallbackData
import com.duckduckgo.js.messaging.api.JsMessageCallback
import com.duckduckgo.js.messaging.api.JsMessaging
import com.duckduckgo.js.messaging.api.SubscriptionEventData
import com.duckduckgo.malicioussiteprotection.api.MaliciousSiteProtection.Feed
import com.duckduckgo.mobile.android.app.tracking.ui.AppTrackingProtectionScreens.AppTrackerOnboardingActivityWithEmptyParamsParams
import com.duckduckgo.navigation.api.GlobalActivityStarter
import com.duckduckgo.navigation.api.GlobalActivityStarter.DeeplinkActivityParams
import com.duckduckgo.privacy.dashboard.api.ui.DashboardOpener
import com.duckduckgo.privacy.dashboard.api.ui.PrivacyDashboardHybridScreenParams.BrokenSiteForm
import com.duckduckgo.privacy.dashboard.api.ui.PrivacyDashboardHybridScreenParams.BrokenSiteForm.BrokenSiteFormReportFlow
import com.duckduckgo.privacy.dashboard.api.ui.PrivacyDashboardHybridScreenParams.PrivacyDashboardPrimaryScreen
import com.duckduckgo.privacy.dashboard.api.ui.PrivacyDashboardHybridScreenParams.PrivacyDashboardToggleReportScreen
import com.duckduckgo.privacy.dashboard.api.ui.PrivacyDashboardHybridScreenResult
import com.duckduckgo.privacyprotectionspopup.api.PrivacyProtectionsPopup
import com.duckduckgo.privacyprotectionspopup.api.PrivacyProtectionsPopupFactory
import com.duckduckgo.privacyprotectionspopup.api.PrivacyProtectionsPopupViewState
import com.duckduckgo.savedsites.api.models.BookmarkFolder
import com.duckduckgo.savedsites.api.models.SavedSite
import com.duckduckgo.savedsites.api.models.SavedSite.Bookmark
import com.duckduckgo.savedsites.api.models.SavedSitesNames
import com.duckduckgo.savedsites.impl.bookmarks.BookmarksBottomSheetDialog
import com.duckduckgo.savedsites.impl.bookmarks.FaviconPromptSheet
import com.duckduckgo.savedsites.impl.dialogs.EditSavedSiteDialogFragment
import com.duckduckgo.site.permissions.api.SitePermissionsDialogLauncher
import com.duckduckgo.site.permissions.api.SitePermissionsGrantedListener
import com.duckduckgo.site.permissions.api.SitePermissionsManager.SitePermissions
import com.duckduckgo.subscriptions.api.Subscriptions
import com.duckduckgo.user.agent.api.ClientBrandHintProvider
import com.duckduckgo.user.agent.api.UserAgentProvider
import com.duckduckgo.voice.api.VoiceSearchLauncher
import com.duckduckgo.voice.api.VoiceSearchLauncher.Source.BROWSER
import com.google.android.material.bottomsheet.BottomSheetBehavior
import com.google.android.material.bottomsheet.BottomSheetDialogFragment
import com.google.android.material.snackbar.BaseTransientBottomBar
import com.google.android.material.snackbar.Snackbar
import java.io.File
import javax.inject.Inject
import javax.inject.Named
import javax.inject.Provider
import kotlin.coroutines.CoroutineContext
import kotlinx.coroutines.CoroutineScope
import kotlinx.coroutines.Job
import kotlinx.coroutines.Runnable
import kotlinx.coroutines.SupervisorJob
import kotlinx.coroutines.delay
import kotlinx.coroutines.flow.cancellable
import kotlinx.coroutines.flow.collectLatest
import kotlinx.coroutines.flow.launchIn
import kotlinx.coroutines.flow.onEach
import kotlinx.coroutines.launch
import kotlinx.coroutines.withContext
import okio.ByteString.Companion.encode
import org.json.JSONObject
import timber.log.Timber

@InjectWith(FragmentScope::class)
class BrowserTabFragment :
    DuckDuckGoFragment(R.layout.fragment_browser_tab),
    FindListener,
    CoroutineScope,
    DownloadConfirmationDialogListener,
    SitePermissionsGrantedListener,
    AutofillEventListener,
    EmailProtectionUserPromptListener {

    private val supervisorJob = SupervisorJob()

    override val coroutineContext: CoroutineContext
        get() = supervisorJob + dispatchers.main()

    @Inject
    lateinit var dispatchers: DispatcherProvider

    @Inject
    lateinit var webViewClient: BrowserWebViewClient

    @Inject
    lateinit var webChromeClient: BrowserChromeClient

    @Inject
    lateinit var viewModelFactory: FragmentViewModelFactory

    @Inject
    lateinit var fileChooserIntentBuilder: FileChooserIntentBuilder

    @Inject
    lateinit var fileDownloader: FileDownloader

    @Inject
    lateinit var webViewSessionStorage: WebViewSessionStorage

    @Inject
    lateinit var shortcutBuilder: ShortcutBuilder

    @Inject
    lateinit var clipboardManager: ClipboardManager

    @Inject
    lateinit var pixel: Pixel

    @Inject
    lateinit var ctaViewModel: CtaViewModel

    @Inject
    lateinit var previewGenerator: WebViewPreviewGenerator

    @Inject
    lateinit var previewPersister: WebViewPreviewPersister

    @Inject
    lateinit var loginDetector: DOMLoginDetector

    @Inject
    lateinit var blobConverterInjector: BlobConverterInjector

    val tabId get() = requireArguments()[TAB_ID_ARG] as String
    private val customTabToolbarColor get() = requireArguments().getInt(CUSTOM_TAB_TOOLBAR_COLOR_ARG)
    private val tabDisplayedInCustomTabScreen get() = requireArguments().getBoolean(TAB_DISPLAYED_IN_CUSTOM_TAB_SCREEN_ARG)

    private val isLaunchedFromExternalApp get() = requireArguments().getBoolean(LAUNCH_FROM_EXTERNAL_EXTRA)

    @Inject
    lateinit var userAgentProvider: UserAgentProvider

    @Inject
    lateinit var webViewHttpAuthStore: WebViewHttpAuthStore

    @Inject
    lateinit var thirdPartyCookieManager: ThirdPartyCookieManager

    @Inject
    lateinit var emailInjector: EmailInjector

    @Inject
    lateinit var browserAutofill: BrowserAutofill

    @Inject
    lateinit var faviconManager: FaviconManager

    @Inject
    lateinit var gridViewColumnCalculator: GridViewColumnCalculator

    @Inject
    lateinit var appTheme: BrowserAppTheme

    @Inject
    lateinit var accessibilitySettingsDataStore: AccessibilitySettingsDataStore

    @Inject
    lateinit var playStoreUtils: PlayStoreUtils

    @Inject
    @AppCoroutineScope
    lateinit var appCoroutineScope: CoroutineScope

    @Inject
    lateinit var appBuildConfig: AppBuildConfig

    @Inject
    lateinit var addWidgetLauncher: AddWidgetLauncher

    @Inject
    lateinit var downloadsFileActions: DownloadsFileActions

    @Inject
    lateinit var urlExtractingWebViewClient: Provider<UrlExtractingWebViewClient>

    @Inject
    lateinit var urlExtractor: Provider<DOMUrlExtractor>

    @Inject
    lateinit var urlExtractorUserAgent: Provider<UserAgentProvider>

    @Inject
    lateinit var voiceSearchLauncher: VoiceSearchLauncher

    @Inject
    lateinit var printInjector: PrintInjector

    @Inject
    lateinit var credentialAutofillDialogFactory: CredentialAutofillDialogFactory

    @Inject
    lateinit var duckAddressInjectedResultHandler: DuckAddressLoginCreator

    @Inject
    lateinit var existingCredentialMatchDetector: ExistingCredentialMatchDetector

    @Inject
    lateinit var autoconsent: Autoconsent

    @Inject
    lateinit var autofillCapabilityChecker: AutofillCapabilityChecker

    @Inject
    lateinit var sitePermissionsDialogLauncher: SitePermissionsDialogLauncher

    @Inject
    lateinit var globalActivityStarter: GlobalActivityStarter

    @Inject
    @Named("ContentScopeScripts")
    lateinit var contentScopeScripts: JsMessaging

    @Inject
    @Named("DuckPlayer")
    lateinit var duckPlayerScripts: JsMessaging

    @Inject
    lateinit var webContentDebugging: WebContentDebugging

    @Inject
    lateinit var externalCameraLauncher: UploadFromExternalMediaAppLauncher

    @Inject
    lateinit var downloadConfirmation: DownloadConfirmation

    @Inject
    lateinit var privacyProtectionsPopupFactory: PrivacyProtectionsPopupFactory

    @Inject
    lateinit var appLinksSnackBarConfigurator: AppLinksSnackBarConfigurator

    @Inject
    lateinit var appLinksLauncher: AppLinksLauncher

    @Inject
    lateinit var clientBrandHintProvider: ClientBrandHintProvider

    @Inject
    lateinit var subscriptions: Subscriptions

    @Inject
    lateinit var settingsDataStore: SettingsDataStore

    @Inject
    lateinit var webViewVersionProvider: WebViewVersionProvider

    @Inject
    lateinit var webViewBlobDownloadFeature: WebViewBlobDownloadFeature

    @Inject
    lateinit var newTabPageProvider: NewTabPageProvider

    @Inject
    lateinit var safeWebViewFeature: SafeWebViewFeature

    @Inject
    lateinit var duckPlayer: DuckPlayer

    @Inject
    lateinit var duckChat: DuckChat

    @Inject
    lateinit var webViewCapabilityChecker: WebViewCapabilityChecker

    @Inject
    lateinit var swipingTabsFeature: SwipingTabsFeatureProvider

    @Inject
    lateinit var visualDesignExperimentDataStore: VisualDesignExperimentDataStore

    @Inject
    lateinit var experimentTrackersAnimationHelper: ExperimentTrackersAnimationHelper

    @Inject
    lateinit var appPersonalityFeature: AppPersonalityFeature

    /**
     * We use this to monitor whether the user was seeing the in-context Email Protection signup prompt
     * This is needed because the activity stack will be cleared if an external link is opened in our browser
     * We need to be able to determine if inContextEmailProtection view was showing. If it was, it will consume email verification links.
     */
    var inContextEmailProtectionShowing: Boolean = false

    private var urlExtractingWebView: UrlExtractingWebView? = null

    var messageFromPreviousTab: Message? = null

    private val initialUrl get() = requireArguments().getString(URL_EXTRA_ARG)

    private val skipHome get() = requireArguments().getBoolean(SKIP_HOME_ARG)

    private lateinit var popupMenu: BrowserPopupMenu
    private lateinit var ctaBottomSheet: PromoBottomSheetDialog

    private lateinit var autoCompleteSuggestionsAdapter: BrowserAutoCompleteSuggestionsAdapter

    // Used to represent a file to download, but may first require permission
    private var pendingFileDownload: PendingFileDownload? = null

    private var pendingUploadTask: ValueCallback<Array<Uri>>? = null

    private lateinit var renderer: BrowserTabFragmentRenderer

    @Inject
    lateinit var autofillFragmentResultListeners: PluginPoint<AutofillFragmentResultsPlugin>

    private var isActiveTab: Boolean = false

    private val downloadMessagesJob = ConflatedJob()

    private val viewModel: BrowserTabViewModel by lazy {
        val viewModel = ViewModelProvider(this, viewModelFactory)[BrowserTabViewModel::class.java]
        viewModel.loadData(tabId, initialUrl, skipHome, isLaunchedFromExternalApp)
        launchDownloadMessagesJob()
        viewModel
    }

    private val binding: FragmentBrowserTabBinding by viewBinding()

    lateinit var omnibar: Omnibar

    private lateinit var webViewContainer: FrameLayout

    private var bookmarksBottomSheetDialog: BookmarksBottomSheetDialog.Builder? = null

    private var autocompleteItemOffsetTop: Int = 0
    private var autocompleteFirstVisibleItemPosition: Int = 0

    private val newBrowserTab
        get() = binding.includeNewBrowserTab

    private val errorView
        get() = binding.includeErrorView

    private val maliciousWarningView
        get() = binding.maliciousSiteWarningLayout

    private val sslErrorView
        get() = binding.sslErrorWarningLayout

    private val daxDialogIntroBubble
        get() = binding.includeNewBrowserTab.includeOnboardingDaxDialogBubble

    private val daxDialogInContext
        get() = binding.includeOnboardingInContextDaxDialog

    // Optimization to prevent against excessive work generating WebView previews; an existing job will be cancelled if a new one is launched
    private var bitmapGeneratorJob: Job? = null

    private val browserActivity
        get() = activity as? BrowserActivity

    private var webView: DuckDuckGoWebView? = null

    private val tabSwitcherActivityResult = registerForActivityResult(StartActivityForResult()) { result ->
        if (result.resultCode == RESULT_OK) {
            // Handle any result data if needed
            result.data?.let { intent ->
                intent.extras?.let { extras ->
                    val deletedTabIds = extras.getStringArrayList(TabSwitcherActivity.EXTRA_KEY_DELETED_TAB_IDS)
                    if (!deletedTabIds.isNullOrEmpty()) {
                        (activity as? BrowserActivity?)?.onTabsDeletedInTabSwitcher(deletedTabIds)
                    }
                }
            }
        }
    }

    private val activityResultHandlerEmailProtectionInContextSignup = registerForActivityResult(StartActivityForResult()) { result: ActivityResult ->
        when (result.resultCode) {
            EmailProtectionInContextSignUpScreenResult.SUCCESS -> {
                browserAutofill.inContextEmailProtectionFlowFinished()
                inContextEmailProtectionShowing = false
            }

            EmailProtectionInContextSignUpScreenResult.CANCELLED -> {
                browserAutofill.inContextEmailProtectionFlowFinished()
                inContextEmailProtectionShowing = false
            }

            else -> {
                // we don't set inContextEmailProtectionShowing to false here because the system is cancelling it
                // this is likely because of an external link being clicked (e.g., the email protection verification link)
            }
        }
    }

    private val activityResultPrivacyDashboard = registerForActivityResult(StartActivityForResult()) { result: ActivityResult ->
        if (result.resultCode == PrivacyDashboardHybridScreenResult.REPORT_SUBMITTED) {
            binding.rootView.makeSnackbarWithNoBottomInset(
                resId = string.brokenSiteSubmittedReportMessage,
                duration = Snackbar.LENGTH_LONG,
            ).show()
        }
    }

    private val errorSnackbar: Snackbar by lazy {
        binding.browserLayout.makeSnackbarWithNoBottomInset(R.string.crashedWebViewErrorMessage, Snackbar.LENGTH_INDEFINITE)
            .setBehavior(NonDismissibleBehavior())
    }

    private val autoconsentCallback = object : AutoconsentCallback {
        override fun onFirstPopUpHandled() {}

        override fun onPopUpHandled(isCosmetic: Boolean) {
            launch {
                context?.let {
                    if (appPersonalityFeature.self().isEnabled() &&
                        !appPersonalityFeature.variant1().isEnabled() &&
                        viewModel.trackersCount().isNotEmpty()
                    ) {
                        if (isCosmetic) {
                            delay(COOKIES_ANIMATION_DELAY)
                        }
                        omnibar.enqueueCookiesAnimation(isCosmetic)
                    } else {
                        viewModel.onAutoConsentPopUpHandled(isCosmetic)
                    }
                }
            }
        }

        override fun onResultReceived(
            consentManaged: Boolean,
            optOutFailed: Boolean,
            selfTestFailed: Boolean,
            isCosmetic: Boolean?,
        ) {
            viewModel.onAutoconsentResultReceived(consentManaged, optOutFailed, selfTestFailed, isCosmetic)
        }
    }

    private val autofillCallback = object : Callback {
        override suspend fun onCredentialsAvailableToInject(
            originalUrl: String,
            credentials: List<LoginCredentials>,
            triggerType: LoginTriggerType,
        ) {
            withContext(dispatchers.main()) {
                showAutofillDialogChooseCredentials(originalUrl, credentials, triggerType)
            }
        }

        override suspend fun onGeneratedPasswordAvailableToUse(
            originalUrl: String,
            username: String?,
            generatedPassword: String,
        ) {
            // small delay added to let keyboard disappear if it was present; helps avoid jarring transition
            delay(KEYBOARD_DELAY)

            withContext(dispatchers.main()) {
                showUserAutoGeneratedPasswordDialog(originalUrl, username, generatedPassword)
            }
        }

        override fun noCredentialsAvailable(originalUrl: String) {
            viewModel.returnNoCredentialsWithPage(originalUrl)
        }

        override fun onCredentialsSaved(savedCredentials: LoginCredentials) {
            viewModel.onShowUserCredentialsSaved(savedCredentials)
        }

        override suspend fun onCredentialsAvailableToSave(
            currentUrl: String,
            credentials: LoginCredentials,
        ) {
            val username = credentials.username
            val password = credentials.password

            if (username == null && password == null) {
                Timber.w("Not saving credentials with null username and password")
                return
            }

            val matchType = existingCredentialMatchDetector.determine(currentUrl, username, password)
            Timber.v("MatchType is %s", matchType.javaClass.simpleName)

            // we need this delay to ensure web navigation / form submission events aren't blocked
            delay(NAVIGATION_DELAY)

            withContext(dispatchers.main()) {
                when (matchType) {
                    ExactMatch -> Timber.w("Credentials already exist for %s", currentUrl)
                    UsernameMatchMissingPassword, UsernameMatchDifferentPassword -> showAutofillDialogUpdatePassword(currentUrl, credentials)
                    UsernameMissing -> showAutofillDialogUpdateUsername(currentUrl, credentials)
                    NoMatch -> showAutofillDialogSaveCredentials(currentUrl, credentials)
                    UrlOnlyMatch -> showAutofillDialogSaveCredentials(currentUrl, credentials)
                }
            }
        }

        private fun showUserAutoGeneratedPasswordDialog(
            originalUrl: String,
            username: String?,
            generatedPassword: String,
        ) {
            val url = webView?.url ?: return
            if (url != originalUrl) {
                Timber.w("WebView url has changed since autofill request; bailing")
                return
            }
            val dialog = credentialAutofillDialogFactory.autofillGeneratePasswordDialog(url, username, generatedPassword, tabId)
            showDialogHidingPrevious(dialog, UseGeneratedPasswordDialog.TAG, originalUrl)
        }

        private fun showAutofillDialogChooseCredentials(
            originalUrl: String,
            credentials: List<LoginCredentials>,
            triggerType: LoginTriggerType,
        ) {
            if (triggerType == LoginTriggerType.AUTOPROMPT &&
                !(viewModel.canAutofillSelectCredentialsDialogCanAutomaticallyShow()) && omnibar.isEditing()
            ) {
                Timber.d("AutoPrompt is disabled, not showing dialog")
                return
            }
            val url = webView?.url ?: return
            if (url != originalUrl) {
                Timber.w("WebView url has changed since autofill request; bailing")
                return
            }
            val dialog = credentialAutofillDialogFactory.autofillSelectCredentialsDialog(url, credentials, triggerType, tabId)
            showDialogHidingPrevious(dialog, CredentialAutofillPickerDialog.TAG, originalUrl)
        }
    }

    private val ctaViewStateObserver = Observer<CtaViewState> {
        it?.let { renderer.renderCtaViewState(it) }
    }

    private var alertDialog: DaxAlertDialog? = null

    private var appLinksSnackBar: Snackbar? = null

    private var loginDetectionDialog: DaxAlertDialog? = null

    private var automaticFireproofDialog: DaxAlertDialog? = null

    private var webShareRequest =
        registerForActivityResult(WebShareChooser()) {
            contentScopeScripts.onResponse(it)
        }

    // Instantiating a private class that contains an implementation detail of BrowserTabFragment but is separated for tidiness
    // see discussion in https://github.com/duckduckgo/Android/pull/4027#discussion_r1433373625
    private val jsOrientationHandler = JsOrientationHandler()

    private lateinit var privacyProtectionsPopup: PrivacyProtectionsPopup

    private lateinit var browserNavigationBarIntegration: BrowserNavigationBarViewIntegration

    private fun showTrackersExperimentShieldPopAnimation() {
        experimentTrackersAnimationHelper.startShieldPopAnimation(
            omnibarShieldAnimationView = omnibar.shieldIconExperiment,
            trackersCountAndBlockedViews = if (omnibar.omnibarPosition == OmnibarPosition.TOP) {
                listOf(
                    binding.newOmnibar.findViewById(R.id.trackersBlockedCountView),
                    binding.newOmnibar.findViewById(R.id.trackersBlockedTextView),
                )
            } else {
                listOf(
                    binding.newOmnibarBottom.findViewById(R.id.trackersBlockedCountView),
                    binding.newOmnibarBottom.findViewById(R.id.trackersBlockedTextView),
                )
            },
            omnibarTextInput = if (omnibar.omnibarPosition == OmnibarPosition.TOP) {
                binding.newOmnibar.omnibarTextInput
            } else {
                binding.newOmnibarBottom.omnibarTextInput
            },
        )
    }

    override fun onCreate(savedInstanceState: Bundle?) {
        super.onCreate(savedInstanceState)
        Timber.d("onCreate called for tabId=$tabId")

        removeDaxDialogFromActivity()
        renderer = BrowserTabFragmentRenderer()
        voiceSearchLauncher.registerResultsCallback(this, requireActivity(), BROWSER) {
            when (it) {
                is VoiceSearchLauncher.Event.VoiceRecognitionSuccess -> {
                    omnibar.setText(it.result)
                    userEnteredQuery(it.result)
                    resumeWebView()
                }

                is VoiceSearchLauncher.Event.SearchCancelled -> resumeWebView()
                is VoiceSearchLauncher.Event.VoiceSearchDisabled -> {
                    omnibar.voiceSearchDisabled(viewModel.url)
                }
            }
        }
        sitePermissionsDialogLauncher.registerPermissionLauncher(this)
        externalCameraLauncher.registerForResult(this) {
            when (it) {
                is MediaCaptured -> pendingUploadTask?.onReceiveValue(arrayOf(Uri.fromFile(it.file)))
                is CouldNotCapturePermissionDenied -> {
                    pendingUploadTask?.onReceiveValue(null)
                    activity?.let { activity ->
                        externalCameraLauncher.showPermissionRationaleDialog(activity, it.inputAction)
                    }
                }

                is NoMediaCaptured -> pendingUploadTask?.onReceiveValue(null)
                is ErrorAccessingMediaApp -> {
                    pendingUploadTask?.onReceiveValue(null)
                    Snackbar.make(binding.root, it.messageId, BaseTransientBottomBar.LENGTH_SHORT).show()
                }
            }
            pendingUploadTask = null
        }
        viewModel.handleExternalLaunch(isLaunchedFromExternalApp)
    }

    private fun resumeWebView() {
        Timber.d("Resuming webview: $tabId")
        webView?.let { webView ->
            if (webView.isShown) {
                webView.onResume()
            } else if (swipingTabsFeature.isEnabled) {
                // Sometimes the tab is brought back from the background but the WebView is not visible yet due to
                // ViewPager page change delay; this fixes an issue when a tab was blank.
                webView.post {
                    if (webView.isShown) {
                        webView.onResume()
                    }
                }
            }
        }
    }

    override fun onActivityCreated(savedInstanceState: Bundle?) {
        super.onActivityCreated(savedInstanceState)
        omnibar = Omnibar(settingsDataStore.omnibarPosition, visualDesignExperimentDataStore.getOmnibarType(), binding)

        webViewContainer = binding.webViewContainer
        configureObservers()
        configureWebView()
        configureSwipeRefresh()
        viewModel.registerWebViewListener(webViewClient, webChromeClient)
        configureAutoComplete()
        configureNewTab()
        initPrivacyProtectionsPopup()
        createPopupMenu()

        configureNavigationBar()
        configureOmnibar()

        if (savedInstanceState == null) {
            viewModel.onViewReady()
            messageFromPreviousTab?.let {
                processMessage(it)
            }
        } else {
            viewModel.onViewRecreated()
        }

        lifecycle.addObserver(
            @SuppressLint("NoLifecycleObserver") // we don't observe app lifecycle
            object : DefaultLifecycleObserver {
                override fun onStop(owner: LifecycleOwner) {
                    if (isVisible) {
                        if (viewModel.browserViewState.value?.maliciousSiteBlocked != true) {
                            updateOrDeleteWebViewPreview()
                        }
                    }
                }
            },
        )

        childFragmentManager.findFragmentByTag(ADD_SAVED_SITE_FRAGMENT_TAG)?.let { dialog ->
            (dialog as EditSavedSiteDialogFragment).listener = viewModel
            dialog.deleteBookmarkListener = viewModel
        }

        if (swipingTabsFeature.isEnabled) {
            disableSwipingOutsideTheOmnibar()
        }
    }

    private fun updateOrDeleteWebViewPreview() {
        val url = viewModel.url
        Timber.d("Updating or deleting WebView preview for $url")
        if (url == null) {
            viewModel.deleteTabPreview(tabId)
        } else {
            generateWebViewPreviewImage()
        }
    }

    @SuppressLint("ClickableViewAccessibility")
    private fun disableSwipingOutsideTheOmnibar() {
        newBrowserTab.newTabLayout.setOnTouchListener { v, event ->
            v.parent.requestDisallowInterceptTouchEvent(true)
            false
        }
        binding.autoCompleteSuggestionsList.setOnTouchListener { v, event ->
            v.parent.requestDisallowInterceptTouchEvent(true)
            false
        }
    }

    private fun configureOmnibar() {
        configureFindInPage()
        configureOmnibarTextInput()
        configureItemPressedListener()
        configureCustomTab()
        configureEditModeChangeDetection()
    }

    private fun configureNavigationBar() {
        val observer = object : BrowserNavigationBarObserver {
            override fun onFireButtonClicked() {
                onFireButtonPressed()
            }

            override fun onTabsButtonClicked() {
                onTabsButtonPressed()
            }

            override fun onTabsButtonLongClicked() {
                onTabsButtonLongPressed()
            }

            override fun onMenuButtonClicked() {
                onBrowserMenuButtonPressed()
            }

            override fun onBackButtonClicked() {
                onBackArrowClicked()
            }

            override fun onBackButtonLongClicked() {
                onBackArrowLongClicked()
            }

            override fun onForwardButtonClicked() {
                onForwardArrowClicked()
            }

            override fun onNewTabButtonClicked() {
                viewModel.onNavigationBarNewTabButtonClicked()
            }

            override fun onAutofillButtonClicked() {
                viewModel.onNavigationBarAutofillButtonClicked()
            }

            override fun onBookmarksButtonClicked() {
                viewModel.onNavigationBarBookmarksButtonClicked()
            }
        }

        browserNavigationBarIntegration = BrowserNavigationBarViewIntegration(
            lifecycleScope = lifecycleScope,
            browserTabFragmentBinding = binding,
            visualDesignExperimentDataStore = visualDesignExperimentDataStore,
            omnibar = omnibar,
            browserNavigationBarObserver = observer,
        )
    }

    private fun configureEditModeChangeDetection() {
        if (swipingTabsFeature.isEnabled) {
            omnibar.isInEditMode.onEach { isInEditMode ->
                browserActivity?.onEditModeChanged(isInEditMode)
            }.launchIn(lifecycleScope)
        }
    }

    private fun onTabsButtonPressed() {
        launch { viewModel.userLaunchingTabSwitcher() }
    }

    private fun onTabsButtonLongPressed() {
        launch { viewModel.onNewTabMenuItemClicked(longPress = true) }
    }

    private fun onUserSubmittedText(text: String) {
        userEnteredQuery(text)
    }

    private fun onUserEnteredText(
        text: String,
        hasFocus: Boolean = true,
    ) {
        viewModel.triggerAutocomplete(text, hasFocus, true)
    }

    private fun onOmnibarCustomTabClosed() {
        requireActivity().finish()
    }

    private fun onOmnibarCustomTabPrivacyDashboardPressed() {
        val params = PrivacyDashboardPrimaryScreen(tabId)
        val intent = globalActivityStarter.startIntent(requireContext(), params)
        contentScopeScripts.sendSubscriptionEvent(createBreakageReportingEventData())
        intent?.let { activityResultPrivacyDashboard.launch(intent) }
        pixel.fire(CustomTabPixelNames.CUSTOM_TABS_PRIVACY_DASHBOARD_OPENED)
    }

    private fun onFireButtonPressed() {
        browserActivity?.launchFire()
        viewModel.onFireMenuSelected()
    }

    private fun onBrowserMenuButtonPressed() {
        contentScopeScripts.sendSubscriptionEvent(createBreakageReportingEventData())
        viewModel.onBrowserMenuClicked(isCustomTab = isActiveCustomTab())
    }

    private fun onOmnibarPrivacyShieldButtonPressed() {
        contentScopeScripts.sendSubscriptionEvent(createBreakageReportingEventData())
        launchPrivacyDashboard(toggle = false)
    }

    private fun onOmnibarVoiceSearchPressed() {
        webView?.onPause()
        hideKeyboard()
        voiceSearchLauncher.launch(requireActivity())
    }

    private fun onOmnibarDuckChatPressed(query: String) {
        viewModel.onDuckChatOmnibarButtonClicked(query)
    }

    private fun configureCustomTab() {
        if (tabDisplayedInCustomTabScreen) {
            omnibar.configureCustomTab(
                customTabToolbarColor,
                viewModel.url?.extractDomain(),
            )
            requireActivity().window.navigationBarColor = customTabToolbarColor
            requireActivity().window.statusBarColor = customTabToolbarColor
            browserNavigationBarIntegration.configureCustomTab()
        }
    }

    private fun recreatePopupMenu() {
        popupMenu.dismiss()
        createPopupMenu()
    }

    private fun createPopupMenu() {
        val popupMenuResourceType = if (!isActiveCustomTab() && visualDesignExperimentDataStore.experimentState.value.isEnabled) {
            // when not custom tab and bottom navigation bar is enabled, we always inflate the popup menu from the bottom
            BrowserPopupMenu.ResourceType.BOTTOM
        } else {
            when (settingsDataStore.omnibarPosition) {
                TOP -> BrowserPopupMenu.ResourceType.TOP
                BOTTOM -> BrowserPopupMenu.ResourceType.BOTTOM
            }
        }

        popupMenu = BrowserPopupMenu(
            context = requireContext(),
            layoutInflater = layoutInflater,
            popupMenuResourceType = popupMenuResourceType,
        )
        popupMenu.apply {
            onMenuItemClicked(forwardMenuItem) {
                onForwardArrowClicked()
            }
            onMenuItemClicked(backMenuItem) {
                onBackArrowClicked()
            }
            onMenuItemLongClicked(backMenuItem) {
                onBackArrowLongClicked()
            }
            onMenuItemClicked(refreshMenuItem) {
                viewModel.onRefreshRequested(triggeredByUser = true)
                if (isActiveCustomTab()) {
                    viewModel.fireCustomTabRefreshPixel()
                } else {
                    viewModel.handleMenuRefreshAction()
                }
            }
            onMenuItemClicked(newTabMenuItem) {
                viewModel.onNewTabMenuItemClicked()
            }
            onMenuItemClicked(duckChatMenuItem) {
                viewModel.onDuckChatMenuClicked()
            }
            onMenuItemClicked(bookmarksMenuItem) {
                viewModel.onBookmarksMenuItemClicked()
            }
            onMenuItemClicked(fireproofWebsiteMenuItem) {
                viewModel.onFireproofWebsiteMenuClicked()
            }
            onMenuItemClicked(addBookmarksMenuItem) {
                viewModel.onBookmarkMenuClicked()
            }
            onMenuItemClicked(findInPageMenuItem) {
                pixel.fire(AppPixelName.MENU_ACTION_FIND_IN_PAGE_PRESSED)
                viewModel.onFindInPageSelected()
            }
            onMenuItemClicked(privacyProtectionMenuItem) { viewModel.onPrivacyProtectionMenuClicked(isActiveCustomTab()) }
            onMenuItemClicked(brokenSiteMenuItem) {
                pixel.fire(AppPixelName.MENU_ACTION_REPORT_BROKEN_SITE_PRESSED)
                viewModel.onBrokenSiteSelected()
            }
            onMenuItemClicked(downloadsMenuItem) {
                pixel.fire(AppPixelName.MENU_ACTION_DOWNLOADS_PRESSED)
                browserActivity?.launchDownloads()
            }
            onMenuItemClicked(settingsMenuItem) {
                pixel.fire(AppPixelName.MENU_ACTION_SETTINGS_PRESSED)
                browserActivity?.launchSettings()
            }
            onMenuItemClicked(changeBrowserModeMenuItem) {
                viewModel.onChangeBrowserModeClicked()
            }
            onMenuItemClicked(defaultBrowserMenuItem) {
                viewModel.onSetDefaultBrowserSelected()
            }
            onMenuItemClicked(sharePageMenuItem) {
                pixel.fire(AppPixelName.MENU_ACTION_SHARE_PRESSED)
                viewModel.onShareSelected()
            }
            onMenuItemClicked(addToHomeMenuItem) {
                pixel.fire(AppPixelName.MENU_ACTION_ADD_TO_HOME_PRESSED)
                viewModel.onPinPageToHomeSelected()
            }
            onMenuItemClicked(createAliasMenuItem) { viewModel.consumeAliasAndCopyToClipboard() }
            onMenuItemClicked(openInAppMenuItem) {
                pixel.fire(AppPixelName.MENU_ACTION_APP_LINKS_OPEN_PRESSED)
                viewModel.openAppLink()
            }
            onMenuItemClicked(printPageMenuItem) {
                viewModel.onPrintSelected()
            }
            onMenuItemClicked(autofillMenuItem) {
                pixel.fire(AppPixelName.MENU_ACTION_AUTOFILL_PRESSED)
                viewModel.onAutofillMenuSelected()
            }

            onMenuItemClicked(openInDdgBrowserMenuItem) {
                viewModel.url?.let {
                    launchCustomTabUrlInDdg(it)
                    pixel.fire(CustomTabPixelNames.CUSTOM_TABS_OPEN_IN_DDG)
                }
            }
        }
    }

    private fun onForwardArrowClicked() {
        pixel.fire(AppPixelName.MENU_ACTION_NAVIGATE_FORWARD_PRESSED)
        viewModel.onUserPressedForward()
    }

    private fun onBackArrowLongClicked() {
        viewModel.onUserLongPressedBack()
    }

    private fun onBackArrowClicked() {
        pixel.fire(AppPixelName.MENU_ACTION_NAVIGATE_BACK_PRESSED)
        activity?.onBackPressed()
    }

    private fun launchCustomTabUrlInDdg(url: String) {
        val intent = Intent(Intent.ACTION_VIEW).apply {
            data = Uri.parse(url)
        }
        startActivity(intent)
    }

    private fun launchPopupMenu(anchorToNavigationBar: Boolean) {
        // small delay added to let keyboard disappear and avoid jarring transition
        binding.rootView.postDelayed(POPUP_MENU_DELAY) {
            if (isAdded) {
                if (anchorToNavigationBar) {
                    val anchorView = browserNavigationBarIntegration.navigationBarView.popupMenuAnchor
                    popupMenu.showAnchoredView(requireActivity(), binding.rootView, anchorView)
                } else {
                    popupMenu.show(binding.rootView, omnibar.toolbar)
                }
                viewModel.onPopupMenuLaunched()
                if (isActiveCustomTab()) {
                    pixel.fire(CustomTabPixelNames.CUSTOM_TABS_MENU_OPENED)
                } else {
                    pixel.fire(AppPixelName.MENU_ACTION_POPUP_OPENED.pixelName)
                }
            }
        }
    }

    private fun initPrivacyProtectionsPopup() {
        privacyProtectionsPopup = privacyProtectionsPopupFactory.createPopup(
            anchor = if (appPersonalityFeature.self().isEnabled() &&
                !appPersonalityFeature.variant1().isEnabled()
            ) {
                omnibar.shieldIconExperiment
            } else {
                omnibar.shieldIcon
            },
        )
        privacyProtectionsPopup.events
            .onEach(viewModel::onPrivacyProtectionsPopupUiEvent)
            .launchIn(lifecycleScope)
    }

    private fun getDaxDialogFromActivity(): Fragment? = activity?.supportFragmentManager?.findFragmentByTag(DAX_DIALOG_DIALOG_TAG)

    private fun removeDaxDialogFromActivity() {
        val fragment = getDaxDialogFromActivity()
        fragment?.let {
            activity?.supportFragmentManager?.transaction { remove(it) }
        }
    }

    private fun processMessage(message: Message) {
        val transport = message.obj as WebView.WebViewTransport
        transport.webView = webView

        viewModel.onMessageReceived()
        message.sendToTarget()

        viewModel.onMessageProcessed()
    }

    private fun launchTabSwitcher() {
        val activity = activity ?: return
        val intent = TabSwitcherActivity.intent(activity, tabId)
        tabSwitcherActivityResult.launch(intent)
    }

    override fun onResume() {
        super.onResume()

        // we need to prevent new tab initialization while clearing data, because it can mess up onboarding state after the process is restarted
        if (swipingTabsFeature.isEnabled && (requireActivity() as? BrowserActivity)?.isDataClearingInProgress == true) {
            return
        }

        val hasOmnibarPositionChanged = viewModel.hasOmnibarPositionChanged(omnibar.omnibarPosition)
        val hasOmnibarTypeChanged = omnibar.omnibarType != visualDesignExperimentDataStore.getOmnibarType()
        if (hasOmnibarPositionChanged || hasOmnibarTypeChanged) {
            viewModel.resetTrackersCount()
            if (swipingTabsFeature.isEnabled && requireActivity() is BrowserActivity) {
                (requireActivity() as BrowserActivity).clearTabsAndRecreate()
            } else {
                requireActivity().recreate()
            }
            return
        }

        omnibar.setExpanded(true)

        viewModel.onViewResumed()

        // onResume can be called for a hidden/backgrounded fragment, ensure this tab is visible.
        if (fragmentIsVisible()) {
            viewModel.onViewVisible()
        }

        resumeWebView()
    }

    override fun onPause() {
        dismissDownloadFragment()
        super.onPause()
    }

    override fun onStop() {
        alertDialog?.dismiss()
        experimentTrackersAnimationHelper.cancelAnimations()
        super.onStop()
    }

    override fun onDestroyView() {
        binding.swipeRefreshContainer.removeCanChildScrollUpCallback()
        webView?.removeEnableSwipeRefreshCallback()
        webView?.stopNestedScroll()
        webView?.stopLoading()
        browserNavigationBarIntegration.onDestroyView()
        super.onDestroyView()
    }

    private fun dismissDownloadFragment() {
        val fragment = fragmentManager?.findFragmentByTag(DOWNLOAD_CONFIRMATION_TAG) as? BottomSheetDialogFragment
        fragment?.dismiss()
    }

    private fun addHomeShortcut(
        homeShortcut: Command.AddHomeShortcut,
        context: Context,
    ) {
        shortcutBuilder.requestPinShortcut(context, homeShortcut)
    }

    private fun configureObservers() {
        viewModel.autoCompleteViewState.observe(
            viewLifecycleOwner,
            Observer {
                it?.let { renderer.renderAutocomplete(it) }
            },
        )

        viewModel.globalLayoutState.observe(
            viewLifecycleOwner,
            Observer {
                it?.let { renderer.renderGlobalViewState(it) }
            },
        )

        viewModel.browserViewState.observe(
            viewLifecycleOwner,
            Observer {
                it?.let { renderer.renderBrowserViewState(it) }
            },
        )

        viewModel.loadingViewState.observe(
            viewLifecycleOwner,
            Observer {
                it?.let { renderer.renderLoadingIndicator(it) }
            },
        )

        viewModel.omnibarViewState.observe(
            viewLifecycleOwner,
            Observer {
                it?.let { renderer.renderOmnibar(it) }
            },
        )

        viewModel.findInPageViewState.observe(
            viewLifecycleOwner,
            Observer {
                it?.let { renderer.renderFindInPageState(it) }
            },
        )

        viewModel.accessibilityViewState.observe(
            viewLifecycleOwner,
            Observer {
                it?.let { renderer.applyAccessibilitySettings(it) }
            },
        )

        viewModel.ctaViewState.observe(viewLifecycleOwner, ctaViewStateObserver)

        viewModel.command.observe(
            viewLifecycleOwner,
            Observer {
                processCommand(it)
            },
        )

        viewModel.privacyShieldViewState.observe(
            viewLifecycleOwner,
            Observer {
                it.let { renderer.renderPrivacyShield(it) }
            },
        )

        addTabsObserver()
    }

    private fun processFileDownloadedCommand(command: DownloadCommand) {
        when (command) {
            is DownloadCommand.ShowDownloadStartedMessage -> downloadStarted(command)
            is DownloadCommand.ShowDownloadFailedMessage -> downloadFailed(command)
            is DownloadCommand.ShowDownloadSuccessMessage -> downloadSucceeded(command)
        }
    }

    @SuppressLint("WrongConstant")
    private fun downloadStarted(command: DownloadCommand.ShowDownloadStartedMessage) {
        view?.makeSnackbarWithNoBottomInset(getString(command.messageId, command.fileName), DOWNLOAD_SNACKBAR_LENGTH)?.show()
    }

    private fun downloadFailed(command: DownloadCommand.ShowDownloadFailedMessage) {
        val downloadFailedSnackbar = view?.makeSnackbarWithNoBottomInset(getString(command.messageId), Snackbar.LENGTH_LONG)
        view?.postDelayed({ downloadFailedSnackbar?.show() }, DOWNLOAD_SNACKBAR_DELAY)
    }

    private fun downloadSucceeded(command: DownloadCommand.ShowDownloadSuccessMessage) {
        val downloadSucceededSnackbar = view?.makeSnackbarWithNoBottomInset(getString(command.messageId, command.fileName), Snackbar.LENGTH_LONG)
            ?.apply {
                this.setAction(R.string.downloadsDownloadFinishedActionName) {
                    val result = downloadsFileActions.openFile(requireActivity(), File(command.filePath))
                    if (!result) {
                        view.makeSnackbarWithNoBottomInset(getString(R.string.downloadsCannotOpenFileErrorMessage), Snackbar.LENGTH_LONG).show()
                    }
                }
            }
        view?.postDelayed({ downloadSucceededSnackbar?.show() }, DOWNLOAD_SNACKBAR_DELAY)
    }

    private fun addTabsObserver() {
        viewModel.liveSelectedTab.distinctUntilChanged().observe(
            viewLifecycleOwner,
            Observer {
                it?.let {
                    val wasActive = isActiveTab
                    isActiveTab = it.tabId == tabId
                    if (wasActive && !isActiveTab) {
                        Timber.v("Tab %s is newly inactive", tabId)

                        // want to ensure that we aren't offering to inject credentials from an inactive tab
                        hideDialogWithTag(CredentialAutofillPickerDialog.TAG)
                    }
                }
            },
        )
    }

    private fun isActiveCustomTab(): Boolean {
        return tabId.startsWith(CUSTOM_TAB_NAME_PREFIX) && fragmentIsVisible()
    }

    private fun fragmentIsVisible(): Boolean {
        // using isHidden rather than isVisible, as isVisible will incorrectly return false when windowToken is not yet initialized.
        // changes on isHidden will be received in onHiddenChanged
        return !isHidden
    }

    private fun showHome() {
        viewModel.onHomeShown()
        dismissAppLinkSnackBar()
        errorSnackbar.dismiss()
        newBrowserTab.newTabLayout.show()
        newBrowserTab.newTabContainerLayout.show()
        binding.browserLayout.gone()
        webViewContainer.gone()
        omnibar.setViewMode(ViewMode.NewTab)
        browserNavigationBarIntegration.configureNewTabViewMode()
        webView?.onPause()
        webView?.hide()
        errorView.errorLayout.gone()
        sslErrorView.gone()
        maliciousWarningView.gone()
    }

    private fun showBrowser() {
        newBrowserTab.newTabLayout.gone()
        newBrowserTab.newTabContainerLayout.gone()
        binding.browserLayout.show()
        webViewContainer.show()
        webView?.show()
        webView?.onResume()
        errorView.errorLayout.gone()
        sslErrorView.gone()
        maliciousWarningView.gone()
        omnibar.setViewMode(ViewMode.Browser(viewModel.url))
        browserNavigationBarIntegration.configureBrowserViewMode()
    }

    private fun showError(
        errorType: WebViewErrorResponse,
        url: String?,
    ) {
        webViewContainer.gone()
        newBrowserTab.newTabLayout.gone()
        newBrowserTab.newTabContainerLayout.gone()
        sslErrorView.gone()
        maliciousWarningView.gone()
        omnibar.setViewMode(ViewMode.Error)
        browserNavigationBarIntegration.configureBrowserViewMode()
        webView?.onPause()
        webView?.hide()
        errorView.errorMessage.text = getString(errorType.errorId, url).html(requireContext())
        if (appTheme.isLightModeEnabled()) {
            errorView.yetiIcon.setImageResource(com.duckduckgo.mobile.android.R.drawable.ic_yeti_light)
        } else {
            errorView.yetiIcon.setImageResource(com.duckduckgo.mobile.android.R.drawable.ic_yeti_dark)
        }
        errorView.errorLayout.show()
    }

    private fun showMaliciousWarning(
        siteUrl: Uri,
        feed: Feed,
        clientSideHit: Boolean,
        isMainframe: Boolean,
        onMaliciousWarningShown: (errorNavigationState: ErrorNavigationState) -> Unit,
    ) {
        webViewContainer.gone()
        newBrowserTab.newTabLayout.gone()
        newBrowserTab.newTabContainerLayout.gone()
        sslErrorView.gone()
        errorView.errorLayout.gone()
        binding.browserLayout.gone()
        omnibar.setViewMode(ViewMode.MaliciousSiteWarning)
        browserNavigationBarIntegration.configureBrowserViewMode()
        webView?.onPause()
        webView?.hide()
        webView?.stopLoading()
        maliciousWarningView.bind(feed) { action ->
            viewModel.onMaliciousSiteUserAction(action, siteUrl, feed, isActiveCustomTab())
        }
        viewModel.deleteTabPreview(tabId)
        lifecycleScope.launch(dispatchers.main()) {
            viewModel.updateTabTitle(tabId, newTitle = SITE_SECURITY_WARNING)
        }
        maliciousWarningView.show()
        binding.focusDummy.requestFocus()
        val navigationList = webView?.safeCopyBackForwardList() ?: return
        onMaliciousWarningShown(
            ErrorNavigationState(
                navigationList,
                maliciousSiteUrl = siteUrl,
                SITE_SECURITY_WARNING,
                clientSideHit = clientSideHit,
                isMainframe = isMainframe,
            ),
        )
    }

    private fun hideMaliciousWarning(canGoBack: Boolean) {
        val navList = webView?.safeCopyBackForwardList()
        val currentIndex = navList?.currentIndex ?: 0

        if (currentIndex >= 0) {
            viewModel.recoverFromWarningPage(true)
            if (webView?.canGoBack() == true && canGoBack) {
                webView?.goBack()
            } else {
                refresh()
            }
        } else {
            Timber.d("MaliciousSite: no previous page to load, showing home")
            viewModel.recoverFromWarningPage(false)
            renderer.showNewTab()
            maliciousWarningView.gone()
        }
    }

    private fun onEscapeMaliciousSite() {
        maliciousWarningView.gone()
    }

    private fun closeCustomTab() {
        (activity as? CustomTabActivity)?.finishAndRemoveTask()
    }

    private fun onBypassMaliciousWarning(
        url: Uri,
        feed: Feed,
    ) {
        webViewClient.addExemptedMaliciousSite(url, feed)
        webView?.loadUrl(url.toString())
    }

    private fun openBrokenSiteLearnMore(url: String) {
        globalActivityStarter.start(
            this.requireContext(),
            WebViewActivityWithParams(
                url = url,
                getString(R.string.maliciousSiteLearnMoreTitle),
            ),
        )
    }

    private fun openBrokenSiteReportError(url: String) {
        globalActivityStarter.start(
            this.requireContext(),
            WebViewActivityWithParams(
                url = url,
                getString(R.string.maliciousSiteReportErrorTitle),
            ),
        )
    }

    private fun showSSLWarning(
        handler: SslErrorHandler,
        errorResponse: SslErrorResponse,
    ) {
        webViewContainer.gone()
        newBrowserTab.newTabLayout.gone()
        newBrowserTab.newTabContainerLayout.gone()
        webView?.onPause()
        webView?.hide()
        omnibar.setViewMode(ViewMode.SSLWarning)
        browserNavigationBarIntegration.configureBrowserViewMode()
        errorView.errorLayout.gone()
        binding.browserLayout.gone()
        maliciousWarningView.gone()
        sslErrorView.bind(handler, errorResponse) { action ->
            viewModel.onSSLCertificateWarningAction(action, errorResponse.url)
        }
        sslErrorView.show()
    }

    private fun hideSSLWarning() {
        val navList = webView?.safeCopyBackForwardList()
        val currentIndex = navList?.currentIndex ?: 0

        if (currentIndex >= 0) {
            Timber.d("SSLError: hiding warning page and triggering a reload of the previous")
            viewModel.recoverFromWarningPage(true)
            refresh()
        } else {
            Timber.d("SSLError: no previous page to load, showing home")
            viewModel.recoverFromWarningPage(false)
        }
    }

    fun submitQuery(query: String) {
        viewModel.onUserSubmittedQuery(query)
    }

    private fun navigate(
        url: String,
        headers: Map<String, String>,
    ) {
        clientBrandHintProvider.setOn(webView?.safeSettings, url)
        hideKeyboard()
        omnibar.hideFindInPage()
        webView?.loadUrl(url, headers)
    }

    private fun onRefreshRequested() {
        viewModel.onRefreshRequested(triggeredByUser = true)
    }

    override fun onAutofillStateChange() {
        viewModel.onRefreshRequested(triggeredByUser = false)
    }

    override fun onRejectGeneratedPassword(originalUrl: String) {
        rejectGeneratedPassword(originalUrl)
    }

    override fun onAcceptGeneratedPassword(originalUrl: String) {
        acceptGeneratedPassword(originalUrl)
    }

    override fun onUseEmailProtectionPrivateAlias(
        originalUrl: String,
        duckAddress: String,
    ) {
        viewModel.usePrivateDuckAddress(originalUrl, duckAddress)
    }

    override fun onUseEmailProtectionPersonalAddress(
        originalUrl: String,
        duckAddress: String,
    ) {
        viewModel.usePersonalDuckAddress(originalUrl, duckAddress)
    }

    override fun onSelectedToSignUpForInContextEmailProtection() {
        showEmailProtectionInContextWebFlow()
    }

    override fun onEndOfEmailProtectionInContextSignupFlow() {
        webView?.let {
            browserAutofill.inContextEmailProtectionFlowFinished()
        }
    }

    override fun onSavedCredentials(credentials: LoginCredentials) {
        viewModel.onShowUserCredentialsSaved(credentials)
    }

    override fun onUpdatedCredentials(credentials: LoginCredentials) {
        viewModel.onShowUserCredentialsUpdated(credentials)
    }

    override fun onNoCredentialsChosenForAutofill(originalUrl: String) {
        viewModel.returnNoCredentialsWithPage(originalUrl)
    }

    override fun onShareCredentialsForAutofill(
        originalUrl: String,
        selectedCredentials: LoginCredentials,
    ) {
        injectAutofillCredentials(originalUrl, selectedCredentials)
    }

    fun refresh() {
        webView?.reload()
        viewModel.onWebViewRefreshed()
        viewModel.resetErrors()
    }

    private fun processCommand(it: Command?) {
        if (it is NavigationCommand) {
            omnibar.cancelTrackersAnimation()
        }

        when (it) {
            is NavigationCommand.Refresh -> refresh()
            is Command.OpenInNewTab -> {
                if (swipingTabsFeature.isEnabled) {
                    browserActivity?.launchNewTab(it.query, it.sourceTabId)
                } else {
                    browserActivity?.openInNewTab(it.query, it.sourceTabId)
                }
            }

            is Command.OpenMessageInNewTab -> {
                if (isActiveCustomTab()) {
                    (activity as CustomTabActivity).openMessageInNewFragmentInCustomTab(
                        it.message,
                        this,
                        customTabToolbarColor,
                        isLaunchedFromExternalApp,
                    )
                } else {
                    browserActivity?.openMessageInNewTab(it.message, it.sourceTabId)
                }
            }

            is Command.OpenInNewBackgroundTab -> {
                openInNewBackgroundTab()
            }

            is Command.LaunchNewTab -> {
                browserActivity?.launchNewTab()
            }

            is Command.ShowSavedSiteAddedConfirmation -> savedSiteAdded(it.savedSiteChangedViewState)
            is Command.ShowEditSavedSiteDialog -> editSavedSite(it.savedSiteChangedViewState)
            is Command.DeleteFavoriteConfirmation -> confirmDeleteSavedSite(
                it.savedSite,
                getString(string.favoriteDeleteConfirmationMessage).toSpannable(),
            ) {
                viewModel.onDeleteFavoriteSnackbarDismissed(it)
            }

            is Command.DeleteSavedSiteConfirmation -> confirmDeleteSavedSite(
                it.savedSite,
                getString(com.duckduckgo.saved.sites.impl.R.string.bookmarkDeleteConfirmationMessage, it.savedSite.title).html(requireContext()),
            ) {
                viewModel.onDeleteSavedSiteSnackbarDismissed(it)
            }

            is Command.ShowFireproofWebSiteConfirmation -> fireproofWebsiteConfirmation(it.fireproofWebsiteEntity)
            is Command.DeleteFireproofConfirmation -> removeFireproofWebsiteConfirmation(it.fireproofWebsiteEntity)
            is Command.RefreshAndShowPrivacyProtectionEnabledConfirmation -> {
                refresh()
                privacyProtectionEnabledConfirmation(it.domain)
            }

            is Command.RefreshAndShowPrivacyProtectionDisabledConfirmation -> {
                refresh()
                privacyProtectionDisabledConfirmation(it.domain)
            }

            is NavigationCommand.Navigate -> {
                dismissAppLinkSnackBar()
                navigate(it.url, it.headers)
            }

            is NavigationCommand.NavigateBack -> {
                dismissAppLinkSnackBar()
                val navList = webView?.safeCopyBackForwardList()
                val currentIndex = navList?.currentIndex ?: 0
                clientBrandHintProvider.setOn(webView?.safeSettings, navList?.getItemAtIndex(currentIndex - 1)?.url.toString())
                viewModel.refreshBrowserError()
                webView?.goBackOrForward(-it.steps)
            }

            is NavigationCommand.NavigateForward -> {
                dismissAppLinkSnackBar()
                val navList = webView?.safeCopyBackForwardList()
                val currentIndex = navList?.currentIndex ?: 0
                clientBrandHintProvider.setOn(webView?.safeSettings, navList?.getItemAtIndex(currentIndex + 1)?.url.toString())
                viewModel.refreshBrowserError()
                webView?.goForward()
            }

            is Command.ResetHistory -> {
                resetWebView()
            }

            is Command.LaunchPrivacyPro -> {
                activity?.let { context ->
                    subscriptions.launchPrivacyPro(context, it.uri)
                }
            }

            is Command.DialNumber -> {
                val intent = Intent(Intent.ACTION_DIAL)
                intent.data = Uri.parse("tel:${it.telephoneNumber}")
                openExternalDialog(intent = intent, fallbackUrl = null, fallbackIntent = null, useFirstActivityFound = false)
            }

            is Command.SendEmail -> {
                val intent = Intent(Intent.ACTION_SENDTO)
                intent.data = Uri.parse(it.emailAddress)
                openExternalDialog(intent)
            }

            is Command.SendSms -> {
                val intent = Intent(Intent.ACTION_SENDTO, Uri.parse("smsto:${it.telephoneNumber}"))
                openExternalDialog(intent)
            }

            is Command.ShowKeyboard -> {
                showKeyboard()
            }

            is Command.HideKeyboard -> {
                hideKeyboard()
            }

            is Command.BrokenSiteFeedback -> {
                launchBrokenSiteFeedback(it.data)
            }

            is Command.ToggleReportFeedback -> {
                launchToggleReportFeedback(it.opener)
            }

            is Command.ShowFullScreen -> {
                binding.webViewFullScreenContainer.addView(
                    it.view,
                    ViewGroup.LayoutParams(
                        ViewGroup.LayoutParams.MATCH_PARENT,
                        ViewGroup.LayoutParams.MATCH_PARENT,
                    ),
                )
            }

            is Command.DownloadImage -> requestImageDownload(it.url, it.requestUserConfirmation)
            is Command.FindInPageCommand -> webView?.findAllAsync(it.searchTerm)
            is Command.DismissFindInPage -> webView?.findAllAsync("")
            is Command.ShareLink -> launchSharePageChooser(it.url, it.title)
            is Command.SharePromoLinkRMF -> launchSharePromoRMFPageChooser(it.url, it.shareTitle)
            is Command.CopyLink -> clipboardManager.setPrimaryClip(ClipData.newPlainText(null, it.url))
            is Command.ShowFileChooser -> launchFilePicker(it.filePathCallback, it.fileChooserParams)
            is Command.ShowExistingImageOrCameraChooser -> launchImageOrCameraChooser(it.fileChooserParams, it.filePathCallback, it.inputAction)
            is Command.ShowImageCamera -> launchCameraCapture(it.filePathCallback, it.fileChooserParams, MediaStore.ACTION_IMAGE_CAPTURE)
            is Command.ShowVideoCamera -> launchCameraCapture(it.filePathCallback, it.fileChooserParams, MediaStore.ACTION_VIDEO_CAPTURE)
            is Command.ShowSoundRecorder -> launchCameraCapture(it.filePathCallback, it.fileChooserParams, MediaStore.Audio.Media.RECORD_SOUND_ACTION)

            is Command.AddHomeShortcut -> {
                context?.let { context ->
                    addHomeShortcut(it, context)
                }
            }

            is Command.ShowAppLinkPrompt -> {
                showAppLinkSnackBar(it.appLink)
            }

            is Command.OpenAppLink -> {
                openAppLink(it.appLink)
            }

            is Command.HandleNonHttpAppLink -> {
                openExternalDialog(
                    intent = it.nonHttpAppLink.intent,
                    fallbackUrl = it.nonHttpAppLink.fallbackUrl,
                    fallbackIntent = it.nonHttpAppLink.fallbackIntent,
                    useFirstActivityFound = false,
                    headers = it.headers,
                )
            }

            is Command.ExtractUrlFromCloakedAmpLink -> {
                extractUrlFromAmpLink(it.initialUrl)
            }

            is Command.LoadExtractedUrl -> {
                webView?.loadUrl(it.extractedUrl)
                destroyUrlExtractingWebView()
            }

            is Command.LaunchPlayStore -> launchPlayStore(it.appPackage)
            is Command.SubmitUrl -> submitQuery(it.url)
            is Command.LaunchAddWidget -> addWidgetLauncher.launchAddWidget(activity)
            is Command.LaunchDefaultBrowser -> launchDefaultBrowser()
            is Command.LaunchAppTPOnboarding -> launchAppTPOnboardingScreen()
            is Command.RequiresAuthentication -> showAuthenticationDialog(it.request)
            is Command.SaveCredentials -> saveBasicAuthCredentials(it.request, it.credentials)
            is Command.GenerateWebViewPreviewImage -> generateWebViewPreviewImage()
            is Command.LaunchTabSwitcher -> launchTabSwitcher()
            is Command.ShowErrorWithAction -> showErrorSnackbar(it)
            is Command.HideWebContent -> webView?.hide()
            is Command.ShowWebContent -> webView?.show()
            is Command.RefreshUserAgent -> refreshUserAgent(it.url, it.isDesktop)
            is Command.AskToFireproofWebsite -> askToFireproofWebsite(requireContext(), it.fireproofWebsite)
            is Command.AskToAutomateFireproofWebsite -> askToAutomateFireproofWebsite(requireContext(), it.fireproofWebsite)
            is Command.AskToDisableLoginDetection -> askToDisableLoginDetection(requireContext())
            is Command.ShowDomainHasPermissionMessage -> showDomainHasLocationPermission(it.domain)
            is Command.ConvertBlobToDataUri -> convertBlobToDataUri(it)
            is Command.RequestFileDownload -> requestFileDownload(it.url, it.contentDisposition, it.mimeType, it.requestUserConfirmation)
            is Command.ChildTabClosed -> processUriForThirdPartyCookies()
            is Command.CopyAliasToClipboard -> copyAliasToClipboard(it.alias)
            is Command.InjectEmailAddress -> injectEmailAddress(
                alias = it.duckAddress,
                originalUrl = it.originalUrl,
                autoSaveLogin = it.autoSaveLogin,
            )

            is Command.ShowEmailProtectionChooseEmailPrompt -> showEmailProtectionChooseEmailDialog(it.address)
            is Command.ShowEmailProtectionInContextSignUpPrompt -> showNativeInContextEmailProtectionSignupPrompt()

            is Command.CancelIncomingAutofillRequest -> injectAutofillCredentials(it.url, null)
            is Command.LaunchAutofillSettings -> launchAutofillManagementScreen(it.privacyProtectionEnabled)
            is Command.EditWithSelectedQuery -> {
                omnibar.setText(it.query)
                omnibar.setTextSelection(it.query.length)
            }

            is ShowBackNavigationHistory -> showBackNavigationHistory(it)
            is NavigationCommand.NavigateToHistory -> navigateBackHistoryStack(it.historyStackIndex)
            is Command.EmailSignEvent -> {
                notifyEmailSignEvent()
            }

            is Command.PrintLink -> launchPrint(it.url, it.mediaSize)
            is Command.ShowSitePermissionsDialog -> showSitePermissionsDialog(it.permissionsToRequest, it.request)
            is Command.ShowUserCredentialSavedOrUpdatedConfirmation -> showAuthenticationSavedOrUpdatedSnackbar(
                loginCredentials = it.credentials,
                messageResourceId = it.messageResourceId,
                includeShortcutToViewCredential = it.includeShortcutToViewCredential,
            )

            is Command.WebViewError -> showError(it.errorType, it.url)
            is Command.ShowWarningMaliciousSite -> showMaliciousWarning(
                it.siteUrl,
                it.feed,
                it.clientSideHit,
                it.isMainFrame,
                it.onMaliciousWarningShown,
            )
            is Command.HideWarningMaliciousSite -> hideMaliciousWarning(it.canGoBack)
            is Command.EscapeMaliciousSite -> onEscapeMaliciousSite()
            is Command.CloseCustomTab -> closeCustomTab()
            is Command.BypassMaliciousSiteWarning -> onBypassMaliciousWarning(it.url, it.feed)
            is OpenBrokenSiteLearnMore -> openBrokenSiteLearnMore(it.url)
            is ReportBrokenSiteError -> openBrokenSiteReportError(it.url)
            is Command.SendResponseToJs -> contentScopeScripts.onResponse(it.data)
            is Command.SendResponseToDuckPlayer -> duckPlayerScripts.onResponse(it.data)
            is Command.WebShareRequest -> webShareRequest.launch(it.data)
            is Command.ScreenLock -> screenLock(it.data)
            is Command.ScreenUnlock -> screenUnlock()
            is Command.ShowFaviconsPrompt -> showFaviconsPrompt()
            is Command.ShowWebPageTitle -> showWebPageTitleInCustomTab(it.title, it.url, it.showDuckPlayerIcon)
            is Command.ShowSSLError -> showSSLWarning(it.handler, it.error)
            is Command.HideSSLError -> hideSSLWarning()
            is Command.LaunchScreen -> launchScreen(it.screen, it.payload)
            is Command.HideOnboardingDaxDialog -> hideOnboardingDaxDialog(it.onboardingCta)
            is Command.HideBrokenSitePromptCta -> hideBrokenSitePromptCta(it.brokenSitePromptDialogCta)
            is Command.HideOnboardingDaxBubbleCta -> hideOnboardingDaxBubbleCta(it.daxBubbleCta)
            is Command.ShowRemoveSearchSuggestionDialog -> showRemoveSearchSuggestionDialog(it.suggestion)
            is Command.AutocompleteItemRemoved -> autocompleteItemRemoved()
            is Command.OpenDuckPlayerSettings -> globalActivityStarter.start(binding.root.context, DuckPlayerSettingsNoParams)
            is Command.OpenDuckPlayerPageInfo -> {
                context?.resources?.configuration?.let {
                    duckPlayer.showDuckPlayerPrimeModal(it, childFragmentManager, fromDuckPlayerPage = true)
                }
            }

            is Command.OpenDuckPlayerOverlayInfo -> {
                context?.resources?.configuration?.let {
                    duckPlayer.showDuckPlayerPrimeModal(it, childFragmentManager, fromDuckPlayerPage = false)
                }
            }

            is Command.SendSubscriptions -> {
                contentScopeScripts.sendSubscriptionEvent(it.cssData)
                duckPlayerScripts.sendSubscriptionEvent(it.duckPlayerData)
            }

            is Command.SetBrowserBackground -> setBrowserBackgroundRes(it.backgroundRes)
            is Command.SetOnboardingDialogBackground -> setOnboardingDialogBackgroundRes(it.backgroundRes)
            is Command.LaunchFireDialogFromOnboardingDialog -> {
                hideOnboardingDaxDialog(it.onboardingCta)
                browserActivity?.launchFire()
            }

            is Command.SwitchToTab -> {
                binding.focusedView.gone()
                if (binding.autoCompleteSuggestionsList.isVisible) {
                    viewModel.autoCompleteSuggestionsGone()
                }
                binding.autoCompleteSuggestionsList.gone()

                browserActivity?.openExistingTab(it.tabId)
            }
            is Command.ShowAutoconsentAnimation -> showAutoconsentAnimation(it.isCosmetic)

            is Command.LaunchPopupMenu -> {
                hideKeyboard()
                launchPopupMenu(it.anchorToNavigationBar)
            }

<<<<<<< HEAD
            is Command.StartTrackersExperimentShieldPopAnimation -> showTrackersExperimentShieldPopAnimation()
=======
            is Command.LaunchBookmarksActivity -> {
                browserActivity?.launchBookmarks()
            }

>>>>>>> 1714a182
            else -> {
                // NO OP
            }
        }
    }

    private fun showAutoconsentAnimation(isCosmetic: Boolean) {
        launch {
            if (isCosmetic) {
                delay(COOKIES_ANIMATION_DELAY)
            }
            context?.let {
                omnibar.createCookiesAnimation(isCosmetic)
            }
        }
    }

    private fun setBrowserBackgroundRes(backgroundRes: Int) {
        newBrowserTab.browserBackground.setImageResource(backgroundRes)
    }

    private fun setOnboardingDialogBackgroundRes(backgroundRes: Int) {
        daxDialogInContext.onboardingDaxDialogBackground.setImageResource(backgroundRes)
    }

    private fun showRemoveSearchSuggestionDialog(suggestion: AutoCompleteSuggestion) {
        storeAutocompletePosition()
        hideKeyboardRetainFocus()

        TextAlertDialogBuilder(requireContext())
            .setTitle(R.string.autocompleteRemoveItemTitle)
            .setCancellable(true)
            .setPositiveButton(R.string.autocompleteRemoveItemRemove)
            .setNegativeButton(R.string.autocompleteRemoveItemCancel)
            .addEventListener(
                object : TextAlertDialogBuilder.EventListener() {
                    override fun onPositiveButtonClicked() {
                        viewModel.onRemoveSearchSuggestionConfirmed(suggestion, omnibar.getText())
                    }

                    override fun onNegativeButtonClicked() {
                        showKeyboardAndRestorePosition(autocompleteFirstVisibleItemPosition, autocompleteItemOffsetTop)
                    }

                    override fun onDialogCancelled() {
                        showKeyboardAndRestorePosition(autocompleteFirstVisibleItemPosition, autocompleteItemOffsetTop)
                    }
                },
            )
            .show()
    }

    private fun storeAutocompletePosition() {
        val layoutManager = binding.autoCompleteSuggestionsList.layoutManager as LinearLayoutManager
        autocompleteFirstVisibleItemPosition = layoutManager.findFirstVisibleItemPosition()
        autocompleteItemOffsetTop = layoutManager.findViewByPosition(autocompleteFirstVisibleItemPosition)?.top ?: 0
    }

    private fun autocompleteItemRemoved() {
        showKeyboardAndRestorePosition(autocompleteFirstVisibleItemPosition, autocompleteItemOffsetTop)
    }

    private fun showKeyboardAndRestorePosition(
        position: Int,
        offset: Int,
    ) {
        val rootView = omnibar.textInputRootView
        val keyboardVisibilityUtil = KeyboardVisibilityUtil(rootView)
        keyboardVisibilityUtil.addKeyboardVisibilityListener {
            scrollToPositionWithOffset(position, offset)
        }
        showKeyboard()
    }

    private fun scrollToPositionWithOffset(
        position: Int,
        offset: Int,
    ) {
        val layoutManager = binding.autoCompleteSuggestionsList.layoutManager as LinearLayoutManager
        layoutManager.scrollToPositionWithOffset(position, offset - AUTOCOMPLETE_PADDING_DP.toPx())
    }

    private fun launchScreen(
        screen: String,
        payload: String,
    ) {
        context?.let {
            globalActivityStarter.start(it, DeeplinkActivityParams(screenName = screen, jsonArguments = payload), null)
        }
    }

    private fun showWebPageTitleInCustomTab(
        title: String,
        url: String?,
        showDuckPlayerIcon: Boolean,
    ) {
        if (isActiveCustomTab()) {
            omnibar.showWebPageTitleInCustomTab(title, url, showDuckPlayerIcon)
        }
    }

    private fun extractUrlFromAmpLink(initialUrl: String) {
        context?.let {
            val client = urlExtractingWebViewClient.get()
            client.urlExtractionListener = viewModel

            Timber.d("AMP link detection: Creating WebView for URL extraction")
            urlExtractingWebView = UrlExtractingWebView(requireContext(), client, urlExtractorUserAgent.get(), urlExtractor.get())

            urlExtractingWebView?.urlExtractionListener = viewModel

            Timber.d("AMP link detection: Loading AMP URL for extraction")
            urlExtractingWebView?.loadUrl(initialUrl)
        }
    }

    private fun destroyUrlExtractingWebView() {
        urlExtractingWebView?.destroyWebView()
        urlExtractingWebView = null
    }

    private fun injectEmailAddress(
        alias: String,
        originalUrl: String,
        autoSaveLogin: Boolean,
    ) {
        webView?.let {
            if (it.url != originalUrl) {
                Timber.w("WebView url has changed since autofill request; bailing")
                return
            }

            emailInjector.injectAddressInEmailField(it, alias, it.url)

            if (autoSaveLogin) {
                duckAddressInjectedResultHandler.createLoginForPrivateDuckAddress(
                    duckAddress = alias,
                    tabId = tabId,
                    originalUrl = originalUrl,
                )
            }
        }
    }

    private fun notifyEmailSignEvent() {
        webView?.let {
            emailInjector.notifyWebAppSignEvent(it, it.url)
        }
    }

    private fun copyAliasToClipboard(alias: String) {
        context?.let {
            val clipboard: ClipboardManager? = ContextCompat.getSystemService(it, ClipboardManager::class.java)
            val clip: ClipData = ClipData.newPlainText("Alias", alias)
            clipboard?.setPrimaryClip(clip)
            binding.rootView.makeSnackbarWithNoBottomInset(
                getString(R.string.aliasToClipboardMessage),
                Snackbar.LENGTH_LONG,
            ).show()
        }
    }

    private fun processUriForThirdPartyCookies() {
        webView?.let {
            val url = it.url ?: return
            launch {
                thirdPartyCookieManager.processUriForThirdPartyCookies(it, url.toUri())
            }
        }
    }

    private fun launchPrivacyDashboard(toggle: Boolean) {
        val params = if (toggle) {
            PrivacyDashboardToggleReportScreen(tabId, opener = DashboardOpener.DASHBOARD)
        } else {
            PrivacyDashboardPrimaryScreen(tabId)
        }
        globalActivityStarter.startIntent(requireContext(), params)
            ?.let { activityResultPrivacyDashboard.launch(it) }
    }

    private fun launchBrokenSiteFeedback(data: BrokenSiteData) {
        val context = context ?: return

        val reportFlow = when (data.reportFlow) {
            RELOAD_THREE_TIMES_WITHIN_20_SECONDS -> BrokenSiteFormReportFlow.RELOAD_THREE_TIMES_WITHIN_20_SECONDS
            else -> BrokenSiteFormReportFlow.MENU
        }
        globalActivityStarter.startIntent(context, BrokenSiteForm(tabId = tabId, reportFlow = reportFlow))
            ?.let { activityResultPrivacyDashboard.launch(it) }
    }

    private fun launchToggleReportFeedback(opener: DashboardOpener) {
        globalActivityStarter.startIntent(requireContext(), PrivacyDashboardToggleReportScreen(tabId, opener))
            ?.let { startActivity(it) }
    }

    private fun showErrorSnackbar(command: Command.ShowErrorWithAction) {
        // Snackbar is global and it should appear only the foreground fragment
        if (!errorSnackbar.view.isAttachedToWindow && isVisible) {
            errorSnackbar.setText(command.textResId)
            errorSnackbar.setAction(R.string.crashedWebViewErrorAction) { command.action() }.show()
        }
    }

    private fun showDomainHasLocationPermission(domain: String) {
        val snackbar =
            binding.rootView.makeSnackbarWithNoBottomInset(
                getString(R.string.preciseLocationSnackbarMessage, domain.websiteFromGeoLocationsApiOrigin()),
                Snackbar.LENGTH_SHORT,
            )
        snackbar.view.setOnClickListener {
            browserActivity?.launchSitePermissionsSettings()
        }
        snackbar.show()
    }

    private fun generateWebViewPreviewImage() {
        webView?.let { webView ->

            // if there's an existing job for generating a preview, cancel that in favor of the new request
            bitmapGeneratorJob?.cancel()

            bitmapGeneratorJob = launch {
                Timber.d("Generating WebView preview")
                try {
                    val preview = previewGenerator.generatePreview(webView)
                    val fileName = previewPersister.save(preview, tabId)
                    viewModel.updateTabPreview(tabId, fileName)
                    Timber.d("Saved and updated tab preview")
                } catch (e: Exception) {
                    Timber.d(e, "Failed to generate WebView preview")
                }
            }
        }
    }

    private fun openInNewBackgroundTab() {
        viewModel.tabs.removeObservers(this)
    }

    private fun showAppLinkSnackBar(appLink: SpecialUrlDetector.UrlType.AppLink) {
        appLinksSnackBar = appLinksSnackBarConfigurator.configureAppLinkSnackBar(view = view, appLink = appLink, viewModel = viewModel)
        appLinksSnackBar?.show()
    }

    private fun openAppLink(appLink: SpecialUrlDetector.UrlType.AppLink) {
        appLinksLauncher.openAppLink(context = context, appLink = appLink, viewModel = viewModel)
    }

    private fun dismissAppLinkSnackBar() {
        appLinksSnackBar?.dismiss()
        appLinksSnackBar = null
    }

    private fun openExternalDialog(
        intent: Intent,
        fallbackUrl: String? = null,
        fallbackIntent: Intent? = null,
        useFirstActivityFound: Boolean = true,
        headers: Map<String, String> = emptyMap(),
    ) {
        context?.let {
            val pm = it.packageManager
            val activities = pm.queryIntentActivities(intent, 0)

            if (activities.isEmpty()) {
                when {
                    fallbackIntent != null -> {
                        val fallbackActivities = pm.queryIntentActivities(fallbackIntent, 0)
                        launchDialogForIntent(it, pm, fallbackIntent, fallbackActivities, useFirstActivityFound, viewModel.linkOpenedInNewTab())
                    }

                    fallbackUrl != null -> {
                        webView?.let { webView ->
                            if (viewModel.linkOpenedInNewTab()) {
                                webView.post {
                                    webView.loadUrl(fallbackUrl, headers)
                                }
                            } else {
                                webView.loadUrl(fallbackUrl, headers)
                            }
                        }
                    }

                    else -> {
                        showToast(R.string.unableToOpenLink)
                    }
                }
            } else {
                launchDialogForIntent(it, pm, intent, activities, useFirstActivityFound, viewModel.linkOpenedInNewTab())
            }
        }
    }

    private fun launchDialogForIntent(
        context: Context,
        pm: PackageManager?,
        intent: Intent,
        activities: List<ResolveInfo>,
        useFirstActivityFound: Boolean,
        isOpenedInNewTab: Boolean,
    ) {
        if (!isActiveCustomTab() && !isActiveTab && !isOpenedInNewTab) {
            Timber.v("Will not launch a dialog for an inactive tab")
            return
        }

        runCatching {
            if (activities.size == 1 || useFirstActivityFound) {
                val activity = activities.first()
                val appTitle = activity.loadLabel(pm)
                Timber.i("Exactly one app available for intent: $appTitle")
                launchExternalAppDialog(context) { context.startActivity(intent) }
            } else {
                val title = getString(R.string.openExternalApp)
                val intentChooser = Intent.createChooser(intent, title)
                launchExternalAppDialog(context) { context.startActivity(intentChooser) }
            }
        }.onFailure { exception ->
            Timber.e(exception, "Failed to launch external app")
            showToast(R.string.unableToOpenLink)
        }
    }

    private fun askToFireproofWebsite(
        context: Context,
        fireproofWebsite: FireproofWebsiteEntity,
    ) {
        if (!isActiveTab) {
            Timber.v("Will not launch a dialog for an inactive tab")
            return
        }

        val isShowing = loginDetectionDialog?.isShowing()

        if (isShowing != true) {
            loginDetectionDialog = TextAlertDialogBuilder(context)
                .setTitle(getString(R.string.fireproofWebsiteLoginDialogTitle, fireproofWebsite.website()))
                .setMessage(R.string.fireproofWebsiteLoginDialogDescription)
                .setPositiveButton(R.string.fireproofWebsiteLoginDialogPositive).setNegativeButton(R.string.fireproofWebsiteLoginDialogNegative)
                .addEventListener(
                    object : TextAlertDialogBuilder.EventListener() {
                        override fun onPositiveButtonClicked() {
                            viewModel.onUserConfirmedFireproofDialog(fireproofWebsite.domain)
                        }

                        override fun onNegativeButtonClicked() {
                            viewModel.onUserDismissedFireproofLoginDialog()
                        }

                        override fun onDialogShown() {
                            viewModel.onFireproofLoginDialogShown()
                        }
                    },
                )
                .build()
            loginDetectionDialog!!.show()
        }
    }

    private fun askToAutomateFireproofWebsite(
        context: Context,
        fireproofWebsite: FireproofWebsiteEntity,
    ) {
        if (!isActiveTab) {
            Timber.v("Will not launch a dialog for an inactive tab")
            return
        }

        val isShowing = automaticFireproofDialog?.isShowing()

        if (isShowing != true) {
            automaticFireproofDialog = StackedAlertDialogBuilder(context)
                .setTitle(R.string.automaticFireproofWebsiteLoginDialogTitle)
                .setMessage(getString(R.string.automaticFireproofWebsiteLoginDialogDescription))
                .setStackedButtons(AutomaticFireproofDialogOptions.asOptions())
                .addEventListener(
                    object : StackedAlertDialogBuilder.EventListener() {
                        override fun onButtonClicked(position: Int) {
                            when (AutomaticFireproofDialogOptions.getOptionFromPosition(position)) {
                                AutomaticFireproofDialogOptions.ALWAYS -> {
                                    viewModel.onUserEnabledAutomaticFireproofLoginDialog(fireproofWebsite.domain)
                                }

                                AutomaticFireproofDialogOptions.FIREPROOF_THIS_SITE -> {
                                    viewModel.onUserFireproofSiteInAutomaticFireproofLoginDialog(fireproofWebsite.domain)
                                }

                                AutomaticFireproofDialogOptions.NOT_NOW -> {
                                    viewModel.onUserDismissedAutomaticFireproofLoginDialog()
                                }
                            }
                        }

                        override fun onDialogShown() {
                            viewModel.onFireproofLoginDialogShown()
                        }
                    },
                )
                .build()
            automaticFireproofDialog!!.show()
        }
    }

    private fun askToDisableLoginDetection(context: Context) {
        TextAlertDialogBuilder(context)
            .setTitle(getString(R.string.disableLoginDetectionDialogTitle))
            .setMessage(R.string.disableLoginDetectionDialogDescription)
            .setPositiveButton(R.string.disableLoginDetectionDialogPositive)
            .setNegativeButton(R.string.disableLoginDetectionDialogNegative)
            .addEventListener(
                object : TextAlertDialogBuilder.EventListener() {
                    override fun onPositiveButtonClicked() {
                        viewModel.onUserConfirmedDisableLoginDetectionDialog()
                    }

                    override fun onNegativeButtonClicked() {
                        viewModel.onUserDismissedDisableLoginDetectionDialog()
                    }

                    override fun onDialogShown() {
                        viewModel.onDisableLoginDetectionDialogShown()
                    }
                },
            )
            .show()
    }

    private fun launchExternalAppDialog(
        context: Context,
        onClick: () -> Unit,
    ) {
        val isShowing = alertDialog?.isShowing()

        if (isShowing != true) {
            alertDialog = StackedAlertDialogBuilder(context)
                .setTitle(R.string.launchingExternalApp)
                .setMessage(getString(R.string.confirmOpenExternalApp))
                .setStackedButtons(LaunchInExternalAppOptions.asOptions())
                .addEventListener(
                    object : StackedAlertDialogBuilder.EventListener() {
                        override fun onButtonClicked(position: Int) {
                            when (LaunchInExternalAppOptions.getOptionFromPosition(position)) {
                                LaunchInExternalAppOptions.OPEN -> onClick()
                                LaunchInExternalAppOptions.CLOSE_TAB -> {
                                    launch {
                                        viewModel.closeCurrentTab()
                                        destroyWebView()
                                    }
                                }

                                LaunchInExternalAppOptions.CANCEL -> {} // no-op
                            }
                        }
                    },
                )
                .build()
            alertDialog!!.show()
        }
    }

    override fun onActivityResult(
        requestCode: Int,
        resultCode: Int,
        data: Intent?,
    ) {
        if (requestCode == REQUEST_CODE_CHOOSE_FILE) {
            handleFileUploadResult(resultCode, data)
        }
    }

    private fun handleFileUploadResult(
        resultCode: Int,
        intent: Intent?,
    ) {
        if (resultCode != RESULT_OK || intent == null) {
            Timber.i("Received resultCode $resultCode (or received null intent) indicating user did not select any files")
            pendingUploadTask?.onReceiveValue(null)
            return
        }

        val uris = fileChooserIntentBuilder.extractSelectedFileUris(intent)
        pendingUploadTask?.onReceiveValue(uris)
    }

    private fun showToast(
        @StringRes messageId: Int,
        length: Int = Toast.LENGTH_LONG,
    ) {
        Toast.makeText(context?.applicationContext, messageId, length).show()
    }

    private fun showAuthenticationDialog(request: BasicAuthenticationRequest) {
        if (!isActiveCustomTab() && !isActiveTab) {
            Timber.v("Will not launch a dialog for an inactive tab")
            return
        }

        val authDialogBinding = HttpAuthenticationBinding.inflate(layoutInflater)
        authDialogBinding.httpAuthInformationText.text = getString(R.string.authenticationDialogMessage, request.site)
        CustomAlertDialogBuilder(requireActivity())
            .setPositiveButton(R.string.authenticationDialogPositiveButton)
            .setNegativeButton(R.string.authenticationDialogNegativeButton)
            .setView(authDialogBinding)
            .addEventListener(
                object : CustomAlertDialogBuilder.EventListener() {
                    override fun onPositiveButtonClicked() {
                        viewModel.handleAuthentication(
                            request,
                            BasicAuthenticationCredentials(
                                username = authDialogBinding.usernameInput.text,
                                password = authDialogBinding.passwordInput.text,
                            ),
                        )
                    }

                    override fun onNegativeButtonClicked() {
                        viewModel.cancelAuthentication(request)
                    }

                    override fun onDialogShown() {
                        authDialogBinding.usernameInput.showKeyboardDelayed()
                    }
                },
            )
            .show()
    }

    private fun saveBasicAuthCredentials(
        request: BasicAuthenticationRequest,
        credentials: BasicAuthenticationCredentials,
    ) {
        webView?.let {
            webViewHttpAuthStore.setHttpAuthUsernamePassword(
                it,
                host = request.host,
                realm = request.realm,
                username = credentials.username,
                password = credentials.password,
            )
        }
    }

    private fun configureAutoComplete() {
        val context = context ?: return
        binding.autoCompleteSuggestionsList.layoutManager = LinearLayoutManager(context)
        autoCompleteSuggestionsAdapter = BrowserAutoCompleteSuggestionsAdapter(
            immediateSearchClickListener = {
                viewModel.userSelectedAutocomplete(it)
            },
            editableSearchClickListener = {
                viewModel.onUserSelectedToEditQuery(it.phrase)
            },
            autoCompleteInAppMessageDismissedListener = {
                viewModel.onUserDismissedAutoCompleteInAppMessage()
            },
            autoCompleteOpenSettingsClickListener = {
                viewModel.onUserDismissedAutoCompleteInAppMessage()
                globalActivityStarter.start(context, PrivateSearchScreenNoParams)
            },
            autoCompleteLongPressClickListener = {
                viewModel.userLongPressedAutocomplete(it)
            },
            omnibarPosition = settingsDataStore.omnibarPosition,
        )
        binding.autoCompleteSuggestionsList.adapter = autoCompleteSuggestionsAdapter
        binding.autoCompleteSuggestionsList.addItemDecoration(
            SuggestionItemDecoration(ContextCompat.getDrawable(context, R.drawable.suggestions_divider)!!),
        )
    }

    private fun configureNewTab() {
        newBrowserTab.newTabLayout.setOnScrollChangeListener { _, _, _, _, _ ->
            if (omnibar.isOutlineShown()) {
                hideKeyboard()
            }
        }
    }

    private fun configureFindInPage() {
        omnibar.configureFindInPage(
            object : Omnibar.FindInPageListener {
                override fun onFocusChanged(
                    hasFocus: Boolean,
                    query: String,
                ) {
                    if (hasFocus && query != viewModel.findInPageViewState.value?.searchTerm) {
                        onFindInPageInputChanged(query)
                    }
                }

                override fun onPreviousSearchItemPressed() {
                    onFindInPagePreviousTermPressed()
                }

                override fun onNextSearchItemPressed() {
                    onFindInPageNextTermPressed()
                }

                override fun onClosePressed() {
                    onFindInPageDismissed()
                }

                override fun onFindInPageTextChanged(query: String) {
                    onFindInPageInputChanged(query)
                }
            },
        )
    }

    private fun configureItemPressedListener() {
        omnibar.configureItemPressedListeners(
            object : Omnibar.ItemPressedListener {
                override fun onTabsButtonPressed() {
                    this@BrowserTabFragment.onTabsButtonPressed()
                }

                override fun onTabsButtonLongPressed() {
                    this@BrowserTabFragment.onTabsButtonLongPressed()
                }

                override fun onFireButtonPressed() {
                    this@BrowserTabFragment.onFireButtonPressed()
                }

                override fun onBrowserMenuPressed() {
                    onBrowserMenuButtonPressed()
                }

                override fun onPrivacyShieldPressed() {
                    onOmnibarPrivacyShieldButtonPressed()
                }

                override fun onCustomTabClosePressed() {
                    onOmnibarCustomTabClosed()
                }

                override fun onCustomTabPrivacyDashboardPressed() {
                    onOmnibarCustomTabPrivacyDashboardPressed()
                }

                override fun onVoiceSearchPressed() {
                    onOmnibarVoiceSearchPressed()
                }
            },
        )
        omnibar.configureFadeOmnibarItemPressedListeners(
            object : FadeOmnibarItemPressedListener {
                override fun onDuckChatButtonPressed() {
                    onOmnibarDuckChatPressed(omnibar.getText())
                }

                override fun onBackButtonPressed() {
                    hideKeyboard()
                }
            },
        )
    }

    private fun configureOmnibarTextInput() {
        omnibar.addTextListener(
            object : Omnibar.TextListener {
                override fun onFocusChanged(
                    hasFocus: Boolean,
                    query: String,
                ) {
                    onOmnibarTextFocusChanged(hasFocus, query)
                }

                override fun onBackKeyPressed() {
                    onOmnibarBackKeyPressed()
                }

                override fun onEnterPressed() {
                    onUserSubmittedText(omnibar.getText())
                }

                override fun onTouchEvent(event: MotionEvent) {
                }

                override fun onOmnibarTextChanged(state: OmnibarTextState) {
                    onUserEnteredText(state.text, state.hasFocus)
                }

                override fun onShowSuggestions(state: OmnibarTextState) {
                    viewModel.triggerAutocomplete(
                        state.text,
                        state.hasFocus,
                        true,
                    )
                }

                override fun onTrackersCountFinished() {
                    viewModel.onAnimationFinished()
                }
            },
        )
    }

    private fun onOmnibarTextFocusChanged(
        hasFocus: Boolean,
        query: String,
    ) {
        viewModel.triggerAutocomplete(query, hasFocus, false)
        if (hasFocus) {
            cancelPendingAutofillRequestsToChooseCredentials()
        } else {
            omnibar.omnibarTextInput.hideKeyboard()

            // prevent a crash when the view is not initiliazed yet
            if (view != null) {
                binding.focusDummy.requestFocus()
            }
        }
    }

    private fun onOmnibarBackKeyPressed() {
        omnibar.omnibarTextInput.hideKeyboard()
        binding.focusDummy.requestFocus()
    }

    private fun onFindInPageDismissed() {
        viewModel.dismissFindInView()
    }

    private fun onFindInPageNextTermPressed() {
        webView?.findNext(true)
    }

    private fun onFindInPagePreviousTermPressed() {
        webView?.findNext(false)
    }

    private fun onFindInPageInputChanged(query: String) {
        viewModel.userFindingInPage(query)
    }

    private fun userEnteredQuery(query: String) {
        viewModel.onUserSubmittedQuery(query)
    }

    @SuppressLint("SetJavaScriptEnabled")
    private fun configureWebView() {
        if (swipingTabsFeature.isEnabled) {
            binding.daxDialogOnboardingCtaContent.layoutTransition.setAnimateParentHierarchy(false)
        }

        binding.daxDialogOnboardingCtaContent.layoutTransition.enableTransitionType(LayoutTransition.CHANGING)

        val webViewLayout = if (!isActiveCustomTab() && visualDesignExperimentDataStore.getOmnibarType() == FADE) {
            R.layout.include_duckduckgo_browser_experiment_webview
        } else {
            R.layout.include_duckduckgo_browser_webview
        }

        webView = layoutInflater.inflate(
            webViewLayout,
            binding.webViewContainer,
            true,
        ).findViewById<DuckDuckGoWebView>(R.id.browserWebView)

        webView?.let {
            it.isSafeWebViewEnabled = safeWebViewFeature.self().isEnabled()
            it.webViewClient = webViewClient
            it.webChromeClient = webChromeClient
            it.clearSslPreferences()

            it.settings.apply {
                clientBrandHintProvider.setDefault(this)
                webViewClient.clientProvider = clientBrandHintProvider
                userAgentString = userAgentProvider.userAgent()
                javaScriptEnabled = true
                domStorageEnabled = true
                loadWithOverviewMode = true
                useWideViewPort = true
                builtInZoomControls = true
                displayZoomControls = false
                mixedContentMode = WebSettings.MIXED_CONTENT_COMPATIBILITY_MODE
                javaScriptCanOpenWindowsAutomatically = appBuildConfig.isTest // only allow when running tests
                setSupportMultipleWindows(true)
                disableWebSql(this)
                setSupportZoom(true)
                if (accessibilitySettingsDataStore.overrideSystemFontSize) {
                    textZoom = accessibilitySettingsDataStore.fontSize.toInt()
                }
                setAlgorithmicDarkeningAllowed(this)
            }

            it.setDownloadListener { url, _, contentDisposition, mimeType, _ ->
                lifecycleScope.launch(dispatchers.main()) {
                    viewModel.requestFileDownload(url, contentDisposition, mimeType, true, isBlobDownloadWebViewFeatureEnabled(it))
                }
            }

            it.setOnTouchListener { webView, event ->
                if (omnibar.omnibarTextInput.isFocused) {
                    binding.focusDummy.requestFocus()
                }
                dismissAppLinkSnackBar()
                false
            }

            it.setEnableSwipeRefreshCallback { enable ->
                binding.swipeRefreshContainer?.isEnabled = enable
            }

            registerForContextMenu(it)

            it.setFindListener(this)
            loginDetector.addLoginDetection(it) { viewModel.loginDetected() }
            emailInjector.addJsInterface(
                it,
                onSignedInEmailProtectionPromptShown = { viewModel.showEmailProtectionChooseEmailPrompt() },
                onInContextEmailProtectionSignupPromptShown = { showNativeInContextEmailProtectionSignupPrompt() },
            )
            configureWebViewForBlobDownload(it)
            configureWebViewForAutofill(it)
            printInjector.addJsInterface(it) { viewModel.printFromWebView() }
            autoconsent.addJsInterface(it, autoconsentCallback)
            contentScopeScripts.register(
                it,
                object : JsMessageCallback() {
                    override fun process(
                        featureName: String,
                        method: String,
                        id: String?,
                        data: JSONObject?,
                    ) {
                        viewModel.processJsCallbackMessage(featureName, method, id, data, isActiveCustomTab()) {
                            it.url
                        }
                    }
                },
            )
            duckPlayerScripts.register(
                it,
                object : JsMessageCallback() {
                    override fun process(
                        featureName: String,
                        method: String,
                        id: String?,
                        data: JSONObject?,
                    ) {
                        viewModel.processJsCallbackMessage(featureName, method, id, data, isActiveCustomTab()) {
                            it.url
                        }
                    }
                },
            )
        }

        WebView.setWebContentsDebuggingEnabled(webContentDebugging.isEnabled())
    }

    private fun screenLock(data: JsCallbackData) {
        val returnData = jsOrientationHandler.updateOrientation(data, this)
        contentScopeScripts.onResponse(returnData)
    }

    private fun screenUnlock() {
        activity?.requestedOrientation = ActivityInfo.SCREEN_ORIENTATION_UNSPECIFIED
    }

    private fun showFaviconsPrompt() {
        val faviconPrompt = FaviconPromptSheet.Builder(requireContext())
            .addEventListener(
                object : FaviconPromptSheet.EventListener() {
                    override fun onFaviconsFetchingPromptDismissed(fetchingEnabled: Boolean) {
                        viewModel.onFaviconsFetchingEnabled(fetchingEnabled)
                    }
                },
            )
        faviconPrompt.show()
    }

    private fun hideOnboardingDaxDialog(onboardingCta: OnboardingDaxDialogCta) {
        onboardingCta.hideOnboardingCta(binding)
    }

    private fun hideBrokenSitePromptCta(brokenSitePromptDialogCta: BrokenSitePromptDialogCta) {
        brokenSitePromptDialogCta.hideOnboardingCta(binding)
    }

    private fun hideOnboardingDaxBubbleCta(daxBubbleCta: DaxBubbleCta) {
        daxBubbleCta.hideDaxBubbleCta(binding)
        hideDaxBubbleCta()
        renderer.showNewTab()
        showKeyboard()
    }

    private fun hideDaxBubbleCta() {
        newBrowserTab.browserBackground.setImageResource(0)
        daxDialogIntroBubble.root.gone()
    }

    private fun configureWebViewForBlobDownload(webView: DuckDuckGoWebView) {
        lifecycleScope.launch(dispatchers.main()) {
            if (isBlobDownloadWebViewFeatureEnabled(webView)) {
                val script = blobDownloadScript()
                WebViewCompat.addDocumentStartJavaScript(webView, script, setOf("*"))

                webView.safeAddWebMessageListener(
                    webViewCapabilityChecker,
                    "ddgBlobDownloadObj",
                    setOf("*"),
                    object : WebViewCompat.WebMessageListener {
                        override fun onPostMessage(
                            view: WebView,
                            message: WebMessageCompat,
                            sourceOrigin: Uri,
                            isMainFrame: Boolean,
                            replyProxy: JavaScriptReplyProxy,
                        ) {
                            if (message.data?.startsWith("data:") == true) {
                                requestFileDownload(message.data!!, null, "", true)
                            } else if (message.data?.startsWith("Ping:") == true) {
                                val locationRef = message.data.toString().encode().md5().toString()
                                viewModel.saveReplyProxyForBlobDownload(sourceOrigin.toString(), replyProxy, locationRef)
                            }
                        }
                    },
                )
            } else {
                blobConverterInjector.addJsInterface(webView) { url, mimeType ->
                    viewModel.requestFileDownload(
                        url = url,
                        contentDisposition = null,
                        mimeType = mimeType,
                        requestUserConfirmation = true,
                        isBlobDownloadWebViewFeatureEnabled = false,
                    )
                }
            }
        }
    }

    private fun blobDownloadScript(): String {
        val script = """
            window.__url_to_blob_collection = {};
        
            const original_createObjectURL = URL.createObjectURL;
        
            URL.createObjectURL = function () {
                const blob = arguments[0];
                const url = original_createObjectURL.call(this, ...arguments);
                if (blob instanceof Blob) {
                    __url_to_blob_collection[url] = blob;
                }
                return url;
            }
            
            function blobToBase64DataUrl(blob) {
                return new Promise((resolve, reject) => {
                    const reader = new FileReader();
                    reader.onloadend = function() {
                        resolve(reader.result);
                    }
                    reader.onerror = function() {
                        reject(new Error('Failed to read Blob object'));
                    }
                    reader.readAsDataURL(blob);
                });
            }
        
            const pingMessage = 'Ping:' + window.location.href
            ddgBlobDownloadObj.postMessage(pingMessage)
                    
            ddgBlobDownloadObj.onmessage = function(event) {
                if (event.data.startsWith('blob:')) {
                    const blob = window.__url_to_blob_collection[event.data];
                    if (blob) {
                        blobToBase64DataUrl(blob).then((dataUrl) => {
                            ddgBlobDownloadObj.postMessage(dataUrl);
                        });
                    }
                }
            }
        """.trimIndent()

        return script
    }

    private suspend fun isBlobDownloadWebViewFeatureEnabled(webView: DuckDuckGoWebView): Boolean {
        return withContext(dispatchers.io()) { webViewBlobDownloadFeature.self().isEnabled() } &&
            webViewCapabilityChecker.isSupported(WebViewCapability.WebMessageListener) &&
            webViewCapabilityChecker.isSupported(WebViewCapability.DocumentStartJavaScript)
    }

    private fun configureWebViewForAutofill(it: DuckDuckGoWebView) {
        browserAutofill.addJsInterface(it, autofillCallback, this, null, tabId)

        autofillFragmentResultListeners.getPlugins().forEach { plugin ->
            setFragmentResultListener(plugin.resultKey(tabId)) { _, result ->
                context?.let {
                    plugin.processResult(
                        result = result,
                        context = it,
                        tabId = tabId,
                        fragment = this@BrowserTabFragment,
                        autofillCallback = this@BrowserTabFragment,
                    )
                }
            }
        }
    }

    private fun injectAutofillCredentials(
        url: String,
        credentials: LoginCredentials?,
    ) {
        webView?.let {
            if (it.url != url) {
                Timber.w("WebView url has changed since autofill request; bailing")
                return
            }
            browserAutofill.injectCredentials(credentials)
        }
    }

    private fun acceptGeneratedPassword(url: String) {
        webView?.let {
            if (it.url != url) {
                Timber.w("WebView url has changed since autofill request; bailing")
                return
            }
            browserAutofill.acceptGeneratedPassword()
        }
    }

    private fun rejectGeneratedPassword(url: String) {
        webView?.let {
            if (it.url != url) {
                Timber.w("WebView url has changed since autofill request; bailing")
                return
            }
            browserAutofill.rejectGeneratedPassword()
        }
    }

    private fun cancelPendingAutofillRequestsToChooseCredentials() {
        browserAutofill.cancelPendingAutofillRequestToChooseCredentials()
        viewModel.cancelPendingAutofillRequestToChooseCredentials()
    }

    private fun showAutofillDialogSaveCredentials(
        currentUrl: String,
        credentials: LoginCredentials,
    ) {
        val dialog = credentialAutofillDialogFactory.autofillSavingCredentialsDialog(currentUrl, credentials, tabId)
        showDialogHidingPrevious(dialog, CredentialSavePickerDialog.TAG)
    }

    private fun showAutofillDialogUpdatePassword(
        currentUrl: String,
        credentials: LoginCredentials,
    ) {
        val dialog = credentialAutofillDialogFactory.autofillSavingUpdatePasswordDialog(currentUrl, credentials, tabId)
        showDialogHidingPrevious(dialog, CredentialUpdateExistingCredentialsDialog.TAG)
    }

    private fun showAutofillDialogUpdateUsername(
        currentUrl: String,
        credentials: LoginCredentials,
    ) {
        val dialog = credentialAutofillDialogFactory.autofillSavingUpdateUsernameDialog(currentUrl, credentials, tabId)
        showDialogHidingPrevious(dialog, CredentialUpdateExistingCredentialsDialog.TAG)
    }

    private fun showAuthenticationSavedOrUpdatedSnackbar(
        loginCredentials: LoginCredentials,
        @StringRes messageResourceId: Int,
        includeShortcutToViewCredential: Boolean,
        delay: Long = 200,
    ) {
        lifecycleScope.launch(dispatchers.main()) {
            delay(delay)
            val snackbar = binding.browserLayout.makeSnackbarWithNoBottomInset(messageResourceId, Snackbar.LENGTH_LONG)
            if (includeShortcutToViewCredential) {
                snackbar.setAction(R.string.autofillSnackbarAction) {
                    context?.let {
                        val screen = AutofillSettingsScreenDirectlyViewCredentialsParams(
                            loginCredentials = loginCredentials,
                            source = AutofillSettingsLaunchSource.BrowserSnackbar,
                        )
                        globalActivityStarter.start(it, screen)
                    }
                }
            }
            snackbar.show()
        }
    }

    private fun launchAutofillManagementScreen(privacyProtectionEnabled: Boolean) {
        val screen = AutofillSettingsScreenShowSuggestionsForSiteParams(
            currentUrl = webView?.url,
            source = AutofillSettingsLaunchSource.BrowserOverflow,
            privacyProtectionEnabled = privacyProtectionEnabled,
        )
        globalActivityStarter.start(requireContext(), screen)
    }

    private fun showDialogHidingPrevious(
        dialog: DialogFragment,
        tag: String,
        requiredUrl: String? = null,
    ) {
        // want to ensure lifecycle is at least resumed before attempting to show dialog
        lifecycleScope.launchWhenResumed {
            hideDialogWithTag(tag)

            val currentUrl = webView?.url
            val urlMatch = requiredUrl == null || requiredUrl == currentUrl
            if ((isActiveCustomTab() || isActiveTab) && urlMatch) {
                Timber.i("Showing dialog (%s), hidden=%s, requiredUrl=%s, currentUrl=%s, tabId=%s", tag, isHidden, requiredUrl, currentUrl, tabId)
                dialog.show(childFragmentManager, tag)
            } else {
                Timber.w("Not showing dialog (%s), hidden=%s, requiredUrl=%s, currentUrl=%s, tabId=%s", tag, isHidden, requiredUrl, currentUrl, tabId)
            }
        }
    }

    private fun hideDialogWithTag(tag: String) {
        childFragmentManager.findFragmentByTag(tag)?.let {
            Timber.i("Found existing dialog for %s; removing it now", tag)
            if (it is DaxDialog) {
                it.setDaxDialogListener(null) // Avoids calling onDaxDialogDismiss()
            }
            childFragmentManager.commitNow(allowStateLoss = true) { remove(it) }
        }
    }

    private fun showDialogIfNotExist(
        dialog: DialogFragment,
        tag: String,
    ) {
        childFragmentManager.findFragmentByTag(tag)?.let {
            return
        }
        dialog.show(childFragmentManager, tag)
    }

    private fun configureSwipeRefresh() {
        val metrics = resources.displayMetrics
        val distanceToTrigger = (DEFAULT_CIRCLE_TARGET_TIMES_1_5 * metrics.density).toInt()
        binding.swipeRefreshContainer.setDistanceToTriggerSync(distanceToTrigger)
        binding.swipeRefreshContainer.setColorSchemeColors(
            requireContext().getColorFromAttr(com.duckduckgo.mobile.android.R.attr.daxColorAccentBlue),
        )

        binding.swipeRefreshContainer.setOnRefreshListener {
            onRefreshRequested()
            viewModel.handlePullToRefreshAction()
        }

        binding.swipeRefreshContainer.setCanChildScrollUpCallback {
            webView?.canScrollVertically(-1) ?: false
        }

        // avoids progressView from showing under toolbar
        binding.swipeRefreshContainer.progressViewStartOffset -= 15
    }

    /**
     * Explicitly disable database to try protect against Magellan WebSQL/SQLite vulnerability
     */
    private fun disableWebSql(settings: WebSettings) {
        settings.databaseEnabled = false
    }

    @Suppress("NewApi") // This API and the behaviour described only apply to apps with targetSdkVersion ≥ TIRAMISU.
    private fun setAlgorithmicDarkeningAllowed(settings: WebSettings) {
        // https://developer.android.com/reference/androidx/webkit/WebSettingsCompat#setAlgorithmicDarkeningAllowed(android.webkit.WebSettings,boolean)
        if (WebViewFeature.isFeatureSupported(WebViewFeature.ALGORITHMIC_DARKENING)) {
            WebSettingsCompat.setAlgorithmicDarkeningAllowed(settings, settingsDataStore.experimentalWebsiteDarkMode)
        }
    }

    override fun onCreateContextMenu(
        menu: ContextMenu,
        view: View,
        menuInfo: ContextMenu.ContextMenuInfo?,
    ) {
        webView?.safeHitTestResult?.let {
            val target = getLongPressTarget(it) ?: return
            viewModel.userLongPressedInWebView(target, menu)
        }
    }

    /**
     * Use requestFocusNodeHref to get the a tag url for the touched image.
     */
    private fun getTargetUrlForImageSource(): String? {
        val handler = Handler()
        val message = handler.obtainMessage()

        webView?.requestFocusNodeHref(message)

        return message.data.getString(URL_BUNDLE_KEY)
    }

    private fun getLongPressTarget(hitTestResult: HitTestResult): LongPressTarget? {
        return when {
            hitTestResult.extra == null -> null
            hitTestResult.type == UNKNOWN_TYPE -> null
            hitTestResult.type == IMAGE_TYPE -> LongPressTarget(
                url = hitTestResult.extra,
                imageUrl = hitTestResult.extra,
                type = hitTestResult.type,
            )

            hitTestResult.type == SRC_IMAGE_ANCHOR_TYPE -> LongPressTarget(
                url = getTargetUrlForImageSource(),
                imageUrl = hitTestResult.extra,
                type = hitTestResult.type,
            )

            else -> LongPressTarget(
                url = hitTestResult.extra,
                type = hitTestResult.type,
            )
        }
    }

    override fun onContextItemSelected(item: MenuItem): Boolean {
        if (this.isResumed) {
            runCatching {
                webView?.safeHitTestResult?.let {
                    val target = getLongPressTarget(it)
                    if (target != null && viewModel.userSelectedItemFromLongPressMenu(target, item)) {
                        return true
                    }
                }
            }.onFailure { exception ->
                Timber.e(exception, "Failed to get HitTestResult")
            }
        }
        return super.onContextItemSelected(item)
    }

    private fun savedSiteAdded(savedSiteChangedViewState: SavedSiteChangedViewState) {
        val dismissHandler = Handler(Looper.getMainLooper())
        val dismissRunnable = Runnable {
            if (isAdded) {
                bookmarksBottomSheetDialog?.dialog?.let { dialog ->
                    if (dialog.isShowing) {
                        dialog.dismiss()
                    }
                }
            }
        }
        val title = getBookmarksBottomSheetTitle(savedSiteChangedViewState.bookmarkFolder)

        bookmarksBottomSheetDialog = BookmarksBottomSheetDialog.Builder(requireContext())
            .setTitle(title)
            .setPrimaryItem(
                getString(com.duckduckgo.saved.sites.impl.R.string.addToFavorites),
                icon = com.duckduckgo.mobile.android.R.drawable.ic_favorite_24,
            )
            .setSecondaryItem(
                getString(com.duckduckgo.saved.sites.impl.R.string.editBookmark),
                icon = com.duckduckgo.mobile.android.R.drawable.ic_edit_24,
            )
            .addEventListener(
                object : BookmarksBottomSheetDialog.EventListener() {
                    override fun onPrimaryItemClicked() {
                        viewModel.onFavoriteMenuClicked()
                        dismissHandler.removeCallbacks(dismissRunnable)
                    }

                    override fun onSecondaryItemClicked() {
                        if (savedSiteChangedViewState.savedSite is Bookmark) {
                            pixel.fire(AppPixelName.ADD_BOOKMARK_CONFIRM_EDITED)
                            editSavedSite(
                                savedSiteChangedViewState.copy(
                                    savedSite = savedSiteChangedViewState.savedSite.copy(
                                        isFavorite = viewModel.browserViewState.value?.favorite != null,
                                    ),
                                ),
                            )
                            dismissHandler.removeCallbacks(dismissRunnable)
                        }
                    }

                    override fun onBottomSheetDismissed() {
                        super.onBottomSheetDismissed()
                        dismissHandler.removeCallbacks(dismissRunnable)
                    }
                },
            )
        bookmarksBottomSheetDialog?.show()

        dismissHandler.postDelayed(dismissRunnable, BOOKMARKS_BOTTOM_SHEET_DURATION)
    }

    private fun getBookmarksBottomSheetTitle(bookmarkFolder: BookmarkFolder?): SpannableString {
        val folderName = bookmarkFolder?.name ?: ""
        val fullText = getString(com.duckduckgo.saved.sites.impl.R.string.bookmarkAddedInBookmarks, folderName)
        val spannableString = SpannableString(fullText)

        val boldStart = fullText.indexOf(folderName)
        val boldEnd = boldStart + folderName.length
        spannableString.setSpan(StyleSpan(Typeface.BOLD), boldStart, boldEnd, Spannable.SPAN_EXCLUSIVE_EXCLUSIVE)
        return spannableString
    }

    private fun editSavedSite(savedSiteChangedViewState: SavedSiteChangedViewState) {
        val addBookmarkDialog = EditSavedSiteDialogFragment.instance(
            savedSiteChangedViewState.savedSite,
            savedSiteChangedViewState.bookmarkFolder?.id ?: SavedSitesNames.BOOKMARKS_ROOT,
            savedSiteChangedViewState.bookmarkFolder?.name,
        )
        addBookmarkDialog.show(childFragmentManager, ADD_SAVED_SITE_FRAGMENT_TAG)
        addBookmarkDialog.listener = viewModel
        addBookmarkDialog.deleteBookmarkListener = viewModel
    }

    private fun confirmDeleteSavedSite(
        savedSite: SavedSite,
        message: Spanned,
        onDeleteSnackbarDismissed: (SavedSite) -> Unit,
    ) {
        binding.rootView.makeSnackbarWithNoBottomInset(
            message,
            Snackbar.LENGTH_LONG,
        ).setAction(R.string.fireproofWebsiteSnackbarAction) {
            viewModel.undoDelete(savedSite)
        }
            .addCallback(
                object : BaseTransientBottomBar.BaseCallback<Snackbar>() {
                    override fun onDismissed(
                        transientBottomBar: Snackbar?,
                        event: Int,
                    ) {
                        if (event != DISMISS_EVENT_ACTION) {
                            onDeleteSnackbarDismissed(savedSite)
                        }
                    }
                },
            )
            .show()
    }

    private fun fireproofWebsiteConfirmation(entity: FireproofWebsiteEntity) {
        binding.rootView.makeSnackbarWithNoBottomInset(
            HtmlCompat.fromHtml(getString(R.string.fireproofWebsiteSnackbarConfirmation, entity.website()), FROM_HTML_MODE_LEGACY),
            Snackbar.LENGTH_LONG,
        ).setAction(R.string.fireproofWebsiteSnackbarAction) {
            viewModel.onFireproofWebsiteSnackbarUndoClicked(entity)
        }.show()
    }

    private fun removeFireproofWebsiteConfirmation(entity: FireproofWebsiteEntity) {
        binding.rootView.makeSnackbarWithNoBottomInset(
            getString(R.string.fireproofDeleteConfirmationMessage),
            Snackbar.LENGTH_LONG,
        ).apply {
            setAction(R.string.fireproofWebsiteSnackbarAction) {
                viewModel.onRemoveFireproofWebsiteSnackbarUndoClicked(entity)
            }
            show()
        }
    }

    private fun privacyProtectionEnabledConfirmation(domain: String) {
        binding.rootView.makeSnackbarWithNoBottomInset(
            HtmlCompat.fromHtml(getString(R.string.privacyProtectionEnabledConfirmationMessage, domain), FROM_HTML_MODE_LEGACY),
            Snackbar.LENGTH_LONG,
        ).show()
    }

    private fun privacyProtectionDisabledConfirmation(domain: String) {
        binding.rootView.makeSnackbarWithNoBottomInset(
            HtmlCompat.fromHtml(getString(R.string.privacyProtectionDisabledConfirmationMessage, domain), FROM_HTML_MODE_LEGACY),
            Snackbar.LENGTH_LONG,
        ).show()
    }

    private fun launchSharePageChooser(
        url: String,
        title: String,
    ) {
        val intent = Intent(Intent.ACTION_SEND).also {
            it.type = "text/plain"
            it.putExtra(Intent.EXTRA_TEXT, url)
            it.putExtra(Intent.EXTRA_SUBJECT, title)
            it.putExtra(Intent.EXTRA_TITLE, title)
        }
        try {
            startActivity(Intent.createChooser(intent, null))
        } catch (e: ActivityNotFoundException) {
            Timber.w(e, "Activity not found")
        }
    }

    private fun launchSharePromoRMFPageChooser(
        url: String,
        shareTitle: String,
    ) {
        val share = Intent().apply {
            action = Intent.ACTION_SEND
            putExtra(Intent.EXTRA_TEXT, url)
            putExtra(Intent.EXTRA_TITLE, shareTitle)
            type = "text/plain"
        }

        val pi = PendingIntent.getBroadcast(
            requireContext(),
            0,
            Intent(requireContext(), SharePromoLinkRMFBroadCastReceiver::class.java),
            PendingIntent.FLAG_UPDATE_CURRENT or PendingIntent.FLAG_IMMUTABLE,
        )
        try {
            startActivity(Intent.createChooser(share, null, pi.intentSender))
        } catch (e: ActivityNotFoundException) {
            Timber.w(e, "Activity not found")
        }
    }

    override fun onFindResultReceived(
        activeMatchOrdinal: Int,
        numberOfMatches: Int,
        isDoneCounting: Boolean,
    ) {
        viewModel.onFindResultsReceived(activeMatchOrdinal, numberOfMatches)
    }

    private fun hideKeyboard() {
        if (!isHidden) {
            Timber.v("Keyboard now hiding")
            hideKeyboard(omnibar.omnibarTextInput)
            binding.focusDummy.requestFocus()
            omnibar.showOutline(false)
        }
    }

    private fun hideKeyboardRetainFocus() {
        if (!isHidden) {
            Timber.v("Keyboard now hiding")
            omnibar.omnibarTextInput.postDelayed(KEYBOARD_DELAY) { omnibar.omnibarTextInput.hideKeyboard() }
        }
    }

    private fun showKeyboard() {
        if (!isHidden) {
            Timber.v("Keyboard now showing")
            showKeyboard(omnibar.omnibarTextInput)
            omnibar.showOutline(true)
        }
    }

    private fun refreshUserAgent(
        url: String?,
        isDesktop: Boolean,
    ) {
        val currentAgent = webView?.safeSettings?.userAgentString
        val newAgent = userAgentProvider.userAgent(url, isDesktop)
        if (newAgent != currentAgent) {
            webView?.safeSettings?.userAgentString = newAgent
        }
        Timber.d("User Agent is $newAgent")
    }

    /**
     * Attempting to save the WebView's state can result in a TransactionTooLargeException being thrown.
     * This will only happen if the bundle size is too large - but the exact size is undefined.
     * Instead of saving using normal Android state mechanism - use our own implementation instead.
     */
    override fun onSaveInstanceState(bundle: Bundle) {
        viewModel.saveWebViewState(webView, tabId)
        super.onSaveInstanceState(bundle)
    }

    override fun onViewStateRestored(bundle: Bundle?) {
        viewModel.restoreWebViewState(webView, omnibar.getText())
        viewModel.determineShowBrowser()
        super.onViewStateRestored(bundle)
    }

    override fun onHiddenChanged(hidden: Boolean) {
        super.onHiddenChanged(hidden)
        when {
            hidden -> onTabHidden()
            else -> onTabVisible()
        }
    }

    private fun onTabHidden() {
        if (!isAdded) return
        viewModel.onViewHidden()
        downloadMessagesJob.cancel()
        webView?.onPause()
    }

    private fun onTabVisible() {
        if (!isAdded) return
        webView?.onResume()
        launchDownloadMessagesJob()
        viewModel.onViewVisible()
    }

    private fun launchDownloadMessagesJob() {
        downloadMessagesJob += lifecycleScope.launch {
            viewModel.downloadCommands().cancellable().flowWithLifecycle(lifecycle, Lifecycle.State.RESUMED).collectLatest {
                processFileDownloadedCommand(it)
            }
        }
    }

    /**
     * We don't destroy the activity on config changes like orientation, so we need to ensure we update resources which might change based on config
     */
    override fun onConfigurationChanged(newConfig: Configuration) {
        super.onConfigurationChanged(newConfig)

        renderer.renderHomeCta()
        recreatePopupMenu()
        privacyProtectionsPopup.onConfigurationChanged()
        viewModel.onConfigurationChanged()
    }

    fun onBackPressed(isCustomTab: Boolean = false): Boolean {
        if (!isAdded) return false
        return viewModel.onUserPressedBack(isCustomTab)
    }

    private fun resetWebView() {
        destroyWebView()
        configureWebView()
    }

    override fun onDestroy() {
        dismissAppLinkSnackBar()
        supervisorJob.cancel()
        if (::popupMenu.isInitialized) popupMenu.dismiss()
        loginDetectionDialog?.dismiss()
        automaticFireproofDialog?.dismiss()
        browserAutofill.removeJsInterface()
        destroyWebView()
        super.onDestroy()
    }

    private fun destroyWebView() {
        if (::webViewContainer.isInitialized) webViewContainer.removeAllViews()
        webView?.destroy()
        webView = null
    }

    private fun convertBlobToDataUri(blob: Command.ConvertBlobToDataUri) {
        webView?.let {
            blobConverterInjector.convertBlobIntoDataUriAndDownload(it, blob.url, blob.mimeType)
        }
    }

    private fun requestFileDownload(
        url: String,
        contentDisposition: String?,
        mimeType: String,
        requestUserConfirmation: Boolean,
    ) {
        pendingFileDownload = PendingFileDownload(
            url = url,
            contentDisposition = contentDisposition,
            mimeType = mimeType,
            subfolder = Environment.DIRECTORY_DOWNLOADS,
        )

        if (hasWriteStoragePermission()) {
            downloadFile(requestUserConfirmation && !URLUtil.isDataUrl(url))
        } else {
            requestWriteStoragePermission()
        }
    }

    private fun requestImageDownload(
        url: String,
        requestUserConfirmation: Boolean,
    ) {
        pendingFileDownload = PendingFileDownload(
            url = url,
            subfolder = Environment.DIRECTORY_DOWNLOADS,
        )

        if (hasWriteStoragePermission()) {
            downloadFile(requestUserConfirmation)
        } else {
            requestWriteStoragePermission()
        }
    }

    @AnyThread
    private fun downloadFile(requestUserConfirmation: Boolean) {
        val pendingDownload = pendingFileDownload ?: return

        pendingFileDownload = null

        if (requestUserConfirmation) {
            requestDownloadConfirmation(pendingDownload)
        } else {
            continueDownload(pendingDownload)
        }
    }

    private fun requestDownloadConfirmation(pendingDownload: PendingFileDownload) {
        if (isStateSaved) return

        val downloadConfirmationFragment = downloadConfirmation.instance(pendingDownload)
        showDialogHidingPrevious(downloadConfirmationFragment, DOWNLOAD_CONFIRMATION_TAG)
    }

    private fun launchFilePicker(
        filePathCallback: ValueCallback<Array<Uri>>,
        fileChooserParams: FileChooserRequestedParams,
    ) {
        pendingUploadTask = filePathCallback
        val canChooseMultipleFiles = fileChooserParams.filePickingMode == FileChooserParams.MODE_OPEN_MULTIPLE
        val intent = fileChooserIntentBuilder.intent(fileChooserParams.acceptMimeTypes.toTypedArray(), canChooseMultipleFiles)
        startActivityForResult(intent, REQUEST_CODE_CHOOSE_FILE)
    }

    private fun launchCameraCapture(
        filePathCallback: ValueCallback<Array<Uri>>,
        fileChooserParams: FileChooserRequestedParams,
        inputAction: String,
    ) {
        if (Intent(inputAction).resolveActivity(requireContext().packageManager) == null) {
            launchFilePicker(filePathCallback, fileChooserParams)
            return
        }

        pendingUploadTask = filePathCallback
        externalCameraLauncher.launch(inputAction)
    }

    private fun launchImageOrCameraChooser(
        fileChooserParams: FileChooserRequestedParams,
        filePathCallback: ValueCallback<Array<Uri>>,
        inputAction: String,
    ) {
        context?.let {
            val cameraString = getString(R.string.imageCaptureCameraGalleryDisambiguationCameraOption)
            val cameraIcon = com.duckduckgo.mobile.android.R.drawable.ic_camera_24

            val galleryString = getString(R.string.imageCaptureCameraGalleryDisambiguationGalleryOption)
            val galleryIcon = com.duckduckgo.mobile.android.R.drawable.ic_image_24

            ActionBottomSheetDialog.Builder(it)
                .setTitle(getString(R.string.imageCaptureCameraGalleryDisambiguationTitle))
                .setPrimaryItem(galleryString, galleryIcon)
                .setSecondaryItem(cameraString, cameraIcon)
                .addEventListener(
                    object : ActionBottomSheetDialog.EventListener() {
                        override fun onPrimaryItemClicked() {
                            launchFilePicker(filePathCallback, fileChooserParams)
                        }

                        override fun onSecondaryItemClicked() {
                            launchCameraCapture(filePathCallback, fileChooserParams, inputAction)
                        }

                        override fun onBottomSheetDismissed() {
                            filePathCallback.onReceiveValue(null)
                            pendingUploadTask = null
                        }
                    },
                )
                .show()
        }
    }

    private fun minSdk30(): Boolean {
        return appBuildConfig.sdkInt >= Build.VERSION_CODES.R
    }

    @Suppress("NewApi") // we use appBuildConfig
    private fun hasWriteStoragePermission(): Boolean {
        return minSdk30() ||
            ContextCompat.checkSelfPermission(requireContext(), Manifest.permission.WRITE_EXTERNAL_STORAGE) == PackageManager.PERMISSION_GRANTED
    }

    private fun requestWriteStoragePermission() {
        requestPermissions(arrayOf(Manifest.permission.WRITE_EXTERNAL_STORAGE), PERMISSION_REQUEST_WRITE_EXTERNAL_STORAGE)
    }

    override fun onRequestPermissionsResult(
        requestCode: Int,
        permissions: Array<out String>,
        grantResults: IntArray,
    ) {
        when (requestCode) {
            PERMISSION_REQUEST_WRITE_EXTERNAL_STORAGE -> {
                if (grantResults.isNotEmpty() && grantResults[0] == PackageManager.PERMISSION_GRANTED) {
                    Timber.i("Write external storage permission granted")
                    downloadFile(requestUserConfirmation = true)
                } else {
                    Timber.i("Write external storage permission refused")
                    omnibar.toolbar.makeSnackbarWithNoBottomInset(R.string.permissionRequiredToDownload, Snackbar.LENGTH_LONG).show()
                }
            }
        }
    }

    private fun launchPlayStore(appPackage: String) {
        playStoreUtils.launchPlayStore(appPackage)
    }

    private fun launchDefaultBrowser() {
        requireActivity().launchDefaultAppActivity()
    }

    private fun launchAppTPOnboardingScreen() {
        globalActivityStarter.start(requireContext(), AppTrackerOnboardingActivityWithEmptyParamsParams)
    }

    private fun showBackNavigationHistory(history: ShowBackNavigationHistory) {
        activity?.let { context ->
            NavigationHistorySheet(
                context,
                viewLifecycleOwner,
                faviconManager,
                tabId,
                history,
                object : NavigationHistorySheetListener {
                    override fun historicalPageSelected(stackIndex: Int) {
                        viewModel.historicalPageSelected(stackIndex)
                    }
                },
            ).show()
        }
    }

    private fun navigateBackHistoryStack(index: Int) {
        val stepsToMove = (index + 1) * -1
        val navList = webView?.safeCopyBackForwardList()
        val currentIndex = navList?.currentIndex ?: 0

        clientBrandHintProvider.setOn(webView?.safeSettings, navList?.getItemAtIndex(currentIndex + stepsToMove)?.url.toString())
        webView?.goBackOrForward(stepsToMove)
    }

    fun onLongPressBackButton() {
        /*
         It is possible that this can be invoked before Fragment is attached
         If viewModelFactory isn't initialized, ignore long press
         */
        if (this::viewModelFactory.isInitialized) {
            viewModel.onUserLongPressedBack()
        }
    }

    private fun showEmailProtectionChooseEmailDialog(address: String) {
        context?.let {
            val url = webView?.url ?: return

            val dialog = credentialAutofillDialogFactory.autofillEmailProtectionEmailChooserDialog(
                url = url,
                personalDuckAddress = address,
                tabId = tabId,
            )
            showDialogHidingPrevious(dialog, EmailProtectionChooseEmailDialog.TAG, url)
        }
    }

    override fun showNativeInContextEmailProtectionSignupPrompt() {
        context?.let {
            val url = webView?.url ?: return

            val dialog = credentialAutofillDialogFactory.emailProtectionInContextSignUpDialog(
                tabId = tabId,
            )
            showDialogHidingPrevious(dialog, EmailProtectionInContextSignUpDialog.TAG, url)
        }
    }

    fun showEmailProtectionInContextWebFlow(verificationUrl: String? = null) {
        context?.let {
            val params = if (verificationUrl == null) {
                EmailProtectionInContextSignUpScreenNoParams
            } else {
                EmailProtectionInContextSignUpHandleVerificationLink(verificationUrl)
            }
            val intent = globalActivityStarter.startIntent(it, params)
            activityResultHandlerEmailProtectionInContextSignup.launch(intent)
            inContextEmailProtectionShowing = true
        }
    }

    override fun showNativeChooseEmailAddressPrompt() {
        viewModel.showEmailProtectionChooseEmailPrompt()
    }

    companion object {
        private const val CUSTOM_TAB_TOOLBAR_COLOR_ARG = "CUSTOM_TAB_TOOLBAR_COLOR_ARG"
        private const val TAB_DISPLAYED_IN_CUSTOM_TAB_SCREEN_ARG = "TAB_DISPLAYED_IN_CUSTOM_TAB_SCREEN_ARG"
        private const val TAB_ID_ARG = "TAB_ID_ARG"
        private const val URL_EXTRA_ARG = "URL_EXTRA_ARG"
        private const val SKIP_HOME_ARG = "SKIP_HOME_ARG"
        private const val LAUNCH_FROM_EXTERNAL_EXTRA = "LAUNCH_FROM_EXTERNAL_EXTRA"

        const val ADD_SAVED_SITE_FRAGMENT_TAG = "ADD_SAVED_SITE"
        const val KEYBOARD_DELAY = 200L
        private const val NAVIGATION_DELAY = 100L
        private const val POPUP_MENU_DELAY = 200L

        private const val REQUEST_CODE_CHOOSE_FILE = 100
        private const val PERMISSION_REQUEST_WRITE_EXTERNAL_STORAGE = 200

        private const val URL_BUNDLE_KEY = "url"

        private const val DOWNLOAD_CONFIRMATION_TAG = "DOWNLOAD_CONFIRMATION_TAG"
        private const val DAX_DIALOG_DIALOG_TAG = "DAX_DIALOG_TAG"

        private const val MAX_PROGRESS = 100
        private const val TRACKERS_INI_DELAY = 500L
        private const val TRACKERS_SECONDARY_DELAY = 200L

        private const val DEFAULT_CIRCLE_TARGET_TIMES_1_5 = 96

        private const val COOKIES_ANIMATION_DELAY = 400L

        private const val BOOKMARKS_BOTTOM_SHEET_DURATION = 3500L

        private const val AUTOCOMPLETE_PADDING_DP = 6

        private const val SITE_SECURITY_WARNING = "Warning: Security Risk"

        fun newInstance(
            tabId: String,
            query: String? = null,
            skipHome: Boolean,
            isExternal: Boolean,
        ): BrowserTabFragment {
            val fragment = BrowserTabFragment()
            val args = Bundle()
            args.putString(TAB_ID_ARG, tabId)
            args.putBoolean(SKIP_HOME_ARG, skipHome)
            args.putBoolean(LAUNCH_FROM_EXTERNAL_EXTRA, isExternal)
            query.let {
                args.putString(URL_EXTRA_ARG, query)
            }
            fragment.arguments = args
            return fragment
        }

        fun newInstanceForCustomTab(
            tabId: String,
            query: String? = null,
            skipHome: Boolean,
            toolbarColor: Int,
            isExternal: Boolean,
        ): BrowserTabFragment {
            val fragment = BrowserTabFragment()
            val args = Bundle()
            args.putString(TAB_ID_ARG, tabId)
            args.putBoolean(SKIP_HOME_ARG, skipHome)
            args.putInt(CUSTOM_TAB_TOOLBAR_COLOR_ARG, toolbarColor)
            args.putBoolean(TAB_DISPLAYED_IN_CUSTOM_TAB_SCREEN_ARG, true)
            args.putBoolean(LAUNCH_FROM_EXTERNAL_EXTRA, isExternal)
            query.let {
                args.putString(URL_EXTRA_ARG, query)
            }
            fragment.arguments = args
            return fragment
        }
    }

    inner class BrowserTabFragmentRenderer {

        private var lastSeenOmnibarViewState: OmnibarViewState? = null
        private var lastSeenLoadingViewState: LoadingViewState? = null
        private var lastSeenFindInPageViewState: FindInPageViewState? = null
        private var lastSeenBrowserViewState: BrowserViewState? = null
        private var lastSeenGlobalViewState: GlobalLayoutViewState? = null
        private var lastSeenAutoCompleteViewState: AutoCompleteViewState? = null
        private var lastSeenCtaViewState: CtaViewState? = null
        private var lastSeenPrivacyShieldViewState: PrivacyShieldViewState? = null

        fun renderPrivacyShield(viewState: PrivacyShieldViewState) {
            renderIfChanged(viewState, lastSeenPrivacyShieldViewState) {
                if (viewState.privacyShield != UNKNOWN) {
                    lastSeenPrivacyShieldViewState = viewState
                    omnibar.setPrivacyShield(viewState.privacyShield)
                }
            }
        }

        fun renderAutocomplete(viewState: AutoCompleteViewState) {
            renderIfChanged(viewState, lastSeenAutoCompleteViewState) {
                lastSeenAutoCompleteViewState = viewState

                // viewState.showFavourites needs to be moved to FocusedViewModel
                if (viewState.showSuggestions || viewState.showFavorites) {
                    if (viewState.favorites.isNotEmpty() && viewState.showFavorites) {
                        showFocusedView()
                        if (binding.autoCompleteSuggestionsList.isVisible) {
                            viewModel.autoCompleteSuggestionsGone()
                        }
                        binding.autoCompleteSuggestionsList.gone()
                    } else {
                        binding.autoCompleteSuggestionsList.show()
                        autoCompleteSuggestionsAdapter.updateData(viewState.searchResults.query, viewState.searchResults.suggestions)
                        hideFocusedView()
                    }
                } else {
                    if (binding.autoCompleteSuggestionsList.isVisible) {
                        viewModel.autoCompleteSuggestionsGone()
                    }
                    binding.autoCompleteSuggestionsList.gone()
                    hideFocusedView()
                }
            }
        }

        private fun showFocusedView() {
            binding.focusedView.show()
        }

        private fun hideFocusedView() {
            binding.focusedView.gone()
        }

        fun renderOmnibar(viewState: OmnibarViewState) {
            renderIfChanged(viewState, lastSeenOmnibarViewState) {
                lastSeenOmnibarViewState = viewState

                omnibar.renderOmnibarViewState(viewState)
            }
        }

        @SuppressLint("SetTextI18n")
        fun renderLoadingIndicator(viewState: LoadingViewState) {
            renderIfChanged(viewState, lastSeenLoadingViewState) {
                lastSeenLoadingViewState = viewState

                if (viewState.progress == MAX_PROGRESS) {
                    if (lastSeenBrowserViewState?.browserError == LOADING) {
                        showBrowser()
                        viewModel.resetBrowserError()
                    }
                    webView?.setBottomMatchingBehaviourEnabled(true)
                }
                omnibar.renderLoadingViewState(viewState)

                if (viewState.trackersAnimationEnabled) {
                    if (lastSeenOmnibarViewState?.isEditing == true) {
                        omnibar.cancelTrackersAnimation()
                    }

                    if (viewState.progress == MAX_PROGRESS) {
                        createTrackersAnimation()
                    }
                }

                if (!viewState.isLoading && lastSeenBrowserViewState?.browserShowing == true) {
                    binding.swipeRefreshContainer.isRefreshing = false
                }
            }
        }

        private fun createTrackersAnimation() {
            launch {
                delay(TRACKERS_INI_DELAY)
                viewModel.refreshCta()
                delay(TRACKERS_SECONDARY_DELAY)
                if (isHidden) {
                    return@launch
                }
                /*
                 * Since we introduce a delay on trackers animation, we need to make sure the conditions
                 * haven't changed between the time trackers animation was emitted, and the time it'll
                 * be started
                 */
                val privacyProtectionsPopupVisible = lastSeenBrowserViewState
                    ?.privacyProtectionsPopupViewState is PrivacyProtectionsPopupViewState.Visible
                if (
                    lastSeenOmnibarViewState?.isEditing != true &&
                    !privacyProtectionsPopupVisible &&
                    lastSeenBrowserViewState?.browserShowing == true &&
                    lastSeenBrowserViewState?.maliciousSiteBlocked == false
                ) {
                    val site = viewModel.siteLiveData.value
                    val events = site?.orderedTrackerBlockedEntities()
                    activity?.let { activity ->
                        omnibar.startTrackersAnimation(events)
                    }
                }
            }
        }

        fun renderGlobalViewState(viewState: GlobalLayoutViewState) {
            if (lastSeenGlobalViewState is GlobalLayoutViewState.Invalidated &&
                viewState is GlobalLayoutViewState.Browser
            ) {
                throw IllegalStateException("Invalid state transition")
            }

            renderIfChanged(viewState, lastSeenGlobalViewState) {
                lastSeenGlobalViewState = viewState

                when (viewState) {
                    is GlobalLayoutViewState.Browser -> {
                        if (viewState.isNewTabState) {
                            binding.browserLayout.hide()
                        } else {
                            binding.browserLayout.show()
                        }
                    }

                    is GlobalLayoutViewState.Invalidated -> destroyWebView()
                }
            }
        }

        fun renderBrowserViewState(viewState: BrowserViewState) {
            renderIfChanged(viewState, lastSeenBrowserViewState) {
                val browserShowing = viewState.browserShowing
                val browserShowingChanged = viewState.browserShowing != lastSeenBrowserViewState?.browserShowing
                val errorChanged = viewState.browserError != lastSeenBrowserViewState?.browserError
                val sslErrorChanged = viewState.sslError != lastSeenBrowserViewState?.sslError

                lastSeenBrowserViewState = viewState
                if (browserShowingChanged) {
                    if (browserShowing) {
                        showBrowser()
                    } else {
                        showHome()
                    }
                } else if (errorChanged) {
                    if (viewState.browserError != OMITTED) {
                        showError(viewState.browserError, webView?.url)
                    } else {
                        if (browserShowing) {
                            showBrowser()
                        } else {
                            showHome()
                        }
                    }
                } else if (sslErrorChanged) {
                    if (viewState.sslError == NONE) {
                        if (browserShowing) {
                            showBrowser()
                        } else {
                            showHome()
                        }
                    }
                }

                omnibar.renderBrowserViewState(viewState)
                if (omnibar.isPulseAnimationPlaying()) {
                    webView?.setBottomMatchingBehaviourEnabled(true) // only execute if animation is playing
                }

                popupMenu.renderState(browserShowing, viewState, tabDisplayedInCustomTabScreen)

                renderFullscreenMode(viewState)
                privacyProtectionsPopup.setViewState(viewState.privacyProtectionsPopupViewState)

                bookmarksBottomSheetDialog?.dialog?.toggleSwitch(viewState.favorite != null)
                val bookmark = viewModel.browserViewState.value?.bookmark?.copy(isFavorite = viewState.favorite != null)
                viewModel.browserViewState.value = viewModel.browserViewState.value?.copy(bookmark = bookmark)
            }
        }

        private fun renderFullscreenMode(viewState: BrowserViewState) {
            if (!this@BrowserTabFragment.isVisible) return
            activity?.isImmersiveModeEnabled()?.let {
                if (viewState.isFullScreen) {
                    if (!it) goFullScreen()
                } else {
                    if (it) exitFullScreen()
                }
            }
        }

        fun applyAccessibilitySettings(viewState: AccessibilityViewState) {
            Timber.v("Accessibility: render state applyAccessibilitySettings $viewState")
            val webView = webView ?: return

            val fontSizeChanged = webView.settings.textZoom != viewState.fontSize.toInt()
            if (fontSizeChanged) {
                Timber.v(
                    "Accessibility: UpdateAccessibilitySetting fontSizeChanged " +
                        "from ${webView.settings.textZoom} to ${viewState.fontSize.toInt()}",
                )

                webView.settings.textZoom = viewState.fontSize.toInt()
            }

            if (this@BrowserTabFragment.isHidden && viewState.refreshWebView) return
            if (viewState.refreshWebView) {
                Timber.v("Accessibility: UpdateAccessibilitySetting forceZoomChanged")
                refresh()
            }
        }

        fun renderFindInPageState(viewState: FindInPageViewState) {
            renderIfChanged(viewState, lastSeenFindInPageViewState) {
                lastSeenFindInPageViewState = viewState

                if (viewState.visible) {
                    omnibar.showFindInPageView(viewState)
                } else {
                    omnibar.hideFindInPage()
                }
            }
        }

        fun renderCtaViewState(viewState: CtaViewState) {
            if (isHidden || isActiveCustomTab()) {
                return
            }

            renderIfChanged(viewState, lastSeenCtaViewState) {
                lastSeenCtaViewState = viewState
                when {
                    viewState.cta != null -> {
                        hideNewTab()
                        showCta(viewState.cta)
                    }

                    viewState.isBrowserShowing -> {
                        hideNewTab()
                    }

                    viewState.isOnboardingCompleteInNewTabPage && !viewState.isErrorShowing -> {
                        hideDaxBubbleCta()
                        showNewTab()
                    }
                }
            }
        }

        private fun showCta(configuration: Cta) {
            when (configuration) {
                is HomePanelCta -> showHomeCta(configuration)
                is DaxBubbleCta -> showDaxOnboardingBubbleCta(configuration)
                is OnboardingDaxDialogCta -> showOnboardingDialogCta(configuration)
                is BrokenSitePromptDialogCta -> showBrokenSitePromptCta(configuration)
            }
        }

        private fun showDaxOnboardingBubbleCta(configuration: DaxBubbleCta) {
            hideNewTab()
            configuration.apply {
                showCta(daxDialogIntroBubble.daxCtaContainer) {
                    setOnOptionClicked { userEnteredQuery(it.link) }
                }
                setOnPrimaryCtaClicked {
                    viewModel.onUserClickCtaOkButton(configuration)
                }
                setOnSecondaryCtaClicked {
                    viewModel.onUserClickCtaSecondaryButton(configuration)
                }

                setOnDismissCtaClicked {
                    viewModel.onUserClickCtaDismissButton(configuration)
                }
            }
            viewModel.setBrowserBackground(appTheme.isLightModeEnabled())
            viewModel.onCtaShown()
        }

        @SuppressLint("ClickableViewAccessibility")
        private fun showOnboardingDialogCta(configuration: OnboardingDaxDialogCta) {
            hideNewTab()
            val onTypingAnimationFinished = if (configuration is OnboardingDaxDialogCta.DaxTrackersBlockedCta) {
                { viewModel.onOnboardingDaxTypingAnimationFinished() }
            } else {
                {}
            }
            val onSuggestedOptionsSelected: ((DaxDialogIntroOption) -> Unit)? =
                if (configuration is OnboardingDaxDialogCta.DaxSiteSuggestionsCta) {
                    { option: DaxDialogIntroOption -> userEnteredQuery(option.link) }
                } else {
                    null
                }
            configuration.showOnboardingCta(
                binding,
                { viewModel.onUserClickCtaOkButton(configuration) },
                { viewModel.onUserClickCtaSecondaryButton(configuration) },
                onTypingAnimationFinished,
                onSuggestedOptionsSelected,
                {
                    viewModel.onUserClickCtaDismissButton(configuration)
                },
            )
            viewModel.setOnboardingDialogBackground(appTheme.isLightModeEnabled())
            viewModel.onCtaShown()
        }

        @SuppressLint("ClickableViewAccessibility")
        private fun showBrokenSitePromptCta(configuration: BrokenSitePromptDialogCta) {
            hideNewTab()
            configuration.showBrokenSitePromptCta(
                binding,
                onReportBrokenSiteClicked = { viewModel.onUserClickCtaOkButton(configuration) },
                onDismissCtaClicked = { viewModel.onUserClickCtaSecondaryButton(configuration) },
                onCtaShown = { viewModel.onCtaShown() },
            )
        }

        private fun showHomeCta(
            configuration: HomePanelCta,
        ) {
            hideDaxCta()

            if (!::ctaBottomSheet.isInitialized) {
                ctaBottomSheet = PromoBottomSheetDialog.Builder(requireContext())
                    .setIcon(configuration.image)
                    .setTitle(getString(configuration.title))
                    .setContent(getString(configuration.description))
                    .setPrimaryButton(getString(configuration.okButton))
                    .setSecondaryButton(getString(configuration.dismissButton))
                    .addEventListener(
                        object : PromoBottomSheetDialog.EventListener() {
                            override fun onPrimaryButtonClicked() {
                                super.onPrimaryButtonClicked()
                                viewModel.onUserClickCtaOkButton(configuration)
                            }

                            override fun onSecondaryButtonClicked() {
                                super.onSecondaryButtonClicked()
                                viewModel.onUserClickCtaSecondaryButton(configuration)
                            }

                            override fun onBottomSheetDismissed() {
                                super.onBottomSheetDismissed()
                                viewModel.onUserClickCtaSecondaryButton(configuration)
                            }
                        },
                    )
                    .build()
                ctaBottomSheet.show()
            } else {
                if (!ctaBottomSheet.isShowing) {
                    ctaBottomSheet.show()
                }
            }
            viewModel.onCtaShown()
        }

        fun showNewTab() {
            newTabPageProvider.provideNewTabPageVersion().onEach { newTabPage ->
                if (newBrowserTab.newTabContainerLayout.childCount == 0) {
                    newBrowserTab.newTabContainerLayout.addView(
                        newTabPage.getView(requireContext()),
                        LayoutParams(
                            LayoutParams.MATCH_PARENT,
                            LayoutParams.MATCH_PARENT,
                        ),
                    )
                }
            }
                .launchIn(lifecycleScope)
            newBrowserTab.newTabContainerLayout.show()
            newBrowserTab.newTabLayout.show()

            omnibar.setViewMode(ViewMode.NewTab)
            omnibar.isScrollingEnabled = false
            browserNavigationBarIntegration.configureNewTabViewMode()

            viewModel.onNewTabShown()
        }

        private fun hideNewTab() {
            newBrowserTab.newTabContainerLayout.gone()
        }

        private fun hideDaxCta() {
            daxDialogInContext.dialogTextCta.cancelAnimation()
            daxDialogInContext.daxCtaContainer.gone()
        }

        fun renderHomeCta() {
            if (::ctaBottomSheet.isInitialized) {
                if (ctaBottomSheet.isShowing) {
                    // the bottom sheet might be visible but not fully expanded
                    val bottomSheet = ctaBottomSheet.findViewById<View>(com.google.android.material.R.id.design_bottom_sheet)
                    if (bottomSheet != null) {
                        val bottomSheetBehavior = BottomSheetBehavior.from(bottomSheet)
                        bottomSheetBehavior.state = BottomSheetBehavior.STATE_EXPANDED
                    }
                }
            }
        }

        private fun goFullScreen() {
            omnibar.hide()
            binding.webViewFullScreenContainer.show()
            activity?.toggleFullScreen()
            showToast(R.string.fullScreenMessage, Toast.LENGTH_SHORT)
        }

        private fun exitFullScreen() {
            omnibar.show()
            binding.webViewFullScreenContainer.removeAllViews()
            binding.webViewFullScreenContainer.gone()
            activity?.toggleFullScreen()
            binding.focusDummy.requestFocus()
        }
    }

    private fun launchPrint(
        url: String,
        defaultMediaSize: PrintAttributes.MediaSize,
    ) {
        if (viewModel.isPrinting()) return

        (activity?.getSystemService(Context.PRINT_SERVICE) as? PrintManager)?.let { printManager ->
            webView?.createSafePrintDocumentAdapter(url)?.let { webViewPrintDocumentAdapter ->

                val printAdapter = PrintDocumentAdapterFactory.createPrintDocumentAdapter(
                    webViewPrintDocumentAdapter,
                    onStartCallback = { viewModel.onStartPrint() },
                    onFinishCallback = { viewModel.onFinishPrint() },
                )
                printManager.print(
                    url,
                    printAdapter,
                    PrintAttributes.Builder().setMediaSize(defaultMediaSize).build(),
                )
            }
        }
    }

    private fun showSitePermissionsDialog(
        permissionsToRequest: SitePermissions,
        request: PermissionRequest,
    ) {
        if (!isActiveCustomTab() && !isActiveTab) {
            Timber.v("Will not launch a dialog for an inactive tab")
            return
        }

        activity?.let {
            sitePermissionsDialogLauncher.askForSitePermission(it, request.origin.toString(), tabId, permissionsToRequest, request, this)
        }
    }

    override fun continueDownload(pendingFileDownload: PendingFileDownload) {
        Timber.i("Continuing to download %s", pendingFileDownload)
        viewModel.download(pendingFileDownload)
    }

    override fun cancelDownload() {
        viewModel.closeAndReturnToSourceIfBlankTab()
    }

    fun onFireDialogVisibilityChanged(isVisible: Boolean) {
        if (!isAdded) return

        if (isVisible) {
            viewModel.ctaViewState.removeObserver(ctaViewStateObserver)
        } else {
            viewModel.ctaViewState.observe(viewLifecycleOwner, ctaViewStateObserver)
        }
    }

    private fun createBreakageReportingEventData(): SubscriptionEventData {
        return SubscriptionEventData(
            featureName = "breakageReporting",
            subscriptionName = "getBreakageReportValues",
            params = JSONObject("""{ }"""),
        )
    }

    override fun permissionsGrantedOnWhereby() {
        val roomParameters = "?skipMediaPermissionPrompt"
        webView?.loadUrl("${webView?.url.orEmpty()}$roomParameters")
    }

    fun onTabSwipedAway() {
        viewModel.onTabSwipedAway()
    }

    fun launchTabSwitcherAfterTabsUndeleted() {
        viewModel.onLaunchTabSwitcherAfterTabsUndeletedRequest()
    }
}

private class JsOrientationHandler {

    /**
     * Updates the activity's orientation based on provided JS data
     *
     * @return response data
     */
    fun updateOrientation(
        data: JsCallbackData,
        browserTabFragment: BrowserTabFragment,
    ): JsCallbackData {
        val activity = browserTabFragment.activity
        val response = if (activity == null) {
            NO_ACTIVITY_ERROR
        } else if (!activity.isFullScreen()) {
            NOT_FULL_SCREEN_ERROR
        } else {
            val requestedOrientation = data.params.optString("orientation")
            val matchedOrientation = JsToNativeScreenOrientationMap.entries.find { it.jsValue == requestedOrientation }

            if (matchedOrientation == null) {
                String.format(TYPE_ERROR, requestedOrientation)
            } else {
                activity.requestedOrientation = matchedOrientation.nativeValue
                EMPTY
            }
        }

        return JsCallbackData(
            JSONObject(response),
            data.featureName,
            data.method,
            data.id,
        )
    }

    private enum class JsToNativeScreenOrientationMap(
        val jsValue: String,
        val nativeValue: Int,
    ) {
        ANY("any", ActivityInfo.SCREEN_ORIENTATION_UNSPECIFIED),
        NATURAL("natural", ActivityInfo.SCREEN_ORIENTATION_UNSPECIFIED),
        LANDSCAPE("landscape", ActivityInfo.SCREEN_ORIENTATION_LANDSCAPE),
        PORTRAIT("portrait", ActivityInfo.SCREEN_ORIENTATION_PORTRAIT),
        PORTRAIT_PRIMARY("portrait-primary", ActivityInfo.SCREEN_ORIENTATION_PORTRAIT),
        PORTRAIT_SECONDARY("portrait-secondary", ActivityInfo.SCREEN_ORIENTATION_REVERSE_PORTRAIT),
        LANDSCAPE_PRIMARY("landscape-primary", ActivityInfo.SCREEN_ORIENTATION_LANDSCAPE),
        LANDSCAPE_SECONDARY("landscape-secondary", ActivityInfo.SCREEN_ORIENTATION_REVERSE_LANDSCAPE),
    }

    companion object {
        const val EMPTY = """{}"""
        const val NOT_FULL_SCREEN_ERROR = """{"failure":{"name":"InvalidStateError","message":
            "The page needs to be fullscreen in order to call screen.orientation.lock()"}}"""
        const val TYPE_ERROR = """{"failure":{"name":"TypeError","message":
            "Failed to execute 'lock' on 'ScreenOrientation': The provided value '%s' is not a valid enum value of type OrientationLockType."}}"""
        const val NO_ACTIVITY_ERROR = """{"failure":{"name":"InvalidStateError","message":"The page is not tied to an activity"}}"""
    }
}<|MERGE_RESOLUTION|>--- conflicted
+++ resolved
@@ -145,12 +145,8 @@
 import com.duckduckgo.app.browser.omnibar.Omnibar.ViewMode
 import com.duckduckgo.app.browser.omnibar.experiments.FadeOmnibarItemPressedListener
 import com.duckduckgo.app.browser.omnibar.getOmnibarType
-<<<<<<< HEAD
-import com.duckduckgo.app.browser.omnibar.model.OmnibarPosition
-=======
 import com.duckduckgo.app.browser.omnibar.model.OmnibarPosition.BOTTOM
 import com.duckduckgo.app.browser.omnibar.model.OmnibarPosition.TOP
->>>>>>> 1714a182
 import com.duckduckgo.app.browser.omnibar.model.OmnibarType.FADE
 import com.duckduckgo.app.browser.print.PrintDocumentAdapterFactory
 import com.duckduckgo.app.browser.print.PrintInjector
@@ -2062,14 +2058,11 @@
                 launchPopupMenu(it.anchorToNavigationBar)
             }
 
-<<<<<<< HEAD
-            is Command.StartTrackersExperimentShieldPopAnimation -> showTrackersExperimentShieldPopAnimation()
-=======
             is Command.LaunchBookmarksActivity -> {
                 browserActivity?.launchBookmarks()
             }
 
->>>>>>> 1714a182
+            is Command.StartTrackersExperimentShieldPopAnimation -> showTrackersExperimentShieldPopAnimation()
             else -> {
                 // NO OP
             }
