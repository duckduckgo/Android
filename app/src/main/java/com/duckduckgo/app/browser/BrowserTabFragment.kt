/*
 * Copyright (c) 2018 DuckDuckGo
 *
 * Licensed under the Apache License, Version 2.0 (the "License");
 * you may not use this file except in compliance with the License.
 * You may obtain a copy of the License at
 *
 *     http://www.apache.org/licenses/LICENSE-2.0
 *
 * Unless required by applicable law or agreed to in writing, software
 * distributed under the License is distributed on an "AS IS" BASIS,
 * WITHOUT WARRANTIES OR CONDITIONS OF ANY KIND, either express or implied.
 * See the License for the specific language governing permissions and
 * limitations under the License.
 */

package com.duckduckgo.app.browser

import android.Manifest
import android.annotation.SuppressLint
import android.app.Activity.RESULT_OK
import android.app.ActivityOptions
import android.appwidget.AppWidgetManager
import android.content.*
import android.content.pm.PackageManager
import android.content.res.Configuration
import android.media.MediaScannerConnection
import android.net.Uri
import android.os.*
import android.provider.Settings
import android.text.Editable
import android.view.*
import android.view.View.*
import android.view.inputmethod.EditorInfo
import android.webkit.ValueCallback
import android.webkit.WebChromeClient
import android.webkit.WebSettings
import android.webkit.WebView
import android.webkit.WebView.FindListener
import android.webkit.WebView.HitTestResult
import android.webkit.WebView.HitTestResult.*
import android.widget.EditText
import android.widget.TextView
import android.widget.Toast
import androidx.annotation.AnyThread
import androidx.annotation.StringRes
import androidx.appcompat.app.AlertDialog
import androidx.core.app.ActivityCompat
import androidx.core.content.ContextCompat
import androidx.core.content.FileProvider
import androidx.core.net.toUri
import androidx.core.text.HtmlCompat
import androidx.core.text.HtmlCompat.FROM_HTML_MODE_LEGACY
import androidx.core.view.*
import androidx.fragment.app.Fragment
import androidx.fragment.app.commitNow
import androidx.fragment.app.transaction
import androidx.lifecycle.*
import androidx.recyclerview.widget.LinearLayoutManager
import com.duckduckgo.app.autocomplete.api.AutoComplete.AutoCompleteSuggestion
import com.duckduckgo.app.bookmarks.ui.EditBookmarkDialogFragment
import com.duckduckgo.app.brokensite.BrokenSiteActivity
import com.duckduckgo.app.brokensite.BrokenSiteData
import com.duckduckgo.app.browser.BrowserTabViewModel.*
import com.duckduckgo.app.browser.BrowserTabViewModel.Command.DownloadCommand
import com.duckduckgo.app.browser.DownloadConfirmationFragment.DownloadConfirmationDialogListener
import com.duckduckgo.app.browser.autocomplete.BrowserAutoCompleteSuggestionsAdapter
import com.duckduckgo.app.browser.cookies.ThirdPartyCookieManager
import com.duckduckgo.app.browser.downloader.BlobConverterInjector
import com.duckduckgo.app.browser.downloader.DownloadFailReason
import com.duckduckgo.app.browser.downloader.FileDownloadNotificationManager
import com.duckduckgo.app.browser.downloader.FileDownloader
import com.duckduckgo.app.browser.downloader.FileDownloader.PendingFileDownload
import com.duckduckgo.app.browser.filechooser.FileChooserIntentBuilder
import com.duckduckgo.app.browser.httpauth.WebViewHttpAuthStore
import com.duckduckgo.app.browser.logindetection.DOMLoginDetector
import com.duckduckgo.app.browser.model.BasicAuthenticationCredentials
import com.duckduckgo.app.browser.model.BasicAuthenticationRequest
import com.duckduckgo.app.browser.model.LongPressTarget
import com.duckduckgo.app.browser.omnibar.KeyboardAwareEditText
import com.duckduckgo.app.browser.omnibar.OmnibarScrolling
import com.duckduckgo.app.browser.session.WebViewSessionStorage
import com.duckduckgo.app.browser.shortcut.ShortcutBuilder
import com.duckduckgo.app.browser.tabpreview.WebViewPreviewGenerator
import com.duckduckgo.app.browser.tabpreview.WebViewPreviewPersister
import com.duckduckgo.app.browser.ui.HttpAuthenticationDialogFragment
import com.duckduckgo.app.browser.useragent.UserAgentProvider
import com.duckduckgo.app.cta.ui.*
import com.duckduckgo.app.email.EmailInjector
import com.duckduckgo.app.email.EmailAutofillTooltipFragment
import com.duckduckgo.app.fire.fireproofwebsite.data.FireproofWebsiteEntity
import com.duckduckgo.app.fire.fireproofwebsite.data.website
import com.duckduckgo.app.global.ViewModelFactory
import com.duckduckgo.app.global.model.orderedTrackingEntities
import com.duckduckgo.app.global.view.*
import com.duckduckgo.app.location.data.LocationPermissionType
import com.duckduckgo.app.location.ui.SiteLocationPermissionDialog
import com.duckduckgo.app.location.ui.SystemLocationPermissionDialog
import com.duckduckgo.app.pixels.AppPixelName
import com.duckduckgo.app.privacy.renderer.icon
import com.duckduckgo.app.statistics.VariantManager
import com.duckduckgo.app.statistics.pixels.Pixel
import com.duckduckgo.app.statistics.pixels.Pixel.PixelParameter.FIRE_BUTTON_STATE
import com.duckduckgo.app.survey.model.Survey
import com.duckduckgo.app.survey.ui.SurveyActivity
import com.duckduckgo.app.tabs.model.TabEntity
import com.duckduckgo.app.tabs.ui.TabSwitcherActivity
import com.duckduckgo.app.widget.ui.AddWidgetInstructionsActivity
import com.duckduckgo.widget.SearchWidgetLight
import com.google.android.material.snackbar.Snackbar
import dagger.android.support.AndroidSupportInjection
import kotlinx.android.synthetic.main.fragment_browser_tab.*
import kotlinx.android.synthetic.main.include_cta_buttons.view.*
import kotlinx.android.synthetic.main.include_dax_dialog_cta.*
import kotlinx.android.synthetic.main.include_dax_dialog_cta.view.*
import kotlinx.android.synthetic.main.include_find_in_page.*
import kotlinx.android.synthetic.main.include_new_browser_tab.*
import kotlinx.android.synthetic.main.include_omnibar_toolbar.*
import kotlinx.android.synthetic.main.include_omnibar_toolbar.view.*
import kotlinx.android.synthetic.main.popup_window_browser_menu.view.*
import kotlinx.coroutines.*
import org.jetbrains.anko.longToast
import org.jetbrains.anko.share
import timber.log.Timber
import java.io.File
import javax.inject.Inject
import kotlin.coroutines.CoroutineContext

class BrowserTabFragment :
    Fragment(),
    FindListener,
    CoroutineScope,
    DaxDialogListener,
    TrackersAnimatorListener,
    DownloadConfirmationDialogListener,
    SiteLocationPermissionDialog.SiteLocationPermissionDialogListener,
    SystemLocationPermissionDialog.SystemLocationPermissionDialogListener {

    private val supervisorJob = SupervisorJob()

    override val coroutineContext: CoroutineContext
        get() = supervisorJob + Dispatchers.Main

    @Inject
    lateinit var webViewClient: BrowserWebViewClient

    @Inject
    lateinit var webChromeClient: BrowserChromeClient

    @Inject
    lateinit var viewModelFactory: ViewModelFactory

    @Inject
    lateinit var fileChooserIntentBuilder: FileChooserIntentBuilder

    @Inject
    lateinit var fileDownloader: FileDownloader

    @Inject
    lateinit var fileDownloadNotificationManager: FileDownloadNotificationManager

    @Inject
    lateinit var webViewSessionStorage: WebViewSessionStorage

    @Inject
    lateinit var shortcutBuilder: ShortcutBuilder

    @Inject
    lateinit var clipboardManager: ClipboardManager

    @Inject
    lateinit var pixel: Pixel

    @Inject
    lateinit var ctaViewModel: CtaViewModel

    @Inject
    lateinit var omnibarScrolling: OmnibarScrolling

    @Inject
    lateinit var previewGenerator: WebViewPreviewGenerator

    @Inject
    lateinit var previewPersister: WebViewPreviewPersister

    @Inject
    lateinit var variantManager: VariantManager

    @Inject
    lateinit var loginDetector: DOMLoginDetector

    @Inject
    lateinit var blobConverterInjector: BlobConverterInjector

    val tabId get() = requireArguments()[TAB_ID_ARG] as String

    @Inject
    lateinit var userAgentProvider: UserAgentProvider

    @Inject
    lateinit var webViewHttpAuthStore: WebViewHttpAuthStore

    @Inject
    lateinit var thirdPartyCookieManager: ThirdPartyCookieManager

    @Inject
    lateinit var emailInjector: EmailInjector

    var messageFromPreviousTab: Message? = null

    private val initialUrl get() = requireArguments().getString(URL_EXTRA_ARG)

    private val skipHome get() = requireArguments().getBoolean(SKIP_HOME_ARG)

    private lateinit var popupMenu: BrowserPopupMenu

    private lateinit var autoCompleteSuggestionsAdapter: BrowserAutoCompleteSuggestionsAdapter

    // Used to represent a file to download, but may first require permission
    private var pendingFileDownload: PendingFileDownload? = null

    private var pendingUploadTask: ValueCallback<Array<Uri>>? = null

    private lateinit var renderer: BrowserTabFragmentRenderer

    private lateinit var decorator: BrowserTabFragmentDecorator

    private val viewModel: BrowserTabViewModel by lazy {
        val viewModel = ViewModelProvider(this, viewModelFactory).get(BrowserTabViewModel::class.java)
        viewModel.loadData(tabId, initialUrl, skipHome)
        viewModel
    }

    private val animatorHelper by lazy { BrowserTrackersAnimatorHelper() }

    private val smoothProgressAnimator by lazy { SmoothProgressAnimator(pageLoadingIndicator) }

    // Optimization to prevent against excessive work generating WebView previews; an existing job will be cancelled if a new one is launched
    private var bitmapGeneratorJob: Job? = null

    private val browserActivity
        get() = activity as? BrowserActivity

    private val tabsButton: TabSwitcherButton?
        get() = appBarLayout.tabsMenu

    private val fireMenuButton: ViewGroup?
        get() = appBarLayout.fireIconMenu

    private val menuButton: ViewGroup?
        get() = appBarLayout.browserMenu

    private var webView: DuckDuckGoWebView? = null

    private val errorSnackbar: Snackbar by lazy {
        Snackbar.make(browserLayout, R.string.crashedWebViewErrorMessage, Snackbar.LENGTH_INDEFINITE)
            .setBehavior(NonDismissibleBehavior())
    }

    private val findInPageTextWatcher = object : TextChangedWatcher() {
        override fun afterTextChanged(editable: Editable) {
            viewModel.userFindingInPage(findInPageInput.text.toString())
        }
    }

    private val omnibarInputTextWatcher = object : TextChangedWatcher() {
        override fun afterTextChanged(editable: Editable) {
            viewModel.onOmnibarInputStateChanged(omnibarTextInput.text.toString(), omnibarTextInput.hasFocus(), true)
        }
    }

    private val ctaViewStateObserver = Observer<CtaViewState> {
        it?.let { renderer.renderCtaViewState(it) }
    }

    private var alertDialog: AlertDialog? = null

    private var loginDetectionDialog: AlertDialog? = null

    private var emailAutofillTooltipDialog: EmailAutofillTooltipFragment? = null

    private val pulseAnimation: PulseAnimation = PulseAnimation(this)

    override fun onAttach(context: Context) {
        AndroidSupportInjection.inject(this)
        super.onAttach(context)
    }

    override fun onCreate(savedInstanceState: Bundle?) {
        super.onCreate(savedInstanceState)
        removeDaxDialogFromActivity()
        renderer = BrowserTabFragmentRenderer()
        decorator = BrowserTabFragmentDecorator()
    }

    override fun onCreateView(inflater: LayoutInflater, container: ViewGroup?, savedInstanceState: Bundle?): View? {
        return inflater.inflate(R.layout.fragment_browser_tab, container, false)
    }

    override fun onActivityCreated(savedInstanceState: Bundle?) {
        super.onActivityCreated(savedInstanceState)

        configureObservers()
        configurePrivacyGrade()
        configureWebView()
        configureSwipeRefresh()
        viewModel.registerWebViewListener(webViewClient, webChromeClient)
        configureOmnibarTextInput()
        configureFindInPage()
        configureAutoComplete()

        decorator.decorateWithFeatures()

        animatorHelper.setListener(this)

        if (savedInstanceState == null) {
            viewModel.onViewReady()
            messageFromPreviousTab?.let {
                processMessage(it)
            }
        }

        lifecycle.addObserver(object : LifecycleObserver {
            @OnLifecycleEvent(Lifecycle.Event.ON_STOP)
            fun onStop() {
                if (isVisible) {
                    updateOrDeleteWebViewPreview()
                }
            }
        })
    }

    private fun getDaxDialogFromActivity(): Fragment? = activity?.supportFragmentManager?.findFragmentByTag(DAX_DIALOG_DIALOG_TAG)

    private fun removeDaxDialogFromActivity() {
        val fragment = getDaxDialogFromActivity()
        fragment?.let {
            activity?.supportFragmentManager?.transaction { remove(it) }
        }
    }

    private fun processMessage(message: Message) {
        val transport = message.obj as WebView.WebViewTransport
        transport.webView = webView
        message.sendToTarget()

        decorator.animateTabsCount()
        viewModel.onMessageProcessed()
    }

    private fun updateOrDeleteWebViewPreview() {
        val url = viewModel.url
        Timber.d("Updating or deleting WebView preview for $url")
        if (url == null) {
            viewModel.deleteTabPreview(tabId)
        } else {
            generateWebViewPreviewImage()
        }
    }

    private fun launchTabSwitcher() {
        val activity = activity ?: return
        startActivity(TabSwitcherActivity.intent(activity, tabId))
        activity.overridePendingTransition(R.anim.tab_anim_fade_in, R.anim.slide_to_bottom)
    }

    override fun onResume() {
        super.onResume()

        appBarLayout.setExpanded(true)
        viewModel.onViewResumed()

        // onResume can be called for a hidden/backgrounded fragment, ensure this tab is visible.
        if (fragmentIsVisible()) {
            viewModel.onViewVisible()
        }

        addTextChangedListeners()
    }

    override fun onPause() {
        dismissDownloadFragment()
        dismissAuthenticationDialog()
        super.onPause()
    }

    private fun dismissAuthenticationDialog() {
        if (isAdded) {
            val fragment = parentFragmentManager.findFragmentByTag(AUTHENTICATION_DIALOG_TAG) as? HttpAuthenticationDialogFragment
            fragment?.dismiss()
        }
    }

    private fun dismissDownloadFragment() {
        val fragment = fragmentManager?.findFragmentByTag(DOWNLOAD_CONFIRMATION_TAG) as? DownloadConfirmationFragment
        fragment?.dismiss()
    }

    private fun addHomeShortcut(homeShortcut: Command.AddHomeShortcut, context: Context) {
        shortcutBuilder.requestPinShortcut(context, homeShortcut)
    }

    private fun configureObservers() {
        viewModel.autoCompleteViewState.observe(
            viewLifecycleOwner,
            Observer<AutoCompleteViewState> {
                it?.let { renderer.renderAutocomplete(it) }
            }
        )

        viewModel.globalLayoutState.observe(
            viewLifecycleOwner,
            Observer<GlobalLayoutViewState> {
                it?.let { renderer.renderGlobalViewState(it) }
            }
        )

        viewModel.browserViewState.observe(
            viewLifecycleOwner,
            Observer<BrowserViewState> {
                it?.let { renderer.renderBrowserViewState(it) }
            }
        )

        viewModel.loadingViewState.observe(
            viewLifecycleOwner,
            Observer<LoadingViewState> {
                it?.let { renderer.renderLoadingIndicator(it) }
            }
        )

        viewModel.omnibarViewState.observe(
            viewLifecycleOwner,
            Observer<OmnibarViewState> {
                it?.let { renderer.renderOmnibar(it) }
            }
        )

        viewModel.findInPageViewState.observe(
            viewLifecycleOwner,
            Observer<FindInPageViewState> {
                it?.let { renderer.renderFindInPageState(it) }
            }
        )

        viewModel.ctaViewState.observe(viewLifecycleOwner, ctaViewStateObserver)

        viewModel.command.observe(
            viewLifecycleOwner,
            Observer {
                processCommand(it)
            }
        )

        viewModel.survey.observe(
            viewLifecycleOwner,
            Observer<Survey> {
                it.let { viewModel.onSurveyChanged(it) }
            }
        )

        viewModel.privacyGradeViewState.observe(
            viewLifecycleOwner,
            Observer {
                it.let { renderer.renderPrivacyGrade(it) }
            }
        )

        addTabsObserver()
    }

    private fun addTabsObserver() {
        viewModel.tabs.observe(
            viewLifecycleOwner,
            Observer<List<TabEntity>> {
                it?.let {
                    decorator.renderTabIcon(it)
                }
            }
        )
    }

    private fun fragmentIsVisible(): Boolean {
        // using isHidden rather than isVisible, as isVisible will incorrectly return false when windowToken is not yet initialized.
        // changes on isHidden will be received in onHiddenChanged
        return !isHidden
    }

    private fun showHome() {
        appBarLayout.setExpanded(true)
        errorSnackbar.dismiss()

        focusDummy.hide()
        browserLayout.hide()
        newTabLayout.show()

        webView?.onPause()
<<<<<<< HEAD

        omnibarScrolling.disableOmnibarScrolling(toolbarContainer)
=======
        webView?.hide()
        swipeRefreshContainer.isEnabled = false
        homeBackgroundLogo.showLogo()
>>>>>>> 2ea0400c
    }

    private fun showBrowser() {
        focusDummy.show()
        focusDummy.requestFocus()
        newTabLayout.gone()
        browserLayout.show()
        webView?.onResume()
        omnibarScrolling.enableOmnibarScrolling(toolbarContainer)
    }

    fun submitQuery(query: String) {
        viewModel.onUserSubmittedQuery(query)
    }

    private fun navigate(url: String, headers: Map<String, String>) {
        hideKeyboard()
        renderer.hideFindInPage()
        viewModel.registerDaxBubbleCtaDismissed()
        webView?.loadUrl(url, headers)
    }

    fun onRefreshRequested() {
        viewModel.onRefreshRequested()
    }

    fun refresh() {
        webView?.reload()
    }

    private fun processCommand(it: Command?) {
        if (it !is Command.DaxCommand) {
            renderer.cancelTrackersAnimation()
        }
        when (it) {
            is Command.Refresh -> refresh()
            is Command.OpenInNewTab -> {
                browserActivity?.openInNewTab(it.query, it.sourceTabId)
            }
            is Command.OpenMessageInNewTab -> {
                browserActivity?.openMessageInNewTab(it.message, it.sourceTabId)
            }
            is Command.OpenInNewBackgroundTab -> {
                openInNewBackgroundTab()
            }
            is Command.LaunchNewTab -> browserActivity?.launchNewTab()
            is Command.ShowBookmarkAddedConfirmation -> bookmarkAdded(it.bookmarkId, it.title, it.url)
            is Command.ShowFireproofWebSiteConfirmation -> fireproofWebsiteConfirmation(it.fireproofWebsiteEntity)
            is Command.Navigate -> {
                navigate(it.url, it.headers)
            }
            is Command.NavigateBack -> {
                webView?.goBackOrForward(-it.steps)
            }
            is Command.NavigateForward -> {
                webView?.goForward()
            }
            is Command.ResetHistory -> {
                resetWebView()
            }
            is Command.DialNumber -> {
                val intent = Intent(Intent.ACTION_DIAL)
                intent.data = Uri.parse("tel:${it.telephoneNumber}")
                openExternalDialog(intent, null, false)
            }
            is Command.SendEmail -> {
                val intent = Intent(Intent.ACTION_SENDTO)
                intent.data = Uri.parse(it.emailAddress)
                openExternalDialog(intent)
            }
            is Command.SendSms -> {
                val intent = Intent(Intent.ACTION_SENDTO, Uri.parse("smsto:${it.telephoneNumber}"))
                openExternalDialog(intent)
            }
            is Command.ShowKeyboard -> {
                showKeyboard()
            }
            is Command.HideKeyboard -> {
                hideKeyboard()
            }
            is Command.BrokenSiteFeedback -> {
                launchBrokenSiteFeedback(it.data)
            }
            is Command.ShowFullScreen -> {
                webViewFullScreenContainer.addView(
                    it.view,
                    ViewGroup.LayoutParams(
                        ViewGroup.LayoutParams.MATCH_PARENT,
                        ViewGroup.LayoutParams.MATCH_PARENT
                    )
                )
            }
            is Command.DownloadImage -> requestImageDownload(it.url, it.requestUserConfirmation)
            is Command.FindInPageCommand -> webView?.findAllAsync(it.searchTerm)
            is Command.DismissFindInPage -> webView?.findAllAsync("")
            is Command.ShareLink -> launchSharePageChooser(it.url)
            is Command.CopyLink -> clipboardManager.setPrimaryClip(ClipData.newPlainText(null, it.url))
            is Command.ShowFileChooser -> {
                launchFilePicker(it)
            }
            is Command.AddHomeShortcut -> {
                context?.let { context ->
                    addHomeShortcut(it, context)
                }
            }
            is Command.HandleExternalAppLink -> {
                openExternalDialog(it.appLink.intent, it.appLink.fallbackUrl, false, it.headers)
            }
            is Command.LaunchSurvey -> launchSurvey(it.survey)
            is Command.LaunchAddWidget -> launchAddWidget()
            is Command.LaunchLegacyAddWidget -> launchLegacyAddWidget()
            is Command.RequiresAuthentication -> showAuthenticationDialog(it.request)
            is Command.SaveCredentials -> saveBasicAuthCredentials(it.request, it.credentials)
            is Command.GenerateWebViewPreviewImage -> generateWebViewPreviewImage()
            is Command.LaunchTabSwitcher -> launchTabSwitcher()
            is Command.ShowErrorWithAction -> showErrorSnackbar(it)
            is Command.DaxCommand.FinishTrackerAnimation -> finishTrackerAnimation()
            is Command.DaxCommand.HideDaxDialog -> showHideTipsDialog(it.cta)
            is Command.HideWebContent -> webView?.hide()
            is Command.ShowWebContent -> webView?.show()
            is Command.CheckSystemLocationPermission -> checkSystemLocationPermission(it.domain, it.deniedForever)
            is Command.RequestSystemLocationPermission -> requestLocationPermissions()
            is Command.AskDomainPermission -> askSiteLocationPermission(it.domain)
            is Command.RefreshUserAgent -> refreshUserAgent(it.url, it.isDesktop)
            is Command.AskToFireproofWebsite -> askToFireproofWebsite(requireContext(), it.fireproofWebsite)
            is Command.AskToDisableLoginDetection -> askToDisableLoginDetection(requireContext())
            is Command.ShowDomainHasPermissionMessage -> showDomainHasLocationPermission(it.domain)
            is DownloadCommand -> processDownloadCommand(it)
            is Command.ConvertBlobToDataUri -> convertBlobToDataUri(it)
            is Command.RequestFileDownload -> requestFileDownload(it.url, it.contentDisposition, it.mimeType, it.requestUserConfirmation)
            is Command.ChildTabClosed -> processUriForThirdPartyCookies()
            is Command.CopyAliasToClipboard -> copyAliasToClipboard(it.alias)
            is Command.InjectEmailAddress -> injectEmailAddress(it.address)
            is Command.ShowEmailTooltip -> showEmailTooltip(it.address)
        }
    }

    private fun injectEmailAddress(alias: String) {
        webView?.let {
            emailInjector.injectAddressInEmailField(it, alias)
        }
    }

    private fun copyAliasToClipboard(alias: String) {
        context?.let {
            val clipboard: ClipboardManager? = ContextCompat.getSystemService(it, ClipboardManager::class.java)
            val clip: ClipData = ClipData.newPlainText("Alias", alias)
            clipboard?.setPrimaryClip(clip)
            showToast(R.string.aliasToClipboardMessage)
        }
    }

    private fun processUriForThirdPartyCookies() {
        webView?.let {
            val url = it.url ?: return
            launch {
                thirdPartyCookieManager.processUriForThirdPartyCookies(it, url.toUri())
            }
        }
    }

    private fun processDownloadCommand(it: DownloadCommand) {
        when (it) {
            is DownloadCommand.ScanMediaFiles -> {
                context?.applicationContext?.let { context ->
                    MediaScannerConnection.scanFile(context, arrayOf(it.file.absolutePath), null, null)
                }
            }
            is DownloadCommand.ShowDownloadFinishedNotification -> {
                fileDownloadNotificationManager.showDownloadFinishedNotification(it.file.name, it.file.absolutePath.toUri(), it.mimeType)
            }
            DownloadCommand.ShowDownloadInProgressNotification -> {
                fileDownloadNotificationManager.showDownloadInProgressNotification()
            }
            is DownloadCommand.ShowDownloadFailedNotification -> {
                fileDownloadNotificationManager.showDownloadFailedNotification()

                val snackbar = Snackbar.make(toolbar, R.string.downloadFailed, Snackbar.LENGTH_INDEFINITE)
                if (it.reason == DownloadFailReason.DownloadManagerDisabled) {
                    snackbar.setText(it.message)
                    snackbar.setAction(getString(R.string.enable)) {
                        showDownloadManagerAppSettings()
                    }
                }
                snackbar.show()
            }
        }
    }

    private fun locationPermissionsHaveNotBeenGranted(): Boolean {
        return ContextCompat.checkSelfPermission(requireActivity(), Manifest.permission.ACCESS_COARSE_LOCATION) != PackageManager.PERMISSION_GRANTED ||
            ContextCompat.checkSelfPermission(requireActivity(), Manifest.permission.ACCESS_FINE_LOCATION) != PackageManager.PERMISSION_GRANTED
    }

    private fun checkSystemLocationPermission(domain: String, deniedForever: Boolean) {
        if (locationPermissionsHaveNotBeenGranted()) {
            if (deniedForever) {
                viewModel.onSystemLocationPermissionDeniedOneTime()
            } else {
                val dialog = SystemLocationPermissionDialog.instance(domain)
                dialog.show(childFragmentManager, SystemLocationPermissionDialog.SYSTEM_LOCATION_PERMISSION_TAG)
            }
        } else {
            viewModel.onSystemLocationPermissionGranted()
        }
    }

    private fun requestLocationPermissions() {
        requestPermissions(
            arrayOf(
                Manifest.permission.ACCESS_FINE_LOCATION,
                Manifest.permission.ACCESS_COARSE_LOCATION
            ),
            PERMISSION_REQUEST_GEO_LOCATION
        )
    }

    private fun askSiteLocationPermission(domain: String) {
        val dialog = SiteLocationPermissionDialog.instance(domain, false, tabId)
        dialog.show(childFragmentManager, SiteLocationPermissionDialog.SITE_LOCATION_PERMISSION_TAG)
    }

    private fun launchBrokenSiteFeedback(data: BrokenSiteData) {
        context?.let {
            val options = ActivityOptions.makeSceneTransitionAnimation(browserActivity).toBundle()
            startActivity(BrokenSiteActivity.intent(it, data), options)
        }
    }

    private fun showErrorSnackbar(command: Command.ShowErrorWithAction) {
        // Snackbar is global and it should appear only the foreground fragment
        if (!errorSnackbar.view.isAttachedToWindow && isVisible) {
            errorSnackbar.setText(command.textResId)
            errorSnackbar.setAction(R.string.crashedWebViewErrorAction) { command.action() }.show()
        }
    }

    private fun showDomainHasLocationPermission(domain: String) {
        val snackbar =
            Snackbar.make(rootView, getString(R.string.preciseLocationSnackbarMessage, domain.websiteFromGeoLocationsApiOrigin()), Snackbar.LENGTH_SHORT)
        snackbar.view.setOnClickListener {
            browserActivity?.launchLocationSettings()
        }
        snackbar.show()
    }

    private fun generateWebViewPreviewImage() {
        webView?.let { webView ->

            // if there's an existing job for generating a preview, cancel that in favor of the new request
            bitmapGeneratorJob?.cancel()

            bitmapGeneratorJob = launch {
                Timber.d("Generating WebView preview")
                try {
                    val preview = previewGenerator.generatePreview(webView)
                    val fileName = previewPersister.save(preview, tabId)
                    viewModel.updateTabPreview(tabId, fileName)
                    Timber.d("Saved and updated tab preview")
                } catch (e: Exception) {
                    Timber.d(e, "Failed to generate WebView preview")
                }
            }
        }
    }

    private fun openInNewBackgroundTab() {
        appBarLayout.setExpanded(true, true)
        viewModel.tabs.removeObservers(this)
        decorator.incrementTabs()
    }

    private fun openExternalDialog(
        intent: Intent,
        fallbackUrl: String? = null,
        useFirstActivityFound: Boolean = true,
        headers: Map<String, String> = emptyMap()
    ) {
        context?.let {
            val pm = it.packageManager
            val activities = pm.queryIntentActivities(intent, 0)

            if (activities.isEmpty()) {
                if (fallbackUrl != null) {
                    webView?.loadUrl(fallbackUrl, headers)
                } else {
                    showToast(R.string.unableToOpenLink)
                }
            } else {
                if (activities.size == 1 || useFirstActivityFound) {
                    val activity = activities.first()
                    val appTitle = activity.loadLabel(pm)
                    Timber.i("Exactly one app available for intent: $appTitle")
                    launchExternalAppDialog(it) { it.startActivity(intent) }
                } else {
                    val title = getString(R.string.openExternalApp)
                    val intentChooser = Intent.createChooser(intent, title)
                    launchExternalAppDialog(it) { it.startActivity(intentChooser) }
                }
            }
        }
    }

    private fun askToFireproofWebsite(context: Context, fireproofWebsite: FireproofWebsiteEntity) {
        val isShowing = loginDetectionDialog?.isShowing

        if (isShowing != true) {
            loginDetectionDialog = AlertDialog.Builder(context)
                .setTitle(getString(R.string.fireproofWebsiteLoginDialogTitle, fireproofWebsite.website()))
                .setMessage(R.string.fireproofWebsiteLoginDialogDescription)
                .setPositiveButton(R.string.fireproofWebsiteLoginDialogPositive) { _, _ ->
                    viewModel.onUserConfirmedFireproofDialog(fireproofWebsite.domain)
                }.setNegativeButton(R.string.fireproofWebsiteLoginDialogNegative) { dialog, _ ->
                    dialog.dismiss()
                    viewModel.onUserDismissedFireproofLoginDialog()
                }.setOnCancelListener {
                    viewModel.onUserDismissedFireproofLoginDialog()
                }.show()

            viewModel.onFireproofLoginDialogShown()
        }
    }

    private fun askToDisableLoginDetection(context: Context) {
        AlertDialog.Builder(context)
            .setTitle(getString(R.string.disableLoginDetectionDialogTitle))
            .setMessage(R.string.disableLoginDetectionDialogDescription)
            .setPositiveButton(R.string.disableLoginDetectionDialogPositive) { _, _ ->
                viewModel.onUserConfirmedDisableLoginDetectionDialog()
            }
            .setNegativeButton(R.string.disableLoginDetectionDialogNegative) { dialog, _ ->
                dialog.dismiss()
                viewModel.onUserDismissedDisableLoginDetectionDialog()
            }.setOnCancelListener {
                viewModel.onUserDismissedDisableLoginDetectionDialog()
            }.show()

        viewModel.onDisableLoginDetectionDialogShown()
    }

    private fun launchExternalAppDialog(context: Context, onClick: () -> Unit) {
        val isShowing = alertDialog?.isShowing

        if (isShowing != true) {
            alertDialog = AlertDialog.Builder(context)
                .setTitle(R.string.launchingExternalApp)
                .setMessage(getString(R.string.confirmOpenExternalApp))
                .setPositiveButton(R.string.open) { _, _ ->
                    onClick()
                }
                .setNeutralButton(R.string.closeTab) { dialog, _ ->
                    dialog.dismiss()
                    launch {
                        viewModel.closeCurrentTab()
                        destroyWebView()
                    }
                }
                .setNegativeButton(R.string.cancel) { dialog, _ ->
                    dialog.dismiss()
                }
                .show()
        }
    }

    override fun onActivityResult(requestCode: Int, resultCode: Int, data: Intent?) {
        if (requestCode == REQUEST_CODE_CHOOSE_FILE) {
            handleFileUploadResult(resultCode, data)
        }
    }

    private fun handleFileUploadResult(resultCode: Int, intent: Intent?) {
        if (resultCode != RESULT_OK || intent == null) {
            Timber.i("Received resultCode $resultCode (or received null intent) indicating user did not select any files")
            pendingUploadTask?.onReceiveValue(null)
            return
        }

        val uris = fileChooserIntentBuilder.extractSelectedFileUris(intent)
        pendingUploadTask?.onReceiveValue(uris)
    }

    private fun showToast(@StringRes messageId: Int) {
        context?.applicationContext?.longToast(messageId)
    }

    private fun showAuthenticationDialog(request: BasicAuthenticationRequest) {
        activity?.supportFragmentManager?.let { fragmentManager ->
            val dialog = HttpAuthenticationDialogFragment.createHttpAuthenticationDialog(request.site)
            dialog.show(fragmentManager, AUTHENTICATION_DIALOG_TAG)
            dialog.listener = viewModel
            dialog.request = request
        }
    }

    private fun saveBasicAuthCredentials(request: BasicAuthenticationRequest, credentials: BasicAuthenticationCredentials) {
        webView?.let {
            webViewHttpAuthStore.setHttpAuthUsernamePassword(
                it,
                host = request.host,
                realm = request.realm,
                username = credentials.username,
                password = credentials.password
            )
        }
    }

    private fun configureAutoComplete() {
        val context = context ?: return
        autoCompleteSuggestionsList.layoutManager = LinearLayoutManager(context)
        autoCompleteSuggestionsAdapter = BrowserAutoCompleteSuggestionsAdapter(
            immediateSearchClickListener = {
                userSelectedAutocomplete(it)
            },
            editableSearchClickListener = {
                viewModel.onUserSelectedToEditQuery(it.phrase)
            }
        )
        autoCompleteSuggestionsList.adapter = autoCompleteSuggestionsAdapter
    }

    private fun configurePrivacyGrade() {
        toolbar.privacyGradeButton.setOnClickListener {
            browserActivity?.launchPrivacyDashboard()
        }
    }

    private fun configureFindInPage() {
        findInPageInput.setOnFocusChangeListener { _, hasFocus ->
            if (hasFocus && findInPageInput.text.toString() != viewModel.findInPageViewState.value?.searchTerm) {
                viewModel.userFindingInPage(findInPageInput.text.toString())
            }
        }

        previousSearchTermButton.setOnClickListener { webView?.findNext(false) }
        nextSearchTermButton.setOnClickListener { webView?.findNext(true) }
        closeFindInPagePanel.setOnClickListener {
            viewModel.dismissFindInView()
        }
    }

    private fun configureOmnibarTextInput() {
        omnibarTextInput.onFocusChangeListener =
            OnFocusChangeListener { _, hasFocus: Boolean ->
                viewModel.onOmnibarInputStateChanged(omnibarTextInput.text.toString(), hasFocus, false)
                if (!hasFocus) {
                    omnibarTextInput.hideKeyboard()
                    focusDummy.requestFocus()
                }
            }

        omnibarTextInput.onBackKeyListener = object : KeyboardAwareEditText.OnBackKeyListener {
            override fun onBackKey(): Boolean {
                viewModel.onOmnibarInputStateChanged(omnibarTextInput.text.toString(), false, false)
                omnibarTextInput.hideKeyboard()
                focusDummy.requestFocus()
                return true
            }
        }

        omnibarTextInput.setOnEditorActionListener(
            TextView.OnEditorActionListener { _, actionId, keyEvent ->
                if (actionId == EditorInfo.IME_ACTION_GO || keyEvent?.keyCode == KeyEvent.KEYCODE_ENTER) {
                    userEnteredQuery(omnibarTextInput.text.toString())
                    return@OnEditorActionListener true
                }
                false
            }
        )

        clearTextButton.setOnClickListener { omnibarTextInput.setText("") }
    }

    private fun userSelectedAutocomplete(suggestion: AutoCompleteSuggestion) {
        // send pixel before submitting the query and changing the autocomplete state to empty; otherwise will send the wrong params
        GlobalScope.launch {
            viewModel.fireAutocompletePixel(suggestion)
            withContext(Dispatchers.Main) {
                viewModel.onUserSubmittedQuery(suggestion.phrase)
            }
        }
    }

    private fun userEnteredQuery(query: String) {
        viewModel.onUserSubmittedQuery(query)
    }

    @SuppressLint("SetJavaScriptEnabled")
    private fun configureWebView() {
        webView = layoutInflater.inflate(
            R.layout.include_duckduckgo_browser_webview,
            webViewContainer,
            true
        ).findViewById(R.id.browserWebView) as DuckDuckGoWebView

        webView?.let {
            it.webViewClient = webViewClient
            it.webChromeClient = webChromeClient

            it.settings.apply {
                userAgentString = userAgentProvider.userAgent()
                javaScriptEnabled = true
                domStorageEnabled = true
                loadWithOverviewMode = true
                useWideViewPort = true
                builtInZoomControls = true
                displayZoomControls = false
                mixedContentMode = WebSettings.MIXED_CONTENT_COMPATIBILITY_MODE
                setSupportMultipleWindows(true)
                disableWebSql(this)
                setSupportZoom(true)
            }

            it.setDownloadListener { url, _, contentDisposition, mimeType, _ ->
                viewModel.requestFileDownload(url, contentDisposition, mimeType, true)
            }

            it.setOnTouchListener { _, _ ->
                if (omnibarTextInput.isFocused) {
                    focusDummy.requestFocus()
                }
                false
            }

            it.setEnableSwipeRefreshCallback { enable ->
                swipeRefreshContainer?.isEnabled = enable
            }

            registerForContextMenu(it)

            it.setFindListener(this)
            loginDetector.addLoginDetection(it) { viewModel.loginDetected() }
            blobConverterInjector.addJsInterface(it) { url, mimeType -> viewModel.requestFileDownload(url, null, mimeType, true) }
            emailInjector.addJsInterface(it) { viewModel.showEmailTooltip() }
        }

        if (BuildConfig.DEBUG) {
            WebView.setWebContentsDebuggingEnabled(true)
        }
    }

    private fun configureSwipeRefresh() {
        val metrics = resources.displayMetrics
        val distanceToTrigger = (DEFAULT_CIRCLE_TARGET_TIMES_1_5 * metrics.density).toInt()
        swipeRefreshContainer.setDistanceToTriggerSync(distanceToTrigger)
        swipeRefreshContainer.setColorSchemeColors(ContextCompat.getColor(requireContext(), R.color.cornflowerBlue))

        swipeRefreshContainer.setOnRefreshListener {
            onRefreshRequested()
        }

        swipeRefreshContainer.setCanChildScrollUpCallback {
            webView?.canScrollVertically(-1) ?: false
        }

        // avoids progressView from showing under toolbar
        swipeRefreshContainer.progressViewStartOffset = swipeRefreshContainer.progressViewStartOffset - 15
    }

    /**
     * Explicitly disable database to try protect against Magellan WebSQL/SQLite vulnerability
     */
    private fun disableWebSql(settings: WebSettings) {
        settings.databaseEnabled = false
    }

    private fun addTextChangedListeners() {
        findInPageInput.replaceTextChangedListener(findInPageTextWatcher)
        omnibarTextInput.replaceTextChangedListener(omnibarInputTextWatcher)
    }

    override fun onCreateContextMenu(menu: ContextMenu, view: View, menuInfo: ContextMenu.ContextMenuInfo?) {
        webView?.hitTestResult?.let {
            val target = getLongPressTarget(it) ?: return
            viewModel.userLongPressedInWebView(target, menu)
        }
    }

    /**
     * Use requestFocusNodeHref to get the a tag url for the touched image.
     */
    private fun getTargetUrlForImageSource(): String? {
        val handler = Handler()
        val message = handler.obtainMessage()

        webView?.requestFocusNodeHref(message)

        return message.data.getString(URL_BUNDLE_KEY)
    }

    private fun getLongPressTarget(hitTestResult: HitTestResult): LongPressTarget? {
        return when {
            hitTestResult.extra == null -> null
            hitTestResult.type == UNKNOWN_TYPE -> null
            hitTestResult.type == IMAGE_TYPE -> LongPressTarget(
                url = hitTestResult.extra,
                imageUrl = hitTestResult.extra,
                type = hitTestResult.type
            )
            hitTestResult.type == SRC_IMAGE_ANCHOR_TYPE -> LongPressTarget(
                url = getTargetUrlForImageSource(),
                imageUrl = hitTestResult.extra,
                type = hitTestResult.type
            )
            else -> LongPressTarget(
                url = hitTestResult.extra,
                type = hitTestResult.type
            )
        }
    }

    override fun onContextItemSelected(item: MenuItem): Boolean {
        webView?.hitTestResult?.let {
            val target = getLongPressTarget(it)
            if (target != null && viewModel.userSelectedItemFromLongPressMenu(target, item)) {
                return true
            }
        }

        return super.onContextItemSelected(item)
    }

    private fun bookmarkAdded(bookmarkId: Long, title: String?, url: String?) {
        Snackbar.make(browserLayout, R.string.bookmarkEdited, Snackbar.LENGTH_LONG)
            .setAction(R.string.edit) {
                val addBookmarkDialog = EditBookmarkDialogFragment.instance(bookmarkId, title, url)
                addBookmarkDialog.show(childFragmentManager, ADD_BOOKMARK_FRAGMENT_TAG)
                addBookmarkDialog.listener = viewModel
            }
            .show()
    }

    private fun fireproofWebsiteConfirmation(entity: FireproofWebsiteEntity) {
        Snackbar.make(
            rootView,
            HtmlCompat.fromHtml(getString(R.string.fireproofWebsiteSnackbarConfirmation, entity.website()), FROM_HTML_MODE_LEGACY),
            Snackbar.LENGTH_LONG
        )
            .setAction(R.string.fireproofWebsiteSnackbarAction) {
                viewModel.onFireproofWebsiteSnackbarUndoClicked(entity)
            }
            .show()
    }

    private fun launchSharePageChooser(url: String) {
        activity?.share(url, "")
    }

    override fun onFindResultReceived(activeMatchOrdinal: Int, numberOfMatches: Int, isDoneCounting: Boolean) {
        viewModel.onFindResultsReceived(activeMatchOrdinal, numberOfMatches)
    }

    private fun EditText.replaceTextChangedListener(textWatcher: TextChangedWatcher) {
        removeTextChangedListener(textWatcher)
        addTextChangedListener(textWatcher)
    }

    private fun hideKeyboardImmediately() {
        if (!isHidden) {
            omnibarTextInput.hideKeyboard()
            focusDummy.requestFocus()
        }
    }

    private fun hideKeyboard() {
        if (!isHidden) {
            omnibarTextInput.postDelayed(KEYBOARD_DELAY) { omnibarTextInput?.hideKeyboard() }
            focusDummy.requestFocus()
        }
    }

    private fun showKeyboardImmediately() {
        if (!isHidden) {
            omnibarTextInput?.showKeyboard()
        }
    }

    private fun showKeyboard() {
        if (!isHidden) {
            omnibarTextInput.postDelayed(KEYBOARD_DELAY) { omnibarTextInput?.showKeyboard() }
        }
    }

    private fun refreshUserAgent(url: String?, isDesktop: Boolean) {
        val currentAgent = webView?.settings?.userAgentString
        val newAgent = userAgentProvider.userAgent(url, isDesktop)
        if (newAgent != currentAgent) {
            webView?.settings?.userAgentString = newAgent
        }
        Timber.d("User Agent is $newAgent")
    }

    /**
     * Attempting to save the WebView's state can result in a TransactionTooLargeException being thrown.
     * This will only happen if the bundle size is too large - but the exact size is undefined.
     * Instead of saving using normal Android state mechanism - use our own implementation instead.
     */
    override fun onSaveInstanceState(bundle: Bundle) {
        viewModel.saveWebViewState(webView, tabId)
        super.onSaveInstanceState(bundle)
    }

    override fun onViewStateRestored(bundle: Bundle?) {
        viewModel.restoreWebViewState(webView, omnibarTextInput.text.toString())
        viewModel.determineShowBrowser()
        super.onViewStateRestored(bundle)
    }

    override fun onHiddenChanged(hidden: Boolean) {
        super.onHiddenChanged(hidden)
        if (hidden) {
            viewModel.onViewHidden()
            webView?.onPause()
        } else {
            webView?.onResume()
            viewModel.onViewVisible()
        }
    }

    /**
     * We don't destroy the activity on config changes like orientation, so we need to ensure we update resources which might change based on config
     */
    override fun onConfigurationChanged(newConfig: Configuration) {
        super.onConfigurationChanged(newConfig)
        if (ctaContainer.isNotEmpty()) {
            renderer.renderHomeCta()
        }
    }

    fun onBackPressed(): Boolean {
        if (!isAdded) return false
        return viewModel.onUserPressedBack()
    }

    private fun resetWebView() {
        destroyWebView()
        configureWebView()
    }

    override fun onDestroy() {
        pulseAnimation.stop()
        animatorHelper.removeListener()
        supervisorJob.cancel()
        popupMenu.dismiss()
        loginDetectionDialog?.dismiss()
        emailAutofillTooltipDialog?.dismiss()
        destroyWebView()
        super.onDestroy()
    }

    private fun destroyWebView() {
        webViewContainer?.removeAllViews()
        webView?.destroy()
        webView = null
    }

    private fun convertBlobToDataUri(blob: Command.ConvertBlobToDataUri) {
        webView?.let {
            blobConverterInjector.convertBlobIntoDataUriAndDownload(it, blob.url, blob.mimeType)
        }
    }

    private fun requestFileDownload(url: String, contentDisposition: String?, mimeType: String, requestUserConfirmation: Boolean) {
        pendingFileDownload = PendingFileDownload(
            url = url,
            contentDisposition = contentDisposition,
            mimeType = mimeType,
            userAgent = userAgentProvider.userAgent(),
            subfolder = Environment.DIRECTORY_DOWNLOADS
        )

        if (hasWriteStoragePermission()) {
            downloadFile(requestUserConfirmation)
        } else {
            requestWriteStoragePermission()
        }
    }

    private fun requestImageDownload(url: String, requestUserConfirmation: Boolean) {
        pendingFileDownload = PendingFileDownload(
            url = url,
            userAgent = userAgentProvider.userAgent(),
            subfolder = Environment.DIRECTORY_PICTURES
        )

        if (hasWriteStoragePermission()) {
            downloadFile(requestUserConfirmation)
        } else {
            requestWriteStoragePermission()
        }
    }

    @AnyThread
    private fun downloadFile(requestUserConfirmation: Boolean) {
        val pendingDownload = pendingFileDownload ?: return

        pendingFileDownload = null

        if (requestUserConfirmation) {
            requestDownloadConfirmation(pendingDownload)
        } else {
            continueDownload(pendingDownload)
        }
    }

    private fun requestDownloadConfirmation(pendingDownload: PendingFileDownload) {
        if (isStateSaved) return

        val downloadConfirmationFragment = DownloadConfirmationFragment.instance(pendingDownload)
        childFragmentManager.findFragmentByTag(DOWNLOAD_CONFIRMATION_TAG)?.let {
            Timber.i("Found existing dialog; removing it now")
            childFragmentManager.commitNow(allowStateLoss = true) { remove(it) }
        }
        downloadConfirmationFragment.show(childFragmentManager, DOWNLOAD_CONFIRMATION_TAG)
    }

    private fun launchFilePicker(command: Command.ShowFileChooser) {
        pendingUploadTask = command.filePathCallback
        val canChooseMultipleFiles = command.fileChooserParams.mode == WebChromeClient.FileChooserParams.MODE_OPEN_MULTIPLE
        val intent = fileChooserIntentBuilder.intent(command.fileChooserParams.acceptTypes, canChooseMultipleFiles)
        startActivityForResult(intent, REQUEST_CODE_CHOOSE_FILE)
    }

    private fun hasWriteStoragePermission(): Boolean {
        return ContextCompat.checkSelfPermission(requireContext(), Manifest.permission.WRITE_EXTERNAL_STORAGE) == PackageManager.PERMISSION_GRANTED
    }

    private fun requestWriteStoragePermission() {
        requestPermissions(arrayOf(Manifest.permission.WRITE_EXTERNAL_STORAGE), PERMISSION_REQUEST_WRITE_EXTERNAL_STORAGE)
    }

    override fun onRequestPermissionsResult(requestCode: Int, permissions: Array<out String>, grantResults: IntArray) {
        when (requestCode) {
            PERMISSION_REQUEST_WRITE_EXTERNAL_STORAGE -> {
                if (grantResults.isNotEmpty() && grantResults[0] == PackageManager.PERMISSION_GRANTED) {
                    Timber.i("Write external storage permission granted")
                    downloadFile(requestUserConfirmation = false)
                } else {
                    Timber.i("Write external storage permission refused")
                    Snackbar.make(toolbar, R.string.permissionRequiredToDownload, Snackbar.LENGTH_LONG).show()
                }
            }
            PERMISSION_REQUEST_GEO_LOCATION -> {
                if ((grantResults.isNotEmpty()) && grantResults[0] == PackageManager.PERMISSION_GRANTED) {
                    viewModel.onSystemLocationPermissionGranted()
                } else {
                    if (ActivityCompat.shouldShowRequestPermissionRationale(requireActivity(), Manifest.permission.ACCESS_FINE_LOCATION)) {
                        viewModel.onSystemLocationPermissionDeniedOneTime()
                    } else {
                        viewModel.onSystemLocationPermissionDeniedForever()
                    }
                }
            }
        }
    }

    private fun launchSurvey(survey: Survey) {
        context?.let {
            startActivity(SurveyActivity.intent(it, survey))
        }
    }

    @SuppressLint("NewApi")
    private fun launchAddWidget() {
        val context = context ?: return
        val provider = ComponentName(context, SearchWidgetLight::class.java)
        AppWidgetManager.getInstance(context).requestPinAppWidget(provider, null, null)
    }

    private fun launchLegacyAddWidget() {
        val context = context ?: return
        val options = ActivityOptions.makeSceneTransitionAnimation(activity).toBundle()
        startActivity(AddWidgetInstructionsActivity.intent(context), options)
    }

    private fun finishTrackerAnimation() {
        animatorHelper.finishTrackerAnimation(omnibarViews(), animationContainer)
    }

    private fun showHideTipsDialog(cta: Cta) {
        context?.let {
            launchHideTipsDialog(it, cta)
        }
    }

    override fun onDaxDialogDismiss() {
        viewModel.onDaxDialogDismissed()
    }

    override fun onDaxDialogHideClick() {
        viewModel.onUserHideDaxDialog()
    }

    override fun onDaxDialogPrimaryCtaClick() {
        viewModel.onUserClickCtaOkButton()
    }

    override fun onDaxDialogSecondaryCtaClick() {
        viewModel.onUserClickCtaSecondaryButton()
    }

    private fun launchHideTipsDialog(context: Context, cta: Cta) {
        AlertDialog.Builder(context)
            .setTitle(R.string.hideTipsTitle)
            .setMessage(getString(R.string.hideTipsText))
            .setPositiveButton(R.string.hideTipsButton) { dialog, _ ->
                dialog.dismiss()
                launch {
                    ctaViewModel.hideTipsForever(cta)
                }
            }
            .setNegativeButton(android.R.string.no) { dialog, _ ->
                dialog.dismiss()
            }
            .show()
    }

    fun omnibarViews(): List<View> = listOf(clearTextButton, omnibarTextInput, searchIcon)

    override fun onAnimationFinished() {
        viewModel.stopShowingEmptyGrade()
    }

    private fun showEmailTooltip(address: String) {
        context?.let {
            val isShowing: Boolean? = emailAutofillTooltipDialog?.isShowing
            if (isShowing != true) {
                emailAutofillTooltipDialog = EmailAutofillTooltipFragment(it, address)
                emailAutofillTooltipDialog?.show()
                emailAutofillTooltipDialog?.setOnCancelListener { viewModel.cancelAutofillTooltip() }
                emailAutofillTooltipDialog?.useAddress = { viewModel.useAddress() }
                emailAutofillTooltipDialog?.usePrivateAlias = { viewModel.consumeAlias() }
            }
        }
    }

    companion object {
        private const val TAB_ID_ARG = "TAB_ID_ARG"
        private const val URL_EXTRA_ARG = "URL_EXTRA_ARG"
        private const val SKIP_HOME_ARG = "SKIP_HOME_ARG"

        private const val ADD_BOOKMARK_FRAGMENT_TAG = "ADD_BOOKMARK"
        private const val KEYBOARD_DELAY = 200L
        private const val LAYOUT_TRANSITION_MS = 200L

        private const val REQUEST_CODE_CHOOSE_FILE = 100
        private const val PERMISSION_REQUEST_WRITE_EXTERNAL_STORAGE = 200
        private const val PERMISSION_REQUEST_GEO_LOCATION = 300

        private const val URL_BUNDLE_KEY = "url"

        private const val AUTHENTICATION_DIALOG_TAG = "AUTH_DIALOG_TAG"
        private const val DOWNLOAD_CONFIRMATION_TAG = "DOWNLOAD_CONFIRMATION_TAG"
        private const val DAX_DIALOG_DIALOG_TAG = "DAX_DIALOG_TAG"

        private const val MAX_PROGRESS = 100
        private const val TRACKERS_INI_DELAY = 500L
        private const val TRACKERS_SECONDARY_DELAY = 200L

        private const val DEFAULT_CIRCLE_TARGET_TIMES_1_5 = 96

        fun newInstance(tabId: String, query: String? = null, skipHome: Boolean): BrowserTabFragment {
            val fragment = BrowserTabFragment()
            val args = Bundle()
            args.putString(TAB_ID_ARG, tabId)
            args.putBoolean(SKIP_HOME_ARG, skipHome)
            query.let {
                args.putString(URL_EXTRA_ARG, query)
            }
            fragment.arguments = args
            return fragment
        }
    }

    inner class BrowserTabFragmentDecorator {

        fun decorateWithFeatures() {
            decorateToolbarWithButtons()
            createPopupMenu()
            configureShowTabSwitcherListener()
            configureLongClickOpensNewTabListener()
        }

        fun updateToolbarActionsVisibility(viewState: BrowserViewState) {
            tabsButton?.isVisible = viewState.showTabsButton
            fireMenuButton?.isVisible = viewState.fireButton is FireButton.Visible
            menuButton?.isVisible = viewState.showMenuButton

            // omnibar only scrollable when browser showing and the fire button is not promoted
            if (viewState.fireButton.playPulseAnimation()) {
                omnibarScrolling.disableOmnibarScrolling(toolbarContainer)
                playPulseAnimation()
            } else {
                if (viewState.browserShowing) {
                    omnibarScrolling.enableOmnibarScrolling(toolbarContainer)
                }
                pulseAnimation.stop()
            }
        }

        private fun playPulseAnimation() {
            toolbarContainer.doOnLayout {
                pulseAnimation.playOn(fireIconImageView)
            }
        }

        private fun decorateToolbarWithButtons() {
            fireMenuButton?.show()
            fireMenuButton?.setOnClickListener {
                browserActivity?.launchFire()
                pixel.fire(
                    AppPixelName.MENU_ACTION_FIRE_PRESSED.pixelName,
                    mapOf(FIRE_BUTTON_STATE to pulseAnimation.isActive.toString())
                )
            }

            tabsButton?.show()
        }

        private fun createPopupMenu() {
            popupMenu = BrowserPopupMenu(layoutInflater, variantManager.getVariant())
            val view = popupMenu.contentView
            popupMenu.apply {
                onMenuItemClicked(view.forwardPopupMenuItem) {
                    pixel.fire(AppPixelName.MENU_ACTION_NAVIGATE_FORWARD_PRESSED)
                    viewModel.onUserPressedForward()
                }
                onMenuItemClicked(view.backPopupMenuItem) {
                    pixel.fire(AppPixelName.MENU_ACTION_NAVIGATE_BACK_PRESSED)
                    activity?.onBackPressed()
                }
                onMenuItemClicked(view.refreshPopupMenuItem) {
                    viewModel.onRefreshRequested()
                    pixel.fire(AppPixelName.MENU_ACTION_REFRESH_PRESSED.pixelName)
                }
                onMenuItemClicked(view.newTabPopupMenuItem) {
                    viewModel.userRequestedOpeningNewTab()
                    pixel.fire(AppPixelName.MENU_ACTION_NEW_TAB_PRESSED.pixelName)
                }
                onMenuItemClicked(view.bookmarksPopupMenuItem) {
                    browserActivity?.launchBookmarks()
                    pixel.fire(AppPixelName.MENU_ACTION_BOOKMARKS_PRESSED.pixelName)
                }
                onMenuItemClicked(view.fireproofWebsitePopupMenuItem) { launch { viewModel.onFireproofWebsiteMenuClicked() } }
                onMenuItemClicked(view.addBookmarksPopupMenuItem) {
                    launch {
                        pixel.fire(AppPixelName.MENU_ACTION_ADD_BOOKMARK_PRESSED.pixelName)
                        viewModel.onBookmarkAddRequested()
                    }
                }
                onMenuItemClicked(view.findInPageMenuItem) {
                    pixel.fire(AppPixelName.MENU_ACTION_FIND_IN_PAGE_PRESSED)
                    viewModel.onFindInPageSelected()
                }
                onMenuItemClicked(view.whitelistPopupMenuItem) { viewModel.onWhitelistSelected() }
                onMenuItemClicked(view.brokenSitePopupMenuItem) {
                    pixel.fire(AppPixelName.MENU_ACTION_REPORT_BROKEN_SITE_PRESSED)
                    viewModel.onBrokenSiteSelected()
                }
                onMenuItemClicked(view.settingsPopupMenuItem) {
                    pixel.fire(AppPixelName.MENU_ACTION_SETTINGS_PRESSED)
                    browserActivity?.launchSettings()
                }
                onMenuItemClicked(view.requestDesktopSiteCheckMenuItem) {
                    viewModel.onDesktopSiteModeToggled(view.requestDesktopSiteCheckMenuItem.isChecked)
                }
                onMenuItemClicked(view.sharePageMenuItem) {
                    pixel.fire(AppPixelName.MENU_ACTION_SHARE_PRESSED)
                    viewModel.onShareSelected()
                }
                onMenuItemClicked(view.addToHome) {
                    pixel.fire(AppPixelName.MENU_ACTION_ADD_TO_HOME_PRESSED)
                    viewModel.onPinPageToHomeSelected()
                }
                onMenuItemClicked(view.newEmailAliasMenuItem) { viewModel.consumeAliasAndCopyToClipboard() }
            }
            browserMenu.setOnClickListener {
                hideKeyboardImmediately()
                launchTopAnchoredPopupMenu()
            }
        }

        private fun launchTopAnchoredPopupMenu() {
            popupMenu.show(rootView, toolbar)
            pixel.fire(AppPixelName.MENU_ACTION_POPUP_OPENED.pixelName)
        }

        private fun configureShowTabSwitcherListener() {
            tabsButton?.setOnClickListener {
                launch { viewModel.userLaunchingTabSwitcher() }
            }
        }

        private fun configureLongClickOpensNewTabListener() {
            tabsButton?.setOnLongClickListener {
                launch { viewModel.userRequestedOpeningNewTab() }
                return@setOnLongClickListener true
            }
        }

        fun animateTabsCount() {
            tabsButton?.animateCount()
        }

        fun renderTabIcon(tabs: List<TabEntity>) {
            context?.let {
                tabsButton?.count = tabs.count()
                tabsButton?.hasUnread = tabs.firstOrNull { !it.viewed } != null
            }
        }

        fun incrementTabs() {
            tabsButton?.increment {
                addTabsObserver()
            }
        }
    }

    inner class BrowserTabFragmentRenderer {

        private var lastSeenOmnibarViewState: OmnibarViewState? = null
        private var lastSeenLoadingViewState: LoadingViewState? = null
        private var lastSeenFindInPageViewState: FindInPageViewState? = null
        private var lastSeenBrowserViewState: BrowserViewState? = null
        private var lastSeenGlobalViewState: GlobalLayoutViewState? = null
        private var lastSeenAutoCompleteViewState: AutoCompleteViewState? = null
        private var lastSeenCtaViewState: CtaViewState? = null
        private var lastSeenPrivacyGradeViewState: PrivacyGradeViewState? = null

        fun renderPrivacyGrade(viewState: PrivacyGradeViewState) {

            renderIfChanged(viewState, lastSeenPrivacyGradeViewState) {

                val oldGrade = lastSeenPrivacyGradeViewState?.privacyGrade
                val oldShowEmptyGrade = lastSeenPrivacyGradeViewState?.showEmptyGrade
                val grade = viewState.privacyGrade
                val newShowEmptyGrade = viewState.showEmptyGrade

                val canChangeGrade = (oldGrade != grade && !newShowEmptyGrade) || (oldGrade == grade && oldShowEmptyGrade != newShowEmptyGrade)
                lastSeenPrivacyGradeViewState = viewState

                if (canChangeGrade) {
                    context?.let {
                        val drawable = if (viewState.showEmptyGrade || viewState.shouldAnimate) {
                            ContextCompat.getDrawable(it, R.drawable.privacygrade_icon_loading)
                        } else {
                            ContextCompat.getDrawable(it, viewState.privacyGrade.icon())
                        }
                        privacyGradeButton?.setImageDrawable(drawable)
                    }
                }

                privacyGradeButton?.isEnabled = viewState.isEnabled

                if (viewState.shouldAnimate) {
                    animatorHelper.startPulseAnimation(privacyGradeButton)
                } else {
                    animatorHelper.stopPulseAnimation()
                }
            }
        }

        fun renderAutocomplete(viewState: AutoCompleteViewState) {
            renderIfChanged(viewState, lastSeenAutoCompleteViewState) {
                lastSeenAutoCompleteViewState = viewState

                if (viewState.showSuggestions) {
                    autoCompleteSuggestionsList.show()
                    autoCompleteSuggestionsAdapter.updateData(viewState.searchResults.query, viewState.searchResults.suggestions)
                } else {
                    autoCompleteSuggestionsList.gone()
                }
            }
        }

        fun renderOmnibar(viewState: OmnibarViewState) {
            renderIfChanged(viewState, lastSeenOmnibarViewState) {
                lastSeenOmnibarViewState = viewState

                if (viewState.isEditing) {
                    cancelTrackersAnimation()
                }

                if (shouldUpdateOmnibarTextInput(viewState, viewState.omnibarText)) {
                    omnibarTextInput.setText(viewState.omnibarText)
                    appBarLayout.setExpanded(true, true)
                    if (viewState.shouldMoveCaretToEnd) {
                        omnibarTextInput.setSelection(viewState.omnibarText.length)
                    }
                }

                lastSeenBrowserViewState?.let {
                    renderToolbarMenus(it)
                }
            }
        }

        @SuppressLint("SetTextI18n")
        fun renderLoadingIndicator(viewState: LoadingViewState) {
            renderIfChanged(viewState, lastSeenLoadingViewState) {
                lastSeenLoadingViewState = viewState

                pageLoadingIndicator.apply {
                    if (viewState.isLoading) show()
                    smoothProgressAnimator.onNewProgress(viewState.progress) { if (!viewState.isLoading) hide() }
                }

                if (viewState.privacyOn) {
                    if (lastSeenOmnibarViewState?.isEditing == true) {
                        cancelTrackersAnimation()
                    }

                    if (viewState.progress == MAX_PROGRESS) {
                        createTrackersAnimation()
                    }
                }

                if (!viewState.isLoading && lastSeenBrowserViewState?.browserShowing == true) {
                    swipeRefreshContainer.isRefreshing = false
                }
            }
        }

        private fun createTrackersAnimation() {
            launch {
                delay(TRACKERS_INI_DELAY)
                viewModel.refreshCta()
                delay(TRACKERS_SECONDARY_DELAY)
                if (lastSeenOmnibarViewState?.isEditing != true) {
                    val site = viewModel.siteLiveData.value
                    val events = site?.orderedTrackingEntities()

                    activity?.let { activity ->
                        animatorHelper.startTrackersAnimation(lastSeenCtaViewState?.cta, activity, animationContainer, omnibarViews(), events)
                    }
                }
            }
        }

        fun cancelTrackersAnimation() {
            animatorHelper.cancelAnimations(omnibarViews(), animationContainer)
        }

        fun renderGlobalViewState(viewState: GlobalLayoutViewState) {
            if (lastSeenGlobalViewState is GlobalLayoutViewState.Invalidated &&
                viewState is GlobalLayoutViewState.Browser
            ) {
                throw IllegalStateException("Invalid state transition")
            }

            renderIfChanged(viewState, lastSeenGlobalViewState) {
                lastSeenGlobalViewState = viewState

                when (viewState) {
                    is GlobalLayoutViewState.Browser -> {
                        if (viewState.isNewTabState) {
                            browserLayout.hide()
                        } else {
                            browserLayout.show()
                        }
                    }
                    is GlobalLayoutViewState.Invalidated -> destroyWebView()
                }
            }
        }

        fun renderBrowserViewState(viewState: BrowserViewState) {
            renderIfChanged(viewState, lastSeenBrowserViewState) {
                val browserShowing = viewState.browserShowing

                val browserShowingChanged = viewState.browserShowing != lastSeenBrowserViewState?.browserShowing
                lastSeenBrowserViewState = viewState
                if (browserShowingChanged) {
                    if (browserShowing) {
                        showBrowser()
                    } else {
                        showHome()
                    }
                }

                renderToolbarMenus(viewState)
                renderPopupMenus(browserShowing, viewState)
                renderFullscreenMode(viewState)
            }
        }

        private fun renderFullscreenMode(viewState: BrowserViewState) {
            activity?.isImmersiveModeEnabled()?.let {
                if (viewState.isFullScreen) {
                    if (!it) goFullScreen()
                } else {
                    if (it) exitFullScreen()
                }
            }
        }

        private fun renderPopupMenus(browserShowing: Boolean, viewState: BrowserViewState) {
            popupMenu.contentView.apply {
                backPopupMenuItem.isEnabled = viewState.canGoBack
                forwardPopupMenuItem.isEnabled = viewState.canGoForward
                refreshPopupMenuItem.isEnabled = browserShowing
                newTabPopupMenuItem.isEnabled = browserShowing
                addBookmarksPopupMenuItem?.isEnabled = viewState.canAddBookmarks
                fireproofWebsitePopupMenuItem?.isEnabled = viewState.canFireproofSite
                fireproofWebsitePopupMenuItem?.isChecked = viewState.canFireproofSite && viewState.isFireproofWebsite
                sharePageMenuItem?.isEnabled = viewState.canSharePage
                whitelistPopupMenuItem?.isEnabled = viewState.canWhitelist
                whitelistPopupMenuItem?.text =
                    getText(if (viewState.isWhitelisted) R.string.enablePrivacyProtection else R.string.disablePrivacyProtection)
                brokenSitePopupMenuItem?.isEnabled = viewState.canReportSite
                requestDesktopSiteCheckMenuItem?.isEnabled = viewState.canChangeBrowsingMode
                requestDesktopSiteCheckMenuItem?.isChecked = viewState.isDesktopBrowsingMode

                newEmailAliasMenuItem?.let {
                    it.visibility = if (viewState.isEmailSignedIn) VISIBLE else GONE
                }

                addToHome?.let {
                    it.visibility = if (viewState.addToHomeVisible) VISIBLE else GONE
                    it.isEnabled = viewState.addToHomeEnabled
                }
            }
        }

        private fun renderToolbarMenus(viewState: BrowserViewState) {
            if (viewState.browserShowing) {
                daxIcon?.isVisible = viewState.showDaxIcon
                privacyGradeButton?.isInvisible = !viewState.showPrivacyGrade || viewState.showDaxIcon
                clearTextButton?.isVisible = viewState.showClearButton
                searchIcon?.isVisible = viewState.showSearchIcon
            } else {
                daxIcon.isVisible = false
                privacyGradeButton?.isVisible = false
                clearTextButton?.isVisible = viewState.showClearButton
                searchIcon?.isVisible = true
            }

            decorator.updateToolbarActionsVisibility(viewState)
        }

        fun renderFindInPageState(viewState: FindInPageViewState) {
            if (viewState == lastSeenFindInPageViewState) {
                return
            }

            lastSeenFindInPageViewState = viewState

            if (viewState.visible) {
                showFindInPageView(viewState)
            } else {
                hideFindInPage()
            }

            popupMenu.contentView.findInPageMenuItem?.isEnabled = viewState.canFindInPage
        }

        fun renderCtaViewState(viewState: CtaViewState) {
            if (isHidden) {
                return
            }

            renderIfChanged(viewState, lastSeenCtaViewState) {
                lastSeenCtaViewState = viewState
                removeNewTabLayoutClickListener()
                if (viewState.cta != null) {
                    showCta(viewState.cta)
                } else {
                    hideHomeCta()
                    hideDaxCta()
                }
            }
        }

        private fun showCta(configuration: Cta) {
            when (configuration) {
                is HomePanelCta.DeviceShieldCta -> fragment_device_shield_container.show()
                is HomePanelCta -> showHomeCta(configuration)
                is DaxBubbleCta -> {
                    showDaxCta(configuration)
                }
                is DialogCta -> showDaxDialogCta(configuration)
            }
        }

        private fun showDaxDialogCta(configuration: DialogCta) {
            hideHomeCta()
            hideDaxCta()
            activity?.let { activity ->
                val daxDialog = getDaxDialogFromActivity() as? DaxDialog
                if (daxDialog != null) {
                    daxDialog.setDaxDialogListener(this@BrowserTabFragment)
                    return
                }
                configuration.createCta(activity).apply {
                    setDaxDialogListener(this@BrowserTabFragment)
                    getDaxDialog().show(activity.supportFragmentManager, DAX_DIALOG_DIALOG_TAG)
                }
                viewModel.onCtaShown()
            }
        }

        private fun showDaxCta(configuration: DaxBubbleCta) {
            hideHomeCta()
            configuration.showCta(daxCtaContainer)
            newTabLayout.setOnClickListener { daxCtaContainer.dialogTextCta.finishAnimation() }
            viewModel.onCtaShown()
        }

        private fun removeNewTabLayoutClickListener() {
            newTabLayout.setOnClickListener(null)
        }

        private fun showHomeCta(configuration: HomePanelCta) {
            hideDaxCta()
            if (ctaContainer.isEmpty()) {
                renderHomeCta()
            } else {
                configuration.showCta(ctaContainer)
            }
            viewModel.onCtaShown()
        }

        private fun hideDaxCta() {
            dialogTextCta.cancelAnimation()
            daxCtaContainer.hide()
        }

        private fun hideHomeCta() {
            ctaContainer.gone()
        }

        fun renderHomeCta() {
            val context = context ?: return
            val cta = lastSeenCtaViewState?.cta ?: return
            val configuration = if (cta is HomePanelCta) cta else return

            ctaContainer.removeAllViews()

            inflate(context, R.layout.include_cta, ctaContainer)

            configuration.showCta(ctaContainer)
            ctaContainer.ctaOkButton.setOnClickListener {
                viewModel.onUserClickCtaOkButton()
            }

            ctaContainer.ctaDismissButton.setOnClickListener {
                viewModel.onUserDismissedCta()
            }
        }

        fun hideFindInPage() {
            if (findInPageContainer.visibility != GONE) {
                focusDummy.requestFocus()
                findInPageContainer.gone()
                findInPageInput.hideKeyboard()
            }
        }

        private fun showFindInPageView(viewState: FindInPageViewState) {

            if (findInPageContainer.visibility != VISIBLE) {
                findInPageContainer.show()
                findInPageInput.postDelayed(KEYBOARD_DELAY) {
                    findInPageInput?.showKeyboard()
                }
            }

            if (viewState.showNumberMatches) {
                findInPageMatches.text = getString(R.string.findInPageMatches, viewState.activeMatchIndex, viewState.numberMatches)
                findInPageMatches.show()
            } else {
                findInPageMatches.hide()
            }
        }

        private fun goFullScreen() {
            Timber.i("Entering full screen")
            webViewFullScreenContainer.show()
            activity?.toggleFullScreen()
        }

        private fun exitFullScreen() {
            Timber.i("Exiting full screen")
            webViewFullScreenContainer.removeAllViews()
            webViewFullScreenContainer.gone()
            activity?.toggleFullScreen()
            focusDummy.requestFocus()
        }

        private fun shouldUpdateOmnibarTextInput(viewState: OmnibarViewState, omnibarInput: String?) =
            (!viewState.isEditing || omnibarInput.isNullOrEmpty()) && omnibarTextInput.isDifferent(omnibarInput)
    }

    override fun openExistingFile(file: File?) {
        if (file == null) {
            Toast.makeText(activity, R.string.downloadConfirmationUnableToOpenFileText, Toast.LENGTH_SHORT).show()
            return
        }

        val intent = context?.let { createIntentToOpenFile(it, file) }
        activity?.packageManager?.let { packageManager ->
            if (intent?.resolveActivity(packageManager) != null) {
                startActivity(intent)
            } else {
                Timber.e("No suitable activity found")
                Toast.makeText(activity, R.string.downloadConfirmationUnableToOpenFileText, Toast.LENGTH_SHORT).show()
            }
        }
    }

    override fun replaceExistingFile(file: File?, pendingFileDownload: PendingFileDownload) {
        Timber.i("Deleting existing file: $file")
        runCatching { file?.delete() }
        continueDownload(pendingFileDownload)
    }

    private fun showDownloadManagerAppSettings() {
        try {
            val intent = Intent(Settings.ACTION_APPLICATION_DETAILS_SETTINGS)
            intent.data = DownloadFailReason.DOWNLOAD_MANAGER_SETTINGS_URI
            startActivity(intent)
        } catch (e: ActivityNotFoundException) {
            Timber.w(e, "Could not open DownloadManager settings")
            Snackbar.make(toolbar, R.string.downloadManagerIncompatible, Snackbar.LENGTH_INDEFINITE).show()
        }
    }

    private fun createIntentToOpenFile(context: Context, file: File): Intent? {
        val uri = FileProvider.getUriForFile(context, "${BuildConfig.APPLICATION_ID}.provider", file)
        val mime = activity?.contentResolver?.getType(uri) ?: return null
        val intent = Intent(Intent.ACTION_VIEW)
        intent.setDataAndType(uri, mime)
        return intent.addFlags(Intent.FLAG_GRANT_READ_URI_PERMISSION)
    }

    override fun continueDownload(pendingFileDownload: PendingFileDownload) {
        Timber.i("Continuing to download $pendingFileDownload")
        viewModel.download(pendingFileDownload)
    }

    override fun cancelDownload() {
        viewModel.closeAndReturnToSourceIfBlankTab()
    }

    fun onFireDialogVisibilityChanged(isVisible: Boolean) {
        if (isVisible) {
            viewModel.ctaViewState.removeObserver(ctaViewStateObserver)
        } else {
            viewModel.ctaViewState.observe(viewLifecycleOwner, ctaViewStateObserver)
        }
    }

    override fun onSiteLocationPermissionSelected(domain: String, permission: LocationPermissionType) {
        viewModel.onSiteLocationPermissionSelected(domain, permission)
    }

    override fun onSystemLocationPermissionAllowed() {
        viewModel.onSystemLocationPermissionAllowed()
    }

    override fun onSystemLocationPermissionNotAllowed() {
        viewModel.onSystemLocationPermissionNotAllowed()
    }

    override fun onSystemLocationPermissionNeverAllowed() {
        viewModel.onSystemLocationPermissionNeverAllowed()
    }
}<|MERGE_RESOLUTION|>--- conflicted
+++ resolved
@@ -495,14 +495,9 @@
         newTabLayout.show()
 
         webView?.onPause()
-<<<<<<< HEAD
+        swipeRefreshContainer.isEnabled = false
 
         omnibarScrolling.disableOmnibarScrolling(toolbarContainer)
-=======
-        webView?.hide()
-        swipeRefreshContainer.isEnabled = false
-        homeBackgroundLogo.showLogo()
->>>>>>> 2ea0400c
     }
 
     private fun showBrowser() {
