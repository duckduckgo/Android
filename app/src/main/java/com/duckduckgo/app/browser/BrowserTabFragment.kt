--- conflicted
+++ resolved
@@ -556,12 +556,9 @@
             is Command.DaxCommand.HideDaxDialog -> showHideTipsDialog(it.cta)
             is Command.HideWebContent -> webView?.hide()
             is Command.ShowWebContent -> webView?.show()
-<<<<<<< HEAD
             is Command.AskGeoPermission -> requestGeoPermission()
-=======
             is Command.RefreshUserAgent -> refreshUserAgent(it.host, it.isDesktop)
             is Command.AskToFireproofWebsite -> askToFireproofWebsite(requireContext(), it.fireproofWebsite)
->>>>>>> a8885d40
         }
     }
 
