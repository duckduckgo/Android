/*
 * Copyright (c) 2018 DuckDuckGo
 *
 * Licensed under the Apache License, Version 2.0 (the "License");
 * you may not use this file except in compliance with the License.
 * You may obtain a copy of the License at
 *
 *     http://www.apache.org/licenses/LICENSE-2.0
 *
 * Unless required by applicable law or agreed to in writing, software
 * distributed under the License is distributed on an "AS IS" BASIS,
 * WITHOUT WARRANTIES OR CONDITIONS OF ANY KIND, either express or implied.
 * See the License for the specific language governing permissions and
 * limitations under the License.
 */

package com.duckduckgo.app.browser

import android.Manifest
import android.animation.LayoutTransition
import android.annotation.SuppressLint
import android.app.Activity.RESULT_OK
import android.app.PendingIntent
import android.content.ActivityNotFoundException
import android.content.ClipData
import android.content.ClipboardManager
import android.content.Context
import android.content.Intent
import android.content.pm.ActivityInfo
import android.content.pm.PackageManager
import android.content.pm.ResolveInfo
import android.content.res.Configuration
import android.graphics.Typeface
import android.net.Uri
import android.os.Build
import android.os.Bundle
import android.os.Environment
import android.os.Handler
import android.os.Looper
import android.os.Message
import android.print.PrintAttributes
import android.print.PrintManager
import android.provider.MediaStore
import android.text.Spannable
import android.text.SpannableString
import android.text.Spanned
import android.text.style.StyleSpan
import android.view.ContextMenu
import android.view.MenuItem
import android.view.MotionEvent
import android.view.View
import android.view.ViewGroup
import android.view.ViewGroup.LayoutParams
import android.webkit.PermissionRequest
import android.webkit.SslErrorHandler
import android.webkit.URLUtil
import android.webkit.ValueCallback
import android.webkit.WebChromeClient.FileChooserParams
import android.webkit.WebSettings
import android.webkit.WebView
import android.webkit.WebView.FindListener
import android.webkit.WebView.HitTestResult
import android.webkit.WebView.HitTestResult.IMAGE_TYPE
import android.webkit.WebView.HitTestResult.SRC_IMAGE_ANCHOR_TYPE
import android.webkit.WebView.HitTestResult.UNKNOWN_TYPE
import android.widget.FrameLayout
import android.widget.Toast
import androidx.activity.result.ActivityResult
import androidx.activity.result.contract.ActivityResultContracts.StartActivityForResult
import androidx.annotation.AnyThread
import androidx.annotation.StringRes
import androidx.core.content.ContextCompat
import androidx.core.net.toUri
import androidx.core.text.HtmlCompat
import androidx.core.text.HtmlCompat.FROM_HTML_MODE_LEGACY
import androidx.core.text.toSpannable
import androidx.core.view.isVisible
import androidx.core.view.postDelayed
import androidx.fragment.app.DialogFragment
import androidx.fragment.app.Fragment
import androidx.fragment.app.commitNow
import androidx.fragment.app.setFragmentResultListener
import androidx.fragment.app.transaction
import androidx.lifecycle.DefaultLifecycleObserver
import androidx.lifecycle.Lifecycle
import androidx.lifecycle.LifecycleOwner
import androidx.lifecycle.Observer
import androidx.lifecycle.ViewModelProvider
import androidx.lifecycle.distinctUntilChanged
import androidx.lifecycle.flowWithLifecycle
import androidx.lifecycle.lifecycleScope
import androidx.recyclerview.widget.LinearLayoutManager
import androidx.webkit.JavaScriptReplyProxy
import androidx.webkit.WebMessageCompat
import androidx.webkit.WebSettingsCompat
import androidx.webkit.WebViewCompat
import androidx.webkit.WebViewFeature
import com.duckduckgo.anvil.annotations.InjectWith
import com.duckduckgo.app.accessibility.data.AccessibilitySettingsDataStore
import com.duckduckgo.app.autocomplete.api.AutoComplete.AutoCompleteSuggestion
import com.duckduckgo.app.browser.BrowserTabViewModel.FileChooserRequestedParams
import com.duckduckgo.app.browser.R.string
import com.duckduckgo.app.browser.SSLErrorType.NONE
import com.duckduckgo.app.browser.WebViewErrorResponse.LOADING
import com.duckduckgo.app.browser.WebViewErrorResponse.OMITTED
import com.duckduckgo.app.browser.api.WebViewCapabilityChecker
import com.duckduckgo.app.browser.api.WebViewCapabilityChecker.WebViewCapability
import com.duckduckgo.app.browser.applinks.AppLinksLauncher
import com.duckduckgo.app.browser.applinks.AppLinksSnackBarConfigurator
import com.duckduckgo.app.browser.autocomplete.BrowserAutoCompleteSuggestionsAdapter
import com.duckduckgo.app.browser.autocomplete.SuggestionItemDecoration
import com.duckduckgo.app.browser.commands.Command
import com.duckduckgo.app.browser.commands.Command.ShowBackNavigationHistory
import com.duckduckgo.app.browser.commands.NavigationCommand
import com.duckduckgo.app.browser.cookies.ThirdPartyCookieManager
import com.duckduckgo.app.browser.customtabs.CustomTabActivity
import com.duckduckgo.app.browser.customtabs.CustomTabPixelNames
import com.duckduckgo.app.browser.customtabs.CustomTabViewModel.Companion.CUSTOM_TAB_NAME_PREFIX
import com.duckduckgo.app.browser.databinding.FragmentBrowserTabBinding
import com.duckduckgo.app.browser.databinding.HttpAuthenticationBinding
import com.duckduckgo.app.browser.downloader.BlobConverterInjector
import com.duckduckgo.app.browser.favicon.FaviconManager
import com.duckduckgo.app.browser.filechooser.FileChooserIntentBuilder
import com.duckduckgo.app.browser.filechooser.capture.launcher.UploadFromExternalMediaAppLauncher
import com.duckduckgo.app.browser.filechooser.capture.launcher.UploadFromExternalMediaAppLauncher.MediaCaptureResult.CouldNotCapturePermissionDenied
import com.duckduckgo.app.browser.filechooser.capture.launcher.UploadFromExternalMediaAppLauncher.MediaCaptureResult.ErrorAccessingMediaApp
import com.duckduckgo.app.browser.filechooser.capture.launcher.UploadFromExternalMediaAppLauncher.MediaCaptureResult.MediaCaptured
import com.duckduckgo.app.browser.filechooser.capture.launcher.UploadFromExternalMediaAppLauncher.MediaCaptureResult.NoMediaCaptured
import com.duckduckgo.app.browser.history.NavigationHistorySheet
import com.duckduckgo.app.browser.history.NavigationHistorySheet.NavigationHistorySheetListener
import com.duckduckgo.app.browser.httpauth.WebViewHttpAuthStore
import com.duckduckgo.app.browser.logindetection.DOMLoginDetector
import com.duckduckgo.app.browser.menu.BrowserPopupMenu
import com.duckduckgo.app.browser.model.BasicAuthenticationCredentials
import com.duckduckgo.app.browser.model.BasicAuthenticationRequest
import com.duckduckgo.app.browser.model.LongPressTarget
import com.duckduckgo.app.browser.newtab.NewTabPageProvider
import com.duckduckgo.app.browser.omnibar.Omnibar
import com.duckduckgo.app.browser.omnibar.Omnibar.OmnibarTextState
import com.duckduckgo.app.browser.omnibar.Omnibar.ViewMode
import com.duckduckgo.app.browser.print.PrintDocumentAdapterFactory
import com.duckduckgo.app.browser.print.PrintInjector
import com.duckduckgo.app.browser.print.SinglePrintSafeguardFeature
import com.duckduckgo.app.browser.remotemessage.SharePromoLinkRMFBroadCastReceiver
import com.duckduckgo.app.browser.session.WebViewSessionStorage
import com.duckduckgo.app.browser.shortcut.ShortcutBuilder
import com.duckduckgo.app.browser.tabpreview.WebViewPreviewGenerator
import com.duckduckgo.app.browser.tabpreview.WebViewPreviewPersister
import com.duckduckgo.app.browser.ui.dialogs.AutomaticFireproofDialogOptions
import com.duckduckgo.app.browser.ui.dialogs.LaunchInExternalAppOptions
import com.duckduckgo.app.browser.urlextraction.DOMUrlExtractor
import com.duckduckgo.app.browser.urlextraction.UrlExtractingWebView
import com.duckduckgo.app.browser.urlextraction.UrlExtractingWebViewClient
import com.duckduckgo.app.browser.viewstate.AccessibilityViewState
import com.duckduckgo.app.browser.viewstate.AutoCompleteViewState
import com.duckduckgo.app.browser.viewstate.BrowserViewState
import com.duckduckgo.app.browser.viewstate.CtaViewState
import com.duckduckgo.app.browser.viewstate.FindInPageViewState
import com.duckduckgo.app.browser.viewstate.GlobalLayoutViewState
import com.duckduckgo.app.browser.viewstate.LoadingViewState
import com.duckduckgo.app.browser.viewstate.OmnibarViewState
import com.duckduckgo.app.browser.viewstate.PrivacyShieldViewState
import com.duckduckgo.app.browser.viewstate.SavedSiteChangedViewState
import com.duckduckgo.app.browser.webshare.WebShareChooser
import com.duckduckgo.app.browser.webview.WebContentDebugging
import com.duckduckgo.app.browser.webview.WebViewBlobDownloadFeature
import com.duckduckgo.app.browser.webview.safewebview.SafeWebViewFeature
import com.duckduckgo.app.cta.ui.BrokenSitePromptDialogCta
import com.duckduckgo.app.cta.ui.Cta
import com.duckduckgo.app.cta.ui.CtaViewModel
import com.duckduckgo.app.cta.ui.DaxBubbleCta
import com.duckduckgo.app.cta.ui.HomePanelCta
import com.duckduckgo.app.cta.ui.OnboardingDaxDialogCta
import com.duckduckgo.app.di.AppCoroutineScope
import com.duckduckgo.app.fire.fireproofwebsite.data.FireproofWebsiteEntity
import com.duckduckgo.app.fire.fireproofwebsite.data.website
import com.duckduckgo.app.global.model.PrivacyShield.UNKNOWN
import com.duckduckgo.app.global.model.orderedTrackerBlockedEntities
import com.duckduckgo.app.global.view.NonDismissibleBehavior
import com.duckduckgo.app.global.view.isFullScreen
import com.duckduckgo.app.global.view.isImmersiveModeEnabled
import com.duckduckgo.app.global.view.launchDefaultAppActivity
import com.duckduckgo.app.global.view.renderIfChanged
import com.duckduckgo.app.global.view.toggleFullScreen
import com.duckduckgo.app.pixels.AppPixelName
import com.duckduckgo.app.privatesearch.PrivateSearchScreenNoParams
import com.duckduckgo.app.settings.db.SettingsDataStore
import com.duckduckgo.app.statistics.pixels.Pixel
import com.duckduckgo.app.tabs.ui.GridViewColumnCalculator
import com.duckduckgo.app.tabs.ui.TabSwitcherActivity
import com.duckduckgo.app.widget.AddWidgetLauncher
import com.duckduckgo.appbuildconfig.api.AppBuildConfig
import com.duckduckgo.autoconsent.api.Autoconsent
import com.duckduckgo.autoconsent.api.AutoconsentCallback
import com.duckduckgo.autofill.api.AutofillCapabilityChecker
import com.duckduckgo.autofill.api.AutofillEventListener
import com.duckduckgo.autofill.api.AutofillFragmentResultsPlugin
import com.duckduckgo.autofill.api.AutofillScreens.AutofillSettingsScreenDirectlyViewCredentialsParams
import com.duckduckgo.autofill.api.AutofillScreens.AutofillSettingsScreenShowSuggestionsForSiteParams
import com.duckduckgo.autofill.api.AutofillSettingsLaunchSource
import com.duckduckgo.autofill.api.BrowserAutofill
import com.duckduckgo.autofill.api.Callback
import com.duckduckgo.autofill.api.CredentialAutofillDialogFactory
import com.duckduckgo.autofill.api.CredentialAutofillPickerDialog
import com.duckduckgo.autofill.api.CredentialSavePickerDialog
import com.duckduckgo.autofill.api.CredentialUpdateExistingCredentialsDialog
import com.duckduckgo.autofill.api.EmailProtectionChooseEmailDialog
import com.duckduckgo.autofill.api.EmailProtectionInContextSignUpDialog
import com.duckduckgo.autofill.api.EmailProtectionInContextSignUpHandleVerificationLink
import com.duckduckgo.autofill.api.EmailProtectionInContextSignUpScreenNoParams
import com.duckduckgo.autofill.api.EmailProtectionInContextSignUpScreenResult
import com.duckduckgo.autofill.api.EmailProtectionUserPromptListener
import com.duckduckgo.autofill.api.ExistingCredentialMatchDetector
import com.duckduckgo.autofill.api.ExistingCredentialMatchDetector.ContainsCredentialsResult.ExactMatch
import com.duckduckgo.autofill.api.ExistingCredentialMatchDetector.ContainsCredentialsResult.NoMatch
import com.duckduckgo.autofill.api.ExistingCredentialMatchDetector.ContainsCredentialsResult.UrlOnlyMatch
import com.duckduckgo.autofill.api.ExistingCredentialMatchDetector.ContainsCredentialsResult.UsernameMatchDifferentPassword
import com.duckduckgo.autofill.api.ExistingCredentialMatchDetector.ContainsCredentialsResult.UsernameMatchMissingPassword
import com.duckduckgo.autofill.api.ExistingCredentialMatchDetector.ContainsCredentialsResult.UsernameMissing
import com.duckduckgo.autofill.api.UseGeneratedPasswordDialog
import com.duckduckgo.autofill.api.credential.saving.DuckAddressLoginCreator
import com.duckduckgo.autofill.api.domain.app.LoginCredentials
import com.duckduckgo.autofill.api.domain.app.LoginTriggerType
import com.duckduckgo.autofill.api.emailprotection.EmailInjector
import com.duckduckgo.browser.api.WebViewVersionProvider
import com.duckduckgo.browser.api.brokensite.BrokenSiteData
import com.duckduckgo.browser.api.brokensite.BrokenSiteData.ReportFlow.RELOAD_THREE_TIMES_WITHIN_20_SECONDS
import com.duckduckgo.common.ui.DuckDuckGoFragment
import com.duckduckgo.common.ui.store.BrowserAppTheme
import com.duckduckgo.common.ui.view.DaxDialog
import com.duckduckgo.common.ui.view.dialog.ActionBottomSheetDialog
import com.duckduckgo.common.ui.view.dialog.CustomAlertDialogBuilder
import com.duckduckgo.common.ui.view.dialog.DaxAlertDialog
import com.duckduckgo.common.ui.view.dialog.PromoBottomSheetDialog
import com.duckduckgo.common.ui.view.dialog.StackedAlertDialogBuilder
import com.duckduckgo.common.ui.view.dialog.TextAlertDialogBuilder
import com.duckduckgo.common.ui.view.getColorFromAttr
import com.duckduckgo.common.ui.view.gone
import com.duckduckgo.common.ui.view.hide
import com.duckduckgo.common.ui.view.hideKeyboard
import com.duckduckgo.common.ui.view.makeSnackbarWithNoBottomInset
import com.duckduckgo.common.ui.view.show
import com.duckduckgo.common.ui.view.toPx
import com.duckduckgo.common.ui.viewbinding.viewBinding
import com.duckduckgo.common.utils.ConflatedJob
import com.duckduckgo.common.utils.DispatcherProvider
import com.duckduckgo.common.utils.FragmentViewModelFactory
import com.duckduckgo.common.utils.KeyboardVisibilityUtil
import com.duckduckgo.common.utils.extensions.hideKeyboard
import com.duckduckgo.common.utils.extensions.html
import com.duckduckgo.common.utils.extensions.showKeyboard
import com.duckduckgo.common.utils.extensions.websiteFromGeoLocationsApiOrigin
import com.duckduckgo.common.utils.extractDomain
import com.duckduckgo.common.utils.playstore.PlayStoreUtils
import com.duckduckgo.common.utils.plugins.PluginPoint
import com.duckduckgo.di.scopes.FragmentScope
import com.duckduckgo.downloads.api.DOWNLOAD_SNACKBAR_DELAY
import com.duckduckgo.downloads.api.DOWNLOAD_SNACKBAR_LENGTH
import com.duckduckgo.downloads.api.DownloadCommand
import com.duckduckgo.downloads.api.DownloadConfirmation
import com.duckduckgo.downloads.api.DownloadConfirmationDialogListener
import com.duckduckgo.downloads.api.DownloadsFileActions
import com.duckduckgo.downloads.api.FileDownloader
import com.duckduckgo.downloads.api.FileDownloader.PendingFileDownload
import com.duckduckgo.duckchat.api.DuckChat
import com.duckduckgo.duckplayer.api.DuckPlayer
import com.duckduckgo.duckplayer.api.DuckPlayerSettingsNoParams
import com.duckduckgo.js.messaging.api.JsCallbackData
import com.duckduckgo.js.messaging.api.JsMessageCallback
import com.duckduckgo.js.messaging.api.JsMessaging
import com.duckduckgo.js.messaging.api.SubscriptionEventData
import com.duckduckgo.mobile.android.app.tracking.ui.AppTrackingProtectionScreens.AppTrackerOnboardingActivityWithEmptyParamsParams
import com.duckduckgo.navigation.api.GlobalActivityStarter
import com.duckduckgo.navigation.api.GlobalActivityStarter.DeeplinkActivityParams
import com.duckduckgo.privacy.dashboard.api.ui.DashboardOpener
import com.duckduckgo.privacy.dashboard.api.ui.PrivacyDashboardHybridScreenParams.BrokenSiteForm
import com.duckduckgo.privacy.dashboard.api.ui.PrivacyDashboardHybridScreenParams.BrokenSiteForm.BrokenSiteFormReportFlow
import com.duckduckgo.privacy.dashboard.api.ui.PrivacyDashboardHybridScreenParams.PrivacyDashboardPrimaryScreen
import com.duckduckgo.privacy.dashboard.api.ui.PrivacyDashboardHybridScreenParams.PrivacyDashboardToggleReportScreen
import com.duckduckgo.privacy.dashboard.api.ui.PrivacyDashboardHybridScreenResult
import com.duckduckgo.privacyprotectionspopup.api.PrivacyProtectionsPopup
import com.duckduckgo.privacyprotectionspopup.api.PrivacyProtectionsPopupFactory
import com.duckduckgo.privacyprotectionspopup.api.PrivacyProtectionsPopupViewState
import com.duckduckgo.savedsites.api.models.BookmarkFolder
import com.duckduckgo.savedsites.api.models.SavedSite
import com.duckduckgo.savedsites.api.models.SavedSite.Bookmark
import com.duckduckgo.savedsites.api.models.SavedSitesNames
import com.duckduckgo.savedsites.impl.bookmarks.BookmarksBottomSheetDialog
import com.duckduckgo.savedsites.impl.bookmarks.FaviconPromptSheet
import com.duckduckgo.savedsites.impl.dialogs.EditSavedSiteDialogFragment
import com.duckduckgo.site.permissions.api.SitePermissionsDialogLauncher
import com.duckduckgo.site.permissions.api.SitePermissionsGrantedListener
import com.duckduckgo.site.permissions.api.SitePermissionsManager.SitePermissions
import com.duckduckgo.subscriptions.api.Subscriptions
import com.duckduckgo.user.agent.api.ClientBrandHintProvider
import com.duckduckgo.user.agent.api.UserAgentProvider
import com.duckduckgo.voice.api.VoiceSearchLauncher
import com.duckduckgo.voice.api.VoiceSearchLauncher.Source.BROWSER
import com.google.android.material.bottomsheet.BottomSheetBehavior
import com.google.android.material.bottomsheet.BottomSheetDialogFragment
import com.google.android.material.snackbar.BaseTransientBottomBar
import com.google.android.material.snackbar.Snackbar
import java.io.File
import javax.inject.Inject
import javax.inject.Named
import javax.inject.Provider
import kotlin.coroutines.CoroutineContext
import kotlinx.coroutines.CoroutineScope
import kotlinx.coroutines.Job
import kotlinx.coroutines.Runnable
import kotlinx.coroutines.SupervisorJob
import kotlinx.coroutines.delay
import kotlinx.coroutines.flow.cancellable
import kotlinx.coroutines.flow.collectLatest
import kotlinx.coroutines.flow.launchIn
import kotlinx.coroutines.flow.onEach
import kotlinx.coroutines.launch
import kotlinx.coroutines.withContext
import okio.ByteString.Companion.encode
import org.json.JSONObject
import timber.log.Timber

@InjectWith(FragmentScope::class)
class BrowserTabFragment :
    DuckDuckGoFragment(R.layout.fragment_browser_tab),
    FindListener,
    CoroutineScope,
    DownloadConfirmationDialogListener,
    SitePermissionsGrantedListener,
    AutofillEventListener,
    EmailProtectionUserPromptListener {

    private val supervisorJob = SupervisorJob()

    override val coroutineContext: CoroutineContext
        get() = supervisorJob + dispatchers.main()

    @Inject
    lateinit var dispatchers: DispatcherProvider

    @Inject
    lateinit var webViewClient: BrowserWebViewClient

    @Inject
    lateinit var webChromeClient: BrowserChromeClient

    @Inject
    lateinit var viewModelFactory: FragmentViewModelFactory

    @Inject
    lateinit var fileChooserIntentBuilder: FileChooserIntentBuilder

    @Inject
    lateinit var fileDownloader: FileDownloader

    @Inject
    lateinit var webViewSessionStorage: WebViewSessionStorage

    @Inject
    lateinit var shortcutBuilder: ShortcutBuilder

    @Inject
    lateinit var clipboardManager: ClipboardManager

    @Inject
    lateinit var pixel: Pixel

    @Inject
    lateinit var ctaViewModel: CtaViewModel

    @Inject
    lateinit var previewGenerator: WebViewPreviewGenerator

    @Inject
    lateinit var previewPersister: WebViewPreviewPersister

    @Inject
    lateinit var loginDetector: DOMLoginDetector

    @Inject
    lateinit var blobConverterInjector: BlobConverterInjector

    val tabId get() = requireArguments()[TAB_ID_ARG] as String
    private val customTabToolbarColor get() = requireArguments().getInt(CUSTOM_TAB_TOOLBAR_COLOR_ARG)
    private val tabDisplayedInCustomTabScreen get() = requireArguments().getBoolean(TAB_DISPLAYED_IN_CUSTOM_TAB_SCREEN_ARG)

    private val isLaunchedFromExternalApp get() = requireArguments().getBoolean(LAUNCH_FROM_EXTERNAL_EXTRA)

    @Inject
    lateinit var userAgentProvider: UserAgentProvider

    @Inject
    lateinit var webViewHttpAuthStore: WebViewHttpAuthStore

    @Inject
    lateinit var thirdPartyCookieManager: ThirdPartyCookieManager

    @Inject
    lateinit var emailInjector: EmailInjector

    @Inject
    lateinit var browserAutofill: BrowserAutofill

    @Inject
    lateinit var faviconManager: FaviconManager

    @Inject
    lateinit var gridViewColumnCalculator: GridViewColumnCalculator

    @Inject
    lateinit var appTheme: BrowserAppTheme

    @Inject
    lateinit var accessibilitySettingsDataStore: AccessibilitySettingsDataStore

    @Inject
    lateinit var playStoreUtils: PlayStoreUtils

    @Inject
    @AppCoroutineScope
    lateinit var appCoroutineScope: CoroutineScope

    @Inject
    lateinit var appBuildConfig: AppBuildConfig

    @Inject
    lateinit var addWidgetLauncher: AddWidgetLauncher

    @Inject
    lateinit var downloadsFileActions: DownloadsFileActions

    @Inject
    lateinit var urlExtractingWebViewClient: Provider<UrlExtractingWebViewClient>

    @Inject
    lateinit var urlExtractor: Provider<DOMUrlExtractor>

    @Inject
    lateinit var urlExtractorUserAgent: Provider<UserAgentProvider>

    @Inject
    lateinit var voiceSearchLauncher: VoiceSearchLauncher

    @Inject
    lateinit var printInjector: PrintInjector

    @Inject
    lateinit var credentialAutofillDialogFactory: CredentialAutofillDialogFactory

    @Inject
    lateinit var duckAddressInjectedResultHandler: DuckAddressLoginCreator

    @Inject
    lateinit var existingCredentialMatchDetector: ExistingCredentialMatchDetector

    @Inject
    lateinit var autoconsent: Autoconsent

    @Inject
    lateinit var autofillCapabilityChecker: AutofillCapabilityChecker

    @Inject
    lateinit var sitePermissionsDialogLauncher: SitePermissionsDialogLauncher

    @Inject
    lateinit var globalActivityStarter: GlobalActivityStarter

    @Inject
    @Named("ContentScopeScripts")
    lateinit var contentScopeScripts: JsMessaging

    @Inject
    @Named("DuckPlayer")
    lateinit var duckPlayerScripts: JsMessaging

    @Inject
    lateinit var webContentDebugging: WebContentDebugging

    @Inject
    lateinit var externalCameraLauncher: UploadFromExternalMediaAppLauncher

    @Inject
    lateinit var downloadConfirmation: DownloadConfirmation

    @Inject
    lateinit var privacyProtectionsPopupFactory: PrivacyProtectionsPopupFactory

    @Inject
    lateinit var appLinksSnackBarConfigurator: AppLinksSnackBarConfigurator

    @Inject
    lateinit var appLinksLauncher: AppLinksLauncher

    @Inject
    lateinit var clientBrandHintProvider: ClientBrandHintProvider

    @Inject
    lateinit var subscriptions: Subscriptions

    @Inject
    lateinit var settingsDataStore: SettingsDataStore

    @Inject
    lateinit var webViewVersionProvider: WebViewVersionProvider

    @Inject
    lateinit var webViewBlobDownloadFeature: WebViewBlobDownloadFeature

    @Inject
    lateinit var newTabPageProvider: NewTabPageProvider

    @Inject
    lateinit var singlePrintSafeguardFeature: SinglePrintSafeguardFeature

    @Inject
    lateinit var safeWebViewFeature: SafeWebViewFeature

    @Inject
    lateinit var duckPlayer: DuckPlayer

    @Inject
    lateinit var duckChat: DuckChat

    @Inject
    lateinit var webViewCapabilityChecker: WebViewCapabilityChecker

    @Inject
    lateinit var swipingTabsFeature: SwipingTabsFeatureProvider

    /**
     * We use this to monitor whether the user was seeing the in-context Email Protection signup prompt
     * This is needed because the activity stack will be cleared if an external link is opened in our browser
     * We need to be able to determine if inContextEmailProtection view was showing. If it was, it will consume email verification links.
     */
    var inContextEmailProtectionShowing: Boolean = false

    private var urlExtractingWebView: UrlExtractingWebView? = null

    var messageFromPreviousTab: Message? = null

    private val initialUrl get() = requireArguments().getString(URL_EXTRA_ARG)

    private val skipHome get() = requireArguments().getBoolean(SKIP_HOME_ARG)

    private lateinit var popupMenu: BrowserPopupMenu
    private lateinit var ctaBottomSheet: PromoBottomSheetDialog

    private lateinit var autoCompleteSuggestionsAdapter: BrowserAutoCompleteSuggestionsAdapter

    // Used to represent a file to download, but may first require permission
    private var pendingFileDownload: PendingFileDownload? = null

    private var pendingUploadTask: ValueCallback<Array<Uri>>? = null

    private lateinit var renderer: BrowserTabFragmentRenderer

    @Inject
    lateinit var autofillFragmentResultListeners: PluginPoint<AutofillFragmentResultsPlugin>

    private var isActiveTab: Boolean = false

    private val downloadMessagesJob = ConflatedJob()

    private val viewModel: BrowserTabViewModel by lazy {
        val viewModel = ViewModelProvider(this, viewModelFactory)[BrowserTabViewModel::class.java]
        viewModel.loadData(tabId, initialUrl, skipHome, isLaunchedFromExternalApp)
        launchDownloadMessagesJob()
        viewModel
    }

    private val binding: FragmentBrowserTabBinding by viewBinding()

    private lateinit var omnibar: Omnibar

    private lateinit var webViewContainer: FrameLayout

    private var bookmarksBottomSheetDialog: BookmarksBottomSheetDialog.Builder? = null

    private var autocompleteItemOffsetTop: Int = 0
    private var autocompleteFirstVisibleItemPosition: Int = 0

    private val newBrowserTab
        get() = binding.includeNewBrowserTab

    private val errorView
        get() = binding.includeErrorView

    private val sslErrorView
        get() = binding.sslErrorWarningLayout

    private val daxDialogIntroBubbleCta
        get() = binding.includeNewBrowserTab.includeDaxDialogIntroBubbleCta

    private val daxDialogOnboardingCta
        get() = binding.includeOnboardingDaxDialog

    private val daxDialogIntroBubbleCtaExperiment
        get() = binding.includeNewBrowserTab.includeDaxDialogIntroBubbleCtaExperiment

    private val daxDialogOnboardingCtaExperiment
        get() = binding.includeOnboardingDaxDialogExperiment

    // Optimization to prevent against excessive work generating WebView previews; an existing job will be cancelled if a new one is launched
    private var bitmapGeneratorJob: Job? = null

    private val browserActivity
        get() = activity as? BrowserActivity

    private var webView: DuckDuckGoWebView? = null

    private val activityResultHandlerEmailProtectionInContextSignup = registerForActivityResult(StartActivityForResult()) { result: ActivityResult ->
        when (result.resultCode) {
            EmailProtectionInContextSignUpScreenResult.SUCCESS -> {
                browserAutofill.inContextEmailProtectionFlowFinished()
                inContextEmailProtectionShowing = false
            }

            EmailProtectionInContextSignUpScreenResult.CANCELLED -> {
                browserAutofill.inContextEmailProtectionFlowFinished()
                inContextEmailProtectionShowing = false
            }

            else -> {
                // we don't set inContextEmailProtectionShowing to false here because the system is cancelling it
                // this is likely because of an external link being clicked (e.g., the email protection verification link)
            }
        }
    }

<<<<<<< HEAD
    val isInEditMode by lazy { omnibar.isInEditMode }
=======
    private val activityResultPrivacyDashboard = registerForActivityResult(StartActivityForResult()) { result: ActivityResult ->
        if (result.resultCode == PrivacyDashboardHybridScreenResult.REPORT_SUBMITTED) {
            binding.rootView.makeSnackbarWithNoBottomInset(
                resId = string.brokenSiteSubmittedReportMessage,
                duration = Snackbar.LENGTH_LONG,
            ).show()
        }
    }
>>>>>>> 9ad7004d

    private val errorSnackbar: Snackbar by lazy {
        binding.browserLayout.makeSnackbarWithNoBottomInset(R.string.crashedWebViewErrorMessage, Snackbar.LENGTH_INDEFINITE)
            .setBehavior(NonDismissibleBehavior())
    }

    private val autoconsentCallback = object : AutoconsentCallback {
        override fun onFirstPopUpHandled() {}

        override fun onPopUpHandled(isCosmetic: Boolean) {
            launch {
                if (isCosmetic) {
                    delay(COOKIES_ANIMATION_DELAY)
                }
                context?.let {
                    omnibar.createCookiesAnimation(isCosmetic)
                }
            }
        }

        override fun onResultReceived(
            consentManaged: Boolean,
            optOutFailed: Boolean,
            selfTestFailed: Boolean,
            isCosmetic: Boolean?,
        ) {
            viewModel.onAutoconsentResultReceived(consentManaged, optOutFailed, selfTestFailed, isCosmetic)
        }
    }

    private val autofillCallback = object : Callback {
        override suspend fun onCredentialsAvailableToInject(
            originalUrl: String,
            credentials: List<LoginCredentials>,
            triggerType: LoginTriggerType,
        ) {
            withContext(dispatchers.main()) {
                showAutofillDialogChooseCredentials(originalUrl, credentials, triggerType)
            }
        }

        override suspend fun onGeneratedPasswordAvailableToUse(
            originalUrl: String,
            username: String?,
            generatedPassword: String,
        ) {
            // small delay added to let keyboard disappear if it was present; helps avoid jarring transition
            delay(KEYBOARD_DELAY)

            withContext(dispatchers.main()) {
                showUserAutoGeneratedPasswordDialog(originalUrl, username, generatedPassword)
            }
        }

        override fun noCredentialsAvailable(originalUrl: String) {
            viewModel.returnNoCredentialsWithPage(originalUrl)
        }

        override fun onCredentialsSaved(savedCredentials: LoginCredentials) {
            viewModel.onShowUserCredentialsSaved(savedCredentials)
        }

        override suspend fun onCredentialsAvailableToSave(
            currentUrl: String,
            credentials: LoginCredentials,
        ) {
            val username = credentials.username
            val password = credentials.password

            if (username == null && password == null) {
                Timber.w("Not saving credentials with null username and password")
                return
            }

            val matchType = existingCredentialMatchDetector.determine(currentUrl, username, password)
            Timber.v("MatchType is %s", matchType.javaClass.simpleName)

            // we need this delay to ensure web navigation / form submission events aren't blocked
            delay(NAVIGATION_DELAY)

            withContext(dispatchers.main()) {
                when (matchType) {
                    ExactMatch -> Timber.w("Credentials already exist for %s", currentUrl)
                    UsernameMatchMissingPassword, UsernameMatchDifferentPassword -> showAutofillDialogUpdatePassword(currentUrl, credentials)
                    UsernameMissing -> showAutofillDialogUpdateUsername(currentUrl, credentials)
                    NoMatch -> showAutofillDialogSaveCredentials(currentUrl, credentials)
                    UrlOnlyMatch -> showAutofillDialogSaveCredentials(currentUrl, credentials)
                }
            }
        }

        private fun showUserAutoGeneratedPasswordDialog(
            originalUrl: String,
            username: String?,
            generatedPassword: String,
        ) {
            val url = webView?.url ?: return
            if (url != originalUrl) {
                Timber.w("WebView url has changed since autofill request; bailing")
                return
            }
            val dialog = credentialAutofillDialogFactory.autofillGeneratePasswordDialog(url, username, generatedPassword, tabId)
            showDialogHidingPrevious(dialog, UseGeneratedPasswordDialog.TAG, originalUrl)
        }

        private fun showAutofillDialogChooseCredentials(
            originalUrl: String,
            credentials: List<LoginCredentials>,
            triggerType: LoginTriggerType,
        ) {
            if (triggerType == LoginTriggerType.AUTOPROMPT &&
                !(viewModel.canAutofillSelectCredentialsDialogCanAutomaticallyShow()) && omnibar.isEditing()
            ) {
                Timber.d("AutoPrompt is disabled, not showing dialog")
                return
            }
            val url = webView?.url ?: return
            if (url != originalUrl) {
                Timber.w("WebView url has changed since autofill request; bailing")
                return
            }
            val dialog = credentialAutofillDialogFactory.autofillSelectCredentialsDialog(url, credentials, triggerType, tabId)
            showDialogHidingPrevious(dialog, CredentialAutofillPickerDialog.TAG, originalUrl)
        }
    }

    private val ctaViewStateObserver = Observer<CtaViewState> {
        it?.let { renderer.renderCtaViewState(it) }
    }

    private var alertDialog: DaxAlertDialog? = null

    private var appLinksSnackBar: Snackbar? = null

    private var loginDetectionDialog: DaxAlertDialog? = null

    private var automaticFireproofDialog: DaxAlertDialog? = null

    private var webShareRequest =
        registerForActivityResult(WebShareChooser()) {
            contentScopeScripts.onResponse(it)
        }

    // Instantiating a private class that contains an implementation detail of BrowserTabFragment but is separated for tidiness
    // see discussion in https://github.com/duckduckgo/Android/pull/4027#discussion_r1433373625
    private val jsOrientationHandler = JsOrientationHandler()

    private lateinit var privacyProtectionsPopup: PrivacyProtectionsPopup

    override fun onCreate(savedInstanceState: Bundle?) {
        super.onCreate(savedInstanceState)
        Timber.d("onCreate called for tabId=$tabId")

        removeDaxDialogFromActivity()
        renderer = BrowserTabFragmentRenderer()
        voiceSearchLauncher.registerResultsCallback(this, requireActivity(), BROWSER) {
            when (it) {
                is VoiceSearchLauncher.Event.VoiceRecognitionSuccess -> {
                    omnibar.setText(it.result)
                    userEnteredQuery(it.result)
                    resumeWebView()
                }

                is VoiceSearchLauncher.Event.SearchCancelled -> resumeWebView()
                is VoiceSearchLauncher.Event.VoiceSearchDisabled -> {
                    omnibar.voiceSearchDisabled(viewModel.url)
                }
            }
        }
        sitePermissionsDialogLauncher.registerPermissionLauncher(this)
        externalCameraLauncher.registerForResult(this) {
            when (it) {
                is MediaCaptured -> pendingUploadTask?.onReceiveValue(arrayOf(Uri.fromFile(it.file)))
                is CouldNotCapturePermissionDenied -> {
                    pendingUploadTask?.onReceiveValue(null)
                    activity?.let { activity ->
                        externalCameraLauncher.showPermissionRationaleDialog(activity, it.inputAction)
                    }
                }

                is NoMediaCaptured -> pendingUploadTask?.onReceiveValue(null)
                is ErrorAccessingMediaApp -> {
                    pendingUploadTask?.onReceiveValue(null)
                    Snackbar.make(binding.root, it.messageId, BaseTransientBottomBar.LENGTH_SHORT).show()
                }
            }
            pendingUploadTask = null
        }
        viewModel.handleExternalLaunch(isLaunchedFromExternalApp)
    }

    private fun resumeWebView() {
        Timber.d("Resuming webview: $tabId")
        webView?.let { webView ->
            if (webView.isShown) {
                webView.onResume()
            } else if (swipingTabsFeature.isEnabled) {
                // Sometimes the tab is brought back from the background but the WebView is not visible yet due to
                // ViewPager page change delay; this fixes an issue when a tab was blank.
                webView.post {
                    if (webView.isShown) {
                        webView.onResume()
                    }
                }
            }
        }
    }

    override fun onActivityCreated(savedInstanceState: Bundle?) {
        super.onActivityCreated(savedInstanceState)
        omnibar = Omnibar(settingsDataStore.omnibarPosition, binding)

        webViewContainer = binding.webViewContainer
        configureObservers()
        configureWebView()
        configureSwipeRefresh()
        viewModel.registerWebViewListener(webViewClient, webChromeClient)
        configureAutoComplete()
        configureNewTab()
        initPrivacyProtectionsPopup()
        createPopupMenu()

        configureOmnibar()

        if (savedInstanceState == null) {
            viewModel.onViewReady()
            messageFromPreviousTab?.let {
                processMessage(it)
            }
        } else {
            viewModel.onViewRecreated()
        }

        lifecycle.addObserver(
            @SuppressLint("NoLifecycleObserver") // we don't observe app lifecycle
            object : DefaultLifecycleObserver {
                override fun onStop(owner: LifecycleOwner) {
                    if (isVisible) {
                        updateOrDeleteWebViewPreview()
                    }
                }
            },
        )

        childFragmentManager.findFragmentByTag(ADD_SAVED_SITE_FRAGMENT_TAG)?.let { dialog ->
            (dialog as EditSavedSiteDialogFragment).listener = viewModel
            dialog.deleteBookmarkListener = viewModel
        }

        if (swipingTabsFeature.isEnabled) {
            disableSwipingOutsideTheOmnibar()
        }
    }

    @SuppressLint("ClickableViewAccessibility")
    private fun disableSwipingOutsideTheOmnibar() {
        newBrowserTab.newTabLayout.setOnTouchListener { v, event ->
            v.parent.requestDisallowInterceptTouchEvent(true)
            false
        }
        binding.autoCompleteSuggestionsList.setOnTouchListener { v, event ->
            v.parent.requestDisallowInterceptTouchEvent(true)
            false
        }
    }

    private fun configureOmnibar() {
        configureFindInPage()
        configureOmnibarTextInput()
        configureItemPressedListener()
        configureCustomTab()
    }

    private fun onOmnibarTabsButtonPressed() {
        launch { viewModel.userLaunchingTabSwitcher() }
    }

    private fun onOmnibarTabsButtonLongPressed() {
        launch { viewModel.userRequestedOpeningNewTab(longPress = true) }
    }

    private fun onUserSubmittedText(text: String) {
        userEnteredQuery(text)
    }

    private fun onUserEnteredText(
        text: String,
        hasFocus: Boolean = true,
    ) {
        viewModel.triggerAutocomplete(text, hasFocus, true)
    }

    private fun onOmnibarNewTabRequested() {
        viewModel.userRequestedOpeningNewTab()
    }

    private fun onOmnibarCustomTabClosed() {
        requireActivity().finish()
    }

    private fun onOmnibarCustomTabPrivacyDashboardPressed() {
        val params = PrivacyDashboardPrimaryScreen(tabId)
        val intent = globalActivityStarter.startIntent(requireContext(), params)
        contentScopeScripts.sendSubscriptionEvent(createBreakageReportingEventData())
        intent?.let { activityResultPrivacyDashboard.launch(intent) }
        pixel.fire(CustomTabPixelNames.CUSTOM_TABS_PRIVACY_DASHBOARD_OPENED)
    }

    private fun onOmnibarFireButtonPressed() {
        browserActivity?.launchFire()
        viewModel.onFireMenuSelected()
    }

    private fun onOmnibarBrowserMenuButtonPressed() {
        contentScopeScripts.sendSubscriptionEvent(createBreakageReportingEventData())
        viewModel.onBrowserMenuClicked()
        hideKeyboardImmediately()
        launchPopupMenu()
    }

    private fun onOmnibarPrivacyShieldButtonPressed() {
        contentScopeScripts.sendSubscriptionEvent(createBreakageReportingEventData())
        launchPrivacyDashboard(toggle = false)
    }

    private fun onOmnibarVoiceSearchPressed() {
        webView?.onPause()
        hideKeyboardImmediately()
        voiceSearchLauncher.launch(requireActivity())
    }

    private fun configureCustomTab() {
        if (tabDisplayedInCustomTabScreen) {
            omnibar.configureCustomTab(
                customTabToolbarColor,
                viewModel.url?.extractDomain(),
            )
            requireActivity().window.navigationBarColor = customTabToolbarColor
            requireActivity().window.statusBarColor = customTabToolbarColor
        }
    }

    private fun recreatePopupMenu() {
        popupMenu.dismiss()
        createPopupMenu()
    }

    private fun createPopupMenu() {
        popupMenu = BrowserPopupMenu(
            context = requireContext(),
            layoutInflater = layoutInflater,
            settingsDataStore.omnibarPosition,
        )
        popupMenu.apply {
            onMenuItemClicked(forwardMenuItem) {
                pixel.fire(AppPixelName.MENU_ACTION_NAVIGATE_FORWARD_PRESSED)
                viewModel.onUserPressedForward()
            }
            onMenuItemClicked(backMenuItem) {
                pixel.fire(AppPixelName.MENU_ACTION_NAVIGATE_BACK_PRESSED)
                activity?.onBackPressed()
            }
            onMenuItemLongClicked(backMenuItem) {
                viewModel.onUserLongPressedBack()
            }
            onMenuItemClicked(refreshMenuItem) {
                viewModel.onRefreshRequested(triggeredByUser = true)
                if (isActiveCustomTab()) {
                    viewModel.fireCustomTabRefreshPixel()
                } else {
                    viewModel.handleMenuRefreshAction()
                }
            }
            onMenuItemClicked(newTabMenuItem) {
                onOmnibarNewTabRequested()
            }
            onMenuItemClicked(duckChatMenuItem) {
                duckChat.openDuckChat()
            }
            onMenuItemClicked(bookmarksMenuItem) {
                browserActivity?.launchBookmarks()
                pixel.fire(AppPixelName.MENU_ACTION_BOOKMARKS_PRESSED.pixelName)
            }
            onMenuItemClicked(fireproofWebsiteMenuItem) {
                viewModel.onFireproofWebsiteMenuClicked()
            }
            onMenuItemClicked(addBookmarksMenuItem) {
                viewModel.onBookmarkMenuClicked()
            }
            onMenuItemClicked(findInPageMenuItem) {
                pixel.fire(AppPixelName.MENU_ACTION_FIND_IN_PAGE_PRESSED)
                viewModel.onFindInPageSelected()
            }
            onMenuItemClicked(privacyProtectionMenuItem) { viewModel.onPrivacyProtectionMenuClicked(isActiveCustomTab()) }
            onMenuItemClicked(brokenSiteMenuItem) {
                pixel.fire(AppPixelName.MENU_ACTION_REPORT_BROKEN_SITE_PRESSED)
                viewModel.onBrokenSiteSelected()
            }
            onMenuItemClicked(downloadsMenuItem) {
                pixel.fire(AppPixelName.MENU_ACTION_DOWNLOADS_PRESSED)
                browserActivity?.launchDownloads()
            }
            onMenuItemClicked(settingsMenuItem) {
                pixel.fire(AppPixelName.MENU_ACTION_SETTINGS_PRESSED)
                browserActivity?.launchSettings()
            }
            onMenuItemClicked(changeBrowserModeMenuItem) {
                viewModel.onChangeBrowserModeClicked()
            }
            onMenuItemClicked(defaultBrowserMenuItem) {
                viewModel.onSetDefaultBrowserSelected()
            }
            onMenuItemClicked(sharePageMenuItem) {
                pixel.fire(AppPixelName.MENU_ACTION_SHARE_PRESSED)
                viewModel.onShareSelected()
            }
            onMenuItemClicked(addToHomeMenuItem) {
                pixel.fire(AppPixelName.MENU_ACTION_ADD_TO_HOME_PRESSED)
                viewModel.onPinPageToHomeSelected()
            }
            onMenuItemClicked(createAliasMenuItem) { viewModel.consumeAliasAndCopyToClipboard() }
            onMenuItemClicked(openInAppMenuItem) {
                pixel.fire(AppPixelName.MENU_ACTION_APP_LINKS_OPEN_PRESSED)
                viewModel.openAppLink()
            }
            onMenuItemClicked(printPageMenuItem) {
                viewModel.onPrintSelected()
            }
            onMenuItemClicked(autofillMenuItem) {
                pixel.fire(AppPixelName.MENU_ACTION_AUTOFILL_PRESSED)
                viewModel.onAutofillMenuSelected()
            }

            onMenuItemClicked(openInDdgBrowserMenuItem) {
                viewModel.url?.let {
                    launchCustomTabUrlInDdg(it)
                    pixel.fire(CustomTabPixelNames.CUSTOM_TABS_OPEN_IN_DDG)
                }
            }
        }
    }

    private fun launchCustomTabUrlInDdg(url: String) {
        val intent = Intent(Intent.ACTION_VIEW).apply {
            data = Uri.parse(url)
        }
        startActivity(intent)
    }

    private fun launchPopupMenu() {
        // small delay added to let keyboard disappear and avoid jarring transition
        binding.rootView.postDelayed(POPUP_MENU_DELAY) {
            if (isAdded) {
                popupMenu.show(binding.rootView, omnibar.toolbar)
                if (isActiveCustomTab()) {
                    pixel.fire(CustomTabPixelNames.CUSTOM_TABS_MENU_OPENED)
                } else {
                    pixel.fire(AppPixelName.MENU_ACTION_POPUP_OPENED.pixelName)
                }
            }
        }
    }

    private fun initPrivacyProtectionsPopup() {
        privacyProtectionsPopup = privacyProtectionsPopupFactory.createPopup(
            anchor = omnibar.shieldIcon,
        )
        privacyProtectionsPopup.events
            .onEach(viewModel::onPrivacyProtectionsPopupUiEvent)
            .launchIn(lifecycleScope)
    }

    private fun getDaxDialogFromActivity(): Fragment? = activity?.supportFragmentManager?.findFragmentByTag(DAX_DIALOG_DIALOG_TAG)

    private fun removeDaxDialogFromActivity() {
        val fragment = getDaxDialogFromActivity()
        fragment?.let {
            activity?.supportFragmentManager?.transaction { remove(it) }
        }
    }

    private fun processMessage(message: Message) {
        val transport = message.obj as WebView.WebViewTransport
        transport.webView = webView

        viewModel.onMessageReceived()
        message.sendToTarget()

        viewModel.onMessageProcessed()
    }

    private fun updateOrDeleteWebViewPreview() {
        val url = viewModel.url
        Timber.d("Updating or deleting WebView preview for $url")
        if (url == null) {
            viewModel.deleteTabPreview(tabId)
        } else {
            generateWebViewPreviewImage()
        }
    }

    private fun launchTabSwitcher() {
        val activity = activity ?: return
        startActivity(TabSwitcherActivity.intent(activity, tabId))
    }

    override fun onResume() {
        super.onResume()

        if (viewModel.hasOmnibarPositionChanged(omnibar.omnibarPosition)) {
            if (swipingTabsFeature.isEnabled && requireActivity() is BrowserActivity) {
                (requireActivity() as BrowserActivity).clearTabsAndRecreate()
            } else {
                requireActivity().recreate()
            }
            return
        }

        omnibar.setExpanded(true)

        viewModel.onViewResumed()

        // onResume can be called for a hidden/backgrounded fragment, ensure this tab is visible.
        if (fragmentIsVisible()) {
            viewModel.onViewVisible()
        }

        resumeWebView()
    }

    override fun onPause() {
        dismissDownloadFragment()
        super.onPause()
    }

    override fun onStop() {
        alertDialog?.dismiss()
        super.onStop()
    }

    override fun onDestroyView() {
        binding.swipeRefreshContainer.removeCanChildScrollUpCallback()
        webView?.removeEnableSwipeRefreshCallback()
        webView?.stopNestedScroll()
        webView?.stopLoading()
        super.onDestroyView()
    }

    private fun dismissDownloadFragment() {
        val fragment = fragmentManager?.findFragmentByTag(DOWNLOAD_CONFIRMATION_TAG) as? BottomSheetDialogFragment
        fragment?.dismiss()
    }

    private fun addHomeShortcut(
        homeShortcut: Command.AddHomeShortcut,
        context: Context,
    ) {
        shortcutBuilder.requestPinShortcut(context, homeShortcut)
    }

    private fun configureObservers() {
        viewModel.autoCompleteViewState.observe(
            viewLifecycleOwner,
            Observer {
                it?.let { renderer.renderAutocomplete(it) }
            },
        )

        viewModel.globalLayoutState.observe(
            viewLifecycleOwner,
            Observer {
                it?.let { renderer.renderGlobalViewState(it) }
            },
        )

        viewModel.browserViewState.observe(
            viewLifecycleOwner,
            Observer {
                it?.let { renderer.renderBrowserViewState(it) }
            },
        )

        viewModel.loadingViewState.observe(
            viewLifecycleOwner,
            Observer {
                it?.let { renderer.renderLoadingIndicator(it) }
            },
        )

        viewModel.omnibarViewState.observe(
            viewLifecycleOwner,
            Observer {
                it?.let { renderer.renderOmnibar(it) }
            },
        )

        viewModel.findInPageViewState.observe(
            viewLifecycleOwner,
            Observer {
                it?.let { renderer.renderFindInPageState(it) }
            },
        )

        viewModel.accessibilityViewState.observe(
            viewLifecycleOwner,
            Observer {
                it?.let { renderer.applyAccessibilitySettings(it) }
            },
        )

        viewModel.ctaViewState.observe(viewLifecycleOwner, ctaViewStateObserver)

        viewModel.command.observe(
            viewLifecycleOwner,
            Observer {
                processCommand(it)
            },
        )

        viewModel.privacyShieldViewState.observe(
            viewLifecycleOwner,
            Observer {
                it.let { renderer.renderPrivacyShield(it) }
            },
        )

        addTabsObserver()
    }

    private fun processFileDownloadedCommand(command: DownloadCommand) {
        when (command) {
            is DownloadCommand.ShowDownloadStartedMessage -> downloadStarted(command)
            is DownloadCommand.ShowDownloadFailedMessage -> downloadFailed(command)
            is DownloadCommand.ShowDownloadSuccessMessage -> downloadSucceeded(command)
        }
    }

    @SuppressLint("WrongConstant")
    private fun downloadStarted(command: DownloadCommand.ShowDownloadStartedMessage) {
        view?.makeSnackbarWithNoBottomInset(getString(command.messageId, command.fileName), DOWNLOAD_SNACKBAR_LENGTH)?.show()
    }

    private fun downloadFailed(command: DownloadCommand.ShowDownloadFailedMessage) {
        val downloadFailedSnackbar = view?.makeSnackbarWithNoBottomInset(getString(command.messageId), Snackbar.LENGTH_LONG)
        view?.postDelayed({ downloadFailedSnackbar?.show() }, DOWNLOAD_SNACKBAR_DELAY)
    }

    private fun downloadSucceeded(command: DownloadCommand.ShowDownloadSuccessMessage) {
        val downloadSucceededSnackbar = view?.makeSnackbarWithNoBottomInset(getString(command.messageId, command.fileName), Snackbar.LENGTH_LONG)
            ?.apply {
                this.setAction(R.string.downloadsDownloadFinishedActionName) {
                    val result = downloadsFileActions.openFile(requireActivity(), File(command.filePath))
                    if (!result) {
                        view.makeSnackbarWithNoBottomInset(getString(R.string.downloadsCannotOpenFileErrorMessage), Snackbar.LENGTH_LONG).show()
                    }
                }
            }
        view?.postDelayed({ downloadSucceededSnackbar?.show() }, DOWNLOAD_SNACKBAR_DELAY)
    }

    private fun addTabsObserver() {
        viewModel.liveSelectedTab.distinctUntilChanged().observe(
            viewLifecycleOwner,
            Observer {
                it?.let {
                    val wasActive = isActiveTab
                    isActiveTab = it.tabId == tabId
                    if (wasActive && !isActiveTab) {
                        Timber.v("Tab %s is newly inactive", tabId)

                        // want to ensure that we aren't offering to inject credentials from an inactive tab
                        hideDialogWithTag(CredentialAutofillPickerDialog.TAG)
                    }
                }
            },
        )
    }

    private fun isActiveCustomTab(): Boolean {
        return tabId.startsWith(CUSTOM_TAB_NAME_PREFIX) && fragmentIsVisible()
    }

    private fun fragmentIsVisible(): Boolean {
        // using isHidden rather than isVisible, as isVisible will incorrectly return false when windowToken is not yet initialized.
        // changes on isHidden will be received in onHiddenChanged
        return !isHidden
    }

    private fun showHome() {
        viewModel.onHomeShown()
        dismissAppLinkSnackBar()
        errorSnackbar.dismiss()
        newBrowserTab.newTabLayout.show()
        newBrowserTab.newTabContainerLayout.show()
        binding.browserLayout.gone()
        webViewContainer.gone()
        omnibar.setViewMode(ViewMode.NewTab)
        webView?.onPause()
        webView?.hide()
        errorView.errorLayout.gone()
        sslErrorView.gone()
    }

    private fun showBrowser() {
        newBrowserTab.newTabLayout.gone()
        newBrowserTab.newTabContainerLayout.gone()
        binding.browserLayout.show()
        webViewContainer.show()
        webView?.show()
        webView?.onResume()
        errorView.errorLayout.gone()
        sslErrorView.gone()
        omnibar.setViewMode(ViewMode.Browser(viewModel.url))
    }

    private fun showError(
        errorType: WebViewErrorResponse,
        url: String?,
    ) {
        webViewContainer.gone()
        newBrowserTab.newTabLayout.gone()
        newBrowserTab.newTabContainerLayout.gone()
        sslErrorView.gone()
        omnibar.setViewMode(ViewMode.Error)
        webView?.onPause()
        webView?.hide()
        errorView.errorMessage.text = getString(errorType.errorId, url).html(requireContext())
        if (appTheme.isLightModeEnabled()) {
            errorView.yetiIcon.setImageResource(com.duckduckgo.mobile.android.R.drawable.ic_yeti_light)
        } else {
            errorView.yetiIcon.setImageResource(com.duckduckgo.mobile.android.R.drawable.ic_yeti_dark)
        }
        errorView.errorLayout.show()
    }

    private fun showSSLWarning(
        handler: SslErrorHandler,
        errorResponse: SslErrorResponse,
    ) {
        webViewContainer.gone()
        newBrowserTab.newTabLayout.gone()
        newBrowserTab.newTabContainerLayout.gone()
        webView?.onPause()
        webView?.hide()
        omnibar.setViewMode(ViewMode.SSLWarning)
        errorView.errorLayout.gone()
        binding.browserLayout.gone()
        sslErrorView.bind(handler, errorResponse) { action ->
            viewModel.onSSLCertificateWarningAction(action, errorResponse.url)
        }
        sslErrorView.show()
    }

    private fun hideSSLWarning() {
        val navList = webView?.safeCopyBackForwardList()
        val currentIndex = navList?.currentIndex ?: 0

        if (currentIndex >= 0) {
            Timber.d("SSLError: hiding warning page and triggering a reload of the previous")
            viewModel.recoverFromSSLWarningPage(true)
            refresh()
        } else {
            Timber.d("SSLError: no previous page to load, showing home")
            viewModel.recoverFromSSLWarningPage(false)
        }
    }

    fun submitQuery(query: String) {
        viewModel.onUserSubmittedQuery(query)
    }

    private fun navigate(
        url: String,
        headers: Map<String, String>,
    ) {
        clientBrandHintProvider.setOn(webView?.safeSettings, url)
        hideKeyboard()
        omnibar.hideFindInPage()
        viewModel.registerDaxBubbleCtaDismissed()
        webView?.loadUrl(url, headers)
    }

    private fun onRefreshRequested() {
        viewModel.onRefreshRequested(triggeredByUser = true)
    }

    override fun onAutofillStateChange() {
        viewModel.onRefreshRequested(triggeredByUser = false)
    }

    override fun onRejectGeneratedPassword(originalUrl: String) {
        rejectGeneratedPassword(originalUrl)
    }

    override fun onAcceptGeneratedPassword(originalUrl: String) {
        acceptGeneratedPassword(originalUrl)
    }

    override fun onUseEmailProtectionPrivateAlias(
        originalUrl: String,
        duckAddress: String,
    ) {
        viewModel.usePrivateDuckAddress(originalUrl, duckAddress)
    }

    override fun onUseEmailProtectionPersonalAddress(
        originalUrl: String,
        duckAddress: String,
    ) {
        viewModel.usePersonalDuckAddress(originalUrl, duckAddress)
    }

    override fun onSelectedToSignUpForInContextEmailProtection() {
        showEmailProtectionInContextWebFlow()
    }

    override fun onEndOfEmailProtectionInContextSignupFlow() {
        webView?.let {
            browserAutofill.inContextEmailProtectionFlowFinished()
        }
    }

    override fun onSavedCredentials(credentials: LoginCredentials) {
        viewModel.onShowUserCredentialsSaved(credentials)
    }

    override fun onUpdatedCredentials(credentials: LoginCredentials) {
        viewModel.onShowUserCredentialsUpdated(credentials)
    }

    override fun onNoCredentialsChosenForAutofill(originalUrl: String) {
        viewModel.returnNoCredentialsWithPage(originalUrl)
    }

    override fun onShareCredentialsForAutofill(
        originalUrl: String,
        selectedCredentials: LoginCredentials,
    ) {
        injectAutofillCredentials(originalUrl, selectedCredentials)
    }

    fun refresh() {
        webView?.reload()
        viewModel.onWebViewRefreshed()
        viewModel.resetErrors()
    }

    private fun processCommand(it: Command?) {
        if (it is NavigationCommand) {
            omnibar.cancelTrackersAnimation()
        }

        when (it) {
            is NavigationCommand.Refresh -> refresh()
            is Command.OpenInNewTab -> {
                if (swipingTabsFeature.isEnabled) {
                    browserActivity?.launchNewTab(it.query, it.sourceTabId)
                } else {
                    browserActivity?.openInNewTab(it.query, it.sourceTabId)
                }
            }

            is Command.OpenMessageInNewTab -> {
                if (isActiveCustomTab()) {
                    (activity as CustomTabActivity).openMessageInNewFragmentInCustomTab(
                        it.message,
                        this,
                        customTabToolbarColor,
                        isLaunchedFromExternalApp,
                    )
                } else {
                    browserActivity?.openMessageInNewTab(it.message, it.sourceTabId)
                }
            }

            is Command.OpenInNewBackgroundTab -> {
                openInNewBackgroundTab()
            }

            is Command.LaunchNewTab -> {
                browserActivity?.launchNewTab()
            }
            is Command.ShowSavedSiteAddedConfirmation -> savedSiteAdded(it.savedSiteChangedViewState)
            is Command.ShowEditSavedSiteDialog -> editSavedSite(it.savedSiteChangedViewState)
            is Command.DeleteFavoriteConfirmation -> confirmDeleteSavedSite(
                it.savedSite,
                getString(string.favoriteDeleteConfirmationMessage).toSpannable(),
            ) {
                viewModel.onDeleteFavoriteSnackbarDismissed(it)
            }

            is Command.DeleteSavedSiteConfirmation -> confirmDeleteSavedSite(
                it.savedSite,
                getString(com.duckduckgo.saved.sites.impl.R.string.bookmarkDeleteConfirmationMessage, it.savedSite.title).html(requireContext()),
            ) {
                viewModel.onDeleteSavedSiteSnackbarDismissed(it)
            }

            is Command.ShowFireproofWebSiteConfirmation -> fireproofWebsiteConfirmation(it.fireproofWebsiteEntity)
            is Command.DeleteFireproofConfirmation -> removeFireproofWebsiteConfirmation(it.fireproofWebsiteEntity)
            is Command.RefreshAndShowPrivacyProtectionEnabledConfirmation -> {
                refresh()
                privacyProtectionEnabledConfirmation(it.domain)
            }

            is Command.RefreshAndShowPrivacyProtectionDisabledConfirmation -> {
                refresh()
                privacyProtectionDisabledConfirmation(it.domain)
            }

            is NavigationCommand.Navigate -> {
                dismissAppLinkSnackBar()
                navigate(it.url, it.headers)
            }

            is NavigationCommand.NavigateBack -> {
                dismissAppLinkSnackBar()
                val navList = webView?.safeCopyBackForwardList()
                val currentIndex = navList?.currentIndex ?: 0
                clientBrandHintProvider.setOn(webView?.safeSettings, navList?.getItemAtIndex(currentIndex - 1)?.url.toString())
                viewModel.refreshBrowserError()
                webView?.goBackOrForward(-it.steps)
            }

            is NavigationCommand.NavigateForward -> {
                dismissAppLinkSnackBar()
                val navList = webView?.safeCopyBackForwardList()
                val currentIndex = navList?.currentIndex ?: 0
                clientBrandHintProvider.setOn(webView?.safeSettings, navList?.getItemAtIndex(currentIndex + 1)?.url.toString())
                viewModel.refreshBrowserError()
                webView?.goForward()
            }

            is Command.ResetHistory -> {
                resetWebView()
            }

            is Command.LaunchPrivacyPro -> {
                activity?.let { context ->
                    subscriptions.launchPrivacyPro(context, it.uri)
                }
            }

            is Command.DialNumber -> {
                val intent = Intent(Intent.ACTION_DIAL)
                intent.data = Uri.parse("tel:${it.telephoneNumber}")
                openExternalDialog(intent = intent, fallbackUrl = null, fallbackIntent = null, useFirstActivityFound = false)
            }

            is Command.SendEmail -> {
                val intent = Intent(Intent.ACTION_SENDTO)
                intent.data = Uri.parse(it.emailAddress)
                openExternalDialog(intent)
            }

            is Command.SendSms -> {
                val intent = Intent(Intent.ACTION_SENDTO, Uri.parse("smsto:${it.telephoneNumber}"))
                openExternalDialog(intent)
            }

            is Command.ShowKeyboard -> {
                showKeyboard()
            }

            is Command.HideKeyboard -> {
                hideKeyboard()
            }

            is Command.BrokenSiteFeedback -> {
                launchBrokenSiteFeedback(it.data)
            }

            is Command.ToggleReportFeedback -> {
                launchToggleReportFeedback(it.opener)
            }

            is Command.ShowFullScreen -> {
                binding.webViewFullScreenContainer.addView(
                    it.view,
                    ViewGroup.LayoutParams(
                        ViewGroup.LayoutParams.MATCH_PARENT,
                        ViewGroup.LayoutParams.MATCH_PARENT,
                    ),
                )
            }

            is Command.DownloadImage -> requestImageDownload(it.url, it.requestUserConfirmation)
            is Command.FindInPageCommand -> webView?.findAllAsync(it.searchTerm)
            is Command.DismissFindInPage -> webView?.findAllAsync("")
            is Command.ShareLink -> launchSharePageChooser(it.url, it.title)
            is Command.SharePromoLinkRMF -> launchSharePromoRMFPageChooser(it.url, it.shareTitle)
            is Command.CopyLink -> clipboardManager.setPrimaryClip(ClipData.newPlainText(null, it.url))
            is Command.ShowFileChooser -> launchFilePicker(it.filePathCallback, it.fileChooserParams)
            is Command.ShowExistingImageOrCameraChooser -> launchImageOrCameraChooser(it.fileChooserParams, it.filePathCallback, it.inputAction)
            is Command.ShowImageCamera -> launchCameraCapture(it.filePathCallback, it.fileChooserParams, MediaStore.ACTION_IMAGE_CAPTURE)
            is Command.ShowVideoCamera -> launchCameraCapture(it.filePathCallback, it.fileChooserParams, MediaStore.ACTION_VIDEO_CAPTURE)
            is Command.ShowSoundRecorder -> launchCameraCapture(it.filePathCallback, it.fileChooserParams, MediaStore.Audio.Media.RECORD_SOUND_ACTION)

            is Command.AddHomeShortcut -> {
                context?.let { context ->
                    addHomeShortcut(it, context)
                }
            }

            is Command.ShowAppLinkPrompt -> {
                showAppLinkSnackBar(it.appLink)
            }

            is Command.OpenAppLink -> {
                openAppLink(it.appLink)
            }

            is Command.HandleNonHttpAppLink -> {
                openExternalDialog(
                    intent = it.nonHttpAppLink.intent,
                    fallbackUrl = it.nonHttpAppLink.fallbackUrl,
                    fallbackIntent = it.nonHttpAppLink.fallbackIntent,
                    useFirstActivityFound = false,
                    headers = it.headers,
                )
            }

            is Command.ExtractUrlFromCloakedAmpLink -> {
                extractUrlFromAmpLink(it.initialUrl)
            }

            is Command.LoadExtractedUrl -> {
                webView?.loadUrl(it.extractedUrl)
                destroyUrlExtractingWebView()
            }

            is Command.LaunchPlayStore -> launchPlayStore(it.appPackage)
            is Command.SubmitUrl -> submitQuery(it.url)
            is Command.LaunchAddWidget -> addWidgetLauncher.launchAddWidget(activity)
            is Command.LaunchDefaultBrowser -> launchDefaultBrowser()
            is Command.LaunchAppTPOnboarding -> launchAppTPOnboardingScreen()
            is Command.RequiresAuthentication -> showAuthenticationDialog(it.request)
            is Command.SaveCredentials -> saveBasicAuthCredentials(it.request, it.credentials)
            is Command.GenerateWebViewPreviewImage -> generateWebViewPreviewImage()
            is Command.LaunchTabSwitcher -> launchTabSwitcher()
            is Command.ShowErrorWithAction -> showErrorSnackbar(it)
            is Command.HideWebContent -> webView?.hide()
            is Command.ShowWebContent -> webView?.show()
            is Command.RefreshUserAgent -> refreshUserAgent(it.url, it.isDesktop)
            is Command.AskToFireproofWebsite -> askToFireproofWebsite(requireContext(), it.fireproofWebsite)
            is Command.AskToAutomateFireproofWebsite -> askToAutomateFireproofWebsite(requireContext(), it.fireproofWebsite)
            is Command.AskToDisableLoginDetection -> askToDisableLoginDetection(requireContext())
            is Command.ShowDomainHasPermissionMessage -> showDomainHasLocationPermission(it.domain)
            is Command.ConvertBlobToDataUri -> convertBlobToDataUri(it)
            is Command.RequestFileDownload -> requestFileDownload(it.url, it.contentDisposition, it.mimeType, it.requestUserConfirmation)
            is Command.ChildTabClosed -> processUriForThirdPartyCookies()
            is Command.CopyAliasToClipboard -> copyAliasToClipboard(it.alias)
            is Command.InjectEmailAddress -> injectEmailAddress(
                alias = it.duckAddress,
                originalUrl = it.originalUrl,
                autoSaveLogin = it.autoSaveLogin,
            )

            is Command.ShowEmailProtectionChooseEmailPrompt -> showEmailProtectionChooseEmailDialog(it.address)
            is Command.ShowEmailProtectionInContextSignUpPrompt -> showNativeInContextEmailProtectionSignupPrompt()

            is Command.CancelIncomingAutofillRequest -> injectAutofillCredentials(it.url, null)
            is Command.LaunchAutofillSettings -> launchAutofillManagementScreen(it.privacyProtectionEnabled)
            is Command.EditWithSelectedQuery -> {
                omnibar.setText(it.query)
                omnibar.setTextSelection(it.query.length)
            }

            is ShowBackNavigationHistory -> showBackNavigationHistory(it)
            is NavigationCommand.NavigateToHistory -> navigateBackHistoryStack(it.historyStackIndex)
            is Command.EmailSignEvent -> {
                notifyEmailSignEvent()
            }

            is Command.PrintLink -> launchPrint(it.url, it.mediaSize)
            is Command.ShowSitePermissionsDialog -> showSitePermissionsDialog(it.permissionsToRequest, it.request)
            is Command.ShowUserCredentialSavedOrUpdatedConfirmation -> showAuthenticationSavedOrUpdatedSnackbar(
                loginCredentials = it.credentials,
                messageResourceId = it.messageResourceId,
                includeShortcutToViewCredential = it.includeShortcutToViewCredential,
            )

            is Command.WebViewError -> showError(it.errorType, it.url)
            is Command.SendResponseToJs -> contentScopeScripts.onResponse(it.data)
            is Command.SendResponseToDuckPlayer -> duckPlayerScripts.onResponse(it.data)
            is Command.WebShareRequest -> webShareRequest.launch(it.data)
            is Command.ScreenLock -> screenLock(it.data)
            is Command.ScreenUnlock -> screenUnlock()
            is Command.ShowFaviconsPrompt -> showFaviconsPrompt()
            is Command.ShowWebPageTitle -> showWebPageTitleInCustomTab(it.title, it.url, it.showDuckPlayerIcon)
            is Command.ShowSSLError -> showSSLWarning(it.handler, it.error)
            is Command.HideSSLError -> hideSSLWarning()
            is Command.LaunchScreen -> launchScreen(it.screen, it.payload)
            is Command.HideOnboardingDaxDialog -> hideOnboardingDaxDialog(it.onboardingCta)
            is Command.HideBrokenSitePromptCta -> hideBrokenSitePromptCta(it.brokenSitePromptDialogCta)
            is Command.ShowRemoveSearchSuggestionDialog -> showRemoveSearchSuggestionDialog(it.suggestion)
            is Command.AutocompleteItemRemoved -> autocompleteItemRemoved()
            is Command.OpenDuckPlayerSettings -> globalActivityStarter.start(binding.root.context, DuckPlayerSettingsNoParams)
            is Command.OpenDuckPlayerPageInfo -> {
                context?.resources?.configuration?.let {
                    duckPlayer.showDuckPlayerPrimeModal(it, childFragmentManager, fromDuckPlayerPage = true)
                }
            }

            is Command.OpenDuckPlayerOverlayInfo -> {
                context?.resources?.configuration?.let {
                    duckPlayer.showDuckPlayerPrimeModal(it, childFragmentManager, fromDuckPlayerPage = false)
                }
            }

            is Command.SendSubscriptions -> {
                contentScopeScripts.sendSubscriptionEvent(it.cssData)
                duckPlayerScripts.sendSubscriptionEvent(it.duckPlayerData)
            }

            is Command.SetBrowserBackground -> setBrowserBackgroundRes(it.backgroundRes)
            is Command.SetOnboardingDialogBackground -> setOnboardingDialogBackgroundRes(it.backgroundRes)
            is Command.LaunchFireDialogFromOnboardingDialog -> {
                hideOnboardingDaxDialog(it.onboardingCta)
                browserActivity?.launchFire()
            }

            is Command.SwitchToTab -> {
                binding.focusedView.gone()
                if (binding.autoCompleteSuggestionsList.isVisible) {
                    viewModel.autoCompleteSuggestionsGone()
                }
                binding.autoCompleteSuggestionsList.gone()

                browserActivity?.openExistingTab(it.tabId)
            }

            else -> {
                // NO OP
            }
        }
    }

    private fun setBrowserBackgroundRes(backgroundRes: Int) {
        newBrowserTab.browserBackground.setImageResource(backgroundRes)
    }

    private fun setOnboardingDialogBackgroundRes(backgroundRes: Int) {
        daxDialogOnboardingCta.onboardingDaxDialogBackground.setImageResource(backgroundRes)
        daxDialogOnboardingCtaExperiment.onboardingDaxDialogBackground.setImageResource(backgroundRes)
    }

    private fun showRemoveSearchSuggestionDialog(suggestion: AutoCompleteSuggestion) {
        storeAutocompletePosition()
        hideKeyboardRetainFocus()

        TextAlertDialogBuilder(requireContext())
            .setTitle(R.string.autocompleteRemoveItemTitle)
            .setCancellable(true)
            .setPositiveButton(R.string.autocompleteRemoveItemRemove)
            .setNegativeButton(R.string.autocompleteRemoveItemCancel)
            .addEventListener(
                object : TextAlertDialogBuilder.EventListener() {
                    override fun onPositiveButtonClicked() {
                        viewModel.onRemoveSearchSuggestionConfirmed(suggestion, omnibar.getText())
                    }

                    override fun onNegativeButtonClicked() {
                        showKeyboardAndRestorePosition(autocompleteFirstVisibleItemPosition, autocompleteItemOffsetTop)
                    }

                    override fun onDialogCancelled() {
                        showKeyboardAndRestorePosition(autocompleteFirstVisibleItemPosition, autocompleteItemOffsetTop)
                    }
                },
            )
            .show()
    }

    private fun storeAutocompletePosition() {
        val layoutManager = binding.autoCompleteSuggestionsList.layoutManager as LinearLayoutManager
        autocompleteFirstVisibleItemPosition = layoutManager.findFirstVisibleItemPosition()
        autocompleteItemOffsetTop = layoutManager.findViewByPosition(autocompleteFirstVisibleItemPosition)?.top ?: 0
    }

    private fun autocompleteItemRemoved() {
        showKeyboardAndRestorePosition(autocompleteFirstVisibleItemPosition, autocompleteItemOffsetTop)
    }

    private fun showKeyboardAndRestorePosition(
        position: Int,
        offset: Int,
    ) {
        val rootView = omnibar.textInputRootView
        val keyboardVisibilityUtil = KeyboardVisibilityUtil(rootView)
        keyboardVisibilityUtil.addKeyboardVisibilityListener {
            scrollToPositionWithOffset(position, offset)
        }
        showKeyboard()
    }

    private fun scrollToPositionWithOffset(
        position: Int,
        offset: Int,
    ) {
        val layoutManager = binding.autoCompleteSuggestionsList.layoutManager as LinearLayoutManager
        layoutManager.scrollToPositionWithOffset(position, offset - AUTOCOMPLETE_PADDING_DP.toPx())
    }

    private fun launchScreen(
        screen: String,
        payload: String,
    ) {
        context?.let {
            globalActivityStarter.start(it, DeeplinkActivityParams(screenName = screen, jsonArguments = payload), null)
        }
    }

    private fun showWebPageTitleInCustomTab(
        title: String,
        url: String?,
        showDuckPlayerIcon: Boolean,
    ) {
        if (isActiveCustomTab()) {
            omnibar.showWebPageTitleInCustomTab(title, url, showDuckPlayerIcon)
        }
    }

    private fun extractUrlFromAmpLink(initialUrl: String) {
        context?.let {
            val client = urlExtractingWebViewClient.get()
            client.urlExtractionListener = viewModel

            Timber.d("AMP link detection: Creating WebView for URL extraction")
            urlExtractingWebView = UrlExtractingWebView(requireContext(), client, urlExtractorUserAgent.get(), urlExtractor.get())

            urlExtractingWebView?.urlExtractionListener = viewModel

            Timber.d("AMP link detection: Loading AMP URL for extraction")
            urlExtractingWebView?.loadUrl(initialUrl)
        }
    }

    private fun destroyUrlExtractingWebView() {
        urlExtractingWebView?.destroyWebView()
        urlExtractingWebView = null
    }

    private fun injectEmailAddress(
        alias: String,
        originalUrl: String,
        autoSaveLogin: Boolean,
    ) {
        webView?.let {
            if (it.url != originalUrl) {
                Timber.w("WebView url has changed since autofill request; bailing")
                return
            }

            emailInjector.injectAddressInEmailField(it, alias, it.url)

            if (autoSaveLogin) {
                duckAddressInjectedResultHandler.createLoginForPrivateDuckAddress(
                    duckAddress = alias,
                    tabId = tabId,
                    originalUrl = originalUrl,
                )
            }
        }
    }

    private fun notifyEmailSignEvent() {
        webView?.let {
            emailInjector.notifyWebAppSignEvent(it, it.url)
        }
    }

    private fun copyAliasToClipboard(alias: String) {
        context?.let {
            val clipboard: ClipboardManager? = ContextCompat.getSystemService(it, ClipboardManager::class.java)
            val clip: ClipData = ClipData.newPlainText("Alias", alias)
            clipboard?.setPrimaryClip(clip)
            binding.rootView.makeSnackbarWithNoBottomInset(
                getString(R.string.aliasToClipboardMessage),
                Snackbar.LENGTH_LONG,
            ).show()
        }
    }

    private fun processUriForThirdPartyCookies() {
        webView?.let {
            val url = it.url ?: return
            launch {
                thirdPartyCookieManager.processUriForThirdPartyCookies(it, url.toUri())
            }
        }
    }

    private fun launchPrivacyDashboard(toggle: Boolean) {
        val params = if (toggle) {
            PrivacyDashboardToggleReportScreen(tabId, opener = DashboardOpener.DASHBOARD)
        } else {
            PrivacyDashboardPrimaryScreen(tabId)
        }
        globalActivityStarter.startIntent(requireContext(), params)
            ?.let { activityResultPrivacyDashboard.launch(it) }
    }

    private fun launchBrokenSiteFeedback(data: BrokenSiteData) {
        val context = context ?: return

        val reportFlow = when (data.reportFlow) {
            RELOAD_THREE_TIMES_WITHIN_20_SECONDS -> BrokenSiteFormReportFlow.RELOAD_THREE_TIMES_WITHIN_20_SECONDS
            else -> BrokenSiteFormReportFlow.MENU
        }
        globalActivityStarter.startIntent(context, BrokenSiteForm(tabId = tabId, reportFlow = reportFlow))
            ?.let { activityResultPrivacyDashboard.launch(it) }
    }

    private fun launchToggleReportFeedback(opener: DashboardOpener) {
        globalActivityStarter.startIntent(requireContext(), PrivacyDashboardToggleReportScreen(tabId, opener))
            ?.let { startActivity(it) }
    }

    private fun showErrorSnackbar(command: Command.ShowErrorWithAction) {
        // Snackbar is global and it should appear only the foreground fragment
        if (!errorSnackbar.view.isAttachedToWindow && isVisible) {
            errorSnackbar.setText(command.textResId)
            errorSnackbar.setAction(R.string.crashedWebViewErrorAction) { command.action() }.show()
        }
    }

    private fun showDomainHasLocationPermission(domain: String) {
        val snackbar =
            binding.rootView.makeSnackbarWithNoBottomInset(
                getString(R.string.preciseLocationSnackbarMessage, domain.websiteFromGeoLocationsApiOrigin()),
                Snackbar.LENGTH_SHORT,
            )
        snackbar.view.setOnClickListener {
            browserActivity?.launchSitePermissionsSettings()
        }
        snackbar.show()
    }

    private fun generateWebViewPreviewImage() {
        webView?.let { webView ->

            // if there's an existing job for generating a preview, cancel that in favor of the new request
            bitmapGeneratorJob?.cancel()

            bitmapGeneratorJob = launch {
                Timber.d("Generating WebView preview")
                try {
                    val preview = previewGenerator.generatePreview(webView)
                    val fileName = previewPersister.save(preview, tabId)
                    viewModel.updateTabPreview(tabId, fileName)
                    Timber.d("Saved and updated tab preview")
                } catch (e: Exception) {
                    Timber.d(e, "Failed to generate WebView preview")
                }
            }
        }
    }

    private fun openInNewBackgroundTab() {
        viewModel.tabs.removeObservers(this)
    }

    private fun showAppLinkSnackBar(appLink: SpecialUrlDetector.UrlType.AppLink) {
        appLinksSnackBar = appLinksSnackBarConfigurator.configureAppLinkSnackBar(view = view, appLink = appLink, viewModel = viewModel)
        appLinksSnackBar?.show()
    }

    private fun openAppLink(appLink: SpecialUrlDetector.UrlType.AppLink) {
        appLinksLauncher.openAppLink(context = context, appLink = appLink, viewModel = viewModel)
    }

    private fun dismissAppLinkSnackBar() {
        appLinksSnackBar?.dismiss()
        appLinksSnackBar = null
    }

    private fun openExternalDialog(
        intent: Intent,
        fallbackUrl: String? = null,
        fallbackIntent: Intent? = null,
        useFirstActivityFound: Boolean = true,
        headers: Map<String, String> = emptyMap(),
    ) {
        context?.let {
            val pm = it.packageManager
            val activities = pm.queryIntentActivities(intent, 0)

            if (activities.isEmpty()) {
                when {
                    fallbackIntent != null -> {
                        val fallbackActivities = pm.queryIntentActivities(fallbackIntent, 0)
                        launchDialogForIntent(it, pm, fallbackIntent, fallbackActivities, useFirstActivityFound, viewModel.linkOpenedInNewTab())
                    }

                    fallbackUrl != null -> {
                        webView?.let { webView ->
                            if (viewModel.linkOpenedInNewTab()) {
                                webView.post {
                                    webView.loadUrl(fallbackUrl, headers)
                                }
                            } else {
                                webView.loadUrl(fallbackUrl, headers)
                            }
                        }
                    }

                    else -> {
                        showToast(R.string.unableToOpenLink)
                    }
                }
            } else {
                launchDialogForIntent(it, pm, intent, activities, useFirstActivityFound, viewModel.linkOpenedInNewTab())
            }
        }
    }

    private fun launchDialogForIntent(
        context: Context,
        pm: PackageManager?,
        intent: Intent,
        activities: List<ResolveInfo>,
        useFirstActivityFound: Boolean,
        isOpenedInNewTab: Boolean,
    ) {
        if (!isActiveCustomTab() && !isActiveTab && !isOpenedInNewTab) {
            Timber.v("Will not launch a dialog for an inactive tab")
            return
        }

        runCatching {
            if (activities.size == 1 || useFirstActivityFound) {
                val activity = activities.first()
                val appTitle = activity.loadLabel(pm)
                Timber.i("Exactly one app available for intent: $appTitle")
                launchExternalAppDialog(context) { context.startActivity(intent) }
            } else {
                val title = getString(R.string.openExternalApp)
                val intentChooser = Intent.createChooser(intent, title)
                launchExternalAppDialog(context) { context.startActivity(intentChooser) }
            }
        }.onFailure { exception ->
            Timber.e(exception, "Failed to launch external app")
            showToast(R.string.unableToOpenLink)
        }
    }

    private fun askToFireproofWebsite(
        context: Context,
        fireproofWebsite: FireproofWebsiteEntity,
    ) {
        if (!isActiveTab) {
            Timber.v("Will not launch a dialog for an inactive tab")
            return
        }

        val isShowing = loginDetectionDialog?.isShowing()

        if (isShowing != true) {
            loginDetectionDialog = TextAlertDialogBuilder(context)
                .setTitle(getString(R.string.fireproofWebsiteLoginDialogTitle, fireproofWebsite.website()))
                .setMessage(R.string.fireproofWebsiteLoginDialogDescription)
                .setPositiveButton(R.string.fireproofWebsiteLoginDialogPositive).setNegativeButton(R.string.fireproofWebsiteLoginDialogNegative)
                .addEventListener(
                    object : TextAlertDialogBuilder.EventListener() {
                        override fun onPositiveButtonClicked() {
                            viewModel.onUserConfirmedFireproofDialog(fireproofWebsite.domain)
                        }

                        override fun onNegativeButtonClicked() {
                            viewModel.onUserDismissedFireproofLoginDialog()
                        }

                        override fun onDialogShown() {
                            viewModel.onFireproofLoginDialogShown()
                        }
                    },
                )
                .build()
            loginDetectionDialog!!.show()
        }
    }

    private fun askToAutomateFireproofWebsite(
        context: Context,
        fireproofWebsite: FireproofWebsiteEntity,
    ) {
        if (!isActiveTab) {
            Timber.v("Will not launch a dialog for an inactive tab")
            return
        }

        val isShowing = automaticFireproofDialog?.isShowing()

        if (isShowing != true) {
            automaticFireproofDialog = StackedAlertDialogBuilder(context)
                .setTitle(R.string.automaticFireproofWebsiteLoginDialogTitle)
                .setMessage(getString(R.string.automaticFireproofWebsiteLoginDialogDescription))
                .setStackedButtons(AutomaticFireproofDialogOptions.asOptions())
                .addEventListener(
                    object : StackedAlertDialogBuilder.EventListener() {
                        override fun onButtonClicked(position: Int) {
                            when (AutomaticFireproofDialogOptions.getOptionFromPosition(position)) {
                                AutomaticFireproofDialogOptions.ALWAYS -> {
                                    viewModel.onUserEnabledAutomaticFireproofLoginDialog(fireproofWebsite.domain)
                                }

                                AutomaticFireproofDialogOptions.FIREPROOF_THIS_SITE -> {
                                    viewModel.onUserFireproofSiteInAutomaticFireproofLoginDialog(fireproofWebsite.domain)
                                }

                                AutomaticFireproofDialogOptions.NOT_NOW -> {
                                    viewModel.onUserDismissedAutomaticFireproofLoginDialog()
                                }
                            }
                        }

                        override fun onDialogShown() {
                            viewModel.onFireproofLoginDialogShown()
                        }
                    },
                )
                .build()
            automaticFireproofDialog!!.show()
        }
    }

    private fun askToDisableLoginDetection(context: Context) {
        TextAlertDialogBuilder(context)
            .setTitle(getString(R.string.disableLoginDetectionDialogTitle))
            .setMessage(R.string.disableLoginDetectionDialogDescription)
            .setPositiveButton(R.string.disableLoginDetectionDialogPositive)
            .setNegativeButton(R.string.disableLoginDetectionDialogNegative)
            .addEventListener(
                object : TextAlertDialogBuilder.EventListener() {
                    override fun onPositiveButtonClicked() {
                        viewModel.onUserConfirmedDisableLoginDetectionDialog()
                    }

                    override fun onNegativeButtonClicked() {
                        viewModel.onUserDismissedDisableLoginDetectionDialog()
                    }

                    override fun onDialogShown() {
                        viewModel.onDisableLoginDetectionDialogShown()
                    }
                },
            )
            .show()
    }

    private fun launchExternalAppDialog(
        context: Context,
        onClick: () -> Unit,
    ) {
        val isShowing = alertDialog?.isShowing()

        if (isShowing != true) {
            alertDialog = StackedAlertDialogBuilder(context)
                .setTitle(R.string.launchingExternalApp)
                .setMessage(getString(R.string.confirmOpenExternalApp))
                .setStackedButtons(LaunchInExternalAppOptions.asOptions())
                .addEventListener(
                    object : StackedAlertDialogBuilder.EventListener() {
                        override fun onButtonClicked(position: Int) {
                            when (LaunchInExternalAppOptions.getOptionFromPosition(position)) {
                                LaunchInExternalAppOptions.OPEN -> onClick()
                                LaunchInExternalAppOptions.CLOSE_TAB -> {
                                    launch {
                                        viewModel.closeCurrentTab()
                                        destroyWebView()
                                    }
                                }

                                LaunchInExternalAppOptions.CANCEL -> {} // no-op
                            }
                        }
                    },
                )
                .build()
            alertDialog!!.show()
        }
    }

    override fun onActivityResult(
        requestCode: Int,
        resultCode: Int,
        data: Intent?,
    ) {
        if (requestCode == REQUEST_CODE_CHOOSE_FILE) {
            handleFileUploadResult(resultCode, data)
        }
    }

    private fun handleFileUploadResult(
        resultCode: Int,
        intent: Intent?,
    ) {
        if (resultCode != RESULT_OK || intent == null) {
            Timber.i("Received resultCode $resultCode (or received null intent) indicating user did not select any files")
            pendingUploadTask?.onReceiveValue(null)
            return
        }

        val uris = fileChooserIntentBuilder.extractSelectedFileUris(intent)
        pendingUploadTask?.onReceiveValue(uris)
    }

    private fun showToast(
        @StringRes messageId: Int,
        length: Int = Toast.LENGTH_LONG,
    ) {
        Toast.makeText(context?.applicationContext, messageId, length).show()
    }

    private fun showAuthenticationDialog(request: BasicAuthenticationRequest) {
        if (!isActiveCustomTab() && !isActiveTab) {
            Timber.v("Will not launch a dialog for an inactive tab")
            return
        }

        val authDialogBinding = HttpAuthenticationBinding.inflate(layoutInflater)
        authDialogBinding.httpAuthInformationText.text = getString(R.string.authenticationDialogMessage, request.site)
        CustomAlertDialogBuilder(requireActivity())
            .setPositiveButton(R.string.authenticationDialogPositiveButton)
            .setNegativeButton(R.string.authenticationDialogNegativeButton)
            .setView(authDialogBinding)
            .addEventListener(
                object : CustomAlertDialogBuilder.EventListener() {
                    override fun onPositiveButtonClicked() {
                        viewModel.handleAuthentication(
                            request,
                            BasicAuthenticationCredentials(
                                username = authDialogBinding.usernameInput.text,
                                password = authDialogBinding.passwordInput.text,
                            ),
                        )
                    }

                    override fun onNegativeButtonClicked() {
                        viewModel.cancelAuthentication(request)
                    }

                    override fun onDialogShown() {
                        authDialogBinding.usernameInput.showKeyboardDelayed()
                    }
                },
            )
            .show()
    }

    private fun saveBasicAuthCredentials(
        request: BasicAuthenticationRequest,
        credentials: BasicAuthenticationCredentials,
    ) {
        webView?.let {
            webViewHttpAuthStore.setHttpAuthUsernamePassword(
                it,
                host = request.host,
                realm = request.realm,
                username = credentials.username,
                password = credentials.password,
            )
        }
    }

    private fun configureAutoComplete() {
        val context = context ?: return
        binding.autoCompleteSuggestionsList.layoutManager = LinearLayoutManager(context)
        autoCompleteSuggestionsAdapter = BrowserAutoCompleteSuggestionsAdapter(
            immediateSearchClickListener = {
                viewModel.userSelectedAutocomplete(it)
            },
            editableSearchClickListener = {
                viewModel.onUserSelectedToEditQuery(it.phrase)
            },
            autoCompleteInAppMessageDismissedListener = {
                viewModel.onUserDismissedAutoCompleteInAppMessage()
            },
            autoCompleteOpenSettingsClickListener = {
                viewModel.onUserDismissedAutoCompleteInAppMessage()
                globalActivityStarter.start(context, PrivateSearchScreenNoParams)
            },
            autoCompleteLongPressClickListener = {
                viewModel.userLongPressedAutocomplete(it)
            },
            omnibarPosition = settingsDataStore.omnibarPosition,
        )
        binding.autoCompleteSuggestionsList.adapter = autoCompleteSuggestionsAdapter
        binding.autoCompleteSuggestionsList.addItemDecoration(
            SuggestionItemDecoration(ContextCompat.getDrawable(context, R.drawable.suggestions_divider)!!),
        )
    }

    private fun configureNewTab() {
        newBrowserTab.newTabLayout.setOnScrollChangeListener { _, _, _, _, _ ->
            if (omnibar.isOutlineShown()) {
                hideKeyboard()
            }
        }
    }

    private fun configureFindInPage() {
        omnibar.configureFindInPage(
            object : Omnibar.FindInPageListener {
                override fun onFocusChanged(
                    hasFocus: Boolean,
                    query: String,
                ) {
                    if (hasFocus && query != viewModel.findInPageViewState.value?.searchTerm) {
                        onFindInPageInputChanged(query)
                    }
                }

                override fun onPreviousSearchItemPressed() {
                    onFindInPagePreviousTermPressed()
                }

                override fun onNextSearchItemPressed() {
                    onFindInPageNextTermPressed()
                }

                override fun onClosePressed() {
                    onFindInPageDismissed()
                }

                override fun onFindInPageTextChanged(query: String) {
                    onFindInPageInputChanged(query)
                }
            },
        )
    }

    private fun configureItemPressedListener() {
        omnibar.configureItemPressedListeners(
            object : Omnibar.ItemPressedListener {
                override fun onTabsButtonPressed() {
                    onOmnibarTabsButtonPressed()
                }

                override fun onTabsButtonLongPressed() {
                    onOmnibarTabsButtonLongPressed()
                }

                override fun onFireButtonPressed() {
                    onOmnibarFireButtonPressed()
                }

                override fun onBrowserMenuPressed() {
                    onOmnibarBrowserMenuButtonPressed()
                }

                override fun onPrivacyShieldPressed() {
                    onOmnibarPrivacyShieldButtonPressed()
                }

                override fun onCustomTabClosePressed() {
                    onOmnibarCustomTabClosed()
                }

                override fun onCustomTabPrivacyDashboardPressed() {
                    onOmnibarCustomTabPrivacyDashboardPressed()
                }

                override fun onVoiceSearchPressed() {
                    onOmnibarVoiceSearchPressed()
                }
            },
        )
    }

    private fun configureOmnibarTextInput() {
        omnibar.addTextListener(
            object : Omnibar.TextListener {
                override fun onFocusChanged(
                    hasFocus: Boolean,
                    query: String,
                ) {
                    onOmnibarTextFocusChanged(hasFocus, query)
                }

                override fun onBackKeyPressed() {
                    onOmnibarBackKeyPressed()
                }

                override fun onEnterPressed() {
                    onUserSubmittedText(omnibar.getText())
                }

                override fun onTouchEvent(event: MotionEvent) {
                }

                override fun onOmnibarTextChanged(state: OmnibarTextState) {
                    onUserEnteredText(state.text, state.hasFocus)
                }

                override fun onShowSuggestions(state: OmnibarTextState) {
                    viewModel.triggerAutocomplete(
                        state.text,
                        state.hasFocus,
                        true,
                    )
                }
            },
        )
    }

    private fun onOmnibarTextFocusChanged(
        hasFocus: Boolean,
        query: String,
    ) {
        viewModel.triggerAutocomplete(query, hasFocus, false)
        if (hasFocus) {
            cancelPendingAutofillRequestsToChooseCredentials()
        } else {
            omnibar.omnibarTextInput.hideKeyboard()

            // prevent a crash when the view is not initiliazed yet
            if (view != null) {
                binding.focusDummy.requestFocus()
            }
        }
    }

    private fun onOmnibarBackKeyPressed() {
        omnibar.omnibarTextInput.hideKeyboard()
        binding.focusDummy.requestFocus()
    }

    private fun onFindInPageDismissed() {
        viewModel.dismissFindInView()
    }

    private fun onFindInPageNextTermPressed() {
        webView?.findNext(true)
    }

    private fun onFindInPagePreviousTermPressed() {
        webView?.findNext(false)
    }

    private fun onFindInPageInputChanged(query: String) {
        viewModel.userFindingInPage(query)
    }

    private fun userEnteredQuery(query: String) {
        viewModel.onUserSubmittedQuery(query)
    }

    @SuppressLint("SetJavaScriptEnabled")
    private fun configureWebView() {
        if (swipingTabsFeature.isEnabled) {
            binding.daxDialogOnboardingCtaContent.layoutTransition.setAnimateParentHierarchy(false)
        }

        binding.daxDialogOnboardingCtaContent.layoutTransition.enableTransitionType(LayoutTransition.CHANGING)

        webView = layoutInflater.inflate(
            R.layout.include_duckduckgo_browser_webview,
            binding.webViewContainer,
            true,
        ).findViewById<DuckDuckGoWebView>(R.id.browserWebView)

        webView?.let {
            it.isSafeWebViewEnabled = safeWebViewFeature.self().isEnabled()
            it.webViewClient = webViewClient
            it.webChromeClient = webChromeClient
            it.clearSslPreferences()

            it.settings.apply {
                clientBrandHintProvider.setDefault(this)
                webViewClient.clientProvider = clientBrandHintProvider
                userAgentString = userAgentProvider.userAgent()
                javaScriptEnabled = true
                domStorageEnabled = true
                loadWithOverviewMode = true
                useWideViewPort = true
                builtInZoomControls = true
                displayZoomControls = false
                mixedContentMode = WebSettings.MIXED_CONTENT_COMPATIBILITY_MODE
                javaScriptCanOpenWindowsAutomatically = appBuildConfig.isTest // only allow when running tests
                setSupportMultipleWindows(true)
                disableWebSql(this)
                setSupportZoom(true)
                if (accessibilitySettingsDataStore.overrideSystemFontSize) {
                    textZoom = accessibilitySettingsDataStore.fontSize.toInt()
                }
                setAlgorithmicDarkeningAllowed(this)
            }

            it.setDownloadListener { url, _, contentDisposition, mimeType, _ ->
                lifecycleScope.launch(dispatchers.main()) {
                    viewModel.requestFileDownload(url, contentDisposition, mimeType, true, isBlobDownloadWebViewFeatureEnabled(it))
                }
            }

            it.setOnTouchListener { _, _ ->
                if (omnibar.omnibarTextInput.isFocused) {
                    binding.focusDummy.requestFocus()
                }
                dismissAppLinkSnackBar()
                false
            }

            it.setEnableSwipeRefreshCallback { enable ->
                binding.swipeRefreshContainer?.isEnabled = enable
            }

            registerForContextMenu(it)

            it.setFindListener(this)
            loginDetector.addLoginDetection(it) { viewModel.loginDetected() }
            emailInjector.addJsInterface(
                it,
                onSignedInEmailProtectionPromptShown = { viewModel.showEmailProtectionChooseEmailPrompt() },
                onInContextEmailProtectionSignupPromptShown = { showNativeInContextEmailProtectionSignupPrompt() },
            )
            configureWebViewForBlobDownload(it)
            configureWebViewForAutofill(it)
            printInjector.addJsInterface(it) { viewModel.printFromWebView() }
            autoconsent.addJsInterface(it, autoconsentCallback)
            contentScopeScripts.register(
                it,
                object : JsMessageCallback() {
                    override fun process(
                        featureName: String,
                        method: String,
                        id: String?,
                        data: JSONObject?,
                    ) {
                        viewModel.processJsCallbackMessage(featureName, method, id, data, isActiveCustomTab()) {
                            it.url
                        }
                    }
                },
            )
            duckPlayerScripts.register(
                it,
                object : JsMessageCallback() {
                    override fun process(
                        featureName: String,
                        method: String,
                        id: String?,
                        data: JSONObject?,
                    ) {
                        viewModel.processJsCallbackMessage(featureName, method, id, data, isActiveCustomTab()) {
                            it.url
                        }
                    }
                },
            )
        }

        WebView.setWebContentsDebuggingEnabled(webContentDebugging.isEnabled())
    }

    private fun screenLock(data: JsCallbackData) {
        val returnData = jsOrientationHandler.updateOrientation(data, this)
        contentScopeScripts.onResponse(returnData)
    }

    private fun screenUnlock() {
        activity?.requestedOrientation = ActivityInfo.SCREEN_ORIENTATION_UNSPECIFIED
    }

    private fun showFaviconsPrompt() {
        val faviconPrompt = FaviconPromptSheet.Builder(requireContext())
            .addEventListener(
                object : FaviconPromptSheet.EventListener() {
                    override fun onFaviconsFetchingPromptDismissed(fetchingEnabled: Boolean) {
                        viewModel.onFaviconsFetchingEnabled(fetchingEnabled)
                    }
                },
            )
        faviconPrompt.show()
    }

    private fun hideOnboardingDaxDialog(onboardingCta: OnboardingDaxDialogCta) {
        onboardingCta.hideOnboardingCta(binding)
    }

    private fun hideBrokenSitePromptCta(brokenSitePromptDialogCta: BrokenSitePromptDialogCta) {
        brokenSitePromptDialogCta.hideOnboardingCta(binding)
    }

    private fun hideDaxBubbleCta() {
        newBrowserTab.browserBackground.setImageResource(0)
        daxDialogIntroBubbleCta.root.gone()
        daxDialogIntroBubbleCtaExperiment.root.gone()
    }

    private fun configureWebViewForBlobDownload(webView: DuckDuckGoWebView) {
        lifecycleScope.launch(dispatchers.main()) {
            if (isBlobDownloadWebViewFeatureEnabled(webView)) {
                val script = blobDownloadScript()
                WebViewCompat.addDocumentStartJavaScript(webView, script, setOf("*"))

                webView.safeAddWebMessageListener(
                    webViewCapabilityChecker,
                    "ddgBlobDownloadObj",
                    setOf("*"),
                    object : WebViewCompat.WebMessageListener {
                        override fun onPostMessage(
                            view: WebView,
                            message: WebMessageCompat,
                            sourceOrigin: Uri,
                            isMainFrame: Boolean,
                            replyProxy: JavaScriptReplyProxy,
                        ) {
                            if (message.data?.startsWith("data:") == true) {
                                requestFileDownload(message.data!!, null, "", true)
                            } else if (message.data?.startsWith("Ping:") == true) {
                                val locationRef = message.data.toString().encode().md5().toString()
                                viewModel.saveReplyProxyForBlobDownload(sourceOrigin.toString(), replyProxy, locationRef)
                            }
                        }
                    },
                )
            } else {
                blobConverterInjector.addJsInterface(webView) { url, mimeType ->
                    viewModel.requestFileDownload(
                        url = url,
                        contentDisposition = null,
                        mimeType = mimeType,
                        requestUserConfirmation = true,
                        isBlobDownloadWebViewFeatureEnabled = false,
                    )
                }
            }
        }
    }

    private fun blobDownloadScript(): String {
        val script = """
            window.__url_to_blob_collection = {};
        
            const original_createObjectURL = URL.createObjectURL;
        
            URL.createObjectURL = function () {
                const blob = arguments[0];
                const url = original_createObjectURL.call(this, ...arguments);
                if (blob instanceof Blob) {
                    __url_to_blob_collection[url] = blob;
                }
                return url;
            }
            
            function blobToBase64DataUrl(blob) {
                return new Promise((resolve, reject) => {
                    const reader = new FileReader();
                    reader.onloadend = function() {
                        resolve(reader.result);
                    }
                    reader.onerror = function() {
                        reject(new Error('Failed to read Blob object'));
                    }
                    reader.readAsDataURL(blob);
                });
            }
        
            const pingMessage = 'Ping:' + window.location.href
            ddgBlobDownloadObj.postMessage(pingMessage)
                    
            ddgBlobDownloadObj.onmessage = function(event) {
                if (event.data.startsWith('blob:')) {
                    const blob = window.__url_to_blob_collection[event.data];
                    if (blob) {
                        blobToBase64DataUrl(blob).then((dataUrl) => {
                            ddgBlobDownloadObj.postMessage(dataUrl);
                        });
                    }
                }
            }
        """.trimIndent()

        return script
    }

    private suspend fun isBlobDownloadWebViewFeatureEnabled(webView: DuckDuckGoWebView): Boolean {
        return withContext(dispatchers.io()) { webViewBlobDownloadFeature.self().isEnabled() } &&
            webViewCapabilityChecker.isSupported(WebViewCapability.WebMessageListener) &&
            webViewCapabilityChecker.isSupported(WebViewCapability.DocumentStartJavaScript)
    }

    private fun configureWebViewForAutofill(it: DuckDuckGoWebView) {
        browserAutofill.addJsInterface(it, autofillCallback, this, null, tabId)

        autofillFragmentResultListeners.getPlugins().forEach { plugin ->
            setFragmentResultListener(plugin.resultKey(tabId)) { _, result ->
                context?.let {
                    plugin.processResult(
                        result = result,
                        context = it,
                        tabId = tabId,
                        fragment = this@BrowserTabFragment,
                        autofillCallback = this@BrowserTabFragment,
                    )
                }
            }
        }
    }

    private fun injectAutofillCredentials(
        url: String,
        credentials: LoginCredentials?,
    ) {
        webView?.let {
            if (it.url != url) {
                Timber.w("WebView url has changed since autofill request; bailing")
                return
            }
            browserAutofill.injectCredentials(credentials)
        }
    }

    private fun acceptGeneratedPassword(url: String) {
        webView?.let {
            if (it.url != url) {
                Timber.w("WebView url has changed since autofill request; bailing")
                return
            }
            browserAutofill.acceptGeneratedPassword()
        }
    }

    private fun rejectGeneratedPassword(url: String) {
        webView?.let {
            if (it.url != url) {
                Timber.w("WebView url has changed since autofill request; bailing")
                return
            }
            browserAutofill.rejectGeneratedPassword()
        }
    }

    private fun cancelPendingAutofillRequestsToChooseCredentials() {
        browserAutofill.cancelPendingAutofillRequestToChooseCredentials()
        viewModel.cancelPendingAutofillRequestToChooseCredentials()
    }

    private fun showAutofillDialogSaveCredentials(
        currentUrl: String,
        credentials: LoginCredentials,
    ) {
        val dialog = credentialAutofillDialogFactory.autofillSavingCredentialsDialog(currentUrl, credentials, tabId)
        showDialogHidingPrevious(dialog, CredentialSavePickerDialog.TAG)
    }

    private fun showAutofillDialogUpdatePassword(
        currentUrl: String,
        credentials: LoginCredentials,
    ) {
        val dialog = credentialAutofillDialogFactory.autofillSavingUpdatePasswordDialog(currentUrl, credentials, tabId)
        showDialogHidingPrevious(dialog, CredentialUpdateExistingCredentialsDialog.TAG)
    }

    private fun showAutofillDialogUpdateUsername(
        currentUrl: String,
        credentials: LoginCredentials,
    ) {
        val dialog = credentialAutofillDialogFactory.autofillSavingUpdateUsernameDialog(currentUrl, credentials, tabId)
        showDialogHidingPrevious(dialog, CredentialUpdateExistingCredentialsDialog.TAG)
    }

    private fun showAuthenticationSavedOrUpdatedSnackbar(
        loginCredentials: LoginCredentials,
        @StringRes messageResourceId: Int,
        includeShortcutToViewCredential: Boolean,
        delay: Long = 200,
    ) {
        lifecycleScope.launch(dispatchers.main()) {
            delay(delay)
            val snackbar = binding.browserLayout.makeSnackbarWithNoBottomInset(messageResourceId, Snackbar.LENGTH_LONG)
            if (includeShortcutToViewCredential) {
                snackbar.setAction(R.string.autofillSnackbarAction) {
                    context?.let {
                        val screen = AutofillSettingsScreenDirectlyViewCredentialsParams(
                            loginCredentials = loginCredentials,
                            source = AutofillSettingsLaunchSource.BrowserSnackbar,
                        )
                        globalActivityStarter.start(it, screen)
                    }
                }
            }
            snackbar.show()
        }
    }

    private fun launchAutofillManagementScreen(privacyProtectionEnabled: Boolean) {
        val screen = AutofillSettingsScreenShowSuggestionsForSiteParams(
            currentUrl = webView?.url,
            source = AutofillSettingsLaunchSource.BrowserOverflow,
            privacyProtectionEnabled = privacyProtectionEnabled,
        )
        globalActivityStarter.start(requireContext(), screen)
    }

    private fun showDialogHidingPrevious(
        dialog: DialogFragment,
        tag: String,
        requiredUrl: String? = null,
    ) {
        // want to ensure lifecycle is at least resumed before attempting to show dialog
        lifecycleScope.launchWhenResumed {
            hideDialogWithTag(tag)

            val currentUrl = webView?.url
            val urlMatch = requiredUrl == null || requiredUrl == currentUrl
            if ((isActiveCustomTab() || isActiveTab) && urlMatch) {
                Timber.i("Showing dialog (%s), hidden=%s, requiredUrl=%s, currentUrl=%s, tabId=%s", tag, isHidden, requiredUrl, currentUrl, tabId)
                dialog.show(childFragmentManager, tag)
            } else {
                Timber.w("Not showing dialog (%s), hidden=%s, requiredUrl=%s, currentUrl=%s, tabId=%s", tag, isHidden, requiredUrl, currentUrl, tabId)
            }
        }
    }

    private fun hideDialogWithTag(tag: String) {
        childFragmentManager.findFragmentByTag(tag)?.let {
            Timber.i("Found existing dialog for %s; removing it now", tag)
            if (it is DaxDialog) {
                it.setDaxDialogListener(null) // Avoids calling onDaxDialogDismiss()
            }
            childFragmentManager.commitNow(allowStateLoss = true) { remove(it) }
        }
    }

    private fun showDialogIfNotExist(
        dialog: DialogFragment,
        tag: String,
    ) {
        childFragmentManager.findFragmentByTag(tag)?.let {
            return
        }
        dialog.show(childFragmentManager, tag)
    }

    private fun configureSwipeRefresh() {
        val metrics = resources.displayMetrics
        val distanceToTrigger = (DEFAULT_CIRCLE_TARGET_TIMES_1_5 * metrics.density).toInt()
        binding.swipeRefreshContainer.setDistanceToTriggerSync(distanceToTrigger)
        binding.swipeRefreshContainer.setColorSchemeColors(
            requireContext().getColorFromAttr(com.duckduckgo.mobile.android.R.attr.daxColorAccentBlue),
        )

        binding.swipeRefreshContainer.setOnRefreshListener {
            onRefreshRequested()
            viewModel.handlePullToRefreshAction()
        }

        binding.swipeRefreshContainer.setCanChildScrollUpCallback {
            webView?.canScrollVertically(-1) ?: false
        }

        // avoids progressView from showing under toolbar
        binding.swipeRefreshContainer.progressViewStartOffset -= 15
    }

    /**
     * Explicitly disable database to try protect against Magellan WebSQL/SQLite vulnerability
     */
    private fun disableWebSql(settings: WebSettings) {
        settings.databaseEnabled = false
    }

    @Suppress("NewApi") // This API and the behaviour described only apply to apps with targetSdkVersion ≥ TIRAMISU.
    private fun setAlgorithmicDarkeningAllowed(settings: WebSettings) {
        // https://developer.android.com/reference/androidx/webkit/WebSettingsCompat#setAlgorithmicDarkeningAllowed(android.webkit.WebSettings,boolean)
        if (WebViewFeature.isFeatureSupported(WebViewFeature.ALGORITHMIC_DARKENING)) {
            WebSettingsCompat.setAlgorithmicDarkeningAllowed(settings, settingsDataStore.experimentalWebsiteDarkMode)
        }
    }

    override fun onCreateContextMenu(
        menu: ContextMenu,
        view: View,
        menuInfo: ContextMenu.ContextMenuInfo?,
    ) {
        webView?.safeHitTestResult?.let {
            val target = getLongPressTarget(it) ?: return
            viewModel.userLongPressedInWebView(target, menu)
        }
    }

    /**
     * Use requestFocusNodeHref to get the a tag url for the touched image.
     */
    private fun getTargetUrlForImageSource(): String? {
        val handler = Handler()
        val message = handler.obtainMessage()

        webView?.requestFocusNodeHref(message)

        return message.data.getString(URL_BUNDLE_KEY)
    }

    private fun getLongPressTarget(hitTestResult: HitTestResult): LongPressTarget? {
        return when {
            hitTestResult.extra == null -> null
            hitTestResult.type == UNKNOWN_TYPE -> null
            hitTestResult.type == IMAGE_TYPE -> LongPressTarget(
                url = hitTestResult.extra,
                imageUrl = hitTestResult.extra,
                type = hitTestResult.type,
            )

            hitTestResult.type == SRC_IMAGE_ANCHOR_TYPE -> LongPressTarget(
                url = getTargetUrlForImageSource(),
                imageUrl = hitTestResult.extra,
                type = hitTestResult.type,
            )

            else -> LongPressTarget(
                url = hitTestResult.extra,
                type = hitTestResult.type,
            )
        }
    }

    override fun onContextItemSelected(item: MenuItem): Boolean {
        if (this.isResumed) {
            runCatching {
                webView?.safeHitTestResult?.let {
                    val target = getLongPressTarget(it)
                    if (target != null && viewModel.userSelectedItemFromLongPressMenu(target, item)) {
                        return true
                    }
                }
            }.onFailure { exception ->
                Timber.e(exception, "Failed to get HitTestResult")
            }
        }
        return super.onContextItemSelected(item)
    }

    private fun savedSiteAdded(savedSiteChangedViewState: SavedSiteChangedViewState) {
        val dismissHandler = Handler(Looper.getMainLooper())
        val dismissRunnable = Runnable {
            if (isAdded) {
                bookmarksBottomSheetDialog?.dialog?.let { dialog ->
                    if (dialog.isShowing) {
                        dialog.dismiss()
                    }
                }
            }
        }
        val title = getBookmarksBottomSheetTitle(savedSiteChangedViewState.bookmarkFolder)

        bookmarksBottomSheetDialog = BookmarksBottomSheetDialog.Builder(requireContext())
            .setTitle(title)
            .setPrimaryItem(
                getString(com.duckduckgo.saved.sites.impl.R.string.addToFavorites),
                icon = com.duckduckgo.mobile.android.R.drawable.ic_favorite_24,
            )
            .setSecondaryItem(
                getString(com.duckduckgo.saved.sites.impl.R.string.editBookmark),
                icon = com.duckduckgo.mobile.android.R.drawable.ic_edit_24,
            )
            .addEventListener(
                object : BookmarksBottomSheetDialog.EventListener() {
                    override fun onPrimaryItemClicked() {
                        viewModel.onFavoriteMenuClicked()
                        dismissHandler.removeCallbacks(dismissRunnable)
                    }

                    override fun onSecondaryItemClicked() {
                        if (savedSiteChangedViewState.savedSite is Bookmark) {
                            pixel.fire(AppPixelName.ADD_BOOKMARK_CONFIRM_EDITED)
                            editSavedSite(
                                savedSiteChangedViewState.copy(
                                    savedSite = savedSiteChangedViewState.savedSite.copy(
                                        isFavorite = viewModel.browserViewState.value?.favorite != null,
                                    ),
                                ),
                            )
                            dismissHandler.removeCallbacks(dismissRunnable)
                        }
                    }

                    override fun onBottomSheetDismissed() {
                        super.onBottomSheetDismissed()
                        dismissHandler.removeCallbacks(dismissRunnable)
                    }
                },
            )
        bookmarksBottomSheetDialog?.show()

        dismissHandler.postDelayed(dismissRunnable, BOOKMARKS_BOTTOM_SHEET_DURATION)
    }

    private fun getBookmarksBottomSheetTitle(bookmarkFolder: BookmarkFolder?): SpannableString {
        val folderName = bookmarkFolder?.name ?: ""
        val fullText = getString(com.duckduckgo.saved.sites.impl.R.string.bookmarkAddedInBookmarks, folderName)
        val spannableString = SpannableString(fullText)

        val boldStart = fullText.indexOf(folderName)
        val boldEnd = boldStart + folderName.length
        spannableString.setSpan(StyleSpan(Typeface.BOLD), boldStart, boldEnd, Spannable.SPAN_EXCLUSIVE_EXCLUSIVE)
        return spannableString
    }

    private fun editSavedSite(savedSiteChangedViewState: SavedSiteChangedViewState) {
        val addBookmarkDialog = EditSavedSiteDialogFragment.instance(
            savedSiteChangedViewState.savedSite,
            savedSiteChangedViewState.bookmarkFolder?.id ?: SavedSitesNames.BOOKMARKS_ROOT,
            savedSiteChangedViewState.bookmarkFolder?.name,
        )
        addBookmarkDialog.show(childFragmentManager, ADD_SAVED_SITE_FRAGMENT_TAG)
        addBookmarkDialog.listener = viewModel
        addBookmarkDialog.deleteBookmarkListener = viewModel
    }

    private fun confirmDeleteSavedSite(
        savedSite: SavedSite,
        message: Spanned,
        onDeleteSnackbarDismissed: (SavedSite) -> Unit,
    ) {
        binding.rootView.makeSnackbarWithNoBottomInset(
            message,
            Snackbar.LENGTH_LONG,
        ).setAction(R.string.fireproofWebsiteSnackbarAction) {
            viewModel.undoDelete(savedSite)
        }
            .addCallback(
                object : BaseTransientBottomBar.BaseCallback<Snackbar>() {
                    override fun onDismissed(
                        transientBottomBar: Snackbar?,
                        event: Int,
                    ) {
                        if (event != DISMISS_EVENT_ACTION) {
                            onDeleteSnackbarDismissed(savedSite)
                        }
                    }
                },
            )
            .show()
    }

    private fun fireproofWebsiteConfirmation(entity: FireproofWebsiteEntity) {
        binding.rootView.makeSnackbarWithNoBottomInset(
            HtmlCompat.fromHtml(getString(R.string.fireproofWebsiteSnackbarConfirmation, entity.website()), FROM_HTML_MODE_LEGACY),
            Snackbar.LENGTH_LONG,
        ).setAction(R.string.fireproofWebsiteSnackbarAction) {
            viewModel.onFireproofWebsiteSnackbarUndoClicked(entity)
        }.show()
    }

    private fun removeFireproofWebsiteConfirmation(entity: FireproofWebsiteEntity) {
        binding.rootView.makeSnackbarWithNoBottomInset(
            getString(R.string.fireproofDeleteConfirmationMessage),
            Snackbar.LENGTH_LONG,
        ).apply {
            setAction(R.string.fireproofWebsiteSnackbarAction) {
                viewModel.onRemoveFireproofWebsiteSnackbarUndoClicked(entity)
            }
            show()
        }
    }

    private fun privacyProtectionEnabledConfirmation(domain: String) {
        binding.rootView.makeSnackbarWithNoBottomInset(
            HtmlCompat.fromHtml(getString(R.string.privacyProtectionEnabledConfirmationMessage, domain), FROM_HTML_MODE_LEGACY),
            Snackbar.LENGTH_LONG,
        ).show()
    }

    private fun privacyProtectionDisabledConfirmation(domain: String) {
        binding.rootView.makeSnackbarWithNoBottomInset(
            HtmlCompat.fromHtml(getString(R.string.privacyProtectionDisabledConfirmationMessage, domain), FROM_HTML_MODE_LEGACY),
            Snackbar.LENGTH_LONG,
        ).show()
    }

    private fun launchSharePageChooser(
        url: String,
        title: String,
    ) {
        val intent = Intent(Intent.ACTION_SEND).also {
            it.type = "text/plain"
            it.putExtra(Intent.EXTRA_TEXT, url)
            it.putExtra(Intent.EXTRA_SUBJECT, title)
            it.putExtra(Intent.EXTRA_TITLE, title)
        }
        try {
            startActivity(Intent.createChooser(intent, null))
        } catch (e: ActivityNotFoundException) {
            Timber.w(e, "Activity not found")
        }
    }

    private fun launchSharePromoRMFPageChooser(
        url: String,
        shareTitle: String,
    ) {
        val share = Intent().apply {
            action = Intent.ACTION_SEND
            putExtra(Intent.EXTRA_TEXT, url)
            putExtra(Intent.EXTRA_TITLE, shareTitle)
            type = "text/plain"
        }

        val pi = PendingIntent.getBroadcast(
            requireContext(),
            0,
            Intent(requireContext(), SharePromoLinkRMFBroadCastReceiver::class.java),
            PendingIntent.FLAG_UPDATE_CURRENT or PendingIntent.FLAG_IMMUTABLE,
        )
        try {
            startActivity(Intent.createChooser(share, null, pi.intentSender))
        } catch (e: ActivityNotFoundException) {
            Timber.w(e, "Activity not found")
        }
    }

    override fun onFindResultReceived(
        activeMatchOrdinal: Int,
        numberOfMatches: Int,
        isDoneCounting: Boolean,
    ) {
        viewModel.onFindResultsReceived(activeMatchOrdinal, numberOfMatches)
    }

    private fun hideKeyboardImmediately() {
        if (!isHidden) {
            Timber.v("Keyboard now hiding")
            omnibar.omnibarTextInput.hideKeyboard()
            binding.focusDummy.requestFocus()
            omnibar.showOutline(false)
        }
    }

    private fun hideKeyboard() {
        if (!isHidden) {
            Timber.v("Keyboard now hiding")
            hideKeyboard(omnibar.omnibarTextInput)
            binding.focusDummy.requestFocus()
            omnibar.showOutline(false)
        }
    }

    private fun hideKeyboardRetainFocus() {
        if (!isHidden) {
            Timber.v("Keyboard now hiding")
            omnibar.omnibarTextInput.postDelayed(KEYBOARD_DELAY) { omnibar.omnibarTextInput.hideKeyboard() }
        }
    }

    private fun showKeyboard() {
        if (!isHidden) {
            Timber.v("Keyboard now showing")
            showKeyboard(omnibar.omnibarTextInput)
            omnibar.showOutline(true)
        }
    }

    private fun refreshUserAgent(
        url: String?,
        isDesktop: Boolean,
    ) {
        val currentAgent = webView?.safeSettings?.userAgentString
        val newAgent = userAgentProvider.userAgent(url, isDesktop)
        if (newAgent != currentAgent) {
            webView?.safeSettings?.userAgentString = newAgent
        }
        Timber.d("User Agent is $newAgent")
    }

    /**
     * Attempting to save the WebView's state can result in a TransactionTooLargeException being thrown.
     * This will only happen if the bundle size is too large - but the exact size is undefined.
     * Instead of saving using normal Android state mechanism - use our own implementation instead.
     */
    override fun onSaveInstanceState(bundle: Bundle) {
        viewModel.saveWebViewState(webView, tabId)
        super.onSaveInstanceState(bundle)
    }

    override fun onViewStateRestored(bundle: Bundle?) {
        viewModel.restoreWebViewState(webView, omnibar.getText())
        viewModel.determineShowBrowser()
        super.onViewStateRestored(bundle)
    }

    override fun onHiddenChanged(hidden: Boolean) {
        super.onHiddenChanged(hidden)
        when {
            hidden -> onTabHidden()
            else -> onTabVisible()
        }
    }

    private fun onTabHidden() {
        if (!isAdded) return
        viewModel.onViewHidden()
        downloadMessagesJob.cancel()
        webView?.onPause()
    }

    private fun onTabVisible() {
        if (!isAdded) return
        webView?.onResume()
        launchDownloadMessagesJob()
        viewModel.onViewVisible()
    }

    private fun launchDownloadMessagesJob() {
        downloadMessagesJob += lifecycleScope.launch {
            viewModel.downloadCommands().cancellable().flowWithLifecycle(lifecycle, Lifecycle.State.RESUMED).collectLatest {
                processFileDownloadedCommand(it)
            }
        }
    }

    /**
     * We don't destroy the activity on config changes like orientation, so we need to ensure we update resources which might change based on config
     */
    override fun onConfigurationChanged(newConfig: Configuration) {
        super.onConfigurationChanged(newConfig)

        renderer.renderHomeCta()
        recreatePopupMenu()
        privacyProtectionsPopup.onConfigurationChanged()
        viewModel.onConfigurationChanged()
    }

    fun onBackPressed(isCustomTab: Boolean = false): Boolean {
        if (!isAdded) return false
        return viewModel.onUserPressedBack(isCustomTab)
    }

    private fun resetWebView() {
        destroyWebView()
        configureWebView()
    }

    override fun onDestroy() {
        dismissAppLinkSnackBar()
        supervisorJob.cancel()
        if (::popupMenu.isInitialized) popupMenu.dismiss()
        loginDetectionDialog?.dismiss()
        automaticFireproofDialog?.dismiss()
        browserAutofill.removeJsInterface()
        destroyWebView()
        super.onDestroy()
    }

    private fun destroyWebView() {
        if (::webViewContainer.isInitialized) webViewContainer.removeAllViews()
        webView?.destroy()
        webView = null
    }

    private fun convertBlobToDataUri(blob: Command.ConvertBlobToDataUri) {
        webView?.let {
            blobConverterInjector.convertBlobIntoDataUriAndDownload(it, blob.url, blob.mimeType)
        }
    }

    private fun requestFileDownload(
        url: String,
        contentDisposition: String?,
        mimeType: String,
        requestUserConfirmation: Boolean,
    ) {
        pendingFileDownload = PendingFileDownload(
            url = url,
            contentDisposition = contentDisposition,
            mimeType = mimeType,
            subfolder = Environment.DIRECTORY_DOWNLOADS,
        )

        if (hasWriteStoragePermission()) {
            downloadFile(requestUserConfirmation && !URLUtil.isDataUrl(url))
        } else {
            requestWriteStoragePermission()
        }
    }

    private fun requestImageDownload(
        url: String,
        requestUserConfirmation: Boolean,
    ) {
        pendingFileDownload = PendingFileDownload(
            url = url,
            subfolder = Environment.DIRECTORY_DOWNLOADS,
        )

        if (hasWriteStoragePermission()) {
            downloadFile(requestUserConfirmation)
        } else {
            requestWriteStoragePermission()
        }
    }

    @AnyThread
    private fun downloadFile(requestUserConfirmation: Boolean) {
        val pendingDownload = pendingFileDownload ?: return

        pendingFileDownload = null

        if (requestUserConfirmation) {
            requestDownloadConfirmation(pendingDownload)
        } else {
            continueDownload(pendingDownload)
        }
    }

    private fun requestDownloadConfirmation(pendingDownload: PendingFileDownload) {
        if (isStateSaved) return

        val downloadConfirmationFragment = downloadConfirmation.instance(pendingDownload)
        showDialogHidingPrevious(downloadConfirmationFragment, DOWNLOAD_CONFIRMATION_TAG)
    }

    private fun launchFilePicker(
        filePathCallback: ValueCallback<Array<Uri>>,
        fileChooserParams: FileChooserRequestedParams,
    ) {
        pendingUploadTask = filePathCallback
        val canChooseMultipleFiles = fileChooserParams.filePickingMode == FileChooserParams.MODE_OPEN_MULTIPLE
        val intent = fileChooserIntentBuilder.intent(fileChooserParams.acceptMimeTypes.toTypedArray(), canChooseMultipleFiles)
        startActivityForResult(intent, REQUEST_CODE_CHOOSE_FILE)
    }

    private fun launchCameraCapture(
        filePathCallback: ValueCallback<Array<Uri>>,
        fileChooserParams: FileChooserRequestedParams,
        inputAction: String,
    ) {
        if (Intent(inputAction).resolveActivity(requireContext().packageManager) == null) {
            launchFilePicker(filePathCallback, fileChooserParams)
            return
        }

        pendingUploadTask = filePathCallback
        externalCameraLauncher.launch(inputAction)
    }

    private fun launchImageOrCameraChooser(
        fileChooserParams: FileChooserRequestedParams,
        filePathCallback: ValueCallback<Array<Uri>>,
        inputAction: String,
    ) {
        context?.let {
            val cameraString = getString(R.string.imageCaptureCameraGalleryDisambiguationCameraOption)
            val cameraIcon = com.duckduckgo.mobile.android.R.drawable.ic_camera_24

            val galleryString = getString(R.string.imageCaptureCameraGalleryDisambiguationGalleryOption)
            val galleryIcon = com.duckduckgo.mobile.android.R.drawable.ic_image_24

            ActionBottomSheetDialog.Builder(it)
                .setTitle(getString(R.string.imageCaptureCameraGalleryDisambiguationTitle))
                .setPrimaryItem(galleryString, galleryIcon)
                .setSecondaryItem(cameraString, cameraIcon)
                .addEventListener(
                    object : ActionBottomSheetDialog.EventListener() {
                        override fun onPrimaryItemClicked() {
                            launchFilePicker(filePathCallback, fileChooserParams)
                        }

                        override fun onSecondaryItemClicked() {
                            launchCameraCapture(filePathCallback, fileChooserParams, inputAction)
                        }

                        override fun onBottomSheetDismissed() {
                            filePathCallback.onReceiveValue(null)
                            pendingUploadTask = null
                        }
                    },
                )
                .show()
        }
    }

    private fun minSdk30(): Boolean {
        return appBuildConfig.sdkInt >= Build.VERSION_CODES.R
    }

    @Suppress("NewApi") // we use appBuildConfig
    private fun hasWriteStoragePermission(): Boolean {
        return minSdk30() ||
            ContextCompat.checkSelfPermission(requireContext(), Manifest.permission.WRITE_EXTERNAL_STORAGE) == PackageManager.PERMISSION_GRANTED
    }

    private fun requestWriteStoragePermission() {
        requestPermissions(arrayOf(Manifest.permission.WRITE_EXTERNAL_STORAGE), PERMISSION_REQUEST_WRITE_EXTERNAL_STORAGE)
    }

    override fun onRequestPermissionsResult(
        requestCode: Int,
        permissions: Array<out String>,
        grantResults: IntArray,
    ) {
        when (requestCode) {
            PERMISSION_REQUEST_WRITE_EXTERNAL_STORAGE -> {
                if (grantResults.isNotEmpty() && grantResults[0] == PackageManager.PERMISSION_GRANTED) {
                    Timber.i("Write external storage permission granted")
                    downloadFile(requestUserConfirmation = true)
                } else {
                    Timber.i("Write external storage permission refused")
                    omnibar.toolbar.makeSnackbarWithNoBottomInset(R.string.permissionRequiredToDownload, Snackbar.LENGTH_LONG).show()
                }
            }
        }
    }

    private fun launchPlayStore(appPackage: String) {
        playStoreUtils.launchPlayStore(appPackage)
    }

    private fun launchDefaultBrowser() {
        requireActivity().launchDefaultAppActivity()
    }

    private fun launchAppTPOnboardingScreen() {
        globalActivityStarter.start(requireContext(), AppTrackerOnboardingActivityWithEmptyParamsParams)
    }

    private fun showBackNavigationHistory(history: ShowBackNavigationHistory) {
        activity?.let { context ->
            NavigationHistorySheet(
                context,
                viewLifecycleOwner,
                faviconManager,
                tabId,
                history,
                object : NavigationHistorySheetListener {
                    override fun historicalPageSelected(stackIndex: Int) {
                        viewModel.historicalPageSelected(stackIndex)
                    }
                },
            ).show()
        }
    }

    private fun navigateBackHistoryStack(index: Int) {
        val stepsToMove = (index + 1) * -1
        val navList = webView?.safeCopyBackForwardList()
        val currentIndex = navList?.currentIndex ?: 0

        clientBrandHintProvider.setOn(webView?.safeSettings, navList?.getItemAtIndex(currentIndex + stepsToMove)?.url.toString())
        webView?.goBackOrForward(stepsToMove)
    }

    fun onLongPressBackButton() {
        /*
         It is possible that this can be invoked before Fragment is attached
         If viewModelFactory isn't initialized, ignore long press
         */
        if (this::viewModelFactory.isInitialized) {
            viewModel.onUserLongPressedBack()
        }
    }

    private fun showEmailProtectionChooseEmailDialog(address: String) {
        context?.let {
            val url = webView?.url ?: return

            val dialog = credentialAutofillDialogFactory.autofillEmailProtectionEmailChooserDialog(
                url = url,
                personalDuckAddress = address,
                tabId = tabId,
            )
            showDialogHidingPrevious(dialog, EmailProtectionChooseEmailDialog.TAG, url)
        }
    }

    override fun showNativeInContextEmailProtectionSignupPrompt() {
        context?.let {
            val url = webView?.url ?: return

            val dialog = credentialAutofillDialogFactory.emailProtectionInContextSignUpDialog(
                tabId = tabId,
            )
            showDialogHidingPrevious(dialog, EmailProtectionInContextSignUpDialog.TAG, url)
        }
    }

    fun showEmailProtectionInContextWebFlow(verificationUrl: String? = null) {
        context?.let {
            val params = if (verificationUrl == null) {
                EmailProtectionInContextSignUpScreenNoParams
            } else {
                EmailProtectionInContextSignUpHandleVerificationLink(verificationUrl)
            }
            val intent = globalActivityStarter.startIntent(it, params)
            activityResultHandlerEmailProtectionInContextSignup.launch(intent)
            inContextEmailProtectionShowing = true
        }
    }

    override fun showNativeChooseEmailAddressPrompt() {
        viewModel.showEmailProtectionChooseEmailPrompt()
    }

    companion object {
        private const val CUSTOM_TAB_TOOLBAR_COLOR_ARG = "CUSTOM_TAB_TOOLBAR_COLOR_ARG"
        private const val TAB_DISPLAYED_IN_CUSTOM_TAB_SCREEN_ARG = "TAB_DISPLAYED_IN_CUSTOM_TAB_SCREEN_ARG"
        private const val TAB_ID_ARG = "TAB_ID_ARG"
        private const val URL_EXTRA_ARG = "URL_EXTRA_ARG"
        private const val SKIP_HOME_ARG = "SKIP_HOME_ARG"
        private const val LAUNCH_FROM_EXTERNAL_EXTRA = "LAUNCH_FROM_EXTERNAL_EXTRA"

        const val ADD_SAVED_SITE_FRAGMENT_TAG = "ADD_SAVED_SITE"
        const val KEYBOARD_DELAY = 200L
        private const val NAVIGATION_DELAY = 100L
        private const val POPUP_MENU_DELAY = 200L

        private const val REQUEST_CODE_CHOOSE_FILE = 100
        private const val PERMISSION_REQUEST_WRITE_EXTERNAL_STORAGE = 200

        private const val URL_BUNDLE_KEY = "url"

        private const val DOWNLOAD_CONFIRMATION_TAG = "DOWNLOAD_CONFIRMATION_TAG"
        private const val DAX_DIALOG_DIALOG_TAG = "DAX_DIALOG_TAG"

        private const val MAX_PROGRESS = 100
        private const val TRACKERS_INI_DELAY = 500L
        private const val TRACKERS_SECONDARY_DELAY = 200L

        private const val DEFAULT_CIRCLE_TARGET_TIMES_1_5 = 96

        private const val COOKIES_ANIMATION_DELAY = 400L

        private const val BOOKMARKS_BOTTOM_SHEET_DURATION = 3500L

        private const val AUTOCOMPLETE_PADDING_DP = 6

        fun newInstance(
            tabId: String,
            query: String? = null,
            skipHome: Boolean,
            isExternal: Boolean,
        ): BrowserTabFragment {
            val fragment = BrowserTabFragment()
            val args = Bundle()
            args.putString(TAB_ID_ARG, tabId)
            args.putBoolean(SKIP_HOME_ARG, skipHome)
            args.putBoolean(LAUNCH_FROM_EXTERNAL_EXTRA, isExternal)
            query.let {
                args.putString(URL_EXTRA_ARG, query)
            }
            fragment.arguments = args
            return fragment
        }

        fun newInstanceForCustomTab(
            tabId: String,
            query: String? = null,
            skipHome: Boolean,
            toolbarColor: Int,
            isExternal: Boolean,
        ): BrowserTabFragment {
            val fragment = BrowserTabFragment()
            val args = Bundle()
            args.putString(TAB_ID_ARG, tabId)
            args.putBoolean(SKIP_HOME_ARG, skipHome)
            args.putInt(CUSTOM_TAB_TOOLBAR_COLOR_ARG, toolbarColor)
            args.putBoolean(TAB_DISPLAYED_IN_CUSTOM_TAB_SCREEN_ARG, true)
            args.putBoolean(LAUNCH_FROM_EXTERNAL_EXTRA, isExternal)
            query.let {
                args.putString(URL_EXTRA_ARG, query)
            }
            fragment.arguments = args
            return fragment
        }
    }

    inner class BrowserTabFragmentRenderer {

        private var lastSeenOmnibarViewState: OmnibarViewState? = null
        private var lastSeenLoadingViewState: LoadingViewState? = null
        private var lastSeenFindInPageViewState: FindInPageViewState? = null
        private var lastSeenBrowserViewState: BrowserViewState? = null
        private var lastSeenGlobalViewState: GlobalLayoutViewState? = null
        private var lastSeenAutoCompleteViewState: AutoCompleteViewState? = null
        private var lastSeenCtaViewState: CtaViewState? = null
        private var lastSeenPrivacyShieldViewState: PrivacyShieldViewState? = null

        fun renderPrivacyShield(viewState: PrivacyShieldViewState) {
            renderIfChanged(viewState, lastSeenPrivacyShieldViewState) {
                if (viewState.privacyShield != UNKNOWN) {
                    lastSeenPrivacyShieldViewState = viewState
                    omnibar.setPrivacyShield(viewState.privacyShield)
                }
            }
        }

        fun renderAutocomplete(viewState: AutoCompleteViewState) {
            renderIfChanged(viewState, lastSeenAutoCompleteViewState) {
                lastSeenAutoCompleteViewState = viewState

                // viewState.showFavourites needs to be moved to FocusedViewModel
                if (viewState.showSuggestions || viewState.showFavorites) {
                    if (viewState.favorites.isNotEmpty() && viewState.showFavorites) {
                        showFocusedView()
                        if (binding.autoCompleteSuggestionsList.isVisible) {
                            viewModel.autoCompleteSuggestionsGone()
                        }
                        binding.autoCompleteSuggestionsList.gone()
                    } else {
                        binding.autoCompleteSuggestionsList.show()
                        autoCompleteSuggestionsAdapter.updateData(viewState.searchResults.query, viewState.searchResults.suggestions)
                        hideFocusedView()
                    }
                } else {
                    if (binding.autoCompleteSuggestionsList.isVisible) {
                        viewModel.autoCompleteSuggestionsGone()
                    }
                    binding.autoCompleteSuggestionsList.gone()
                    hideFocusedView()
                }
            }
        }

        private fun showFocusedView() {
            binding.focusedView.show()
        }

        private fun hideFocusedView() {
            binding.focusedView.gone()
        }

        fun renderOmnibar(viewState: OmnibarViewState) {
            renderIfChanged(viewState, lastSeenOmnibarViewState) {
                lastSeenOmnibarViewState = viewState

                omnibar.renderOmnibarViewState(viewState)
            }
        }

        @SuppressLint("SetTextI18n")
        fun renderLoadingIndicator(viewState: LoadingViewState) {
            renderIfChanged(viewState, lastSeenLoadingViewState) {
                lastSeenLoadingViewState = viewState

                if (viewState.progress == MAX_PROGRESS) {
                    if (lastSeenBrowserViewState?.browserError == LOADING) {
                        showBrowser()
                        viewModel.resetBrowserError()
                    }
                    webView?.setBottomMatchingBehaviourEnabled(true)
                }

                omnibar.renderLoadingViewState(viewState)

                if (viewState.privacyOn) {
                    if (lastSeenOmnibarViewState?.isEditing == true) {
                        omnibar.cancelTrackersAnimation()
                    }

                    if (viewState.progress == MAX_PROGRESS) {
                        createTrackersAnimation()
                    }
                }

                if (!viewState.isLoading && lastSeenBrowserViewState?.browserShowing == true) {
                    binding.swipeRefreshContainer.isRefreshing = false
                }
            }
        }

        private fun createTrackersAnimation() {
            launch {
                delay(TRACKERS_INI_DELAY)
                viewModel.refreshCta()
                delay(TRACKERS_SECONDARY_DELAY)
                if (isHidden) {
                    return@launch
                }
                val privacyProtectionsPopupVisible = lastSeenBrowserViewState
                    ?.privacyProtectionsPopupViewState is PrivacyProtectionsPopupViewState.Visible
                if (lastSeenOmnibarViewState?.isEditing != true && !privacyProtectionsPopupVisible) {
                    val site = viewModel.siteLiveData.value
                    val events = site?.orderedTrackerBlockedEntities()
                    activity?.let { activity ->
                        omnibar.startTrackersAnimation(events)
                    }
                }
            }
        }

        fun renderGlobalViewState(viewState: GlobalLayoutViewState) {
            if (lastSeenGlobalViewState is GlobalLayoutViewState.Invalidated &&
                viewState is GlobalLayoutViewState.Browser
            ) {
                throw IllegalStateException("Invalid state transition")
            }

            renderIfChanged(viewState, lastSeenGlobalViewState) {
                lastSeenGlobalViewState = viewState

                when (viewState) {
                    is GlobalLayoutViewState.Browser -> {
                        if (viewState.isNewTabState) {
                            binding.browserLayout.hide()
                        } else {
                            binding.browserLayout.show()
                        }
                    }

                    is GlobalLayoutViewState.Invalidated -> destroyWebView()
                }
            }
        }

        fun renderBrowserViewState(viewState: BrowserViewState) {
            renderIfChanged(viewState, lastSeenBrowserViewState) {
                val browserShowing = viewState.browserShowing
                val browserShowingChanged = viewState.browserShowing != lastSeenBrowserViewState?.browserShowing
                val errorChanged = viewState.browserError != lastSeenBrowserViewState?.browserError
                val sslErrorChanged = viewState.sslError != lastSeenBrowserViewState?.sslError

                lastSeenBrowserViewState = viewState
                if (browserShowingChanged) {
                    if (browserShowing) {
                        showBrowser()
                    } else {
                        showHome()
                    }
                } else if (errorChanged) {
                    if (viewState.browserError != OMITTED) {
                        showError(viewState.browserError, webView?.url)
                    } else {
                        if (browserShowing) {
                            showBrowser()
                        } else {
                            showHome()
                        }
                    }
                } else if (sslErrorChanged) {
                    if (viewState.sslError == NONE) {
                        if (browserShowing) {
                            showBrowser()
                        } else {
                            showHome()
                        }
                    }
                }

                omnibar.renderBrowserViewState(viewState)
                if (omnibar.isPulseAnimationPlaying()) {
                    webView?.setBottomMatchingBehaviourEnabled(true) // only execute if animation is playing
                }

                popupMenu.renderState(browserShowing, viewState, tabDisplayedInCustomTabScreen)

                renderFullscreenMode(viewState)
                privacyProtectionsPopup.setViewState(viewState.privacyProtectionsPopupViewState)

                bookmarksBottomSheetDialog?.dialog?.toggleSwitch(viewState.favorite != null)
                val bookmark = viewModel.browserViewState.value?.bookmark?.copy(isFavorite = viewState.favorite != null)
                viewModel.browserViewState.value = viewModel.browserViewState.value?.copy(bookmark = bookmark)
            }
        }

        private fun renderFullscreenMode(viewState: BrowserViewState) {
            if (!this@BrowserTabFragment.isVisible) return
            activity?.isImmersiveModeEnabled()?.let {
                if (viewState.isFullScreen) {
                    if (!it) goFullScreen()
                } else {
                    if (it) exitFullScreen()
                }
            }
        }

        fun applyAccessibilitySettings(viewState: AccessibilityViewState) {
            Timber.v("Accessibility: render state applyAccessibilitySettings $viewState")
            val webView = webView ?: return

            val fontSizeChanged = webView.settings.textZoom != viewState.fontSize.toInt()
            if (fontSizeChanged) {
                Timber.v(
                    "Accessibility: UpdateAccessibilitySetting fontSizeChanged " +
                        "from ${webView.settings.textZoom} to ${viewState.fontSize.toInt()}",
                )

                webView.settings.textZoom = viewState.fontSize.toInt()
            }

            if (this@BrowserTabFragment.isHidden && viewState.refreshWebView) return
            if (viewState.refreshWebView) {
                Timber.v("Accessibility: UpdateAccessibilitySetting forceZoomChanged")
                refresh()
            }
        }

        fun renderFindInPageState(viewState: FindInPageViewState) {
            renderIfChanged(viewState, lastSeenFindInPageViewState) {
                lastSeenFindInPageViewState = viewState

                if (viewState.visible) {
                    omnibar.showFindInPageView(viewState)
                } else {
                    omnibar.hideFindInPage()
                }
            }
        }

        fun renderCtaViewState(viewState: CtaViewState) {
            if (isHidden || isActiveCustomTab()) {
                return
            }

            renderIfChanged(viewState, lastSeenCtaViewState) {
                lastSeenCtaViewState = viewState
                when {
                    viewState.cta != null -> {
                        hideNewTab()
                        showCta(viewState.cta)
                    }

                    viewState.isBrowserShowing -> {
                        hideNewTab()
                    }

                    viewState.daxOnboardingComplete -> {
                        hideDaxBubbleCta()
                        showNewTab()
                    }
                }
            }
        }

        private fun showCta(configuration: Cta) {
            when (configuration) {
                is HomePanelCta -> showHomeCta(configuration)
                is DaxBubbleCta.DaxExperimentIntroSearchOptionsCta, is DaxBubbleCta.DaxExperimentIntroVisitSiteOptionsCta,
                is DaxBubbleCta.DaxExperimentEndCta, is DaxBubbleCta.DaxExperimentPrivacyProCta,
                -> showDaxExperimentOnboardingBubbleCta(configuration as DaxBubbleCta)

                is DaxBubbleCta -> showDaxOnboardingBubbleCta(configuration)
                is OnboardingDaxDialogCta -> showOnboardingDialogCta(configuration)
                is BrokenSitePromptDialogCta -> showBrokenSitePromptCta(configuration)
            }
        }

        private fun showDaxOnboardingBubbleCta(configuration: DaxBubbleCta) {
            hideNewTab()
            configuration.apply {
                showCta(daxDialogIntroBubbleCta.daxCtaContainer) {
                    setOnOptionClicked { userEnteredQuery(it.link) }
                }
                setOnPrimaryCtaClicked {
                    viewModel.onUserClickCtaOkButton(configuration)
                }
                setOnSecondaryCtaClicked {
                    viewModel.onUserClickCtaSecondaryButton(configuration)
                }
            }
            viewModel.setBrowserExperimentBackground(appTheme.isLightModeEnabled())
            viewModel.onCtaShown()
        }

        private fun showDaxExperimentOnboardingBubbleCta(configuration: DaxBubbleCta) {
            hideNewTab()
            configuration.apply {
                showCta(daxDialogIntroBubbleCtaExperiment.daxCtaContainer) {
                    setOnOptionClicked { userEnteredQuery(it.link) }
                }
                setOnPrimaryCtaClicked {
                    viewModel.onUserClickCtaOkButton(configuration)
                }
                setOnSecondaryCtaClicked {
                    viewModel.onUserClickCtaSecondaryButton(configuration)
                }
            }
            viewModel.setBrowserExperimentBackground(appTheme.isLightModeEnabled())
            viewModel.onCtaShown()
        }

        @SuppressLint("ClickableViewAccessibility")
        private fun showOnboardingDialogCta(configuration: OnboardingDaxDialogCta) {
            hideNewTab()
            val onTypingAnimationFinished = if (configuration is OnboardingDaxDialogCta.DaxTrackersBlockedCta ||
                configuration is OnboardingDaxDialogCta.DaxExperimentTrackersBlockedCta
            ) {
                { viewModel.onOnboardingDaxTypingAnimationFinished() }
            } else {
                {}
            }
            configuration.showOnboardingCta(
                binding,
                { viewModel.onUserClickCtaOkButton(configuration) },
                { viewModel.onUserClickCtaSecondaryButton(configuration) },
                onTypingAnimationFinished,
            )
            if (configuration is OnboardingDaxDialogCta.DaxSiteSuggestionsCta) {
                configuration.setOnOptionClicked(
                    daxDialogOnboardingCta,
                ) {
                    userEnteredQuery(it.link)
                }
            }
            if (configuration is OnboardingDaxDialogCta.DaxExperimentSiteSuggestionsCta) {
                configuration.setOnOptionClicked(
                    daxDialogOnboardingCtaExperiment,
                ) {
                    userEnteredQuery(it.link)
                }
            }
            viewModel.setOnboardingDialogExperimentBackground(appTheme.isLightModeEnabled())
            viewModel.onCtaShown()
        }

        @SuppressLint("ClickableViewAccessibility")
        private fun showBrokenSitePromptCta(configuration: BrokenSitePromptDialogCta) {
            hideNewTab()
            configuration.showBrokenSitePromptCta(
                binding,
                onReportBrokenSiteClicked = { viewModel.onUserClickCtaOkButton(configuration) },
                onDismissCtaClicked = { viewModel.onUserClickCtaSecondaryButton(configuration) },
                onCtaShown = { viewModel.onCtaShown() },
            )
        }

        private fun showHomeCta(
            configuration: HomePanelCta,
        ) {
            hideDaxCta()

            if (!::ctaBottomSheet.isInitialized) {
                ctaBottomSheet = PromoBottomSheetDialog.Builder(requireContext())
                    .setIcon(configuration.image)
                    .setTitle(getString(configuration.title))
                    .setContent(getString(configuration.description))
                    .setPrimaryButton(getString(configuration.okButton))
                    .setSecondaryButton(getString(configuration.dismissButton))
                    .addEventListener(
                        object : PromoBottomSheetDialog.EventListener() {
                            override fun onPrimaryButtonClicked() {
                                super.onPrimaryButtonClicked()
                                viewModel.onUserClickCtaOkButton(configuration)
                            }

                            override fun onSecondaryButtonClicked() {
                                super.onSecondaryButtonClicked()
                                viewModel.onUserClickCtaSecondaryButton(configuration)
                            }

                            override fun onBottomSheetDismissed() {
                                super.onBottomSheetDismissed()
                                viewModel.onUserClickCtaSecondaryButton(configuration)
                            }
                        },
                    )
                    .build()
                ctaBottomSheet.show()
            } else {
                if (!ctaBottomSheet.isShowing) {
                    ctaBottomSheet.show()
                }
            }
            viewModel.onCtaShown()
        }

        private fun showNewTab() {
            newTabPageProvider.provideNewTabPageVersion().onEach { newTabPage ->
                if (newBrowserTab.newTabContainerLayout.childCount == 0) {
                    newBrowserTab.newTabContainerLayout.addView(
                        newTabPage.getView(requireContext()),
                        LayoutParams(
                            LayoutParams.MATCH_PARENT,
                            LayoutParams.MATCH_PARENT,
                        ),
                    )
                }
            }
                .launchIn(lifecycleScope)
            newBrowserTab.newTabContainerLayout.show()
            newBrowserTab.newTabLayout.show()

            omnibar.setViewMode(ViewMode.NewTab)
            omnibar.isScrollingEnabled = false

            viewModel.onNewTabShown()
        }

        private fun hideNewTab() {
            newBrowserTab.newTabContainerLayout.gone()
        }

        private fun hideDaxCta() {
            daxDialogOnboardingCta.dialogTextCta.cancelAnimation()
            daxDialogOnboardingCta.daxCtaContainer.gone()
            daxDialogOnboardingCtaExperiment.dialogTextCta.cancelAnimation()
            daxDialogOnboardingCtaExperiment.daxCtaContainer.gone()
        }

        fun renderHomeCta() {
            if (::ctaBottomSheet.isInitialized) {
                if (ctaBottomSheet.isShowing) {
                    // the bottom sheet might be visible but not fully expanded
                    val bottomSheet = ctaBottomSheet.findViewById<View>(com.google.android.material.R.id.design_bottom_sheet)
                    if (bottomSheet != null) {
                        val bottomSheetBehavior = BottomSheetBehavior.from(bottomSheet)
                        bottomSheetBehavior.state = BottomSheetBehavior.STATE_EXPANDED
                    }
                }
            }
        }

        private fun goFullScreen() {
            omnibar.hide()
            binding.webViewFullScreenContainer.show()
            activity?.toggleFullScreen()
            showToast(R.string.fullScreenMessage, Toast.LENGTH_SHORT)
        }

        private fun exitFullScreen() {
            omnibar.show()
            binding.webViewFullScreenContainer.removeAllViews()
            binding.webViewFullScreenContainer.gone()
            activity?.toggleFullScreen()
            binding.focusDummy.requestFocus()
        }
    }

    private fun launchPrint(
        url: String,
        defaultMediaSize: PrintAttributes.MediaSize,
    ) {
        if (viewModel.isPrinting()) return

        (activity?.getSystemService(Context.PRINT_SERVICE) as? PrintManager)?.let { printManager ->
            webView?.createSafePrintDocumentAdapter(url)?.let { webViewPrintDocumentAdapter ->

                val printAdapter = if (singlePrintSafeguardFeature.self().isEnabled()) {
                    PrintDocumentAdapterFactory.createPrintDocumentAdapter(
                        webViewPrintDocumentAdapter,
                        onStartCallback = { viewModel.onStartPrint() },
                        onFinishCallback = { viewModel.onFinishPrint() },
                    )
                } else {
                    webViewPrintDocumentAdapter
                }
                printManager.print(
                    url,
                    printAdapter,
                    PrintAttributes.Builder().setMediaSize(defaultMediaSize).build(),
                )
            }
        }
    }

    private fun showSitePermissionsDialog(
        permissionsToRequest: SitePermissions,
        request: PermissionRequest,
    ) {
        if (!isActiveCustomTab() && !isActiveTab) {
            Timber.v("Will not launch a dialog for an inactive tab")
            return
        }

        activity?.let {
            sitePermissionsDialogLauncher.askForSitePermission(it, request.origin.toString(), tabId, permissionsToRequest, request, this)
        }
    }

    override fun continueDownload(pendingFileDownload: PendingFileDownload) {
        Timber.i("Continuing to download %s", pendingFileDownload)
        viewModel.download(pendingFileDownload)
    }

    override fun cancelDownload() {
        viewModel.closeAndReturnToSourceIfBlankTab()
    }

    fun onFireDialogVisibilityChanged(isVisible: Boolean) {
        if (!isAdded) return

        if (isVisible) {
            viewModel.ctaViewState.removeObserver(ctaViewStateObserver)
        } else {
            viewModel.ctaViewState.observe(viewLifecycleOwner, ctaViewStateObserver)
        }
    }

    private fun createBreakageReportingEventData(): SubscriptionEventData {
        return SubscriptionEventData(
            featureName = "breakageReporting",
            subscriptionName = "getBreakageReportValues",
            params = JSONObject("""{ }"""),
        )
    }

    override fun permissionsGrantedOnWhereby() {
        val roomParameters = "?skipMediaPermissionPrompt"
        webView?.loadUrl("${webView?.url.orEmpty()}$roomParameters")
    }
}

private class JsOrientationHandler {

    /**
     * Updates the activity's orientation based on provided JS data
     *
     * @return response data
     */
    fun updateOrientation(
        data: JsCallbackData,
        browserTabFragment: BrowserTabFragment,
    ): JsCallbackData {
        val activity = browserTabFragment.activity
        val response = if (activity == null) {
            NO_ACTIVITY_ERROR
        } else if (!activity.isFullScreen()) {
            NOT_FULL_SCREEN_ERROR
        } else {
            val requestedOrientation = data.params.optString("orientation")
            val matchedOrientation = JsToNativeScreenOrientationMap.entries.find { it.jsValue == requestedOrientation }

            if (matchedOrientation == null) {
                String.format(TYPE_ERROR, requestedOrientation)
            } else {
                activity.requestedOrientation = matchedOrientation.nativeValue
                EMPTY
            }
        }

        return JsCallbackData(
            JSONObject(response),
            data.featureName,
            data.method,
            data.id,
        )
    }

    private enum class JsToNativeScreenOrientationMap(
        val jsValue: String,
        val nativeValue: Int,
    ) {
        ANY("any", ActivityInfo.SCREEN_ORIENTATION_UNSPECIFIED),
        NATURAL("natural", ActivityInfo.SCREEN_ORIENTATION_UNSPECIFIED),
        LANDSCAPE("landscape", ActivityInfo.SCREEN_ORIENTATION_LANDSCAPE),
        PORTRAIT("portrait", ActivityInfo.SCREEN_ORIENTATION_PORTRAIT),
        PORTRAIT_PRIMARY("portrait-primary", ActivityInfo.SCREEN_ORIENTATION_PORTRAIT),
        PORTRAIT_SECONDARY("portrait-secondary", ActivityInfo.SCREEN_ORIENTATION_REVERSE_PORTRAIT),
        LANDSCAPE_PRIMARY("landscape-primary", ActivityInfo.SCREEN_ORIENTATION_LANDSCAPE),
        LANDSCAPE_SECONDARY("landscape-secondary", ActivityInfo.SCREEN_ORIENTATION_REVERSE_LANDSCAPE),
    }

    companion object {
        const val EMPTY = """{}"""
        const val NOT_FULL_SCREEN_ERROR = """{"failure":{"name":"InvalidStateError","message":
            "The page needs to be fullscreen in order to call screen.orientation.lock()"}}"""
        const val TYPE_ERROR = """{"failure":{"name":"TypeError","message":
            "Failed to execute 'lock' on 'ScreenOrientation': The provided value '%s' is not a valid enum value of type OrientationLockType."}}"""
        const val NO_ACTIVITY_ERROR = """{"failure":{"name":"InvalidStateError","message":"The page is not tied to an activity"}}"""
    }
}<|MERGE_RESOLUTION|>--- conflicted
+++ resolved
@@ -627,9 +627,8 @@
         }
     }
 
-<<<<<<< HEAD
     val isInEditMode by lazy { omnibar.isInEditMode }
-=======
+
     private val activityResultPrivacyDashboard = registerForActivityResult(StartActivityForResult()) { result: ActivityResult ->
         if (result.resultCode == PrivacyDashboardHybridScreenResult.REPORT_SUBMITTED) {
             binding.rootView.makeSnackbarWithNoBottomInset(
@@ -638,7 +637,6 @@
             ).show()
         }
     }
->>>>>>> 9ad7004d
 
     private val errorSnackbar: Snackbar by lazy {
         binding.browserLayout.makeSnackbarWithNoBottomInset(R.string.crashedWebViewErrorMessage, Snackbar.LENGTH_INDEFINITE)
