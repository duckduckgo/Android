/*
 * Copyright (c) 2018 DuckDuckGo
 *
 * Licensed under the Apache License, Version 2.0 (the "License");
 * you may not use this file except in compliance with the License.
 * You may obtain a copy of the License at
 *
 *     http://www.apache.org/licenses/LICENSE-2.0
 *
 * Unless required by applicable law or agreed to in writing, software
 * distributed under the License is distributed on an "AS IS" BASIS,
 * WITHOUT WARRANTIES OR CONDITIONS OF ANY KIND, either express or implied.
 * See the License for the specific language governing permissions and
 * limitations under the License.
 */

package com.duckduckgo.app.browser

import android.Manifest
import android.annotation.SuppressLint
import android.app.Activity.RESULT_OK
import android.app.ActivityOptions
import android.app.PendingIntent
import android.content.*
import android.content.pm.ApplicationInfo
import android.content.pm.PackageManager
import android.content.pm.ResolveInfo
import android.content.res.Configuration
import android.net.Uri
import android.os.*
import android.print.PrintAttributes
import android.print.PrintManager
import android.text.Editable
import android.view.*
import android.view.View.*
import android.view.inputmethod.EditorInfo
import android.webkit.PermissionRequest
import android.webkit.URLUtil
import android.webkit.ValueCallback
import android.webkit.WebChromeClient
import android.webkit.WebSettings
import android.webkit.WebView
import android.webkit.WebView.FindListener
import android.webkit.WebView.HitTestResult
import android.webkit.WebView.HitTestResult.*
import android.widget.Button
import android.widget.EditText
import android.widget.FrameLayout
import android.widget.TextView
import android.widget.Toast
import androidx.annotation.AnyThread
import androidx.annotation.RequiresApi
import androidx.annotation.StringRes
import androidx.core.app.ActivityCompat
import androidx.core.content.ContextCompat
import androidx.core.net.toUri
import androidx.core.text.HtmlCompat
import androidx.core.text.HtmlCompat.FROM_HTML_MODE_LEGACY
import androidx.core.view.*
import androidx.fragment.app.DialogFragment
import androidx.fragment.app.Fragment
import androidx.fragment.app.commitNow
import androidx.fragment.app.setFragmentResultListener
import androidx.fragment.app.transaction
import androidx.lifecycle.*
import androidx.recyclerview.widget.GridLayoutManager
import androidx.recyclerview.widget.ItemTouchHelper
import androidx.recyclerview.widget.LinearLayoutManager
import androidx.recyclerview.widget.RecyclerView
import com.duckduckgo.anvil.annotations.InjectWith
import com.duckduckgo.app.accessibility.data.AccessibilitySettingsDataStore
import com.duckduckgo.app.autocomplete.api.AutoComplete.AutoCompleteSuggestion
import com.duckduckgo.app.autocomplete.api.AutoComplete.AutoCompleteSuggestion.AutoCompleteBookmarkSuggestion
import com.duckduckgo.app.autocomplete.api.AutoComplete.AutoCompleteSuggestion.AutoCompleteSearchSuggestion
import com.duckduckgo.app.bookmarks.ui.EditSavedSiteDialogFragment
import com.duckduckgo.app.brokensite.BrokenSiteActivity
import com.duckduckgo.app.browser.BrowserTabViewModel.AccessibilityViewState
import com.duckduckgo.app.browser.BrowserTabViewModel.AutoCompleteViewState
import com.duckduckgo.app.browser.BrowserTabViewModel.BrowserViewState
import com.duckduckgo.app.browser.BrowserTabViewModel.Command
import com.duckduckgo.app.browser.BrowserTabViewModel.Command.ShowBackNavigationHistory
import com.duckduckgo.app.browser.BrowserTabViewModel.CtaViewState
import com.duckduckgo.app.browser.BrowserTabViewModel.FindInPageViewState
import com.duckduckgo.app.browser.BrowserTabViewModel.GlobalLayoutViewState
import com.duckduckgo.app.browser.BrowserTabViewModel.HighlightableButton
import com.duckduckgo.app.browser.BrowserTabViewModel.LoadingViewState
import com.duckduckgo.app.browser.BrowserTabViewModel.NavigationCommand
import com.duckduckgo.app.browser.BrowserTabViewModel.OmnibarViewState
import com.duckduckgo.app.browser.BrowserTabViewModel.PrivacyShieldViewState
import com.duckduckgo.app.browser.BrowserTabViewModel.SavedSiteChangedViewState
import com.duckduckgo.app.browser.DownloadConfirmationFragment.DownloadConfirmationDialogListener
import com.duckduckgo.app.browser.WebViewErrorResponse.OMITTED
import com.duckduckgo.app.browser.autocomplete.BrowserAutoCompleteSuggestionsAdapter
import com.duckduckgo.app.browser.autofill.AutofillCredentialsSelectionResultHandler
import com.duckduckgo.app.browser.cookies.ThirdPartyCookieManager
import com.duckduckgo.app.browser.databinding.ContentSiteLocationPermissionDialogBinding
import com.duckduckgo.app.browser.databinding.ContentSystemLocationPermissionDialogBinding
import com.duckduckgo.app.browser.databinding.FragmentBrowserTabBinding
import com.duckduckgo.app.browser.databinding.HttpAuthenticationBinding
import com.duckduckgo.app.browser.databinding.IncludeOmnibarToolbarBinding
import com.duckduckgo.app.browser.databinding.IncludeQuickAccessItemsBinding
import com.duckduckgo.app.browser.databinding.PopupWindowBrowserMenuBinding
import com.duckduckgo.app.browser.downloader.BlobConverterInjector
import com.duckduckgo.app.browser.favicon.FaviconManager
import com.duckduckgo.app.browser.favorites.FavoritesQuickAccessAdapter
import com.duckduckgo.app.browser.favorites.FavoritesQuickAccessAdapter.Companion.QUICK_ACCESS_ITEM_MAX_SIZE_DP
import com.duckduckgo.app.browser.favorites.FavoritesQuickAccessAdapter.QuickAccessFavorite
import com.duckduckgo.app.browser.favorites.QuickAccessDragTouchItemListener
import com.duckduckgo.app.browser.filechooser.FileChooserIntentBuilder
import com.duckduckgo.app.browser.history.NavigationHistorySheet
import com.duckduckgo.app.browser.history.NavigationHistorySheet.NavigationHistorySheetListener
import com.duckduckgo.app.browser.httpauth.WebViewHttpAuthStore
import com.duckduckgo.app.browser.logindetection.DOMLoginDetector
import com.duckduckgo.app.browser.menu.BrowserPopupMenu
import com.duckduckgo.app.browser.model.BasicAuthenticationCredentials
import com.duckduckgo.app.browser.model.BasicAuthenticationRequest
import com.duckduckgo.app.browser.model.LongPressTarget
import com.duckduckgo.app.browser.omnibar.OmnibarScrolling
import com.duckduckgo.app.browser.omnibar.QueryOrigin.FromAutocomplete
import com.duckduckgo.app.browser.omnibar.animations.BrowserTrackersAnimatorHelper
import com.duckduckgo.app.browser.omnibar.animations.PrivacyShieldAnimationHelper
import com.duckduckgo.app.browser.omnibar.animations.TrackersAnimatorListener
import com.duckduckgo.app.browser.print.PrintInjector
import com.duckduckgo.app.browser.remotemessage.SharePromoLinkRMFBroadCastReceiver
import com.duckduckgo.app.browser.remotemessage.asMessage
import com.duckduckgo.app.browser.session.WebViewSessionStorage
import com.duckduckgo.app.browser.shortcut.ShortcutBuilder
import com.duckduckgo.app.browser.tabpreview.WebViewPreviewGenerator
import com.duckduckgo.app.browser.tabpreview.WebViewPreviewPersister
import com.duckduckgo.app.browser.ui.dialogs.AutomaticFireproofDialogOptions
import com.duckduckgo.app.browser.ui.dialogs.LaunchInExternalAppOptions
import com.duckduckgo.app.browser.urlextraction.DOMUrlExtractor
import com.duckduckgo.app.browser.urlextraction.UrlExtractingWebView
import com.duckduckgo.app.browser.urlextraction.UrlExtractingWebViewClient
import com.duckduckgo.app.browser.useragent.UserAgentProvider
import com.duckduckgo.app.browser.webview.enableDarkMode
import com.duckduckgo.app.browser.webview.enableLightMode
import com.duckduckgo.app.cta.ui.*
import com.duckduckgo.app.cta.ui.DaxDialogCta.*
import com.duckduckgo.app.di.AppCoroutineScope
import com.duckduckgo.app.downloads.DownloadsFileActions
import com.duckduckgo.app.email.EmailInjector
import com.duckduckgo.app.fire.fireproofwebsite.data.FireproofWebsiteEntity
import com.duckduckgo.app.fire.fireproofwebsite.data.website
import com.duckduckgo.app.global.DispatcherProvider
import com.duckduckgo.app.global.DuckDuckGoFragment
import com.duckduckgo.app.global.FragmentViewModelFactory
import com.duckduckgo.app.global.extensions.html
import com.duckduckgo.app.global.extensions.websiteFromGeoLocationsApiOrigin
import com.duckduckgo.app.global.model.PrivacyShield.UNKNOWN
import com.duckduckgo.app.global.model.orderedTrackerBlockedEntities
import com.duckduckgo.app.global.view.NonDismissibleBehavior
import com.duckduckgo.app.global.view.TextChangedWatcher
import com.duckduckgo.app.global.view.disableAnimation
import com.duckduckgo.app.global.view.enableAnimation
import com.duckduckgo.app.global.view.isDifferent
import com.duckduckgo.app.global.view.isImmersiveModeEnabled
import com.duckduckgo.app.global.view.launchDefaultAppActivity
import com.duckduckgo.app.global.view.renderIfChanged
import com.duckduckgo.app.global.view.toggleFullScreen
import com.duckduckgo.app.location.data.LocationPermissionType
import com.duckduckgo.app.pixels.AppPixelName
import com.duckduckgo.app.playstore.PlayStoreUtils
import com.duckduckgo.app.statistics.VariantManager
import com.duckduckgo.app.statistics.pixels.Pixel
import com.duckduckgo.app.statistics.pixels.Pixel.PixelParameter.FIRE_BUTTON_STATE
import com.duckduckgo.app.survey.model.Survey
import com.duckduckgo.app.survey.ui.SurveyActivity
import com.duckduckgo.app.survey.ui.SurveyActivity.Companion.SurveySource
import com.duckduckgo.app.tabs.model.TabEntity
import com.duckduckgo.app.tabs.ui.GridViewColumnCalculator
import com.duckduckgo.app.tabs.ui.TabSwitcherActivity
import com.duckduckgo.app.utils.ConflatedJob
import com.duckduckgo.app.widget.AddWidgetLauncher
import com.duckduckgo.appbuildconfig.api.AppBuildConfig
import com.duckduckgo.autoconsent.api.Autoconsent
import com.duckduckgo.autoconsent.api.AutoconsentCallback
import com.duckduckgo.autofill.api.AutofillCapabilityChecker
import com.duckduckgo.autofill.api.AutofillSettingsActivityLauncher
import com.duckduckgo.autofill.api.BrowserAutofill
import com.duckduckgo.autofill.api.Callback
import com.duckduckgo.autofill.api.CredentialAutofillDialogFactory
import com.duckduckgo.autofill.api.CredentialAutofillPickerDialog
import com.duckduckgo.autofill.api.CredentialSavePickerDialog
import com.duckduckgo.autofill.api.CredentialUpdateExistingCredentialsDialog
import com.duckduckgo.autofill.api.EmailProtectionChooserDialog
import com.duckduckgo.autofill.api.ExistingCredentialMatchDetector
import com.duckduckgo.autofill.api.UseGeneratedPasswordDialog
import com.duckduckgo.autofill.api.domain.app.LoginCredentials
import com.duckduckgo.autofill.api.domain.app.LoginTriggerType
import com.duckduckgo.autofill.api.store.AutofillStore.ContainsCredentialsResult.*
import com.duckduckgo.browser.api.brokensite.BrokenSiteData
import com.duckduckgo.contentscopescripts.api.ContentScopeScripts
import com.duckduckgo.di.scopes.FragmentScope
import com.duckduckgo.downloads.api.DOWNLOAD_SNACKBAR_DELAY
import com.duckduckgo.downloads.api.DOWNLOAD_SNACKBAR_LENGTH
import com.duckduckgo.downloads.api.DownloadCommand
import com.duckduckgo.downloads.api.FileDownloader
import com.duckduckgo.downloads.api.FileDownloader.PendingFileDownload
import com.duckduckgo.mobile.android.app.tracking.ui.AppTrackerOnboardingActivityWithEmptyParamsParams
import com.duckduckgo.mobile.android.ui.store.BrowserAppTheme
import com.duckduckgo.mobile.android.ui.view.*
import com.duckduckgo.mobile.android.ui.view.dialog.CustomAlertDialogBuilder
import com.duckduckgo.mobile.android.ui.view.dialog.DaxAlertDialog
import com.duckduckgo.mobile.android.ui.view.dialog.StackedAlertDialogBuilder
import com.duckduckgo.mobile.android.ui.view.dialog.TextAlertDialogBuilder
import com.duckduckgo.mobile.android.ui.viewbinding.viewBinding
import com.duckduckgo.navigation.api.GlobalActivityStarter
import com.duckduckgo.remote.messaging.api.RemoteMessage
import com.duckduckgo.savedsites.api.models.SavedSite
import com.duckduckgo.savedsites.api.models.SavedSite.Bookmark
import com.duckduckgo.savedsites.api.models.SavedSite.Favorite
import com.duckduckgo.savedsites.api.models.SavedSitesNames
import com.duckduckgo.site.permissions.api.SitePermissionsDialogLauncher
import com.duckduckgo.site.permissions.api.SitePermissionsGrantedListener
import com.duckduckgo.voice.api.VoiceSearchLauncher
import com.duckduckgo.voice.api.VoiceSearchLauncher.Source.BROWSER
import com.google.android.material.snackbar.BaseTransientBottomBar
import com.google.android.material.snackbar.Snackbar
import java.io.File
import javax.inject.Inject
import javax.inject.Provider
import kotlin.coroutines.CoroutineContext
import kotlinx.coroutines.*
import kotlinx.coroutines.flow.cancellable
import timber.log.Timber

@InjectWith(FragmentScope::class)
class BrowserTabFragment :
    DuckDuckGoFragment(R.layout.fragment_browser_tab),
    FindListener,
    CoroutineScope,
    TrackersAnimatorListener,
    DownloadConfirmationDialogListener,
    SitePermissionsGrantedListener {

    private val supervisorJob = SupervisorJob()

    override val coroutineContext: CoroutineContext
        get() = supervisorJob + dispatchers.main()

    @Inject
    lateinit var dispatchers: DispatcherProvider

    @Inject
    lateinit var webViewClient: BrowserWebViewClient

    @Inject
    lateinit var webChromeClient: BrowserChromeClient

    @Inject
    lateinit var viewModelFactory: FragmentViewModelFactory

    @Inject
    lateinit var fileChooserIntentBuilder: FileChooserIntentBuilder

    @Inject
    lateinit var fileDownloader: FileDownloader

    @Inject
    lateinit var webViewSessionStorage: WebViewSessionStorage

    @Inject
    lateinit var shortcutBuilder: ShortcutBuilder

    @Inject
    lateinit var clipboardManager: ClipboardManager

    @Inject
    lateinit var pixel: Pixel

    @Inject
    lateinit var ctaViewModel: CtaViewModel

    @Inject
    lateinit var omnibarScrolling: OmnibarScrolling

    @Inject
    lateinit var previewGenerator: WebViewPreviewGenerator

    @Inject
    lateinit var previewPersister: WebViewPreviewPersister

    @Inject
    lateinit var variantManager: VariantManager

    @Inject
    lateinit var loginDetector: DOMLoginDetector

    @Inject
    lateinit var blobConverterInjector: BlobConverterInjector

    val tabId get() = requireArguments()[TAB_ID_ARG] as String

    @Inject
    lateinit var userAgentProvider: UserAgentProvider

    @Inject
    lateinit var webViewHttpAuthStore: WebViewHttpAuthStore

    @Inject
    lateinit var thirdPartyCookieManager: ThirdPartyCookieManager

    @Inject
    lateinit var emailInjector: EmailInjector

    @Inject
    lateinit var browserAutofill: BrowserAutofill

    @Inject
    lateinit var autofillSettingsLauncher: AutofillSettingsActivityLauncher

    @Inject
    lateinit var faviconManager: FaviconManager

    @Inject
    lateinit var gridViewColumnCalculator: GridViewColumnCalculator

    @Inject
    lateinit var appTheme: BrowserAppTheme

    @Inject
    lateinit var accessibilitySettingsDataStore: AccessibilitySettingsDataStore

    @Inject
    lateinit var playStoreUtils: PlayStoreUtils

    @Inject
    @AppCoroutineScope
    lateinit var appCoroutineScope: CoroutineScope

    @Inject
    lateinit var appBuildConfig: AppBuildConfig

    @Inject
    lateinit var addWidgetLauncher: AddWidgetLauncher

    @Inject
    lateinit var downloadsFileActions: DownloadsFileActions

    @Inject
    lateinit var urlExtractingWebViewClient: Provider<UrlExtractingWebViewClient>

    @Inject
    lateinit var urlExtractor: Provider<DOMUrlExtractor>

    @Inject
    lateinit var urlExtractorUserAgent: Provider<UserAgentProvider>

    @Inject
    lateinit var voiceSearchLauncher: VoiceSearchLauncher

    @Inject
    lateinit var printInjector: PrintInjector

    @Inject
    lateinit var credentialAutofillDialogFactory: CredentialAutofillDialogFactory

    @Inject
    lateinit var autofillCredentialsSelectionResultHandler: AutofillCredentialsSelectionResultHandler

    @Inject
    lateinit var existingCredentialMatchDetector: ExistingCredentialMatchDetector

    @Inject
    lateinit var privacyShieldView: PrivacyShieldAnimationHelper

    @Inject
    lateinit var animatorHelper: BrowserTrackersAnimatorHelper

    @Inject
    lateinit var autoconsent: Autoconsent

    @Inject
    lateinit var autofillSettingsActivityLauncher: AutofillSettingsActivityLauncher

    @Inject
    lateinit var autofillCapabilityChecker: AutofillCapabilityChecker

    @Inject
    lateinit var sitePermissionsDialogLauncher: SitePermissionsDialogLauncher

    @Inject
    lateinit var globalActivityStarter: GlobalActivityStarter

    @Inject
    lateinit var contentScopeScripts: ContentScopeScripts

    private var urlExtractingWebView: UrlExtractingWebView? = null

    var messageFromPreviousTab: Message? = null

    private val initialUrl get() = requireArguments().getString(URL_EXTRA_ARG)

    private val skipHome get() = requireArguments().getBoolean(SKIP_HOME_ARG)

    private val favoritesOnboarding get() = requireArguments().getBoolean(FAVORITES_ONBOARDING_ARG, false)

    private lateinit var popupMenu: BrowserPopupMenu

    private lateinit var autoCompleteSuggestionsAdapter: BrowserAutoCompleteSuggestionsAdapter

    // Used to represent a file to download, but may first require permission
    private var pendingFileDownload: PendingFileDownload? = null

    private var pendingUploadTask: ValueCallback<Array<Uri>>? = null

    private lateinit var renderer: BrowserTabFragmentRenderer

    private lateinit var decorator: BrowserTabFragmentDecorator

    private lateinit var quickAccessAdapter: FavoritesQuickAccessAdapter
    private lateinit var quickAccessItemTouchHelper: ItemTouchHelper

    private lateinit var omnibarQuickAccessAdapter: FavoritesQuickAccessAdapter
    private lateinit var omnibarQuickAccessItemTouchHelper: ItemTouchHelper

    private var isActiveTab: Boolean = false

    private val downloadMessagesJob = ConflatedJob()

    private val viewModel: BrowserTabViewModel by lazy {
        val viewModel = ViewModelProvider(this, viewModelFactory).get(BrowserTabViewModel::class.java)
        viewModel.loadData(tabId, initialUrl, skipHome, favoritesOnboarding)
        launchDownloadMessagesJob()
        viewModel
    }

    /*
        private val animatorHelper by lazy {
            BrowserTrackersAnimatorHelper(
                omnibarViews = listOf(clearTextButton, omnibarTextInput, searchIcon),
                privacyGradeView = privacyGradeButton,
                cookieView = cookieAnimation,
                cookieScene = scene_root,
                dummyCookieView = cookieDummyView,
                container = animationContainer,
                appTheme = appTheme
            )
        }
     */

    private val binding: FragmentBrowserTabBinding by viewBinding()

    private lateinit var omnibar: IncludeOmnibarToolbarBinding

    private lateinit var quickAccessItems: IncludeQuickAccessItemsBinding

    private lateinit var webViewContainer: FrameLayout

    private val findInPage
        get() = omnibar.findInPage

    private val newBrowserTab
        get() = binding.includeNewBrowserTab

    private val errorView
        get() = binding.includeErrorView

    private val daxDialogCta
        get() = binding.includeNewBrowserTab.includeDaxDialogCta

    private val smoothProgressAnimator by lazy { SmoothProgressAnimator(omnibar.pageLoadingIndicator) }

    // Optimization to prevent against excessive work generating WebView previews; an existing job will be cancelled if a new one is launched
    private var bitmapGeneratorJob: Job? = null

    private val browserActivity
        get() = activity as? BrowserActivity

    private val tabsButton: TabSwitcherButton?
        get() = omnibar.tabsMenu

    private val fireMenuButton: ViewGroup?
        get() = omnibar.fireIconMenu

    private val menuButton: ViewGroup?
        get() = omnibar.browserMenu

    private var webView: DuckDuckGoWebView? = null

    private val errorSnackbar: Snackbar by lazy {
        binding.browserLayout.makeSnackbarWithNoBottomInset(R.string.crashedWebViewErrorMessage, Snackbar.LENGTH_INDEFINITE)
            .setBehavior(NonDismissibleBehavior())
    }

    private val findInPageTextWatcher = object : TextChangedWatcher() {
        override fun afterTextChanged(editable: Editable) {
            viewModel.userFindingInPage(findInPage.findInPageInput.text.toString())
        }
    }

    private val omnibarInputTextWatcher = object : TextChangedWatcher() {
        override fun afterTextChanged(editable: Editable) {
            viewModel.onOmnibarInputStateChanged(omnibar.omnibarTextInput.text.toString(), omnibar.omnibarTextInput.hasFocus(), true)
        }
    }

    private val autoconsentCallback = object : AutoconsentCallback {
        override fun onFirstPopUpHandled() {
            // Remove comment to promote feature
            // ctaViewModel.enableAutoconsentCta()
            // launch {
            //     viewModel.refreshCta()
            // }
        }

        override fun onPopUpHandled(isCosmetic: Boolean) {
            launch {
                if (isCosmetic) {
                    delay(COOKIES_ANIMATION_DELAY)
                }
                context?.let {
                    animatorHelper.createCookiesAnimation(
                        it,
                        omnibarViews(),
                        omnibar.cookieDummyView,
                        omnibar.cookieAnimation,
                        omnibar.omnibarIconContainer.findViewById(R.id.scene_root),
                        isCosmetic,
                    )
                }
            }
        }

        override fun onResultReceived(
            consentManaged: Boolean,
            optOutFailed: Boolean,
            selfTestFailed: Boolean,
            isCosmetic: Boolean?,
        ) {
            viewModel.onAutoconsentResultReceived(consentManaged, optOutFailed, selfTestFailed, isCosmetic)
        }
    }

    private val autofillCallback = object : Callback {
        override suspend fun onCredentialsAvailableToInject(
            originalUrl: String,
            credentials: List<LoginCredentials>,
            triggerType: LoginTriggerType,
        ) {
            withContext(dispatchers.main()) {
                showAutofillDialogChooseCredentials(originalUrl, credentials, triggerType)
            }
        }

        override suspend fun onGeneratedPasswordAvailableToUse(
            originalUrl: String,
            username: String?,
            generatedPassword: String,
        ) {
            // small delay added to let keyboard disappear if it was present; helps avoid jarring transition
            delay(100)

            withContext(dispatchers.main()) {
                showUserAutoGeneratedPasswordDialog(originalUrl, username, generatedPassword)
            }
        }

        override fun noCredentialsAvailable(originalUrl: String) {
            viewModel.returnNoCredentialsWithPage(originalUrl)
        }

        override fun onCredentialsSaved(savedCredentials: LoginCredentials) {
            viewModel.onShowUserCredentialsSaved(savedCredentials)
        }

        override suspend fun onCredentialsAvailableToSave(
            currentUrl: String,
            credentials: LoginCredentials,
        ) {
            val username = credentials.username
            val password = credentials.password

            if (username == null && password == null) {
                Timber.w("Not saving credentials with null username and password")
                return
            }

            val matchType = existingCredentialMatchDetector.determine(currentUrl, username, password)
            Timber.v("MatchType is %s", matchType.javaClass.simpleName)

            // we need this delay to ensure web navigation / form submission events aren't blocked
            delay(100)

            withContext(dispatchers.main()) {
                when (matchType) {
                    ExactMatch -> Timber.w("Credentials already exist for %s", currentUrl)
                    UsernameMatch -> showAutofillDialogUpdatePassword(currentUrl, credentials)
                    UsernameMissing -> showAutofillDialogUpdateUsername(currentUrl, credentials)
                    NoMatch -> showAutofillDialogSaveCredentials(currentUrl, credentials)
                    UrlOnlyMatch -> showAutofillDialogSaveCredentials(currentUrl, credentials)
                }
            }
        }

        private fun showUserAutoGeneratedPasswordDialog(
            originalUrl: String,
            username: String?,
            generatedPassword: String,
        ) {
            val url = webView?.url ?: return
            if (url != originalUrl) {
                Timber.w("WebView url has changed since autofill request; bailing")
                return
            }
            val dialog = credentialAutofillDialogFactory.autofillGeneratePasswordDialog(url, username, generatedPassword, tabId)
            showDialogHidingPrevious(dialog, UseGeneratedPasswordDialog.TAG, originalUrl)
        }

        private fun showAutofillDialogChooseCredentials(
            originalUrl: String,
            credentials: List<LoginCredentials>,
            triggerType: LoginTriggerType,
        ) {
            if (triggerType == LoginTriggerType.AUTOPROMPT && !(viewModel.canAutofillSelectCredentialsDialogCanAutomaticallyShow())) {
                Timber.d("AutoPrompt is disabled, not showing dialog")
                return
            }
            val url = webView?.url ?: return
            if (url != originalUrl) {
                Timber.w("WebView url has changed since autofill request; bailing")
                return
            }
            val dialog = credentialAutofillDialogFactory.autofillSelectCredentialsDialog(url, credentials, triggerType, tabId)
            showDialogHidingPrevious(dialog, CredentialAutofillPickerDialog.TAG, originalUrl)
        }
    }

    private val homeBackgroundLogo by lazy { HomeBackgroundLogo(newBrowserTab.ddgLogo) }

    private val ctaViewStateObserver = Observer<CtaViewState> {
        it?.let { renderer.renderCtaViewState(it) }
    }

    private var alertDialog: DaxAlertDialog? = null

    private var appLinksSnackBar: Snackbar? = null

    private var loginDetectionDialog: DaxAlertDialog? = null

    private var automaticFireproofDialog: DaxAlertDialog? = null

    private val pulseAnimation: PulseAnimation = PulseAnimation(this)

    override fun onCreate(savedInstanceState: Bundle?) {
        super.onCreate(savedInstanceState)
        removeDaxDialogFromActivity()
        renderer = BrowserTabFragmentRenderer()
        decorator = BrowserTabFragmentDecorator()
        voiceSearchLauncher.registerResultsCallback(this, requireActivity(), BROWSER) {
            when (it) {
                is VoiceSearchLauncher.Event.VoiceRecognitionSuccess -> {
                    omnibar.omnibarTextInput.setText(it.result)
                    userEnteredQuery(it.result)
                    resumeWebView()
                }

                else -> resumeWebView()
            }
        }
        sitePermissionsDialogLauncher.registerPermissionLauncher(this)
    }

    private fun resumeWebView() {
        webView?.let {
            if (it.isShown) it.onResume()
        }
    }

    override fun onActivityCreated(savedInstanceState: Bundle?) {
        super.onActivityCreated(savedInstanceState)
        omnibar = IncludeOmnibarToolbarBinding.bind(binding.rootView)
        quickAccessItems = IncludeQuickAccessItemsBinding.bind(binding.rootView)
        webViewContainer = binding.webViewContainer
        configureObservers()
        configurePrivacyShield()
        configureWebView()
        configureSwipeRefresh()
        viewModel.registerWebViewListener(webViewClient, webChromeClient)
        configureOmnibarTextInput()
        configureFindInPage()
        configureAutoComplete()
        configureOmnibarQuickAccessGrid()
        configureHomeTabQuickAccessGrid()

        decorator.decorateWithFeatures()

        animatorHelper.setListener(this)

        if (savedInstanceState == null) {
            viewModel.onViewReady()
            messageFromPreviousTab?.let {
                processMessage(it)
            }
        } else {
            viewModel.onViewRecreated()
        }

        lifecycle.addObserver(
            @SuppressLint("NoLifecycleObserver") // we don't observe app lifecycle
            object : DefaultLifecycleObserver {
                override fun onStop(owner: LifecycleOwner) {
                    if (isVisible) {
                        updateOrDeleteWebViewPreview()
                    }
                }
            },
        )

        childFragmentManager.findFragmentByTag(ADD_SAVED_SITE_FRAGMENT_TAG)?.let { dialog ->
            (dialog as EditSavedSiteDialogFragment).listener = viewModel
            dialog.deleteBookmarkListener = viewModel
        }
    }

    private fun getDaxDialogFromActivity(): Fragment? = activity?.supportFragmentManager?.findFragmentByTag(DAX_DIALOG_DIALOG_TAG)

    private fun removeDaxDialogFromActivity() {
        val fragment = getDaxDialogFromActivity()
        fragment?.let {
            activity?.supportFragmentManager?.transaction { remove(it) }
        }
    }

    private fun processMessage(message: Message) {
        val transport = message.obj as WebView.WebViewTransport
        transport.webView = webView

        viewModel.onMessageReceived()
        message.sendToTarget()

        decorator.animateTabsCount()
        viewModel.onMessageProcessed()
    }

    private fun updateOrDeleteWebViewPreview() {
        val url = viewModel.url
        Timber.d("Updating or deleting WebView preview for $url")
        if (url == null) {
            viewModel.deleteTabPreview(tabId)
        } else {
            generateWebViewPreviewImage()
        }
    }

    private fun launchTabSwitcher() {
        val activity = activity ?: return
        startActivity(TabSwitcherActivity.intent(activity, tabId))
        activity.overridePendingTransition(R.anim.tab_anim_fade_in, R.anim.slide_to_bottom)
    }

    override fun onResume() {
        super.onResume()
        omnibar.appBarLayout.setExpanded(true)
        viewModel.onViewResumed()

        // onResume can be called for a hidden/backgrounded fragment, ensure this tab is visible.
        if (fragmentIsVisible()) {
            viewModel.onViewVisible()
        }

        addTextChangedListeners()
        resumeWebView()
    }

    override fun onPause() {
        dismissDownloadFragment()
        super.onPause()
    }

    override fun onStop() {
        alertDialog?.dismiss()
        super.onStop()
    }

    override fun onDestroyView() {
        binding.swipeRefreshContainer.removeCanChildScrollUpCallback()
        webView?.removeEnableSwipeRefreshCallback()
        webView?.stopNestedScroll()
        webView?.stopLoading()
        super.onDestroyView()
    }

    private fun dismissDownloadFragment() {
        val fragment = fragmentManager?.findFragmentByTag(DOWNLOAD_CONFIRMATION_TAG) as? DownloadConfirmationFragment
        fragment?.dismiss()
    }

    private fun addHomeShortcut(
        homeShortcut: Command.AddHomeShortcut,
        context: Context,
    ) {
        shortcutBuilder.requestPinShortcut(context, homeShortcut)
    }

    private fun configureObservers() {
        viewModel.autoCompleteViewState.observe(
            viewLifecycleOwner,
            Observer {
                it?.let { renderer.renderAutocomplete(it) }
            },
        )

        viewModel.globalLayoutState.observe(
            viewLifecycleOwner,
            Observer {
                it?.let { renderer.renderGlobalViewState(it) }
            },
        )

        viewModel.browserViewState.observe(
            viewLifecycleOwner,
            Observer {
                it?.let { renderer.renderBrowserViewState(it) }
            },
        )

        viewModel.loadingViewState.observe(
            viewLifecycleOwner,
            Observer {
                it?.let { renderer.renderLoadingIndicator(it) }
            },
        )

        viewModel.omnibarViewState.observe(
            viewLifecycleOwner,
            Observer {
                it?.let { renderer.renderOmnibar(it) }
            },
        )

        viewModel.findInPageViewState.observe(
            viewLifecycleOwner,
            Observer {
                it?.let { renderer.renderFindInPageState(it) }
            },
        )

        viewModel.accessibilityViewState.observe(
            viewLifecycleOwner,
            Observer {
                it?.let { renderer.applyAccessibilitySettings(it) }
            },
        )

        viewModel.ctaViewState.observe(viewLifecycleOwner, ctaViewStateObserver)

        viewModel.command.observe(
            viewLifecycleOwner,
            Observer {
                processCommand(it)
            },
        )

        viewModel.survey.observe(
            viewLifecycleOwner,
            Observer {
                it.let { viewModel.onSurveyChanged(it) }
            },
        )

        viewModel.privacyShieldViewState.observe(
            viewLifecycleOwner,
            Observer {
                it.let { renderer.renderPrivacyShield(it) }
            },
        )

        addTabsObserver()
    }

    private fun processFileDownloadedCommand(command: DownloadCommand) {
        when (command) {
            is DownloadCommand.ShowDownloadStartedMessage -> downloadStarted(command)
            is DownloadCommand.ShowDownloadFailedMessage -> downloadFailed(command)
            is DownloadCommand.ShowDownloadSuccessMessage -> downloadSucceeded(command)
        }
    }

    @SuppressLint("WrongConstant")
    private fun downloadStarted(command: DownloadCommand.ShowDownloadStartedMessage) {
        view?.makeSnackbarWithNoBottomInset(getString(command.messageId, command.fileName), DOWNLOAD_SNACKBAR_LENGTH)?.show()
    }

    private fun downloadFailed(command: DownloadCommand.ShowDownloadFailedMessage) {
        val downloadFailedSnackbar = view?.makeSnackbarWithNoBottomInset(getString(command.messageId), Snackbar.LENGTH_LONG)
        view?.postDelayed({ downloadFailedSnackbar?.show() }, DOWNLOAD_SNACKBAR_DELAY)
    }

    private fun downloadSucceeded(command: DownloadCommand.ShowDownloadSuccessMessage) {
        val downloadSucceededSnackbar = view?.makeSnackbarWithNoBottomInset(getString(command.messageId, command.fileName), Snackbar.LENGTH_LONG)
            ?.apply {
                this.setAction(R.string.downloadsDownloadFinishedActionName) {
                    val result = downloadsFileActions.openFile(requireActivity(), File(command.filePath))
                    if (!result) {
                        view.makeSnackbarWithNoBottomInset(getString(R.string.downloadsCannotOpenFileErrorMessage), Snackbar.LENGTH_LONG).show()
                    }
                }
            }
        view?.postDelayed({ downloadSucceededSnackbar?.show() }, DOWNLOAD_SNACKBAR_DELAY)
    }

    private fun addTabsObserver() {
        viewModel.tabs.observe(
            viewLifecycleOwner,
            Observer {
                it?.let {
                    decorator.renderTabIcon(it)
                }
            },
        )

        viewModel.liveSelectedTab.distinctUntilChanged().observe(
            viewLifecycleOwner,
            Observer {
                it?.let {
                    val wasActive = isActiveTab
                    isActiveTab = it.tabId == tabId
                    if (wasActive && !isActiveTab) {
                        Timber.v("Tab %s is newly inactive", tabId)

                        // want to ensure that we aren't offering to inject credentials from an inactive tab
                        hideDialogWithTag(CredentialAutofillPickerDialog.TAG)
                    }
                }
            },
        )
    }

    private fun fragmentIsVisible(): Boolean {
        // using isHidden rather than isVisible, as isVisible will incorrectly return false when windowToken is not yet initialized.
        // changes on isHidden will be received in onHiddenChanged
        return !isHidden
    }

    private fun showHome() {
        viewModel.clearPreviousAppLink()
        dismissAppLinkSnackBar()
        errorSnackbar.dismiss()
        newBrowserTab.newTabLayout.show()
        binding.browserLayout.gone()
        omnibar.appBarLayout.setExpanded(true)
        webView?.onPause()
        webView?.hide()
        errorView.errorLayout.gone()
    }

    private fun showBrowser() {
        newBrowserTab.newTabLayout.gone()
        binding.browserLayout.show()
        webView?.show()
        webView?.onResume()
        errorView.errorLayout.gone()
    }

    private fun showError(errorType: WebViewErrorResponse) {
        binding.browserLayout.gone()
<<<<<<< HEAD
        newBrowserTab.newTabLayout.gone()
=======
>>>>>>> f6bf8338
        omnibar.appBarLayout.setExpanded(true)
        webView?.onPause()
        webView?.hide()
        errorView.errorMessage.setText(errorType.errorId)
        if (appTheme.isLightModeEnabled()) {
            errorView.yetiIcon?.setImageResource(com.duckduckgo.mobile.android.R.drawable.ic_yeti_light)
        } else {
            errorView.yetiIcon?.setImageResource(com.duckduckgo.mobile.android.R.drawable.ic_yeti_dark)
        }
        errorView.errorLayout.show()
    }

    fun submitQuery(query: String) {
        viewModel.onUserSubmittedQuery(query)
    }

    private fun navigate(
        url: String,
        headers: Map<String, String>,
    ) {
        hideKeyboard()
        renderer.hideFindInPage()
        viewModel.registerDaxBubbleCtaDismissed()
        webView?.loadUrl(url, headers)
    }

    fun onRefreshRequested() {
        viewModel.onRefreshRequested()
    }

    fun refresh() {
        webView?.reload()
        viewModel.onWebViewRefreshed()
    }

    private fun processCommand(it: Command?) {
        if (it is NavigationCommand) {
            renderer.cancelTrackersAnimation()
        }

        when (it) {
            is NavigationCommand.Refresh -> refresh()
            is Command.OpenInNewTab -> {
                browserActivity?.openInNewTab(it.query, it.sourceTabId)
            }

            is Command.OpenMessageInNewTab -> {
                browserActivity?.openMessageInNewTab(it.message, it.sourceTabId)
            }

            is Command.OpenInNewBackgroundTab -> {
                openInNewBackgroundTab()
            }

            is Command.LaunchNewTab -> browserActivity?.launchNewTab()
            is Command.ShowSavedSiteAddedConfirmation -> savedSiteAdded(it.savedSiteChangedViewState)
            is Command.ShowEditSavedSiteDialog -> editSavedSite(it.savedSiteChangedViewState)
            is Command.DeleteSavedSiteConfirmation -> confirmDeleteSavedSite(it.savedSite)
            is Command.ShowFireproofWebSiteConfirmation -> fireproofWebsiteConfirmation(it.fireproofWebsiteEntity)
            is Command.DeleteFireproofConfirmation -> removeFireproofWebsiteConfirmation(it.fireproofWebsiteEntity)
            is Command.ShowPrivacyProtectionEnabledConfirmation -> privacyProtectionEnabledConfirmation(it.domain)
            is Command.ShowPrivacyProtectionDisabledConfirmation -> privacyProtectionDisabledConfirmation(it.domain)
            is NavigationCommand.Navigate -> {
                dismissAppLinkSnackBar()
                navigate(it.url, it.headers)
            }

            is NavigationCommand.NavigateBack -> {
                dismissAppLinkSnackBar()
                webView?.goBackOrForward(-it.steps)
            }

            is NavigationCommand.NavigateForward -> {
                dismissAppLinkSnackBar()
                webView?.goForward()
            }

            is Command.ResetHistory -> {
                resetWebView()
            }

            is Command.DialNumber -> {
                val intent = Intent(Intent.ACTION_DIAL)
                intent.data = Uri.parse("tel:${it.telephoneNumber}")
                openExternalDialog(intent = intent, fallbackUrl = null, fallbackIntent = null, useFirstActivityFound = false)
            }

            is Command.SendEmail -> {
                val intent = Intent(Intent.ACTION_SENDTO)
                intent.data = Uri.parse(it.emailAddress)
                openExternalDialog(intent)
            }

            is Command.SendSms -> {
                val intent = Intent(Intent.ACTION_SENDTO, Uri.parse("smsto:${it.telephoneNumber}"))
                openExternalDialog(intent)
            }

            is Command.ShowKeyboard -> {
                showKeyboard()
            }

            is Command.HideKeyboard -> {
                hideKeyboard()
            }

            is Command.BrokenSiteFeedback -> {
                launchBrokenSiteFeedback(it.data)
            }

            is Command.ShowFullScreen -> {
                binding.webViewFullScreenContainer.addView(
                    it.view,
                    ViewGroup.LayoutParams(
                        ViewGroup.LayoutParams.MATCH_PARENT,
                        ViewGroup.LayoutParams.MATCH_PARENT,
                    ),
                )
            }

            is Command.DownloadImage -> requestImageDownload(it.url, it.requestUserConfirmation)
            is Command.FindInPageCommand -> webView?.findAllAsync(it.searchTerm)
            is Command.DismissFindInPage -> webView?.findAllAsync("")
            is Command.ShareLink -> launchSharePageChooser(it.url)
            is Command.SharePromoLinkRMF -> launchSharePromoRMFPageChooser(it.url, it.shareTitle)
            is Command.CopyLink -> clipboardManager.setPrimaryClip(ClipData.newPlainText(null, it.url))
            is Command.ShowFileChooser -> {
                launchFilePicker(it)
            }

            is Command.AddHomeShortcut -> {
                context?.let { context ->
                    addHomeShortcut(it, context)
                }
            }

            is Command.ShowAppLinkPrompt -> {
                showAppLinkSnackBar(it.appLink)
            }

            is Command.OpenAppLink -> {
                openAppLink(it.appLink)
            }

            is Command.HandleNonHttpAppLink -> {
                openExternalDialog(
                    intent = it.nonHttpAppLink.intent,
                    fallbackUrl = it.nonHttpAppLink.fallbackUrl,
                    fallbackIntent = it.nonHttpAppLink.fallbackIntent,
                    useFirstActivityFound = false,
                    headers = it.headers,
                )
            }

            is Command.ExtractUrlFromCloakedAmpLink -> {
                extractUrlFromAmpLink(it.initialUrl)
            }

            is Command.LoadExtractedUrl -> {
                webView?.loadUrl(it.extractedUrl)
                destroyUrlExtractingWebView()
            }

            is Command.LaunchSurvey -> launchSurvey(it.survey)
            is Command.LaunchPlayStore -> launchPlayStore(it.appPackage)
            is Command.SubmitUrl -> submitQuery(it.url)
            is Command.LaunchAddWidget -> addWidgetLauncher.launchAddWidget(activity)
            is Command.LaunchDefaultBrowser -> launchDefaultBrowser()
            is Command.LaunchAppTPOnboarding -> launchAppTPOnboardingScreen()
            is Command.RequiresAuthentication -> showAuthenticationDialog(it.request)
            is Command.SaveCredentials -> saveBasicAuthCredentials(it.request, it.credentials)
            is Command.GenerateWebViewPreviewImage -> generateWebViewPreviewImage()
            is Command.LaunchTabSwitcher -> launchTabSwitcher()
            is Command.ShowErrorWithAction -> showErrorSnackbar(it)
            is Command.DaxCommand.FinishPartialTrackerAnimation -> finishPartialTrackerAnimation()
            is Command.DaxCommand.HideDaxDialog -> showHideTipsDialog(it.cta)
            is Command.HideWebContent -> webView?.hide()
            is Command.ShowWebContent -> webView?.show()
            is Command.CheckSystemLocationPermission -> checkSystemLocationPermission(it.domain, it.deniedForever)
            is Command.RequestSystemLocationPermission -> requestLocationPermissions()
            is Command.AskDomainPermission -> askSiteLocationPermission(it.domain)
            is Command.RefreshUserAgent -> refreshUserAgent(it.url, it.isDesktop)
            is Command.AskToFireproofWebsite -> askToFireproofWebsite(requireContext(), it.fireproofWebsite)
            is Command.AskToAutomateFireproofWebsite -> askToAutomateFireproofWebsite(requireContext(), it.fireproofWebsite)
            is Command.AskToDisableLoginDetection -> askToDisableLoginDetection(requireContext())
            is Command.ShowDomainHasPermissionMessage -> showDomainHasLocationPermission(it.domain)
            is Command.ConvertBlobToDataUri -> convertBlobToDataUri(it)
            is Command.RequestFileDownload -> requestFileDownload(it.url, it.contentDisposition, it.mimeType, it.requestUserConfirmation)
            is Command.ChildTabClosed -> processUriForThirdPartyCookies()
            is Command.CopyAliasToClipboard -> copyAliasToClipboard(it.alias)
            is Command.InjectEmailAddress -> injectEmailAddress(
                alias = it.duckAddress,
                originalUrl = it.originalUrl,
                autoSaveLogin = it.autoSaveLogin,
            )

            is Command.ShowEmailTooltip -> showEmailTooltip(it.address)
            is Command.InjectCredentials -> injectAutofillCredentials(it.url, it.credentials)
            is Command.AcceptGeneratedPassword -> acceptGeneratedPassword(it.url)
            is Command.RejectGeneratedPassword -> rejectGeneratedPassword(it.url)
            is Command.CancelIncomingAutofillRequest -> injectAutofillCredentials(it.url, null)
            is Command.LaunchAutofillSettings -> launchAutofillManagementScreen()
            is Command.EditWithSelectedQuery -> {
                omnibar.omnibarTextInput.setText(it.query)
                omnibar.omnibarTextInput.setSelection(it.query.length)
            }

            is ShowBackNavigationHistory -> showBackNavigationHistory(it)
            is NavigationCommand.NavigateToHistory -> navigateBackHistoryStack(it.historyStackIndex)
            is Command.EmailSignEvent -> {
                notifyEmailSignEvent()
            }

            is Command.PrintLink -> launchPrint(it.url, it.mediaSize)
            is Command.ShowSitePermissionsDialog -> showSitePermissionsDialog(it.permissionsToRequest, it.request)
            is Command.GrantSitePermissionRequest -> grantSitePermissionRequest(it.sitePermissionsToGrant, it.request)
            is Command.ShowUserCredentialSavedOrUpdatedConfirmation -> showAuthenticationSavedOrUpdatedSnackbar(
                loginCredentials = it.credentials,
                messageResourceId = it.messageResourceId,
                includeShortcutToViewCredential = it.includeShortcutToViewCredential,
            )

            is Command.WebViewError -> showError(it.errorType)
            else -> {
                // NO OP
            }
        }
    }

    private fun extractUrlFromAmpLink(initialUrl: String) {
        context?.let {
            val client = urlExtractingWebViewClient.get()
            client.urlExtractionListener = viewModel

            Timber.d("AMP link detection: Creating WebView for URL extraction")
            urlExtractingWebView = UrlExtractingWebView(requireContext(), client, urlExtractorUserAgent.get(), urlExtractor.get())

            urlExtractingWebView?.urlExtractionListener = viewModel

            Timber.d("AMP link detection: Loading AMP URL for extraction")
            urlExtractingWebView?.loadUrl(initialUrl)
        }
    }

    private fun destroyUrlExtractingWebView() {
        urlExtractingWebView?.destroyWebView()
        urlExtractingWebView = null
    }

    private fun injectEmailAddress(
        alias: String,
        originalUrl: String,
        autoSaveLogin: Boolean,
    ) {
        webView?.let {
            if (it.url != originalUrl) {
                Timber.w("WebView url has changed since autofill request; bailing")
                return
            }

            emailInjector.injectAddressInEmailField(it, alias, it.url)

            launch(dispatchers.io()) {
                autofillCredentialsSelectionResultHandler.processPrivateDuckAddressInjectedEvent(
                    duckAddress = alias,
                    tabId = tabId,
                    originalUrl = originalUrl,
                    autoSaveLogin = autoSaveLogin,
                )
            }
        }
    }

    private fun notifyEmailSignEvent() {
        webView?.let {
            emailInjector.notifyWebAppSignEvent(it, it.url)
        }
    }

    private fun copyAliasToClipboard(alias: String) {
        context?.let {
            val clipboard: ClipboardManager? = ContextCompat.getSystemService(it, ClipboardManager::class.java)
            val clip: ClipData = ClipData.newPlainText("Alias", alias)
            clipboard?.setPrimaryClip(clip)
            binding.rootView.makeSnackbarWithNoBottomInset(
                getString(R.string.aliasToClipboardMessage),
                Snackbar.LENGTH_LONG,
            ).show()
        }
    }

    private fun processUriForThirdPartyCookies() {
        webView?.let {
            val url = it.url ?: return
            launch {
                thirdPartyCookieManager.processUriForThirdPartyCookies(it, url.toUri())
            }
        }
    }

    private fun locationPermissionsHaveNotBeenGranted(): Boolean {
        return ContextCompat.checkSelfPermission(
            requireActivity(),
            Manifest.permission.ACCESS_COARSE_LOCATION,
        ) != PackageManager.PERMISSION_GRANTED ||
            ContextCompat.checkSelfPermission(requireActivity(), Manifest.permission.ACCESS_FINE_LOCATION) != PackageManager.PERMISSION_GRANTED
    }

    private fun checkSystemLocationPermission(
        domain: String,
        deniedForever: Boolean,
    ) {
        if (locationPermissionsHaveNotBeenGranted()) {
            if (deniedForever) {
                viewModel.onSystemLocationPermissionDeniedForever()
            } else {
                showSystemLocationPermissionDialog(domain)
            }
        } else {
            viewModel.onSystemLocationPermissionGranted()
        }
    }

    private fun showSystemLocationPermissionDialog(domain: String) {
        val binding = ContentSystemLocationPermissionDialogBinding.inflate(layoutInflater)

        val originUrl = domain.websiteFromGeoLocationsApiOrigin()
        val subtitle = getString(R.string.preciseLocationSystemDialogSubtitle, originUrl, originUrl)
        binding.systemPermissionDialogSubtitle.text = subtitle

        val dialog = CustomAlertDialogBuilder(requireActivity())
            .setView(binding)
            .build()

        binding.allowLocationPermission.setOnClickListener {
            viewModel.onSystemLocationPermissionAllowed()
            dialog.dismiss()
        }

        binding.denyLocationPermission.setOnClickListener {
            viewModel.onSystemLocationPermissionNotAllowed()
            dialog.dismiss()
        }

        binding.neverAllowLocationPermission.setOnClickListener {
            viewModel.onSystemLocationPermissionNeverAllowed()
            dialog.dismiss()
        }

        dialog.show()
    }

    private fun requestLocationPermissions() {
        requestPermissions(
            arrayOf(
                Manifest.permission.ACCESS_FINE_LOCATION,
                Manifest.permission.ACCESS_COARSE_LOCATION,
            ),
            PERMISSION_REQUEST_GEO_LOCATION,
        )
    }

    private fun askSiteLocationPermission(domain: String) {
        if (!isActiveTab) {
            Timber.v("Will not launch a dialog for an inactive tab")
            return
        }

        val binding = ContentSiteLocationPermissionDialogBinding.inflate(layoutInflater)

        val title = domain.websiteFromGeoLocationsApiOrigin()
        binding.sitePermissionDialogTitle.text = getString(R.string.preciseLocationSiteDialogTitle, title)
        binding.sitePermissionDialogSubtitle.text = if (title == DDG_DOMAIN) {
            getString(R.string.preciseLocationDDGDialogSubtitle)
        } else {
            getString(R.string.preciseLocationSiteDialogSubtitle)
        }
        lifecycleScope.launch {
            faviconManager.loadToViewFromLocalWithPlaceholder(tabId, domain, binding.sitePermissionDialogFavicon)
        }

        val dialog = CustomAlertDialogBuilder(requireActivity())
            .setView(binding)
            .build()

        binding.siteAllowAlwaysLocationPermission.setOnClickListener {
            viewModel.onSiteLocationPermissionSelected(domain, LocationPermissionType.ALLOW_ALWAYS)
            dialog.dismiss()
        }

        binding.siteAllowOnceLocationPermission.setOnClickListener {
            viewModel.onSiteLocationPermissionSelected(domain, LocationPermissionType.ALLOW_ONCE)
            dialog.dismiss()
        }

        binding.siteDenyOnceLocationPermission.setOnClickListener {
            viewModel.onSiteLocationPermissionSelected(domain, LocationPermissionType.DENY_ONCE)
            dialog.dismiss()
        }

        binding.siteDenyAlwaysLocationPermission.setOnClickListener {
            viewModel.onSiteLocationPermissionSelected(domain, LocationPermissionType.DENY_ALWAYS)
            dialog.dismiss()
        }

        dialog.show()
    }

    private fun launchBrokenSiteFeedback(data: BrokenSiteData) {
        context?.let {
            val options = ActivityOptions.makeSceneTransitionAnimation(browserActivity).toBundle()
            startActivity(BrokenSiteActivity.intent(it, data), options)
        }
    }

    private fun showErrorSnackbar(command: Command.ShowErrorWithAction) {
        // Snackbar is global and it should appear only the foreground fragment
        if (!errorSnackbar.view.isAttachedToWindow && isVisible) {
            errorSnackbar.setText(command.textResId)
            errorSnackbar.setAction(R.string.crashedWebViewErrorAction) { command.action() }.show()
        }
    }

    private fun showDomainHasLocationPermission(domain: String) {
        val snackbar =
            binding.rootView.makeSnackbarWithNoBottomInset(
                getString(R.string.preciseLocationSnackbarMessage, domain.websiteFromGeoLocationsApiOrigin()),
                Snackbar.LENGTH_SHORT,
            )
        snackbar.view.setOnClickListener {
            browserActivity?.launchSitePermissionsSettings()
        }
        snackbar.show()
    }

    private fun generateWebViewPreviewImage() {
        webView?.let { webView ->

            // if there's an existing job for generating a preview, cancel that in favor of the new request
            bitmapGeneratorJob?.cancel()

            bitmapGeneratorJob = launch {
                Timber.d("Generating WebView preview")
                try {
                    val preview = previewGenerator.generatePreview(webView)
                    val fileName = previewPersister.save(preview, tabId)
                    viewModel.updateTabPreview(tabId, fileName)
                    Timber.d("Saved and updated tab preview")
                } catch (e: Exception) {
                    Timber.d(e, "Failed to generate WebView preview")
                }
            }
        }
    }

    private fun openInNewBackgroundTab() {
        omnibar.appBarLayout.setExpanded(true, true)
        viewModel.tabs.removeObservers(this)
        decorator.incrementTabs()
    }

    private fun showAppLinkSnackBar(appLink: SpecialUrlDetector.UrlType.AppLink) {
        view?.let { view ->

            val message: String?
            val action: String?

            if (appLink.appIntent != null) {
                val packageName = appLink.appIntent.component?.packageName ?: return
                message = getString(R.string.appLinkSnackBarMessage, getAppName(packageName))
                action = getString(R.string.appLinkSnackBarAction)
            } else {
                message = getString(R.string.appLinkMultipleSnackBarMessage)
                action = getString(R.string.appLinkMultipleSnackBarAction)
            }

            appLinksSnackBar = view.makeSnackbarWithNoBottomInset(
                message,
                Snackbar.LENGTH_LONG,
            )
                .setAction(action) {
                    pixel.fire(AppPixelName.APP_LINKS_SNACKBAR_OPEN_ACTION_PRESSED)
                    openAppLink(appLink)
                }
                .addCallback(
                    object : BaseTransientBottomBar.BaseCallback<Snackbar>() {
                        override fun onShown(transientBottomBar: Snackbar?) {
                            super.onShown(transientBottomBar)
                            pixel.fire(AppPixelName.APP_LINKS_SNACKBAR_SHOWN)
                        }

                        override fun onDismissed(
                            transientBottomBar: Snackbar?,
                            event: Int,
                        ) {
                            super.onDismissed(transientBottomBar, event)
                        }
                    },
                )

            appLinksSnackBar?.setDuration(6000)?.show()
        }
    }

    private fun getAppName(packageName: String): String? {
        val packageManager: PackageManager? = context?.packageManager
        val applicationInfo: ApplicationInfo? = try {
            packageManager?.getApplicationInfo(packageName, 0)
        } catch (e: PackageManager.NameNotFoundException) {
            null
        }
        return if (applicationInfo != null) {
            packageManager?.getApplicationLabel(applicationInfo).toString()
        } else {
            null
        }
    }

    @Suppress("NewApi") // we use appBuildConfig
    private fun openAppLink(appLink: SpecialUrlDetector.UrlType.AppLink) {
        if (appLink.appIntent != null) {
            appLink.appIntent.flags = Intent.FLAG_ACTIVITY_NEW_TASK
            try {
                startActivityOrQuietlyFail(appLink.appIntent)
            } catch (e: SecurityException) {
                showToast(R.string.unableToOpenLink)
            }
        } else if (appLink.excludedComponents != null && appBuildConfig.sdkInt >= Build.VERSION_CODES.N) {
            val title = getString(R.string.appLinkIntentChooserTitle)
            val chooserIntent = getChooserIntent(appLink.uriString, title, appLink.excludedComponents)
            startActivityOrQuietlyFail(chooserIntent)
        }
        viewModel.clearPreviousUrl()
    }

    private fun startActivityOrQuietlyFail(intent: Intent) {
        try {
            startActivity(intent)
        } catch (e: ActivityNotFoundException) {
            Timber.w(e, "Activity not found")
        }
    }

    private fun dismissAppLinkSnackBar() {
        appLinksSnackBar?.dismiss()
        appLinksSnackBar = null
    }

    @RequiresApi(Build.VERSION_CODES.N)
    private fun getChooserIntent(
        url: String?,
        title: String,
        excludedComponents: List<ComponentName>,
    ): Intent {
        val urlIntent = Intent.parseUri(url, Intent.URI_ANDROID_APP_SCHEME)
        urlIntent.flags = Intent.FLAG_ACTIVITY_NEW_TASK
        val chooserIntent = Intent.createChooser(urlIntent, title)
        chooserIntent.putExtra(Intent.EXTRA_EXCLUDE_COMPONENTS, excludedComponents.toTypedArray())
        return chooserIntent
    }

    private fun openExternalDialog(
        intent: Intent,
        fallbackUrl: String? = null,
        fallbackIntent: Intent? = null,
        useFirstActivityFound: Boolean = true,
        headers: Map<String, String> = emptyMap(),
    ) {
        context?.let {
            val pm = it.packageManager
            val activities = pm.queryIntentActivities(intent, 0)

            if (activities.isEmpty()) {
                when {
                    fallbackIntent != null -> {
                        val fallbackActivities = pm.queryIntentActivities(fallbackIntent, 0)
                        launchDialogForIntent(it, pm, fallbackIntent, fallbackActivities, useFirstActivityFound)
                    }

                    fallbackUrl != null -> {
                        webView?.loadUrl(fallbackUrl, headers)
                    }

                    else -> {
                        showToast(R.string.unableToOpenLink)
                    }
                }
            } else {
                launchDialogForIntent(it, pm, intent, activities, useFirstActivityFound)
            }
        }
    }

    private fun launchDialogForIntent(
        context: Context,
        pm: PackageManager?,
        intent: Intent,
        activities: List<ResolveInfo>,
        useFirstActivityFound: Boolean,
    ) {
        if (!isActiveTab) {
            Timber.v("Will not launch a dialog for an inactive tab")
            return
        }

        if (activities.size == 1 || useFirstActivityFound) {
            val activity = activities.first()
            val appTitle = activity.loadLabel(pm)
            Timber.i("Exactly one app available for intent: $appTitle")
            launchExternalAppDialog(context) { context.startActivity(intent) }
        } else {
            val title = getString(R.string.openExternalApp)
            val intentChooser = Intent.createChooser(intent, title)
            launchExternalAppDialog(context) { context.startActivity(intentChooser) }
        }
    }

    private fun askToFireproofWebsite(
        context: Context,
        fireproofWebsite: FireproofWebsiteEntity,
    ) {
        if (!isActiveTab) {
            Timber.v("Will not launch a dialog for an inactive tab")
            return
        }

        val isShowing = loginDetectionDialog?.isShowing()

        if (isShowing != true) {
            loginDetectionDialog = TextAlertDialogBuilder(context)
                .setTitle(getString(R.string.fireproofWebsiteLoginDialogTitle, fireproofWebsite.website()))
                .setMessage(R.string.fireproofWebsiteLoginDialogDescription)
                .setPositiveButton(R.string.fireproofWebsiteLoginDialogPositive).setNegativeButton(R.string.fireproofWebsiteLoginDialogNegative)
                .addEventListener(
                    object : TextAlertDialogBuilder.EventListener() {
                        override fun onPositiveButtonClicked() {
                            viewModel.onUserConfirmedFireproofDialog(fireproofWebsite.domain)
                        }

                        override fun onNegativeButtonClicked() {
                            viewModel.onUserDismissedFireproofLoginDialog()
                        }

                        override fun onDialogShown() {
                            viewModel.onFireproofLoginDialogShown()
                        }
                    },
                )
                .build()
            loginDetectionDialog!!.show()
        }
    }

    private fun askToAutomateFireproofWebsite(
        context: Context,
        fireproofWebsite: FireproofWebsiteEntity,
    ) {
        if (!isActiveTab) {
            Timber.v("Will not launch a dialog for an inactive tab")
            return
        }

        val isShowing = automaticFireproofDialog?.isShowing()

        if (isShowing != true) {
            automaticFireproofDialog = StackedAlertDialogBuilder(context)
                .setTitle(R.string.automaticFireproofWebsiteLoginDialogTitle)
                .setMessage(getString(R.string.automaticFireproofWebsiteLoginDialogDescription))
                .setStackedButtons(AutomaticFireproofDialogOptions.asOptions())
                .addEventListener(
                    object : StackedAlertDialogBuilder.EventListener() {
                        override fun onButtonClicked(position: Int) {
                            when (AutomaticFireproofDialogOptions.getOptionFromPosition(position)) {
                                AutomaticFireproofDialogOptions.ALWAYS -> {
                                    viewModel.onUserEnabledAutomaticFireproofLoginDialog(fireproofWebsite.domain)
                                }

                                AutomaticFireproofDialogOptions.FIREPROOF_THIS_SITE -> {
                                    viewModel.onUserFireproofSiteInAutomaticFireproofLoginDialog(fireproofWebsite.domain)
                                }

                                AutomaticFireproofDialogOptions.NOT_NOW -> {
                                    viewModel.onUserDismissedAutomaticFireproofLoginDialog()
                                }
                            }
                        }

                        override fun onDialogShown() {
                            viewModel.onFireproofLoginDialogShown()
                        }
                    },
                )
                .build()
            automaticFireproofDialog!!.show()
        }
    }

    private fun askToDisableLoginDetection(context: Context) {
        TextAlertDialogBuilder(context)
            .setTitle(getString(R.string.disableLoginDetectionDialogTitle))
            .setMessage(R.string.disableLoginDetectionDialogDescription)
            .setPositiveButton(R.string.disableLoginDetectionDialogPositive)
            .setNegativeButton(R.string.disableLoginDetectionDialogNegative)
            .addEventListener(
                object : TextAlertDialogBuilder.EventListener() {
                    override fun onPositiveButtonClicked() {
                        viewModel.onUserConfirmedDisableLoginDetectionDialog()
                    }

                    override fun onNegativeButtonClicked() {
                        viewModel.onUserDismissedDisableLoginDetectionDialog()
                    }

                    override fun onDialogShown() {
                        viewModel.onDisableLoginDetectionDialogShown()
                    }
                },
            )
            .show()
    }

    private fun launchExternalAppDialog(
        context: Context,
        onClick: () -> Unit,
    ) {
        val isShowing = alertDialog?.isShowing()

        if (isShowing != true) {
            alertDialog = StackedAlertDialogBuilder(context)
                .setTitle(R.string.launchingExternalApp)
                .setMessage(getString(R.string.confirmOpenExternalApp))
                .setStackedButtons(LaunchInExternalAppOptions.asOptions())
                .addEventListener(
                    object : StackedAlertDialogBuilder.EventListener() {
                        override fun onButtonClicked(position: Int) {
                            when (LaunchInExternalAppOptions.getOptionFromPosition(position)) {
                                LaunchInExternalAppOptions.OPEN -> onClick()
                                LaunchInExternalAppOptions.CLOSE_TAB -> {
                                    launch {
                                        viewModel.closeCurrentTab()
                                        destroyWebView()
                                    }
                                }

                                LaunchInExternalAppOptions.CANCEL -> {} // no-op
                            }
                        }
                    },
                )
                .build()
            alertDialog!!.show()
        }
    }

    override fun onActivityResult(
        requestCode: Int,
        resultCode: Int,
        data: Intent?,
    ) {
        if (requestCode == REQUEST_CODE_CHOOSE_FILE) {
            handleFileUploadResult(resultCode, data)
        }
    }

    private fun handleFileUploadResult(
        resultCode: Int,
        intent: Intent?,
    ) {
        if (resultCode != RESULT_OK || intent == null) {
            Timber.i("Received resultCode $resultCode (or received null intent) indicating user did not select any files")
            pendingUploadTask?.onReceiveValue(null)
            return
        }

        val uris = fileChooserIntentBuilder.extractSelectedFileUris(intent)
        pendingUploadTask?.onReceiveValue(uris)
    }

    private fun showToast(@StringRes messageId: Int, length: Int = Toast.LENGTH_LONG) {
        Toast.makeText(context?.applicationContext, messageId, length).show()
    }

    private fun showAuthenticationDialog(request: BasicAuthenticationRequest) {
        if (!isActiveTab) {
            Timber.v("Will not launch a dialog for an inactive tab")
            return
        }

        val authDialogBinding = HttpAuthenticationBinding.inflate(layoutInflater)
        authDialogBinding.httpAuthInformationText.text = getString(R.string.authenticationDialogMessage, request.site)
        CustomAlertDialogBuilder(requireActivity())
            .setPositiveButton(R.string.authenticationDialogPositiveButton)
            .setNegativeButton(R.string.authenticationDialogNegativeButton)
            .setView(authDialogBinding)
            .addEventListener(
                object : CustomAlertDialogBuilder.EventListener() {
                    override fun onPositiveButtonClicked() {
                        viewModel.handleAuthentication(
                            request,
                            BasicAuthenticationCredentials(
                                username = authDialogBinding.usernameInput.text,
                                password = authDialogBinding.passwordInput.text,
                            ),
                        )
                    }

                    override fun onNegativeButtonClicked() {
                        viewModel.cancelAuthentication(request)
                    }

                    override fun onDialogShown() {
                        authDialogBinding.usernameInput.showKeyboardDelayed()
                    }
                },
            )
            .show()
    }

    private fun saveBasicAuthCredentials(
        request: BasicAuthenticationRequest,
        credentials: BasicAuthenticationCredentials,
    ) {
        webView?.let {
            webViewHttpAuthStore.setHttpAuthUsernamePassword(
                it,
                host = request.host,
                realm = request.realm,
                username = credentials.username,
                password = credentials.password,
            )
        }
    }

    private fun configureAutoComplete() {
        val context = context ?: return
        binding.autoCompleteSuggestionsList.layoutManager = LinearLayoutManager(context)
        autoCompleteSuggestionsAdapter = BrowserAutoCompleteSuggestionsAdapter(
            immediateSearchClickListener = {
                userSelectedAutocomplete(it)
            },
            editableSearchClickListener = {
                viewModel.onUserSelectedToEditQuery(it.phrase)
            },
        )
        binding.autoCompleteSuggestionsList.adapter = autoCompleteSuggestionsAdapter
    }

    private fun configureOmnibarQuickAccessGrid() {
        configureQuickAccessGridLayout(binding.quickAccessSuggestionsRecyclerView)
        omnibarQuickAccessAdapter = createQuickAccessAdapter(originPixel = AppPixelName.FAVORITE_OMNIBAR_ITEM_PRESSED) { viewHolder ->
            binding.quickAccessSuggestionsRecyclerView.enableAnimation()
            omnibarQuickAccessItemTouchHelper.startDrag(viewHolder)
        }
        omnibarQuickAccessItemTouchHelper = createQuickAccessItemHolder(binding.quickAccessSuggestionsRecyclerView, omnibarQuickAccessAdapter)
        binding.quickAccessSuggestionsRecyclerView.adapter = omnibarQuickAccessAdapter
        binding.quickAccessSuggestionsRecyclerView.disableAnimation()
    }

    private fun configureHomeTabQuickAccessGrid() {
        configureQuickAccessGridLayout(quickAccessItems.quickAccessRecyclerView)
        quickAccessAdapter = createQuickAccessAdapter(originPixel = AppPixelName.FAVORITE_HOMETAB_ITEM_PRESSED) { viewHolder ->
            quickAccessItems.quickAccessRecyclerView.enableAnimation()
            quickAccessItemTouchHelper.startDrag(viewHolder)
        }
        quickAccessItemTouchHelper = createQuickAccessItemHolder(quickAccessItems.quickAccessRecyclerView, quickAccessAdapter)
        quickAccessItems.quickAccessRecyclerView.adapter = quickAccessAdapter
        quickAccessItems.quickAccessRecyclerView.disableAnimation()
    }

    private fun createQuickAccessItemHolder(
        recyclerView: RecyclerView,
        apapter: FavoritesQuickAccessAdapter,
    ): ItemTouchHelper {
        return ItemTouchHelper(
            QuickAccessDragTouchItemListener(
                apapter,
                object : QuickAccessDragTouchItemListener.DragDropListener {
                    override fun onListChanged(listElements: List<QuickAccessFavorite>) {
                        viewModel.onQuickAccessListChanged(listElements)
                        recyclerView.disableAnimation()
                    }
                },
            ),
        ).also {
            it.attachToRecyclerView(recyclerView)
        }
    }

    private fun createQuickAccessAdapter(
        originPixel: AppPixelName,
        onMoveListener: (RecyclerView.ViewHolder) -> Unit,
    ): FavoritesQuickAccessAdapter {
        return FavoritesQuickAccessAdapter(
            this,
            faviconManager,
            onMoveListener,
            {
                pixel.fire(originPixel)
                viewModel.onUserSubmittedQuery(it.favorite.url)
            },
            { viewModel.onEditSavedSiteRequested(it.favorite) },
            { viewModel.onDeleteQuickAccessItemRequested(it.favorite) },
        )
    }

    private fun configureQuickAccessGridLayout(recyclerView: RecyclerView) {
        val numOfColumns = gridViewColumnCalculator.calculateNumberOfColumns(QUICK_ACCESS_ITEM_MAX_SIZE_DP, QUICK_ACCESS_GRID_MAX_COLUMNS)
        val layoutManager = GridLayoutManager(requireContext(), numOfColumns)
        recyclerView.layoutManager = layoutManager
        val sidePadding = gridViewColumnCalculator.calculateSidePadding(QUICK_ACCESS_ITEM_MAX_SIZE_DP, numOfColumns)
        recyclerView.setPadding(sidePadding, recyclerView.paddingTop, sidePadding, recyclerView.paddingBottom)
    }

    private fun configurePrivacyShield() {
        omnibar.shieldIcon.setOnClickListener {
            browserActivity?.launchPrivacyDashboard()
        }
    }

    private fun configureFindInPage() {
        findInPage.findInPageInput.setOnFocusChangeListener { _, hasFocus ->
            if (hasFocus && findInPage.findInPageInput.text.toString() != viewModel.findInPageViewState.value?.searchTerm) {
                viewModel.userFindingInPage(findInPage.findInPageInput.text.toString())
            }
        }

        findInPage.previousSearchTermButton.setOnClickListener { webView?.findNext(false) }
        findInPage.nextSearchTermButton.setOnClickListener { webView?.findNext(true) }
        findInPage.closeFindInPagePanel.setOnClickListener {
            viewModel.dismissFindInView()
        }
    }

    private fun configureOmnibarTextInput() {
        omnibar.omnibarTextInput.onFocusChangeListener =
            OnFocusChangeListener { _, hasFocus: Boolean ->
                viewModel.onOmnibarInputStateChanged(omnibar.omnibarTextInput.text.toString(), hasFocus, false)
                if (hasFocus) {
                    cancelPendingAutofillRequestsToChooseCredentials()
                } else {
                    omnibar.omnibarTextInput.hideKeyboard()
                    binding.focusDummy.requestFocus()
                }
            }

        omnibar.omnibarTextInput.onBackKeyListener = object : KeyboardAwareEditText.OnBackKeyListener {
            override fun onBackKey(): Boolean {
                omnibar.omnibarTextInput.hideKeyboard()
                binding.focusDummy.requestFocus()
                return true
            }
        }

        omnibar.omnibarTextInput.setOnEditorActionListener(
            TextView.OnEditorActionListener { _, actionId, keyEvent ->
                if (actionId == EditorInfo.IME_ACTION_GO || keyEvent?.keyCode == KeyEvent.KEYCODE_ENTER) {
                    userEnteredQuery(omnibar.omnibarTextInput.text.toString())
                    return@OnEditorActionListener true
                }
                false
            },
        )

        omnibar.clearTextButton.setOnClickListener { omnibar.omnibarTextInput.setText("") }
    }

    private fun userSelectedAutocomplete(suggestion: AutoCompleteSuggestion) {
        // send pixel before submitting the query and changing the autocomplete state to empty; otherwise will send the wrong params
        appCoroutineScope.launch {
            viewModel.fireAutocompletePixel(suggestion)
            withContext(dispatchers.main()) {
                val origin = when (suggestion) {
                    is AutoCompleteBookmarkSuggestion -> FromAutocomplete(isNav = true)
                    is AutoCompleteSearchSuggestion -> FromAutocomplete(isNav = suggestion.isUrl)
                }
                viewModel.onUserSubmittedQuery(suggestion.phrase, origin)
            }
        }
    }

    private fun userEnteredQuery(query: String) {
        viewModel.onUserSubmittedQuery(query)
    }

    @SuppressLint("SetJavaScriptEnabled")
    private fun configureWebView() {
        webView = layoutInflater.inflate(
            R.layout.include_duckduckgo_browser_webview,
            binding.webViewContainer,
            true,
        ).findViewById(R.id.browserWebView) as DuckDuckGoWebView

        webView?.let {
            it.webViewClient = webViewClient
            it.webChromeClient = webChromeClient

            it.settings.apply {
                userAgentString = userAgentProvider.userAgent()
                javaScriptEnabled = true
                domStorageEnabled = true
                loadWithOverviewMode = true
                useWideViewPort = true
                builtInZoomControls = true
                displayZoomControls = false
                mixedContentMode = WebSettings.MIXED_CONTENT_COMPATIBILITY_MODE
                javaScriptCanOpenWindowsAutomatically = appBuildConfig.isTest // only allow when running tests
                setSupportMultipleWindows(true)
                disableWebSql(this)
                setSupportZoom(true)
                configureDarkThemeSupport(this)
                if (accessibilitySettingsDataStore.overrideSystemFontSize) {
                    textZoom = accessibilitySettingsDataStore.fontSize.toInt()
                }
            }

            it.setDownloadListener { url, _, contentDisposition, mimeType, _ ->
                viewModel.requestFileDownload(url, contentDisposition, mimeType, true)
            }

            it.setOnTouchListener { _, _ ->
                if (omnibar.omnibarTextInput.isFocused) {
                    binding.focusDummy.requestFocus()
                }
                dismissAppLinkSnackBar()
                false
            }

            it.setEnableSwipeRefreshCallback { enable ->
                binding.swipeRefreshContainer?.isEnabled = enable
            }

            registerForContextMenu(it)

            it.setFindListener(this)
            loginDetector.addLoginDetection(it) { viewModel.loginDetected() }
            blobConverterInjector.addJsInterface(it) { url, mimeType -> viewModel.requestFileDownload(url, null, mimeType, true) }
            emailInjector.addJsInterface(it) { viewModel.showEmailTooltip() }
            configureWebViewForAutofill(it)
            printInjector.addJsInterface(it) { viewModel.printFromWebView() }
            autoconsent.addJsInterface(it, autoconsentCallback)
            contentScopeScripts.addJsInterface(it)
        }

        if (appBuildConfig.isDebug) {
            WebView.setWebContentsDebuggingEnabled(true)
        }
    }

    private fun configureWebViewForAutofill(it: DuckDuckGoWebView) {
        browserAutofill.addJsInterface(it, autofillCallback, tabId)

        setFragmentResultListener(CredentialAutofillPickerDialog.resultKey(tabId)) { _, result ->
            launch(dispatchers.io()) {
                autofillCredentialsSelectionResultHandler.processAutofillCredentialSelectionResult(result, this@BrowserTabFragment, viewModel)
            }
        }

        setFragmentResultListener(CredentialSavePickerDialog.resultKeyUserChoseToSaveCredentials(tabId)) { _, result ->
            launch(dispatchers.io()) {
                autofillCredentialsSelectionResultHandler.processSaveCredentialsResult(result, viewModel)?.let {
                    viewModel.onShowUserCredentialsSaved(it)
                }
            }
        }

        setFragmentResultListener(CredentialSavePickerDialog.resultKeyShouldPromptToDisableAutofill(tabId)) { _, _ ->
            launch(dispatchers.io()) {
                this@BrowserTabFragment.context?.let {
                    autofillCredentialsSelectionResultHandler.processPromptToDisableAutofill(this@BrowserTabFragment.requireContext(), viewModel)
                }
            }
        }

        setFragmentResultListener(CredentialUpdateExistingCredentialsDialog.resultKeyCredentialUpdated(tabId)) { _, result ->
            launch(dispatchers.io()) {
                autofillCredentialsSelectionResultHandler.processUpdateCredentialsResult(result, viewModel)?.let {
                    viewModel.onShowUserCredentialsUpdated(it)
                }
            }
        }

        setFragmentResultListener(UseGeneratedPasswordDialog.resultKey(tabId)) { _, result ->
            launch(dispatchers.io()) {
                autofillCredentialsSelectionResultHandler.processGeneratePasswordResult(result, viewModel, tabId)
            }
        }

        setFragmentResultListener(CredentialSavePickerDialog.resultKeyPromptDismissed(tabId)) { _, _ ->
            autofillCredentialsSelectionResultHandler.processSaveOrUpdatePromptDismissed()
        }

        setFragmentResultListener(CredentialUpdateExistingCredentialsDialog.resultKeyPromptDismissed(tabId)) { _, _ ->
            autofillCredentialsSelectionResultHandler.processSaveOrUpdatePromptDismissed()
        }

        setFragmentResultListener(EmailProtectionChooserDialog.resultKey(tabId)) { _, result ->
            autofillCredentialsSelectionResultHandler.processEmailProtectionSelectEmailChoice(result, viewModel)
        }
    }

    private fun injectAutofillCredentials(
        url: String,
        credentials: LoginCredentials?,
    ) {
        webView?.let {
            if (it.url != url) {
                Timber.w("WebView url has changed since autofill request; bailing")
                return
            }
            browserAutofill.injectCredentials(credentials)
        }
    }

    private fun acceptGeneratedPassword(url: String) {
        webView?.let {
            if (it.url != url) {
                Timber.w("WebView url has changed since autofill request; bailing")
                return
            }
            browserAutofill.acceptGeneratedPassword()
        }
    }

    private fun rejectGeneratedPassword(url: String) {
        webView?.let {
            if (it.url != url) {
                Timber.w("WebView url has changed since autofill request; bailing")
                return
            }
            browserAutofill.rejectGeneratedPassword()
        }
    }

    private fun cancelPendingAutofillRequestsToChooseCredentials() {
        browserAutofill.cancelPendingAutofillRequestToChooseCredentials()
        viewModel.cancelPendingAutofillRequestToChooseCredentials()
    }

    private fun showAutofillDialogSaveCredentials(
        currentUrl: String,
        credentials: LoginCredentials,
    ) {
        val url = webView?.url ?: return
        if (url != currentUrl) return

        autofillCredentialsSelectionResultHandler.processSaveOrUpdatePromptShown()

        val dialog = credentialAutofillDialogFactory.autofillSavingCredentialsDialog(url, credentials, tabId)
        showDialogHidingPrevious(dialog, CredentialSavePickerDialog.TAG)
    }

    private fun showAutofillDialogUpdatePassword(
        currentUrl: String,
        credentials: LoginCredentials,
    ) {
        val url = webView?.url ?: return
        if (url != currentUrl) return

        autofillCredentialsSelectionResultHandler.processSaveOrUpdatePromptShown()

        val dialog = credentialAutofillDialogFactory.autofillSavingUpdatePasswordDialog(url, credentials, tabId)
        showDialogHidingPrevious(dialog, CredentialUpdateExistingCredentialsDialog.TAG)
    }

    private fun showAutofillDialogUpdateUsername(
        currentUrl: String,
        credentials: LoginCredentials,
    ) {
        val url = webView?.url ?: return
        if (url != currentUrl) return

        autofillCredentialsSelectionResultHandler.processSaveOrUpdatePromptShown()

        val dialog = credentialAutofillDialogFactory.autofillSavingUpdateUsernameDialog(url, credentials, tabId)
        showDialogHidingPrevious(dialog, CredentialUpdateExistingCredentialsDialog.TAG)
    }

    private fun showAuthenticationSavedOrUpdatedSnackbar(
        loginCredentials: LoginCredentials,
        @StringRes messageResourceId: Int,
        includeShortcutToViewCredential: Boolean,
        delay: Long = 200,
    ) {
        lifecycleScope.launch(dispatchers.main()) {
            delay(delay)
            val snackbar = binding.browserLayout.makeSnackbarWithNoBottomInset(messageResourceId, Snackbar.LENGTH_LONG)
            if (includeShortcutToViewCredential) {
                snackbar.setAction(R.string.autofillSnackbarAction) {
                    context?.let { startActivity(autofillSettingsActivityLauncher.intentDirectlyViewCredentials(it, loginCredentials)) }
                }
            }
            snackbar.show()
        }
    }

    private fun launchAutofillManagementScreen() {
        startActivity(autofillSettingsLauncher.intentAlsoShowSuggestionsForSite(requireContext(), webView?.url))
    }

    private fun showDialogHidingPrevious(
        dialog: DialogFragment,
        tag: String,
        requiredUrl: String? = null,
    ) {
        // want to ensure lifecycle is at least resumed before attempting to show dialog
        lifecycleScope.launchWhenResumed {
            hideDialogWithTag(tag)

            val currentUrl = webView?.url
            val urlMatch = requiredUrl == null || requiredUrl == currentUrl
            if (isActiveTab && urlMatch) {
                Timber.i("Showing dialog (%s), hidden=%s, requiredUrl=%s, currentUrl=%s, tabId=%s", tag, isHidden, requiredUrl, currentUrl, tabId)
                dialog.show(childFragmentManager, tag)
            } else {
                Timber.w("Not showing dialog (%s), hidden=%s, requiredUrl=%s, currentUrl=%s, tabId=%s", tag, isHidden, requiredUrl, currentUrl, tabId)
            }
        }
    }

    private fun hideDialogWithTag(tag: String) {
        childFragmentManager.findFragmentByTag(tag)?.let {
            Timber.i("Found existing dialog for %s; removing it now", tag)
            if (it is DaxDialog) {
                it.setDaxDialogListener(null) // Avoids calling onDaxDialogDismiss()
            }
            childFragmentManager.commitNow(allowStateLoss = true) { remove(it) }
        }
    }

    private fun showDialogIfNotExist(
        dialog: DialogFragment,
        tag: String,
    ) {
        childFragmentManager.findFragmentByTag(tag)?.let {
            return
        }
        dialog.show(childFragmentManager, tag)
    }

    private fun configureDarkThemeSupport(webSettings: WebSettings) {
        when (appTheme.isLightModeEnabled()) {
            true -> webSettings.enableLightMode()
            false -> webSettings.enableDarkMode()
        }
    }

    private fun configureSwipeRefresh() {
        val metrics = resources.displayMetrics
        val distanceToTrigger = (DEFAULT_CIRCLE_TARGET_TIMES_1_5 * metrics.density).toInt()
        binding.swipeRefreshContainer.setDistanceToTriggerSync(distanceToTrigger)
        binding.swipeRefreshContainer.setColorSchemeColors(
            ContextCompat.getColor(requireContext(), com.duckduckgo.mobile.android.R.color.cornflowerBlue),
        )

        binding.swipeRefreshContainer.setOnRefreshListener {
            onRefreshRequested()
        }

        binding.swipeRefreshContainer.setCanChildScrollUpCallback {
            webView?.canScrollVertically(-1) ?: false
        }

        // avoids progressView from showing under toolbar
        binding.swipeRefreshContainer.progressViewStartOffset = binding.swipeRefreshContainer.progressViewStartOffset - 15
    }

    /**
     * Explicitly disable database to try protect against Magellan WebSQL/SQLite vulnerability
     */
    private fun disableWebSql(settings: WebSettings) {
        settings.databaseEnabled = false
    }

    private fun addTextChangedListeners() {
        findInPage.findInPageInput.replaceTextChangedListener(findInPageTextWatcher)
        omnibar.omnibarTextInput.replaceTextChangedListener(omnibarInputTextWatcher)
    }

    override fun onCreateContextMenu(
        menu: ContextMenu,
        view: View,
        menuInfo: ContextMenu.ContextMenuInfo?,
    ) {
        webView?.hitTestResult?.let {
            val target = getLongPressTarget(it) ?: return
            viewModel.userLongPressedInWebView(target, menu)
        }
    }

    /**
     * Use requestFocusNodeHref to get the a tag url for the touched image.
     */
    private fun getTargetUrlForImageSource(): String? {
        val handler = Handler()
        val message = handler.obtainMessage()

        webView?.requestFocusNodeHref(message)

        return message.data.getString(URL_BUNDLE_KEY)
    }

    private fun getLongPressTarget(hitTestResult: HitTestResult): LongPressTarget? {
        return when {
            hitTestResult.extra == null -> null
            hitTestResult.type == UNKNOWN_TYPE -> null
            hitTestResult.type == IMAGE_TYPE -> LongPressTarget(
                url = hitTestResult.extra,
                imageUrl = hitTestResult.extra,
                type = hitTestResult.type,
            )

            hitTestResult.type == SRC_IMAGE_ANCHOR_TYPE -> LongPressTarget(
                url = getTargetUrlForImageSource(),
                imageUrl = hitTestResult.extra,
                type = hitTestResult.type,
            )

            else -> LongPressTarget(
                url = hitTestResult.extra,
                type = hitTestResult.type,
            )
        }
    }

    override fun onContextItemSelected(item: MenuItem): Boolean {
        webView?.hitTestResult?.let {
            val target = getLongPressTarget(it)
            if (target != null && viewModel.userSelectedItemFromLongPressMenu(target, item)) {
                return true
            }
        }

        return super.onContextItemSelected(item)
    }

    private fun savedSiteAdded(savedSiteChangedViewState: SavedSiteChangedViewState) {
        val snackbarMessage = when (savedSiteChangedViewState.savedSite) {
            is Bookmark -> R.string.bookmarkAddedMessage
            is Favorite -> R.string.favoriteAddedMessage
        }
        binding.browserLayout.makeSnackbarWithNoBottomInset(snackbarMessage, Snackbar.LENGTH_LONG)
            .setAction(R.string.edit) {
                editSavedSite(savedSiteChangedViewState)
            }
            .show()
    }

    private fun editSavedSite(savedSiteChangedViewState: SavedSiteChangedViewState) {
        val addBookmarkDialog = EditSavedSiteDialogFragment.instance(
            savedSiteChangedViewState.savedSite,
            savedSiteChangedViewState.bookmarkFolder?.id ?: SavedSitesNames.BOOKMARKS_ROOT,
            savedSiteChangedViewState.bookmarkFolder?.name,
        )
        addBookmarkDialog.show(childFragmentManager, ADD_SAVED_SITE_FRAGMENT_TAG)
        addBookmarkDialog.listener = viewModel
        addBookmarkDialog.deleteBookmarkListener = viewModel
    }

    private fun confirmDeleteSavedSite(savedSite: SavedSite) {
        val message = when (savedSite) {
            is Favorite -> getString(R.string.favoriteDeleteConfirmationMessage)
            is Bookmark -> getString(R.string.bookmarkDeleteConfirmationMessage, savedSite.title).html(requireContext())
        }
        viewModel.deleteQuickAccessItem(savedSite)
        binding.rootView.makeSnackbarWithNoBottomInset(
            message,
            Snackbar.LENGTH_LONG,
        ).setAction(R.string.fireproofWebsiteSnackbarAction) {
            viewModel.insertQuickAccessItem(savedSite)
        }.show()
    }

    private fun fireproofWebsiteConfirmation(entity: FireproofWebsiteEntity) {
        binding.rootView.makeSnackbarWithNoBottomInset(
            HtmlCompat.fromHtml(getString(R.string.fireproofWebsiteSnackbarConfirmation, entity.website()), FROM_HTML_MODE_LEGACY),
            Snackbar.LENGTH_LONG,
        ).setAction(R.string.fireproofWebsiteSnackbarAction) {
            viewModel.onFireproofWebsiteSnackbarUndoClicked(entity)
        }.show()
    }

    private fun removeFireproofWebsiteConfirmation(entity: FireproofWebsiteEntity) {
        binding.rootView.makeSnackbarWithNoBottomInset(
            getString(R.string.fireproofDeleteConfirmationMessage),
            Snackbar.LENGTH_LONG,
        ).apply {
            setAction(R.string.fireproofWebsiteSnackbarAction) {
                viewModel.onRemoveFireproofWebsiteSnackbarUndoClicked(entity)
            }
            show()
        }
    }

    private fun privacyProtectionEnabledConfirmation(domain: String) {
        binding.rootView.makeSnackbarWithNoBottomInset(
            HtmlCompat.fromHtml(getString(R.string.privacyProtectionEnabledConfirmationMessage, domain), FROM_HTML_MODE_LEGACY),
            Snackbar.LENGTH_LONG,
        ).show()
    }

    private fun privacyProtectionDisabledConfirmation(domain: String) {
        binding.rootView.makeSnackbarWithNoBottomInset(
            HtmlCompat.fromHtml(getString(R.string.privacyProtectionDisabledConfirmationMessage, domain), FROM_HTML_MODE_LEGACY),
            Snackbar.LENGTH_LONG,
        ).show()
    }

    private fun launchSharePageChooser(url: String) {
        val intent = Intent(Intent.ACTION_SEND).also {
            it.type = "text/plain"
            it.putExtra(Intent.EXTRA_TEXT, url)
        }
        try {
            startActivity(Intent.createChooser(intent, null))
        } catch (e: ActivityNotFoundException) {
            Timber.w(e, "Activity not found")
        }
    }

    private fun launchSharePromoRMFPageChooser(url: String, shareTitle: String) {
        val share = Intent().apply {
            action = Intent.ACTION_SEND
            putExtra(Intent.EXTRA_TEXT, url)
            putExtra(Intent.EXTRA_TITLE, shareTitle)
            type = "text/plain"
        }

        val pi = PendingIntent.getBroadcast(
            requireContext(),
            0,
            Intent(requireContext(), SharePromoLinkRMFBroadCastReceiver::class.java),
            PendingIntent.FLAG_UPDATE_CURRENT or PendingIntent.FLAG_IMMUTABLE,
        )
        try {
            startActivity(Intent.createChooser(share, null, pi.intentSender))
        } catch (e: ActivityNotFoundException) {
            Timber.w(e, "Activity not found")
        }
    }

    override fun onFindResultReceived(
        activeMatchOrdinal: Int,
        numberOfMatches: Int,
        isDoneCounting: Boolean,
    ) {
        viewModel.onFindResultsReceived(activeMatchOrdinal, numberOfMatches)
    }

    private fun EditText.replaceTextChangedListener(textWatcher: TextChangedWatcher) {
        removeTextChangedListener(textWatcher)
        addTextChangedListener(textWatcher)
    }

    private fun hideKeyboardImmediately() {
        if (!isHidden) {
            Timber.v("Keyboard now hiding")
            omnibar.omnibarTextInput.hideKeyboard()
            binding.focusDummy.requestFocus()
        }
    }

    private fun hideKeyboard() {
        if (!isHidden) {
            Timber.v("Keyboard now hiding")
            omnibar.omnibarTextInput.postDelayed(KEYBOARD_DELAY) { omnibar.omnibarTextInput?.hideKeyboard() }
            binding.focusDummy.requestFocus()
        }
    }

    private fun showKeyboardImmediately() {
        if (!isHidden) {
            Timber.v("Keyboard now showing")
            omnibar.omnibarTextInput?.showKeyboard()
        }
    }

    private fun showKeyboard() {
        if (!isHidden) {
            Timber.v("Keyboard now showing")
            omnibar.omnibarTextInput.postDelayed(KEYBOARD_DELAY) { omnibar.omnibarTextInput?.showKeyboard() }
        }
    }

    private fun refreshUserAgent(
        url: String?,
        isDesktop: Boolean,
    ) {
        val currentAgent = webView?.settings?.userAgentString
        val newAgent = userAgentProvider.userAgent(url, isDesktop)
        if (newAgent != currentAgent) {
            webView?.settings?.userAgentString = newAgent
        }
        Timber.d("User Agent is $newAgent")
    }

    /**
     * Attempting to save the WebView's state can result in a TransactionTooLargeException being thrown.
     * This will only happen if the bundle size is too large - but the exact size is undefined.
     * Instead of saving using normal Android state mechanism - use our own implementation instead.
     */
    override fun onSaveInstanceState(bundle: Bundle) {
        viewModel.saveWebViewState(webView, tabId)
        super.onSaveInstanceState(bundle)
    }

    override fun onViewStateRestored(bundle: Bundle?) {
        viewModel.restoreWebViewState(webView, omnibar.omnibarTextInput.text.toString())
        viewModel.determineShowBrowser()
        super.onViewStateRestored(bundle)
    }

    override fun onHiddenChanged(hidden: Boolean) {
        super.onHiddenChanged(hidden)
        when {
            hidden -> onTabHidden()
            else -> onTabVisible()
        }
    }

    private fun onTabHidden() {
        viewModel.onViewHidden()
        downloadMessagesJob.cancel()
        webView?.onPause()
    }

    private fun onTabVisible() {
        webView?.onResume()
        launchDownloadMessagesJob()
        viewModel.onViewVisible()
    }

    private fun launchDownloadMessagesJob() {
        downloadMessagesJob += lifecycleScope.launch {
            viewModel.downloadCommands().cancellable().collect {
                processFileDownloadedCommand(it)
            }
        }
    }

    /**
     * We don't destroy the activity on config changes like orientation, so we need to ensure we update resources which might change based on config
     */
    override fun onConfigurationChanged(newConfig: Configuration) {
        super.onConfigurationChanged(newConfig)

        newBrowserTab.ddgLogo.setImageResource(com.duckduckgo.mobile.android.R.drawable.logo_full)
        if (newBrowserTab.ctaContainer.isNotEmpty()) {
            renderer.renderHomeCta()
        }
        renderer.recreateDaxDialogCta()
        configureQuickAccessGridLayout(quickAccessItems.quickAccessRecyclerView)
        configureQuickAccessGridLayout(binding.quickAccessSuggestionsRecyclerView)
        decorator.recreatePopupMenu()
        viewModel.onConfigurationChanged()
    }

    fun onBackPressed(): Boolean {
        if (!isAdded) return false
        return viewModel.onUserPressedBack()
    }

    private fun resetWebView() {
        destroyWebView()
        configureWebView()
    }

    override fun onDestroy() {
        dismissAppLinkSnackBar()
        pulseAnimation.stop()
        animatorHelper.removeListener()
        supervisorJob.cancel()
        popupMenu.dismiss()
        loginDetectionDialog?.dismiss()
        automaticFireproofDialog?.dismiss()
        browserAutofill.removeJsInterface()
        destroyWebView()
        super.onDestroy()
    }

    private fun destroyWebView() {
        webViewContainer.removeAllViews()
        webView?.destroy()
        webView = null
    }

    private fun convertBlobToDataUri(blob: Command.ConvertBlobToDataUri) {
        webView?.let {
            blobConverterInjector.convertBlobIntoDataUriAndDownload(it, blob.url, blob.mimeType)
        }
    }

    private fun requestFileDownload(
        url: String,
        contentDisposition: String?,
        mimeType: String,
        requestUserConfirmation: Boolean,
    ) {
        pendingFileDownload = PendingFileDownload(
            url = url,
            contentDisposition = contentDisposition,
            mimeType = mimeType,
            subfolder = Environment.DIRECTORY_DOWNLOADS,
        )

        if (hasWriteStoragePermission()) {
            downloadFile(requestUserConfirmation && !URLUtil.isDataUrl(url))
        } else {
            requestWriteStoragePermission()
        }
    }

    private fun requestImageDownload(
        url: String,
        requestUserConfirmation: Boolean,
    ) {
        pendingFileDownload = PendingFileDownload(
            url = url,
            subfolder = Environment.DIRECTORY_PICTURES,
        )

        if (hasWriteStoragePermission()) {
            downloadFile(requestUserConfirmation)
        } else {
            requestWriteStoragePermission()
        }
    }

    @AnyThread
    private fun downloadFile(requestUserConfirmation: Boolean) {
        val pendingDownload = pendingFileDownload ?: return

        pendingFileDownload = null

        if (requestUserConfirmation) {
            requestDownloadConfirmation(pendingDownload)
        } else {
            continueDownload(pendingDownload)
        }
    }

    private fun requestDownloadConfirmation(pendingDownload: PendingFileDownload) {
        if (isStateSaved) return

        val downloadConfirmationFragment = DownloadConfirmationFragment.instance(pendingDownload)
        showDialogHidingPrevious(downloadConfirmationFragment, DOWNLOAD_CONFIRMATION_TAG)
    }

    private fun launchFilePicker(command: Command.ShowFileChooser) {
        pendingUploadTask = command.filePathCallback
        val canChooseMultipleFiles = command.fileChooserParams.mode == WebChromeClient.FileChooserParams.MODE_OPEN_MULTIPLE
        val intent = fileChooserIntentBuilder.intent(command.fileChooserParams.acceptTypes, canChooseMultipleFiles)
        startActivityForResult(intent, REQUEST_CODE_CHOOSE_FILE)
    }

    private fun minSdk30(): Boolean {
        return appBuildConfig.sdkInt >= Build.VERSION_CODES.R
    }

    @Suppress("NewApi") // we use appBuildConfig
    private fun hasWriteStoragePermission(): Boolean {
        return minSdk30() ||
            ContextCompat.checkSelfPermission(requireContext(), Manifest.permission.WRITE_EXTERNAL_STORAGE) == PackageManager.PERMISSION_GRANTED
    }

    private fun requestWriteStoragePermission() {
        requestPermissions(arrayOf(Manifest.permission.WRITE_EXTERNAL_STORAGE), PERMISSION_REQUEST_WRITE_EXTERNAL_STORAGE)
    }

    override fun onRequestPermissionsResult(
        requestCode: Int,
        permissions: Array<out String>,
        grantResults: IntArray,
    ) {
        when (requestCode) {
            PERMISSION_REQUEST_WRITE_EXTERNAL_STORAGE -> {
                if (grantResults.isNotEmpty() && grantResults[0] == PackageManager.PERMISSION_GRANTED) {
                    Timber.i("Write external storage permission granted")
                    downloadFile(requestUserConfirmation = true)
                } else {
                    Timber.i("Write external storage permission refused")
                    omnibar.toolbar.makeSnackbarWithNoBottomInset(R.string.permissionRequiredToDownload, Snackbar.LENGTH_LONG).show()
                }
            }

            PERMISSION_REQUEST_GEO_LOCATION -> {
                if ((grantResults.isNotEmpty()) && grantResults[0] == PackageManager.PERMISSION_GRANTED) {
                    viewModel.onSystemLocationPermissionGranted()
                } else {
                    if (ActivityCompat.shouldShowRequestPermissionRationale(requireActivity(), Manifest.permission.ACCESS_FINE_LOCATION)) {
                        viewModel.onSystemLocationPermissionDeniedOneTime()
                    } else {
                        viewModel.onSystemLocationPermissionDeniedTwice()
                    }
                }
            }
        }
    }

    private fun launchPlayStore(appPackage: String) {
        playStoreUtils.launchPlayStore(appPackage)
    }

    @Suppress("NewApi") // we use appBuildConfig
    private fun launchDefaultBrowser() {
        if (appBuildConfig.sdkInt >= Build.VERSION_CODES.N) {
            requireActivity().launchDefaultAppActivity()
        }
    }

    private fun launchAppTPOnboardingScreen() {
        globalActivityStarter.start(requireContext(), AppTrackerOnboardingActivityWithEmptyParamsParams)
    }

    private fun launchSurvey(survey: Survey) {
        context?.let {
            startActivity(SurveyActivity.intent(it, survey, SurveySource.IN_APP))
        }
    }

    private fun finishPartialTrackerAnimation() {
        animatorHelper.finishPartialTrackerAnimation()
    }

    private fun showHideTipsDialog(cta: Cta) {
        context?.let {
            launchHideTipsDialog(it, cta)
        }
    }

    private fun showBackNavigationHistory(history: ShowBackNavigationHistory) {
        activity?.let { context ->
            NavigationHistorySheet(
                context,
                viewLifecycleOwner,
                faviconManager,
                tabId,
                history,
                object : NavigationHistorySheetListener {
                    override fun historicalPageSelected(stackIndex: Int) {
                        viewModel.historicalPageSelected(stackIndex)
                    }
                },
            ).show()
        }
    }

    private fun navigateBackHistoryStack(index: Int) {
        val stepsToMove = (index + 1) * -1
        webView?.goBackOrForward(stepsToMove)
    }

    fun onLongPressBackButton() {
        /*
         It is possible that this can be invoked before Fragment is attached
         If viewModelFactory isn't initialized, ignore long press
         */
        if (this::viewModelFactory.isInitialized) {
            viewModel.onUserLongPressedBack()
        }
    }

    private fun launchHideTipsDialog(
        context: Context,
        cta: Cta,
    ) {
        TextAlertDialogBuilder(context)
            .setTitle(R.string.hideTipsTitle)
            .setMessage(getString(R.string.hideTipsText))
            .setPositiveButton(R.string.hideTipsButton)
            .setNegativeButton(android.R.string.no)
            .addEventListener(
                object : TextAlertDialogBuilder.EventListener() {
                    override fun onPositiveButtonClicked() {
                        launch {
                            ctaViewModel.hideTipsForever(cta)
                        }
                    }
                },
            )
            .show()
    }

    fun omnibarViews(): List<View> = listOf(omnibar.clearTextButton, omnibar.omnibarTextInput, omnibar.searchIcon)

    override fun onAnimationFinished() {
        // NO OP
    }

    private fun showEmailTooltip(address: String) {
        context?.let {
            val url = webView?.url ?: return

            val dialog = credentialAutofillDialogFactory.autofillEmailProtectionEmailChooserDialog(
                url = url,
                personalDuckAddress = address,
                tabId = tabId,
            )
            showDialogHidingPrevious(dialog, EmailProtectionChooserDialog.TAG, url)
        }
    }

    companion object {
        private const val TAB_ID_ARG = "TAB_ID_ARG"
        private const val URL_EXTRA_ARG = "URL_EXTRA_ARG"
        private const val SKIP_HOME_ARG = "SKIP_HOME_ARG"
        private const val FAVORITES_ONBOARDING_ARG = "FAVORITES_ONBOARDING_ARG"
        private const val DDG_DOMAIN = "duckduckgo.com"

        private const val ADD_SAVED_SITE_FRAGMENT_TAG = "ADD_SAVED_SITE"
        private const val KEYBOARD_DELAY = 200L

        private const val REQUEST_CODE_CHOOSE_FILE = 100
        private const val PERMISSION_REQUEST_WRITE_EXTERNAL_STORAGE = 200
        private const val PERMISSION_REQUEST_GEO_LOCATION = 300

        private const val URL_BUNDLE_KEY = "url"

        private const val DOWNLOAD_CONFIRMATION_TAG = "DOWNLOAD_CONFIRMATION_TAG"
        private const val DAX_DIALOG_DIALOG_TAG = "DAX_DIALOG_TAG"

        private const val MAX_PROGRESS = 100
        private const val TRACKERS_INI_DELAY = 500L
        private const val TRACKERS_SECONDARY_DELAY = 200L

        private const val DEFAULT_CIRCLE_TARGET_TIMES_1_5 = 96

        private const val QUICK_ACCESS_GRID_MAX_COLUMNS = 6

        private const val COOKIES_ANIMATION_DELAY = 400L

        fun newInstance(
            tabId: String,
            query: String? = null,
            skipHome: Boolean,
        ): BrowserTabFragment {
            val fragment = BrowserTabFragment()
            val args = Bundle()
            args.putString(TAB_ID_ARG, tabId)
            args.putBoolean(SKIP_HOME_ARG, skipHome)
            query.let {
                args.putString(URL_EXTRA_ARG, query)
            }
            fragment.arguments = args
            return fragment
        }

        fun newInstanceFavoritesOnboarding(tabId: String): BrowserTabFragment {
            val fragment = BrowserTabFragment()
            val args = Bundle()
            args.putString(TAB_ID_ARG, tabId)
            args.putBoolean(FAVORITES_ONBOARDING_ARG, true)
            fragment.arguments = args
            return fragment
        }
    }

    inner class BrowserTabFragmentDecorator {

        fun decorateWithFeatures() {
            decorateToolbarWithButtons()
            createPopupMenu()
            configureShowTabSwitcherListener()
            configureLongClickOpensNewTabListener()
        }

        fun recreatePopupMenu() {
            popupMenu.dismiss()
            createPopupMenu()
        }

        fun updateToolbarActionsVisibility(viewState: BrowserViewState) {
            tabsButton?.isVisible = viewState.showTabsButton
            fireMenuButton?.isVisible = viewState.fireButton is HighlightableButton.Visible
            menuButton?.isVisible = viewState.showMenuButton is HighlightableButton.Visible

            val targetView = if (viewState.showMenuButton.isHighlighted()) {
                omnibar.browserMenuImageView
            } else if (viewState.fireButton.isHighlighted()) {
                omnibar.fireIconImageView
            } else {
                null
            }

            // omnibar only scrollable when browser showing and the fire button is not promoted
            if (targetView != null) {
                omnibarScrolling.disableOmnibarScrolling(omnibar.toolbarContainer)
                playPulseAnimation(targetView)
            } else {
                if (viewState.browserShowing) {
                    omnibarScrolling.enableOmnibarScrolling(omnibar.toolbarContainer)
                }
                pulseAnimation.stop()
            }
        }

        private fun playPulseAnimation(targetView: View) {
            omnibar.toolbarContainer.doOnLayout {
                pulseAnimation.playOn(targetView)
            }
        }

        private fun decorateToolbarWithButtons() {
            fireMenuButton?.show()
            fireMenuButton?.setOnClickListener {
                browserActivity?.launchFire()
                pixel.fire(
                    AppPixelName.MENU_ACTION_FIRE_PRESSED.pixelName,
                    mapOf(FIRE_BUTTON_STATE to pulseAnimation.isActive.toString()),
                )
            }

            tabsButton?.show()
        }

        private fun createPopupMenu() {
            popupMenu = BrowserPopupMenu(
                context = requireContext(),
                layoutInflater = layoutInflater,
            )
            val menuBinding = PopupWindowBrowserMenuBinding.bind(popupMenu.contentView)
            popupMenu.apply {
                onMenuItemClicked(menuBinding.forwardMenuItem) {
                    pixel.fire(AppPixelName.MENU_ACTION_NAVIGATE_FORWARD_PRESSED)
                    viewModel.onUserPressedForward()
                }
                onMenuItemClicked(menuBinding.backMenuItem) {
                    pixel.fire(AppPixelName.MENU_ACTION_NAVIGATE_BACK_PRESSED)
                    activity?.onBackPressed()
                }
                onMenuItemLongClicked(menuBinding.backMenuItem) {
                    viewModel.onUserLongPressedBack()
                }
                onMenuItemClicked(menuBinding.refreshMenuItem) {
                    viewModel.onRefreshRequested()
                    pixel.fire(AppPixelName.MENU_ACTION_REFRESH_PRESSED.pixelName)
                }
                onMenuItemClicked(menuBinding.newTabMenuItem) {
                    viewModel.userRequestedOpeningNewTab()
                    pixel.fire(AppPixelName.MENU_ACTION_NEW_TAB_PRESSED.pixelName)
                }
                onMenuItemClicked(menuBinding.bookmarksMenuItem) {
                    browserActivity?.launchBookmarks()
                    pixel.fire(AppPixelName.MENU_ACTION_BOOKMARKS_PRESSED.pixelName)
                }
                onMenuItemClicked(menuBinding.fireproofWebsiteMenuItem) {
                    viewModel.onFireproofWebsiteMenuClicked()
                }
                onMenuItemClicked(menuBinding.addBookmarksMenuItem) {
                    viewModel.onBookmarkMenuClicked()
                }
                onMenuItemClicked(menuBinding.addFavoriteMenuItem) {
                    viewModel.onFavoriteMenuClicked()
                }
                onMenuItemClicked(menuBinding.findInPageMenuItem) {
                    pixel.fire(AppPixelName.MENU_ACTION_FIND_IN_PAGE_PRESSED)
                    viewModel.onFindInPageSelected()
                }
                onMenuItemClicked(menuBinding.privacyProtectionMenuItem) { viewModel.onPrivacyProtectionMenuClicked() }
                onMenuItemClicked(menuBinding.brokenSiteMenuItem) {
                    pixel.fire(AppPixelName.MENU_ACTION_REPORT_BROKEN_SITE_PRESSED)
                    viewModel.onBrokenSiteSelected()
                }
                onMenuItemClicked(menuBinding.downloadsMenuItem) {
                    pixel.fire(AppPixelName.MENU_ACTION_DOWNLOADS_PRESSED)
                    browserActivity?.launchDownloads()
                }
                onMenuItemClicked(menuBinding.settingsMenuItem) {
                    pixel.fire(AppPixelName.MENU_ACTION_SETTINGS_PRESSED)
                    browserActivity?.launchSettings()
                }
                onMenuItemClicked(menuBinding.changeBrowserModeMenuItem) {
                    viewModel.onChangeBrowserModeClicked()
                }
                onMenuItemClicked(menuBinding.sharePageMenuItem) {
                    pixel.fire(AppPixelName.MENU_ACTION_SHARE_PRESSED)
                    viewModel.onShareSelected()
                }
                onMenuItemClicked(menuBinding.addToHomeMenuItem) {
                    pixel.fire(AppPixelName.MENU_ACTION_ADD_TO_HOME_PRESSED)
                    viewModel.onPinPageToHomeSelected()
                }
                onMenuItemClicked(menuBinding.createAliasMenuItem) { viewModel.consumeAliasAndCopyToClipboard() }
                onMenuItemClicked(menuBinding.openInAppMenuItem) {
                    pixel.fire(AppPixelName.MENU_ACTION_APP_LINKS_OPEN_PRESSED)
                    viewModel.openAppLink()
                }
                onMenuItemClicked(menuBinding.printPageMenuItem) {
                    viewModel.onPrintSelected()
                }
                onMenuItemClicked(menuBinding.autofillMenuItem) {
                    pixel.fire(AppPixelName.MENU_ACTION_AUTOFILL_PRESSED)
                    viewModel.onAutofillMenuSelected()
                }
            }
            omnibar.browserMenu.setOnClickListener {
                viewModel.onBrowserMenuClicked()
                hideKeyboardImmediately()
                launchTopAnchoredPopupMenu()
            }
        }

        private fun launchTopAnchoredPopupMenu() {
            popupMenu.show(binding.rootView, omnibar.toolbar) {
                viewModel.onBrowserMenuClosed()
            }
            pixel.fire(AppPixelName.MENU_ACTION_POPUP_OPENED.pixelName)
        }

        private fun configureShowTabSwitcherListener() {
            tabsButton?.setOnClickListener {
                launch { viewModel.userLaunchingTabSwitcher() }
            }
        }

        private fun configureLongClickOpensNewTabListener() {
            tabsButton?.setOnLongClickListener {
                launch { viewModel.userRequestedOpeningNewTab() }
                return@setOnLongClickListener true
            }
        }

        fun animateTabsCount() {
            tabsButton?.animateCount()
        }

        fun renderTabIcon(tabs: List<TabEntity>) {
            context?.let {
                tabsButton?.count = tabs.count()
                tabsButton?.hasUnread = tabs.firstOrNull { !it.viewed } != null
            }
        }

        fun incrementTabs() {
            tabsButton?.increment {
                addTabsObserver()
            }
        }
    }

    inner class BrowserTabFragmentRenderer {

        private var lastSeenOmnibarViewState: OmnibarViewState? = null
        private var lastSeenLoadingViewState: LoadingViewState? = null
        private var lastSeenFindInPageViewState: FindInPageViewState? = null
        private var lastSeenBrowserViewState: BrowserViewState? = null
        private var lastSeenGlobalViewState: GlobalLayoutViewState? = null
        private var lastSeenAutoCompleteViewState: AutoCompleteViewState? = null
        private var lastSeenCtaViewState: CtaViewState? = null
        private var lastSeenPrivacyShieldViewState: PrivacyShieldViewState? = null

        fun renderPrivacyShield(viewState: PrivacyShieldViewState) {
            renderIfChanged(viewState, lastSeenPrivacyShieldViewState) {
                if (viewState.privacyShield != UNKNOWN) {
                    lastSeenPrivacyShieldViewState = viewState
                    privacyShieldView.setAnimationView(omnibar.shieldIcon, viewState.privacyShield)
                    cancelTrackersAnimation()
                }
            }
        }

        fun renderAutocomplete(viewState: AutoCompleteViewState) {
            renderIfChanged(viewState, lastSeenAutoCompleteViewState) {
                lastSeenAutoCompleteViewState = viewState

                if (viewState.showSuggestions || viewState.showFavorites) {
                    if (viewState.favorites.isNotEmpty() && viewState.showFavorites) {
                        binding.autoCompleteSuggestionsList.gone()
                        binding.quickAccessSuggestionsRecyclerView.show()
                        omnibarQuickAccessAdapter.submitList(viewState.favorites)
                    } else {
                        binding.autoCompleteSuggestionsList.show()
                        binding.quickAccessSuggestionsRecyclerView.gone()
                        autoCompleteSuggestionsAdapter.updateData(viewState.searchResults.query, viewState.searchResults.suggestions)
                    }
                } else {
                    binding.autoCompleteSuggestionsList.gone()
                    binding.quickAccessSuggestionsRecyclerView.gone()
                }
            }
        }

        fun renderOmnibar(viewState: OmnibarViewState) {
            renderIfChanged(viewState, lastSeenOmnibarViewState) {
                lastSeenOmnibarViewState = viewState

                if (viewState.isEditing) {
                    cancelTrackersAnimation()
                }

                if (shouldUpdateOmnibarTextInput(viewState, viewState.omnibarText)) {
                    omnibar.omnibarTextInput.setText(viewState.omnibarText)
                    if (viewState.forceExpand) {
                        omnibar.appBarLayout.setExpanded(true, true)
                    }
                    if (viewState.shouldMoveCaretToEnd) {
                        omnibar.omnibarTextInput.setSelection(viewState.omnibarText.length)
                    }
                }

                lastSeenBrowserViewState?.let {
                    renderToolbarMenus(it)
                }

                renderVoiceSearch(viewState)
            }
        }

        private fun renderVoiceSearch(viewState: OmnibarViewState) {
            if (viewState.showVoiceSearch) {
                omnibar.voiceSearchButton.visibility = VISIBLE
                omnibar.voiceSearchButton.setOnClickListener {
                    webView?.onPause()
                    hideKeyboardImmediately()
                    voiceSearchLauncher.launch(requireActivity())
                }
            } else {
                omnibar.voiceSearchButton.visibility = GONE
            }
        }

        @SuppressLint("SetTextI18n")
        fun renderLoadingIndicator(viewState: LoadingViewState) {
            renderIfChanged(viewState, lastSeenLoadingViewState) {
                lastSeenLoadingViewState = viewState

                omnibar.pageLoadingIndicator.apply {
                    if (viewState.isLoading) show()
                    smoothProgressAnimator.onNewProgress(viewState.progress) { if (!viewState.isLoading) hide() }
                }

                if (viewState.privacyOn) {
                    if (lastSeenOmnibarViewState?.isEditing == true) {
                        cancelTrackersAnimation()
                    }

                    if (viewState.progress == MAX_PROGRESS) {
                        createTrackersAnimation()
                    }
                }

                if (!viewState.isLoading && lastSeenBrowserViewState?.browserShowing == true) {
                    binding.swipeRefreshContainer.isRefreshing = false
                }
            }
        }

        private fun createTrackersAnimation() {
            launch {
                delay(TRACKERS_INI_DELAY)
                viewModel.refreshCta()
                delay(TRACKERS_SECONDARY_DELAY)
                if (isHidden) {
                    return@launch
                }
                if (lastSeenOmnibarViewState?.isEditing != true) {
                    val site = viewModel.siteLiveData.value
                    val events = site?.orderedTrackerBlockedEntities()
                    activity?.let { activity ->
                        animatorHelper.startTrackersAnimation(
                            context = activity,
                            shouldRunPartialAnimation = lastSeenCtaViewState?.cta is DaxTrackersBlockedCta,
                            shieldAnimationView = omnibar.shieldIcon,
                            trackersAnimationView = omnibar.trackersAnimation,
                            omnibarViews = omnibarViews(),
                            entities = events,
                        )
                    }
                }
            }
        }

        fun cancelTrackersAnimation() {
            animatorHelper.cancelAnimations(omnibarViews())
        }

        fun renderGlobalViewState(viewState: GlobalLayoutViewState) {
            if (lastSeenGlobalViewState is GlobalLayoutViewState.Invalidated &&
                viewState is GlobalLayoutViewState.Browser
            ) {
                throw IllegalStateException("Invalid state transition")
            }

            renderIfChanged(viewState, lastSeenGlobalViewState) {
                lastSeenGlobalViewState = viewState

                when (viewState) {
                    is GlobalLayoutViewState.Browser -> {
                        if (viewState.isNewTabState) {
                            binding.browserLayout.hide()
                        } else {
                            binding.browserLayout.show()
                        }
                    }

                    is GlobalLayoutViewState.Invalidated -> destroyWebView()
                }
            }
        }

        fun renderBrowserViewState(viewState: BrowserViewState) {
            renderIfChanged(viewState, lastSeenBrowserViewState) {
                val browserShowing = viewState.browserShowing
                val browserShowingChanged = viewState.browserShowing != lastSeenBrowserViewState?.browserShowing
                val errorChanged = viewState.browserError != lastSeenBrowserViewState?.browserError

                lastSeenBrowserViewState = viewState
                if (browserShowingChanged) {
                    if (browserShowing) {
                        showBrowser()
                    } else {
                        showHome()
                    }
<<<<<<< HEAD
                } else if (errorChanged) {
                    if (viewState.browserError != OMITTED) {
                        showError(viewState.browserError)
                    } else {
                        if (browserShowing) {
                            showBrowser()
                        } else {
                            showHome()
                        }
=======
                } else {
                    if (viewState.browserError != OMITTED) {
                        showError(viewState.browserError)
                    } else {
                        showBrowser()
>>>>>>> f6bf8338
                    }
                }

                renderToolbarMenus(viewState)
                popupMenu.renderState(browserShowing, viewState)
                renderFullscreenMode(viewState)
            }
        }

        private fun renderFullscreenMode(viewState: BrowserViewState) {
            activity?.isImmersiveModeEnabled()?.let {
                if (viewState.isFullScreen) {
                    if (!it) goFullScreen()
                } else {
                    if (it) exitFullScreen()
                }
            }
        }

        fun applyAccessibilitySettings(viewState: AccessibilityViewState) {
            Timber.v("Accessibility: render state applyAccessibilitySettings $viewState")
            val webView = webView ?: return

            val fontSizeChanged = webView.settings.textZoom != viewState.fontSize.toInt()
            if (fontSizeChanged) {
                Timber.v(
                    "Accessibility: UpdateAccessibilitySetting fontSizeChanged " +
                        "from ${webView.settings.textZoom} to ${viewState.fontSize.toInt()}",
                )

                webView.settings.textZoom = viewState.fontSize.toInt()
            }

            if (this@BrowserTabFragment.isHidden && viewState.refreshWebView) return
            if (viewState.refreshWebView) {
                Timber.v("Accessibility: UpdateAccessibilitySetting forceZoomChanged")
                refresh()
            }
        }

        private fun renderToolbarMenus(viewState: BrowserViewState) {
            if (viewState.browserShowing) {
                omnibar.daxIcon?.isVisible = viewState.showDaxIcon
                omnibar.shieldIcon?.isInvisible = !viewState.showPrivacyShield || viewState.showDaxIcon
                omnibar.clearTextButton?.isVisible = viewState.showClearButton
                omnibar.searchIcon?.isVisible = viewState.showSearchIcon
            } else {
                omnibar.daxIcon.isVisible = false
                omnibar.shieldIcon?.isVisible = false
                omnibar.clearTextButton?.isVisible = viewState.showClearButton
                omnibar.searchIcon?.isVisible = true
            }

            decorator.updateToolbarActionsVisibility(viewState)
        }

        fun renderFindInPageState(viewState: FindInPageViewState) {
            if (viewState == lastSeenFindInPageViewState) {
                return
            }

            lastSeenFindInPageViewState = viewState

            if (viewState.visible) {
                showFindInPageView(viewState)
            } else {
                hideFindInPage()
            }
        }

        fun renderCtaViewState(viewState: CtaViewState) {
            if (isHidden) {
                return
            }

            renderIfChanged(viewState, lastSeenCtaViewState) {
                val newMessage = (viewState.message?.id != lastSeenCtaViewState?.message?.id)
                lastSeenCtaViewState = viewState
                removeNewTabLayoutClickListener()
                Timber.v("RMF: render $newMessage, $viewState")
                when {
                    viewState.cta != null -> {
                        showCta(viewState.cta, viewState.favorites)
                    }

                    viewState.message != null -> {
                        showRemoteMessage(viewState.message, newMessage)
                        showHomeBackground(viewState.favorites, hideLogo = true)
                        hideHomeCta()
                    }

                    else -> {
                        hideHomeCta()
                        hideDaxCta()
                        newBrowserTab.messageCta.gone()
                        showHomeBackground(viewState.favorites)
                    }
                }
            }
        }

        private fun showRemoteMessage(
            message: RemoteMessage,
            newMessage: Boolean,
        ) {
            val shouldRender = newMessage || newBrowserTab.messageCta.isGone

            if (shouldRender) {
                Timber.i("RMF: render $message")
                newBrowserTab.messageCta.show()
                viewModel.onMessageShown()
                newBrowserTab.messageCta.setMessage(message.asMessage())
                newBrowserTab.messageCta.onCloseButtonClicked {
                    viewModel.onMessageCloseButtonClicked()
                }
                newBrowserTab.messageCta.onPrimaryActionClicked {
                    viewModel.onMessagePrimaryButtonClicked()
                }
                newBrowserTab.messageCta.onSecondaryActionClicked {
                    viewModel.onMessageSecondaryButtonClicked()
                }
                newBrowserTab.messageCta.onPromoActionClicked {
                    viewModel.onMessageActionButtonClicked()
                }
            }
        }

        private fun showCta(
            configuration: Cta,
            favorites: List<QuickAccessFavorite>,
        ) {
            when (configuration) {
                is HomePanelCta -> showHomeCta(configuration, favorites)
                is DaxBubbleCta -> showDaxCta(configuration)
                is BubbleCta -> showBubbleCta(configuration)
                is DialogCta -> showDaxDialogCta(configuration)
            }
            newBrowserTab.messageCta.gone()
        }

        fun recreateDaxDialogCta() {
            val configuration = lastSeenCtaViewState?.cta
            if (configuration is DaxDialogCta) {
                activity?.let { activity ->
                    val listener = if (configuration is DaxAutoconsentCta) daxAutoconsentListener else daxListener
                    configuration.createCta(activity, listener).apply {
                        showDialogHidingPrevious(this, DAX_DIALOG_DIALOG_TAG)
                    }
                }
            }
        }

        private fun showDaxDialogCta(configuration: DialogCta) {
            hideHomeCta()
            hideDaxCta()
            activity?.let { activity ->
                val listener = if (configuration is DaxAutoconsentCta) daxAutoconsentListener else daxListener
                configuration.createCta(activity, listener).apply {
                    showDialogIfNotExist(this, DAX_DIALOG_DIALOG_TAG)
                }
                viewModel.onCtaShown()
            }
        }

        private val daxAutoconsentListener = object : DaxDialogListener {
            override fun onDaxDialogDismiss() {
                autoconsent.firstPopUpHandled()
                viewModel.onDaxDialogDismissed()
            }

            override fun onDaxDialogHideClick() {
                viewModel.onUserHideDaxDialog()
            }

            override fun onDaxDialogPrimaryCtaClick() {
                webView?.let { autoconsent.setAutoconsentOptOut(it) }
                viewModel.onUserClickCtaOkButton()
            }

            override fun onDaxDialogSecondaryCtaClick() {
                autoconsent.setAutoconsentOptIn()
                viewModel.onUserClickCtaSecondaryButton()
            }
        }

        private val daxListener = object : DaxDialogListener {
            override fun onDaxDialogDismiss() {
                viewModel.onDaxDialogDismissed()
            }

            override fun onDaxDialogHideClick() {
                viewModel.onUserHideDaxDialog()
            }

            override fun onDaxDialogPrimaryCtaClick() {
                viewModel.onUserClickCtaOkButton()
            }

            override fun onDaxDialogSecondaryCtaClick() {
                viewModel.onUserClickCtaSecondaryButton()
            }
        }

        private fun showDaxCta(configuration: DaxBubbleCta) {
            hideHomeBackground()
            hideHomeCta()
            configuration.showCta(daxDialogCta.daxCtaContainer)
            newBrowserTab.newTabLayout.setOnClickListener { daxDialogCta.dialogTextCta.finishAnimation() }

            viewModel.onCtaShown()
        }

        private fun showBubbleCta(configuration: BubbleCta) {
            hideHomeBackground()
            hideHomeCta()
            configuration.showCta(daxDialogCta.daxCtaContainer)
            newBrowserTab.newTabLayout.setOnClickListener { daxDialogCta.dialogTextCta.finishAnimation() }
            viewModel.onCtaShown()
        }

        private fun removeNewTabLayoutClickListener() {
            newBrowserTab.newTabLayout.setOnClickListener(null)
        }

        private fun showHomeCta(
            configuration: HomePanelCta,
            favorites: List<QuickAccessFavorite>,
        ) {
            hideDaxCta()
            if (newBrowserTab.ctaContainer.isEmpty()) {
                renderHomeCta()
            } else {
                configuration.showCta(newBrowserTab.ctaContainer)
            }
            showHomeBackground(favorites)
            viewModel.onCtaShown()
        }

        private fun showHomeBackground(
            favorites: List<QuickAccessFavorite>,
            hideLogo: Boolean = false,
        ) {
            if (favorites.isEmpty()) {
                if (hideLogo) homeBackgroundLogo.hideLogo() else homeBackgroundLogo.showLogo()
                quickAccessItems.quickAccessRecyclerView.gone()
            } else {
                homeBackgroundLogo.hideLogo()
                quickAccessAdapter.submitList(favorites)
                quickAccessItems.quickAccessRecyclerView.show()
            }

            newBrowserTab.newTabQuickAccessItemsLayout.show()
        }

        private fun hideHomeBackground() {
            homeBackgroundLogo.hideLogo()
            newBrowserTab.newTabQuickAccessItemsLayout.gone()
        }

        private fun hideDaxCta() {
            daxDialogCta.dialogTextCta.cancelAnimation()
            daxDialogCta.daxCtaContainer.hide()
        }

        private fun hideHomeCta() {
            newBrowserTab.ctaContainer.gone()
        }

        fun renderHomeCta() {
            val context = context ?: return
            val cta = lastSeenCtaViewState?.cta ?: return
            val configuration = if (cta is HomePanelCta) cta else return

            newBrowserTab.ctaContainer.removeAllViews()

            inflate(context, R.layout.include_cta, newBrowserTab.ctaContainer)

            configuration.showCta(newBrowserTab.ctaContainer)
            newBrowserTab.ctaContainer.findViewById<Button>(R.id.ctaOkButton).setOnClickListener {
                viewModel.onUserClickCtaOkButton()
            }

            newBrowserTab.ctaContainer.findViewById<Button>(R.id.ctaDismissButton).setOnClickListener {
                viewModel.onUserDismissedCta()
            }
        }

        fun hideFindInPage() {
            if (findInPage.findInPageContainer.visibility != GONE) {
                binding.focusDummy.requestFocus()
                findInPage.findInPageContainer.gone()
                findInPage.findInPageInput.hideKeyboard()
            }
        }

        private fun showFindInPageView(viewState: FindInPageViewState) {
            if (findInPage.findInPageContainer.visibility != VISIBLE) {
                findInPage.findInPageContainer.show()
                findInPage.findInPageInput.postDelayed(KEYBOARD_DELAY) {
                    findInPage.findInPageInput?.showKeyboard()
                }
            }

            if (viewState.showNumberMatches) {
                findInPage.findInPageMatches.text = getString(R.string.findInPageMatches, viewState.activeMatchIndex, viewState.numberMatches)
                findInPage.findInPageMatches.show()
            } else {
                findInPage.findInPageMatches.hide()
            }
        }

        private fun goFullScreen() {
            Timber.i("Entering full screen")
            binding.webViewFullScreenContainer.show()
            activity?.toggleFullScreen()
            showToast(R.string.fullScreenMessage, Toast.LENGTH_SHORT)
        }

        private fun exitFullScreen() {
            Timber.i("Exiting full screen")
            binding.webViewFullScreenContainer.removeAllViews()
            binding.webViewFullScreenContainer.gone()
            activity?.toggleFullScreen()
            binding.focusDummy.requestFocus()
        }

        private fun shouldUpdateOmnibarTextInput(
            viewState: OmnibarViewState,
            omnibarInput: String?,
        ) =
            (!viewState.isEditing || omnibarInput.isNullOrEmpty()) && omnibar.omnibarTextInput.isDifferent(omnibarInput)
    }

    private fun launchPrint(url: String, defaultMediaSize: PrintAttributes.MediaSize) {
        (activity?.getSystemService(Context.PRINT_SERVICE) as? PrintManager)?.let { printManager ->
            webView?.createPrintDocumentAdapter(url)?.let { printAdapter ->
                printManager.print(
                    url,
                    printAdapter,
                    PrintAttributes.Builder().setMediaSize(defaultMediaSize).build(),
                )
            }
        }
    }

    private fun showSitePermissionsDialog(
        permissionsToRequest: Array<String>,
        request: PermissionRequest,
    ) {
        if (!isActiveTab) {
            Timber.v("Will not launch a dialog for an inactive tab")
            return
        }

        activity?.let {
            sitePermissionsDialogLauncher.askForSitePermission(it, request.origin.toString(), tabId, permissionsToRequest, request, this)
        }
    }

    private fun grantSitePermissionRequest(
        sitePermissionsToGrant: Array<String>,
        request: PermissionRequest,
    ) {
        request.grant(sitePermissionsToGrant)
    }

    override fun continueDownload(pendingFileDownload: PendingFileDownload) {
        Timber.i("Continuing to download %s", pendingFileDownload)
        viewModel.download(pendingFileDownload)
    }

    override fun cancelDownload() {
        viewModel.closeAndReturnToSourceIfBlankTab()
    }

    fun onFireDialogVisibilityChanged(isVisible: Boolean) {
        if (isVisible) {
            viewModel.ctaViewState.removeObserver(ctaViewStateObserver)
        } else {
            viewModel.ctaViewState.observe(viewLifecycleOwner, ctaViewStateObserver)
        }
    }

    override fun permissionsGrantedOnWhereby() {
        val roomParameters = "?skipMediaPermissionPrompt"
        webView?.loadUrl("${webView?.url.orEmpty()}$roomParameters")
    }
}<|MERGE_RESOLUTION|>--- conflicted
+++ resolved
@@ -956,10 +956,6 @@
 
     private fun showError(errorType: WebViewErrorResponse) {
         binding.browserLayout.gone()
-<<<<<<< HEAD
-        newBrowserTab.newTabLayout.gone()
-=======
->>>>>>> f6bf8338
         omnibar.appBarLayout.setExpanded(true)
         webView?.onPause()
         webView?.hide()
@@ -3172,7 +3168,6 @@
                     } else {
                         showHome()
                     }
-<<<<<<< HEAD
                 } else if (errorChanged) {
                     if (viewState.browserError != OMITTED) {
                         showError(viewState.browserError)
@@ -3182,13 +3177,6 @@
                         } else {
                             showHome()
                         }
-=======
-                } else {
-                    if (viewState.browserError != OMITTED) {
-                        showError(viewState.browserError)
-                    } else {
-                        showBrowser()
->>>>>>> f6bf8338
                     }
                 }
 
