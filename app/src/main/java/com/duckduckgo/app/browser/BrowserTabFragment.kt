/*
 * Copyright (c) 2018 DuckDuckGo
 *
 * Licensed under the Apache License, Version 2.0 (the "License");
 * you may not use this file except in compliance with the License.
 * You may obtain a copy of the License at
 *
 *     http://www.apache.org/licenses/LICENSE-2.0
 *
 * Unless required by applicable law or agreed to in writing, software
 * distributed under the License is distributed on an "AS IS" BASIS,
 * WITHOUT WARRANTIES OR CONDITIONS OF ANY KIND, either express or implied.
 * See the License for the specific language governing permissions and
 * limitations under the License.
 */

package com.duckduckgo.app.browser

import android.Manifest
import android.animation.LayoutTransition.CHANGING
import android.animation.LayoutTransition.DISAPPEARING
import android.annotation.SuppressLint
import android.app.Activity.RESULT_OK
import android.app.ActivityOptions
import android.arch.lifecycle.Observer
import android.arch.lifecycle.ViewModelProviders
import android.content.Context
import android.content.Intent
import android.content.pm.PackageManager
import android.content.res.Configuration
import android.media.MediaScannerConnection
import android.net.Uri
import android.os.Bundle
import android.os.Environment
import android.support.annotation.AnyThread
import android.support.annotation.StringRes
import android.support.design.widget.Snackbar
import android.support.v4.app.Fragment
import android.support.v4.content.ContextCompat
<<<<<<< HEAD
import android.support.v7.app.AlertDialog
=======
import android.support.v4.content.pm.ShortcutManagerCompat
>>>>>>> c9284362
import android.support.v7.widget.LinearLayoutManager
import android.text.Editable
import android.view.*
import android.view.View.VISIBLE
import android.view.inputmethod.EditorInfo
import android.webkit.ValueCallback
import android.webkit.WebChromeClient
import android.webkit.WebSettings
import android.webkit.WebView
import android.webkit.WebView.FindListener
import android.widget.EditText
import android.widget.TextView
import android.widget.Toast
import androidx.core.view.isVisible
import androidx.core.view.postDelayed
import com.duckduckgo.app.bookmarks.ui.SaveBookmarkDialogFragment
import com.duckduckgo.app.browser.BrowserTabViewModel.*
import com.duckduckgo.app.browser.autoComplete.BrowserAutoCompleteSuggestionsAdapter
import com.duckduckgo.app.browser.defaultBrowsing.DefaultBrowserInfoActivity
import com.duckduckgo.app.browser.downloader.FileDownloadNotificationManager
import com.duckduckgo.app.browser.downloader.FileDownloader
import com.duckduckgo.app.browser.downloader.FileDownloader.PendingFileDownload
import com.duckduckgo.app.browser.filechooser.FileChooserIntentBuilder
import com.duckduckgo.app.browser.omnibar.KeyboardAwareEditText
import com.duckduckgo.app.browser.session.WebViewSessionStorage
import com.duckduckgo.app.browser.shortcut.ShortcutBuilder
import com.duckduckgo.app.browser.useragent.UserAgentProvider
import com.duckduckgo.app.global.ViewModelFactory
import com.duckduckgo.app.global.view.*
import com.duckduckgo.app.privacy.model.PrivacyGrade
import com.duckduckgo.app.privacy.renderer.icon
import com.duckduckgo.app.tabs.model.TabEntity
import com.duckduckgo.app.tabs.ui.TabIconRenderer
import dagger.android.support.AndroidSupportInjection
import kotlinx.android.synthetic.main.fragment_browser_tab.*
import kotlinx.android.synthetic.main.include_banner_notification.*
import kotlinx.android.synthetic.main.include_find_in_page.*
import kotlinx.android.synthetic.main.include_home_screen_default_browser_call_to_action.*
import kotlinx.android.synthetic.main.include_new_browser_tab.*
import kotlinx.android.synthetic.main.include_omnibar_toolbar.*
import kotlinx.android.synthetic.main.include_omnibar_toolbar.view.*
import kotlinx.android.synthetic.main.popup_window_browser_menu.view.*
import org.jetbrains.anko.longToast
import org.jetbrains.anko.share
import timber.log.Timber
import java.io.File
import javax.inject.Inject
import kotlin.concurrent.thread


class BrowserTabFragment : Fragment(), FindListener {

    @Inject
    lateinit var webViewClient: BrowserWebViewClient

    @Inject
    lateinit var webChromeClient: BrowserChromeClient

    @Inject
    lateinit var viewModelFactory: ViewModelFactory

    @Inject
    lateinit var fileChooserIntentBuilder: FileChooserIntentBuilder

    @Inject
    lateinit var fileDownloader: FileDownloader

    @Inject
    lateinit var fileDownloadNotificationManager: FileDownloadNotificationManager

    @Inject
    lateinit var webViewSessionStorage: WebViewSessionStorage

    @Inject
    lateinit var shortcutBuilder: ShortcutBuilder

    val tabId get() = arguments!![TAB_ID_ARG] as String

    private val initialUrl get() = arguments!![URL_EXTRA_ARG] as String?

    lateinit var userAgentProvider: UserAgentProvider

    private lateinit var popupMenu: BrowserPopupMenu

    private lateinit var autoCompleteSuggestionsAdapter: BrowserAutoCompleteSuggestionsAdapter

    // Used to represent a file to download, but may first require permission
    private var pendingFileDownload: PendingFileDownload? = null

    private var pendingUploadTask: ValueCallback<Array<Uri>>? = null

    private lateinit var renderer: BrowserTabFragmentRenderer

    private val viewModel: BrowserTabViewModel by lazy {
        val viewModel = ViewModelProviders.of(this, viewModelFactory).get(BrowserTabViewModel::class.java)
        viewModel.loadData(tabId, initialUrl)
        viewModel
    }

    private val browserActivity
        get() = activity as? BrowserActivity

    private val tabsButton: MenuItem?
        get() = toolbar.menu.findItem(R.id.tabs)

    private val fireMenuButton: MenuItem?
        get() = toolbar.menu.findItem(R.id.fire)

    private val menuButton: MenuItem?
        get() = toolbar.menu.findItem(R.id.browserPopup)

    private var webView: WebView? = null

    private val findInPageTextWatcher = object : TextChangedWatcher() {
        override fun afterTextChanged(editable: Editable) {
            viewModel.userFindingInPage(findInPageInput.text.toString())
        }
    }

    private val omnibarInputTextWatcher = object : TextChangedWatcher() {
        override fun afterTextChanged(editable: Editable) {
            viewModel.onOmnibarInputStateChanged(
                    omnibarTextInput.text.toString(),
                    omnibarTextInput.hasFocus()
            )
        }
    }

    private val logoHidingLayoutChangeListener by lazy { LogoHidingLayoutChangeListener(ddgLogo, homeScreenCallToActionContainer) }

    override fun onAttach(context: Context?) {
        AndroidSupportInjection.inject(this)
        super.onAttach(context)
    }

    override fun onCreate(savedInstanceState: Bundle?) {
        super.onCreate(savedInstanceState)
        renderer = BrowserTabFragmentRenderer()
    }

    override fun onCreateView(inflater: LayoutInflater, container: ViewGroup?, savedInstanceState: Bundle?): View? {
        return inflater.inflate(R.layout.fragment_browser_tab, container, false)
    }

    override fun onActivityCreated(savedInstanceState: Bundle?) {
        super.onActivityCreated(savedInstanceState)
        createPopupMenu()
        configureObservers()
        configureToolbar()
        configureBannerNotification()
        configureCallToActionButton()
        configureWebView()
        viewModel.registerWebViewListener(webViewClient, webChromeClient)
        configureOmnibarTextInput()
        configureFindInPage()
        configureAutoComplete()
        configureKeyboardAwareLogoAnimation()

        if (savedInstanceState == null) {
            viewModel.onViewReady()
        }
    }

    override fun onResume() {
        super.onResume()
        addTextChangedListeners()
        viewModel.onViewVisible()
    }

    private fun createPopupMenu() {
        popupMenu = BrowserPopupMenu(layoutInflater)
        val view = popupMenu.contentView
        popupMenu.apply {
            onMenuItemClicked(view.forwardPopupMenuItem) { webView?.goForward() }
            onMenuItemClicked(view.backPopupMenuItem) { webView?.goBack() }
            onMenuItemClicked(view.refreshPopupMenuItem) { webView?.reload() }
            onMenuItemClicked(view.newTabPopupMenuItem) { browserActivity?.launchNewTab() }
            onMenuItemClicked(view.bookmarksPopupMenuItem) { browserActivity?.launchBookmarks() }
            onMenuItemClicked(view.addBookmarksPopupMenuItem) { addBookmark() }
            onMenuItemClicked(view.findInPageMenuItem) { viewModel.userRequestingToFindInPage() }
            onMenuItemClicked(view.brokenSitePopupMenuItem) { viewModel.onBrokenSiteSelected() }
            onMenuItemClicked(view.settingsPopupMenuItem) { browserActivity?.launchSettings() }
            onMenuItemClicked(view.requestDesktopSiteCheckMenuItem) {
                viewModel.desktopSiteModeToggled(
                        urlString = webView?.url,
                        desktopSiteRequested = view.requestDesktopSiteCheckMenuItem.isChecked
                )
            }
            onMenuItemClicked(view.sharePageMenuItem) { viewModel.userSharingLink(webView?.url) }
            onMenuItemClicked(view.addToHome) {
                context?.let {
                    val url = webView?.url ?: return@let
                    viewModel.userRequestedToPinPageToHome(url)
                }
            }
        }
    }

    private fun addHomeShortcut(homeShortcut: Command.AddHomeShortcut, context: Context) {
        val shortcutInfo = shortcutBuilder.buildPinnedPageShortcut(context, homeShortcut)
        ShortcutManagerCompat.requestPinShortcut(context, shortcutInfo, null)
    }

    private fun configureObservers() {
        viewModel.autoCompleteViewState.observe(this, Observer<AutoCompleteViewState> {
            it?.let { renderer.renderAutocomplete(it) }
        })

        viewModel.globalLayoutState.observe(this, Observer<GlobalLayoutViewState> {
            it?.let { renderer.renderGlobalViewState(it) }
        })

        viewModel.browserViewState.observe(this, Observer<BrowserViewState> {
            it?.let { renderer.renderBrowserViewState(it) }
        })

        viewModel.defaultBrowserViewState.observe(this, Observer<DefaultBrowserViewState> {
            it?.let { renderer.renderDefaultBrowserBanner(it) }
        })

        viewModel.loadingViewState.observe(this, Observer<LoadingViewState> {
            it?.let { renderer.renderLoadingIndicator(it) }
        })

        viewModel.omnibarViewState.observe(this, Observer<OmnibarViewState> {
            it?.let { renderer.renderOmnibar(it) }
        })

        viewModel.findInPageViewState.observe(this, Observer<FindInPageViewState> {
            it?.let { renderer.renderFindInPageState(it) }
        })

        viewModel.tabs.observe(this, Observer<List<TabEntity>> {
            it?.let { renderer.renderTabIcon(it) }
        })

        viewModel.url.observe(this, Observer {
            it?.let { navigate(it) }
        })

        viewModel.command.observe(this, Observer {
            processCommand(it)
        })
    }

    fun submitQuery(query: String) {
        viewModel.onUserSubmittedQuery(query)
    }

    private fun navigate(url: String) {
        hideKeyboard()
        renderer.hideFindInPage()
        webView?.loadUrl(url)
    }

    fun refresh() {
        webView?.reload()
    }

    private fun processCommand(it: Command?) {
        when (it) {
            Command.Refresh -> refresh()
            is Command.OpenInNewTab -> {
                browserActivity?.openInNewTab(it.query)
            }
            is Command.Navigate -> {
                navigate(it.url)
            }
            Command.LandingPage -> resetTabState()
            is Command.DialNumber -> {
                val intent = Intent(Intent.ACTION_DIAL)
                intent.data = Uri.parse("tel:${it.telephoneNumber}")
                activity?.launchExternalActivity(intent)
            }
            is Command.SendEmail -> {
                val intent = Intent(Intent.ACTION_SENDTO)
                intent.data = Uri.parse(it.emailAddress)
                activity?.launchExternalActivity(intent)
            }
            is Command.SendSms -> {
                val intent = Intent(Intent.ACTION_SENDTO, Uri.parse("smsto:${it.telephoneNumber}"))
                startActivity(intent)
            }
            Command.ShowKeyboard -> {
                showKeyboard()
            }
            Command.HideKeyboard -> {
                hideKeyboard()
            }
            is Command.BrokenSiteFeedback -> {
                browserActivity?.launchBrokenSiteFeedback(it.url)
            }
            is Command.ShowFullScreen -> {
                webViewFullScreenContainer.addView(
                        it.view, ViewGroup.LayoutParams(
                        ViewGroup.LayoutParams.MATCH_PARENT,
                        ViewGroup.LayoutParams.MATCH_PARENT
                )
                )
            }
            is Command.DownloadImage -> requestImageDownload(it.url)
            is Command.FindInPageCommand -> webView?.findAllAsync(it.searchTerm)
            Command.DismissFindInPage -> webView?.findAllAsync(null)
            is Command.ShareLink -> launchSharePageChooser(it.url)
            is Command.DisplayMessage -> showToast(it.messageId)
            is Command.ShowFileChooser -> {
                launchFilePicker(it)
            }
<<<<<<< HEAD
            is Command.HandleExternalAppLink -> { externalAppLinkClicked(it) }
        }
    }

    private fun externalAppLinkClicked(appLinkCommand: Command.HandleExternalAppLink) {
        context?.let {
            val pm = it.packageManager
            val intent = appLinkCommand.appLink.intent
            val activities = pm.queryIntentActivities(intent, 0)

            Timber.i("Found ${activities.size} that could consume ${appLinkCommand.appLink.url}")

            when(activities.size) {
                0 -> {
                    Toast.makeText(it, "Unable to open this type of link", Toast.LENGTH_LONG).show()
                    return
                }
                1 -> {
                    val activity = activities.first()
                    val appTitle = activity.loadLabel(pm)
                    Timber.i("Exactly one app available for intent: $appTitle")

                    AlertDialog.Builder(it)
                        .setTitle(R.string.launchingExternalApp)
                        .setMessage(getString(R.string.confirmOpenExternalApp))
                        .setPositiveButton(R.string.openExternalApp) { _, _ -> it.startActivity(intent) }
                        .setNegativeButton(android.R.string.cancel) { dialog, _ -> dialog.dismiss() }
                        .show()
                }
                else -> {
                    val title = getString(R.string.openExternalApp)
                    val intentChooser = Intent.createChooser(intent, title)
                    it.startActivity(intentChooser)
=======
            is Command.AddHomeShortcut -> {
                context?.let { context ->
                    addHomeShortcut(it, context)
>>>>>>> c9284362
                }
            }
        }
    }

    override fun onActivityResult(requestCode: Int, resultCode: Int, data: Intent?) {
        if (requestCode == REQUEST_CODE_CHOOSE_FILE) {
            handleFileUploadResult(resultCode, data)
        }
    }

    private fun handleFileUploadResult(resultCode: Int, intent: Intent?) {
        if (resultCode != RESULT_OK || intent == null) {
            Timber.i("Received resultCode $resultCode (or received null intent) indicating user did not select any files")
            pendingUploadTask?.onReceiveValue(null)
            return
        }

        val uris = fileChooserIntentBuilder.extractSelectedFileUris(intent)
        pendingUploadTask?.onReceiveValue(uris)
    }

    private fun showToast(@StringRes messageId: Int) {
        context?.applicationContext?.longToast(messageId)
    }

    private fun configureAutoComplete() {
        val context = context ?: return
        autoCompleteSuggestionsList.layoutManager = LinearLayoutManager(context)
        autoCompleteSuggestionsAdapter = BrowserAutoCompleteSuggestionsAdapter(
                immediateSearchClickListener = {
                    userEnteredQuery(it.phrase)
                },
                editableSearchClickListener = {
                    viewModel.onUserSelectedToEditQuery(it.phrase)
                }
        )
        autoCompleteSuggestionsList.adapter = autoCompleteSuggestionsAdapter
    }

    private fun configureToolbar() {
        toolbar.inflateMenu(R.menu.menu_browser_activity)

        toolbar.setOnMenuItemClickListener {
            when (it.itemId) {
                R.id.tabs -> {
                    browserActivity?.launchTabSwitcher()
                    return@setOnMenuItemClickListener true
                }
                R.id.fire -> {
                    browserActivity?.launchFire()
                    return@setOnMenuItemClickListener true
                }
                R.id.browserPopup -> {
                    hideKeyboardImmediately()
                    launchPopupMenu()
                    return@setOnMenuItemClickListener true
                }
                else -> return@setOnMenuItemClickListener false
            }
        }

        toolbar.privacyGradeButton.setOnClickListener {
            browserActivity?.launchPrivacyDashboard()
        }

        viewModel.privacyGrade.observe(this, Observer<PrivacyGrade> {
            it?.let {
                val drawable = context?.getDrawable(it.icon()) ?: return@let
                privacyGradeButton?.setImageDrawable(drawable)
            }
        })
    }

    private fun configureBannerNotification() {
        dismissBannerButton.setOnClickListener {
            viewModel.userDeclinedBannerToSetAsDefaultBrowser()
        }
        bannerNotification.setOnClickListener {
            launchDefaultAppSystemSettingsFromBanner()
        }
    }

    private fun configureCallToActionButton() {
        homeScreenCallToActionContainer.setOnClickListener {
            launchDefaultAppSystemSettingsFromCallToActionButton()
        }

        homeScreenCallToActionDismissButton.setOnClickListener {
            viewModel.userDeclinedHomeScreenCallToActionToSetAsDefaultBrowser()
        }
    }

    private fun configureFindInPage() {
        findInPageInput.setOnFocusChangeListener { _, hasFocus ->
            if (hasFocus && findInPageInput.text.toString() != viewModel.findInPageViewState.value?.searchTerm) {
                viewModel.userFindingInPage(findInPageInput.text.toString())
            }
        }

        previousSearchTermButton.setOnClickListener { webView?.findNext(false) }
        nextSearchTermButton.setOnClickListener { webView?.findNext(true) }
        closeFindInPagePanel.setOnClickListener {
            viewModel.dismissFindInView()
        }
    }

    private fun configureOmnibarTextInput() {
        omnibarTextInput.onFocusChangeListener =
                View.OnFocusChangeListener { _, hasFocus: Boolean ->
                    viewModel.onOmnibarInputStateChanged(omnibarTextInput.text.toString(), hasFocus)
                }

        omnibarTextInput.onBackKeyListener = object : KeyboardAwareEditText.OnBackKeyListener {
            override fun onBackKey(): Boolean {
                omnibarTextInput.hideKeyboard()
                focusDummy.requestFocus()
                return true
            }
        }

        omnibarTextInput.setOnEditorActionListener(TextView.OnEditorActionListener { _, actionId, keyEvent ->
            if (actionId == EditorInfo.IME_ACTION_GO || keyEvent?.keyCode == KeyEvent.KEYCODE_ENTER) {
                userEnteredQuery(omnibarTextInput.text.toString())
                return@OnEditorActionListener true
            }
            false
        })

        clearTextButton.setOnClickListener { omnibarTextInput.setText("") }
    }

    private fun configureKeyboardAwareLogoAnimation() {
        // we want layout transitions for when the size changes; we don't want them when items disappear (can cause glitch on call to action button)
        newTabLayout.layoutTransition?.enableTransitionType(CHANGING)
        newTabLayout.layoutTransition?.disableTransitionType(DISAPPEARING)
        
        rootView.addOnLayoutChangeListener(logoHidingLayoutChangeListener)
    }

    private fun userEnteredQuery(query: String) {
        viewModel.onUserSubmittedQuery(query)
    }

    @SuppressLint("SetJavaScriptEnabled")
    private fun configureWebView() {
        webView = layoutInflater.inflate(R.layout.include_duckduckgo_browser_webview, webViewContainer, true).findViewById(R.id.browserWebView) as WebView
        webView?.let {
            userAgentProvider = UserAgentProvider(it.settings.userAgentString)

            it.webViewClient = webViewClient
            it.webChromeClient = webChromeClient

            it.settings.apply {
                userAgentString = userAgentProvider.getUserAgent()
                javaScriptEnabled = true
                domStorageEnabled = true
                loadWithOverviewMode = true
                useWideViewPort = true
                builtInZoomControls = true
                displayZoomControls = false
                mixedContentMode = WebSettings.MIXED_CONTENT_COMPATIBILITY_MODE
                setSupportZoom(true)
            }

            it.setDownloadListener { url, userAgent, contentDisposition, mimeType, contentLength ->
                requestFileDownload(url, contentDisposition, mimeType)
            }

            it.setOnTouchListener { _, _ ->
                if (omnibarTextInput.isFocused) {
                    focusDummy.requestFocus()
                }
                false
            }

            registerForContextMenu(it)

            it.setFindListener(this)
        }
    }

    private fun addTextChangedListeners() {
        findInPageInput.replaceTextChangedListener(findInPageTextWatcher)
        omnibarTextInput.replaceTextChangedListener(omnibarInputTextWatcher)
    }

    override fun onCreateContextMenu(menu: ContextMenu, view: View, menuInfo: ContextMenu.ContextMenuInfo?) {
        webView?.hitTestResult?.let {
            viewModel.userLongPressedInWebView(it, menu)
        }
    }

    override fun onContextItemSelected(item: MenuItem): Boolean {
        webView?.hitTestResult?.let {
            val url = it.extra
            if (viewModel.userSelectedItemFromLongPressMenu(url, item)) {
                return true
            }
        }

        return super.onContextItemSelected(item)
    }

    private fun launchPopupMenu() {
        popupMenu.show(rootView, toolbar)
    }

    private fun launchSharePageChooser(url: String) {
        activity?.share(url, "")
    }

    private fun launchDefaultAppSystemSettingsFromBanner() {
        activity?.let {
            val options = ActivityOptions.makeSceneTransitionAnimation(it, bannerNotification, "defaultBrowserBannerTransition")
            val intent = DefaultBrowserInfoActivity.intent(it)
            startActivity(intent, options.toBundle())
        }
    }

    private fun launchDefaultAppSystemSettingsFromCallToActionButton() {
        activity?.let {
            val intent = DefaultBrowserInfoActivity.intent(it)
            startActivity(intent)
        }
    }

    private fun addBookmark() {
        val addBookmarkDialog = SaveBookmarkDialogFragment.createDialogCreationMode(
                existingTitle = webView?.title,
                existingUrl = webView?.url
        )
        addBookmarkDialog.show(childFragmentManager, ADD_BOOKMARK_FRAGMENT_TAG)
        addBookmarkDialog.listener = viewModel
    }

    override fun onFindResultReceived(activeMatchOrdinal: Int, numberOfMatches: Int, isDoneCounting: Boolean) {
        viewModel.onFindResultsReceived(activeMatchOrdinal, numberOfMatches)
    }

    private fun EditText.replaceTextChangedListener(textWatcher: TextChangedWatcher) {
        removeTextChangedListener(textWatcher)
        addTextChangedListener(textWatcher)
    }

    private fun hideKeyboardImmediately() {
        if (!isHidden) {
            Timber.v("Keyboard now hiding")
            omnibarTextInput.hideKeyboard()
            focusDummy.requestFocus()
        }
    }

    private fun hideKeyboard() {
        if (!isHidden) {
            Timber.v("Keyboard now hiding")
            omnibarTextInput.postDelayed(KEYBOARD_DELAY) { omnibarTextInput?.hideKeyboard() }
            focusDummy.requestFocus()
        }
    }

    private fun showKeyboard() {
        if (!isHidden) {
            Timber.v("Keyboard now showing")
            omnibarTextInput.postDelayed(KEYBOARD_DELAY) { omnibarTextInput?.showKeyboard() }
        }
    }

    /**
     * Attempting to save the WebView's state can result in a TransactionTooLargeException being thrown.
     * This will only happen if the bundle size is too large - but the exact size is undefined.
     * Instead of saving using normal Android state mechanism - use our own implementation instead.
     */
    override fun onSaveInstanceState(bundle: Bundle) {
        viewModel.saveWebViewState(webView, tabId)
        super.onSaveInstanceState(bundle)
    }

    override fun onViewStateRestored(bundle: Bundle?) {
        viewModel.restoreWebViewState(webView, omnibarTextInput.text.toString())
        super.onViewStateRestored(bundle)
    }

    override fun onHiddenChanged(hidden: Boolean) {
        super.onHiddenChanged(hidden)
        if (hidden) {
            webView?.onPause()
        } else {
            webView?.onResume()
            viewModel.onViewVisible()
        }
    }

    /**
     * We don't destroy the activity on config changes like orientation, so we need to ensure we update resources which might change based on config
     */
    override fun onConfigurationChanged(newConfig: Configuration) {
        super.onConfigurationChanged(newConfig)
        ddgLogo.setImageResource(R.drawable.full_logo)
    }

    private fun resetTabState() {
        omnibarTextInput.text.clear()
        viewModel.resetView()
        destroyWebView()
        configureWebView()
        showKeyboard()
        appBarLayout.setExpanded(true)
    }

    fun onBackPressed(): Boolean {
        return when {
            webView?.canGoBack() == true -> {
                webView?.goBack()
                true
            }
            webView?.visibility == VISIBLE -> {
                resetTabState()
                true
            }
            else -> false
        }
    }

    override fun onDestroy() {
        popupMenu.dismiss()
        destroyWebView()
        super.onDestroy()
    }

    private fun destroyWebView() {
        webViewContainer?.removeAllViews()
        webView?.destroy()
        webView = null
    }

    private fun requestFileDownload(url: String, contentDisposition: String, mimeType: String) {
        pendingFileDownload = PendingFileDownload(
                url = url,
                contentDisposition = contentDisposition,
                mimeType = mimeType,
                subfolder = Environment.DIRECTORY_DOWNLOADS)

        downloadFileWithPermissionCheck()
    }

    private fun requestImageDownload(url: String) {
        pendingFileDownload = PendingFileDownload(
                url = url,
                subfolder = Environment.DIRECTORY_PICTURES)

        downloadFileWithPermissionCheck()
    }

    private fun downloadFileWithPermissionCheck() {
        if (hasWriteStoragePermission()) {
            downloadFile()
        } else {
            requestWriteStoragePermission()
        }
    }

    @AnyThread
    private fun downloadFile() {
        val pendingDownload = pendingFileDownload
        pendingFileDownload = null
        thread {
            fileDownloader.download(pendingDownload, object : FileDownloader.FileDownloadListener {
                override fun downloadStarted() {
                    fileDownloadNotificationManager.showDownloadInProgressNotification()
                }

                override fun downloadFinished(file: File, mimeType: String?) {
                    MediaScannerConnection.scanFile(context, arrayOf(file.absolutePath), null, { _, uri ->
                        fileDownloadNotificationManager.showDownloadFinishedNotification(file.name, uri, mimeType)
                    })
                }

                override fun downloadFailed(message: String) {
                    Timber.w("Failed to download file [$message]")
                    fileDownloadNotificationManager.showDownloadFailedNotification()
                }
            })
        }
    }

    private fun launchFilePicker(command: Command.ShowFileChooser) {
        pendingUploadTask = command.filePathCallback
        val canChooseMultipleFiles = command.fileChooserParams.mode == WebChromeClient.FileChooserParams.MODE_OPEN_MULTIPLE
        val intent = fileChooserIntentBuilder.intent(command.fileChooserParams.acceptTypes, canChooseMultipleFiles)
        startActivityForResult(intent, REQUEST_CODE_CHOOSE_FILE)
    }

    private fun hasWriteStoragePermission(): Boolean {
        return ContextCompat.checkSelfPermission(context!!, Manifest.permission.WRITE_EXTERNAL_STORAGE) == PackageManager.PERMISSION_GRANTED
    }

    private fun requestWriteStoragePermission() {
        requestPermissions(arrayOf(Manifest.permission.WRITE_EXTERNAL_STORAGE), PERMISSION_REQUEST_WRITE_EXTERNAL_STORAGE)
    }

    override fun onRequestPermissionsResult(requestCode: Int, permissions: Array<out String>, grantResults: IntArray) {
        if (requestCode == PERMISSION_REQUEST_WRITE_EXTERNAL_STORAGE) {
            if ((grantResults.isNotEmpty()) && grantResults[0] == PackageManager.PERMISSION_GRANTED) {
                Timber.i("Write external storage permission granted")
                downloadFile()
            } else {
                Timber.i("Write external storage permission refused")
                Snackbar.make(toolbar, R.string.permissionRequiredToDownload, Snackbar.LENGTH_LONG).show()
            }
        }
    }

    companion object {

        private const val TAB_ID_ARG = "TAB_ID_ARG"
        private const val ADD_BOOKMARK_FRAGMENT_TAG = "ADD_BOOKMARK"
        private const val URL_EXTRA_ARG = "URL_EXTRA_ARG"
        private const val KEYBOARD_DELAY = 200L

        private const val REQUEST_CODE_CHOOSE_FILE = 100
        private const val PERMISSION_REQUEST_WRITE_EXTERNAL_STORAGE = 200

        fun newInstance(tabId: String, query: String? = null): BrowserTabFragment {
            val fragment = BrowserTabFragment()
            val args = Bundle()
            args.putString(TAB_ID_ARG, tabId)
            query.let {
                args.putString(URL_EXTRA_ARG, query)
            }
            fragment.arguments = args
            return fragment
        }
    }

    inner class BrowserTabFragmentRenderer {

        private var lastSeenOmnibarViewState: OmnibarViewState? = null
        private var lastSeenLoadingViewState: LoadingViewState? = null
        private var lastSeenFindInPageViewState: FindInPageViewState? = null
        private var lastSeenBrowserViewState: BrowserViewState? = null
        private var lastSeenGlobalViewState: GlobalLayoutViewState? = null
        private var lastSeenDefaultBrowserViewState: DefaultBrowserViewState? = null
        private var lastSeenAutoCompleteViewState: AutoCompleteViewState? = null

        fun renderDefaultBrowserBanner(viewState: DefaultBrowserViewState) {
            renderIfChanged(viewState, lastSeenDefaultBrowserViewState) {
                lastSeenDefaultBrowserViewState = viewState

                if (viewState.showDefaultBrowserBanner) {
                    bannerNotification.show()
                } else {
                    bannerNotification.gone()
                }

                if (viewState.showHomeScreenCallToActionButton) {
                    homeScreenCallToActionContainer.show()
                } else {
                    homeScreenCallToActionContainer.gone()
                }

                logoHidingLayoutChangeListener.update()
            }
        }

        fun renderAutocomplete(viewState: AutoCompleteViewState) {
            renderIfChanged(viewState, lastSeenAutoCompleteViewState) {
                lastSeenAutoCompleteViewState = viewState

                if (viewState.showSuggestions) {
                    autoCompleteSuggestionsList.show()
                    val results = viewState.searchResults.suggestions
                    autoCompleteSuggestionsAdapter.updateData(results)
                } else {
                    autoCompleteSuggestionsList.gone()
                }
            }
        }

        fun renderOmnibar(viewState: OmnibarViewState) {
            renderIfChanged(viewState, lastSeenOmnibarViewState) {
                lastSeenOmnibarViewState = viewState

                if (viewState.isEditing) {
                    omniBarContainer.setBackgroundResource(R.drawable.omnibar_editing_background)
                } else {
                    omniBarContainer.background = null
                }

                if (shouldUpdateOmnibarTextInput(viewState, viewState.omnibarText)) {
                    omnibarTextInput.setText(viewState.omnibarText)
                    appBarLayout.setExpanded(true, true)
                }
            }
        }

        fun renderLoadingIndicator(viewState: LoadingViewState) {
            renderIfChanged(viewState, lastSeenLoadingViewState) {
                lastSeenLoadingViewState = viewState

                pageLoadingIndicator.apply {
                    if (viewState.isLoading) show() else hide()
                    progress = viewState.progress
                }
            }
        }

        fun renderGlobalViewState(viewState: GlobalLayoutViewState) {
            renderIfChanged(viewState, lastSeenGlobalViewState) {
                lastSeenGlobalViewState = viewState

                if (viewState.isNewTabState) {
                    browserLayout.hide()
                } else {
                    browserLayout.show()
                }
            }
        }

        fun renderBrowserViewState(viewState: BrowserViewState) {
            renderIfChanged(viewState, lastSeenBrowserViewState) {
                lastSeenBrowserViewState = viewState

                val browserShowing = viewState.browserShowing
                if (browserShowing) {
                    webView?.show()
                } else {
                    webView?.hide()
                }

                toggleDesktopSiteMode(viewState.isDesktopBrowsingMode)
                renderToolbarMenus(viewState)
                renderPopupMenus(browserShowing, viewState)
                renderFullscreenMode(viewState)
            }
        }

        private fun renderFullscreenMode(viewState: BrowserViewState) {
            activity?.isImmersiveModeEnabled()?.let {
                if (viewState.isFullScreen) {
                    if (!it) goFullScreen()
                } else {
                    if (it) exitFullScreen()
                }
            }
        }

        private fun renderPopupMenus(browserShowing: Boolean, viewState: BrowserViewState) {
            popupMenu.contentView.apply {
                backPopupMenuItem.isEnabled = browserShowing && viewState.canGoBack
                forwardPopupMenuItem.isEnabled = browserShowing && viewState.canGoForward
                refreshPopupMenuItem.isEnabled = browserShowing
                newTabPopupMenuItem.isEnabled = browserShowing
                addBookmarksPopupMenuItem?.isEnabled = viewState.canAddBookmarks
                sharePageMenuItem?.isEnabled = viewState.canSharePage
                addToHome?.isEnabled = viewState.canAddToHome
            }
        }

        private fun renderToolbarMenus(viewState: BrowserViewState) {
            privacyGradeButton?.isVisible = viewState.showPrivacyGrade
            clearTextButton?.isVisible = viewState.showClearButton
            tabsButton?.isVisible = viewState.showTabsButton
            fireMenuButton?.isVisible = viewState.showFireButton
            menuButton?.isVisible = viewState.showMenuButton
        }

        fun renderFindInPageState(viewState: FindInPageViewState) {
            if (viewState == lastSeenFindInPageViewState) {
                return
            }

            lastSeenFindInPageViewState = viewState

            if (viewState.visible) {
                showFindInPageView(viewState)
            } else {
                hideFindInPage()
            }

            popupMenu.contentView.findInPageMenuItem?.isEnabled = viewState.canFindInPage
        }

        fun renderTabIcon(tabs: List<TabEntity>) {
            context?.let {
                tabsButton?.icon = TabIconRenderer.icon(it, tabs.count())
            }
        }

        /**
         * This method will execute the given lambda only if the given view states differ
         */
        private inline fun renderIfChanged(newViewState: Any, lastSeenViewState: Any?, block: () -> Unit) {
            if (newViewState == lastSeenViewState) {
                Timber.v("view state identical to last seen state; skipping rendering for ${newViewState.javaClass.simpleName}")
            } else {
                block()
            }
        }

        fun hideFindInPage() {
            if (findInPageContainer.visibility != View.GONE) {
                focusDummy.requestFocus()
                findInPageContainer.gone()
                findInPageInput.hideKeyboard()
            }
        }

        private fun showFindInPageView(viewState: FindInPageViewState) {

            if (findInPageContainer.visibility != View.VISIBLE) {
                findInPageContainer.show()
                findInPageInput.postDelayed(KEYBOARD_DELAY) {
                    findInPageInput?.showKeyboard()
                }
            }

            if (viewState.showNumberMatches) {
                findInPageMatches.text = getString(R.string.findInPageMatches, viewState.activeMatchIndex, viewState.numberMatches)
                findInPageMatches.show()
            } else {
                findInPageMatches.hide()
            }
        }

        private fun toggleDesktopSiteMode(isDesktopSiteMode: Boolean) {
            webView?.settings?.userAgentString = userAgentProvider.getUserAgent(isDesktopSiteMode)
        }

        private fun goFullScreen() {
            Timber.i("Entering full screen")
            webViewFullScreenContainer.show()
            activity?.toggleFullScreen()
        }

        private fun exitFullScreen() {
            Timber.i("Exiting full screen")
            webViewFullScreenContainer.removeAllViews()
            webViewFullScreenContainer.gone()
            activity?.toggleFullScreen()
        }

        private fun shouldUpdateOmnibarTextInput(viewState: OmnibarViewState, omnibarInput: String?) =
            !viewState.isEditing && omnibarTextInput.isDifferent(omnibarInput)
    }

}<|MERGE_RESOLUTION|>--- conflicted
+++ resolved
@@ -37,11 +37,8 @@
 import android.support.design.widget.Snackbar
 import android.support.v4.app.Fragment
 import android.support.v4.content.ContextCompat
-<<<<<<< HEAD
 import android.support.v7.app.AlertDialog
-=======
 import android.support.v4.content.pm.ShortcutManagerCompat
->>>>>>> c9284362
 import android.support.v7.widget.LinearLayoutManager
 import android.text.Editable
 import android.view.*
@@ -350,7 +347,11 @@
             is Command.ShowFileChooser -> {
                 launchFilePicker(it)
             }
-<<<<<<< HEAD
+            is Command.AddHomeShortcut -> {
+                context?.let { context ->
+                    addHomeShortcut(it, context)
+                }
+            }
             is Command.HandleExternalAppLink -> { externalAppLinkClicked(it) }
         }
     }
@@ -384,11 +385,6 @@
                     val title = getString(R.string.openExternalApp)
                     val intentChooser = Intent.createChooser(intent, title)
                     it.startActivity(intentChooser)
-=======
-            is Command.AddHomeShortcut -> {
-                context?.let { context ->
-                    addHomeShortcut(it, context)
->>>>>>> c9284362
                 }
             }
         }
