/*
 * Copyright (c) 2018 DuckDuckGo
 *
 * Licensed under the Apache License, Version 2.0 (the "License");
 * you may not use this file except in compliance with the License.
 * You may obtain a copy of the License at
 *
 *     http://www.apache.org/licenses/LICENSE-2.0
 *
 * Unless required by applicable law or agreed to in writing, software
 * distributed under the License is distributed on an "AS IS" BASIS,
 * WITHOUT WARRANTIES OR CONDITIONS OF ANY KIND, either express or implied.
 * See the License for the specific language governing permissions and
 * limitations under the License.
 */

package com.duckduckgo.app.browser

import android.Manifest
import android.annotation.SuppressLint
import android.app.Activity.RESULT_OK
import android.app.ActivityOptions
import android.appwidget.AppWidgetManager
import android.content.*
import android.content.pm.PackageManager
import android.content.res.Configuration
import android.media.MediaScannerConnection
import android.net.Uri
import android.os.*
import android.provider.Settings
import android.text.Editable
import android.view.*
import android.view.View.*
import android.view.inputmethod.EditorInfo
import android.webkit.ValueCallback
import android.webkit.WebChromeClient
import android.webkit.WebSettings
import android.webkit.WebView
import android.webkit.WebView.FindListener
import android.webkit.WebView.HitTestResult
import android.webkit.WebView.HitTestResult.*
import android.widget.EditText
import android.widget.TextView
import android.widget.Toast
import androidx.annotation.AnyThread
import androidx.annotation.StringRes
import androidx.appcompat.app.AlertDialog
import androidx.core.app.ActivityCompat
import androidx.core.content.ContextCompat
import androidx.core.content.FileProvider
import androidx.core.net.toUri
import androidx.core.text.HtmlCompat
import androidx.core.text.HtmlCompat.FROM_HTML_MODE_LEGACY
import androidx.core.view.*
import androidx.fragment.app.Fragment
import androidx.fragment.app.commitNow
import androidx.fragment.app.transaction
import androidx.lifecycle.*
import androidx.recyclerview.widget.LinearLayoutManager
import com.duckduckgo.app.autocomplete.api.AutoComplete.AutoCompleteSuggestion
import com.duckduckgo.app.bookmarks.ui.EditBookmarkDialogFragment
import com.duckduckgo.app.brokensite.BrokenSiteActivity
import com.duckduckgo.app.brokensite.BrokenSiteData
import com.duckduckgo.app.browser.BrowserTabViewModel.*
import com.duckduckgo.app.browser.BrowserTabViewModel.Command.DownloadCommand
import com.duckduckgo.app.browser.DownloadConfirmationFragment.DownloadConfirmationDialogListener
import com.duckduckgo.app.browser.autocomplete.BrowserAutoCompleteSuggestionsAdapter
import com.duckduckgo.app.browser.downloader.BlobConverterInjector
import com.duckduckgo.app.browser.downloader.DownloadFailReason
import com.duckduckgo.app.browser.downloader.FileDownloadNotificationManager
import com.duckduckgo.app.browser.downloader.FileDownloader
import com.duckduckgo.app.browser.downloader.FileDownloader.PendingFileDownload
import com.duckduckgo.app.browser.filechooser.FileChooserIntentBuilder
import com.duckduckgo.app.browser.httpauth.WebViewHttpAuthStore
import com.duckduckgo.app.browser.logindetection.DOMLoginDetector
import com.duckduckgo.app.browser.model.BasicAuthenticationCredentials
import com.duckduckgo.app.browser.model.BasicAuthenticationRequest
import com.duckduckgo.app.browser.model.LongPressTarget
import com.duckduckgo.app.browser.omnibar.KeyboardAwareEditText
import com.duckduckgo.app.browser.omnibar.OmnibarScrolling
import com.duckduckgo.app.browser.session.WebViewSessionStorage
import com.duckduckgo.app.browser.shortcut.ShortcutBuilder
import com.duckduckgo.app.browser.tabpreview.WebViewPreviewGenerator
import com.duckduckgo.app.browser.tabpreview.WebViewPreviewPersister
import com.duckduckgo.app.browser.ui.HttpAuthenticationDialogFragment
import com.duckduckgo.app.browser.useragent.UserAgentProvider
import com.duckduckgo.app.cta.ui.*
import com.duckduckgo.app.fire.fireproofwebsite.data.FireproofWebsiteEntity
import com.duckduckgo.app.fire.fireproofwebsite.data.website
import com.duckduckgo.app.global.ViewModelFactory
import com.duckduckgo.app.global.model.orderedTrackingEntities
import com.duckduckgo.app.global.view.*
import com.duckduckgo.app.location.data.LocationPermissionType
import com.duckduckgo.app.location.ui.SiteLocationPermissionDialog
import com.duckduckgo.app.location.ui.SystemLocationPermissionDialog
import com.duckduckgo.app.pixels.AppPixelName
import com.duckduckgo.app.privacy.renderer.icon
import com.duckduckgo.app.statistics.VariantManager
import com.duckduckgo.app.statistics.pixels.Pixel
import com.duckduckgo.app.statistics.pixels.Pixel.PixelParameter.FIRE_BUTTON_STATE
import com.duckduckgo.app.survey.model.Survey
import com.duckduckgo.app.survey.ui.SurveyActivity
import com.duckduckgo.app.tabs.model.TabEntity
import com.duckduckgo.app.tabs.ui.TabSwitcherActivity
import com.duckduckgo.app.widget.ui.AddWidgetInstructionsActivity
import com.duckduckgo.widget.SearchWidgetLight
import com.google.android.material.snackbar.Snackbar
import dagger.android.support.AndroidSupportInjection
import kotlinx.android.synthetic.main.fragment_browser_tab.*
import kotlinx.android.synthetic.main.include_cta_buttons.view.*
import kotlinx.android.synthetic.main.include_dax_dialog_cta.*
import kotlinx.android.synthetic.main.include_dax_dialog_cta.view.*
import kotlinx.android.synthetic.main.include_find_in_page.*
import kotlinx.android.synthetic.main.include_new_browser_tab.*
import kotlinx.android.synthetic.main.include_omnibar_toolbar.*
import kotlinx.android.synthetic.main.include_omnibar_toolbar.view.*
import kotlinx.android.synthetic.main.popup_window_browser_menu.view.*
import kotlinx.coroutines.*
import org.jetbrains.anko.longToast
import org.jetbrains.anko.share
import timber.log.Timber
import java.io.File
import javax.inject.Inject
import kotlin.coroutines.CoroutineContext

class BrowserTabFragment :
    Fragment(),
    FindListener,
    CoroutineScope,
    DaxDialogListener,
    TrackersAnimatorListener,
    DownloadConfirmationDialogListener,
    SiteLocationPermissionDialog.SiteLocationPermissionDialogListener,
    SystemLocationPermissionDialog.SystemLocationPermissionDialogListener {

    private val supervisorJob = SupervisorJob()

    override val coroutineContext: CoroutineContext
        get() = supervisorJob + Dispatchers.Main

    @Inject
    lateinit var webViewClient: BrowserWebViewClient

    @Inject
    lateinit var webChromeClient: BrowserChromeClient

    @Inject
    lateinit var viewModelFactory: ViewModelFactory

    @Inject
    lateinit var fileChooserIntentBuilder: FileChooserIntentBuilder

    @Inject
    lateinit var fileDownloader: FileDownloader

    @Inject
    lateinit var fileDownloadNotificationManager: FileDownloadNotificationManager

    @Inject
    lateinit var webViewSessionStorage: WebViewSessionStorage

    @Inject
    lateinit var shortcutBuilder: ShortcutBuilder

    @Inject
    lateinit var clipboardManager: ClipboardManager

    @Inject
    lateinit var pixel: Pixel

    @Inject
    lateinit var ctaViewModel: CtaViewModel

    @Inject
    lateinit var omnibarScrolling: OmnibarScrolling

    @Inject
    lateinit var previewGenerator: WebViewPreviewGenerator

    @Inject
    lateinit var previewPersister: WebViewPreviewPersister

    @Inject
    lateinit var variantManager: VariantManager

    @Inject
    lateinit var loginDetector: DOMLoginDetector

    @Inject
    lateinit var blobConverterInjector: BlobConverterInjector

    val tabId get() = requireArguments()[TAB_ID_ARG] as String

    @Inject
    lateinit var userAgentProvider: UserAgentProvider

    @Inject
    lateinit var webViewHttpAuthStore: WebViewHttpAuthStore

    var messageFromPreviousTab: Message? = null

    private val initialUrl get() = requireArguments().getString(URL_EXTRA_ARG)

    private val skipHome get() = requireArguments().getBoolean(SKIP_HOME_ARG)

    private lateinit var popupMenu: BrowserPopupMenu

    private lateinit var autoCompleteSuggestionsAdapter: BrowserAutoCompleteSuggestionsAdapter

    // Used to represent a file to download, but may first require permission
    private var pendingFileDownload: PendingFileDownload? = null

    private var pendingUploadTask: ValueCallback<Array<Uri>>? = null

    private lateinit var renderer: BrowserTabFragmentRenderer

    private lateinit var decorator: BrowserTabFragmentDecorator

    private val viewModel: BrowserTabViewModel by lazy {
        val viewModel = ViewModelProvider(this, viewModelFactory).get(BrowserTabViewModel::class.java)
        viewModel.loadData(tabId, initialUrl, skipHome)
        viewModel
    }

    private val animatorHelper by lazy { BrowserTrackersAnimatorHelper() }

    private val smoothProgressAnimator by lazy { SmoothProgressAnimator(pageLoadingIndicator) }

    // Optimization to prevent against excessive work generating WebView previews; an existing job will be cancelled if a new one is launched
    private var bitmapGeneratorJob: Job? = null

    private val browserActivity
        get() = activity as? BrowserActivity

    private val tabsButton: TabSwitcherButton?
        get() = appBarLayout.tabsMenu

    private val fireMenuButton: ViewGroup?
        get() = appBarLayout.fireIconMenu

    private val menuButton: ViewGroup?
        get() = appBarLayout.browserMenu

    private var webView: DuckDuckGoWebView? = null

    private val errorSnackbar: Snackbar by lazy {
        Snackbar.make(browserLayout, R.string.crashedWebViewErrorMessage, Snackbar.LENGTH_INDEFINITE)
            .setBehavior(NonDismissibleBehavior())
    }

    private val findInPageTextWatcher = object : TextChangedWatcher() {
        override fun afterTextChanged(editable: Editable) {
            viewModel.userFindingInPage(findInPageInput.text.toString())
        }
    }

    private val omnibarInputTextWatcher = object : TextChangedWatcher() {
        override fun afterTextChanged(editable: Editable) {
            viewModel.onOmnibarInputStateChanged(omnibarTextInput.text.toString(), omnibarTextInput.hasFocus(), true)
        }
    }

<<<<<<< HEAD
=======
    private val homeBackgroundLogo by lazy { HomeBackgroundLogo(ddgLogo) }

>>>>>>> 4ac0c4da
    private val ctaViewStateObserver = Observer<CtaViewState> {
        it?.let { renderer.renderCtaViewState(it) }
    }

    private var alertDialog: AlertDialog? = null

    private var loginDetectionDialog: AlertDialog? = null

    private val pulseAnimation: PulseAnimation = PulseAnimation(this)

    override fun onAttach(context: Context) {
        AndroidSupportInjection.inject(this)
        super.onAttach(context)
    }

    override fun onCreate(savedInstanceState: Bundle?) {
        super.onCreate(savedInstanceState)
        removeDaxDialogFromActivity()
        renderer = BrowserTabFragmentRenderer()
        decorator = BrowserTabFragmentDecorator()
    }

    override fun onCreateView(inflater: LayoutInflater, container: ViewGroup?, savedInstanceState: Bundle?): View? {
        return inflater.inflate(R.layout.fragment_browser_tab, container, false)
    }

    override fun onActivityCreated(savedInstanceState: Bundle?) {
        super.onActivityCreated(savedInstanceState)

        configureObservers()
        configurePrivacyGrade()
        configureWebView()
        configureSwipeRefresh()
        viewModel.registerWebViewListener(webViewClient, webChromeClient)
        configureOmnibarTextInput()
        configureFindInPage()
        configureAutoComplete()

        decorator.decorateWithFeatures()

        animatorHelper.setListener(this)

        if (savedInstanceState == null) {
            viewModel.onViewReady()
            messageFromPreviousTab?.let {
                processMessage(it)
            }
        }

        lifecycle.addObserver(object : LifecycleObserver {
            @OnLifecycleEvent(Lifecycle.Event.ON_STOP)
            fun onStop() {
                if (isVisible) {
                    updateOrDeleteWebViewPreview()
                }
            }
        })
    }

    private fun getDaxDialogFromActivity(): Fragment? = activity?.supportFragmentManager?.findFragmentByTag(DAX_DIALOG_DIALOG_TAG)

    private fun removeDaxDialogFromActivity() {
        val fragment = getDaxDialogFromActivity()
        fragment?.let {
            activity?.supportFragmentManager?.transaction { remove(it) }
        }
    }

    private fun processMessage(message: Message) {
        val transport = message.obj as WebView.WebViewTransport
        transport.webView = webView
        message.sendToTarget()

        decorator.animateTabsCount()
        viewModel.onMessageProcessed()
    }

    private fun updateOrDeleteWebViewPreview() {
        val url = viewModel.url
        Timber.d("Updating or deleting WebView preview for $url")
        if (url == null) {
            viewModel.deleteTabPreview(tabId)
        } else {
            generateWebViewPreviewImage()
        }
    }

    private fun launchTabSwitcher() {
        val activity = activity ?: return
        startActivity(TabSwitcherActivity.intent(activity, tabId))
        activity.overridePendingTransition(R.anim.tab_anim_fade_in, R.anim.slide_to_bottom)
    }

    override fun onResume() {
        super.onResume()

        appBarLayout.setExpanded(true)
        viewModel.onViewResumed()

        // onResume can be called for a hidden/backgrounded fragment, ensure this tab is visible.
        if (fragmentIsVisible()) {
            viewModel.onViewVisible()
        }

        addTextChangedListeners()
    }

    override fun onPause() {
        dismissDownloadFragment()
        dismissAuthenticationDialog()
        super.onPause()
    }

    private fun dismissAuthenticationDialog() {
        if (isAdded) {
            val fragment = parentFragmentManager.findFragmentByTag(AUTHENTICATION_DIALOG_TAG) as? HttpAuthenticationDialogFragment
            fragment?.dismiss()
        }
    }

    private fun dismissDownloadFragment() {
        val fragment = fragmentManager?.findFragmentByTag(DOWNLOAD_CONFIRMATION_TAG) as? DownloadConfirmationFragment
        fragment?.dismiss()
    }

    private fun addHomeShortcut(homeShortcut: Command.AddHomeShortcut, context: Context) {
        shortcutBuilder.requestPinShortcut(context, homeShortcut)
    }

    private fun configureObservers() {
        viewModel.autoCompleteViewState.observe(
            viewLifecycleOwner,
            Observer<AutoCompleteViewState> {
                it?.let { renderer.renderAutocomplete(it) }
            }
        )

        viewModel.globalLayoutState.observe(
            viewLifecycleOwner,
            Observer<GlobalLayoutViewState> {
                it?.let { renderer.renderGlobalViewState(it) }
            }
        )

        viewModel.browserViewState.observe(
            viewLifecycleOwner,
            Observer<BrowserViewState> {
                it?.let { renderer.renderBrowserViewState(it) }
            }
        )

        viewModel.loadingViewState.observe(
            viewLifecycleOwner,
            Observer<LoadingViewState> {
                it?.let { renderer.renderLoadingIndicator(it) }
            }
        )

        viewModel.omnibarViewState.observe(
            viewLifecycleOwner,
            Observer<OmnibarViewState> {
                it?.let { renderer.renderOmnibar(it) }
            }
        )

        viewModel.findInPageViewState.observe(
            viewLifecycleOwner,
            Observer<FindInPageViewState> {
                it?.let { renderer.renderFindInPageState(it) }
            }
        )

        viewModel.ctaViewState.observe(viewLifecycleOwner, ctaViewStateObserver)

        viewModel.command.observe(
            viewLifecycleOwner,
            Observer {
                processCommand(it)
            }
        )

        viewModel.survey.observe(
            viewLifecycleOwner,
            Observer<Survey> {
                it.let { viewModel.onSurveyChanged(it) }
            }
        )

        viewModel.privacyGradeViewState.observe(
            viewLifecycleOwner,
            Observer {
                it.let { renderer.renderPrivacyGrade(it) }
            }
        )

        addTabsObserver()
    }

    private fun addTabsObserver() {
        viewModel.tabs.observe(
            viewLifecycleOwner,
            Observer<List<TabEntity>> {
                it?.let {
                    decorator.renderTabIcon(it)
                }
            }
        )
    }

    private fun fragmentIsVisible(): Boolean {
        // using isHidden rather than isVisible, as isVisible will incorrectly return false when windowToken is not yet initialized.
        // changes on isHidden will be received in onHiddenChanged
        return !isHidden
    }

    private fun showHome() {
        appBarLayout.setExpanded(true)
        errorSnackbar.dismiss()

        focusDummy.hide()
        browserLayout.hide()
        newTabLayout.show()

        webView?.onPause()

        omnibarScrolling.disableOmnibarScrolling(toolbarContainer)
<<<<<<< HEAD
=======
        homeBackgroundLogo.showLogo()
>>>>>>> 4ac0c4da
    }

    private fun showBrowser() {
        focusDummy.show()
        newTabLayout.gone()
        browserLayout.show()

        webView?.onResume()
        omnibarScrolling.enableOmnibarScrolling(toolbarContainer)
        homeBackgroundLogo.hideLogo()
    }

    fun submitQuery(query: String) {
        viewModel.onUserSubmittedQuery(query)
    }

    private fun navigate(url: String, headers: Map<String, String>) {
        hideKeyboard()
        renderer.hideFindInPage()
        viewModel.registerDaxBubbleCtaDismissed()
        webView?.loadUrl(url, headers)
    }

    fun onRefreshRequested() {
        viewModel.onRefreshRequested()
    }

    fun refresh() {
        webView?.reload()
    }

    private fun processCommand(it: Command?) {
        if (it !is Command.DaxCommand) {
            renderer.cancelTrackersAnimation()
        }
        when (it) {
            is Command.Refresh -> refresh()
            is Command.OpenInNewTab -> {
                browserActivity?.openInNewTab(it.query, it.sourceTabId)
            }
            is Command.OpenMessageInNewTab -> {
                browserActivity?.openMessageInNewTab(it.message, it.sourceTabId)
            }
            is Command.OpenInNewBackgroundTab -> {
                openInNewBackgroundTab()
            }
            is Command.LaunchNewTab -> browserActivity?.launchNewTab()
            is Command.ShowBookmarkAddedConfirmation -> bookmarkAdded(it.bookmarkId, it.title, it.url)
            is Command.ShowFireproofWebSiteConfirmation -> fireproofWebsiteConfirmation(it.fireproofWebsiteEntity)
            is Command.Navigate -> {
                navigate(it.url, it.headers)
            }
            is Command.NavigateBack -> {
                webView?.goBackOrForward(-it.steps)
            }
            is Command.NavigateForward -> {
                webView?.goForward()
            }
            is Command.ResetHistory -> {
                resetWebView()
            }
            is Command.DialNumber -> {
                val intent = Intent(Intent.ACTION_DIAL)
                intent.data = Uri.parse("tel:${it.telephoneNumber}")
                openExternalDialog(intent, null, false)
            }
            is Command.SendEmail -> {
                val intent = Intent(Intent.ACTION_SENDTO)
                intent.data = Uri.parse(it.emailAddress)
                openExternalDialog(intent)
            }
            is Command.SendSms -> {
                val intent = Intent(Intent.ACTION_SENDTO, Uri.parse("smsto:${it.telephoneNumber}"))
                openExternalDialog(intent)
            }
            is Command.ShowKeyboard -> {
                showKeyboard()
            }
            is Command.HideKeyboard -> {
                hideKeyboard()
            }
            is Command.BrokenSiteFeedback -> {
                launchBrokenSiteFeedback(it.data)
            }
            is Command.ShowFullScreen -> {
                webViewFullScreenContainer.addView(
                    it.view,
                    ViewGroup.LayoutParams(
                        ViewGroup.LayoutParams.MATCH_PARENT,
                        ViewGroup.LayoutParams.MATCH_PARENT
                    )
                )
            }
            is Command.DownloadImage -> requestImageDownload(it.url, it.requestUserConfirmation)
            is Command.FindInPageCommand -> webView?.findAllAsync(it.searchTerm)
            is Command.DismissFindInPage -> webView?.findAllAsync("")
            is Command.ShareLink -> launchSharePageChooser(it.url)
            is Command.CopyLink -> clipboardManager.setPrimaryClip(ClipData.newPlainText(null, it.url))
            is Command.ShowFileChooser -> {
                launchFilePicker(it)
            }
            is Command.AddHomeShortcut -> {
                context?.let { context ->
                    addHomeShortcut(it, context)
                }
            }
            is Command.HandleExternalAppLink -> {
                openExternalDialog(it.appLink.intent, it.appLink.fallbackUrl, false, it.headers)
            }
            is Command.LaunchSurvey -> launchSurvey(it.survey)
            is Command.LaunchAddWidget -> launchAddWidget()
            is Command.LaunchLegacyAddWidget -> launchLegacyAddWidget()
            is Command.RequiresAuthentication -> showAuthenticationDialog(it.request)
            is Command.SaveCredentials -> saveBasicAuthCredentials(it.request, it.credentials)
            is Command.GenerateWebViewPreviewImage -> generateWebViewPreviewImage()
            is Command.LaunchTabSwitcher -> launchTabSwitcher()
            is Command.ShowErrorWithAction -> showErrorSnackbar(it)
            is Command.DaxCommand.FinishTrackerAnimation -> finishTrackerAnimation()
            is Command.DaxCommand.HideDaxDialog -> showHideTipsDialog(it.cta)
            is Command.HideWebContent -> webView?.hide()
            is Command.ShowWebContent -> webView?.show()
            is Command.CheckSystemLocationPermission -> checkSystemLocationPermission(it.domain, it.deniedForever)
            is Command.RequestSystemLocationPermission -> requestLocationPermissions()
            is Command.AskDomainPermission -> askSiteLocationPermission(it.domain)
            is Command.RefreshUserAgent -> refreshUserAgent(it.url, it.isDesktop)
            is Command.AskToFireproofWebsite -> askToFireproofWebsite(requireContext(), it.fireproofWebsite)
            is Command.AskToDisableLoginDetection -> askToDisableLoginDetection(requireContext())
            is Command.ShowDomainHasPermissionMessage -> showDomainHasLocationPermission(it.domain)
            is DownloadCommand -> processDownloadCommand(it)
            is Command.ConvertBlobToDataUri -> convertBlobToDataUri(it)
            is Command.RequestFileDownload -> requestFileDownload(it.url, it.contentDisposition, it.mimeType, it.requestUserConfirmation)
        }
    }

    private fun processDownloadCommand(it: DownloadCommand) {
        when (it) {
            is DownloadCommand.ScanMediaFiles -> {
                context?.applicationContext?.let { context ->
                    MediaScannerConnection.scanFile(context, arrayOf(it.file.absolutePath), null, null)
                }
            }
            is DownloadCommand.ShowDownloadFinishedNotification -> {
                fileDownloadNotificationManager.showDownloadFinishedNotification(it.file.name, it.file.absolutePath.toUri(), it.mimeType)
            }
            DownloadCommand.ShowDownloadInProgressNotification -> {
                fileDownloadNotificationManager.showDownloadInProgressNotification()
            }
            is DownloadCommand.ShowDownloadFailedNotification -> {
                fileDownloadNotificationManager.showDownloadFailedNotification()

                val snackbar = Snackbar.make(toolbar, R.string.downloadFailed, Snackbar.LENGTH_INDEFINITE)
                if (it.reason == DownloadFailReason.DownloadManagerDisabled) {
                    snackbar.setText(it.message)
                    snackbar.setAction(getString(R.string.enable)) {
                        showDownloadManagerAppSettings()
                    }
                }
                snackbar.show()
            }
        }
    }

    private fun locationPermissionsHaveNotBeenGranted(): Boolean {
        return ContextCompat.checkSelfPermission(requireActivity(), Manifest.permission.ACCESS_COARSE_LOCATION) != PackageManager.PERMISSION_GRANTED ||
            ContextCompat.checkSelfPermission(requireActivity(), Manifest.permission.ACCESS_FINE_LOCATION) != PackageManager.PERMISSION_GRANTED
    }

    private fun checkSystemLocationPermission(domain: String, deniedForever: Boolean) {
        if (locationPermissionsHaveNotBeenGranted()) {
            if (deniedForever) {
                viewModel.onSystemLocationPermissionDeniedOneTime()
            } else {
                val dialog = SystemLocationPermissionDialog.instance(domain)
                dialog.show(childFragmentManager, SystemLocationPermissionDialog.SYSTEM_LOCATION_PERMISSION_TAG)
            }
        } else {
            viewModel.onSystemLocationPermissionGranted()
        }
    }

    private fun requestLocationPermissions() {
        requestPermissions(
            arrayOf(
                Manifest.permission.ACCESS_FINE_LOCATION,
                Manifest.permission.ACCESS_COARSE_LOCATION
            ),
            PERMISSION_REQUEST_GEO_LOCATION
        )
    }

    private fun askSiteLocationPermission(domain: String) {
        val dialog = SiteLocationPermissionDialog.instance(domain, false, tabId)
        dialog.show(childFragmentManager, SiteLocationPermissionDialog.SITE_LOCATION_PERMISSION_TAG)
    }

    private fun launchBrokenSiteFeedback(data: BrokenSiteData) {
        context?.let {
            val options = ActivityOptions.makeSceneTransitionAnimation(browserActivity).toBundle()
            startActivity(BrokenSiteActivity.intent(it, data), options)
        }
    }

    private fun showErrorSnackbar(command: Command.ShowErrorWithAction) {
        // Snackbar is global and it should appear only the foreground fragment
        if (!errorSnackbar.view.isAttachedToWindow && isVisible) {
            errorSnackbar.setText(command.textResId)
            errorSnackbar.setAction(R.string.crashedWebViewErrorAction) { command.action() }.show()
        }
    }

    private fun showDomainHasLocationPermission(domain: String) {
        val snackbar =
            Snackbar.make(rootView, getString(R.string.preciseLocationSnackbarMessage, domain.websiteFromGeoLocationsApiOrigin()), Snackbar.LENGTH_SHORT)
        snackbar.view.setOnClickListener {
            browserActivity?.launchLocationSettings()
        }
        snackbar.show()
    }

    private fun generateWebViewPreviewImage() {
        webView?.let { webView ->

            // if there's an existing job for generating a preview, cancel that in favor of the new request
            bitmapGeneratorJob?.cancel()

            bitmapGeneratorJob = launch {
                Timber.d("Generating WebView preview")
                try {
                    val preview = previewGenerator.generatePreview(webView)
                    val fileName = previewPersister.save(preview, tabId)
                    viewModel.updateTabPreview(tabId, fileName)
                    Timber.d("Saved and updated tab preview")
                } catch (e: Exception) {
                    Timber.d(e, "Failed to generate WebView preview")
                }
            }
        }
    }

    private fun openInNewBackgroundTab() {
        appBarLayout.setExpanded(true, true)
        viewModel.tabs.removeObservers(this)
        decorator.incrementTabs()
    }

    private fun openExternalDialog(
        intent: Intent,
        fallbackUrl: String? = null,
        useFirstActivityFound: Boolean = true,
        headers: Map<String, String> = emptyMap()
    ) {
        context?.let {
            val pm = it.packageManager
            val activities = pm.queryIntentActivities(intent, 0)

            if (activities.isEmpty()) {
                if (fallbackUrl != null) {
                    webView?.loadUrl(fallbackUrl, headers)
                } else {
                    showToast(R.string.unableToOpenLink)
                }
            } else {
                if (activities.size == 1 || useFirstActivityFound) {
                    val activity = activities.first()
                    val appTitle = activity.loadLabel(pm)
                    Timber.i("Exactly one app available for intent: $appTitle")
                    launchExternalAppDialog(it) { it.startActivity(intent) }
                } else {
                    val title = getString(R.string.openExternalApp)
                    val intentChooser = Intent.createChooser(intent, title)
                    launchExternalAppDialog(it) { it.startActivity(intentChooser) }
                }
            }
        }
    }

    private fun askToFireproofWebsite(context: Context, fireproofWebsite: FireproofWebsiteEntity) {
        val isShowing = loginDetectionDialog?.isShowing

        if (isShowing != true) {
            loginDetectionDialog = AlertDialog.Builder(context)
                .setTitle(getString(R.string.fireproofWebsiteLoginDialogTitle, fireproofWebsite.website()))
                .setMessage(R.string.fireproofWebsiteLoginDialogDescription)
                .setPositiveButton(R.string.fireproofWebsiteLoginDialogPositive) { _, _ ->
                    viewModel.onUserConfirmedFireproofDialog(fireproofWebsite.domain)
                }.setNegativeButton(R.string.fireproofWebsiteLoginDialogNegative) { dialog, _ ->
                    dialog.dismiss()
                    viewModel.onUserDismissedFireproofLoginDialog()
                }.setOnCancelListener {
                    viewModel.onUserDismissedFireproofLoginDialog()
                }.show()

            viewModel.onFireproofLoginDialogShown()
        }
    }

    private fun askToDisableLoginDetection(context: Context) {
        AlertDialog.Builder(context)
            .setTitle(getString(R.string.disableLoginDetectionDialogTitle))
            .setMessage(R.string.disableLoginDetectionDialogDescription)
            .setPositiveButton(R.string.disableLoginDetectionDialogPositive) { _, _ ->
                viewModel.onUserConfirmedDisableLoginDetectionDialog()
            }
            .setNegativeButton(R.string.disableLoginDetectionDialogNegative) { dialog, _ ->
                dialog.dismiss()
                viewModel.onUserDismissedDisableLoginDetectionDialog()
            }.setOnCancelListener {
                viewModel.onUserDismissedDisableLoginDetectionDialog()
            }.show()

        viewModel.onDisableLoginDetectionDialogShown()
    }

    private fun launchExternalAppDialog(context: Context, onClick: () -> Unit) {
        val isShowing = alertDialog?.isShowing

        if (isShowing != true) {
            alertDialog = AlertDialog.Builder(context)
                .setTitle(R.string.launchingExternalApp)
                .setMessage(getString(R.string.confirmOpenExternalApp))
                .setPositiveButton(R.string.open) { _, _ ->
                    onClick()
                }
                .setNeutralButton(R.string.closeTab) { dialog, _ ->
                    dialog.dismiss()
                    launch {
                        viewModel.closeCurrentTab()
                        destroyWebView()
                    }
                }
                .setNegativeButton(R.string.cancel) { dialog, _ ->
                    dialog.dismiss()
                }
                .show()
        }
    }

    override fun onActivityResult(requestCode: Int, resultCode: Int, data: Intent?) {
        if (requestCode == REQUEST_CODE_CHOOSE_FILE) {
            handleFileUploadResult(resultCode, data)
        }
    }

    private fun handleFileUploadResult(resultCode: Int, intent: Intent?) {
        if (resultCode != RESULT_OK || intent == null) {
            Timber.i("Received resultCode $resultCode (or received null intent) indicating user did not select any files")
            pendingUploadTask?.onReceiveValue(null)
            return
        }

        val uris = fileChooserIntentBuilder.extractSelectedFileUris(intent)
        pendingUploadTask?.onReceiveValue(uris)
    }

    private fun showToast(@StringRes messageId: Int) {
        context?.applicationContext?.longToast(messageId)
    }

    private fun showAuthenticationDialog(request: BasicAuthenticationRequest) {
        activity?.supportFragmentManager?.let { fragmentManager ->
            val dialog = HttpAuthenticationDialogFragment.createHttpAuthenticationDialog(request.site)
            dialog.show(fragmentManager, AUTHENTICATION_DIALOG_TAG)
            dialog.listener = viewModel
            dialog.request = request
        }
    }

    private fun saveBasicAuthCredentials(request: BasicAuthenticationRequest, credentials: BasicAuthenticationCredentials) {
        webView?.let {
            webViewHttpAuthStore.setHttpAuthUsernamePassword(
                it,
                host = request.host,
                realm = request.realm,
                username = credentials.username,
                password = credentials.password
            )
        }
    }

    private fun configureAutoComplete() {
        val context = context ?: return
        autoCompleteSuggestionsList.layoutManager = LinearLayoutManager(context)
        autoCompleteSuggestionsAdapter = BrowserAutoCompleteSuggestionsAdapter(
            immediateSearchClickListener = {
                userSelectedAutocomplete(it)
            },
            editableSearchClickListener = {
                viewModel.onUserSelectedToEditQuery(it.phrase)
            }
        )
        autoCompleteSuggestionsList.adapter = autoCompleteSuggestionsAdapter
    }

    private fun configurePrivacyGrade() {
        toolbar.privacyGradeButton.setOnClickListener {
            browserActivity?.launchPrivacyDashboard()
        }
    }

    private fun configureFindInPage() {
        findInPageInput.setOnFocusChangeListener { _, hasFocus ->
            if (hasFocus && findInPageInput.text.toString() != viewModel.findInPageViewState.value?.searchTerm) {
                viewModel.userFindingInPage(findInPageInput.text.toString())
            }
        }

        previousSearchTermButton.setOnClickListener { webView?.findNext(false) }
        nextSearchTermButton.setOnClickListener { webView?.findNext(true) }
        closeFindInPagePanel.setOnClickListener {
            viewModel.dismissFindInView()
        }
    }

    private fun configureOmnibarTextInput() {
        omnibarTextInput.onFocusChangeListener =
            OnFocusChangeListener { _, hasFocus: Boolean ->
                viewModel.onOmnibarInputStateChanged(omnibarTextInput.text.toString(), hasFocus, false)
                if (!hasFocus) {
                    omnibarTextInput.hideKeyboard()
                    focusDummy.requestFocus()
                }
            }

        omnibarTextInput.onBackKeyListener = object : KeyboardAwareEditText.OnBackKeyListener {
            override fun onBackKey(): Boolean {
                viewModel.onOmnibarInputStateChanged(omnibarTextInput.text.toString(), false, false)
                omnibarTextInput.hideKeyboard()
                focusDummy.requestFocus()
                return true
            }
        }

        omnibarTextInput.setOnEditorActionListener(
            TextView.OnEditorActionListener { _, actionId, keyEvent ->
                if (actionId == EditorInfo.IME_ACTION_GO || keyEvent?.keyCode == KeyEvent.KEYCODE_ENTER) {
                    userEnteredQuery(omnibarTextInput.text.toString())
                    return@OnEditorActionListener true
                }
                false
            }
        )

        clearTextButton.setOnClickListener { omnibarTextInput.setText("") }
    }

<<<<<<< HEAD
    private fun configureKeyboardAwareLogoAnimation() {
        newTabLayout.layoutTransition?.apply {
            // we want layout transitions for when the size changes; we don't want them when items disappear (can cause glitch on call to action button)
            enableTransitionType(CHANGING)
            disableTransitionType(DISAPPEARING)
            setDuration(LAYOUT_TRANSITION_MS)
        }
    }

=======
>>>>>>> 4ac0c4da
    private fun userSelectedAutocomplete(suggestion: AutoCompleteSuggestion) {
        // send pixel before submitting the query and changing the autocomplete state to empty; otherwise will send the wrong params
        GlobalScope.launch {
            viewModel.fireAutocompletePixel(suggestion)
            withContext(Dispatchers.Main) {
                viewModel.onUserSubmittedQuery(suggestion.phrase)
            }
        }
    }

    private fun userEnteredQuery(query: String) {
        viewModel.onUserSubmittedQuery(query)
    }

    @SuppressLint("SetJavaScriptEnabled")
    private fun configureWebView() {
        webView = layoutInflater.inflate(
            R.layout.include_duckduckgo_browser_webview,
            webViewContainer,
            true
        ).findViewById(R.id.browserWebView) as DuckDuckGoWebView

        webView?.let {
            it.webViewClient = webViewClient
            it.webChromeClient = webChromeClient

            it.settings.apply {
                userAgentString = userAgentProvider.userAgent()
                javaScriptEnabled = true
                domStorageEnabled = true
                loadWithOverviewMode = true
                useWideViewPort = true
                builtInZoomControls = true
                displayZoomControls = false
                mixedContentMode = WebSettings.MIXED_CONTENT_COMPATIBILITY_MODE
                setSupportMultipleWindows(true)
                disableWebSql(this)
                setSupportZoom(true)
            }

            it.setDownloadListener { url, _, contentDisposition, mimeType, _ ->
                viewModel.requestFileDownload(url, contentDisposition, mimeType, true)
            }

            it.setOnTouchListener { _, _ ->
                if (omnibarTextInput.isFocused) {
                    focusDummy.requestFocus()
                }
                false
            }

            it.setEnableSwipeRefreshCallback { enable ->
                swipeRefreshContainer?.isEnabled = enable
            }

            registerForContextMenu(it)

            it.setFindListener(this)
            loginDetector.addLoginDetection(it) { viewModel.loginDetected() }
            blobConverterInjector.addJsInterface(it) { url, mimeType -> viewModel.requestFileDownload(url, null, mimeType, true) }
        }

        if (BuildConfig.DEBUG) {
            WebView.setWebContentsDebuggingEnabled(true)
        }
    }

    private fun configureSwipeRefresh() {
        val metrics = resources.displayMetrics
        val distanceToTrigger = (DEFAULT_CIRCLE_TARGET_TIMES_1_5 * metrics.density).toInt()
        swipeRefreshContainer.setDistanceToTriggerSync(distanceToTrigger)
        swipeRefreshContainer.setColorSchemeColors(ContextCompat.getColor(requireContext(), R.color.cornflowerBlue))

        swipeRefreshContainer.setOnRefreshListener {
            onRefreshRequested()
        }

        swipeRefreshContainer.setCanChildScrollUpCallback {
            webView?.canScrollVertically(-1) ?: false
        }

        // avoids progressView from showing under toolbar
        swipeRefreshContainer.progressViewStartOffset = swipeRefreshContainer.progressViewStartOffset - 15
    }

    /**
     * Explicitly disable database to try protect against Magellan WebSQL/SQLite vulnerability
     */
    private fun disableWebSql(settings: WebSettings) {
        settings.databaseEnabled = false
    }

    private fun addTextChangedListeners() {
        findInPageInput.replaceTextChangedListener(findInPageTextWatcher)
        omnibarTextInput.replaceTextChangedListener(omnibarInputTextWatcher)
    }

    override fun onCreateContextMenu(menu: ContextMenu, view: View, menuInfo: ContextMenu.ContextMenuInfo?) {
        webView?.hitTestResult?.let {
            val target = getLongPressTarget(it) ?: return
            viewModel.userLongPressedInWebView(target, menu)
        }
    }

    /**
     * Use requestFocusNodeHref to get the a tag url for the touched image.
     */
    private fun getTargetUrlForImageSource(): String? {
        val handler = Handler()
        val message = handler.obtainMessage()

        webView?.requestFocusNodeHref(message)

        return message.data.getString(URL_BUNDLE_KEY)
    }

    private fun getLongPressTarget(hitTestResult: HitTestResult): LongPressTarget? {
        return when {
            hitTestResult.extra == null -> null
            hitTestResult.type == UNKNOWN_TYPE -> null
            hitTestResult.type == IMAGE_TYPE -> LongPressTarget(
                url = hitTestResult.extra,
                imageUrl = hitTestResult.extra,
                type = hitTestResult.type
            )
            hitTestResult.type == SRC_IMAGE_ANCHOR_TYPE -> LongPressTarget(
                url = getTargetUrlForImageSource(),
                imageUrl = hitTestResult.extra,
                type = hitTestResult.type
            )
            else -> LongPressTarget(
                url = hitTestResult.extra,
                type = hitTestResult.type
            )
        }
    }

    override fun onContextItemSelected(item: MenuItem): Boolean {
        webView?.hitTestResult?.let {
            val target = getLongPressTarget(it)
            if (target != null && viewModel.userSelectedItemFromLongPressMenu(target, item)) {
                return true
            }
        }

        return super.onContextItemSelected(item)
    }

    private fun bookmarkAdded(bookmarkId: Long, title: String?, url: String?) {
        Snackbar.make(browserLayout, R.string.bookmarkEdited, Snackbar.LENGTH_LONG)
            .setAction(R.string.edit) {
                val addBookmarkDialog = EditBookmarkDialogFragment.instance(bookmarkId, title, url)
                addBookmarkDialog.show(childFragmentManager, ADD_BOOKMARK_FRAGMENT_TAG)
                addBookmarkDialog.listener = viewModel
            }
            .show()
    }

    private fun fireproofWebsiteConfirmation(entity: FireproofWebsiteEntity) {
        Snackbar.make(
            rootView,
            HtmlCompat.fromHtml(getString(R.string.fireproofWebsiteSnackbarConfirmation, entity.website()), FROM_HTML_MODE_LEGACY),
            Snackbar.LENGTH_LONG
        )
            .setAction(R.string.fireproofWebsiteSnackbarAction) {
                viewModel.onFireproofWebsiteSnackbarUndoClicked(entity)
            }
            .show()
    }

    private fun launchSharePageChooser(url: String) {
        activity?.share(url, "")
    }

    override fun onFindResultReceived(activeMatchOrdinal: Int, numberOfMatches: Int, isDoneCounting: Boolean) {
        viewModel.onFindResultsReceived(activeMatchOrdinal, numberOfMatches)
    }

    private fun EditText.replaceTextChangedListener(textWatcher: TextChangedWatcher) {
        removeTextChangedListener(textWatcher)
        addTextChangedListener(textWatcher)
    }

    private fun hideKeyboardImmediately() {
        if (!isHidden) {
            omnibarTextInput.hideKeyboard()
            focusDummy.requestFocus()
        }
    }

    private fun hideKeyboard() {
        if (!isHidden) {
            omnibarTextInput.postDelayed(KEYBOARD_DELAY) { omnibarTextInput?.hideKeyboard() }
            focusDummy.requestFocus()
        }
    }

    private fun showKeyboardImmediately() {
        if (!isHidden) {
            omnibarTextInput?.showKeyboard()
        }
    }

    private fun showKeyboard() {
        if (!isHidden) {
            omnibarTextInput.postDelayed(KEYBOARD_DELAY) { omnibarTextInput?.showKeyboard() }
        }
    }

    private fun refreshUserAgent(url: String?, isDesktop: Boolean) {
        val currentAgent = webView?.settings?.userAgentString
        val newAgent = userAgentProvider.userAgent(url, isDesktop)
        if (newAgent != currentAgent) {
            webView?.settings?.userAgentString = newAgent
        }
        Timber.d("User Agent is $newAgent")
    }

    /**
     * Attempting to save the WebView's state can result in a TransactionTooLargeException being thrown.
     * This will only happen if the bundle size is too large - but the exact size is undefined.
     * Instead of saving using normal Android state mechanism - use our own implementation instead.
     */
    override fun onSaveInstanceState(bundle: Bundle) {
        viewModel.saveWebViewState(webView, tabId)
        super.onSaveInstanceState(bundle)
    }

    override fun onViewStateRestored(bundle: Bundle?) {
        viewModel.restoreWebViewState(webView, omnibarTextInput.text.toString())
        viewModel.determineShowBrowser()
        super.onViewStateRestored(bundle)
    }

    override fun onHiddenChanged(hidden: Boolean) {
        super.onHiddenChanged(hidden)
        if (hidden) {
            viewModel.onViewHidden()
            webView?.onPause()
        } else {
            webView?.onResume()
            viewModel.onViewVisible()
        }
    }

    /**
     * We don't destroy the activity on config changes like orientation, so we need to ensure we update resources which might change based on config
     */
    override fun onConfigurationChanged(newConfig: Configuration) {
        super.onConfigurationChanged(newConfig)
        if (ctaContainer.isNotEmpty()) {
            renderer.renderHomeCta()
        }
    }

    fun onBackPressed(): Boolean {
        if (!isAdded) return false
        return viewModel.onUserPressedBack()
    }

    private fun resetWebView() {
        destroyWebView()
        configureWebView()
    }

    override fun onDestroy() {
        pulseAnimation.stop()
        animatorHelper.removeListener()
        supervisorJob.cancel()
        popupMenu.dismiss()
        loginDetectionDialog?.dismiss()
        destroyWebView()
        super.onDestroy()
    }

    private fun destroyWebView() {
        webViewContainer?.removeAllViews()
        webView?.destroy()
        webView = null
    }

    private fun convertBlobToDataUri(blob: Command.ConvertBlobToDataUri) {
        webView?.let {
            blobConverterInjector.convertBlobIntoDataUriAndDownload(it, blob.url, blob.mimeType)
        }
    }

    private fun requestFileDownload(url: String, contentDisposition: String?, mimeType: String, requestUserConfirmation: Boolean) {
        pendingFileDownload = PendingFileDownload(
            url = url,
            contentDisposition = contentDisposition,
            mimeType = mimeType,
            userAgent = userAgentProvider.userAgent(),
            subfolder = Environment.DIRECTORY_DOWNLOADS
        )

        if (hasWriteStoragePermission()) {
            downloadFile(requestUserConfirmation)
        } else {
            requestWriteStoragePermission()
        }
    }

    private fun requestImageDownload(url: String, requestUserConfirmation: Boolean) {
        pendingFileDownload = PendingFileDownload(
            url = url,
            userAgent = userAgentProvider.userAgent(),
            subfolder = Environment.DIRECTORY_PICTURES
        )

        if (hasWriteStoragePermission()) {
            downloadFile(requestUserConfirmation)
        } else {
            requestWriteStoragePermission()
        }
    }

    @AnyThread
    private fun downloadFile(requestUserConfirmation: Boolean) {
        val pendingDownload = pendingFileDownload ?: return

        pendingFileDownload = null

        if (requestUserConfirmation) {
            requestDownloadConfirmation(pendingDownload)
        } else {
            continueDownload(pendingDownload)
        }
    }

    private fun requestDownloadConfirmation(pendingDownload: PendingFileDownload) {
        if (isStateSaved) return

        val downloadConfirmationFragment = DownloadConfirmationFragment.instance(pendingDownload)
        childFragmentManager.findFragmentByTag(DOWNLOAD_CONFIRMATION_TAG)?.let {
            Timber.i("Found existing dialog; removing it now")
            childFragmentManager.commitNow(allowStateLoss = true) { remove(it) }
        }
        downloadConfirmationFragment.show(childFragmentManager, DOWNLOAD_CONFIRMATION_TAG)
    }

    private fun launchFilePicker(command: Command.ShowFileChooser) {
        pendingUploadTask = command.filePathCallback
        val canChooseMultipleFiles = command.fileChooserParams.mode == WebChromeClient.FileChooserParams.MODE_OPEN_MULTIPLE
        val intent = fileChooserIntentBuilder.intent(command.fileChooserParams.acceptTypes, canChooseMultipleFiles)
        startActivityForResult(intent, REQUEST_CODE_CHOOSE_FILE)
    }

    private fun hasWriteStoragePermission(): Boolean {
        return ContextCompat.checkSelfPermission(requireContext(), Manifest.permission.WRITE_EXTERNAL_STORAGE) == PackageManager.PERMISSION_GRANTED
    }

    private fun requestWriteStoragePermission() {
        requestPermissions(arrayOf(Manifest.permission.WRITE_EXTERNAL_STORAGE), PERMISSION_REQUEST_WRITE_EXTERNAL_STORAGE)
    }

    override fun onRequestPermissionsResult(requestCode: Int, permissions: Array<out String>, grantResults: IntArray) {
        when (requestCode) {
            PERMISSION_REQUEST_WRITE_EXTERNAL_STORAGE -> {
                if (grantResults.isNotEmpty() && grantResults[0] == PackageManager.PERMISSION_GRANTED) {
                    Timber.i("Write external storage permission granted")
                    downloadFile(requestUserConfirmation = false)
                } else {
                    Timber.i("Write external storage permission refused")
                    Snackbar.make(toolbar, R.string.permissionRequiredToDownload, Snackbar.LENGTH_LONG).show()
                }
            }
            PERMISSION_REQUEST_GEO_LOCATION -> {
                if ((grantResults.isNotEmpty()) && grantResults[0] == PackageManager.PERMISSION_GRANTED) {
                    viewModel.onSystemLocationPermissionGranted()
                } else {
                    if (ActivityCompat.shouldShowRequestPermissionRationale(requireActivity(), Manifest.permission.ACCESS_FINE_LOCATION)) {
                        viewModel.onSystemLocationPermissionDeniedOneTime()
                    } else {
                        viewModel.onSystemLocationPermissionDeniedForever()
                    }
                }
            }
        }
    }

    private fun launchSurvey(survey: Survey) {
        context?.let {
            startActivity(SurveyActivity.intent(it, survey))
        }
    }

    @SuppressLint("NewApi")
    private fun launchAddWidget() {
        val context = context ?: return
        val provider = ComponentName(context, SearchWidgetLight::class.java)
        AppWidgetManager.getInstance(context).requestPinAppWidget(provider, null, null)
    }

    private fun launchLegacyAddWidget() {
        val context = context ?: return
        val options = ActivityOptions.makeSceneTransitionAnimation(activity).toBundle()
        startActivity(AddWidgetInstructionsActivity.intent(context), options)
    }

    private fun finishTrackerAnimation() {
        animatorHelper.finishTrackerAnimation(omnibarViews(), animationContainer)
    }

    private fun showHideTipsDialog(cta: Cta) {
        context?.let {
            launchHideTipsDialog(it, cta)
        }
    }

    override fun onDaxDialogDismiss() {
        viewModel.onDaxDialogDismissed()
    }

    override fun onDaxDialogHideClick() {
        viewModel.onUserHideDaxDialog()
    }

    override fun onDaxDialogPrimaryCtaClick() {
        viewModel.onUserClickCtaOkButton()
    }

    override fun onDaxDialogSecondaryCtaClick() {
        viewModel.onUserClickCtaSecondaryButton()
    }

    private fun launchHideTipsDialog(context: Context, cta: Cta) {
        AlertDialog.Builder(context)
            .setTitle(R.string.hideTipsTitle)
            .setMessage(getString(R.string.hideTipsText))
            .setPositiveButton(R.string.hideTipsButton) { dialog, _ ->
                dialog.dismiss()
                launch {
                    ctaViewModel.hideTipsForever(cta)
                }
            }
            .setNegativeButton(android.R.string.no) { dialog, _ ->
                dialog.dismiss()
            }
            .show()
    }

    fun omnibarViews(): List<View> = listOf(clearTextButton, omnibarTextInput, searchIcon)

    override fun onAnimationFinished() {
        viewModel.stopShowingEmptyGrade()
    }

    companion object {
        private const val TAB_ID_ARG = "TAB_ID_ARG"
        private const val URL_EXTRA_ARG = "URL_EXTRA_ARG"
        private const val SKIP_HOME_ARG = "SKIP_HOME_ARG"

        private const val ADD_BOOKMARK_FRAGMENT_TAG = "ADD_BOOKMARK"
        private const val KEYBOARD_DELAY = 200L
        private const val LAYOUT_TRANSITION_MS = 200L

        private const val REQUEST_CODE_CHOOSE_FILE = 100
        private const val PERMISSION_REQUEST_WRITE_EXTERNAL_STORAGE = 200
        private const val PERMISSION_REQUEST_GEO_LOCATION = 300

        private const val URL_BUNDLE_KEY = "url"

        private const val AUTHENTICATION_DIALOG_TAG = "AUTH_DIALOG_TAG"
        private const val DOWNLOAD_CONFIRMATION_TAG = "DOWNLOAD_CONFIRMATION_TAG"
        private const val DAX_DIALOG_DIALOG_TAG = "DAX_DIALOG_TAG"

        private const val MAX_PROGRESS = 100
        private const val TRACKERS_INI_DELAY = 500L
        private const val TRACKERS_SECONDARY_DELAY = 200L

        private const val DEFAULT_CIRCLE_TARGET_TIMES_1_5 = 96

        fun newInstance(tabId: String, query: String? = null, skipHome: Boolean): BrowserTabFragment {
            val fragment = BrowserTabFragment()
            val args = Bundle()
            args.putString(TAB_ID_ARG, tabId)
            args.putBoolean(SKIP_HOME_ARG, skipHome)
            query.let {
                args.putString(URL_EXTRA_ARG, query)
            }
            fragment.arguments = args
            return fragment
        }
    }

    inner class BrowserTabFragmentDecorator {

        fun decorateWithFeatures() {
            decorateToolbarWithButtons()
            createPopupMenu()
            configureShowTabSwitcherListener()
            configureLongClickOpensNewTabListener()
        }

        fun updateToolbarActionsVisibility(viewState: BrowserViewState) {
            tabsButton?.isVisible = viewState.showTabsButton
            fireMenuButton?.isVisible = viewState.fireButton is FireButton.Visible
            menuButton?.isVisible = viewState.showMenuButton

            if (viewState.fireButton.playPulseAnimation()) {
                appBarLayout.setExpanded(true, true)
                omnibarScrolling.disableOmnibarScrolling(toolbarContainer)
                playPulseAnimation()
            } else {
                omnibarScrolling.enableOmnibarScrolling(toolbarContainer)
                pulseAnimation.stop()
            }
        }

        private fun playPulseAnimation() {
            toolbarContainer.doOnLayout {
                pulseAnimation.playOn(fireIconImageView)
            }
        }

        private fun decorateToolbarWithButtons() {
            fireMenuButton?.show()
            fireMenuButton?.setOnClickListener {
                browserActivity?.launchFire()
                pixel.fire(
                    AppPixelName.MENU_ACTION_FIRE_PRESSED.pixelName,
                    mapOf(FIRE_BUTTON_STATE to pulseAnimation.isActive.toString())
                )
            }

            tabsButton?.show()
        }

        private fun createPopupMenu() {
            popupMenu = BrowserPopupMenu(layoutInflater, variantManager.getVariant())
            val view = popupMenu.contentView
            popupMenu.apply {
                onMenuItemClicked(view.forwardPopupMenuItem) {
                    pixel.fire(AppPixelName.MENU_ACTION_NAVIGATE_FORWARD_PRESSED)
                    viewModel.onUserPressedForward()
                }
                onMenuItemClicked(view.backPopupMenuItem) {
                    pixel.fire(AppPixelName.MENU_ACTION_NAVIGATE_BACK_PRESSED)
                    activity?.onBackPressed()
                }
                onMenuItemClicked(view.refreshPopupMenuItem) {
                    viewModel.onRefreshRequested()
                    pixel.fire(AppPixelName.MENU_ACTION_REFRESH_PRESSED.pixelName)
                }
                onMenuItemClicked(view.newTabPopupMenuItem) {
                    viewModel.userRequestedOpeningNewTab()
                    pixel.fire(AppPixelName.MENU_ACTION_NEW_TAB_PRESSED.pixelName)
                }
                onMenuItemClicked(view.bookmarksPopupMenuItem) {
                    browserActivity?.launchBookmarks()
                    pixel.fire(AppPixelName.MENU_ACTION_BOOKMARKS_PRESSED.pixelName)
                }
                onMenuItemClicked(view.fireproofWebsitePopupMenuItem) { launch { viewModel.onFireproofWebsiteMenuClicked() } }
                onMenuItemClicked(view.addBookmarksPopupMenuItem) {
                    launch {
                        pixel.fire(AppPixelName.MENU_ACTION_ADD_BOOKMARK_PRESSED.pixelName)
                        viewModel.onBookmarkAddRequested()
                    }
                }
                onMenuItemClicked(view.findInPageMenuItem) {
                    pixel.fire(AppPixelName.MENU_ACTION_FIND_IN_PAGE_PRESSED)
                    viewModel.onFindInPageSelected()
                }
                onMenuItemClicked(view.whitelistPopupMenuItem) { viewModel.onWhitelistSelected() }
                onMenuItemClicked(view.brokenSitePopupMenuItem) {
                    pixel.fire(AppPixelName.MENU_ACTION_REPORT_BROKEN_SITE_PRESSED)
                    viewModel.onBrokenSiteSelected()
                }
                onMenuItemClicked(view.settingsPopupMenuItem) {
                    pixel.fire(AppPixelName.MENU_ACTION_SETTINGS_PRESSED)
                    browserActivity?.launchSettings()
                }
                onMenuItemClicked(view.requestDesktopSiteCheckMenuItem) {
                    viewModel.onDesktopSiteModeToggled(view.requestDesktopSiteCheckMenuItem.isChecked)
                }
                onMenuItemClicked(view.sharePageMenuItem) {
                    pixel.fire(AppPixelName.MENU_ACTION_SHARE_PRESSED)
                    viewModel.onShareSelected()
                }
                onMenuItemClicked(view.addToHome) {
                    pixel.fire(AppPixelName.MENU_ACTION_ADD_TO_HOME_PRESSED)
                    viewModel.onPinPageToHomeSelected()
                }
            }
            browserMenu.setOnClickListener {
                hideKeyboardImmediately()
                launchTopAnchoredPopupMenu()
            }
        }

        private fun launchTopAnchoredPopupMenu() {
            popupMenu.show(rootView, toolbar)
            pixel.fire(AppPixelName.MENU_ACTION_POPUP_OPENED.pixelName)
        }

        private fun configureShowTabSwitcherListener() {
            tabsButton?.setOnClickListener {
                launch { viewModel.userLaunchingTabSwitcher() }
            }
        }

        private fun configureLongClickOpensNewTabListener() {
            tabsButton?.setOnLongClickListener {
                launch { viewModel.userRequestedOpeningNewTab() }
                return@setOnLongClickListener true
            }
        }

        fun animateTabsCount() {
            tabsButton?.animateCount()
        }

        fun renderTabIcon(tabs: List<TabEntity>) {
            context?.let {
                tabsButton?.count = tabs.count()
                tabsButton?.hasUnread = tabs.firstOrNull { !it.viewed } != null
            }
        }

        fun incrementTabs() {
            tabsButton?.increment {
                addTabsObserver()
            }
        }
    }

    inner class BrowserTabFragmentRenderer {

        private var lastSeenOmnibarViewState: OmnibarViewState? = null
        private var lastSeenLoadingViewState: LoadingViewState? = null
        private var lastSeenFindInPageViewState: FindInPageViewState? = null
        private var lastSeenBrowserViewState: BrowserViewState? = null
        private var lastSeenGlobalViewState: GlobalLayoutViewState? = null
        private var lastSeenAutoCompleteViewState: AutoCompleteViewState? = null
        private var lastSeenCtaViewState: CtaViewState? = null
        private var lastSeenPrivacyGradeViewState: PrivacyGradeViewState? = null

        fun renderPrivacyGrade(viewState: PrivacyGradeViewState) {

            renderIfChanged(viewState, lastSeenPrivacyGradeViewState) {

                val oldGrade = lastSeenPrivacyGradeViewState?.privacyGrade
                val oldShowEmptyGrade = lastSeenPrivacyGradeViewState?.showEmptyGrade
                val grade = viewState.privacyGrade
                val newShowEmptyGrade = viewState.showEmptyGrade

                val canChangeGrade = (oldGrade != grade && !newShowEmptyGrade) || (oldGrade == grade && oldShowEmptyGrade != newShowEmptyGrade)
                lastSeenPrivacyGradeViewState = viewState

                if (canChangeGrade) {
                    context?.let {
                        val drawable = if (viewState.showEmptyGrade || viewState.shouldAnimate) {
                            ContextCompat.getDrawable(it, R.drawable.privacygrade_icon_loading)
                        } else {
                            ContextCompat.getDrawable(it, viewState.privacyGrade.icon())
                        }
                        privacyGradeButton?.setImageDrawable(drawable)
                    }
                }

                privacyGradeButton?.isEnabled = viewState.isEnabled

                if (viewState.shouldAnimate) {
                    animatorHelper.startPulseAnimation(privacyGradeButton)
                } else {
                    animatorHelper.stopPulseAnimation()
                }
            }
        }

        fun renderAutocomplete(viewState: AutoCompleteViewState) {
            renderIfChanged(viewState, lastSeenAutoCompleteViewState) {
                lastSeenAutoCompleteViewState = viewState

                if (viewState.showSuggestions) {
                    autoCompleteSuggestionsList.show()
                    autoCompleteSuggestionsAdapter.updateData(viewState.searchResults.query, viewState.searchResults.suggestions)
                } else {
                    autoCompleteSuggestionsList.gone()
                }
            }
        }

        fun renderOmnibar(viewState: OmnibarViewState) {
            renderIfChanged(viewState, lastSeenOmnibarViewState) {
                lastSeenOmnibarViewState = viewState

                if (viewState.isEditing) {
                    cancelTrackersAnimation()
                }

                if (shouldUpdateOmnibarTextInput(viewState, viewState.omnibarText)) {
                    omnibarTextInput.setText(viewState.omnibarText)
                    appBarLayout.setExpanded(true, true)
                    if (viewState.shouldMoveCaretToEnd) {
                        omnibarTextInput.setSelection(viewState.omnibarText.length)
                    }
                }

                lastSeenBrowserViewState?.let {
                    renderToolbarMenus(it)
                }
            }
        }

        @SuppressLint("SetTextI18n")
        fun renderLoadingIndicator(viewState: LoadingViewState) {
            renderIfChanged(viewState, lastSeenLoadingViewState) {
                lastSeenLoadingViewState = viewState

                pageLoadingIndicator.apply {
                    if (viewState.isLoading) show()
                    smoothProgressAnimator.onNewProgress(viewState.progress) { if (!viewState.isLoading) hide() }
                }

                if (viewState.privacyOn) {
                    if (lastSeenOmnibarViewState?.isEditing == true) {
                        cancelTrackersAnimation()
                    }

                    if (viewState.progress == MAX_PROGRESS) {
                        createTrackersAnimation()
                    }
                }

                if (!viewState.isLoading && lastSeenBrowserViewState?.browserShowing == true) {
                    swipeRefreshContainer.isRefreshing = false
                    webView?.detectOverscrollBehavior()
                }
            }
        }

        private fun createTrackersAnimation() {
            launch {
                delay(TRACKERS_INI_DELAY)
                viewModel.refreshCta()
                delay(TRACKERS_SECONDARY_DELAY)
                if (lastSeenOmnibarViewState?.isEditing != true) {
                    val site = viewModel.siteLiveData.value
                    val events = site?.orderedTrackingEntities()

                    activity?.let { activity ->
                        animatorHelper.startTrackersAnimation(lastSeenCtaViewState?.cta, activity, animationContainer, omnibarViews(), events)
                    }
                }
            }
        }

        fun cancelTrackersAnimation() {
            animatorHelper.cancelAnimations(omnibarViews(), animationContainer)
        }

        fun renderGlobalViewState(viewState: GlobalLayoutViewState) {
            if (lastSeenGlobalViewState is GlobalLayoutViewState.Invalidated &&
                viewState is GlobalLayoutViewState.Browser
            ) {
                throw IllegalStateException("Invalid state transition")
            }

            renderIfChanged(viewState, lastSeenGlobalViewState) {
                lastSeenGlobalViewState = viewState

                when (viewState) {
                    is GlobalLayoutViewState.Browser -> {
                        if (viewState.isNewTabState) {
                            browserLayout.hide()
                        } else {
                            browserLayout.show()
                        }
                    }
                    is GlobalLayoutViewState.Invalidated -> destroyWebView()
                }
            }
        }

        fun renderBrowserViewState(viewState: BrowserViewState) {
            renderIfChanged(viewState, lastSeenBrowserViewState) {
                val browserShowing = viewState.browserShowing

                val browserShowingChanged = viewState.browserShowing != lastSeenBrowserViewState?.browserShowing
                lastSeenBrowserViewState = viewState
                if (browserShowingChanged) {
                    if (browserShowing) {
                        showBrowser()
                    } else {
                        showHome()
                    }
                }

                renderToolbarMenus(viewState)
                renderPopupMenus(browserShowing, viewState)
                renderFullscreenMode(viewState)
            }
        }

        private fun renderFullscreenMode(viewState: BrowserViewState) {
            activity?.isImmersiveModeEnabled()?.let {
                if (viewState.isFullScreen) {
                    if (!it) goFullScreen()
                } else {
                    if (it) exitFullScreen()
                }
            }
        }

        private fun renderPopupMenus(browserShowing: Boolean, viewState: BrowserViewState) {
            popupMenu.contentView.apply {
                backPopupMenuItem.isEnabled = viewState.canGoBack
                forwardPopupMenuItem.isEnabled = viewState.canGoForward
                refreshPopupMenuItem.isEnabled = browserShowing
                newTabPopupMenuItem.isEnabled = browserShowing
                addBookmarksPopupMenuItem?.isEnabled = viewState.canAddBookmarks
                fireproofWebsitePopupMenuItem?.isEnabled = viewState.canFireproofSite
                fireproofWebsitePopupMenuItem?.isChecked = viewState.canFireproofSite && viewState.isFireproofWebsite
                sharePageMenuItem?.isEnabled = viewState.canSharePage
                whitelistPopupMenuItem?.isEnabled = viewState.canWhitelist
                whitelistPopupMenuItem?.text =
                    getText(if (viewState.isWhitelisted) R.string.enablePrivacyProtection else R.string.disablePrivacyProtection)
                brokenSitePopupMenuItem?.isEnabled = viewState.canReportSite
                requestDesktopSiteCheckMenuItem?.isEnabled = viewState.canChangeBrowsingMode
                requestDesktopSiteCheckMenuItem?.isChecked = viewState.isDesktopBrowsingMode

                addToHome?.let {
                    it.visibility = if (viewState.addToHomeVisible) VISIBLE else GONE
                    it.isEnabled = viewState.addToHomeEnabled
                }
            }
        }

        private fun renderToolbarMenus(viewState: BrowserViewState) {
            if (viewState.browserShowing) {
                daxIcon?.isVisible = viewState.showDaxIcon
                privacyGradeButton?.isInvisible = !viewState.showPrivacyGrade || viewState.showDaxIcon
                clearTextButton?.isVisible = viewState.showClearButton
                searchIcon?.isVisible = viewState.showSearchIcon
            } else {
                daxIcon.isVisible = false
                privacyGradeButton?.isVisible = false
                clearTextButton?.isVisible = viewState.showClearButton
                searchIcon?.isVisible = true
            }

            decorator.updateToolbarActionsVisibility(viewState)
        }

        fun renderFindInPageState(viewState: FindInPageViewState) {
            if (viewState == lastSeenFindInPageViewState) {
                return
            }

            lastSeenFindInPageViewState = viewState

            if (viewState.visible) {
                showFindInPageView(viewState)
            } else {
                hideFindInPage()
            }

            popupMenu.contentView.findInPageMenuItem?.isEnabled = viewState.canFindInPage
        }

        fun renderCtaViewState(viewState: CtaViewState) {
            if (isHidden) {
                return
            }

            renderIfChanged(viewState, lastSeenCtaViewState) {
<<<<<<< HEAD
                fragment_device_shield_container.show()
=======
>>>>>>> 4ac0c4da
                lastSeenCtaViewState = viewState
                removeNewTabLayoutClickListener()
                if (viewState.cta != null) {
                    showCta(viewState.cta)
                } else {
                    hideHomeCta()
                    hideDaxCta()
                }
            }
        }

        private fun showCta(configuration: Cta) {
            when (configuration) {
                is HomePanelCta -> showHomeCta(configuration)
                is DaxBubbleCta -> showDaxCta(configuration)
                is DialogCta -> showDaxDialogCta(configuration)
            }

            viewModel.onCtaShown()
        }

        private fun showDaxDialogCta(configuration: DialogCta) {
            hideHomeCta()
            hideDaxCta()
            activity?.let { activity ->
                val daxDialog = getDaxDialogFromActivity() as? DaxDialog
                if (daxDialog != null) {
                    daxDialog.setDaxDialogListener(this@BrowserTabFragment)
                    return
                }
                configuration.createCta(activity).apply {
                    setDaxDialogListener(this@BrowserTabFragment)
                    getDaxDialog().show(activity.supportFragmentManager, DAX_DIALOG_DIALOG_TAG)
                }
            }
        }

        private fun showDaxCta(configuration: DaxBubbleCta) {
<<<<<<< HEAD
            fragment_device_shield_container.hide()
=======
            homeBackgroundLogo.hideLogo()
>>>>>>> 4ac0c4da
            hideHomeCta()
            configuration.showCta(daxCtaContainer)
            newTabLayout.setOnClickListener { daxCtaContainer.dialogTextCta.finishAnimation() }
        }

        private fun removeNewTabLayoutClickListener() {
            newTabLayout.setOnClickListener(null)
        }

<<<<<<< HEAD
        private fun showHomeTopCta(configuration: HomeTopPanelCta) {
            hideDaxCta()
            hideHomeCta()

            configuration.showCta(ctaTopContainer)
            ctaTopContainer.setOnClickListener {
                viewModel.onUserClickTopCta(configuration)
            }
            ctaTopContainer.closeButton.setOnClickListener {
                viewModel.onUserDismissedCta()
            }
        }

=======
>>>>>>> 4ac0c4da
        private fun showHomeCta(configuration: HomePanelCta) {
            hideDaxCta()
            if (ctaContainer.isEmpty()) {
                renderHomeCta()
            } else {
                configuration.showCta(ctaContainer)
            }
            homeBackgroundLogo.showLogo()
        }

        private fun hideDaxCta() {
            dialogTextCta.cancelAnimation()
            daxCtaContainer.hide()
        }

        private fun hideHomeCta() {
            ctaContainer.gone()
        }

        fun renderHomeCta() {
            val context = context ?: return
            val cta = lastSeenCtaViewState?.cta ?: return
            val configuration = if (cta is HomePanelCta) cta else return

            ctaContainer.removeAllViews()

            inflate(context, R.layout.include_cta, ctaContainer)

            configuration.showCta(ctaContainer)
            ctaContainer.ctaOkButton.setOnClickListener {
                viewModel.onUserClickCtaOkButton()
            }

            ctaContainer.ctaDismissButton.setOnClickListener {
                viewModel.onUserDismissedCta()
            }
        }

        fun hideFindInPage() {
            if (findInPageContainer.visibility != GONE) {
                focusDummy.requestFocus()
                findInPageContainer.gone()
                findInPageInput.hideKeyboard()
            }
        }

        private fun showFindInPageView(viewState: FindInPageViewState) {

            if (findInPageContainer.visibility != VISIBLE) {
                findInPageContainer.show()
                findInPageInput.postDelayed(KEYBOARD_DELAY) {
                    findInPageInput?.showKeyboard()
                }
            }

            if (viewState.showNumberMatches) {
                findInPageMatches.text = getString(R.string.findInPageMatches, viewState.activeMatchIndex, viewState.numberMatches)
                findInPageMatches.show()
            } else {
                findInPageMatches.hide()
            }
        }

        private fun goFullScreen() {
            Timber.i("Entering full screen")
            webViewFullScreenContainer.show()
            activity?.toggleFullScreen()
        }

        private fun exitFullScreen() {
            Timber.i("Exiting full screen")
            webViewFullScreenContainer.removeAllViews()
            webViewFullScreenContainer.gone()
            activity?.toggleFullScreen()
            focusDummy.requestFocus()
        }

        private fun shouldUpdateOmnibarTextInput(viewState: OmnibarViewState, omnibarInput: String?) =
            (!viewState.isEditing || omnibarInput.isNullOrEmpty()) && omnibarTextInput.isDifferent(omnibarInput)
    }

    override fun openExistingFile(file: File?) {
        if (file == null) {
            Toast.makeText(activity, R.string.downloadConfirmationUnableToOpenFileText, Toast.LENGTH_SHORT).show()
            return
        }

        val intent = context?.let { createIntentToOpenFile(it, file) }
        activity?.packageManager?.let { packageManager ->
            if (intent?.resolveActivity(packageManager) != null) {
                startActivity(intent)
            } else {
                Timber.e("No suitable activity found")
                Toast.makeText(activity, R.string.downloadConfirmationUnableToOpenFileText, Toast.LENGTH_SHORT).show()
            }
        }
    }

    override fun replaceExistingFile(file: File?, pendingFileDownload: PendingFileDownload) {
        Timber.i("Deleting existing file: $file")
        runCatching { file?.delete() }
        continueDownload(pendingFileDownload)
    }

    private fun showDownloadManagerAppSettings() {
        try {
            val intent = Intent(Settings.ACTION_APPLICATION_DETAILS_SETTINGS)
            intent.data = DownloadFailReason.DOWNLOAD_MANAGER_SETTINGS_URI
            startActivity(intent)
        } catch (e: ActivityNotFoundException) {
            Timber.w(e, "Could not open DownloadManager settings")
            Snackbar.make(toolbar, R.string.downloadManagerIncompatible, Snackbar.LENGTH_INDEFINITE).show()
        }
    }

    private fun createIntentToOpenFile(context: Context, file: File): Intent? {
        val uri = FileProvider.getUriForFile(context, "${BuildConfig.APPLICATION_ID}.provider", file)
        val mime = activity?.contentResolver?.getType(uri) ?: return null
        val intent = Intent(Intent.ACTION_VIEW)
        intent.setDataAndType(uri, mime)
        return intent.addFlags(Intent.FLAG_GRANT_READ_URI_PERMISSION)
    }

    override fun continueDownload(pendingFileDownload: PendingFileDownload) {
        Timber.i("Continuing to download $pendingFileDownload")
        viewModel.download(pendingFileDownload)
    }

    override fun cancelDownload() {
        viewModel.closeAndReturnToSourceIfBlankTab()
    }

    fun onFireDialogVisibilityChanged(isVisible: Boolean) {
        if (isVisible) {
            viewModel.ctaViewState.removeObserver(ctaViewStateObserver)
        } else {
            viewModel.ctaViewState.observe(viewLifecycleOwner, ctaViewStateObserver)
        }
    }

    override fun onSiteLocationPermissionSelected(domain: String, permission: LocationPermissionType) {
        viewModel.onSiteLocationPermissionSelected(domain, permission)
    }

    override fun onSystemLocationPermissionAllowed() {
        viewModel.onSystemLocationPermissionAllowed()
    }

    override fun onSystemLocationPermissionNotAllowed() {
        viewModel.onSystemLocationPermissionNotAllowed()
    }

    override fun onSystemLocationPermissionNeverAllowed() {
        viewModel.onSystemLocationPermissionNeverAllowed()
    }
}<|MERGE_RESOLUTION|>--- conflicted
+++ resolved
@@ -260,11 +260,6 @@
         }
     }
 
-<<<<<<< HEAD
-=======
-    private val homeBackgroundLogo by lazy { HomeBackgroundLogo(ddgLogo) }
-
->>>>>>> 4ac0c4da
     private val ctaViewStateObserver = Observer<CtaViewState> {
         it?.let { renderer.renderCtaViewState(it) }
     }
@@ -491,10 +486,6 @@
         webView?.onPause()
 
         omnibarScrolling.disableOmnibarScrolling(toolbarContainer)
-<<<<<<< HEAD
-=======
-        homeBackgroundLogo.showLogo()
->>>>>>> 4ac0c4da
     }
 
     private fun showBrowser() {
@@ -504,7 +495,6 @@
 
         webView?.onResume()
         omnibarScrolling.enableOmnibarScrolling(toolbarContainer)
-        homeBackgroundLogo.hideLogo()
     }
 
     fun submitQuery(query: String) {
@@ -940,18 +930,6 @@
         clearTextButton.setOnClickListener { omnibarTextInput.setText("") }
     }
 
-<<<<<<< HEAD
-    private fun configureKeyboardAwareLogoAnimation() {
-        newTabLayout.layoutTransition?.apply {
-            // we want layout transitions for when the size changes; we don't want them when items disappear (can cause glitch on call to action button)
-            enableTransitionType(CHANGING)
-            disableTransitionType(DISAPPEARING)
-            setDuration(LAYOUT_TRANSITION_MS)
-        }
-    }
-
-=======
->>>>>>> 4ac0c4da
     private fun userSelectedAutocomplete(suggestion: AutoCompleteSuggestion) {
         // send pixel before submitting the query and changing the autocomplete state to empty; otherwise will send the wrong params
         GlobalScope.launch {
@@ -1820,10 +1798,7 @@
             }
 
             renderIfChanged(viewState, lastSeenCtaViewState) {
-<<<<<<< HEAD
                 fragment_device_shield_container.show()
-=======
->>>>>>> 4ac0c4da
                 lastSeenCtaViewState = viewState
                 removeNewTabLayoutClickListener()
                 if (viewState.cta != null) {
@@ -1862,11 +1837,7 @@
         }
 
         private fun showDaxCta(configuration: DaxBubbleCta) {
-<<<<<<< HEAD
             fragment_device_shield_container.hide()
-=======
-            homeBackgroundLogo.hideLogo()
->>>>>>> 4ac0c4da
             hideHomeCta()
             configuration.showCta(daxCtaContainer)
             newTabLayout.setOnClickListener { daxCtaContainer.dialogTextCta.finishAnimation() }
@@ -1876,22 +1847,6 @@
             newTabLayout.setOnClickListener(null)
         }
 
-<<<<<<< HEAD
-        private fun showHomeTopCta(configuration: HomeTopPanelCta) {
-            hideDaxCta()
-            hideHomeCta()
-
-            configuration.showCta(ctaTopContainer)
-            ctaTopContainer.setOnClickListener {
-                viewModel.onUserClickTopCta(configuration)
-            }
-            ctaTopContainer.closeButton.setOnClickListener {
-                viewModel.onUserDismissedCta()
-            }
-        }
-
-=======
->>>>>>> 4ac0c4da
         private fun showHomeCta(configuration: HomePanelCta) {
             hideDaxCta()
             if (ctaContainer.isEmpty()) {
@@ -1899,7 +1854,6 @@
             } else {
                 configuration.showCta(ctaContainer)
             }
-            homeBackgroundLogo.showLogo()
         }
 
         private fun hideDaxCta() {
