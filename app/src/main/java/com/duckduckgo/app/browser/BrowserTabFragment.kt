--- conflicted
+++ resolved
@@ -36,9 +36,6 @@
 import android.support.design.widget.Snackbar
 import android.support.v4.app.Fragment
 import android.support.v4.content.ContextCompat
-import android.support.v4.content.pm.ShortcutInfoCompat
-import android.support.v4.content.pm.ShortcutManagerCompat
-import android.support.v4.graphics.drawable.IconCompat
 import android.support.v7.widget.LinearLayoutManager
 import android.text.Editable
 import android.view.*
@@ -51,7 +48,6 @@
 import android.webkit.WebView.FindListener
 import android.widget.EditText
 import android.widget.TextView
-import android.widget.Toast
 import androidx.core.view.isVisible
 import androidx.core.view.postDelayed
 import com.duckduckgo.app.bookmarks.ui.SaveBookmarkDialogFragment
@@ -81,7 +77,6 @@
 import org.jetbrains.anko.share
 import timber.log.Timber
 import java.io.File
-import java.util.*
 import javax.inject.Inject
 import kotlin.concurrent.thread
 
@@ -207,30 +202,15 @@
             onMenuItemClicked(view.bookmarksPopupMenuItem) { browserActivity?.launchBookmarks() }
             onMenuItemClicked(view.addBookmarksPopupMenuItem) { addBookmark() }
             onMenuItemClicked(view.findInPageMenuItem) { viewModel.userRequestingToFindInPage() }
-<<<<<<< HEAD
-            onMenuItemClicked(view.addToHome) {
-                context?.let {
-                    if (!ShortcutManagerCompat.isRequestPinShortcutSupported(it)) {
-                        Toast.makeText(it, "Pinning not supported", Toast.LENGTH_SHORT).show()
-                        return@let
-                    }
-
-                    viewModel.addToHomeScreen(omnibarTextInput.text.toString())
-                }
-            }
-=======
             onMenuItemClicked(view.brokenSitePopupMenuItem) { viewModel.onBrokenSiteSelected() }
             onMenuItemClicked(view.settingsPopupMenuItem) { browserActivity?.launchSettings() }
->>>>>>> d8c22e2e
             onMenuItemClicked(view.requestDesktopSiteCheckMenuItem) {
                 viewModel.desktopSiteModeToggled(
-                    urlString = webView?.url,
-                    desktopSiteRequested = view.requestDesktopSiteCheckMenuItem.isChecked
+                        urlString = webView?.url,
+                        desktopSiteRequested = view.requestDesktopSiteCheckMenuItem.isChecked
                 )
             }
-            onMenuItemClicked(view.sharePageMenuItem) {
-                viewModel.userSharingLink(webView?.url)
-            }
+            onMenuItemClicked(view.sharePageMenuItem) { viewModel.userSharingLink(webView?.url) }
         }
     }
 
@@ -336,11 +316,6 @@
                 launchFilePicker(it)
             }
             is Command.LaunchDefaultAppSystemSettings -> { launchDefaultAppSystemSettings() }
-            is Command.AddHomeShortcut -> {
-                context?.let { context ->
-                   addHomeShortcut(it, context)
-               }
-            }
         }
     }
 
@@ -379,139 +354,6 @@
         autoCompleteSuggestionsList.adapter = autoCompleteSuggestionsAdapter
     }
 
-<<<<<<< HEAD
-    private fun render(viewState: ViewState) {
-
-        Timber.v("Rendering view state: $viewState")
-
-        when (viewState.browserShowing) {
-            true -> webView?.show()
-            false -> webView?.hide()
-        }
-
-        toggleDesktopSiteMode(viewState.isDesktopBrowsingMode)
-
-        when (viewState.isLoading) {
-            true -> pageLoadingIndicator.show()
-            false -> pageLoadingIndicator.hide()
-        }
-
-        if (shouldUpdateOmnibarTextInput(viewState, viewState.omnibarText)) {
-            omnibarTextInput.setText(viewState.omnibarText)
-            appBarLayout.setExpanded(true, true)
-        }
-
-        pageLoadingIndicator.progress = viewState.progress
-        renderToolbarButtons(viewState)
-        renderPopupMenu(viewState)
-
-        when (viewState.isEditing) {
-            true -> omniBarContainer.setBackgroundResource(R.drawable.omnibar_editing_background)
-            false -> omniBarContainer.background = null
-        }
-
-        when (viewState.autoComplete.showSuggestions) {
-            false -> autoCompleteSuggestionsList.gone()
-            true -> {
-                autoCompleteSuggestionsList.show()
-                val results = viewState.autoComplete.searchResults.suggestions
-                autoCompleteSuggestionsAdapter.updateData(results)
-            }
-        }
-
-        activity?.isImmersiveModeEnabled()?.let {
-            when (viewState.isFullScreen) {
-                true -> if (!it) goFullScreen()
-                false -> if (it) exitFullScreen()
-            }
-        }
-
-        renderFindInPageState(viewState.findInPage)
-
-        when(viewState.showDefaultBrowserBanner) {
-            true -> bannerNotification.show()
-            false -> bannerNotification.gone()
-        }
-    }
-
-    private fun renderToolbarButtons(viewState: ViewState) {
-        privacyGradeButton?.isVisible = viewState.showPrivacyGrade
-        clearTextButton?.isVisible = viewState.showClearButton
-        tabsButton?.isVisible = viewState.showTabsButton
-        fireMenuButton?.isVisible = viewState.showFireButton
-        menuButton?.isVisible = viewState.showMenuButton
-    }
-
-    private fun renderPopupMenu(viewState: ViewState) {
-        popupMenu.contentView.backPopupMenuItem.isEnabled = viewState.browserShowing && webView?.canGoBack() ?: false
-        popupMenu.contentView.forwardPopupMenuItem.isEnabled = viewState.browserShowing && webView?.canGoForward() ?: false
-        popupMenu.contentView.refreshPopupMenuItem.isEnabled = viewState.browserShowing
-        popupMenu.contentView.newTabPopupMenuItem.isEnabled = viewState.browserShowing
-        popupMenu.contentView.addBookmarksPopupMenuItem?.isEnabled = viewState.canAddBookmarks
-        popupMenu.contentView.sharePageMenuItem?.isEnabled = viewState.canSharePage
-        popupMenu.contentView.addToHome.isEnabled = viewState.canAddToHome
-    }
-
-    private fun renderFindInPageState(viewState: FindInPage) {
-        when (viewState.visible) {
-            true -> showFindInPageView(viewState)
-            false -> hideFindInPage()
-        }
-
-        popupMenu.contentView.findInPageMenuItem?.isEnabled = viewState.canFindInPage
-    }
-
-    private fun renderTabIcon(tabs: List<TabEntity>) {
-        context?.let {
-            tabsButton?.icon = TabIconRenderer.icon(it, tabs.count())
-        }
-    }
-
-    private fun hideFindInPage() {
-        if (findInPageContainer.visibility != View.GONE) {
-            focusDummy.requestFocus()
-            findInPageContainer.gone()
-            findInPageInput.hideKeyboard()
-        }
-    }
-
-    private fun showFindInPageView(viewState: FindInPage) {
-        if (findInPageContainer.visibility != View.VISIBLE) {
-            findInPageContainer.show()
-            findInPageInput.postDelayed(KEYBOARD_DELAY) { findInPageInput?.showKeyboard() }
-        }
-
-        when (viewState.showNumberMatches) {
-            false -> findInPageMatches.hide()
-            true -> {
-                findInPageMatches.text = getString(
-                        R.string.findInPageMatches,
-                        viewState.activeMatchIndex,
-                        viewState.numberMatches
-                )
-                findInPageMatches.show()
-            }
-        }
-    }
-
-    private fun goFullScreen() {
-        Timber.i("Entering full screen")
-        webViewFullScreenContainer.show()
-        activity?.toggleFullScreen()
-    }
-
-    private fun exitFullScreen() {
-        Timber.i("Exiting full screen")
-        webViewFullScreenContainer.removeAllViews()
-        webViewFullScreenContainer.gone()
-        activity?.toggleFullScreen()
-    }
-
-    private fun shouldUpdateOmnibarTextInput(viewState: ViewState, omnibarInput: String?) =
-            !viewState.isEditing && omnibarTextInput.isDifferent(omnibarInput)
-
-=======
->>>>>>> d8c22e2e
     private fun configureToolbar() {
         toolbar.inflateMenu(R.menu.menu_browser_activity)
 
@@ -688,28 +530,6 @@
         addBookmarkDialog.listener = viewModel
     }
 
-    private fun addHomeShortcut(homeShortcut: Command.AddHomeShortcut, context: Context) {
-        val intent = Intent(context, BrowserActivity::class.java)
-        intent.action = Intent.ACTION_VIEW
-        intent.putExtra(Intent.EXTRA_TEXT, homeShortcut.url)
-
-        val icon =
-            if (homeShortcut.icon != null) {
-                IconCompat.createWithBitmap(homeShortcut.icon)
-            } else {
-                IconCompat.createWithResource(context, R.drawable.ic_icon_smiley_face)
-            }
-
-        val shortcutInfo = ShortcutInfoCompat.Builder(context, UUID.randomUUID().toString())
-            .setShortLabel(homeShortcut.title)
-            .setIntent(intent)
-            .setIcon(icon)
-            .build()
-
-        ShortcutManagerCompat.requestPinShortcut(context, shortcutInfo, null)
-
-    }
-
     override fun onFindResultReceived(activeMatchOrdinal: Int, numberOfMatches: Int, isDoneCounting: Boolean) {
         viewModel.onFindResultsReceived(activeMatchOrdinal, numberOfMatches)
     }
