--- conflicted
+++ resolved
@@ -356,7 +356,12 @@
                     addHomeShortcut(it, context)
                 }
             }
-<<<<<<< HEAD
+            is Command.InflateCallToActionBottomSheet -> {
+                callToActionConfigurator.configureBottomSheetCallToAction()
+            }
+            is Command.InflateCallToActionSimpleButton -> {
+                callToActionConfigurator.configureButtonCallToAction()
+            }
             is Command.HandleExternalAppLink -> { externalAppLinkClicked(it) }
         }
     }
@@ -395,14 +400,8 @@
                     val intentChooser = Intent.createChooser(intent, title)
                     it.startActivity(intentChooser)
                 }
-=======
-            is Command.InflateCallToActionBottomSheet -> {
-            callToActionConfigurator.configureBottomSheetCallToAction()
-        }
-            is Command.InflateCallToActionSimpleButton -> {
-                callToActionConfigurator.configureButtonCallToAction()
->>>>>>> 8252cf63
-            }
+            }
+
         }
     }
 
