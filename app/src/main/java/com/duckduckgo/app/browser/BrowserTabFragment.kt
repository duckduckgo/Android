--- conflicted
+++ resolved
@@ -99,15 +99,7 @@
 import kotlinx.android.synthetic.main.include_omnibar_toolbar.*
 import kotlinx.android.synthetic.main.include_omnibar_toolbar.view.*
 import kotlinx.android.synthetic.main.popup_window_browser_menu.view.*
-import kotlinx.coroutines.CoroutineScope
-import kotlinx.coroutines.Dispatchers
-import kotlinx.coroutines.GlobalScope
-import kotlinx.coroutines.SupervisorJob
-import kotlinx.coroutines.launch
-<<<<<<< HEAD
-=======
-import kotlinx.coroutines.withContext
->>>>>>> e5193d04
+import kotlinx.coroutines.*
 import org.jetbrains.anko.longToast
 import org.jetbrains.anko.share
 import timber.log.Timber
@@ -257,7 +249,7 @@
             val activity = activity ?: return@setOnClickListener
 
             if (variantManager.getVariant().hasFeature(VariantManager.VariantFeature.TabSwitcherGrid)) {
-                generateWebViewPreviewImage()
+                viewModel.userLaunchingTabSwitcher()
                 startActivity(TabSwitcherActivity.intent(activity, tabId))
                 activity.overridePendingTransition(0, R.anim.slide_to_bottom)
             } else {
