--- conflicted
+++ resolved
@@ -350,18 +350,16 @@
             is Command.ShowFileChooser -> {
                 launchFilePicker(it)
             }
-<<<<<<< HEAD
-            is Command.InflateCallToActionBottomSheet -> {
-            callToActionConfigurator.configureBottomSheetCallToAction()
-        }
-            is Command.InflateCallToActionSimpleButton -> {
-                callToActionConfigurator.configureButtonCallToAction()
-=======
             is Command.AddHomeShortcut -> {
                 context?.let { context ->
                     addHomeShortcut(it, context)
                 }
->>>>>>> c9284362
+            }
+            is Command.InflateCallToActionBottomSheet -> {
+            callToActionConfigurator.configureBottomSheetCallToAction()
+        }
+            is Command.InflateCallToActionSimpleButton -> {
+                callToActionConfigurator.configureButtonCallToAction()
             }
         }
     }
