--- conflicted
+++ resolved
@@ -1015,30 +1015,17 @@
         fun renderBrowserViewState(viewState: BrowserViewState) {
             renderIfChanged(viewState, lastSeenBrowserViewState) {
                 val browserShowing = viewState.browserShowing
-                val browserShowingChanged = viewState.browserShowing != lastSeenBrowserViewState?.browserShowing
+                measureExecution("renderBrowserViewState") {
+
+                    val browserShowingChanged = viewState.browserShowing != lastSeenBrowserViewState?.browserShowing
                 lastSeenBrowserViewState = viewState
-
-<<<<<<< HEAD
-                measureExecution("renderBrowserViewState") {
-
-                    val browserShowing = viewState.browserShowing
-                    if (browserShowing) {
-                        webView?.show()
-                        omnibarScrolling.enableOmnibarScrolling(toolbarContainer)
-                    } else {
-                        logoHidingLayoutChangeListener.callToActionView = ctaContainer
-                        webView?.hide()
-                        omnibarScrolling.disableOmnibarScrolling(toolbarContainer)
-                    }
-=======
-                if (browserShowingChanged) {
-                    if (browserShowing) {
+                    if (browserShowingChanged) {
+                        if (browserShowing) {
                         showBrowser()
                     } else {
                         showHome()
+                        }
                     }
-                }
->>>>>>> 356d487a
 
                     toggleDesktopSiteMode(viewState.isDesktopBrowsingMode)
                     renderToolbarMenus(viewState)
