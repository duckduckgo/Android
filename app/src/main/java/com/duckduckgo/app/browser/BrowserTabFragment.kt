/*
 * Copyright (c) 2018 DuckDuckGo
 *
 * Licensed under the Apache License, Version 2.0 (the "License");
 * you may not use this file except in compliance with the License.
 * You may obtain a copy of the License at
 *
 *     http://www.apache.org/licenses/LICENSE-2.0
 *
 * Unless required by applicable law or agreed to in writing, software
 * distributed under the License is distributed on an "AS IS" BASIS,
 * WITHOUT WARRANTIES OR CONDITIONS OF ANY KIND, either express or implied.
 * See the License for the specific language governing permissions and
 * limitations under the License.
 */

package com.duckduckgo.app.browser

import android.Manifest
import android.animation.LayoutTransition.CHANGING
import android.animation.LayoutTransition.DISAPPEARING
import android.annotation.SuppressLint
import android.app.Activity.RESULT_OK
import android.app.ActivityOptions
import android.appwidget.AppWidgetManager
import android.content.*
import android.content.pm.PackageManager
import android.content.res.Configuration
import android.media.MediaScannerConnection
import android.net.Uri
import android.os.*
import android.text.Editable
import android.view.*
import android.view.View.*
import android.view.inputmethod.EditorInfo
import android.webkit.*
import android.webkit.WebView.FindListener
import android.webkit.WebView.HitTestResult
import android.webkit.WebView.HitTestResult.*
import android.widget.EditText
import android.widget.TextView
import android.widget.Toast
import androidx.annotation.AnyThread
import androidx.annotation.StringRes
import androidx.appcompat.app.AlertDialog
import androidx.constraintlayout.widget.ConstraintSet
import androidx.core.content.ContextCompat
import androidx.core.content.pm.ShortcutManagerCompat
import androidx.core.view.isEmpty
import androidx.core.view.isNotEmpty
import androidx.core.view.isVisible
import androidx.core.view.postDelayed
import androidx.fragment.app.DialogFragment
import androidx.fragment.app.Fragment
import androidx.lifecycle.*
import androidx.recyclerview.widget.LinearLayoutManager
import com.duckduckgo.app.autocomplete.api.AutoCompleteApi.AutoCompleteSuggestion
import com.duckduckgo.app.bookmarks.ui.EditBookmarkDialogFragment
import com.duckduckgo.app.browser.BrowserTabViewModel.*
import com.duckduckgo.app.browser.autocomplete.BrowserAutoCompleteSuggestionsAdapter
import com.duckduckgo.app.browser.defaultbrowsing.DefaultBrowserNavigator
import com.duckduckgo.app.browser.defaultbrowsing.TopInstructionsCard
import com.duckduckgo.app.browser.downloader.FileDownloadNotificationManager
import com.duckduckgo.app.browser.downloader.FileDownloader
import com.duckduckgo.app.browser.downloader.FileDownloader.PendingFileDownload
import com.duckduckgo.app.browser.filechooser.FileChooserIntentBuilder
import com.duckduckgo.app.browser.model.BasicAuthenticationCredentials
import com.duckduckgo.app.browser.model.BasicAuthenticationRequest
import com.duckduckgo.app.browser.model.LongPressTarget
import com.duckduckgo.app.browser.omnibar.KeyboardAwareEditText
import com.duckduckgo.app.browser.omnibar.OmnibarScrolling
import com.duckduckgo.app.browser.session.WebViewSessionStorage
import com.duckduckgo.app.browser.shortcut.ShortcutBuilder
import com.duckduckgo.app.browser.tabpreview.WebViewPreviewGenerator
import com.duckduckgo.app.browser.tabpreview.WebViewPreviewPersister
import com.duckduckgo.app.browser.ui.HttpAuthenticationDialogFragment
import com.duckduckgo.app.browser.useragent.UserAgentProvider
import com.duckduckgo.app.cta.ui.*
import com.duckduckgo.app.global.ViewModelFactory
import com.duckduckgo.app.global.device.DeviceInfo
import com.duckduckgo.app.global.view.*
import com.duckduckgo.app.onboarding.ui.page.DefaultBrowserPage
import com.duckduckgo.app.privacy.model.PrivacyGrade
import com.duckduckgo.app.privacy.renderer.icon
import com.duckduckgo.app.privacy.store.PrivacySettingsStore
import com.duckduckgo.app.statistics.VariantManager
import com.duckduckgo.app.statistics.pixels.Pixel
import com.duckduckgo.app.survey.model.Survey
import com.duckduckgo.app.survey.ui.SurveyActivity
import com.duckduckgo.app.tabs.model.TabEntity
import com.duckduckgo.app.tabs.ui.TabSwitcherActivity
import com.duckduckgo.app.widget.ui.AddWidgetInstructionsActivity
import com.duckduckgo.widget.SearchWidgetLight
import com.google.android.material.snackbar.Snackbar
import dagger.android.support.AndroidSupportInjection
import kotlinx.android.synthetic.main.fragment_browser_tab.*
import kotlinx.android.synthetic.main.include_cta_buttons.view.*
import kotlinx.android.synthetic.main.include_dax_dialog_cta.*
import kotlinx.android.synthetic.main.include_find_in_page.*
import kotlinx.android.synthetic.main.include_new_browser_tab.*
import kotlinx.android.synthetic.main.include_omnibar_toolbar.*
import kotlinx.android.synthetic.main.include_omnibar_toolbar.view.*
import kotlinx.android.synthetic.main.popup_window_browser_menu.view.*
import kotlinx.coroutines.*
import org.jetbrains.anko.longToast
import org.jetbrains.anko.share
import timber.log.Timber
import java.io.File
import javax.inject.Inject
import kotlin.concurrent.thread
import kotlin.coroutines.CoroutineContext


class BrowserTabFragment : Fragment(), FindListener, CoroutineScope {

    private val supervisorJob = SupervisorJob()

    override val coroutineContext: CoroutineContext
        get() = supervisorJob + Dispatchers.Main

    @Inject
    lateinit var webViewClient: BrowserWebViewClient

    @Inject
    lateinit var webChromeClient: BrowserChromeClient

    @Inject
    lateinit var viewModelFactory: ViewModelFactory

    @Inject
    lateinit var deviceInfo: DeviceInfo

    @Inject
    lateinit var fileChooserIntentBuilder: FileChooserIntentBuilder

    @Inject
    lateinit var fileDownloader: FileDownloader

    @Inject
    lateinit var fileDownloadNotificationManager: FileDownloadNotificationManager

    @Inject
    lateinit var webViewSessionStorage: WebViewSessionStorage

    @Inject
    lateinit var shortcutBuilder: ShortcutBuilder

    @Inject
    lateinit var clipboardManager: ClipboardManager

    @Inject
    lateinit var pixel: Pixel

    @Inject
    lateinit var ctaViewModel: CtaViewModel

    @Inject
    lateinit var omnibarScrolling: OmnibarScrolling

    @Inject
    lateinit var previewGenerator: WebViewPreviewGenerator

    @Inject
    lateinit var previewPersister: WebViewPreviewPersister

    @Inject
    lateinit var variantManager: VariantManager

    @Inject
    lateinit var privacySettingsStore: PrivacySettingsStore

<<<<<<< HEAD
    @Inject
    lateinit var animatorHelper: BrowserTrackersAnimatorHelper

    @Inject
    lateinit var defaultBrowserNavigation: DefaultBrowserNavigator

=======
>>>>>>> 120ef9e0
    val tabId get() = arguments!![TAB_ID_ARG] as String

    lateinit var userAgentProvider: UserAgentProvider

    var messageFromPreviousTab: Message? = null

    private val initialUrl get() = arguments!!.getString(URL_EXTRA_ARG)

    private val skipHome get() = arguments!!.getBoolean(SKIP_HOME_ARG)

    private lateinit var popupMenu: BrowserPopupMenu

    private lateinit var autoCompleteSuggestionsAdapter: BrowserAutoCompleteSuggestionsAdapter

    // Used to represent a file to download, but may first require permission
    private var pendingFileDownload: PendingFileDownload? = null

    private var pendingUploadTask: ValueCallback<Array<Uri>>? = null

    private lateinit var renderer: BrowserTabFragmentRenderer

    private val viewModel: BrowserTabViewModel by lazy {
        val viewModel = ViewModelProviders.of(this, viewModelFactory).get(BrowserTabViewModel::class.java)
        viewModel.loadData(tabId, initialUrl, skipHome)
        viewModel
    }

    private val animatorHelper by lazy { BrowserTrackersAnimatorHelper() }

    private val smoothProgressAnimator by lazy { SmoothProgressAnimator(pageLoadingIndicator) }

    // Optimization to prevent against excessive work generating WebView previews; an existing job will be cancelled if a new one is launched
    private var bitmapGeneratorJob: Job? = null

    private val browserActivity
        get() = activity as? BrowserActivity

    private val tabsButton: MenuItem?
        get() = toolbar.menu.findItem(R.id.tabs)

    private val fireMenuButton: MenuItem?
        get() = toolbar.menu.findItem(R.id.fire)

    private val menuButton: ViewGroup?
        get() = appBarLayout.browserMenu

    private var webView: WebView? = null

    private var instructionsCard: Toast? = null
        get() {
            field?.cancel()
            field = TopInstructionsCard(requireContext(), Toast.LENGTH_SHORT)
            return field
        }

    private val errorSnackbar: Snackbar by lazy {
        Snackbar.make(browserLayout, R.string.crashedWebViewErrorMessage, Snackbar.LENGTH_INDEFINITE)
            .setBehavior(NonDismissibleBehavior())
    }

    private val findInPageTextWatcher = object : TextChangedWatcher() {
        override fun afterTextChanged(editable: Editable) {
            viewModel.userFindingInPage(findInPageInput.text.toString())
        }
    }

    private val omnibarInputTextWatcher = object : TextChangedWatcher() {
        override fun afterTextChanged(editable: Editable) {
            viewModel.onOmnibarInputStateChanged(omnibarTextInput.text.toString(), omnibarTextInput.hasFocus(), true)
        }
    }

    private val logoHidingListener by lazy { LogoHidingLayoutChangeLifecycleListener(ddgLogo) }

    private var alertDialog: AlertDialog? = null
    private var daxDialog: DialogFragment? = null

    override fun onAttach(context: Context) {
        AndroidSupportInjection.inject(this)
        super.onAttach(context)
    }

    override fun onCreate(savedInstanceState: Bundle?) {
        super.onCreate(savedInstanceState)
        renderer = BrowserTabFragmentRenderer()
    }

    override fun onCreateView(inflater: LayoutInflater, container: ViewGroup?, savedInstanceState: Bundle?): View? {
        return inflater.inflate(R.layout.fragment_browser_tab, container, false)
    }

    override fun onActivityCreated(savedInstanceState: Bundle?) {
        super.onActivityCreated(savedInstanceState)
        createPopupMenu()
        configureObservers()
        configureAppBar()
        configureWebView()
        viewModel.registerWebViewListener(webViewClient, webChromeClient)
        configureOmnibarTextInput()
        configureFindInPage()
        configureAutoComplete()
        configureKeyboardAwareLogoAnimation()
        configureShowTabSwitcherListener()
        configureLongClickOpensNewTabListener()

        if (savedInstanceState == null) {
            viewModel.onViewReady()
            messageFromPreviousTab?.let {
                processMessage(it)
            }
        }

        lifecycle.addObserver(object : LifecycleObserver {
            @OnLifecycleEvent(Lifecycle.Event.ON_STOP)
            fun onStop() {
                if (isVisible) {
                    updateOrDeleteWebViewPreview()
                }
            }
        })
    }

    private fun processMessage(message: Message) {
        val transport = message.obj as WebView.WebViewTransport
        transport.webView = webView
        message.sendToTarget()
        val tabsButton = tabsButton?.actionView as TabSwitcherButton
        tabsButton.animateCount()
        viewModel.onMessageProcessed()
    }

    private fun updateOrDeleteWebViewPreview() {
        val url = viewModel.url
        Timber.d("Updating or deleting WebView preview for $url")
        if (url == null) {
            viewModel.deleteTabPreview(tabId)
        } else {
            generateWebViewPreviewImage()
        }
    }

    private fun configureShowTabSwitcherListener() {
        tabsButton?.actionView?.setOnClickListener {
            launch { viewModel.userLaunchingTabSwitcher() }
        }
    }

    private fun configureLongClickOpensNewTabListener() {
        tabsButton?.actionView?.setOnLongClickListener {
            launch { viewModel.userRequestedOpeningNewTab() }
            return@setOnLongClickListener true
        }
    }

    private fun launchTabSwitcher() {
        val activity = activity ?: return
        startActivity(TabSwitcherActivity.intent(activity, tabId))
        activity.overridePendingTransition(R.anim.tab_anim_fade_in, R.anim.slide_to_bottom)
    }

    override fun onResume() {
        super.onResume()
        addTextChangedListeners()
        appBarLayout.setExpanded(true)
        viewModel.onViewResumed()
        logoHidingListener.onResume()

        // onResume can be called for a hidden/backgrounded fragment, ensure this tab is visible.
        if (fragmentIsVisible()) {
            viewModel.onViewVisible()
        }
    }

    override fun onPause() {
        daxDialog = null
        logoHidingListener.onPause()
        super.onPause()
    }

    private fun createPopupMenu() {
        popupMenu = BrowserPopupMenu(layoutInflater)
        val view = popupMenu.contentView
        popupMenu.apply {
            onMenuItemClicked(view.forwardPopupMenuItem) { viewModel.onUserPressedForward() }
            onMenuItemClicked(view.backPopupMenuItem) { activity?.onBackPressed() }
            onMenuItemClicked(view.refreshPopupMenuItem) { viewModel.onRefreshRequested() }
            onMenuItemClicked(view.newTabPopupMenuItem) { viewModel.userRequestedOpeningNewTab() }
            onMenuItemClicked(view.bookmarksPopupMenuItem) { browserActivity?.launchBookmarks() }
            onMenuItemClicked(view.addBookmarksPopupMenuItem) { launch { viewModel.onBookmarkAddRequested() } }
            onMenuItemClicked(view.findInPageMenuItem) { viewModel.onFindInPageSelected() }
            onMenuItemClicked(view.brokenSitePopupMenuItem) { viewModel.onBrokenSiteSelected() }
            onMenuItemClicked(view.settingsPopupMenuItem) { browserActivity?.launchSettings() }
            onMenuItemClicked(view.requestDesktopSiteCheckMenuItem) { viewModel.onDesktopSiteModeToggled(view.requestDesktopSiteCheckMenuItem.isChecked) }
            onMenuItemClicked(view.sharePageMenuItem) { viewModel.onShareSelected() }
            onMenuItemClicked(view.addToHome) { viewModel.onPinPageToHomeSelected() }
        }
    }

    private fun addHomeShortcut(homeShortcut: Command.AddHomeShortcut, context: Context) {
        val shortcutInfo = shortcutBuilder.buildPinnedPageShortcut(context, homeShortcut)
        ShortcutManagerCompat.requestPinShortcut(context, shortcutInfo, null)
    }

    private fun configureObservers() {
        viewModel.autoCompleteViewState.observe(this, Observer<AutoCompleteViewState> {
            it?.let { renderer.renderAutocomplete(it) }
        })

        viewModel.globalLayoutState.observe(this, Observer<GlobalLayoutViewState> {
            it?.let { renderer.renderGlobalViewState(it) }
        })

        viewModel.browserViewState.observe(this, Observer<BrowserViewState> {
            it?.let { renderer.renderBrowserViewState(it) }
        })

        viewModel.loadingViewState.observe(this, Observer<LoadingViewState> {
            it?.let { renderer.renderLoadingIndicator(it) }
        })

        viewModel.omnibarViewState.observe(this, Observer<OmnibarViewState> {
            it?.let { renderer.renderOmnibar(it) }
        })

        viewModel.findInPageViewState.observe(this, Observer<FindInPageViewState> {
            it?.let { renderer.renderFindInPageState(it) }
        })

        viewModel.ctaViewState.observe(this, Observer {
            it?.let { renderer.renderCtaViewState(it) }
        })

        viewModel.command.observe(this, Observer {
            processCommand(it)
        })

        viewModel.survey.observe(this, Observer<Survey> {
            it.let { viewModel.onSurveyChanged(it) }
        })

        addTabsObserver()
    }

    private fun addTabsObserver() {
        viewModel.tabs.observe(this, Observer<List<TabEntity>> {
            it?.let { renderer.renderTabIcon(it) }
        })
    }

    private fun fragmentIsVisible(): Boolean {
        // using isHidden rather than isVisible, as isVisible will incorrectly return false when windowToken is not yet initialized.
        // changes on isHidden will be received in onHiddenChanged
        return !isHidden
    }

    private fun showHome() {
        errorSnackbar.dismiss()
        newTabLayout.show()
        showKeyboardImmediately()
        appBarLayout.setExpanded(true)
        webView?.onPause()
        webView?.hide()
        omnibarScrolling.disableOmnibarScrolling(toolbarContainer)
        logoHidingListener.onReadyToShowLogo()
    }

    private fun showBrowser() {
        newTabLayout.gone()
        webView?.show()
        webView?.onResume()
        omnibarScrolling.enableOmnibarScrolling(toolbarContainer)
    }

    fun submitQuery(query: String) {
        viewModel.onUserSubmittedQuery(query)
    }

    private fun navigate(url: String) {
        hideKeyboard()
        renderer.hideFindInPage()
        viewModel.registerDaxBubbleCtaDismissed()
        webView?.loadUrl(url)
    }

    fun onRefreshRequested() {
        viewModel.onRefreshRequested()
    }

    fun refresh() {
        webView?.reload()
    }

    private fun processCommand(it: Command?) {
        renderer.cancelAllAnimations()
        when (it) {
            is Command.Refresh -> refresh()
            is Command.OpenInNewTab -> {
                browserActivity?.openInNewTab(it.query)
            }
            is Command.OpenMessageInNewTab -> {
                browserActivity?.openMessageInNewTab(it.message)
            }
            is Command.OpenInNewBackgroundTab -> {
                openInNewBackgroundTab()
            }
            is Command.LaunchNewTab -> browserActivity?.launchNewTab()
            is Command.ShowBookmarkAddedConfirmation -> bookmarkAdded(it.bookmarkId, it.title, it.url)
            is Command.Navigate -> {
                navigate(it.url)
            }
            is Command.NavigateBack -> {
                webView?.goBackOrForward(-it.steps)
            }
            is Command.NavigateForward -> {
                webView?.goForward()
            }
            is Command.ResetHistory -> {
                resetWebView()
            }
            is Command.DialNumber -> {
                val intent = Intent(Intent.ACTION_DIAL)
                intent.data = Uri.parse("tel:${it.telephoneNumber}")
                openExternalDialog(intent, null, false)
            }
            is Command.SendEmail -> {
                val intent = Intent(Intent.ACTION_SENDTO)
                intent.data = Uri.parse(it.emailAddress)
                openExternalDialog(intent)
            }
            is Command.SendSms -> {
                val intent = Intent(Intent.ACTION_SENDTO, Uri.parse("smsto:${it.telephoneNumber}"))
                openExternalDialog(intent)
            }
            is Command.ShowKeyboard -> {
                showKeyboard()
            }
            is Command.HideKeyboard -> {
                hideKeyboard()
            }
            is Command.BrokenSiteFeedback -> {
                browserActivity?.launchBrokenSiteFeedback(it.url)
            }
            is Command.ShowFullScreen -> {
                webViewFullScreenContainer.addView(
                    it.view, ViewGroup.LayoutParams(
                        ViewGroup.LayoutParams.MATCH_PARENT,
                        ViewGroup.LayoutParams.MATCH_PARENT
                    )
                )
            }
            is Command.DownloadImage -> requestImageDownload(it.url)
            is Command.FindInPageCommand -> webView?.findAllAsync(it.searchTerm)
            is Command.DismissFindInPage -> webView?.findAllAsync("")
            is Command.ShareLink -> launchSharePageChooser(it.url)
            is Command.CopyLink -> {
                clipboardManager.primaryClip = ClipData.newPlainText(null, it.url)
            }
            is Command.ShowFileChooser -> {
                launchFilePicker(it)
            }
            is Command.AddHomeShortcut -> {
                context?.let { context ->
                    addHomeShortcut(it, context)
                }
            }
            is Command.HandleExternalAppLink -> {
                openExternalDialog(it.appLink.intent, it.appLink.fallbackUrl, false)
            }
            is Command.LaunchSurvey -> launchSurvey(it.survey)
            is Command.LaunchAddWidget -> launchAddWidget()
            is Command.LaunchLegacyAddWidget -> launchLegacyAddWidget()
            is Command.RequiresAuthentication -> showAuthenticationDialog(it.request)
            is Command.SaveCredentials -> saveBasicAuthCredentials(it.request, it.credentials)
            is Command.GenerateWebViewPreviewImage -> generateWebViewPreviewImage()
            is Command.LaunchTabSwitcher -> launchTabSwitcher()
            is Command.ShowErrorWithAction -> showErrorSnackbar(it)
            is Command.OpenSettings -> openDefaultBrowserSettings()
            is Command.OpenDialog -> openDefaultBrowserDialog(it.url)
        }
    }

    private fun openDefaultBrowserDialog(url: String) {
        instructionsCard?.show()
        defaultCard?.show()
        defaultCard?.animate()?.alpha(1f)?.setDuration(100)?.start()
        defaultBrowserNavigation.openDefaultBrowserDialog(this, url, DEFAULT_BROWSER_REQUEST_CODE_DIALOG)
    }

    private fun hidInstructionsCard() {
        defaultCard?.animate()?.alpha(0f)?.setDuration(100)?.start()
    }

    private fun openDefaultBrowserSettings() {
        defaultBrowserNavigation.navigateToSettings(this, DEFAULT_BROWSER_REQUEST_CODE_SETTINGS)
    }

    private fun showErrorSnackbar(command: Command.ShowErrorWithAction) {
        //Snackbar is global and it should appear only the foreground fragment
        if (!errorSnackbar.view.isAttachedToWindow && isVisible) {
            errorSnackbar.setAction(R.string.crashedWebViewErrorAction) { command.action() }.show()
        }
    }

    private fun generateWebViewPreviewImage() {
        webView?.let { webView ->

            // if there's an existing job for generating a preview, cancel that in favor of the new request
            bitmapGeneratorJob?.cancel()

            bitmapGeneratorJob = launch {
                Timber.d("Generating WebView preview")
                try {
                    val preview = previewGenerator.generatePreview(webView)
                    val fileName = previewPersister.save(preview, tabId)
                    viewModel.updateTabPreview(tabId, fileName)
                    Timber.d("Saved and updated tab preview")
                } catch (e: Exception) {
                    Timber.d(e, "Failed to generate WebView preview")
                }
            }
        }
    }

    private fun openInNewBackgroundTab() {
        appBarLayout.setExpanded(true, true)
        viewModel.tabs.removeObservers(this)
        val view = tabsButton?.actionView as TabSwitcherButton
        view.increment {
            addTabsObserver()
        }
    }

    private fun openExternalDialog(intent: Intent, fallbackUrl: String? = null, useFirstActivityFound: Boolean = true) {
        context?.let {
            val pm = it.packageManager
            val activities = pm.queryIntentActivities(intent, 0)

            if (activities.isEmpty()) {
                if (fallbackUrl != null) {
                    webView?.loadUrl(fallbackUrl)
                } else {
                    showToast(R.string.unableToOpenLink)
                }
            } else {
                if (activities.size == 1 || useFirstActivityFound) {
                    val activity = activities.first()
                    val appTitle = activity.loadLabel(pm)
                    Timber.i("Exactly one app available for intent: $appTitle")
                    launchExternalAppDialog(it) { it.startActivity(intent) }
                } else {
                    val title = getString(R.string.openExternalApp)
                    val intentChooser = Intent.createChooser(intent, title)
                    launchExternalAppDialog(it) { it.startActivity(intentChooser) }
                }
            }
        }
    }

    private fun launchExternalAppDialog(context: Context, onClick: () -> Unit) {
        val isShowing = alertDialog?.isShowing

        if (isShowing != true) {
            alertDialog = AlertDialog.Builder(context)
                .setTitle(R.string.launchingExternalApp)
                .setMessage(getString(R.string.confirmOpenExternalApp))
                .setPositiveButton(R.string.yes) { _, _ ->
                    onClick()
                }
                .setNeutralButton(R.string.closeTab) { dialog, _ ->
                    dialog.dismiss()
                    launch {
                        viewModel.closeCurrentTab()
                        destroyWebView()
                    }
                }
                .setNegativeButton(R.string.no) { dialog, _ ->
                    dialog.dismiss()
                }
                .show()
        }
    }

    override fun onActivityResult(requestCode: Int, resultCode: Int, data: Intent?) {
        if (requestCode == REQUEST_CODE_CHOOSE_FILE) {
            handleFileUploadResult(resultCode, data)
        } else if (requestCode == DEFAULT_BROWSER_REQUEST_CODE_SETTINGS) {
            viewModel.onUserTriedToSetAsDefaultBrowserFromSettings()
        } else if (requestCode == DEFAULT_BROWSER_REQUEST_CODE_DIALOG) {
            hidInstructionsCard()
            if (resultCode == DefaultBrowserPage.DEFAULT_BROWSER_RESULT_CODE_DIALOG_INTERNAL) {
                viewModel.onUserTriedToSetAsDefaultBrowserFromDialog()
            } else {
                viewModel.onUserDismissedDefaultBrowserDialog()
            }
        }
    }

    private fun handleFileUploadResult(resultCode: Int, intent: Intent?) {
        if (resultCode != RESULT_OK || intent == null) {
            Timber.i("Received resultCode $resultCode (or received null intent) indicating user did not select any files")
            pendingUploadTask?.onReceiveValue(null)
            return
        }

        val uris = fileChooserIntentBuilder.extractSelectedFileUris(intent)
        pendingUploadTask?.onReceiveValue(uris)
    }

    private fun showToast(@StringRes messageId: Int) {
        context?.applicationContext?.longToast(messageId)
    }

    private fun showAuthenticationDialog(request: BasicAuthenticationRequest) {
        activity?.supportFragmentManager?.let { fragmentManager ->
            val dialog = HttpAuthenticationDialogFragment.createHttpAuthenticationDialog(request.site)
            dialog.show(fragmentManager, AUTHENTICATION_DIALOG_TAG)
            dialog.listener = viewModel
            dialog.request = request
        }
    }

    private fun saveBasicAuthCredentials(request: BasicAuthenticationRequest, credentials: BasicAuthenticationCredentials) {
        if (Build.VERSION.SDK_INT >= Build.VERSION_CODES.O) {
            val webViewDatabase = WebViewDatabase.getInstance(context)
            webViewDatabase.setHttpAuthUsernamePassword(request.host, request.realm, credentials.username, credentials.password)
        } else {
            @Suppress("DEPRECATION")
            webView?.setHttpAuthUsernamePassword(request.host, request.realm, credentials.username, credentials.password)
        }
    }

    private fun configureAutoComplete() {
        val context = context ?: return
        autoCompleteSuggestionsList.layoutManager = LinearLayoutManager(context)
        autoCompleteSuggestionsAdapter = BrowserAutoCompleteSuggestionsAdapter(
            immediateSearchClickListener = {
                userSelectedAutocomplete(it)
            },
            editableSearchClickListener = {
                viewModel.onUserSelectedToEditQuery(it.phrase)
            }
        )
        autoCompleteSuggestionsList.adapter = autoCompleteSuggestionsAdapter
    }

    private fun configureAppBar() {
        toolbar.inflateMenu(R.menu.menu_browser_activity)

        toolbar.setOnMenuItemClickListener { menuItem ->
            when (menuItem.itemId) {
                R.id.fire -> {
                    browserActivity?.launchFire()
                    return@setOnMenuItemClickListener true
                }
                else -> return@setOnMenuItemClickListener false
            }
        }

        toolbar.privacyGradeButton.setOnClickListener {
            browserActivity?.launchPrivacyDashboard()
        }

        browserMenu.setOnClickListener {
            hideKeyboardImmediately()
            launchPopupMenu()
        }

        viewModel.privacyGrade.observe(this, Observer<PrivacyGrade> {
            Timber.d("Observed grade: $it")
            it?.let { privacyGrade ->
                val drawable = context?.getDrawable(privacyGrade.icon()) ?: return@let
                privacyGradeButton?.setImageDrawable(drawable)
                privacyGradeButton?.isEnabled = privacyGrade != PrivacyGrade.UNKNOWN
            }
        })
    }

    private fun configureFindInPage() {
        findInPageInput.setOnFocusChangeListener { _, hasFocus ->
            if (hasFocus && findInPageInput.text.toString() != viewModel.findInPageViewState.value?.searchTerm) {
                viewModel.userFindingInPage(findInPageInput.text.toString())
            }
        }

        previousSearchTermButton.setOnClickListener { webView?.findNext(false) }
        nextSearchTermButton.setOnClickListener { webView?.findNext(true) }
        closeFindInPagePanel.setOnClickListener {
            viewModel.dismissFindInView()
        }
    }

    private fun configureOmnibarTextInput() {
        omnibarTextInput.onFocusChangeListener =
            OnFocusChangeListener { _, hasFocus: Boolean ->
                viewModel.onOmnibarInputStateChanged(omnibarTextInput.text.toString(), hasFocus, false)
            }

        omnibarTextInput.onBackKeyListener = object : KeyboardAwareEditText.OnBackKeyListener {
            override fun onBackKey(): Boolean {
                omnibarTextInput.hideKeyboard()
                focusDummy.requestFocus()
                return true
            }
        }

        omnibarTextInput.setOnEditorActionListener(TextView.OnEditorActionListener { _, actionId, keyEvent ->
            if (actionId == EditorInfo.IME_ACTION_GO || keyEvent?.keyCode == KeyEvent.KEYCODE_ENTER) {
                userEnteredQuery(omnibarTextInput.text.toString())
                return@OnEditorActionListener true
            }
            false
        })

        clearTextButton.setOnClickListener { omnibarTextInput.setText("") }
    }

    private fun configureKeyboardAwareLogoAnimation() {
        newTabLayout.layoutTransition?.apply {
            // we want layout transitions for when the size changes; we don't want them when items disappear (can cause glitch on call to action button)
            enableTransitionType(CHANGING)
            disableTransitionType(DISAPPEARING)
            setDuration(LAYOUT_TRANSITION_MS)
        }
        rootView.addOnLayoutChangeListener(logoHidingListener)
    }

    private fun userSelectedAutocomplete(suggestion: AutoCompleteSuggestion) {
        // send pixel before submitting the query and changing the autocomplete state to empty; otherwise will send the wrong params
        GlobalScope.launch {
            viewModel.fireAutocompletePixel(suggestion)
            withContext(Dispatchers.Main) {
                viewModel.onUserSubmittedQuery(suggestion.phrase)
            }
        }
    }

    private fun userEnteredQuery(query: String) {
        viewModel.onUserSubmittedQuery(query)
    }

    @SuppressLint("SetJavaScriptEnabled")
    private fun configureWebView() {
        webView = layoutInflater.inflate(
            R.layout.include_duckduckgo_browser_webview,
            webViewContainer,
            true
        ).findViewById(R.id.browserWebView) as WebView

        webView?.let {
            userAgentProvider = UserAgentProvider(it.settings.userAgentString, deviceInfo)

            it.webViewClient = webViewClient
            it.webChromeClient = webChromeClient

            it.settings.apply {
                userAgentString = userAgentProvider.getUserAgent()
                javaScriptEnabled = true
                domStorageEnabled = true
                loadWithOverviewMode = true
                useWideViewPort = true
                builtInZoomControls = true
                displayZoomControls = false
                mixedContentMode = WebSettings.MIXED_CONTENT_COMPATIBILITY_MODE
                setSupportMultipleWindows(true)
                disableWebSql(this)
                setSupportZoom(true)
            }

            it.setDownloadListener { url, _, contentDisposition, mimeType, _ ->
                requestFileDownload(url, contentDisposition, mimeType)
            }

            it.setOnTouchListener { _, _ ->
                if (omnibarTextInput.isFocused) {
                    focusDummy.requestFocus()
                }
                false
            }

            registerForContextMenu(it)

            it.setFindListener(this)
        }

        if (BuildConfig.DEBUG) {
            WebView.setWebContentsDebuggingEnabled(true)
        }
    }

    /**
     * Explicitly disable database to try protect against Magellan WebSQL/SQLite vulnerability
     */
    private fun disableWebSql(settings: WebSettings) {
        settings.databaseEnabled = false
    }

    private fun addTextChangedListeners() {
        findInPageInput.replaceTextChangedListener(findInPageTextWatcher)
        omnibarTextInput.replaceTextChangedListener(omnibarInputTextWatcher)
    }

    override fun onCreateContextMenu(menu: ContextMenu, view: View, menuInfo: ContextMenu.ContextMenuInfo?) {
        webView?.hitTestResult?.let {
            val target = getLongPressTarget(it) ?: return
            viewModel.userLongPressedInWebView(target, menu)
        }
    }

    /**
     * Use requestFocusNodeHref to get the a tag url for the touched image.
     */
    private fun getTargetUrlForImageSource(): String? {
        val handler = Handler()
        val message = handler.obtainMessage()

        webView?.requestFocusNodeHref(message)

        return message.data.getString(URL_BUNDLE_KEY)
    }

    private fun getLongPressTarget(hitTestResult: HitTestResult): LongPressTarget? {
        return when {
            hitTestResult.extra == null -> null
            hitTestResult.type == UNKNOWN_TYPE -> null
            hitTestResult.type == IMAGE_TYPE -> LongPressTarget(
                url = hitTestResult.extra,
                imageUrl = hitTestResult.extra,
                type = hitTestResult.type
            )
            hitTestResult.type == SRC_IMAGE_ANCHOR_TYPE -> LongPressTarget(
                url = getTargetUrlForImageSource(),
                imageUrl = hitTestResult.extra,
                type = hitTestResult.type
            )
            else -> LongPressTarget(
                url = hitTestResult.extra,
                type = hitTestResult.type
            )
        }
    }

    override fun onContextItemSelected(item: MenuItem): Boolean {
        webView?.hitTestResult?.let {
            val target = getLongPressTarget(it)
            if (target != null && viewModel.userSelectedItemFromLongPressMenu(target, item)) {
                return true
            }
        }

        return super.onContextItemSelected(item)
    }

    private fun launchPopupMenu() {
        popupMenu.show(rootView, toolbar)
    }

    private fun bookmarkAdded(bookmarkId: Long, title: String?, url: String?) {

        Snackbar.make(rootView, R.string.bookmarkEdited, Snackbar.LENGTH_LONG)
            .setAction(R.string.edit) {
                val addBookmarkDialog = EditBookmarkDialogFragment.instance(bookmarkId, title, url)
                addBookmarkDialog.show(childFragmentManager, ADD_BOOKMARK_FRAGMENT_TAG)
                addBookmarkDialog.listener = viewModel
            }
            .show()
    }

    private fun launchSharePageChooser(url: String) {
        activity?.share(url, "")
    }

    override fun onFindResultReceived(activeMatchOrdinal: Int, numberOfMatches: Int, isDoneCounting: Boolean) {
        viewModel.onFindResultsReceived(activeMatchOrdinal, numberOfMatches)
    }

    private fun EditText.replaceTextChangedListener(textWatcher: TextChangedWatcher) {
        removeTextChangedListener(textWatcher)
        addTextChangedListener(textWatcher)
    }

    private fun hideKeyboardImmediately() {
        if (!isHidden) {
            Timber.v("Keyboard now hiding")
            omnibarTextInput.hideKeyboard()
            focusDummy.requestFocus()
        }
    }

    private fun hideKeyboard() {
        if (!isHidden) {
            Timber.v("Keyboard now hiding")
            omnibarTextInput.postDelayed(KEYBOARD_DELAY) { omnibarTextInput?.hideKeyboard() }
            focusDummy.requestFocus()
        }
    }

    private fun showKeyboardImmediately() {
        if (!isHidden) {
            Timber.v("Keyboard now showing")
            omnibarTextInput?.showKeyboard()
        }
    }

    private fun showKeyboard() {
        if (!isHidden) {
            Timber.v("Keyboard now showing")
            omnibarTextInput.postDelayed(KEYBOARD_DELAY) { omnibarTextInput?.showKeyboard() }
        }
    }

    /**
     * Attempting to save the WebView's state can result in a TransactionTooLargeException being thrown.
     * This will only happen if the bundle size is too large - but the exact size is undefined.
     * Instead of saving using normal Android state mechanism - use our own implementation instead.
     */
    override fun onSaveInstanceState(bundle: Bundle) {
        viewModel.saveWebViewState(webView, tabId)
        super.onSaveInstanceState(bundle)
    }

    override fun onViewStateRestored(bundle: Bundle?) {
        viewModel.restoreWebViewState(webView, omnibarTextInput.text.toString())
        viewModel.determineShowBrowser()
        super.onViewStateRestored(bundle)
    }

    override fun onHiddenChanged(hidden: Boolean) {
        super.onHiddenChanged(hidden)
        if (hidden) {
            viewModel.onViewHidden()
            webView?.onPause()
        } else {
            webView?.onResume()
            viewModel.onViewVisible()
        }
    }

    /**
     * We don't destroy the activity on config changes like orientation, so we need to ensure we update resources which might change based on config
     */
    override fun onConfigurationChanged(newConfig: Configuration) {
        super.onConfigurationChanged(newConfig)
        ddgLogo.setImageResource(R.drawable.logo_full)
        if (ctaContainer.isNotEmpty()) {
            renderer.renderHomeCta()
        }
    }

    fun onBackPressed(): Boolean {
        if (!isAdded) return false
        return viewModel.onUserPressedBack()
    }

    private fun resetWebView() {
        destroyWebView()
        configureWebView()
    }

    override fun onDestroy() {
        supervisorJob.cancel()
        popupMenu.dismiss()
        destroyWebView()
        super.onDestroy()
    }

    private fun destroyWebView() {
        webViewContainer?.removeAllViews()
        webView?.destroy()
        webView = null
    }

    private fun requestFileDownload(url: String, contentDisposition: String, mimeType: String) {
        pendingFileDownload = PendingFileDownload(
            url = url,
            contentDisposition = contentDisposition,
            mimeType = mimeType,
            userAgent = userAgentProvider.getUserAgent(),
            subfolder = Environment.DIRECTORY_DOWNLOADS
        )

        downloadFileWithPermissionCheck()
    }

    private fun requestImageDownload(url: String) {
        pendingFileDownload = PendingFileDownload(
            url = url,
            userAgent = userAgentProvider.getUserAgent(),
            subfolder = Environment.DIRECTORY_PICTURES
        )

        downloadFileWithPermissionCheck()
    }

    private fun downloadFileWithPermissionCheck() {
        if (hasWriteStoragePermission()) {
            downloadFile()
        } else {
            requestWriteStoragePermission()
        }
    }

    @AnyThread
    private fun downloadFile() {
        val pendingDownload = pendingFileDownload
        pendingFileDownload = null
        thread {
            fileDownloader.download(pendingDownload, object : FileDownloader.FileDownloadListener {
                override fun downloadStarted() {
                    fileDownloadNotificationManager.showDownloadInProgressNotification()
                }

                override fun downloadFinished(file: File, mimeType: String?) {
                    MediaScannerConnection.scanFile(context, arrayOf(file.absolutePath), null) { _, uri ->
                        fileDownloadNotificationManager.showDownloadFinishedNotification(file.name, uri, mimeType)
                    }
                }

                override fun downloadFailed(message: String) {
                    Timber.w("Failed to download file [$message]")
                    fileDownloadNotificationManager.showDownloadFailedNotification()
                }
            })
        }
    }

    private fun launchFilePicker(command: Command.ShowFileChooser) {
        pendingUploadTask = command.filePathCallback
        val canChooseMultipleFiles = command.fileChooserParams.mode == WebChromeClient.FileChooserParams.MODE_OPEN_MULTIPLE
        val intent = fileChooserIntentBuilder.intent(command.fileChooserParams.acceptTypes, canChooseMultipleFiles)
        startActivityForResult(intent, REQUEST_CODE_CHOOSE_FILE)
    }

    private fun hasWriteStoragePermission(): Boolean {
        return ContextCompat.checkSelfPermission(context!!, Manifest.permission.WRITE_EXTERNAL_STORAGE) == PackageManager.PERMISSION_GRANTED
    }

    private fun requestWriteStoragePermission() {
        requestPermissions(arrayOf(Manifest.permission.WRITE_EXTERNAL_STORAGE), PERMISSION_REQUEST_WRITE_EXTERNAL_STORAGE)
    }

    override fun onRequestPermissionsResult(requestCode: Int, permissions: Array<out String>, grantResults: IntArray) {
        if (requestCode == PERMISSION_REQUEST_WRITE_EXTERNAL_STORAGE) {
            if ((grantResults.isNotEmpty()) && grantResults[0] == PackageManager.PERMISSION_GRANTED) {
                Timber.i("Write external storage permission granted")
                downloadFile()
            } else {
                Timber.i("Write external storage permission refused")
                Snackbar.make(toolbar, R.string.permissionRequiredToDownload, Snackbar.LENGTH_LONG).show()
            }
        }
    }

    private fun launchSurvey(survey: Survey) {
        context?.let {
            startActivity(SurveyActivity.intent(it, survey))
        }
    }

    @SuppressLint("NewApi")
    private fun launchAddWidget() {
        val context = context ?: return
        val provider = ComponentName(context, SearchWidgetLight::class.java)
        AppWidgetManager.getInstance(context).requestPinAppWidget(provider, null, null)
    }

    private fun launchLegacyAddWidget() {
        val context = context ?: return
        val options = ActivityOptions.makeSceneTransitionAnimation(activity).toBundle()
        startActivity(AddWidgetInstructionsActivity.intent(context), options)
    }

    companion object {
        private const val DEFAULT_BROWSER_REQUEST_CODE_DIALOG = 191
        private const val DEFAULT_BROWSER_REQUEST_CODE_SETTINGS = 190
        private const val TAB_ID_ARG = "TAB_ID_ARG"
        private const val URL_EXTRA_ARG = "URL_EXTRA_ARG"
        private const val SKIP_HOME_ARG = "SKIP_HOME_ARG"

        private const val ADD_BOOKMARK_FRAGMENT_TAG = "ADD_BOOKMARK"
        private const val KEYBOARD_DELAY = 200L
        private const val LAYOUT_TRANSITION_MS = 200L

        private const val REQUEST_CODE_CHOOSE_FILE = 100
        private const val PERMISSION_REQUEST_WRITE_EXTERNAL_STORAGE = 200

        private const val URL_BUNDLE_KEY = "url"

        private const val AUTHENTICATION_DIALOG_TAG = "AUTH_DIALOG_TAG"
        private const val DAX_DIALOG_DIALOG_TAG = "DAX_DIALOG_TAG"

        private const val MAX_PROGRESS = 100
        private const val TRACKERS_INI_DELAY = 500L
        private const val TRACKERS_SECONDARY_DELAY = 200L

        fun newInstance(tabId: String, query: String? = null, skipHome: Boolean): BrowserTabFragment {
            val fragment = BrowserTabFragment()
            val args = Bundle()
            args.putString(TAB_ID_ARG, tabId)
            args.putBoolean(SKIP_HOME_ARG, skipHome)
            query.let {
                args.putString(URL_EXTRA_ARG, query)
            }
            fragment.arguments = args
            return fragment
        }
    }

    inner class BrowserTabFragmentRenderer {

        private var lastSeenOmnibarViewState: OmnibarViewState? = null
        private var lastSeenLoadingViewState: LoadingViewState? = null
        private var lastSeenFindInPageViewState: FindInPageViewState? = null
        private var lastSeenBrowserViewState: BrowserViewState? = null
        private var lastSeenGlobalViewState: GlobalLayoutViewState? = null
        private var lastSeenAutoCompleteViewState: AutoCompleteViewState? = null
        private var lastSeenCtaViewState: CtaViewState? = null

        fun renderAutocomplete(viewState: AutoCompleteViewState) {
            renderIfChanged(viewState, lastSeenAutoCompleteViewState) {
                lastSeenAutoCompleteViewState = viewState

                if (viewState.showSuggestions) {
                    autoCompleteSuggestionsList.show()
                    val results = viewState.searchResults.suggestions
                    autoCompleteSuggestionsAdapter.updateData(results)
                } else {
                    autoCompleteSuggestionsList.gone()
                }
            }
        }

        fun renderOmnibar(viewState: OmnibarViewState) {
            renderIfChanged(viewState, lastSeenOmnibarViewState) {
                lastSeenOmnibarViewState = viewState

                if (viewState.isEditing) {
                    omniBarContainer.background = null
                    cancelAllAnimations()
                } else {
                    omniBarContainer.setBackgroundResource(R.drawable.omnibar_field_background)
                }

                if (shouldUpdateOmnibarTextInput(viewState, viewState.omnibarText)) {
                    omnibarTextInput.setText(viewState.omnibarText)
                    appBarLayout.setExpanded(true, true)
                    if (viewState.shouldMoveCaretToEnd) {
                        omnibarTextInput.setSelection(viewState.omnibarText.length)
                    }
                }
            }
        }

        @SuppressLint("SetTextI18n")
        fun renderLoadingIndicator(viewState: LoadingViewState) {
            renderIfChanged(viewState, lastSeenLoadingViewState) {
                lastSeenLoadingViewState = viewState

                pageLoadingIndicator.apply {
                    if (viewState.isLoading) show()
                    smoothProgressAnimator.onNewProgress(viewState.progress) { if (!viewState.isLoading) hide() }
                }

                if (variantManager.getVariant().hasFeature(VariantManager.VariantFeature.ConceptTest) && privacySettingsStore.privacyOn) {

                    if (lastSeenOmnibarViewState?.isEditing == true) {
                        cancelAllAnimations()
                    }

                    if (viewState.progress == MAX_PROGRESS) {
                        createTrackersAnimation()
                    }
                }
            }
        }

        private fun createTrackersAnimation() {
            launch {
                delay(TRACKERS_INI_DELAY)
                viewModel.refreshCta()
                delay(TRACKERS_SECONDARY_DELAY)
                if (lastSeenOmnibarViewState?.isEditing != true) {
                    val site = viewModel.siteLiveData.value
                    val events = site?.trackingEvents

                    activity?.let { activity ->
                        animatorHelper.startTrackersAnimation(
                            lastSeenCtaViewState?.cta,
                            activity,
                            networksContainer,
                            omnibarViews(),
                            events
                        )
                    }
                }
            }
        }

        fun cancelAllAnimations() {
            if (variantManager.getVariant().hasFeature(VariantManager.VariantFeature.ConceptTest)) {
                animatorHelper.cancelAnimations()
                networksContainer.alpha = 0f
                clearTextButton.alpha = 1f
                omnibarTextInput.alpha = 1f
                privacyGradeButton.alpha = 1f
            }
        }

        private fun omnibarViews(): List<View> = listOf(clearTextButton, omnibarTextInput, privacyGradeButton)

        fun renderGlobalViewState(viewState: GlobalLayoutViewState) {
            if (lastSeenGlobalViewState is GlobalLayoutViewState.Invalidated &&
                viewState is GlobalLayoutViewState.Browser
            ) {
                throw IllegalStateException("Invalid state transition")
            }

            renderIfChanged(viewState, lastSeenGlobalViewState) {
                lastSeenGlobalViewState = viewState

                when (viewState) {
                    is GlobalLayoutViewState.Browser -> {
                        if (viewState.isNewTabState) {
                            browserLayout.hide()
                        } else {
                            browserLayout.show()
                        }
                    }
                    is GlobalLayoutViewState.Invalidated -> destroyWebView()
                }
            }
        }

        fun renderBrowserViewState(viewState: BrowserViewState) {
            renderIfChanged(viewState, lastSeenBrowserViewState) {
                val browserShowing = viewState.browserShowing

                val browserShowingChanged = viewState.browserShowing != lastSeenBrowserViewState?.browserShowing
                lastSeenBrowserViewState = viewState
                if (browserShowingChanged) {
                    if (browserShowing) {
                        showBrowser()
                    } else {
                        showHome()
                    }
                }

                toggleDesktopSiteMode(viewState.isDesktopBrowsingMode)
                renderToolbarMenus(viewState)
                renderPopupMenus(browserShowing, viewState)
                renderFullscreenMode(viewState)
            }
        }

        private fun renderFullscreenMode(viewState: BrowserViewState) {
            activity?.isImmersiveModeEnabled()?.let {
                if (viewState.isFullScreen) {
                    if (!it) goFullScreen()
                } else {
                    if (it) exitFullScreen()
                }
            }
        }

        private fun renderPopupMenus(browserShowing: Boolean, viewState: BrowserViewState) {
            popupMenu.contentView.apply {
                backPopupMenuItem.isEnabled = viewState.canGoBack
                forwardPopupMenuItem.isEnabled = viewState.canGoForward
                refreshPopupMenuItem.isEnabled = browserShowing
                newTabPopupMenuItem.isEnabled = browserShowing
                addBookmarksPopupMenuItem?.isEnabled = viewState.canAddBookmarks
                sharePageMenuItem?.isEnabled = viewState.canSharePage
                brokenSitePopupMenuItem?.isEnabled = viewState.canReportSite
                requestDesktopSiteCheckMenuItem?.isEnabled = viewState.canChangeBrowsingMode

                addToHome?.let {
                    it.visibility = if (viewState.addToHomeVisible) VISIBLE else GONE
                    it.isEnabled = viewState.addToHomeEnabled
                }
            }
        }

        private fun renderToolbarMenus(viewState: BrowserViewState) {
            privacyGradeButton?.isVisible = viewState.showPrivacyGrade
            clearTextButton?.isVisible = viewState.showClearButton
            tabsButton?.isVisible = viewState.showTabsButton
            fireMenuButton?.isVisible = viewState.showFireButton
            menuButton?.isVisible = viewState.showMenuButton
        }

        fun renderFindInPageState(viewState: FindInPageViewState) {
            if (viewState == lastSeenFindInPageViewState) {
                return
            }

            lastSeenFindInPageViewState = viewState

            if (viewState.visible) {
                showFindInPageView(viewState)
            } else {
                hideFindInPage()
            }

            popupMenu.contentView.findInPageMenuItem?.isEnabled = viewState.canFindInPage
        }

        fun renderTabIcon(tabs: List<TabEntity>) {
            context?.let {
                val button = tabsButton?.actionView as TabSwitcherButton
                button.count = tabs.count()
                button.hasUnread = tabs.firstOrNull { !it.viewed } != null
            }
        }

        fun renderCtaViewState(viewState: CtaViewState) {
            if (isHidden) {
                return
            }

            renderIfChanged(viewState, lastSeenCtaViewState) {
                ddgLogo.show()
                lastSeenCtaViewState = viewState
                if (viewState.cta != null) {
                    showCta(viewState.cta)
                } else {
                    hideHomeCta()
                    hideDaxCta()
                }
            }
        }

        private fun showCta(configuration: Cta) {
            when (configuration) {
                is HomePanelCta -> showHomeCta(configuration)
                is DaxBubbleCta -> showDaxCta(configuration)
                is DaxDialogCta -> showDaxDialogCta(configuration)
            }

            viewModel.onCtaShown()
        }

        private fun showDaxDialogCta(configuration: DaxDialogCta) {
            hideHomeCta()
            hideDaxCta()
            val container = networksContainer
            activity?.let { activity ->
                daxDialog?.dismiss()
                daxDialog = configuration.createCta(activity).apply {
                    setHideClickListener {
                        getDaxDialog().dismiss()
                        launchHideTipsDialog(activity, configuration)
                    }
                    setDismissListener {
                        if (configuration is DaxDialogCta.DaxTrackersBlockedCta) {
                            animatorHelper.finishTrackerAnimation(omnibarViews(), container)
                        }
                        viewModel.onUserDismissedCta(configuration)
                    }
                    setPrimaryCtaClickListener {
                        viewModel.onUserClickCtaOkButton(configuration)
                        if (configuration is DaxDialogCta.DaxMainNetworkCta) {
                            setPrimaryCtaClickListener {
                                viewModel.onUserClickCtaOkButton(configuration)
                                getDaxDialog().dismiss()
                            }
                            configuration.setSecondDialog(this, activity)
                            viewModel.onManualCtaShown(configuration)
                        } else {
                            getDaxDialog().dismiss()
                        }
                    }
                    if (configuration is SecondaryButtonCta) {
                        setSecondaryCtaClickListener {
                            viewModel.onUserClickCtaSecondaryButton(configuration)
                            getDaxDialog().dismiss()
                        }
                    }
                    getDaxDialog().show(activity.supportFragmentManager, DAX_DIALOG_DIALOG_TAG)
                }.getDaxDialog()
            }
        }

        private fun launchHideTipsDialog(context: Context, cta: Cta) {
            AlertDialog.Builder(context)
                .setTitle(R.string.hideTipsTitle)
                .setMessage(getString(R.string.hideTipsText))
                .setPositiveButton(R.string.hideTipsButton) { dialog, _ ->
                    dialog.dismiss()
                    launch {
                        ctaViewModel.hideTipsForever(cta)
                    }
                }
                .setNegativeButton(android.R.string.no) { dialog, _ ->
                    dialog.dismiss()
                }
                .show()
        }

        private fun showDaxCta(configuration: DaxBubbleCta) {
            ddgLogo.hide()
            hideHomeCta()
            configuration.showCta(daxCtaContainer)
        }

        private fun showHomeCta(configuration: HomePanelCta) {
            hideDaxCta()
            if (ctaContainer.isEmpty()) {
                renderHomeCta()
            } else {
                configuration.showCta(ctaContainer)
            }
        }

        private fun hideDaxCta() {
            dialogTextCta.cancelAnimation()
            daxCtaContainer.hide()
        }

        private fun hideHomeCta() {
            ctaContainer.gone()
        }

        fun renderHomeCta() {
            val context = context ?: return
            val cta = lastSeenCtaViewState?.cta ?: return
            val configuration = if (cta is HomePanelCta) cta else return

            ctaContainer.removeAllViews()

            inflate(context, R.layout.include_cta, ctaContainer)
            logoHidingListener.callToActionView = ctaContainer

            configuration.showCta(ctaContainer)
            ctaContainer.ctaOkButton.setOnClickListener {
                viewModel.onUserClickCtaOkButton(configuration)
            }

            ctaContainer.ctaDismissButton.setOnClickListener {
                viewModel.onUserDismissedCta(cta)
            }

            ConstraintSet().also {
                it.clone(newTabLayout)
                it.connect(ddgLogo.id, ConstraintSet.BOTTOM, ctaContainer.id, ConstraintSet.TOP, 0)
                it.applyTo(newTabLayout)
            }
        }

        fun hideFindInPage() {
            if (findInPageContainer.visibility != GONE) {
                focusDummy.requestFocus()
                findInPageContainer.gone()
                findInPageInput.hideKeyboard()
            }
        }

        private fun showFindInPageView(viewState: FindInPageViewState) {

            if (findInPageContainer.visibility != VISIBLE) {
                findInPageContainer.show()
                findInPageInput.postDelayed(KEYBOARD_DELAY) {
                    findInPageInput?.showKeyboard()
                }
            }

            if (viewState.showNumberMatches) {
                findInPageMatches.text = getString(R.string.findInPageMatches, viewState.activeMatchIndex, viewState.numberMatches)
                findInPageMatches.show()
            } else {
                findInPageMatches.hide()
            }
        }

        private fun toggleDesktopSiteMode(isDesktopSiteMode: Boolean) {
            webView?.settings?.userAgentString = userAgentProvider.getUserAgent(isDesktopSiteMode)
        }

        private fun goFullScreen() {
            Timber.i("Entering full screen")
            webViewFullScreenContainer.show()
            activity?.toggleFullScreen()
        }

        private fun exitFullScreen() {
            Timber.i("Exiting full screen")
            webViewFullScreenContainer.removeAllViews()
            webViewFullScreenContainer.gone()
            activity?.toggleFullScreen()
        }

        private fun shouldUpdateOmnibarTextInput(viewState: OmnibarViewState, omnibarInput: String?) =
            (!viewState.isEditing || omnibarInput.isNullOrEmpty()) && omnibarTextInput.isDifferent(omnibarInput)
    }
}<|MERGE_RESOLUTION|>--- conflicted
+++ resolved
@@ -169,15 +169,9 @@
     @Inject
     lateinit var privacySettingsStore: PrivacySettingsStore
 
-<<<<<<< HEAD
-    @Inject
-    lateinit var animatorHelper: BrowserTrackersAnimatorHelper
-
     @Inject
     lateinit var defaultBrowserNavigation: DefaultBrowserNavigator
 
-=======
->>>>>>> 120ef9e0
     val tabId get() = arguments!![TAB_ID_ARG] as String
 
     lateinit var userAgentProvider: UserAgentProvider
