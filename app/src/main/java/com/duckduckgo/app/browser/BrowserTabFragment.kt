--- conflicted
+++ resolved
@@ -869,14 +869,11 @@
                 omnibarTextInput.setText(it.query)
                 omnibarTextInput.setSelection(it.query.length)
             }
-<<<<<<< HEAD
+            is ShowBackNavigationHistory -> showBackNavigationHistory(it)
+            is NavigateToHistory -> navigateBackHistoryStack(it.historyStackIndex)
             is Command.EmailSignEvent -> {
                 notifyEmailSignEvent()
             }
-=======
-            is ShowBackNavigationHistory -> showBackNavigationHistory(it)
-            is NavigateToHistory -> navigateBackHistoryStack(it.historyStackIndex)
->>>>>>> f795c684
         }
     }
 
