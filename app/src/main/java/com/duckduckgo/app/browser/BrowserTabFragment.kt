/*
 * Copyright (c) 2018 DuckDuckGo
 *
 * Licensed under the Apache License, Version 2.0 (the "License");
 * you may not use this file except in compliance with the License.
 * You may obtain a copy of the License at
 *
 *     http://www.apache.org/licenses/LICENSE-2.0
 *
 * Unless required by applicable law or agreed to in writing, software
 * distributed under the License is distributed on an "AS IS" BASIS,
 * WITHOUT WARRANTIES OR CONDITIONS OF ANY KIND, either express or implied.
 * See the License for the specific language governing permissions and
 * limitations under the License.
 */

package com.duckduckgo.app.browser

import com.duckduckgo.privacy.dashboard.api.animations.TrackersAnimatorListener
import android.Manifest
import android.annotation.SuppressLint
import android.app.Activity.RESULT_OK
import android.app.ActivityOptions
import android.content.*
import android.content.pm.PackageManager
import android.content.res.Configuration
import android.net.Uri
import android.os.*
import android.text.Editable
import android.view.*
import android.view.View.*
import android.view.inputmethod.EditorInfo
import android.webkit.ValueCallback
import android.webkit.WebChromeClient
import android.webkit.WebSettings
import android.webkit.WebView
import android.webkit.WebView.FindListener
import android.webkit.WebView.HitTestResult
import android.webkit.WebView.HitTestResult.*
import android.widget.EditText
import android.widget.TextView
import android.widget.Toast
import androidx.annotation.AnyThread
import androidx.annotation.RequiresApi
import androidx.annotation.StringRes
import androidx.appcompat.app.AlertDialog
import androidx.core.app.ActivityCompat
import androidx.core.content.ContextCompat
import androidx.core.net.toUri
import androidx.core.text.HtmlCompat
import androidx.core.text.HtmlCompat.FROM_HTML_MODE_LEGACY
import androidx.core.view.*
import androidx.fragment.app.Fragment
import androidx.fragment.app.commitNow
import androidx.fragment.app.transaction
import androidx.lifecycle.*
import androidx.recyclerview.widget.GridLayoutManager
import androidx.recyclerview.widget.ItemTouchHelper
import androidx.recyclerview.widget.LinearLayoutManager
import androidx.recyclerview.widget.RecyclerView
import com.duckduckgo.app.accessibility.data.AccessibilitySettingsDataStore
import com.duckduckgo.app.autocomplete.api.AutoComplete.AutoCompleteSuggestion
import com.duckduckgo.app.autocomplete.api.AutoComplete.AutoCompleteSuggestion.AutoCompleteBookmarkSuggestion
import com.duckduckgo.app.autocomplete.api.AutoComplete.AutoCompleteSuggestion.AutoCompleteSearchSuggestion
import com.duckduckgo.app.bookmarks.model.SavedSite
import com.duckduckgo.app.bookmarks.ui.EditSavedSiteDialogFragment
import com.duckduckgo.app.brokensite.BrokenSiteActivity
import com.duckduckgo.app.browser.DownloadConfirmationFragment.DownloadConfirmationDialogListener
import com.duckduckgo.app.browser.autocomplete.BrowserAutoCompleteSuggestionsAdapter
import com.duckduckgo.app.browser.cookies.ThirdPartyCookieManager
import com.duckduckgo.app.browser.downloader.BlobConverterInjector
import com.duckduckgo.app.browser.favicon.FaviconManager
import com.duckduckgo.app.browser.favorites.FavoritesQuickAccessAdapter
import com.duckduckgo.app.browser.favorites.FavoritesQuickAccessAdapter.QuickAccessFavorite
import com.duckduckgo.app.browser.favorites.FavoritesQuickAccessAdapter.Companion.QUICK_ACCESS_ITEM_MAX_SIZE_DP
import com.duckduckgo.app.browser.favorites.QuickAccessDragTouchItemListener
import com.duckduckgo.app.browser.filechooser.FileChooserIntentBuilder
import com.duckduckgo.app.browser.httpauth.WebViewHttpAuthStore
import com.duckduckgo.app.browser.logindetection.DOMLoginDetector
import com.duckduckgo.app.browser.model.BasicAuthenticationCredentials
import com.duckduckgo.app.browser.model.BasicAuthenticationRequest
import com.duckduckgo.app.browser.model.LongPressTarget
import com.duckduckgo.mobile.android.ui.view.KeyboardAwareEditText
import com.duckduckgo.app.browser.omnibar.OmnibarScrolling
import com.duckduckgo.app.browser.omnibar.QueryOrigin.FromAutocomplete
import com.duckduckgo.app.browser.session.WebViewSessionStorage
import com.duckduckgo.app.browser.shortcut.ShortcutBuilder
import com.duckduckgo.app.browser.tabpreview.WebViewPreviewGenerator
import com.duckduckgo.app.browser.tabpreview.WebViewPreviewPersister
import com.duckduckgo.app.browser.ui.HttpAuthenticationDialogFragment
import com.duckduckgo.app.browser.useragent.UserAgentProvider
import com.duckduckgo.app.browser.webview.enableDarkMode
import com.duckduckgo.app.browser.webview.enableLightMode
import com.duckduckgo.app.cta.ui.*
import com.duckduckgo.app.di.AppCoroutineScope
import com.duckduckgo.app.email.EmailAutofillTooltipFragment
import com.duckduckgo.app.email.EmailInjector
import com.duckduckgo.app.fire.fireproofwebsite.data.FireproofWebsiteEntity
import com.duckduckgo.app.fire.fireproofwebsite.data.website
<<<<<<< HEAD
import com.duckduckgo.app.global.model.orderedTrackerBlockedEntities
import com.duckduckgo.app.global.view.DaxDialog
import com.duckduckgo.app.global.view.DaxDialogListener
=======
import com.duckduckgo.app.global.model.orderedTrackingEntities
import com.duckduckgo.mobile.android.ui.view.DaxDialogListener
>>>>>>> 14095a86
import com.duckduckgo.app.global.view.NonDismissibleBehavior
import com.duckduckgo.app.global.view.TextChangedWatcher
import com.duckduckgo.app.global.view.disableAnimation
import com.duckduckgo.app.global.view.enableAnimation
import com.duckduckgo.app.global.extensions.html
import com.duckduckgo.app.global.view.isDifferent
import com.duckduckgo.app.global.view.isImmersiveModeEnabled
import com.duckduckgo.app.global.view.renderIfChanged
import com.duckduckgo.app.global.view.toggleFullScreen
import com.duckduckgo.app.global.extensions.websiteFromGeoLocationsApiOrigin
import com.duckduckgo.mobile.android.ui.view.*
import com.duckduckgo.app.location.data.LocationPermissionType
import com.duckduckgo.app.location.ui.SiteLocationPermissionDialog
import com.duckduckgo.app.location.ui.SystemLocationPermissionDialog
import com.duckduckgo.app.pixels.AppPixelName
import com.duckduckgo.app.statistics.VariantManager
import com.duckduckgo.app.statistics.pixels.Pixel
import com.duckduckgo.app.statistics.pixels.Pixel.PixelParameter.FIRE_BUTTON_STATE
import com.duckduckgo.app.survey.model.Survey
import com.duckduckgo.app.survey.ui.SurveyActivity
import com.duckduckgo.app.tabs.model.TabEntity
import com.duckduckgo.app.tabs.ui.GridViewColumnCalculator
import com.duckduckgo.app.tabs.ui.TabSwitcherActivity
import com.google.android.material.snackbar.Snackbar
import kotlinx.android.synthetic.main.fragment_browser_tab.*
import kotlinx.android.synthetic.main.include_cta_buttons.view.*
import kotlinx.android.synthetic.main.include_dax_dialog_cta.*
import kotlinx.android.synthetic.main.include_dax_dialog_cta.view.*
import kotlinx.android.synthetic.main.include_find_in_page.*
import kotlinx.android.synthetic.main.include_new_browser_tab.*
import kotlinx.android.synthetic.main.include_omnibar_toolbar.*
import kotlinx.android.synthetic.main.include_omnibar_toolbar.view.*
import kotlinx.android.synthetic.main.include_quick_access_items.*
import kotlinx.android.synthetic.main.popup_window_browser_menu.view.*
import com.duckduckgo.autofill.*
import androidx.fragment.app.DialogFragment
import androidx.fragment.app.setFragmentResultListener
import kotlinx.coroutines.*
import timber.log.Timber
import java.io.File
import javax.inject.Inject
import kotlin.coroutines.CoroutineContext
import android.content.pm.ApplicationInfo
import com.duckduckgo.app.browser.urlextraction.DOMUrlExtractor
import com.duckduckgo.app.browser.urlextraction.UrlExtractingWebView
import com.duckduckgo.app.browser.urlextraction.UrlExtractingWebViewClient
import android.content.pm.ResolveInfo
import android.print.PrintAttributes
import android.print.PrintManager
import android.webkit.URLUtil
import com.airbnb.lottie.LottieAnimationView
import com.duckduckgo.app.bookmarks.model.SavedSite.Bookmark
import com.duckduckgo.app.bookmarks.model.SavedSite.Favorite
import com.duckduckgo.anvil.annotations.InjectWith
import com.duckduckgo.app.browser.BrowserTabViewModel.AccessibilityViewState
import com.duckduckgo.app.browser.BrowserTabViewModel.AutoCompleteViewState
import com.duckduckgo.app.browser.BrowserTabViewModel.BrowserViewState
import com.duckduckgo.app.browser.BrowserTabViewModel.Command
import com.duckduckgo.app.browser.BrowserTabViewModel.Command.ShowBackNavigationHistory
import com.duckduckgo.app.browser.BrowserTabViewModel.CtaViewState
import com.duckduckgo.app.browser.BrowserTabViewModel.FindInPageViewState
import com.duckduckgo.app.browser.BrowserTabViewModel.GlobalLayoutViewState
import com.duckduckgo.app.browser.BrowserTabViewModel.HighlightableButton
import com.duckduckgo.app.browser.BrowserTabViewModel.LoadingViewState
import com.duckduckgo.app.browser.BrowserTabViewModel.NavigationCommand
import com.duckduckgo.app.browser.BrowserTabViewModel.OmnibarViewState
import com.duckduckgo.app.browser.BrowserTabViewModel.PrivacyShieldViewState
import com.duckduckgo.app.browser.BrowserTabViewModel.SavedSiteChangedViewState
import com.duckduckgo.app.browser.autofill.AutofillCredentialsSelectionResultHandler
import com.duckduckgo.app.browser.history.NavigationHistorySheet
import com.duckduckgo.app.browser.history.NavigationHistorySheet.NavigationHistorySheetListener
import com.duckduckgo.app.downloads.DownloadsFileActions
import com.duckduckgo.app.browser.menu.BrowserPopupMenu
import com.duckduckgo.app.browser.print.PrintInjector
import com.duckduckgo.app.browser.remotemessage.asMessage
<<<<<<< HEAD
import com.duckduckgo.app.cta.ui.DaxDialogCta.DaxTrackersBlockedCta
=======
import com.duckduckgo.app.cta.ui.DaxDialogCta.DaxAutoconsentCta
import com.duckduckgo.app.global.DuckDuckGoFragment
>>>>>>> 14095a86
import com.duckduckgo.app.global.FragmentViewModelFactory
import com.duckduckgo.app.global.view.launchDefaultAppActivity
import com.duckduckgo.app.playstore.PlayStoreUtils
import com.duckduckgo.app.utils.ConflatedJob
import com.duckduckgo.app.widget.AddWidgetLauncher
import com.duckduckgo.appbuildconfig.api.AppBuildConfig
import com.duckduckgo.autofill.BrowserAutofill
import com.duckduckgo.autofill.Callback
import com.duckduckgo.autofill.domain.app.LoginCredentials
import com.duckduckgo.autofill.domain.app.LoginTriggerType
import com.duckduckgo.autofill.store.AutofillStore.ContainsCredentialsResult.*
import com.duckduckgo.autofill.ui.AutofillSettingsActivityLauncher
import com.duckduckgo.autofill.ui.ExistingCredentialMatchDetector
<<<<<<< HEAD
import com.duckduckgo.browser.api.brokensite.BrokenSiteData
import com.duckduckgo.deviceauth.api.DeviceAuthenticator
=======
import com.duckduckgo.autoconsent.api.Autoconsent
import com.duckduckgo.autoconsent.api.AutoconsentCallback
>>>>>>> 14095a86
import com.duckduckgo.di.scopes.FragmentScope
import com.duckduckgo.voice.api.VoiceSearchLauncher
import com.duckduckgo.voice.api.VoiceSearchLauncher.Source.BROWSER
import com.duckduckgo.downloads.api.DOWNLOAD_SNACKBAR_DELAY
import com.duckduckgo.downloads.api.DOWNLOAD_SNACKBAR_LENGTH
import com.duckduckgo.remote.messaging.api.RemoteMessage
import com.duckduckgo.downloads.api.DownloadCommand
import com.duckduckgo.downloads.api.FileDownloader
import com.duckduckgo.downloads.api.FileDownloader.PendingFileDownload
<<<<<<< HEAD
import com.duckduckgo.mobile.android.ui.store.BrowserAppTheme
import com.duckduckgo.privacy.dashboard.api.animations.BrowserTrackersAnimatorHelper
import com.duckduckgo.privacy.dashboard.api.animations.PrivacyShieldAnimationHelper
=======
import com.duckduckgo.mobile.android.ui.store.AppTheme
>>>>>>> 14095a86
import com.google.android.material.snackbar.BaseTransientBottomBar
import kotlinx.coroutines.flow.cancellable
import javax.inject.Provider

@InjectWith(FragmentScope::class)
class BrowserTabFragment :
    DuckDuckGoFragment(),
    FindListener,
    CoroutineScope,
    TrackersAnimatorListener,
    DownloadConfirmationDialogListener,
    SiteLocationPermissionDialog.SiteLocationPermissionDialogListener,
    SystemLocationPermissionDialog.SystemLocationPermissionDialogListener {

    private val supervisorJob = SupervisorJob()

    override val coroutineContext: CoroutineContext
        get() = supervisorJob + Dispatchers.Main

    @Inject
    lateinit var webViewClient: BrowserWebViewClient

    @Inject
    lateinit var webChromeClient: BrowserChromeClient

    @Inject
    lateinit var viewModelFactory: FragmentViewModelFactory

    @Inject
    lateinit var fileChooserIntentBuilder: FileChooserIntentBuilder

    @Inject
    lateinit var fileDownloader: FileDownloader

    @Inject
    lateinit var webViewSessionStorage: WebViewSessionStorage

    @Inject
    lateinit var shortcutBuilder: ShortcutBuilder

    @Inject
    lateinit var clipboardManager: ClipboardManager

    @Inject
    lateinit var pixel: Pixel

    @Inject
    lateinit var ctaViewModel: CtaViewModel

    @Inject
    lateinit var omnibarScrolling: OmnibarScrolling

    @Inject
    lateinit var previewGenerator: WebViewPreviewGenerator

    @Inject
    lateinit var previewPersister: WebViewPreviewPersister

    @Inject
    lateinit var variantManager: VariantManager

    @Inject
    lateinit var loginDetector: DOMLoginDetector

    @Inject
    lateinit var blobConverterInjector: BlobConverterInjector

    val tabId get() = requireArguments()[TAB_ID_ARG] as String

    @Inject
    lateinit var userAgentProvider: UserAgentProvider

    @Inject
    lateinit var webViewHttpAuthStore: WebViewHttpAuthStore

    @Inject
    lateinit var thirdPartyCookieManager: ThirdPartyCookieManager

    @Inject
    lateinit var emailInjector: EmailInjector

    @Inject
    lateinit var browserAutofill: BrowserAutofill

    @Inject
    lateinit var autofillSettingsLauncher: AutofillSettingsActivityLauncher

    @Inject
    lateinit var faviconManager: FaviconManager

    @Inject
    lateinit var gridViewColumnCalculator: GridViewColumnCalculator

    @Inject
    lateinit var appTheme: BrowserAppTheme

    @Inject
    lateinit var accessibilitySettingsDataStore: AccessibilitySettingsDataStore

    @Inject
    lateinit var playStoreUtils: PlayStoreUtils

    @Inject
    @AppCoroutineScope
    lateinit var appCoroutineScope: CoroutineScope

    @Inject
    lateinit var appBuildConfig: AppBuildConfig

    @Inject
    lateinit var addWidgetLauncher: AddWidgetLauncher

    @Inject
    lateinit var downloadsFileActions: DownloadsFileActions

    @Inject
    lateinit var urlExtractingWebViewClient: Provider<UrlExtractingWebViewClient>

    @Inject
    lateinit var urlExtractor: Provider<DOMUrlExtractor>

    @Inject
    lateinit var urlExtractorUserAgent: Provider<UserAgentProvider>

    @Inject
    lateinit var voiceSearchLauncher: VoiceSearchLauncher

    @Inject
    lateinit var printInjector: PrintInjector

    @Inject
    lateinit var credentialAutofillDialogFactory: CredentialAutofillDialogFactory

    @Inject
    lateinit var autofillCredentialsSelectionResultHandler: AutofillCredentialsSelectionResultHandler

    @Inject
    lateinit var existingCredentialMatchDetector: ExistingCredentialMatchDetector

    @Inject
<<<<<<< HEAD
    lateinit var privacyShieldView: PrivacyShieldAnimationHelper

    @Inject
    lateinit var animatorHelper: BrowserTrackersAnimatorHelper
=======
    lateinit var autoconsent: Autoconsent

    @Inject
    lateinit var autofillSettingsActivityLauncher: AutofillSettingsActivityLauncher

    @Inject
    lateinit var appTheme: AppTheme
>>>>>>> 14095a86

    private var urlExtractingWebView: UrlExtractingWebView? = null

    var messageFromPreviousTab: Message? = null

    private val initialUrl get() = requireArguments().getString(URL_EXTRA_ARG)

    private val skipHome get() = requireArguments().getBoolean(SKIP_HOME_ARG)

    private val favoritesOnboarding get() = requireArguments().getBoolean(FAVORITES_ONBOARDING_ARG, false)

    private lateinit var popupMenu: BrowserPopupMenu

    private lateinit var autoCompleteSuggestionsAdapter: BrowserAutoCompleteSuggestionsAdapter

    // Used to represent a file to download, but may first require permission
    private var pendingFileDownload: PendingFileDownload? = null

    private var pendingUploadTask: ValueCallback<Array<Uri>>? = null

    private lateinit var renderer: BrowserTabFragmentRenderer

    private lateinit var decorator: BrowserTabFragmentDecorator

    private lateinit var quickAccessAdapter: FavoritesQuickAccessAdapter
    private lateinit var quickAccessItemTouchHelper: ItemTouchHelper

    private lateinit var omnibarQuickAccessAdapter: FavoritesQuickAccessAdapter
    private lateinit var omnibarQuickAccessItemTouchHelper: ItemTouchHelper

    private val downloadMessagesJob = ConflatedJob()

    private val viewModel: BrowserTabViewModel by lazy {
        val viewModel = ViewModelProvider(this, viewModelFactory).get(BrowserTabViewModel::class.java)
        viewModel.loadData(tabId, initialUrl, skipHome, favoritesOnboarding)
        launchDownloadMessagesJob()
        viewModel
    }

<<<<<<< HEAD
=======
    private val animatorHelper by lazy {
        BrowserTrackersAnimatorHelper(
            omnibarViews = listOf(clearTextButton, omnibarTextInput, searchIcon),
            privacyGradeView = privacyGradeButton,
            cookieView = cookieAnimation,
            cookieScene = scene_root,
            dummyCookieView = cookieDummyView,
            container = animationContainer,
            appTheme = appTheme
        )
    }

>>>>>>> 14095a86
    private val smoothProgressAnimator by lazy { SmoothProgressAnimator(pageLoadingIndicator) }

    // Optimization to prevent against excessive work generating WebView previews; an existing job will be cancelled if a new one is launched
    private var bitmapGeneratorJob: Job? = null

    private val browserActivity
        get() = activity as? BrowserActivity

    private val tabsButton: TabSwitcherButton?
        get() = appBarLayout.tabsMenu

    private val fireMenuButton: ViewGroup?
        get() = appBarLayout.fireIconMenu

    private val menuButton: ViewGroup?
        get() = appBarLayout.browserMenu

    private var webView: DuckDuckGoWebView? = null

    private val errorSnackbar: Snackbar by lazy {
        browserLayout.makeSnackbarWithNoBottomInset(R.string.crashedWebViewErrorMessage, Snackbar.LENGTH_INDEFINITE)
            .setBehavior(NonDismissibleBehavior())
    }

    private val findInPageTextWatcher = object : TextChangedWatcher() {
        override fun afterTextChanged(editable: Editable) {
            viewModel.userFindingInPage(findInPageInput.text.toString())
        }
    }

    private val omnibarInputTextWatcher = object : TextChangedWatcher() {
        override fun afterTextChanged(editable: Editable) {
            viewModel.onOmnibarInputStateChanged(omnibarTextInput.text.toString(), omnibarTextInput.hasFocus(), true)
        }
    }

    private val autoconsentCallback = object : AutoconsentCallback {
        override fun onFirstPopUpHandled() {
            // Remove comment to promote feature
            // ctaViewModel.enableAutoconsentCta()
            // launch {
            //     viewModel.refreshCta()
            // }
        }

        override fun onPopUpHandled() {
            launch {
                context?.let { animatorHelper.createCookiesAnimation(it) }
            }
        }

        override fun onResultReceived(consentManaged: Boolean, optOutFailed: Boolean, selfTestFailed: Boolean) {
            viewModel.onAutoconsentResultReceived(consentManaged, optOutFailed, selfTestFailed)
        }
    }

    private val autofillCallback = object : Callback {
        override suspend fun onCredentialsAvailableToInject(credentials: List<LoginCredentials>, triggerType: LoginTriggerType) {
            showAutofillDialogChooseCredentials(credentials, triggerType)
        }

        override fun noCredentialsAvailable(originalUrl: String) {
            viewModel.returnNoCredentialsWithPage(originalUrl)
        }

        override suspend fun onCredentialsAvailableToSave(currentUrl: String, credentials: LoginCredentials) {
            val username = credentials.username
            val password = credentials.password

            if (username == null && password == null) {
                Timber.w("Not saving credentials with null username and password")
                return
            }

            // we need this delay to ensure web navigation / form submission events aren't blocked
            delay(100)

            when (existingCredentialMatchDetector.determine(currentUrl, username, password)) {
                ExactMatch -> Timber.w("Credentials already exist for %s", currentUrl)
                UsernameMatch -> showAutofillDialogUpdateCredentials(currentUrl, credentials)
                NoMatch -> showAutofillDialogSaveCredentials(currentUrl, credentials)
                UrlOnlyMatch -> showAutofillDialogSaveCredentials(currentUrl, credentials)
            }
        }
    }

    private val homeBackgroundLogo by lazy { HomeBackgroundLogo(ddgLogo) }

    private val ctaViewStateObserver = Observer<CtaViewState> {
        it?.let { renderer.renderCtaViewState(it) }
    }

    private var alertDialog: AlertDialog? = null

    private var appLinksSnackBar: Snackbar? = null

    private var loginDetectionDialog: AlertDialog? = null

    private var automaticFireproofDialog: AlertDialog? = null

    private var emailAutofillTooltipDialog: EmailAutofillTooltipFragment? = null

    private val pulseAnimation: PulseAnimation = PulseAnimation(this)

    override fun onCreate(savedInstanceState: Bundle?) {
        super.onCreate(savedInstanceState)
        removeDaxDialogFromActivity()
        renderer = BrowserTabFragmentRenderer()
        decorator = BrowserTabFragmentDecorator()
        voiceSearchLauncher.registerResultsCallback(this, requireActivity(), BROWSER) {
            when (it) {
                is VoiceSearchLauncher.Event.VoiceRecognitionSuccess -> {
                    omnibarTextInput.setText(it.result)
                    userEnteredQuery(it.result)
                    resumeWebView()
                }
                else -> resumeWebView()
            }
        }
    }

    private fun resumeWebView() {
        webView?.let {
            if (it.isShown) it.onResume()
        }
    }

    override fun onCreateView(
        inflater: LayoutInflater,
        container: ViewGroup?,
        savedInstanceState: Bundle?
    ): View? {
        return inflater.inflate(R.layout.fragment_browser_tab, container, false)
    }

    override fun onActivityCreated(savedInstanceState: Bundle?) {
        super.onActivityCreated(savedInstanceState)
        configureObservers()
        configurePrivacyShield()
        configureWebView()
        configureSwipeRefresh()
        viewModel.registerWebViewListener(webViewClient, webChromeClient)
        configureOmnibarTextInput()
        configureFindInPage()
        configureAutoComplete()
        configureOmnibarQuickAccessGrid()
        configureHomeTabQuickAccessGrid()

        decorator.decorateWithFeatures()

        animatorHelper.setListener(this)

        if (savedInstanceState == null) {
            viewModel.onViewReady()
            messageFromPreviousTab?.let {
                processMessage(it)
            }
        } else {
            viewModel.onViewRecreated()
        }

        lifecycle.addObserver(object : DefaultLifecycleObserver {
            override fun onStop(owner: LifecycleOwner) {
                if (isVisible) {
                    updateOrDeleteWebViewPreview()
                }
            }
        })

        childFragmentManager.findFragmentByTag(ADD_SAVED_SITE_FRAGMENT_TAG)?.let { dialog ->
            (dialog as EditSavedSiteDialogFragment).listener = viewModel
        }
    }

    private fun getDaxDialogFromActivity(): Fragment? = activity?.supportFragmentManager?.findFragmentByTag(DAX_DIALOG_DIALOG_TAG)

    private fun removeDaxDialogFromActivity() {
        val fragment = getDaxDialogFromActivity()
        fragment?.let {
            activity?.supportFragmentManager?.transaction { remove(it) }
        }
    }

    private fun processMessage(message: Message) {
        val transport = message.obj as WebView.WebViewTransport
        transport.webView = webView

        viewModel.onMessageReceived()
        message.sendToTarget()

        decorator.animateTabsCount()
        viewModel.onMessageProcessed()
    }

    private fun updateOrDeleteWebViewPreview() {
        val url = viewModel.url
        Timber.d("Updating or deleting WebView preview for $url")
        if (url == null) {
            viewModel.deleteTabPreview(tabId)
        } else {
            generateWebViewPreviewImage()
        }
    }

    private fun launchTabSwitcher() {
        val activity = activity ?: return
        startActivity(TabSwitcherActivity.intent(activity, tabId))
        activity.overridePendingTransition(R.anim.tab_anim_fade_in, R.anim.slide_to_bottom)
    }

    override fun onResume() {
        super.onResume()
        appBarLayout.setExpanded(true)
        viewModel.onViewResumed()

        // onResume can be called for a hidden/backgrounded fragment, ensure this tab is visible.
        if (fragmentIsVisible()) {
            viewModel.onViewVisible()
        }

        addTextChangedListeners()
        resumeWebView()
    }

    override fun onPause() {
        dismissDownloadFragment()
        dismissAuthenticationDialog()
        super.onPause()
    }

    override fun onStop() {
        // workaround for: https://app.asana.com/0/0/1202537960603388/f
        renderer.cancelTrackersAnimation()
        trackerAnimationContainer.removeAllViews()
        alertDialog?.dismiss()
        super.onStop()
    }

    override fun onDestroyView() {
        swipeRefreshContainer.removeCanChildScrollUpCallback()
        webView?.removeEnableSwipeRefreshCallback()
        webView?.stopNestedScroll()
        webView?.stopLoading()
        super.onDestroyView()
    }

    private fun dismissAuthenticationDialog() {
        if (isAdded) {
            val fragment = parentFragmentManager.findFragmentByTag(AUTHENTICATION_DIALOG_TAG) as? HttpAuthenticationDialogFragment
            fragment?.dismiss()
        }
    }

    private fun dismissDownloadFragment() {
        val fragment = fragmentManager?.findFragmentByTag(DOWNLOAD_CONFIRMATION_TAG) as? DownloadConfirmationFragment
        fragment?.dismiss()
    }

    private fun addHomeShortcut(
        homeShortcut: Command.AddHomeShortcut,
        context: Context
    ) {
        shortcutBuilder.requestPinShortcut(context, homeShortcut)
    }

    private fun configureObservers() {
        viewModel.autoCompleteViewState.observe(
            viewLifecycleOwner,
            Observer {
                it?.let { renderer.renderAutocomplete(it) }
            }
        )

        viewModel.globalLayoutState.observe(
            viewLifecycleOwner,
            Observer {
                it?.let { renderer.renderGlobalViewState(it) }
            }
        )

        viewModel.browserViewState.observe(
            viewLifecycleOwner,
            Observer {
                it?.let { renderer.renderBrowserViewState(it) }
            }
        )

        viewModel.loadingViewState.observe(
            viewLifecycleOwner,
            Observer {
                it?.let { renderer.renderLoadingIndicator(it) }
            }
        )

        viewModel.omnibarViewState.observe(
            viewLifecycleOwner,
            Observer {
                it?.let { renderer.renderOmnibar(it) }
            }
        )

        viewModel.findInPageViewState.observe(
            viewLifecycleOwner,
            Observer {
                it?.let { renderer.renderFindInPageState(it) }
            }
        )

        viewModel.accessibilityViewState.observe(
            viewLifecycleOwner,
            Observer {
                it?.let { renderer.applyAccessibilitySettings(it) }
            }
        )

        viewModel.ctaViewState.observe(viewLifecycleOwner, ctaViewStateObserver)

        viewModel.command.observe(
            viewLifecycleOwner,
            Observer {
                processCommand(it)
            }
        )

        viewModel.survey.observe(
            viewLifecycleOwner,
            Observer {
                it.let { viewModel.onSurveyChanged(it) }
            }
        )

        viewModel.privacyShieldViewState.observe(
            viewLifecycleOwner,
            Observer {
                it.let { renderer.renderPrivacyShield(it) }
            }
        )

        addTabsObserver()
    }

    private fun processFileDownloadedCommand(command: DownloadCommand) {
        when (command) {
            is DownloadCommand.ShowDownloadStartedMessage -> downloadStarted(command)
            is DownloadCommand.ShowDownloadFailedMessage -> downloadFailed(command)
            is DownloadCommand.ShowDownloadSuccessMessage -> downloadSucceeded(command)
        }
    }

    @SuppressLint("WrongConstant")
    private fun downloadStarted(command: DownloadCommand.ShowDownloadStartedMessage) {
        view?.makeSnackbarWithNoBottomInset(getString(command.messageId, command.fileName), DOWNLOAD_SNACKBAR_LENGTH)?.show()
    }

    private fun downloadFailed(command: DownloadCommand.ShowDownloadFailedMessage) {
        val downloadFailedSnackbar = view?.makeSnackbarWithNoBottomInset(getString(command.messageId), Snackbar.LENGTH_LONG)
        view?.postDelayed({ downloadFailedSnackbar ?.show() }, DOWNLOAD_SNACKBAR_DELAY)
    }

    private fun downloadSucceeded(command: DownloadCommand.ShowDownloadSuccessMessage) {
        val downloadSucceededSnackbar = view?.makeSnackbarWithNoBottomInset(getString(command.messageId, command.fileName), Snackbar.LENGTH_LONG)
            ?.apply {
                this.setAction(R.string.downloadsDownloadFinishedActionName) {
                    val result = downloadsFileActions.openFile(requireActivity(), File(command.filePath))
                    if (!result) {
                        view.makeSnackbarWithNoBottomInset(getString(R.string.downloadsCannotOpenFileErrorMessage), Snackbar.LENGTH_LONG).show()
                    }
                }
            }
        view?.postDelayed({ downloadSucceededSnackbar?.show() }, DOWNLOAD_SNACKBAR_DELAY)
    }

    private fun addTabsObserver() {
        viewModel.tabs.observe(
            viewLifecycleOwner,
            Observer {
                it?.let {
                    decorator.renderTabIcon(it)
                }
            }
        )
    }

    private fun fragmentIsVisible(): Boolean {
        // using isHidden rather than isVisible, as isVisible will incorrectly return false when windowToken is not yet initialized.
        // changes on isHidden will be received in onHiddenChanged
        return !isHidden
    }

    private fun showHome() {
        viewModel.clearPreviousAppLink()
        dismissAppLinkSnackBar()
        errorSnackbar.dismiss()
        newTabLayout.show()
        browserLayout.gone()
        appBarLayout.setExpanded(true)
        webView?.onPause()
        webView?.hide()
    }

    private fun showBrowser() {
        newTabLayout.gone()
        browserLayout.show()
        webView?.show()
        webView?.onResume()
    }

    fun submitQuery(query: String) {
        viewModel.onUserSubmittedQuery(query)
    }

    private fun navigate(
        url: String,
        headers: Map<String, String>
    ) {
        hideKeyboard()
        renderer.hideFindInPage()
        viewModel.registerDaxBubbleCtaDismissed()
        webView?.loadUrl(url, headers)
    }

    fun onRefreshRequested() {
        viewModel.onRefreshRequested()
    }

    fun refresh() {
        webView?.reload()
        viewModel.onWebViewRefreshed()
    }

    private fun processCommand(it: Command?) {
        if (it is NavigationCommand) {
            renderer.cancelTrackersAnimation()
        }

        when (it) {
            is NavigationCommand.Refresh -> refresh()
            is Command.OpenInNewTab -> {
                browserActivity?.openInNewTab(it.query, it.sourceTabId)
            }
            is Command.OpenMessageInNewTab -> {
                browserActivity?.openMessageInNewTab(it.message, it.sourceTabId)
            }
            is Command.OpenInNewBackgroundTab -> {
                openInNewBackgroundTab()
            }
            is Command.LaunchNewTab -> browserActivity?.launchNewTab()
            is Command.ShowSavedSiteAddedConfirmation -> savedSiteAdded(it.savedSiteChangedViewState)
            is Command.ShowEditSavedSiteDialog -> editSavedSite(it.savedSiteChangedViewState)
            is Command.DeleteSavedSiteConfirmation -> confirmDeleteSavedSite(it.savedSite)
            is Command.ShowFireproofWebSiteConfirmation -> fireproofWebsiteConfirmation(it.fireproofWebsiteEntity)
            is Command.DeleteFireproofConfirmation -> removeFireproofWebsiteConfirmation(it.fireproofWebsiteEntity)
            is Command.ShowPrivacyProtectionEnabledConfirmation -> privacyProtectionEnabledConfirmation(it.domain)
            is Command.ShowPrivacyProtectionDisabledConfirmation -> privacyProtectionDisabledConfirmation(it.domain)
            is NavigationCommand.Navigate -> {
                dismissAppLinkSnackBar()
                navigate(it.url, it.headers)
            }
            is NavigationCommand.NavigateBack -> {
                dismissAppLinkSnackBar()
                webView?.goBackOrForward(-it.steps)
            }
            is NavigationCommand.NavigateForward -> {
                dismissAppLinkSnackBar()
                webView?.goForward()
            }
            is Command.ResetHistory -> {
                resetWebView()
            }
            is Command.DialNumber -> {
                val intent = Intent(Intent.ACTION_DIAL)
                intent.data = Uri.parse("tel:${it.telephoneNumber}")
                openExternalDialog(intent = intent, fallbackUrl = null, fallbackIntent = null, useFirstActivityFound = false)
            }
            is Command.SendEmail -> {
                val intent = Intent(Intent.ACTION_SENDTO)
                intent.data = Uri.parse(it.emailAddress)
                openExternalDialog(intent)
            }
            is Command.SendSms -> {
                val intent = Intent(Intent.ACTION_SENDTO, Uri.parse("smsto:${it.telephoneNumber}"))
                openExternalDialog(intent)
            }
            is Command.ShowKeyboard -> {
                showKeyboard()
            }
            is Command.HideKeyboard -> {
                hideKeyboard()
            }
            is Command.BrokenSiteFeedback -> {
                launchBrokenSiteFeedback(it.data)
            }
            is Command.ShowFullScreen -> {
                webViewFullScreenContainer.addView(
                    it.view,
                    ViewGroup.LayoutParams(
                        ViewGroup.LayoutParams.MATCH_PARENT,
                        ViewGroup.LayoutParams.MATCH_PARENT
                    )
                )
            }
            is Command.DownloadImage -> requestImageDownload(it.url, it.requestUserConfirmation)
            is Command.FindInPageCommand -> webView?.findAllAsync(it.searchTerm)
            is Command.DismissFindInPage -> webView?.findAllAsync("")
            is Command.ShareLink -> launchSharePageChooser(it.url)
            is Command.CopyLink -> clipboardManager.setPrimaryClip(ClipData.newPlainText(null, it.url))
            is Command.ShowFileChooser -> {
                launchFilePicker(it)
            }
            is Command.AddHomeShortcut -> {
                context?.let { context ->
                    addHomeShortcut(it, context)
                }
            }
            is Command.ShowAppLinkPrompt -> {
                showAppLinkSnackBar(it.appLink)
            }
            is Command.OpenAppLink -> {
                openAppLink(it.appLink)
            }
            is Command.HandleNonHttpAppLink -> {
                openExternalDialog(
                    intent = it.nonHttpAppLink.intent,
                    fallbackUrl = it.nonHttpAppLink.fallbackUrl,
                    fallbackIntent = it.nonHttpAppLink.fallbackIntent,
                    useFirstActivityFound = false,
                    headers = it.headers
                )
            }
            is Command.ExtractUrlFromCloakedAmpLink -> {
                extractUrlFromAmpLink(it.initialUrl)
            }
            is Command.LoadExtractedUrl -> {
                webView?.loadUrl(it.extractedUrl)
                destroyUrlExtractingWebView()
            }
            is Command.LaunchSurvey -> launchSurvey(it.survey)
            is Command.LaunchPlayStore -> launchPlayStore(it.appPackage)
            is Command.SubmitUrl -> submitQuery(it.url)
            is Command.LaunchAddWidget -> addWidgetLauncher.launchAddWidget(activity)
            is Command.LaunchDefaultBrowser -> launchDefaultBrowser()
            is Command.RequiresAuthentication -> showAuthenticationDialog(it.request)
            is Command.SaveCredentials -> saveBasicAuthCredentials(it.request, it.credentials)
            is Command.GenerateWebViewPreviewImage -> generateWebViewPreviewImage()
            is Command.LaunchTabSwitcher -> launchTabSwitcher()
            is Command.ShowErrorWithAction -> showErrorSnackbar(it)
            is Command.DaxCommand.FinishPartialTrackerAnimation -> finishPartialTrackerAnimation()
            is Command.DaxCommand.HideDaxDialog -> showHideTipsDialog(it.cta)
            is Command.HideWebContent -> webView?.hide()
            is Command.ShowWebContent -> webView?.show()
            is Command.CheckSystemLocationPermission -> checkSystemLocationPermission(it.domain, it.deniedForever)
            is Command.RequestSystemLocationPermission -> requestLocationPermissions()
            is Command.AskDomainPermission -> askSiteLocationPermission(it.domain)
            is Command.RefreshUserAgent -> refreshUserAgent(it.url, it.isDesktop)
            is Command.AskToFireproofWebsite -> askToFireproofWebsite(requireContext(), it.fireproofWebsite)
            is Command.AskToAutomateFireproofWebsite -> askToAutomateFireproofWebsite(requireContext(), it.fireproofWebsite)
            is Command.AskToDisableLoginDetection -> askToDisableLoginDetection(requireContext())
            is Command.ShowDomainHasPermissionMessage -> showDomainHasLocationPermission(it.domain)
            is Command.ConvertBlobToDataUri -> convertBlobToDataUri(it)
            is Command.RequestFileDownload -> requestFileDownload(it.url, it.contentDisposition, it.mimeType, it.requestUserConfirmation)
            is Command.ChildTabClosed -> processUriForThirdPartyCookies()
            is Command.CopyAliasToClipboard -> copyAliasToClipboard(it.alias)
            is Command.InjectEmailAddress -> injectEmailAddress(it.address)
            is Command.ShowEmailTooltip -> showEmailTooltip(it.address)
            is Command.InjectCredentials -> injectAutofillCredentials(it.url, it.credentials)
            is Command.CancelIncomingAutofillRequest -> injectAutofillCredentials(it.url, null)
            is Command.LaunchAutofillSettings -> startActivity(autofillSettingsLauncher.intent(requireContext()))
            is Command.EditWithSelectedQuery -> {
                omnibarTextInput.setText(it.query)
                omnibarTextInput.setSelection(it.query.length)
            }
            is ShowBackNavigationHistory -> showBackNavigationHistory(it)
            is NavigationCommand.NavigateToHistory -> navigateBackHistoryStack(it.historyStackIndex)
            is Command.EmailSignEvent -> {
                notifyEmailSignEvent()
            }
            is Command.PrintLink -> launchPrint(it.url)
            else -> {
                // NO OP
            }
        }
    }

    private fun extractUrlFromAmpLink(initialUrl: String) {
        context?.let {
            val client = urlExtractingWebViewClient.get()
            client.urlExtractionListener = viewModel

            Timber.d("AMP link detection: Creating WebView for URL extraction")
            urlExtractingWebView = UrlExtractingWebView(requireContext(), client, urlExtractorUserAgent.get(), urlExtractor.get())

            urlExtractingWebView?.urlExtractionListener = viewModel

            Timber.d("AMP link detection: Loading AMP URL for extraction")
            urlExtractingWebView?.loadUrl(initialUrl)
        }
    }

    private fun destroyUrlExtractingWebView() {
        urlExtractingWebView?.destroyWebView()
        urlExtractingWebView = null
    }

    private fun injectEmailAddress(alias: String) {
        webView?.let {
            emailInjector.injectAddressInEmailField(it, alias, it.url)
        }
    }

    private fun notifyEmailSignEvent() {
        webView?.let {
            emailInjector.notifyWebAppSignEvent(it, it.url)
        }
    }

    private fun copyAliasToClipboard(alias: String) {
        context?.let {
            val clipboard: ClipboardManager? = ContextCompat.getSystemService(it, ClipboardManager::class.java)
            val clip: ClipData = ClipData.newPlainText("Alias", alias)
            clipboard?.setPrimaryClip(clip)
            rootView.makeSnackbarWithNoBottomInset(
                getString(R.string.aliasToClipboardMessage),
                Snackbar.LENGTH_LONG
            ).show()
        }
    }

    private fun processUriForThirdPartyCookies() {
        webView?.let {
            val url = it.url ?: return
            launch {
                thirdPartyCookieManager.processUriForThirdPartyCookies(it, url.toUri())
            }
        }
    }

    private fun locationPermissionsHaveNotBeenGranted(): Boolean {
        return ContextCompat.checkSelfPermission(
            requireActivity(),
            Manifest.permission.ACCESS_COARSE_LOCATION
        ) != PackageManager.PERMISSION_GRANTED ||
            ContextCompat.checkSelfPermission(requireActivity(), Manifest.permission.ACCESS_FINE_LOCATION) != PackageManager.PERMISSION_GRANTED
    }

    private fun checkSystemLocationPermission(
        domain: String,
        deniedForever: Boolean
    ) {
        if (locationPermissionsHaveNotBeenGranted()) {
            if (deniedForever) {
                viewModel.onSystemLocationPermissionDeniedOneTime()
            } else {
                val dialog = SystemLocationPermissionDialog.instance(domain)
                dialog.show(childFragmentManager, SystemLocationPermissionDialog.SYSTEM_LOCATION_PERMISSION_TAG)
            }
        } else {
            viewModel.onSystemLocationPermissionGranted()
        }
    }

    private fun requestLocationPermissions() {
        requestPermissions(
            arrayOf(
                Manifest.permission.ACCESS_FINE_LOCATION,
                Manifest.permission.ACCESS_COARSE_LOCATION
            ),
            PERMISSION_REQUEST_GEO_LOCATION
        )
    }

    private fun askSiteLocationPermission(domain: String) {
        val dialog = SiteLocationPermissionDialog.instance(domain, false, tabId)
        dialog.show(childFragmentManager, SiteLocationPermissionDialog.SITE_LOCATION_PERMISSION_TAG)
    }

    private fun launchBrokenSiteFeedback(data: BrokenSiteData) {
        context?.let {
            val options = ActivityOptions.makeSceneTransitionAnimation(browserActivity).toBundle()
            startActivity(BrokenSiteActivity.intent(it, data), options)
        }
    }

    private fun showErrorSnackbar(command: Command.ShowErrorWithAction) {
        // Snackbar is global and it should appear only the foreground fragment
        if (!errorSnackbar.view.isAttachedToWindow && isVisible) {
            errorSnackbar.setText(command.textResId)
            errorSnackbar.setAction(R.string.crashedWebViewErrorAction) { command.action() }.show()
        }
    }

    private fun showDomainHasLocationPermission(domain: String) {
        val snackbar =
            rootView.makeSnackbarWithNoBottomInset(
                getString(R.string.preciseLocationSnackbarMessage, domain.websiteFromGeoLocationsApiOrigin()),
                Snackbar.LENGTH_SHORT
            )
        snackbar.view.setOnClickListener {
            browserActivity?.launchLocationSettings()
        }
        snackbar.show()
    }

    private fun generateWebViewPreviewImage() {
        webView?.let { webView ->

            // if there's an existing job for generating a preview, cancel that in favor of the new request
            bitmapGeneratorJob?.cancel()

            bitmapGeneratorJob = launch {
                Timber.d("Generating WebView preview")
                try {
                    val preview = previewGenerator.generatePreview(webView)
                    val fileName = previewPersister.save(preview, tabId)
                    viewModel.updateTabPreview(tabId, fileName)
                    Timber.d("Saved and updated tab preview")
                } catch (e: Exception) {
                    Timber.d(e, "Failed to generate WebView preview")
                }
            }
        }
    }

    private fun openInNewBackgroundTab() {
        appBarLayout.setExpanded(true, true)
        viewModel.tabs.removeObservers(this)
        decorator.incrementTabs()
    }

    private fun showAppLinkSnackBar(appLink: SpecialUrlDetector.UrlType.AppLink) {
        view?.let { view ->

            val message: String?
            val action: String?

            if (appLink.appIntent != null) {
                val packageName = appLink.appIntent.component?.packageName ?: return
                message = getString(R.string.appLinkSnackBarMessage, getAppName(packageName))
                action = getString(R.string.appLinkSnackBarAction)
            } else {
                message = getString(R.string.appLinkMultipleSnackBarMessage)
                action = getString(R.string.appLinkMultipleSnackBarAction)
            }

            appLinksSnackBar = view.makeSnackbarWithNoBottomInset(
                message,
                Snackbar.LENGTH_LONG
            ).setAction(action) {
                pixel.fire(AppPixelName.APP_LINKS_SNACKBAR_OPEN_ACTION_PRESSED)
                openAppLink(appLink)
            }.addCallback(object : BaseTransientBottomBar.BaseCallback<Snackbar>() {
                override fun onShown(transientBottomBar: Snackbar?) {
                    super.onShown(transientBottomBar)
                    pixel.fire(AppPixelName.APP_LINKS_SNACKBAR_SHOWN)
                }

                override fun onDismissed(
                    transientBottomBar: Snackbar?,
                    event: Int
                ) {
                    super.onDismissed(transientBottomBar, event)
                }
            })

            appLinksSnackBar?.setDuration(6000)?.show()
        }
    }

    private fun getAppName(packageName: String): String? {
        val packageManager: PackageManager? = context?.packageManager
        val applicationInfo: ApplicationInfo? = try {
            packageManager?.getApplicationInfo(packageName, 0)
        } catch (e: PackageManager.NameNotFoundException) {
            null
        }
        return if (applicationInfo != null) {
            packageManager?.getApplicationLabel(applicationInfo).toString()
        } else {
            null
        }
    }

    @Suppress("NewApi") // we use appBuildConfig
    private fun openAppLink(appLink: SpecialUrlDetector.UrlType.AppLink) {
        if (appLink.appIntent != null) {
            appLink.appIntent.flags = Intent.FLAG_ACTIVITY_NEW_TASK
            startActivity(appLink.appIntent)
        } else if (appLink.excludedComponents != null && appBuildConfig.sdkInt >= Build.VERSION_CODES.N) {
            val title = getString(R.string.appLinkIntentChooserTitle)
            val chooserIntent = getChooserIntent(appLink.uriString, title, appLink.excludedComponents)
            startActivity(chooserIntent)
        }
        viewModel.clearPreviousUrl()
    }

    private fun dismissAppLinkSnackBar() {
        appLinksSnackBar?.dismiss()
        appLinksSnackBar = null
    }

    @RequiresApi(Build.VERSION_CODES.N)
    private fun getChooserIntent(
        url: String?,
        title: String,
        excludedComponents: List<ComponentName>
    ): Intent {
        val urlIntent = Intent.parseUri(url, Intent.URI_ANDROID_APP_SCHEME)
        urlIntent.flags = Intent.FLAG_ACTIVITY_NEW_TASK
        val chooserIntent = Intent.createChooser(urlIntent, title)
        chooserIntent.putExtra(Intent.EXTRA_EXCLUDE_COMPONENTS, excludedComponents.toTypedArray())
        return chooserIntent
    }

    private fun openExternalDialog(
        intent: Intent,
        fallbackUrl: String? = null,
        fallbackIntent: Intent? = null,
        useFirstActivityFound: Boolean = true,
        headers: Map<String, String> = emptyMap()
    ) {
        context?.let {
            val pm = it.packageManager
            val activities = pm.queryIntentActivities(intent, 0)

            if (activities.isEmpty()) {
                when {
                    fallbackIntent != null -> {
                        val fallbackActivities = pm.queryIntentActivities(fallbackIntent, 0)
                        launchDialogForIntent(it, pm, fallbackIntent, fallbackActivities, useFirstActivityFound)
                    }
                    fallbackUrl != null -> {
                        webView?.loadUrl(fallbackUrl, headers)
                    }
                    else -> {
                        showToast(R.string.unableToOpenLink)
                    }
                }
            } else {
                launchDialogForIntent(it, pm, intent, activities, useFirstActivityFound)
            }
        }
    }

    private fun launchDialogForIntent(
        context: Context,
        pm: PackageManager?,
        intent: Intent,
        activities: List<ResolveInfo>,
        useFirstActivityFound: Boolean
    ) {
        if (activities.size == 1 || useFirstActivityFound) {
            val activity = activities.first()
            val appTitle = activity.loadLabel(pm)
            Timber.i("Exactly one app available for intent: $appTitle")
            launchExternalAppDialog(context) { context.startActivity(intent) }
        } else {
            val title = getString(R.string.openExternalApp)
            val intentChooser = Intent.createChooser(intent, title)
            launchExternalAppDialog(context) { context.startActivity(intentChooser) }
        }
    }

    private fun askToFireproofWebsite(
        context: Context,
        fireproofWebsite: FireproofWebsiteEntity
    ) {
        val isShowing = loginDetectionDialog?.isShowing

        if (isShowing != true) {
            loginDetectionDialog = AlertDialog.Builder(context)
                .setTitle(getString(R.string.fireproofWebsiteLoginDialogTitle, fireproofWebsite.website()))
                .setMessage(R.string.fireproofWebsiteLoginDialogDescription)
                .setPositiveButton(R.string.fireproofWebsiteLoginDialogPositive) { _, _ ->
                    viewModel.onUserConfirmedFireproofDialog(fireproofWebsite.domain)
                }.setNegativeButton(R.string.fireproofWebsiteLoginDialogNegative) { dialog, _ ->
                    dialog.dismiss()
                    viewModel.onUserDismissedFireproofLoginDialog()
                }.setOnCancelListener {
                    viewModel.onUserDismissedFireproofLoginDialog()
                }.show()

            viewModel.onFireproofLoginDialogShown()
        }
    }

    private fun askToAutomateFireproofWebsite(
        context: Context,
        fireproofWebsite: FireproofWebsiteEntity
    ) {
        val isShowing = automaticFireproofDialog?.isShowing

        if (isShowing != true) {
            automaticFireproofDialog = AlertDialog.Builder(context)
                .setTitle(getString(R.string.automaticFireproofWebsiteLoginDialogTitle))
                .setMessage(R.string.automaticFireproofWebsiteLoginDialogDescription)
                .setPositiveButton(R.string.automaticFireproofWebsiteLoginDialogFirstOption) { _, _ ->
                    viewModel.onUserEnabledAutomaticFireproofLoginDialog(fireproofWebsite.domain)
                }.setNegativeButton(R.string.automaticFireproofWebsiteLoginDialogSecondOption) { _, _ ->
                    viewModel.onUserFireproofSiteInAutomaticFireproofLoginDialog(fireproofWebsite.domain)
                }.setNeutralButton(R.string.automaticFireproofWebsiteLoginDialogThirdOption) { dialog, _ ->
                    dialog.dismiss()
                    viewModel.onUserDismissedAutomaticFireproofLoginDialog()
                }.setOnCancelListener { it.dismiss() }
                .show()

            viewModel.onFireproofLoginDialogShown()
        }
    }

    private fun askToDisableLoginDetection(context: Context) {
        AlertDialog.Builder(context)
            .setTitle(getString(R.string.disableLoginDetectionDialogTitle))
            .setMessage(R.string.disableLoginDetectionDialogDescription)
            .setPositiveButton(R.string.disableLoginDetectionDialogPositive) { _, _ ->
                viewModel.onUserConfirmedDisableLoginDetectionDialog()
            }
            .setNegativeButton(R.string.disableLoginDetectionDialogNegative) { dialog, _ ->
                dialog.dismiss()
                viewModel.onUserDismissedDisableLoginDetectionDialog()
            }.setOnCancelListener {
                viewModel.onUserDismissedDisableLoginDetectionDialog()
            }.show()

        viewModel.onDisableLoginDetectionDialogShown()
    }

    private fun launchExternalAppDialog(
        context: Context,
        onClick: () -> Unit
    ) {
        val isShowing = alertDialog?.isShowing

        if (isShowing != true) {
            alertDialog = AlertDialog.Builder(context)
                .setTitle(R.string.launchingExternalApp)
                .setMessage(getString(R.string.confirmOpenExternalApp))
                .setPositiveButton(R.string.open) { _, _ ->
                    onClick()
                }
                .setNeutralButton(R.string.closeTab) { dialog, _ ->
                    dialog.dismiss()
                    launch {
                        viewModel.closeCurrentTab()
                        destroyWebView()
                    }
                }
                .setNegativeButton(R.string.cancel) { dialog, _ ->
                    dialog.dismiss()
                }
                .show()
        }
    }

    override fun onActivityResult(
        requestCode: Int,
        resultCode: Int,
        data: Intent?
    ) {
        if (requestCode == REQUEST_CODE_CHOOSE_FILE) {
            handleFileUploadResult(resultCode, data)
        }
    }

    private fun handleFileUploadResult(
        resultCode: Int,
        intent: Intent?
    ) {
        if (resultCode != RESULT_OK || intent == null) {
            Timber.i("Received resultCode $resultCode (or received null intent) indicating user did not select any files")
            pendingUploadTask?.onReceiveValue(null)
            return
        }

        val uris = fileChooserIntentBuilder.extractSelectedFileUris(intent)
        pendingUploadTask?.onReceiveValue(uris)
    }

    private fun showToast(@StringRes messageId: Int) {
        Toast.makeText(context?.applicationContext, messageId, Toast.LENGTH_LONG).show()
    }

    private fun showAuthenticationDialog(request: BasicAuthenticationRequest) {
        activity?.supportFragmentManager?.let { fragmentManager ->
            val dialog = HttpAuthenticationDialogFragment.createHttpAuthenticationDialog(request.site)
            dialog.show(fragmentManager, AUTHENTICATION_DIALOG_TAG)
            dialog.listener = viewModel
            dialog.request = request
        }
    }

    private fun saveBasicAuthCredentials(
        request: BasicAuthenticationRequest,
        credentials: BasicAuthenticationCredentials
    ) {
        webView?.let {
            webViewHttpAuthStore.setHttpAuthUsernamePassword(
                it,
                host = request.host,
                realm = request.realm,
                username = credentials.username,
                password = credentials.password
            )
        }
    }

    private fun configureAutoComplete() {
        val context = context ?: return
        autoCompleteSuggestionsList.layoutManager = LinearLayoutManager(context)
        autoCompleteSuggestionsAdapter = BrowserAutoCompleteSuggestionsAdapter(
            immediateSearchClickListener = {
                userSelectedAutocomplete(it)
            },
            editableSearchClickListener = {
                viewModel.onUserSelectedToEditQuery(it.phrase)
            }
        )
        autoCompleteSuggestionsList.adapter = autoCompleteSuggestionsAdapter
    }

    private fun configureOmnibarQuickAccessGrid() {
        configureQuickAccessGridLayout(quickAccessSuggestionsRecyclerView)
        omnibarQuickAccessAdapter = createQuickAccessAdapter(originPixel = AppPixelName.FAVORITE_OMNIBAR_ITEM_PRESSED) { viewHolder ->
            quickAccessSuggestionsRecyclerView.enableAnimation()
            omnibarQuickAccessItemTouchHelper.startDrag(viewHolder)
        }
        omnibarQuickAccessItemTouchHelper = createQuickAccessItemHolder(quickAccessSuggestionsRecyclerView, omnibarQuickAccessAdapter)
        quickAccessSuggestionsRecyclerView.adapter = omnibarQuickAccessAdapter
        quickAccessSuggestionsRecyclerView.disableAnimation()
    }

    private fun configureHomeTabQuickAccessGrid() {
        configureQuickAccessGridLayout(quickAccessRecyclerView)
        quickAccessAdapter = createQuickAccessAdapter(originPixel = AppPixelName.FAVORITE_HOMETAB_ITEM_PRESSED) { viewHolder ->
            quickAccessRecyclerView.enableAnimation()
            quickAccessItemTouchHelper.startDrag(viewHolder)
        }
        quickAccessItemTouchHelper = createQuickAccessItemHolder(quickAccessRecyclerView, quickAccessAdapter)
        quickAccessRecyclerView.adapter = quickAccessAdapter
        quickAccessRecyclerView.disableAnimation()
    }

    private fun createQuickAccessItemHolder(
        recyclerView: RecyclerView,
        apapter: FavoritesQuickAccessAdapter
    ): ItemTouchHelper {
        return ItemTouchHelper(
            QuickAccessDragTouchItemListener(
                apapter,
                object : QuickAccessDragTouchItemListener.DragDropListener {
                    override fun onListChanged(listElements: List<QuickAccessFavorite>) {
                        viewModel.onQuickAccessListChanged(listElements)
                        recyclerView.disableAnimation()
                    }
                }
            )
        ).also {
            it.attachToRecyclerView(recyclerView)
        }
    }

    private fun createQuickAccessAdapter(
        originPixel: AppPixelName,
        onMoveListener: (RecyclerView.ViewHolder) -> Unit
    ): FavoritesQuickAccessAdapter {
        return FavoritesQuickAccessAdapter(
            this, faviconManager, onMoveListener,
            {
                pixel.fire(originPixel)
                viewModel.onUserSubmittedQuery(it.favorite.url)
            },
            { viewModel.onEditSavedSiteRequested(it.favorite) },
            { viewModel.onDeleteQuickAccessItemRequested(it.favorite) }
        )
    }

    private fun configureQuickAccessGridLayout(recyclerView: RecyclerView) {
        val numOfColumns = gridViewColumnCalculator.calculateNumberOfColumns(QUICK_ACCESS_ITEM_MAX_SIZE_DP, QUICK_ACCESS_GRID_MAX_COLUMNS)
        val layoutManager = GridLayoutManager(requireContext(), numOfColumns)
        recyclerView.layoutManager = layoutManager
        val sidePadding = gridViewColumnCalculator.calculateSidePadding(QUICK_ACCESS_ITEM_MAX_SIZE_DP, numOfColumns)
        recyclerView.setPadding(sidePadding, recyclerView.paddingTop, sidePadding, recyclerView.paddingBottom)
    }

    private fun configurePrivacyShield() {
        toolbar.shieldIcon.setOnClickListener {
            browserActivity?.launchPrivacyDashboard()
        }
    }

    private fun configureFindInPage() {
        findInPageInput.setOnFocusChangeListener { _, hasFocus ->
            if (hasFocus && findInPageInput.text.toString() != viewModel.findInPageViewState.value?.searchTerm) {
                viewModel.userFindingInPage(findInPageInput.text.toString())
            }
        }

        previousSearchTermButton.setOnClickListener { webView?.findNext(false) }
        nextSearchTermButton.setOnClickListener { webView?.findNext(true) }
        closeFindInPagePanel.setOnClickListener {
            viewModel.dismissFindInView()
        }
    }

    private fun configureOmnibarTextInput() {
        omnibarTextInput.onFocusChangeListener =
            OnFocusChangeListener { _, hasFocus: Boolean ->
                viewModel.onOmnibarInputStateChanged(omnibarTextInput.text.toString(), hasFocus, false)
                if (!hasFocus) {
                    omnibarTextInput.hideKeyboard()
                    focusDummy.requestFocus()
                }
            }

        omnibarTextInput.onBackKeyListener = object : KeyboardAwareEditText.OnBackKeyListener {
            override fun onBackKey(): Boolean {
                omnibarTextInput.hideKeyboard()
                focusDummy.requestFocus()
                return true
            }
        }

        omnibarTextInput.setOnEditorActionListener(
            TextView.OnEditorActionListener { _, actionId, keyEvent ->
                if (actionId == EditorInfo.IME_ACTION_GO || keyEvent?.keyCode == KeyEvent.KEYCODE_ENTER) {
                    userEnteredQuery(omnibarTextInput.text.toString())
                    return@OnEditorActionListener true
                }
                false
            }
        )

        clearTextButton.setOnClickListener { omnibarTextInput.setText("") }
    }

    private fun userSelectedAutocomplete(suggestion: AutoCompleteSuggestion) {
        // send pixel before submitting the query and changing the autocomplete state to empty; otherwise will send the wrong params
        appCoroutineScope.launch {
            viewModel.fireAutocompletePixel(suggestion)
            withContext(Dispatchers.Main) {
                val origin = when (suggestion) {
                    is AutoCompleteBookmarkSuggestion -> FromAutocomplete(isNav = true)
                    is AutoCompleteSearchSuggestion -> FromAutocomplete(isNav = suggestion.isUrl)
                }
                viewModel.onUserSubmittedQuery(suggestion.phrase, origin)
            }
        }
    }

    private fun userEnteredQuery(query: String) {
        viewModel.onUserSubmittedQuery(query)
    }

    @SuppressLint("SetJavaScriptEnabled")
    private fun configureWebView() {
        webView = layoutInflater.inflate(
            R.layout.include_duckduckgo_browser_webview,
            webViewContainer,
            true
        ).findViewById(R.id.browserWebView) as DuckDuckGoWebView

        webView?.let {
            it.webViewClient = webViewClient
            it.webChromeClient = webChromeClient

            it.settings.apply {
                userAgentString = userAgentProvider.userAgent()
                javaScriptEnabled = true
                domStorageEnabled = true
                loadWithOverviewMode = true
                useWideViewPort = true
                builtInZoomControls = true
                displayZoomControls = false
                mixedContentMode = WebSettings.MIXED_CONTENT_COMPATIBILITY_MODE
                javaScriptCanOpenWindowsAutomatically = appBuildConfig.isTest // only allow when running tests
                setSupportMultipleWindows(true)
                disableWebSql(this)
                setSupportZoom(true)
                configureDarkThemeSupport(this)
                if (accessibilitySettingsDataStore.overrideSystemFontSize) {
                    textZoom = accessibilitySettingsDataStore.fontSize.toInt()
                }
            }

            it.setDownloadListener { url, _, contentDisposition, mimeType, _ ->
                viewModel.requestFileDownload(url, contentDisposition, mimeType, true)
            }

            it.setOnTouchListener { _, _ ->
                if (omnibarTextInput.isFocused) {
                    focusDummy.requestFocus()
                }
                dismissAppLinkSnackBar()
                false
            }

            it.setEnableSwipeRefreshCallback { enable ->
                swipeRefreshContainer?.isEnabled = enable
            }

            registerForContextMenu(it)

            it.setFindListener(this)
            loginDetector.addLoginDetection(it) { viewModel.loginDetected() }
            blobConverterInjector.addJsInterface(it) { url, mimeType -> viewModel.requestFileDownload(url, null, mimeType, true) }
            emailInjector.addJsInterface(it) { viewModel.showEmailTooltip() }
            configureWebViewForAutofill(it)
            printInjector.addJsInterface(it) { viewModel.printFromWebView() }
            autoconsent.addJsInterface(it, autoconsentCallback)
        }

        if (appBuildConfig.isDebug) {
            WebView.setWebContentsDebuggingEnabled(true)
        }
    }

    private fun configureWebViewForAutofill(it: DuckDuckGoWebView) {
        browserAutofill.addJsInterface(it, autofillCallback)

        setFragmentResultListener(CredentialAutofillPickerDialog.resultKey(tabId)) { _, result ->
            autofillCredentialsSelectionResultHandler.processAutofillCredentialSelectionResult(result, this, viewModel)
        }

        setFragmentResultListener(CredentialSavePickerDialog.resultKey(tabId)) { _, result ->
            Timber.i("Received result for saving credentials. $tabId handling it")
            launch {
                autofillCredentialsSelectionResultHandler.processSaveCredentialsResult(result, viewModel)?.let {
                    showAuthenticationSavedOrUpdatedSnackbar(it, R.string.autofillLoginSavedSnackbarMessage)
                }
            }
        }

        setFragmentResultListener(CredentialUpdateExistingCredentialsDialog.resultKey(tabId)) { _, result ->
            launch {
                autofillCredentialsSelectionResultHandler.processUpdateCredentialsResult(result, viewModel)?.let {
                    showAuthenticationSavedOrUpdatedSnackbar(it, R.string.autofillLoginUpdatedSnackbarMessage)
                }
            }
        }
    }

    private fun injectAutofillCredentials(url: String, credentials: LoginCredentials?) {
        webView?.let {
            if (it.url != url) {
                Timber.w("WebView url has changed since autofill request; bailing")
                return
            }
            browserAutofill.injectCredentials(credentials)
        }
    }

    private fun showAutofillDialogChooseCredentials(credentials: List<LoginCredentials>, triggerType: LoginTriggerType) {
        Timber.v("onCredentialsAvailable. %d creds to choose from", credentials.size)
        val url = webView?.url ?: return
        val dialog = credentialAutofillDialogFactory.autofillSelectCredentialsDialog(url, credentials, triggerType, tabId)
        showDialogHidingPrevious(dialog, CredentialAutofillPickerDialog.TAG)
    }

    private fun showAutofillDialogSaveCredentials(currentUrl: String, credentials: LoginCredentials) {
        val url = webView?.url ?: return
        if (url != currentUrl) return

        val dialog = credentialAutofillDialogFactory.autofillSavingCredentialsDialog(url, credentials, tabId)
        showDialogHidingPrevious(dialog, CredentialSavePickerDialog.TAG)
    }

    private fun showAutofillDialogUpdateCredentials(currentUrl: String, credentials: LoginCredentials) {
        val url = webView?.url ?: return
        if (url != currentUrl) return

        val dialog = credentialAutofillDialogFactory.autofillSavingUpdateCredentialsDialog(url, credentials, tabId)
        showDialogHidingPrevious(dialog, CredentialUpdateExistingCredentialsDialog.TAG)
    }

    private suspend fun showAuthenticationSavedOrUpdatedSnackbar(
        loginCredentials: LoginCredentials,
        @StringRes messageResourceId: Int,
        delay: Long = 200
    ) {
        delay(delay)
        withContext(Dispatchers.Main) {
            browserLayout.makeSnackbarWithNoBottomInset(messageResourceId, Snackbar.LENGTH_LONG)
                .setAction(R.string.autofillSnackbarAction) {
                    context?.let { startActivity(autofillSettingsActivityLauncher.intent(it, loginCredentials)) }
                }.show()
        }
    }

    private fun showDialogHidingPrevious(dialog: DialogFragment, tag: String) {
        childFragmentManager.findFragmentByTag(tag)?.let {
            Timber.i("Found existing dialog for %s; removing it now", tag)
            if (it is DaxDialog) {
                it.setDaxDialogListener(null) // Avoids calling onDaxDialogDismiss()
            }
            childFragmentManager.commitNow(allowStateLoss = true) { remove(it) }
        }
        dialog.show(childFragmentManager, tag)
    }

    private fun showDialogIfNotExist(dialog: DialogFragment, tag: String) {
        childFragmentManager.findFragmentByTag(tag)?.let {
            return
        }
        dialog.show(childFragmentManager, tag)
    }

    private fun configureDarkThemeSupport(webSettings: WebSettings) {
        when (appTheme.isLightModeEnabled()) {
            true -> webSettings.enableLightMode()
            false -> webSettings.enableDarkMode()
        }
    }

    private fun configureSwipeRefresh() {
        val metrics = resources.displayMetrics
        val distanceToTrigger = (DEFAULT_CIRCLE_TARGET_TIMES_1_5 * metrics.density).toInt()
        swipeRefreshContainer.setDistanceToTriggerSync(distanceToTrigger)
        swipeRefreshContainer.setColorSchemeColors(ContextCompat.getColor(requireContext(), com.duckduckgo.mobile.android.R.color.cornflowerBlue))

        swipeRefreshContainer.setOnRefreshListener {
            onRefreshRequested()
        }

        swipeRefreshContainer.setCanChildScrollUpCallback {
            webView?.canScrollVertically(-1) ?: false
        }

        // avoids progressView from showing under toolbar
        swipeRefreshContainer.progressViewStartOffset = swipeRefreshContainer.progressViewStartOffset - 15
    }

    /**
     * Explicitly disable database to try protect against Magellan WebSQL/SQLite vulnerability
     */
    private fun disableWebSql(settings: WebSettings) {
        settings.databaseEnabled = false
    }

    private fun addTextChangedListeners() {
        findInPageInput.replaceTextChangedListener(findInPageTextWatcher)
        omnibarTextInput.replaceTextChangedListener(omnibarInputTextWatcher)
    }

    override fun onCreateContextMenu(
        menu: ContextMenu,
        view: View,
        menuInfo: ContextMenu.ContextMenuInfo?
    ) {
        webView?.hitTestResult?.let {
            val target = getLongPressTarget(it) ?: return
            viewModel.userLongPressedInWebView(target, menu)
        }
    }

    /**
     * Use requestFocusNodeHref to get the a tag url for the touched image.
     */
    private fun getTargetUrlForImageSource(): String? {
        val handler = Handler()
        val message = handler.obtainMessage()

        webView?.requestFocusNodeHref(message)

        return message.data.getString(URL_BUNDLE_KEY)
    }

    private fun getLongPressTarget(hitTestResult: HitTestResult): LongPressTarget? {
        return when {
            hitTestResult.extra == null -> null
            hitTestResult.type == UNKNOWN_TYPE -> null
            hitTestResult.type == IMAGE_TYPE -> LongPressTarget(
                url = hitTestResult.extra,
                imageUrl = hitTestResult.extra,
                type = hitTestResult.type
            )
            hitTestResult.type == SRC_IMAGE_ANCHOR_TYPE -> LongPressTarget(
                url = getTargetUrlForImageSource(),
                imageUrl = hitTestResult.extra,
                type = hitTestResult.type
            )
            else -> LongPressTarget(
                url = hitTestResult.extra,
                type = hitTestResult.type
            )
        }
    }

    override fun onContextItemSelected(item: MenuItem): Boolean {
        webView?.hitTestResult?.let {
            val target = getLongPressTarget(it)
            if (target != null && viewModel.userSelectedItemFromLongPressMenu(target, item)) {
                return true
            }
        }

        return super.onContextItemSelected(item)
    }

    private fun savedSiteAdded(savedSiteChangedViewState: SavedSiteChangedViewState) {
        val snackbarMessage = when (savedSiteChangedViewState.savedSite) {
            is Bookmark -> R.string.bookmarkAddedMessage
            is Favorite -> R.string.favoriteAddedMessage
        }
        browserLayout.makeSnackbarWithNoBottomInset(snackbarMessage, Snackbar.LENGTH_LONG)
            .setAction(R.string.edit) {
                editSavedSite(savedSiteChangedViewState)
            }
            .show()
    }

    private fun editSavedSite(savedSiteChangedViewState: SavedSiteChangedViewState) {
        val addBookmarkDialog = EditSavedSiteDialogFragment.instance(
            savedSiteChangedViewState.savedSite,
            savedSiteChangedViewState.bookmarkFolder?.id ?: 0,
            savedSiteChangedViewState.bookmarkFolder?.name
        )
        addBookmarkDialog.show(childFragmentManager, ADD_SAVED_SITE_FRAGMENT_TAG)
        addBookmarkDialog.listener = viewModel
    }

    private fun confirmDeleteSavedSite(savedSite: SavedSite) {
        val message = when (savedSite) {
            is Favorite -> getString(R.string.favoriteDeleteConfirmationMessage)
            is Bookmark -> getString(R.string.bookmarkDeleteConfirmationMessage, savedSite.title).html(requireContext())
        }
        viewModel.deleteQuickAccessItem(savedSite)
        rootView.makeSnackbarWithNoBottomInset(
            message,
            Snackbar.LENGTH_LONG
        ).setAction(R.string.fireproofWebsiteSnackbarAction) {
            viewModel.insertQuickAccessItem(savedSite)
        }.show()
    }

    private fun fireproofWebsiteConfirmation(entity: FireproofWebsiteEntity) {
        rootView.makeSnackbarWithNoBottomInset(
            HtmlCompat.fromHtml(getString(R.string.fireproofWebsiteSnackbarConfirmation, entity.website()), FROM_HTML_MODE_LEGACY),
            Snackbar.LENGTH_LONG
        ).setAction(R.string.fireproofWebsiteSnackbarAction) {
            viewModel.onFireproofWebsiteSnackbarUndoClicked(entity)
        }.show()
    }

    private fun removeFireproofWebsiteConfirmation(entity: FireproofWebsiteEntity) {
        rootView.makeSnackbarWithNoBottomInset(
            getString(R.string.fireproofDeleteConfirmationMessage),
            Snackbar.LENGTH_LONG
        ).apply {
            setAction(R.string.fireproofWebsiteSnackbarAction) {
                viewModel.onRemoveFireproofWebsiteSnackbarUndoClicked(entity)
            }
            show()
        }
    }

    private fun privacyProtectionEnabledConfirmation(domain: String) {
        rootView.makeSnackbarWithNoBottomInset(
            HtmlCompat.fromHtml(getString(R.string.privacyProtectionEnabledConfirmationMessage, domain), FROM_HTML_MODE_LEGACY),
            Snackbar.LENGTH_LONG
        ).apply {
            setAction(R.string.undoSnackbarAction) {
                viewModel.onEnablePrivacyProtectionSnackbarUndoClicked(domain)
            }
            show()
        }
    }

    private fun privacyProtectionDisabledConfirmation(domain: String) {
        rootView.makeSnackbarWithNoBottomInset(
            HtmlCompat.fromHtml(getString(R.string.privacyProtectionDisabledConfirmationMessage, domain), FROM_HTML_MODE_LEGACY),
            Snackbar.LENGTH_LONG
        ).apply {
            setAction(R.string.undoSnackbarAction) {
                viewModel.onDisablePrivacyProtectionSnackbarUndoClicked(domain)
            }
            show()
        }
    }

    private fun launchSharePageChooser(url: String) {
        val intent = Intent(Intent.ACTION_SEND).also {
            it.type = "text/plain"
            it.putExtra(Intent.EXTRA_TEXT, url)
        }
        try {
            startActivity(Intent.createChooser(intent, null))
        } catch (e: ActivityNotFoundException) {
            Timber.w(e, "Activity not found")
        }
    }

    override fun onFindResultReceived(
        activeMatchOrdinal: Int,
        numberOfMatches: Int,
        isDoneCounting: Boolean
    ) {
        viewModel.onFindResultsReceived(activeMatchOrdinal, numberOfMatches)
    }

    private fun EditText.replaceTextChangedListener(textWatcher: TextChangedWatcher) {
        removeTextChangedListener(textWatcher)
        addTextChangedListener(textWatcher)
    }

    private fun hideKeyboardImmediately() {
        if (!isHidden) {
            Timber.v("Keyboard now hiding")
            omnibarTextInput.hideKeyboard()
            focusDummy.requestFocus()
        }
    }

    private fun hideKeyboard() {
        if (!isHidden) {
            Timber.v("Keyboard now hiding")
            omnibarTextInput.postDelayed(KEYBOARD_DELAY) { omnibarTextInput?.hideKeyboard() }
            focusDummy.requestFocus()
        }
    }

    private fun showKeyboardImmediately() {
        if (!isHidden) {
            Timber.v("Keyboard now showing")
            omnibarTextInput?.showKeyboard()
        }
    }

    private fun showKeyboard() {
        if (!isHidden) {
            Timber.v("Keyboard now showing")
            omnibarTextInput.postDelayed(KEYBOARD_DELAY) { omnibarTextInput?.showKeyboard() }
        }
    }

    private fun refreshUserAgent(
        url: String?,
        isDesktop: Boolean
    ) {
        val currentAgent = webView?.settings?.userAgentString
        val newAgent = userAgentProvider.userAgent(url, isDesktop)
        if (newAgent != currentAgent) {
            webView?.settings?.userAgentString = newAgent
        }
        Timber.d("User Agent is $newAgent")
    }

    /**
     * Attempting to save the WebView's state can result in a TransactionTooLargeException being thrown.
     * This will only happen if the bundle size is too large - but the exact size is undefined.
     * Instead of saving using normal Android state mechanism - use our own implementation instead.
     */
    override fun onSaveInstanceState(bundle: Bundle) {
        viewModel.saveWebViewState(webView, tabId)
        super.onSaveInstanceState(bundle)
    }

    override fun onViewStateRestored(bundle: Bundle?) {
        viewModel.restoreWebViewState(webView, omnibarTextInput.text.toString())
        viewModel.determineShowBrowser()
        super.onViewStateRestored(bundle)
    }

    override fun onHiddenChanged(hidden: Boolean) {
        super.onHiddenChanged(hidden)
        when {
            hidden -> onTabHidden()
            else -> onTabVisible()
        }
    }

    private fun onTabHidden() {
        viewModel.onViewHidden()
        downloadMessagesJob.cancel()
        webView?.onPause()
    }

    private fun onTabVisible() {
        webView?.onResume()
        launchDownloadMessagesJob()
        viewModel.onViewVisible()
    }

    private fun launchDownloadMessagesJob() {
        downloadMessagesJob += lifecycleScope.launch {
            viewModel.downloadCommands().cancellable().collect {
                processFileDownloadedCommand(it)
            }
        }
    }

    /**
     * We don't destroy the activity on config changes like orientation, so we need to ensure we update resources which might change based on config
     */
    override fun onConfigurationChanged(newConfig: Configuration) {
        super.onConfigurationChanged(newConfig)

        ddgLogo.setImageResource(R.drawable.logo_full)
        if (ctaContainer.isNotEmpty()) {
            renderer.renderHomeCta()
        }
        renderer.recreateDaxDialogCta()
        configureQuickAccessGridLayout(quickAccessRecyclerView)
        configureQuickAccessGridLayout(quickAccessSuggestionsRecyclerView)
        decorator.recreatePopupMenu()
        viewModel.onConfigurationChanged()
    }

    fun onBackPressed(): Boolean {
        if (!isAdded) return false
        return viewModel.onUserPressedBack()
    }

    private fun resetWebView() {
        destroyWebView()
        configureWebView()
    }

    override fun onDestroy() {
        dismissAppLinkSnackBar()
        pulseAnimation.stop()
        animatorHelper.removeListener()
        supervisorJob.cancel()
        popupMenu.dismiss()
        loginDetectionDialog?.dismiss()
        automaticFireproofDialog?.dismiss()
        emailAutofillTooltipDialog?.dismiss()
        browserAutofill.removeJsInterface()
        destroyWebView()
        super.onDestroy()
    }

    private fun destroyWebView() {
        webViewContainer?.removeAllViews()
        webView?.destroy()
        webView = null
    }

    private fun convertBlobToDataUri(blob: Command.ConvertBlobToDataUri) {
        webView?.let {
            blobConverterInjector.convertBlobIntoDataUriAndDownload(it, blob.url, blob.mimeType)
        }
    }

    private fun requestFileDownload(
        url: String,
        contentDisposition: String?,
        mimeType: String,
        requestUserConfirmation: Boolean
    ) {
        pendingFileDownload = PendingFileDownload(
            url = url,
            contentDisposition = contentDisposition,
            mimeType = mimeType,
            subfolder = Environment.DIRECTORY_DOWNLOADS
        )

        if (hasWriteStoragePermission()) {
            downloadFile(requestUserConfirmation && !URLUtil.isDataUrl(url))
        } else {
            requestWriteStoragePermission()
        }
    }

    private fun requestImageDownload(
        url: String,
        requestUserConfirmation: Boolean
    ) {
        pendingFileDownload = PendingFileDownload(
            url = url,
            subfolder = Environment.DIRECTORY_PICTURES
        )

        if (hasWriteStoragePermission()) {
            downloadFile(requestUserConfirmation)
        } else {
            requestWriteStoragePermission()
        }
    }

    @AnyThread
    private fun downloadFile(requestUserConfirmation: Boolean) {
        val pendingDownload = pendingFileDownload ?: return

        pendingFileDownload = null

        if (requestUserConfirmation) {
            requestDownloadConfirmation(pendingDownload)
        } else {
            continueDownload(pendingDownload)
        }
    }

    private fun requestDownloadConfirmation(pendingDownload: PendingFileDownload) {
        if (isStateSaved) return

        val downloadConfirmationFragment = DownloadConfirmationFragment.instance(pendingDownload)
        showDialogHidingPrevious(downloadConfirmationFragment, DOWNLOAD_CONFIRMATION_TAG)
    }

    private fun launchFilePicker(command: Command.ShowFileChooser) {
        pendingUploadTask = command.filePathCallback
        val canChooseMultipleFiles = command.fileChooserParams.mode == WebChromeClient.FileChooserParams.MODE_OPEN_MULTIPLE
        val intent = fileChooserIntentBuilder.intent(command.fileChooserParams.acceptTypes, canChooseMultipleFiles)
        startActivityForResult(intent, REQUEST_CODE_CHOOSE_FILE)
    }

    private fun minSdk30(): Boolean {
        return appBuildConfig.sdkInt >= Build.VERSION_CODES.R
    }

    @Suppress("NewApi") // we use appBuildConfig
    private fun hasWriteStoragePermission(): Boolean {
        return minSdk30() ||
            ContextCompat.checkSelfPermission(requireContext(), Manifest.permission.WRITE_EXTERNAL_STORAGE) == PackageManager.PERMISSION_GRANTED
    }

    private fun requestWriteStoragePermission() {
        requestPermissions(arrayOf(Manifest.permission.WRITE_EXTERNAL_STORAGE), PERMISSION_REQUEST_WRITE_EXTERNAL_STORAGE)
    }

    override fun onRequestPermissionsResult(
        requestCode: Int,
        permissions: Array<out String>,
        grantResults: IntArray
    ) {
        when (requestCode) {
            PERMISSION_REQUEST_WRITE_EXTERNAL_STORAGE -> {
                if (grantResults.isNotEmpty() && grantResults[0] == PackageManager.PERMISSION_GRANTED) {
                    Timber.i("Write external storage permission granted")
                    downloadFile(requestUserConfirmation = true)
                } else {
                    Timber.i("Write external storage permission refused")
                    toolbar.makeSnackbarWithNoBottomInset(R.string.permissionRequiredToDownload, Snackbar.LENGTH_LONG).show()
                }
            }
            PERMISSION_REQUEST_GEO_LOCATION -> {
                if ((grantResults.isNotEmpty()) && grantResults[0] == PackageManager.PERMISSION_GRANTED) {
                    viewModel.onSystemLocationPermissionGranted()
                } else {
                    if (ActivityCompat.shouldShowRequestPermissionRationale(requireActivity(), Manifest.permission.ACCESS_FINE_LOCATION)) {
                        viewModel.onSystemLocationPermissionDeniedOneTime()
                    } else {
                        viewModel.onSystemLocationPermissionDeniedForever()
                    }
                }
            }
        }
    }

    private fun launchPlayStore(appPackage: String) {
        playStoreUtils.launchPlayStore(appPackage)
    }

    @Suppress("NewApi") // we use appBuildConfig
    private fun launchDefaultBrowser() {
        if (appBuildConfig.sdkInt >= Build.VERSION_CODES.N) {
            requireActivity().launchDefaultAppActivity()
        }
    }

    private fun launchSurvey(survey: Survey) {
        context?.let {
            startActivity(SurveyActivity.intent(it, survey))
        }
    }

    private fun finishPartialTrackerAnimation() {
<<<<<<< HEAD
        animatorHelper.finishPartialTrackerAnimation()
=======
        context?.let { animatorHelper.finishTrackerAnimation(it) }
>>>>>>> 14095a86
    }

    private fun showHideTipsDialog(cta: Cta) {
        context?.let {
            launchHideTipsDialog(it, cta)
        }
    }

    private fun showBackNavigationHistory(history: ShowBackNavigationHistory) {
        activity?.let { context ->
            NavigationHistorySheet(
                context, viewLifecycleOwner, faviconManager, tabId, history,
                object : NavigationHistorySheetListener {
                    override fun historicalPageSelected(stackIndex: Int) {
                        viewModel.historicalPageSelected(stackIndex)
                    }
                }
            ).show()
        }
    }

    private fun navigateBackHistoryStack(index: Int) {
        val stepsToMove = (index + 1) * -1
        webView?.goBackOrForward(stepsToMove)
    }

    fun onLongPressBackButton() {
        /*
         It is possible that this can be invoked before Fragment is attached
         If viewModelFactory isn't initialized, ignore long press
         */
        if (this::viewModelFactory.isInitialized) {
            viewModel.onUserLongPressedBack()
        }
    }

    private fun launchHideTipsDialog(
        context: Context,
        cta: Cta
    ) {
        AlertDialog.Builder(context)
            .setTitle(R.string.hideTipsTitle)
            .setMessage(getString(R.string.hideTipsText))
            .setPositiveButton(R.string.hideTipsButton) { dialog, _ ->
                dialog.dismiss()
                launch {
                    ctaViewModel.hideTipsForever(cta)
                }
            }
            .setNegativeButton(android.R.string.no) { dialog, _ ->
                dialog.dismiss()
            }
            .show()
    }

    fun omnibarViews(): List<View> = listOf(clearTextButton, omnibarTextInput, searchIcon)

    override fun onAnimationFinished() {
        // NO OP
    }

    private fun showEmailTooltip(address: String) {
        context?.let {
            val isShowing: Boolean? = emailAutofillTooltipDialog?.isShowing
            if (isShowing != true) {
                emailAutofillTooltipDialog = EmailAutofillTooltipFragment(it, address)
                emailAutofillTooltipDialog?.show()
                emailAutofillTooltipDialog?.setOnCancelListener { viewModel.cancelAutofillTooltip() }
                emailAutofillTooltipDialog?.useAddress = { viewModel.useAddress() }
                emailAutofillTooltipDialog?.usePrivateAlias = { viewModel.consumeAlias() }
            }
        }
    }

    companion object {
        private const val TAB_ID_ARG = "TAB_ID_ARG"
        private const val URL_EXTRA_ARG = "URL_EXTRA_ARG"
        private const val SKIP_HOME_ARG = "SKIP_HOME_ARG"
        private const val FAVORITES_ONBOARDING_ARG = "FAVORITES_ONBOARDING_ARG"

        private const val ADD_SAVED_SITE_FRAGMENT_TAG = "ADD_SAVED_SITE"
        private const val KEYBOARD_DELAY = 200L

        private const val REQUEST_CODE_CHOOSE_FILE = 100
        private const val PERMISSION_REQUEST_WRITE_EXTERNAL_STORAGE = 200
        private const val PERMISSION_REQUEST_GEO_LOCATION = 300

        private const val URL_BUNDLE_KEY = "url"

        private const val AUTHENTICATION_DIALOG_TAG = "AUTH_DIALOG_TAG"
        private const val DOWNLOAD_CONFIRMATION_TAG = "DOWNLOAD_CONFIRMATION_TAG"
        private const val DAX_DIALOG_DIALOG_TAG = "DAX_DIALOG_TAG"

        private const val MAX_PROGRESS = 100
        private const val TRACKERS_INI_DELAY = 500L
        private const val TRACKERS_SECONDARY_DELAY = 200L

        private const val DEFAULT_CIRCLE_TARGET_TIMES_1_5 = 96

        private const val QUICK_ACCESS_GRID_MAX_COLUMNS = 6

        fun newInstance(
            tabId: String,
            query: String? = null,
            skipHome: Boolean
        ): BrowserTabFragment {
            val fragment = BrowserTabFragment()
            val args = Bundle()
            args.putString(TAB_ID_ARG, tabId)
            args.putBoolean(SKIP_HOME_ARG, skipHome)
            query.let {
                args.putString(URL_EXTRA_ARG, query)
            }
            fragment.arguments = args
            return fragment
        }

        fun newInstanceFavoritesOnboarding(tabId: String): BrowserTabFragment {
            val fragment = BrowserTabFragment()
            val args = Bundle()
            args.putString(TAB_ID_ARG, tabId)
            args.putBoolean(FAVORITES_ONBOARDING_ARG, true)
            fragment.arguments = args
            return fragment
        }
    }

    inner class BrowserTabFragmentDecorator {

        fun decorateWithFeatures() {
            decorateToolbarWithButtons()
            createPopupMenu()
            configureShowTabSwitcherListener()
            configureLongClickOpensNewTabListener()
        }

        fun recreatePopupMenu() {
            popupMenu.dismiss()
            createPopupMenu()
        }

        fun updateToolbarActionsVisibility(viewState: BrowserViewState) {
            tabsButton?.isVisible = viewState.showTabsButton
            fireMenuButton?.isVisible = viewState.fireButton is HighlightableButton.Visible
            menuButton?.isVisible = viewState.showMenuButton is HighlightableButton.Visible

            val targetView = if (viewState.showMenuButton.isHighlighted()) {
                browserMenuImageView
            } else if (viewState.fireButton.isHighlighted()) {
                fireIconImageView
            } else {
                null
            }

            // omnibar only scrollable when browser showing and the fire button is not promoted
            if (targetView != null) {
                omnibarScrolling.disableOmnibarScrolling(toolbarContainer)
                playPulseAnimation(targetView)
            } else {
                if (viewState.browserShowing) {
                    omnibarScrolling.enableOmnibarScrolling(toolbarContainer)
                }
                pulseAnimation.stop()
            }
        }

        private fun playPulseAnimation(targetView: View) {
            toolbarContainer.doOnLayout {
                pulseAnimation.playOn(targetView)
            }
        }

        private fun decorateToolbarWithButtons() {
            fireMenuButton?.show()
            fireMenuButton?.setOnClickListener {
                browserActivity?.launchFire()
                pixel.fire(
                    AppPixelName.MENU_ACTION_FIRE_PRESSED.pixelName,
                    mapOf(FIRE_BUTTON_STATE to pulseAnimation.isActive.toString())
                )
            }

            tabsButton?.show()
        }

        private fun createPopupMenu() {
            popupMenu = BrowserPopupMenu(
                context = requireContext(),
                layoutInflater = layoutInflater
            )
            val view = popupMenu.contentView
            popupMenu.apply {
                onMenuItemClicked(view.forwardMenuItem) {
                    pixel.fire(AppPixelName.MENU_ACTION_NAVIGATE_FORWARD_PRESSED)
                    viewModel.onUserPressedForward()
                }
                onMenuItemClicked(view.backMenuItem) {
                    pixel.fire(AppPixelName.MENU_ACTION_NAVIGATE_BACK_PRESSED)
                    activity?.onBackPressed()
                }
                onMenuItemLongClicked(view.backMenuItem) {
                    viewModel.onUserLongPressedBack()
                }
                onMenuItemClicked(view.refreshMenuItem) {
                    viewModel.onRefreshRequested()
                    pixel.fire(AppPixelName.MENU_ACTION_REFRESH_PRESSED.pixelName)
                }
                onMenuItemClicked(view.newTabMenuItem) {
                    viewModel.userRequestedOpeningNewTab()
                    pixel.fire(AppPixelName.MENU_ACTION_NEW_TAB_PRESSED.pixelName)
                }
                onMenuItemClicked(view.bookmarksMenuItem) {
                    browserActivity?.launchBookmarks()
                    pixel.fire(AppPixelName.MENU_ACTION_BOOKMARKS_PRESSED.pixelName)
                }
                onMenuItemClicked(view.fireproofWebsiteMenuItem) {
                    viewModel.onFireproofWebsiteMenuClicked()
                }
                onMenuItemClicked(view.addBookmarksMenuItem) {
                    viewModel.onBookmarkMenuClicked()
                }
                onMenuItemClicked(view.addFavoriteMenuItem) {
                    viewModel.onFavoriteMenuClicked()
                }
                onMenuItemClicked(view.findInPageMenuItem) {
                    pixel.fire(AppPixelName.MENU_ACTION_FIND_IN_PAGE_PRESSED)
                    viewModel.onFindInPageSelected()
                }
                onMenuItemClicked(view.privacyProtectionMenuItem) { viewModel.onPrivacyProtectionMenuClicked() }
                onMenuItemClicked(view.brokenSiteMenuItem) {
                    pixel.fire(AppPixelName.MENU_ACTION_REPORT_BROKEN_SITE_PRESSED)
                    viewModel.onBrokenSiteSelected()
                }
                onMenuItemClicked(view.downloadsMenuItem) {
                    pixel.fire(AppPixelName.MENU_ACTION_DOWNLOADS_PRESSED)
                    browserActivity?.launchDownloads()
                }
                onMenuItemClicked(view.settingsMenuItem) {
                    pixel.fire(AppPixelName.MENU_ACTION_SETTINGS_PRESSED)
                    browserActivity?.launchSettings()
                }
                onMenuItemClicked(view.changeBrowserModeMenuItem) {
                    viewModel.onChangeBrowserModeClicked()
                }
                onMenuItemClicked(view.sharePageMenuItem) {
                    pixel.fire(AppPixelName.MENU_ACTION_SHARE_PRESSED)
                    viewModel.onShareSelected()
                }
                onMenuItemClicked(view.addToHomeMenuItem) {
                    pixel.fire(AppPixelName.MENU_ACTION_ADD_TO_HOME_PRESSED)
                    viewModel.onPinPageToHomeSelected()
                }
                onMenuItemClicked(view.createAliasMenuItem) { viewModel.consumeAliasAndCopyToClipboard() }
                onMenuItemClicked(view.openInAppMenuItem) {
                    pixel.fire(AppPixelName.MENU_ACTION_APP_LINKS_OPEN_PRESSED)
                    viewModel.openAppLink()
                }
                onMenuItemClicked(view.printPageMenuItem) {
                    viewModel.onPrintSelected()
                }
                onMenuItemClicked(view.autofillMenuItem) {
                    viewModel.onAutofillMenuSelected()
                }
            }
            view.menuScrollableContent.setOnScrollChangeListener { _, _, _, _, _ ->
                view.dividerShadow.isVisible = view.menuScrollableContent.canScrollVertically(-1)
            }
            browserMenu.setOnClickListener {
                viewModel.onBrowserMenuClicked()
                hideKeyboardImmediately()
                launchTopAnchoredPopupMenu()
            }
        }

        private fun launchTopAnchoredPopupMenu() {
            popupMenu.show(rootView, toolbar) {
                viewModel.onBrowserMenuClosed()
            }
            pixel.fire(AppPixelName.MENU_ACTION_POPUP_OPENED.pixelName)
        }

        private fun configureShowTabSwitcherListener() {
            tabsButton?.setOnClickListener {
                launch { viewModel.userLaunchingTabSwitcher() }
            }
        }

        private fun configureLongClickOpensNewTabListener() {
            tabsButton?.setOnLongClickListener {
                launch { viewModel.userRequestedOpeningNewTab() }
                return@setOnLongClickListener true
            }
        }

        fun animateTabsCount() {
            tabsButton?.animateCount()
        }

        fun renderTabIcon(tabs: List<TabEntity>) {
            context?.let {
                tabsButton?.count = tabs.count()
                tabsButton?.hasUnread = tabs.firstOrNull { !it.viewed } != null
            }
        }

        fun incrementTabs() {
            tabsButton?.increment {
                addTabsObserver()
            }
        }
    }

    inner class BrowserTabFragmentRenderer {

        private var lastSeenOmnibarViewState: OmnibarViewState? = null
        private var lastSeenLoadingViewState: LoadingViewState? = null
        private var lastSeenFindInPageViewState: FindInPageViewState? = null
        private var lastSeenBrowserViewState: BrowserViewState? = null
        private var lastSeenGlobalViewState: GlobalLayoutViewState? = null
        private var lastSeenAutoCompleteViewState: AutoCompleteViewState? = null
        private var lastSeenCtaViewState: CtaViewState? = null
        private var lastSeenPrivacyShieldViewState: PrivacyShieldViewState? = null

<<<<<<< HEAD
        fun renderPrivacyShield(viewState: PrivacyShieldViewState) {
            renderIfChanged(viewState, lastSeenPrivacyShieldViewState) {
                lastSeenPrivacyShieldViewState = viewState
                privacyShieldView.setAnimationView(shieldIcon, viewState.privacyShield)
=======
                val canChangeGrade = (oldGrade != grade && !newShowEmptyGrade) || (oldGrade == grade && oldShowEmptyGrade != newShowEmptyGrade)
                lastSeenPrivacyGradeViewState = viewState

                if (canChangeGrade) {
                    context?.let {
                        val drawable = if (viewState.showEmptyGrade || viewState.shouldAnimate) {
                            ContextCompat.getDrawable(it, R.drawable.privacygrade_icon_loading)
                        } else {
                            ContextCompat.getDrawable(it, viewState.privacyGrade.icon())
                        }
                        privacyGradeButton?.setImageDrawable(drawable)
                    }
                }

                privacyGradeButton?.isEnabled = viewState.isEnabled

                if (viewState.shouldAnimate) {
                    animatorHelper.startPulseAnimation()
                } else {
                    animatorHelper.stopPulseAnimation()
                }
>>>>>>> 14095a86
            }
        }

        fun renderAutocomplete(viewState: AutoCompleteViewState) {
            renderIfChanged(viewState, lastSeenAutoCompleteViewState) {
                lastSeenAutoCompleteViewState = viewState

                if (viewState.showSuggestions || viewState.showFavorites) {
                    if (viewState.favorites.isNotEmpty() && viewState.showFavorites) {
                        autoCompleteSuggestionsList.gone()
                        quickAccessSuggestionsRecyclerView.show()
                        omnibarQuickAccessAdapter.submitList(viewState.favorites)
                    } else {
                        autoCompleteSuggestionsList.show()
                        quickAccessSuggestionsRecyclerView.gone()
                        autoCompleteSuggestionsAdapter.updateData(viewState.searchResults.query, viewState.searchResults.suggestions)
                    }
                } else {
                    autoCompleteSuggestionsList.gone()
                    quickAccessSuggestionsRecyclerView.gone()
                }
            }
        }

        fun renderOmnibar(viewState: OmnibarViewState) {
            renderIfChanged(viewState, lastSeenOmnibarViewState) {
                lastSeenOmnibarViewState = viewState

                if (viewState.isEditing) {
                    cancelTrackersAnimation()
                }

                if (shouldUpdateOmnibarTextInput(viewState, viewState.omnibarText)) {
                    omnibarTextInput.setText(viewState.omnibarText)
                    appBarLayout.setExpanded(true, true)
                    if (viewState.shouldMoveCaretToEnd) {
                        omnibarTextInput.setSelection(viewState.omnibarText.length)
                    }
                }

                lastSeenBrowserViewState?.let {
                    renderToolbarMenus(it)
                }

                renderVoiceSearch(viewState)
            }
        }

        private fun renderVoiceSearch(viewState: OmnibarViewState) {
            if (viewState.showVoiceSearch) {
                voiceSearchButton.visibility = VISIBLE
                voiceSearchButton.setOnClickListener {
                    webView?.onPause()
                    hideKeyboardImmediately()
                    voiceSearchLauncher.launch(requireActivity())
                }
            } else {
                voiceSearchButton.visibility = GONE
            }
        }

        @SuppressLint("SetTextI18n")
        fun renderLoadingIndicator(viewState: LoadingViewState) {
            renderIfChanged(viewState, lastSeenLoadingViewState) {
                lastSeenLoadingViewState = viewState

                pageLoadingIndicator.apply {
                    if (viewState.isLoading) show()
                    smoothProgressAnimator.onNewProgress(viewState.progress) { if (!viewState.isLoading) hide() }
                }

                if (viewState.privacyOn) {
                    if (lastSeenOmnibarViewState?.isEditing == true) {
                        cancelTrackersAnimation()
                    }

                    if (viewState.progress == MAX_PROGRESS) {
                        createTrackersAnimation()
                    }
                }

                if (!viewState.isLoading && lastSeenBrowserViewState?.browserShowing == true) {
                    swipeRefreshContainer.isRefreshing = false
                }
            }
        }

        private fun createTrackersAnimation() {
            launch {
                delay(TRACKERS_INI_DELAY)
                viewModel.refreshCta()
                delay(TRACKERS_SECONDARY_DELAY)
                if (isHidden) {
                    return@launch
                }
                if (lastSeenOmnibarViewState?.isEditing != true) {
                    val site = viewModel.siteLiveData.value
                    val events = site?.orderedTrackerBlockedEntities()

                    // workaround for: https://app.asana.com/0/0/1202537960603388/f
                    val trackersAnimation = trackerAnimationContainer.findViewById<LottieAnimationView>(R.id.trackersAnimation)
                    val trackerAnimationView = if (trackersAnimation?.isAttachedToWindow == true) {
                        trackersAnimation
                    } else {
                        layoutInflater.inflate(R.layout.view_tracker_animation, trackerAnimationContainer, true)
                            .findViewById<LottieAnimationView>(R.id.trackersAnimation)
                    }

<<<<<<< HEAD
                    activity?.let { activity ->
                        animatorHelper.startTrackersAnimation(
                            shouldRunPartialAnimation = lastSeenCtaViewState?.cta is DaxTrackersBlockedCta,
                            shieldAnimationView = shieldIcon,
                            trackersAnimationView = trackerAnimationView,
                            omnibarViews = omnibarViews(),
                            entities = events
                        )
=======
                    context?.let {
                        animatorHelper.startTrackersAnimation(it, lastSeenCtaViewState?.cta, events)
>>>>>>> 14095a86
                    }
                }
            }
        }

        fun cancelTrackersAnimation() {
            animatorHelper.cancelAnimations(omnibarViews())
        }

        fun renderGlobalViewState(viewState: GlobalLayoutViewState) {
            if (lastSeenGlobalViewState is GlobalLayoutViewState.Invalidated &&
                viewState is GlobalLayoutViewState.Browser
            ) {
                throw IllegalStateException("Invalid state transition")
            }

            renderIfChanged(viewState, lastSeenGlobalViewState) {
                lastSeenGlobalViewState = viewState

                when (viewState) {
                    is GlobalLayoutViewState.Browser -> {
                        if (viewState.isNewTabState) {
                            browserLayout.hide()
                        } else {
                            browserLayout.show()
                        }
                    }
                    is GlobalLayoutViewState.Invalidated -> destroyWebView()
                }
            }
        }

        fun renderBrowserViewState(viewState: BrowserViewState) {
            renderIfChanged(viewState, lastSeenBrowserViewState) {
                val browserShowing = viewState.browserShowing

                val browserShowingChanged = viewState.browserShowing != lastSeenBrowserViewState?.browserShowing
                lastSeenBrowserViewState = viewState
                if (browserShowingChanged) {
                    if (browserShowing) {
                        showBrowser()
                    } else {
                        showHome()
                    }
                }

                renderToolbarMenus(viewState)
                popupMenu.renderState(browserShowing, viewState)
                renderFullscreenMode(viewState)
            }
        }

        private fun renderFullscreenMode(viewState: BrowserViewState) {
            activity?.isImmersiveModeEnabled()?.let {
                if (viewState.isFullScreen) {
                    if (!it) goFullScreen()
                } else {
                    if (it) exitFullScreen()
                }
            }
        }

        fun applyAccessibilitySettings(viewState: AccessibilityViewState) {
            Timber.v("Accessibility: render state applyAccessibilitySettings $viewState")
            val webView = webView ?: return

            val fontSizeChanged = webView.settings.textZoom != viewState.fontSize.toInt()
            if (fontSizeChanged) {
                Timber.v(
                    "Accessibility: UpdateAccessibilitySetting fontSizeChanged " +
                        "from ${webView.settings.textZoom} to ${viewState.fontSize.toInt()}"
                )

                webView.settings.textZoom = viewState.fontSize.toInt()
            }

            if (this@BrowserTabFragment.isHidden && viewState.refreshWebView) return
            if (viewState.refreshWebView) {
                Timber.v("Accessibility: UpdateAccessibilitySetting forceZoomChanged")
                refresh()
            }
        }

        private fun renderToolbarMenus(viewState: BrowserViewState) {
            if (viewState.browserShowing) {
                daxIcon?.isVisible = viewState.showDaxIcon
                shieldIcon?.isInvisible = !viewState.showPrivacyShield || viewState.showDaxIcon
                clearTextButton?.isVisible = viewState.showClearButton
                searchIcon?.isVisible = viewState.showSearchIcon
            } else {
                daxIcon.isVisible = false
                shieldIcon?.isVisible = false
                clearTextButton?.isVisible = viewState.showClearButton
                searchIcon?.isVisible = true
            }

            decorator.updateToolbarActionsVisibility(viewState)
        }

        fun renderFindInPageState(viewState: FindInPageViewState) {
            if (viewState == lastSeenFindInPageViewState) {
                return
            }

            lastSeenFindInPageViewState = viewState

            if (viewState.visible) {
                showFindInPageView(viewState)
            } else {
                hideFindInPage()
            }
        }

        fun renderCtaViewState(viewState: CtaViewState) {
            if (isHidden) {
                return
            }

            renderIfChanged(viewState, lastSeenCtaViewState) {
                val newMessage = (viewState.message?.id != lastSeenCtaViewState?.message?.id)
                lastSeenCtaViewState = viewState
                removeNewTabLayoutClickListener()
                Timber.v("RMF: render $newMessage, $viewState")
                when {
                    viewState.cta != null -> {
                        showCta(viewState.cta, viewState.favorites)
                    }
                    viewState.message != null -> {
                        showRemoteMessage(viewState.message, newMessage)
                        showHomeBackground(viewState.favorites, hideLogo = true)
                        hideHomeCta()
                    }
                    else -> {
                        hideHomeCta()
                        hideDaxCta()
                        messageCta.gone()
                        showHomeBackground(viewState.favorites)
                    }
                }
            }
        }

        private fun showRemoteMessage(
            message: RemoteMessage,
            newMessage: Boolean
        ) {
            val shouldRender = newMessage || messageCta.isGone

            if (shouldRender) {
                Timber.i("RMF: render $message")
                messageCta.show()
                viewModel.onMessageShown()
                messageCta.setMessage(message.asMessage())
                messageCta.onCloseButtonClicked {
                    viewModel.onMessageCloseButtonClicked()
                }
                messageCta.onPrimaryActionClicked {
                    viewModel.onMessagePrimaryButtonClicked()
                }
                messageCta.onSecondaryActionClicked {
                    viewModel.onMessageSecondaryButtonClicked()
                }
            }
        }

        private fun showCta(
            configuration: Cta,
            favorites: List<QuickAccessFavorite>
        ) {
            when (configuration) {
                is HomePanelCta -> showHomeCta(configuration, favorites)
                is DaxBubbleCta -> showDaxCta(configuration)
                is BubbleCta -> showBubbleCta(configuration)
                is DialogCta -> showDaxDialogCta(configuration)
            }
            messageCta.gone()
        }

        fun recreateDaxDialogCta() {
            val configuration = lastSeenCtaViewState?.cta
            if (configuration is DaxDialogCta) {
                activity?.let { activity ->
                    val listener = if (configuration is DaxAutoconsentCta) daxAutoconsentListener else daxListener
                    configuration.createCta(activity, listener).apply {
                        showDialogHidingPrevious(this, DAX_DIALOG_DIALOG_TAG)
                    }
                }
            }
        }

        private fun showDaxDialogCta(configuration: DialogCta) {
            hideHomeCta()
            hideDaxCta()
            activity?.let { activity ->
                val listener = if (configuration is DaxAutoconsentCta) daxAutoconsentListener else daxListener
                configuration.createCta(activity, listener).apply {
                    showDialogIfNotExist(this, DAX_DIALOG_DIALOG_TAG)
                }
                viewModel.onCtaShown()
            }
        }

        private val daxAutoconsentListener = object : DaxDialogListener {
            override fun onDaxDialogDismiss() {
                autoconsent.firstPopUpHandled()
                viewModel.onDaxDialogDismissed()
            }

            override fun onDaxDialogHideClick() {
                viewModel.onUserHideDaxDialog()
            }

            override fun onDaxDialogPrimaryCtaClick() {
                webView?.let { autoconsent.setAutoconsentOptOut(it) }
                viewModel.onUserClickCtaOkButton()
            }

            override fun onDaxDialogSecondaryCtaClick() {
                autoconsent.setAutoconsentOptIn()
                viewModel.onUserClickCtaSecondaryButton()
            }
        }

        private val daxListener = object : DaxDialogListener {
            override fun onDaxDialogDismiss() {
                viewModel.onDaxDialogDismissed()
            }

            override fun onDaxDialogHideClick() {
                viewModel.onUserHideDaxDialog()
            }

            override fun onDaxDialogPrimaryCtaClick() {
                viewModel.onUserClickCtaOkButton()
            }

            override fun onDaxDialogSecondaryCtaClick() {
                viewModel.onUserClickCtaSecondaryButton()
            }
        }

        private fun showDaxCta(configuration: DaxBubbleCta) {
            hideHomeBackground()
            hideHomeCta()
            configuration.showCta(daxCtaContainer)
            newTabLayout.setOnClickListener { daxCtaContainer.dialogTextCta.finishAnimation() }

            viewModel.onCtaShown()
        }

        private fun showBubbleCta(configuration: BubbleCta) {
            hideHomeBackground()
            hideHomeCta()
            configuration.showCta(daxCtaContainer)
            newTabLayout.setOnClickListener { daxCtaContainer.dialogTextCta.finishAnimation() }
            viewModel.onCtaShown()
        }

        private fun removeNewTabLayoutClickListener() {
            newTabLayout.setOnClickListener(null)
        }

        private fun showHomeCta(
            configuration: HomePanelCta,
            favorites: List<QuickAccessFavorite>
        ) {
            hideDaxCta()
            if (ctaContainer.isEmpty()) {
                renderHomeCta()
            } else {
                configuration.showCta(ctaContainer)
            }
            showHomeBackground(favorites)
            viewModel.onCtaShown()
        }

        private fun showHomeBackground(
            favorites: List<QuickAccessFavorite>,
            hideLogo: Boolean = false
        ) {
            if (favorites.isEmpty()) {
                if (hideLogo) homeBackgroundLogo.hideLogo() else homeBackgroundLogo.showLogo()
                quickAccessRecyclerView.gone()
            } else {
                homeBackgroundLogo.hideLogo()
                quickAccessAdapter.submitList(favorites)
                quickAccessRecyclerView.show()
            }

            newTabQuickAccessItemsLayout.show()
        }

        private fun hideHomeBackground() {
            homeBackgroundLogo.hideLogo()
            newTabQuickAccessItemsLayout.gone()
        }

        private fun hideDaxCta() {
            dialogTextCta.cancelAnimation()
            daxCtaContainer.hide()
        }

        private fun hideHomeCta() {
            ctaContainer.gone()
        }

        fun renderHomeCta() {
            val context = context ?: return
            val cta = lastSeenCtaViewState?.cta ?: return
            val configuration = if (cta is HomePanelCta) cta else return

            ctaContainer.removeAllViews()

            inflate(context, R.layout.include_cta, ctaContainer)

            configuration.showCta(ctaContainer)
            ctaContainer.ctaOkButton.setOnClickListener {
                viewModel.onUserClickCtaOkButton()
            }

            ctaContainer.ctaDismissButton.setOnClickListener {
                viewModel.onUserDismissedCta()
            }
        }

        fun hideFindInPage() {
            if (findInPageContainer.visibility != GONE) {
                focusDummy.requestFocus()
                findInPageContainer.gone()
                findInPageInput.hideKeyboard()
            }
        }

        private fun showFindInPageView(viewState: FindInPageViewState) {

            if (findInPageContainer.visibility != VISIBLE) {
                findInPageContainer.show()
                findInPageInput.postDelayed(KEYBOARD_DELAY) {
                    findInPageInput?.showKeyboard()
                }
            }

            if (viewState.showNumberMatches) {
                findInPageMatches.text = getString(R.string.findInPageMatches, viewState.activeMatchIndex, viewState.numberMatches)
                findInPageMatches.show()
            } else {
                findInPageMatches.hide()
            }
        }

        private fun goFullScreen() {
            Timber.i("Entering full screen")
            webViewFullScreenContainer.show()
            activity?.toggleFullScreen()
        }

        private fun exitFullScreen() {
            Timber.i("Exiting full screen")
            webViewFullScreenContainer.removeAllViews()
            webViewFullScreenContainer.gone()
            activity?.toggleFullScreen()
            focusDummy.requestFocus()
        }

        private fun shouldUpdateOmnibarTextInput(
            viewState: OmnibarViewState,
            omnibarInput: String?
        ) =
            (!viewState.isEditing || omnibarInput.isNullOrEmpty()) && omnibarTextInput.isDifferent(omnibarInput)
    }

    private fun launchPrint(url: String) {
        (activity?.getSystemService(Context.PRINT_SERVICE) as? PrintManager)?.let { printManager ->
            webView?.createPrintDocumentAdapter(url)?.let { printAdapter ->
                printManager.print(
                    url,
                    printAdapter,
                    PrintAttributes.Builder().build()
                )
            }
        }
    }

    override fun continueDownload(pendingFileDownload: PendingFileDownload) {
        Timber.i("Continuing to download %s", pendingFileDownload)
        viewModel.download(pendingFileDownload)
    }

    override fun cancelDownload() {
        viewModel.closeAndReturnToSourceIfBlankTab()
    }

    fun onFireDialogVisibilityChanged(isVisible: Boolean) {
        if (isVisible) {
            viewModel.ctaViewState.removeObserver(ctaViewStateObserver)
        } else {
            viewModel.ctaViewState.observe(viewLifecycleOwner, ctaViewStateObserver)
        }
    }

    override fun onSiteLocationPermissionSelected(
        domain: String,
        permission: LocationPermissionType
    ) {
        viewModel.onSiteLocationPermissionSelected(domain, permission)
    }

    override fun onSystemLocationPermissionAllowed() {
        viewModel.onSystemLocationPermissionAllowed()
    }

    override fun onSystemLocationPermissionNotAllowed() {
        viewModel.onSystemLocationPermissionNotAllowed()
    }

    override fun onSystemLocationPermissionNeverAllowed() {
        viewModel.onSystemLocationPermissionNeverAllowed()
    }
}<|MERGE_RESOLUTION|>--- conflicted
+++ resolved
@@ -97,14 +97,9 @@
 import com.duckduckgo.app.email.EmailInjector
 import com.duckduckgo.app.fire.fireproofwebsite.data.FireproofWebsiteEntity
 import com.duckduckgo.app.fire.fireproofwebsite.data.website
-<<<<<<< HEAD
 import com.duckduckgo.app.global.model.orderedTrackerBlockedEntities
-import com.duckduckgo.app.global.view.DaxDialog
-import com.duckduckgo.app.global.view.DaxDialogListener
-=======
-import com.duckduckgo.app.global.model.orderedTrackingEntities
+import com.duckduckgo.mobile.android.ui.view.DaxDialog
 import com.duckduckgo.mobile.android.ui.view.DaxDialogListener
->>>>>>> 14095a86
 import com.duckduckgo.app.global.view.NonDismissibleBehavior
 import com.duckduckgo.app.global.view.TextChangedWatcher
 import com.duckduckgo.app.global.view.disableAnimation
@@ -180,12 +175,9 @@
 import com.duckduckgo.app.browser.menu.BrowserPopupMenu
 import com.duckduckgo.app.browser.print.PrintInjector
 import com.duckduckgo.app.browser.remotemessage.asMessage
-<<<<<<< HEAD
-import com.duckduckgo.app.cta.ui.DaxDialogCta.DaxTrackersBlockedCta
-=======
 import com.duckduckgo.app.cta.ui.DaxDialogCta.DaxAutoconsentCta
 import com.duckduckgo.app.global.DuckDuckGoFragment
->>>>>>> 14095a86
+import com.duckduckgo.app.cta.ui.DaxDialogCta.DaxTrackersBlockedCta
 import com.duckduckgo.app.global.FragmentViewModelFactory
 import com.duckduckgo.app.global.view.launchDefaultAppActivity
 import com.duckduckgo.app.playstore.PlayStoreUtils
@@ -199,13 +191,10 @@
 import com.duckduckgo.autofill.store.AutofillStore.ContainsCredentialsResult.*
 import com.duckduckgo.autofill.ui.AutofillSettingsActivityLauncher
 import com.duckduckgo.autofill.ui.ExistingCredentialMatchDetector
-<<<<<<< HEAD
+import com.duckduckgo.autoconsent.api.Autoconsent
+import com.duckduckgo.autoconsent.api.AutoconsentCallback
 import com.duckduckgo.browser.api.brokensite.BrokenSiteData
 import com.duckduckgo.deviceauth.api.DeviceAuthenticator
-=======
-import com.duckduckgo.autoconsent.api.Autoconsent
-import com.duckduckgo.autoconsent.api.AutoconsentCallback
->>>>>>> 14095a86
 import com.duckduckgo.di.scopes.FragmentScope
 import com.duckduckgo.voice.api.VoiceSearchLauncher
 import com.duckduckgo.voice.api.VoiceSearchLauncher.Source.BROWSER
@@ -215,13 +204,10 @@
 import com.duckduckgo.downloads.api.DownloadCommand
 import com.duckduckgo.downloads.api.FileDownloader
 import com.duckduckgo.downloads.api.FileDownloader.PendingFileDownload
-<<<<<<< HEAD
+import com.duckduckgo.mobile.android.ui.store.AppTheme
 import com.duckduckgo.mobile.android.ui.store.BrowserAppTheme
 import com.duckduckgo.privacy.dashboard.api.animations.BrowserTrackersAnimatorHelper
 import com.duckduckgo.privacy.dashboard.api.animations.PrivacyShieldAnimationHelper
-=======
-import com.duckduckgo.mobile.android.ui.store.AppTheme
->>>>>>> 14095a86
 import com.google.android.material.snackbar.BaseTransientBottomBar
 import kotlinx.coroutines.flow.cancellable
 import javax.inject.Provider
@@ -362,20 +348,16 @@
     lateinit var existingCredentialMatchDetector: ExistingCredentialMatchDetector
 
     @Inject
-<<<<<<< HEAD
     lateinit var privacyShieldView: PrivacyShieldAnimationHelper
 
     @Inject
     lateinit var animatorHelper: BrowserTrackersAnimatorHelper
-=======
+
+    @Inject
     lateinit var autoconsent: Autoconsent
 
     @Inject
     lateinit var autofillSettingsActivityLauncher: AutofillSettingsActivityLauncher
-
-    @Inject
-    lateinit var appTheme: AppTheme
->>>>>>> 14095a86
 
     private var urlExtractingWebView: UrlExtractingWebView? = null
 
@@ -415,8 +397,7 @@
         viewModel
     }
 
-<<<<<<< HEAD
-=======
+/*
     private val animatorHelper by lazy {
         BrowserTrackersAnimatorHelper(
             omnibarViews = listOf(clearTextButton, omnibarTextInput, searchIcon),
@@ -428,8 +409,8 @@
             appTheme = appTheme
         )
     }
-
->>>>>>> 14095a86
+ */
+
     private val smoothProgressAnimator by lazy { SmoothProgressAnimator(pageLoadingIndicator) }
 
     // Optimization to prevent against excessive work generating WebView previews; an existing job will be cancelled if a new one is launched
@@ -2195,11 +2176,7 @@
     }
 
     private fun finishPartialTrackerAnimation() {
-<<<<<<< HEAD
         animatorHelper.finishPartialTrackerAnimation()
-=======
-        context?.let { animatorHelper.finishTrackerAnimation(it) }
->>>>>>> 14095a86
     }
 
     private fun showHideTipsDialog(cta: Cta) {
@@ -2523,34 +2500,10 @@
         private var lastSeenCtaViewState: CtaViewState? = null
         private var lastSeenPrivacyShieldViewState: PrivacyShieldViewState? = null
 
-<<<<<<< HEAD
         fun renderPrivacyShield(viewState: PrivacyShieldViewState) {
             renderIfChanged(viewState, lastSeenPrivacyShieldViewState) {
                 lastSeenPrivacyShieldViewState = viewState
                 privacyShieldView.setAnimationView(shieldIcon, viewState.privacyShield)
-=======
-                val canChangeGrade = (oldGrade != grade && !newShowEmptyGrade) || (oldGrade == grade && oldShowEmptyGrade != newShowEmptyGrade)
-                lastSeenPrivacyGradeViewState = viewState
-
-                if (canChangeGrade) {
-                    context?.let {
-                        val drawable = if (viewState.showEmptyGrade || viewState.shouldAnimate) {
-                            ContextCompat.getDrawable(it, R.drawable.privacygrade_icon_loading)
-                        } else {
-                            ContextCompat.getDrawable(it, viewState.privacyGrade.icon())
-                        }
-                        privacyGradeButton?.setImageDrawable(drawable)
-                    }
-                }
-
-                privacyGradeButton?.isEnabled = viewState.isEnabled
-
-                if (viewState.shouldAnimate) {
-                    animatorHelper.startPulseAnimation()
-                } else {
-                    animatorHelper.stopPulseAnimation()
-                }
->>>>>>> 14095a86
             }
         }
 
@@ -2659,7 +2612,6 @@
                             .findViewById<LottieAnimationView>(R.id.trackersAnimation)
                     }
 
-<<<<<<< HEAD
                     activity?.let { activity ->
                         animatorHelper.startTrackersAnimation(
                             shouldRunPartialAnimation = lastSeenCtaViewState?.cta is DaxTrackersBlockedCta,
@@ -2668,10 +2620,6 @@
                             omnibarViews = omnibarViews(),
                             entities = events
                         )
-=======
-                    context?.let {
-                        animatorHelper.startTrackersAnimation(it, lastSeenCtaViewState?.cta, events)
->>>>>>> 14095a86
                     }
                 }
             }
