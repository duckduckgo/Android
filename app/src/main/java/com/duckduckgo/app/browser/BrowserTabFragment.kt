--- conflicted
+++ resolved
@@ -878,13 +878,10 @@
             }
             is ShowBackNavigationHistory -> showBackNavigationHistory(it)
             is NavigateToHistory -> navigateBackHistoryStack(it.historyStackIndex)
-<<<<<<< HEAD
-            is Command.PrintLink -> launchPrint(it.url)
-=======
             is Command.EmailSignEvent -> {
                 notifyEmailSignEvent()
             }
->>>>>>> 9d621afe
+            is Command.PrintLink -> launchPrint(it.url)
         }
     }
 
