/*
 * Copyright (c) 2018 DuckDuckGo
 *
 * Licensed under the Apache License, Version 2.0 (the "License");
 * you may not use this file except in compliance with the License.
 * You may obtain a copy of the License at
 *
 *     http://www.apache.org/licenses/LICENSE-2.0
 *
 * Unless required by applicable law or agreed to in writing, software
 * distributed under the License is distributed on an "AS IS" BASIS,
 * WITHOUT WARRANTIES OR CONDITIONS OF ANY KIND, either express or implied.
 * See the License for the specific language governing permissions and
 * limitations under the License.
 */

package com.duckduckgo.app.browser

import android.Manifest
import android.animation.LayoutTransition.CHANGING
import android.animation.LayoutTransition.DISAPPEARING
import android.annotation.SuppressLint
import android.app.Activity.RESULT_OK
import android.app.ActivityOptions
import android.appwidget.AppWidgetManager
import android.content.*
import android.content.pm.PackageManager
import android.content.res.Configuration
import android.media.MediaScannerConnection
import android.net.Uri
import android.os.*
import android.text.Editable
import android.view.*
import android.view.View.*
import android.view.inputmethod.EditorInfo
import android.webkit.*
import android.webkit.WebView.FindListener
import android.webkit.WebView.HitTestResult
import android.webkit.WebView.HitTestResult.*
import android.widget.EditText
import android.widget.TextView
import androidx.annotation.AnyThread
import androidx.annotation.StringRes
import androidx.appcompat.app.AlertDialog
import androidx.constraintlayout.widget.ConstraintSet
import androidx.core.content.ContextCompat
import androidx.core.content.pm.ShortcutManagerCompat
import androidx.core.view.isEmpty
import androidx.core.view.isNotEmpty
import androidx.core.view.isVisible
import androidx.core.view.postDelayed
import androidx.fragment.app.Fragment
import androidx.fragment.app.transaction
import androidx.lifecycle.*
import androidx.recyclerview.widget.LinearLayoutManager
import com.duckduckgo.app.autocomplete.api.AutoComplete.AutoCompleteSuggestion
import com.duckduckgo.app.bookmarks.ui.EditBookmarkDialogFragment
import com.duckduckgo.app.brokensite.BrokenSiteActivity
import com.duckduckgo.app.browser.BrowserTabViewModel.*
import com.duckduckgo.app.browser.autocomplete.BrowserAutoCompleteSuggestionsAdapter
import com.duckduckgo.app.browser.downloader.FileDownloadNotificationManager
import com.duckduckgo.app.browser.downloader.FileDownloader
import com.duckduckgo.app.browser.downloader.FileDownloader.FileDownloadListener
import com.duckduckgo.app.browser.downloader.FileDownloader.PendingFileDownload
import com.duckduckgo.app.browser.filechooser.FileChooserIntentBuilder
import com.duckduckgo.app.browser.model.BasicAuthenticationCredentials
import com.duckduckgo.app.browser.model.BasicAuthenticationRequest
import com.duckduckgo.app.browser.model.LongPressTarget
import com.duckduckgo.app.browser.omnibar.KeyboardAwareEditText
import com.duckduckgo.app.browser.omnibar.OmnibarScrolling
import com.duckduckgo.app.browser.session.WebViewSessionStorage
import com.duckduckgo.app.browser.shortcut.ShortcutBuilder
import com.duckduckgo.app.browser.tabpreview.WebViewPreviewGenerator
import com.duckduckgo.app.browser.tabpreview.WebViewPreviewPersister
import com.duckduckgo.app.browser.ui.HttpAuthenticationDialogFragment
import com.duckduckgo.app.browser.useragent.UserAgentProvider
import com.duckduckgo.app.cta.ui.*
import com.duckduckgo.app.global.ViewModelFactory
import com.duckduckgo.app.global.device.DeviceInfo
import com.duckduckgo.app.global.view.*
import com.duckduckgo.app.privacy.model.PrivacyGrade
import com.duckduckgo.app.privacy.renderer.icon
import com.duckduckgo.app.privacy.store.PrivacySettingsStore
import com.duckduckgo.app.statistics.VariantManager
import com.duckduckgo.app.statistics.pixels.Pixel
import com.duckduckgo.app.survey.model.Survey
import com.duckduckgo.app.survey.ui.SurveyActivity
import com.duckduckgo.app.tabs.model.TabEntity
import com.duckduckgo.app.tabs.ui.TabSwitcherActivity
import com.duckduckgo.app.widget.ui.AddWidgetInstructionsActivity
import com.duckduckgo.widget.SearchWidgetLight
import com.google.android.material.snackbar.Snackbar
import dagger.android.support.AndroidSupportInjection
import kotlinx.android.synthetic.main.fragment_browser_tab.*
import kotlinx.android.synthetic.main.include_cta_buttons.view.*
import kotlinx.android.synthetic.main.include_dax_dialog_cta.*
import kotlinx.android.synthetic.main.include_find_in_page.*
import kotlinx.android.synthetic.main.include_new_browser_tab.*
import kotlinx.android.synthetic.main.include_omnibar_toolbar.*
import kotlinx.android.synthetic.main.include_omnibar_toolbar.view.*
import kotlinx.android.synthetic.main.include_top_cta.view.*
import kotlinx.android.synthetic.main.popup_window_browser_menu.view.*
import kotlinx.coroutines.*
import org.jetbrains.anko.longToast
import org.jetbrains.anko.share
import timber.log.Timber
import java.io.File
import javax.inject.Inject
import kotlin.concurrent.thread
import kotlin.coroutines.CoroutineContext

<<<<<<< HEAD
class BrowserTabFragment : Fragment(), FindListener, CoroutineScope, DaxDialogListeners {
=======
class BrowserTabFragment : Fragment(), FindListener, CoroutineScope, DaxDialogListener {
>>>>>>> 2bffc7dd

    private val supervisorJob = SupervisorJob()

    override val coroutineContext: CoroutineContext
        get() = supervisorJob + Dispatchers.Main

    @Inject
    lateinit var webViewClient: BrowserWebViewClient

    @Inject
    lateinit var webChromeClient: BrowserChromeClient

    @Inject
    lateinit var viewModelFactory: ViewModelFactory

    @Inject
    lateinit var deviceInfo: DeviceInfo

    @Inject
    lateinit var fileChooserIntentBuilder: FileChooserIntentBuilder

    @Inject
    lateinit var fileDownloader: FileDownloader

    @Inject
    lateinit var fileDownloadNotificationManager: FileDownloadNotificationManager

    @Inject
    lateinit var webViewSessionStorage: WebViewSessionStorage

    @Inject
    lateinit var shortcutBuilder: ShortcutBuilder

    @Inject
    lateinit var clipboardManager: ClipboardManager

    @Inject
    lateinit var pixel: Pixel

    @Inject
    lateinit var ctaViewModel: CtaViewModel

    @Inject
    lateinit var omnibarScrolling: OmnibarScrolling

    @Inject
    lateinit var previewGenerator: WebViewPreviewGenerator

    @Inject
    lateinit var previewPersister: WebViewPreviewPersister

    @Inject
    lateinit var variantManager: VariantManager

    @Inject
    lateinit var privacySettingsStore: PrivacySettingsStore

    val tabId get() = arguments!![TAB_ID_ARG] as String

    lateinit var userAgentProvider: UserAgentProvider

    var messageFromPreviousTab: Message? = null

    private val initialUrl get() = arguments!!.getString(URL_EXTRA_ARG)

    private val skipHome get() = arguments!!.getBoolean(SKIP_HOME_ARG)

    private lateinit var popupMenu: BrowserPopupMenu

    private lateinit var autoCompleteSuggestionsAdapter: BrowserAutoCompleteSuggestionsAdapter

    // Used to represent a file to download, but may first require permission
    private var pendingFileDownload: PendingFileDownload? = null

    private var pendingUploadTask: ValueCallback<Array<Uri>>? = null

    private lateinit var renderer: BrowserTabFragmentRenderer

    private val viewModel: BrowserTabViewModel by lazy {
        val viewModel = ViewModelProviders.of(this, viewModelFactory).get(BrowserTabViewModel::class.java)
        viewModel.loadData(tabId, initialUrl, skipHome)
        viewModel
    }

    private val animatorHelper by lazy { BrowserTrackersAnimatorHelper() }

    private val smoothProgressAnimator by lazy { SmoothProgressAnimator(pageLoadingIndicator) }

    // Optimization to prevent against excessive work generating WebView previews; an existing job will be cancelled if a new one is launched
    private var bitmapGeneratorJob: Job? = null

    private val browserActivity
        get() = activity as? BrowserActivity

    private val tabsButton: MenuItem?
        get() = toolbar.menu.findItem(R.id.tabs)

    private val fireMenuButton: MenuItem?
        get() = toolbar.menu.findItem(R.id.fire)

    private val menuButton: ViewGroup?
        get() = appBarLayout.browserMenu

    private var webView: WebView? = null

    private val errorSnackbar: Snackbar by lazy {
        Snackbar.make(browserLayout, R.string.crashedWebViewErrorMessage, Snackbar.LENGTH_INDEFINITE)
            .setBehavior(NonDismissibleBehavior())
    }

    private val findInPageTextWatcher = object : TextChangedWatcher() {
        override fun afterTextChanged(editable: Editable) {
            viewModel.userFindingInPage(findInPageInput.text.toString())
        }
    }

    private val omnibarInputTextWatcher = object : TextChangedWatcher() {
        override fun afterTextChanged(editable: Editable) {
            viewModel.onOmnibarInputStateChanged(omnibarTextInput.text.toString(), omnibarTextInput.hasFocus(), true)
        }
    }

    private val logoHidingListener by lazy { LogoHidingLayoutChangeLifecycleListener(ddgLogo) }

    private var alertDialog: AlertDialog? = null

    override fun onAttach(context: Context) {
        AndroidSupportInjection.inject(this)
        super.onAttach(context)
    }

    override fun onCreate(savedInstanceState: Bundle?) {
        super.onCreate(savedInstanceState)
<<<<<<< HEAD
        removeDaxDialogFromManager()
=======
        removeDaxDialogFromActivity()
>>>>>>> 2bffc7dd
        renderer = BrowserTabFragmentRenderer()
        if (savedInstanceState != null) {
            updateFragmentListener()
        }
    }

    private fun updateFragmentListener() {
        val fragment = fragmentManager?.findFragmentByTag(DOWNLOAD_CONFIRMATION_TAG) as? DownloadConfirmationFragment
        fragment?.downloadListener = createDownloadListener()
    }

    override fun onCreateView(inflater: LayoutInflater, container: ViewGroup?, savedInstanceState: Bundle?): View? {
        return inflater.inflate(R.layout.fragment_browser_tab, container, false)
    }

    override fun onActivityCreated(savedInstanceState: Bundle?) {
        super.onActivityCreated(savedInstanceState)
        createPopupMenu()
        configureObservers()
        configureAppBar()
        configureWebView()
        viewModel.registerWebViewListener(webViewClient, webChromeClient)
        configureOmnibarTextInput()
        configureFindInPage()
        configureAutoComplete()
        configureKeyboardAwareLogoAnimation()
        configureShowTabSwitcherListener()
        configureLongClickOpensNewTabListener()

        if (savedInstanceState == null) {
            viewModel.onViewReady()
            messageFromPreviousTab?.let {
                processMessage(it)
            }
        }

        lifecycle.addObserver(object : LifecycleObserver {
            @OnLifecycleEvent(Lifecycle.Event.ON_STOP)
            fun onStop() {
                if (isVisible) {
                    updateOrDeleteWebViewPreview()
                }
            }
        })
    }

<<<<<<< HEAD
    private fun removeDaxDialogFromManager() {
        val fragment: Fragment? = childFragmentManager.findFragmentByTag(DAX_DIALOG_DIALOG_TAG)
        fragment?.let {
            childFragmentManager.beginTransaction().remove(it).commit()
=======
    private fun getDaxDialogFromActivity(): Fragment? = activity?.supportFragmentManager?.findFragmentByTag(DAX_DIALOG_DIALOG_TAG)

    private fun removeDaxDialogFromActivity() {
        val fragment = getDaxDialogFromActivity()
        fragment?.let {
            activity?.supportFragmentManager?.transaction { remove(it) }
>>>>>>> 2bffc7dd
        }
    }

    private fun processMessage(message: Message) {
        val transport = message.obj as WebView.WebViewTransport
        transport.webView = webView
        message.sendToTarget()
        val tabsButton = tabsButton?.actionView as TabSwitcherButton
        tabsButton.animateCount()
        viewModel.onMessageProcessed()
    }

    private fun updateOrDeleteWebViewPreview() {
        val url = viewModel.url
        Timber.d("Updating or deleting WebView preview for $url")
        if (url == null) {
            viewModel.deleteTabPreview(tabId)
        } else {
            generateWebViewPreviewImage()
        }
    }

    private fun configureShowTabSwitcherListener() {
        tabsButton?.actionView?.setOnClickListener {
            launch { viewModel.userLaunchingTabSwitcher() }
        }
    }

    private fun configureLongClickOpensNewTabListener() {
        tabsButton?.actionView?.setOnLongClickListener {
            launch { viewModel.userRequestedOpeningNewTab() }
            return@setOnLongClickListener true
        }
    }

    private fun launchTabSwitcher() {
        val activity = activity ?: return
        startActivity(TabSwitcherActivity.intent(activity, tabId))
        activity.overridePendingTransition(R.anim.tab_anim_fade_in, R.anim.slide_to_bottom)
    }

    override fun onResume() {
        super.onResume()
        addTextChangedListeners()
        appBarLayout.setExpanded(true)
        viewModel.onViewResumed()
        logoHidingListener.onResume()

        // onResume can be called for a hidden/backgrounded fragment, ensure this tab is visible.
        if (fragmentIsVisible()) {
            viewModel.onViewVisible()
        }
    }

    override fun onPause() {
        logoHidingListener.onPause()
        dismissDownloadFragment()
        super.onPause()
    }

    private fun dismissDownloadFragment() {
        val fragment = fragmentManager?.findFragmentByTag(DOWNLOAD_CONFIRMATION_TAG) as? DownloadConfirmationFragment
        fragment?.dismiss()
    }

    private fun createPopupMenu() {
        popupMenu = BrowserPopupMenu(layoutInflater)
        val view = popupMenu.contentView
        popupMenu.apply {
            onMenuItemClicked(view.forwardPopupMenuItem) { viewModel.onUserPressedForward() }
            onMenuItemClicked(view.backPopupMenuItem) { activity?.onBackPressed() }
            onMenuItemClicked(view.refreshPopupMenuItem) { viewModel.onRefreshRequested() }
            onMenuItemClicked(view.newTabPopupMenuItem) { viewModel.userRequestedOpeningNewTab() }
            onMenuItemClicked(view.bookmarksPopupMenuItem) { browserActivity?.launchBookmarks() }
            onMenuItemClicked(view.addBookmarksPopupMenuItem) { launch { viewModel.onBookmarkAddRequested() } }
            onMenuItemClicked(view.findInPageMenuItem) { viewModel.onFindInPageSelected() }
            onMenuItemClicked(view.brokenSitePopupMenuItem) { viewModel.onBrokenSiteSelected() }
            onMenuItemClicked(view.settingsPopupMenuItem) { browserActivity?.launchSettings() }
            onMenuItemClicked(view.requestDesktopSiteCheckMenuItem) { viewModel.onDesktopSiteModeToggled(view.requestDesktopSiteCheckMenuItem.isChecked) }
            onMenuItemClicked(view.sharePageMenuItem) { viewModel.onShareSelected() }
            onMenuItemClicked(view.addToHome) { viewModel.onPinPageToHomeSelected() }
        }
    }

    private fun addHomeShortcut(homeShortcut: Command.AddHomeShortcut, context: Context) {
        val shortcutInfo = shortcutBuilder.buildPinnedPageShortcut(context, homeShortcut)
        ShortcutManagerCompat.requestPinShortcut(context, shortcutInfo, null)
    }

    private fun configureObservers() {
        viewModel.autoCompleteViewState.observe(this, Observer<AutoCompleteViewState> {
            it?.let { renderer.renderAutocomplete(it) }
        })

        viewModel.globalLayoutState.observe(this, Observer<GlobalLayoutViewState> {
            it?.let { renderer.renderGlobalViewState(it) }
        })

        viewModel.browserViewState.observe(this, Observer<BrowserViewState> {
            it?.let { renderer.renderBrowserViewState(it) }
        })

        viewModel.loadingViewState.observe(this, Observer<LoadingViewState> {
            it?.let { renderer.renderLoadingIndicator(it) }
        })

        viewModel.omnibarViewState.observe(this, Observer<OmnibarViewState> {
            it?.let { renderer.renderOmnibar(it) }
        })

        viewModel.findInPageViewState.observe(this, Observer<FindInPageViewState> {
            it?.let { renderer.renderFindInPageState(it) }
        })

        viewModel.ctaViewState.observe(this, Observer {
            it?.let { renderer.renderCtaViewState(it) }
        })

        viewModel.command.observe(this, Observer {
            processCommand(it)
        })

        viewModel.survey.observe(this, Observer<Survey> {
            it.let { viewModel.onSurveyChanged(it) }
        })

        addTabsObserver()
    }

    private fun addTabsObserver() {
        viewModel.tabs.observe(this, Observer<List<TabEntity>> {
            it?.let { renderer.renderTabIcon(it) }
        })
    }

    private fun fragmentIsVisible(): Boolean {
        // using isHidden rather than isVisible, as isVisible will incorrectly return false when windowToken is not yet initialized.
        // changes on isHidden will be received in onHiddenChanged
        return !isHidden
    }

    private fun showHome() {
        errorSnackbar.dismiss()
        newTabLayout.show()
        showKeyboardImmediately()
        appBarLayout.setExpanded(true)
        webView?.onPause()
        webView?.hide()
        omnibarScrolling.disableOmnibarScrolling(toolbarContainer)
        logoHidingListener.onReadyToShowLogo()
    }

    private fun showBrowser() {
        newTabLayout.gone()
        webView?.show()
        webView?.onResume()
        omnibarScrolling.enableOmnibarScrolling(toolbarContainer)
    }

    fun submitQuery(query: String) {
        viewModel.onUserSubmittedQuery(query)
    }

    private fun navigate(url: String) {
        hideKeyboard()
        renderer.hideFindInPage()
        viewModel.registerDaxBubbleCtaDismissed()
        webView?.loadUrl(url)
    }

    fun onRefreshRequested() {
        viewModel.onRefreshRequested()
    }

    fun refresh() {
        webView?.reload()
    }

    private fun processCommand(it: Command?) {
        if (it !is Command.DaxCommand) {
            renderer.cancelAllAnimations()
        }
        when (it) {
            is Command.Refresh -> refresh()
            is Command.OpenInNewTab -> {
                browserActivity?.openInNewTab(it.query)
            }
            is Command.OpenMessageInNewTab -> {
                browserActivity?.openMessageInNewTab(it.message)
            }
            is Command.OpenInNewBackgroundTab -> {
                openInNewBackgroundTab()
            }
            is Command.LaunchNewTab -> browserActivity?.launchNewTab()
            is Command.ShowBookmarkAddedConfirmation -> bookmarkAdded(it.bookmarkId, it.title, it.url)
            is Command.Navigate -> {
                navigate(it.url)
            }
            is Command.NavigateBack -> {
                webView?.goBackOrForward(-it.steps)
            }
            is Command.NavigateForward -> {
                webView?.goForward()
            }
            is Command.ResetHistory -> {
                resetWebView()
            }
            is Command.DialNumber -> {
                val intent = Intent(Intent.ACTION_DIAL)
                intent.data = Uri.parse("tel:${it.telephoneNumber}")
                openExternalDialog(intent, null, false)
            }
            is Command.SendEmail -> {
                val intent = Intent(Intent.ACTION_SENDTO)
                intent.data = Uri.parse(it.emailAddress)
                openExternalDialog(intent)
            }
            is Command.SendSms -> {
                val intent = Intent(Intent.ACTION_SENDTO, Uri.parse("smsto:${it.telephoneNumber}"))
                openExternalDialog(intent)
            }
            is Command.ShowKeyboard -> {
                showKeyboard()
            }
            is Command.HideKeyboard -> {
                hideKeyboard()
            }
            is Command.BrokenSiteFeedback -> {
                launchBrokenSiteFeedback(it.url, it.blockedTrackers, it.surrogates, it.httpsUpgraded)
            }
            is Command.ShowFullScreen -> {
                webViewFullScreenContainer.addView(
                    it.view, ViewGroup.LayoutParams(
                        ViewGroup.LayoutParams.MATCH_PARENT,
                        ViewGroup.LayoutParams.MATCH_PARENT
                    )
                )
            }
            is Command.DownloadImage -> requestImageDownload(it.url, it.requestUserConfirmation)
            is Command.FindInPageCommand -> webView?.findAllAsync(it.searchTerm)
            is Command.DismissFindInPage -> webView?.findAllAsync("")
            is Command.ShareLink -> launchSharePageChooser(it.url)
            is Command.CopyLink -> {
                clipboardManager.primaryClip = ClipData.newPlainText(null, it.url)
            }
            is Command.ShowFileChooser -> {
                launchFilePicker(it)
            }
            is Command.AddHomeShortcut -> {
                context?.let { context ->
                    addHomeShortcut(it, context)
                }
            }
            is Command.HandleExternalAppLink -> {
                openExternalDialog(it.appLink.intent, it.appLink.fallbackUrl, false)
            }
            is Command.LaunchSurvey -> launchSurvey(it.survey)
            is Command.LaunchAddWidget -> launchAddWidget()
            is Command.LaunchLegacyAddWidget -> launchLegacyAddWidget()
            is Command.RequiresAuthentication -> showAuthenticationDialog(it.request)
            is Command.SaveCredentials -> saveBasicAuthCredentials(it.request, it.credentials)
            is Command.GenerateWebViewPreviewImage -> generateWebViewPreviewImage()
            is Command.LaunchTabSwitcher -> launchTabSwitcher()
            is Command.ShowErrorWithAction -> showErrorSnackbar(it)
            is Command.DaxCommand.FinishTrackerAnimation -> finishTrackerAnimation()
            is Command.DaxCommand.HideDaxDialog -> showHideTipsDialog(it.cta)
        }
    }

    private fun launchBrokenSiteFeedback(url: String, blockedTrackers: String, surrogates: String, upgradedHttps: Boolean) {
        context?.let {
            val options = ActivityOptions.makeSceneTransitionAnimation(browserActivity).toBundle()
            startActivity(BrokenSiteActivity.intent(it, url, blockedTrackers, surrogates, upgradedHttps), options)
        }
    }

    private fun showErrorSnackbar(command: Command.ShowErrorWithAction) {
        //Snackbar is global and it should appear only the foreground fragment
        if (!errorSnackbar.view.isAttachedToWindow && isVisible) {
            errorSnackbar.setAction(R.string.crashedWebViewErrorAction) { command.action() }.show()
        }
    }

    private fun generateWebViewPreviewImage() {
        webView?.let { webView ->

            // if there's an existing job for generating a preview, cancel that in favor of the new request
            bitmapGeneratorJob?.cancel()

            bitmapGeneratorJob = launch {
                Timber.d("Generating WebView preview")
                try {
                    val preview = previewGenerator.generatePreview(webView)
                    val fileName = previewPersister.save(preview, tabId)
                    viewModel.updateTabPreview(tabId, fileName)
                    Timber.d("Saved and updated tab preview")
                } catch (e: Exception) {
                    Timber.d(e, "Failed to generate WebView preview")
                }
            }
        }
    }

    private fun openInNewBackgroundTab() {
        appBarLayout.setExpanded(true, true)
        viewModel.tabs.removeObservers(this)
        val view = tabsButton?.actionView as TabSwitcherButton
        view.increment {
            addTabsObserver()
        }
    }

    private fun openExternalDialog(intent: Intent, fallbackUrl: String? = null, useFirstActivityFound: Boolean = true) {
        context?.let {
            val pm = it.packageManager
            val activities = pm.queryIntentActivities(intent, 0)

            if (activities.isEmpty()) {
                if (fallbackUrl != null) {
                    webView?.loadUrl(fallbackUrl)
                } else {
                    showToast(R.string.unableToOpenLink)
                }
            } else {
                if (activities.size == 1 || useFirstActivityFound) {
                    val activity = activities.first()
                    val appTitle = activity.loadLabel(pm)
                    Timber.i("Exactly one app available for intent: $appTitle")
                    launchExternalAppDialog(it) { it.startActivity(intent) }
                } else {
                    val title = getString(R.string.openExternalApp)
                    val intentChooser = Intent.createChooser(intent, title)
                    launchExternalAppDialog(it) { it.startActivity(intentChooser) }
                }
            }
        }
    }

    private fun launchExternalAppDialog(context: Context, onClick: () -> Unit) {
        val isShowing = alertDialog?.isShowing

        if (isShowing != true) {
            alertDialog = AlertDialog.Builder(context)
                .setTitle(R.string.launchingExternalApp)
                .setMessage(getString(R.string.confirmOpenExternalApp))
                .setPositiveButton(R.string.yes) { _, _ ->
                    onClick()
                }
                .setNeutralButton(R.string.closeTab) { dialog, _ ->
                    dialog.dismiss()
                    launch {
                        viewModel.closeCurrentTab()
                        destroyWebView()
                    }
                }
                .setNegativeButton(R.string.no) { dialog, _ ->
                    dialog.dismiss()
                }
                .show()
        }
    }

    override fun onActivityResult(requestCode: Int, resultCode: Int, data: Intent?) {
        if (requestCode == REQUEST_CODE_CHOOSE_FILE) {
            handleFileUploadResult(resultCode, data)
        }
    }

    private fun handleFileUploadResult(resultCode: Int, intent: Intent?) {
        if (resultCode != RESULT_OK || intent == null) {
            Timber.i("Received resultCode $resultCode (or received null intent) indicating user did not select any files")
            pendingUploadTask?.onReceiveValue(null)
            return
        }

        val uris = fileChooserIntentBuilder.extractSelectedFileUris(intent)
        pendingUploadTask?.onReceiveValue(uris)
    }

    private fun showToast(@StringRes messageId: Int) {
        context?.applicationContext?.longToast(messageId)
    }

    private fun showAuthenticationDialog(request: BasicAuthenticationRequest) {
        activity?.supportFragmentManager?.let { fragmentManager ->
            val dialog = HttpAuthenticationDialogFragment.createHttpAuthenticationDialog(request.site)
            dialog.show(fragmentManager, AUTHENTICATION_DIALOG_TAG)
            dialog.listener = viewModel
            dialog.request = request
        }
    }

    private fun saveBasicAuthCredentials(request: BasicAuthenticationRequest, credentials: BasicAuthenticationCredentials) {
        if (Build.VERSION.SDK_INT >= Build.VERSION_CODES.O) {
            val webViewDatabase = WebViewDatabase.getInstance(context)
            webViewDatabase.setHttpAuthUsernamePassword(request.host, request.realm, credentials.username, credentials.password)
        } else {
            @Suppress("DEPRECATION")
            webView?.setHttpAuthUsernamePassword(request.host, request.realm, credentials.username, credentials.password)
        }
    }

    private fun configureAutoComplete() {
        val context = context ?: return
        autoCompleteSuggestionsList.layoutManager = LinearLayoutManager(context)
        autoCompleteSuggestionsAdapter = BrowserAutoCompleteSuggestionsAdapter(
            immediateSearchClickListener = {
                userSelectedAutocomplete(it)
            },
            editableSearchClickListener = {
                viewModel.onUserSelectedToEditQuery(it.phrase)
            }
        )
        autoCompleteSuggestionsList.adapter = autoCompleteSuggestionsAdapter
    }

    private fun configureAppBar() {
        toolbar.inflateMenu(R.menu.menu_browser_activity)

        toolbar.setOnMenuItemClickListener { menuItem ->
            when (menuItem.itemId) {
                R.id.fire -> {
                    browserActivity?.launchFire()
                    return@setOnMenuItemClickListener true
                }
                else -> return@setOnMenuItemClickListener false
            }
        }

        toolbar.privacyGradeButton.setOnClickListener {
            browserActivity?.launchPrivacyDashboard()
        }

        browserMenu.setOnClickListener {
            hideKeyboardImmediately()
            launchPopupMenu()
        }

        viewModel.privacyGrade.observe(this, Observer<PrivacyGrade> {
            Timber.d("Observed grade: $it")
            it?.let { privacyGrade ->
                val drawable = context?.getDrawable(privacyGrade.icon()) ?: return@let
                privacyGradeButton?.setImageDrawable(drawable)
                privacyGradeButton?.isEnabled = privacyGrade != PrivacyGrade.UNKNOWN
            }
        })
    }

    private fun configureFindInPage() {
        findInPageInput.setOnFocusChangeListener { _, hasFocus ->
            if (hasFocus && findInPageInput.text.toString() != viewModel.findInPageViewState.value?.searchTerm) {
                viewModel.userFindingInPage(findInPageInput.text.toString())
            }
        }

        previousSearchTermButton.setOnClickListener { webView?.findNext(false) }
        nextSearchTermButton.setOnClickListener { webView?.findNext(true) }
        closeFindInPagePanel.setOnClickListener {
            viewModel.dismissFindInView()
        }
    }

    private fun configureOmnibarTextInput() {
        omnibarTextInput.onFocusChangeListener =
            OnFocusChangeListener { _, hasFocus: Boolean ->
                viewModel.onOmnibarInputStateChanged(omnibarTextInput.text.toString(), hasFocus, false)
                if (!hasFocus) {
                    omnibarTextInput.hideKeyboard()
                    focusDummy.requestFocus()
                }
            }

        omnibarTextInput.onBackKeyListener = object : KeyboardAwareEditText.OnBackKeyListener {
            override fun onBackKey(): Boolean {
                omnibarTextInput.hideKeyboard()
                focusDummy.requestFocus()
                return true
            }
        }

        omnibarTextInput.setOnEditorActionListener(TextView.OnEditorActionListener { _, actionId, keyEvent ->
            if (actionId == EditorInfo.IME_ACTION_GO || keyEvent?.keyCode == KeyEvent.KEYCODE_ENTER) {
                userEnteredQuery(omnibarTextInput.text.toString())
                return@OnEditorActionListener true
            }
            false
        })

        clearTextButton.setOnClickListener { omnibarTextInput.setText("") }
    }

    private fun configureKeyboardAwareLogoAnimation() {
        newTabLayout.layoutTransition?.apply {
            // we want layout transitions for when the size changes; we don't want them when items disappear (can cause glitch on call to action button)
            enableTransitionType(CHANGING)
            disableTransitionType(DISAPPEARING)
            setDuration(LAYOUT_TRANSITION_MS)
        }
        rootView.addOnLayoutChangeListener(logoHidingListener)
    }

    private fun userSelectedAutocomplete(suggestion: AutoCompleteSuggestion) {
        // send pixel before submitting the query and changing the autocomplete state to empty; otherwise will send the wrong params
        GlobalScope.launch {
            viewModel.fireAutocompletePixel(suggestion)
            withContext(Dispatchers.Main) {
                viewModel.onUserSubmittedQuery(suggestion.phrase)
            }
        }
    }

    private fun userEnteredQuery(query: String) {
        viewModel.onUserSubmittedQuery(query)
    }

    @SuppressLint("SetJavaScriptEnabled")
    private fun configureWebView() {
        webView = layoutInflater.inflate(
            R.layout.include_duckduckgo_browser_webview,
            webViewContainer,
            true
        ).findViewById(R.id.browserWebView) as WebView

        webView?.let {
            userAgentProvider = UserAgentProvider(it.settings.userAgentString, deviceInfo)

            it.webViewClient = webViewClient
            it.webChromeClient = webChromeClient

            it.settings.apply {
                userAgentString = userAgentProvider.getUserAgent()
                javaScriptEnabled = true
                domStorageEnabled = true
                loadWithOverviewMode = true
                useWideViewPort = true
                builtInZoomControls = true
                displayZoomControls = false
                mixedContentMode = WebSettings.MIXED_CONTENT_COMPATIBILITY_MODE
                setSupportMultipleWindows(true)
                disableWebSql(this)
                setSupportZoom(true)
            }

            it.setDownloadListener { url, _, contentDisposition, mimeType, _ ->
                requestFileDownload(url, contentDisposition, mimeType, true)
            }

            it.setOnTouchListener { _, _ ->
                if (omnibarTextInput.isFocused) {
                    focusDummy.requestFocus()
                }
                false
            }

            registerForContextMenu(it)

            it.setFindListener(this)
        }

        if (BuildConfig.DEBUG) {
            WebView.setWebContentsDebuggingEnabled(true)
        }
    }

    /**
     * Explicitly disable database to try protect against Magellan WebSQL/SQLite vulnerability
     */
    private fun disableWebSql(settings: WebSettings) {
        settings.databaseEnabled = false
    }

    private fun addTextChangedListeners() {
        findInPageInput.replaceTextChangedListener(findInPageTextWatcher)
        omnibarTextInput.replaceTextChangedListener(omnibarInputTextWatcher)
    }

    override fun onCreateContextMenu(menu: ContextMenu, view: View, menuInfo: ContextMenu.ContextMenuInfo?) {
        webView?.hitTestResult?.let {
            val target = getLongPressTarget(it) ?: return
            viewModel.userLongPressedInWebView(target, menu)
        }
    }

    /**
     * Use requestFocusNodeHref to get the a tag url for the touched image.
     */
    private fun getTargetUrlForImageSource(): String? {
        val handler = Handler()
        val message = handler.obtainMessage()

        webView?.requestFocusNodeHref(message)

        return message.data.getString(URL_BUNDLE_KEY)
    }

    private fun getLongPressTarget(hitTestResult: HitTestResult): LongPressTarget? {
        return when {
            hitTestResult.extra == null -> null
            hitTestResult.type == UNKNOWN_TYPE -> null
            hitTestResult.type == IMAGE_TYPE -> LongPressTarget(
                url = hitTestResult.extra,
                imageUrl = hitTestResult.extra,
                type = hitTestResult.type
            )
            hitTestResult.type == SRC_IMAGE_ANCHOR_TYPE -> LongPressTarget(
                url = getTargetUrlForImageSource(),
                imageUrl = hitTestResult.extra,
                type = hitTestResult.type
            )
            else -> LongPressTarget(
                url = hitTestResult.extra,
                type = hitTestResult.type
            )
        }
    }

    override fun onContextItemSelected(item: MenuItem): Boolean {
        webView?.hitTestResult?.let {
            val target = getLongPressTarget(it)
            if (target != null && viewModel.userSelectedItemFromLongPressMenu(target, item)) {
                return true
            }
        }

        return super.onContextItemSelected(item)
    }

    private fun launchPopupMenu() {
        popupMenu.show(rootView, toolbar)
    }

    private fun bookmarkAdded(bookmarkId: Long, title: String?, url: String?) {

        Snackbar.make(rootView, R.string.bookmarkEdited, Snackbar.LENGTH_LONG)
            .setAction(R.string.edit) {
                val addBookmarkDialog = EditBookmarkDialogFragment.instance(bookmarkId, title, url)
                addBookmarkDialog.show(childFragmentManager, ADD_BOOKMARK_FRAGMENT_TAG)
                addBookmarkDialog.listener = viewModel
            }
            .show()
    }

    private fun launchSharePageChooser(url: String) {
        activity?.share(url, "")
    }

    override fun onFindResultReceived(activeMatchOrdinal: Int, numberOfMatches: Int, isDoneCounting: Boolean) {
        viewModel.onFindResultsReceived(activeMatchOrdinal, numberOfMatches)
    }

    private fun EditText.replaceTextChangedListener(textWatcher: TextChangedWatcher) {
        removeTextChangedListener(textWatcher)
        addTextChangedListener(textWatcher)
    }

    private fun hideKeyboardImmediately() {
        if (!isHidden) {
            Timber.v("Keyboard now hiding")
            omnibarTextInput.hideKeyboard()
            focusDummy.requestFocus()
        }
    }

    private fun hideKeyboard() {
        if (!isHidden) {
            Timber.v("Keyboard now hiding")
            omnibarTextInput.postDelayed(KEYBOARD_DELAY) { omnibarTextInput?.hideKeyboard() }
            focusDummy.requestFocus()
        }
    }

    private fun showKeyboardImmediately() {
        if (!isHidden) {
            Timber.v("Keyboard now showing")
            omnibarTextInput?.showKeyboard()
        }
    }

    private fun showKeyboard() {
        if (!isHidden) {
            Timber.v("Keyboard now showing")
            omnibarTextInput.postDelayed(KEYBOARD_DELAY) { omnibarTextInput?.showKeyboard() }
        }
    }

    /**
     * Attempting to save the WebView's state can result in a TransactionTooLargeException being thrown.
     * This will only happen if the bundle size is too large - but the exact size is undefined.
     * Instead of saving using normal Android state mechanism - use our own implementation instead.
     */
    override fun onSaveInstanceState(bundle: Bundle) {
        viewModel.saveWebViewState(webView, tabId)
        super.onSaveInstanceState(bundle)
    }

    override fun onViewStateRestored(bundle: Bundle?) {
        viewModel.restoreWebViewState(webView, omnibarTextInput.text.toString())
        viewModel.determineShowBrowser()
        super.onViewStateRestored(bundle)
    }

    override fun onHiddenChanged(hidden: Boolean) {
        super.onHiddenChanged(hidden)
        if (hidden) {
            viewModel.onViewHidden()
            webView?.onPause()
        } else {
            webView?.onResume()
            viewModel.onViewVisible()
        }
    }

    /**
     * We don't destroy the activity on config changes like orientation, so we need to ensure we update resources which might change based on config
     */
    override fun onConfigurationChanged(newConfig: Configuration) {
        super.onConfigurationChanged(newConfig)
        ddgLogo.setImageResource(R.drawable.logo_full)
        if (ctaContainer.isNotEmpty()) {
            renderer.renderHomeCta()
        }
    }

    fun onBackPressed(): Boolean {
        if (!isAdded) return false
        return viewModel.onUserPressedBack()
    }

    private fun resetWebView() {
        destroyWebView()
        configureWebView()
    }

    override fun onDestroy() {
        supervisorJob.cancel()
        popupMenu.dismiss()
        destroyWebView()
        super.onDestroy()
    }

    private fun destroyWebView() {
        webViewContainer?.removeAllViews()
        webView?.destroy()
        webView = null
    }

    private fun requestFileDownload(url: String, contentDisposition: String, mimeType: String, requestUserConfirmation: Boolean) {
        pendingFileDownload = PendingFileDownload(
            url = url,
            contentDisposition = contentDisposition,
            mimeType = mimeType,
            userAgent = userAgentProvider.getUserAgent(),
            subfolder = Environment.DIRECTORY_DOWNLOADS
        )

        if (hasWriteStoragePermission()) {
            downloadFile(requestUserConfirmation)
        } else {
            requestWriteStoragePermission()
        }
    }

    private fun requestImageDownload(url: String, requestUserConfirmation: Boolean) {
        pendingFileDownload = PendingFileDownload(
            url = url,
            userAgent = userAgentProvider.getUserAgent(),
            subfolder = Environment.DIRECTORY_PICTURES
        )

        if (hasWriteStoragePermission()) {
            downloadFile(requestUserConfirmation)
        } else {
            requestWriteStoragePermission()
        }
    }

    @AnyThread
    private fun downloadFile(requestUserConfirmation: Boolean) {
        val pendingDownload = pendingFileDownload
        pendingFileDownload = null

        if (pendingDownload == null) {
            return
        }

        val downloadListener = createDownloadListener()
        if (requestUserConfirmation) {
            requestDownloadConfirmation(pendingDownload, downloadListener)
        } else {
            completeDownload(pendingDownload, downloadListener)
        }
    }

    private fun createDownloadListener(): FileDownloadListener {
        return object : FileDownloadListener {
            override fun downloadStarted() {
                fileDownloadNotificationManager.showDownloadInProgressNotification()
            }

            override fun downloadFinished(file: File, mimeType: String?) {
                MediaScannerConnection.scanFile(context, arrayOf(file.absolutePath), null) { _, uri ->
                    fileDownloadNotificationManager.showDownloadFinishedNotification(file.name, uri, mimeType)
                }
            }

            override fun downloadFailed(message: String) {
                Timber.w("Failed to download file [$message]")
                fileDownloadNotificationManager.showDownloadFailedNotification()
            }
        }
    }

    private fun requestDownloadConfirmation(pendingDownload: PendingFileDownload, downloadListener: FileDownloadListener) {
        fragmentManager?.let {
            DownloadConfirmationFragment.instance(pendingDownload, downloadListener).show(it, DOWNLOAD_CONFIRMATION_TAG)
        }
    }

    private fun completeDownload(pendingDownload: PendingFileDownload, callback: FileDownloadListener) {
        thread {
            fileDownloader.download(pendingDownload, callback)
        }
    }

    private fun launchFilePicker(command: Command.ShowFileChooser) {
        pendingUploadTask = command.filePathCallback
        val canChooseMultipleFiles = command.fileChooserParams.mode == WebChromeClient.FileChooserParams.MODE_OPEN_MULTIPLE
        val intent = fileChooserIntentBuilder.intent(command.fileChooserParams.acceptTypes, canChooseMultipleFiles)
        startActivityForResult(intent, REQUEST_CODE_CHOOSE_FILE)
    }

    private fun hasWriteStoragePermission(): Boolean {
        return ContextCompat.checkSelfPermission(context!!, Manifest.permission.WRITE_EXTERNAL_STORAGE) == PackageManager.PERMISSION_GRANTED
    }

    private fun requestWriteStoragePermission() {
        requestPermissions(arrayOf(Manifest.permission.WRITE_EXTERNAL_STORAGE), PERMISSION_REQUEST_WRITE_EXTERNAL_STORAGE)
    }

    override fun onRequestPermissionsResult(requestCode: Int, permissions: Array<out String>, grantResults: IntArray) {
        if (requestCode == PERMISSION_REQUEST_WRITE_EXTERNAL_STORAGE) {
            if ((grantResults.isNotEmpty()) && grantResults[0] == PackageManager.PERMISSION_GRANTED) {
                Timber.i("Write external storage permission granted")
                downloadFile(requestUserConfirmation = false)
            } else {
                Timber.i("Write external storage permission refused")
                Snackbar.make(toolbar, R.string.permissionRequiredToDownload, Snackbar.LENGTH_LONG).show()
            }
        }
    }

    private fun launchSurvey(survey: Survey) {
        context?.let {
            startActivity(SurveyActivity.intent(it, survey))
        }
    }

    @SuppressLint("NewApi")
    private fun launchAddWidget() {
        val context = context ?: return
        val provider = ComponentName(context, SearchWidgetLight::class.java)
        AppWidgetManager.getInstance(context).requestPinAppWidget(provider, null, null)
    }

    private fun launchLegacyAddWidget() {
        val context = context ?: return
        val options = ActivityOptions.makeSceneTransitionAnimation(activity).toBundle()
        startActivity(AddWidgetInstructionsActivity.intent(context), options)
    }

<<<<<<< HEAD
    override fun onDismissDialog() {
        val configuration = viewModel.ctaViewState.value?.cta ?: return
        if (configuration is DaxDialogCta.DaxTrackersBlockedCta) {
            animatorHelper.finishTrackerAnimation(omnibarViews(), networksContainer)
        }
        viewModel.onUserDismissedCta(configuration)
    }

    override fun onHideClick() {
        context?.let {
            val configuration = viewModel.ctaViewState.value?.cta ?: return
            launchHideTipsDialog(it, configuration)
        }
    }

    override fun onPrimaryCtaClick() {
        val configuration = viewModel.ctaViewState.value?.cta ?: return
        viewModel.onUserClickCtaOkButton(configuration)
=======
    private fun finishTrackerAnimation() {
        animatorHelper.finishTrackerAnimation(omnibarViews(), networksContainer)
    }

    private fun showHideTipsDialog(cta: Cta) {
        context?.let {
            launchHideTipsDialog(it, cta)
        }
    }

    override fun onDaxDialogDismiss() {
        viewModel.onDaxDialogDismissed()
    }

    override fun onDaxDialogHideClick() {
        viewModel.onUserHideDaxDialog()
    }

    override fun onDaxDialogPrimaryCtaClick() {
        viewModel.onUserClickCtaOkButton()
>>>>>>> 2bffc7dd
    }

    private fun launchHideTipsDialog(context: Context, cta: Cta) {
        AlertDialog.Builder(context)
            .setTitle(R.string.hideTipsTitle)
            .setMessage(getString(R.string.hideTipsText))
            .setPositiveButton(R.string.hideTipsButton) { dialog, _ ->
                dialog.dismiss()
                launch {
                    ctaViewModel.hideTipsForever(cta)
                }
            }
            .setNegativeButton(android.R.string.no) { dialog, _ ->
                dialog.dismiss()
            }
            .show()
    }

    fun omnibarViews(): List<View> = listOf(clearTextButton, omnibarTextInput, privacyGradeButton)

    companion object {
        private const val TAB_ID_ARG = "TAB_ID_ARG"
        private const val URL_EXTRA_ARG = "URL_EXTRA_ARG"
        private const val SKIP_HOME_ARG = "SKIP_HOME_ARG"

        private const val ADD_BOOKMARK_FRAGMENT_TAG = "ADD_BOOKMARK"
        private const val KEYBOARD_DELAY = 200L
        private const val LAYOUT_TRANSITION_MS = 200L

        private const val REQUEST_CODE_CHOOSE_FILE = 100
        private const val PERMISSION_REQUEST_WRITE_EXTERNAL_STORAGE = 200

        private const val URL_BUNDLE_KEY = "url"

        private const val AUTHENTICATION_DIALOG_TAG = "AUTH_DIALOG_TAG"
        private const val DOWNLOAD_CONFIRMATION_TAG = "DOWNLOAD_CONFIRMATION_TAG"
        private const val DAX_DIALOG_DIALOG_TAG = "DAX_DIALOG_TAG"

        private const val MAX_PROGRESS = 100
        private const val TRACKERS_INI_DELAY = 500L
        private const val TRACKERS_SECONDARY_DELAY = 200L

        fun newInstance(tabId: String, query: String? = null, skipHome: Boolean): BrowserTabFragment {
            val fragment = BrowserTabFragment()
            val args = Bundle()
            args.putString(TAB_ID_ARG, tabId)
            args.putBoolean(SKIP_HOME_ARG, skipHome)
            query.let {
                args.putString(URL_EXTRA_ARG, query)
            }
            fragment.arguments = args
            return fragment
        }
    }

    inner class BrowserTabFragmentRenderer {

        private var lastSeenOmnibarViewState: OmnibarViewState? = null
        private var lastSeenLoadingViewState: LoadingViewState? = null
        private var lastSeenFindInPageViewState: FindInPageViewState? = null
        private var lastSeenBrowserViewState: BrowserViewState? = null
        private var lastSeenGlobalViewState: GlobalLayoutViewState? = null
        private var lastSeenAutoCompleteViewState: AutoCompleteViewState? = null
        private var lastSeenCtaViewState: CtaViewState? = null

        fun renderAutocomplete(viewState: AutoCompleteViewState) {
            renderIfChanged(viewState, lastSeenAutoCompleteViewState) {
                lastSeenAutoCompleteViewState = viewState

                if (viewState.showSuggestions) {
                    autoCompleteSuggestionsList.show()
                    autoCompleteSuggestionsAdapter.updateData(viewState.searchResults.query, viewState.searchResults.suggestions)
                } else {
                    autoCompleteSuggestionsList.gone()
                }
            }
        }

        fun renderOmnibar(viewState: OmnibarViewState) {
            renderIfChanged(viewState, lastSeenOmnibarViewState) {
                lastSeenOmnibarViewState = viewState

                if (viewState.isEditing) {
                    omniBarContainer.background = null
                    cancelAllAnimations()
                } else {
                    omniBarContainer.setBackgroundResource(R.drawable.omnibar_field_background)
                }

                if (shouldUpdateOmnibarTextInput(viewState, viewState.omnibarText)) {
                    omnibarTextInput.setText(viewState.omnibarText)
                    appBarLayout.setExpanded(true, true)
                    if (viewState.shouldMoveCaretToEnd) {
                        omnibarTextInput.setSelection(viewState.omnibarText.length)
                    }
                }
            }
        }

        @SuppressLint("SetTextI18n")
        fun renderLoadingIndicator(viewState: LoadingViewState) {
            renderIfChanged(viewState, lastSeenLoadingViewState) {
                lastSeenLoadingViewState = viewState

                pageLoadingIndicator.apply {
                    if (viewState.isLoading) show()
                    smoothProgressAnimator.onNewProgress(viewState.progress) { if (!viewState.isLoading) hide() }
                }

                if (privacySettingsStore.privacyOn) {

                    if (lastSeenOmnibarViewState?.isEditing == true) {
                        cancelAllAnimations()
                    }

                    if (viewState.progress == MAX_PROGRESS) {
                        createTrackersAnimation()
                    }
                }
            }
        }

        private fun createTrackersAnimation() {
            launch {
                delay(TRACKERS_INI_DELAY)
                viewModel.refreshCta()
                delay(TRACKERS_SECONDARY_DELAY)
                if (lastSeenOmnibarViewState?.isEditing != true) {
                    val site = viewModel.siteLiveData.value
                    val events = site?.trackingEvents

                    activity?.let { activity ->
                        animatorHelper.startTrackersAnimation(
                            lastSeenCtaViewState?.cta,
                            activity,
                            networksContainer,
                            omnibarViews(),
                            events
                        )
                    }
                }
            }
        }

        fun cancelAllAnimations() {
            animatorHelper.cancelAnimations()
            networksContainer.alpha = 0f
            clearTextButton.alpha = 1f
            omnibarTextInput.alpha = 1f
            privacyGradeButton.alpha = 1f
        }

        fun renderGlobalViewState(viewState: GlobalLayoutViewState) {
            if (lastSeenGlobalViewState is GlobalLayoutViewState.Invalidated &&
                viewState is GlobalLayoutViewState.Browser
            ) {
                throw IllegalStateException("Invalid state transition")
            }

            renderIfChanged(viewState, lastSeenGlobalViewState) {
                lastSeenGlobalViewState = viewState

                when (viewState) {
                    is GlobalLayoutViewState.Browser -> {
                        if (viewState.isNewTabState) {
                            browserLayout.hide()
                        } else {
                            browserLayout.show()
                        }
                    }
                    is GlobalLayoutViewState.Invalidated -> destroyWebView()
                }
            }
        }

        fun renderBrowserViewState(viewState: BrowserViewState) {
            renderIfChanged(viewState, lastSeenBrowserViewState) {
                val browserShowing = viewState.browserShowing

                val browserShowingChanged = viewState.browserShowing != lastSeenBrowserViewState?.browserShowing
                lastSeenBrowserViewState = viewState
                if (browserShowingChanged) {
                    if (browserShowing) {
                        showBrowser()
                    } else {
                        showHome()
                    }
                }

                toggleDesktopSiteMode(viewState.isDesktopBrowsingMode)
                renderToolbarMenus(viewState)
                renderPopupMenus(browserShowing, viewState)
                renderFullscreenMode(viewState)
            }
        }

        private fun renderFullscreenMode(viewState: BrowserViewState) {
            activity?.isImmersiveModeEnabled()?.let {
                if (viewState.isFullScreen) {
                    if (!it) goFullScreen()
                } else {
                    if (it) exitFullScreen()
                }
            }
        }

        private fun renderPopupMenus(browserShowing: Boolean, viewState: BrowserViewState) {
            popupMenu.contentView.apply {
                backPopupMenuItem.isEnabled = viewState.canGoBack
                forwardPopupMenuItem.isEnabled = viewState.canGoForward
                refreshPopupMenuItem.isEnabled = browserShowing
                newTabPopupMenuItem.isEnabled = browserShowing
                addBookmarksPopupMenuItem?.isEnabled = viewState.canAddBookmarks
                sharePageMenuItem?.isEnabled = viewState.canSharePage
                brokenSitePopupMenuItem?.isEnabled = viewState.canReportSite
                requestDesktopSiteCheckMenuItem?.isEnabled = viewState.canChangeBrowsingMode

                addToHome?.let {
                    it.visibility = if (viewState.addToHomeVisible) VISIBLE else GONE
                    it.isEnabled = viewState.addToHomeEnabled
                }
            }
        }

        private fun renderToolbarMenus(viewState: BrowserViewState) {
            privacyGradeButton?.isVisible = viewState.showPrivacyGrade
            clearTextButton?.isVisible = viewState.showClearButton
            tabsButton?.isVisible = viewState.showTabsButton
            fireMenuButton?.isVisible = viewState.showFireButton
            menuButton?.isVisible = viewState.showMenuButton
        }

        fun renderFindInPageState(viewState: FindInPageViewState) {
            if (viewState == lastSeenFindInPageViewState) {
                return
            }

            lastSeenFindInPageViewState = viewState

            if (viewState.visible) {
                showFindInPageView(viewState)
            } else {
                hideFindInPage()
            }

            popupMenu.contentView.findInPageMenuItem?.isEnabled = viewState.canFindInPage
        }

        fun renderTabIcon(tabs: List<TabEntity>) {
            context?.let {
                val button = tabsButton?.actionView as TabSwitcherButton
                button.count = tabs.count()
                button.hasUnread = tabs.firstOrNull { !it.viewed } != null
            }
        }

        fun renderCtaViewState(viewState: CtaViewState) {
            if (isHidden) {
                return
            }

            renderIfChanged(viewState, lastSeenCtaViewState) {
                ddgLogo.show()
                lastSeenCtaViewState = viewState
                if (viewState.cta != null) {
                    showCta(viewState.cta)
                } else {
                    hideHomeCta()
                    hideDaxCta()
                    hideHomeTopCta()
                }
            }
        }

        private fun showCta(configuration: Cta) {
            when (configuration) {
                is HomePanelCta -> showHomeCta(configuration)
                is DaxBubbleCta -> showDaxCta(configuration)
                is DaxDialogCta -> showDaxDialogCta(configuration)
                is HomeTopPanelCta -> showHomeTopCta(configuration)
            }

            viewModel.onCtaShown()
        }

        private fun showDaxDialogCta(configuration: DaxDialogCta) {
            hideHomeCta()
            hideDaxCta()
            activity?.let { activity ->
<<<<<<< HEAD
                val savedDaxDialog: Fragment? = childFragmentManager.findFragmentByTag(DAX_DIALOG_DIALOG_TAG)
                if (savedDaxDialog != null) {
                    return
                }
                configuration.createCta(activity).apply {
                    getDaxDialog().show(childFragmentManager, DAX_DIALOG_DIALOG_TAG)
=======
                val daxDialog = getDaxDialogFromActivity() as? DaxDialog
                if (daxDialog != null) {
                    daxDialog.setDaxDialogListener(this@BrowserTabFragment)
                    return
                }
                configuration.createCta(activity).apply {
                    setDaxDialogListener(this@BrowserTabFragment)
                    getDaxDialog().show(activity.supportFragmentManager, DAX_DIALOG_DIALOG_TAG)
>>>>>>> 2bffc7dd
                }
            }
        }

        private fun showDaxCta(configuration: DaxBubbleCta) {
            ddgLogo.hide()
            hideHomeCta()
            hideHomeTopCta()
            configuration.showCta(daxCtaContainer)
        }

        private fun showHomeTopCta(configuration: HomeTopPanelCta) {
            hideDaxCta()
            hideHomeCta()

            logoHidingListener.callToActionView = ctaTopContainer

            configuration.showCta(ctaTopContainer)
            ctaTopContainer.setOnClickListener {
                viewModel.onUserClickTopCta(configuration)
            }
            ctaTopContainer.closeButton.setOnClickListener {
                viewModel.onUserDismissedCta()
            }
        }

        private fun showHomeCta(configuration: HomePanelCta) {
            hideDaxCta()
            hideHomeTopCta()
            if (ctaContainer.isEmpty()) {
                renderHomeCta()
            } else {
                configuration.showCta(ctaContainer)
            }
        }

        private fun hideDaxCta() {
            dialogTextCta.cancelAnimation()
            daxCtaContainer.hide()
        }

        private fun hideHomeCta() {
            ctaContainer.gone()
        }

        private fun hideHomeTopCta() {
            ctaTopContainer.gone()
        }

        fun renderHomeCta() {
            val context = context ?: return
            val cta = lastSeenCtaViewState?.cta ?: return
            val configuration = if (cta is HomePanelCta) cta else return

            ctaContainer.removeAllViews()

            inflate(context, R.layout.include_cta, ctaContainer)
            logoHidingListener.callToActionView = ctaContainer

            configuration.showCta(ctaContainer)
            ctaContainer.ctaOkButton.setOnClickListener {
                viewModel.onUserClickCtaOkButton()
            }

            ctaContainer.ctaDismissButton.setOnClickListener {
                viewModel.onUserDismissedCta()
            }

            ConstraintSet().also {
                it.clone(newTabLayout)
                it.connect(ddgLogo.id, ConstraintSet.BOTTOM, ctaContainer.id, ConstraintSet.TOP, 0)
                it.applyTo(newTabLayout)
            }
        }

        fun hideFindInPage() {
            if (findInPageContainer.visibility != GONE) {
                focusDummy.requestFocus()
                findInPageContainer.gone()
                findInPageInput.hideKeyboard()
            }
        }

        private fun showFindInPageView(viewState: FindInPageViewState) {

            if (findInPageContainer.visibility != VISIBLE) {
                findInPageContainer.show()
                findInPageInput.postDelayed(KEYBOARD_DELAY) {
                    findInPageInput?.showKeyboard()
                }
            }

            if (viewState.showNumberMatches) {
                findInPageMatches.text = getString(R.string.findInPageMatches, viewState.activeMatchIndex, viewState.numberMatches)
                findInPageMatches.show()
            } else {
                findInPageMatches.hide()
            }
        }

        private fun toggleDesktopSiteMode(isDesktopSiteMode: Boolean) {
            webView?.settings?.userAgentString = userAgentProvider.getUserAgent(isDesktopSiteMode)
        }

        private fun goFullScreen() {
            Timber.i("Entering full screen")
            webViewFullScreenContainer.show()
            activity?.toggleFullScreen()
        }

        private fun exitFullScreen() {
            Timber.i("Exiting full screen")
            webViewFullScreenContainer.removeAllViews()
            webViewFullScreenContainer.gone()
            activity?.toggleFullScreen()
        }

        private fun shouldUpdateOmnibarTextInput(viewState: OmnibarViewState, omnibarInput: String?) =
            (!viewState.isEditing || omnibarInput.isNullOrEmpty()) && omnibarTextInput.isDifferent(omnibarInput)
    }
}<|MERGE_RESOLUTION|>--- conflicted
+++ resolved
@@ -109,11 +109,7 @@
 import kotlin.concurrent.thread
 import kotlin.coroutines.CoroutineContext
 
-<<<<<<< HEAD
-class BrowserTabFragment : Fragment(), FindListener, CoroutineScope, DaxDialogListeners {
-=======
 class BrowserTabFragment : Fragment(), FindListener, CoroutineScope, DaxDialogListener {
->>>>>>> 2bffc7dd
 
     private val supervisorJob = SupervisorJob()
 
@@ -247,11 +243,7 @@
 
     override fun onCreate(savedInstanceState: Bundle?) {
         super.onCreate(savedInstanceState)
-<<<<<<< HEAD
-        removeDaxDialogFromManager()
-=======
         removeDaxDialogFromActivity()
->>>>>>> 2bffc7dd
         renderer = BrowserTabFragmentRenderer()
         if (savedInstanceState != null) {
             updateFragmentListener()
@@ -298,19 +290,12 @@
         })
     }
 
-<<<<<<< HEAD
-    private fun removeDaxDialogFromManager() {
-        val fragment: Fragment? = childFragmentManager.findFragmentByTag(DAX_DIALOG_DIALOG_TAG)
-        fragment?.let {
-            childFragmentManager.beginTransaction().remove(it).commit()
-=======
     private fun getDaxDialogFromActivity(): Fragment? = activity?.supportFragmentManager?.findFragmentByTag(DAX_DIALOG_DIALOG_TAG)
 
     private fun removeDaxDialogFromActivity() {
         val fragment = getDaxDialogFromActivity()
         fragment?.let {
             activity?.supportFragmentManager?.transaction { remove(it) }
->>>>>>> 2bffc7dd
         }
     }
 
@@ -1181,26 +1166,6 @@
         startActivity(AddWidgetInstructionsActivity.intent(context), options)
     }
 
-<<<<<<< HEAD
-    override fun onDismissDialog() {
-        val configuration = viewModel.ctaViewState.value?.cta ?: return
-        if (configuration is DaxDialogCta.DaxTrackersBlockedCta) {
-            animatorHelper.finishTrackerAnimation(omnibarViews(), networksContainer)
-        }
-        viewModel.onUserDismissedCta(configuration)
-    }
-
-    override fun onHideClick() {
-        context?.let {
-            val configuration = viewModel.ctaViewState.value?.cta ?: return
-            launchHideTipsDialog(it, configuration)
-        }
-    }
-
-    override fun onPrimaryCtaClick() {
-        val configuration = viewModel.ctaViewState.value?.cta ?: return
-        viewModel.onUserClickCtaOkButton(configuration)
-=======
     private fun finishTrackerAnimation() {
         animatorHelper.finishTrackerAnimation(omnibarViews(), networksContainer)
     }
@@ -1221,7 +1186,6 @@
 
     override fun onDaxDialogPrimaryCtaClick() {
         viewModel.onUserClickCtaOkButton()
->>>>>>> 2bffc7dd
     }
 
     private fun launchHideTipsDialog(context: Context, cta: Cta) {
@@ -1511,14 +1475,6 @@
             hideHomeCta()
             hideDaxCta()
             activity?.let { activity ->
-<<<<<<< HEAD
-                val savedDaxDialog: Fragment? = childFragmentManager.findFragmentByTag(DAX_DIALOG_DIALOG_TAG)
-                if (savedDaxDialog != null) {
-                    return
-                }
-                configuration.createCta(activity).apply {
-                    getDaxDialog().show(childFragmentManager, DAX_DIALOG_DIALOG_TAG)
-=======
                 val daxDialog = getDaxDialogFromActivity() as? DaxDialog
                 if (daxDialog != null) {
                     daxDialog.setDaxDialogListener(this@BrowserTabFragment)
@@ -1527,7 +1483,6 @@
                 configuration.createCta(activity).apply {
                     setDaxDialogListener(this@BrowserTabFragment)
                     getDaxDialog().show(activity.supportFragmentManager, DAX_DIALOG_DIALOG_TAG)
->>>>>>> 2bffc7dd
                 }
             }
         }
