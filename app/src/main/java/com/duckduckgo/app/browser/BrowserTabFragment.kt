--- conflicted
+++ resolved
@@ -1139,7 +1139,6 @@
         private var lastSeenGlobalViewState: GlobalLayoutViewState? = null
         private var lastSeenAutoCompleteViewState: AutoCompleteViewState? = null
         private var lastSeenCtaViewState: CtaViewState? = null
-        private var daxDialog: DaxDialog? = null
 
         fun renderAutocomplete(viewState: AutoCompleteViewState) {
             renderIfChanged(viewState, lastSeenAutoCompleteViewState) {
@@ -1374,11 +1373,7 @@
             val container = networksContainer
             activity?.let { activity ->
                 daxDialog?.dismiss()
-<<<<<<< HEAD
-                daxDialog = configuration.showCta(activity).apply {
-=======
                 daxDialog = configuration.createCta(activity).apply {
->>>>>>> 82362dc2
                     setHideClickListener {
                         dismiss()
                         launchHideTipsDialog(activity, configuration)
@@ -1404,10 +1399,6 @@
                     }
                     show(activity.supportFragmentManager, DAX_DIALOG_DIALOG_TAG)
                 }
-<<<<<<< HEAD
-                daxDialog?.show(activity.supportFragmentManager, DAX_DIALOG_DIALOG_TAG)
-=======
->>>>>>> 82362dc2
             }
         }
 
