--- conflicted
+++ resolved
@@ -99,16 +99,12 @@
 import com.duckduckgo.app.browser.tabpreview.WebViewPreviewPersister
 import com.duckduckgo.app.browser.ui.HttpAuthenticationDialogFragment
 import com.duckduckgo.app.browser.useragent.UserAgentProvider
-<<<<<<< HEAD
-import com.duckduckgo.app.cta.ui.*
-=======
 import com.duckduckgo.app.cta.ui.Cta
 import com.duckduckgo.app.cta.ui.CtaViewModel
 import com.duckduckgo.app.cta.ui.DaxBubbleCta
 import com.duckduckgo.app.cta.ui.DaxDialogCta
 import com.duckduckgo.app.cta.ui.HomePanelCta
 import com.duckduckgo.app.cta.ui.HomeTopPanelCta
->>>>>>> 6f69575a
 import com.duckduckgo.app.fire.fireproofwebsite.data.FireproofWebsiteEntity
 import com.duckduckgo.app.fire.fireproofwebsite.data.website
 import com.duckduckgo.app.global.ViewModelFactory
@@ -462,29 +458,6 @@
         fragment?.dismiss()
     }
 
-<<<<<<< HEAD
-    private fun createPopupMenu() {
-        popupMenu = BrowserPopupMenu(layoutInflater)
-        val view = popupMenu.contentView
-        popupMenu.apply {
-            onMenuItemClicked(view.forwardPopupMenuItem) { viewModel.onUserPressedForward() }
-            onMenuItemClicked(view.backPopupMenuItem) { activity?.onBackPressed() }
-            onMenuItemClicked(view.refreshPopupMenuItem) { viewModel.onRefreshRequested() }
-            onMenuItemClicked(view.newTabPopupMenuItem) { viewModel.userRequestedOpeningNewTab() }
-            onMenuItemClicked(view.bookmarksPopupMenuItem) { browserActivity?.launchBookmarks() }
-            onMenuItemClicked(view.addBookmarksPopupMenuItem) { launch { viewModel.onBookmarkAddRequested() } }
-            onMenuItemClicked(view.fireproofWebsitePopupMenuItem) { launch { viewModel.onFireproofWebsiteClicked() } }
-            onMenuItemClicked(view.findInPageMenuItem) { viewModel.onFindInPageSelected() }
-            onMenuItemClicked(view.brokenSitePopupMenuItem) { viewModel.onBrokenSiteSelected() }
-            onMenuItemClicked(view.settingsPopupMenuItem) { browserActivity?.launchSettings() }
-            onMenuItemClicked(view.requestDesktopSiteCheckMenuItem) { viewModel.onDesktopSiteModeToggled(view.requestDesktopSiteCheckMenuItem.isChecked) }
-            onMenuItemClicked(view.sharePageMenuItem) { viewModel.onShareSelected() }
-            onMenuItemClicked(view.addToHome) { viewModel.onPinPageToHomeSelected() }
-        }
-    }
-
-=======
->>>>>>> 6f69575a
     private fun addHomeShortcut(homeShortcut: Command.AddHomeShortcut, context: Context) {
         val shortcutInfo = shortcutBuilder.buildPinnedPageShortcut(context, homeShortcut)
         ShortcutManagerCompat.requestPinShortcut(context, shortcutInfo, null)
@@ -1040,11 +1013,7 @@
             Snackbar.LENGTH_LONG
         )
             .setAction(R.string.fireproofWebsiteSnackbarAction) {
-<<<<<<< HEAD
-                viewModel.onFireproofWebsiteSnackbarActionClicked(entity)
-=======
                 viewModel.onFireproofWebsiteSnackbarUndoClicked(entity)
->>>>>>> 6f69575a
             }
             .show()
     }
