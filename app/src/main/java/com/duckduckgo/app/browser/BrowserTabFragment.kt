--- conflicted
+++ resolved
@@ -381,7 +381,6 @@
         message.sendToTarget()
 
         decorator.animateTabsCount()
-
         viewModel.onMessageProcessed()
     }
 
@@ -1815,74 +1814,65 @@
             }
 
             if (isExperimentEnabled()) {
-<<<<<<< HEAD
                 lastSeenOmnibarViewState?.let {
                     if (it.isEditing) {
-=======
-                if (lastSeenOmnibarViewState != null) {
-                    if (lastSeenOmnibarViewState!!.isEditing) {
->>>>>>> 1d9a0380
                         ctaContainer.setPadding(0, 0, 0, 0)
                     } else {
                         ctaContainer.setPadding(0, 0, 0, 46.toPx())
                     }
-<<<<<<< HEAD
                 } ?: ctaContainer.setPadding(0, 0, 0, 46.toPx())
 
                 ConstraintSet().also {
                     it.clone(newTabLayout)
                     it.connect(ddgLogo.id, ConstraintSet.BOTTOM, ctaContainer.id, ConstraintSet.TOP, 0)
                     it.applyTo(newTabLayout)
-=======
-                } else {
-                    ctaContainer.setPadding(0, 0, 0, 46.toPx())
->>>>>>> 1d9a0380
-                }
-            }
-
-            fun hideFindInPage() {
-                if (findInPageContainer.visibility != GONE) {
-                    focusDummy.requestFocus()
-                    findInPageContainer.gone()
-                    findInPageInput.hideKeyboard()
-                }
-            }
-
-            private fun showFindInPageView(viewState: FindInPageViewState) {
-
-                if (findInPageContainer.visibility != VISIBLE) {
-                    findInPageContainer.show()
-                    findInPageInput.postDelayed(KEYBOARD_DELAY) {
-                        findInPageInput?.showKeyboard()
-                    }
-                }
-
-                if (viewState.showNumberMatches) {
-                    findInPageMatches.text = getString(R.string.findInPageMatches, viewState.activeMatchIndex, viewState.numberMatches)
-                    findInPageMatches.show()
-                } else {
-                    findInPageMatches.hide()
-                }
-            }
-
-            private fun toggleDesktopSiteMode(isDesktopSiteMode: Boolean) {
-                webView?.settings?.userAgentString = userAgentProvider.getUserAgent(isDesktopSiteMode)
-            }
-
-            private fun goFullScreen() {
-                Timber.i("Entering full screen")
-                webViewFullScreenContainer.show()
-                activity?.toggleFullScreen()
-            }
-
-            private fun exitFullScreen() {
-                Timber.i("Exiting full screen")
-                webViewFullScreenContainer.removeAllViews()
-                webViewFullScreenContainer.gone()
-                activity?.toggleFullScreen()
-            }
-
-            private fun shouldUpdateOmnibarTextInput(viewState: OmnibarViewState, omnibarInput: String?) =
-                (!viewState.isEditing || omnibarInput.isNullOrEmpty()) && omnibarTextInput.isDifferent(omnibarInput)
-        }
-    }+                }
+            }
+        }
+
+        fun hideFindInPage() {
+            if (findInPageContainer.visibility != GONE) {
+                focusDummy.requestFocus()
+                findInPageContainer.gone()
+                findInPageInput.hideKeyboard()
+            }
+        }
+
+        private fun showFindInPageView(viewState: FindInPageViewState) {
+
+            if (findInPageContainer.visibility != VISIBLE) {
+                findInPageContainer.show()
+                findInPageInput.postDelayed(KEYBOARD_DELAY) {
+                    findInPageInput?.showKeyboard()
+                }
+            }
+
+            if (viewState.showNumberMatches) {
+                findInPageMatches.text = getString(R.string.findInPageMatches, viewState.activeMatchIndex, viewState.numberMatches)
+                findInPageMatches.show()
+            } else {
+                findInPageMatches.hide()
+            }
+        }
+
+        private fun toggleDesktopSiteMode(isDesktopSiteMode: Boolean) {
+            webView?.settings?.userAgentString = userAgentProvider.getUserAgent(isDesktopSiteMode)
+        }
+
+        private fun goFullScreen() {
+            Timber.i("Entering full screen")
+            webViewFullScreenContainer.show()
+            activity?.toggleFullScreen()
+        }
+
+        private fun exitFullScreen() {
+            Timber.i("Exiting full screen")
+            webViewFullScreenContainer.removeAllViews()
+            webViewFullScreenContainer.gone()
+            activity?.toggleFullScreen()
+        }
+
+        private fun shouldUpdateOmnibarTextInput(viewState: OmnibarViewState, omnibarInput: String?) =
+            (!viewState.isEditing || omnibarInput.isNullOrEmpty()) && omnibarTextInput.isDifferent(omnibarInput)
+    }
+}