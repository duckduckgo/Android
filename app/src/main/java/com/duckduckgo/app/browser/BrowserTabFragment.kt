--- conflicted
+++ resolved
@@ -111,18 +111,14 @@
 import com.duckduckgo.app.browser.tabpreview.WebViewPreviewPersister
 import com.duckduckgo.app.browser.ui.HttpAuthenticationDialogFragment
 import com.duckduckgo.app.browser.useragent.UserAgentProvider
-<<<<<<< HEAD
-import com.duckduckgo.app.cta.ui.*
-import com.duckduckgo.app.fire.fireproofwebsite.data.FireproofWebsiteEntity
-import com.duckduckgo.app.fire.fireproofwebsite.data.website
-=======
 import com.duckduckgo.app.cta.ui.Cta
 import com.duckduckgo.app.cta.ui.CtaViewModel
 import com.duckduckgo.app.cta.ui.DaxBubbleCta
 import com.duckduckgo.app.cta.ui.DaxDialogCta
 import com.duckduckgo.app.cta.ui.HomePanelCta
 import com.duckduckgo.app.cta.ui.HomeTopPanelCta
->>>>>>> 38ccdcbe
+import com.duckduckgo.app.fire.fireproofwebsite.data.FireproofWebsiteEntity
+import com.duckduckgo.app.fire.fireproofwebsite.data.website
 import com.duckduckgo.app.global.ViewModelFactory
 import com.duckduckgo.app.global.device.DeviceInfo
 import com.duckduckgo.app.global.model.orderedTrackingEntities
@@ -441,29 +437,6 @@
         fragment?.dismiss()
     }
 
-<<<<<<< HEAD
-    private fun createPopupMenu() {
-        popupMenu = BrowserPopupMenu(layoutInflater)
-        val view = popupMenu.contentView
-        popupMenu.apply {
-            onMenuItemClicked(view.forwardPopupMenuItem) { viewModel.onUserPressedForward() }
-            onMenuItemClicked(view.backPopupMenuItem) { activity?.onBackPressed() }
-            onMenuItemClicked(view.refreshPopupMenuItem) { viewModel.onRefreshRequested() }
-            onMenuItemClicked(view.newTabPopupMenuItem) { viewModel.userRequestedOpeningNewTab() }
-            onMenuItemClicked(view.bookmarksPopupMenuItem) { browserActivity?.launchBookmarks() }
-            onMenuItemClicked(view.addBookmarksPopupMenuItem) { launch { viewModel.onBookmarkAddRequested() } }
-            onMenuItemClicked(view.fireproofWebsitePopupMenuItem) { launch { viewModel.onFireproofWebsiteClicked() } }
-            onMenuItemClicked(view.findInPageMenuItem) { viewModel.onFindInPageSelected() }
-            onMenuItemClicked(view.brokenSitePopupMenuItem) { viewModel.onBrokenSiteSelected() }
-            onMenuItemClicked(view.settingsPopupMenuItem) { browserActivity?.launchSettings() }
-            onMenuItemClicked(view.requestDesktopSiteCheckMenuItem) { viewModel.onDesktopSiteModeToggled(view.requestDesktopSiteCheckMenuItem.isChecked) }
-            onMenuItemClicked(view.sharePageMenuItem) { viewModel.onShareSelected() }
-            onMenuItemClicked(view.addToHome) { viewModel.onPinPageToHomeSelected() }
-        }
-    }
-
-=======
->>>>>>> 38ccdcbe
     private fun addHomeShortcut(homeShortcut: Command.AddHomeShortcut, context: Context) {
         val shortcutInfo = shortcutBuilder.buildPinnedPageShortcut(context, homeShortcut)
         ShortcutManagerCompat.requestPinShortcut(context, shortcutInfo, null)
@@ -1393,6 +1366,7 @@
                     browserActivity?.launchBookmarks()
                     pixel.fire(String.format(Locale.US, Pixel.PixelName.MENU_ACTION_BOOKMARKS_PRESSED.pixelName, variantManager.getVariant().key))
                 }
+                onMenuItemClicked(view.fireproofWebsitePopupMenuItem) { launch { viewModel.onFireproofWebsiteClicked() } }
                 onMenuItemClicked(view.addBookmarksPopupMenuItem) { launch { viewModel.onBookmarkAddRequested() } }
                 onMenuItemClicked(view.findInPageMenuItem) { viewModel.onFindInPageSelected() }
                 onMenuItemClicked(view.brokenSitePopupMenuItem) { viewModel.onBrokenSiteSelected() }
@@ -1428,6 +1402,7 @@
                     pixel.fire(String.format(Locale.US, Pixel.PixelName.MENU_ACTION_NEW_TAB_PRESSED.pixelName, variantManager.getVariant().key))
                 }
                 onMenuItemClicked(view.addBookmarksPopupMenuItem) { launch { viewModel.onBookmarkAddRequested() } }
+                onMenuItemClicked(view.fireproofWebsitePopupMenuItem) { launch { viewModel.onFireproofWebsiteClicked() } }
                 onMenuItemClicked(view.findInPageMenuItem) { viewModel.onFindInPageSelected() }
                 onMenuItemClicked(view.brokenSitePopupMenuItem) { viewModel.onBrokenSiteSelected() }
                 onMenuItemClicked(view.settingsPopupMenuItem) { browserActivity?.launchSettings() }
@@ -1540,7 +1515,7 @@
         }
 
         fun incrementTabs() {
-            if (isBottomNavigationFeatureEnabled()){
+            if (isBottomNavigationFeatureEnabled()) {
                 bottomBarTabsItem.increment {
                     addTabsObserver()
                 }
