--- conflicted
+++ resolved
@@ -1871,11 +1871,7 @@
             } else {
                 configuration.showCta(ctaContainer)
             }
-<<<<<<< HEAD
-=======
-            homeBackgroundLogo.showLogo()
             viewModel.onCtaShown()
->>>>>>> 8afea7e8
         }
 
         private fun hideDaxCta() {
