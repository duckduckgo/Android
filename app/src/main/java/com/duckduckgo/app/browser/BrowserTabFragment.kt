/*
 * Copyright (c) 2018 DuckDuckGo
 *
 * Licensed under the Apache License, Version 2.0 (the "License");
 * you may not use this file except in compliance with the License.
 * You may obtain a copy of the License at
 *
 *     http://www.apache.org/licenses/LICENSE-2.0
 *
 * Unless required by applicable law or agreed to in writing, software
 * distributed under the License is distributed on an "AS IS" BASIS,
 * WITHOUT WARRANTIES OR CONDITIONS OF ANY KIND, either express or implied.
 * See the License for the specific language governing permissions and
 * limitations under the License.
 */

package com.duckduckgo.app.browser

import android.Manifest
import android.annotation.SuppressLint
import android.app.Activity.RESULT_OK
import android.app.ActivityOptions
import android.content.*
import android.content.pm.PackageManager
import android.content.res.Configuration
import android.media.MediaScannerConnection
import android.net.Uri
import android.os.*
import android.provider.Settings
import android.text.Editable
import android.view.*
import android.view.View.*
import android.view.inputmethod.EditorInfo
import android.webkit.ValueCallback
import android.webkit.WebChromeClient
import android.webkit.WebSettings
import android.webkit.WebView
import android.webkit.WebView.FindListener
import android.webkit.WebView.HitTestResult
import android.webkit.WebView.HitTestResult.*
import android.widget.EditText
import android.widget.TextView
import android.widget.Toast
import androidx.annotation.AnyThread
import androidx.annotation.RequiresApi
import androidx.annotation.StringRes
import androidx.appcompat.app.AlertDialog
import androidx.core.app.ActivityCompat
import androidx.core.content.ContextCompat
import androidx.core.content.FileProvider
import androidx.core.net.toUri
import androidx.core.text.HtmlCompat
import androidx.core.text.HtmlCompat.FROM_HTML_MODE_LEGACY
import androidx.core.view.*
import androidx.fragment.app.Fragment
import androidx.fragment.app.commitNow
import androidx.fragment.app.transaction
import androidx.lifecycle.*
import androidx.recyclerview.widget.GridLayoutManager
import androidx.recyclerview.widget.ItemTouchHelper
import androidx.recyclerview.widget.LinearLayoutManager
import androidx.recyclerview.widget.RecyclerView
import com.duckduckgo.app.accessibility.data.AccessibilitySettingsDataStore
import com.duckduckgo.app.autocomplete.api.AutoComplete.AutoCompleteSuggestion
import com.duckduckgo.app.autocomplete.api.AutoComplete.AutoCompleteSuggestion.AutoCompleteBookmarkSuggestion
import com.duckduckgo.app.autocomplete.api.AutoComplete.AutoCompleteSuggestion.AutoCompleteSearchSuggestion
import com.duckduckgo.app.bookmarks.model.SavedSite
import com.duckduckgo.app.bookmarks.ui.EditSavedSiteDialogFragment
import com.duckduckgo.app.brokensite.BrokenSiteActivity
import com.duckduckgo.app.brokensite.BrokenSiteData
import com.duckduckgo.app.browser.BrowserTabViewModel.Command.DownloadCommand
import com.duckduckgo.app.browser.DownloadConfirmationFragment.DownloadConfirmationDialogListener
import com.duckduckgo.app.browser.autocomplete.BrowserAutoCompleteSuggestionsAdapter
import com.duckduckgo.app.browser.cookies.ThirdPartyCookieManager
import com.duckduckgo.app.browser.downloader.BlobConverterInjector
import com.duckduckgo.app.browser.downloader.DownloadFailReason
import com.duckduckgo.app.browser.downloader.FileDownloadNotificationManager
import com.duckduckgo.app.browser.downloader.FileDownloader
import com.duckduckgo.app.browser.downloader.FileDownloader.PendingFileDownload
import com.duckduckgo.app.browser.favicon.FaviconManager
import com.duckduckgo.app.browser.favorites.FavoritesQuickAccessAdapter
import com.duckduckgo.app.browser.favorites.FavoritesQuickAccessAdapter.QuickAccessFavorite
import com.duckduckgo.app.browser.favorites.FavoritesQuickAccessAdapter.Companion.QUICK_ACCESS_ITEM_MAX_SIZE_DP
import com.duckduckgo.app.browser.favorites.QuickAccessDragTouchItemListener
import com.duckduckgo.app.browser.filechooser.FileChooserIntentBuilder
import com.duckduckgo.app.browser.httpauth.WebViewHttpAuthStore
import com.duckduckgo.app.browser.logindetection.DOMLoginDetector
import com.duckduckgo.app.browser.model.BasicAuthenticationCredentials
import com.duckduckgo.app.browser.model.BasicAuthenticationRequest
import com.duckduckgo.app.browser.model.LongPressTarget
import com.duckduckgo.mobile.android.ui.view.KeyboardAwareEditText
import com.duckduckgo.app.browser.omnibar.OmnibarScrolling
import com.duckduckgo.app.browser.omnibar.QueryOrigin.FromAutocomplete
import com.duckduckgo.app.browser.session.WebViewSessionStorage
import com.duckduckgo.app.browser.shortcut.ShortcutBuilder
import com.duckduckgo.app.browser.tabpreview.WebViewPreviewGenerator
import com.duckduckgo.app.browser.tabpreview.WebViewPreviewPersister
import com.duckduckgo.app.browser.ui.HttpAuthenticationDialogFragment
import com.duckduckgo.app.browser.useragent.UserAgentProvider
import com.duckduckgo.app.browser.webview.enableDarkMode
import com.duckduckgo.app.browser.webview.enableLightMode
import com.duckduckgo.app.cta.ui.*
import com.duckduckgo.app.di.AppCoroutineScope
import com.duckduckgo.app.email.EmailAutofillTooltipFragment
import com.duckduckgo.app.email.EmailInjector
import com.duckduckgo.app.fire.fireproofwebsite.data.FireproofWebsiteEntity
import com.duckduckgo.app.fire.fireproofwebsite.data.website
import com.duckduckgo.app.global.ViewModelFactory
import com.duckduckgo.app.global.model.orderedTrackingEntities
import com.duckduckgo.app.global.view.DaxDialog
import com.duckduckgo.app.global.view.DaxDialogListener
import com.duckduckgo.app.global.view.NonDismissibleBehavior
import com.duckduckgo.app.global.view.TextChangedWatcher
import com.duckduckgo.app.global.view.disableAnimation
import com.duckduckgo.app.global.view.enableAnimation
import com.duckduckgo.app.global.view.html
import com.duckduckgo.app.global.view.isDifferent
import com.duckduckgo.app.global.view.isImmersiveModeEnabled
import com.duckduckgo.app.global.view.renderIfChanged
import com.duckduckgo.app.global.view.toggleFullScreen
import com.duckduckgo.app.global.view.websiteFromGeoLocationsApiOrigin
import com.duckduckgo.mobile.android.ui.view.*
import com.duckduckgo.app.location.data.LocationPermissionType
import com.duckduckgo.app.location.ui.SiteLocationPermissionDialog
import com.duckduckgo.app.location.ui.SystemLocationPermissionDialog
import com.duckduckgo.app.pixels.AppPixelName
import com.duckduckgo.app.privacy.renderer.icon
import com.duckduckgo.app.statistics.VariantManager
import com.duckduckgo.app.statistics.pixels.Pixel
import com.duckduckgo.app.statistics.pixels.Pixel.PixelParameter.FIRE_BUTTON_STATE
import com.duckduckgo.app.survey.model.Survey
import com.duckduckgo.app.survey.ui.SurveyActivity
import com.duckduckgo.app.tabs.model.TabEntity
import com.duckduckgo.app.tabs.ui.GridViewColumnCalculator
import com.duckduckgo.app.tabs.ui.TabSwitcherActivity
import com.duckduckgo.mobile.android.ui.DuckDuckGoTheme
import com.duckduckgo.mobile.android.ui.menu.PopupMenu
import com.duckduckgo.mobile.android.ui.store.ThemingDataStore
import com.google.android.material.snackbar.Snackbar
import dagger.android.support.AndroidSupportInjection
import kotlinx.android.synthetic.main.content_settings_general.*
import kotlinx.android.synthetic.main.fragment_browser_tab.*
import kotlinx.android.synthetic.main.include_cta_buttons.view.*
import kotlinx.android.synthetic.main.include_dax_dialog_cta.*
import kotlinx.android.synthetic.main.include_dax_dialog_cta.view.*
import kotlinx.android.synthetic.main.include_find_in_page.*
import kotlinx.android.synthetic.main.include_new_browser_tab.*
import kotlinx.android.synthetic.main.include_omnibar_toolbar.*
import kotlinx.android.synthetic.main.include_omnibar_toolbar.view.*
import kotlinx.android.synthetic.main.include_quick_access_items.*
import kotlinx.android.synthetic.main.popup_window_browser_menu.view.*
import kotlinx.coroutines.*
import timber.log.Timber
import java.io.File
import javax.inject.Inject
import kotlin.coroutines.CoroutineContext
import android.content.pm.ApplicationInfo
import com.duckduckgo.app.browser.urlextraction.DOMUrlExtractor
import com.duckduckgo.app.browser.urlextraction.UrlExtractingWebView
import com.duckduckgo.app.browser.urlextraction.UrlExtractingWebViewClient
import android.content.pm.ResolveInfo
import com.duckduckgo.app.browser.BrowserTabViewModel.AccessibilityViewState
import com.duckduckgo.app.browser.BrowserTabViewModel.AutoCompleteViewState
import com.duckduckgo.app.browser.BrowserTabViewModel.BrowserViewState
import com.duckduckgo.app.browser.BrowserTabViewModel.Command
import com.duckduckgo.app.browser.BrowserTabViewModel.CtaViewState
import com.duckduckgo.app.browser.BrowserTabViewModel.FindInPageViewState
import com.duckduckgo.app.browser.BrowserTabViewModel.GlobalLayoutViewState
import com.duckduckgo.app.browser.BrowserTabViewModel.HighlightableButton
import com.duckduckgo.app.browser.BrowserTabViewModel.LoadingViewState
import com.duckduckgo.app.browser.BrowserTabViewModel.OmnibarViewState
import com.duckduckgo.app.browser.BrowserTabViewModel.PrivacyGradeViewState
import com.duckduckgo.app.browser.BrowserTabViewModel.SavedSiteChangedViewState
<<<<<<< HEAD
import com.duckduckgo.app.browser.databinding.FragmentBrowserTabBinding
import com.duckduckgo.app.browser.databinding.IncludeOmnibarToolbarBinding
import com.duckduckgo.app.browser.databinding.IncludeQuickAccessItemsBinding
import com.duckduckgo.app.browser.databinding.PopupWindowBrowserMenuBinding
import com.duckduckgo.app.browser.remotemessage.asMessage
import com.duckduckgo.app.global.view.launchDefaultAppActivity
import com.duckduckgo.app.playstore.PlayStoreUtils
=======
>>>>>>> 3986e97c
import com.duckduckgo.app.statistics.isFireproofExperimentEnabled
import com.duckduckgo.app.widget.AddWidgetLauncher
import com.duckduckgo.appbuildconfig.api.AppBuildConfig
import com.duckduckgo.remote.messaging.api.RemoteMessage
import com.google.android.material.snackbar.BaseTransientBottomBar
import javax.inject.Provider
import kotlinx.android.synthetic.main.include_cta.*

class BrowserTabFragment :
    Fragment(),
    FindListener,
    CoroutineScope,
    DaxDialogListener,
    TrackersAnimatorListener,
    DownloadConfirmationDialogListener,
    SiteLocationPermissionDialog.SiteLocationPermissionDialogListener,
    SystemLocationPermissionDialog.SystemLocationPermissionDialogListener {

    private val supervisorJob = SupervisorJob()

    override val coroutineContext: CoroutineContext
        get() = supervisorJob + Dispatchers.Main

    @Inject
    lateinit var webViewClient: BrowserWebViewClient

    @Inject
    lateinit var webChromeClient: BrowserChromeClient

    @Inject
    lateinit var viewModelFactory: ViewModelFactory

    @Inject
    lateinit var fileChooserIntentBuilder: FileChooserIntentBuilder

    @Inject
    lateinit var fileDownloader: FileDownloader

    @Inject
    lateinit var fileDownloadNotificationManager: FileDownloadNotificationManager

    @Inject
    lateinit var webViewSessionStorage: WebViewSessionStorage

    @Inject
    lateinit var shortcutBuilder: ShortcutBuilder

    @Inject
    lateinit var clipboardManager: ClipboardManager

    @Inject
    lateinit var pixel: Pixel

    @Inject
    lateinit var ctaViewModel: CtaViewModel

    @Inject
    lateinit var omnibarScrolling: OmnibarScrolling

    @Inject
    lateinit var previewGenerator: WebViewPreviewGenerator

    @Inject
    lateinit var previewPersister: WebViewPreviewPersister

    @Inject
    lateinit var variantManager: VariantManager

    @Inject
    lateinit var loginDetector: DOMLoginDetector

    @Inject
    lateinit var blobConverterInjector: BlobConverterInjector

    val tabId get() = requireArguments()[TAB_ID_ARG] as String

    @Inject
    lateinit var userAgentProvider: UserAgentProvider

    @Inject
    lateinit var webViewHttpAuthStore: WebViewHttpAuthStore

    @Inject
    lateinit var thirdPartyCookieManager: ThirdPartyCookieManager

    @Inject
    lateinit var emailInjector: EmailInjector

    @Inject
    lateinit var faviconManager: FaviconManager

    @Inject
    lateinit var gridViewColumnCalculator: GridViewColumnCalculator

    @Inject
    lateinit var themingDataStore: ThemingDataStore

    @Inject
    lateinit var accessibilitySettingsDataStore: AccessibilitySettingsDataStore

    @Inject
    lateinit var playStoreUtils: PlayStoreUtils

    @Inject
    @AppCoroutineScope
    lateinit var appCoroutineScope: CoroutineScope

    @Inject
    lateinit var appBuildConfig: AppBuildConfig

    @Inject
    lateinit var addWidgetLauncher: AddWidgetLauncher

    @Inject
    lateinit var urlExtractingWebViewClient: Provider<UrlExtractingWebViewClient>

    @Inject
    lateinit var urlExtractor: Provider<DOMUrlExtractor>

    @Inject
    lateinit var urlExtractorUserAgent: Provider<UserAgentProvider>

    private var urlExtractingWebView: UrlExtractingWebView? = null

    var messageFromPreviousTab: Message? = null

    private val initialUrl get() = requireArguments().getString(URL_EXTRA_ARG)

    private val skipHome get() = requireArguments().getBoolean(SKIP_HOME_ARG)

    private val favoritesOnboarding get() = requireArguments().getBoolean(FAVORITES_ONBOARDING_ARG, false)

    private lateinit var popupMenu: PopupMenu

    private lateinit var autoCompleteSuggestionsAdapter: BrowserAutoCompleteSuggestionsAdapter

    // Used to represent a file to download, but may first require permission
    private var pendingFileDownload: PendingFileDownload? = null

    private var pendingUploadTask: ValueCallback<Array<Uri>>? = null

    private lateinit var renderer: BrowserTabFragmentRenderer

    private lateinit var decorator: BrowserTabFragmentDecorator

    private lateinit var quickAccessAdapter: FavoritesQuickAccessAdapter
    private lateinit var quickAccessItemTouchHelper: ItemTouchHelper

    private lateinit var omnibarQuickAccessAdapter: FavoritesQuickAccessAdapter
    private lateinit var omnibarQuickAccessItemTouchHelper: ItemTouchHelper

    private val viewModel: BrowserTabViewModel by lazy {
        val viewModel = ViewModelProvider(this, viewModelFactory).get(BrowserTabViewModel::class.java)
        viewModel.loadData(tabId, initialUrl, skipHome, favoritesOnboarding)
        viewModel
    }

    private val animatorHelper by lazy { BrowserTrackersAnimatorHelper() }

    private val smoothProgressAnimator by lazy { SmoothProgressAnimator(pageLoadingIndicator) }

    // Optimization to prevent against excessive work generating WebView previews; an existing job will be cancelled if a new one is launched
    private var bitmapGeneratorJob: Job? = null

    private val browserActivity
        get() = activity as? BrowserActivity

    private val tabsButton: TabSwitcherButton?
        get() = appBarLayout.tabsMenu

    private val fireMenuButton: ViewGroup?
        get() = appBarLayout.fireIconMenu

    private val menuButton: ViewGroup?
        get() = appBarLayout.browserMenu

    private var webView: DuckDuckGoWebView? = null

    private val errorSnackbar: Snackbar by lazy {
        browserLayout.makeSnackbarWithNoBottomInset(R.string.crashedWebViewErrorMessage, Snackbar.LENGTH_INDEFINITE)
            .setBehavior(NonDismissibleBehavior())
    }

    private val findInPageTextWatcher = object : TextChangedWatcher() {
        override fun afterTextChanged(editable: Editable) {
            viewModel.userFindingInPage(findInPageInput.text.toString())
        }
    }

    private val omnibarInputTextWatcher = object : TextChangedWatcher() {
        override fun afterTextChanged(editable: Editable) {
            viewModel.onOmnibarInputStateChanged(omnibarTextInput.text.toString(), omnibarTextInput.hasFocus(), true)
        }
    }

    private val homeBackgroundLogo by lazy { HomeBackgroundLogo(ddgLogo) }

    private val ctaViewStateObserver = Observer<CtaViewState> {
        it?.let { renderer.renderCtaViewState(it) }
    }

    private var alertDialog: AlertDialog? = null

    private var appLinksSnackBar: Snackbar? = null

    private var loginDetectionDialog: AlertDialog? = null

    private var emailAutofillTooltipDialog: EmailAutofillTooltipFragment? = null

    private val pulseAnimation: PulseAnimation = PulseAnimation(this)

    override fun onAttach(context: Context) {
        AndroidSupportInjection.inject(this)
        super.onAttach(context)
    }

    override fun onCreate(savedInstanceState: Bundle?) {
        super.onCreate(savedInstanceState)
        removeDaxDialogFromActivity()
        renderer = BrowserTabFragmentRenderer()
        decorator = BrowserTabFragmentDecorator()
    }

    override fun onCreateView(
        inflater: LayoutInflater,
        container: ViewGroup?,
        savedInstanceState: Bundle?
    ): View? {
        return inflater.inflate(R.layout.fragment_browser_tab, container, false)
    }

    override fun onActivityCreated(savedInstanceState: Bundle?) {
        super.onActivityCreated(savedInstanceState)

        configureObservers()
        configurePrivacyGrade()
        configureWebView()
        configureSwipeRefresh()
        viewModel.registerWebViewListener(webViewClient, webChromeClient)
        configureOmnibarTextInput()
        configureFindInPage()
        configureAutoComplete()
        configureOmnibarQuickAccessGrid()
        configureHomeTabQuickAccessGrid()

        decorator.decorateWithFeatures()

        animatorHelper.setListener(this)

        if (savedInstanceState == null) {
            viewModel.onViewReady()
            messageFromPreviousTab?.let {
                processMessage(it)
            }
        } else {
            viewModel.onViewRecreated()
        }

        lifecycle.addObserver(object : LifecycleObserver {
            @OnLifecycleEvent(Lifecycle.Event.ON_STOP)
            fun onStop() {
                if (isVisible) {
                    updateOrDeleteWebViewPreview()
                }
            }
        })
    }

    private fun getDaxDialogFromActivity(): Fragment? = activity?.supportFragmentManager?.findFragmentByTag(DAX_DIALOG_DIALOG_TAG)

    private fun removeDaxDialogFromActivity() {
        val fragment = getDaxDialogFromActivity()
        fragment?.let {
            activity?.supportFragmentManager?.transaction { remove(it) }
        }
    }

    private fun processMessage(message: Message) {
        val transport = message.obj as WebView.WebViewTransport
        transport.webView = webView
        message.sendToTarget()

        decorator.animateTabsCount()
        viewModel.onMessageProcessed()
    }

    private fun updateOrDeleteWebViewPreview() {
        val url = viewModel.url
        Timber.d("Updating or deleting WebView preview for $url")
        if (url == null) {
            viewModel.deleteTabPreview(tabId)
        } else {
            generateWebViewPreviewImage()
        }
    }

    private fun launchTabSwitcher() {
        val activity = activity ?: return
        startActivity(TabSwitcherActivity.intent(activity, tabId))
        activity.overridePendingTransition(R.anim.tab_anim_fade_in, R.anim.slide_to_bottom)
    }

    override fun onResume() {
        super.onResume()

        appBarLayout.setExpanded(true)
        viewModel.onViewResumed()

        // onResume can be called for a hidden/backgrounded fragment, ensure this tab is visible.
        if (fragmentIsVisible()) {
            viewModel.onViewVisible()
        }

        addTextChangedListeners()
    }

    override fun onPause() {
        dismissDownloadFragment()
        dismissAuthenticationDialog()
        super.onPause()
    }

    override fun onStop() {
        alertDialog?.dismiss()
        super.onStop()
    }

    private fun dismissAuthenticationDialog() {
        if (isAdded) {
            val fragment = parentFragmentManager.findFragmentByTag(AUTHENTICATION_DIALOG_TAG) as? HttpAuthenticationDialogFragment
            fragment?.dismiss()
        }
    }

    private fun dismissDownloadFragment() {
        val fragment = fragmentManager?.findFragmentByTag(DOWNLOAD_CONFIRMATION_TAG) as? DownloadConfirmationFragment
        fragment?.dismiss()
    }

    private fun addHomeShortcut(
        homeShortcut: Command.AddHomeShortcut,
        context: Context
    ) {
        shortcutBuilder.requestPinShortcut(context, homeShortcut)
    }

    private fun configureObservers() {
        viewModel.autoCompleteViewState.observe(
            viewLifecycleOwner,
            Observer<AutoCompleteViewState> {
                it?.let { renderer.renderAutocomplete(it) }
            }
        )

        viewModel.globalLayoutState.observe(
            viewLifecycleOwner,
            Observer<GlobalLayoutViewState> {
                it?.let { renderer.renderGlobalViewState(it) }
            }
        )

        viewModel.browserViewState.observe(
            viewLifecycleOwner,
            Observer<BrowserViewState> {
                it?.let { renderer.renderBrowserViewState(it) }
            }
        )

        viewModel.loadingViewState.observe(
            viewLifecycleOwner,
            Observer<LoadingViewState> {
                it?.let { renderer.renderLoadingIndicator(it) }
            }
        )

        viewModel.omnibarViewState.observe(
            viewLifecycleOwner,
            Observer<OmnibarViewState> {
                it?.let { renderer.renderOmnibar(it) }
            }
        )

        viewModel.findInPageViewState.observe(
            viewLifecycleOwner,
            Observer<FindInPageViewState> {
                it?.let { renderer.renderFindInPageState(it) }
            }
        )

        viewModel.accessibilityViewState.observe(
            viewLifecycleOwner,
            Observer {
                it?.let { renderer.applyAccessibilitySettings(it) }
            }
        )

        viewModel.ctaViewState.observe(viewLifecycleOwner, ctaViewStateObserver)

        viewModel.command.observe(
            viewLifecycleOwner,
            Observer {
                processCommand(it)
            }
        )

        viewModel.survey.observe(
            viewLifecycleOwner,
            Observer<Survey> {
                it.let { viewModel.onSurveyChanged(it) }
            }
        )

        viewModel.privacyGradeViewState.observe(
            viewLifecycleOwner,
            Observer {
                it.let { renderer.renderPrivacyGrade(it) }
            }
        )

        addTabsObserver()
    }

    private fun addTabsObserver() {
        viewModel.tabs.observe(
            viewLifecycleOwner,
            Observer<List<TabEntity>> {
                it?.let {
                    decorator.renderTabIcon(it)
                }
            }
        )
    }

    private fun fragmentIsVisible(): Boolean {
        // using isHidden rather than isVisible, as isVisible will incorrectly return false when windowToken is not yet initialized.
        // changes on isHidden will be received in onHiddenChanged
        return !isHidden
    }

    private fun showHome() {
        viewModel.clearPreviousAppLink()
        dismissAppLinkSnackBar()
        errorSnackbar.dismiss()
        newTabLayout.show()
        browserLayout.gone()
        appBarLayout.setExpanded(true)
        webView?.onPause()
        webView?.hide()
    }

    private fun showBrowser() {
        newTabLayout.gone()
        browserLayout.show()
        webView?.show()
        webView?.onResume()
    }

    fun submitQuery(query: String) {
        viewModel.onUserSubmittedQuery(query)
    }

    private fun navigate(
        url: String,
        headers: Map<String, String>
    ) {
        hideKeyboard()
        renderer.hideFindInPage()
        viewModel.registerDaxBubbleCtaDismissed()
        webView?.loadUrl(url, headers)
    }

    fun onRefreshRequested() {
        viewModel.onRefreshRequested()
    }

    fun refresh() {
        webView?.reload()
        viewModel.onWebViewRefreshed()
    }

    private fun processCommand(it: Command?) {
        if (it !is Command.DaxCommand) {
            renderer.cancelTrackersAnimation()
        }
        when (it) {
            is Command.Refresh -> refresh()
            is Command.OpenInNewTab -> {
                browserActivity?.openInNewTab(it.query, it.sourceTabId)
            }
            is Command.OpenMessageInNewTab -> {
                browserActivity?.openMessageInNewTab(it.message, it.sourceTabId)
            }
            is Command.OpenInNewBackgroundTab -> {
                openInNewBackgroundTab()
            }
            is Command.LaunchNewTab -> browserActivity?.launchNewTab()
            is Command.ShowSavedSiteAddedConfirmation -> savedSiteAdded(it.savedSiteChangedViewState)
            is Command.ShowEditSavedSiteDialog -> editSavedSite(it.savedSiteChangedViewState)
            is Command.DeleteSavedSiteConfirmation -> confirmDeleteSavedSite(it.savedSite)
            is Command.ShowFireproofWebSiteConfirmation -> fireproofWebsiteConfirmation(it.fireproofWebsiteEntity)
            is Command.Navigate -> {
                dismissAppLinkSnackBar()
                navigate(it.url, it.headers)
            }
            is Command.NavigateBack -> {
                dismissAppLinkSnackBar()
                webView?.goBackOrForward(-it.steps)
            }
            is Command.NavigateForward -> {
                dismissAppLinkSnackBar()
                webView?.goForward()
            }
            is Command.ResetHistory -> {
                resetWebView()
            }
            is Command.DialNumber -> {
                val intent = Intent(Intent.ACTION_DIAL)
                intent.data = Uri.parse("tel:${it.telephoneNumber}")
                openExternalDialog(intent = intent, fallbackUrl = null, fallbackIntent = null, useFirstActivityFound = false)
            }
            is Command.SendEmail -> {
                val intent = Intent(Intent.ACTION_SENDTO)
                intent.data = Uri.parse(it.emailAddress)
                openExternalDialog(intent)
            }
            is Command.SendSms -> {
                val intent = Intent(Intent.ACTION_SENDTO, Uri.parse("smsto:${it.telephoneNumber}"))
                openExternalDialog(intent)
            }
            is Command.ShowKeyboard -> {
                showKeyboard()
            }
            is Command.HideKeyboard -> {
                hideKeyboard()
            }
            is Command.BrokenSiteFeedback -> {
                launchBrokenSiteFeedback(it.data)
            }
            is Command.ShowFullScreen -> {
                webViewFullScreenContainer.addView(
                    it.view,
                    ViewGroup.LayoutParams(
                        ViewGroup.LayoutParams.MATCH_PARENT,
                        ViewGroup.LayoutParams.MATCH_PARENT
                    )
                )
            }
            is Command.DownloadImage -> requestImageDownload(it.url, it.requestUserConfirmation)
            is Command.FindInPageCommand -> webView?.findAllAsync(it.searchTerm)
            is Command.DismissFindInPage -> webView?.findAllAsync("")
            is Command.ShareLink -> launchSharePageChooser(it.url)
            is Command.CopyLink -> clipboardManager.setPrimaryClip(ClipData.newPlainText(null, it.url))
            is Command.ShowFileChooser -> {
                launchFilePicker(it)
            }
            is Command.AddHomeShortcut -> {
                context?.let { context ->
                    addHomeShortcut(it, context)
                }
            }
            is Command.ShowAppLinkPrompt -> {
                showAppLinkSnackBar(it.appLink)
            }
            is Command.OpenAppLink -> {
                openAppLink(it.appLink)
            }
            is Command.HandleNonHttpAppLink -> {
                openExternalDialog(
                    intent = it.nonHttpAppLink.intent,
                    fallbackUrl = it.nonHttpAppLink.fallbackUrl,
                    fallbackIntent = it.nonHttpAppLink.fallbackIntent,
                    useFirstActivityFound = false,
                    headers = it.headers
                )
            }
            is Command.ExtractUrlFromCloakedTrackingLink -> {
                extractUrlFromTrackingLink(it.initialUrl)
            }
            is Command.LoadExtractedUrl -> {
                webView?.loadUrl(it.extractedUrl)
                destroyUrlExtractingWebView()
            }
            is Command.LaunchSurvey -> launchSurvey(it.survey)
            is Command.LaunchPlayStore -> launchPlayStore(it.appPackage)
            is Command.SubmitUrl -> submitQuery(it.url)
            is Command.LaunchAddWidget -> addWidgetLauncher.launchAddWidget(activity)
            is Command.LaunchDefaultBrowser -> launchDefaultBrowser()
            is Command.RequiresAuthentication -> showAuthenticationDialog(it.request)
            is Command.SaveCredentials -> saveBasicAuthCredentials(it.request, it.credentials)
            is Command.GenerateWebViewPreviewImage -> generateWebViewPreviewImage()
            is Command.LaunchTabSwitcher -> launchTabSwitcher()
            is Command.ShowErrorWithAction -> showErrorSnackbar(it)
            is Command.DaxCommand.FinishTrackerAnimation -> finishTrackerAnimation()
            is Command.DaxCommand.HideDaxDialog -> showHideTipsDialog(it.cta)
            is Command.HideWebContent -> webView?.hide()
            is Command.ShowWebContent -> webView?.show()
            is Command.CheckSystemLocationPermission -> checkSystemLocationPermission(it.domain, it.deniedForever)
            is Command.RequestSystemLocationPermission -> requestLocationPermissions()
            is Command.AskDomainPermission -> askSiteLocationPermission(it.domain)
            is Command.RefreshUserAgent -> refreshUserAgent(it.url, it.isDesktop)
            is Command.AskToFireproofWebsite -> askToFireproofWebsite(requireContext(), it.fireproofWebsite)
            is Command.AskToDisableLoginDetection -> askToDisableLoginDetection(requireContext())
            is Command.ShowDomainHasPermissionMessage -> showDomainHasLocationPermission(it.domain)
            is DownloadCommand -> processDownloadCommand(it)
            is Command.ConvertBlobToDataUri -> convertBlobToDataUri(it)
            is Command.RequestFileDownload -> requestFileDownload(it.url, it.contentDisposition, it.mimeType, it.requestUserConfirmation)
            is Command.ChildTabClosed -> processUriForThirdPartyCookies()
            is Command.CopyAliasToClipboard -> copyAliasToClipboard(it.alias)
            is Command.InjectEmailAddress -> injectEmailAddress(it.address)
            is Command.ShowEmailTooltip -> showEmailTooltip(it.address)
            is Command.EditWithSelectedQuery -> {
                omnibarTextInput.setText(it.query)
                omnibarTextInput.setSelection(it.query.length)
            }
        }
    }

    private fun extractUrlFromTrackingLink(initialUrl: String) {
        context?.let {
            val client = urlExtractingWebViewClient.get()
            client.urlExtractionListener = viewModel

            Timber.d("Tracking link detection: Creating WebView for URL extraction")
            urlExtractingWebView = UrlExtractingWebView(requireContext(), client, urlExtractorUserAgent.get(), urlExtractor.get())

            urlExtractingWebView?.urlExtractionListener = viewModel

            Timber.d("Tracking link detection: Loading tracking URL for extraction")
            urlExtractingWebView?.loadUrl(initialUrl)
        }
    }

    private fun destroyUrlExtractingWebView() {
        urlExtractingWebView?.destroyWebView()
        urlExtractingWebView = null
    }

    private fun injectEmailAddress(alias: String) {
        webView?.let {
            emailInjector.injectAddressInEmailField(it, alias)
        }
    }

    private fun copyAliasToClipboard(alias: String) {
        context?.let {
            val clipboard: ClipboardManager? = ContextCompat.getSystemService(it, ClipboardManager::class.java)
            val clip: ClipData = ClipData.newPlainText("Alias", alias)
            clipboard?.setPrimaryClip(clip)
            showToast(R.string.aliasToClipboardMessage)
        }
    }

    private fun processUriForThirdPartyCookies() {
        webView?.let {
            val url = it.url ?: return
            launch {
                thirdPartyCookieManager.processUriForThirdPartyCookies(it, url.toUri())
            }
        }
    }

    private fun processDownloadCommand(it: DownloadCommand) {
        when (it) {
            is DownloadCommand.ScanMediaFiles -> {
                context?.applicationContext?.let { context ->
                    MediaScannerConnection.scanFile(context, arrayOf(it.file.absolutePath), null, null)
                }
            }
            is DownloadCommand.ShowDownloadFinishedNotification -> {
                fileDownloadNotificationManager.showDownloadFinishedNotification(it.file.name, it.file.absolutePath.toUri(), it.mimeType)
            }
            DownloadCommand.ShowDownloadInProgressNotification -> {
                fileDownloadNotificationManager.showDownloadInProgressNotification()
            }
            is DownloadCommand.ShowDownloadFailedNotification -> {
                fileDownloadNotificationManager.showDownloadFailedNotification()

                val snackbar = toolbar.makeSnackbarWithNoBottomInset(R.string.downloadFailed, Snackbar.LENGTH_INDEFINITE)
                if (it.reason == DownloadFailReason.DownloadManagerDisabled) {
                    snackbar.setText(it.message)
                    snackbar.setAction(getString(R.string.enable)) {
                        showDownloadManagerAppSettings()
                    }
                }
                snackbar.show()
            }
        }
    }

    private fun locationPermissionsHaveNotBeenGranted(): Boolean {
        return ContextCompat.checkSelfPermission(
            requireActivity(),
            Manifest.permission.ACCESS_COARSE_LOCATION
        ) != PackageManager.PERMISSION_GRANTED ||
            ContextCompat.checkSelfPermission(requireActivity(), Manifest.permission.ACCESS_FINE_LOCATION) != PackageManager.PERMISSION_GRANTED
    }

    private fun checkSystemLocationPermission(
        domain: String,
        deniedForever: Boolean
    ) {
        if (locationPermissionsHaveNotBeenGranted()) {
            if (deniedForever) {
                viewModel.onSystemLocationPermissionDeniedOneTime()
            } else {
                val dialog = SystemLocationPermissionDialog.instance(domain)
                dialog.show(childFragmentManager, SystemLocationPermissionDialog.SYSTEM_LOCATION_PERMISSION_TAG)
            }
        } else {
            viewModel.onSystemLocationPermissionGranted()
        }
    }

    private fun requestLocationPermissions() {
        requestPermissions(
            arrayOf(
                Manifest.permission.ACCESS_FINE_LOCATION,
                Manifest.permission.ACCESS_COARSE_LOCATION
            ),
            PERMISSION_REQUEST_GEO_LOCATION
        )
    }

    private fun askSiteLocationPermission(domain: String) {
        val dialog = SiteLocationPermissionDialog.instance(domain, false, tabId)
        dialog.show(childFragmentManager, SiteLocationPermissionDialog.SITE_LOCATION_PERMISSION_TAG)
    }

    private fun launchBrokenSiteFeedback(data: BrokenSiteData) {
        context?.let {
            val options = ActivityOptions.makeSceneTransitionAnimation(browserActivity).toBundle()
            startActivity(BrokenSiteActivity.intent(it, data), options)
        }
    }

    private fun showErrorSnackbar(command: Command.ShowErrorWithAction) {
        // Snackbar is global and it should appear only the foreground fragment
        if (!errorSnackbar.view.isAttachedToWindow && isVisible) {
            errorSnackbar.setText(command.textResId)
            errorSnackbar.setAction(R.string.crashedWebViewErrorAction) { command.action() }.show()
        }
    }

    private fun showDomainHasLocationPermission(domain: String) {
        val snackbar =
            rootView.makeSnackbarWithNoBottomInset(
                getString(R.string.preciseLocationSnackbarMessage, domain.websiteFromGeoLocationsApiOrigin()),
                Snackbar.LENGTH_SHORT
            )
        snackbar.view.setOnClickListener {
            browserActivity?.launchLocationSettings()
        }
        snackbar.show()
    }

    private fun generateWebViewPreviewImage() {
        webView?.let { webView ->

            // if there's an existing job for generating a preview, cancel that in favor of the new request
            bitmapGeneratorJob?.cancel()

            bitmapGeneratorJob = launch {
                Timber.d("Generating WebView preview")
                try {
                    val preview = previewGenerator.generatePreview(webView)
                    val fileName = previewPersister.save(preview, tabId)
                    viewModel.updateTabPreview(tabId, fileName)
                    Timber.d("Saved and updated tab preview")
                } catch (e: Exception) {
                    Timber.d(e, "Failed to generate WebView preview")
                }
            }
        }
    }

    private fun openInNewBackgroundTab() {
        appBarLayout.setExpanded(true, true)
        viewModel.tabs.removeObservers(this)
        decorator.incrementTabs()
    }

    private fun showAppLinkSnackBar(appLink: SpecialUrlDetector.UrlType.AppLink) {
        view?.let { view ->

            val message: String?
            val action: String?

            if (appLink.appIntent != null) {
                val packageName = appLink.appIntent.component?.packageName ?: return
                message = getString(R.string.appLinkSnackBarMessage, getAppName(packageName))
                action = getString(R.string.appLinkSnackBarAction)
            } else {
                message = getString(R.string.appLinkMultipleSnackBarMessage)
                action = getString(R.string.appLinkMultipleSnackBarAction)
            }

            appLinksSnackBar = view.makeSnackbarWithNoBottomInset(
                message,
                Snackbar.LENGTH_LONG
            ).setAction(action) {
                pixel.fire(AppPixelName.APP_LINKS_SNACKBAR_OPEN_ACTION_PRESSED)
                openAppLink(appLink)
            }.addCallback(object : BaseTransientBottomBar.BaseCallback<Snackbar>() {
                override fun onShown(transientBottomBar: Snackbar?) {
                    super.onShown(transientBottomBar)
                    pixel.fire(AppPixelName.APP_LINKS_SNACKBAR_SHOWN)
                }

                override fun onDismissed(
                    transientBottomBar: Snackbar?,
                    event: Int
                ) {
                    super.onDismissed(transientBottomBar, event)
                }
            })

            appLinksSnackBar?.setDuration(6000)?.show()
        }
    }

    private fun getAppName(packageName: String): String? {
        val packageManager: PackageManager? = context?.packageManager
        val applicationInfo: ApplicationInfo? = try {
            packageManager?.getApplicationInfo(packageName, 0)
        } catch (e: PackageManager.NameNotFoundException) {
            null
        }
        return if (applicationInfo != null) {
            packageManager?.getApplicationLabel(applicationInfo).toString()
        } else {
            null
        }
    }

    private fun openAppLink(appLink: SpecialUrlDetector.UrlType.AppLink) {
        if (appLink.appIntent != null) {
            appLink.appIntent.flags = Intent.FLAG_ACTIVITY_NEW_TASK
            startActivity(appLink.appIntent)
        } else if (appLink.excludedComponents != null && Build.VERSION.SDK_INT >= Build.VERSION_CODES.N) {
            val title = getString(R.string.appLinkIntentChooserTitle)
            val chooserIntent = getChooserIntent(appLink.uriString, title, appLink.excludedComponents)
            startActivity(chooserIntent)
        }
        viewModel.clearPreviousUrl()
    }

    private fun dismissAppLinkSnackBar() {
        appLinksSnackBar?.dismiss()
        appLinksSnackBar = null
    }

    @RequiresApi(Build.VERSION_CODES.N)
    private fun getChooserIntent(
        url: String?,
        title: String,
        excludedComponents: List<ComponentName>
    ): Intent {
        val urlIntent = Intent.parseUri(url, Intent.URI_ANDROID_APP_SCHEME)
        urlIntent.flags = Intent.FLAG_ACTIVITY_NEW_TASK
        val chooserIntent = Intent.createChooser(urlIntent, title)
        chooserIntent.putExtra(Intent.EXTRA_EXCLUDE_COMPONENTS, excludedComponents.toTypedArray())
        return chooserIntent
    }

    private fun openExternalDialog(
        intent: Intent,
        fallbackUrl: String? = null,
        fallbackIntent: Intent? = null,
        useFirstActivityFound: Boolean = true,
        headers: Map<String, String> = emptyMap()
    ) {
        context?.let {
            val pm = it.packageManager
            val activities = pm.queryIntentActivities(intent, 0)

            if (activities.isEmpty()) {
                when {
                    fallbackIntent != null -> {
                        val fallbackActivities = pm.queryIntentActivities(fallbackIntent, 0)
                        launchDialogForIntent(it, pm, fallbackIntent, fallbackActivities, useFirstActivityFound)
                    }
                    fallbackUrl != null -> {
                        webView?.loadUrl(fallbackUrl, headers)
                    }
                    else -> {
                        showToast(R.string.unableToOpenLink)
                    }
                }
            } else {
                launchDialogForIntent(it, pm, intent, activities, useFirstActivityFound)
            }
        }
    }

    private fun launchDialogForIntent(
        context: Context,
        pm: PackageManager?,
        intent: Intent,
        activities: List<ResolveInfo>,
        useFirstActivityFound: Boolean
    ) {
        if (activities.size == 1 || useFirstActivityFound) {
            val activity = activities.first()
            val appTitle = activity.loadLabel(pm)
            Timber.i("Exactly one app available for intent: $appTitle")
            launchExternalAppDialog(context) { context.startActivity(intent) }
        } else {
            val title = getString(R.string.openExternalApp)
            val intentChooser = Intent.createChooser(intent, title)
            launchExternalAppDialog(context) { context.startActivity(intentChooser) }
        }
    }

    private fun askToFireproofWebsite(
        context: Context,
        fireproofWebsite: FireproofWebsiteEntity
    ) {
        val isShowing = loginDetectionDialog?.isShowing

        if (isShowing != true) {
            loginDetectionDialog = AlertDialog.Builder(context)
                .setTitle(getString(R.string.fireproofWebsiteLoginDialogTitle, fireproofWebsite.website()))
                .setMessage(R.string.fireproofWebsiteLoginDialogDescription)
                .setPositiveButton(R.string.fireproofWebsiteLoginDialogPositive) { _, _ ->
                    viewModel.onUserConfirmedFireproofDialog(fireproofWebsite.domain)
                }.setNegativeButton(R.string.fireproofWebsiteLoginDialogNegative) { dialog, _ ->
                    dialog.dismiss()
                    viewModel.onUserDismissedFireproofLoginDialog()
                }.setOnCancelListener {
                    viewModel.onUserDismissedFireproofLoginDialog()
                }.show()

            viewModel.onFireproofLoginDialogShown()
        }
    }

    private fun askToDisableLoginDetection(context: Context) {
        AlertDialog.Builder(context)
            .setTitle(getString(R.string.disableLoginDetectionDialogTitle))
            .setMessage(R.string.disableLoginDetectionDialogDescription)
            .setPositiveButton(R.string.disableLoginDetectionDialogPositive) { _, _ ->
                viewModel.onUserConfirmedDisableLoginDetectionDialog()
            }
            .setNegativeButton(R.string.disableLoginDetectionDialogNegative) { dialog, _ ->
                dialog.dismiss()
                viewModel.onUserDismissedDisableLoginDetectionDialog()
            }.setOnCancelListener {
                viewModel.onUserDismissedDisableLoginDetectionDialog()
            }.show()

        viewModel.onDisableLoginDetectionDialogShown()
    }

    private fun launchExternalAppDialog(
        context: Context,
        onClick: () -> Unit
    ) {
        val isShowing = alertDialog?.isShowing

        if (isShowing != true) {
            alertDialog = AlertDialog.Builder(context)
                .setTitle(R.string.launchingExternalApp)
                .setMessage(getString(R.string.confirmOpenExternalApp))
                .setPositiveButton(R.string.open) { _, _ ->
                    onClick()
                }
                .setNeutralButton(R.string.closeTab) { dialog, _ ->
                    dialog.dismiss()
                    launch {
                        viewModel.closeCurrentTab()
                        destroyWebView()
                    }
                }
                .setNegativeButton(R.string.cancel) { dialog, _ ->
                    dialog.dismiss()
                }
                .show()
        }
    }

    override fun onActivityResult(
        requestCode: Int,
        resultCode: Int,
        data: Intent?
    ) {
        if (requestCode == REQUEST_CODE_CHOOSE_FILE) {
            handleFileUploadResult(resultCode, data)
        }
    }

    private fun handleFileUploadResult(
        resultCode: Int,
        intent: Intent?
    ) {
        if (resultCode != RESULT_OK || intent == null) {
            Timber.i("Received resultCode $resultCode (or received null intent) indicating user did not select any files")
            pendingUploadTask?.onReceiveValue(null)
            return
        }

        val uris = fileChooserIntentBuilder.extractSelectedFileUris(intent)
        pendingUploadTask?.onReceiveValue(uris)
    }

    private fun showToast(@StringRes messageId: Int) {
        Toast.makeText(context?.applicationContext, messageId, Toast.LENGTH_LONG).show()
    }

    private fun showAuthenticationDialog(request: BasicAuthenticationRequest) {
        activity?.supportFragmentManager?.let { fragmentManager ->
            val dialog = HttpAuthenticationDialogFragment.createHttpAuthenticationDialog(request.site)
            dialog.show(fragmentManager, AUTHENTICATION_DIALOG_TAG)
            dialog.listener = viewModel
            dialog.request = request
        }
    }

    private fun saveBasicAuthCredentials(
        request: BasicAuthenticationRequest,
        credentials: BasicAuthenticationCredentials
    ) {
        webView?.let {
            webViewHttpAuthStore.setHttpAuthUsernamePassword(
                it,
                host = request.host,
                realm = request.realm,
                username = credentials.username,
                password = credentials.password
            )
        }
    }

    private fun configureAutoComplete() {
        val context = context ?: return
        autoCompleteSuggestionsList.layoutManager = LinearLayoutManager(context)
        autoCompleteSuggestionsAdapter = BrowserAutoCompleteSuggestionsAdapter(
            immediateSearchClickListener = {
                userSelectedAutocomplete(it)
            },
            editableSearchClickListener = {
                viewModel.onUserSelectedToEditQuery(it.phrase)
            }
        )
        autoCompleteSuggestionsList.adapter = autoCompleteSuggestionsAdapter
    }

    private fun configureOmnibarQuickAccessGrid() {
        configureQuickAccessGridLayout(quickAccessSuggestionsRecyclerView)
        omnibarQuickAccessAdapter = createQuickAccessAdapter(originPixel = AppPixelName.FAVORITE_OMNIBAR_ITEM_PRESSED) { viewHolder ->
            quickAccessSuggestionsRecyclerView.enableAnimation()
            omnibarQuickAccessItemTouchHelper.startDrag(viewHolder)
        }
        omnibarQuickAccessItemTouchHelper = createQuickAccessItemHolder(quickAccessSuggestionsRecyclerView, omnibarQuickAccessAdapter)
        quickAccessSuggestionsRecyclerView.adapter = omnibarQuickAccessAdapter
        quickAccessSuggestionsRecyclerView.disableAnimation()
    }

    private fun configureHomeTabQuickAccessGrid() {
        configureQuickAccessGridLayout(quickAccessRecyclerView)
        quickAccessAdapter = createQuickAccessAdapter(originPixel = AppPixelName.FAVORITE_HOMETAB_ITEM_PRESSED) { viewHolder ->
            quickAccessRecyclerView.enableAnimation()
            quickAccessItemTouchHelper.startDrag(viewHolder)
        }
        quickAccessItemTouchHelper = createQuickAccessItemHolder(quickAccessRecyclerView, quickAccessAdapter)
        quickAccessRecyclerView.adapter = quickAccessAdapter
        quickAccessRecyclerView.disableAnimation()
    }

    private fun createQuickAccessItemHolder(
        recyclerView: RecyclerView,
        apapter: FavoritesQuickAccessAdapter
    ): ItemTouchHelper {
        return ItemTouchHelper(
            QuickAccessDragTouchItemListener(
                apapter,
                object : QuickAccessDragTouchItemListener.DragDropListener {
                    override fun onListChanged(listElements: List<QuickAccessFavorite>) {
                        viewModel.onQuickAccessListChanged(listElements)
                        recyclerView.disableAnimation()
                    }
                }
            )
        ).also {
            it.attachToRecyclerView(recyclerView)
        }
    }

    private fun createQuickAccessAdapter(
        originPixel: AppPixelName,
        onMoveListener: (RecyclerView.ViewHolder) -> Unit
    ): FavoritesQuickAccessAdapter {
        return FavoritesQuickAccessAdapter(
            this, faviconManager, onMoveListener,
            {
                pixel.fire(originPixel)
                viewModel.onUserSubmittedQuery(it.favorite.url)
            },
            { viewModel.onEditSavedSiteRequested(it.favorite) },
            { viewModel.onDeleteQuickAccessItemRequested(it.favorite) }
        )
    }

    private fun configureQuickAccessGridLayout(recyclerView: RecyclerView) {
        val numOfColumns = gridViewColumnCalculator.calculateNumberOfColumns(QUICK_ACCESS_ITEM_MAX_SIZE_DP, QUICK_ACCESS_GRID_MAX_COLUMNS)
        val layoutManager = GridLayoutManager(requireContext(), numOfColumns)
        recyclerView.layoutManager = layoutManager
        val sidePadding = gridViewColumnCalculator.calculateSidePadding(QUICK_ACCESS_ITEM_MAX_SIZE_DP, numOfColumns)
        recyclerView.setPadding(sidePadding, recyclerView.paddingTop, sidePadding, recyclerView.paddingBottom)
    }

    private fun configurePrivacyGrade() {
        toolbar.privacyGradeButton.setOnClickListener {
            browserActivity?.launchPrivacyDashboard()
        }
    }

    private fun configureFindInPage() {
        findInPageInput.setOnFocusChangeListener { _, hasFocus ->
            if (hasFocus && findInPageInput.text.toString() != viewModel.findInPageViewState.value?.searchTerm) {
                viewModel.userFindingInPage(findInPageInput.text.toString())
            }
        }

        previousSearchTermButton.setOnClickListener { webView?.findNext(false) }
        nextSearchTermButton.setOnClickListener { webView?.findNext(true) }
        closeFindInPagePanel.setOnClickListener {
            viewModel.dismissFindInView()
        }
    }

    private fun configureOmnibarTextInput() {
        omnibarTextInput.onFocusChangeListener =
            OnFocusChangeListener { _, hasFocus: Boolean ->
                viewModel.onOmnibarInputStateChanged(omnibarTextInput.text.toString(), hasFocus, false)
                if (!hasFocus) {
                    omnibarTextInput.hideKeyboard()
                    focusDummy.requestFocus()
                }
            }

        omnibarTextInput.onBackKeyListener = object : KeyboardAwareEditText.OnBackKeyListener {
            override fun onBackKey(): Boolean {
                omnibarTextInput.hideKeyboard()
                focusDummy.requestFocus()
                return true
            }
        }

        omnibarTextInput.setOnEditorActionListener(
            TextView.OnEditorActionListener { _, actionId, keyEvent ->
                if (actionId == EditorInfo.IME_ACTION_GO || keyEvent?.keyCode == KeyEvent.KEYCODE_ENTER) {
                    userEnteredQuery(omnibarTextInput.text.toString())
                    return@OnEditorActionListener true
                }
                false
            }
        )

        clearTextButton.setOnClickListener { omnibarTextInput.setText("") }
    }

    private fun userSelectedAutocomplete(suggestion: AutoCompleteSuggestion) {
        // send pixel before submitting the query and changing the autocomplete state to empty; otherwise will send the wrong params
        appCoroutineScope.launch {
            viewModel.fireAutocompletePixel(suggestion)
            withContext(Dispatchers.Main) {
                val origin = when (suggestion) {
                    is AutoCompleteBookmarkSuggestion -> FromAutocomplete(isNav = true)
                    is AutoCompleteSearchSuggestion -> FromAutocomplete(isNav = suggestion.isUrl)
                }
                viewModel.onUserSubmittedQuery(suggestion.phrase, origin)
            }
        }
    }

    private fun userEnteredQuery(query: String) {
        viewModel.onUserSubmittedQuery(query)
    }

    @SuppressLint("SetJavaScriptEnabled")
    private fun configureWebView() {
        webView = layoutInflater.inflate(
            R.layout.include_duckduckgo_browser_webview,
            webViewContainer,
            true
        ).findViewById(R.id.browserWebView) as DuckDuckGoWebView

        webView?.let {
            it.webViewClient = webViewClient
            it.webChromeClient = webChromeClient

            it.settings.apply {
                userAgentString = userAgentProvider.userAgent()
                javaScriptEnabled = true
                domStorageEnabled = true
                loadWithOverviewMode = true
                useWideViewPort = true
                builtInZoomControls = true
                displayZoomControls = false
                mixedContentMode = WebSettings.MIXED_CONTENT_COMPATIBILITY_MODE
                javaScriptCanOpenWindowsAutomatically = appBuildConfig.isTest // only allow when running tests
                setSupportMultipleWindows(true)
                disableWebSql(this)
                setSupportZoom(true)
                configureDarkThemeSupport(this)
                if (accessibilitySettingsDataStore.overrideSystemFontSize) {
                    textZoom = accessibilitySettingsDataStore.fontSize.toInt()
                }
            }

            it.setDownloadListener { url, _, contentDisposition, mimeType, _ ->
                viewModel.requestFileDownload(url, contentDisposition, mimeType, true)
            }

            it.setOnTouchListener { _, _ ->
                if (omnibarTextInput.isFocused) {
                    focusDummy.requestFocus()
                }
                dismissAppLinkSnackBar()
                false
            }

            it.setEnableSwipeRefreshCallback { enable ->
                swipeRefreshContainer?.isEnabled = enable
            }

            registerForContextMenu(it)

            it.setFindListener(this)
            loginDetector.addLoginDetection(it) { viewModel.loginDetected() }
            blobConverterInjector.addJsInterface(it) { url, mimeType -> viewModel.requestFileDownload(url, null, mimeType, true) }
            emailInjector.addJsInterface(it) { viewModel.showEmailTooltip() }
        }

        if (appBuildConfig.isDebug) {
            WebView.setWebContentsDebuggingEnabled(true)
        }
    }

    private fun configureDarkThemeSupport(webSettings: WebSettings) {
        when (themingDataStore.theme) {
            DuckDuckGoTheme.LIGHT -> webSettings.enableLightMode()
            DuckDuckGoTheme.DARK -> webSettings.enableDarkMode()
            DuckDuckGoTheme.SYSTEM_DEFAULT -> {
                val currentNightMode = resources.configuration.uiMode and Configuration.UI_MODE_NIGHT_MASK
                if (currentNightMode == Configuration.UI_MODE_NIGHT_YES) {
                    webSettings.enableDarkMode()
                } else {
                    webSettings.enableLightMode()
                }
            }
        }
    }

    private fun configureSwipeRefresh() {
        val metrics = resources.displayMetrics
        val distanceToTrigger = (DEFAULT_CIRCLE_TARGET_TIMES_1_5 * metrics.density).toInt()
        swipeRefreshContainer.setDistanceToTriggerSync(distanceToTrigger)
        swipeRefreshContainer.setColorSchemeColors(ContextCompat.getColor(requireContext(), com.duckduckgo.mobile.android.R.color.cornflowerBlue))

        swipeRefreshContainer.setOnRefreshListener {
            onRefreshRequested()
        }

        swipeRefreshContainer.setCanChildScrollUpCallback {
            webView?.canScrollVertically(-1) ?: false
        }

        // avoids progressView from showing under toolbar
        swipeRefreshContainer.progressViewStartOffset = swipeRefreshContainer.progressViewStartOffset - 15
    }

    /**
     * Explicitly disable database to try protect against Magellan WebSQL/SQLite vulnerability
     */
    private fun disableWebSql(settings: WebSettings) {
        settings.databaseEnabled = false
    }

    private fun addTextChangedListeners() {
        findInPageInput.replaceTextChangedListener(findInPageTextWatcher)
        omnibarTextInput.replaceTextChangedListener(omnibarInputTextWatcher)
    }

    override fun onCreateContextMenu(
        menu: ContextMenu,
        view: View,
        menuInfo: ContextMenu.ContextMenuInfo?
    ) {
        webView?.hitTestResult?.let {
            val target = getLongPressTarget(it) ?: return
            viewModel.userLongPressedInWebView(target, menu)
        }
    }

    /**
     * Use requestFocusNodeHref to get the a tag url for the touched image.
     */
    private fun getTargetUrlForImageSource(): String? {
        val handler = Handler()
        val message = handler.obtainMessage()

        webView?.requestFocusNodeHref(message)

        return message.data.getString(URL_BUNDLE_KEY)
    }

    private fun getLongPressTarget(hitTestResult: HitTestResult): LongPressTarget? {
        return when {
            hitTestResult.extra == null -> null
            hitTestResult.type == UNKNOWN_TYPE -> null
            hitTestResult.type == IMAGE_TYPE -> LongPressTarget(
                url = hitTestResult.extra,
                imageUrl = hitTestResult.extra,
                type = hitTestResult.type
            )
            hitTestResult.type == SRC_IMAGE_ANCHOR_TYPE -> LongPressTarget(
                url = getTargetUrlForImageSource(),
                imageUrl = hitTestResult.extra,
                type = hitTestResult.type
            )
            else -> LongPressTarget(
                url = hitTestResult.extra,
                type = hitTestResult.type
            )
        }
    }

    override fun onContextItemSelected(item: MenuItem): Boolean {
        webView?.hitTestResult?.let {
            val target = getLongPressTarget(it)
            if (target != null && viewModel.userSelectedItemFromLongPressMenu(target, item)) {
                return true
            }
        }

        return super.onContextItemSelected(item)
    }

    private fun savedSiteAdded(savedSiteChangedViewState: SavedSiteChangedViewState) {
        val snackbarMessage = when (savedSiteChangedViewState.savedSite) {
            is SavedSite.Bookmark -> R.string.bookmarkAddedMessage
            is SavedSite.Favorite -> R.string.favoriteAddedMessage
        }
        browserLayout.makeSnackbarWithNoBottomInset(snackbarMessage, Snackbar.LENGTH_LONG)
            .setAction(R.string.edit) {
                editSavedSite(savedSiteChangedViewState)
            }
            .show()
    }

    private fun editSavedSite(savedSiteChangedViewState: SavedSiteChangedViewState) {
        val addBookmarkDialog = EditSavedSiteDialogFragment.instance(
            savedSiteChangedViewState.savedSite,
            savedSiteChangedViewState.bookmarkFolder?.id ?: 0,
            savedSiteChangedViewState.bookmarkFolder?.name
        )
        addBookmarkDialog.show(childFragmentManager, ADD_SAVED_SITE_FRAGMENT_TAG)
        addBookmarkDialog.listener = viewModel
    }

    private fun confirmDeleteSavedSite(savedSite: SavedSite) {
        val message = getString(R.string.bookmarkDeleteConfirmationMessage, savedSite.title).html(requireContext())
        viewModel.deleteQuickAccessItem(savedSite)
        rootView.makeSnackbarWithNoBottomInset(
            message,
            Snackbar.LENGTH_LONG
        ).setAction(R.string.fireproofWebsiteSnackbarAction) {
            viewModel.insertQuickAccessItem(savedSite)
        }.show()
    }

    private fun fireproofWebsiteConfirmation(entity: FireproofWebsiteEntity) {
        val snackbar = rootView.makeSnackbarWithNoBottomInset(
            HtmlCompat.fromHtml(getString(R.string.fireproofWebsiteSnackbarConfirmation, entity.website()), FROM_HTML_MODE_LEGACY),
            Snackbar.LENGTH_LONG
        )

        snackbar.setAction(R.string.fireproofWebsiteSnackbarAction) {
            viewModel.onFireproofWebsiteSnackbarUndoClicked(entity)
        }

        if (variantManager.isFireproofExperimentEnabled()) {
            snackbar.addCallback(object : BaseTransientBottomBar.BaseCallback<Snackbar>() {
                override fun onShown(transientBottomBar: Snackbar?) {
                    super.onShown(transientBottomBar)
                    pixel.fire(AppPixelName.FIREPROOF_SNACKBAR_SHOWN)
                }

                override fun onDismissed(
                    transientBottomBar: Snackbar?,
                    event: Int
                ) {
                    super.onDismissed(transientBottomBar, event)
                }
            })
        }
        snackbar.show()
    }

    private fun launchSharePageChooser(url: String) {
        val intent = Intent(Intent.ACTION_SEND).also {
            it.type = "text/plain"
            it.putExtra(Intent.EXTRA_TEXT, url)
        }
        try {
            startActivity(Intent.createChooser(intent, null))
        } catch (e: ActivityNotFoundException) {
            Timber.w(e, "Activity not found")
        }
    }

    override fun onFindResultReceived(
        activeMatchOrdinal: Int,
        numberOfMatches: Int,
        isDoneCounting: Boolean
    ) {
        viewModel.onFindResultsReceived(activeMatchOrdinal, numberOfMatches)
    }

    private fun EditText.replaceTextChangedListener(textWatcher: TextChangedWatcher) {
        removeTextChangedListener(textWatcher)
        addTextChangedListener(textWatcher)
    }

    private fun hideKeyboardImmediately() {
        if (!isHidden) {
            Timber.v("Keyboard now hiding")
            omnibarTextInput.hideKeyboard()
            focusDummy.requestFocus()
        }
    }

    private fun hideKeyboard() {
        if (!isHidden) {
            Timber.v("Keyboard now hiding")
            omnibarTextInput.postDelayed(KEYBOARD_DELAY) { omnibarTextInput?.hideKeyboard() }
            focusDummy.requestFocus()
        }
    }

    private fun showKeyboardImmediately() {
        if (!isHidden) {
            Timber.v("Keyboard now showing")
            omnibarTextInput?.showKeyboard()
        }
    }

    private fun showKeyboard() {
        if (!isHidden) {
            Timber.v("Keyboard now showing")
            omnibarTextInput.postDelayed(KEYBOARD_DELAY) { omnibarTextInput?.showKeyboard() }
        }
    }

    private fun refreshUserAgent(
        url: String?,
        isDesktop: Boolean
    ) {
        val currentAgent = webView?.settings?.userAgentString
        val newAgent = userAgentProvider.userAgent(url, isDesktop)
        if (newAgent != currentAgent) {
            webView?.settings?.userAgentString = newAgent
        }
        Timber.d("User Agent is $newAgent")
    }

    /**
     * Attempting to save the WebView's state can result in a TransactionTooLargeException being thrown.
     * This will only happen if the bundle size is too large - but the exact size is undefined.
     * Instead of saving using normal Android state mechanism - use our own implementation instead.
     */
    override fun onSaveInstanceState(bundle: Bundle) {
        viewModel.saveWebViewState(webView, tabId)
        super.onSaveInstanceState(bundle)
    }

    override fun onViewStateRestored(bundle: Bundle?) {
        viewModel.restoreWebViewState(webView, omnibarTextInput.text.toString())
        viewModel.determineShowBrowser()
        super.onViewStateRestored(bundle)
    }

    override fun onHiddenChanged(hidden: Boolean) {
        super.onHiddenChanged(hidden)
        if (hidden) {
            viewModel.onViewHidden()
            webView?.onPause()
        } else {
            webView?.onResume()
            viewModel.onViewVisible()
        }
    }

    /**
     * We don't destroy the activity on config changes like orientation, so we need to ensure we update resources which might change based on config
     */
    override fun onConfigurationChanged(newConfig: Configuration) {
        super.onConfigurationChanged(newConfig)
        ddgLogo.setImageResource(R.drawable.logo_full)
        if (ctaContainer.isNotEmpty()) {
            renderer.renderHomeCta()
        }
        configureQuickAccessGridLayout(quickAccessRecyclerView)
        configureQuickAccessGridLayout(quickAccessSuggestionsRecyclerView)
    }

    fun onBackPressed(): Boolean {
        if (!isAdded) return false
        return viewModel.onUserPressedBack()
    }

    private fun resetWebView() {
        destroyWebView()
        configureWebView()
    }

    override fun onDestroy() {
        dismissAppLinkSnackBar()
        pulseAnimation.stop()
        animatorHelper.removeListener()
        supervisorJob.cancel()
        popupMenu.dismiss()
        loginDetectionDialog?.dismiss()
        emailAutofillTooltipDialog?.dismiss()
        destroyWebView()
        super.onDestroy()
    }

    private fun destroyWebView() {
        webViewContainer?.removeAllViews()
        webView?.destroy()
        webView = null
    }

    private fun convertBlobToDataUri(blob: Command.ConvertBlobToDataUri) {
        webView?.let {
            blobConverterInjector.convertBlobIntoDataUriAndDownload(it, blob.url, blob.mimeType)
        }
    }

    private fun requestFileDownload(
        url: String,
        contentDisposition: String?,
        mimeType: String,
        requestUserConfirmation: Boolean
    ) {
        pendingFileDownload = PendingFileDownload(
            url = url,
            contentDisposition = contentDisposition,
            mimeType = mimeType,
            userAgent = userAgentProvider.userAgent(),
            subfolder = Environment.DIRECTORY_DOWNLOADS
        )

        if (hasWriteStoragePermission()) {
            downloadFile(requestUserConfirmation)
        } else {
            requestWriteStoragePermission()
        }
    }

    private fun requestImageDownload(
        url: String,
        requestUserConfirmation: Boolean
    ) {
        pendingFileDownload = PendingFileDownload(
            url = url,
            userAgent = userAgentProvider.userAgent(),
            subfolder = Environment.DIRECTORY_PICTURES
        )

        if (hasWriteStoragePermission()) {
            downloadFile(requestUserConfirmation)
        } else {
            requestWriteStoragePermission()
        }
    }

    @AnyThread
    private fun downloadFile(requestUserConfirmation: Boolean) {
        val pendingDownload = pendingFileDownload ?: return

        pendingFileDownload = null

        if (requestUserConfirmation) {
            requestDownloadConfirmation(pendingDownload)
        } else {
            continueDownload(pendingDownload)
        }
    }

    private fun requestDownloadConfirmation(pendingDownload: PendingFileDownload) {
        if (isStateSaved) return

        val downloadConfirmationFragment = DownloadConfirmationFragment.instance(pendingDownload)
        childFragmentManager.findFragmentByTag(DOWNLOAD_CONFIRMATION_TAG)?.let {
            Timber.i("Found existing dialog; removing it now")
            childFragmentManager.commitNow(allowStateLoss = true) { remove(it) }
        }
        downloadConfirmationFragment.show(childFragmentManager, DOWNLOAD_CONFIRMATION_TAG)
    }

    private fun launchFilePicker(command: Command.ShowFileChooser) {
        pendingUploadTask = command.filePathCallback
        val canChooseMultipleFiles = command.fileChooserParams.mode == WebChromeClient.FileChooserParams.MODE_OPEN_MULTIPLE
        val intent = fileChooserIntentBuilder.intent(command.fileChooserParams.acceptTypes, canChooseMultipleFiles)
        startActivityForResult(intent, REQUEST_CODE_CHOOSE_FILE)
    }

    private fun hasWriteStoragePermission(): Boolean {
        return ContextCompat.checkSelfPermission(requireContext(), Manifest.permission.WRITE_EXTERNAL_STORAGE) == PackageManager.PERMISSION_GRANTED
    }

    private fun requestWriteStoragePermission() {
        requestPermissions(arrayOf(Manifest.permission.WRITE_EXTERNAL_STORAGE), PERMISSION_REQUEST_WRITE_EXTERNAL_STORAGE)
    }

    override fun onRequestPermissionsResult(
        requestCode: Int,
        permissions: Array<out String>,
        grantResults: IntArray
    ) {
        when (requestCode) {
            PERMISSION_REQUEST_WRITE_EXTERNAL_STORAGE -> {
                if (grantResults.isNotEmpty() && grantResults[0] == PackageManager.PERMISSION_GRANTED) {
                    Timber.i("Write external storage permission granted")
                    downloadFile(requestUserConfirmation = false)
                } else {
                    Timber.i("Write external storage permission refused")
                    toolbar.makeSnackbarWithNoBottomInset(R.string.permissionRequiredToDownload, Snackbar.LENGTH_LONG).show()
                }
            }
            PERMISSION_REQUEST_GEO_LOCATION -> {
                if ((grantResults.isNotEmpty()) && grantResults[0] == PackageManager.PERMISSION_GRANTED) {
                    viewModel.onSystemLocationPermissionGranted()
                } else {
                    if (ActivityCompat.shouldShowRequestPermissionRationale(requireActivity(), Manifest.permission.ACCESS_FINE_LOCATION)) {
                        viewModel.onSystemLocationPermissionDeniedOneTime()
                    } else {
                        viewModel.onSystemLocationPermissionDeniedForever()
                    }
                }
            }
        }
    }

    private fun launchPlayStore(appPackage: String) {
        playStoreUtils.launchPlayStore(appPackage)
    }

    private fun launchDefaultBrowser() {
        if (Build.VERSION.SDK_INT >= Build.VERSION_CODES.N) {
            requireActivity().launchDefaultAppActivity()
        }
    }

    private fun launchSurvey(survey: Survey) {
        context?.let {
            startActivity(SurveyActivity.intent(it, survey))
        }
    }

    private fun finishTrackerAnimation() {
        animatorHelper.finishTrackerAnimation(omnibarViews(), animationContainer)
    }

    private fun showHideTipsDialog(cta: Cta) {
        context?.let {
            launchHideTipsDialog(it, cta)
        }
    }

    override fun onDaxDialogDismiss() {
        viewModel.onDaxDialogDismissed()
    }

    override fun onDaxDialogHideClick() {
        viewModel.onUserHideDaxDialog()
    }

    override fun onDaxDialogPrimaryCtaClick() {
        viewModel.onUserClickCtaOkButton()
    }

    override fun onDaxDialogSecondaryCtaClick() {
        viewModel.onUserClickCtaSecondaryButton()
    }

    private fun launchHideTipsDialog(
        context: Context,
        cta: Cta
    ) {
        AlertDialog.Builder(context)
            .setTitle(R.string.hideTipsTitle)
            .setMessage(getString(R.string.hideTipsText))
            .setPositiveButton(R.string.hideTipsButton) { dialog, _ ->
                dialog.dismiss()
                launch {
                    ctaViewModel.hideTipsForever(cta)
                }
            }
            .setNegativeButton(android.R.string.no) { dialog, _ ->
                dialog.dismiss()
            }
            .show()
    }

    fun omnibarViews(): List<View> = listOf(clearTextButton, omnibarTextInput, searchIcon)

    override fun onAnimationFinished() {
        viewModel.stopShowingEmptyGrade()
    }

    private fun showEmailTooltip(address: String) {
        context?.let {
            val isShowing: Boolean? = emailAutofillTooltipDialog?.isShowing
            if (isShowing != true) {
                emailAutofillTooltipDialog = EmailAutofillTooltipFragment(it, address)
                emailAutofillTooltipDialog?.show()
                emailAutofillTooltipDialog?.setOnCancelListener { viewModel.cancelAutofillTooltip() }
                emailAutofillTooltipDialog?.useAddress = { viewModel.useAddress() }
                emailAutofillTooltipDialog?.usePrivateAlias = { viewModel.consumeAlias() }
            }
        }
    }

    companion object {
        private const val TAB_ID_ARG = "TAB_ID_ARG"
        private const val URL_EXTRA_ARG = "URL_EXTRA_ARG"
        private const val SKIP_HOME_ARG = "SKIP_HOME_ARG"
        private const val FAVORITES_ONBOARDING_ARG = "FAVORITES_ONBOARDING_ARG"

        private const val ADD_SAVED_SITE_FRAGMENT_TAG = "ADD_SAVED_SITE"
        private const val KEYBOARD_DELAY = 200L

        private const val REQUEST_CODE_CHOOSE_FILE = 100
        private const val PERMISSION_REQUEST_WRITE_EXTERNAL_STORAGE = 200
        private const val PERMISSION_REQUEST_GEO_LOCATION = 300

        private const val URL_BUNDLE_KEY = "url"

        private const val AUTHENTICATION_DIALOG_TAG = "AUTH_DIALOG_TAG"
        private const val DOWNLOAD_CONFIRMATION_TAG = "DOWNLOAD_CONFIRMATION_TAG"
        private const val DAX_DIALOG_DIALOG_TAG = "DAX_DIALOG_TAG"

        private const val MAX_PROGRESS = 100
        private const val TRACKERS_INI_DELAY = 500L
        private const val TRACKERS_SECONDARY_DELAY = 200L

        private const val DEFAULT_CIRCLE_TARGET_TIMES_1_5 = 96

        private const val QUICK_ACCESS_GRID_MAX_COLUMNS = 6

        fun newInstance(
            tabId: String,
            query: String? = null,
            skipHome: Boolean
        ): BrowserTabFragment {
            val fragment = BrowserTabFragment()
            val args = Bundle()
            args.putString(TAB_ID_ARG, tabId)
            args.putBoolean(SKIP_HOME_ARG, skipHome)
            query.let {
                args.putString(URL_EXTRA_ARG, query)
            }
            fragment.arguments = args
            return fragment
        }

        fun newInstanceFavoritesOnboarding(tabId: String): BrowserTabFragment {
            val fragment = BrowserTabFragment()
            val args = Bundle()
            args.putString(TAB_ID_ARG, tabId)
            args.putBoolean(FAVORITES_ONBOARDING_ARG, true)
            fragment.arguments = args
            return fragment
        }
    }

    inner class BrowserTabFragmentDecorator {

        fun decorateWithFeatures() {
            decorateToolbarWithButtons()
            createPopupMenu()
            configureShowTabSwitcherListener()
            configureLongClickOpensNewTabListener()
        }

        fun updateToolbarActionsVisibility(viewState: BrowserViewState) {
            tabsButton?.isVisible = viewState.showTabsButton
            fireMenuButton?.isVisible = viewState.fireButton is HighlightableButton.Visible
            menuButton?.isVisible = viewState.showMenuButton is HighlightableButton.Visible

            val targetView = if (viewState.showMenuButton.isHighlighted()) {
                browserMenuImageView
            } else if (viewState.fireButton.isHighlighted()) {
                fireIconImageView
            } else {
                null
            }

            // omnibar only scrollable when browser showing and the fire button is not promoted
            if (targetView != null) {
                omnibarScrolling.disableOmnibarScrolling(toolbarContainer)
                playPulseAnimation(targetView)
            } else {
                if (viewState.browserShowing) {
                    omnibarScrolling.enableOmnibarScrolling(toolbarContainer)
                }
                pulseAnimation.stop()
            }
        }

        private fun playPulseAnimation(targetView: View) {
            toolbarContainer.doOnLayout {
                pulseAnimation.playOn(targetView)
            }
        }

        private fun decorateToolbarWithButtons() {
            fireMenuButton?.show()
            fireMenuButton?.setOnClickListener {
                browserActivity?.launchFire()
                pixel.fire(
                    AppPixelName.MENU_ACTION_FIRE_PRESSED.pixelName,
                    mapOf(FIRE_BUTTON_STATE to pulseAnimation.isActive.toString())
                )
            }

            tabsButton?.show()
        }

        private fun createPopupMenu() {
            popupMenu = PopupMenu(layoutInflater, R.layout.popup_window_browser_menu)
            val view = popupMenu.contentView
            popupMenu.apply {
                onMenuItemClicked(view.forwardPopupMenuItem) {
                    pixel.fire(AppPixelName.MENU_ACTION_NAVIGATE_FORWARD_PRESSED)
                    viewModel.onUserPressedForward()
                }
                onMenuItemClicked(view.backPopupMenuItem) {
                    pixel.fire(AppPixelName.MENU_ACTION_NAVIGATE_BACK_PRESSED)
                    activity?.onBackPressed()
                }
                onMenuItemClicked(view.refreshPopupMenuItem) {
                    viewModel.onRefreshRequested()
                    pixel.fire(AppPixelName.MENU_ACTION_REFRESH_PRESSED.pixelName)
                }
                onMenuItemClicked(view.newTabPopupMenuItem) {
                    viewModel.userRequestedOpeningNewTab()
                    pixel.fire(AppPixelName.MENU_ACTION_NEW_TAB_PRESSED.pixelName)
                }
                onMenuItemClicked(view.bookmarksPopupMenuItem) {
                    browserActivity?.launchBookmarks()
                    pixel.fire(AppPixelName.MENU_ACTION_BOOKMARKS_PRESSED.pixelName)
                }
                onMenuItemClicked(view.fireproofWebsitePopupMenuItem) { launch { viewModel.onFireproofWebsiteMenuClicked() } }
                onMenuItemClicked(view.addBookmarksPopupMenuItem) {
                    viewModel.onBookmarkMenuClicked()
                }
                onMenuItemClicked(view.addFavoritePopupMenuItem) {
                    viewModel.onFavoriteMenuClicked()
                }
                onMenuItemClicked(view.findInPageMenuItem) {
                    pixel.fire(AppPixelName.MENU_ACTION_FIND_IN_PAGE_PRESSED)
                    viewModel.onFindInPageSelected()
                }
                onMenuItemClicked(view.whitelistPopupMenuItem) { viewModel.onWhitelistSelected() }
                onMenuItemClicked(view.brokenSitePopupMenuItem) {
                    pixel.fire(AppPixelName.MENU_ACTION_REPORT_BROKEN_SITE_PRESSED)
                    viewModel.onBrokenSiteSelected()
                }
                onMenuItemClicked(view.settingsPopupMenuItem) {
                    pixel.fire(AppPixelName.MENU_ACTION_SETTINGS_PRESSED)
                    browserActivity?.launchSettings()
                }
                onMenuItemClicked(view.requestDesktopSiteCheckMenuItem) {
                    viewModel.onDesktopSiteModeToggled(view.requestDesktopSiteCheckMenuItem.isChecked)
                }
                onMenuItemClicked(view.sharePageMenuItem) {
                    pixel.fire(AppPixelName.MENU_ACTION_SHARE_PRESSED)
                    viewModel.onShareSelected()
                }
                onMenuItemClicked(view.addToHome) {
                    pixel.fire(AppPixelName.MENU_ACTION_ADD_TO_HOME_PRESSED)
                    viewModel.onPinPageToHomeSelected()
                }
                onMenuItemClicked(view.newEmailAliasMenuItem) { viewModel.consumeAliasAndCopyToClipboard() }
                onMenuItemClicked(view.openInAppMenuItem) {
                    pixel.fire(AppPixelName.MENU_ACTION_APP_LINKS_OPEN_PRESSED)
                    viewModel.openAppLink()
                }
            }
            browserMenu.setOnClickListener {
                viewModel.onBrowserMenuClicked()
                hideKeyboardImmediately()
                launchTopAnchoredPopupMenu()
            }
        }

        private fun launchTopAnchoredPopupMenu() {
            popupMenu.show(rootView, toolbar) {
                viewModel.onBrowserMenuClosed()
            }
            pixel.fire(AppPixelName.MENU_ACTION_POPUP_OPENED.pixelName)
        }

        private fun configureShowTabSwitcherListener() {
            tabsButton?.setOnClickListener {
                launch { viewModel.userLaunchingTabSwitcher() }
            }
        }

        private fun configureLongClickOpensNewTabListener() {
            tabsButton?.setOnLongClickListener {
                launch { viewModel.userRequestedOpeningNewTab() }
                return@setOnLongClickListener true
            }
        }

        fun animateTabsCount() {
            tabsButton?.animateCount()
        }

        fun renderTabIcon(tabs: List<TabEntity>) {
            context?.let {
                tabsButton?.count = tabs.count()
                tabsButton?.hasUnread = tabs.firstOrNull { !it.viewed } != null
            }
        }

        fun incrementTabs() {
            tabsButton?.increment {
                addTabsObserver()
            }
        }
    }

    inner class BrowserTabFragmentRenderer {

        private var lastSeenOmnibarViewState: OmnibarViewState? = null
        private var lastSeenLoadingViewState: LoadingViewState? = null
        private var lastSeenFindInPageViewState: FindInPageViewState? = null
        private var lastSeenBrowserViewState: BrowserViewState? = null
        private var lastSeenGlobalViewState: GlobalLayoutViewState? = null
        private var lastSeenAutoCompleteViewState: AutoCompleteViewState? = null
        private var lastSeenCtaViewState: CtaViewState? = null
        private var lastSeenPrivacyGradeViewState: PrivacyGradeViewState? = null

        fun renderPrivacyGrade(viewState: PrivacyGradeViewState) {

            renderIfChanged(viewState, lastSeenPrivacyGradeViewState) {

                val oldGrade = lastSeenPrivacyGradeViewState?.privacyGrade
                val oldShowEmptyGrade = lastSeenPrivacyGradeViewState?.showEmptyGrade
                val grade = viewState.privacyGrade
                val newShowEmptyGrade = viewState.showEmptyGrade

                val canChangeGrade = (oldGrade != grade && !newShowEmptyGrade) || (oldGrade == grade && oldShowEmptyGrade != newShowEmptyGrade)
                lastSeenPrivacyGradeViewState = viewState

                if (canChangeGrade) {
                    context?.let {
                        val drawable = if (viewState.showEmptyGrade || viewState.shouldAnimate) {
                            ContextCompat.getDrawable(it, R.drawable.privacygrade_icon_loading)
                        } else {
                            ContextCompat.getDrawable(it, viewState.privacyGrade.icon())
                        }
                        privacyGradeButton?.setImageDrawable(drawable)
                    }
                }

                privacyGradeButton?.isEnabled = viewState.isEnabled

                if (viewState.shouldAnimate) {
                    animatorHelper.startPulseAnimation(privacyGradeButton)
                } else {
                    animatorHelper.stopPulseAnimation()
                }
            }
        }

        fun renderAutocomplete(viewState: AutoCompleteViewState) {
            renderIfChanged(viewState, lastSeenAutoCompleteViewState) {
                lastSeenAutoCompleteViewState = viewState

                if (viewState.showSuggestions || viewState.showFavorites) {
                    if (viewState.favorites.isNotEmpty() && viewState.showFavorites) {
                        autoCompleteSuggestionsList.gone()
                        quickAccessSuggestionsRecyclerView.show()
                        omnibarQuickAccessAdapter.submitList(viewState.favorites)
                    } else {
                        autoCompleteSuggestionsList.show()
                        quickAccessSuggestionsRecyclerView.gone()
                        autoCompleteSuggestionsAdapter.updateData(viewState.searchResults.query, viewState.searchResults.suggestions)
                    }
                } else {
                    autoCompleteSuggestionsList.gone()
                    quickAccessSuggestionsRecyclerView.gone()
                }
            }
        }

        fun renderOmnibar(viewState: OmnibarViewState) {
            renderIfChanged(viewState, lastSeenOmnibarViewState) {
                lastSeenOmnibarViewState = viewState

                if (viewState.isEditing) {
                    cancelTrackersAnimation()
                }

                if (shouldUpdateOmnibarTextInput(viewState, viewState.omnibarText)) {
                    omnibarTextInput.setText(viewState.omnibarText)
                    appBarLayout.setExpanded(true, true)
                    if (viewState.shouldMoveCaretToEnd) {
                        omnibarTextInput.setSelection(viewState.omnibarText.length)
                    }
                }

                lastSeenBrowserViewState?.let {
                    renderToolbarMenus(it)
                }
            }
        }

        @SuppressLint("SetTextI18n")
        fun renderLoadingIndicator(viewState: LoadingViewState) {
            renderIfChanged(viewState, lastSeenLoadingViewState) {
                lastSeenLoadingViewState = viewState

                pageLoadingIndicator.apply {
                    if (viewState.isLoading) show()
                    smoothProgressAnimator.onNewProgress(viewState.progress) { if (!viewState.isLoading) hide() }
                }

                if (viewState.privacyOn) {
                    if (lastSeenOmnibarViewState?.isEditing == true) {
                        cancelTrackersAnimation()
                    }

                    if (viewState.progress == MAX_PROGRESS) {
                        createTrackersAnimation()
                    }
                }

                if (!viewState.isLoading && lastSeenBrowserViewState?.browserShowing == true) {
                    swipeRefreshContainer.isRefreshing = false
                }
            }
        }

        private fun createTrackersAnimation() {
            launch {
                delay(TRACKERS_INI_DELAY)
                viewModel.refreshCta()
                delay(TRACKERS_SECONDARY_DELAY)
                if (lastSeenOmnibarViewState?.isEditing != true) {
                    val site = viewModel.siteLiveData.value
                    val events = site?.orderedTrackingEntities()

                    activity?.let { activity ->
                        animatorHelper.startTrackersAnimation(lastSeenCtaViewState?.cta, activity, animationContainer, omnibarViews(), events)
                    }
                }
            }
        }

        fun cancelTrackersAnimation() {
            animatorHelper.cancelAnimations(omnibarViews(), animationContainer)
        }

        fun renderGlobalViewState(viewState: GlobalLayoutViewState) {
            if (lastSeenGlobalViewState is GlobalLayoutViewState.Invalidated &&
                viewState is GlobalLayoutViewState.Browser
            ) {
                throw IllegalStateException("Invalid state transition")
            }

            renderIfChanged(viewState, lastSeenGlobalViewState) {
                lastSeenGlobalViewState = viewState

                when (viewState) {
                    is GlobalLayoutViewState.Browser -> {
                        if (viewState.isNewTabState) {
                            browserLayout.hide()
                        } else {
                            browserLayout.show()
                        }
                    }
                    is GlobalLayoutViewState.Invalidated -> destroyWebView()
                }
            }
        }

        fun renderBrowserViewState(viewState: BrowserViewState) {
            renderIfChanged(viewState, lastSeenBrowserViewState) {
                val browserShowing = viewState.browserShowing

                val browserShowingChanged = viewState.browserShowing != lastSeenBrowserViewState?.browserShowing
                lastSeenBrowserViewState = viewState
                if (browserShowingChanged) {
                    if (browserShowing) {
                        showBrowser()
                    } else {
                        showHome()
                    }
                }

                renderToolbarMenus(viewState)
                renderPopupMenus(browserShowing, viewState)
                renderFullscreenMode(viewState)
            }
        }

        private fun renderFullscreenMode(viewState: BrowserViewState) {
            activity?.isImmersiveModeEnabled()?.let {
                if (viewState.isFullScreen) {
                    if (!it) goFullScreen()
                } else {
                    if (it) exitFullScreen()
                }
            }
        }

        fun applyAccessibilitySettings(viewState: AccessibilityViewState) {
            Timber.v("Accessibility: render state applyAccessibilitySettings $viewState")
            val webView = webView ?: return

            val fontSizeChanged = webView.settings.textZoom != viewState.fontSize.toInt()
            if (fontSizeChanged) {
                Timber.v(
                    "Accessibility: UpdateAccessibilitySetting fontSizeChanged " +
                        "from ${webView.settings.textZoom} to ${viewState.fontSize.toInt()}"
                )

                webView.settings.textZoom = viewState.fontSize.toInt()
            }

            if (this@BrowserTabFragment.isHidden && viewState.refreshWebView) return
            if (viewState.refreshWebView) {
                Timber.v("Accessibility: UpdateAccessibilitySetting forceZoomChanged")
                refresh()
            }
        }

        private fun renderPopupMenus(
            browserShowing: Boolean,
            viewState: BrowserViewState
        ) {
            popupMenu.contentView.apply {
                backPopupMenuItem.isEnabled = viewState.canGoBack
                forwardPopupMenuItem.isEnabled = viewState.canGoForward
                refreshPopupMenuItem.isEnabled = browserShowing
                newTabPopupMenuItem.isEnabled = browserShowing
                addBookmarksPopupMenuItem?.isEnabled = viewState.canAddBookmarks
                addBookmarksPopupMenuItem?.text =
                    getString(if (viewState.bookmark != null) R.string.editBookmarkMenuTitle else R.string.addBookmarkMenuTitle)
                addFavoritePopupMenuItem?.isEnabled = viewState.addFavorite.isEnabled()
                addFavoritePopupMenuItem.text = when {
                    viewState.addFavorite.isHighlighted() -> getString(R.string.addFavoriteMenuTitleHighlighted)
                    viewState.favorite != null -> getString(R.string.removeFavoriteMenuTitle)
                    else -> getString(R.string.addFavoriteMenuTitle)
                }
                fireproofWebsitePopupMenuItem?.isEnabled = viewState.canFireproofSite
                fireproofWebsitePopupMenuItem?.isChecked = viewState.canFireproofSite && viewState.isFireproofWebsite
                sharePageMenuItem?.isEnabled = viewState.canSharePage
                whitelistPopupMenuItem?.isEnabled = viewState.canWhitelist
                whitelistPopupMenuItem?.text =
                    getText(if (viewState.isWhitelisted) R.string.enablePrivacyProtection else R.string.disablePrivacyProtection)
                brokenSitePopupMenuItem?.isEnabled = viewState.canReportSite
                requestDesktopSiteCheckMenuItem?.isEnabled = viewState.canChangeBrowsingMode
                requestDesktopSiteCheckMenuItem?.isChecked = viewState.isDesktopBrowsingMode

                newEmailAliasMenuItem?.let {
                    it.visibility = if (viewState.isEmailSignedIn) VISIBLE else GONE
                }

                addToHome?.let {
                    it.visibility = if (viewState.addToHomeVisible) VISIBLE else GONE
                    it.isEnabled = viewState.addToHomeEnabled
                }

                openInAppMenuItem?.let {
                    it.visibility = if (viewState.previousAppLink != null) VISIBLE else GONE
                }
            }
        }

        private fun renderToolbarMenus(viewState: BrowserViewState) {
            if (viewState.browserShowing) {
                daxIcon?.isVisible = viewState.showDaxIcon
                privacyGradeButton?.isInvisible = !viewState.showPrivacyGrade || viewState.showDaxIcon
                clearTextButton?.isVisible = viewState.showClearButton
                searchIcon?.isVisible = viewState.showSearchIcon
            } else {
                daxIcon.isVisible = false
                privacyGradeButton?.isVisible = false
                clearTextButton?.isVisible = viewState.showClearButton
                searchIcon?.isVisible = true
            }

            decorator.updateToolbarActionsVisibility(viewState)
        }

        fun renderFindInPageState(viewState: FindInPageViewState) {
            if (viewState == lastSeenFindInPageViewState) {
                return
            }

            lastSeenFindInPageViewState = viewState

            if (viewState.visible) {
                showFindInPageView(viewState)
            } else {
                hideFindInPage()
            }

            popupMenu.contentView.findInPageMenuItem?.isEnabled = viewState.canFindInPage
        }

        fun renderCtaViewState(viewState: CtaViewState) {
            if (isHidden) {
                return
            }

            renderIfChanged(viewState, lastSeenCtaViewState) {
                val newMessage = (viewState.message?.id != lastSeenCtaViewState?.message?.id)
                lastSeenCtaViewState = viewState
                removeNewTabLayoutClickListener()
                Timber.v("RMF: render $newMessage, $viewState")
                when {
                    viewState.cta != null -> {
                        showCta(viewState.cta, viewState.favorites)
                    }
                    viewState.message != null -> {
                        showRemoteMessage(viewState.message, newMessage)
                        showHomeBackground(viewState.favorites, hideLogo = true)
                        hideHomeCta()
                    }
                    else -> {
                        hideHomeCta()
                        hideDaxCta()
                        newBrowserTab.messageCta.gone()
                        showHomeBackground(viewState.favorites)
                    }
                }
            }
        }

        private fun showRemoteMessage(
            message: RemoteMessage,
            newMessage: Boolean
        ) {
            val shouldRender = newMessage || newBrowserTab.messageCta.isGone

            if (shouldRender) {
                Timber.i("RMF: render $message")
                newBrowserTab.messageCta.show()
                viewModel.onMessageShown()
                newBrowserTab.messageCta.setMessage(message.asMessage())
                newBrowserTab.messageCta.onCloseButtonClicked {
                    viewModel.onMessageCloseButtonClicked()
                }
                newBrowserTab.messageCta.onPrimaryActionClicked {
                    viewModel.onMessagePrimaryButtonClicked()
                }
                newBrowserTab.messageCta.onSecondaryActionClicked {
                    viewModel.onMessageSecondaryButtonClicked()
                }
            }
        }

        private fun showCta(
            configuration: Cta,
            favorites: List<QuickAccessFavorite>
        ) {
            when (configuration) {
                is HomePanelCta -> showHomeCta(configuration, favorites)
                is DaxBubbleCta -> showDaxCta(configuration)
                is BubbleCta -> showBubleCta(configuration)
                is DialogCta -> showDaxDialogCta(configuration)
            }
            newBrowserTab.messageCta.gone()
        }

        private fun showDaxDialogCta(configuration: DialogCta) {
            hideHomeCta()
            hideDaxCta()
            activity?.let { activity ->
                val daxDialog = getDaxDialogFromActivity() as? DaxDialog
                if (daxDialog != null) {
                    daxDialog.setDaxDialogListener(this@BrowserTabFragment)
                    return
                }
                configuration.createCta(activity).apply {
                    setDaxDialogListener(this@BrowserTabFragment)
                    getDaxDialog().show(activity.supportFragmentManager, DAX_DIALOG_DIALOG_TAG)
                }
                viewModel.onCtaShown()
            }
        }

        private fun showDaxCta(configuration: DaxBubbleCta) {
            hideHomeBackground()
            hideHomeCta()
            configuration.showCta(daxCtaContainer)
            newTabLayout.setOnClickListener { daxCtaContainer.dialogTextCta.finishAnimation() }

            if (configuration is DaxBubbleCta.DaxFireproofCta) {
                configureFireproofButtons()
            }

            viewModel.onCtaShown()
        }

        private fun showBubleCta(configuration: BubbleCta) {
            hideHomeBackground()
            hideHomeCta()
            configuration.showCta(daxCtaContainer)
            newTabLayout.setOnClickListener { daxCtaContainer.dialogTextCta.finishAnimation() }
            viewModel.onCtaShown()
        }

        private fun removeNewTabLayoutClickListener() {
            newTabLayout.setOnClickListener(null)
        }

        private fun showHomeCta(
            configuration: HomePanelCta,
            favorites: List<QuickAccessFavorite>
        ) {
            hideDaxCta()
            if (ctaContainer.isEmpty()) {
                renderHomeCta()
            } else {
                configuration.showCta(ctaContainer)
            }
            showHomeBackground(favorites)
            viewModel.onCtaShown()
        }

        private fun showHomeBackground(favorites: List<QuickAccessFavorite>, hideLogo: Boolean = false) {
            if (favorites.isEmpty()) {
<<<<<<< HEAD
                if (hideLogo) homeBackgroundLogo.hideLogo() else homeBackgroundLogo.showLogo()
                quickAccessItems.quickAccessRecyclerView.gone()
=======
                homeBackgroundLogo.showLogo()
                quickAccessRecyclerView.gone()
>>>>>>> 3986e97c
            } else {
                homeBackgroundLogo.hideLogo()
                quickAccessAdapter.submitList(favorites)
                quickAccessRecyclerView.show()
            }

            newTabQuickAcessItemsLayout.show()
        }

        private fun hideHomeBackground() {
            homeBackgroundLogo.hideLogo()
            newTabQuickAcessItemsLayout.gone()
        }

        private fun hideDaxCta() {
            dialogTextCta.cancelAnimation()
            daxCtaContainer.hide()
        }

        private fun hideHomeCta() {
            ctaContainer.gone()
        }

        private fun configureFireproofButtons() {
            daxCtaContainer.fireproofButtons.show()

            daxCtaContainer.fireproofButtons.fireproofKeepMeSignedIn.setOnClickListener {
                daxCtaContainer.fireproofButtons.gone()
                daxCtaContainer.dialogTextCta.cancelAnimation()
                viewModel.userSelectedFireproofSetting(true)
            }

            daxCtaContainer.fireproofButtons.fireproofBurnEverything.setOnClickListener {
                daxCtaContainer.fireproofButtons.gone()
                daxCtaContainer.dialogTextCta.cancelAnimation()
                viewModel.userSelectedFireproofSetting(false)
            }
        }

        fun renderHomeCta() {
            val context = context ?: return
            val cta = lastSeenCtaViewState?.cta ?: return
            val configuration = if (cta is HomePanelCta) cta else return

            ctaContainer.removeAllViews()

            inflate(context, R.layout.include_cta, ctaContainer)

            configuration.showCta(ctaContainer)
            ctaContainer.ctaOkButton.setOnClickListener {
                viewModel.onUserClickCtaOkButton()
            }

            ctaContainer.ctaDismissButton.setOnClickListener {
                viewModel.onUserDismissedCta()
            }
        }

        fun hideFindInPage() {
            if (findInPageContainer.visibility != GONE) {
                focusDummy.requestFocus()
                findInPageContainer.gone()
                findInPageInput.hideKeyboard()
            }
        }

        private fun showFindInPageView(viewState: FindInPageViewState) {

            if (findInPageContainer.visibility != VISIBLE) {
                findInPageContainer.show()
                findInPageInput.postDelayed(KEYBOARD_DELAY) {
                    findInPageInput?.showKeyboard()
                }
            }

            if (viewState.showNumberMatches) {
                findInPageMatches.text = getString(R.string.findInPageMatches, viewState.activeMatchIndex, viewState.numberMatches)
                findInPageMatches.show()
            } else {
                findInPageMatches.hide()
            }
        }

        private fun goFullScreen() {
            Timber.i("Entering full screen")
            webViewFullScreenContainer.show()
            activity?.toggleFullScreen()
        }

        private fun exitFullScreen() {
            Timber.i("Exiting full screen")
            webViewFullScreenContainer.removeAllViews()
            webViewFullScreenContainer.gone()
            activity?.toggleFullScreen()
            focusDummy.requestFocus()
        }

        private fun shouldUpdateOmnibarTextInput(
            viewState: OmnibarViewState,
            omnibarInput: String?
        ) =
            (!viewState.isEditing || omnibarInput.isNullOrEmpty()) && omnibarTextInput.isDifferent(omnibarInput)
    }

    override fun openExistingFile(file: File?) {
        if (file == null) {
            Toast.makeText(activity, R.string.downloadConfirmationUnableToOpenFileText, Toast.LENGTH_SHORT).show()
            return
        }

        val intent = context?.let { createIntentToOpenFile(it, file) }
        activity?.packageManager?.let { packageManager ->
            if (intent?.resolveActivity(packageManager) != null) {
                startActivity(intent)
            } else {
                Timber.e("No suitable activity found")
                Toast.makeText(activity, R.string.downloadConfirmationUnableToOpenFileText, Toast.LENGTH_SHORT).show()
            }
        }
    }

    override fun replaceExistingFile(
        file: File?,
        pendingFileDownload: PendingFileDownload
    ) {
        Timber.i("Deleting existing file: $file")
        runCatching { file?.delete() }
        continueDownload(pendingFileDownload)
    }

    private fun showDownloadManagerAppSettings() {
        try {
            val intent = Intent(Settings.ACTION_APPLICATION_DETAILS_SETTINGS)
            intent.data = DownloadFailReason.DOWNLOAD_MANAGER_SETTINGS_URI
            startActivity(intent)
        } catch (e: ActivityNotFoundException) {
            Timber.w(e, "Could not open DownloadManager settings")
            toolbar.makeSnackbarWithNoBottomInset(R.string.downloadManagerIncompatible, Snackbar.LENGTH_INDEFINITE).show()
        }
    }

    private fun createIntentToOpenFile(
        context: Context,
        file: File
    ): Intent? {
        val uri = FileProvider.getUriForFile(context, "${appBuildConfig.applicationId}.provider", file)
        val mime = activity?.contentResolver?.getType(uri) ?: return null
        val intent = Intent(Intent.ACTION_VIEW)
        intent.setDataAndType(uri, mime)
        return intent.addFlags(Intent.FLAG_GRANT_READ_URI_PERMISSION)
    }

    override fun continueDownload(pendingFileDownload: PendingFileDownload) {
        Timber.i("Continuing to download %s", pendingFileDownload)
        viewModel.download(pendingFileDownload)
    }

    override fun cancelDownload() {
        viewModel.closeAndReturnToSourceIfBlankTab()
    }

    fun onFireDialogVisibilityChanged(isVisible: Boolean) {
        if (isVisible) {
            viewModel.ctaViewState.removeObserver(ctaViewStateObserver)
        } else {
            viewModel.ctaViewState.observe(viewLifecycleOwner, ctaViewStateObserver)
        }
    }

    override fun onSiteLocationPermissionSelected(
        domain: String,
        permission: LocationPermissionType
    ) {
        viewModel.onSiteLocationPermissionSelected(domain, permission)
    }

    override fun onSystemLocationPermissionAllowed() {
        viewModel.onSystemLocationPermissionAllowed()
    }

    override fun onSystemLocationPermissionNotAllowed() {
        viewModel.onSystemLocationPermissionNotAllowed()
    }

    override fun onSystemLocationPermissionNeverAllowed() {
        viewModel.onSystemLocationPermissionNeverAllowed()
    }
}<|MERGE_RESOLUTION|>--- conflicted
+++ resolved
@@ -171,16 +171,9 @@
 import com.duckduckgo.app.browser.BrowserTabViewModel.OmnibarViewState
 import com.duckduckgo.app.browser.BrowserTabViewModel.PrivacyGradeViewState
 import com.duckduckgo.app.browser.BrowserTabViewModel.SavedSiteChangedViewState
-<<<<<<< HEAD
-import com.duckduckgo.app.browser.databinding.FragmentBrowserTabBinding
-import com.duckduckgo.app.browser.databinding.IncludeOmnibarToolbarBinding
-import com.duckduckgo.app.browser.databinding.IncludeQuickAccessItemsBinding
-import com.duckduckgo.app.browser.databinding.PopupWindowBrowserMenuBinding
 import com.duckduckgo.app.browser.remotemessage.asMessage
 import com.duckduckgo.app.global.view.launchDefaultAppActivity
 import com.duckduckgo.app.playstore.PlayStoreUtils
-=======
->>>>>>> 3986e97c
 import com.duckduckgo.app.statistics.isFireproofExperimentEnabled
 import com.duckduckgo.app.widget.AddWidgetLauncher
 import com.duckduckgo.appbuildconfig.api.AppBuildConfig
@@ -2424,7 +2417,7 @@
                     else -> {
                         hideHomeCta()
                         hideDaxCta()
-                        newBrowserTab.messageCta.gone()
+                        messageCta.gone()
                         showHomeBackground(viewState.favorites)
                     }
                 }
@@ -2435,20 +2428,20 @@
             message: RemoteMessage,
             newMessage: Boolean
         ) {
-            val shouldRender = newMessage || newBrowserTab.messageCta.isGone
+            val shouldRender = newMessage || messageCta.isGone
 
             if (shouldRender) {
                 Timber.i("RMF: render $message")
-                newBrowserTab.messageCta.show()
+                messageCta.show()
                 viewModel.onMessageShown()
-                newBrowserTab.messageCta.setMessage(message.asMessage())
-                newBrowserTab.messageCta.onCloseButtonClicked {
+                messageCta.setMessage(message.asMessage())
+                messageCta.onCloseButtonClicked {
                     viewModel.onMessageCloseButtonClicked()
                 }
-                newBrowserTab.messageCta.onPrimaryActionClicked {
+                messageCta.onPrimaryActionClicked {
                     viewModel.onMessagePrimaryButtonClicked()
                 }
-                newBrowserTab.messageCta.onSecondaryActionClicked {
+                messageCta.onSecondaryActionClicked {
                     viewModel.onMessageSecondaryButtonClicked()
                 }
             }
@@ -2464,7 +2457,7 @@
                 is BubbleCta -> showBubleCta(configuration)
                 is DialogCta -> showDaxDialogCta(configuration)
             }
-            newBrowserTab.messageCta.gone()
+            messageCta.gone()
         }
 
         private fun showDaxDialogCta(configuration: DialogCta) {
@@ -2525,13 +2518,8 @@
 
         private fun showHomeBackground(favorites: List<QuickAccessFavorite>, hideLogo: Boolean = false) {
             if (favorites.isEmpty()) {
-<<<<<<< HEAD
                 if (hideLogo) homeBackgroundLogo.hideLogo() else homeBackgroundLogo.showLogo()
-                quickAccessItems.quickAccessRecyclerView.gone()
-=======
-                homeBackgroundLogo.showLogo()
                 quickAccessRecyclerView.gone()
->>>>>>> 3986e97c
             } else {
                 homeBackgroundLogo.hideLogo()
                 quickAccessAdapter.submitList(favorites)
