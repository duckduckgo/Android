--- conflicted
+++ resolved
@@ -336,23 +336,22 @@
     lateinit var printInjector: PrintInjector
 
     @Inject
-<<<<<<< HEAD
+    lateinit var deviceAuthenticator: DeviceAuthenticator
+
+    @Inject
+    lateinit var credentialAutofillDialogFactory: CredentialAutofillDialogFactory
+
+    @Inject
+    lateinit var autofillCredentialsSelectionResultHandler: AutofillCredentialsSelectionResultHandler
+
+    @Inject
+    lateinit var existingCredentialMatchDetector: ExistingCredentialMatchDetector
+
+    @Inject
     lateinit var privacyShieldView: PrivacyShieldAnimationHelper
 
     @Inject
     lateinit var animatorHelper: BrowserTrackersAnimatorHelper
-=======
-    lateinit var deviceAuthenticator: DeviceAuthenticator
-
-    @Inject
-    lateinit var credentialAutofillDialogFactory: CredentialAutofillDialogFactory
-
-    @Inject
-    lateinit var autofillCredentialsSelectionResultHandler: AutofillCredentialsSelectionResultHandler
-
-    @Inject
-    lateinit var existingCredentialMatchDetector: ExistingCredentialMatchDetector
->>>>>>> f4b5f3df
 
     private var urlExtractingWebView: UrlExtractingWebView? = null
 
