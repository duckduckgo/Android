--- conflicted
+++ resolved
@@ -96,7 +96,6 @@
 import com.duckduckgo.app.browser.ui.HttpAuthenticationDialogFragment
 import com.duckduckgo.app.browser.useragent.UserAgentProvider
 import com.duckduckgo.app.cta.ui.*
-import com.duckduckgo.app.di.AppCoroutineScope
 import com.duckduckgo.app.email.EmailAutofillTooltipFragment
 import com.duckduckgo.app.email.EmailInjector
 import com.duckduckgo.app.fire.fireproofwebsite.data.FireproofWebsiteEntity
@@ -218,15 +217,10 @@
     lateinit var emailInjector: EmailInjector
 
     @Inject
-<<<<<<< HEAD
-    @AppCoroutineScope
-    lateinit var appCoroutineScope: CoroutineScope
-=======
     lateinit var faviconManager: FaviconManager
 
     @Inject
     lateinit var gridViewColumnCalculator: GridViewColumnCalculator
->>>>>>> 53b64f03
 
     var messageFromPreviousTab: Message? = null
 
@@ -1058,7 +1052,7 @@
 
     private fun userSelectedAutocomplete(suggestion: AutoCompleteSuggestion) {
         // send pixel before submitting the query and changing the autocomplete state to empty; otherwise will send the wrong params
-        appCoroutineScope.launch {
+        GlobalScope.launch {
             viewModel.fireAutocompletePixel(suggestion)
             withContext(Dispatchers.Main) {
                 val origin = when (suggestion) {
