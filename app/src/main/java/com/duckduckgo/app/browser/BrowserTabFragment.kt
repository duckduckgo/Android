--- conflicted
+++ resolved
@@ -145,13 +145,10 @@
 import com.duckduckgo.app.browser.omnibar.Omnibar
 import com.duckduckgo.app.browser.omnibar.Omnibar.OmnibarTextState
 import com.duckduckgo.app.browser.omnibar.Omnibar.ViewMode
-<<<<<<< HEAD
 import com.duckduckgo.app.browser.omnibar.animations.TrackerLogo
-import com.duckduckgo.app.browser.omnibar.model.OmnibarPosition
-=======
 import com.duckduckgo.app.browser.omnibar.experiments.FadeOmnibarItemPressedListener
 import com.duckduckgo.app.browser.omnibar.getOmnibarType
->>>>>>> 5b7deb6e
+import com.duckduckgo.app.browser.omnibar.model.OmnibarPosition
 import com.duckduckgo.app.browser.print.PrintDocumentAdapterFactory
 import com.duckduckgo.app.browser.print.PrintInjector
 import com.duckduckgo.app.browser.print.SinglePrintSafeguardFeature
@@ -242,11 +239,8 @@
 import com.duckduckgo.browser.api.brokensite.BrokenSiteData.ReportFlow.RELOAD_THREE_TIMES_WITHIN_20_SECONDS
 import com.duckduckgo.browser.api.ui.BrowserScreens.WebViewActivityWithParams
 import com.duckduckgo.common.ui.DuckDuckGoFragment
-<<<<<<< HEAD
 import com.duckduckgo.common.ui.internal.experiments.trackersblocking.AppPersonalityFeature
-=======
 import com.duckduckgo.common.ui.experiments.visual.store.VisualDesignExperimentDataStore
->>>>>>> 5b7deb6e
 import com.duckduckgo.common.ui.store.BrowserAppTheme
 import com.duckduckgo.common.ui.view.DaxDialog
 import com.duckduckgo.common.ui.view.dialog.ActionBottomSheetDialog
@@ -825,7 +819,8 @@
 
     private lateinit var privacyProtectionsPopup: PrivacyProtectionsPopup
 
-<<<<<<< HEAD
+    private lateinit var browserNavigationBarIntegration: BrowserNavigationBarViewIntegration
+
     private fun showExperimentTrackersBurstAnimation(logos: List<TrackerLogo>, ignoreLogos: Boolean) {
         experimentTrackersAnimationHelper.startTrackersBurstAnimation(
             context = requireContext(),
@@ -901,9 +896,6 @@
             },
         )
     }
-=======
-    private lateinit var browserNavigationBarIntegration: BrowserNavigationBarViewIntegration
->>>>>>> 5b7deb6e
 
     override fun onCreate(savedInstanceState: Bundle?) {
         super.onCreate(savedInstanceState)
@@ -1083,22 +1075,8 @@
         }
     }
 
-<<<<<<< HEAD
-    private fun removeTopOmnibarOffsetChangedListener() {
-        if (::offsetChangedListener.isInitialized) {
-            binding.newOmnibar.removeOnOffsetChangedListener(offsetChangedListener)
-        }
-    }
-
-    private fun onOmnibarTabsButtonPressed() {
-=======
     private fun onTabsButtonPressed() {
->>>>>>> 5b7deb6e
         launch { viewModel.userLaunchingTabSwitcher() }
-    }
-
-    private fun onTabsButtonLongPressed() {
-        launch { viewModel.userRequestedOpeningNewTab(longPress = true) }
     }
 
     private fun onUserSubmittedText(text: String) {
@@ -1364,15 +1342,10 @@
     override fun onResume() {
         super.onResume()
 
-<<<<<<< HEAD
-        if (viewModel.hasOmnibarPositionChanged(omnibar.omnibarPosition)) {
-            viewModel.resetTrackersCount()
-            removeTopOmnibarOffsetChangedListener()
-=======
         val hasOmnibarPositionChanged = viewModel.hasOmnibarPositionChanged(omnibar.omnibarPosition)
         val hasOmnibarTypeChanged = omnibar.omnibarType != visualDesignExperimentDataStore.getOmnibarType()
         if (hasOmnibarPositionChanged || hasOmnibarTypeChanged) {
->>>>>>> 5b7deb6e
+            viewModel.resetTrackersCount()
             if (swipingTabsFeature.isEnabled && requireActivity() is BrowserActivity) {
                 (requireActivity() as BrowserActivity).clearTabsAndRecreate()
             } else {
@@ -2087,18 +2060,15 @@
 
                 browserActivity?.openExistingTab(it.tabId)
             }
-<<<<<<< HEAD
+
+            is Command.LaunchPopupMenu -> {
+                hideKeyboardImmediately()
+                launchPopupMenu(it.anchorToNavigationBar)
+            }
+
             is Command.StartExperimentTrackersBurstAnimation -> showExperimentTrackersBurstAnimation(it.logos, it.ignoreLogos)
             is Command.StartExperimentShieldPopAnimation -> showExperimentShieldPopAnimation()
             is Command.StartExperimentV2ShieldPopAnimation -> showExperimentV2ShieldPopAnimation()
-=======
-
-            is Command.LaunchPopupMenu -> {
-                hideKeyboardImmediately()
-                launchPopupMenu(it.anchorToNavigationBar)
-            }
-
->>>>>>> 5b7deb6e
             else -> {
                 // NO OP
             }
