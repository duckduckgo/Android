--- conflicted
+++ resolved
@@ -670,25 +670,21 @@
         override fun onFirstPopUpHandled() {}
 
         override fun onPopUpHandled(isCosmetic: Boolean) {
-<<<<<<< HEAD
             launch {
-                if (isCosmetic) {
-                    delay(COOKIES_ANIMATION_DELAY)
-                }
                 context?.let {
                     if (appPersonalityFeature.self().isEnabled() &&
                         !appPersonalityFeature.variant1().isEnabled() &&
                         viewModel.trackersCount().isNotEmpty()
                     ) {
+                        if (isCosmetic) {
+                            delay(COOKIES_ANIMATION_DELAY)
+                        }
                         omnibar.enqueueCookiesAnimation(isCosmetic)
                     } else {
-                        omnibar.createCookiesAnimation(isCosmetic)
-                    }
-                }
-            }
-=======
-            viewModel.onAutoConsentPopUpHandled(isCosmetic)
->>>>>>> b160dea5
+                        viewModel.onAutoConsentPopUpHandled(isCosmetic)
+                    }
+                }
+            }
         }
 
         override fun onResultReceived(
@@ -1006,7 +1002,16 @@
         }
     }
 
-<<<<<<< HEAD
+    private fun updateOrDeleteWebViewPreview() {
+        val url = viewModel.url
+        Timber.d("Updating or deleting WebView preview for $url")
+        if (url == null) {
+            viewModel.deleteTabPreview(tabId)
+        } else {
+            generateWebViewPreviewImage()
+        }
+    }
+
     private fun getOmnibarType(): OmnibarType {
         if (appPersonalityFeature.self().isEnabled()) {
             if (appPersonalityFeature.variant3().isEnabled() ||
@@ -1019,15 +1024,6 @@
             }
         } else {
             return visualDesignExperimentDataStore.getOmnibarType()
-=======
-    private fun updateOrDeleteWebViewPreview() {
-        val url = viewModel.url
-        Timber.d("Updating or deleting WebView preview for $url")
-        if (url == null) {
-            viewModel.deleteTabPreview(tabId)
-        } else {
-            generateWebViewPreviewImage()
->>>>>>> b160dea5
         }
     }
 
