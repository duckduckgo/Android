--- conflicted
+++ resolved
@@ -29,22 +29,14 @@
 import android.widget.ImageView
 import android.widget.ProgressBar
 import androidx.appcompat.widget.Toolbar
-<<<<<<< HEAD
-import androidx.core.view.isInvisible
-import androidx.core.view.isVisible
-import com.airbnb.lottie.LottieAnimationView
-import com.duckduckgo.anvil.annotations.InjectWith
-import com.duckduckgo.app.browser.R
-=======
 import androidx.core.view.doOnLayout
 import androidx.core.view.isInvisible
 import androidx.core.view.isVisible
+import androidx.lifecycle.findViewTreeLifecycleOwner
 import com.airbnb.lottie.LottieAnimationView
-import androidx.lifecycle.findViewTreeLifecycleOwner
 import com.duckduckgo.anvil.annotations.InjectWith
+import com.duckduckgo.app.browser.PulseAnimation
 import com.duckduckgo.app.browser.R
-import com.duckduckgo.app.browser.PulseAnimation
->>>>>>> 76f310e3
 import com.duckduckgo.app.browser.SmoothProgressAnimator
 import com.duckduckgo.app.browser.TabSwitcherButton
 import com.duckduckgo.app.browser.databinding.IncludeCustomTabToolbarBinding
@@ -52,18 +44,12 @@
 import com.duckduckgo.app.browser.omnibar.animations.BrowserTrackersAnimatorHelper
 import com.duckduckgo.app.browser.omnibar.animations.PrivacyShieldAnimationHelper
 import com.duckduckgo.app.browser.viewstate.BrowserViewState
-<<<<<<< HEAD
-=======
 import com.duckduckgo.app.browser.viewstate.HighlightableButton
->>>>>>> 76f310e3
 import com.duckduckgo.app.browser.viewstate.OmnibarViewState
 import com.duckduckgo.app.global.model.PrivacyShield
 import com.duckduckgo.app.global.view.TextChangedWatcher
 import com.duckduckgo.app.global.view.isDifferent
-<<<<<<< HEAD
-=======
 import com.duckduckgo.app.tabs.model.TabEntity
->>>>>>> 76f310e3
 import com.duckduckgo.app.trackerdetection.model.Entity
 import com.duckduckgo.common.ui.DuckDuckGoActivity
 import com.duckduckgo.common.ui.view.KeyboardAwareEditText
@@ -84,7 +70,15 @@
     defStyle: Int = 0,
 ) : AppBarLayout(context, attrs, defStyle) {
 
-<<<<<<< HEAD
+    interface ItemPressedListener {
+        fun onTabsButtonPressed()
+        fun onTabsButtonLongPressed()
+        fun onFireButtonPressed()
+        fun onBrowserMenuPressed()
+        fun onPrivacyShieldPressed()
+        fun onClearTextPressed()
+    }
+
     data class OmnibarTextState(
         val text: String,
         val hasFocus: Boolean,
@@ -109,6 +103,8 @@
 
     @Inject
     lateinit var animatorHelper: BrowserTrackersAnimatorHelper
+
+    private lateinit var pulseAnimation: PulseAnimation
 
     val findInPage by lazy { IncludeFindInPageBinding.bind(findViewById(R.id.findInPage)) }
     val omnibarTextInput: KeyboardAwareEditText by lazy { findViewById(R.id.omnibarTextInput) }
@@ -146,10 +142,42 @@
     override fun onAttachedToWindow() {
         AndroidSupportInjection.inject(this)
         super.onAttachedToWindow()
+
+        pulseAnimation = PulseAnimation(findViewTreeLifecycleOwner()!!)
+    }
+
+    fun configureItemPressedListeners(listener: ItemPressedListener) {
+        tabsMenu.setOnClickListener {
+            listener.onTabsButtonPressed()
+        }
+        tabsMenu.setOnLongClickListener {
+            listener.onTabsButtonLongPressed()
+            return@setOnLongClickListener true
+        }
+        fireIconMenu.setOnClickListener {
+            listener.onFireButtonPressed()
+        }
+        browserMenu.setOnClickListener {
+            listener.onBrowserMenuPressed()
+        }
+        shieldIcon.setOnClickListener {
+            listener.onPrivacyShieldPressed()
+        }
+        clearTextButton.setOnClickListener {
+            listener.onClearTextPressed()
+        }
     }
 
     fun getOmnibarText(): String {
         return omnibarTextInput.text.toString()
+    }
+
+    fun isPulseAnimationPlaying(): Boolean {
+        return if (this::pulseAnimation.isInitialized) {
+            pulseAnimation.isActive
+        } else {
+            false
+        }
     }
 
     fun showOutline(pressed: Boolean) {
@@ -235,7 +263,6 @@
             entities = events,
         )
     }
-
     fun setPrivacyShield(
         isCustomTab: Boolean,
         privacyShield: PrivacyShield,
@@ -247,7 +274,6 @@
         }
         privacyShieldView.setAnimationView(animationViewHolder, privacyShield)
     }
-
     fun configureCustomTab(
         customTabToolbarColor: Int,
         customTabDomainText: String?,
@@ -257,247 +283,18 @@
         omniBarContainer.hide()
         fireIconMenu.hide()
         tabsMenu.hide()
-
         toolbar.background = ColorDrawable(customTabToolbarColor)
         toolbarContainer.background = ColorDrawable(customTabToolbarColor)
-
         customTabToolbarContainer.customTabToolbar.show()
-
-=======
-    interface ItemPressedListener {
-        fun onTabsButtonPressed()
-        fun onTabsButtonLongPressed()
-        fun onFireButtonPressed()
-        fun onBrowserMenuPressed()
-        fun onPrivacyShieldPressed()
-        fun onClearTextPressed()
-    }
-
-    data class OmnibarTextState(
-        val text: String,
-        val hasFocus: Boolean,
-    )
-
-    init {
-        val attr = context.theme.obtainStyledAttributes(attrs, R.styleable.LegacyOmnibarView, defStyle, 0)
-        val omnibarPosition = EdgePosition.from(attr.getInt(R.styleable.LegacyOmnibarView_omnibarPosition, 0))
-
-        val layout = when (omnibarPosition) {
-            EdgePosition.TOP -> R.layout.view_legacy_omnibar
-            EdgePosition.LEFT -> R.layout.view_legacy_omnibar_bottom
-        }
-        inflate(context, layout, this)
-    }
-
-    @Inject
-    lateinit var omnibarScrolling: OmnibarScrolling
-
-    @Inject
-    lateinit var privacyShieldView: PrivacyShieldAnimationHelper
-
-    @Inject
-    lateinit var animatorHelper: BrowserTrackersAnimatorHelper
-
-    private lateinit var pulseAnimation: PulseAnimation
-
-    val findInPage by lazy { IncludeFindInPageBinding.bind(findViewById(R.id.findInPage)) }
-    val omnibarTextInput: KeyboardAwareEditText by lazy { findViewById(R.id.omnibarTextInput) }
-    val tabsMenu: TabSwitcherButton by lazy { findViewById(R.id.tabsMenu) }
-    val fireIconMenu: FrameLayout by lazy { findViewById(R.id.fireIconMenu) }
-    val browserMenu: FrameLayout by lazy { findViewById(R.id.browserMenu) }
-    val cookieDummyView: View by lazy { findViewById(R.id.cookieDummyView) }
-    val cookieAnimation: LottieAnimationView by lazy { findViewById(R.id.cookieAnimation) }
-    val sceneRoot: ViewGroup by lazy { findViewById(R.id.sceneRoot) }
-    val omniBarContainer: View by lazy { findViewById(R.id.omniBarContainer) }
-    val toolbar: Toolbar by lazy { findViewById(R.id.toolbar) }
-    val toolbarContainer: View by lazy { findViewById(R.id.toolbarContainer) }
-    val customTabToolbarContainer by lazy { IncludeCustomTabToolbarBinding.bind(findViewById(R.id.customTabToolbarContainer)) }
-    val browserMenuImageView: ImageView by lazy { findViewById(R.id.browserMenuImageView) }
-    val shieldIcon: LottieAnimationView by lazy { findViewById(R.id.shieldIcon) }
-    val pageLoadingIndicator: ProgressBar by lazy { findViewById(R.id.pageLoadingIndicator) }
-    val searchIcon: ImageView by lazy { findViewById(R.id.searchIcon) }
-    val daxIcon: ImageView by lazy { findViewById(R.id.daxIcon) }
-    val clearTextButton: ImageView by lazy { findViewById(R.id.clearTextButton) }
-    val fireIconImageView: ImageView by lazy { findViewById(R.id.fireIconImageView) }
-    val placeholder: View by lazy { findViewById(R.id.placeholder) }
-    val voiceSearchButton: ImageView by lazy { findViewById(R.id.voiceSearchButton) }
-    val spacer: View by lazy { findViewById(R.id.spacer) }
-    val trackersAnimation: LottieAnimationView by lazy { findViewById(R.id.trackersAnimation) }
-    val duckPlayerIcon: ImageView by lazy { findViewById(R.id.duckPlayerIcon) }
-
-    private fun omnibarViews(): List<View> = listOf(
-        clearTextButton,
-        omnibarTextInput,
-        searchIcon,
-    )
-
-    private val smoothProgressAnimator by lazy { SmoothProgressAnimator(pageLoadingIndicator) }
-
-    override fun onAttachedToWindow() {
-        AndroidSupportInjection.inject(this)
-        super.onAttachedToWindow()
-
-        pulseAnimation = PulseAnimation(findViewTreeLifecycleOwner()!!)
-    }
-
-    fun configureItemPressedListeners(listener: ItemPressedListener) {
-        binding.tabsMenu.setOnClickListener {
-            listener.onTabsButtonPressed()
-        }
-        binding.tabsMenu.setOnLongClickListener {
-            listener.onTabsButtonLongPressed()
-            return@setOnLongClickListener true
-        }
-        binding.fireIconMenu.setOnClickListener {
-            listener.onFireButtonPressed()
-        }
-        binding.browserMenu.setOnClickListener {
-            listener.onBrowserMenuPressed()
-        }
-        binding.shieldIcon.setOnClickListener {
-            listener.onPrivacyShieldPressed()
-        }
-        binding.clearTextButton.setOnClickListener {
-            listener.onClearTextPressed()
-        }
-    }
-
-    fun getOmnibarText(): String {
-        return omnibarTextInput.text.toString()
-    }
-
-    fun isPulseAnimationPlaying(): Boolean {
-        return if (this::pulseAnimation.isInitialized) {
-            pulseAnimation.isActive
-        } else {
-            false
-        }
-    }
-
-    fun showOutline(pressed: Boolean) {
-        omniBarContainer.isPressed = pressed
-    }
-
-    fun onNewProgress(
-        newProgress: Int,
-        onAnimationEnd: (Animator?) -> Unit,
-    ) {
-        smoothProgressAnimator.onNewProgress(newProgress, onAnimationEnd)
-    }
-
-    fun addTextChangedListeners(
-        onFindInPageTextChanged: (String) -> Unit,
-        onOmnibarTextChanged: (OmnibarTextState) -> Unit,
-        onShowSuggestions: (OmnibarTextState) -> Unit,
-    ) {
-        findInPage.findInPageInput.replaceTextChangedListener(
-            object : TextChangedWatcher() {
-                override fun afterTextChanged(editable: Editable) {
-                    onFindInPageTextChanged(findInPage.findInPageInput.text.toString())
-                }
-            },
-        )
-
-        omnibarTextInput.replaceTextChangedListener(
-            object : TextChangedWatcher() {
-                override fun afterTextChanged(editable: Editable) {
-                    onOmnibarTextChanged(
-                        OmnibarTextState(
-                            omnibarTextInput.text.toString(),
-                            omnibarTextInput.hasFocus(),
-                        ),
-                    )
-                }
-            },
-        )
-
-        omnibarTextInput.showSuggestionsListener = object : ShowSuggestionsListener {
-            override fun showSuggestions() {
-                onShowSuggestions(
-                    OmnibarTextState(
-                        omnibarTextInput.text.toString(),
-                        omnibarTextInput.hasFocus(),
-                    ),
-                )
-            }
-        }
-    }
-
-    fun setScrollingEnabled(enabled: Boolean) {
-        if (isAttachedToWindow) {
-            if (enabled) {
-                omnibarScrolling.enableOmnibarScrolling(toolbarContainer)
-            } else {
-                omnibarScrolling.disableOmnibarScrolling(toolbarContainer)
-            }
-        }
-    }
-
-    fun createCookiesAnimation(isCosmetic: Boolean) {
-        animatorHelper.createCookiesAnimation(
-            context,
-            omnibarViews(),
-            cookieDummyView,
-            cookieAnimation,
-            sceneRoot,
-            isCosmetic,
-        )
-    }
-
-    fun cancelTrackersAnimation() {
-        animatorHelper.cancelAnimations(omnibarViews())
-    }
-
-    fun startTrackersAnimation(events: List<Entity>?) {
-        animatorHelper.startTrackersAnimation(
-            context = context,
-            shieldAnimationView = shieldIcon,
-            trackersAnimationView = trackersAnimation,
-            omnibarViews = omnibarViews(),
-            entities = events,
-        )
-    }
-
-    fun setPrivacyShield(
-        isCustomTab: Boolean,
-        privacyShield: PrivacyShield,
-    ) {
-        val animationViewHolder = if (isCustomTab) {
-            customTabToolbarContainer.customTabShieldIcon
-        } else {
-            shieldIcon
-        }
-        privacyShieldView.setAnimationView(animationViewHolder, privacyShield)
-    }
-
-    fun configureCustomTab(
-        customTabToolbarColor: Int,
-        customTabDomainText: String?,
-        onTabClosePressed: () -> Unit,
-        onPrivacyShieldPressed: () -> Unit,
-    ) {
-        omniBarContainer.hide()
-        fireIconMenu.hide()
-        tabsMenu.hide()
-
-        toolbar.background = ColorDrawable(customTabToolbarColor)
-        toolbarContainer.background = ColorDrawable(customTabToolbarColor)
-
-        customTabToolbarContainer.customTabToolbar.show()
-
->>>>>>> 76f310e3
         customTabToolbarContainer.customTabCloseIcon.setOnClickListener {
             onTabClosePressed()
         }
-
         customTabToolbarContainer.customTabShieldIcon.setOnClickListener { _ ->
             onPrivacyShieldPressed()
         }
-
         customTabToolbarContainer.customTabDomain.text = customTabDomainText
         customTabToolbarContainer.customTabDomainOnly.text = customTabDomainText
         customTabToolbarContainer.customTabDomainOnly.show()
-
         val foregroundColor = calculateBlackOrWhite(customTabToolbarColor)
         customTabToolbarContainer.customTabCloseIcon.setColorFilter(foregroundColor)
         customTabToolbarContainer.customTabDomain.setTextColor(foregroundColor)
@@ -507,13 +304,11 @@
         customTabToolbarContainer.customTabTitle.setTextColor(foregroundColor)
         browserMenuImageView.setColorFilter(foregroundColor)
     }
-
     private fun calculateBlackOrWhite(color: Int): Int {
         // Handle the case where we did not receive a color.
         if (color == 0) {
             return if ((context as DuckDuckGoActivity).isDarkThemeEnabled()) Color.WHITE else Color.BLACK
         }
-
         if (color == Color.WHITE || Color.alpha(color) < 128) {
             return Color.BLACK
         }
@@ -525,31 +320,23 @@
             Color.BLACK
         }
     }
-
     fun showWebPageTitleInCustomTab(
         title: String,
         url: String?,
     ) {
         customTabToolbarContainer.customTabTitle.text = title
-
         val redirectedDomain = url?.extractDomain()
         redirectedDomain?.let {
             customTabToolbarContainer.customTabDomain.text = redirectedDomain
         }
-
         customTabToolbarContainer.customTabTitle.show()
         customTabToolbarContainer.customTabDomainOnly.hide()
         customTabToolbarContainer.customTabDomain.show()
     }
-
     fun renderOmnibarViewState(viewState: OmnibarViewState) {
-<<<<<<< HEAD
-        if (shouldUpdateOmnibarTextInput(viewState, viewState.omnibarText)) {
-=======
         if (viewState.navigationChange) {
             setExpanded(true, true)
         } else if (shouldUpdateOmnibarTextInput(viewState, viewState.omnibarText)) {
->>>>>>> 76f310e3
             setOmnibarText(viewState.omnibarText)
             if (viewState.forceExpand) {
                 setExpanded(true, true)
@@ -559,7 +346,6 @@
             }
         }
     }
-
     private fun shouldUpdateOmnibarTextInput(
         viewState: OmnibarViewState,
         omnibarInput: String?,
@@ -567,15 +353,12 @@
         (!viewState.isEditing || omnibarInput.isNullOrEmpty()) && omnibarTextInput.isDifferent(
             omnibarInput,
         )
-
     fun setOmnibarText(text: String) {
         omnibarTextInput.setText(text)
     }
-
     fun setOmnibarTextSelection(index: Int) {
         omnibarTextInput.setSelection(index)
     }
-
     fun renderVoiceSearch(
         viewState: BrowserViewState,
         voiceSearchPressed: () -> Unit,
@@ -589,27 +372,16 @@
             voiceSearchButton.visibility = GONE
         }
     }
-
     fun showOmnibarTextSpacer(
-<<<<<<< HEAD
-        showVoiceSearch: Boolean,
-        showClearButton: Boolean,
-=======
         showClearButton: Boolean,
         showVoiceSearch: Boolean,
->>>>>>> 76f310e3
     ) {
         spacer.isVisible = showVoiceSearch && showClearButton
     }
-
-<<<<<<< HEAD
-    fun renderToolbarMenus(viewState: BrowserViewState) {
-=======
     fun renderToolbarButtons(
         viewState: BrowserViewState,
         tabDisplayedInCustomTabScreen: Boolean,
     ) {
->>>>>>> 76f310e3
         if (viewState.browserShowing) {
             daxIcon.isVisible = viewState.showDaxIcon
             duckPlayerIcon.isVisible = viewState.showDuckPlayerIcon
@@ -624,16 +396,11 @@
             clearTextButton.isVisible = viewState.showClearButton
             searchIcon.isVisible = true
         }
-<<<<<<< HEAD
-=======
-
         tabsMenu.isVisible = viewState.showTabsButton && !tabDisplayedInCustomTabScreen
         fireIconMenu.isVisible = viewState.fireButton is HighlightableButton.Visible && !tabDisplayedInCustomTabScreen
         browserMenu.isVisible = viewState.showMenuButton is HighlightableButton.Visible
-
         renderPulseAnimation(viewState)
     }
-
     private fun renderPulseAnimation(viewState: BrowserViewState) {
         val targetView = if (viewState.showMenuButton.isHighlighted()) {
             browserMenuImageView
@@ -644,7 +411,6 @@
         } else {
             null
         }
-
         // omnibar only scrollable when browser showing and the fire button is not promoted
         if (targetView != null) {
             setScrollingEnabled(false)
@@ -674,7 +440,6 @@
         tabsMenu.increment {
             onTabsIncremented()
         }
->>>>>>> 76f310e3
     }
 }
 
