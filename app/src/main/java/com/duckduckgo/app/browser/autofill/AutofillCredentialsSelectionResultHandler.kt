--- conflicted
+++ resolved
@@ -30,15 +30,11 @@
 
 class AutofillCredentialsSelectionResultHandler @Inject constructor(private val deviceAuthenticator: DeviceAuthenticator) {
 
-<<<<<<< HEAD
-    fun processAutofillCredentialSelectionResult(result: Bundle, browserTabFragment: BrowserTabFragment, credentialInjector: CredentialInjector) {
-=======
     fun processAutofillCredentialSelectionResult(
         result: Bundle,
         browserTabFragment: Fragment,
         credentialInjector: CredentialInjector,
     ) {
->>>>>>> f9024080
         val originalUrl = result.getString(CredentialAutofillPickerDialog.KEY_URL) ?: return
         val selectedCredentials = result.getParcelable<LoginCredentials>(CredentialAutofillPickerDialog.KEY_CREDENTIALS) ?: return
 
