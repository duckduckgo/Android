/*
 * Copyright (c) 2022 DuckDuckGo
 *
 * Licensed under the Apache License, Version 2.0 (the "License");
 * you may not use this file except in compliance with the License.
 * You may obtain a copy of the License at
 *
 *     http://www.apache.org/licenses/LICENSE-2.0
 *
 * Unless required by applicable law or agreed to in writing, software
 * distributed under the License is distributed on an "AS IS" BASIS,
 * WITHOUT WARRANTIES OR CONDITIONS OF ANY KIND, either express or implied.
 * See the License for the specific language governing permissions and
 * limitations under the License.
 */

package com.duckduckgo.app.browser.autofill

import android.content.Context
import android.os.Bundle
import androidx.appcompat.app.AlertDialog
import androidx.fragment.app.Fragment
import com.duckduckgo.app.browser.BrowserTabViewModel
import com.duckduckgo.app.browser.R
import com.duckduckgo.app.di.AppCoroutineScope
import com.duckduckgo.app.global.DefaultDispatcherProvider
import com.duckduckgo.app.global.DispatcherProvider
import com.duckduckgo.app.statistics.pixels.Pixel
import com.duckduckgo.autofill.CredentialAutofillPickerDialog
import com.duckduckgo.autofill.CredentialSavePickerDialog
import com.duckduckgo.autofill.CredentialUpdateExistingCredentialsDialog
import com.duckduckgo.autofill.CredentialUpdateExistingCredentialsDialog.CredentialUpdateType
import com.duckduckgo.autofill.domain.app.LoginCredentials
import com.duckduckgo.autofill.pixel.AutofillPixelNames
import com.duckduckgo.autofill.pixel.AutofillPixelNames.AUTOFILL_AUTHENTICATION_TO_AUTOFILL_AUTH_CANCELLED
import com.duckduckgo.autofill.pixel.AutofillPixelNames.AUTOFILL_AUTHENTICATION_TO_AUTOFILL_AUTH_FAILURE
import com.duckduckgo.autofill.pixel.AutofillPixelNames.AUTOFILL_AUTHENTICATION_TO_AUTOFILL_AUTH_SUCCESSFUL
import com.duckduckgo.autofill.pixel.AutofillPixelNames.AUTOFILL_AUTHENTICATION_TO_AUTOFILL_SHOWN
import com.duckduckgo.autofill.store.AutofillStore
import com.duckduckgo.autofill.ui.credential.saving.declines.AutofillDeclineCounter
import com.duckduckgo.deviceauth.api.DeviceAuthenticator
import com.duckduckgo.deviceauth.api.DeviceAuthenticator.AuthResult.Error
import com.duckduckgo.deviceauth.api.DeviceAuthenticator.AuthResult.Success
import com.duckduckgo.deviceauth.api.DeviceAuthenticator.AuthResult.UserCancelled
import com.duckduckgo.deviceauth.api.DeviceAuthenticator.Features.AUTOFILL
import javax.inject.Inject
import kotlinx.coroutines.CoroutineScope
import kotlinx.coroutines.launch
import kotlinx.coroutines.withContext
import timber.log.Timber

class AutofillCredentialsSelectionResultHandler @Inject constructor(
    private val deviceAuthenticator: DeviceAuthenticator,
    private val declineCounter: AutofillDeclineCounter,
    private val dispatchers: DispatcherProvider = DefaultDispatcherProvider(),
    @AppCoroutineScope private val appCoroutineScope: CoroutineScope,
    private val autofillStore: AutofillStore,
    private val pixel: Pixel,
) {

    fun processAutofillCredentialSelectionResult(
        result: Bundle,
        browserTabFragment: Fragment,
        credentialInjector: CredentialInjector,
    ) {
        val originalUrl = result.getString(CredentialAutofillPickerDialog.KEY_URL) ?: return

        if (result.getBoolean(CredentialAutofillPickerDialog.KEY_CANCELLED)) {
            Timber.v("Autofill: User cancelled credential selection")
            credentialInjector.returnNoCredentialsWithPage(originalUrl)
            return
        }

        val selectedCredentials = result.getParcelable<LoginCredentials>(CredentialAutofillPickerDialog.KEY_CREDENTIALS) ?: return

        pixel.fire(AUTOFILL_AUTHENTICATION_TO_AUTOFILL_SHOWN)
        deviceAuthenticator.authenticate(AUTOFILL, browserTabFragment) {
            when (it) {
                Success -> {
                    Timber.v("Autofill: user selected credential to use, and successfully authenticated")
                    pixel.fire(AUTOFILL_AUTHENTICATION_TO_AUTOFILL_AUTH_SUCCESSFUL)
                    credentialInjector.shareCredentialsWithPage(originalUrl, selectedCredentials)
                }
                UserCancelled -> {
                    Timber.d("Autofill: user selected credential to use, but cancelled without authenticating")
                    pixel.fire(AUTOFILL_AUTHENTICATION_TO_AUTOFILL_AUTH_CANCELLED)
                    credentialInjector.returnNoCredentialsWithPage(originalUrl)
                }
                is Error -> {
                    Timber.w("Autofill: user selected credential to use, but there was an error when authenticating: ${it.reason}")
                    pixel.fire(AUTOFILL_AUTHENTICATION_TO_AUTOFILL_AUTH_FAILURE)
                    credentialInjector.returnNoCredentialsWithPage(originalUrl)
                }
            }
        }
    }

    suspend fun processPromptToDisableAutofill(
        context: Context,
        viewModel: BrowserTabViewModel,
    ) {
        pixel.fire(AutofillPixelNames.AUTOFILL_DECLINE_PROMPT_TO_DISABLE_AUTOFILL_SHOWN)
        withContext(dispatchers.main()) {
            AlertDialog.Builder(context)
                .setTitle(context.getString(R.string.autofillDisableAutofillPromptTitle))
                .setMessage(context.getString(R.string.autofillDisableAutofillPromptMessage))
                .setPositiveButton(context.getString(R.string.autofillDisableAutofillPromptPositiveButton)) { _, _ -> onKeepUsingAutofill() }
                .setNegativeButton(context.getString(R.string.autofillDisableAutofillPromptNegativeButton)) { _, _ -> onDisableAutofill(viewModel) }
                .setOnCancelListener { onCancelledPromptToDisableAutofill() }
                .show()
        }
    }

    private fun onCancelledPromptToDisableAutofill() {
        pixel.fire(AutofillPixelNames.AUTOFILL_DECLINE_PROMPT_TO_DISABLE_AUTOFILL_DISMISSED)
    }

    private fun onKeepUsingAutofill() {
        Timber.i("User selected to keep using autofill; will not prompt to disable again")
        appCoroutineScope.launch {
            declineCounter.disableDeclineCounter()
        }
        pixel.fire(AutofillPixelNames.AUTOFILL_DECLINE_PROMPT_TO_DISABLE_AUTOFILL_KEEP_USING)
    }

    private fun onDisableAutofill(viewModel: BrowserTabViewModel) {
        appCoroutineScope.launch {
            autofillStore.autofillEnabled = false
            declineCounter.disableDeclineCounter()
            refreshCurrentWebPageToDisableAutofill(viewModel)
            Timber.i("Autofill disabled at user request")
        }
        pixel.fire(AutofillPixelNames.AUTOFILL_DECLINE_PROMPT_TO_DISABLE_AUTOFILL_DISABLE)
    }

    suspend fun processSaveCredentialsResult(
        result: Bundle,
        credentialSaver: AutofillCredentialSaver,
    ): LoginCredentials? {
        val selectedCredentials = result.getParcelable<LoginCredentials>(CredentialSavePickerDialog.KEY_CREDENTIALS) ?: return null
        val originalUrl = result.getString(CredentialSavePickerDialog.KEY_URL) ?: return null
        val savedCredentials = credentialSaver.saveCredentials(originalUrl, selectedCredentials)
        if (savedCredentials != null) {
            declineCounter.disableDeclineCounter()
        }
        return savedCredentials
    }

    suspend fun processUpdateCredentialsResult(
        result: Bundle,
        credentialSaver: AutofillCredentialSaver,
    ): LoginCredentials? {
        val selectedCredentials = result.getParcelable<LoginCredentials>(CredentialUpdateExistingCredentialsDialog.KEY_CREDENTIALS) ?: return null
        val originalUrl = result.getString(CredentialUpdateExistingCredentialsDialog.KEY_URL) ?: return null
        val updateType =
            result.getParcelable<CredentialUpdateType>(CredentialUpdateExistingCredentialsDialog.KEY_CREDENTIAL_UPDATE_TYPE) ?: return null
        return credentialSaver.updateCredentials(originalUrl, selectedCredentials, updateType)
    }

    private suspend fun refreshCurrentWebPageToDisableAutofill(viewModel: BrowserTabViewModel) {
        withContext(dispatchers.main()) {
            viewModel.onRefreshRequested()
        }
    }

    interface CredentialInjector {
        fun shareCredentialsWithPage(
            originalUrl: String,
            credentials: LoginCredentials,
        )

        fun returnNoCredentialsWithPage(originalUrl: String)
    }

    interface AutofillCredentialSaver {
        suspend fun saveCredentials(
            url: String,
            credentials: LoginCredentials,
        ): LoginCredentials?

        suspend fun updateCredentials(
            url: String,
            credentials: LoginCredentials,
<<<<<<< HEAD
=======
            updateType: CredentialUpdateType
>>>>>>> 52a48d3b
        ): LoginCredentials?
    }
}<|MERGE_RESOLUTION|>--- conflicted
+++ resolved
@@ -43,11 +43,11 @@
 import com.duckduckgo.deviceauth.api.DeviceAuthenticator.AuthResult.Success
 import com.duckduckgo.deviceauth.api.DeviceAuthenticator.AuthResult.UserCancelled
 import com.duckduckgo.deviceauth.api.DeviceAuthenticator.Features.AUTOFILL
-import javax.inject.Inject
 import kotlinx.coroutines.CoroutineScope
 import kotlinx.coroutines.launch
 import kotlinx.coroutines.withContext
 import timber.log.Timber
+import javax.inject.Inject
 
 class AutofillCredentialsSelectionResultHandler @Inject constructor(
     private val deviceAuthenticator: DeviceAuthenticator,
@@ -55,13 +55,13 @@
     private val dispatchers: DispatcherProvider = DefaultDispatcherProvider(),
     @AppCoroutineScope private val appCoroutineScope: CoroutineScope,
     private val autofillStore: AutofillStore,
-    private val pixel: Pixel,
+    private val pixel: Pixel
 ) {
 
     fun processAutofillCredentialSelectionResult(
         result: Bundle,
         browserTabFragment: Fragment,
-        credentialInjector: CredentialInjector,
+        credentialInjector: CredentialInjector
     ) {
         val originalUrl = result.getString(CredentialAutofillPickerDialog.KEY_URL) ?: return
 
@@ -75,6 +75,7 @@
 
         pixel.fire(AUTOFILL_AUTHENTICATION_TO_AUTOFILL_SHOWN)
         deviceAuthenticator.authenticate(AUTOFILL, browserTabFragment) {
+
             when (it) {
                 Success -> {
                     Timber.v("Autofill: user selected credential to use, and successfully authenticated")
@@ -97,7 +98,7 @@
 
     suspend fun processPromptToDisableAutofill(
         context: Context,
-        viewModel: BrowserTabViewModel,
+        viewModel: BrowserTabViewModel
     ) {
         pixel.fire(AutofillPixelNames.AUTOFILL_DECLINE_PROMPT_TO_DISABLE_AUTOFILL_SHOWN)
         withContext(dispatchers.main()) {
@@ -135,7 +136,7 @@
 
     suspend fun processSaveCredentialsResult(
         result: Bundle,
-        credentialSaver: AutofillCredentialSaver,
+        credentialSaver: AutofillCredentialSaver
     ): LoginCredentials? {
         val selectedCredentials = result.getParcelable<LoginCredentials>(CredentialSavePickerDialog.KEY_CREDENTIALS) ?: return null
         val originalUrl = result.getString(CredentialSavePickerDialog.KEY_URL) ?: return null
@@ -148,7 +149,7 @@
 
     suspend fun processUpdateCredentialsResult(
         result: Bundle,
-        credentialSaver: AutofillCredentialSaver,
+        credentialSaver: AutofillCredentialSaver
     ): LoginCredentials? {
         val selectedCredentials = result.getParcelable<LoginCredentials>(CredentialUpdateExistingCredentialsDialog.KEY_CREDENTIALS) ?: return null
         val originalUrl = result.getString(CredentialUpdateExistingCredentialsDialog.KEY_URL) ?: return null
@@ -166,7 +167,7 @@
     interface CredentialInjector {
         fun shareCredentialsWithPage(
             originalUrl: String,
-            credentials: LoginCredentials,
+            credentials: LoginCredentials
         )
 
         fun returnNoCredentialsWithPage(originalUrl: String)
@@ -175,16 +176,13 @@
     interface AutofillCredentialSaver {
         suspend fun saveCredentials(
             url: String,
-            credentials: LoginCredentials,
+            credentials: LoginCredentials
         ): LoginCredentials?
 
         suspend fun updateCredentials(
             url: String,
             credentials: LoginCredentials,
-<<<<<<< HEAD
-=======
             updateType: CredentialUpdateType
->>>>>>> 52a48d3b
         ): LoginCredentials?
     }
 }