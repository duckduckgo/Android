/*
 * Copyright (c) 2024 DuckDuckGo
 *
 * Licensed under the Apache License, Version 2.0 (the "License");
 * you may not use this file except in compliance with the License.
 * You may obtain a copy of the License at
 *
 *     http://www.apache.org/licenses/LICENSE-2.0
 *
 * Unless required by applicable law or agreed to in writing, software
 * distributed under the License is distributed on an "AS IS" BASIS,
 * WITHOUT WARRANTIES OR CONDITIONS OF ANY KIND, either express or implied.
 * See the License for the specific language governing permissions and
 * limitations under the License.
 */

package com.duckduckgo.app.browser.omnibar

import android.annotation.SuppressLint
import android.content.Context
import android.graphics.Color
import android.graphics.drawable.ColorDrawable
import android.text.Editable
import android.util.AttributeSet
import android.view.KeyEvent
import android.view.View
import android.view.ViewGroup
import android.view.inputmethod.EditorInfo
import android.widget.FrameLayout
import android.widget.ImageView
import android.widget.ProgressBar
import android.widget.TextView
import androidx.appcompat.widget.Toolbar
import androidx.coordinatorlayout.widget.CoordinatorLayout
import androidx.core.view.doOnLayout
import androidx.core.view.isInvisible
import androidx.core.view.isVisible
import androidx.lifecycle.LifecycleOwner
import androidx.lifecycle.ViewModelProvider
import androidx.lifecycle.findViewTreeLifecycleOwner
import androidx.lifecycle.findViewTreeViewModelStoreOwner
import androidx.lifecycle.flowWithLifecycle
import com.airbnb.lottie.LottieAnimationView
import com.duckduckgo.anvil.annotations.InjectWith
import com.duckduckgo.app.browser.PulseAnimation
import com.duckduckgo.app.browser.R
import com.duckduckgo.app.browser.SmoothProgressAnimator
import com.duckduckgo.app.browser.TabSwitcherButton
import com.duckduckgo.app.browser.databinding.IncludeCustomTabToolbarBinding
import com.duckduckgo.app.browser.databinding.IncludeFindInPageBinding
import com.duckduckgo.app.browser.omnibar.Omnibar.OmnibarTextState
import com.duckduckgo.app.browser.omnibar.Omnibar.ViewMode
import com.duckduckgo.app.browser.omnibar.Omnibar.ViewMode.CustomTab
import com.duckduckgo.app.browser.omnibar.OmnibarLayout.Decoration.CancelAnimations
import com.duckduckgo.app.browser.omnibar.OmnibarLayout.Decoration.ChangeCustomTabTitle
import com.duckduckgo.app.browser.omnibar.OmnibarLayout.Decoration.DisableVoiceSearch
import com.duckduckgo.app.browser.omnibar.OmnibarLayout.Decoration.HighlightOmnibarItem
import com.duckduckgo.app.browser.omnibar.OmnibarLayout.Decoration.LaunchCookiesAnimation
import com.duckduckgo.app.browser.omnibar.OmnibarLayout.Decoration.LaunchTrackersAnimation
import com.duckduckgo.app.browser.omnibar.OmnibarLayout.Decoration.Mode
import com.duckduckgo.app.browser.omnibar.OmnibarLayout.Decoration.Outline
import com.duckduckgo.app.browser.omnibar.OmnibarLayout.Decoration.PrivacyShieldChanged
import com.duckduckgo.app.browser.omnibar.OmnibarLayoutViewModel.Command.CancelTrackersAnimation
import com.duckduckgo.app.browser.omnibar.OmnibarLayoutViewModel.Command.StartTrackersAnimation
import com.duckduckgo.app.browser.omnibar.OmnibarLayoutViewModel.ViewState
import com.duckduckgo.app.browser.omnibar.animations.BrowserTrackersAnimatorHelper
import com.duckduckgo.app.browser.omnibar.animations.PrivacyShieldAnimationHelper
import com.duckduckgo.app.browser.omnibar.model.OmnibarPosition
import com.duckduckgo.app.browser.viewstate.LoadingViewState
import com.duckduckgo.app.browser.viewstate.OmnibarViewState
import com.duckduckgo.app.global.model.PrivacyShield
import com.duckduckgo.app.statistics.pixels.Pixel
import com.duckduckgo.app.trackerdetection.model.Entity
import com.duckduckgo.common.ui.DuckDuckGoActivity
import com.duckduckgo.common.ui.view.KeyboardAwareEditText
import com.duckduckgo.common.ui.view.KeyboardAwareEditText.ShowSuggestionsListener
import com.duckduckgo.common.ui.view.gone
import com.duckduckgo.common.ui.view.hide
import com.duckduckgo.common.ui.view.show
import com.duckduckgo.common.utils.FragmentViewModelFactory
import com.duckduckgo.common.utils.extensions.replaceTextChangedListener
import com.duckduckgo.common.utils.text.TextChangedWatcher
import com.duckduckgo.di.scopes.FragmentScope
import com.google.android.material.appbar.AppBarLayout
import dagger.android.support.AndroidSupportInjection
import javax.inject.Inject
import kotlinx.coroutines.CoroutineScope
import kotlinx.coroutines.Dispatchers
import kotlinx.coroutines.SupervisorJob
<<<<<<< HEAD
import kotlinx.coroutines.cancel
import kotlinx.coroutines.flow.collectLatest
=======
import kotlinx.coroutines.coroutineScope
import kotlinx.coroutines.cancel
import kotlinx.coroutines.flow.launchIn
>>>>>>> abcce435
import kotlinx.coroutines.flow.map
import kotlinx.coroutines.launch
import timber.log.Timber

@InjectWith(FragmentScope::class)
class OmnibarLayout @JvmOverloads constructor(
    context: Context,
    attrs: AttributeSet? = null,
    defStyle: Int = 0,
) : AppBarLayout(context, attrs, defStyle), OmnibarBehaviour {

    sealed class Decoration {
        data class Mode(val viewMode: ViewMode) : Decoration()
        data class LaunchTrackersAnimation(val entities: List<Entity>?) : Decoration()
        data class LaunchCookiesAnimation(val isCosmetic: Boolean) : Decoration()
        data object CancelAnimations : Decoration()
        data class ChangeCustomTabTitle(
            val title: String,
            val domain: String?,
            val showDuckPlayerIcon: Boolean,
        ) : Decoration()

        data class PrivacyShieldChanged(val privacyShield: PrivacyShield) : Decoration()
        data class HighlightOmnibarItem(
            val fireButton: Boolean,
            val privacyShield: Boolean,
        ) : Decoration()

        data class Outline(val enabled: Boolean) : Decoration()
        data class DisableVoiceSearch(val url: String) : Decoration()
    }

    sealed class StateChange {
        data class OmnibarStateChange(val omnibarViewState: OmnibarViewState) : StateChange()
        data class LoadingStateChange(val loadingViewState: LoadingViewState) : StateChange()
    }

    private val omnibarPosition: OmnibarPosition

    @Inject
    lateinit var viewModelFactory: FragmentViewModelFactory

    @Inject
    lateinit var privacyShieldView: PrivacyShieldAnimationHelper

    @Inject
    lateinit var animatorHelper: BrowserTrackersAnimatorHelper

    @Inject
    lateinit var pixel: Pixel

    private val lifecycleOwner: LifecycleOwner by lazy {
        requireNotNull(findViewTreeLifecycleOwner())
    }

    private lateinit var coroutineScope: CoroutineScope

    private val pulseAnimation: PulseAnimation by lazy {
        PulseAnimation(lifecycleOwner)
    }

    private var omnibarTextListener: Omnibar.TextListener? = null
    private var omnibarItemPressedListener: Omnibar.ItemPressedListener? = null

    private var decoration: Decoration? = null
    private var stateBuffer: MutableList<StateChange> = mutableListOf()

    internal val findInPage by lazy { IncludeFindInPageBinding.bind(findViewById(R.id.findInPage)) }
    internal val omnibarTextInput: KeyboardAwareEditText by lazy { findViewById(R.id.omnibarTextInput) }
    internal val tabsMenu: TabSwitcherButton by lazy { findViewById(R.id.tabsMenu) }
    internal val fireIconMenu: FrameLayout by lazy { findViewById(R.id.fireIconMenu) }
    internal val browserMenu: FrameLayout by lazy { findViewById(R.id.browserMenu) }
    internal val cookieDummyView: View by lazy { findViewById(R.id.cookieDummyView) }
    internal val cookieAnimation: LottieAnimationView by lazy { findViewById(R.id.cookieAnimation) }
    internal val sceneRoot: ViewGroup by lazy { findViewById(R.id.sceneRoot) }
    internal val omniBarContainer: View by lazy { findViewById(R.id.omniBarContainer) }
    internal val toolbar: Toolbar by lazy { findViewById(R.id.toolbar) }
    internal val toolbarContainer: View by lazy { findViewById(R.id.toolbarContainer) }
    internal val customTabToolbarContainer by lazy {
        IncludeCustomTabToolbarBinding.bind(
            findViewById(R.id.customTabToolbarContainer),
        )
    }
    internal val browserMenuImageView: ImageView by lazy { findViewById(R.id.browserMenuImageView) }
    internal val shieldIcon: LottieAnimationView by lazy { findViewById(R.id.shieldIcon) }
    internal val pageLoadingIndicator: ProgressBar by lazy { findViewById(R.id.pageLoadingIndicator) }
    internal val searchIcon: ImageView by lazy { findViewById(R.id.searchIcon) }
    internal val daxIcon: ImageView by lazy { findViewById(R.id.daxIcon) }
    internal val globeIcon: ImageView by lazy { findViewById(R.id.globeIcon) }
    internal val clearTextButton: ImageView by lazy { findViewById(R.id.clearTextButton) }
    internal val fireIconImageView: ImageView by lazy { findViewById(R.id.fireIconImageView) }
    internal val placeholder: View by lazy { findViewById(R.id.placeholder) }
    internal val voiceSearchButton: ImageView by lazy { findViewById(R.id.voiceSearchButton) }
    internal val spacer: View by lazy { findViewById(R.id.spacer) }
    internal val trackersAnimation: LottieAnimationView by lazy { findViewById(R.id.trackersAnimation) }
    internal val duckPlayerIcon: ImageView by lazy { findViewById(R.id.duckPlayerIcon) }

    init {
        val attr =
            context.theme.obtainStyledAttributes(attrs, R.styleable.LegacyOmnibarView, defStyle, 0)
        omnibarPosition =
            OmnibarPosition.entries[attr.getInt(R.styleable.LegacyOmnibarView_omnibarPosition, 0)]

        val layout = if (omnibarPosition == OmnibarPosition.BOTTOM) {
            R.layout.view_new_omnibar_bottom
        } else {
            R.layout.view_new_omnibar
        }
        inflate(context, layout, this)

        AndroidSupportInjection.inject(this)
    }

    private fun omnibarViews(): List<View> = listOf(
        clearTextButton,
        omnibarTextInput,
        searchIcon,
    )

    var isScrollingEnabled: Boolean
        get() {
            return if (isAttachedToWindow) {
                viewModel.viewState.value.scrollingEnabled
            } else {
                true
            }
        }
        set(value) {
            if (isAttachedToWindow) {
                viewModel.onOmnibarScrollingEnabledChanged(value)
            }
        }

    val isEditing: Boolean
        get() {
            return if (isAttachedToWindow) {
                viewModel.viewState.value.hasFocus
            } else {
                false
            }
        }

    val isEditingFlow by lazy {
        viewModel.viewState.map {
            isAttachedToWindow && it.hasFocus
        }
    }

    private val smoothProgressAnimator by lazy { SmoothProgressAnimator(pageLoadingIndicator) }

    private val viewModel: OmnibarLayoutViewModel by lazy {
        ViewModelProvider(
            findViewTreeViewModelStoreOwner()!!,
            viewModelFactory,
        )[OmnibarLayoutViewModel::class.java]
    }

    override fun onAttachedToWindow() {
        super.onAttachedToWindow()

        @SuppressLint("NoHardcodedCoroutineDispatcher")
        coroutineScope = CoroutineScope(SupervisorJob() + Dispatchers.Main)

        coroutineScope.launch {
            viewModel.viewState.flowWithLifecycle(lifecycleOwner.lifecycle).collectLatest {
                render(it)
            }
        }

        coroutineScope.launch {
            viewModel.commands().flowWithLifecycle(lifecycleOwner.lifecycle).collectLatest {
                processCommand(it)
            }
        }

        if (decoration != null) {
            decorateDeferred(decoration!!)
            decoration = null
        }

        if (stateBuffer.isNotEmpty()) {
            stateBuffer.forEach {
                reduce(it)
            }
            stateBuffer.clear()
        }
    }

    override fun onDetachedFromWindow() {
<<<<<<< HEAD
        super.onDetachedFromWindow()
        coroutineScope.cancel()
=======
        coroutineScope?.cancel()
        super.onDetachedFromWindow()
>>>>>>> abcce435
    }

    @SuppressLint("ClickableViewAccessibility")
    fun setOmnibarTextListener(textListener: Omnibar.TextListener) {
        omnibarTextListener = textListener

        omnibarTextInput.onFocusChangeListener =
            View.OnFocusChangeListener { _, hasFocus: Boolean ->
                if (isAttachedToWindow) {
                    viewModel.onOmnibarFocusChanged(hasFocus, omnibarTextInput.text.toString())
                    omnibarTextListener?.onFocusChanged(hasFocus, omnibarTextInput.text.toString())
                }
            }

        omnibarTextInput.onBackKeyListener = object : KeyboardAwareEditText.OnBackKeyListener {
            override fun onBackKey(): Boolean {
                if (isAttachedToWindow) {
                    viewModel.onBackKeyPressed()
                    omnibarTextListener?.onBackKeyPressed()
                }
                return false
            }
        }

        omnibarTextInput.setOnEditorActionListener(
            TextView.OnEditorActionListener { _, actionId, keyEvent ->
                if (isAttachedToWindow) {
                    if (actionId == EditorInfo.IME_ACTION_GO || keyEvent?.keyCode == KeyEvent.KEYCODE_ENTER) {
                        viewModel.onEnterKeyPressed()
                        omnibarTextListener?.onEnterPressed()
                        return@OnEditorActionListener true
                    }
                }
                false
            },
        )

        omnibarTextInput.setOnTouchListener { _, event ->
            if (isAttachedToWindow) {
                viewModel.onUserTouchedOmnibarTextInput(event.action)
            }
            false
        }

        omnibarTextInput.replaceTextChangedListener(
            object : TextChangedWatcher() {
                var clearQuery = false
                var deleteLastCharacter = false
                override fun afterTextChanged(editable: Editable) {
                    if (isAttachedToWindow) {
                        viewModel.onInputStateChanged(
                            omnibarTextInput.text.toString(),
                            omnibarTextInput.hasFocus(),
                            clearQuery,
                            deleteLastCharacter,
                        )
                    }
                    omnibarTextListener?.onOmnibarTextChanged(
                        OmnibarTextState(
                            omnibarTextInput.text.toString(),
                            omnibarTextInput.hasFocus(),
                        ),
                    )
                }

                override fun beforeTextChanged(s: CharSequence, start: Int, count: Int, after: Int) {
                    Timber.d("Omnibar: $count characters beginning at $start are about to be replaced by new text with length $after")
                    clearQuery = start == 0 && after == 0
                    deleteLastCharacter = count == 1 && clearQuery
                }
            },
        )

        omnibarTextInput.showSuggestionsListener = object : ShowSuggestionsListener {
            override fun showSuggestions() {
                omnibarTextListener?.onShowSuggestions(
                    OmnibarTextState(
                        omnibarTextInput.text.toString(),
                        omnibarTextInput.hasFocus(),
                    ),
                )
            }
        }
    }

    fun setOmnibarItemPressedListener(itemPressedListener: Omnibar.ItemPressedListener) {
        omnibarItemPressedListener = itemPressedListener
        tabsMenu.setOnClickListener {
            omnibarItemPressedListener?.onTabsButtonPressed()
        }
        tabsMenu.setOnLongClickListener {
            omnibarItemPressedListener?.onTabsButtonLongPressed()
            return@setOnLongClickListener true
        }
        fireIconMenu.setOnClickListener {
            if (isAttachedToWindow) {
                viewModel.onFireIconPressed(isPulseAnimationPlaying())
            }
            omnibarItemPressedListener?.onFireButtonPressed()
        }
        browserMenu.setOnClickListener {
            omnibarItemPressedListener?.onBrowserMenuPressed()
        }
        shieldIcon.setOnClickListener {
            if (isAttachedToWindow) {
                viewModel.onPrivacyShieldButtonPressed()
            }
            omnibarItemPressedListener?.onPrivacyShieldPressed()
        }
        clearTextButton.setOnClickListener {
            if (isAttachedToWindow) {
                viewModel.onClearTextButtonPressed()
            }
        }
        voiceSearchButton.setOnClickListener {
            omnibarItemPressedListener?.onVoiceSearchPressed()
        }
    }

    private fun render(viewState: ViewState) {
        when (viewState.viewMode) {
            is CustomTab -> {
                renderCustomTabMode(viewState, viewState.viewMode)
            }

            else -> {
                renderBrowserMode(viewState)
            }
        }

        renderPrivacyShield(viewState.privacyShield, viewState.viewMode)
        renderButtons(viewState)
    }

    private fun processCommand(command: OmnibarLayoutViewModel.Command) {
        when (command) {
            CancelTrackersAnimation -> {
                cancelTrackersAnimation()
            }

            is StartTrackersAnimation -> {
                startTrackersAnimation(command.entities)
            }
        }
    }

    private fun renderTabIcon(viewState: ViewState) {
        if (viewState.shouldUpdateTabsCount) {
            tabsMenu.count = viewState.tabCount
            tabsMenu.hasUnread = viewState.hasUnreadTabs
        }
    }

    private fun renderLeadingIconState(iconState: OmnibarLayoutViewModel.LeadingIconState) {
        when (iconState) {
            OmnibarLayoutViewModel.LeadingIconState.SEARCH -> {
                searchIcon.show()
                shieldIcon.gone()
                daxIcon.gone()
                globeIcon.gone()
                duckPlayerIcon.gone()
            }

            OmnibarLayoutViewModel.LeadingIconState.PRIVACY_SHIELD -> {
                shieldIcon.show()
                searchIcon.gone()
                daxIcon.gone()
                globeIcon.gone()
                duckPlayerIcon.gone()
            }

            OmnibarLayoutViewModel.LeadingIconState.DAX -> {
                daxIcon.show()
                shieldIcon.gone()
                searchIcon.gone()
                globeIcon.gone()
                duckPlayerIcon.gone()
            }

            OmnibarLayoutViewModel.LeadingIconState.GLOBE -> {
                globeIcon.show()
                daxIcon.gone()
                shieldIcon.gone()
                searchIcon.gone()
                duckPlayerIcon.gone()
            }

            OmnibarLayoutViewModel.LeadingIconState.DUCK_PLAYER -> {
                globeIcon.gone()
                daxIcon.gone()
                shieldIcon.gone()
                searchIcon.gone()
                duckPlayerIcon.show()
            }
        }
    }

    private fun renderButtons(viewState: ViewState) {
        clearTextButton.isVisible = viewState.showClearButton
        voiceSearchButton.isVisible = viewState.showVoiceSearch
        tabsMenu.isVisible = viewState.showTabsMenu
        fireIconMenu.isVisible = viewState.showFireIcon
        browserMenu.isVisible = viewState.showBrowserMenu
        spacer.isVisible = viewState.showVoiceSearch && viewState.showClearButton
    }

    private fun renderBrowserMode(viewState: ViewState) {
        renderOutline(viewState.hasFocus)
        if (viewState.updateOmnibarText) {
            omnibarTextInput.setText(viewState.omnibarText)
        }
        if (viewState.expanded) {
            setExpanded(true, viewState.expandedAnimated)
        }
        if (viewState.shouldMoveCaretToEnd) {
            omnibarTextInput.setSelection(viewState.omnibarText.length)
        }

        if (viewState.shouldMoveCaretToStart) {
            omnibarTextInput.setSelection(0)
        }

        if (viewState.isLoading) {
            pageLoadingIndicator.show()
        }
        smoothProgressAnimator.onNewProgress(viewState.loadingProgress) {
            if (!viewState.isLoading) {
                pageLoadingIndicator.hide()
            }
        }

        isScrollingEnabled = viewState.scrollingEnabled

        renderTabIcon(viewState)
        renderPulseAnimation(viewState)

        renderLeadingIconState(viewState.leadingIconState)
    }

    private fun renderCustomTabMode(
        viewState: ViewState,
        viewMode: ViewMode.CustomTab,
    ) {
        Timber.d("Omnibar: renderCustomTabMode $viewState")
        configureCustomTabOmnibar(viewMode)
    }

    fun decorate(decoration: Decoration) {
        if (isAttachedToWindow) {
            decorateDeferred(decoration)
        } else {
            if (this.decoration == null) {
                Timber.d("Omnibar: decorate not attached saving $decoration")
                this.decoration = decoration
            }
        }
    }

    private fun decorateDeferred(decoration: Decoration) {
        when (decoration) {
            is Mode -> {
                viewModel.onViewModeChanged(decoration.viewMode)
            }

            is PrivacyShieldChanged -> {
                viewModel.onPrivacyShieldChanged(decoration.privacyShield)
            }

            is Outline -> {
                viewModel.onOutlineEnabled(decoration.enabled)
            }

            CancelAnimations -> {
                cancelTrackersAnimation()
            }

            is LaunchTrackersAnimation -> {
                viewModel.onAnimationStarted(decoration)
            }

            is LaunchCookiesAnimation -> {
                createCookiesAnimation(decoration.isCosmetic)
            }

            is ChangeCustomTabTitle -> {
                updateCustomTabTitle(decoration)
            }

            is HighlightOmnibarItem -> {
                viewModel.onHighlightItem(decoration)
            }

            is DisableVoiceSearch -> {
                viewModel.onVoiceSearchDisabled(decoration.url)
            }
        }
    }

    fun reduce(stateChange: StateChange) {
        if (isAttachedToWindow) {
            reduceDeferred(stateChange)
        } else {
            Timber.d("Omnibar: reduce not attached saving $stateChange")
            this.stateBuffer.add(stateChange)
        }
    }

    private fun reduceDeferred(stateChange: StateChange) {
        viewModel.onExternalStateChange(stateChange)
    }

    override fun setExpanded(expanded: Boolean) {
        when (omnibarPosition) {
            OmnibarPosition.TOP -> super.setExpanded(expanded)
            OmnibarPosition.BOTTOM -> (behavior as BottomAppBarBehavior).setExpanded(expanded)
        }
    }

    override fun setExpanded(
        expanded: Boolean,
        animate: Boolean,
    ) {
        when (omnibarPosition) {
            OmnibarPosition.TOP -> super.setExpanded(expanded, animate)
            OmnibarPosition.BOTTOM -> (behavior as BottomAppBarBehavior).setExpanded(expanded)
        }
    }

    override fun getBehavior(): CoordinatorLayout.Behavior<AppBarLayout> {
        return when (omnibarPosition) {
            OmnibarPosition.TOP -> TopAppBarBehavior(context, this)
            OmnibarPosition.BOTTOM -> BottomAppBarBehavior(context, this)
        }
    }

    private fun renderPulseAnimation(viewState: ViewState) {
        val targetView = if (viewState.highlightFireButton.isHighlighted()) {
            fireIconImageView
        } else if (viewState.highlightPrivacyShield.isHighlighted()) {
            placeholder
        } else {
            null
        }

        if (targetView != null) {
            if (pulseAnimation.isActive) {
                pulseAnimation.stop()
            }
            doOnLayout {
                pulseAnimation.playOn(targetView)
            }
        } else {
            pulseAnimation.stop()
        }
    }

    fun isPulseAnimationPlaying() = pulseAnimation.isActive

    private fun createCookiesAnimation(isCosmetic: Boolean) {
        if (this::animatorHelper.isInitialized) {
            animatorHelper.createCookiesAnimation(
                context,
                omnibarViews(),
                cookieDummyView,
                cookieAnimation,
                sceneRoot,
                isCosmetic,
            )
        }
    }

    private fun cancelTrackersAnimation() {
        if (this::animatorHelper.isInitialized) {
            animatorHelper.cancelAnimations(omnibarViews())
        }
    }

    private fun startTrackersAnimation(events: List<Entity>?) {
        animatorHelper.startTrackersAnimation(
            context = context,
            shieldAnimationView = shieldIcon,
            trackersAnimationView = trackersAnimation,
            omnibarViews = omnibarViews(),
            entities = events,
        )
    }

    private fun renderPrivacyShield(
        privacyShield: PrivacyShield,
        viewMode: ViewMode,
    ) {
        val shieldIcon = if (viewMode is ViewMode.Browser) {
            shieldIcon
        } else {
            customTabToolbarContainer.customTabShieldIcon
        }

        privacyShieldView.setAnimationView(shieldIcon, privacyShield)
    }

    private fun renderOutline(enabled: Boolean) {
        omniBarContainer.isPressed = enabled
    }

    private fun configureCustomTabOmnibar(customTab: ViewMode.CustomTab) {
        if (!customTabToolbarContainer.customTabToolbar.isVisible) {
            customTabToolbarContainer.customTabCloseIcon.setOnClickListener {
                omnibarItemPressedListener?.onCustomTabClosePressed()
            }

            customTabToolbarContainer.customTabShieldIcon.setOnClickListener { _ ->
                omnibarItemPressedListener?.onCustomTabPrivacyDashboardPressed()
            }

            omniBarContainer.hide()

            toolbar.background = ColorDrawable(customTab.toolbarColor)
            toolbarContainer.background = ColorDrawable(customTab.toolbarColor)

            customTabToolbarContainer.customTabToolbar.show()

            browserMenu.isVisible = true

            customTabToolbarContainer.customTabDomain.text = customTab.domain
            customTabToolbarContainer.customTabDomainOnly.text = customTab.domain
            customTabToolbarContainer.customTabDomainOnly.show()

            val foregroundColor = calculateCustomTabBackgroundColor(customTab.toolbarColor)
            customTabToolbarContainer.customTabCloseIcon.setColorFilter(foregroundColor)
            customTabToolbarContainer.customTabDomain.setTextColor(foregroundColor)
            customTabToolbarContainer.customTabDomainOnly.setTextColor(foregroundColor)
            customTabToolbarContainer.customTabTitle.setTextColor(foregroundColor)
            browserMenuImageView.setColorFilter(foregroundColor)
        }
    }

    private fun updateCustomTabTitle(decoration: ChangeCustomTabTitle) {
        Timber.d("Omnibar: updateCustomTabTitle $decoration")
        customTabToolbarContainer.customTabTitle.text = decoration.title

        decoration.domain?.let {
            customTabToolbarContainer.customTabDomain.text = decoration.domain
        }

        customTabToolbarContainer.customTabTitle.show()
        customTabToolbarContainer.customTabDomainOnly.hide()
        customTabToolbarContainer.customTabDomain.show()
        customTabToolbarContainer.customTabShieldIcon.isInvisible = decoration.showDuckPlayerIcon
        customTabToolbarContainer.customTabDuckPlayerIcon.isVisible = decoration.showDuckPlayerIcon
    }

    private fun calculateCustomTabBackgroundColor(color: Int): Int {
        // Handle the case where we did not receive a color.
        if (color == 0) {
            return if ((context as DuckDuckGoActivity).isDarkThemeEnabled()) Color.WHITE else Color.BLACK
        }

        if (color == Color.WHITE || Color.alpha(color) < 128) {
            return Color.BLACK
        }
        val greyValue =
            (0.299 * Color.red(color) + 0.587 * Color.green(color) + 0.114 * Color.blue(color)).toInt()
        return if (greyValue < 186) {
            Color.WHITE
        } else {
            Color.BLACK
        }
    }

    override fun measuredHeight(): Int {
        return measuredHeight
    }

    override fun height(): Int {
        return height
    }

    override fun getTranslation(): Float {
        return translationY
    }

    override fun setTranslation(y: Float) {
        translationY = y
    }

    override fun isOmnibarScrollingEnabled(): Boolean {
        return isScrollingEnabled
    }
}<|MERGE_RESOLUTION|>--- conflicted
+++ resolved
@@ -87,14 +87,10 @@
 import kotlinx.coroutines.CoroutineScope
 import kotlinx.coroutines.Dispatchers
 import kotlinx.coroutines.SupervisorJob
-<<<<<<< HEAD
-import kotlinx.coroutines.cancel
 import kotlinx.coroutines.flow.collectLatest
-=======
 import kotlinx.coroutines.coroutineScope
 import kotlinx.coroutines.cancel
 import kotlinx.coroutines.flow.launchIn
->>>>>>> abcce435
 import kotlinx.coroutines.flow.map
 import kotlinx.coroutines.launch
 import timber.log.Timber
@@ -149,8 +145,6 @@
     private val lifecycleOwner: LifecycleOwner by lazy {
         requireNotNull(findViewTreeLifecycleOwner())
     }
-
-    private lateinit var coroutineScope: CoroutineScope
 
     private val pulseAnimation: PulseAnimation by lazy {
         PulseAnimation(lifecycleOwner)
@@ -243,6 +237,8 @@
         }
     }
 
+    private var coroutineScope: CoroutineScope? = null
+
     private val smoothProgressAnimator by lazy { SmoothProgressAnimator(pageLoadingIndicator) }
 
     private val viewModel: OmnibarLayoutViewModel by lazy {
@@ -258,13 +254,13 @@
         @SuppressLint("NoHardcodedCoroutineDispatcher")
         coroutineScope = CoroutineScope(SupervisorJob() + Dispatchers.Main)
 
-        coroutineScope.launch {
+        coroutineScope?.launch {
             viewModel.viewState.flowWithLifecycle(lifecycleOwner.lifecycle).collectLatest {
                 render(it)
             }
         }
 
-        coroutineScope.launch {
+        coroutineScope?.launch {
             viewModel.commands().flowWithLifecycle(lifecycleOwner.lifecycle).collectLatest {
                 processCommand(it)
             }
@@ -284,13 +280,8 @@
     }
 
     override fun onDetachedFromWindow() {
-<<<<<<< HEAD
-        super.onDetachedFromWindow()
-        coroutineScope.cancel()
-=======
         coroutineScope?.cancel()
         super.onDetachedFromWindow()
->>>>>>> abcce435
     }
 
     @SuppressLint("ClickableViewAccessibility")
