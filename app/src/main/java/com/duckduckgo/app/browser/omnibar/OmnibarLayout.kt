/*
 * Copyright (c) 2024 DuckDuckGo
 *
 * Licensed under the Apache License, Version 2.0 (the "License");
 * you may not use this file except in compliance with the License.
 * You may obtain a copy of the License at
 *
 *     http://www.apache.org/licenses/LICENSE-2.0
 *
 * Unless required by applicable law or agreed to in writing, software
 * distributed under the License is distributed on an "AS IS" BASIS,
 * WITHOUT WARRANTIES OR CONDITIONS OF ANY KIND, either express or implied.
 * See the License for the specific language governing permissions and
 * limitations under the License.
 */

package com.duckduckgo.app.browser.omnibar

import android.annotation.SuppressLint
import android.content.Context
import android.graphics.Color
import android.graphics.drawable.ColorDrawable
import android.text.Editable
import android.transition.ChangeBounds
import android.transition.Fade
import android.transition.TransitionManager
import android.transition.TransitionSet
import android.util.AttributeSet
import android.view.KeyEvent
import android.view.View
import android.view.ViewGroup
import android.view.animation.OvershootInterpolator
import android.view.inputmethod.EditorInfo
import android.widget.FrameLayout
import android.widget.ImageView
import android.widget.ProgressBar
import android.widget.TextView
import androidx.appcompat.widget.Toolbar
import androidx.coordinatorlayout.widget.CoordinatorLayout
import androidx.core.transition.doOnEnd
import androidx.core.view.doOnLayout
import androidx.core.view.isInvisible
import androidx.core.view.isVisible
import androidx.lifecycle.LifecycleOwner
import androidx.lifecycle.ViewModelProvider
import androidx.lifecycle.findViewTreeLifecycleOwner
import androidx.lifecycle.findViewTreeViewModelStoreOwner
import androidx.lifecycle.flowWithLifecycle
import androidx.lifecycle.lifecycleScope
import com.airbnb.lottie.LottieAnimationView
import com.duckduckgo.anvil.annotations.InjectWith
import com.duckduckgo.app.browser.PulseAnimation
import com.duckduckgo.app.browser.R
import com.duckduckgo.app.browser.SmoothProgressAnimator
import com.duckduckgo.app.browser.databinding.IncludeCustomTabToolbarBinding
import com.duckduckgo.app.browser.databinding.IncludeFindInPageBinding
import com.duckduckgo.app.browser.omnibar.Omnibar.OmnibarTextState
import com.duckduckgo.app.browser.omnibar.Omnibar.ViewMode
import com.duckduckgo.app.browser.omnibar.Omnibar.ViewMode.CustomTab
import com.duckduckgo.app.browser.omnibar.Omnibar.ViewMode.NewTab
import com.duckduckgo.app.browser.omnibar.OmnibarLayout.Decoration.ChangeCustomTabTitle
import com.duckduckgo.app.browser.omnibar.OmnibarLayout.Decoration.DisableVoiceSearch
import com.duckduckgo.app.browser.omnibar.OmnibarLayout.Decoration.HighlightOmnibarItem
import com.duckduckgo.app.browser.omnibar.OmnibarLayout.Decoration.LaunchCookiesAnimation
import com.duckduckgo.app.browser.omnibar.OmnibarLayout.Decoration.LaunchTrackersAnimation
import com.duckduckgo.app.browser.omnibar.OmnibarLayout.Decoration.Mode
import com.duckduckgo.app.browser.omnibar.OmnibarLayout.Decoration.NewTabScrollingState
import com.duckduckgo.app.browser.omnibar.OmnibarLayout.Decoration.PrivacyShieldChanged
import com.duckduckgo.app.browser.omnibar.OmnibarLayout.Decoration.QueueCookiesAnimation
import com.duckduckgo.app.browser.omnibar.OmnibarLayoutViewModel.Command
import com.duckduckgo.app.browser.omnibar.OmnibarLayoutViewModel.Command.MoveCaretToFront
import com.duckduckgo.app.browser.omnibar.OmnibarLayoutViewModel.Command.StartCookiesAnimation
import com.duckduckgo.app.browser.omnibar.OmnibarLayoutViewModel.Command.StartExperimentVariant1Animation
import com.duckduckgo.app.browser.omnibar.OmnibarLayoutViewModel.Command.StartExperimentVariant2OrVariant3Animation
import com.duckduckgo.app.browser.omnibar.OmnibarLayoutViewModel.Command.StartTrackersAnimation
import com.duckduckgo.app.browser.omnibar.OmnibarLayoutViewModel.Command.StartVisualDesignTrackersAnimation
import com.duckduckgo.app.browser.omnibar.OmnibarLayoutViewModel.LeadingIconState.PRIVACY_SHIELD
import com.duckduckgo.app.browser.omnibar.OmnibarLayoutViewModel.ViewState
import com.duckduckgo.app.browser.omnibar.animations.BrowserTrackersAnimatorHelper
import com.duckduckgo.app.browser.omnibar.animations.PrivacyShieldAnimationHelper
import com.duckduckgo.app.browser.omnibar.animations.TrackersAnimatorListener
import com.duckduckgo.app.browser.omnibar.animations.omnibaranimation.OmnibarAnimationManager
import com.duckduckgo.app.browser.omnibar.model.OmnibarPosition
import com.duckduckgo.app.browser.senseofprotection.SenseOfProtectionExperiment
import com.duckduckgo.app.browser.tabswitcher.TabSwitcherButton
import com.duckduckgo.app.browser.viewstate.LoadingViewState
import com.duckduckgo.app.browser.viewstate.OmnibarViewState
import com.duckduckgo.app.global.model.PrivacyShield
import com.duckduckgo.app.global.view.renderIfChanged
import com.duckduckgo.app.statistics.pixels.Pixel
import com.duckduckgo.app.trackerdetection.model.Entity
import com.duckduckgo.common.ui.DuckDuckGoActivity
import com.duckduckgo.common.ui.view.KeyboardAwareEditText
import com.duckduckgo.common.ui.view.KeyboardAwareEditText.ShowSuggestionsListener
import com.duckduckgo.common.ui.view.gone
import com.duckduckgo.common.ui.view.hide
import com.duckduckgo.common.ui.view.show
import com.duckduckgo.common.ui.view.text.DaxTextView
import com.duckduckgo.common.utils.ConflatedJob
import com.duckduckgo.common.utils.DispatcherProvider
import com.duckduckgo.common.utils.FragmentViewModelFactory
import com.duckduckgo.common.utils.extensions.replaceTextChangedListener
import com.duckduckgo.common.utils.text.TextChangedWatcher
import com.duckduckgo.di.scopes.FragmentScope
import com.duckduckgo.duckchat.api.DuckAiFeatureState
import com.duckduckgo.duckchat.api.DuckChat
import com.google.android.material.appbar.AppBarLayout
import javax.inject.Inject
import kotlinx.coroutines.flow.collectLatest
import kotlinx.coroutines.flow.map
import kotlinx.coroutines.launch
import kotlinx.coroutines.runBlocking
import logcat.logcat

@InjectWith(FragmentScope::class)
open class OmnibarLayout @JvmOverloads constructor(
    context: Context,
    attrs: AttributeSet? = null,
    defStyle: Int = 0,
) : AppBarLayout(context, attrs, defStyle), OmnibarBehaviour, TrackersAnimatorListener {

    sealed class Decoration {
        data class Mode(val viewMode: ViewMode) : Decoration()
        data class LaunchTrackersAnimation(val entities: List<Entity>?) : Decoration()
        data class LaunchCookiesAnimation(val isCosmetic: Boolean) : Decoration()
        data class QueueCookiesAnimation(val isCosmetic: Boolean) : Decoration()
        data object CancelAnimations : Decoration()
        data class ChangeCustomTabTitle(
            val title: String,
            val domain: String?,
            val showDuckPlayerIcon: Boolean,
        ) : Decoration()

        data class PrivacyShieldChanged(val privacyShield: PrivacyShield) : Decoration()
        data class HighlightOmnibarItem(
            val fireButton: Boolean,
            val privacyShield: Boolean,
        ) : Decoration()

        data class DisableVoiceSearch(val url: String) : Decoration()
        data class NewTabScrollingState(
            val canScrollUp: Boolean,
            val canScrollDown: Boolean,
            val topOfPage: Boolean,
        ) : Decoration()
    }

    sealed class StateChange {
        data class OmnibarStateChange(val omnibarViewState: OmnibarViewState, val forceRender: Boolean = false) : StateChange()
        data class LoadingStateChange(val loadingViewState: LoadingViewState) : StateChange()
    }

    data class TransitionState(
        val showClearButton: Boolean,
        val showVoiceSearch: Boolean,
        val showTabsMenu: Boolean,
        val showFireIcon: Boolean,
        val showBrowserMenu: Boolean,
        val showBrowserMenuHighlight: Boolean,
        val showChatMenu: Boolean,
        val showSpacer: Boolean,
    )

    @Inject
    lateinit var viewModelFactory: FragmentViewModelFactory

    @Inject
    lateinit var privacyShieldView: PrivacyShieldAnimationHelper

    @Inject
    lateinit var animatorHelper: BrowserTrackersAnimatorHelper

    @Inject
    lateinit var pixel: Pixel

    @Inject
    lateinit var duckChat: DuckChat

    @Inject
    lateinit var duckAiFeatureState: DuckAiFeatureState

    @Inject
    lateinit var dispatchers: DispatcherProvider

    @Inject
    lateinit var senseOfProtectionExperiment: SenseOfProtectionExperiment

    @Inject
    lateinit var omnibarAnimationManager: OmnibarAnimationManager

    private var previousTransitionState: TransitionState? = null

    private val lifecycleOwner: LifecycleOwner by lazy {
        requireNotNull(findViewTreeLifecycleOwner())
    }

    private val pulseAnimation: PulseAnimation by lazy {
        PulseAnimation(lifecycleOwner)
    }

    private var omnibarTextListener: Omnibar.TextListener? = null
    private var omnibarItemPressedListener: Omnibar.ItemPressedListener? = null

    private var decoration: Decoration? = null
    private var lastViewMode: Mode? = null
    private var stateBuffer: MutableList<StateChange> = mutableListOf()

    internal open val findInPage: FindInPage by lazy {
        FindInPageImpl(IncludeFindInPageBinding.bind(findViewById(R.id.findInPage)))
    }
    internal val omnibarTextInput: KeyboardAwareEditText by lazy { findViewById(R.id.omnibarTextInput) }
    internal val tabsMenu: TabSwitcherButton by lazy { findViewById(R.id.tabsMenu) }
    internal val fireIconMenu: FrameLayout by lazy { findViewById(R.id.fireIconMenu) }
    internal val aiChatMenu: View? by lazy { findViewById(R.id.aiChatIconMenu) }
    internal val browserMenu: FrameLayout by lazy { findViewById(R.id.browserMenu) }
    internal val browserMenuHighlight: View by lazy { findViewById(R.id.browserMenuHighlight) }
    internal val cookieDummyView: View by lazy { findViewById(R.id.cookieDummyView) }
    internal val cookieAnimation: LottieAnimationView by lazy { findViewById(R.id.cookieAnimation) }
    internal val sceneRoot: ViewGroup by lazy { findViewById(R.id.sceneRoot) }
    internal val omniBarContainer: View by lazy { findViewById(R.id.omniBarContainer) }
    internal val toolbar: Toolbar by lazy { findViewById(R.id.toolbar) }
    internal val toolbarContainer: ViewGroup by lazy { findViewById(R.id.toolbarContainer) }
    internal val customTabToolbarContainer by lazy {
        IncludeCustomTabToolbarBinding.bind(
            findViewById(R.id.customTabToolbarContainer),
        )
    }
    internal val browserMenuImageView: ImageView by lazy { findViewById(R.id.browserMenuImageView) }
    internal val shieldIcon: LottieAnimationView by lazy { findViewById(R.id.shieldIcon) }
    internal val shieldIconExperiment: LottieAnimationView by lazy { findViewById(R.id.shieldIconExperiment) }
    internal val pageLoadingIndicator: ProgressBar by lazy { findViewById(R.id.pageLoadingIndicator) }
    internal val searchIcon: ImageView by lazy { findViewById(R.id.searchIcon) }
    internal val daxIcon: ImageView by lazy { findViewById(R.id.daxIcon) }
    internal val globeIcon: ImageView by lazy { findViewById(R.id.globeIcon) }
    internal val clearTextButton: ImageView by lazy { findViewById(R.id.clearTextButton) }
    internal val fireIconImageView: ImageView by lazy { findViewById(R.id.fireIconImageView) }
    internal val placeholder: View by lazy { findViewById(R.id.placeholder) }
    internal val voiceSearchButton: ImageView by lazy { findViewById(R.id.voiceSearchButton) }
    internal val spacer: View by lazy { findViewById(R.id.spacer) }
    internal val trackersAnimation: LottieAnimationView by lazy { findViewById(R.id.trackersAnimation) }
    internal val duckPlayerIcon: ImageView by lazy { findViewById(R.id.duckPlayerIcon) }
    internal val spacer1X: View? by lazy { findViewById(R.id.spacer1X) }
    internal val spacer2X: View? by lazy { findViewById(R.id.spacer2X) }
    internal val omniBarButtonTransitionSet: TransitionSet by lazy {
        TransitionSet().apply {
            ordering = TransitionSet.ORDERING_TOGETHER
            addTransition(
                ChangeBounds().apply {
                    duration = omnibarAnimationManager.getChangeBoundsDuration()
                    interpolator = OvershootInterpolator(omnibarAnimationManager.getTension())
                },
            )
            addTransition(
                Fade().apply {
                    duration = omnibarAnimationManager.getFadeDuration()
                    addTarget(clearTextButton)
                    addTarget(voiceSearchButton)
                    addTarget(fireIconMenu)
                    addTarget(tabsMenu)
                    addTarget(aiChatMenu)
                    addTarget(browserMenu)
                },
            )
        }
    }

    internal fun omnibarViews(): List<View> = listOf(
        clearTextButton,
        omnibarTextInput,
        searchIcon,
    )

    internal fun shieldViews(): List<View> = listOf(
        shieldIcon,
        shieldIconExperiment,
    )

    var isScrollingEnabled: Boolean
        get() {
            return if (isAttachedToWindow) {
                viewModel.viewState.value.scrollingEnabled
            } else {
                true
            }
        }
        set(value) {
            if (isAttachedToWindow) {
                viewModel.onOmnibarScrollingEnabledChanged(value)
            }
        }

    val isEditing: Boolean
        get() {
            return if (isAttachedToWindow) {
                viewModel.viewState.value.hasFocus
            } else {
                false
            }
        }

    val isEditingFlow by lazy {
        viewModel.viewState.map {
            isAttachedToWindow && it.hasFocus
        }
    }

    open var omnibarPosition: OmnibarPosition = OmnibarPosition.TOP

    private val smoothProgressAnimator by lazy { SmoothProgressAnimator(pageLoadingIndicator) }

    protected val viewModel: OmnibarLayoutViewModel by lazy {
        ViewModelProvider(
            findViewTreeViewModelStoreOwner()!!,
            viewModelFactory,
        )[OmnibarLayoutViewModel::class.java]
    }

    private val conflatedStateJob = ConflatedJob()
    private val conflatedCommandJob = ConflatedJob()

    private var lastSeenPrivacyShield: PrivacyShield? = null

    override fun onAttachedToWindow() {
        super.onAttachedToWindow()

        val coroutineScope = requireNotNull(findViewTreeLifecycleOwner()?.lifecycleScope)

        conflatedStateJob += coroutineScope.launch {
            viewModel.viewState.flowWithLifecycle(lifecycleOwner.lifecycle).collectLatest {
                render(it)
            }
        }

        conflatedCommandJob += coroutineScope.launch {
            viewModel.commands().flowWithLifecycle(lifecycleOwner.lifecycle).collectLatest {
                processCommand(it)
            }
        }

        if (lastViewMode != null) {
            logcat { "Omnibar: onAttachedToWindow lastViewMode $lastViewMode" }
            decorateDeferred(lastViewMode!!)
            lastViewMode = null
        }

        if (decoration != null) {
            logcat { "Omnibar: onAttachedToWindow decoration $decoration" }
            decorateDeferred(decoration!!)
            decoration = null
        }

        if (stateBuffer.isNotEmpty()) {
            stateBuffer.forEach {
                reduce(it)
            }
            stateBuffer.clear()
        }

        animatorHelper.setListener(this)
    }

    override fun onDetachedFromWindow() {
        conflatedStateJob.cancel()
        conflatedCommandJob.cancel()
        super.onDetachedFromWindow()
    }

    @SuppressLint("ClickableViewAccessibility")
    fun setOmnibarTextListener(textListener: Omnibar.TextListener) {
        omnibarTextListener = textListener

        omnibarTextInput.onFocusChangeListener =
            View.OnFocusChangeListener { _, hasFocus: Boolean ->
                if (isAttachedToWindow) {
                    viewModel.onOmnibarFocusChanged(hasFocus, omnibarTextInput.text.toString())
                    omnibarTextListener?.onFocusChanged(hasFocus, omnibarTextInput.text.toString())
                }
            }

        omnibarTextInput.onBackKeyListener = object : KeyboardAwareEditText.OnBackKeyListener {
            override fun onBackKey(): Boolean {
                if (isAttachedToWindow) {
                    viewModel.onBackKeyPressed()
                    omnibarTextListener?.onBackKeyPressed()
                }
                return false
            }
        }

        omnibarTextInput.setOnEditorActionListener(
            TextView.OnEditorActionListener { _, actionId, keyEvent ->
                if (isAttachedToWindow) {
                    if (actionId == EditorInfo.IME_ACTION_GO || keyEvent?.keyCode == KeyEvent.KEYCODE_ENTER) {
                        viewModel.onEnterKeyPressed()
                        omnibarTextListener?.onEnterPressed()
                        return@OnEditorActionListener true
                    }
                }
                false
            },
        )

        omnibarTextInput.setOnTouchListener { _, event ->
            if (isAttachedToWindow) {
                viewModel.onUserTouchedOmnibarTextInput(event.action)
            }
            false
        }

        omnibarTextInput.replaceTextChangedListener(
            object : TextChangedWatcher() {
                var clearQuery = false
                var deleteLastCharacter = false
                override fun afterTextChanged(editable: Editable) {
                    if (isAttachedToWindow) {
                        viewModel.onInputStateChanged(
                            omnibarTextInput.text.toString(),
                            omnibarTextInput.hasFocus(),
                            clearQuery,
                            deleteLastCharacter,
                        )
                    }
                    omnibarTextListener?.onOmnibarTextChanged(
                        OmnibarTextState(
                            omnibarTextInput.text.toString(),
                            omnibarTextInput.hasFocus(),
                        ),
                    )
                }

                override fun beforeTextChanged(
                    s: CharSequence,
                    start: Int,
                    count: Int,
                    after: Int,
                ) {
                    logcat { "Omnibar: $count characters beginning at $start are about to be replaced by new text with length $after" }
                    clearQuery = start == 0 && after == 0
                    deleteLastCharacter = count == 1 && clearQuery
                }
            },
        )

        omnibarTextInput.showSuggestionsListener = object : ShowSuggestionsListener {
            override fun showSuggestions() {
                omnibarTextListener?.onShowSuggestions(
                    OmnibarTextState(
                        omnibarTextInput.text.toString(),
                        omnibarTextInput.hasFocus(),
                    ),
                )
            }
        }
    }

    fun setOmnibarItemPressedListener(itemPressedListener: Omnibar.ItemPressedListener) {
        omnibarItemPressedListener = itemPressedListener
        tabsMenu.setOnClickListener {
            omnibarItemPressedListener?.onTabsButtonPressed()
        }
        tabsMenu.setOnLongClickListener {
            omnibarItemPressedListener?.onTabsButtonLongPressed()
            return@setOnLongClickListener true
        }
        fireIconMenu.setOnClickListener {
            if (isAttachedToWindow) {
                viewModel.onFireIconPressed(isPulseAnimationPlaying())
            }
            omnibarItemPressedListener?.onFireButtonPressed()
        }
        browserMenu.setOnClickListener {
            omnibarItemPressedListener?.onBrowserMenuPressed()
        }
        aiChatMenu?.setOnClickListener {
            viewModel.onDuckChatButtonPressed()
            omnibarItemPressedListener?.onDuckChatButtonPressed()
        }
        shieldIcon.setOnClickListener {
            if (isAttachedToWindow) {
                viewModel.onPrivacyShieldButtonPressed()
            }
            omnibarItemPressedListener?.onPrivacyShieldPressed()
        }
        shieldIconExperiment.setOnClickListener {
            if (isAttachedToWindow) {
                viewModel.onPrivacyShieldButtonPressed()
            }
            omnibarItemPressedListener?.onPrivacyShieldPressed()
        }
        clearTextButton.setOnClickListener {
            if (isAttachedToWindow) {
                viewModel.onClearTextButtonPressed()
            }
        }
        voiceSearchButton.setOnClickListener {
            omnibarItemPressedListener?.onVoiceSearchPressed()
        }
    }

    open fun render(viewState: ViewState) {
        when (viewState.viewMode) {
            is CustomTab -> {
                renderCustomTabMode(viewState, viewState.viewMode)
            }

            else -> {
                renderBrowserMode(viewState)
            }
        }

        if (viewState.leadingIconState == PRIVACY_SHIELD) {
            renderPrivacyShield(viewState.privacyShield, viewState.viewMode, viewState.isVisualDesignExperimentEnabled)
        } else {
            lastSeenPrivacyShield = null
        }

        renderButtons(viewState)

        omniBarButtonTransitionSet.doOnEnd {
            omnibarTextInput.requestLayout()
        }
    }

    open fun processCommand(command: OmnibarLayoutViewModel.Command) {
        when (command) {
            Command.CancelAnimations -> {
                cancelTrackersAnimation()
            }

            is StartTrackersAnimation -> {
                startTrackersAnimation(command.entities)
            }

            is StartCookiesAnimation -> {
                createCookiesAnimation(command.isCosmetic)
            }

            MoveCaretToFront -> {
                moveCaretToFront()
            }

            is StartVisualDesignTrackersAnimation -> {
                startVisualDesignTrackersAnimation(command.entities)
            }

            is StartExperimentVariant1Animation -> {
                startExperimentVariant1Animation()
            }

            is StartExperimentVariant2OrVariant3Animation -> {
                startExperimentVariant2OrVariant3Animation(command.entities)
            }
        }
    }

    private fun moveCaretToFront() {
        omnibarTextInput.post {
            omnibarTextInput.setSelection(0)
        }
    }

    private fun renderTabIcon(viewState: ViewState) {
        if (viewState.shouldUpdateTabsCount) {
            tabsMenu.count = viewState.tabCount
            tabsMenu.hasUnread = viewState.hasUnreadTabs
        }
    }

    private fun renderLeadingIconState(viewState: ViewState) {
        when (viewState.leadingIconState) {
            OmnibarLayoutViewModel.LeadingIconState.SEARCH -> {
                searchIcon.show()
                shieldIcon.gone()
                shieldIconExperiment.gone()
                daxIcon.gone()
                globeIcon.gone()
                duckPlayerIcon.gone()
            }

            OmnibarLayoutViewModel.LeadingIconState.PRIVACY_SHIELD -> {
                if (shouldShowUpdatedPrivacyShield(viewState.isVisualDesignExperimentEnabled)) {
                    shieldIcon.gone()
                    shieldIconExperiment.show()
                } else {
                    shieldIcon.show()
                    shieldIconExperiment.gone()
                }
                searchIcon.gone()
                daxIcon.gone()
                globeIcon.gone()
                duckPlayerIcon.gone()
            }

            OmnibarLayoutViewModel.LeadingIconState.DAX -> {
                daxIcon.show()
                shieldIcon.gone()
                shieldIconExperiment.gone()
                searchIcon.gone()
                globeIcon.gone()
                duckPlayerIcon.gone()
            }

            OmnibarLayoutViewModel.LeadingIconState.GLOBE -> {
                globeIcon.show()
                daxIcon.gone()
                shieldIcon.gone()
                shieldIconExperiment.gone()
                searchIcon.gone()
                duckPlayerIcon.gone()
            }

            OmnibarLayoutViewModel.LeadingIconState.DUCK_PLAYER -> {
                globeIcon.gone()
                daxIcon.gone()
                shieldIcon.gone()
                shieldIconExperiment.gone()
                searchIcon.gone()
                duckPlayerIcon.show()
            }
        }
    }

    private fun shouldShowUpdatedPrivacyShield(navigationBarEnabled: Boolean): Boolean {
        return runBlocking { senseOfProtectionExperiment.shouldShowNewPrivacyShield() } || navigationBarEnabled
    }

    open fun renderButtons(viewState: ViewState) {
        val newTransitionState = TransitionState(
            showClearButton = viewState.showClearButton,
            showVoiceSearch = viewState.showVoiceSearch,
            showTabsMenu = viewState.showTabsMenu && !viewState.showFindInPage,
            showFireIcon = viewState.showFireIcon && !viewState.showFindInPage,
            showBrowserMenu = viewState.showBrowserMenu && !viewState.showFindInPage,
            showBrowserMenuHighlight = viewState.showBrowserMenuHighlight,
            showChatMenu = viewState.showChatMenu,
            showSpacer = viewState.showClearButton || viewState.showVoiceSearch,
        )

        if (omnibarAnimationManager.isFeatureEnabled() &&
            previousTransitionState != null &&
            newTransitionState != previousTransitionState
        ) {
            TransitionManager.beginDelayedTransition(toolbarContainer, omniBarButtonTransitionSet)
        }

        if (!newTransitionState.showVoiceSearch) {
            clearTextButton.isInvisible = !newTransitionState.showClearButton
            spacer1X?.isVisible = newTransitionState.showSpacer
            spacer2X?.isVisible = false
        } else {
            clearTextButton.isVisible = newTransitionState.showClearButton
            if (newTransitionState.showClearButton) {
                spacer2X?.isVisible = newTransitionState.showSpacer
                spacer1X?.isVisible = false
            } else {
                spacer1X?.isVisible = newTransitionState.showSpacer
                spacer2X?.isVisible = false
            }
        }
        voiceSearchButton.isInvisible = !newTransitionState.showVoiceSearch
        tabsMenu.isVisible = newTransitionState.showTabsMenu
        fireIconMenu.isVisible = newTransitionState.showFireIcon
        browserMenu.isVisible = newTransitionState.showBrowserMenu
        browserMenuHighlight.isVisible = newTransitionState.showBrowserMenuHighlight
        aiChatMenu?.isVisible = newTransitionState.showChatMenu

        if (omnibarAnimationManager.isFeatureEnabled()) {
            toolbarContainer.requestLayout()
        }

        previousTransitionState = newTransitionState
    }

    private fun renderBrowserMode(viewState: ViewState) {
        renderOutline(viewState.hasFocus)
        if (viewState.updateOmnibarText) {
            omnibarTextInput.setText(viewState.omnibarText)
        }
        if (viewState.expanded) {
            setExpanded(true, viewState.expandedAnimated)
        }

        if (viewState.isLoading) {
            pageLoadingIndicator.show()
        }
        smoothProgressAnimator.onNewProgress(viewState.loadingProgress) {
            if (!viewState.isLoading) {
                pageLoadingIndicator.hide()
            }
        }

        isScrollingEnabled = viewState.scrollingEnabled

        renderTabIcon(viewState)
        renderPulseAnimation(viewState)

        renderLeadingIconState(viewState)

        renderHint(viewState)
    }

    private fun renderHint(viewState: ViewState) {
        if (!viewState.isVisualDesignExperimentEnabled &&
            viewState.viewMode is NewTab &&
            duckAiFeatureState.showOmnibarShortcutOnNtpAndOnFocus.value
        ) {
            omnibarTextInput.hint = context.getString(R.string.search)
        } else {
            omnibarTextInput.hint = context.getString(R.string.omnibarInputHint)
        }
    }

    private fun renderCustomTabMode(
        viewState: ViewState,
        viewMode: ViewMode.CustomTab,
    ) {
        logcat { "Omnibar: renderCustomTabMode $viewState" }
        configureCustomTabOmnibar(viewMode)
        renderCustomTab(viewMode)
    }

    fun decorate(decoration: Decoration) {
        logcat { "Omnibar: decorate $decoration" }
        if (isAttachedToWindow) {
            decorateDeferred(decoration)
        } else {
            /* TODO (cbarreiro): This is a temporary solution to prevent one-time decorations causing mode to be lost when view is not attached
             *  As a long-term solution, we should move mode to StateChange, and only have one-time decorations here
             */
            if (decoration is Mode) {
                val lastMode = lastViewMode?.viewMode
                if (lastMode !is CustomTab) {
                    lastViewMode = decoration
                }
                this.decoration = null
            } else if (this.decoration == null) {
                this.decoration = decoration
            }
        }
    }

    private fun decorateDeferred(decoration: Decoration) {
        when (decoration) {
            is Mode -> {
                viewModel.onViewModeChanged(decoration.viewMode)
            }

            is PrivacyShieldChanged -> {
                viewModel.onPrivacyShieldChanged(decoration.privacyShield)
            }

            Decoration.CancelAnimations -> {
                cancelTrackersAnimation()
            }

            is LaunchTrackersAnimation -> {
                viewModel.onAnimationStarted(decoration)
            }

            is LaunchCookiesAnimation -> {
                viewModel.onAnimationStarted(decoration)
            }

            is QueueCookiesAnimation -> {
                createCookiesAnimation(isCosmetic = decoration.isCosmetic, enqueueAnimation = true)
            }

            is ChangeCustomTabTitle -> {
                viewModel.onCustomTabTitleUpdate(decoration)
            }

            is HighlightOmnibarItem -> {
                viewModel.onHighlightItem(decoration)
            }

            is DisableVoiceSearch -> {
                viewModel.onVoiceSearchDisabled(decoration.url)
            }

            is NewTabScrollingState -> {
                viewModel.onNewTabScrollingStateChanged(decoration)
            }
        }
    }

    fun reduce(stateChange: StateChange) {
        if (isAttachedToWindow) {
            reduceDeferred(stateChange)
        } else {
            logcat { "Omnibar: reduce not attached saving $stateChange" }
            this.stateBuffer.add(stateChange)
        }
    }

    private fun reduceDeferred(stateChange: StateChange) {
        viewModel.onExternalStateChange(stateChange)
    }

    private fun renderPulseAnimation(viewState: ViewState) {
        val targetView = if (viewState.highlightFireButton.isHighlighted()) {
            fireIconImageView
        } else if (viewState.highlightPrivacyShield.isHighlighted()) {
            placeholder
        } else {
            null
        }

        if (targetView != null) {
            // We need a different asset when the experiment is enabled and the animation is played on the Privacy Shield.
            val isPrivacyShieldAnimation = targetView == placeholder
            if (pulseAnimation.isActive) {
                pulseAnimation.stop()
            }
            doOnLayout {
                pulseAnimation.playOn(
                    targetView,
                    isPrivacyShieldAnimation &&
                        runBlocking { senseOfProtectionExperiment.shouldShowNewPrivacyShield() },
                )
            }
        } else {
            pulseAnimation.stop()
        }
    }

    fun isPulseAnimationPlaying() = pulseAnimation.isActive

    private fun createCookiesAnimation(
        isCosmetic: Boolean,
        enqueueAnimation: Boolean = false,
    ) {
        if (this::animatorHelper.isInitialized) {
            animatorHelper.createCookiesAnimation(
                context,
                omnibarViews(),
                shieldViews(),
                cookieDummyView,
                cookieAnimation,
                sceneRoot,
                isCosmetic,
                enqueueAnimation,
            )
        }
    }

    private fun cancelTrackersAnimation() {
        if (this::animatorHelper.isInitialized) {
            animatorHelper.cancelAnimations(omnibarViews())
        }
    }

    private fun startTrackersAnimation(events: List<Entity>?) {
        animatorHelper.startTrackersAnimation(
            context = context,
            shieldAnimationView = shieldIcon,
            trackersAnimationView = trackersAnimation,
            omnibarViews = omnibarViews(),
            entities = events,
        )
    }

    private fun startVisualDesignTrackersAnimation(events: List<Entity>?) {
        animatorHelper.startTrackersAnimation(
            context = context,
            shieldAnimationView = shieldIconExperiment,
            trackersAnimationView = trackersAnimation,
            omnibarViews = omnibarViews(),
            entities = events,
            visualDesignExperimentEnabled = true,
        )
    }

    private fun startExperimentVariant1Animation() {
        if (this::animatorHelper.isInitialized) {
            animatorHelper.startExperimentVariant1Animation(
                context = context,
                shieldAnimationView = shieldIcon,
                omnibarViews = omnibarViews(),
            )
        }
    }

    private fun startExperimentVariant2OrVariant3Animation(events: List<Entity>?) {
        if (this::animatorHelper.isInitialized) {
            val trackersBlockedAnimation: DaxTextView = findViewById(R.id.trackersBlockedTextView)
            val trackersBlockedCountAnimation: DaxTextView = findViewById(R.id.trackersBlockedCountView)

            animatorHelper.startExperimentVariant2OrVariant3Animation(
                context = context,
                shieldAnimationView = shieldIconExperiment,
                trackersBlockedAnimationView = trackersBlockedAnimation,
                trackersBlockedCountAnimationView = trackersBlockedCountAnimation,
                omnibarViews = omnibarViews(),
                shieldViews = shieldViews(),
                entities = events,
            )
        }
    }

    private fun renderPrivacyShield(
        privacyShield: PrivacyShield,
        viewMode: ViewMode,
        navigationBarEnabled: Boolean,
    ) {
        renderIfChanged(privacyShield, lastSeenPrivacyShield) {
            lastSeenPrivacyShield = privacyShield
            val shieldIconView = if (viewMode is ViewMode.Browser) {
                val isExperimentEnabled = shouldShowUpdatedPrivacyShield(navigationBarEnabled)
                if (isExperimentEnabled) shieldIconExperiment else shieldIcon
            } else {
                customTabToolbarContainer.customTabShieldIcon
            }

            privacyShieldView.setAnimationView(shieldIconView, privacyShield)
        }
    }

    private fun renderOutline(enabled: Boolean) {
        omniBarContainer.isPressed = enabled
    }

    private fun configureCustomTabOmnibar(customTab: ViewMode.CustomTab) {
        if (!customTabToolbarContainer.customTabToolbar.isVisible) {
            customTabToolbarContainer.customTabCloseIcon.setOnClickListener {
                omnibarItemPressedListener?.onCustomTabClosePressed()
            }

            customTabToolbarContainer.customTabShieldIcon.setOnClickListener { _ ->
                omnibarItemPressedListener?.onCustomTabPrivacyDashboardPressed()
            }

            omniBarContainer.hide()

            toolbar.background = ColorDrawable(customTab.toolbarColor)
            toolbarContainer.background = ColorDrawable(customTab.toolbarColor)

            customTabToolbarContainer.customTabToolbar.show()

            browserMenu.isVisible = true

            val foregroundColor = calculateCustomTabBackgroundColor(customTab.toolbarColor)
            customTabToolbarContainer.customTabCloseIcon.setColorFilter(foregroundColor)
            customTabToolbarContainer.customTabDomain.setTextColor(foregroundColor)
            customTabToolbarContainer.customTabDomainOnly.setTextColor(foregroundColor)
            customTabToolbarContainer.customTabTitle.setTextColor(foregroundColor)
            browserMenuImageView.setColorFilter(foregroundColor)
        }
    }

    private fun renderCustomTab(viewMode: CustomTab) {
        logcat { "Omnibar: updateCustomTabTitle $decoration" }

        viewMode.domain?.let {
            customTabToolbarContainer.customTabDomain.text = viewMode.domain
            customTabToolbarContainer.customTabDomainOnly.text = viewMode.domain
            customTabToolbarContainer.customTabDomain.show()
            customTabToolbarContainer.customTabDomainOnly.show()
        }

        viewMode.title?.let {
            customTabToolbarContainer.customTabTitle.text = viewMode.title
            customTabToolbarContainer.customTabTitle.show()
            customTabToolbarContainer.customTabDomainOnly.hide()
        }

        customTabToolbarContainer.customTabShieldIcon.isInvisible = viewMode.showDuckPlayerIcon
        customTabToolbarContainer.customTabDuckPlayerIcon.isVisible = viewMode.showDuckPlayerIcon
    }

    private fun calculateCustomTabBackgroundColor(color: Int): Int {
        // Handle the case where we did not receive a color.
        if (color == 0) {
            return if ((context as DuckDuckGoActivity).isDarkThemeEnabled()) Color.WHITE else Color.BLACK
        }

        if (color == Color.WHITE || Color.alpha(color) < 128) {
            return Color.BLACK
        }
        val greyValue =
            (0.299 * Color.red(color) + 0.587 * Color.green(color) + 0.114 * Color.blue(color)).toInt()
        return if (greyValue < 186) {
            Color.WHITE
        } else {
            Color.BLACK
        }
    }

    override fun measuredHeight(): Int {
        return measuredHeight
    }

    override fun height(): Int {
        return height
    }

    override fun getTranslation(): Float {
        return translationY
    }

    override fun setTranslation(y: Float) {
        translationY = y
    }

    override fun isOmnibarScrollingEnabled(): Boolean {
        return isScrollingEnabled
    }

    override fun isBottomNavEnabled(): Boolean {
        return false
    }

    override fun getBehavior(): CoordinatorLayout.Behavior<AppBarLayout> {
        return when (omnibarPosition) {
            OmnibarPosition.TOP -> TopAppBarBehavior(context, this)
            OmnibarPosition.BOTTOM -> BottomAppBarBehavior(context, this)
        }
    }

    override fun setExpanded(expanded: Boolean) {
        when (omnibarPosition) {
            OmnibarPosition.TOP -> super.setExpanded(expanded)
            OmnibarPosition.BOTTOM -> (behavior as BottomAppBarBehavior).setExpanded(expanded)
        }
    }

    override fun setExpanded(
        expanded: Boolean,
        animate: Boolean,
    ) {
        when (omnibarPosition) {
            OmnibarPosition.TOP -> super.setExpanded(expanded, animate)
            OmnibarPosition.BOTTOM -> (behavior as BottomAppBarBehavior).setExpanded(expanded)
        }
    }

    override fun onAnimationFinished() {
        omnibarTextListener?.onTrackersCountFinished()
    }
<<<<<<< HEAD
}

interface OmnibarItemPressedListener {
    fun onBackButtonPressed()
=======

    fun setDraftTextIfNtp(query: String) {
        viewModel.setDraftTextIfNtp(query)
    }
>>>>>>> 1ddce1c3
}<|MERGE_RESOLUTION|>--- conflicted
+++ resolved
@@ -1036,15 +1036,12 @@
     override fun onAnimationFinished() {
         omnibarTextListener?.onTrackersCountFinished()
     }
-<<<<<<< HEAD
+
+    fun setDraftTextIfNtp(query: String) {
+        viewModel.setDraftTextIfNtp(query)
+    }
 }
 
 interface OmnibarItemPressedListener {
     fun onBackButtonPressed()
-=======
-
-    fun setDraftTextIfNtp(query: String) {
-        viewModel.setDraftTextIfNtp(query)
-    }
->>>>>>> 1ddce1c3
 }