/*
 * Copyright (c) 2024 DuckDuckGo
 *
 * Licensed under the Apache License, Version 2.0 (the "License");
 * you may not use this file except in compliance with the License.
 * You may obtain a copy of the License at
 *
 *     http://www.apache.org/licenses/LICENSE-2.0
 *
 * Unless required by applicable law or agreed to in writing, software
 * distributed under the License is distributed on an "AS IS" BASIS,
 * WITHOUT WARRANTIES OR CONDITIONS OF ANY KIND, either express or implied.
 * See the License for the specific language governing permissions and
 * limitations under the License.
 */

package com.duckduckgo.app.browser.omnibar

import android.annotation.SuppressLint
import android.content.Context
import android.graphics.Color
import android.graphics.drawable.ColorDrawable
import android.text.Editable
import android.transition.ChangeBounds
import android.transition.Fade
import android.transition.TransitionManager
import android.transition.TransitionSet
import android.util.AttributeSet
import android.view.KeyEvent
import android.view.View
import android.view.ViewGroup
import android.view.animation.OvershootInterpolator
import android.view.inputmethod.EditorInfo
import android.widget.FrameLayout
import android.widget.ImageView
import android.widget.ProgressBar
import android.widget.TextView
import androidx.appcompat.widget.Toolbar
import androidx.coordinatorlayout.widget.CoordinatorLayout
import androidx.core.transition.doOnEnd
import androidx.core.view.doOnLayout
import androidx.core.view.isInvisible
import androidx.core.view.isVisible
import androidx.lifecycle.LifecycleOwner
import androidx.lifecycle.ViewModelProvider
import androidx.lifecycle.findViewTreeLifecycleOwner
import androidx.lifecycle.findViewTreeViewModelStoreOwner
import androidx.lifecycle.flowWithLifecycle
import androidx.lifecycle.lifecycleScope
import com.airbnb.lottie.LottieAnimationView
import com.duckduckgo.anvil.annotations.InjectWith
import com.duckduckgo.app.browser.PulseAnimation
import com.duckduckgo.app.browser.R
import com.duckduckgo.app.browser.SmoothProgressAnimator
import com.duckduckgo.app.browser.databinding.IncludeCustomTabToolbarBinding
import com.duckduckgo.app.browser.databinding.IncludeFindInPageBinding
import com.duckduckgo.app.browser.omnibar.Omnibar.OmnibarTextState
import com.duckduckgo.app.browser.omnibar.Omnibar.ViewMode
import com.duckduckgo.app.browser.omnibar.Omnibar.ViewMode.CustomTab
import com.duckduckgo.app.browser.omnibar.Omnibar.ViewMode.NewTab
import com.duckduckgo.app.browser.omnibar.OmnibarLayout.Decoration.ChangeCustomTabTitle
import com.duckduckgo.app.browser.omnibar.OmnibarLayout.Decoration.DisableVoiceSearch
import com.duckduckgo.app.browser.omnibar.OmnibarLayout.Decoration.HighlightOmnibarItem
import com.duckduckgo.app.browser.omnibar.OmnibarLayout.Decoration.LaunchCookiesAnimation
import com.duckduckgo.app.browser.omnibar.OmnibarLayout.Decoration.LaunchTrackersAnimation
import com.duckduckgo.app.browser.omnibar.OmnibarLayout.Decoration.Mode
import com.duckduckgo.app.browser.omnibar.OmnibarLayout.Decoration.Outline
import com.duckduckgo.app.browser.omnibar.OmnibarLayout.Decoration.PrivacyShieldChanged
import com.duckduckgo.app.browser.omnibar.OmnibarLayout.Decoration.QueueCookiesAnimation
import com.duckduckgo.app.browser.omnibar.OmnibarLayoutViewModel.Command
import com.duckduckgo.app.browser.omnibar.OmnibarLayoutViewModel.Command.MoveCaretToFront
import com.duckduckgo.app.browser.omnibar.OmnibarLayoutViewModel.Command.StartCookiesAnimation
import com.duckduckgo.app.browser.omnibar.OmnibarLayoutViewModel.Command.StartExperimentVariant1Animation
import com.duckduckgo.app.browser.omnibar.OmnibarLayoutViewModel.Command.StartExperimentVariant2OrVariant3Animation
import com.duckduckgo.app.browser.omnibar.OmnibarLayoutViewModel.Command.StartTrackersAnimation
import com.duckduckgo.app.browser.omnibar.OmnibarLayoutViewModel.LeadingIconState.PRIVACY_SHIELD
import com.duckduckgo.app.browser.omnibar.OmnibarLayoutViewModel.ViewState
import com.duckduckgo.app.browser.omnibar.animations.BrowserTrackersAnimatorHelper
import com.duckduckgo.app.browser.omnibar.animations.PrivacyShieldAnimationHelper
import com.duckduckgo.app.browser.omnibar.animations.TrackersAnimatorListener
import com.duckduckgo.app.browser.omnibar.model.OmnibarPosition
import com.duckduckgo.app.browser.tabswitcher.TabSwitcherButton
import com.duckduckgo.app.browser.viewstate.LoadingViewState
import com.duckduckgo.app.browser.viewstate.OmnibarViewState
import com.duckduckgo.app.global.model.PrivacyShield
import com.duckduckgo.app.global.view.renderIfChanged
import com.duckduckgo.app.statistics.pixels.Pixel
import com.duckduckgo.app.trackerdetection.model.Entity
import com.duckduckgo.common.ui.DuckDuckGoActivity
import com.duckduckgo.common.ui.experiments.visual.AppPersonalityFeature
import com.duckduckgo.common.ui.view.KeyboardAwareEditText
import com.duckduckgo.common.ui.view.KeyboardAwareEditText.ShowSuggestionsListener
import com.duckduckgo.common.ui.view.gone
import com.duckduckgo.common.ui.view.hide
import com.duckduckgo.common.ui.view.show
import com.duckduckgo.common.ui.view.text.DaxTextView
import com.duckduckgo.common.utils.ConflatedJob
import com.duckduckgo.common.utils.DispatcherProvider
import com.duckduckgo.common.utils.FragmentViewModelFactory
import com.duckduckgo.common.utils.extensions.replaceTextChangedListener
import com.duckduckgo.common.utils.text.TextChangedWatcher
import com.duckduckgo.di.scopes.FragmentScope
import com.duckduckgo.duckchat.api.DuckChat
import com.google.android.material.appbar.AppBarLayout
import javax.inject.Inject
import kotlinx.coroutines.flow.collectLatest
import kotlinx.coroutines.flow.map
import kotlinx.coroutines.launch
import timber.log.Timber

@InjectWith(FragmentScope::class)
open class OmnibarLayout @JvmOverloads constructor(
    context: Context,
    attrs: AttributeSet? = null,
    defStyle: Int = 0,
) : AppBarLayout(context, attrs, defStyle), OmnibarBehaviour, TrackersAnimatorListener {

    sealed class Decoration {
        data class Mode(val viewMode: ViewMode) : Decoration()
        data class LaunchTrackersAnimation(val entities: List<Entity>?) : Decoration()
        data class LaunchCookiesAnimation(val isCosmetic: Boolean) : Decoration()
        data class QueueCookiesAnimation(val isCosmetic: Boolean) : Decoration()
        data object CancelAnimations : Decoration()
        data class ChangeCustomTabTitle(
            val title: String,
            val domain: String?,
            val showDuckPlayerIcon: Boolean,
        ) : Decoration()

        data class PrivacyShieldChanged(val privacyShield: PrivacyShield) : Decoration()
        data class HighlightOmnibarItem(
            val fireButton: Boolean,
            val privacyShield: Boolean,
        ) : Decoration()

        data class Outline(val enabled: Boolean) : Decoration()
        data class DisableVoiceSearch(val url: String) : Decoration()
    }

    sealed class StateChange {
        data class OmnibarStateChange(val omnibarViewState: OmnibarViewState) : StateChange()
        data class LoadingStateChange(val loadingViewState: LoadingViewState) : StateChange()
    }

    data class ButtonState(
        val showClearButton: Boolean,
        val showVoiceSearch: Boolean,
        val showTabsMenu: Boolean,
        val showFireIcon: Boolean,
        val showBrowserMenu: Boolean,
        val showBrowserMenuHighlight: Boolean,
        val showChatMenu: Boolean,
        val showSpacer: Boolean,
    )

    @Inject
    lateinit var viewModelFactory: FragmentViewModelFactory

    @Inject
    lateinit var privacyShieldView: PrivacyShieldAnimationHelper

    @Inject
    lateinit var animatorHelper: BrowserTrackersAnimatorHelper

    @Inject
    lateinit var pixel: Pixel

    @Inject
    lateinit var duckChat: DuckChat

    @Inject
    lateinit var dispatchers: DispatcherProvider

<<<<<<< HEAD
    private var isInitialRender = true
    private var previousButtonState: ButtonState? = null
=======
    @Inject
    lateinit var appPersonalityFeature: AppPersonalityFeature
>>>>>>> c0e22478

    private val lifecycleOwner: LifecycleOwner by lazy {
        requireNotNull(findViewTreeLifecycleOwner())
    }

    private val pulseAnimation: PulseAnimation by lazy {
        PulseAnimation(lifecycleOwner)
    }

    private var omnibarTextListener: Omnibar.TextListener? = null
    private var omnibarItemPressedListener: Omnibar.ItemPressedListener? = null

    private var decoration: Decoration? = null
    private var lastViewMode: Mode? = null
    private var stateBuffer: MutableList<StateChange> = mutableListOf()

    internal val findInPage by lazy { IncludeFindInPageBinding.bind(findViewById(R.id.findInPage)) }
    internal val omnibarTextInput: KeyboardAwareEditText by lazy { findViewById(R.id.omnibarTextInput) }
    internal val tabsMenu: TabSwitcherButton by lazy { findViewById(R.id.tabsMenu) }
    internal val fireIconMenu: FrameLayout by lazy { findViewById(R.id.fireIconMenu) }
    internal val aiChatMenu: FrameLayout? by lazy { findViewById(R.id.aiChatIconMenu) }
    internal val browserMenu: FrameLayout by lazy { findViewById(R.id.browserMenu) }
    internal val browserMenuHighlight: View by lazy { findViewById(R.id.browserMenuHighlight) }
    internal val cookieDummyView: View by lazy { findViewById(R.id.cookieDummyView) }
    internal val cookieAnimation: LottieAnimationView by lazy { findViewById(R.id.cookieAnimation) }
    internal val sceneRoot: ViewGroup by lazy { findViewById(R.id.sceneRoot) }
    internal val omniBarContainer: View by lazy { findViewById(R.id.omniBarContainer) }
    internal val toolbar: Toolbar by lazy { findViewById(R.id.toolbar) }
    internal val toolbarContainer: ViewGroup by lazy { findViewById(R.id.toolbarContainer) }
    internal val customTabToolbarContainer by lazy {
        IncludeCustomTabToolbarBinding.bind(
            findViewById(R.id.customTabToolbarContainer),
        )
    }
    internal val browserMenuImageView: ImageView by lazy { findViewById(R.id.browserMenuImageView) }
    internal val shieldIcon: LottieAnimationView by lazy { findViewById(R.id.shieldIcon) }
    internal val shieldIconExperiment: LottieAnimationView by lazy { findViewById(R.id.shieldIconExperiment) }
    internal val pageLoadingIndicator: ProgressBar by lazy { findViewById(R.id.pageLoadingIndicator) }
    internal val searchIcon: ImageView by lazy { findViewById(R.id.searchIcon) }
    internal val daxIcon: ImageView by lazy { findViewById(R.id.daxIcon) }
    internal val globeIcon: ImageView by lazy { findViewById(R.id.globeIcon) }
    internal val clearTextButton: ImageView by lazy { findViewById(R.id.clearTextButton) }
    internal val fireIconImageView: ImageView by lazy { findViewById(R.id.fireIconImageView) }
    internal val placeholder: View by lazy { findViewById(R.id.placeholder) }
    internal val voiceSearchButton: ImageView by lazy { findViewById(R.id.voiceSearchButton) }
    internal val trackersAnimation: LottieAnimationView by lazy { findViewById(R.id.trackersAnimation) }
    internal val duckPlayerIcon: ImageView by lazy { findViewById(R.id.duckPlayerIcon) }
    internal val spacer1X: FrameLayout? by lazy { findViewById(R.id.spacer1X) }
    internal val spacer2X: FrameLayout? by lazy { findViewById(R.id.spacer2X) }
    internal val omniBarButtonTransitionSet: TransitionSet by lazy {
        TransitionSet().apply {
            ordering = TransitionSet.ORDERING_TOGETHER
            addTransition(
                ChangeBounds().apply {
                    duration = duckChat.getAddressBarSettings().changeBoundsDuration
                    interpolator = OvershootInterpolator(duckChat.getAddressBarSettings().tension)
                },
            )
            addTransition(
                Fade().apply {
                    duration = duckChat.getAddressBarSettings().fadeDuration
                    addTarget(clearTextButton)
                    addTarget(voiceSearchButton)
                    addTarget(fireIconMenu)
                    addTarget(tabsMenu)
                    addTarget(aiChatMenu)
                    addTarget(browserMenu)
                },
            )
        }
    }

    internal fun omnibarViews(): List<View> = listOf(
        clearTextButton,
        omnibarTextInput,
        searchIcon,
    )

    internal fun shieldViews(): List<View> = listOf(
        shieldIcon,
        shieldIconExperiment,
    )

    var isScrollingEnabled: Boolean
        get() {
            return if (isAttachedToWindow) {
                viewModel.viewState.value.scrollingEnabled
            } else {
                true
            }
        }
        set(value) {
            if (isAttachedToWindow) {
                viewModel.onOmnibarScrollingEnabledChanged(value)
            }
        }

    val isEditing: Boolean
        get() {
            return if (isAttachedToWindow) {
                viewModel.viewState.value.hasFocus
            } else {
                false
            }
        }

    val isEditingFlow by lazy {
        viewModel.viewState.map {
            isAttachedToWindow && it.hasFocus
        }
    }

    open var omnibarPosition: OmnibarPosition = OmnibarPosition.TOP

    private val smoothProgressAnimator by lazy { SmoothProgressAnimator(pageLoadingIndicator) }

    protected val viewModel: OmnibarLayoutViewModel by lazy {
        ViewModelProvider(
            findViewTreeViewModelStoreOwner()!!,
            viewModelFactory,
        )[OmnibarLayoutViewModel::class.java]
    }

    private val conflatedStateJob = ConflatedJob()
    private val conflatedCommandJob = ConflatedJob()

    private var lastSeenPrivacyShield: PrivacyShield? = null

    override fun onAttachedToWindow() {
        super.onAttachedToWindow()

        val coroutineScope = requireNotNull(findViewTreeLifecycleOwner()?.lifecycleScope)

        conflatedStateJob += coroutineScope.launch {
            viewModel.viewState.flowWithLifecycle(lifecycleOwner.lifecycle).collectLatest {
                render(it)
            }
        }

        conflatedCommandJob += coroutineScope.launch {
            viewModel.commands().flowWithLifecycle(lifecycleOwner.lifecycle).collectLatest {
                processCommand(it)
            }
        }

        if (lastViewMode != null) {
            Timber.d("Omnibar: onAttachedToWindow lastViewMode $lastViewMode")
            decorateDeferred(lastViewMode!!)
            lastViewMode = null
        }

        if (decoration != null) {
            Timber.d("Omnibar: onAttachedToWindow decoration $decoration")
            decorateDeferred(decoration!!)
            decoration = null
        }

        if (stateBuffer.isNotEmpty()) {
            stateBuffer.forEach {
                reduce(it)
            }
            stateBuffer.clear()
        }

        animatorHelper.setListener(this)
    }

    override fun onDetachedFromWindow() {
        conflatedStateJob.cancel()
        conflatedCommandJob.cancel()
        super.onDetachedFromWindow()
    }

    @SuppressLint("ClickableViewAccessibility")
    fun setOmnibarTextListener(textListener: Omnibar.TextListener) {
        omnibarTextListener = textListener

        omnibarTextInput.onFocusChangeListener =
            View.OnFocusChangeListener { _, hasFocus: Boolean ->
                if (isAttachedToWindow) {
                    viewModel.onOmnibarFocusChanged(hasFocus, omnibarTextInput.text.toString())
                    omnibarTextListener?.onFocusChanged(hasFocus, omnibarTextInput.text.toString())
                }
            }

        omnibarTextInput.onBackKeyListener = object : KeyboardAwareEditText.OnBackKeyListener {
            override fun onBackKey(): Boolean {
                if (isAttachedToWindow) {
                    viewModel.onBackKeyPressed()
                    omnibarTextListener?.onBackKeyPressed()
                }
                return false
            }
        }

        omnibarTextInput.setOnEditorActionListener(
            TextView.OnEditorActionListener { _, actionId, keyEvent ->
                if (isAttachedToWindow) {
                    if (actionId == EditorInfo.IME_ACTION_GO || keyEvent?.keyCode == KeyEvent.KEYCODE_ENTER) {
                        viewModel.onEnterKeyPressed()
                        omnibarTextListener?.onEnterPressed()
                        return@OnEditorActionListener true
                    }
                }
                false
            },
        )

        omnibarTextInput.setOnTouchListener { _, event ->
            if (isAttachedToWindow) {
                viewModel.onUserTouchedOmnibarTextInput(event.action)
            }
            false
        }

        omnibarTextInput.replaceTextChangedListener(
            object : TextChangedWatcher() {
                var clearQuery = false
                var deleteLastCharacter = false
                override fun afterTextChanged(editable: Editable) {
                    if (isAttachedToWindow) {
                        viewModel.onInputStateChanged(
                            omnibarTextInput.text.toString(),
                            omnibarTextInput.hasFocus(),
                            clearQuery,
                            deleteLastCharacter,
                        )
                    }
                    omnibarTextListener?.onOmnibarTextChanged(
                        OmnibarTextState(
                            omnibarTextInput.text.toString(),
                            omnibarTextInput.hasFocus(),
                        ),
                    )
                }

                override fun beforeTextChanged(s: CharSequence, start: Int, count: Int, after: Int) {
                    Timber.d("Omnibar: $count characters beginning at $start are about to be replaced by new text with length $after")
                    clearQuery = start == 0 && after == 0
                    deleteLastCharacter = count == 1 && clearQuery
                }
            },
        )

        omnibarTextInput.showSuggestionsListener = object : ShowSuggestionsListener {
            override fun showSuggestions() {
                omnibarTextListener?.onShowSuggestions(
                    OmnibarTextState(
                        omnibarTextInput.text.toString(),
                        omnibarTextInput.hasFocus(),
                    ),
                )
            }
        }
    }

    fun setOmnibarItemPressedListener(itemPressedListener: Omnibar.ItemPressedListener) {
        omnibarItemPressedListener = itemPressedListener
        tabsMenu.setOnClickListener {
            omnibarItemPressedListener?.onTabsButtonPressed()
        }
        tabsMenu.setOnLongClickListener {
            omnibarItemPressedListener?.onTabsButtonLongPressed()
            return@setOnLongClickListener true
        }
        fireIconMenu.setOnClickListener {
            if (isAttachedToWindow) {
                viewModel.onFireIconPressed(isPulseAnimationPlaying())
            }
            omnibarItemPressedListener?.onFireButtonPressed()
        }
        browserMenu.setOnClickListener {
            omnibarItemPressedListener?.onBrowserMenuPressed()
        }
        aiChatMenu?.setOnClickListener {
            omnibarItemPressedListener?.onDuckChatButtonPressed()
        }
        shieldIcon.setOnClickListener {
            if (isAttachedToWindow) {
                viewModel.onPrivacyShieldButtonPressed()
            }
            omnibarItemPressedListener?.onPrivacyShieldPressed()
        }
        shieldIconExperiment.setOnClickListener {
            if (isAttachedToWindow) {
                viewModel.onPrivacyShieldButtonPressed()
            }
            omnibarItemPressedListener?.onPrivacyShieldPressed()
        }
        clearTextButton.setOnClickListener {
            if (isAttachedToWindow) {
                viewModel.onClearTextButtonPressed()
            }
        }
        voiceSearchButton.setOnClickListener {
            omnibarItemPressedListener?.onVoiceSearchPressed()
        }
    }

    open fun render(viewState: ViewState) {
        when (viewState.viewMode) {
            is CustomTab -> {
                renderCustomTabMode(viewState, viewState.viewMode)
            }
            is NewTab -> {
                omnibarTextInput.hint = context.getString(R.string.omnibarInputHintShort)
                renderBrowserMode(viewState)
            }
            else -> {
                omnibarTextInput.hint = context.getString(R.string.omnibarInputHint)
                renderBrowserMode(viewState)
            }
        }

        if (viewState.leadingIconState == PRIVACY_SHIELD) {
            renderPrivacyShield(viewState.privacyShield, viewState.viewMode)
        } else {
            lastSeenPrivacyShield = null
        }
        renderButtons(viewState)
        omniBarButtonTransitionSet.doOnEnd {
            omnibarTextInput.requestLayout()
        }
    }

    open fun processCommand(command: OmnibarLayoutViewModel.Command) {
        when (command) {
            Command.CancelAnimations -> {
                cancelTrackersAnimation()
            }

            is StartTrackersAnimation -> {
                startTrackersAnimation(command.entities)
            }

            is StartCookiesAnimation -> {
                createCookiesAnimation(command.isCosmetic)
            }

            MoveCaretToFront -> {
                moveCaretToFront()
            }

            is StartExperimentVariant1Animation -> {
                startExperimentVariant1Animation()
            }

            is StartExperimentVariant2OrVariant3Animation -> {
                startExperimentVariant2OrVariant3Animation(command.entities)
            }
        }
    }

    private fun moveCaretToFront() {
        omnibarTextInput.post {
            omnibarTextInput.setSelection(0)
        }
    }

    private fun renderTabIcon(viewState: ViewState) {
        if (viewState.shouldUpdateTabsCount) {
            tabsMenu.count = viewState.tabCount
            tabsMenu.hasUnread = viewState.hasUnreadTabs
        }
    }

    private fun renderLeadingIconState(iconState: OmnibarLayoutViewModel.LeadingIconState) {
        when (iconState) {
            OmnibarLayoutViewModel.LeadingIconState.SEARCH -> {
                searchIcon.show()
                shieldIcon.gone()
                shieldIconExperiment.gone()
                daxIcon.gone()
                globeIcon.gone()
                duckPlayerIcon.gone()
            }

            OmnibarLayoutViewModel.LeadingIconState.PRIVACY_SHIELD -> {
                val isExperimentEnabled = appPersonalityFeature.self().isEnabled() && !appPersonalityFeature.variant1().isEnabled()
                if (isExperimentEnabled) {
                    shieldIcon.gone()
                    shieldIconExperiment.show()
                } else {
                    shieldIcon.show()
                    shieldIconExperiment.gone()
                }
                searchIcon.gone()
                daxIcon.gone()
                globeIcon.gone()
                duckPlayerIcon.gone()
            }

            OmnibarLayoutViewModel.LeadingIconState.DAX -> {
                daxIcon.show()
                shieldIcon.gone()
                shieldIconExperiment.gone()
                searchIcon.gone()
                globeIcon.gone()
                duckPlayerIcon.gone()
            }

            OmnibarLayoutViewModel.LeadingIconState.GLOBE -> {
                globeIcon.show()
                daxIcon.gone()
                shieldIcon.gone()
                shieldIconExperiment.gone()
                searchIcon.gone()
                duckPlayerIcon.gone()
            }

            OmnibarLayoutViewModel.LeadingIconState.DUCK_PLAYER -> {
                globeIcon.gone()
                daxIcon.gone()
                shieldIcon.gone()
                shieldIconExperiment.gone()
                searchIcon.gone()
                duckPlayerIcon.show()
            }
        }
    }

    private fun renderButtons(viewState: ViewState) {
        val newButtonState = ButtonState(
            showClearButton = viewState.showClearButton,
            showVoiceSearch = viewState.showVoiceSearch,
            showTabsMenu = viewState.showTabsMenu,
            showFireIcon = viewState.showFireIcon,
            showBrowserMenu = viewState.showBrowserMenu,
            showBrowserMenuHighlight = viewState.showBrowserMenuHighlight,
            showChatMenu = duckChat.showInAddressBar() && (viewState.showChatMenu || viewState.viewMode is NewTab),
            showSpacer = viewState.showClearButton || viewState.showVoiceSearch,
        )

        if (duckChat.getAddressBarSettings().isAnimationEnabled && !isInitialRender && newButtonState != previousButtonState && !viewState.isLoading) {
            TransitionManager.beginDelayedTransition(toolbarContainer, omniBarButtonTransitionSet)
        }

        if (!newButtonState.showVoiceSearch) {
            clearTextButton.isInvisible = !newButtonState.showClearButton
            spacer1X?.isVisible = newButtonState.showSpacer
            spacer2X?.isVisible = false
        } else {
            clearTextButton.isVisible = newButtonState.showClearButton
            if (newButtonState.showClearButton) {
                spacer2X?.isVisible = newButtonState.showSpacer
                spacer1X?.isVisible = false
            } else {
                spacer1X?.isVisible = newButtonState.showSpacer
                spacer2X?.isVisible = false
            }
        }
        voiceSearchButton.isInvisible = !newButtonState.showVoiceSearch
        tabsMenu.isVisible = newButtonState.showTabsMenu
        fireIconMenu.isVisible = newButtonState.showFireIcon
        browserMenu.isVisible = newButtonState.showBrowserMenu
        browserMenuHighlight.isVisible = newButtonState.showBrowserMenuHighlight
        aiChatMenu?.isVisible = newButtonState.showChatMenu

        if (duckChat.getAddressBarSettings().isAnimationEnabled) {
            toolbarContainer.requestLayout()
        }

        isInitialRender = false
        previousButtonState = newButtonState
    }

    private fun renderBrowserMode(viewState: ViewState) {
        renderOutline(viewState.hasFocus)
        if (viewState.updateOmnibarText) {
            omnibarTextInput.setText(viewState.omnibarText)
        }
        if (viewState.expanded) {
            setExpanded(true, viewState.expandedAnimated)
        }

        if (viewState.isLoading) {
            pageLoadingIndicator.show()
        }
        smoothProgressAnimator.onNewProgress(viewState.loadingProgress) {
            if (!viewState.isLoading) {
                pageLoadingIndicator.hide()
            }
        }

        isScrollingEnabled = viewState.scrollingEnabled

        renderTabIcon(viewState)
        renderPulseAnimation(viewState)

        renderLeadingIconState(viewState.leadingIconState)
    }

    private fun renderCustomTabMode(
        viewState: ViewState,
        viewMode: ViewMode.CustomTab,
    ) {
        Timber.d("Omnibar: renderCustomTabMode $viewState")
        configureCustomTabOmnibar(viewMode)
        renderCustomTab(viewMode)
    }

    fun decorate(decoration: Decoration) {
        Timber.d("Omnibar: decorate $decoration")
        if (isAttachedToWindow) {
            decorateDeferred(decoration)
        } else {
            /* TODO (cbarreiro): This is a temporary solution to prevent one-time decorations causing mode to be lost when view is not attached
             *  As a long-term solution, we should move mode to StateChange, and only have one-time decorations here
             */
            if (decoration is Mode) {
                val lastMode = lastViewMode?.viewMode
                if (lastMode !is CustomTab) {
                    lastViewMode = decoration
                }
                this.decoration = null
            } else if (this.decoration == null) {
                this.decoration = decoration
            }
        }
    }

    private fun decorateDeferred(decoration: Decoration) {
        when (decoration) {
            is Mode -> {
                viewModel.onViewModeChanged(decoration.viewMode)
            }

            is PrivacyShieldChanged -> {
                viewModel.onPrivacyShieldChanged(decoration.privacyShield)
            }

            is Outline -> {
                viewModel.onOutlineEnabled(decoration.enabled)
            }

            Decoration.CancelAnimations -> {
                cancelTrackersAnimation()
            }

            is LaunchTrackersAnimation -> {
                viewModel.onAnimationStarted(decoration)
            }

            is LaunchCookiesAnimation -> {
                viewModel.onAnimationStarted(decoration)
            }

            is QueueCookiesAnimation -> {
                createCookiesAnimation(isCosmetic = decoration.isCosmetic, enqueueAnimation = true)
            }

            is ChangeCustomTabTitle -> {
                viewModel.onCustomTabTitleUpdate(decoration)
            }

            is HighlightOmnibarItem -> {
                viewModel.onHighlightItem(decoration)
            }

            is DisableVoiceSearch -> {
                viewModel.onVoiceSearchDisabled(decoration.url)
            }
        }
    }

    fun reduce(stateChange: StateChange) {
        if (isAttachedToWindow) {
            reduceDeferred(stateChange)
        } else {
            Timber.d("Omnibar: reduce not attached saving $stateChange")
            this.stateBuffer.add(stateChange)
        }
    }

    private fun reduceDeferred(stateChange: StateChange) {
        viewModel.onExternalStateChange(stateChange)
    }

    private fun renderPulseAnimation(viewState: ViewState) {
        val targetView = if (viewState.highlightFireButton.isHighlighted()) {
            fireIconImageView
        } else if (viewState.highlightPrivacyShield.isHighlighted()) {
            placeholder
        } else {
            null
        }

        if (targetView != null) {
            // We need a different asset when the experiment is enabled and the animation is played on the Privacy Shield.
            val isPrivacyShieldAnimation = targetView == placeholder
            val isExperimentEnabled = appPersonalityFeature.self().isEnabled() && !appPersonalityFeature.variant1().isEnabled()
            if (pulseAnimation.isActive) {
                pulseAnimation.stop()
            }
            doOnLayout {
                pulseAnimation.playOn(targetView, isPrivacyShieldAnimation && isExperimentEnabled)
            }
        } else {
            pulseAnimation.stop()
        }
    }

    fun isPulseAnimationPlaying() = pulseAnimation.isActive

    private fun createCookiesAnimation(isCosmetic: Boolean, enqueueAnimation: Boolean = false) {
        if (this::animatorHelper.isInitialized) {
            animatorHelper.createCookiesAnimation(
                context,
                omnibarViews(),
                shieldViews(),
                cookieDummyView,
                cookieAnimation,
                sceneRoot,
                isCosmetic,
                enqueueAnimation,
            )
        }
    }

    private fun cancelTrackersAnimation() {
        if (this::animatorHelper.isInitialized) {
            animatorHelper.cancelAnimations(omnibarViews())
        }
    }

    private fun startTrackersAnimation(events: List<Entity>?) {
        animatorHelper.startTrackersAnimation(
            context = context,
            shieldAnimationView = shieldIcon,
            trackersAnimationView = trackersAnimation,
            omnibarViews = omnibarViews(),
            entities = events,
        )
    }

    private fun startExperimentVariant1Animation() {
        if (this::animatorHelper.isInitialized) {
            animatorHelper.startExperimentVariant1Animation(
                context = context,
                shieldAnimationView = shieldIcon,
                omnibarViews = omnibarViews(),
            )
        }
    }

    private fun startExperimentVariant2OrVariant3Animation(events: List<Entity>?) {
        if (this::animatorHelper.isInitialized) {
            val trackersBlockedAnimation: DaxTextView = findViewById(R.id.trackersBlockedTextView)
            val trackersBlockedCountAnimation: DaxTextView = findViewById(R.id.trackersBlockedCountView)

            animatorHelper.startExperimentVariant2OrVariant3Animation(
                context = context,
                shieldAnimationView = shieldIconExperiment,
                trackersBlockedAnimationView = trackersBlockedAnimation,
                trackersBlockedCountAnimationView = trackersBlockedCountAnimation,
                omnibarViews = omnibarViews(),
                shieldViews = shieldViews(),
                entities = events,
            )
        }
    }

    private fun renderPrivacyShield(
        privacyShield: PrivacyShield,
        viewMode: ViewMode,
    ) {
        renderIfChanged(privacyShield, lastSeenPrivacyShield) {
            lastSeenPrivacyShield = privacyShield
            val shieldIconView = if (viewMode is ViewMode.Browser) {
                val isExperimentEnabled = appPersonalityFeature.self().isEnabled() && !appPersonalityFeature.variant1().isEnabled()
                if (isExperimentEnabled) shieldIconExperiment else shieldIcon
            } else {
                customTabToolbarContainer.customTabShieldIcon
            }

            privacyShieldView.setAnimationView(shieldIconView, privacyShield)
        }
    }

    private fun renderOutline(enabled: Boolean) {
        omniBarContainer.isPressed = enabled
    }

    private fun configureCustomTabOmnibar(customTab: ViewMode.CustomTab) {
        if (!customTabToolbarContainer.customTabToolbar.isVisible) {
            customTabToolbarContainer.customTabCloseIcon.setOnClickListener {
                omnibarItemPressedListener?.onCustomTabClosePressed()
            }

            customTabToolbarContainer.customTabShieldIcon.setOnClickListener { _ ->
                omnibarItemPressedListener?.onCustomTabPrivacyDashboardPressed()
            }

            omniBarContainer.hide()

            toolbar.background = ColorDrawable(customTab.toolbarColor)
            toolbarContainer.background = ColorDrawable(customTab.toolbarColor)

            customTabToolbarContainer.customTabToolbar.show()

            browserMenu.isVisible = true

            val foregroundColor = calculateCustomTabBackgroundColor(customTab.toolbarColor)
            customTabToolbarContainer.customTabCloseIcon.setColorFilter(foregroundColor)
            customTabToolbarContainer.customTabDomain.setTextColor(foregroundColor)
            customTabToolbarContainer.customTabDomainOnly.setTextColor(foregroundColor)
            customTabToolbarContainer.customTabTitle.setTextColor(foregroundColor)
            browserMenuImageView.setColorFilter(foregroundColor)
        }
    }

    private fun renderCustomTab(viewMode: CustomTab) {
        Timber.d("Omnibar: updateCustomTabTitle $decoration")

        viewMode.domain?.let {
            customTabToolbarContainer.customTabDomain.text = viewMode.domain
            customTabToolbarContainer.customTabDomainOnly.text = viewMode.domain
            customTabToolbarContainer.customTabDomain.show()
            customTabToolbarContainer.customTabDomainOnly.show()
        }

        viewMode.title?.let {
            customTabToolbarContainer.customTabTitle.text = viewMode.title
            customTabToolbarContainer.customTabTitle.show()
            customTabToolbarContainer.customTabDomainOnly.hide()
        }

        customTabToolbarContainer.customTabShieldIcon.isInvisible = viewMode.showDuckPlayerIcon
        customTabToolbarContainer.customTabDuckPlayerIcon.isVisible = viewMode.showDuckPlayerIcon
    }

    private fun calculateCustomTabBackgroundColor(color: Int): Int {
        // Handle the case where we did not receive a color.
        if (color == 0) {
            return if ((context as DuckDuckGoActivity).isDarkThemeEnabled()) Color.WHITE else Color.BLACK
        }

        if (color == Color.WHITE || Color.alpha(color) < 128) {
            return Color.BLACK
        }
        val greyValue =
            (0.299 * Color.red(color) + 0.587 * Color.green(color) + 0.114 * Color.blue(color)).toInt()
        return if (greyValue < 186) {
            Color.WHITE
        } else {
            Color.BLACK
        }
    }

    override fun measuredHeight(): Int {
        return measuredHeight
    }

    override fun height(): Int {
        return height
    }

    override fun getTranslation(): Float {
        return translationY
    }

    override fun setTranslation(y: Float) {
        translationY = y
    }

    override fun isOmnibarScrollingEnabled(): Boolean {
        return isScrollingEnabled
    }

    override fun getBehavior(): CoordinatorLayout.Behavior<AppBarLayout> {
        return when (omnibarPosition) {
            OmnibarPosition.TOP -> TopAppBarBehavior(context, this)
            OmnibarPosition.BOTTOM -> BottomAppBarBehavior(context, this)
        }
    }

    override fun setExpanded(expanded: Boolean) {
        when (omnibarPosition) {
            OmnibarPosition.TOP -> super.setExpanded(expanded)
            OmnibarPosition.BOTTOM -> (behavior as BottomAppBarBehavior).setExpanded(expanded)
        }
    }

    override fun setExpanded(
        expanded: Boolean,
        animate: Boolean,
    ) {
        when (omnibarPosition) {
            OmnibarPosition.TOP -> super.setExpanded(expanded, animate)
            OmnibarPosition.BOTTOM -> (behavior as BottomAppBarBehavior).setExpanded(expanded)
        }
    }

    override fun onAnimationFinished() {
        omnibarTextListener?.onTrackersCountFinished()
    }
}<|MERGE_RESOLUTION|>--- conflicted
+++ resolved
@@ -171,13 +171,11 @@
     @Inject
     lateinit var dispatchers: DispatcherProvider
 
-<<<<<<< HEAD
+    @Inject
+    lateinit var appPersonalityFeature: AppPersonalityFeature
+
     private var isInitialRender = true
     private var previousButtonState: ButtonState? = null
-=======
-    @Inject
-    lateinit var appPersonalityFeature: AppPersonalityFeature
->>>>>>> c0e22478
 
     private val lifecycleOwner: LifecycleOwner by lazy {
         requireNotNull(findViewTreeLifecycleOwner())
