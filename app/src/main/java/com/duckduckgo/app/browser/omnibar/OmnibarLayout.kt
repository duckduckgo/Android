--- conflicted
+++ resolved
@@ -58,16 +58,12 @@
 import com.duckduckgo.app.browser.omnibar.OmnibarLayout.Decoration.Mode
 import com.duckduckgo.app.browser.omnibar.OmnibarLayout.Decoration.Outline
 import com.duckduckgo.app.browser.omnibar.OmnibarLayout.Decoration.PrivacyShieldChanged
-<<<<<<< HEAD
 import com.duckduckgo.app.browser.omnibar.OmnibarLayout.Decoration.QueueCookiesAnimation
-import com.duckduckgo.app.browser.omnibar.OmnibarLayoutViewModel.Command.CancelTrackersAnimation
-import com.duckduckgo.app.browser.omnibar.OmnibarLayoutViewModel.Command.StartExperimentVariant1Animation
-import com.duckduckgo.app.browser.omnibar.OmnibarLayoutViewModel.Command.StartExperimentVariant2To5Animation
-=======
 import com.duckduckgo.app.browser.omnibar.OmnibarLayoutViewModel.Command
 import com.duckduckgo.app.browser.omnibar.OmnibarLayoutViewModel.Command.MoveCaretToFront
 import com.duckduckgo.app.browser.omnibar.OmnibarLayoutViewModel.Command.StartCookiesAnimation
->>>>>>> 756dbd6c
+import com.duckduckgo.app.browser.omnibar.OmnibarLayoutViewModel.Command.StartExperimentVariant1Animation
+import com.duckduckgo.app.browser.omnibar.OmnibarLayoutViewModel.Command.StartExperimentVariant2To5Animation
 import com.duckduckgo.app.browser.omnibar.OmnibarLayoutViewModel.Command.StartTrackersAnimation
 import com.duckduckgo.app.browser.omnibar.OmnibarLayoutViewModel.LeadingIconState.PRIVACY_SHIELD
 import com.duckduckgo.app.browser.omnibar.OmnibarLayoutViewModel.ViewState
@@ -456,24 +452,20 @@
                 startTrackersAnimation(command.entities)
             }
 
-<<<<<<< HEAD
+            is StartCookiesAnimation -> {
+                createCookiesAnimation(command.isCosmetic)
+            }
+
+            MoveCaretToFront -> {
+                moveCaretToFront()
+            }
+
             is StartExperimentVariant1Animation -> {
                 startExperimentVariant1Animation()
             }
 
             is StartExperimentVariant2To5Animation -> {
                 startExperimentVariant2To5Animation(command.entities)
-            }
-
-            OmnibarLayoutViewModel.Command.MoveCaretToFront -> {
-=======
-            is StartCookiesAnimation -> {
-                createCookiesAnimation(command.isCosmetic)
-            }
-
-            MoveCaretToFront -> {
->>>>>>> 756dbd6c
-                moveCaretToFront()
             }
         }
     }
