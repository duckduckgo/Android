/*
 * Copyright (c) 2024 DuckDuckGo
 *
 * Licensed under the Apache License, Version 2.0 (the "License");
 * you may not use this file except in compliance with the License.
 * You may obtain a copy of the License at
 *
 *     http://www.apache.org/licenses/LICENSE-2.0
 *
 * Unless required by applicable law or agreed to in writing, software
 * distributed under the License is distributed on an "AS IS" BASIS,
 * WITHOUT WARRANTIES OR CONDITIONS OF ANY KIND, either express or implied.
 * See the License for the specific language governing permissions and
 * limitations under the License.
 */

package com.duckduckgo.app.browser.omnibar

import android.annotation.SuppressLint
import android.content.Context
import android.graphics.Color
import android.graphics.drawable.ColorDrawable
import android.text.Editable
import android.util.AttributeSet
import android.view.KeyEvent
import android.view.View
import android.view.ViewGroup
import android.view.inputmethod.EditorInfo
import android.widget.FrameLayout
import android.widget.ImageView
import android.widget.ProgressBar
import android.widget.TextView
import androidx.appcompat.widget.Toolbar
import androidx.coordinatorlayout.widget.CoordinatorLayout
import androidx.core.view.ViewCompat.isAttachedToWindow
import androidx.core.view.doOnLayout
import androidx.core.view.isInvisible
import androidx.core.view.isVisible
import androidx.lifecycle.ViewModelProvider
import androidx.lifecycle.findViewTreeLifecycleOwner
import androidx.lifecycle.findViewTreeViewModelStoreOwner
import androidx.lifecycle.viewmodel.viewModelFactory
import com.airbnb.lottie.LottieAnimationView
import com.duckduckgo.anvil.annotations.InjectWith
import com.duckduckgo.app.browser.PulseAnimation
import com.duckduckgo.app.browser.R
import com.duckduckgo.app.browser.SmoothProgressAnimator
import com.duckduckgo.app.browser.TabSwitcherButton
import com.duckduckgo.app.browser.databinding.IncludeCustomTabToolbarBinding
import com.duckduckgo.app.browser.databinding.IncludeFindInPageBinding
import com.duckduckgo.app.browser.omnibar.Omnibar.OmnibarTextState
import com.duckduckgo.app.browser.omnibar.Omnibar.ViewMode
import com.duckduckgo.app.browser.omnibar.Omnibar.ViewMode.CustomTab
import com.duckduckgo.app.browser.omnibar.OmnibarLayout.Decoration.CancelAnimations
import com.duckduckgo.app.browser.omnibar.OmnibarLayout.Decoration.ChangeCustomTabTitle
import com.duckduckgo.app.browser.omnibar.OmnibarLayout.Decoration.DisableVoiceSearch
import com.duckduckgo.app.browser.omnibar.OmnibarLayout.Decoration.HighlightOmnibarItem
import com.duckduckgo.app.browser.omnibar.OmnibarLayout.Decoration.LaunchCookiesAnimation
import com.duckduckgo.app.browser.omnibar.OmnibarLayout.Decoration.LaunchTrackersAnimation
import com.duckduckgo.app.browser.omnibar.OmnibarLayout.Decoration.Mode
import com.duckduckgo.app.browser.omnibar.OmnibarLayout.Decoration.Outline
import com.duckduckgo.app.browser.omnibar.OmnibarLayout.Decoration.PrivacyShieldChanged
import com.duckduckgo.app.browser.omnibar.OmnibarLayoutViewModel.Command.CancelTrackersAnimation
import com.duckduckgo.app.browser.omnibar.OmnibarLayoutViewModel.Command.StartTrackersAnimation
import com.duckduckgo.app.browser.omnibar.OmnibarLayoutViewModel.ViewState
import com.duckduckgo.app.browser.omnibar.animations.BrowserTrackersAnimatorHelper
import com.duckduckgo.app.browser.omnibar.animations.PrivacyShieldAnimationHelper
import com.duckduckgo.app.browser.omnibar.model.OmnibarPosition
import com.duckduckgo.app.browser.viewstate.LoadingViewState
import com.duckduckgo.app.browser.viewstate.OmnibarViewState
import com.duckduckgo.app.global.model.PrivacyShield
import com.duckduckgo.app.statistics.pixels.Pixel
import com.duckduckgo.app.trackerdetection.model.Entity
import com.duckduckgo.common.ui.DuckDuckGoActivity
import com.duckduckgo.common.ui.view.KeyboardAwareEditText
import com.duckduckgo.common.ui.view.KeyboardAwareEditText.ShowSuggestionsListener
import com.duckduckgo.common.ui.view.gone
import com.duckduckgo.common.ui.view.hide
import com.duckduckgo.common.ui.view.show
import com.duckduckgo.common.utils.FragmentViewModelFactory
import com.duckduckgo.common.utils.extensions.replaceTextChangedListener
import com.duckduckgo.common.utils.text.TextChangedWatcher
import com.duckduckgo.di.scopes.FragmentScope
import com.google.android.material.appbar.AppBarLayout
import dagger.android.support.AndroidSupportInjection
import javax.inject.Inject
import kotlinx.coroutines.CoroutineScope
import kotlinx.coroutines.Dispatchers
import kotlinx.coroutines.SupervisorJob
<<<<<<< HEAD
import kotlinx.coroutines.coroutineScope
=======
import kotlinx.coroutines.cancel
>>>>>>> 9ad7004d
import kotlinx.coroutines.flow.launchIn
import kotlinx.coroutines.flow.map
import kotlinx.coroutines.flow.onEach
import timber.log.Timber

@InjectWith(FragmentScope::class)
class OmnibarLayout @JvmOverloads constructor(
    context: Context,
    attrs: AttributeSet? = null,
    defStyle: Int = 0,
) : AppBarLayout(context, attrs, defStyle), OmnibarBehaviour {

    sealed class Decoration {
        data class Mode(val viewMode: ViewMode) : Decoration()
        data class LaunchTrackersAnimation(val entities: List<Entity>?) : Decoration()
        data class LaunchCookiesAnimation(val isCosmetic: Boolean) : Decoration()
        data object CancelAnimations : Decoration()
        data class ChangeCustomTabTitle(
            val title: String,
            val domain: String?,
            val showDuckPlayerIcon: Boolean,
        ) : Decoration()

        data class PrivacyShieldChanged(val privacyShield: PrivacyShield) : Decoration()
        data class HighlightOmnibarItem(
            val fireButton: Boolean,
            val privacyShield: Boolean,
        ) : Decoration()

        data class Outline(val enabled: Boolean) : Decoration()
        data class DisableVoiceSearch(val url: String) : Decoration()
    }

    sealed class StateChange {
        data class OmnibarStateChange(val omnibarViewState: OmnibarViewState) : StateChange()
        data class LoadingStateChange(val loadingViewState: LoadingViewState) : StateChange()
    }

    private val omnibarPosition: OmnibarPosition

    @Inject
    lateinit var viewModelFactory: FragmentViewModelFactory

    @Inject
    lateinit var privacyShieldView: PrivacyShieldAnimationHelper

    @Inject
    lateinit var animatorHelper: BrowserTrackersAnimatorHelper

    @Inject
    lateinit var pixel: Pixel

    private lateinit var pulseAnimation: PulseAnimation

    private var omnibarTextListener: Omnibar.TextListener? = null
    private var omnibarItemPressedListener: Omnibar.ItemPressedListener? = null

    private var decoration: Decoration? = null
    private var stateBuffer: MutableList<StateChange> = mutableListOf()

    internal val findInPage by lazy { IncludeFindInPageBinding.bind(findViewById(R.id.findInPage)) }
    internal val omnibarTextInput: KeyboardAwareEditText by lazy { findViewById(R.id.omnibarTextInput) }
    internal val tabsMenu: TabSwitcherButton by lazy { findViewById(R.id.tabsMenu) }
    internal val fireIconMenu: FrameLayout by lazy { findViewById(R.id.fireIconMenu) }
    internal val browserMenu: FrameLayout by lazy { findViewById(R.id.browserMenu) }
    internal val cookieDummyView: View by lazy { findViewById(R.id.cookieDummyView) }
    internal val cookieAnimation: LottieAnimationView by lazy { findViewById(R.id.cookieAnimation) }
    internal val sceneRoot: ViewGroup by lazy { findViewById(R.id.sceneRoot) }
    internal val omniBarContainer: View by lazy { findViewById(R.id.omniBarContainer) }
    internal val toolbar: Toolbar by lazy { findViewById(R.id.toolbar) }
    internal val toolbarContainer: View by lazy { findViewById(R.id.toolbarContainer) }
    internal val customTabToolbarContainer by lazy {
        IncludeCustomTabToolbarBinding.bind(
            findViewById(R.id.customTabToolbarContainer),
        )
    }
    internal val browserMenuImageView: ImageView by lazy { findViewById(R.id.browserMenuImageView) }
    internal val shieldIcon: LottieAnimationView by lazy { findViewById(R.id.shieldIcon) }
    internal val pageLoadingIndicator: ProgressBar by lazy { findViewById(R.id.pageLoadingIndicator) }
    internal val searchIcon: ImageView by lazy { findViewById(R.id.searchIcon) }
    internal val daxIcon: ImageView by lazy { findViewById(R.id.daxIcon) }
    internal val globeIcon: ImageView by lazy { findViewById(R.id.globeIcon) }
    internal val clearTextButton: ImageView by lazy { findViewById(R.id.clearTextButton) }
    internal val fireIconImageView: ImageView by lazy { findViewById(R.id.fireIconImageView) }
    internal val placeholder: View by lazy { findViewById(R.id.placeholder) }
    internal val voiceSearchButton: ImageView by lazy { findViewById(R.id.voiceSearchButton) }
    internal val spacer: View by lazy { findViewById(R.id.spacer) }
    internal val trackersAnimation: LottieAnimationView by lazy { findViewById(R.id.trackersAnimation) }
    internal val duckPlayerIcon: ImageView by lazy { findViewById(R.id.duckPlayerIcon) }

    init {
        val attr =
            context.theme.obtainStyledAttributes(attrs, R.styleable.LegacyOmnibarView, defStyle, 0)
        omnibarPosition =
            OmnibarPosition.entries[attr.getInt(R.styleable.LegacyOmnibarView_omnibarPosition, 0)]

        val layout = if (omnibarPosition == OmnibarPosition.BOTTOM) {
            R.layout.view_new_omnibar_bottom
        } else {
            R.layout.view_new_omnibar
        }
        inflate(context, layout, this)
    }

    private fun omnibarViews(): List<View> = listOf(
        clearTextButton,
        omnibarTextInput,
        searchIcon,
    )

    var isScrollingEnabled: Boolean
        get() {
            return if (isAttachedToWindow) {
                viewModel.viewState.value.scrollingEnabled
            } else {
                true
            }
        }
        set(value) {
            if (isAttachedToWindow) {
                viewModel.onOmnibarScrollingEnabledChanged(value)
            }
        }

    val isEditing: Boolean
        get() {
            return if (isAttachedToWindow) {
                viewModel.viewState.value.hasFocus
            } else {
                false
            }
        }

    val isEditingFlow by lazy {
        viewModel.viewState.map {
            isAttachedToWindow && it.hasFocus
        }
    }

    private var coroutineScope: CoroutineScope? = null

    private val smoothProgressAnimator by lazy { SmoothProgressAnimator(pageLoadingIndicator) }

    private val viewModel: OmnibarLayoutViewModel by lazy {
        ViewModelProvider(
            findViewTreeViewModelStoreOwner()!!,
            viewModelFactory,
        )[OmnibarLayoutViewModel::class.java]
    }

    override fun onAttachedToWindow() {
        AndroidSupportInjection.inject(this)
        super.onAttachedToWindow()

        pulseAnimation = PulseAnimation(findViewTreeLifecycleOwner()!!)

        @SuppressLint("NoHardcodedCoroutineDispatcher")
        coroutineScope = CoroutineScope(SupervisorJob() + Dispatchers.Main)

        viewModel.viewState
            .onEach { render(it) }
            .launchIn(coroutineScope!!)

        viewModel.commands()
            .onEach { processCommand(it) }
            .launchIn(coroutineScope!!)

        viewModel.onAttachedToWindow()

        if (decoration != null) {
            decorateDeferred(decoration!!)
            decoration = null
        }

        if (stateBuffer.isNotEmpty()) {
            stateBuffer.forEach {
                reduce(it)
            }
            stateBuffer.clear()
        }
    }

<<<<<<< HEAD
    @SuppressLint("ClickableViewAccessibility")
=======
    override fun onDetachedFromWindow() {
        coroutineScope?.cancel()
        super.onDetachedFromWindow()
    }

>>>>>>> 9ad7004d
    fun setOmnibarTextListener(textListener: Omnibar.TextListener) {
        omnibarTextListener = textListener

        omnibarTextInput.onFocusChangeListener =
            View.OnFocusChangeListener { _, hasFocus: Boolean ->
                if (isAttachedToWindow) {
                    viewModel.onOmnibarFocusChanged(hasFocus, omnibarTextInput.text.toString())
                    omnibarTextListener?.onFocusChanged(hasFocus, omnibarTextInput.text.toString())
                }
            }

        omnibarTextInput.onBackKeyListener = object : KeyboardAwareEditText.OnBackKeyListener {
            override fun onBackKey(): Boolean {
                if (isAttachedToWindow) {
                    viewModel.onBackKeyPressed()
                    omnibarTextListener?.onBackKeyPressed()
                }
                return false
            }
        }

        omnibarTextInput.setOnEditorActionListener(
            TextView.OnEditorActionListener { _, actionId, keyEvent ->
                if (isAttachedToWindow) {
                    if (actionId == EditorInfo.IME_ACTION_GO || keyEvent?.keyCode == KeyEvent.KEYCODE_ENTER) {
                        viewModel.onEnterKeyPressed()
                        omnibarTextListener?.onEnterPressed()
                        return@OnEditorActionListener true
                    }
                }
                false
            },
        )

        omnibarTextInput.setOnTouchListener { _, event ->
            if (isAttachedToWindow) {
                viewModel.onUserTouchedOmnibarTextInput(event.action)
            }
            false
        }

        omnibarTextInput.replaceTextChangedListener(
            object : TextChangedWatcher() {
                var clearQuery = false
                var deleteLastCharacter = false
                override fun afterTextChanged(editable: Editable) {
                    if (isAttachedToWindow) {
                        viewModel.onInputStateChanged(
                            omnibarTextInput.text.toString(),
                            omnibarTextInput.hasFocus(),
                            clearQuery,
                            deleteLastCharacter,
                        )
                    }
                    omnibarTextListener?.onOmnibarTextChanged(
                        OmnibarTextState(
                            omnibarTextInput.text.toString(),
                            omnibarTextInput.hasFocus(),
                        ),
                    )
                }

                override fun beforeTextChanged(s: CharSequence, start: Int, count: Int, after: Int) {
                    Timber.d("Omnibar: $count characters beginning at $start are about to be replaced by new text with length $after")
                    clearQuery = start == 0 && after == 0
                    deleteLastCharacter = count == 1 && clearQuery
                }
            },
        )

        omnibarTextInput.showSuggestionsListener = object : ShowSuggestionsListener {
            override fun showSuggestions() {
                omnibarTextListener?.onShowSuggestions(
                    OmnibarTextState(
                        omnibarTextInput.text.toString(),
                        omnibarTextInput.hasFocus(),
                    ),
                )
            }
        }
    }

    fun setOmnibarItemPressedListener(itemPressedListener: Omnibar.ItemPressedListener) {
        omnibarItemPressedListener = itemPressedListener
        tabsMenu.setOnClickListener {
            omnibarItemPressedListener?.onTabsButtonPressed()
        }
        tabsMenu.setOnLongClickListener {
            omnibarItemPressedListener?.onTabsButtonLongPressed()
            return@setOnLongClickListener true
        }
        fireIconMenu.setOnClickListener {
            if (isAttachedToWindow) {
                viewModel.onFireIconPressed(isPulseAnimationPlaying())
            }
            omnibarItemPressedListener?.onFireButtonPressed()
        }
        browserMenu.setOnClickListener {
            omnibarItemPressedListener?.onBrowserMenuPressed()
        }
        shieldIcon.setOnClickListener {
            if (isAttachedToWindow) {
                viewModel.onPrivacyShieldButtonPressed()
            }
            omnibarItemPressedListener?.onPrivacyShieldPressed()
        }
        clearTextButton.setOnClickListener {
            if (isAttachedToWindow) {
                viewModel.onClearTextButtonPressed()
            }
        }
        voiceSearchButton.setOnClickListener {
            omnibarItemPressedListener?.onVoiceSearchPressed()
        }
    }

    private fun render(viewState: ViewState) {
        when (viewState.viewMode) {
            is CustomTab -> {
                renderCustomTabMode(viewState, viewState.viewMode)
            }

            else -> {
                renderBrowserMode(viewState)
            }
        }

        renderPrivacyShield(viewState.privacyShield, viewState.viewMode)
        renderButtons(viewState)
    }

    private fun processCommand(command: OmnibarLayoutViewModel.Command) {
        when (command) {
            CancelTrackersAnimation -> {
                cancelTrackersAnimation()
            }

            is StartTrackersAnimation -> {
                startTrackersAnimation(command.entities)
            }
        }
    }

    private fun renderTabIcon(viewState: ViewState) {
        if (viewState.shouldUpdateTabsCount) {
            tabsMenu.count = viewState.tabs.count()
            tabsMenu.hasUnread = viewState.tabs.firstOrNull { !it.viewed } != null
        }
    }

    private fun renderLeadingIconState(iconState: OmnibarLayoutViewModel.LeadingIconState) {
        when (iconState) {
            OmnibarLayoutViewModel.LeadingIconState.SEARCH -> {
                searchIcon.show()
                shieldIcon.gone()
                daxIcon.gone()
                globeIcon.gone()
                duckPlayerIcon.gone()
            }

            OmnibarLayoutViewModel.LeadingIconState.PRIVACY_SHIELD -> {
                shieldIcon.show()
                searchIcon.gone()
                daxIcon.gone()
                globeIcon.gone()
                duckPlayerIcon.gone()
            }

            OmnibarLayoutViewModel.LeadingIconState.DAX -> {
                daxIcon.show()
                shieldIcon.gone()
                searchIcon.gone()
                globeIcon.gone()
                duckPlayerIcon.gone()
            }

            OmnibarLayoutViewModel.LeadingIconState.GLOBE -> {
                globeIcon.show()
                daxIcon.gone()
                shieldIcon.gone()
                searchIcon.gone()
                duckPlayerIcon.gone()
            }

            OmnibarLayoutViewModel.LeadingIconState.DUCK_PLAYER -> {
                globeIcon.gone()
                daxIcon.gone()
                shieldIcon.gone()
                searchIcon.gone()
                duckPlayerIcon.show()
            }
        }
    }

    private fun renderButtons(viewState: ViewState) {
        clearTextButton.isVisible = viewState.showClearButton
        voiceSearchButton.isVisible = viewState.showVoiceSearch
        tabsMenu.isVisible = viewState.showTabsMenu
        fireIconMenu.isVisible = viewState.showFireIcon
        browserMenu.isVisible = viewState.showBrowserMenu
        spacer.isVisible = viewState.showVoiceSearch && viewState.showClearButton
    }

    private fun renderBrowserMode(viewState: ViewState) {
        renderOutline(viewState.hasFocus)
        if (viewState.updateOmnibarText) {
            omnibarTextInput.setText(viewState.omnibarText)
        }
        if (viewState.expanded) {
            setExpanded(true, viewState.expandedAnimated)
        }
        if (viewState.shouldMoveCaretToEnd) {
            omnibarTextInput.setSelection(viewState.omnibarText.length)
        }

        if (viewState.shouldMoveCaretToStart) {
            omnibarTextInput.setSelection(0)
        }

        if (viewState.isLoading) {
            pageLoadingIndicator.show()
        }
        smoothProgressAnimator.onNewProgress(viewState.loadingProgress) {
            if (!viewState.isLoading) {
                pageLoadingIndicator.hide()
            }
        }

        isScrollingEnabled = viewState.scrollingEnabled

        renderTabIcon(viewState)
        renderPulseAnimation(viewState)

        renderLeadingIconState(viewState.leadingIconState)
    }

    private fun renderCustomTabMode(
        viewState: ViewState,
        viewMode: ViewMode.CustomTab,
    ) {
        Timber.d("Omnibar: renderCustomTabMode $viewState")
        configureCustomTabOmnibar(viewMode)
    }

    fun decorate(decoration: Decoration) {
        if (isAttachedToWindow) {
            decorateDeferred(decoration)
        } else {
            if (this.decoration == null) {
                Timber.d("Omnibar: decorate not attached saving $decoration")
                this.decoration = decoration
            }
        }
    }

    private fun decorateDeferred(decoration: Decoration) {
        when (decoration) {
            is Mode -> {
                viewModel.onViewModeChanged(decoration.viewMode)
            }

            is PrivacyShieldChanged -> {
                viewModel.onPrivacyShieldChanged(decoration.privacyShield)
            }

            is Outline -> {
                viewModel.onOutlineEnabled(decoration.enabled)
            }

            CancelAnimations -> {
                cancelTrackersAnimation()
            }

            is LaunchTrackersAnimation -> {
                viewModel.onAnimationStarted(decoration)
            }

            is LaunchCookiesAnimation -> {
                createCookiesAnimation(decoration.isCosmetic)
            }

            is ChangeCustomTabTitle -> {
                updateCustomTabTitle(decoration)
            }

            is HighlightOmnibarItem -> {
                viewModel.onHighlightItem(decoration)
            }

            is DisableVoiceSearch -> {
                viewModel.onVoiceSearchDisabled(decoration.url)
            }
        }
    }

    fun reduce(stateChange: StateChange) {
        if (isAttachedToWindow) {
            reduceDeferred(stateChange)
        } else {
            Timber.d("Omnibar: reduce not attached saving $stateChange")
            this.stateBuffer.add(stateChange)
        }
    }

    private fun reduceDeferred(stateChange: StateChange) {
        viewModel.onExternalStateChange(stateChange)
    }

    override fun setExpanded(expanded: Boolean) {
        when (omnibarPosition) {
            OmnibarPosition.TOP -> super.setExpanded(expanded)
            OmnibarPosition.BOTTOM -> (behavior as BottomAppBarBehavior).setExpanded(expanded)
        }
    }

    override fun setExpanded(
        expanded: Boolean,
        animate: Boolean,
    ) {
        when (omnibarPosition) {
            OmnibarPosition.TOP -> super.setExpanded(expanded, animate)
            OmnibarPosition.BOTTOM -> (behavior as BottomAppBarBehavior).setExpanded(expanded)
        }
    }

    override fun getBehavior(): CoordinatorLayout.Behavior<AppBarLayout> {
        return when (omnibarPosition) {
            OmnibarPosition.TOP -> TopAppBarBehavior(context, this)
            OmnibarPosition.BOTTOM -> BottomAppBarBehavior(context, this)
        }
    }

    private fun renderPulseAnimation(viewState: ViewState) {
        val targetView = if (viewState.highlightFireButton.isHighlighted()) {
            fireIconImageView
        } else if (viewState.highlightPrivacyShield.isHighlighted()) {
            placeholder
        } else {
            null
        }

        // omnibar only scrollable when browser showing and the fire button is not promoted
        if (targetView != null) {
            if (this::pulseAnimation.isInitialized) {
                if (pulseAnimation.isActive) {
                    pulseAnimation.stop()
                }
                doOnLayout {
                    if (this::pulseAnimation.isInitialized) {
                        pulseAnimation.playOn(targetView)
                    }
                }
            }
        } else {
            if (this::pulseAnimation.isInitialized) {
                pulseAnimation.stop()
            }
        }
    }

    fun isPulseAnimationPlaying(): Boolean {
        return if (this::pulseAnimation.isInitialized) {
            pulseAnimation.isActive
        } else {
            false
        }
    }

    private fun createCookiesAnimation(isCosmetic: Boolean) {
        if (this::animatorHelper.isInitialized) {
            animatorHelper.createCookiesAnimation(
                context,
                omnibarViews(),
                cookieDummyView,
                cookieAnimation,
                sceneRoot,
                isCosmetic,
            )
        }
    }

    private fun cancelTrackersAnimation() {
        if (this::animatorHelper.isInitialized) {
            animatorHelper.cancelAnimations(omnibarViews())
        }
    }

    private fun startTrackersAnimation(events: List<Entity>?) {
        animatorHelper.startTrackersAnimation(
            context = context,
            shieldAnimationView = shieldIcon,
            trackersAnimationView = trackersAnimation,
            omnibarViews = omnibarViews(),
            entities = events,
        )
    }

    private fun renderPrivacyShield(
        privacyShield: PrivacyShield,
        viewMode: ViewMode,
    ) {
        val shieldIcon = if (viewMode is ViewMode.Browser) {
            shieldIcon
        } else {
            customTabToolbarContainer.customTabShieldIcon
        }

        privacyShieldView.setAnimationView(shieldIcon, privacyShield)
    }

    private fun renderOutline(enabled: Boolean) {
        omniBarContainer.isPressed = enabled
    }

    private fun configureCustomTabOmnibar(customTab: ViewMode.CustomTab) {
        if (!customTabToolbarContainer.customTabToolbar.isVisible) {
            customTabToolbarContainer.customTabCloseIcon.setOnClickListener {
                omnibarItemPressedListener?.onCustomTabClosePressed()
            }

            customTabToolbarContainer.customTabShieldIcon.setOnClickListener { _ ->
                omnibarItemPressedListener?.onCustomTabPrivacyDashboardPressed()
            }

            omniBarContainer.hide()

            toolbar.background = ColorDrawable(customTab.toolbarColor)
            toolbarContainer.background = ColorDrawable(customTab.toolbarColor)

            customTabToolbarContainer.customTabToolbar.show()

            browserMenu.isVisible = true

            customTabToolbarContainer.customTabDomain.text = customTab.domain
            customTabToolbarContainer.customTabDomainOnly.text = customTab.domain
            customTabToolbarContainer.customTabDomainOnly.show()

            val foregroundColor = calculateCustomTabBackgroundColor(customTab.toolbarColor)
            customTabToolbarContainer.customTabCloseIcon.setColorFilter(foregroundColor)
            customTabToolbarContainer.customTabDomain.setTextColor(foregroundColor)
            customTabToolbarContainer.customTabDomainOnly.setTextColor(foregroundColor)
            customTabToolbarContainer.customTabTitle.setTextColor(foregroundColor)
            browserMenuImageView.setColorFilter(foregroundColor)
        }
    }

    private fun updateCustomTabTitle(decoration: ChangeCustomTabTitle) {
        Timber.d("Omnibar: updateCustomTabTitle $decoration")
        customTabToolbarContainer.customTabTitle.text = decoration.title

        decoration.domain?.let {
            customTabToolbarContainer.customTabDomain.text = decoration.domain
        }

        customTabToolbarContainer.customTabTitle.show()
        customTabToolbarContainer.customTabDomainOnly.hide()
        customTabToolbarContainer.customTabDomain.show()
        customTabToolbarContainer.customTabShieldIcon.isInvisible = decoration.showDuckPlayerIcon
        customTabToolbarContainer.customTabDuckPlayerIcon.isVisible = decoration.showDuckPlayerIcon
    }

    private fun calculateCustomTabBackgroundColor(color: Int): Int {
        // Handle the case where we did not receive a color.
        if (color == 0) {
            return if ((context as DuckDuckGoActivity).isDarkThemeEnabled()) Color.WHITE else Color.BLACK
        }

        if (color == Color.WHITE || Color.alpha(color) < 128) {
            return Color.BLACK
        }
        val greyValue =
            (0.299 * Color.red(color) + 0.587 * Color.green(color) + 0.114 * Color.blue(color)).toInt()
        return if (greyValue < 186) {
            Color.WHITE
        } else {
            Color.BLACK
        }
    }

    override fun measuredHeight(): Int {
        return measuredHeight
    }

    override fun height(): Int {
        return height
    }

    override fun getTranslation(): Float {
        return translationY
    }

    override fun setTranslation(y: Float) {
        translationY = y
    }

    override fun isOmnibarScrollingEnabled(): Boolean {
        return isScrollingEnabled
    }
}<|MERGE_RESOLUTION|>--- conflicted
+++ resolved
@@ -87,11 +87,8 @@
 import kotlinx.coroutines.CoroutineScope
 import kotlinx.coroutines.Dispatchers
 import kotlinx.coroutines.SupervisorJob
-<<<<<<< HEAD
 import kotlinx.coroutines.coroutineScope
-=======
 import kotlinx.coroutines.cancel
->>>>>>> 9ad7004d
 import kotlinx.coroutines.flow.launchIn
 import kotlinx.coroutines.flow.map
 import kotlinx.coroutines.flow.onEach
@@ -274,15 +271,12 @@
         }
     }
 
-<<<<<<< HEAD
-    @SuppressLint("ClickableViewAccessibility")
-=======
     override fun onDetachedFromWindow() {
         coroutineScope?.cancel()
         super.onDetachedFromWindow()
     }
 
->>>>>>> 9ad7004d
+    @SuppressLint("ClickableViewAccessibility")
     fun setOmnibarTextListener(textListener: Omnibar.TextListener) {
         omnibarTextListener = textListener
 
