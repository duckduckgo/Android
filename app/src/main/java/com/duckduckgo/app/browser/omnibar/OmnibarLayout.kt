--- conflicted
+++ resolved
@@ -16,6 +16,7 @@
 
 package com.duckduckgo.app.browser.omnibar
 
+import android.annotation.SuppressLint
 import android.content.Context
 import android.graphics.Color
 import android.graphics.drawable.ColorDrawable
@@ -38,12 +39,8 @@
 import androidx.lifecycle.ViewModelProvider
 import androidx.lifecycle.findViewTreeLifecycleOwner
 import androidx.lifecycle.findViewTreeViewModelStoreOwner
-<<<<<<< HEAD
 import androidx.lifecycle.flowWithLifecycle
-=======
 import androidx.lifecycle.lifecycleScope
-import androidx.lifecycle.viewmodel.viewModelFactory
->>>>>>> 8d037867
 import com.airbnb.lottie.LottieAnimationView
 import com.duckduckgo.anvil.annotations.InjectWith
 import com.duckduckgo.app.browser.PulseAnimation
@@ -90,7 +87,6 @@
 import com.google.android.material.appbar.AppBarLayout
 import dagger.android.support.AndroidSupportInjection
 import javax.inject.Inject
-import kotlinx.coroutines.cancel
 import kotlinx.coroutines.flow.collectLatest
 import kotlinx.coroutines.flow.map
 import kotlinx.coroutines.launch
@@ -143,7 +139,9 @@
     @Inject
     lateinit var pixel: Pixel
 
-<<<<<<< HEAD
+    @Inject
+    lateinit var dispatchers: DispatcherProvider
+
     private val lifecycleOwner: LifecycleOwner by lazy {
         requireNotNull(findViewTreeLifecycleOwner())
     }
@@ -151,12 +149,6 @@
     private val pulseAnimation: PulseAnimation by lazy {
         PulseAnimation(lifecycleOwner)
     }
-=======
-    @Inject
-    lateinit var dispatchers: DispatcherProvider
-
-    private lateinit var pulseAnimation: PulseAnimation
->>>>>>> 8d037867
 
     private var omnibarTextListener: Omnibar.TextListener? = null
     private var omnibarItemPressedListener: Omnibar.ItemPressedListener? = null
@@ -260,30 +252,15 @@
     override fun onAttachedToWindow() {
         super.onAttachedToWindow()
 
-<<<<<<< HEAD
-        @SuppressLint("NoHardcodedCoroutineDispatcher")
-        coroutineScope = CoroutineScope(SupervisorJob() + Dispatchers.Main)
-
-        coroutineScope?.launch {
+        val coroutineScope = requireNotNull(findViewTreeLifecycleOwner()?.lifecycleScope)
+
+        conflatedStateJob += coroutineScope.launch {
             viewModel.viewState.flowWithLifecycle(lifecycleOwner.lifecycle).collectLatest {
                 render(it)
             }
         }
-=======
-        pulseAnimation = PulseAnimation(findViewTreeLifecycleOwner()!!)
-
-        val coroutineScope = findViewTreeLifecycleOwner()?.lifecycleScope
-
-        conflatedStateJob += viewModel.viewState
-            .onEach { render(it) }
-            .launchIn(coroutineScope!!)
-
-        conflatedCommandJob += viewModel.commands()
-            .onEach { processCommand(it) }
-            .launchIn(coroutineScope!!)
->>>>>>> 8d037867
-
-        coroutineScope?.launch {
+
+        conflatedCommandJob += coroutineScope.launch {
             viewModel.commands().flowWithLifecycle(lifecycleOwner.lifecycle).collectLatest {
                 processCommand(it)
             }
