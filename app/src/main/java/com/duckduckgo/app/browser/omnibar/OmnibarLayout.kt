/*
 * Copyright (c) 2024 DuckDuckGo
 *
 * Licensed under the Apache License, Version 2.0 (the "License");
 * you may not use this file except in compliance with the License.
 * You may obtain a copy of the License at
 *
 *     http://www.apache.org/licenses/LICENSE-2.0
 *
 * Unless required by applicable law or agreed to in writing, software
 * distributed under the License is distributed on an "AS IS" BASIS,
 * WITHOUT WARRANTIES OR CONDITIONS OF ANY KIND, either express or implied.
 * See the License for the specific language governing permissions and
 * limitations under the License.
 */

package com.duckduckgo.app.browser.omnibar

import android.content.Context
import android.graphics.Color
import android.graphics.drawable.ColorDrawable
import android.text.Editable
import android.util.AttributeSet
import android.view.KeyEvent
import android.view.View
import android.view.ViewGroup
import android.view.inputmethod.EditorInfo
import android.widget.FrameLayout
import android.widget.ImageView
import android.widget.ProgressBar
import android.widget.TextView
import androidx.appcompat.widget.Toolbar
import androidx.coordinatorlayout.widget.CoordinatorLayout
import androidx.core.view.ViewCompat.isAttachedToWindow
import androidx.core.view.doOnLayout
import androidx.core.view.isInvisible
import androidx.core.view.isVisible
import androidx.lifecycle.ViewModelProvider
import androidx.lifecycle.findViewTreeLifecycleOwner
import androidx.lifecycle.findViewTreeViewModelStoreOwner
<<<<<<< HEAD
import androidx.lifecycle.viewmodel.viewModelFactory
=======
import androidx.lifecycle.lifecycleScope
>>>>>>> 5a3aa6ef
import com.airbnb.lottie.LottieAnimationView
import com.duckduckgo.anvil.annotations.InjectWith
import com.duckduckgo.app.browser.PulseAnimation
import com.duckduckgo.app.browser.R
import com.duckduckgo.app.browser.SmoothProgressAnimator
import com.duckduckgo.app.browser.TabSwitcherButton
import com.duckduckgo.app.browser.databinding.IncludeCustomTabToolbarBinding
import com.duckduckgo.app.browser.databinding.IncludeFindInPageBinding
import com.duckduckgo.app.browser.omnibar.Omnibar.OmnibarTextState
import com.duckduckgo.app.browser.omnibar.Omnibar.ViewMode
import com.duckduckgo.app.browser.omnibar.Omnibar.ViewMode.CustomTab
import com.duckduckgo.app.browser.omnibar.OmnibarLayout.Decoration.CancelAnimations
import com.duckduckgo.app.browser.omnibar.OmnibarLayout.Decoration.ChangeCustomTabTitle
import com.duckduckgo.app.browser.omnibar.OmnibarLayout.Decoration.DisableVoiceSearch
import com.duckduckgo.app.browser.omnibar.OmnibarLayout.Decoration.HighlightOmnibarItem
import com.duckduckgo.app.browser.omnibar.OmnibarLayout.Decoration.LaunchCookiesAnimation
import com.duckduckgo.app.browser.omnibar.OmnibarLayout.Decoration.LaunchTrackersAnimation
import com.duckduckgo.app.browser.omnibar.OmnibarLayout.Decoration.Mode
import com.duckduckgo.app.browser.omnibar.OmnibarLayout.Decoration.Outline
import com.duckduckgo.app.browser.omnibar.OmnibarLayout.Decoration.PrivacyShieldChanged
import com.duckduckgo.app.browser.omnibar.OmnibarLayoutViewModel.Command.CancelTrackersAnimation
import com.duckduckgo.app.browser.omnibar.OmnibarLayoutViewModel.Command.StartTrackersAnimation
import com.duckduckgo.app.browser.omnibar.OmnibarLayoutViewModel.ViewState
import com.duckduckgo.app.browser.omnibar.animations.BrowserTrackersAnimatorHelper
import com.duckduckgo.app.browser.omnibar.animations.PrivacyShieldAnimationHelper
import com.duckduckgo.app.browser.omnibar.model.OmnibarPosition
import com.duckduckgo.app.browser.viewstate.LoadingViewState
import com.duckduckgo.app.browser.viewstate.OmnibarViewState
import com.duckduckgo.app.global.model.PrivacyShield
import com.duckduckgo.app.statistics.pixels.Pixel
import com.duckduckgo.app.trackerdetection.model.Entity
import com.duckduckgo.common.ui.DuckDuckGoActivity
import com.duckduckgo.common.ui.view.KeyboardAwareEditText
import com.duckduckgo.common.ui.view.KeyboardAwareEditText.ShowSuggestionsListener
import com.duckduckgo.common.ui.view.gone
import com.duckduckgo.common.ui.view.hide
import com.duckduckgo.common.ui.view.show
import com.duckduckgo.common.utils.ConflatedJob
import com.duckduckgo.common.utils.DispatcherProvider
import com.duckduckgo.common.utils.FragmentViewModelFactory
import com.duckduckgo.common.utils.extensions.replaceTextChangedListener
import com.duckduckgo.common.utils.text.TextChangedWatcher
import com.duckduckgo.di.scopes.FragmentScope
import com.google.android.material.appbar.AppBarLayout
import dagger.android.support.AndroidSupportInjection
import javax.inject.Inject
import kotlinx.coroutines.cancel
import kotlinx.coroutines.coroutineScope
import kotlinx.coroutines.flow.launchIn
import kotlinx.coroutines.flow.map
import kotlinx.coroutines.flow.onEach
import timber.log.Timber

@InjectWith(FragmentScope::class)
class OmnibarLayout @JvmOverloads constructor(
    context: Context,
    attrs: AttributeSet? = null,
    defStyle: Int = 0,
) : AppBarLayout(context, attrs, defStyle), OmnibarBehaviour {

    sealed class Decoration {
        data class Mode(val viewMode: ViewMode) : Decoration()
        data class LaunchTrackersAnimation(val entities: List<Entity>?) : Decoration()
        data class LaunchCookiesAnimation(val isCosmetic: Boolean) : Decoration()
        data object CancelAnimations : Decoration()
        data class ChangeCustomTabTitle(
            val title: String,
            val domain: String?,
            val showDuckPlayerIcon: Boolean,
        ) : Decoration()

        data class PrivacyShieldChanged(val privacyShield: PrivacyShield) : Decoration()
        data class HighlightOmnibarItem(
            val fireButton: Boolean,
            val privacyShield: Boolean,
        ) : Decoration()

        data class Outline(val enabled: Boolean) : Decoration()
        data class DisableVoiceSearch(val url: String) : Decoration()
    }

    sealed class StateChange {
        data class OmnibarStateChange(val omnibarViewState: OmnibarViewState) : StateChange()
        data class LoadingStateChange(val loadingViewState: LoadingViewState) : StateChange()
    }

    private val omnibarPosition: OmnibarPosition

    @Inject
    lateinit var viewModelFactory: FragmentViewModelFactory

    @Inject
    lateinit var privacyShieldView: PrivacyShieldAnimationHelper

    @Inject
    lateinit var animatorHelper: BrowserTrackersAnimatorHelper

    @Inject
    lateinit var pixel: Pixel

    @Inject
    lateinit var dispatchers: DispatcherProvider

    private lateinit var pulseAnimation: PulseAnimation

    private var omnibarTextListener: Omnibar.TextListener? = null
    private var omnibarItemPressedListener: Omnibar.ItemPressedListener? = null

    private var decoration: Decoration? = null
    private var stateBuffer: MutableList<StateChange> = mutableListOf()

    internal val findInPage by lazy { IncludeFindInPageBinding.bind(findViewById(R.id.findInPage)) }
    internal val omnibarTextInput: KeyboardAwareEditText by lazy { findViewById(R.id.omnibarTextInput) }
    internal val tabsMenu: TabSwitcherButton by lazy { findViewById(R.id.tabsMenu) }
    internal val fireIconMenu: FrameLayout by lazy { findViewById(R.id.fireIconMenu) }
    internal val browserMenu: FrameLayout by lazy { findViewById(R.id.browserMenu) }
    internal val cookieDummyView: View by lazy { findViewById(R.id.cookieDummyView) }
    internal val cookieAnimation: LottieAnimationView by lazy { findViewById(R.id.cookieAnimation) }
    internal val sceneRoot: ViewGroup by lazy { findViewById(R.id.sceneRoot) }
    internal val omniBarContainer: View by lazy { findViewById(R.id.omniBarContainer) }
    internal val toolbar: Toolbar by lazy { findViewById(R.id.toolbar) }
    internal val toolbarContainer: View by lazy { findViewById(R.id.toolbarContainer) }
    internal val customTabToolbarContainer by lazy {
        IncludeCustomTabToolbarBinding.bind(
            findViewById(R.id.customTabToolbarContainer),
        )
    }
    internal val browserMenuImageView: ImageView by lazy { findViewById(R.id.browserMenuImageView) }
    internal val shieldIcon: LottieAnimationView by lazy { findViewById(R.id.shieldIcon) }
    internal val pageLoadingIndicator: ProgressBar by lazy { findViewById(R.id.pageLoadingIndicator) }
    internal val searchIcon: ImageView by lazy { findViewById(R.id.searchIcon) }
    internal val daxIcon: ImageView by lazy { findViewById(R.id.daxIcon) }
    internal val globeIcon: ImageView by lazy { findViewById(R.id.globeIcon) }
    internal val clearTextButton: ImageView by lazy { findViewById(R.id.clearTextButton) }
    internal val fireIconImageView: ImageView by lazy { findViewById(R.id.fireIconImageView) }
    internal val placeholder: View by lazy { findViewById(R.id.placeholder) }
    internal val voiceSearchButton: ImageView by lazy { findViewById(R.id.voiceSearchButton) }
    internal val spacer: View by lazy { findViewById(R.id.spacer) }
    internal val trackersAnimation: LottieAnimationView by lazy { findViewById(R.id.trackersAnimation) }
    internal val duckPlayerIcon: ImageView by lazy { findViewById(R.id.duckPlayerIcon) }

    init {
        val attr =
            context.theme.obtainStyledAttributes(attrs, R.styleable.LegacyOmnibarView, defStyle, 0)
        omnibarPosition =
            OmnibarPosition.entries[attr.getInt(R.styleable.LegacyOmnibarView_omnibarPosition, 0)]

        val layout = if (omnibarPosition == OmnibarPosition.BOTTOM) {
            R.layout.view_new_omnibar_bottom
        } else {
            R.layout.view_new_omnibar
        }
        inflate(context, layout, this)
    }

    private fun omnibarViews(): List<View> = listOf(
        clearTextButton,
        omnibarTextInput,
        searchIcon,
    )

    var isScrollingEnabled: Boolean
        get() {
            return if (isAttachedToWindow) {
                viewModel.viewState.value.scrollingEnabled
            } else {
                true
            }
        }
        set(value) {
            if (isAttachedToWindow) {
                viewModel.onOmnibarScrollingEnabledChanged(value)
            }
        }

    val isEditing: Boolean
        get() {
            return if (isAttachedToWindow) {
                viewModel.viewState.value.hasFocus
            } else {
                false
            }
        }

<<<<<<< HEAD
    val isEditingFlow by lazy {
        viewModel.viewState.map {
            isAttachedToWindow && it.hasFocus
        }
    }

    private var coroutineScope: CoroutineScope? = null

=======
>>>>>>> 5a3aa6ef
    private val smoothProgressAnimator by lazy { SmoothProgressAnimator(pageLoadingIndicator) }

    private val viewModel: OmnibarLayoutViewModel by lazy {
        ViewModelProvider(
            findViewTreeViewModelStoreOwner()!!,
            viewModelFactory,
        )[OmnibarLayoutViewModel::class.java]
    }

    private val conflatedStateJob = ConflatedJob()
    private val conflatedCommandJob = ConflatedJob()

    override fun onAttachedToWindow() {
        AndroidSupportInjection.inject(this)
        super.onAttachedToWindow()

        pulseAnimation = PulseAnimation(findViewTreeLifecycleOwner()!!)

        val coroutineScope = findViewTreeLifecycleOwner()?.lifecycleScope

        conflatedStateJob += viewModel.viewState
            .onEach { render(it) }
            .launchIn(coroutineScope!!)

        conflatedCommandJob += viewModel.commands()
            .onEach { processCommand(it) }
            .launchIn(coroutineScope!!)

        viewModel.onAttachedToWindow()

        if (decoration != null) {
            decorateDeferred(decoration!!)
            decoration = null
        }

        if (stateBuffer.isNotEmpty()) {
            stateBuffer.forEach {
                reduce(it)
            }
            stateBuffer.clear()
        }
    }

    override fun onDetachedFromWindow() {
        conflatedStateJob.cancel()
        conflatedCommandJob.cancel()
        super.onDetachedFromWindow()
    }

    @SuppressLint("ClickableViewAccessibility")
    fun setOmnibarTextListener(textListener: Omnibar.TextListener) {
        omnibarTextListener = textListener

        omnibarTextInput.onFocusChangeListener =
            View.OnFocusChangeListener { _, hasFocus: Boolean ->
                if (isAttachedToWindow) {
                    viewModel.onOmnibarFocusChanged(hasFocus, omnibarTextInput.text.toString())
                    omnibarTextListener?.onFocusChanged(hasFocus, omnibarTextInput.text.toString())
                }
            }

        omnibarTextInput.onBackKeyListener = object : KeyboardAwareEditText.OnBackKeyListener {
            override fun onBackKey(): Boolean {
                if (isAttachedToWindow) {
                    viewModel.onBackKeyPressed()
                    omnibarTextListener?.onBackKeyPressed()
                }
                return false
            }
        }

        omnibarTextInput.setOnEditorActionListener(
            TextView.OnEditorActionListener { _, actionId, keyEvent ->
                if (isAttachedToWindow) {
                    if (actionId == EditorInfo.IME_ACTION_GO || keyEvent?.keyCode == KeyEvent.KEYCODE_ENTER) {
                        viewModel.onEnterKeyPressed()
                        omnibarTextListener?.onEnterPressed()
                        return@OnEditorActionListener true
                    }
                }
                false
            },
        )

        omnibarTextInput.setOnTouchListener { _, event ->
            if (isAttachedToWindow) {
                viewModel.onUserTouchedOmnibarTextInput(event.action)
            }
            false
        }

        omnibarTextInput.replaceTextChangedListener(
            object : TextChangedWatcher() {
                var clearQuery = false
                var deleteLastCharacter = false
                override fun afterTextChanged(editable: Editable) {
                    if (isAttachedToWindow) {
                        viewModel.onInputStateChanged(
                            omnibarTextInput.text.toString(),
                            omnibarTextInput.hasFocus(),
                            clearQuery,
                            deleteLastCharacter,
                        )
                    }
                    omnibarTextListener?.onOmnibarTextChanged(
                        OmnibarTextState(
                            omnibarTextInput.text.toString(),
                            omnibarTextInput.hasFocus(),
                        ),
                    )
                }

                override fun beforeTextChanged(s: CharSequence, start: Int, count: Int, after: Int) {
                    Timber.d("Omnibar: $count characters beginning at $start are about to be replaced by new text with length $after")
                    clearQuery = start == 0 && after == 0
                    deleteLastCharacter = count == 1 && clearQuery
                }
            },
        )

        omnibarTextInput.showSuggestionsListener = object : ShowSuggestionsListener {
            override fun showSuggestions() {
                omnibarTextListener?.onShowSuggestions(
                    OmnibarTextState(
                        omnibarTextInput.text.toString(),
                        omnibarTextInput.hasFocus(),
                    ),
                )
            }
        }
    }

    fun setOmnibarItemPressedListener(itemPressedListener: Omnibar.ItemPressedListener) {
        omnibarItemPressedListener = itemPressedListener
        tabsMenu.setOnClickListener {
            omnibarItemPressedListener?.onTabsButtonPressed()
        }
        tabsMenu.setOnLongClickListener {
            omnibarItemPressedListener?.onTabsButtonLongPressed()
            return@setOnLongClickListener true
        }
        fireIconMenu.setOnClickListener {
            if (isAttachedToWindow) {
                viewModel.onFireIconPressed(isPulseAnimationPlaying())
            }
            omnibarItemPressedListener?.onFireButtonPressed()
        }
        browserMenu.setOnClickListener {
            omnibarItemPressedListener?.onBrowserMenuPressed()
        }
        shieldIcon.setOnClickListener {
            if (isAttachedToWindow) {
                viewModel.onPrivacyShieldButtonPressed()
            }
            omnibarItemPressedListener?.onPrivacyShieldPressed()
        }
        clearTextButton.setOnClickListener {
            if (isAttachedToWindow) {
                viewModel.onClearTextButtonPressed()
            }
        }
        voiceSearchButton.setOnClickListener {
            omnibarItemPressedListener?.onVoiceSearchPressed()
        }
    }

    private fun render(viewState: ViewState) {
        when (viewState.viewMode) {
            is CustomTab -> {
                renderCustomTabMode(viewState, viewState.viewMode)
            }

            else -> {
                renderBrowserMode(viewState)
            }
        }

        renderPrivacyShield(viewState.privacyShield, viewState.viewMode)
        renderButtons(viewState)
    }

    private fun processCommand(command: OmnibarLayoutViewModel.Command) {
        when (command) {
            CancelTrackersAnimation -> {
                cancelTrackersAnimation()
            }

            is StartTrackersAnimation -> {
                startTrackersAnimation(command.entities)
            }
        }
    }

    private fun renderTabIcon(viewState: ViewState) {
        if (viewState.shouldUpdateTabsCount) {
            tabsMenu.count = viewState.tabs.count()
            tabsMenu.hasUnread = viewState.tabs.firstOrNull { !it.viewed } != null
        }
    }

    private fun renderLeadingIconState(iconState: OmnibarLayoutViewModel.LeadingIconState) {
        when (iconState) {
            OmnibarLayoutViewModel.LeadingIconState.SEARCH -> {
                searchIcon.show()
                shieldIcon.gone()
                daxIcon.gone()
                globeIcon.gone()
                duckPlayerIcon.gone()
            }

            OmnibarLayoutViewModel.LeadingIconState.PRIVACY_SHIELD -> {
                shieldIcon.show()
                searchIcon.gone()
                daxIcon.gone()
                globeIcon.gone()
                duckPlayerIcon.gone()
            }

            OmnibarLayoutViewModel.LeadingIconState.DAX -> {
                daxIcon.show()
                shieldIcon.gone()
                searchIcon.gone()
                globeIcon.gone()
                duckPlayerIcon.gone()
            }

            OmnibarLayoutViewModel.LeadingIconState.GLOBE -> {
                globeIcon.show()
                daxIcon.gone()
                shieldIcon.gone()
                searchIcon.gone()
                duckPlayerIcon.gone()
            }

            OmnibarLayoutViewModel.LeadingIconState.DUCK_PLAYER -> {
                globeIcon.gone()
                daxIcon.gone()
                shieldIcon.gone()
                searchIcon.gone()
                duckPlayerIcon.show()
            }
        }
    }

    private fun renderButtons(viewState: ViewState) {
        clearTextButton.isVisible = viewState.showClearButton
        voiceSearchButton.isVisible = viewState.showVoiceSearch
        tabsMenu.isVisible = viewState.showTabsMenu
        fireIconMenu.isVisible = viewState.showFireIcon
        browserMenu.isVisible = viewState.showBrowserMenu
        spacer.isVisible = viewState.showVoiceSearch && viewState.showClearButton
    }

    private fun renderBrowserMode(viewState: ViewState) {
        renderOutline(viewState.hasFocus)
        if (viewState.updateOmnibarText) {
            omnibarTextInput.setText(viewState.omnibarText)
        }
        if (viewState.expanded) {
            setExpanded(true, viewState.expandedAnimated)
        }
        if (viewState.shouldMoveCaretToEnd) {
            omnibarTextInput.setSelection(viewState.omnibarText.length)
        }

        if (viewState.shouldMoveCaretToStart) {
            omnibarTextInput.setSelection(0)
        }

        if (viewState.isLoading) {
            pageLoadingIndicator.show()
        }
        smoothProgressAnimator.onNewProgress(viewState.loadingProgress) {
            if (!viewState.isLoading) {
                pageLoadingIndicator.hide()
            }
        }

        isScrollingEnabled = viewState.scrollingEnabled

        renderTabIcon(viewState)
        renderPulseAnimation(viewState)

        renderLeadingIconState(viewState.leadingIconState)
    }

    private fun renderCustomTabMode(
        viewState: ViewState,
        viewMode: ViewMode.CustomTab,
    ) {
        Timber.d("Omnibar: renderCustomTabMode $viewState")
        configureCustomTabOmnibar(viewMode)
    }

    fun decorate(decoration: Decoration) {
        if (isAttachedToWindow) {
            decorateDeferred(decoration)
        } else {
            if (this.decoration == null) {
                Timber.d("Omnibar: decorate not attached saving $decoration")
                this.decoration = decoration
            }
        }
    }

    private fun decorateDeferred(decoration: Decoration) {
        when (decoration) {
            is Mode -> {
                viewModel.onViewModeChanged(decoration.viewMode)
            }

            is PrivacyShieldChanged -> {
                viewModel.onPrivacyShieldChanged(decoration.privacyShield)
            }

            is Outline -> {
                viewModel.onOutlineEnabled(decoration.enabled)
            }

            CancelAnimations -> {
                cancelTrackersAnimation()
            }

            is LaunchTrackersAnimation -> {
                viewModel.onAnimationStarted(decoration)
            }

            is LaunchCookiesAnimation -> {
                createCookiesAnimation(decoration.isCosmetic)
            }

            is ChangeCustomTabTitle -> {
                updateCustomTabTitle(decoration)
            }

            is HighlightOmnibarItem -> {
                viewModel.onHighlightItem(decoration)
            }

            is DisableVoiceSearch -> {
                viewModel.onVoiceSearchDisabled(decoration.url)
            }
        }
    }

    fun reduce(stateChange: StateChange) {
        if (isAttachedToWindow) {
            reduceDeferred(stateChange)
        } else {
            Timber.d("Omnibar: reduce not attached saving $stateChange")
            this.stateBuffer.add(stateChange)
        }
    }

    private fun reduceDeferred(stateChange: StateChange) {
        viewModel.onExternalStateChange(stateChange)
    }

    override fun setExpanded(expanded: Boolean) {
        when (omnibarPosition) {
            OmnibarPosition.TOP -> super.setExpanded(expanded)
            OmnibarPosition.BOTTOM -> (behavior as BottomAppBarBehavior).setExpanded(expanded)
        }
    }

    override fun setExpanded(
        expanded: Boolean,
        animate: Boolean,
    ) {
        when (omnibarPosition) {
            OmnibarPosition.TOP -> super.setExpanded(expanded, animate)
            OmnibarPosition.BOTTOM -> (behavior as BottomAppBarBehavior).setExpanded(expanded)
        }
    }

    override fun getBehavior(): CoordinatorLayout.Behavior<AppBarLayout> {
        return when (omnibarPosition) {
            OmnibarPosition.TOP -> TopAppBarBehavior(context, this)
            OmnibarPosition.BOTTOM -> BottomAppBarBehavior(context, this)
        }
    }

    private fun renderPulseAnimation(viewState: ViewState) {
        val targetView = if (viewState.highlightFireButton.isHighlighted()) {
            fireIconImageView
        } else if (viewState.highlightPrivacyShield.isHighlighted()) {
            placeholder
        } else {
            null
        }

        // omnibar only scrollable when browser showing and the fire button is not promoted
        if (targetView != null) {
            if (this::pulseAnimation.isInitialized) {
                if (pulseAnimation.isActive) {
                    pulseAnimation.stop()
                }
                doOnLayout {
                    if (this::pulseAnimation.isInitialized) {
                        pulseAnimation.playOn(targetView)
                    }
                }
            }
        } else {
            if (this::pulseAnimation.isInitialized) {
                pulseAnimation.stop()
            }
        }
    }

    fun isPulseAnimationPlaying(): Boolean {
        return if (this::pulseAnimation.isInitialized) {
            pulseAnimation.isActive
        } else {
            false
        }
    }

    private fun createCookiesAnimation(isCosmetic: Boolean) {
        if (this::animatorHelper.isInitialized) {
            animatorHelper.createCookiesAnimation(
                context,
                omnibarViews(),
                cookieDummyView,
                cookieAnimation,
                sceneRoot,
                isCosmetic,
            )
        }
    }

    private fun cancelTrackersAnimation() {
        if (this::animatorHelper.isInitialized) {
            animatorHelper.cancelAnimations(omnibarViews())
        }
    }

    private fun startTrackersAnimation(events: List<Entity>?) {
        animatorHelper.startTrackersAnimation(
            context = context,
            shieldAnimationView = shieldIcon,
            trackersAnimationView = trackersAnimation,
            omnibarViews = omnibarViews(),
            entities = events,
        )
    }

    private fun renderPrivacyShield(
        privacyShield: PrivacyShield,
        viewMode: ViewMode,
    ) {
        val shieldIcon = if (viewMode is ViewMode.Browser) {
            shieldIcon
        } else {
            customTabToolbarContainer.customTabShieldIcon
        }

        privacyShieldView.setAnimationView(shieldIcon, privacyShield)
    }

    private fun renderOutline(enabled: Boolean) {
        omniBarContainer.isPressed = enabled
    }

    private fun configureCustomTabOmnibar(customTab: ViewMode.CustomTab) {
        if (!customTabToolbarContainer.customTabToolbar.isVisible) {
            customTabToolbarContainer.customTabCloseIcon.setOnClickListener {
                omnibarItemPressedListener?.onCustomTabClosePressed()
            }

            customTabToolbarContainer.customTabShieldIcon.setOnClickListener { _ ->
                omnibarItemPressedListener?.onCustomTabPrivacyDashboardPressed()
            }

            omniBarContainer.hide()

            toolbar.background = ColorDrawable(customTab.toolbarColor)
            toolbarContainer.background = ColorDrawable(customTab.toolbarColor)

            customTabToolbarContainer.customTabToolbar.show()

            browserMenu.isVisible = true

            customTabToolbarContainer.customTabDomain.text = customTab.domain
            customTabToolbarContainer.customTabDomainOnly.text = customTab.domain
            customTabToolbarContainer.customTabDomainOnly.show()

            val foregroundColor = calculateCustomTabBackgroundColor(customTab.toolbarColor)
            customTabToolbarContainer.customTabCloseIcon.setColorFilter(foregroundColor)
            customTabToolbarContainer.customTabDomain.setTextColor(foregroundColor)
            customTabToolbarContainer.customTabDomainOnly.setTextColor(foregroundColor)
            customTabToolbarContainer.customTabTitle.setTextColor(foregroundColor)
            browserMenuImageView.setColorFilter(foregroundColor)
        }
    }

    private fun updateCustomTabTitle(decoration: ChangeCustomTabTitle) {
        Timber.d("Omnibar: updateCustomTabTitle $decoration")
        customTabToolbarContainer.customTabTitle.text = decoration.title

        decoration.domain?.let {
            customTabToolbarContainer.customTabDomain.text = decoration.domain
        }

        customTabToolbarContainer.customTabTitle.show()
        customTabToolbarContainer.customTabDomainOnly.hide()
        customTabToolbarContainer.customTabDomain.show()
        customTabToolbarContainer.customTabShieldIcon.isInvisible = decoration.showDuckPlayerIcon
        customTabToolbarContainer.customTabDuckPlayerIcon.isVisible = decoration.showDuckPlayerIcon
    }

    private fun calculateCustomTabBackgroundColor(color: Int): Int {
        // Handle the case where we did not receive a color.
        if (color == 0) {
            return if ((context as DuckDuckGoActivity).isDarkThemeEnabled()) Color.WHITE else Color.BLACK
        }

        if (color == Color.WHITE || Color.alpha(color) < 128) {
            return Color.BLACK
        }
        val greyValue =
            (0.299 * Color.red(color) + 0.587 * Color.green(color) + 0.114 * Color.blue(color)).toInt()
        return if (greyValue < 186) {
            Color.WHITE
        } else {
            Color.BLACK
        }
    }

    override fun measuredHeight(): Int {
        return measuredHeight
    }

    override fun height(): Int {
        return height
    }

    override fun getTranslation(): Float {
        return translationY
    }

    override fun setTranslation(y: Float) {
        translationY = y
    }

    override fun isOmnibarScrollingEnabled(): Boolean {
        return isScrollingEnabled
    }
}<|MERGE_RESOLUTION|>--- conflicted
+++ resolved
@@ -38,11 +38,8 @@
 import androidx.lifecycle.ViewModelProvider
 import androidx.lifecycle.findViewTreeLifecycleOwner
 import androidx.lifecycle.findViewTreeViewModelStoreOwner
-<<<<<<< HEAD
+import androidx.lifecycle.lifecycleScope
 import androidx.lifecycle.viewmodel.viewModelFactory
-=======
-import androidx.lifecycle.lifecycleScope
->>>>>>> 5a3aa6ef
 import com.airbnb.lottie.LottieAnimationView
 import com.duckduckgo.anvil.annotations.InjectWith
 import com.duckduckgo.app.browser.PulseAnimation
@@ -227,17 +224,12 @@
             }
         }
 
-<<<<<<< HEAD
     val isEditingFlow by lazy {
         viewModel.viewState.map {
             isAttachedToWindow && it.hasFocus
         }
     }
 
-    private var coroutineScope: CoroutineScope? = null
-
-=======
->>>>>>> 5a3aa6ef
     private val smoothProgressAnimator by lazy { SmoothProgressAnimator(pageLoadingIndicator) }
 
     private val viewModel: OmnibarLayoutViewModel by lazy {
