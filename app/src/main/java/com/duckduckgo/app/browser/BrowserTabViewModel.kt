--- conflicted
+++ resolved
@@ -359,11 +359,7 @@
             searchCountDao.incrementSearchCount()
         }
 
-<<<<<<< HEAD
         val urlToNavigate = queryUrlConverter.convertQueryToUrl(url?:"", trimmedInput)
-=======
-        val urlToNavigate = queryUrlConverter.convertQueryToUrl(trimmedInput)
->>>>>>> defba82e
         val omnibarText = if (variantManager.getVariant().hasFeature(VariantManager.VariantFeature.SerpHeaderQueryReplacement)) {
             urlToNavigate
         } else {
@@ -533,20 +529,8 @@
     }
 
     private fun omnibarTextForUrl(url: String?): String {
-        Timber.v("URL to Display: $url")
-
         if (url == null) return ""
 
-<<<<<<< HEAD
-        return if (variantManager.getVariant().hasFeature(VariantManager.VariantFeature.SerpHeaderQueryReplacement)) {
-            url
-        } else {
-            if (duckDuckGoUrlDetector.isDuckDuckGoQueryUrl(url)) {
-                duckDuckGoUrlDetector.extractQuery(url) ?: url
-            } else {
-                url
-            }
-=======
         if (variantManager.getVariant().hasFeature(VariantManager.VariantFeature.SerpHeaderQueryReplacement)) {
             return url
         }
@@ -555,7 +539,6 @@
             duckDuckGoUrlDetector.extractQuery(url) ?: url
         } else {
             url
->>>>>>> defba82e
         }
     }
 
