/*
 * Copyright (c) 2017 DuckDuckGo
 *
 * Licensed under the Apache License, Version 2.0 (the "License");
 * you may not use this file except in compliance with the License.
 * You may obtain a copy of the License at
 *
 *     http://www.apache.org/licenses/LICENSE-2.0
 *
 * Unless required by applicable law or agreed to in writing, software
 * distributed under the License is distributed on an "AS IS" BASIS,
 * WITHOUT WARRANTIES OR CONDITIONS OF ANY KIND, either express or implied.
 * See the License for the specific language governing permissions and
 * limitations under the License.
 */

package com.duckduckgo.app.browser

import android.annotation.SuppressLint
import android.graphics.Bitmap
import android.net.Uri
import android.os.Message
import android.util.Patterns
import android.view.ContextMenu
import android.view.MenuItem
import android.view.View
import android.webkit.GeolocationPermissions
import android.webkit.ValueCallback
import android.webkit.WebChromeClient
import android.webkit.WebView
import androidx.annotation.AnyThread
import androidx.annotation.VisibleForTesting
import androidx.core.net.toUri
import androidx.lifecycle.*
import androidx.lifecycle.Observer
import com.duckduckgo.app.accessibility.data.AccessibilitySettingsDataStore
import com.duckduckgo.app.autocomplete.api.AutoComplete
import com.duckduckgo.app.autocomplete.api.AutoComplete.AutoCompleteResult
import com.duckduckgo.app.autocomplete.api.AutoComplete.AutoCompleteSuggestion
import com.duckduckgo.app.autocomplete.api.AutoComplete.AutoCompleteSuggestion.AutoCompleteBookmarkSuggestion
import com.duckduckgo.app.autocomplete.api.AutoComplete.AutoCompleteSuggestion.AutoCompleteSearchSuggestion
import com.duckduckgo.app.autocomplete.api.AutoCompleteApi
import com.duckduckgo.app.bookmarks.model.BookmarksRepository
import com.duckduckgo.app.bookmarks.model.FavoritesRepository
import com.duckduckgo.app.bookmarks.model.SavedSite
import com.duckduckgo.app.bookmarks.ui.EditSavedSiteDialogFragment.EditSavedSiteListener
import com.duckduckgo.app.brokensite.BrokenSiteData
import com.duckduckgo.app.browser.BrowserTabViewModel.Command.*
import com.duckduckgo.app.browser.BrowserTabViewModel.GlobalLayoutViewState.Browser
import com.duckduckgo.app.browser.BrowserTabViewModel.GlobalLayoutViewState.Invalidated
import com.duckduckgo.app.browser.LongPressHandler.RequiredAction
import com.duckduckgo.app.browser.SpecialUrlDetector.UrlType.AppLink
import com.duckduckgo.app.browser.SpecialUrlDetector.UrlType.NonHttpAppLink
import com.duckduckgo.app.browser.WebNavigationStateChange.*
import com.duckduckgo.app.browser.addtohome.AddToHomeCapabilityDetector
import com.duckduckgo.app.browser.applinks.AppLinksHandler
import com.duckduckgo.app.browser.applinks.DuckDuckGoAppLinksHandler
import com.duckduckgo.app.browser.downloader.DownloadFailReason
import com.duckduckgo.app.browser.downloader.FileDownloader
import com.duckduckgo.app.browser.favicon.FaviconManager
import com.duckduckgo.app.browser.favicon.FaviconSource.ImageFavicon
import com.duckduckgo.app.browser.favicon.FaviconSource.UrlFavicon
import com.duckduckgo.app.browser.favorites.FavoritesQuickAccessAdapter
import com.duckduckgo.app.browser.logindetection.FireproofDialogsEventHandler
import com.duckduckgo.app.browser.logindetection.FireproofDialogsEventHandler.Event
import com.duckduckgo.app.browser.logindetection.LoginDetected
import com.duckduckgo.app.browser.logindetection.NavigationAwareLoginDetector
import com.duckduckgo.app.browser.logindetection.NavigationEvent
import com.duckduckgo.app.browser.model.BasicAuthenticationCredentials
import com.duckduckgo.app.browser.model.BasicAuthenticationRequest
import com.duckduckgo.app.browser.model.LongPressTarget
import com.duckduckgo.app.browser.omnibar.OmnibarEntryConverter
import com.duckduckgo.app.browser.omnibar.QueryOrigin
import com.duckduckgo.app.browser.omnibar.QueryUrlConverter
import com.duckduckgo.app.browser.session.WebViewSessionStorage
import com.duckduckgo.app.browser.ui.HttpAuthenticationDialogFragment.HttpAuthenticationListener
import com.duckduckgo.app.cta.ui.*
import com.duckduckgo.app.di.AppCoroutineScope
import com.duckduckgo.app.email.EmailManager
import com.duckduckgo.app.fire.fireproofwebsite.data.FireproofWebsiteEntity
import com.duckduckgo.app.fire.fireproofwebsite.data.FireproofWebsiteRepository
import com.duckduckgo.app.global.*
import com.duckduckgo.app.global.events.db.UserEventKey
import com.duckduckgo.app.global.events.db.UserEventsStore
import com.duckduckgo.app.global.model.Site
import com.duckduckgo.app.global.model.SiteFactory
import com.duckduckgo.app.global.model.domain
import com.duckduckgo.app.global.model.domainMatchesUrl
import com.duckduckgo.app.global.plugins.view_model.ViewModelFactoryPlugin
import com.duckduckgo.app.global.view.asLocationPermissionOrigin
import com.duckduckgo.app.location.GeoLocationPermissions
import com.duckduckgo.app.location.data.LocationPermissionType
import com.duckduckgo.app.location.data.LocationPermissionsRepository
import com.duckduckgo.app.location.ui.SiteLocationPermissionDialog
import com.duckduckgo.app.location.ui.SystemLocationPermissionDialog
import com.duckduckgo.app.pixels.AppPixelName
import com.duckduckgo.app.privacy.db.NetworkLeaderboardDao
import com.duckduckgo.app.privacy.db.UserWhitelistDao
import com.duckduckgo.app.privacy.model.PrivacyGrade
import com.duckduckgo.app.settings.db.SettingsDataStore
import com.duckduckgo.app.statistics.VariantManager
import com.duckduckgo.app.statistics.api.StatisticsUpdater
import com.duckduckgo.app.statistics.isFireproofExperimentEnabled
import com.duckduckgo.app.statistics.pixels.Pixel
import com.duckduckgo.app.statistics.pixels.Pixel.PixelParameter
import com.duckduckgo.app.statistics.pixels.Pixel.PixelParameter.FAVORITE_MENU_ITEM_STATE
import com.duckduckgo.app.surrogates.SurrogateResponse
import com.duckduckgo.app.survey.model.Survey
import com.duckduckgo.app.tabs.model.TabEntity
import com.duckduckgo.app.tabs.model.TabRepository
import com.duckduckgo.app.trackerdetection.model.TrackingEvent
import com.duckduckgo.app.usage.search.SearchCountDao
import com.duckduckgo.di.scopes.AppObjectGraph
import com.duckduckgo.privacy.config.api.ContentBlocking
import com.duckduckgo.privacy.config.api.Gpc
import com.jakewharton.rxrelay2.PublishRelay
import com.squareup.anvil.annotations.ContributesMultibinding
import io.reactivex.android.schedulers.AndroidSchedulers
import io.reactivex.disposables.Disposable
import io.reactivex.schedulers.Schedulers
import kotlinx.coroutines.*
import kotlinx.coroutines.flow.*
import timber.log.Timber
import java.io.File
import java.util.*
import java.util.concurrent.TimeUnit
import javax.inject.Inject
import javax.inject.Provider

class BrowserTabViewModel(
    private val statisticsUpdater: StatisticsUpdater,
    private val queryUrlConverter: OmnibarEntryConverter,
    private val duckDuckGoUrlDetector: DuckDuckGoUrlDetector,
    private val siteFactory: SiteFactory,
    private val tabRepository: TabRepository,
    private val userWhitelistDao: UserWhitelistDao,
    private val contentBlocking: ContentBlocking,
    private val networkLeaderboardDao: NetworkLeaderboardDao,
    private val bookmarksRepository: BookmarksRepository,
    private val favoritesRepository: FavoritesRepository,
    private val fireproofWebsiteRepository: FireproofWebsiteRepository,
    private val locationPermissionsRepository: LocationPermissionsRepository,
    private val geoLocationPermissions: GeoLocationPermissions,
    private val navigationAwareLoginDetector: NavigationAwareLoginDetector,
    private val autoComplete: AutoComplete,
    private val appSettingsPreferencesStore: SettingsDataStore,
    private val longPressHandler: LongPressHandler,
    private val webViewSessionStorage: WebViewSessionStorage,
    private val specialUrlDetector: SpecialUrlDetector,
    private val faviconManager: FaviconManager,
    private val addToHomeCapabilityDetector: AddToHomeCapabilityDetector,
    private val ctaViewModel: CtaViewModel,
    private val searchCountDao: SearchCountDao,
    private val pixel: Pixel,
    private val dispatchers: DispatcherProvider = DefaultDispatcherProvider(),
    private val userEventsStore: UserEventsStore,
    private val fileDownloader: FileDownloader,
    private val gpc: Gpc,
    private val fireproofDialogsEventHandler: FireproofDialogsEventHandler,
    private val emailManager: EmailManager,
    private val accessibilitySettingsDataStore: AccessibilitySettingsDataStore,
    @AppCoroutineScope private val appCoroutineScope: CoroutineScope,
    private val appLinksHandler: AppLinksHandler,
    private val variantManager: VariantManager
) : WebViewClientListener, EditSavedSiteListener, HttpAuthenticationListener, SiteLocationPermissionDialog.SiteLocationPermissionDialogListener,
    SystemLocationPermissionDialog.SystemLocationPermissionDialogListener, ViewModel() {

    private var buildingSiteFactoryJob: Job? = null

    sealed class GlobalLayoutViewState {
        data class Browser(val isNewTabState: Boolean = true) : GlobalLayoutViewState()
        object Invalidated : GlobalLayoutViewState()
    }

    data class CtaViewState(
        val cta: Cta? = null,
        val favorites: List<FavoritesQuickAccessAdapter.QuickAccessFavorite> = emptyList()
    )

    data class BrowserViewState(
        val browserShowing: Boolean = false,
        val isFullScreen: Boolean = false,
        val isDesktopBrowsingMode: Boolean = false,
        val canChangeBrowsingMode: Boolean = true,
        val showPrivacyGrade: Boolean = false,
        val showSearchIcon: Boolean = false,
        val showClearButton: Boolean = false,
        val showTabsButton: Boolean = true,
        val fireButton: HighlightableButton = HighlightableButton.Visible(),
        val showMenuButton: HighlightableButton = HighlightableButton.Visible(),
        val canSharePage: Boolean = false,
        val canAddBookmarks: Boolean = false,
        val bookmark: SavedSite.Bookmark? = null,
        val addFavorite: HighlightableButton = HighlightableButton.Visible(enabled = false),
        val favorite: SavedSite.Favorite? = null,
        val canFireproofSite: Boolean = false,
        val isFireproofWebsite: Boolean = false,
        val canGoBack: Boolean = false,
        val canGoForward: Boolean = false,
        val canWhitelist: Boolean = false,
        val isWhitelisted: Boolean = false,
        val canReportSite: Boolean = false,
        val addToHomeEnabled: Boolean = false,
        val addToHomeVisible: Boolean = false,
        val showDaxIcon: Boolean = false,
        val isEmailSignedIn: Boolean = false,
        var previousAppLink: AppLink? = null
    )

    sealed class HighlightableButton {
        data class Visible(val enabled: Boolean = true, val highlighted: Boolean = false) : HighlightableButton()
        object Gone : HighlightableButton()

        fun isHighlighted(): Boolean {
            return when (this) {
                is Visible -> this.highlighted
                is Gone -> false
            }
        }

        fun isEnabled(): Boolean {
            return when (this) {
                is Visible -> this.enabled
                is Gone -> false
            }
        }
    }

    data class OmnibarViewState(
        val omnibarText: String = "",
        val isEditing: Boolean = false,
        val shouldMoveCaretToEnd: Boolean = false
    )

    data class LoadingViewState(
        val isLoading: Boolean = false,
        val privacyOn: Boolean = true,
        val progress: Int = 0
    )

    data class AccessibilityViewState(
        val fontSize: Float,
        val forceZoom: Boolean,
        val refreshWebView: Boolean
    )

    data class FindInPageViewState(
        val visible: Boolean = false,
        val showNumberMatches: Boolean = false,
        val activeMatchIndex: Int = 0,
        val searchTerm: String = "",
        val numberMatches: Int = 0,
        val canFindInPage: Boolean = false
    )

    data class PrivacyGradeViewState(
        val privacyGrade: PrivacyGrade? = null,
        val shouldAnimate: Boolean = false,
        val showEmptyGrade: Boolean = true
    ) {
        val isEnabled: Boolean = privacyGrade != PrivacyGrade.UNKNOWN
    }

    data class AutoCompleteViewState(
        val showSuggestions: Boolean = false,
        val showFavorites: Boolean = false,
        val searchResults: AutoCompleteResult = AutoCompleteResult("", emptyList()),
        val favorites: List<FavoritesQuickAccessAdapter.QuickAccessFavorite> = emptyList()
    )

    data class LocationPermission(val origin: String, val callback: GeolocationPermissions.Callback)

    sealed class Command {
        object Refresh : Command()
        class Navigate(val url: String, val headers: Map<String, String>) : Command()
        class NavigateBack(val steps: Int) : Command()
        object NavigateForward : Command()
        class OpenInNewTab(val query: String, val sourceTabId: String? = null) : Command()
        class OpenMessageInNewTab(val message: Message, val sourceTabId: String? = null) : Command()
        class OpenInNewBackgroundTab(val query: String) : Command()
        object LaunchNewTab : Command()
        object ResetHistory : Command()
        class DialNumber(val telephoneNumber: String) : Command()
        class SendSms(val telephoneNumber: String) : Command()
        class SendEmail(val emailAddress: String) : Command()
        object ShowKeyboard : Command()
        object HideKeyboard : Command()
        class ShowFullScreen(val view: View) : Command()
        class DownloadImage(val url: String, val requestUserConfirmation: Boolean) : Command()
        class ShowSavedSiteAddedConfirmation(val savedSite: SavedSite) : Command()
        class ShowEditSavedSiteDialog(val savedSite: SavedSite) : Command()
        class DeleteSavedSiteConfirmation(val savedSite: SavedSite) : Command()
        class ShowFireproofWebSiteConfirmation(val fireproofWebsiteEntity: FireproofWebsiteEntity) : Command()
        object AskToDisableLoginDetection : Command()
        class AskToFireproofWebsite(val fireproofWebsite: FireproofWebsiteEntity) : Command()
        class ShareLink(val url: String) : Command()
        class CopyLink(val url: String) : Command()
        class FindInPageCommand(val searchTerm: String) : Command()
        class BrokenSiteFeedback(val data: BrokenSiteData) : Command()
        object DismissFindInPage : Command()
        class ShowFileChooser(val filePathCallback: ValueCallback<Array<Uri>>, val fileChooserParams: WebChromeClient.FileChooserParams) : Command()
        class HandleNonHttpAppLink(val nonHttpAppLink: NonHttpAppLink, val headers: Map<String, String>) : Command()
        class ShowAppLinkPrompt(val appLink: AppLink) : Command()
        class OpenAppLink(val appLink: AppLink) : Command()
        class ExtractUrlFromTrackingLink(val initialUrl: String) : Command()
        class AddHomeShortcut(val title: String, val url: String, val icon: Bitmap? = null) : Command()
        class LaunchSurvey(val survey: Survey) : Command()
        object LaunchAddWidget : Command()
        object LaunchLegacyAddWidget : Command()
        class RequiresAuthentication(val request: BasicAuthenticationRequest) : Command()
        class SaveCredentials(val request: BasicAuthenticationRequest, val credentials: BasicAuthenticationCredentials) : Command()
        object GenerateWebViewPreviewImage : Command()
        object LaunchTabSwitcher : Command()
        object HideWebContent : Command()
        object ShowWebContent : Command()
        class CheckSystemLocationPermission(val domain: String, val deniedForever: Boolean) : Command()
        class AskDomainPermission(val domain: String) : Command()
        object RequestSystemLocationPermission : Command()
        class RefreshUserAgent(val url: String?, val isDesktop: Boolean) : Command()
        class ShowErrorWithAction(val textResId: Int, val action: () -> Unit) : Command()
        class ShowDomainHasPermissionMessage(val domain: String) : Command()
        class ConvertBlobToDataUri(val url: String, val mimeType: String) : Command()
        class RequestFileDownload(val url: String, val contentDisposition: String?, val mimeType: String, val requestUserConfirmation: Boolean) : Command()
        object ChildTabClosed : Command()

        class CopyAliasToClipboard(val alias: String) : Command()
        class InjectEmailAddress(val address: String) : Command()
        class ShowEmailTooltip(val address: String) : Command()
        sealed class DaxCommand : Command() {
            object FinishTrackerAnimation : DaxCommand()
            class HideDaxDialog(val cta: Cta) : DaxCommand()
        }

        sealed class DownloadCommand : Command() {
            class ScanMediaFiles(val file: File) : DownloadCommand()
            class ShowDownloadFailedNotification(val message: String, val reason: DownloadFailReason) : DownloadCommand()
            class ShowDownloadFinishedNotification(val file: File, val mimeType: String?) : DownloadCommand()
            object ShowDownloadInProgressNotification : DownloadCommand()
        }
        class EditWithSelectedQuery(val query: String) : Command()
    }

    val autoCompleteViewState: MutableLiveData<AutoCompleteViewState> = MutableLiveData()
    val browserViewState: MutableLiveData<BrowserViewState> = MutableLiveData()
    val globalLayoutState: MutableLiveData<GlobalLayoutViewState> = MutableLiveData()
    val loadingViewState: MutableLiveData<LoadingViewState> = MutableLiveData()
    val omnibarViewState: MutableLiveData<OmnibarViewState> = MutableLiveData()
    val findInPageViewState: MutableLiveData<FindInPageViewState> = MutableLiveData()
    val accessibilityViewState: MutableLiveData<AccessibilityViewState> = MutableLiveData()
    val ctaViewState: MutableLiveData<CtaViewState> = MutableLiveData()
    var siteLiveData: MutableLiveData<Site> = MutableLiveData()
    val privacyGradeViewState: MutableLiveData<PrivacyGradeViewState> = MutableLiveData()

    var skipHome = false
    val tabs: LiveData<List<TabEntity>> = tabRepository.liveTabs
    val survey: LiveData<Survey> = ctaViewModel.surveyLiveData
    val command: SingleLiveEvent<Command> = SingleLiveEvent()
    private var refreshOnViewVisible = MutableStateFlow(true)

    val url: String?
        get() = site?.url

    val title: String?
        get() = site?.title

    private var showFavoritesOnboarding = false
        set(value) {
            if (value != field) {
                if (value) {
                    browserViewState.observeForever(favoritesOnboardingObserver)
                } else {
                    browserViewState.removeObserver(favoritesOnboardingObserver)
                }
            }
            field = value
        }
    private var locationPermission: LocationPermission? = null
    private val locationPermissionMessages: MutableMap<String, Boolean> = mutableMapOf()
    private val locationPermissionSession: MutableMap<String, LocationPermissionType> = mutableMapOf()

    private val autoCompletePublishSubject = PublishRelay.create<String>()
    private val fireproofWebsiteState: LiveData<List<FireproofWebsiteEntity>> = fireproofWebsiteRepository.getFireproofWebsites()

    @ExperimentalCoroutinesApi
    @FlowPreview
    private val showPulseAnimation: LiveData<Boolean> = ctaViewModel.showFireButtonPulseAnimation.asLiveData(
        context = viewModelScope.coroutineContext
    )

    private var autoCompleteDisposable: Disposable? = null
    private var site: Site? = null
    private lateinit var tabId: String
    private var webNavigationState: WebNavigationState? = null
    private var httpsUpgraded = false
    private val browserStateModifier = BrowserStateModifier()
    private var faviconPrefetchJob: Job? = null
    private var deferredBlankSite: Job? = null
    private var accessibilityObserver: Job? = null

    private val fireproofWebsitesObserver = Observer<List<FireproofWebsiteEntity>> {
        browserViewState.value = currentBrowserViewState().copy(isFireproofWebsite = isFireproofWebsite())
    }

    private val favoritesOnboardingObserver = Observer<BrowserViewState> { state ->
        val shouldShowAnimation = state.browserShowing
        val menuButton = currentBrowserViewState().showMenuButton
        if (menuButton is HighlightableButton.Visible && menuButton.highlighted != shouldShowAnimation) {
            browserViewState.value = currentBrowserViewState().copy(showMenuButton = HighlightableButton.Visible(highlighted = shouldShowAnimation))
        }
    }

    private val fireproofDialogEventObserver = Observer<Event> { event ->
        command.value = when (event) {
            is Event.AskToDisableLoginDetection -> AskToDisableLoginDetection
            is Event.FireproofWebSiteSuccess -> ShowFireproofWebSiteConfirmation(event.fireproofWebsiteEntity)
        }
    }

    @ExperimentalCoroutinesApi
    private val fireButtonAnimation = Observer<Boolean> { shouldShowAnimation ->
        Timber.i("shouldShowAnimation $shouldShowAnimation")
        if (currentBrowserViewState().fireButton is HighlightableButton.Visible) {
            browserViewState.value = currentBrowserViewState().copy(fireButton = HighlightableButton.Visible(highlighted = shouldShowAnimation))
        }

        if (shouldShowAnimation) {
            registerAndScheduleDismissAction()
        }
    }

    private fun registerAndScheduleDismissAction() {
        viewModelScope.launch(dispatchers.io()) {
            val fireButtonHighlightedEvent = userEventsStore.getUserEvent(UserEventKey.FIRE_BUTTON_HIGHLIGHTED)
            if (fireButtonHighlightedEvent == null) {
                userEventsStore.registerUserEvent(UserEventKey.FIRE_BUTTON_HIGHLIGHTED)
            }
            val pulseElapsedTime = System.currentTimeMillis() - (fireButtonHighlightedEvent?.timestamp ?: System.currentTimeMillis())
            val pulsePendingTime = ONE_HOUR_IN_MS - pulseElapsedTime
            delay(pulsePendingTime)
            ctaViewModel.dismissPulseAnimation()
        }
    }

    private val loginDetectionObserver = Observer<LoginDetected> { loginEvent ->
        Timber.i("LoginDetection for $loginEvent")
        viewModelScope.launch(dispatchers.io()) {
            if (!isFireproofWebsite(loginEvent.forwardedToDomain)) {
                withContext(dispatchers.main()) {
                    if (variantManager.isFireproofExperimentEnabled()) {
                        if (appSettingsPreferencesStore.appLoginDetection) {
                            onUserConfirmedFireproofDialog(loginEvent.forwardedToDomain)
                        }
                    } else {
                        command.value = AskToFireproofWebsite(FireproofWebsiteEntity(loginEvent.forwardedToDomain))
                    }
                }
            }
        }
    }

    init {
        initializeViewStates()
        configureAutoComplete()
        fireproofWebsiteState.observeForever(fireproofWebsitesObserver)
        fireproofDialogsEventHandler.event.observeForever(fireproofDialogEventObserver)
        navigationAwareLoginDetector.loginEventLiveData.observeForever(loginDetectionObserver)
        showPulseAnimation.observeForever(fireButtonAnimation)

        tabRepository.childClosedTabs.onEach { closedTab ->
            if (this@BrowserTabViewModel::tabId.isInitialized && tabId == closedTab) {
                command.value = ChildTabClosed
            }
        }.launchIn(viewModelScope)

        emailManager.signedInFlow().onEach { isSignedIn ->
            browserViewState.value = currentBrowserViewState().copy(isEmailSignedIn = isSignedIn)
        }.launchIn(viewModelScope)

        observeAccessibilitySettings()

        favoritesRepository.favorites().onEach { favoriteSites ->
            val favorites = favoriteSites.map { FavoritesQuickAccessAdapter.QuickAccessFavorite(it) }
            ctaViewState.value = currentCtaViewState().copy(favorites = favorites)
            autoCompleteViewState.value = currentAutoCompleteViewState().copy(favorites = favorites)
            val favorite = favoriteSites.firstOrNull { it.url == url }
            browserViewState.value = currentBrowserViewState().copy(favorite = favorite)
        }.launchIn(viewModelScope)

        bookmarksRepository.bookmarks().onEach { bookmarks ->
            val bookmark = bookmarks.firstOrNull { it.url == url }
            browserViewState.value = currentBrowserViewState().copy(bookmark = bookmark)
        }.launchIn(viewModelScope)
    }

    fun loadData(tabId: String, initialUrl: String?, skipHome: Boolean, favoritesOnboarding: Boolean) {
        Timber.i("favoritesOnboarding loadData $initialUrl, $skipHome, $favoritesOnboarding")
        this.tabId = tabId
        this.skipHome = skipHome
        this.showFavoritesOnboarding = favoritesOnboarding
        siteLiveData = tabRepository.retrieveSiteData(tabId)
        site = siteLiveData.value

        initialUrl?.let { buildSiteFactory(it) }
    }

    fun onViewReady() {
        url?.let {
            onUserSubmittedQuery(it)
        }
    }

    fun onViewRecreated() {
        observeAccessibilitySettings()
    }

    fun observeAccessibilitySettings() {
        accessibilityObserver?.cancel()
        accessibilityObserver = accessibilitySettingsDataStore.settingsFlow()
            .combine(refreshOnViewVisible.asStateFlow(), ::Pair)
            .onEach { (settings, viewVisible) ->
                Timber.v("Accessibility: newSettings $settings, $viewVisible")
                val shouldRefreshWebview = (currentAccessibilityViewState().forceZoom != settings.forceZoom) || currentAccessibilityViewState().refreshWebView
                accessibilityViewState.value =
                    currentAccessibilityViewState().copy(fontSize = settings.fontSize, forceZoom = settings.forceZoom, refreshWebView = shouldRefreshWebview)
            }.launchIn(viewModelScope)
    }

    fun onMessageProcessed() {
        showBrowser()
    }

    private fun buildSiteFactory(url: String, title: String? = null) {

        if (buildingSiteFactoryJob?.isCompleted == false) {
            Timber.i("Cancelling existing work to build SiteMonitor for $url")
            buildingSiteFactoryJob?.cancel()
        }

        site = siteFactory.buildSite(url, title, httpsUpgraded)
        onSiteChanged()
        buildingSiteFactoryJob = viewModelScope.launch {
            site?.let {
                withContext(dispatchers.io()) {
                    siteFactory.loadFullSiteDetails(it)
                    onSiteChanged()
                }
            }
        }
    }

    @SuppressLint("CheckResult")
    private fun configureAutoComplete() {
        autoCompleteDisposable = autoCompletePublishSubject
            .debounce(300, TimeUnit.MILLISECONDS)
            .switchMap { autoComplete.autoComplete(it) }
            .subscribeOn(Schedulers.io())
            .observeOn(AndroidSchedulers.mainThread())
            .subscribe(
                { result ->
                    onAutoCompleteResultReceived(result)
                },
                { t: Throwable? -> Timber.w(t, "Failed to get search results") }
            )
    }

    private fun onAutoCompleteResultReceived(result: AutoCompleteResult) {
        val currentViewState = currentAutoCompleteViewState()
        autoCompleteViewState.value = currentViewState.copy(searchResults = AutoCompleteResult(result.query, result.suggestions))
    }

    @VisibleForTesting
    public override fun onCleared() {
        buildingSiteFactoryJob?.cancel()
        autoCompleteDisposable?.dispose()
        autoCompleteDisposable = null
        fireproofWebsiteState.removeObserver(fireproofWebsitesObserver)
        browserViewState.removeObserver(favoritesOnboardingObserver)
        navigationAwareLoginDetector.loginEventLiveData.removeObserver(loginDetectionObserver)
        fireproofDialogsEventHandler.event.removeObserver(fireproofDialogEventObserver)
        showPulseAnimation.removeObserver(fireButtonAnimation)
        super.onCleared()
    }

    fun registerWebViewListener(browserWebViewClient: BrowserWebViewClient, browserChromeClient: BrowserChromeClient) {
        browserWebViewClient.webViewClientListener = this
        browserChromeClient.webViewClientListener = this
    }

    fun onViewResumed() {
        if (currentGlobalLayoutState() is Invalidated && currentBrowserViewState().browserShowing) {
            showErrorWithAction()
        }
    }

    fun onViewVisible() {
        // we expect refreshCta to be called when a site is fully loaded if browsingShowing -trackers data available-.
        if (!currentBrowserViewState().browserShowing) {
            viewModelScope.launch {
                val cta = refreshCta()
                showOrHideKeyboard(cta) // we hide the keyboard when showing a DialogCta and HomeCta type in the home screen otherwise we show it
            }
        } else {
            command.value = HideKeyboard
        }
        viewModelScope.launch {
            refreshOnViewVisible.emit(true)
        }
    }

    fun onViewHidden() {
        skipHome = false
        viewModelScope.launch {
            refreshOnViewVisible.emit(false)
        }
    }

    suspend fun fireAutocompletePixel(suggestion: AutoCompleteSuggestion) {
        val currentViewState = currentAutoCompleteViewState()
        val hasBookmarks = withContext(dispatchers.io()) {
            bookmarksRepository.hasBookmarks()
        }
        val hasBookmarkResults = currentViewState.searchResults.suggestions.any { it is AutoCompleteBookmarkSuggestion }
        val params = mapOf(
            PixelParameter.SHOWED_BOOKMARKS to hasBookmarkResults.toString(),
            PixelParameter.BOOKMARK_CAPABLE to hasBookmarks.toString()
        )
        val pixelName = when (suggestion) {
            is AutoCompleteBookmarkSuggestion -> AppPixelName.AUTOCOMPLETE_BOOKMARK_SELECTION
            is AutoCompleteSearchSuggestion -> AppPixelName.AUTOCOMPLETE_SEARCH_SELECTION
        }

        pixel.fire(pixelName, params)
    }

    fun onUserSubmittedQuery(query: String, queryOrigin: QueryOrigin = QueryOrigin.FromUser) {
        navigationAwareLoginDetector.onEvent(NavigationEvent.UserAction.NewQuerySubmitted)

        if (query.isBlank()) {
            return
        }

        if (currentGlobalLayoutState() is Invalidated) {
            recoverTabWithQuery(query)
            return
        }

        command.value = HideKeyboard
        val trimmedInput = query.trim()

        viewModelScope.launch(dispatchers.io()) {
            searchCountDao.incrementSearchCount()
        }

        val verticalParameter = extractVerticalParameter(url)
        val urlToNavigate = queryUrlConverter.convertQueryToUrl(trimmedInput, verticalParameter, queryOrigin)

        val type = specialUrlDetector.determineType(trimmedInput)
        if (type is NonHttpAppLink) {
            nonHttpAppLinkClicked(type)
        } else {
            if (shouldClearHistoryOnNewQuery()) {
                command.value = ResetHistory
            }

            fireQueryChangedPixel(trimmedInput)

            if (!appSettingsPreferencesStore.showAppLinksPrompt) {
                appLinksHandler.updatePreviousUrl(urlToNavigate)
                appLinksHandler.setUserQueryState(true)
            } else {
                clearPreviousUrl()
            }
            command.value = Navigate(urlToNavigate, getUrlHeaders(urlToNavigate))
        }

        globalLayoutState.value = Browser(isNewTabState = false)
        findInPageViewState.value = FindInPageViewState(visible = false, canFindInPage = true)
        omnibarViewState.value = currentOmnibarViewState().copy(omnibarText = trimmedInput, shouldMoveCaretToEnd = false)
        browserViewState.value = currentBrowserViewState().copy(browserShowing = true, showClearButton = false)
        autoCompleteViewState.value = currentAutoCompleteViewState().copy(showSuggestions = false, showFavorites = false, searchResults = AutoCompleteResult("", emptyList()))
    }

    private fun getUrlHeaders(url: String?): Map<String, String> {
        url?.let {
            return gpc.getHeaders(url)
        }
        return emptyMap()
    }

    private fun extractVerticalParameter(currentUrl: String?): String? {
        val url = currentUrl ?: return null

        return if (duckDuckGoUrlDetector.isDuckDuckGoVerticalUrl(url)) {
            duckDuckGoUrlDetector.extractVertical(url)
        } else {
            null
        }
    }

    private fun fireQueryChangedPixel(omnibarText: String) {
        val oldQuery = currentOmnibarViewState().omnibarText.toUri()
        val newQuery = omnibarText.toUri()

        if (Patterns.WEB_URL.matcher(oldQuery.toString()).matches()) return

        if (oldQuery == newQuery) {
            pixel.fire(String.format(Locale.US, AppPixelName.SERP_REQUERY.pixelName, PixelParameter.SERP_QUERY_NOT_CHANGED))
        } else if (oldQuery.toString().isNotBlank()) { // blank means no previous search, don't send pixel
            pixel.fire(String.format(Locale.US, AppPixelName.SERP_REQUERY.pixelName, PixelParameter.SERP_QUERY_CHANGED))
        }
    }

    private fun shouldClearHistoryOnNewQuery(): Boolean {
        val navigation = webNavigationState ?: return true
        return !currentBrowserViewState().browserShowing && navigation.hasNavigationHistory
    }

    private suspend fun removeCurrentTabFromRepository() {
        val currentTab = tabRepository.liveSelectedTab.value
        currentTab?.let {
            tabRepository.deleteTabAndSelectSource(it.tabId)
        }
    }

    override fun willOverrideUrl(newUrl: String) {
        navigationAwareLoginDetector.onEvent(NavigationEvent.Redirect(newUrl))
        val previousSiteStillLoading = currentLoadingViewState().isLoading
        if (previousSiteStillLoading) {
            showBlankContentfNewContentDelayed()
        }
    }

    override fun prefetchFavicon(url: String) {
        faviconPrefetchJob?.cancel()
        faviconPrefetchJob = viewModelScope.launch {
            val faviconFile = faviconManager.tryFetchFaviconForUrl(tabId = tabId, url = url)
            if (faviconFile != null) {
                tabRepository.updateTabFavicon(tabId, faviconFile.name)
            }
        }
    }

    override fun iconReceived(url: String, icon: Bitmap) {
        val currentTab = tabRepository.liveSelectedTab.value ?: return
        val currentUrl = currentTab.url ?: return
        if (currentUrl != url) {
            Timber.d("Favicon received for a url $url, different than the current one $currentUrl")
            return
        }
        viewModelScope.launch(dispatchers.io()) {
            val faviconFile = faviconManager.storeFavicon(currentTab.tabId, ImageFavicon(icon, url))
            faviconFile?.let {
                tabRepository.updateTabFavicon(tabId, faviconFile.name)
            }
        }
    }

    override fun iconReceived(visitedUrl: String, iconUrl: String) {
        val currentTab = tabRepository.liveSelectedTab.value ?: return
        val currentUrl = currentTab.url ?: return
        if (currentUrl.toUri().host != visitedUrl.toUri().host) {
            Timber.d("Favicon received for a url $visitedUrl, different than the current one $currentUrl")
            return
        }
        viewModelScope.launch {
            val faviconFile = faviconManager.storeFavicon(currentTab.tabId, UrlFavicon(iconUrl, visitedUrl))
            faviconFile?.let {
                tabRepository.updateTabFavicon(tabId, faviconFile.name)
            }
        }
    }

    override fun isDesktopSiteEnabled(): Boolean = currentBrowserViewState().isDesktopBrowsingMode

    override fun closeCurrentTab() {
        viewModelScope.launch { removeCurrentTabFromRepository() }
    }

    fun closeAndReturnToSourceIfBlankTab() {
        if (url == null) {
            closeAndSelectSourceTab()
        }
    }

    override fun closeAndSelectSourceTab() {
        viewModelScope.launch { removeAndSelectTabFromRepository() }
    }

    private suspend fun removeAndSelectTabFromRepository() {
        removeCurrentTabFromRepository()
    }

    fun onUserPressedForward() {
        navigationAwareLoginDetector.onEvent(NavigationEvent.UserAction.NavigateForward)
        if (!currentBrowserViewState().browserShowing) {
            browserViewState.value = browserStateModifier.copyForBrowserShowing(currentBrowserViewState())
            findInPageViewState.value = currentFindInPageViewState().copy(canFindInPage = true)
            command.value = Refresh
        } else {
            command.value = NavigateForward
        }
    }

    fun onRefreshRequested() {
        val omnibarContent = currentOmnibarViewState().omnibarText
        if (!Patterns.WEB_URL.matcher(omnibarContent).matches()) {
            fireQueryChangedPixel(currentOmnibarViewState().omnibarText)
        }
        navigationAwareLoginDetector.onEvent(NavigationEvent.UserAction.Refresh)
        if (currentGlobalLayoutState() is Invalidated) {
            recoverTabWithQuery(url.orEmpty())
        } else {
            command.value = Refresh
        }
    }

    /**
     * Handles back navigation. Returns false if navigation could not be
     * handled at this level, giving system an opportunity to handle it
     *
     * @return true if navigation handled, otherwise false
     */
    fun onUserPressedBack(): Boolean {
        navigationAwareLoginDetector.onEvent(NavigationEvent.UserAction.NavigateBack)
        val navigation = webNavigationState ?: return false
        val hasSourceTab = tabRepository.liveSelectedTab.value?.sourceTabId != null

        if (currentFindInPageViewState().visible) {
            dismissFindInView()
            return true
        }

        if (!currentBrowserViewState().browserShowing) {
            return false
        }

        if (navigation.canGoBack) {
            command.value = NavigateBack(navigation.stepsToPreviousPage)
            return true
        } else if (hasSourceTab) {
            viewModelScope.launch {
                removeCurrentTabFromRepository()
            }
            return true
        } else if (!skipHome) {
            navigateHome()
            command.value = ShowKeyboard
            return true
        }

        Timber.d("User pressed back and tab is set to skip home; need to generate WebView preview now")
        command.value = GenerateWebViewPreviewImage
        return false
    }

    private fun navigateHome() {
        site = null
        onSiteChanged()
        webNavigationState = null

        val browserState = browserStateModifier.copyForHomeShowing(currentBrowserViewState()).copy(
            canGoForward = currentGlobalLayoutState() !is Invalidated
        )
        browserViewState.value = browserState

        findInPageViewState.value = FindInPageViewState()
        omnibarViewState.value = currentOmnibarViewState().copy(omnibarText = "", shouldMoveCaretToEnd = false)
        loadingViewState.value = currentLoadingViewState().copy(isLoading = false)

        deleteTabPreview(tabId)
    }

    override fun goFullScreen(view: View) {
        command.value = ShowFullScreen(view)

        val currentState = currentBrowserViewState()
        browserViewState.value = currentState.copy(isFullScreen = true)
    }

    override fun exitFullScreen() {
        val currentState = currentBrowserViewState()
        browserViewState.value = currentState.copy(isFullScreen = false)
    }

    override fun navigationStateChanged(newWebNavigationState: WebNavigationState) {
        val stateChange = newWebNavigationState.compare(webNavigationState)
        webNavigationState = newWebNavigationState

        if (!currentBrowserViewState().browserShowing) return

        browserViewState.value = currentBrowserViewState().copy(
            canGoBack = newWebNavigationState.canGoBack || !skipHome,
            canGoForward = newWebNavigationState.canGoForward
        )

        Timber.v("navigationStateChanged: $stateChange")
        when (stateChange) {
            is NewPage -> pageChanged(stateChange.url, stateChange.title)
            is PageCleared -> pageCleared()
            is UrlUpdated -> urlUpdated(stateChange.url)
            is PageNavigationCleared -> disableUserNavigation()
        }

        if (newWebNavigationState.progress ?: 0 >= SHOW_CONTENT_MIN_PROGRESS) {
            showWebContent()
        }
        navigationAwareLoginDetector.onEvent(NavigationEvent.WebNavigationEvent(stateChange))
    }

    private fun showBlankContentfNewContentDelayed() {
        Timber.i("Blank: cancel job $deferredBlankSite")
        deferredBlankSite?.cancel()
        deferredBlankSite = viewModelScope.launch {
            delay(timeMillis = NEW_CONTENT_MAX_DELAY_MS)
            withContext(dispatchers.main()) {
                command.value = HideWebContent
            }
        }
        Timber.i("Blank: schedule new blank $deferredBlankSite")
    }

    private fun showWebContent() {
        Timber.i("Blank: onsite changed cancel $deferredBlankSite")
        deferredBlankSite?.cancel()
        command.value = ShowWebContent
    }

    private fun pageChanged(url: String, title: String?) {
        Timber.v("Page changed: $url")
        buildSiteFactory(url, title)

        val currentOmnibarViewState = currentOmnibarViewState()
        omnibarViewState.value = currentOmnibarViewState.copy(omnibarText = omnibarTextForUrl(url), shouldMoveCaretToEnd = false)
        val currentBrowserViewState = currentBrowserViewState()
        val domain = site?.domain
        val canWhitelist = domain != null
        val canFireproofSite = domain != null
        val addFavorite = if (!currentBrowserViewState.addFavorite.isEnabled()) {
            HighlightableButton.Visible(enabled = true)
        } else {
            currentBrowserViewState.addFavorite
        }
        findInPageViewState.value = FindInPageViewState(visible = false, canFindInPage = true)

        browserViewState.value = currentBrowserViewState.copy(
            browserShowing = true,
            canAddBookmarks = true,
            addFavorite = addFavorite,
            addToHomeEnabled = true,
            addToHomeVisible = addToHomeCapabilityDetector.isAddToHomeSupported(),
            canSharePage = true,
            showPrivacyGrade = true,
            canReportSite = true,
            canWhitelist = canWhitelist,
            isWhitelisted = false,
            showSearchIcon = false,
            showClearButton = false,
            canFireproofSite = canFireproofSite,
            isFireproofWebsite = isFireproofWebsite(),
            showDaxIcon = shouldShowDaxIcon(url, true)
        )

        Timber.d("showPrivacyGrade=true, showSearchIcon=false, showClearButton=false")

        if (duckDuckGoUrlDetector.isDuckDuckGoQueryUrl(url)) {
            statisticsUpdater.refreshSearchRetentionAtb()
        }

        domain?.let { viewModelScope.launch { updateLoadingStatePrivacy(domain) } }
        domain?.let { viewModelScope.launch { updateWhitelistedState(domain) } }

        viewModelScope.launch { updateBookmarkAndFavoriteState(url) }

        val permissionOrigin = site?.uri?.host?.asLocationPermissionOrigin()
        permissionOrigin?.let { viewModelScope.launch { notifyPermanentLocationPermission(permissionOrigin) } }

        registerSiteVisit()

        cacheAppLink(url)

        appLinksHandler.setUserQueryState(false)
        appLinksHandler.updatePreviousUrl(url)
    }

    private fun cacheAppLink(url: String?) {
        val urlType = specialUrlDetector.determineType(url)
        if (urlType is AppLink) {
            updatePreviousAppLink(urlType)
        } else {
            clearPreviousAppLink()
        }
    }

    private fun shouldShowDaxIcon(currentUrl: String?, showPrivacyGrade: Boolean): Boolean {
        val url = currentUrl ?: return false
        return showPrivacyGrade && duckDuckGoUrlDetector.isDuckDuckGoQueryUrl(url)
    }

    private suspend fun updateLoadingStatePrivacy(domain: String) {
        val isWhitelisted = isWhitelisted(domain)
        withContext(dispatchers.main()) {
            loadingViewState.value = currentLoadingViewState().copy(privacyOn = !isWhitelisted)
        }
    }

    private suspend fun updateWhitelistedState(domain: String) {
        val isWhitelisted = isWhitelisted(domain)
        withContext(dispatchers.main()) {
            browserViewState.value = currentBrowserViewState().copy(isWhitelisted = isWhitelisted)
        }
    }

    private suspend fun isWhitelisted(domain: String): Boolean {
        return withContext(dispatchers.io()) {
            userWhitelistDao.contains(domain) || contentBlocking.isAnException(domain)
        }
    }

    private suspend fun updateBookmarkAndFavoriteState(url: String) {
        val bookmark = getBookmark(url)
        val favorite = getFavorite(url)
        withContext(dispatchers.main()) {
            browserViewState.value = currentBrowserViewState().copy(bookmark = bookmark, favorite = favorite)
        }
    }

    private suspend fun getBookmark(url: String): SavedSite.Bookmark? {
        return withContext(dispatchers.io()) {
            bookmarksRepository.getBookmark(url)
        }
    }

    private suspend fun getFavorite(url: String): SavedSite.Favorite? {
        return withContext(dispatchers.io()) {
            favoritesRepository.favorite(url)
        }
    }

    private suspend fun notifyPermanentLocationPermission(domain: String) {
        if (!geoLocationPermissions.isDeviceLocationEnabled()) {
            viewModelScope.launch(dispatchers.io()) {
                onDeviceLocationDisabled()
            }
            return
        }

        if (!appSettingsPreferencesStore.appLocationPermission) {
            return
        }

        val permissionEntity = locationPermissionsRepository.getDomainPermission(domain)
        permissionEntity?.let {
            if (it.permission == LocationPermissionType.ALLOW_ALWAYS) {
                if (!locationPermissionMessages.containsKey(domain)) {
                    setDomainHasLocationPermissionShown(domain)
                    command.postValue(ShowDomainHasPermissionMessage(domain))
                }
            }
        }
    }

    private fun setDomainHasLocationPermissionShown(domain: String) {
        locationPermissionMessages[domain] = true
    }

    private fun urlUpdated(url: String) {
        Timber.v("Page url updated: $url")
        site?.url = url
        onSiteChanged()
        val currentOmnibarViewState = currentOmnibarViewState()
        omnibarViewState.postValue(currentOmnibarViewState.copy(omnibarText = omnibarTextForUrl(url), shouldMoveCaretToEnd = false))
        browserViewState.postValue(currentBrowserViewState().copy(isFireproofWebsite = isFireproofWebsite()))
        viewModelScope.launch { updateBookmarkAndFavoriteState(url) }
    }

    private fun omnibarTextForUrl(url: String?): String {
        if (url == null) return ""

        return if (duckDuckGoUrlDetector.isDuckDuckGoQueryUrl(url)) {
            duckDuckGoUrlDetector.extractQuery(url) ?: url
        } else {
            url
        }
    }

    private fun pageCleared() {
        Timber.v("Page cleared: $url")
        site = null
        onSiteChanged()

        val currentBrowserViewState = currentBrowserViewState()
        browserViewState.value = currentBrowserViewState.copy(
            canAddBookmarks = false,
            addFavorite = HighlightableButton.Visible(enabled = false),
            addToHomeEnabled = false,
            addToHomeVisible = addToHomeCapabilityDetector.isAddToHomeSupported(),
            canSharePage = false,
            showPrivacyGrade = false,
            canReportSite = false,
            showSearchIcon = true,
            showClearButton = true,
            canFireproofSite = false,
            showDaxIcon = false
        )
        Timber.d("showPrivacyGrade=false, showSearchIcon=true, showClearButton=true")
    }

    override fun pageRefreshed(refreshedUrl: String) {
        if (url == null || refreshedUrl == url) {
            Timber.v("Page refreshed: $refreshedUrl")
            pageChanged(refreshedUrl, title)
        }
    }

    override fun progressChanged(newProgress: Int) {
        Timber.v("Loading in progress $newProgress")
        if (!currentBrowserViewState().browserShowing) return

        val isLoading = newProgress < 100
        val progress = currentLoadingViewState()
        if (progress.progress == newProgress) return
        val visualProgress = if (newProgress < FIXED_PROGRESS) {
            FIXED_PROGRESS
        } else {
            newProgress
        }

        loadingViewState.value = progress.copy(isLoading = isLoading, progress = visualProgress)

        val showLoadingGrade = progress.privacyOn || isLoading
        privacyGradeViewState.value = currentPrivacyGradeState().copy(shouldAnimate = isLoading, showEmptyGrade = showLoadingGrade)

        if (newProgress == 100) {
            command.value = RefreshUserAgent(url, currentBrowserViewState().isDesktopBrowsingMode)
            navigationAwareLoginDetector.onEvent(NavigationEvent.PageFinished)
        }
    }

    override fun onSiteLocationPermissionRequested(origin: String, callback: GeolocationPermissions.Callback) {
        locationPermission = LocationPermission(origin, callback)

        if (!geoLocationPermissions.isDeviceLocationEnabled()) {
            viewModelScope.launch(dispatchers.io()) {
                onDeviceLocationDisabled()
            }
            onSiteLocationPermissionAlwaysDenied()
            return
        }

        if (site?.domainMatchesUrl(origin) == false) {
            onSiteLocationPermissionAlwaysDenied()
            return
        }

        if (!appSettingsPreferencesStore.appLocationPermission) {
            onSiteLocationPermissionAlwaysDenied()
            return
        }

        viewModelScope.launch {
            val previouslyDeniedForever = appSettingsPreferencesStore.appLocationPermissionDeniedForever
            val permissionEntity = locationPermissionsRepository.getDomainPermission(origin)
            if (permissionEntity == null) {
                if (locationPermissionSession.containsKey(origin)) {
                    reactToSiteSessionPermission(locationPermissionSession[origin]!!)
                } else {
                    command.postValue(CheckSystemLocationPermission(origin, previouslyDeniedForever))
                }
            } else {
                if (permissionEntity.permission == LocationPermissionType.DENY_ALWAYS) {
                    onSiteLocationPermissionAlwaysDenied()
                } else {
                    command.postValue(CheckSystemLocationPermission(origin, previouslyDeniedForever))
                }
            }
        }
    }

    override fun onSiteLocationPermissionSelected(domain: String, permission: LocationPermissionType) {
        locationPermission?.let { locationPermission ->
            when (permission) {
                LocationPermissionType.ALLOW_ALWAYS -> {
                    onSiteLocationPermissionAlwaysAllowed()
                    setDomainHasLocationPermissionShown(domain)
                    pixel.fire(AppPixelName.PRECISE_LOCATION_SITE_DIALOG_ALLOW_ALWAYS)
                    viewModelScope.launch {
                        locationPermissionsRepository.savePermission(domain, permission)
                        faviconManager.persistCachedFavicon(tabId, domain)
                    }
                }
                LocationPermissionType.ALLOW_ONCE -> {
                    pixel.fire(AppPixelName.PRECISE_LOCATION_SITE_DIALOG_ALLOW_ONCE)
                    locationPermissionSession[domain] = permission
                    locationPermission.callback.invoke(locationPermission.origin, true, false)
                }
                LocationPermissionType.DENY_ALWAYS -> {
                    pixel.fire(AppPixelName.PRECISE_LOCATION_SITE_DIALOG_DENY_ALWAYS)
                    onSiteLocationPermissionAlwaysDenied()
                    viewModelScope.launch {
                        locationPermissionsRepository.savePermission(domain, permission)
                        faviconManager.persistCachedFavicon(tabId, domain)
                    }
                }
                LocationPermissionType.DENY_ONCE -> {
                    pixel.fire(AppPixelName.PRECISE_LOCATION_SITE_DIALOG_DENY_ONCE)
                    locationPermissionSession[domain] = permission
                    locationPermission.callback.invoke(locationPermission.origin, false, false)
                }
            }
        }
    }

    private fun onSiteLocationPermissionAlwaysAllowed() {
        locationPermission?.let { locationPermission ->
            geoLocationPermissions.allow(locationPermission.origin)
            locationPermission.callback.invoke(locationPermission.origin, true, false)
        }
    }

    fun onSiteLocationPermissionAlwaysDenied() {
        locationPermission?.let { locationPermission ->
            geoLocationPermissions.clear(locationPermission.origin)
            locationPermission.callback.invoke(locationPermission.origin, false, false)
        }
    }

    private suspend fun onDeviceLocationDisabled() {
        geoLocationPermissions.clearAll()
    }

    private fun reactToSitePermission(permission: LocationPermissionType) {
        locationPermission?.let { locationPermission ->
            when (permission) {
                LocationPermissionType.ALLOW_ALWAYS -> {
                    onSiteLocationPermissionAlwaysAllowed()
                }
                LocationPermissionType.ALLOW_ONCE -> {
                    command.postValue(AskDomainPermission(locationPermission.origin))
                }
                LocationPermissionType.DENY_ALWAYS -> {
                    onSiteLocationPermissionAlwaysDenied()
                }
                LocationPermissionType.DENY_ONCE -> {
                    command.postValue(AskDomainPermission(locationPermission.origin))
                }
            }

        }
    }

    private fun reactToSiteSessionPermission(permission: LocationPermissionType) {
        locationPermission?.let { locationPermission ->
            if (permission == LocationPermissionType.ALLOW_ONCE) {
                locationPermission.callback.invoke(locationPermission.origin, true, false)
            } else {
                locationPermission.callback.invoke(locationPermission.origin, false, false)
            }
        }

    }

    override fun onSystemLocationPermissionAllowed() {
        pixel.fire(AppPixelName.PRECISE_LOCATION_SYSTEM_DIALOG_ENABLE)
        command.postValue(RequestSystemLocationPermission)
    }

    override fun onSystemLocationPermissionNotAllowed() {
        pixel.fire(AppPixelName.PRECISE_LOCATION_SYSTEM_DIALOG_LATER)
        onSiteLocationPermissionAlwaysDenied()
    }

    override fun onSystemLocationPermissionNeverAllowed() {
        locationPermission?.let { locationPermission ->
            onSiteLocationPermissionSelected(locationPermission.origin, LocationPermissionType.DENY_ALWAYS)
            pixel.fire(AppPixelName.PRECISE_LOCATION_SYSTEM_DIALOG_NEVER)
        }
    }

    fun onSystemLocationPermissionGranted() {
        locationPermission?.let { locationPermission ->
            appSettingsPreferencesStore.appLocationPermissionDeniedForever = false
            appSettingsPreferencesStore.appLocationPermission = true
            pixel.fire(AppPixelName.PRECISE_LOCATION_SETTINGS_LOCATION_PERMISSION_ENABLE)
            viewModelScope.launch {
                val permissionEntity = locationPermissionsRepository.getDomainPermission(locationPermission.origin)
                if (permissionEntity == null) {
                    command.postValue(AskDomainPermission(locationPermission.origin))
                } else {
                    reactToSitePermission(permissionEntity.permission)
                }
            }
        }
    }

    fun onSystemLocationPermissionDeniedOneTime() {
        pixel.fire(AppPixelName.PRECISE_LOCATION_SETTINGS_LOCATION_PERMISSION_DISABLE)
        onSiteLocationPermissionAlwaysDenied()
    }

    fun onSystemLocationPermissionDeniedForever() {
        appSettingsPreferencesStore.appLocationPermissionDeniedForever = true
        onSystemLocationPermissionDeniedOneTime()
    }

    private fun registerSiteVisit() {
        Schedulers.io().scheduleDirect {
            networkLeaderboardDao.incrementSitesVisited()
        }
    }

    override fun dosAttackDetected() {
        invalidateBrowsingActions()
        showErrorWithAction(R.string.dosErrorMessage)
    }

    override fun titleReceived(newTitle: String) {
        site?.title = newTitle
        onSiteChanged()
    }

    @AnyThread
    override fun sendEmailRequested(emailAddress: String) {
        command.postValue(SendEmail(emailAddress))
    }

    @AnyThread
    override fun dialTelephoneNumberRequested(telephoneNumber: String) {
        command.postValue(DialNumber(telephoneNumber))
    }

    @AnyThread
    override fun sendSmsRequested(telephoneNumber: String) {
        command.postValue(SendSms(telephoneNumber))
    }

    override fun surrogateDetected(surrogate: SurrogateResponse) {
        site?.surrogateDetected(surrogate)
    }

    override fun upgradedToHttps() {
        httpsUpgraded = true
    }

    override fun trackerDetected(event: TrackingEvent) {
        Timber.d("Tracker detected while on $url and the document was ${event.documentUrl}")
        if (site?.domainMatchesUrl(event.documentUrl) == true) {
            site?.trackerDetected(event)
            onSiteChanged()
        }
        updateNetworkLeaderboard(event)
    }

    private fun updateNetworkLeaderboard(event: TrackingEvent) {
        val networkName = event.entity?.name ?: return
        networkLeaderboardDao.incrementNetworkCount(networkName)
    }

    override fun pageHasHttpResources(page: String) {
        if (site?.domainMatchesUrl(page) == true) {
            site?.hasHttpResources = true
            onSiteChanged()
        }
    }

    private fun onSiteChanged() {
        httpsUpgraded = false
        viewModelScope.launch {

            val improvedGrade = withContext(dispatchers.io()) {
                site?.calculateGrades()?.improvedGrade
            }

            withContext(dispatchers.main()) {
                siteLiveData.value = site
                val isWhiteListed: Boolean = site?.domain?.let { isWhitelisted(it) } ?: false
                if (!isWhiteListed) {
                    privacyGradeViewState.value = currentPrivacyGradeState().copy(privacyGrade = improvedGrade)
                }
            }

            withContext(dispatchers.io()) {
                tabRepository.update(tabId, site)
            }
        }
    }

    fun stopShowingEmptyGrade() {
        if (currentPrivacyGradeState().showEmptyGrade) {
            privacyGradeViewState.value = currentPrivacyGradeState().copy(showEmptyGrade = false)
        }
    }

    override fun showFileChooser(filePathCallback: ValueCallback<Array<Uri>>, fileChooserParams: WebChromeClient.FileChooserParams) {
        command.value = ShowFileChooser(filePathCallback, fileChooserParams)
    }

    private fun currentGlobalLayoutState(): GlobalLayoutViewState = globalLayoutState.value!!
    private fun currentAutoCompleteViewState(): AutoCompleteViewState = autoCompleteViewState.value!!
    private fun currentBrowserViewState(): BrowserViewState = browserViewState.value!!
    private fun currentFindInPageViewState(): FindInPageViewState = findInPageViewState.value!!
    private fun currentAccessibilityViewState(): AccessibilityViewState = accessibilityViewState.value!!
    private fun currentOmnibarViewState(): OmnibarViewState = omnibarViewState.value!!
    private fun currentLoadingViewState(): LoadingViewState = loadingViewState.value!!
    private fun currentCtaViewState(): CtaViewState = ctaViewState.value!!
    private fun currentPrivacyGradeState(): PrivacyGradeViewState = privacyGradeViewState.value!!

    fun onOmnibarInputStateChanged(query: String, hasFocus: Boolean, hasQueryChanged: Boolean) {

        // determine if empty list to be shown, or existing search results
        val autoCompleteSearchResults = if (query.isBlank() || !hasFocus) {
            AutoCompleteResult(query, emptyList())
        } else {
            currentAutoCompleteViewState().searchResults
        }

        val autoCompleteSuggestionsEnabled = appSettingsPreferencesStore.autoCompleteSuggestionsEnabled
        val showAutoCompleteSuggestions = hasFocus && query.isNotBlank() && hasQueryChanged && autoCompleteSuggestionsEnabled
        val showFavoritesAsSuggestions = if (!showAutoCompleteSuggestions) {
            val urlFocused = hasFocus && query.isNotBlank() && !hasQueryChanged && UriString.isWebUrl(query)
            val emptyQueryBrowsing = query.isBlank() && currentBrowserViewState().browserShowing
            val favoritesAvailable = currentAutoCompleteViewState().favorites.isNotEmpty()
            hasFocus && (urlFocused || emptyQueryBrowsing) && favoritesAvailable
        } else {
            false
        }
        val showClearButton = hasFocus && query.isNotBlank()
        val showControls = !hasFocus || query.isBlank()
        val showPrivacyGrade = !hasFocus
        val showSearchIcon = hasFocus

        // show the real grade in case the animation was canceled before changing the state, this avoids showing an empty grade when regaining focus.
        if (showPrivacyGrade) {
            privacyGradeViewState.value = currentPrivacyGradeState().copy(showEmptyGrade = false)
        }

        omnibarViewState.value = currentOmnibarViewState().copy(isEditing = hasFocus)

        val currentBrowserViewState = currentBrowserViewState()
        browserViewState.value = currentBrowserViewState.copy(
            showPrivacyGrade = showPrivacyGrade,
            showSearchIcon = showSearchIcon,
            showTabsButton = showControls,
            fireButton = if (showControls) {
                HighlightableButton.Visible(highlighted = showPulseAnimation.value ?: false)
            } else {
                HighlightableButton.Gone
            },
            showMenuButton = if (showControls) {
                HighlightableButton.Visible()
            } else {
                HighlightableButton.Gone
            },
            showClearButton = showClearButton,
            showDaxIcon = shouldShowDaxIcon(url, showPrivacyGrade)
        )

        Timber.d("showPrivacyGrade=$showPrivacyGrade, showSearchIcon=$showSearchIcon, showClearButton=$showClearButton")

        autoCompleteViewState.value = currentAutoCompleteViewState()
            .copy(showSuggestions = showAutoCompleteSuggestions, showFavorites = showFavoritesAsSuggestions, searchResults = autoCompleteSearchResults)

        if (hasQueryChanged && hasFocus && autoCompleteSuggestionsEnabled) {
            autoCompletePublishSubject.accept(query.trim())
        }
    }

    fun onBookmarkMenuClicked() {
        val url = url ?: return
        viewModelScope.launch {
            val bookmark = currentBrowserViewState().bookmark
            if (bookmark != null) {
                pixel.fire(AppPixelName.MENU_ACTION_EDIT_BOOKMARK_PRESSED.pixelName)
                onEditSavedSiteRequested(bookmark)
            } else {
                pixel.fire(AppPixelName.MENU_ACTION_ADD_BOOKMARK_PRESSED.pixelName)
                saveSiteBookmark(url, title ?: "")
            }
        }
    }

    private suspend fun saveSiteBookmark(url: String, title: String) {
        val savedBookmark = withContext(dispatchers.io()) {
            if (url.isNotBlank()) {
                faviconManager.persistCachedFavicon(tabId, url)
            }
            bookmarksRepository.insert(title, url)
        }
        withContext(dispatchers.main()) {
            command.value = ShowSavedSiteAddedConfirmation(savedBookmark)
        }
    }

    fun onFavoriteMenuClicked() {
        val url = url ?: return
        val favorite = currentBrowserViewState().favorite
        if (favorite != null) {
            pixel.fire(AppPixelName.MENU_ACTION_REMOVE_FAVORITE_PRESSED.pixelName)
            removeFavoriteSite(favorite)
        } else {
            val buttonHighlighted = currentBrowserViewState().addFavorite.isHighlighted()
            pixel.fire(
                AppPixelName.MENU_ACTION_ADD_FAVORITE_PRESSED.pixelName,
                mapOf(FAVORITE_MENU_ITEM_STATE to buttonHighlighted.toString())
            )
            saveFavoriteSite(url, title ?: "")
        }
    }

    private fun removeFavoriteSite(favorite: SavedSite.Favorite) {
        viewModelScope.launch {
            withContext(dispatchers.io()) {
                favoritesRepository.delete(favorite)
            }
            withContext(dispatchers.main()) {
                command.value = DeleteSavedSiteConfirmation(favorite)
            }
        }
    }

    private fun saveFavoriteSite(url: String, title: String) {
        viewModelScope.launch {
            val favorite = withContext(dispatchers.io()) {
                if (url.isNotBlank()) {
                    faviconManager.persistCachedFavicon(tabId, url)
                    favoritesRepository.insert(title = title, url = url)
                } else null
            }
            favorite?.let {
                withContext(dispatchers.main()) {
                    command.value = ShowSavedSiteAddedConfirmation(it)
                }
            }
        }
    }

    fun onFireproofWebsiteMenuClicked() {
        val domain = site?.domain ?: return
        viewModelScope.launch {
            if (currentBrowserViewState().isFireproofWebsite) {
                fireproofWebsiteRepository.removeFireproofWebsite(FireproofWebsiteEntity(domain))
                pixel.fire(AppPixelName.FIREPROOF_WEBSITE_REMOVE)
            } else {
                fireproofWebsiteRepository.fireproofWebsite(domain)?.let {
                    pixel.fire(AppPixelName.FIREPROOF_WEBSITE_ADDED)
                    command.value = ShowFireproofWebSiteConfirmation(fireproofWebsiteEntity = it)
                    faviconManager.persistCachedFavicon(tabId, url = domain)
                }
            }
        }
    }

    fun onFireproofLoginDialogShown() {
        viewModelScope.launch {
            fireproofDialogsEventHandler.onFireproofLoginDialogShown()
        }
    }

    fun onUserConfirmedFireproofDialog(domain: String) {
        viewModelScope.launch {
            fireproofDialogsEventHandler.onUserConfirmedFireproofDialog(domain)
        }
    }

    fun onUserDismissedFireproofLoginDialog() {
        viewModelScope.launch {
            fireproofDialogsEventHandler.onUserDismissedFireproofLoginDialog()
        }
    }

    fun onDisableLoginDetectionDialogShown() {
        viewModelScope.launch(dispatchers.io()) {
            fireproofDialogsEventHandler.onDisableLoginDetectionDialogShown()
        }
    }

    fun onUserConfirmedDisableLoginDetectionDialog() {
        viewModelScope.launch(dispatchers.io()) {
            fireproofDialogsEventHandler.onUserConfirmedDisableLoginDetectionDialog()
        }
    }

    fun onUserDismissedDisableLoginDetectionDialog() {
        viewModelScope.launch(dispatchers.io()) {
            fireproofDialogsEventHandler.onUserDismissedDisableLoginDetectionDialog()
        }
    }

    fun onFireproofWebsiteSnackbarUndoClicked(fireproofWebsiteEntity: FireproofWebsiteEntity) {
        viewModelScope.launch(dispatchers.io()) {
            fireproofWebsiteRepository.removeFireproofWebsite(fireproofWebsiteEntity)
            pixel.fire(AppPixelName.FIREPROOF_WEBSITE_UNDO)
        }
    }

    override fun onSavedSiteEdited(savedSite: SavedSite) {
        when (savedSite) {
            is SavedSite.Bookmark -> {
                viewModelScope.launch(dispatchers.io()) {
                    editBookmark(savedSite)
                }
            }
            is SavedSite.Favorite -> {
                viewModelScope.launch(dispatchers.io()) {
                    editFavorite(savedSite)
                }
            }
        }
    }

    fun onEditSavedSiteRequested(savedSite: SavedSite) {
        command.value = ShowEditSavedSiteDialog(savedSite)
    }

    fun onDeleteQuickAccessItemRequested(savedSite: SavedSite) {
        command.value = DeleteSavedSiteConfirmation(savedSite)
    }

    private suspend fun editBookmark(bookmark: SavedSite.Bookmark) {
        withContext(dispatchers.io()) {
            bookmarksRepository.update(bookmark)
        }
    }

    private suspend fun editFavorite(favorite: SavedSite.Favorite) {
        withContext(dispatchers.io()) {
            favoritesRepository.update(favorite)
        }
    }

    fun onBrokenSiteSelected() {
        command.value = BrokenSiteFeedback(BrokenSiteData.fromSite(site))
    }

    fun onWhitelistSelected() {
        val domain = site?.domain ?: return
        appCoroutineScope.launch(dispatchers.io()) {
            if (isWhitelisted(domain)) {
                removeFromWhitelist(domain)
            } else {
                addToWhitelist(domain)
            }
            command.postValue(Refresh)
        }
    }

    private suspend fun addToWhitelist(domain: String) {
        pixel.fire(AppPixelName.BROWSER_MENU_WHITELIST_ADD)
        withContext(dispatchers.io()) {
            userWhitelistDao.insert(domain)
        }
        withContext(dispatchers.main()) {
            browserViewState.value = currentBrowserViewState().copy(isWhitelisted = true)
        }
    }

    private suspend fun removeFromWhitelist(domain: String) {
        pixel.fire(AppPixelName.BROWSER_MENU_WHITELIST_REMOVE)
        withContext(dispatchers.io()) {
            userWhitelistDao.delete(domain)
        }
        withContext(dispatchers.main()) {
            browserViewState.value = currentBrowserViewState().copy(isWhitelisted = false)
        }
    }

    fun onUserSelectedToEditQuery(query: String) {
        command.value = EditWithSelectedQuery(query)
    }

    fun userLongPressedInWebView(target: LongPressTarget, menu: ContextMenu) {
        Timber.i("Long pressed on ${target.type}, (url=${target.url}), (image url = ${target.imageUrl})")
        longPressHandler.handleLongPress(target.type, target.url, menu)
    }

    fun userSelectedItemFromLongPressMenu(longPressTarget: LongPressTarget, item: MenuItem): Boolean {

        val requiredAction = longPressHandler.userSelectedMenuItem(longPressTarget, item)
        Timber.d("Required action from long press is $requiredAction")

        return when (requiredAction) {
            is RequiredAction.OpenInNewTab -> {
                command.value = GenerateWebViewPreviewImage
                command.value = OpenInNewTab(query = requiredAction.url, sourceTabId = tabId)
                true
            }
            is RequiredAction.OpenInNewBackgroundTab -> {
                command.value = GenerateWebViewPreviewImage
                viewModelScope.launch { openInNewBackgroundTab(requiredAction.url) }
                true
            }
            is RequiredAction.DownloadFile -> {
                command.value = DownloadImage(requiredAction.url, false)
                true
            }
            is RequiredAction.ShareLink -> {
                command.value = ShareLink(requiredAction.url)
                true
            }
            is RequiredAction.CopyLink -> {
                command.value = CopyLink(requiredAction.url)
                true
            }
            RequiredAction.None -> {
                false
            }
        }
    }

    suspend fun openInNewBackgroundTab(url: String) {
        tabRepository.addNewTabAfterExistingTab(url, tabId)
        command.value = OpenInNewBackgroundTab(url)
    }

    fun onFindInPageSelected() {
        findInPageViewState.value = FindInPageViewState(visible = true, canFindInPage = true)
    }

    fun userFindingInPage(searchTerm: String) {
        val currentViewState = currentFindInPageViewState()
        var findInPage = currentViewState.copy(visible = true, searchTerm = searchTerm)
        if (searchTerm.isEmpty()) {
            findInPage = findInPage.copy(showNumberMatches = false)
        }
        findInPageViewState.value = findInPage
        command.value = FindInPageCommand(searchTerm)
    }

    fun dismissFindInView() {
        findInPageViewState.value = currentFindInPageViewState().copy(visible = false, searchTerm = "")
        command.value = DismissFindInPage
    }

    fun onFindResultsReceived(activeMatchOrdinal: Int, numberOfMatches: Int) {
        val activeIndex = if (numberOfMatches == 0) 0 else activeMatchOrdinal + 1
        val currentViewState = currentFindInPageViewState()
        findInPageViewState.value = currentViewState.copy(
            showNumberMatches = true,
            activeMatchIndex = activeIndex,
            numberMatches = numberOfMatches
        )
    }

    fun onWebSessionRestored() {
        globalLayoutState.value = Browser(isNewTabState = false)
    }

    fun onDesktopSiteModeToggled(desktopSiteRequested: Boolean) {
        val currentBrowserViewState = currentBrowserViewState()
        browserViewState.value = currentBrowserViewState.copy(isDesktopBrowsingMode = desktopSiteRequested)
        command.value = RefreshUserAgent(site?.uri?.toString(), desktopSiteRequested)

        val uri = site?.uri ?: return

        pixel.fire(
            if (desktopSiteRequested) AppPixelName.MENU_ACTION_DESKTOP_SITE_ENABLE_PRESSED
            else AppPixelName.MENU_ACTION_DESKTOP_SITE_DISABLE_PRESSED
        )

        if (desktopSiteRequested && uri.isMobileSite) {
            val desktopUrl = uri.toDesktopUri().toString()
            Timber.i("Original URL $url - attempting $desktopUrl with desktop site UA string")
            command.value = Navigate(desktopUrl, getUrlHeaders(desktopUrl))
        } else {
            command.value = Refresh
        }
    }

    private fun initializeViewStates() {
        globalLayoutState.value = Browser()
        browserViewState.value = BrowserViewState().copy(addToHomeVisible = addToHomeCapabilityDetector.isAddToHomeSupported())
        loadingViewState.value = LoadingViewState()
        autoCompleteViewState.value = AutoCompleteViewState()
        omnibarViewState.value = OmnibarViewState()
        findInPageViewState.value = FindInPageViewState()
        ctaViewState.value = CtaViewState()
        privacyGradeViewState.value = PrivacyGradeViewState()
        accessibilityViewState.value = AccessibilityViewState(
            fontSize = accessibilitySettingsDataStore.fontSize,
            forceZoom = accessibilitySettingsDataStore.forceZoom,
            refreshWebView = false
        )
    }

    fun onShareSelected() {
        url?.let {
            command.value = ShareLink(removeAtbAndSourceParamsFromSearch(it))
        }
    }

    fun determineShowBrowser() {
        val showBrowser = currentBrowserViewState().browserShowing || !url.isNullOrBlank()
        browserViewState.value = currentBrowserViewState().copy(browserShowing = showBrowser)
    }

    private fun showBrowser() {
        browserViewState.value = currentBrowserViewState().copy(browserShowing = true)
        globalLayoutState.value = Browser(isNewTabState = false)
    }

    private fun removeAtbAndSourceParamsFromSearch(url: String): String {

        if (!duckDuckGoUrlDetector.isDuckDuckGoQueryUrl(url)) {
            return url
        }

        val uri = Uri.parse(url)
        val paramsToRemove = arrayOf(AppUrl.ParamKey.ATB, AppUrl.ParamKey.SOURCE)
        val parameterNames = uri.queryParameterNames.filterNot { paramsToRemove.contains(it) }
        val builder = uri.buildUpon()
        builder.clearQuery()

        for (paramName in parameterNames) {
            builder.appendQueryParameter(paramName, uri.getQueryParameter(paramName))
        }

        return builder.build().toString()
    }

    fun saveWebViewState(webView: WebView?, tabId: String) {
        webViewSessionStorage.saveSession(webView, tabId)
    }

    fun restoreWebViewState(webView: WebView?, lastUrl: String) {
        val sessionRestored = webViewSessionStorage.restoreSession(webView, tabId)
        if (sessionRestored) {
            Timber.v("Successfully restored session")
            onWebSessionRestored()
        } else {
            if (lastUrl.isNotBlank()) {
                Timber.w("Restoring last url but page history has been lost - url=[$lastUrl]")
                onUserSubmittedQuery(lastUrl)
            }
        }
    }

    @SuppressLint("CheckResult")
    fun onPinPageToHomeSelected() {
        val currentPage = url ?: return
        val title = if (duckDuckGoUrlDetector.isDuckDuckGoQueryUrl(currentPage)) {
            duckDuckGoUrlDetector.extractQuery(currentPage) ?: currentPage
        } else {
            currentPage.toUri().baseHost ?: currentPage
        }

        viewModelScope.launch {
            val favicon: Bitmap? = faviconManager.loadFromDisk(tabId = tabId, url = currentPage)
            command.value = AddHomeShortcut(title, currentPage, favicon)
        }
    }

    fun onBrowserMenuClicked() {
        Timber.i("favoritesOnboarding onBrowserMenuClicked")
        val menuHighlighted = currentBrowserViewState().showMenuButton.isHighlighted()
        if (menuHighlighted) {
            this.showFavoritesOnboarding = false
            browserViewState.value = currentBrowserViewState().copy(showMenuButton = HighlightableButton.Visible(highlighted = false), addFavorite = HighlightableButton.Visible(highlighted = true))
        }
    }

    fun onBrowserMenuClosed() {
        viewModelScope.launch {
            Timber.i("favoritesOnboarding onBrowserMenuClosed")
            if (currentBrowserViewState().addFavorite.isHighlighted()) {
                browserViewState.value = currentBrowserViewState().copy(
                    addFavorite = HighlightableButton.Visible(highlighted = false)
                )
            }
        }
    }

    fun userRequestedOpeningNewTab() {
        command.value = GenerateWebViewPreviewImage
        command.value = LaunchNewTab
    }

    fun onSurveyChanged(survey: Survey?, locale: Locale = Locale.getDefault()) {
        val surveyCleared = ctaViewModel.onSurveyChanged(survey)
        if (surveyCleared) {
            ctaViewState.value = currentCtaViewState().copy(cta = null)
            return
        }
        if (survey != null) {
            viewModelScope.launch {
                refreshCta(locale)
            }
        }
    }

    fun onCtaShown() {
        val cta = ctaViewState.value?.cta ?: return
        ctaViewModel.onCtaShown(cta)
    }

    suspend fun refreshCta(locale: Locale = Locale.getDefault()): Cta? {
        Timber.i("favoritesOnboarding: - refreshCta $showFavoritesOnboarding")
        if (currentGlobalLayoutState() is Browser) {
            val cta = withContext(dispatchers.io()) {
                ctaViewModel.refreshCta(dispatchers.io(), currentBrowserViewState().browserShowing, siteLiveData.value, showFavoritesOnboarding, locale)
            }
            ctaViewState.value = currentCtaViewState().copy(cta = cta)
            return cta
        }
        return null
    }

    private fun showOrHideKeyboard(cta: Cta?) {
        command.value = if (cta is DialogCta || cta is HomePanelCta || cta is DaxBubbleCta.DaxFireproofCta) HideKeyboard else ShowKeyboard
    }

    fun registerDaxBubbleCtaDismissed() {
        viewModelScope.launch {
            val cta = ctaViewState.value?.cta ?: return@launch
            ctaViewModel.registerDaxBubbleCtaDismissed(cta)
        }
    }

    fun onUserClickCtaOkButton() {
        val cta = currentCtaViewState().cta ?: return
        ctaViewModel.onUserClickCtaOkButton(cta)
        command.value = when (cta) {
            is HomePanelCta.Survey -> LaunchSurvey(cta.survey)
            is HomePanelCta.AddWidgetAuto, is HomePanelCta.AddReturningUsersWidgetAuto -> LaunchAddWidget
            is HomePanelCta.AddWidgetInstructions -> LaunchLegacyAddWidget
            else -> return
        }
    }

    fun onUserClickCtaSecondaryButton() {
        viewModelScope.launch {
            val cta = currentCtaViewState().cta ?: return@launch
            ctaViewModel.onUserDismissedCta(cta)
        }
    }

    fun onUserHideDaxDialog() {
        val cta = currentCtaViewState().cta ?: return
        command.value = DaxCommand.HideDaxDialog(cta)
    }

    fun onDaxDialogDismissed() {
        val cta = currentCtaViewState().cta ?: return
        if (cta is DaxDialogCta.DaxTrackersBlockedCta) {
            command.value = DaxCommand.FinishTrackerAnimation
        }
        onUserDismissedCta()
    }

    fun onUserDismissedCta() {
        val cta = currentCtaViewState().cta ?: return
        viewModelScope.launch {
            ctaViewModel.onUserDismissedCta(cta)
            when (cta) {
                is HomePanelCta -> refreshCta()
                else -> ctaViewState.value = currentCtaViewState().copy(cta = null)
            }
        }
    }

    fun userSelectedFireproofSetting(isAutoFireproofingEnabled: Boolean) {
        appSettingsPreferencesStore.appLoginDetection = isAutoFireproofingEnabled

        val cta = currentCtaViewState().cta ?: return

        viewModelScope.launch {
            ctaViewModel.onUserClickFireproofExperimentButton(isAutoFireproofingEnabled, cta)
            refreshCta()
        }
    }

    fun updateTabPreview(tabId: String, fileName: String) {
        tabRepository.updateTabPreviewImage(tabId, fileName)
    }

    fun deleteTabPreview(tabId: String) {
        tabRepository.updateTabPreviewImage(tabId, null)
    }

    override fun handleAppLink(appLink: AppLink, isForMainFrame: Boolean): Boolean {
        return appLinksHandler.handleAppLink(
            isForMainFrame,
            appLink.uriString,
            appSettingsPreferencesStore.appLinksEnabled,
            !appSettingsPreferencesStore.showAppLinksPrompt
        ) { appLinkClicked(appLink) }
    }

    fun openAppLink() {
        browserViewState.value?.previousAppLink?.let { appLink ->
            command.value = OpenAppLink(appLink)
        }
    }

    fun clearPreviousUrl() {
        appLinksHandler.updatePreviousUrl(null)
    }

    fun clearPreviousAppLink() {
        browserViewState.value = currentBrowserViewState().copy(
            previousAppLink = null
        )
    }

    private fun updatePreviousAppLink(appLink: AppLink) {
        browserViewState.value = currentBrowserViewState().copy(
            previousAppLink = appLink
        )
    }

    private fun appLinkClicked(appLink: AppLink) {
        if (appSettingsPreferencesStore.showAppLinksPrompt || appLinksHandler.isUserQuery()) {
            command.value = ShowAppLinkPrompt(appLink)
            appLinksHandler.setUserQueryState(false)
        } else {
            command.value = OpenAppLink(appLink)
        }
    }

    override fun handleNonHttpAppLink(nonHttpAppLink: NonHttpAppLink): Boolean {
        nonHttpAppLinkClicked(nonHttpAppLink)
        return true
    }

    fun nonHttpAppLinkClicked(appLink: NonHttpAppLink) {
        command.value = HandleNonHttpAppLink(appLink, getUrlHeaders(appLink.fallbackUrl))
    }

    override fun openMessageInNewTab(message: Message) {
        command.value = OpenMessageInNewTab(message, tabId)
    }

    override fun recoverFromRenderProcessGone() {
        webNavigationState?.let {
            navigationStateChanged(EmptyNavigationState(it))
        }
        invalidateBrowsingActions()
        showErrorWithAction()
    }

    override fun requiresAuthentication(request: BasicAuthenticationRequest) {
        if (request.host != site?.uri?.host) {
            omnibarViewState.value = currentOmnibarViewState().copy(omnibarText = request.site)
            command.value = HideWebContent
        }
        command.value = RequiresAuthentication(request)
    }

    override fun handleAuthentication(request: BasicAuthenticationRequest, credentials: BasicAuthenticationCredentials) {
        request.handler.proceed(credentials.username, credentials.password)
        command.value = ShowWebContent
        command.value = SaveCredentials(request, credentials)
    }

    override fun cancelAuthentication(request: BasicAuthenticationRequest) {
        request.handler.cancel()
        command.value = ShowWebContent
    }

    fun userLaunchingTabSwitcher() {
        command.value = LaunchTabSwitcher
    }

    private fun isFireproofWebsite(domain: String? = site?.domain): Boolean {
        if (domain == null) return false
        val fireproofWebsites = fireproofWebsiteState.value
        return fireproofWebsites?.any { it.domain == domain } ?: false
    }

    private fun invalidateBrowsingActions() {
        globalLayoutState.value = Invalidated
        loadingViewState.value = LoadingViewState()
        findInPageViewState.value = FindInPageViewState()
    }

    private fun disableUserNavigation() {
        browserViewState.value = currentBrowserViewState().copy(
            canGoBack = false,
            canGoForward = false,
            canReportSite = false,
            canChangeBrowsingMode = false,
            canFireproofSite = false
        )
    }

    private fun showErrorWithAction(errorMessage: Int = R.string.crashedWebViewErrorMessage) {
        command.value = ShowErrorWithAction(errorMessage) { this.onUserSubmittedQuery(url.orEmpty()) }
    }

    private fun recoverTabWithQuery(query: String) {
        closeCurrentTab()
        command.value = OpenInNewTab(query)
    }

    override fun redirectTriggeredByGpc() {
        navigationAwareLoginDetector.onEvent(NavigationEvent.GpcRedirect)
    }

    override fun loginDetected() {
        val currentUrl = site?.url ?: return
        navigationAwareLoginDetector.onEvent(NavigationEvent.LoginAttempt(currentUrl))
    }

    fun requestFileDownload(url: String, contentDisposition: String?, mimeType: String, requestUserConfirmation: Boolean) {
        if (url.startsWith("blob:")) {
            command.value = ConvertBlobToDataUri(url, mimeType)
        } else {
            sendRequestFileDownloadCommand(url, contentDisposition, mimeType, requestUserConfirmation)
        }
    }

    private fun sendRequestFileDownloadCommand(url: String, contentDisposition: String?, mimeType: String, requestUserConfirmation: Boolean) {
        command.postValue(RequestFileDownload(url, contentDisposition, mimeType, requestUserConfirmation))
    }

    fun showEmailTooltip() {
        emailManager.getEmailAddress()?.let {
            command.postValue(ShowEmailTooltip(it))
        }
    }

    fun consumeAliasAndCopyToClipboard() {
        emailManager.getAlias()?.let {
            command.value = CopyAliasToClipboard(it)
            pixel.enqueueFire(
                AppPixelName.EMAIL_COPIED_TO_CLIPBOARD,
                mapOf(
                    PixelParameter.COHORT to emailManager.getCohort(),
                    PixelParameter.LAST_USED_DAY to emailManager.getLastUsedDate()
                )
            )
            emailManager.setNewLastUsedDate()
        }
    }

    fun consumeAlias() {
        emailManager.getAlias()?.let {
            command.postValue(InjectEmailAddress(it))
            pixel.enqueueFire(
                AppPixelName.EMAIL_USE_ALIAS,
                mapOf(
                    PixelParameter.COHORT to emailManager.getCohort(),
                    PixelParameter.LAST_USED_DAY to emailManager.getLastUsedDate()
                )
            )
            emailManager.setNewLastUsedDate()
        }
    }

    fun useAddress() {
        emailManager.getEmailAddress()?.let {
            command.postValue(InjectEmailAddress(it))
            pixel.enqueueFire(
                AppPixelName.EMAIL_USE_ADDRESS,
                mapOf(
                    PixelParameter.COHORT to emailManager.getCohort(),
                    PixelParameter.LAST_USED_DAY to emailManager.getLastUsedDate()
                )
            )
            emailManager.setNewLastUsedDate()
        }
    }

    fun cancelAutofillTooltip() {
        pixel.enqueueFire(AppPixelName.EMAIL_TOOLTIP_DISMISSED, mapOf(PixelParameter.COHORT to emailManager.getCohort()))
    }

    fun download(pendingFileDownload: FileDownloader.PendingFileDownload) {
        viewModelScope.launch(dispatchers.io()) {
            fileDownloader.download(
                pendingFileDownload,
                object : FileDownloader.FileDownloadListener {

                    override fun downloadStartedNetworkFile() {
                        Timber.d("download started: network file")
                        closeAndReturnToSourceIfBlankTab()
                    }

                    override fun downloadFinishedNetworkFile(file: File, mimeType: String?) {
                        Timber.i("downloadFinished network file")
                    }

                    override fun downloadStartedDataUri() {
                        Timber.i("downloadStarted data uri")
                        command.postValue(DownloadCommand.ShowDownloadInProgressNotification)
                        closeAndReturnToSourceIfBlankTab()
                    }

                    override fun downloadFinishedDataUri(file: File, mimeType: String?) {
                        Timber.i("downloadFinished data uri")
                        command.postValue(DownloadCommand.ScanMediaFiles(file))
                        command.postValue(DownloadCommand.ShowDownloadFinishedNotification(file, mimeType))
                    }

                    override fun downloadFailed(message: String, downloadFailReason: DownloadFailReason) {
                        Timber.w("Failed to download file [$message]")
                        command.postValue(DownloadCommand.ShowDownloadFailedNotification(message, downloadFailReason))
                    }

                    override fun downloadCancelled() {
                        Timber.i("Download cancelled")
                        closeAndReturnToSourceIfBlankTab()
                    }

                    override fun downloadOpened() {
                        closeAndReturnToSourceIfBlankTab()
                    }
                }
            )
        }
    }

    fun deleteQuickAccessItem(savedSite: SavedSite) {
        val favorite = savedSite as? SavedSite.Favorite ?: return
        viewModelScope.launch(dispatchers.io() + NonCancellable) {
            favoritesRepository.delete(favorite)
        }
    }

    fun insertQuickAccessItem(savedSite: SavedSite) {
        val favorite = savedSite as? SavedSite.Favorite ?: return
        viewModelScope.launch(dispatchers.io()) {
            favoritesRepository.insert(favorite)
        }
    }

    fun onQuickAccessListChanged(newList: List<FavoritesQuickAccessAdapter.QuickAccessFavorite>) {
        viewModelScope.launch(dispatchers.io()) {
            favoritesRepository.updateWithPosition(newList.map { it.favorite })
        }
    }

<<<<<<< HEAD
    override fun handleCloakedTrackingLink(initialUrl: String) {
        command.value = ExtractUrlFromTrackingLink(initialUrl)
=======
    fun onWebViewRefreshed() {
        accessibilityViewState.value = currentAccessibilityViewState().copy(refreshWebView = false)
>>>>>>> 2f884de2
    }

    companion object {
        private const val FIXED_PROGRESS = 50

        // Minimum progress to show web content again after decided to hide web content (possible spoofing attack).
        // We think that progress is enough to assume next site has already loaded new content.
        private const val SHOW_CONTENT_MIN_PROGRESS = 50
        private const val NEW_CONTENT_MAX_DELAY_MS = 1000L
        private const val ONE_HOUR_IN_MS = 3_600_000
    }
}

@ContributesMultibinding(AppObjectGraph::class)
class BrowserTabViewModelFactory @Inject constructor(
    private val statisticsUpdater: Provider<StatisticsUpdater>,
    private val queryUrlConverter: Provider<QueryUrlConverter>,
    private val duckDuckGoUrlDetector: Provider<DuckDuckGoUrlDetector>,
    private val siteFactory: Provider<SiteFactory>,
    private val tabRepository: Provider<TabRepository>,
    private val userWhitelistDao: Provider<UserWhitelistDao>,
    private val contentBlocking: Provider<ContentBlocking>,
    private val networkLeaderboardDao: Provider<NetworkLeaderboardDao>,
    private val bookmarksRepository: Provider<BookmarksRepository>,
    private val favoritesRepository: Provider<FavoritesRepository>,
    private val fireproofWebsiteRepository: Provider<FireproofWebsiteRepository>,
    private val locationPermissionsRepository: Provider<LocationPermissionsRepository>,
    private val geoLocationPermissions: Provider<GeoLocationPermissions>,
    private val navigationAwareLoginDetector: Provider<NavigationAwareLoginDetector>,
    private val autoComplete: Provider<AutoCompleteApi>,
    private val appSettingsPreferencesStore: Provider<SettingsDataStore>,
    private val longPressHandler: Provider<LongPressHandler>,
    private val webViewSessionStorage: Provider<WebViewSessionStorage>,
    private val specialUrlDetector: Provider<SpecialUrlDetector>,
    private val faviconManager: Provider<FaviconManager>,
    private val addToHomeCapabilityDetector: Provider<AddToHomeCapabilityDetector>,
    private val ctaViewModel: Provider<CtaViewModel>,
    private val searchCountDao: Provider<SearchCountDao>,
    private val pixel: Provider<Pixel>,
    private val dispatchers: DispatcherProvider = DefaultDispatcherProvider(),
    private val userEventsStore: Provider<UserEventsStore>,
    private val fileDownloader: Provider<FileDownloader>,
    private val gpc: Provider<Gpc>,
    private val fireproofDialogsEventHandler: Provider<FireproofDialogsEventHandler>,
    private val emailManager: Provider<EmailManager>,
    private val accessibilitySettingsDataStore: Provider<AccessibilitySettingsDataStore>,
    private val appCoroutineScope: Provider<CoroutineScope>,
    private val appLinksHandler: Provider<DuckDuckGoAppLinksHandler>,
    private val variantManager: Provider<VariantManager>
) : ViewModelFactoryPlugin {
    override fun <T : ViewModel?> create(modelClass: Class<T>): T? {
        with(modelClass) {
            return when {
                isAssignableFrom(BrowserTabViewModel::class.java) -> BrowserTabViewModel(statisticsUpdater.get(), queryUrlConverter.get(), duckDuckGoUrlDetector.get(), siteFactory.get(), tabRepository.get(), userWhitelistDao.get(), contentBlocking.get(), networkLeaderboardDao.get(), bookmarksRepository.get(), favoritesRepository.get(), fireproofWebsiteRepository.get(), locationPermissionsRepository.get(), geoLocationPermissions.get(), navigationAwareLoginDetector.get(), autoComplete.get(), appSettingsPreferencesStore.get(), longPressHandler.get(), webViewSessionStorage.get(), specialUrlDetector.get(), faviconManager.get(), addToHomeCapabilityDetector.get(), ctaViewModel.get(), searchCountDao.get(), pixel.get(), dispatchers, userEventsStore.get(), fileDownloader.get(), gpc.get(), fireproofDialogsEventHandler.get(), emailManager.get(), accessibilitySettingsDataStore.get(), appCoroutineScope.get(), appLinksHandler.get(), variantManager.get()) as T
                else -> null
            }
        }
    }
}<|MERGE_RESOLUTION|>--- conflicted
+++ resolved
@@ -2228,13 +2228,12 @@
         }
     }
 
-<<<<<<< HEAD
+    fun onWebViewRefreshed() {
+        accessibilityViewState.value = currentAccessibilityViewState().copy(refreshWebView = false)
+    }
+
     override fun handleCloakedTrackingLink(initialUrl: String) {
         command.value = ExtractUrlFromTrackingLink(initialUrl)
-=======
-    fun onWebViewRefreshed() {
-        accessibilityViewState.value = currentAccessibilityViewState().copy(refreshWebView = false)
->>>>>>> 2f884de2
     }
 
     companion object {
