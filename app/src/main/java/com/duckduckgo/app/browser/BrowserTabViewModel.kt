--- conflicted
+++ resolved
@@ -831,17 +831,12 @@
         }
 
         globalLayoutState.value = Browser(isNewTabState = false)
-<<<<<<< HEAD
         findInPageViewState.value = FindInPageViewState(visible = false)
-        omnibarViewState.value = currentOmnibarViewState().copy(omnibarText = trimmedInput, shouldMoveCaretToEnd = false)
-=======
-        findInPageViewState.value = FindInPageViewState(visible = false, canFindInPage = true)
         omnibarViewState.value = currentOmnibarViewState().copy(
             omnibarText = trimmedInput,
             shouldMoveCaretToEnd = false,
             showVoiceSearch = voiceSearchAvailability.shouldShowVoiceSearch(urlLoaded = urlToNavigate)
         )
->>>>>>> fee8ce76
         browserViewState.value = currentBrowserViewState().copy(browserShowing = true, showClearButton = false)
         autoCompleteViewState.value =
             currentAutoCompleteViewState().copy(showSuggestions = false, showFavorites = false, searchResults = AutoCompleteResult("", emptyList()))
