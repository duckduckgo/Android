--- conflicted
+++ resolved
@@ -4080,16 +4080,6 @@
         command.value = LaunchBookmarksActivity
     }
 
-<<<<<<< HEAD
-    fun openDuckChat(query: String?) {
-        if (query?.isNotEmpty() == true) {
-            duckChat.openDuckChatWithAutoPrompt(query)
-        } else {
-            duckChat.openDuckChat()
-        }
-    }
-
-=======
     fun onAnimationFinished() {
         viewModelScope.launch {
             if (appPersonalityFeature.self().isEnabled() &&
@@ -4107,7 +4097,14 @@
         site?.resetTrackingEvents()
     }
 
->>>>>>> c0e22478
+    fun openDuckChat(query: String?) {
+        if (query?.isNotEmpty() == true) {
+            duckChat.openDuckChatWithAutoPrompt(query)
+        } else {
+            duckChat.openDuckChat()
+        }
+    }
+
     companion object {
         private const val FIXED_PROGRESS = 50
 
