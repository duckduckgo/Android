/*
 * Copyright (c) 2017 DuckDuckGo
 *
 * Licensed under the Apache License, Version 2.0 (the "License");
 * you may not use this file except in compliance with the License.
 * You may obtain a copy of the License at
 *
 *     http://www.apache.org/licenses/LICENSE-2.0
 *
 * Unless required by applicable law or agreed to in writing, software
 * distributed under the License is distributed on an "AS IS" BASIS,
 * WITHOUT WARRANTIES OR CONDITIONS OF ANY KIND, either express or implied.
 * See the License for the specific language governing permissions and
 * limitations under the License.
 */

package com.duckduckgo.app.browser

import android.annotation.SuppressLint
import android.graphics.Bitmap
import android.net.Uri
import android.view.ContextMenu
import android.view.MenuItem
import android.view.View
import android.webkit.ValueCallback
import android.webkit.WebChromeClient
import android.webkit.WebView
import androidx.annotation.AnyThread
import androidx.annotation.StringRes
import androidx.annotation.VisibleForTesting
import androidx.core.net.toUri
import androidx.lifecycle.*
import com.duckduckgo.app.autocomplete.api.AutoCompleteApi
import com.duckduckgo.app.autocomplete.api.AutoCompleteApi.AutoCompleteResult
import com.duckduckgo.app.autocomplete.api.AutoCompleteApi.AutoCompleteSuggestion
import com.duckduckgo.app.autocomplete.api.AutoCompleteApi.AutoCompleteSuggestion.AutoCompleteBookmarkSuggestion
import com.duckduckgo.app.autocomplete.api.AutoCompleteApi.AutoCompleteSuggestion.AutoCompleteSearchSuggestion
import com.duckduckgo.app.bookmarks.db.BookmarkEntity
import com.duckduckgo.app.bookmarks.db.BookmarksDao
import com.duckduckgo.app.bookmarks.ui.EditBookmarkDialogFragment.EditBookmarkListener
import com.duckduckgo.app.browser.BrowserTabViewModel.Command.*
import com.duckduckgo.app.browser.LongPressHandler.RequiredAction
import com.duckduckgo.app.browser.SpecialUrlDetector.UrlType.IntentType
import com.duckduckgo.app.browser.WebNavigationStateChange.*
import com.duckduckgo.app.browser.addtohome.AddToHomeCapabilityDetector
import com.duckduckgo.app.browser.favicon.FaviconDownloader
import com.duckduckgo.app.browser.model.BasicAuthenticationCredentials
import com.duckduckgo.app.browser.model.BasicAuthenticationRequest
import com.duckduckgo.app.browser.model.LongPressTarget
import com.duckduckgo.app.browser.omnibar.OmnibarEntryConverter
import com.duckduckgo.app.browser.session.WebViewSessionStorage
import com.duckduckgo.app.browser.ui.HttpAuthenticationDialogFragment.HttpAuthenticationListener
import com.duckduckgo.app.cta.ui.CtaConfiguration
import com.duckduckgo.app.cta.ui.CtaViewModel
import com.duckduckgo.app.global.*
import com.duckduckgo.app.global.db.AppConfigurationDao
import com.duckduckgo.app.global.db.AppConfigurationEntity
import com.duckduckgo.app.global.model.Site
import com.duckduckgo.app.global.model.SiteFactory
import com.duckduckgo.app.global.model.domainMatchesUrl
import com.duckduckgo.app.privacy.db.NetworkLeaderboardDao
import com.duckduckgo.app.privacy.model.PrivacyGrade
import com.duckduckgo.app.settings.db.SettingsDataStore
import com.duckduckgo.app.statistics.api.StatisticsUpdater
import com.duckduckgo.app.statistics.pixels.Pixel
import com.duckduckgo.app.statistics.pixels.Pixel.PixelName
import com.duckduckgo.app.statistics.pixels.Pixel.PixelParameter
import com.duckduckgo.app.survey.model.Survey
import com.duckduckgo.app.tabs.model.TabEntity
import com.duckduckgo.app.tabs.model.TabRepository
import com.duckduckgo.app.trackerdetection.model.TrackingEvent
import com.duckduckgo.app.usage.search.SearchCountDao
import com.jakewharton.rxrelay2.PublishRelay
import io.reactivex.android.schedulers.AndroidSchedulers
import io.reactivex.schedulers.Schedulers
import kotlinx.coroutines.Dispatchers
import kotlinx.coroutines.Job
import kotlinx.coroutines.launch
import kotlinx.coroutines.withContext
import timber.log.Timber
import java.util.concurrent.TimeUnit

class BrowserTabViewModel(
    private val statisticsUpdater: StatisticsUpdater,
    private val queryUrlConverter: OmnibarEntryConverter,
    private val duckDuckGoUrlDetector: DuckDuckGoUrlDetector,
    private val siteFactory: SiteFactory,
    private val tabRepository: TabRepository,
    private val networkLeaderboardDao: NetworkLeaderboardDao,
    private val bookmarksDao: BookmarksDao,
    private val autoCompleteApi: AutoCompleteApi,
    private val appSettingsPreferencesStore: SettingsDataStore,
    private val longPressHandler: LongPressHandler,
    private val webViewSessionStorage: WebViewSessionStorage,
    private val specialUrlDetector: SpecialUrlDetector,
    private val faviconDownloader: FaviconDownloader,
    private val addToHomeCapabilityDetector: AddToHomeCapabilityDetector,
    private val ctaViewModel: CtaViewModel,
    private val searchCountDao: SearchCountDao,
    private val pixel: Pixel,
    appConfigurationDao: AppConfigurationDao
<<<<<<< HEAD
) : WebViewClientListener, SaveBookmarkListener, HttpAuthenticationListener, ViewModel() {
=======
) : WebViewClientListener, EditBookmarkListener, HttpAuthenticationListener, ViewModel() {

>>>>>>> a4aca73f
    private var buildingSiteFactoryJob: Job? = null

    data class GlobalLayoutViewState(
        val isNewTabState: Boolean = true
    )

    data class BrowserViewState(
        val browserShowing: Boolean = false,
        val isFullScreen: Boolean = false,
        val isDesktopBrowsingMode: Boolean = false,
        val showPrivacyGrade: Boolean = false,
        val showClearButton: Boolean = false,
        val showTabsButton: Boolean = true,
        val showFireButton: Boolean = true,
        val showMenuButton: Boolean = true,
        val canSharePage: Boolean = false,
        val canAddBookmarks: Boolean = false,
        val canGoBack: Boolean = false,
        val canGoForward: Boolean = false,
        val addToHomeEnabled: Boolean = false,
        val addToHomeVisible: Boolean = false
    )

    data class OmnibarViewState(
        val omnibarText: String = "",
        val isEditing: Boolean = false,
        val shouldMoveCaretToEnd: Boolean = false
    )

    data class LoadingViewState(
        val isLoading: Boolean = false,
        val progress: Int = 0
    )

    data class FindInPageViewState(
        val visible: Boolean = false,
        val showNumberMatches: Boolean = false,
        val activeMatchIndex: Int = 0,
        val searchTerm: String = "",
        val numberMatches: Int = 0,
        val canFindInPage: Boolean = false
    )

    data class AutoCompleteViewState(
        val showSuggestions: Boolean = false,
        val searchResults: AutoCompleteResult = AutoCompleteResult("", emptyList(), false)
    )

    sealed class Command {
        object Refresh : Command()
        class Navigate(val url: String) : Command()
        class NavigateBack(val steps: Int) : Command()
        object NavigateForward : Command()
        class OpenInNewTab(val query: String) : Command()
        class OpenInNewBackgroundTab(val query: String) : Command()
        object ResetHistory : Command()
        class DialNumber(val telephoneNumber: String) : Command()
        class SendSms(val telephoneNumber: String) : Command()
        class SendEmail(val emailAddress: String) : Command()
        object ShowKeyboard : Command()
        object HideKeyboard : Command()
        class ShowFullScreen(val view: View) : Command()
        class DownloadImage(val url: String) : Command()
        class ShowBookmarkAddedConfirmation(val bookmarkId: Long, val title: String?, val url: String?) : Command()
        class ShareLink(val url: String) : Command()
        class CopyLink(val url: String) : Command()
        class FindInPageCommand(val searchTerm: String) : Command()
        class BrokenSiteFeedback(val url: String?) : Command()
        object DismissFindInPage : Command()
        class ShowFileChooser(val filePathCallback: ValueCallback<Array<Uri>>, val fileChooserParams: WebChromeClient.FileChooserParams) : Command()
        class HandleExternalAppLink(val appLink: IntentType) : Command()
        class AddHomeShortcut(val title: String, val url: String, val icon: Bitmap? = null) : Command()
        class LaunchSurvey(val survey: Survey) : Command()
        object LaunchAddWidget : Command()
        object LaunchLegacyAddWidget : Command()
        class RequiresAuthentication(val request: BasicAuthenticationRequest) : Command()
        class SaveCredentials(val request: BasicAuthenticationRequest, val credentials: BasicAuthenticationCredentials) : Command()
    }

    val autoCompleteViewState: MutableLiveData<AutoCompleteViewState> = MutableLiveData()
    val browserViewState: MutableLiveData<BrowserViewState> = MutableLiveData()
    val globalLayoutState: MutableLiveData<GlobalLayoutViewState> = MutableLiveData()
    val loadingViewState: MutableLiveData<LoadingViewState> = MutableLiveData()
    val omnibarViewState: MutableLiveData<OmnibarViewState> = MutableLiveData()
    val findInPageViewState: MutableLiveData<FindInPageViewState> = MutableLiveData()
    val ctaViewState: MutableLiveData<CtaViewModel.CtaViewState> = ctaViewModel.ctaViewState

    var skipHome = false
    val tabs: LiveData<List<TabEntity>> = tabRepository.liveTabs
    val survey: LiveData<Survey> = ctaViewModel.surveyLiveData
    val privacyGrade: MutableLiveData<PrivacyGrade> = MutableLiveData()
    val command: SingleLiveEvent<Command> = SingleLiveEvent()

    @VisibleForTesting
    val appConfigurationObserver: Observer<AppConfigurationEntity> = Observer { appConfiguration ->
        appConfiguration?.let {
            Timber.i("App configuration downloaded: ${it.appConfigurationDownloaded}")
            appConfigurationDownloaded = it.appConfigurationDownloaded
        }
    }

    val url: String?
        get() = site?.url

    val title: String?
        get() = site?.title

    private var appConfigurationDownloaded = false
    private val appConfigurationObservable = appConfigurationDao.appConfigurationStatus()
    private val autoCompletePublishSubject = PublishRelay.create<String>()
    private var siteLiveData = MutableLiveData<Site>()
    private var site: Site? = null
    private lateinit var tabId: String
    private var webNavigationState: WebNavigationState? = null

    init {
        initializeViewStates()

        appConfigurationObservable.observeForever(appConfigurationObserver)
        configureAutoComplete()
    }

    fun loadData(tabId: String, initialUrl: String?, skipHome: Boolean) {
        this.tabId = tabId
        this.skipHome = skipHome
        siteLiveData = tabRepository.retrieveSiteData(tabId)
        site = siteLiveData.value

        initialUrl?.let { buildSiteFactory(it) }
    }

    fun onViewReady() {
        url?.let {
            onUserSubmittedQuery(it)
        }
    }

    private fun buildSiteFactory(url: String, title: String? = null) {

        if (buildingSiteFactoryJob?.isCompleted == false) {
            Timber.i("Cancelling existing work to build SiteMonitor for $url")
            buildingSiteFactoryJob?.cancel()
        }

        site = siteFactory.buildSite(url, title)
        onSiteChanged()
        buildingSiteFactoryJob = viewModelScope.launch(Dispatchers.IO) {
            site?.let {
                siteFactory.loadFullSiteDetails(it)
                onSiteChanged()
            }
        }
    }

    @SuppressLint("CheckResult")
    private fun configureAutoComplete() {
        autoCompletePublishSubject
            .debounce(300, TimeUnit.MILLISECONDS)
            .switchMap { autoCompleteApi.autoComplete(it) }
            .subscribeOn(Schedulers.io())
            .observeOn(AndroidSchedulers.mainThread())
            .subscribe({ result ->
                onAutoCompleteResultReceived(result)
            }, { t: Throwable? -> Timber.w(t, "Failed to get search results") })
    }

    private fun onAutoCompleteResultReceived(result: AutoCompleteResult) {
        val results = result.suggestions.take(6)
        val currentViewState = currentAutoCompleteViewState()
        autoCompleteViewState.value = currentViewState.copy(searchResults = AutoCompleteResult(result.query, results, result.hasBookmarks))
    }

    @VisibleForTesting
    public override fun onCleared() {
        super.onCleared()
        appConfigurationObservable.removeObserver(appConfigurationObserver)
    }

    fun registerWebViewListener(browserWebViewClient: BrowserWebViewClient, browserChromeClient: BrowserChromeClient) {
        browserWebViewClient.webViewClientListener = this
        browserChromeClient.webViewClientListener = this
    }

    fun onViewVisible() {
        command.value = if (!currentBrowserViewState().browserShowing) ShowKeyboard else HideKeyboard
        ctaViewModel.refreshCta()
    }

    fun onViewHidden() {
        skipHome = false
    }

    suspend fun fireAutocompletePixel(suggestion: AutoCompleteSuggestion) {
        val currentViewState = currentAutoCompleteViewState()
        val hasBookmarks = withContext(Dispatchers.IO) {
            bookmarksDao.hasBookmarks()
        }
        val params = mapOf(
            PixelParameter.SHOWED_BOOKMARKS to currentViewState.searchResults.hasBookmarks.toString(),
            PixelParameter.BOOKMARK_CAPABLE to hasBookmarks.toString()
        )
        val pixelName = when (suggestion) {
            is AutoCompleteBookmarkSuggestion -> PixelName.AUTOCOMPLETE_BOOKMARK_SELECTION
            is AutoCompleteSearchSuggestion -> PixelName.AUTOCOMPLETE_SEARCH_SELECTION
        }

        pixel.fire(pixelName, params)
    }

    fun onUserSubmittedQuery(input: String) {
        if (input.isBlank()) {
            return
        }

        command.value = HideKeyboard
        val trimmedInput = input.trim()

        viewModelScope.launch(Dispatchers.IO) {
            searchCountDao.incrementSearchCount()
        }

        val type = specialUrlDetector.determineType(trimmedInput)
        if (type is IntentType) {
            externalAppLinkClicked(type)
        } else {
            if (shouldClearHistoryOnNewQuery()) {
                command.value = ResetHistory
            }
            command.value = Navigate(queryUrlConverter.convertQueryToUrl(trimmedInput))
        }

        globalLayoutState.value = GlobalLayoutViewState(isNewTabState = false)
        findInPageViewState.value = FindInPageViewState(visible = false, canFindInPage = true)
        omnibarViewState.value = currentOmnibarViewState().copy(omnibarText = trimmedInput, shouldMoveCaretToEnd = false)
        browserViewState.value = currentBrowserViewState().copy(browserShowing = true, showClearButton = false)
        autoCompleteViewState.value = AutoCompleteViewState(false)
    }

    private fun shouldClearHistoryOnNewQuery(): Boolean {
        val navigation = webNavigationState ?: return false
        return !currentBrowserViewState().browserShowing && navigation.hasNavigationHistory
    }

    fun onUserPressedForward() {
        if (!currentBrowserViewState().browserShowing) {
            browserViewState.value = currentBrowserViewState().copy(browserShowing = true)
            command.value = Refresh
        } else {
            command.value = NavigateForward
        }
    }

    /**
     * Handles back navigation. Returns false if navigation could not be
     * handled at this level, giving system an opportunity to handle it
     *
     * @return true if navigation handled, otherwise false
     */
    fun onUserPressedBack(): Boolean {
        val navigation = webNavigationState ?: return false

        if (!currentBrowserViewState().browserShowing) {
            return false
        }

        if (navigation.canGoBack) {
            command.value = NavigateBack(navigation.stepsToPreviousPage)
            return true
        } else if (!skipHome) {
            navigateHome()
            return true
        }

        return false
    }

    private fun navigateHome() {
        site = null
        onSiteChanged()

        browserViewState.value = currentBrowserViewState().copy(
            browserShowing = false,
            canGoBack = false,
            canGoForward = true
        )
        omnibarViewState.value = currentOmnibarViewState().copy(omnibarText = "", shouldMoveCaretToEnd = false)
        loadingViewState.value = currentLoadingViewState().copy(isLoading = false)
    }

    override fun goFullScreen(view: View) {
        command.value = ShowFullScreen(view)

        val currentState = currentBrowserViewState()
        browserViewState.value = currentState.copy(isFullScreen = true)
    }

    override fun exitFullScreen() {
        val currentState = currentBrowserViewState()
        browserViewState.value = currentState.copy(isFullScreen = false)
    }

    override fun navigationStateChanged(newWebNavigationState: WebNavigationState) {

        val stateChange = newWebNavigationState.compare(webNavigationState)
        webNavigationState = newWebNavigationState

        if (!currentBrowserViewState().browserShowing) return

        browserViewState.value = currentBrowserViewState().copy(
            canGoBack = newWebNavigationState.canGoBack || !skipHome,
            canGoForward = newWebNavigationState.canGoForward
        )

        when (stateChange) {
            is NewPage -> pageChanged(stateChange.url, stateChange.title)
            is PageCleared -> pageCleared()
            is UrlUpdated -> urlUpdated(stateChange.url)
        }
    }

    private fun pageChanged(url: String, title: String?) {

        Timber.v("Page changed: $url")
        buildSiteFactory(url, title)

        val currentOmnibarViewState = currentOmnibarViewState()
        omnibarViewState.postValue(currentOmnibarViewState.copy(omnibarText = omnibarTextForUrl(url), shouldMoveCaretToEnd = false))

        val currentBrowserViewState = currentBrowserViewState()
        findInPageViewState.postValue(FindInPageViewState(visible = false, canFindInPage = true))
        browserViewState.postValue(
            currentBrowserViewState.copy(
                browserShowing = true,
                canAddBookmarks = true,
                addToHomeEnabled = true,
                addToHomeVisible = addToHomeCapabilityDetector.isAddToHomeSupported(),
                canSharePage = true,
                showPrivacyGrade = appConfigurationDownloaded
            )
        )

        if (duckDuckGoUrlDetector.isDuckDuckGoQueryUrl(url)) {
            statisticsUpdater.refreshSearchRetentionAtb()
        }

        registerSiteVisit()
    }

    private fun urlUpdated(url: String) {
        Timber.v("Page url updated: $url")
        site?.url = url
        onSiteChanged()
        val currentOmnibarViewState = currentOmnibarViewState()
        omnibarViewState.postValue(currentOmnibarViewState.copy(omnibarText = omnibarTextForUrl(url), shouldMoveCaretToEnd = false))
    }

    private fun omnibarTextForUrl(url: String?): String {
        if (url == null) return ""
        if (duckDuckGoUrlDetector.isDuckDuckGoQueryUrl(url)) {
            return duckDuckGoUrlDetector.extractQuery(url) ?: ""
        }
        return url
    }

    private fun pageCleared() {
        Timber.v("Page cleared: $url")
        site = null
        onSiteChanged()

        val currentBrowserViewState = currentBrowserViewState()
        browserViewState.value = currentBrowserViewState.copy(
            canAddBookmarks = false,
            addToHomeEnabled = false,
            addToHomeVisible = addToHomeCapabilityDetector.isAddToHomeSupported(),
            canSharePage = false,
            showPrivacyGrade = false
        )
    }

    override fun pageRefreshed(refreshedUrl: String) {
        if (url == null || refreshedUrl == url) {
            Timber.v("Page refreshed: $refreshedUrl")
            pageChanged(refreshedUrl, title)
        }
    }

    override fun progressChanged(newProgress: Int) {
        Timber.v("Loading in progress $newProgress")
        if (!currentBrowserViewState().browserShowing) return
        val isLoading = newProgress < 100
        val progress = currentLoadingViewState()
        loadingViewState.value = progress.copy(isLoading = isLoading, progress = newProgress)
    }

    private fun registerSiteVisit() {
        Schedulers.io().scheduleDirect {
            networkLeaderboardDao.incrementSitesVisited()
        }
    }

    override fun titleReceived(newTitle: String) {
        site?.title = newTitle
        onSiteChanged()
    }

    @AnyThread
    override fun sendEmailRequested(emailAddress: String) {
        command.postValue(SendEmail(emailAddress))
    }

    @AnyThread
    override fun dialTelephoneNumberRequested(telephoneNumber: String) {
        command.postValue(DialNumber(telephoneNumber))
    }

    @AnyThread
    override fun sendSmsRequested(telephoneNumber: String) {
        command.postValue(SendSms(telephoneNumber))
    }

    override fun trackerDetected(event: TrackingEvent) {
        Timber.d("Tracker detected while on $url and the document was ${event.documentUrl}")
        if (site?.domainMatchesUrl(event.documentUrl) == true) {
            site?.trackerDetected(event)
            onSiteChanged()
        }
        updateNetworkLeaderboard(event)
    }

    private fun updateNetworkLeaderboard(event: TrackingEvent) {
        val networkName = event.trackerNetwork?.name ?: return
        networkLeaderboardDao.incrementNetworkCount(networkName)
    }

    override fun pageHasHttpResources(page: String) {
        if (site?.domainMatchesUrl(page) == true) {
            site?.hasHttpResources = true
            onSiteChanged()
        }
    }

    private fun onSiteChanged() {
        siteLiveData.postValue(site)
        privacyGrade.postValue(site?.calculateGrades()?.improvedGrade)

        viewModelScope.launch(Dispatchers.IO) {
            tabRepository.update(tabId, site)
        }
    }

    override fun showFileChooser(filePathCallback: ValueCallback<Array<Uri>>, fileChooserParams: WebChromeClient.FileChooserParams) {
        command.value = ShowFileChooser(filePathCallback, fileChooserParams)
    }

    private fun currentAutoCompleteViewState(): AutoCompleteViewState = autoCompleteViewState.value!!
    private fun currentBrowserViewState(): BrowserViewState = browserViewState.value!!
    private fun currentFindInPageViewState(): FindInPageViewState = findInPageViewState.value!!
    private fun currentOmnibarViewState(): OmnibarViewState = omnibarViewState.value!!
    private fun currentLoadingViewState(): LoadingViewState = loadingViewState.value!!

    fun onOmnibarInputStateChanged(query: String, hasFocus: Boolean, hasQueryChanged: Boolean) {

        // determine if empty list to be shown, or existing search results
        val autoCompleteSearchResults = if (query.isBlank()) {
            AutoCompleteResult(query, emptyList(), false)
        } else {
            currentAutoCompleteViewState().searchResults
        }

        val currentOmnibarViewState = currentOmnibarViewState()
        val autoCompleteSuggestionsEnabled = appSettingsPreferencesStore.autoCompleteSuggestionsEnabled
        val showAutoCompleteSuggestions = hasFocus && query.isNotBlank() && hasQueryChanged && autoCompleteSuggestionsEnabled
        val showClearButton = hasFocus && query.isNotBlank()
        val showControls = !hasFocus || query.isBlank()

        omnibarViewState.value = currentOmnibarViewState.copy(isEditing = hasFocus)

        val currentBrowserViewState = currentBrowserViewState()
        browserViewState.value = currentBrowserViewState.copy(
            showPrivacyGrade = appConfigurationDownloaded && currentBrowserViewState.browserShowing,
            showTabsButton = showControls,
            showFireButton = showControls,
            showMenuButton = showControls,
            showClearButton = showClearButton
        )

        autoCompleteViewState.value = AutoCompleteViewState(showAutoCompleteSuggestions, autoCompleteSearchResults)

        if (hasQueryChanged && hasFocus && autoCompleteSuggestionsEnabled) {
            autoCompletePublishSubject.accept(query.trim())
        }
    }

    suspend fun onBookmarkAddRequested() {
        val url = url ?: ""
        val title = title ?: ""
        val id = withContext(Dispatchers.IO) {
            bookmarksDao.insert(BookmarkEntity(title = title, url = url))
        }
        withContext(Dispatchers.Main) {
            command.value = ShowBookmarkAddedConfirmation(id, title, url)
        }
    }

    override fun onBookmarkEdited(id: Long, title: String, url: String) {
        viewModelScope.launch(Dispatchers.IO) {
            editBookmark(id, title, url)
        }
    }

    suspend fun editBookmark(id: Long, title: String, url: String) {
        withContext(Dispatchers.IO) {
            bookmarksDao.update(BookmarkEntity(id, title, url))
        }
    }

    fun onBrokenSiteSelected() {
        command.value = BrokenSiteFeedback(url)
    }

    fun onUserSelectedToEditQuery(query: String) {
        omnibarViewState.value = currentOmnibarViewState().copy(isEditing = false, omnibarText = query, shouldMoveCaretToEnd = true)
        autoCompleteViewState.value = AutoCompleteViewState(showSuggestions = false)
    }

    fun userLongPressedInWebView(target: LongPressTarget, menu: ContextMenu) {
        Timber.i("Long pressed on ${target.type}, (url=${target.url}), (image url = ${target.imageUrl})")
        longPressHandler.handleLongPress(target.type, target.url, menu)
    }

    fun userSelectedItemFromLongPressMenu(longPressTarget: LongPressTarget, item: MenuItem): Boolean {

        val requiredAction = longPressHandler.userSelectedMenuItem(longPressTarget, item)
        Timber.d("Required action from long press is $requiredAction")

        return when (requiredAction) {
            is RequiredAction.OpenInNewTab -> {
                command.value = OpenInNewTab(requiredAction.url)
                true
            }
            is RequiredAction.OpenInNewBackgroundTab -> {
                viewModelScope.launch { openInNewBackgroundTab(requiredAction.url) }
                true
            }
            is RequiredAction.DownloadFile -> {
                command.value = DownloadImage(requiredAction.url)
                true
            }
            is RequiredAction.ShareLink -> {
                command.value = ShareLink(requiredAction.url)
                true
            }
            is RequiredAction.CopyLink -> {
                command.value = CopyLink(requiredAction.url)
                true
            }
            RequiredAction.None -> {
                false
            }
        }
    }

    suspend fun openInNewBackgroundTab(url: String) {
        tabRepository.addNewTabAfterExistingTab(url, tabId)
        command.value = OpenInNewBackgroundTab(url)
    }

    fun onFindInPageSelected() {
        findInPageViewState.value = FindInPageViewState(visible = true, canFindInPage = true)
    }

    fun userFindingInPage(searchTerm: String) {
        val currentViewState = currentFindInPageViewState()
        var findInPage = currentViewState.copy(visible = true, searchTerm = searchTerm)
        if (searchTerm.isEmpty()) {
            findInPage = findInPage.copy(showNumberMatches = false)
        }
        findInPageViewState.value = findInPage
        command.value = FindInPageCommand(searchTerm)
    }

    fun dismissFindInView() {
        findInPageViewState.value = currentFindInPageViewState().copy(visible = false, searchTerm = "")
        command.value = DismissFindInPage
    }

    fun onFindResultsReceived(activeMatchOrdinal: Int, numberOfMatches: Int) {
        val activeIndex = if (numberOfMatches == 0) 0 else activeMatchOrdinal + 1
        val currentViewState = currentFindInPageViewState()
        findInPageViewState.value = currentViewState.copy(
            showNumberMatches = true,
            activeMatchIndex = activeIndex,
            numberMatches = numberOfMatches
        )
    }

    fun onWebSessionRestored() {
        globalLayoutState.value = GlobalLayoutViewState(isNewTabState = false)
    }

    fun onDesktopSiteModeToggled(desktopSiteRequested: Boolean) {
        val currentBrowserViewState = currentBrowserViewState()
        browserViewState.value = currentBrowserViewState.copy(isDesktopBrowsingMode = desktopSiteRequested)

        val uri = site?.uri ?: return

        if (desktopSiteRequested && uri.isMobileSite) {
            val desktopUrl = uri.toDesktopUri().toString()
            Timber.i("Original URL $url - attempting $desktopUrl with desktop site UA string")
            command.value = Navigate(desktopUrl)
        } else {
            command.value = Refresh
        }
    }

    private fun initializeViewStates() {
        globalLayoutState.value = GlobalLayoutViewState()
        browserViewState.value = BrowserViewState().copy(addToHomeVisible = addToHomeCapabilityDetector.isAddToHomeSupported())
        loadingViewState.value = LoadingViewState()
        autoCompleteViewState.value = AutoCompleteViewState()
        omnibarViewState.value = OmnibarViewState()
        findInPageViewState.value = FindInPageViewState()
    }

    fun onShareSelected() {
        url?.let {
            command.value = ShareLink(removeAtbAndSourceParamsFromSearch(it))
        }
    }

    fun determineShowBrowser() {
        browserViewState.value = currentBrowserViewState().copy(browserShowing = !url.isNullOrBlank())
    }

    private fun removeAtbAndSourceParamsFromSearch(url: String): String {
        if (!duckDuckGoUrlDetector.isDuckDuckGoQueryUrl(url)) {
            return url
        }

        val uri = Uri.parse(url)
        val paramsToRemove = arrayOf(AppUrl.ParamKey.ATB, AppUrl.ParamKey.SOURCE)
        val parameterNames = uri.queryParameterNames.filterNot { paramsToRemove.contains(it) }
        val builder = uri.buildUpon()
        builder.clearQuery()

        for (paramName in parameterNames) {
            builder.appendQueryParameter(paramName, uri.getQueryParameter(paramName))
        }

        return builder.build().toString()
    }

    fun saveWebViewState(webView: WebView?, tabId: String) {
        webViewSessionStorage.saveSession(webView, tabId)
    }

    fun restoreWebViewState(webView: WebView?, lastUrl: String) {
        val sessionRestored = webViewSessionStorage.restoreSession(webView, tabId)
        if (sessionRestored) {
            Timber.v("Successfully restored session")
            onWebSessionRestored()
        } else {
            if (lastUrl.isNotBlank()) {
                Timber.w("Restoring last url but page history has been lost - url=[$lastUrl]")
                onUserSubmittedQuery(lastUrl)
            }
        }
    }

    @SuppressLint("CheckResult")
    fun onPinPageToHomeSelected() {
        val currentPage = url ?: return
        val title = if (duckDuckGoUrlDetector.isDuckDuckGoQueryUrl(currentPage)) {
            duckDuckGoUrlDetector.extractQuery(currentPage) ?: currentPage
        } else {
            currentPage.toUri().baseHost ?: currentPage
        }

        faviconDownloader.download(currentPage.toUri())
            .subscribeOn(Schedulers.io())
            .observeOn(AndroidSchedulers.mainThread())
            .subscribe({
                Timber.i("Successfully got favicon")
                command.value = AddHomeShortcut(title, currentPage, it)
            }, { throwable ->
                Timber.w(throwable, "Failed to obtain favicon")
                command.value = AddHomeShortcut(title, currentPage)
            })
    }

    fun onSurveyChanged(survey: Survey?) {
        ctaViewModel.onSurveyChanged(survey)
    }

    fun onUserLaunchedCta() {
        val cta = ctaViewState.value?.cta ?: return
        command.value = when (cta) {
            is CtaConfiguration.Survey -> LaunchSurvey(cta.survey)
            is CtaConfiguration.AddWidgetAuto -> LaunchAddWidget
            is CtaConfiguration.AddWidgetInstructions -> LaunchLegacyAddWidget
        }
        ctaViewModel.onCtaLaunched()
    }

    fun onUserDismissedCta() {
        ctaViewModel.onCtaDismissed()
    }

    override fun externalAppLinkClicked(appLink: IntentType) {
        command.value = HandleExternalAppLink(appLink)
    }

    override fun openInNewTab(url: String?) {
        command.value = OpenInNewTab(url.orEmpty())
    }

    override fun requiresAuthentication(request: BasicAuthenticationRequest) {
        command.value = RequiresAuthentication(request)
    }

    override fun handleAuthentication(request: BasicAuthenticationRequest, credentials: BasicAuthenticationCredentials) {
        request.handler.proceed(credentials.username, credentials.password)
        command.value = SaveCredentials(request, credentials)
    }

    override fun cancelAuthentication(request: BasicAuthenticationRequest) {
        request.handler.cancel()
    }
}<|MERGE_RESOLUTION|>--- conflicted
+++ resolved
@@ -99,12 +99,8 @@
     private val searchCountDao: SearchCountDao,
     private val pixel: Pixel,
     appConfigurationDao: AppConfigurationDao
-<<<<<<< HEAD
-) : WebViewClientListener, SaveBookmarkListener, HttpAuthenticationListener, ViewModel() {
-=======
 ) : WebViewClientListener, EditBookmarkListener, HttpAuthenticationListener, ViewModel() {
 
->>>>>>> a4aca73f
     private var buildingSiteFactoryJob: Job? = null
 
     data class GlobalLayoutViewState(
