/*
 * Copyright (c) 2017 DuckDuckGo
 *
 * Licensed under the Apache License, Version 2.0 (the "License");
 * you may not use this file except in compliance with the License.
 * You may obtain a copy of the License at
 *
 *     http://www.apache.org/licenses/LICENSE-2.0
 *
 * Unless required by applicable law or agreed to in writing, software
 * distributed under the License is distributed on an "AS IS" BASIS,
 * WITHOUT WARRANTIES OR CONDITIONS OF ANY KIND, either express or implied.
 * See the License for the specific language governing permissions and
 * limitations under the License.
 */

package com.duckduckgo.app.browser

import android.annotation.SuppressLint
import android.graphics.Bitmap
import android.net.Uri
import android.os.Message
import android.view.ContextMenu
import android.view.MenuItem
import android.view.View
import android.webkit.ValueCallback
import android.webkit.WebChromeClient
import android.webkit.WebView
import androidx.annotation.AnyThread
import androidx.annotation.VisibleForTesting
import androidx.core.net.toUri
import androidx.lifecycle.*
import com.duckduckgo.app.autocomplete.api.AutoCompleteApi
import com.duckduckgo.app.autocomplete.api.AutoCompleteApi.AutoCompleteResult
import com.duckduckgo.app.autocomplete.api.AutoCompleteApi.AutoCompleteSuggestion
import com.duckduckgo.app.autocomplete.api.AutoCompleteApi.AutoCompleteSuggestion.AutoCompleteBookmarkSuggestion
import com.duckduckgo.app.autocomplete.api.AutoCompleteApi.AutoCompleteSuggestion.AutoCompleteSearchSuggestion
import com.duckduckgo.app.bookmarks.db.BookmarkEntity
import com.duckduckgo.app.bookmarks.db.BookmarksDao
import com.duckduckgo.app.bookmarks.ui.EditBookmarkDialogFragment.EditBookmarkListener
import com.duckduckgo.app.browser.BrowserTabViewModel.Command.*
import com.duckduckgo.app.browser.BrowserTabViewModel.GlobalLayoutViewState.Browser
import com.duckduckgo.app.browser.BrowserTabViewModel.GlobalLayoutViewState.Invalidated
import com.duckduckgo.app.browser.LongPressHandler.RequiredAction
import com.duckduckgo.app.browser.SpecialUrlDetector.UrlType.IntentType
import com.duckduckgo.app.browser.WebNavigationStateChange.*
import com.duckduckgo.app.browser.addtohome.AddToHomeCapabilityDetector
import com.duckduckgo.app.browser.favicon.FaviconDownloader
import com.duckduckgo.app.browser.model.BasicAuthenticationCredentials
import com.duckduckgo.app.browser.model.BasicAuthenticationRequest
import com.duckduckgo.app.browser.model.LongPressTarget
import com.duckduckgo.app.browser.omnibar.OmnibarEntryConverter
import com.duckduckgo.app.browser.session.WebViewSessionStorage
import com.duckduckgo.app.browser.ui.HttpAuthenticationDialogFragment.HttpAuthenticationListener
import com.duckduckgo.app.cta.ui.CtaConfiguration
import com.duckduckgo.app.cta.ui.CtaViewModel
import com.duckduckgo.app.global.*
import com.duckduckgo.app.global.db.AppConfigurationDao
import com.duckduckgo.app.global.db.AppConfigurationEntity
import com.duckduckgo.app.global.model.Site
import com.duckduckgo.app.global.model.SiteFactory
import com.duckduckgo.app.global.model.domainMatchesUrl
import com.duckduckgo.app.privacy.db.NetworkLeaderboardDao
import com.duckduckgo.app.privacy.model.PrivacyGrade
import com.duckduckgo.app.settings.db.SettingsDataStore
import com.duckduckgo.app.statistics.VariantManager
import com.duckduckgo.app.statistics.api.StatisticsUpdater
import com.duckduckgo.app.statistics.pixels.Pixel
import com.duckduckgo.app.statistics.pixels.Pixel.PixelName
import com.duckduckgo.app.statistics.pixels.Pixel.PixelParameter
import com.duckduckgo.app.survey.model.Survey
import com.duckduckgo.app.tabs.model.TabEntity
import com.duckduckgo.app.tabs.model.TabRepository
import com.duckduckgo.app.trackerdetection.model.TrackingEvent
import com.duckduckgo.app.usage.search.SearchCountDao
import com.jakewharton.rxrelay2.PublishRelay
import io.reactivex.android.schedulers.AndroidSchedulers
import io.reactivex.schedulers.Schedulers
import kotlinx.coroutines.Job
import kotlinx.coroutines.launch
import kotlinx.coroutines.withContext
import timber.log.Timber
import java.util.concurrent.TimeUnit

class BrowserTabViewModel(
    private val statisticsUpdater: StatisticsUpdater,
    private val queryUrlConverter: OmnibarEntryConverter,
    private val duckDuckGoUrlDetector: DuckDuckGoUrlDetector,
    private val siteFactory: SiteFactory,
    private val tabRepository: TabRepository,
    private val networkLeaderboardDao: NetworkLeaderboardDao,
    private val bookmarksDao: BookmarksDao,
    private val autoCompleteApi: AutoCompleteApi,
    private val appSettingsPreferencesStore: SettingsDataStore,
    private val longPressHandler: LongPressHandler,
    private val webViewSessionStorage: WebViewSessionStorage,
    private val specialUrlDetector: SpecialUrlDetector,
    private val faviconDownloader: FaviconDownloader,
    private val addToHomeCapabilityDetector: AddToHomeCapabilityDetector,
    private val ctaViewModel: CtaViewModel,
    private val searchCountDao: SearchCountDao,
    private val pixel: Pixel,
    private val variantManager: VariantManager,
    appConfigurationDao: AppConfigurationDao,
    private val dispatchers: DispatcherProvider = DefaultDispatcherProvider()
) : WebViewClientListener, EditBookmarkListener, HttpAuthenticationListener, ViewModel() {

    private var buildingSiteFactoryJob: Job? = null

    sealed class GlobalLayoutViewState {
        data class Browser(val isNewTabState: Boolean = true) : GlobalLayoutViewState()
        object Invalidated : GlobalLayoutViewState()
    }

    data class BrowserViewState(
        val browserShowing: Boolean = false,
        val isFullScreen: Boolean = false,
        val isDesktopBrowsingMode: Boolean = false,
        val canChangeBrowsingMode: Boolean = true,
        val showPrivacyGrade: Boolean = false,
        val showClearButton: Boolean = false,
        val showTabsButton: Boolean = true,
        val showFireButton: Boolean = true,
        val showMenuButton: Boolean = true,
        val canSharePage: Boolean = false,
        val canAddBookmarks: Boolean = false,
        val canGoBack: Boolean = false,
        val canGoForward: Boolean = false,
        val canReportSite: Boolean = true,
        val addToHomeEnabled: Boolean = false,
        val addToHomeVisible: Boolean = false
    )

    data class OmnibarViewState(
        val omnibarText: String = "",
        val isEditing: Boolean = false,
        val shouldMoveCaretToEnd: Boolean = false
    )

    data class LoadingViewState(
        val isLoading: Boolean = false,
        val progress: Int = 0
    )

    data class FindInPageViewState(
        val visible: Boolean = false,
        val showNumberMatches: Boolean = false,
        val activeMatchIndex: Int = 0,
        val searchTerm: String = "",
        val numberMatches: Int = 0,
        val canFindInPage: Boolean = false
    )

    data class AutoCompleteViewState(
        val showSuggestions: Boolean = false,
        val searchResults: AutoCompleteResult = AutoCompleteResult("", emptyList(), false)
    )

    sealed class Command {
        object Refresh : Command()
        class Navigate(val url: String) : Command()
        class NavigateBack(val steps: Int) : Command()
        object NavigateForward : Command()
        class OpenInNewTab(val query: String) : Command()
        class OpenMessageInNewTab(val message: Message) : Command()
        class OpenInNewBackgroundTab(val query: String) : Command()
        object LaunchNewTab : Command()
        object ResetHistory : Command()
        class DialNumber(val telephoneNumber: String) : Command()
        class SendSms(val telephoneNumber: String) : Command()
        class SendEmail(val emailAddress: String) : Command()
        object ShowKeyboard : Command()
        object HideKeyboard : Command()
        class ShowFullScreen(val view: View) : Command()
        class DownloadImage(val url: String) : Command()
        class ShowBookmarkAddedConfirmation(val bookmarkId: Long, val title: String?, val url: String?) : Command()
        class ShareLink(val url: String) : Command()
        class CopyLink(val url: String) : Command()
        class FindInPageCommand(val searchTerm: String) : Command()
        class BrokenSiteFeedback(val url: String?) : Command()
        object DismissFindInPage : Command()
        class ShowFileChooser(val filePathCallback: ValueCallback<Array<Uri>>, val fileChooserParams: WebChromeClient.FileChooserParams) : Command()
        class HandleExternalAppLink(val appLink: IntentType) : Command()
        class AddHomeShortcut(val title: String, val url: String, val icon: Bitmap? = null) : Command()
        class LaunchSurvey(val survey: Survey) : Command()
        object LaunchAddWidget : Command()
        object LaunchLegacyAddWidget : Command()
        class RequiresAuthentication(val request: BasicAuthenticationRequest) : Command()
        class SaveCredentials(val request: BasicAuthenticationRequest, val credentials: BasicAuthenticationCredentials) : Command()
        object GenerateWebViewPreviewImage : Command()
        object LaunchTabSwitcher : Command()
        class ShowErrorWithAction(val action: () -> Unit) : Command()
    }

    val autoCompleteViewState: MutableLiveData<AutoCompleteViewState> = MutableLiveData()
    val browserViewState: MutableLiveData<BrowserViewState> = MutableLiveData()
    val globalLayoutState: MutableLiveData<GlobalLayoutViewState> = MutableLiveData()
    val loadingViewState: MutableLiveData<LoadingViewState> = MutableLiveData()
    val omnibarViewState: MutableLiveData<OmnibarViewState> = MutableLiveData()
    val findInPageViewState: MutableLiveData<FindInPageViewState> = MutableLiveData()
    val ctaViewState: MutableLiveData<CtaViewModel.CtaViewState> = ctaViewModel.ctaViewState

    var skipHome = false
    val tabs: LiveData<List<TabEntity>> = tabRepository.liveTabs
    val survey: LiveData<Survey> = ctaViewModel.surveyLiveData
    val privacyGrade: MutableLiveData<PrivacyGrade> = MutableLiveData()
    val command: SingleLiveEvent<Command> = SingleLiveEvent()

    @VisibleForTesting
    val appConfigurationObserver: Observer<AppConfigurationEntity> = Observer { appConfiguration ->
        appConfiguration?.let {
            Timber.i("App configuration downloaded: ${it.appConfigurationDownloaded}")
            appConfigurationDownloaded = it.appConfigurationDownloaded
        }
    }

    val url: String?
        get() = site?.url

    val title: String?
        get() = site?.title

    private var appConfigurationDownloaded = false
    private val appConfigurationObservable = appConfigurationDao.appConfigurationStatus()
    private val autoCompletePublishSubject = PublishRelay.create<String>()
    private var siteLiveData = MutableLiveData<Site>()
    private var site: Site? = null
    private lateinit var tabId: String
    private var webNavigationState: WebNavigationState? = null

    init {
        initializeViewStates()

        appConfigurationObservable.observeForever(appConfigurationObserver)
        configureAutoComplete()
    }

    fun loadData(tabId: String, initialUrl: String?, skipHome: Boolean) {
        this.tabId = tabId
        this.skipHome = skipHome
        siteLiveData = tabRepository.retrieveSiteData(tabId)
        site = siteLiveData.value

        initialUrl?.let { buildSiteFactory(it) }
    }

    fun onViewReady() {
        url?.let {
            onUserSubmittedQuery(it)
        }
    }

    fun onMessageProcessed() {
        showBrowser()
    }

    private fun buildSiteFactory(url: String, title: String? = null) {

        if (buildingSiteFactoryJob?.isCompleted == false) {
            Timber.i("Cancelling existing work to build SiteMonitor for $url")
            buildingSiteFactoryJob?.cancel()
        }

        site = siteFactory.buildSite(url, title)
        onSiteChanged()
        buildingSiteFactoryJob = viewModelScope.launch {
            site?.let {
                withContext(dispatchers.io()) {
                    siteFactory.loadFullSiteDetails(it)
                    onSiteChanged()
                }
            }
        }
    }

    @SuppressLint("CheckResult")
    private fun configureAutoComplete() {
        autoCompletePublishSubject
            .debounce(300, TimeUnit.MILLISECONDS)
            .switchMap { autoCompleteApi.autoComplete(it) }
            .subscribeOn(Schedulers.io())
            .observeOn(AndroidSchedulers.mainThread())
            .subscribe({ result ->
                onAutoCompleteResultReceived(result)
            }, { t: Throwable? -> Timber.w(t, "Failed to get search results") })
    }

    private fun onAutoCompleteResultReceived(result: AutoCompleteResult) {
        val results = result.suggestions.take(6)
        val currentViewState = currentAutoCompleteViewState()
        autoCompleteViewState.value = currentViewState.copy(searchResults = AutoCompleteResult(result.query, results, result.hasBookmarks))
    }

    @VisibleForTesting
    public override fun onCleared() {
        super.onCleared()
        buildingSiteFactoryJob?.cancel()
        appConfigurationObservable.removeObserver(appConfigurationObserver)
    }

    fun registerWebViewListener(browserWebViewClient: BrowserWebViewClient, browserChromeClient: BrowserChromeClient) {
        browserWebViewClient.webViewClientListener = this
        browserChromeClient.webViewClientListener = this
    }

    fun onViewVisible() {
        command.value = if (!currentBrowserViewState().browserShowing) ShowKeyboard else HideKeyboard
        ctaViewModel.refreshCta()
        if (currentGlobalLayoutState() is Invalidated && currentBrowserViewState().browserShowing) {
            showErrorWithAction()
        }
    }

    fun onViewHidden() {
        skipHome = false
    }

    suspend fun fireAutocompletePixel(suggestion: AutoCompleteSuggestion) {
        val currentViewState = currentAutoCompleteViewState()
        val hasBookmarks = withContext(dispatchers.io()) {
            bookmarksDao.hasBookmarks()
        }
        val params = mapOf(
            PixelParameter.SHOWED_BOOKMARKS to currentViewState.searchResults.hasBookmarks.toString(),
            PixelParameter.BOOKMARK_CAPABLE to hasBookmarks.toString()
        )
        val pixelName = when (suggestion) {
            is AutoCompleteBookmarkSuggestion -> PixelName.AUTOCOMPLETE_BOOKMARK_SELECTION
            is AutoCompleteSearchSuggestion -> PixelName.AUTOCOMPLETE_SEARCH_SELECTION
        }

        pixel.fire(pixelName, params)
    }

    fun onUserSubmittedQuery(query: String) {
        if (query.isBlank()) {
            return
        }

        if (currentGlobalLayoutState() is Invalidated) {
            recoverTabWithQuery(query)
            return
        }

        command.value = HideKeyboard
        val trimmedInput = query.trim()

        viewModelScope.launch(dispatchers.io()) {
            searchCountDao.incrementSearchCount()
        }

        val type = specialUrlDetector.determineType(trimmedInput)
        if (type is IntentType) {
            externalAppLinkClicked(type)
        } else {
            if (shouldClearHistoryOnNewQuery()) {
                command.value = ResetHistory
            }
            command.value = Navigate(queryUrlConverter.convertQueryToUrl(trimmedInput))
        }

        globalLayoutState.value = Browser(isNewTabState = false)
        findInPageViewState.value = FindInPageViewState(visible = false, canFindInPage = true)
        omnibarViewState.value = currentOmnibarViewState().copy(omnibarText = trimmedInput, shouldMoveCaretToEnd = false)
        browserViewState.value = currentBrowserViewState().copy(browserShowing = true, showClearButton = false)
        autoCompleteViewState.value = AutoCompleteViewState(false)
    }

    private fun shouldClearHistoryOnNewQuery(): Boolean {
        val navigation = webNavigationState ?: return false
        return !currentBrowserViewState().browserShowing && navigation.hasNavigationHistory
    }

    suspend fun closeCurrentTab() {
        val currentTab = tabRepository.liveSelectedTab.value
        currentTab?.let {
            tabRepository.delete(currentTab)
        }
    }

    fun onUserPressedForward() {
        if (!currentBrowserViewState().browserShowing) {
            browserViewState.value = currentBrowserViewState().copy(browserShowing = true)
            command.value = Refresh
        } else {
            command.value = NavigateForward
        }
    }

    fun onRefreshRequested() {
        if (currentGlobalLayoutState() is Invalidated) {
            recoverTabWithQuery(url.orEmpty())
        } else {
            command.value = Refresh
        }
    }

    /**
     * Handles back navigation. Returns false if navigation could not be
     * handled at this level, giving system an opportunity to handle it
     *
     * @return true if navigation handled, otherwise false
     */
    fun onUserPressedBack(): Boolean {
        val navigation = webNavigationState ?: return false

        if (!currentBrowserViewState().browserShowing) {
            return false
        }

        if (navigation.canGoBack) {
            command.value = NavigateBack(navigation.stepsToPreviousPage)
            return true
        } else if (!skipHome) {
            navigateHome()
            return true
        }

        Timber.d("User pressed back and tab is set to skip home; need to generate WebView preview now")
        command.value = GenerateWebViewPreviewImage
        return false
    }

    private fun navigateHome() {
        site = null
        onSiteChanged()

        browserViewState.value = currentBrowserViewState().copy(
            browserShowing = false,
            canGoBack = false,
            canGoForward = currentGlobalLayoutState() !is Invalidated
        )
        omnibarViewState.value = currentOmnibarViewState().copy(omnibarText = "", shouldMoveCaretToEnd = false)
        loadingViewState.value = currentLoadingViewState().copy(isLoading = false)

        deleteTabPreview(tabId)
    }

    override fun goFullScreen(view: View) {
        command.value = ShowFullScreen(view)

        val currentState = currentBrowserViewState()
        browserViewState.value = currentState.copy(isFullScreen = true)
    }

    override fun exitFullScreen() {
        val currentState = currentBrowserViewState()
        browserViewState.value = currentState.copy(isFullScreen = false)
    }

    override fun navigationStateChanged(newWebNavigationState: WebNavigationState) {

        val stateChange = newWebNavigationState.compare(webNavigationState)
        webNavigationState = newWebNavigationState

        if (!currentBrowserViewState().browserShowing) return

        browserViewState.value = currentBrowserViewState().copy(
            canGoBack = newWebNavigationState.canGoBack || !skipHome,
            canGoForward = newWebNavigationState.canGoForward
        )

        Timber.v("navigationStateChanged: $stateChange")
        when (stateChange) {
            is NewPage -> pageChanged(stateChange.url, stateChange.title)
            is PageCleared -> pageCleared()
            is UrlUpdated -> urlUpdated(stateChange.url)
            is PageNavigationCleared -> disableUserNavigation()
        }
    }

    private fun pageChanged(url: String, title: String?) {

        Timber.v("Page changed: $url")
        buildSiteFactory(url, title)

        val currentOmnibarViewState = currentOmnibarViewState()
        omnibarViewState.postValue(currentOmnibarViewState.copy(omnibarText = omnibarTextForUrl(url), shouldMoveCaretToEnd = false))

        val currentBrowserViewState = currentBrowserViewState()
        findInPageViewState.postValue(FindInPageViewState(visible = false, canFindInPage = true))
        browserViewState.postValue(
            currentBrowserViewState.copy(
                browserShowing = true,
                canAddBookmarks = true,
                addToHomeEnabled = true,
                addToHomeVisible = addToHomeCapabilityDetector.isAddToHomeSupported(),
                canSharePage = true,
                showPrivacyGrade = appConfigurationDownloaded
            )
        )

        if (duckDuckGoUrlDetector.isDuckDuckGoQueryUrl(url)) {
            statisticsUpdater.refreshSearchRetentionAtb()
        }

        registerSiteVisit()
    }

    private fun urlUpdated(url: String) {
        Timber.v("Page url updated: $url")
        site?.url = url
        onSiteChanged()
        val currentOmnibarViewState = currentOmnibarViewState()
        omnibarViewState.postValue(currentOmnibarViewState.copy(omnibarText = omnibarTextForUrl(url), shouldMoveCaretToEnd = false))
    }

    private fun omnibarTextForUrl(url: String?): String {
        if (url == null) return ""
        if (duckDuckGoUrlDetector.isDuckDuckGoQueryUrl(url)) {
            return duckDuckGoUrlDetector.extractQuery(url) ?: ""
        }
        return url
    }

    private fun pageCleared() {
        Timber.v("Page cleared: $url")
        site = null
        onSiteChanged()

        val currentBrowserViewState = currentBrowserViewState()
        browserViewState.value = currentBrowserViewState.copy(
            canAddBookmarks = false,
            addToHomeEnabled = false,
            addToHomeVisible = addToHomeCapabilityDetector.isAddToHomeSupported(),
            canSharePage = false,
            showPrivacyGrade = false
        )
    }

    override fun pageRefreshed(refreshedUrl: String) {
        if (url == null || refreshedUrl == url) {
            Timber.v("Page refreshed: $refreshedUrl")
            pageChanged(refreshedUrl, title)
        }
    }

    override fun progressChanged(newProgress: Int) {
        Timber.v("Loading in progress $newProgress")
        if (!currentBrowserViewState().browserShowing) return
        val isLoading = newProgress < 100
        val progress = currentLoadingViewState()
        loadingViewState.value = progress.copy(isLoading = isLoading, progress = newProgress)
    }

    private fun registerSiteVisit() {
        Schedulers.io().scheduleDirect {
            networkLeaderboardDao.incrementSitesVisited()
        }
    }

    override fun titleReceived(newTitle: String) {
        site?.title = newTitle
        onSiteChanged()
    }

    @AnyThread
    override fun sendEmailRequested(emailAddress: String) {
        command.postValue(SendEmail(emailAddress))
    }

    @AnyThread
    override fun dialTelephoneNumberRequested(telephoneNumber: String) {
        command.postValue(DialNumber(telephoneNumber))
    }

    @AnyThread
    override fun sendSmsRequested(telephoneNumber: String) {
        command.postValue(SendSms(telephoneNumber))
    }

    override fun trackerDetected(event: TrackingEvent) {
        Timber.d("Tracker detected while on $url and the document was ${event.documentUrl}")
        if (site?.domainMatchesUrl(event.documentUrl) == true) {
            site?.trackerDetected(event)
            onSiteChanged()
        }
        updateNetworkLeaderboard(event)
    }

    private fun updateNetworkLeaderboard(event: TrackingEvent) {
        val networkName = event.trackerNetwork?.name ?: return
        networkLeaderboardDao.incrementNetworkCount(networkName)
    }

    override fun pageHasHttpResources(page: String) {
        if (site?.domainMatchesUrl(page) == true) {
            site?.hasHttpResources = true
            onSiteChanged()
        }
    }

    private fun onSiteChanged() {
        viewModelScope.launch {

            val improvedGrade = withContext(dispatchers.io()) {
                site?.calculateGrades()?.improvedGrade
            }

            withContext(dispatchers.main()) {
                siteLiveData.value = site
                privacyGrade.value = improvedGrade
            }

            withContext(dispatchers.io()) {
                tabRepository.update(tabId, site)
            }
        }
    }

    override fun showFileChooser(filePathCallback: ValueCallback<Array<Uri>>, fileChooserParams: WebChromeClient.FileChooserParams) {
        command.value = ShowFileChooser(filePathCallback, fileChooserParams)
    }

    private fun currentGlobalLayoutState(): GlobalLayoutViewState = globalLayoutState.value!!
    private fun currentAutoCompleteViewState(): AutoCompleteViewState = autoCompleteViewState.value!!
    private fun currentBrowserViewState(): BrowserViewState = browserViewState.value!!
    private fun currentFindInPageViewState(): FindInPageViewState = findInPageViewState.value!!
    private fun currentOmnibarViewState(): OmnibarViewState = omnibarViewState.value!!
    private fun currentLoadingViewState(): LoadingViewState = loadingViewState.value!!

    fun onOmnibarInputStateChanged(query: String, hasFocus: Boolean, hasQueryChanged: Boolean) {

        // determine if empty list to be shown, or existing search results
        val autoCompleteSearchResults = if (query.isBlank()) {
            AutoCompleteResult(query, emptyList(), false)
        } else {
            currentAutoCompleteViewState().searchResults
        }

        val currentOmnibarViewState = currentOmnibarViewState()
        val autoCompleteSuggestionsEnabled = appSettingsPreferencesStore.autoCompleteSuggestionsEnabled
        val showAutoCompleteSuggestions = hasFocus && query.isNotBlank() && hasQueryChanged && autoCompleteSuggestionsEnabled
        val showClearButton = hasFocus && query.isNotBlank()
        val showControls = !hasFocus || query.isBlank()

        omnibarViewState.value = currentOmnibarViewState.copy(isEditing = hasFocus)

        val currentBrowserViewState = currentBrowserViewState()
        browserViewState.value = currentBrowserViewState.copy(
            showPrivacyGrade = appConfigurationDownloaded && currentBrowserViewState.browserShowing,
            showTabsButton = showControls,
            showFireButton = showControls,
            showMenuButton = showControls,
            showClearButton = showClearButton
        )

        autoCompleteViewState.value = AutoCompleteViewState(showAutoCompleteSuggestions, autoCompleteSearchResults)

        if (hasQueryChanged && hasFocus && autoCompleteSuggestionsEnabled) {
            autoCompletePublishSubject.accept(query.trim())
        }
    }

    suspend fun onBookmarkAddRequested() {
        val url = url ?: ""
        val title = title ?: ""
        val id = withContext(dispatchers.io()) {
            bookmarksDao.insert(BookmarkEntity(title = title, url = url))
        }
        withContext(dispatchers.main()) {
            command.value = ShowBookmarkAddedConfirmation(id, title, url)
        }
    }

    override fun onBookmarkEdited(id: Long, title: String, url: String) {
        viewModelScope.launch(dispatchers.io()) {
            editBookmark(id, title, url)
        }
    }

    suspend fun editBookmark(id: Long, title: String, url: String) {
        withContext(dispatchers.io()) {
            bookmarksDao.update(BookmarkEntity(id, title, url))
        }
    }

    fun onBrokenSiteSelected() {
        command.value = BrokenSiteFeedback(url)
    }

    fun onUserSelectedToEditQuery(query: String) {
        omnibarViewState.value = currentOmnibarViewState().copy(isEditing = false, omnibarText = query, shouldMoveCaretToEnd = true)
        autoCompleteViewState.value = AutoCompleteViewState(showSuggestions = false)
    }

    fun userLongPressedInWebView(target: LongPressTarget, menu: ContextMenu) {
        Timber.i("Long pressed on ${target.type}, (url=${target.url}), (image url = ${target.imageUrl})")
        longPressHandler.handleLongPress(target.type, target.url, menu)
    }

    fun userSelectedItemFromLongPressMenu(longPressTarget: LongPressTarget, item: MenuItem): Boolean {

        val requiredAction = longPressHandler.userSelectedMenuItem(longPressTarget, item)
        Timber.d("Required action from long press is $requiredAction")

        return when (requiredAction) {
            is RequiredAction.OpenInNewTab -> {
                command.value = GenerateWebViewPreviewImage
                command.value = OpenInNewTab(requiredAction.url)
                true
            }
            is RequiredAction.OpenInNewBackgroundTab -> {
                command.value = GenerateWebViewPreviewImage
                viewModelScope.launch { openInNewBackgroundTab(requiredAction.url) }
                true
            }
            is RequiredAction.DownloadFile -> {
                command.value = DownloadImage(requiredAction.url)
                true
            }
            is RequiredAction.ShareLink -> {
                command.value = ShareLink(requiredAction.url)
                true
            }
            is RequiredAction.CopyLink -> {
                command.value = CopyLink(requiredAction.url)
                true
            }
            RequiredAction.None -> {
                false
            }
        }
    }

    suspend fun openInNewBackgroundTab(url: String) {
        tabRepository.addNewTabAfterExistingTab(url, tabId)
        command.value = OpenInNewBackgroundTab(url)
    }

    fun onFindInPageSelected() {
        findInPageViewState.value = FindInPageViewState(visible = true, canFindInPage = true)
    }

    fun userFindingInPage(searchTerm: String) {
        val currentViewState = currentFindInPageViewState()
        var findInPage = currentViewState.copy(visible = true, searchTerm = searchTerm)
        if (searchTerm.isEmpty()) {
            findInPage = findInPage.copy(showNumberMatches = false)
        }
        findInPageViewState.value = findInPage
        command.value = FindInPageCommand(searchTerm)
    }

    fun dismissFindInView() {
        findInPageViewState.value = currentFindInPageViewState().copy(visible = false, searchTerm = "")
        command.value = DismissFindInPage
    }

    fun onFindResultsReceived(activeMatchOrdinal: Int, numberOfMatches: Int) {
        val activeIndex = if (numberOfMatches == 0) 0 else activeMatchOrdinal + 1
        val currentViewState = currentFindInPageViewState()
        findInPageViewState.value = currentViewState.copy(
            showNumberMatches = true,
            activeMatchIndex = activeIndex,
            numberMatches = numberOfMatches
        )
    }

    fun onWebSessionRestored() {
        globalLayoutState.value = Browser(isNewTabState = false)
    }

    fun onDesktopSiteModeToggled(desktopSiteRequested: Boolean) {
        val currentBrowserViewState = currentBrowserViewState()
        browserViewState.value = currentBrowserViewState.copy(isDesktopBrowsingMode = desktopSiteRequested)

        val uri = site?.uri ?: return

        if (desktopSiteRequested && uri.isMobileSite) {
            val desktopUrl = uri.toDesktopUri().toString()
            Timber.i("Original URL $url - attempting $desktopUrl with desktop site UA string")
            command.value = Navigate(desktopUrl)
        } else {
            command.value = Refresh
        }
    }

    private fun initializeViewStates() {
        globalLayoutState.value = Browser()
        browserViewState.value = BrowserViewState().copy(addToHomeVisible = addToHomeCapabilityDetector.isAddToHomeSupported())
        loadingViewState.value = LoadingViewState()
        autoCompleteViewState.value = AutoCompleteViewState()
        omnibarViewState.value = OmnibarViewState()
        findInPageViewState.value = FindInPageViewState()
    }

    fun onShareSelected() {
        url?.let {
            command.value = ShareLink(removeAtbAndSourceParamsFromSearch(it))
        }
    }

    fun determineShowBrowser() {
        val showBrowser = currentBrowserViewState().browserShowing || !url.isNullOrBlank()
        browserViewState.value = currentBrowserViewState().copy(browserShowing = showBrowser)
    }

    fun showBrowser() {
        browserViewState.value = currentBrowserViewState().copy(browserShowing = true)
        globalLayoutState.value = GlobalLayoutViewState(isNewTabState = false)
    }

    private fun removeAtbAndSourceParamsFromSearch(url: String): String {

        if (!duckDuckGoUrlDetector.isDuckDuckGoQueryUrl(url)) {
            return url
        }

        val uri = Uri.parse(url)
        val paramsToRemove = arrayOf(AppUrl.ParamKey.ATB, AppUrl.ParamKey.SOURCE)
        val parameterNames = uri.queryParameterNames.filterNot { paramsToRemove.contains(it) }
        val builder = uri.buildUpon()
        builder.clearQuery()

        for (paramName in parameterNames) {
            builder.appendQueryParameter(paramName, uri.getQueryParameter(paramName))
        }

        return builder.build().toString()
    }

    fun saveWebViewState(webView: WebView?, tabId: String) {
        webViewSessionStorage.saveSession(webView, tabId)
    }

    fun restoreWebViewState(webView: WebView?, lastUrl: String) {
        val sessionRestored = webViewSessionStorage.restoreSession(webView, tabId)
        if (sessionRestored) {
            Timber.v("Successfully restored session")
            onWebSessionRestored()
        } else {
            if (lastUrl.isNotBlank()) {
                Timber.w("Restoring last url but page history has been lost - url=[$lastUrl]")
                onUserSubmittedQuery(lastUrl)
            }
        }
    }

    @SuppressLint("CheckResult")
    fun onPinPageToHomeSelected() {
        val currentPage = url ?: return
        val title = if (duckDuckGoUrlDetector.isDuckDuckGoQueryUrl(currentPage)) {
            duckDuckGoUrlDetector.extractQuery(currentPage) ?: currentPage
        } else {
            currentPage.toUri().baseHost ?: currentPage
        }

        faviconDownloader.download(currentPage.toUri())
            .subscribeOn(Schedulers.io())
            .observeOn(AndroidSchedulers.mainThread())
            .subscribe({
                Timber.i("Successfully got favicon")
                command.value = AddHomeShortcut(title, currentPage, it)
            }, { throwable ->
                Timber.w(throwable, "Failed to obtain favicon")
                command.value = AddHomeShortcut(title, currentPage)
            })
    }

    fun userRequestedOpeningNewTab() {
        command.value = GenerateWebViewPreviewImage
        command.value = LaunchNewTab
    }

    fun onSurveyChanged(survey: Survey?) {
        ctaViewModel.onSurveyChanged(survey)
    }

    fun onUserLaunchedCta() {
        val cta = ctaViewState.value?.cta ?: return
        command.value = when (cta) {
            is CtaConfiguration.Survey -> LaunchSurvey(cta.survey)
            is CtaConfiguration.AddWidgetAuto -> LaunchAddWidget
            is CtaConfiguration.AddWidgetInstructions -> LaunchLegacyAddWidget
        }
        ctaViewModel.onCtaLaunched()
    }

    fun onUserDismissedCta() {
        ctaViewModel.onCtaDismissed()
    }

    fun updateTabPreview(tabId: String, fileName: String) {
        tabRepository.updateTabPreviewImage(tabId, fileName)
    }

    fun deleteTabPreview(tabId: String) {
        tabRepository.updateTabPreviewImage(tabId, null)
    }

    override fun externalAppLinkClicked(appLink: IntentType) {
        command.value = HandleExternalAppLink(appLink)
    }

<<<<<<< HEAD
    override fun openInNewTab(url: String?) {
        command.value = OpenInNewTab(url.orEmpty())
    }

    override fun openMessageInNewTab(message: Message) {
        command.value = OpenMessageInNewTab(message)
=======
    override fun recoverFromRenderProcessGone() {
        webNavigationState?.let {
            navigationStateChanged(EmptyNavigationState(it))
        }
        invalidateBrowsingActions()
        showErrorWithAction()
>>>>>>> 65c7cca7
    }

    override fun requiresAuthentication(request: BasicAuthenticationRequest) {
        command.value = RequiresAuthentication(request)
    }

    override fun handleAuthentication(request: BasicAuthenticationRequest, credentials: BasicAuthenticationCredentials) {
        request.handler.proceed(credentials.username, credentials.password)
        command.value = SaveCredentials(request, credentials)
    }

    override fun cancelAuthentication(request: BasicAuthenticationRequest) {
        request.handler.cancel()
    }

    fun userLaunchingTabSwitcher() {
        command.value = LaunchTabSwitcher
    }

    private fun invalidateBrowsingActions() {
        globalLayoutState.value = Invalidated
        loadingViewState.value = LoadingViewState()
        findInPageViewState.value = FindInPageViewState()
    }

    private fun disableUserNavigation() {
        browserViewState.value = currentBrowserViewState().copy(
            canGoBack = false,
            canGoForward = false,
            canReportSite = false,
            canChangeBrowsingMode = false
        )
    }

    private fun showErrorWithAction() {
        command.value = ShowErrorWithAction { this.onUserSubmittedQuery(url.orEmpty()) }
    }

    private fun recoverTabWithQuery(query: String) {
        viewModelScope.launch { closeCurrentTab() }
        command.value = OpenInNewTab(query)
    }
}<|MERGE_RESOLUTION|>--- conflicted
+++ resolved
@@ -798,7 +798,7 @@
 
     fun showBrowser() {
         browserViewState.value = currentBrowserViewState().copy(browserShowing = true)
-        globalLayoutState.value = GlobalLayoutViewState(isNewTabState = false)
+        globalLayoutState.value = Browser(isNewTabState = false)
     }
 
     private fun removeAtbAndSourceParamsFromSearch(url: String): String {
@@ -893,21 +893,20 @@
         command.value = HandleExternalAppLink(appLink)
     }
 
-<<<<<<< HEAD
     override fun openInNewTab(url: String?) {
         command.value = OpenInNewTab(url.orEmpty())
     }
 
     override fun openMessageInNewTab(message: Message) {
         command.value = OpenMessageInNewTab(message)
-=======
+    }
+
     override fun recoverFromRenderProcessGone() {
         webNavigationState?.let {
             navigationStateChanged(EmptyNavigationState(it))
         }
         invalidateBrowsingActions()
         showErrorWithAction()
->>>>>>> 65c7cca7
     }
 
     override fun requiresAuthentication(request: BasicAuthenticationRequest) {
