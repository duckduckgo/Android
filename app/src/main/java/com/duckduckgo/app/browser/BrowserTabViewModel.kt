--- conflicted
+++ resolved
@@ -63,10 +63,8 @@
 import com.duckduckgo.app.privacy.db.NetworkLeaderboardDao
 import com.duckduckgo.app.privacy.model.PrivacyGrade
 import com.duckduckgo.app.settings.db.SettingsDataStore
-<<<<<<< HEAD
-=======
 import com.duckduckgo.app.statistics.ExperimentationVariantManager
->>>>>>> 20db6fbc
+import com.duckduckgo.app.statistics.VariantManager
 import com.duckduckgo.app.statistics.VariantManager
 import com.duckduckgo.app.statistics.api.StatisticsUpdater
 import com.duckduckgo.app.statistics.pixels.Pixel
@@ -361,11 +359,7 @@
             searchCountDao.incrementSearchCount()
         }
 
-<<<<<<< HEAD
         val urlToNavigate = queryUrlConverter.addQueryToUrl(url?: query, trimmedInput)
-=======
-        val urlToNavigate = queryUrlConverter.convertQueryToUrl(trimmedInput)
->>>>>>> 20db6fbc
         val omnibarText = if (variantManager.getVariant().hasFeature(VariantManager.VariantFeature.SerpHeaderQueryReplacement)) {
             urlToNavigate
         } else {
