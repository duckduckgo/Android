--- conflicted
+++ resolved
@@ -486,14 +486,8 @@
                 command.value = ResetHistory
             }
 
-<<<<<<< HEAD
             fireQueryChangedPixel(trimmedInput)
-
-            command.value = Navigate(urlToNavigate)
-=======
-            fireQueryChangedPixel(omnibarText)
             command.value = Navigate(urlToNavigate, getUrlHeaders())
->>>>>>> 725c0c67
         }
 
         globalLayoutState.value = Browser(isNewTabState = false)
