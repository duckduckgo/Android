/*
 * Copyright (c) 2017 DuckDuckGo
 *
 * Licensed under the Apache License, Version 2.0 (the "License");
 * you may not use this file except in compliance with the License.
 * You may obtain a copy of the License at
 *
 *     http://www.apache.org/licenses/LICENSE-2.0
 *
 * Unless required by applicable law or agreed to in writing, software
 * distributed under the License is distributed on an "AS IS" BASIS,
 * WITHOUT WARRANTIES OR CONDITIONS OF ANY KIND, either express or implied.
 * See the License for the specific language governing permissions and
 * limitations under the License.
 */

package com.duckduckgo.app.browser

import android.annotation.SuppressLint
import android.graphics.Bitmap
import android.net.Uri
import android.os.Message
import android.util.Patterns
import android.view.ContextMenu
import android.view.MenuItem
import android.view.View
import android.webkit.GeolocationPermissions
import android.webkit.ValueCallback
import android.webkit.WebChromeClient
import android.webkit.WebView
import androidx.annotation.AnyThread
import androidx.annotation.VisibleForTesting
import androidx.core.net.toUri
import androidx.lifecycle.*
import androidx.lifecycle.Observer
import com.duckduckgo.app.autocomplete.api.AutoComplete
import com.duckduckgo.app.autocomplete.api.AutoComplete.AutoCompleteResult
import com.duckduckgo.app.autocomplete.api.AutoComplete.AutoCompleteSuggestion
import com.duckduckgo.app.autocomplete.api.AutoComplete.AutoCompleteSuggestion.AutoCompleteBookmarkSuggestion
import com.duckduckgo.app.autocomplete.api.AutoComplete.AutoCompleteSuggestion.AutoCompleteSearchSuggestion
import com.duckduckgo.app.autocomplete.api.AutoCompleteApi
import com.duckduckgo.app.bookmarks.db.BookmarkEntity
import com.duckduckgo.app.bookmarks.db.BookmarksDao
import com.duckduckgo.app.bookmarks.model.FavoritesRepository
import com.duckduckgo.app.bookmarks.model.SavedSite
import com.duckduckgo.app.bookmarks.ui.EditSavedSiteDialogFragment.EditSavedSiteListener
import com.duckduckgo.app.brokensite.BrokenSiteData
import com.duckduckgo.app.browser.BrowserTabViewModel.Command.*
import com.duckduckgo.app.browser.BrowserTabViewModel.GlobalLayoutViewState.Browser
import com.duckduckgo.app.browser.BrowserTabViewModel.GlobalLayoutViewState.Invalidated
import com.duckduckgo.app.browser.LongPressHandler.RequiredAction
import com.duckduckgo.app.browser.SpecialUrlDetector.UrlType.AppLink
import com.duckduckgo.app.browser.SpecialUrlDetector.UrlType.NonHttpAppLink
import com.duckduckgo.app.browser.WebNavigationStateChange.*
import com.duckduckgo.app.browser.addtohome.AddToHomeCapabilityDetector
import com.duckduckgo.app.browser.applinks.AppLinksHandler
import com.duckduckgo.app.browser.applinks.DuckDuckGoAppLinksHandler
import com.duckduckgo.app.browser.downloader.DownloadFailReason
import com.duckduckgo.app.browser.downloader.FileDownloader
import com.duckduckgo.app.browser.favicon.FaviconManager
import com.duckduckgo.app.browser.favicon.FaviconSource.ImageFavicon
import com.duckduckgo.app.browser.favicon.FaviconSource.UrlFavicon
import com.duckduckgo.app.browser.favorites.FavoritesQuickAccessAdapter
import com.duckduckgo.app.browser.logindetection.FireproofDialogsEventHandler
import com.duckduckgo.app.browser.logindetection.FireproofDialogsEventHandler.Event
import com.duckduckgo.app.browser.logindetection.LoginDetected
import com.duckduckgo.app.browser.logindetection.NavigationAwareLoginDetector
import com.duckduckgo.app.browser.logindetection.NavigationEvent
import com.duckduckgo.app.browser.model.BasicAuthenticationCredentials
import com.duckduckgo.app.browser.model.BasicAuthenticationRequest
import com.duckduckgo.app.browser.model.LongPressTarget
import com.duckduckgo.app.browser.omnibar.OmnibarEntryConverter
import com.duckduckgo.app.browser.omnibar.QueryOrigin
import com.duckduckgo.app.browser.omnibar.QueryUrlConverter
import com.duckduckgo.app.browser.session.WebViewSessionStorage
import com.duckduckgo.app.browser.ui.HttpAuthenticationDialogFragment.HttpAuthenticationListener
import com.duckduckgo.app.cta.ui.*
import com.duckduckgo.app.di.AppCoroutineScope
import com.duckduckgo.app.email.EmailManager
import com.duckduckgo.app.fire.fireproofwebsite.data.FireproofWebsiteEntity
import com.duckduckgo.app.fire.fireproofwebsite.data.FireproofWebsiteRepository
import com.duckduckgo.app.global.*
import com.duckduckgo.app.global.events.db.UserEventKey
import com.duckduckgo.app.global.events.db.UserEventsRepository
import com.duckduckgo.app.global.events.db.UserEventsStore
import com.duckduckgo.app.global.model.Site
import com.duckduckgo.app.global.model.SiteFactory
import com.duckduckgo.app.global.model.domain
import com.duckduckgo.app.global.model.domainMatchesUrl
import com.duckduckgo.app.global.plugins.view_model.ViewModelFactoryPlugin
import com.duckduckgo.app.global.view.asLocationPermissionOrigin
import com.duckduckgo.app.globalprivacycontrol.GlobalPrivacyControl
import com.duckduckgo.app.location.GeoLocationPermissions
import com.duckduckgo.app.location.data.LocationPermissionType
import com.duckduckgo.app.location.data.LocationPermissionsRepository
import com.duckduckgo.app.location.ui.SiteLocationPermissionDialog
import com.duckduckgo.app.location.ui.SystemLocationPermissionDialog
import com.duckduckgo.app.pixels.AppPixelName
import com.duckduckgo.app.privacy.db.NetworkLeaderboardDao
import com.duckduckgo.app.privacy.db.UserWhitelistDao
import com.duckduckgo.app.privacy.model.PrivacyGrade
import com.duckduckgo.app.settings.db.SettingsDataStore
import com.duckduckgo.app.statistics.VariantManager
import com.duckduckgo.app.statistics.api.StatisticsUpdater
import com.duckduckgo.app.statistics.favoritesOnboardingEnabled
import com.duckduckgo.app.statistics.pixels.Pixel
import com.duckduckgo.app.statistics.pixels.Pixel.PixelParameter
import com.duckduckgo.app.statistics.pixels.Pixel.PixelParameter.FAVORITE_MENU_ITEM_STATE
import com.duckduckgo.app.surrogates.SurrogateResponse
import com.duckduckgo.app.survey.model.Survey
import com.duckduckgo.app.tabs.model.TabEntity
import com.duckduckgo.app.tabs.model.TabRepository
import com.duckduckgo.app.trackerdetection.db.TemporaryTrackingWhitelistDao
import com.duckduckgo.app.trackerdetection.model.TrackingEvent
import com.duckduckgo.app.usage.search.SearchCountDao
import com.duckduckgo.di.scopes.AppObjectGraph
import com.jakewharton.rxrelay2.PublishRelay
import com.squareup.anvil.annotations.ContributesMultibinding
import io.reactivex.android.schedulers.AndroidSchedulers
import io.reactivex.disposables.Disposable
import io.reactivex.schedulers.Schedulers
import kotlinx.coroutines.*
import kotlinx.coroutines.flow.launchIn
import kotlinx.coroutines.flow.onEach
import timber.log.Timber
import java.io.File
import java.util.*
import java.util.concurrent.TimeUnit
import javax.inject.Inject
import javax.inject.Provider

class BrowserTabViewModel(
    private val statisticsUpdater: StatisticsUpdater,
    private val queryUrlConverter: OmnibarEntryConverter,
    private val duckDuckGoUrlDetector: DuckDuckGoUrlDetector,
    private val siteFactory: SiteFactory,
    private val tabRepository: TabRepository,
    private val userWhitelistDao: UserWhitelistDao,
    private val temporaryTrackingWhitelistDao: TemporaryTrackingWhitelistDao,
    private val networkLeaderboardDao: NetworkLeaderboardDao,
    private val bookmarksDao: BookmarksDao,
    private val favoritesRepository: FavoritesRepository,
    private val fireproofWebsiteRepository: FireproofWebsiteRepository,
    private val locationPermissionsRepository: LocationPermissionsRepository,
    private val geoLocationPermissions: GeoLocationPermissions,
    private val navigationAwareLoginDetector: NavigationAwareLoginDetector,
    private val autoComplete: AutoComplete,
    private val appSettingsPreferencesStore: SettingsDataStore,
    private val longPressHandler: LongPressHandler,
    private val webViewSessionStorage: WebViewSessionStorage,
    private val specialUrlDetector: SpecialUrlDetector,
    private val faviconManager: FaviconManager,
    private val addToHomeCapabilityDetector: AddToHomeCapabilityDetector,
    private val ctaViewModel: CtaViewModel,
    private val searchCountDao: SearchCountDao,
    private val pixel: Pixel,
    private val dispatchers: DispatcherProvider = DefaultDispatcherProvider(),
    private val userEventsRepository: UserEventsRepository,
    private val userEventsStore: UserEventsStore,
    private val fileDownloader: FileDownloader,
    private val globalPrivacyControl: GlobalPrivacyControl,
    private val fireproofDialogsEventHandler: FireproofDialogsEventHandler,
    private val emailManager: EmailManager,
    @AppCoroutineScope private val appCoroutineScope: CoroutineScope,
    private val appLinksHandler: AppLinksHandler,
    private val variantManager: VariantManager
) : WebViewClientListener, EditSavedSiteListener, HttpAuthenticationListener, SiteLocationPermissionDialog.SiteLocationPermissionDialogListener,
    SystemLocationPermissionDialog.SystemLocationPermissionDialogListener, ViewModel() {

    private var buildingSiteFactoryJob: Job? = null

    sealed class GlobalLayoutViewState {
        data class Browser(val isNewTabState: Boolean = true) : GlobalLayoutViewState()
        object Invalidated : GlobalLayoutViewState()
    }

    data class CtaViewState(
        val cta: Cta? = null,
        val favorites: List<FavoritesQuickAccessAdapter.QuickAccessFavorite> = emptyList()
    )

    data class BrowserViewState(
        val browserShowing: Boolean = false,
        val isFullScreen: Boolean = false,
        val isDesktopBrowsingMode: Boolean = false,
        val canChangeBrowsingMode: Boolean = true,
        val showPrivacyGrade: Boolean = false,
        val showSearchIcon: Boolean = false,
        val showClearButton: Boolean = false,
        val showTabsButton: Boolean = true,
        val fireButton: HighlightableButton = HighlightableButton.Visible(),
        val showMenuButton: HighlightableButton = HighlightableButton.Visible(),
        val canSharePage: Boolean = false,
        val canAddBookmarks: Boolean = false,
        val addFavorite: HighlightableButton = HighlightableButton.Visible(enabled = false),
        val canFireproofSite: Boolean = false,
        val isFireproofWebsite: Boolean = false,
        val canGoBack: Boolean = false,
        val canGoForward: Boolean = false,
        val canWhitelist: Boolean = false,
        val isWhitelisted: Boolean = false,
        val canReportSite: Boolean = false,
        val addToHomeEnabled: Boolean = false,
        val addToHomeVisible: Boolean = false,
        val showDaxIcon: Boolean = false,
        val isEmailSignedIn: Boolean = false
    )

    sealed class HighlightableButton {
        data class Visible(val enabled: Boolean = true, val highlighted: Boolean = false) : HighlightableButton()
        object Gone : HighlightableButton()

        fun isHighlighted(): Boolean {
            return when (this) {
                is Visible -> this.highlighted
                is Gone -> false
            }
        }

        fun isEnabled(): Boolean {
            return when (this) {
                is Visible -> this.enabled
                is Gone -> false
            }
        }
    }

    data class OmnibarViewState(
        val omnibarText: String = "",
        val isEditing: Boolean = false,
        val shouldMoveCaretToEnd: Boolean = false
    )

    data class LoadingViewState(
        val isLoading: Boolean = false,
        val privacyOn: Boolean = true,
        val progress: Int = 0
    )

    data class FindInPageViewState(
        val visible: Boolean = false,
        val showNumberMatches: Boolean = false,
        val activeMatchIndex: Int = 0,
        val searchTerm: String = "",
        val numberMatches: Int = 0,
        val canFindInPage: Boolean = false
    )

    data class PrivacyGradeViewState(
        val privacyGrade: PrivacyGrade? = null,
        val shouldAnimate: Boolean = false,
        val showEmptyGrade: Boolean = true
    ) {
        val isEnabled: Boolean = privacyGrade != PrivacyGrade.UNKNOWN
    }

    data class AutoCompleteViewState(
        val showSuggestions: Boolean = false,
        val showFavorites: Boolean = false,
        val searchResults: AutoCompleteResult = AutoCompleteResult("", emptyList()),
        val favorites: List<FavoritesQuickAccessAdapter.QuickAccessFavorite> = emptyList()
    )

    data class LocationPermission(val origin: String, val callback: GeolocationPermissions.Callback)

    sealed class Command {
        object Refresh : Command()
        class Navigate(val url: String, val headers: Map<String, String>) : Command()
        class NavigateBack(val steps: Int) : Command()
        object NavigateForward : Command()
        class OpenInNewTab(val query: String, val sourceTabId: String? = null) : Command()
        class OpenMessageInNewTab(val message: Message, val sourceTabId: String? = null) : Command()
        class OpenInNewBackgroundTab(val query: String) : Command()
        object LaunchNewTab : Command()
        object ResetHistory : Command()
        class DialNumber(val telephoneNumber: String) : Command()
        class SendSms(val telephoneNumber: String) : Command()
        class SendEmail(val emailAddress: String) : Command()
        object ShowKeyboard : Command()
        object HideKeyboard : Command()
        class ShowFullScreen(val view: View) : Command()
        class DownloadImage(val url: String, val requestUserConfirmation: Boolean) : Command()
        class ShowSavedSiteAddedConfirmation(val savedSite: SavedSite) : Command()
        class ShowEditSavedSiteDialog(val savedSite: SavedSite) : Command()
        class DeleteSavedSiteConfirmation(val savedSite: SavedSite) : Command()
        class ShowFireproofWebSiteConfirmation(val fireproofWebsiteEntity: FireproofWebsiteEntity) : Command()
        object AskToDisableLoginDetection : Command()
        class AskToFireproofWebsite(val fireproofWebsite: FireproofWebsiteEntity) : Command()
        class ShareLink(val url: String) : Command()
        class CopyLink(val url: String) : Command()
        class FindInPageCommand(val searchTerm: String) : Command()
        class BrokenSiteFeedback(val data: BrokenSiteData) : Command()
        object DismissFindInPage : Command()
        class ShowFileChooser(val filePathCallback: ValueCallback<Array<Uri>>, val fileChooserParams: WebChromeClient.FileChooserParams) : Command()
        class HandleNonHttpAppLink(val nonHttpAppLink: NonHttpAppLink, val headers: Map<String, String>) : Command()
        class HandleAppLink(val appLink: AppLink, val headers: Map<String, String>) : Command()
        class AddHomeShortcut(val title: String, val url: String, val icon: Bitmap? = null) : Command()
        class LaunchSurvey(val survey: Survey) : Command()
        object LaunchAddWidget : Command()
        object LaunchLegacyAddWidget : Command()
        class RequiresAuthentication(val request: BasicAuthenticationRequest) : Command()
        class SaveCredentials(val request: BasicAuthenticationRequest, val credentials: BasicAuthenticationCredentials) : Command()
        object GenerateWebViewPreviewImage : Command()
        object LaunchTabSwitcher : Command()
        object HideWebContent : Command()
        object ShowWebContent : Command()
        class CheckSystemLocationPermission(val domain: String, val deniedForever: Boolean) : Command()
        class AskDomainPermission(val domain: String) : Command()
        object RequestSystemLocationPermission : Command()
        class RefreshUserAgent(val url: String?, val isDesktop: Boolean) : Command()
        class ShowErrorWithAction(val textResId: Int, val action: () -> Unit) : Command()
        class ShowDomainHasPermissionMessage(val domain: String) : Command()
        class ConvertBlobToDataUri(val url: String, val mimeType: String) : Command()
        class RequestFileDownload(val url: String, val contentDisposition: String?, val mimeType: String, val requestUserConfirmation: Boolean) : Command()
        object ChildTabClosed : Command()
        class ShowVisitedSiteAsFavoriteHint(val favorite: SavedSite.Favorite) : Command()

        class CopyAliasToClipboard(val alias: String) : Command()
        class InjectEmailAddress(val address: String) : Command()
        class ShowEmailTooltip(val address: String) : Command()
        sealed class DaxCommand : Command() {
            object FinishTrackerAnimation : DaxCommand()
            class HideDaxDialog(val cta: Cta) : DaxCommand()
        }

        sealed class DownloadCommand : Command() {
            class ScanMediaFiles(val file: File) : DownloadCommand()
            class ShowDownloadFailedNotification(val message: String, val reason: DownloadFailReason) : DownloadCommand()
            class ShowDownloadFinishedNotification(val file: File, val mimeType: String?) : DownloadCommand()
            object ShowDownloadInProgressNotification : DownloadCommand()
        }

        class EditWithSelectedQuery(val query: String) : Command()
    }

    val autoCompleteViewState: MutableLiveData<AutoCompleteViewState> = MutableLiveData()
    val browserViewState: MutableLiveData<BrowserViewState> = MutableLiveData()
    val globalLayoutState: MutableLiveData<GlobalLayoutViewState> = MutableLiveData()
    val loadingViewState: MutableLiveData<LoadingViewState> = MutableLiveData()
    val omnibarViewState: MutableLiveData<OmnibarViewState> = MutableLiveData()
    val findInPageViewState: MutableLiveData<FindInPageViewState> = MutableLiveData()
    val ctaViewState: MutableLiveData<CtaViewState> = MutableLiveData()
    var siteLiveData: MutableLiveData<Site> = MutableLiveData()
    val privacyGradeViewState: MutableLiveData<PrivacyGradeViewState> = MutableLiveData()

    var skipHome = false
    val tabs: LiveData<List<TabEntity>> = tabRepository.liveTabs
    val survey: LiveData<Survey> = ctaViewModel.surveyLiveData
    val command: SingleLiveEvent<Command> = SingleLiveEvent()

    val url: String?
        get() = site?.url

    val title: String?
        get() = site?.title

    private var showFavoritesOnboarding = false
        set(value) {
            if (value != field) {
                if (value) {
                    browserViewState.observeForever(favoritesOnboardingObserver)
                } else {
                    browserViewState.removeObserver(favoritesOnboardingObserver)
                }
            }
            field = value
        }
    private var saveNextVisitedSiteAsFavorite = false
    private var locationPermission: LocationPermission? = null
    private val locationPermissionMessages: MutableMap<String, Boolean> = mutableMapOf()
    private val locationPermissionSession: MutableMap<String, LocationPermissionType> = mutableMapOf()

    private val autoCompletePublishSubject = PublishRelay.create<String>()
    private val fireproofWebsiteState: LiveData<List<FireproofWebsiteEntity>> = fireproofWebsiteRepository.getFireproofWebsites()

    @ExperimentalCoroutinesApi
    @FlowPreview
    private val showPulseAnimation: LiveData<Boolean> = ctaViewModel.showFireButtonPulseAnimation.asLiveData(
        context = viewModelScope.coroutineContext
    )

    private var autoCompleteDisposable: Disposable? = null
    private var site: Site? = null
    private lateinit var tabId: String
    private var webNavigationState: WebNavigationState? = null
    private var httpsUpgraded = false
    private val browserStateModifier = BrowserStateModifier()
    private var faviconPrefetchJob: Job? = null
    private var deferredBlankSite: Job? = null

    private val fireproofWebsitesObserver = Observer<List<FireproofWebsiteEntity>> {
        browserViewState.value = currentBrowserViewState().copy(isFireproofWebsite = isFireproofWebsite())
    }

    private val favoritesOnboardingObserver = Observer<BrowserViewState> { state ->
        val shouldShowAnimation = state.browserShowing
        val menuButton = currentBrowserViewState().showMenuButton
        if (menuButton is HighlightableButton.Visible && menuButton.highlighted != shouldShowAnimation) {
            browserViewState.value = currentBrowserViewState().copy(showMenuButton = HighlightableButton.Visible(highlighted = shouldShowAnimation))
        }
    }

    private val fireproofDialogEventObserver = Observer<Event> { event ->
        command.value = when (event) {
            is Event.AskToDisableLoginDetection -> AskToDisableLoginDetection
            is Event.FireproofWebSiteSuccess -> ShowFireproofWebSiteConfirmation(event.fireproofWebsiteEntity)
        }
    }

    @ExperimentalCoroutinesApi
    private val fireButtonAnimation = Observer<Boolean> { shouldShowAnimation ->
        Timber.i("shouldShowAnimation $shouldShowAnimation")
        if (currentBrowserViewState().fireButton is HighlightableButton.Visible) {
            browserViewState.value = currentBrowserViewState().copy(fireButton = HighlightableButton.Visible(highlighted = shouldShowAnimation))
        }

        if (shouldShowAnimation) {
            registerAndScheduleDismissAction()
        }
    }

    private fun registerAndScheduleDismissAction() {
        viewModelScope.launch(dispatchers.io()) {
            val fireButtonHighlightedEvent = userEventsStore.getUserEvent(UserEventKey.FIRE_BUTTON_HIGHLIGHTED)
            if (fireButtonHighlightedEvent == null) {
                userEventsStore.registerUserEvent(UserEventKey.FIRE_BUTTON_HIGHLIGHTED)
            }
            val pulseElapsedTime = System.currentTimeMillis() - (fireButtonHighlightedEvent?.timestamp ?: System.currentTimeMillis())
            val pulsePendingTime = ONE_HOUR_IN_MS - pulseElapsedTime
            delay(pulsePendingTime)
            ctaViewModel.dismissPulseAnimation()
        }
    }

    private val loginDetectionObserver = Observer<LoginDetected> { loginEvent ->
        Timber.i("LoginDetection for $loginEvent")
        viewModelScope.launch(dispatchers.io()) {
            if (!isFireproofWebsite(loginEvent.forwardedToDomain)) {
                withContext(dispatchers.main()) {
                    command.value = AskToFireproofWebsite(FireproofWebsiteEntity(loginEvent.forwardedToDomain))
                }
            }
        }
    }

    init {
        initializeViewStates()
        configureAutoComplete()
        fireproofWebsiteState.observeForever(fireproofWebsitesObserver)
        fireproofDialogsEventHandler.event.observeForever(fireproofDialogEventObserver)
        navigationAwareLoginDetector.loginEventLiveData.observeForever(loginDetectionObserver)
        showPulseAnimation.observeForever(fireButtonAnimation)

        tabRepository.childClosedTabs.onEach { closedTab ->
            if (this@BrowserTabViewModel::tabId.isInitialized && tabId == closedTab) {
                command.value = ChildTabClosed
            }
        }.launchIn(viewModelScope)

        emailManager.signedInFlow().onEach { isSignedIn ->
            browserViewState.value = currentBrowserViewState().copy(isEmailSignedIn = isSignedIn)
        }.launchIn(viewModelScope)

        favoritesRepository.favorites().onEach { favorite ->
            val favorites = favorite.map { FavoritesQuickAccessAdapter.QuickAccessFavorite(it) }
            ctaViewState.value = currentCtaViewState().copy(favorites = favorites)
            autoCompleteViewState.value = currentAutoCompleteViewState().copy(favorites = favorites)
        }.launchIn(viewModelScope)
    }

    fun loadData(tabId: String, initialUrl: String?, skipHome: Boolean, favoritesOnboarding: Boolean) {
        Timber.i("favoritesOnboarding loadData $initialUrl, $skipHome, $favoritesOnboarding")
        this.tabId = tabId
        this.skipHome = skipHome
        this.showFavoritesOnboarding = favoritesOnboarding
        siteLiveData = tabRepository.retrieveSiteData(tabId)
        site = siteLiveData.value

        initialUrl?.let { buildSiteFactory(it) }
    }

    fun onViewReady() {
        url?.let {
            onUserSubmittedQuery(it)
        }
    }

    fun onMessageProcessed() {
        showBrowser()
    }

    private fun buildSiteFactory(url: String, title: String? = null) {

        if (buildingSiteFactoryJob?.isCompleted == false) {
            Timber.i("Cancelling existing work to build SiteMonitor for $url")
            buildingSiteFactoryJob?.cancel()
        }

        site = siteFactory.buildSite(url, title, httpsUpgraded)
        onSiteChanged()
        buildingSiteFactoryJob = viewModelScope.launch {
            site?.let {
                withContext(dispatchers.io()) {
                    siteFactory.loadFullSiteDetails(it)
                    onSiteChanged()
                }
            }
        }
    }

    @SuppressLint("CheckResult")
    private fun configureAutoComplete() {
        autoCompleteDisposable = autoCompletePublishSubject
            .debounce(300, TimeUnit.MILLISECONDS)
            .switchMap { autoComplete.autoComplete(it) }
            .subscribeOn(Schedulers.io())
            .observeOn(AndroidSchedulers.mainThread())
            .subscribe(
                { result ->
                    onAutoCompleteResultReceived(result)
                },
                { t: Throwable? -> Timber.w(t, "Failed to get search results") }
            )
    }

    private fun onAutoCompleteResultReceived(result: AutoCompleteResult) {
        val currentViewState = currentAutoCompleteViewState()
        autoCompleteViewState.value = currentViewState.copy(searchResults = AutoCompleteResult(result.query, result.suggestions))
    }

    @VisibleForTesting
    public override fun onCleared() {
        buildingSiteFactoryJob?.cancel()
        autoCompleteDisposable?.dispose()
        autoCompleteDisposable = null
        fireproofWebsiteState.removeObserver(fireproofWebsitesObserver)
        browserViewState.removeObserver(favoritesOnboardingObserver)
        navigationAwareLoginDetector.loginEventLiveData.removeObserver(loginDetectionObserver)
        fireproofDialogsEventHandler.event.removeObserver(fireproofDialogEventObserver)
        showPulseAnimation.removeObserver(fireButtonAnimation)
        super.onCleared()
    }

    fun registerWebViewListener(browserWebViewClient: BrowserWebViewClient, browserChromeClient: BrowserChromeClient) {
        browserWebViewClient.webViewClientListener = this
        browserChromeClient.webViewClientListener = this
    }

    fun onViewResumed() {
        if (currentGlobalLayoutState() is Invalidated && currentBrowserViewState().browserShowing) {
            showErrorWithAction()
        }
    }

    fun onViewVisible() {
        // we expect refreshCta to be called when a site is fully loaded if browsingShowing -trackers data available-.
        if (!currentBrowserViewState().browserShowing) {
            viewModelScope.launch {
                val cta = refreshCta()
                showOrHideKeyboard(cta) // we hide the keyboard when showing a DialogCta and HomeCta type in the home screen otherwise we show it
            }
        } else {
            command.value = HideKeyboard
        }
    }

    fun onViewHidden() {
        skipHome = false
    }

    suspend fun fireAutocompletePixel(suggestion: AutoCompleteSuggestion) {
        val currentViewState = currentAutoCompleteViewState()
        val hasBookmarks = withContext(dispatchers.io()) {
            bookmarksDao.hasBookmarks()
        }
        val hasBookmarkResults = currentViewState.searchResults.suggestions.any { it is AutoCompleteBookmarkSuggestion }
        val params = mapOf(
            PixelParameter.SHOWED_BOOKMARKS to hasBookmarkResults.toString(),
            PixelParameter.BOOKMARK_CAPABLE to hasBookmarks.toString()
        )
        val pixelName = when (suggestion) {
            is AutoCompleteBookmarkSuggestion -> AppPixelName.AUTOCOMPLETE_BOOKMARK_SELECTION
            is AutoCompleteSearchSuggestion -> AppPixelName.AUTOCOMPLETE_SEARCH_SELECTION
        }

        pixel.fire(pixelName, params)
    }

    fun onUserSubmittedQuery(query: String, queryOrigin: QueryOrigin = QueryOrigin.FromUser) {
        navigationAwareLoginDetector.onEvent(NavigationEvent.UserAction.NewQuerySubmitted)

        if (query.isBlank()) {
            return
        }

        if (currentGlobalLayoutState() is Invalidated) {
            recoverTabWithQuery(query)
            return
        }

        command.value = HideKeyboard
        val trimmedInput = query.trim()

        viewModelScope.launch(dispatchers.io()) {
            searchCountDao.incrementSearchCount()
        }

        val verticalParameter = extractVerticalParameter(url)
        val urlToNavigate = queryUrlConverter.convertQueryToUrl(trimmedInput, verticalParameter, queryOrigin)

        val type = specialUrlDetector.determineType(trimmedInput)
        if (type is NonHttpAppLink) {
            nonHttpAppLinkClicked(type)
        } else {
            if (shouldClearHistoryOnNewQuery()) {
                command.value = ResetHistory
            }

            fireQueryChangedPixel(trimmedInput)

            appLinksHandler.userEnteredBrowserState()
            command.value = Navigate(urlToNavigate, getUrlHeaders())
        }

        globalLayoutState.value = Browser(isNewTabState = false)
        findInPageViewState.value = FindInPageViewState(visible = false, canFindInPage = true)
        omnibarViewState.value = currentOmnibarViewState().copy(omnibarText = trimmedInput, shouldMoveCaretToEnd = false)
        browserViewState.value = currentBrowserViewState().copy(browserShowing = true, showClearButton = false)
        autoCompleteViewState.value =
            currentAutoCompleteViewState().copy(showSuggestions = false, showFavorites = false, searchResults = AutoCompleteResult("", emptyList()))
    }

    private fun getUrlHeaders(): Map<String, String> = globalPrivacyControl.getHeaders()

    private fun extractVerticalParameter(currentUrl: String?): String? {
        val url = currentUrl ?: return null

        return if (duckDuckGoUrlDetector.isDuckDuckGoVerticalUrl(url)) {
            duckDuckGoUrlDetector.extractVertical(url)
        } else {
            null
        }
    }

    private fun fireQueryChangedPixel(omnibarText: String) {
        val oldQuery = currentOmnibarViewState().omnibarText.toUri()
        val newQuery = omnibarText.toUri()

        if (Patterns.WEB_URL.matcher(oldQuery.toString()).matches()) return

        if (oldQuery == newQuery) {
            pixel.fire(String.format(Locale.US, AppPixelName.SERP_REQUERY.pixelName, PixelParameter.SERP_QUERY_NOT_CHANGED))
        } else if (oldQuery.toString().isNotBlank()) { // blank means no previous search, don't send pixel
            pixel.fire(String.format(Locale.US, AppPixelName.SERP_REQUERY.pixelName, PixelParameter.SERP_QUERY_CHANGED))
        }
    }

    private fun shouldClearHistoryOnNewQuery(): Boolean {
        val navigation = webNavigationState ?: return true
        return !currentBrowserViewState().browserShowing && navigation.hasNavigationHistory
    }

    private suspend fun removeCurrentTabFromRepository() {
        val currentTab = tabRepository.liveSelectedTab.value
        currentTab?.let {
            tabRepository.deleteTabAndSelectSource(it.tabId)
        }
    }

    override fun willOverrideUrl(newUrl: String) {
        navigationAwareLoginDetector.onEvent(NavigationEvent.Redirect(newUrl))
        val previousSiteStillLoading = currentLoadingViewState().isLoading
        if (previousSiteStillLoading) {
            showBlankContentfNewContentDelayed()
        }
    }

    override fun prefetchFavicon(url: String) {
        faviconPrefetchJob?.cancel()
        faviconPrefetchJob = viewModelScope.launch {
            val faviconFile = faviconManager.tryFetchFaviconForUrl(tabId = tabId, url = url)
            if (faviconFile != null) {
                tabRepository.updateTabFavicon(tabId, faviconFile.name)
            }
        }
    }

    override fun iconReceived(url: String, icon: Bitmap) {
        val currentTab = tabRepository.liveSelectedTab.value ?: return
        val currentUrl = currentTab.url ?: return
        if (currentUrl != url) {
            Timber.d("Favicon received for a url $url, different than the current one $currentUrl")
            return
        }
        viewModelScope.launch(dispatchers.io()) {
            val faviconFile = faviconManager.storeFavicon(currentTab.tabId, ImageFavicon(icon, url))
            faviconFile?.let {
                tabRepository.updateTabFavicon(tabId, faviconFile.name)
            }
        }
    }

    override fun iconReceived(visitedUrl: String, iconUrl: String) {
        val currentTab = tabRepository.liveSelectedTab.value ?: return
        val currentUrl = currentTab.url ?: return
        if (currentUrl.toUri().host != visitedUrl.toUri().host) {
            Timber.d("Favicon received for a url $visitedUrl, different than the current one $currentUrl")
            return
        }
        viewModelScope.launch {
            val faviconFile = faviconManager.storeFavicon(currentTab.tabId, UrlFavicon(iconUrl, visitedUrl))
            faviconFile?.let {
                tabRepository.updateTabFavicon(tabId, faviconFile.name)
            }
        }
    }

    override fun isDesktopSiteEnabled(): Boolean = currentBrowserViewState().isDesktopBrowsingMode

    override fun closeCurrentTab() {
        viewModelScope.launch { removeCurrentTabFromRepository() }
    }

    fun closeAndReturnToSourceIfBlankTab() {
        if (url == null) {
            closeAndSelectSourceTab()
        }
    }

    override fun closeAndSelectSourceTab() {
        viewModelScope.launch { removeAndSelectTabFromRepository() }
    }

    private suspend fun removeAndSelectTabFromRepository() {
        removeCurrentTabFromRepository()
    }

    fun onUserPressedForward() {
        navigationAwareLoginDetector.onEvent(NavigationEvent.UserAction.NavigateForward)
        if (!currentBrowserViewState().browserShowing) {
            browserViewState.value = browserStateModifier.copyForBrowserShowing(currentBrowserViewState())
            findInPageViewState.value = currentFindInPageViewState().copy(canFindInPage = true)
            command.value = Refresh
        } else {
            command.value = NavigateForward
        }
    }

    fun onRefreshRequested() {
        val omnibarContent = currentOmnibarViewState().omnibarText
        if (!Patterns.WEB_URL.matcher(omnibarContent).matches()) {
            fireQueryChangedPixel(currentOmnibarViewState().omnibarText)
        }
        navigationAwareLoginDetector.onEvent(NavigationEvent.UserAction.Refresh)
        if (currentGlobalLayoutState() is Invalidated) {
            recoverTabWithQuery(url.orEmpty())
        } else {
            command.value = Refresh
        }
    }

    /**
     * Handles back navigation. Returns false if navigation could not be
     * handled at this level, giving system an opportunity to handle it
     *
     * @return true if navigation handled, otherwise false
     */
    fun onUserPressedBack(): Boolean {
        if (ctaViewState.value?.cta is DaxBubbleCta.DaxFavoritesCTA) {
            onUserDismissedCta()
            return true
        }
        navigationAwareLoginDetector.onEvent(NavigationEvent.UserAction.NavigateBack)
        val navigation = webNavigationState ?: return false
        val hasSourceTab = tabRepository.liveSelectedTab.value?.sourceTabId != null

        if (currentFindInPageViewState().visible) {
            dismissFindInView()
            return true
        }

        if (!currentBrowserViewState().browserShowing) {
            return false
        }

        if (navigation.canGoBack) {
            command.value = NavigateBack(navigation.stepsToPreviousPage)
            return true
        } else if (hasSourceTab) {
            viewModelScope.launch {
                removeCurrentTabFromRepository()
            }
            return true
        } else if (!skipHome) {
            navigateHome()
            command.value = ShowKeyboard
            return true
        }

        Timber.d("User pressed back and tab is set to skip home; need to generate WebView preview now")
        command.value = GenerateWebViewPreviewImage
        return false
    }

    private fun navigateHome() {
        site = null
        onSiteChanged()
        webNavigationState = null

        val browserState = browserStateModifier.copyForHomeShowing(currentBrowserViewState()).copy(
            canGoForward = currentGlobalLayoutState() !is Invalidated
        )
        browserViewState.value = browserState

        findInPageViewState.value = FindInPageViewState()
        omnibarViewState.value = currentOmnibarViewState().copy(omnibarText = "", shouldMoveCaretToEnd = false)
        loadingViewState.value = currentLoadingViewState().copy(isLoading = false)

        deleteTabPreview(tabId)
    }

    override fun goFullScreen(view: View) {
        command.value = ShowFullScreen(view)

        val currentState = currentBrowserViewState()
        browserViewState.value = currentState.copy(isFullScreen = true)
    }

    override fun exitFullScreen() {
        val currentState = currentBrowserViewState()
        browserViewState.value = currentState.copy(isFullScreen = false)
    }

    override fun navigationStateChanged(newWebNavigationState: WebNavigationState) {
        val stateChange = newWebNavigationState.compare(webNavigationState)
        webNavigationState = newWebNavigationState

        if (!currentBrowserViewState().browserShowing) return

        browserViewState.value = currentBrowserViewState().copy(
            canGoBack = newWebNavigationState.canGoBack || !skipHome,
            canGoForward = newWebNavigationState.canGoForward
        )

        Timber.v("navigationStateChanged: $stateChange")
        when (stateChange) {
            is NewPage -> pageChanged(stateChange.url, stateChange.title)
            is PageCleared -> pageCleared()
            is UrlUpdated -> urlUpdated(stateChange.url)
            is PageNavigationCleared -> disableUserNavigation()
        }

        if (newWebNavigationState.progress ?: 0 >= SHOW_CONTENT_MIN_PROGRESS) {
            showWebContent()
        }
        navigationAwareLoginDetector.onEvent(NavigationEvent.WebNavigationEvent(stateChange))
    }

    private fun showBlankContentfNewContentDelayed() {
        Timber.i("Blank: cancel job $deferredBlankSite")
        deferredBlankSite?.cancel()
        deferredBlankSite = viewModelScope.launch {
            delay(timeMillis = NEW_CONTENT_MAX_DELAY_MS)
            withContext(dispatchers.main()) {
                command.value = HideWebContent
            }
        }
        Timber.i("Blank: schedule new blank $deferredBlankSite")
    }

    private fun showWebContent() {
        Timber.i("Blank: onsite changed cancel $deferredBlankSite")
        deferredBlankSite?.cancel()
        command.value = ShowWebContent
    }

    private fun pageChanged(url: String, title: String?) {
        Timber.v("Page changed: $url")
        buildSiteFactory(url, title)

        val currentOmnibarViewState = currentOmnibarViewState()
        omnibarViewState.value = currentOmnibarViewState.copy(omnibarText = omnibarTextForUrl(url), shouldMoveCaretToEnd = false)
        val currentBrowserViewState = currentBrowserViewState()
        val domain = site?.domain
        val canWhitelist = domain != null
        val canFireproofSite = domain != null
        val addFavorite = if (!currentBrowserViewState.addFavorite.isEnabled()) {
            HighlightableButton.Visible(enabled = true)
        } else {
            currentBrowserViewState.addFavorite
        }
        findInPageViewState.value = FindInPageViewState(visible = false, canFindInPage = true)

        browserViewState.value = currentBrowserViewState.copy(
            browserShowing = true,
            canAddBookmarks = true,
            addFavorite = addFavorite,
            addToHomeEnabled = true,
            addToHomeVisible = addToHomeCapabilityDetector.isAddToHomeSupported(),
            canSharePage = true,
            showPrivacyGrade = true,
            canReportSite = true,
            canWhitelist = canWhitelist,
            isWhitelisted = false,
            showSearchIcon = false,
            showClearButton = false,
            canFireproofSite = canFireproofSite,
            isFireproofWebsite = isFireproofWebsite(),
            showDaxIcon = shouldShowDaxIcon(url, true)
        )

        Timber.d("showPrivacyGrade=true, showSearchIcon=false, showClearButton=false")

        if (duckDuckGoUrlDetector.isDuckDuckGoQueryUrl(url)) {
            statisticsUpdater.refreshSearchRetentionAtb()
        }

        domain?.let { viewModelScope.launch { updateLoadingStatePrivacy(domain) } }
        domain?.let { viewModelScope.launch { updateWhitelistedState(domain) } }

        val permissionOrigin = site?.uri?.host?.asLocationPermissionOrigin()
        permissionOrigin?.let { viewModelScope.launch { notifyPermanentLocationPermission(permissionOrigin) } }

        registerSiteVisit()
    }

    private fun shouldShowDaxIcon(currentUrl: String?, showPrivacyGrade: Boolean): Boolean {
        val url = currentUrl ?: return false
        return showPrivacyGrade && duckDuckGoUrlDetector.isDuckDuckGoQueryUrl(url)
    }

    private suspend fun updateLoadingStatePrivacy(domain: String) {
        val isWhitelisted = isWhitelisted(domain)
        withContext(dispatchers.main()) {
            loadingViewState.value = currentLoadingViewState().copy(privacyOn = !isWhitelisted)
        }
    }

    private suspend fun updateWhitelistedState(domain: String) {
        val isWhitelisted = isWhitelisted(domain)
        withContext(dispatchers.main()) {
            browserViewState.value = currentBrowserViewState().copy(isWhitelisted = isWhitelisted)
        }
    }

    private suspend fun isWhitelisted(domain: String): Boolean {
        return withContext(dispatchers.io()) {
            userWhitelistDao.contains(domain) || temporaryTrackingWhitelistDao.contains(domain)
        }
    }

    private suspend fun notifyPermanentLocationPermission(domain: String) {
        if (!geoLocationPermissions.isDeviceLocationEnabled()) {
            viewModelScope.launch(dispatchers.io()) {
                onDeviceLocationDisabled()
            }
            return
        }

        if (!appSettingsPreferencesStore.appLocationPermission) {
            return
        }

        val permissionEntity = locationPermissionsRepository.getDomainPermission(domain)
        permissionEntity?.let {
            if (it.permission == LocationPermissionType.ALLOW_ALWAYS) {
                if (!locationPermissionMessages.containsKey(domain)) {
                    setDomainHasLocationPermissionShown(domain)
                    command.postValue(ShowDomainHasPermissionMessage(domain))
                }
            }
        }
    }

    private fun setDomainHasLocationPermissionShown(domain: String) {
        locationPermissionMessages[domain] = true
    }

    private fun urlUpdated(url: String) {
        Timber.v("Page url updated: $url")
        site?.url = url
        onSiteChanged()
        val currentOmnibarViewState = currentOmnibarViewState()
        omnibarViewState.postValue(currentOmnibarViewState.copy(omnibarText = omnibarTextForUrl(url), shouldMoveCaretToEnd = false))
        browserViewState.postValue(currentBrowserViewState().copy(isFireproofWebsite = isFireproofWebsite()))
    }

    private fun omnibarTextForUrl(url: String?): String {
        if (url == null) return ""

        return if (duckDuckGoUrlDetector.isDuckDuckGoQueryUrl(url)) {
            duckDuckGoUrlDetector.extractQuery(url) ?: url
        } else {
            url
        }
    }

    private fun pageCleared() {
        Timber.v("Page cleared: $url")
        site = null
        onSiteChanged()

        val currentBrowserViewState = currentBrowserViewState()
        browserViewState.value = currentBrowserViewState.copy(
            canAddBookmarks = false,
            addFavorite = HighlightableButton.Visible(enabled = false),
            addToHomeEnabled = false,
            addToHomeVisible = addToHomeCapabilityDetector.isAddToHomeSupported(),
            canSharePage = false,
            showPrivacyGrade = false,
            canReportSite = false,
            showSearchIcon = true,
            showClearButton = true,
            canFireproofSite = false,
            showDaxIcon = false
        )
        Timber.d("showPrivacyGrade=false, showSearchIcon=true, showClearButton=true")
    }

    override fun pageRefreshed(refreshedUrl: String) {
        if (url == null || refreshedUrl == url) {
            Timber.v("Page refreshed: $refreshedUrl")
            pageChanged(refreshedUrl, title)
        }
    }

    override fun progressChanged(newProgress: Int) {
        Timber.v("Loading in progress $newProgress")
        if (!currentBrowserViewState().browserShowing) return

        val isLoading = newProgress < 100
        val progress = currentLoadingViewState()
        if (progress.progress == newProgress) return
        val visualProgress = if (newProgress < FIXED_PROGRESS) {
            FIXED_PROGRESS
        } else {
            newProgress
        }

        loadingViewState.value = progress.copy(isLoading = isLoading, progress = visualProgress)

        val showLoadingGrade = progress.privacyOn || isLoading
        privacyGradeViewState.value = currentPrivacyGradeState().copy(shouldAnimate = isLoading, showEmptyGrade = showLoadingGrade)

        if (newProgress == 100) {
            command.value = RefreshUserAgent(url, currentBrowserViewState().isDesktopBrowsingMode)
            navigationAwareLoginDetector.onEvent(NavigationEvent.PageFinished)
            if (variantManager.favoritesOnboardingEnabled()) {
                handleUserEventsOnPageFinished()
                handleSaveSiteOnPageFinished()
            }
        }
    }

    override fun onSiteLocationPermissionRequested(origin: String, callback: GeolocationPermissions.Callback) {
        locationPermission = LocationPermission(origin, callback)

        if (!geoLocationPermissions.isDeviceLocationEnabled()) {
            viewModelScope.launch(dispatchers.io()) {
                onDeviceLocationDisabled()
            }
            onSiteLocationPermissionAlwaysDenied()
            return
        }

        if (site?.domainMatchesUrl(origin) == false) {
            onSiteLocationPermissionAlwaysDenied()
            return
        }

        if (!appSettingsPreferencesStore.appLocationPermission) {
            onSiteLocationPermissionAlwaysDenied()
            return
        }

        viewModelScope.launch {
            val previouslyDeniedForever = appSettingsPreferencesStore.appLocationPermissionDeniedForever
            val permissionEntity = locationPermissionsRepository.getDomainPermission(origin)
            if (permissionEntity == null) {
                if (locationPermissionSession.containsKey(origin)) {
                    reactToSiteSessionPermission(locationPermissionSession[origin]!!)
                } else {
                    command.postValue(CheckSystemLocationPermission(origin, previouslyDeniedForever))
                }
            } else {
                if (permissionEntity.permission == LocationPermissionType.DENY_ALWAYS) {
                    onSiteLocationPermissionAlwaysDenied()
                } else {
                    command.postValue(CheckSystemLocationPermission(origin, previouslyDeniedForever))
                }
            }
        }
    }

    override fun onSiteLocationPermissionSelected(domain: String, permission: LocationPermissionType) {
        locationPermission?.let { locationPermission ->
            when (permission) {
                LocationPermissionType.ALLOW_ALWAYS -> {
                    onSiteLocationPermissionAlwaysAllowed()
                    setDomainHasLocationPermissionShown(domain)
                    pixel.fire(AppPixelName.PRECISE_LOCATION_SITE_DIALOG_ALLOW_ALWAYS)
                    viewModelScope.launch {
                        locationPermissionsRepository.savePermission(domain, permission)
                        faviconManager.persistCachedFavicon(tabId, domain)
                    }
                }
                LocationPermissionType.ALLOW_ONCE -> {
                    pixel.fire(AppPixelName.PRECISE_LOCATION_SITE_DIALOG_ALLOW_ONCE)
                    locationPermissionSession[domain] = permission
                    locationPermission.callback.invoke(locationPermission.origin, true, false)
                }
                LocationPermissionType.DENY_ALWAYS -> {
                    pixel.fire(AppPixelName.PRECISE_LOCATION_SITE_DIALOG_DENY_ALWAYS)
                    onSiteLocationPermissionAlwaysDenied()
                    viewModelScope.launch {
                        locationPermissionsRepository.savePermission(domain, permission)
                        faviconManager.persistCachedFavicon(tabId, domain)
                    }
                }
                LocationPermissionType.DENY_ONCE -> {
                    pixel.fire(AppPixelName.PRECISE_LOCATION_SITE_DIALOG_DENY_ONCE)
                    locationPermissionSession[domain] = permission
                    locationPermission.callback.invoke(locationPermission.origin, false, false)
                }
            }
        }
    }

    private fun onSiteLocationPermissionAlwaysAllowed() {
        locationPermission?.let { locationPermission ->
            geoLocationPermissions.allow(locationPermission.origin)
            locationPermission.callback.invoke(locationPermission.origin, true, false)
        }
    }

    fun onSiteLocationPermissionAlwaysDenied() {
        locationPermission?.let { locationPermission ->
            geoLocationPermissions.clear(locationPermission.origin)
            locationPermission.callback.invoke(locationPermission.origin, false, false)
        }
    }

    private suspend fun onDeviceLocationDisabled() {
        geoLocationPermissions.clearAll()
    }

    private fun reactToSitePermission(permission: LocationPermissionType) {
        locationPermission?.let { locationPermission ->
            when (permission) {
                LocationPermissionType.ALLOW_ALWAYS -> {
                    onSiteLocationPermissionAlwaysAllowed()
                }
                LocationPermissionType.ALLOW_ONCE -> {
                    command.postValue(AskDomainPermission(locationPermission.origin))
                }
                LocationPermissionType.DENY_ALWAYS -> {
                    onSiteLocationPermissionAlwaysDenied()
                }
                LocationPermissionType.DENY_ONCE -> {
                    command.postValue(AskDomainPermission(locationPermission.origin))
                }
            }

        }
    }

    private fun reactToSiteSessionPermission(permission: LocationPermissionType) {
        locationPermission?.let { locationPermission ->
            if (permission == LocationPermissionType.ALLOW_ONCE) {
                locationPermission.callback.invoke(locationPermission.origin, true, false)
            } else {
                locationPermission.callback.invoke(locationPermission.origin, false, false)
            }
        }

    }

    override fun onSystemLocationPermissionAllowed() {
        pixel.fire(AppPixelName.PRECISE_LOCATION_SYSTEM_DIALOG_ENABLE)
        command.postValue(RequestSystemLocationPermission)
    }

    override fun onSystemLocationPermissionNotAllowed() {
        pixel.fire(AppPixelName.PRECISE_LOCATION_SYSTEM_DIALOG_LATER)
        onSiteLocationPermissionAlwaysDenied()
    }

    override fun onSystemLocationPermissionNeverAllowed() {
        locationPermission?.let { locationPermission ->
            onSiteLocationPermissionSelected(locationPermission.origin, LocationPermissionType.DENY_ALWAYS)
            pixel.fire(AppPixelName.PRECISE_LOCATION_SYSTEM_DIALOG_NEVER)
        }
    }

    fun onSystemLocationPermissionGranted() {
        locationPermission?.let { locationPermission ->
            appSettingsPreferencesStore.appLocationPermissionDeniedForever = false
            appSettingsPreferencesStore.appLocationPermission = true
            pixel.fire(AppPixelName.PRECISE_LOCATION_SETTINGS_LOCATION_PERMISSION_ENABLE)
            viewModelScope.launch {
                val permissionEntity = locationPermissionsRepository.getDomainPermission(locationPermission.origin)
                if (permissionEntity == null) {
                    command.postValue(AskDomainPermission(locationPermission.origin))
                } else {
                    reactToSitePermission(permissionEntity.permission)
                }
            }
        }
    }

    fun onSystemLocationPermissionDeniedOneTime() {
        pixel.fire(AppPixelName.PRECISE_LOCATION_SETTINGS_LOCATION_PERMISSION_DISABLE)
        onSiteLocationPermissionAlwaysDenied()
    }

    fun onSystemLocationPermissionDeniedForever() {
        appSettingsPreferencesStore.appLocationPermissionDeniedForever = true
        onSystemLocationPermissionDeniedOneTime()
    }

    private fun registerSiteVisit() {
        Schedulers.io().scheduleDirect {
            networkLeaderboardDao.incrementSitesVisited()
        }
    }

    override fun dosAttackDetected() {
        invalidateBrowsingActions()
        showErrorWithAction(R.string.dosErrorMessage)
    }

    override fun titleReceived(newTitle: String) {
        site?.title = newTitle
        onSiteChanged()
    }

    @AnyThread
    override fun sendEmailRequested(emailAddress: String) {
        command.postValue(SendEmail(emailAddress))
    }

    @AnyThread
    override fun dialTelephoneNumberRequested(telephoneNumber: String) {
        command.postValue(DialNumber(telephoneNumber))
    }

    @AnyThread
    override fun sendSmsRequested(telephoneNumber: String) {
        command.postValue(SendSms(telephoneNumber))
    }

    override fun surrogateDetected(surrogate: SurrogateResponse) {
        site?.surrogateDetected(surrogate)
    }

    override fun upgradedToHttps() {
        httpsUpgraded = true
    }

    override fun trackerDetected(event: TrackingEvent) {
        Timber.d("Tracker detected while on $url and the document was ${event.documentUrl}")
        if (site?.domainMatchesUrl(event.documentUrl) == true) {
            site?.trackerDetected(event)
            onSiteChanged()
        }
        updateNetworkLeaderboard(event)
    }

    private fun updateNetworkLeaderboard(event: TrackingEvent) {
        val networkName = event.entity?.name ?: return
        networkLeaderboardDao.incrementNetworkCount(networkName)
    }

    override fun pageHasHttpResources(page: String) {
        if (site?.domainMatchesUrl(page) == true) {
            site?.hasHttpResources = true
            onSiteChanged()
        }
    }

    private fun onSiteChanged() {
        httpsUpgraded = false
        viewModelScope.launch {

            val improvedGrade = withContext(dispatchers.io()) {
                site?.calculateGrades()?.improvedGrade
            }

            withContext(dispatchers.main()) {
                siteLiveData.value = site
                val isWhiteListed: Boolean = site?.domain?.let { isWhitelisted(it) } ?: false
                if (!isWhiteListed) {
                    privacyGradeViewState.value = currentPrivacyGradeState().copy(privacyGrade = improvedGrade)
                }
            }

            withContext(dispatchers.io()) {
                tabRepository.update(tabId, site)
            }
        }
    }

    fun stopShowingEmptyGrade() {
        if (currentPrivacyGradeState().showEmptyGrade) {
            privacyGradeViewState.value = currentPrivacyGradeState().copy(showEmptyGrade = false)
        }
    }

    override fun showFileChooser(filePathCallback: ValueCallback<Array<Uri>>, fileChooserParams: WebChromeClient.FileChooserParams) {
        command.value = ShowFileChooser(filePathCallback, fileChooserParams)
    }

    private fun currentGlobalLayoutState(): GlobalLayoutViewState = globalLayoutState.value!!
    private fun currentAutoCompleteViewState(): AutoCompleteViewState = autoCompleteViewState.value!!
    private fun currentBrowserViewState(): BrowserViewState = browserViewState.value!!
    private fun currentFindInPageViewState(): FindInPageViewState = findInPageViewState.value!!
    private fun currentOmnibarViewState(): OmnibarViewState = omnibarViewState.value!!
    private fun currentLoadingViewState(): LoadingViewState = loadingViewState.value!!
    private fun currentCtaViewState(): CtaViewState = ctaViewState.value!!
    private fun currentPrivacyGradeState(): PrivacyGradeViewState = privacyGradeViewState.value!!

    fun onOmnibarInputStateChanged(query: String, hasFocus: Boolean, hasQueryChanged: Boolean) {

        // determine if empty list to be shown, or existing search results
        val autoCompleteSearchResults = if (query.isBlank() || !hasFocus) {
            AutoCompleteResult(query, emptyList())
        } else {
            currentAutoCompleteViewState().searchResults
        }

        val autoCompleteSuggestionsEnabled = appSettingsPreferencesStore.autoCompleteSuggestionsEnabled
        val showAutoCompleteSuggestions = hasFocus && query.isNotBlank() && hasQueryChanged && autoCompleteSuggestionsEnabled
        val showFavoritesAsSuggestions = if (!showAutoCompleteSuggestions) {
            val urlFocused = hasFocus && query.isNotBlank() && !hasQueryChanged && UriString.isWebUrl(query)
            val emptyQueryBrowsing = query.isBlank() && currentBrowserViewState().browserShowing
            val favoritesAvailable = currentAutoCompleteViewState().favorites.isNotEmpty()
            hasFocus && (urlFocused || emptyQueryBrowsing) && favoritesAvailable
        } else {
            false
        }
        val showClearButton = hasFocus && query.isNotBlank()
        val showControls = !hasFocus || query.isBlank()
        val showPrivacyGrade = !hasFocus
        val showSearchIcon = hasFocus

        // show the real grade in case the animation was canceled before changing the state, this avoids showing an empty grade when regaining focus.
        if (showPrivacyGrade) {
            privacyGradeViewState.value = currentPrivacyGradeState().copy(showEmptyGrade = false)
        }

        omnibarViewState.value = currentOmnibarViewState().copy(isEditing = hasFocus)

        val currentBrowserViewState = currentBrowserViewState()
        browserViewState.value = currentBrowserViewState.copy(
            showPrivacyGrade = showPrivacyGrade,
            showSearchIcon = showSearchIcon,
            showTabsButton = showControls,
            fireButton = if (showControls) {
                HighlightableButton.Visible(highlighted = showPulseAnimation.value ?: false)
            } else {
                HighlightableButton.Gone
            },
            showMenuButton = if (showControls) {
                HighlightableButton.Visible()
            } else {
                HighlightableButton.Gone
            },
            showClearButton = showClearButton,
            showDaxIcon = shouldShowDaxIcon(url, showPrivacyGrade)
        )

        Timber.d("showPrivacyGrade=$showPrivacyGrade, showSearchIcon=$showSearchIcon, showClearButton=$showClearButton")

        autoCompleteViewState.value = currentAutoCompleteViewState()
            .copy(showSuggestions = showAutoCompleteSuggestions, showFavorites = showFavoritesAsSuggestions, searchResults = autoCompleteSearchResults)

        if (hasQueryChanged && hasFocus && autoCompleteSuggestionsEnabled) {
            autoCompletePublishSubject.accept(query.trim())
        }
    }

    suspend fun onBookmarkAddRequested() {
        val url = url ?: return
        val title = title ?: ""
        val savedBookmark = withContext(dispatchers.io()) {
            if (url.isNotBlank()) {
                faviconManager.persistCachedFavicon(tabId, url)
            }
            val bookmarkEntity = BookmarkEntity(title = title, url = url)
            val id = bookmarksDao.insert(bookmarkEntity)
            SavedSite.Bookmark(id, title, url)
        }
        withContext(dispatchers.main()) {
            command.value = ShowSavedSiteAddedConfirmation(savedBookmark)
        }
    }

    fun onAddFavoriteMenuClicked() {
        val url = url ?: return
        val title = title ?: ""

        val buttonHighlighted = currentBrowserViewState().addFavorite.isHighlighted()
        pixel.fire(
            AppPixelName.MENU_ACTION_ADD_FAVORITE_PRESSED.pixelName,
            mapOf(FAVORITE_MENU_ITEM_STATE to buttonHighlighted.toString())
        )

        saveSiteAsFavorite(url, title)
    }

    private fun saveSiteAsFavorite(url: String, title: String) {
        viewModelScope.launch {
            withContext(dispatchers.io()) {
                if (url.isNotBlank()) {
                    faviconManager.persistCachedFavicon(tabId, url)
                    favoritesRepository.insert(title = title, url = url)
                } else null
            }?.let {
                withContext(dispatchers.main()) {
                    command.value = ShowSavedSiteAddedConfirmation(it)
                }
            }
        }
    }

    fun onAddFavoriteItemClicked() {
        pixel.fire(AppPixelName.FAVORITE_HOMETAB_ADD_ITEM_PRESSED)
        ctaViewState.value?.cta.takeIf { it is DaxBubbleCta.DaxFavoritesCTA }?.let {
            onUserDismissedCta()
        }
        onAddFavoriteClicked()
    }

    private fun onAddFavoriteClicked() {
        if (!variantManager.favoritesOnboardingEnabled()) return
        command.value = ShowKeyboard
        saveNextVisitedSiteAsFavorite = true
    }

    fun onFireproofWebsiteMenuClicked() {
        val domain = site?.domain ?: return
        viewModelScope.launch {
            if (currentBrowserViewState().isFireproofWebsite) {
                fireproofWebsiteRepository.removeFireproofWebsite(FireproofWebsiteEntity(domain))
                pixel.fire(AppPixelName.FIREPROOF_WEBSITE_REMOVE)
            } else {
                fireproofWebsiteRepository.fireproofWebsite(domain)?.let {
                    pixel.fire(AppPixelName.FIREPROOF_WEBSITE_ADDED)
                    command.value = ShowFireproofWebSiteConfirmation(fireproofWebsiteEntity = it)
                    faviconManager.persistCachedFavicon(tabId, url = domain)
                }
            }
        }
    }

    fun onFireproofLoginDialogShown() {
        viewModelScope.launch {
            fireproofDialogsEventHandler.onFireproofLoginDialogShown()
        }
    }

    fun onUserConfirmedFireproofDialog(domain: String) {
        viewModelScope.launch {
            fireproofDialogsEventHandler.onUserConfirmedFireproofDialog(domain)
        }
    }

    fun onUserDismissedFireproofLoginDialog() {
        viewModelScope.launch {
            fireproofDialogsEventHandler.onUserDismissedFireproofLoginDialog()
        }
    }

    fun onDisableLoginDetectionDialogShown() {
        viewModelScope.launch(dispatchers.io()) {
            fireproofDialogsEventHandler.onDisableLoginDetectionDialogShown()
        }
    }

    fun onUserConfirmedDisableLoginDetectionDialog() {
        viewModelScope.launch(dispatchers.io()) {
            fireproofDialogsEventHandler.onUserConfirmedDisableLoginDetectionDialog()
        }
    }

    fun onUserDismissedDisableLoginDetectionDialog() {
        viewModelScope.launch(dispatchers.io()) {
            fireproofDialogsEventHandler.onUserDismissedDisableLoginDetectionDialog()
        }
    }

    fun onFireproofWebsiteSnackbarUndoClicked(fireproofWebsiteEntity: FireproofWebsiteEntity) {
        viewModelScope.launch(dispatchers.io()) {
            fireproofWebsiteRepository.removeFireproofWebsite(fireproofWebsiteEntity)
            pixel.fire(AppPixelName.FIREPROOF_WEBSITE_UNDO)
        }
    }

    override fun onSavedSiteEdited(savedSite: SavedSite) {
        when (savedSite) {
            is SavedSite.Bookmark -> {
                viewModelScope.launch(dispatchers.io()) {
                    editBookmark(savedSite)
                }
            }
            is SavedSite.Favorite -> {
                viewModelScope.launch(dispatchers.io()) {
                    editFavorite(savedSite)
                }
            }
        }
    }

    fun onEditSavedSiteRequested(savedSite: SavedSite) {
        command.value = ShowEditSavedSiteDialog(savedSite)
    }

    fun onDeleteQuickAccessItemRequested(savedSite: SavedSite) {
        command.value = DeleteSavedSiteConfirmation(savedSite)
    }

    private suspend fun editBookmark(bookmark: SavedSite.Bookmark) {
        withContext(dispatchers.io()) {
            bookmarksDao.update(BookmarkEntity(bookmark.id, bookmark.title, bookmark.url))
        }
    }

    private suspend fun editFavorite(favorite: SavedSite.Favorite) {
        withContext(dispatchers.io()) {
            favoritesRepository.update(favorite)
        }
    }

    private fun handleUserEventsOnPageFinished() {
        viewModelScope.launch(dispatchers.io()) {
            getSiteUrlAndTitle { url, title ->
                userEventsRepository.siteVisited(tabId = tabId, url = url, title = title)
            }
        }
    }

    private fun handleSaveSiteOnPageFinished() {
        if (saveNextVisitedSiteAsFavorite) {
            saveNextVisitedSiteAsFavorite = false
            viewModelScope.launch(dispatchers.io()) {
                getSiteUrlAndTitle { url, title ->
                    pixel.fire(AppPixelName.FAVORITE_HOMETAB_ADDED)
                    saveSiteAsFavorite(url = url, title = title)
                }
            }
        }
    }

    private suspend fun getSiteUrlAndTitle(onSuccess: suspend (url: String, title: String) -> Unit) {
        url.takeUnless { it.isNullOrEmpty() }?.let {
            var siteTitle = title ?: ""
            delay(TITLE_CHANGED_GRACE_PERIOD_MS)
            val urlChanged = it != url
            if (!urlChanged) {
                siteTitle = title ?: ""
            }
            onSuccess.invoke(it, siteTitle)
        }
    }

    fun onBrokenSiteSelected() {
        command.value = BrokenSiteFeedback(BrokenSiteData.fromSite(site))
    }

    fun onWhitelistSelected() {
        val domain = site?.domain ?: return
        appCoroutineScope.launch(dispatchers.io()) {
            if (isWhitelisted(domain)) {
                removeFromWhitelist(domain)
            } else {
                addToWhitelist(domain)
            }
            command.postValue(Refresh)
        }
    }

    private suspend fun addToWhitelist(domain: String) {
        pixel.fire(AppPixelName.BROWSER_MENU_WHITELIST_ADD)
        withContext(dispatchers.io()) {
            userWhitelistDao.insert(domain)
        }
        withContext(dispatchers.main()) {
            browserViewState.value = currentBrowserViewState().copy(isWhitelisted = true)
        }
    }

    private suspend fun removeFromWhitelist(domain: String) {
        pixel.fire(AppPixelName.BROWSER_MENU_WHITELIST_REMOVE)
        withContext(dispatchers.io()) {
            userWhitelistDao.delete(domain)
        }
        withContext(dispatchers.main()) {
            browserViewState.value = currentBrowserViewState().copy(isWhitelisted = false)
        }
    }

    fun onUserSelectedToEditQuery(query: String) {
        command.value = EditWithSelectedQuery(query)
    }

    fun userLongPressedInWebView(target: LongPressTarget, menu: ContextMenu) {
        Timber.i("Long pressed on ${target.type}, (url=${target.url}), (image url = ${target.imageUrl})")
        longPressHandler.handleLongPress(target.type, target.url, menu)
    }

    fun userSelectedItemFromLongPressMenu(longPressTarget: LongPressTarget, item: MenuItem): Boolean {

        val requiredAction = longPressHandler.userSelectedMenuItem(longPressTarget, item)
        Timber.d("Required action from long press is $requiredAction")

        return when (requiredAction) {
            is RequiredAction.OpenInNewTab -> {
                command.value = GenerateWebViewPreviewImage
                command.value = OpenInNewTab(query = requiredAction.url, sourceTabId = tabId)
                true
            }
            is RequiredAction.OpenInNewBackgroundTab -> {
                command.value = GenerateWebViewPreviewImage
                viewModelScope.launch { openInNewBackgroundTab(requiredAction.url) }
                true
            }
            is RequiredAction.DownloadFile -> {
                command.value = DownloadImage(requiredAction.url, false)
                true
            }
            is RequiredAction.ShareLink -> {
                command.value = ShareLink(requiredAction.url)
                true
            }
            is RequiredAction.CopyLink -> {
                command.value = CopyLink(requiredAction.url)
                true
            }
            RequiredAction.None -> {
                false
            }
        }
    }

    suspend fun openInNewBackgroundTab(url: String) {
        tabRepository.addNewTabAfterExistingTab(url, tabId)
        command.value = OpenInNewBackgroundTab(url)
    }

    fun onFindInPageSelected() {
        findInPageViewState.value = FindInPageViewState(visible = true, canFindInPage = true)
    }

    fun userFindingInPage(searchTerm: String) {
        val currentViewState = currentFindInPageViewState()
        var findInPage = currentViewState.copy(visible = true, searchTerm = searchTerm)
        if (searchTerm.isEmpty()) {
            findInPage = findInPage.copy(showNumberMatches = false)
        }
        findInPageViewState.value = findInPage
        command.value = FindInPageCommand(searchTerm)
    }

    fun dismissFindInView() {
        findInPageViewState.value = currentFindInPageViewState().copy(visible = false, searchTerm = "")
        command.value = DismissFindInPage
    }

    fun onFindResultsReceived(activeMatchOrdinal: Int, numberOfMatches: Int) {
        val activeIndex = if (numberOfMatches == 0) 0 else activeMatchOrdinal + 1
        val currentViewState = currentFindInPageViewState()
        findInPageViewState.value = currentViewState.copy(
            showNumberMatches = true,
            activeMatchIndex = activeIndex,
            numberMatches = numberOfMatches
        )
    }

    fun onWebSessionRestored() {
        globalLayoutState.value = Browser(isNewTabState = false)
    }

    fun onDesktopSiteModeToggled(desktopSiteRequested: Boolean) {
        val currentBrowserViewState = currentBrowserViewState()
        browserViewState.value = currentBrowserViewState.copy(isDesktopBrowsingMode = desktopSiteRequested)
        command.value = RefreshUserAgent(site?.uri?.toString(), desktopSiteRequested)

        val uri = site?.uri ?: return

        pixel.fire(
            if (desktopSiteRequested) AppPixelName.MENU_ACTION_DESKTOP_SITE_ENABLE_PRESSED
            else AppPixelName.MENU_ACTION_DESKTOP_SITE_DISABLE_PRESSED
        )

        if (desktopSiteRequested && uri.isMobileSite) {
            val desktopUrl = uri.toDesktopUri().toString()
            Timber.i("Original URL $url - attempting $desktopUrl with desktop site UA string")
            command.value = Navigate(desktopUrl, getUrlHeaders())
        } else {
            command.value = Refresh
        }
    }

    private fun initializeViewStates() {
        globalLayoutState.value = Browser()
        browserViewState.value = BrowserViewState().copy(addToHomeVisible = addToHomeCapabilityDetector.isAddToHomeSupported())
        loadingViewState.value = LoadingViewState()
        autoCompleteViewState.value = AutoCompleteViewState()
        omnibarViewState.value = OmnibarViewState()
        findInPageViewState.value = FindInPageViewState()
        ctaViewState.value = CtaViewState()
        privacyGradeViewState.value = PrivacyGradeViewState()
    }

    fun onShareSelected() {
        url?.let {
            command.value = ShareLink(removeAtbAndSourceParamsFromSearch(it))
        }
    }

    fun determineShowBrowser() {
        val showBrowser = currentBrowserViewState().browserShowing || !url.isNullOrBlank()
        browserViewState.value = currentBrowserViewState().copy(browserShowing = showBrowser)
    }

    private fun showBrowser() {
        browserViewState.value = currentBrowserViewState().copy(browserShowing = true)
        globalLayoutState.value = Browser(isNewTabState = false)
    }

    private fun removeAtbAndSourceParamsFromSearch(url: String): String {

        if (!duckDuckGoUrlDetector.isDuckDuckGoQueryUrl(url)) {
            return url
        }

        val uri = Uri.parse(url)
        val paramsToRemove = arrayOf(AppUrl.ParamKey.ATB, AppUrl.ParamKey.SOURCE)
        val parameterNames = uri.queryParameterNames.filterNot { paramsToRemove.contains(it) }
        val builder = uri.buildUpon()
        builder.clearQuery()

        for (paramName in parameterNames) {
            builder.appendQueryParameter(paramName, uri.getQueryParameter(paramName))
        }

        return builder.build().toString()
    }

    fun saveWebViewState(webView: WebView?, tabId: String) {
        webViewSessionStorage.saveSession(webView, tabId)
    }

    fun restoreWebViewState(webView: WebView?, lastUrl: String) {
        val sessionRestored = webViewSessionStorage.restoreSession(webView, tabId)
        if (sessionRestored) {
            Timber.v("Successfully restored session")
            onWebSessionRestored()
        } else {
            if (lastUrl.isNotBlank()) {
                Timber.w("Restoring last url but page history has been lost - url=[$lastUrl]")
                onUserSubmittedQuery(lastUrl)
            }
        }
    }

    @SuppressLint("CheckResult")
    fun onPinPageToHomeSelected() {
        val currentPage = url ?: return
        val title = if (duckDuckGoUrlDetector.isDuckDuckGoQueryUrl(currentPage)) {
            duckDuckGoUrlDetector.extractQuery(currentPage) ?: currentPage
        } else {
            currentPage.toUri().baseHost ?: currentPage
        }

        viewModelScope.launch {
            val favicon: Bitmap? = faviconManager.loadFromDisk(tabId = tabId, url = currentPage)
            command.value = AddHomeShortcut(title, currentPage, favicon)
        }
    }

    fun onBrowserMenuClicked() {
        Timber.i("favoritesOnboarding onBrowserMenuClicked")
        val menuHighlighted = currentBrowserViewState().showMenuButton.isHighlighted()
        if (menuHighlighted) {
            this.showFavoritesOnboarding = false
            browserViewState.value = currentBrowserViewState().copy(showMenuButton = HighlightableButton.Visible(highlighted = false), addFavorite = HighlightableButton.Visible(highlighted = true))
        }
    }

    fun onBrowserMenuClosed() {
        viewModelScope.launch {
            Timber.i("favoritesOnboarding onBrowserMenuClosed")
            if (currentBrowserViewState().addFavorite.isHighlighted()) {
                browserViewState.value = currentBrowserViewState().copy(
                    addFavorite = HighlightableButton.Visible(highlighted = false)
                )
            }
        }
    }

    fun userRequestedOpeningNewTab() {
        command.value = GenerateWebViewPreviewImage
        command.value = LaunchNewTab
    }

    fun onSurveyChanged(survey: Survey?, locale: Locale = Locale.getDefault()) {
        val surveyCleared = ctaViewModel.onSurveyChanged(survey)
        if (surveyCleared) {
            ctaViewState.value = currentCtaViewState().copy(cta = null)
            return
        }
        if (survey != null) {
            viewModelScope.launch {
                refreshCta(locale)
            }
        }
    }

    fun onCtaShown() {
        val cta = ctaViewState.value?.cta ?: return
        ctaViewModel.onCtaShown(cta)

        if (variantManager.favoritesOnboardingEnabled()) {
            viewModelScope.launch(dispatchers.io()) {
                if (cta is DaxBubbleCta.DaxFavoritesCTA) {
                    userEventsRepository.moveVisitedSiteAsFavorite()?.let { addedFavorite ->
                        withContext(dispatchers.main()) {
                            command.value = ShowVisitedSiteAsFavoriteHint(addedFavorite)
                        }
                    }
                }
            }
        }
    }

    suspend fun refreshCta(locale: Locale = Locale.getDefault()): Cta? {
        Timber.i("favoritesOnboarding: - refreshCta $showFavoritesOnboarding")
        if (currentGlobalLayoutState() is Browser) {
            val cta = withContext(dispatchers.io()) {
                ctaViewModel.refreshCta(dispatchers.io(), currentBrowserViewState().browserShowing, siteLiveData.value, showFavoritesOnboarding, locale)
            }
            ctaViewState.value = currentCtaViewState().copy(cta = cta)
            return cta
        }
        return null
    }

    private fun showOrHideKeyboard(cta: Cta?) {
        command.value = if (cta is DialogCta || cta is HomePanelCta || cta is DaxBubbleCta.DaxFavoritesCTA) HideKeyboard else ShowKeyboard
    }

    fun registerDaxBubbleCtaDismissed() {
        viewModelScope.launch {
            val cta = ctaViewState.value?.cta ?: return@launch
            ctaViewModel.registerDaxBubbleCtaDismissed(cta)
        }
    }

    fun onUserClickCtaOkButton() {
        val cta = currentCtaViewState().cta ?: return
        ctaViewModel.onUserClickCtaOkButton(cta)
        command.value = when (cta) {
            is HomePanelCta.Survey -> LaunchSurvey(cta.survey)
            is HomePanelCta.AddWidgetAuto -> LaunchAddWidget
            is HomePanelCta.AddWidgetInstructions -> LaunchLegacyAddWidget
            is DaxBubbleCta.DaxFavoritesCTA -> {
                onAddFavoriteClicked()
                return
            }
            else -> return
        }
    }

    fun onUserClickCtaSecondaryButton() {
        viewModelScope.launch {
            val cta = currentCtaViewState().cta ?: return@launch
            ctaViewModel.onUserDismissedCta(cta)
        }
    }

    fun onUserHideDaxDialog() {
        val cta = currentCtaViewState().cta ?: return
        command.value = DaxCommand.HideDaxDialog(cta)
    }

    fun onDaxDialogDismissed() {
        val cta = currentCtaViewState().cta ?: return
        if (cta is DaxDialogCta.DaxTrackersBlockedCta) {
            command.value = DaxCommand.FinishTrackerAnimation
        }
        onUserDismissedCta()
    }

    fun onUserDismissedCta() {
        val cta = currentCtaViewState().cta ?: return
        viewModelScope.launch {
            ctaViewModel.onUserDismissedCta(cta)
            when (cta) {
                is HomePanelCta -> refreshCta()
                else -> ctaViewState.value = currentCtaViewState().copy(cta = null)
            }
        }
    }

    fun updateTabPreview(tabId: String, fileName: String) {
        tabRepository.updateTabPreviewImage(tabId, fileName)
    }

    fun deleteTabPreview(tabId: String) {
        tabRepository.updateTabPreviewImage(tabId, null)
    }

    override fun handleAppLink(appLink: AppLink, isRedirect: Boolean, isForMainFrame: Boolean): Boolean {
        return appLinksHandler.handleAppLink(isRedirect, isForMainFrame) { appLinkClicked(appLink) }
    }

    override fun resetAppLinkState() {
        appLinksHandler.reset()
    }

    fun navigateToAppLinkInBrowser(url: String, headers: Map<String, String>) {
        appLinksHandler.enterBrowserState()
        command.value = Navigate(url, headers)
    }

    fun appLinkClicked(appLink: AppLink) {
        command.value = HandleAppLink(appLink, getUrlHeaders())
    }

    override fun handleNonHttpAppLink(nonHttpAppLink: NonHttpAppLink, isRedirect: Boolean): Boolean {
        return appLinksHandler.handleNonHttpAppLink(isRedirect) { nonHttpAppLinkClicked(nonHttpAppLink) }
    }

    fun nonHttpAppLinkClicked(appLink: NonHttpAppLink) {
        command.value = HandleNonHttpAppLink(appLink, getUrlHeaders())
    }

    override fun openMessageInNewTab(message: Message) {
        command.value = OpenMessageInNewTab(message, tabId)
    }

    override fun recoverFromRenderProcessGone() {
        webNavigationState?.let {
            navigationStateChanged(EmptyNavigationState(it))
        }
        invalidateBrowsingActions()
        showErrorWithAction()
    }

    override fun requiresAuthentication(request: BasicAuthenticationRequest) {
        if (request.host != site?.uri?.host) {
            omnibarViewState.value = currentOmnibarViewState().copy(omnibarText = request.site)
            command.value = HideWebContent
        }
        command.value = RequiresAuthentication(request)
    }

    override fun handleAuthentication(request: BasicAuthenticationRequest, credentials: BasicAuthenticationCredentials) {
        request.handler.proceed(credentials.username, credentials.password)
        command.value = ShowWebContent
        command.value = SaveCredentials(request, credentials)
    }

    override fun cancelAuthentication(request: BasicAuthenticationRequest) {
        request.handler.cancel()
        command.value = ShowWebContent
    }

    fun userLaunchingTabSwitcher() {
        command.value = LaunchTabSwitcher
    }

    private fun isFireproofWebsite(domain: String? = site?.domain): Boolean {
        if (domain == null) return false
        val fireproofWebsites = fireproofWebsiteState.value
        return fireproofWebsites?.any { it.domain == domain } ?: false
    }

    private fun invalidateBrowsingActions() {
        globalLayoutState.value = Invalidated
        loadingViewState.value = LoadingViewState()
        findInPageViewState.value = FindInPageViewState()
    }

    private fun disableUserNavigation() {
        browserViewState.value = currentBrowserViewState().copy(
            canGoBack = false,
            canGoForward = false,
            canReportSite = false,
            canChangeBrowsingMode = false,
            canFireproofSite = false
        )
    }

    private fun showErrorWithAction(errorMessage: Int = R.string.crashedWebViewErrorMessage) {
        command.value = ShowErrorWithAction(errorMessage) { this.onUserSubmittedQuery(url.orEmpty()) }
    }

    private fun recoverTabWithQuery(query: String) {
        closeCurrentTab()
        command.value = OpenInNewTab(query)
    }

    override fun redirectTriggeredByGpc() {
        navigationAwareLoginDetector.onEvent(NavigationEvent.GpcRedirect)
    }

    override fun loginDetected() {
        val currentUrl = site?.url ?: return
        navigationAwareLoginDetector.onEvent(NavigationEvent.LoginAttempt(currentUrl))
    }

    fun requestFileDownload(url: String, contentDisposition: String?, mimeType: String, requestUserConfirmation: Boolean) {
        if (url.startsWith("blob:")) {
            command.value = ConvertBlobToDataUri(url, mimeType)
        } else {
            sendRequestFileDownloadCommand(url, contentDisposition, mimeType, requestUserConfirmation)
        }
    }

    private fun sendRequestFileDownloadCommand(url: String, contentDisposition: String?, mimeType: String, requestUserConfirmation: Boolean) {
        command.postValue(RequestFileDownload(url, contentDisposition, mimeType, requestUserConfirmation))
    }

    fun showEmailTooltip() {
        emailManager.getEmailAddress()?.let {
            command.postValue(ShowEmailTooltip(it))
        }
    }

    fun consumeAliasAndCopyToClipboard() {
        emailManager.getAlias()?.let {
            command.value = CopyAliasToClipboard(it)
        }
    }

    fun consumeAlias() {
        emailManager.getAlias()?.let {
            command.postValue(InjectEmailAddress(it))
            pixel.enqueueFire(AppPixelName.EMAIL_USE_ALIAS, mapOf(PixelParameter.COHORT to emailManager.getCohort()))
        }
    }

    fun useAddress() {
        emailManager.getEmailAddress()?.let {
            command.postValue(InjectEmailAddress(it))
            pixel.enqueueFire(AppPixelName.EMAIL_USE_ADDRESS, mapOf(PixelParameter.COHORT to emailManager.getCohort()))
        }
    }

    fun cancelAutofillTooltip() {
        pixel.enqueueFire(AppPixelName.EMAIL_TOOLTIP_DISMISSED, mapOf(PixelParameter.COHORT to emailManager.getCohort()))
    }

    fun download(pendingFileDownload: FileDownloader.PendingFileDownload) {
        viewModelScope.launch(dispatchers.io()) {
            fileDownloader.download(
                pendingFileDownload,
                object : FileDownloader.FileDownloadListener {

                    override fun downloadStartedNetworkFile() {
                        Timber.d("download started: network file")
                        closeAndReturnToSourceIfBlankTab()
                    }

                    override fun downloadFinishedNetworkFile(file: File, mimeType: String?) {
                        Timber.i("downloadFinished network file")
                    }

                    override fun downloadStartedDataUri() {
                        Timber.i("downloadStarted data uri")
                        command.postValue(DownloadCommand.ShowDownloadInProgressNotification)
                        closeAndReturnToSourceIfBlankTab()
                    }

                    override fun downloadFinishedDataUri(file: File, mimeType: String?) {
                        Timber.i("downloadFinished data uri")
                        command.postValue(DownloadCommand.ScanMediaFiles(file))
                        command.postValue(DownloadCommand.ShowDownloadFinishedNotification(file, mimeType))
                    }

                    override fun downloadFailed(message: String, downloadFailReason: DownloadFailReason) {
                        Timber.w("Failed to download file [$message]")
                        command.postValue(DownloadCommand.ShowDownloadFailedNotification(message, downloadFailReason))
                    }

                    override fun downloadCancelled() {
                        Timber.i("Download cancelled")
                        closeAndReturnToSourceIfBlankTab()
                    }

                    override fun downloadOpened() {
                        closeAndReturnToSourceIfBlankTab()
                    }
                }
            )
        }
    }

    fun deleteQuickAccessItem(savedSite: SavedSite) {
        val favorite = savedSite as? SavedSite.Favorite ?: return
        viewModelScope.launch(dispatchers.io() + NonCancellable) {
            favoritesRepository.delete(favorite)
        }
    }

    fun insertQuickAccessItem(savedSite: SavedSite) {
        val favorite = savedSite as? SavedSite.Favorite ?: return
        viewModelScope.launch(dispatchers.io()) {
            favoritesRepository.insert(favorite)
        }
    }

    fun onQuickAccessListChanged(newList: List<FavoritesQuickAccessAdapter.QuickAccessFavorite>) {
        viewModelScope.launch(dispatchers.io()) {
            favoritesRepository.updateWithPosition(newList.map { it.favorite })
        }
    }

    companion object {
        private const val FIXED_PROGRESS = 50

        // Minimum progress to show web content again after decided to hide web content (possible spoofing attack).
        // We think that progress is enough to assume next site has already loaded new content.
        private const val SHOW_CONTENT_MIN_PROGRESS = 50
        private const val NEW_CONTENT_MAX_DELAY_MS = 1000L
        private const val ONE_HOUR_IN_MS = 3_600_000
        private const val TITLE_CHANGED_GRACE_PERIOD_MS = 1000L
    }
}

@ContributesMultibinding(AppObjectGraph::class)
class BrowserTabViewModelFactory @Inject constructor(
    private val statisticsUpdater: Provider<StatisticsUpdater>,
    private val queryUrlConverter: Provider<QueryUrlConverter>,
    private val duckDuckGoUrlDetector: Provider<DuckDuckGoUrlDetector>,
    private val siteFactory: Provider<SiteFactory>,
    private val tabRepository: Provider<TabRepository>,
    private val userWhitelistDao: Provider<UserWhitelistDao>,
    private val temporaryTrackingWhitelistDao: Provider<TemporaryTrackingWhitelistDao>,
    private val networkLeaderboardDao: Provider<NetworkLeaderboardDao>,
    private val bookmarksDao: Provider<BookmarksDao>,
    private val favoritesRepository: Provider<FavoritesRepository>,
    private val fireproofWebsiteRepository: Provider<FireproofWebsiteRepository>,
    private val locationPermissionsRepository: Provider<LocationPermissionsRepository>,
    private val geoLocationPermissions: Provider<GeoLocationPermissions>,
    private val navigationAwareLoginDetector: Provider<NavigationAwareLoginDetector>,
    private val autoComplete: Provider<AutoCompleteApi>,
    private val appSettingsPreferencesStore: Provider<SettingsDataStore>,
    private val longPressHandler: Provider<LongPressHandler>,
    private val webViewSessionStorage: Provider<WebViewSessionStorage>,
    private val specialUrlDetector: Provider<SpecialUrlDetector>,
    private val faviconManager: Provider<FaviconManager>,
    private val addToHomeCapabilityDetector: Provider<AddToHomeCapabilityDetector>,
    private val ctaViewModel: Provider<CtaViewModel>,
    private val searchCountDao: Provider<SearchCountDao>,
    private val pixel: Provider<Pixel>,
    private val dispatchers: DispatcherProvider = DefaultDispatcherProvider(),
    private val userEventsRepository: Provider<UserEventsRepository>,
    private val userEventsStore: Provider<UserEventsStore>,
    private val fileDownloader: Provider<FileDownloader>,
    private val globalPrivacyControl: Provider<GlobalPrivacyControl>,
    private val fireproofDialogsEventHandler: Provider<FireproofDialogsEventHandler>,
    private val emailManager: Provider<EmailManager>,
    private val appCoroutineScope: Provider<CoroutineScope>,
    private val appLinksHandler: Provider<DuckDuckGoAppLinksHandler>,
    private val variantManager: Provider<VariantManager>
) : ViewModelFactoryPlugin {
    override fun <T : ViewModel?> create(modelClass: Class<T>): T? {
        with(modelClass) {
            return when {
<<<<<<< HEAD
                isAssignableFrom(BrowserTabViewModel::class.java) -> BrowserTabViewModel(
                    statisticsUpdater.get(),
                    queryUrlConverter.get(),
                    duckDuckGoUrlDetector.get(),
                    siteFactory.get(),
                    tabRepository.get(),
                    userWhitelistDao.get(),
                    temporaryTrackingWhitelistDao.get(),
                    networkLeaderboardDao.get(),
                    bookmarksDao.get(),
                    favoritesRepository.get(),
                    fireproofWebsiteRepository.get(),
                    locationPermissionsRepository.get(),
                    geoLocationPermissions.get(),
                    navigationAwareLoginDetector.get(),
                    autoComplete.get(),
                    appSettingsPreferencesStore.get(),
                    longPressHandler.get(),
                    webViewSessionStorage.get(),
                    specialUrlDetector.get(),
                    faviconManager.get(),
                    addToHomeCapabilityDetector.get(),
                    ctaViewModel.get(),
                    searchCountDao.get(),
                    pixel.get(),
                    dispatchers,
                    userEventsStore.get(),
                    fileDownloader.get(),
                    globalPrivacyControl.get(),
                    fireproofDialogsEventHandler.get(),
                    emailManager.get(),
                    appCoroutineScope.get(),
                    appLinksHandler.get()
                ) as T
=======
                isAssignableFrom(BrowserTabViewModel::class.java) -> BrowserTabViewModel(statisticsUpdater.get(), queryUrlConverter.get(), duckDuckGoUrlDetector.get(), siteFactory.get(), tabRepository.get(), userWhitelistDao.get(), temporaryTrackingWhitelistDao.get(), networkLeaderboardDao.get(), bookmarksDao.get(), favoritesRepository.get(), fireproofWebsiteRepository.get(), locationPermissionsRepository.get(), geoLocationPermissions.get(), navigationAwareLoginDetector.get(), autoComplete.get(), appSettingsPreferencesStore.get(), longPressHandler.get(), webViewSessionStorage.get(), specialUrlDetector.get(), faviconManager.get(), addToHomeCapabilityDetector.get(), ctaViewModel.get(), searchCountDao.get(), pixel.get(), dispatchers, userEventsRepository.get(), userEventsStore.get(), fileDownloader.get(), globalPrivacyControl.get(), fireproofDialogsEventHandler.get(), emailManager.get(), appCoroutineScope.get(), appLinksHandler.get(), variantManager.get()) as T
>>>>>>> a90341d1
                else -> null
            }
        }
    }
}<|MERGE_RESOLUTION|>--- conflicted
+++ resolved
@@ -329,7 +329,6 @@
             class ShowDownloadFinishedNotification(val file: File, val mimeType: String?) : DownloadCommand()
             object ShowDownloadInProgressNotification : DownloadCommand()
         }
-
         class EditWithSelectedQuery(val query: String) : Command()
     }
 
@@ -626,8 +625,7 @@
         findInPageViewState.value = FindInPageViewState(visible = false, canFindInPage = true)
         omnibarViewState.value = currentOmnibarViewState().copy(omnibarText = trimmedInput, shouldMoveCaretToEnd = false)
         browserViewState.value = currentBrowserViewState().copy(browserShowing = true, showClearButton = false)
-        autoCompleteViewState.value =
-            currentAutoCompleteViewState().copy(showSuggestions = false, showFavorites = false, searchResults = AutoCompleteResult("", emptyList()))
+        autoCompleteViewState.value = currentAutoCompleteViewState().copy(showSuggestions = false, showFavorites = false, searchResults = AutoCompleteResult("", emptyList()))
     }
 
     private fun getUrlHeaders(): Map<String, String> = globalPrivacyControl.getHeaders()
@@ -2170,44 +2168,7 @@
     override fun <T : ViewModel?> create(modelClass: Class<T>): T? {
         with(modelClass) {
             return when {
-<<<<<<< HEAD
-                isAssignableFrom(BrowserTabViewModel::class.java) -> BrowserTabViewModel(
-                    statisticsUpdater.get(),
-                    queryUrlConverter.get(),
-                    duckDuckGoUrlDetector.get(),
-                    siteFactory.get(),
-                    tabRepository.get(),
-                    userWhitelistDao.get(),
-                    temporaryTrackingWhitelistDao.get(),
-                    networkLeaderboardDao.get(),
-                    bookmarksDao.get(),
-                    favoritesRepository.get(),
-                    fireproofWebsiteRepository.get(),
-                    locationPermissionsRepository.get(),
-                    geoLocationPermissions.get(),
-                    navigationAwareLoginDetector.get(),
-                    autoComplete.get(),
-                    appSettingsPreferencesStore.get(),
-                    longPressHandler.get(),
-                    webViewSessionStorage.get(),
-                    specialUrlDetector.get(),
-                    faviconManager.get(),
-                    addToHomeCapabilityDetector.get(),
-                    ctaViewModel.get(),
-                    searchCountDao.get(),
-                    pixel.get(),
-                    dispatchers,
-                    userEventsStore.get(),
-                    fileDownloader.get(),
-                    globalPrivacyControl.get(),
-                    fireproofDialogsEventHandler.get(),
-                    emailManager.get(),
-                    appCoroutineScope.get(),
-                    appLinksHandler.get()
-                ) as T
-=======
                 isAssignableFrom(BrowserTabViewModel::class.java) -> BrowserTabViewModel(statisticsUpdater.get(), queryUrlConverter.get(), duckDuckGoUrlDetector.get(), siteFactory.get(), tabRepository.get(), userWhitelistDao.get(), temporaryTrackingWhitelistDao.get(), networkLeaderboardDao.get(), bookmarksDao.get(), favoritesRepository.get(), fireproofWebsiteRepository.get(), locationPermissionsRepository.get(), geoLocationPermissions.get(), navigationAwareLoginDetector.get(), autoComplete.get(), appSettingsPreferencesStore.get(), longPressHandler.get(), webViewSessionStorage.get(), specialUrlDetector.get(), faviconManager.get(), addToHomeCapabilityDetector.get(), ctaViewModel.get(), searchCountDao.get(), pixel.get(), dispatchers, userEventsRepository.get(), userEventsStore.get(), fileDownloader.get(), globalPrivacyControl.get(), fireproofDialogsEventHandler.get(), emailManager.get(), appCoroutineScope.get(), appLinksHandler.get(), variantManager.get()) as T
->>>>>>> a90341d1
                 else -> null
             }
         }
