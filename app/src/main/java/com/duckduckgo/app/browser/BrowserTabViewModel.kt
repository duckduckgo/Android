/*
 * Copyright (c) 2017 DuckDuckGo
 *
 * Licensed under the Apache License, Version 2.0 (the "License");
 * you may not use this file except in compliance with the License.
 * You may obtain a copy of the License at
 *
 *     http://www.apache.org/licenses/LICENSE-2.0
 *
 * Unless required by applicable law or agreed to in writing, software
 * distributed under the License is distributed on an "AS IS" BASIS,
 * WITHOUT WARRANTIES OR CONDITIONS OF ANY KIND, either express or implied.
 * See the License for the specific language governing permissions and
 * limitations under the License.
 */

package com.duckduckgo.app.browser

import android.annotation.SuppressLint
import android.graphics.Bitmap
import android.net.Uri
import android.os.Message
import android.util.Patterns
import android.view.ContextMenu
import android.view.MenuItem
import android.view.View
import android.webkit.GeolocationPermissions
import android.webkit.ValueCallback
import android.webkit.WebChromeClient
import android.webkit.WebView
import androidx.annotation.AnyThread
import androidx.annotation.VisibleForTesting
import androidx.core.net.toUri
import androidx.lifecycle.*
import androidx.lifecycle.Observer
import com.duckduckgo.anvil.annotations.ContributesViewModel
import com.duckduckgo.app.accessibility.data.AccessibilitySettingsDataStore
import com.duckduckgo.app.autocomplete.api.AutoComplete
import com.duckduckgo.app.autocomplete.api.AutoComplete.AutoCompleteResult
import com.duckduckgo.app.autocomplete.api.AutoComplete.AutoCompleteSuggestion
import com.duckduckgo.app.autocomplete.api.AutoComplete.AutoCompleteSuggestion.AutoCompleteBookmarkSuggestion
import com.duckduckgo.app.autocomplete.api.AutoComplete.AutoCompleteSuggestion.AutoCompleteSearchSuggestion
import com.duckduckgo.app.bookmarks.model.BookmarkFolder
import com.duckduckgo.app.bookmarks.model.BookmarksRepository
import com.duckduckgo.app.bookmarks.model.FavoritesRepository
import com.duckduckgo.app.bookmarks.model.SavedSite
import com.duckduckgo.app.bookmarks.ui.EditSavedSiteDialogFragment.EditSavedSiteListener
import com.duckduckgo.app.brokensite.BrokenSiteData
import com.duckduckgo.app.browser.BrowserTabViewModel.Command.*
import com.duckduckgo.app.browser.BrowserTabViewModel.GlobalLayoutViewState.Browser
import com.duckduckgo.app.browser.BrowserTabViewModel.GlobalLayoutViewState.Invalidated
import com.duckduckgo.app.browser.LongPressHandler.RequiredAction
import com.duckduckgo.app.browser.SpecialUrlDetector.UrlType.AppLink
import com.duckduckgo.app.browser.SpecialUrlDetector.UrlType.NonHttpAppLink
import com.duckduckgo.app.browser.addtohome.AddToHomeCapabilityDetector
import com.duckduckgo.app.browser.applinks.AppLinksHandler
import com.duckduckgo.app.browser.favicon.FaviconManager
import com.duckduckgo.app.browser.favicon.FaviconSource.ImageFavicon
import com.duckduckgo.app.browser.favicon.FaviconSource.UrlFavicon
import com.duckduckgo.app.browser.favorites.FavoritesQuickAccessAdapter
import com.duckduckgo.app.browser.logindetection.FireproofDialogsEventHandler
import com.duckduckgo.app.browser.logindetection.FireproofDialogsEventHandler.Event
import com.duckduckgo.app.browser.logindetection.LoginDetected
import com.duckduckgo.app.browser.logindetection.NavigationAwareLoginDetector
import com.duckduckgo.app.browser.logindetection.NavigationEvent
import com.duckduckgo.app.browser.model.BasicAuthenticationCredentials
import com.duckduckgo.app.browser.model.BasicAuthenticationRequest
import com.duckduckgo.app.browser.model.LongPressTarget
import com.duckduckgo.app.browser.omnibar.OmnibarEntryConverter
import com.duckduckgo.app.browser.omnibar.QueryOrigin
import com.duckduckgo.app.browser.remotemessage.RemoteMessagingModel
import com.duckduckgo.app.browser.remotemessage.asBrowserTabCommand
import com.duckduckgo.app.browser.session.WebViewSessionStorage
import com.duckduckgo.app.browser.ui.HttpAuthenticationDialogFragment.HttpAuthenticationListener
import com.duckduckgo.app.browser.urlextraction.UrlExtractionListener
import com.duckduckgo.app.cta.ui.*
import com.duckduckgo.app.di.AppCoroutineScope
import com.duckduckgo.app.email.EmailManager
import com.duckduckgo.app.fire.fireproofwebsite.data.FireproofWebsiteEntity
import com.duckduckgo.app.fire.fireproofwebsite.data.FireproofWebsiteRepository
import com.duckduckgo.app.global.*
import com.duckduckgo.app.global.events.db.UserEventKey
import com.duckduckgo.app.global.events.db.UserEventsStore
import com.duckduckgo.app.global.model.Site
import com.duckduckgo.app.global.model.SiteFactory
import com.duckduckgo.app.global.model.domain
import com.duckduckgo.app.global.model.domainMatchesUrl
import com.duckduckgo.app.global.view.asLocationPermissionOrigin
import com.duckduckgo.app.location.GeoLocationPermissions
import com.duckduckgo.app.location.data.LocationPermissionType
import com.duckduckgo.app.location.data.LocationPermissionsRepository
import com.duckduckgo.app.location.ui.SiteLocationPermissionDialog
import com.duckduckgo.app.location.ui.SystemLocationPermissionDialog
import com.duckduckgo.app.pixels.AppPixelName
import com.duckduckgo.app.privacy.db.NetworkLeaderboardDao
import com.duckduckgo.app.privacy.db.UserWhitelistDao
import com.duckduckgo.app.privacy.model.PrivacyGrade
import com.duckduckgo.app.settings.db.SettingsDataStore
import com.duckduckgo.app.statistics.VariantManager
import com.duckduckgo.app.statistics.api.StatisticsUpdater
import com.duckduckgo.app.statistics.isFireproofExperimentEnabled
import com.duckduckgo.app.statistics.pixels.Pixel
import com.duckduckgo.app.statistics.pixels.Pixel.PixelParameter
import com.duckduckgo.app.statistics.pixels.Pixel.PixelParameter.FAVORITE_MENU_ITEM_STATE
import com.duckduckgo.app.surrogates.SurrogateResponse
import com.duckduckgo.app.survey.model.Survey
import com.duckduckgo.app.tabs.model.TabEntity
import com.duckduckgo.app.tabs.model.TabRepository
import com.duckduckgo.app.trackerdetection.model.TrackingEvent
import com.duckduckgo.app.usage.search.SearchCountDao
import com.duckduckgo.di.scopes.FragmentScope
import com.duckduckgo.voice.api.VoiceSearchAvailability
import com.duckduckgo.voice.api.VoiceSearchAvailabilityPixelLogger
import com.duckduckgo.downloads.api.DownloadCallback
import com.duckduckgo.downloads.api.DownloadCommand
import com.duckduckgo.downloads.api.FileDownloader
import com.duckduckgo.downloads.api.FileDownloader.PendingFileDownload
import com.duckduckgo.privacy.config.api.ContentBlocking
import com.duckduckgo.privacy.config.api.Gpc
import com.duckduckgo.privacy.config.api.AmpLinks
import com.duckduckgo.privacy.config.api.AmpLinkInfo
import com.duckduckgo.remote.messaging.api.RemoteMessage
import com.duckduckgo.privacy.config.api.TrackingParameters
import com.jakewharton.rxrelay2.PublishRelay
import io.reactivex.android.schedulers.AndroidSchedulers
import io.reactivex.disposables.Disposable
import io.reactivex.schedulers.Schedulers
import kotlinx.coroutines.*
import kotlinx.coroutines.flow.*
import timber.log.Timber
import java.util.*
import java.util.concurrent.TimeUnit
import javax.inject.Inject

@ContributesViewModel(FragmentScope::class)
class BrowserTabViewModel @Inject constructor(
    private val statisticsUpdater: StatisticsUpdater,
    private val queryUrlConverter: OmnibarEntryConverter,
    private val duckDuckGoUrlDetector: DuckDuckGoUrlDetector,
    private val siteFactory: SiteFactory,
    private val tabRepository: TabRepository,
    private val userWhitelistDao: UserWhitelistDao,
    private val contentBlocking: ContentBlocking,
    private val networkLeaderboardDao: NetworkLeaderboardDao,
    private val bookmarksRepository: BookmarksRepository,
    private val favoritesRepository: FavoritesRepository,
    private val fireproofWebsiteRepository: FireproofWebsiteRepository,
    private val locationPermissionsRepository: LocationPermissionsRepository,
    private val geoLocationPermissions: GeoLocationPermissions,
    private val navigationAwareLoginDetector: NavigationAwareLoginDetector,
    private val autoComplete: AutoComplete,
    private val appSettingsPreferencesStore: SettingsDataStore,
    private val longPressHandler: LongPressHandler,
    private val webViewSessionStorage: WebViewSessionStorage,
    private val specialUrlDetector: SpecialUrlDetector,
    private val faviconManager: FaviconManager,
    private val addToHomeCapabilityDetector: AddToHomeCapabilityDetector,
    private val remoteMessagingModel: RemoteMessagingModel,
    private val ctaViewModel: CtaViewModel,
    private val searchCountDao: SearchCountDao,
    private val pixel: Pixel,
    private val dispatchers: DispatcherProvider,
    private val userEventsStore: UserEventsStore,
    private val fileDownloader: FileDownloader,
    private val gpc: Gpc,
    private val fireproofDialogsEventHandler: FireproofDialogsEventHandler,
    private val emailManager: EmailManager,
    private val accessibilitySettingsDataStore: AccessibilitySettingsDataStore,
    @AppCoroutineScope private val appCoroutineScope: CoroutineScope,
    private val appLinksHandler: AppLinksHandler,
    private val variantManager: VariantManager,
    private val ampLinks: AmpLinks,
    private val trackingParameters: TrackingParameters,
    private val downloadCallback: DownloadCallback,
    private val voiceSearchAvailability: VoiceSearchAvailability,
    private val voiceSearchPixelLogger: VoiceSearchAvailabilityPixelLogger
) : WebViewClientListener, EditSavedSiteListener, HttpAuthenticationListener, SiteLocationPermissionDialog.SiteLocationPermissionDialogListener,
    SystemLocationPermissionDialog.SystemLocationPermissionDialogListener, UrlExtractionListener, ViewModel() {

    private var buildingSiteFactoryJob: Job? = null

    sealed class GlobalLayoutViewState {
        data class Browser(val isNewTabState: Boolean = true) : GlobalLayoutViewState()
        object Invalidated : GlobalLayoutViewState()
    }

    data class CtaViewState(
        val cta: Cta? = null,
        val message: RemoteMessage? = null,
        val favorites: List<FavoritesQuickAccessAdapter.QuickAccessFavorite> = emptyList()
    )

    data class SavedSiteChangedViewState(
        val savedSite: SavedSite,
        val bookmarkFolder: BookmarkFolder?
    )

    data class BrowserViewState(
        val browserShowing: Boolean = false,
        val isFullScreen: Boolean = false,
        val isDesktopBrowsingMode: Boolean = false,
        val canChangeBrowsingMode: Boolean = false,
        val showPrivacyGrade: Boolean = false,
        val showSearchIcon: Boolean = false,
        val showClearButton: Boolean = false,
        val showTabsButton: Boolean = true,
        val fireButton: HighlightableButton = HighlightableButton.Visible(),
        val showMenuButton: HighlightableButton = HighlightableButton.Visible(),
        val canSharePage: Boolean = false,
        val canSaveSite: Boolean = false,
        val bookmark: SavedSite.Bookmark? = null,
        val addFavorite: HighlightableButton = HighlightableButton.Visible(enabled = false),
        val favorite: SavedSite.Favorite? = null,
        val canFireproofSite: Boolean = false,
        val isFireproofWebsite: Boolean = false,
        val canGoBack: Boolean = false,
        val canGoForward: Boolean = false,
        val canChangePrivacyProtection: Boolean = false,
        val isPrivacyProtectionEnabled: Boolean = false,
        val canReportSite: Boolean = false,
        val addToHomeEnabled: Boolean = false,
        val addToHomeVisible: Boolean = false,
        val showDaxIcon: Boolean = false,
        val isEmailSignedIn: Boolean = false,
        var previousAppLink: AppLink? = null,
        val canFindInPage: Boolean = false,
        val forceRenderingTicker: Long = System.currentTimeMillis()
    )

    sealed class HighlightableButton {
        data class Visible(
            val enabled: Boolean = true,
            val highlighted: Boolean = false
        ) : HighlightableButton()

        object Gone : HighlightableButton()

        fun isHighlighted(): Boolean {
            return when (this) {
                is Visible -> this.highlighted
                is Gone -> false
            }
        }

        fun isEnabled(): Boolean {
            return when (this) {
                is Visible -> this.enabled
                is Gone -> false
            }
        }
    }

    data class OmnibarViewState(
        val omnibarText: String = "",
        val isEditing: Boolean = false,
        val shouldMoveCaretToEnd: Boolean = false,
        val showVoiceSearch: Boolean = false
    )

    data class LoadingViewState(
        val isLoading: Boolean = false,
        val privacyOn: Boolean = true,
        val progress: Int = 0
    )

    data class AccessibilityViewState(
        val fontSize: Float,
        val forceZoom: Boolean,
        val refreshWebView: Boolean
    )

    data class FindInPageViewState(
        val visible: Boolean = false,
        val showNumberMatches: Boolean = false,
        val activeMatchIndex: Int = 0,
        val searchTerm: String = "",
        val numberMatches: Int = 0
    )

    data class PrivacyGradeViewState(
        val privacyGrade: PrivacyGrade? = null,
        val shouldAnimate: Boolean = false,
        val showEmptyGrade: Boolean = true
    ) {
        val isEnabled: Boolean = privacyGrade != PrivacyGrade.UNKNOWN
    }

    data class AutoCompleteViewState(
        val showSuggestions: Boolean = false,
        val showFavorites: Boolean = false,
        val searchResults: AutoCompleteResult = AutoCompleteResult("", emptyList()),
        val favorites: List<FavoritesQuickAccessAdapter.QuickAccessFavorite> = emptyList()
    )

    data class LocationPermission(
        val origin: String,
        val callback: GeolocationPermissions.Callback
    )

    sealed class Command {
        object Refresh : Command()
        class Navigate(
            val url: String,
            val headers: Map<String, String>
        ) : Command()

        class NavigateBack(val steps: Int) : Command()
        object NavigateForward : Command()
        class OpenInNewTab(
            val query: String,
            val sourceTabId: String? = null
        ) : Command()

        class OpenMessageInNewTab(
            val message: Message,
            val sourceTabId: String? = null
        ) : Command()

        class OpenInNewBackgroundTab(val query: String) : Command()
        object LaunchNewTab : Command()
        object ResetHistory : Command()
        class DialNumber(val telephoneNumber: String) : Command()
        class SendSms(val telephoneNumber: String) : Command()
        class SendEmail(val emailAddress: String) : Command()
        object ShowKeyboard : Command()
        object HideKeyboard : Command()
        class ShowFullScreen(val view: View) : Command()
        class DownloadImage(
            val url: String,
            val requestUserConfirmation: Boolean
        ) : Command()

        class ShowSavedSiteAddedConfirmation(val savedSiteChangedViewState: SavedSiteChangedViewState) : Command()
        class ShowEditSavedSiteDialog(val savedSiteChangedViewState: SavedSiteChangedViewState) : Command()
        class DeleteSavedSiteConfirmation(val savedSite: SavedSite) : Command()
        class ShowFireproofWebSiteConfirmation(val fireproofWebsiteEntity: FireproofWebsiteEntity) : Command()
        class DeleteFireproofConfirmation(val fireproofWebsiteEntity: FireproofWebsiteEntity) : Command()
        class ShowPrivacyProtectionEnabledConfirmation(val domain: String) : Command()
        class ShowPrivacyProtectionDisabledConfirmation(val domain: String) : Command()
        object AskToDisableLoginDetection : Command()
        class AskToFireproofWebsite(val fireproofWebsite: FireproofWebsiteEntity) : Command()
        class ShareLink(val url: String) : Command()
        class CopyLink(val url: String) : Command()
        class FindInPageCommand(val searchTerm: String) : Command()
        class BrokenSiteFeedback(val data: BrokenSiteData) : Command()
        object DismissFindInPage : Command()
        class ShowFileChooser(
            val filePathCallback: ValueCallback<Array<Uri>>,
            val fileChooserParams: WebChromeClient.FileChooserParams
        ) : Command()

        class HandleNonHttpAppLink(
            val nonHttpAppLink: NonHttpAppLink,
            val headers: Map<String, String>
        ) : Command()

        class ShowAppLinkPrompt(val appLink: AppLink) : Command()
        class OpenAppLink(val appLink: AppLink) : Command()
        class ExtractUrlFromCloakedAmpLink(val initialUrl: String) : Command()
        class LoadExtractedUrl(val extractedUrl: String) : Command()
        class AddHomeShortcut(
            val title: String,
            val url: String,
            val icon: Bitmap? = null
        ) : Command()

        class SubmitUrl(val url: String) : Command()
        class LaunchPlayStore(val appPackage: String) : Command()
        class LaunchSurvey(val survey: Survey) : Command()
        object LaunchDefaultBrowser : Command()
        object LaunchAddWidget : Command()
        class RequiresAuthentication(val request: BasicAuthenticationRequest) : Command()
        class SaveCredentials(
            val request: BasicAuthenticationRequest,
            val credentials: BasicAuthenticationCredentials
        ) : Command()

        object GenerateWebViewPreviewImage : Command()
        object LaunchTabSwitcher : Command()
        object HideWebContent : Command()
        object ShowWebContent : Command()
        class CheckSystemLocationPermission(
            val domain: String,
            val deniedForever: Boolean
        ) : Command()

        class AskDomainPermission(val domain: String) : Command()
        object RequestSystemLocationPermission : Command()
        class RefreshUserAgent(
            val url: String?,
            val isDesktop: Boolean
        ) : Command()

        class ShowErrorWithAction(
            val textResId: Int,
            val action: () -> Unit
        ) : Command()

        class ShowDomainHasPermissionMessage(val domain: String) : Command()
        class ConvertBlobToDataUri(
            val url: String,
            val mimeType: String
        ) : Command()

        class RequestFileDownload(
            val url: String,
            val contentDisposition: String?,
            val mimeType: String,
            val requestUserConfirmation: Boolean
        ) : Command()

        object ChildTabClosed : Command()

        class CopyAliasToClipboard(val alias: String) : Command()
        class InjectEmailAddress(val address: String) : Command()
        class ShowEmailTooltip(val address: String) : Command()
        sealed class DaxCommand : Command() {
            object FinishTrackerAnimation : DaxCommand()
            class HideDaxDialog(val cta: Cta) : DaxCommand()
        }

        class EditWithSelectedQuery(val query: String) : Command()
    }

    val autoCompleteViewState: MutableLiveData<AutoCompleteViewState> = MutableLiveData()
    val browserViewState: MutableLiveData<BrowserViewState> = MutableLiveData()
    val globalLayoutState: MutableLiveData<GlobalLayoutViewState> = MutableLiveData()
    val loadingViewState: MutableLiveData<LoadingViewState> = MutableLiveData()
    val omnibarViewState: MutableLiveData<OmnibarViewState> = MutableLiveData()
    val findInPageViewState: MutableLiveData<FindInPageViewState> = MutableLiveData()
    val accessibilityViewState: MutableLiveData<AccessibilityViewState> = MutableLiveData()
    val ctaViewState: MutableLiveData<CtaViewState> = MutableLiveData()
    var siteLiveData: MutableLiveData<Site> = MutableLiveData()
    val privacyGradeViewState: MutableLiveData<PrivacyGradeViewState> = MutableLiveData()

    var skipHome = false
    val tabs: LiveData<List<TabEntity>> = tabRepository.liveTabs
    val survey: LiveData<Survey> = ctaViewModel.surveyLiveData
    val command: SingleLiveEvent<Command> = SingleLiveEvent()
    private var refreshOnViewVisible = MutableStateFlow(true)
    private var ctaChangedTicker = MutableStateFlow("")

    val url: String?
        get() = site?.url

    val title: String?
        get() = site?.title

    private var showFavoritesOnboarding = false
        set(value) {
            if (value != field) {
                if (value) {
                    browserViewState.observeForever(favoritesOnboardingObserver)
                } else {
                    browserViewState.removeObserver(favoritesOnboardingObserver)
                }
            }
            field = value
        }
    private var locationPermission: LocationPermission? = null
    private val locationPermissionMessages: MutableMap<String, Boolean> = mutableMapOf()
    private val locationPermissionSession: MutableMap<String, LocationPermissionType> = mutableMapOf()

    private val autoCompletePublishSubject = PublishRelay.create<String>()
    private val fireproofWebsiteState: LiveData<List<FireproofWebsiteEntity>> = fireproofWebsiteRepository.getFireproofWebsites()

    @ExperimentalCoroutinesApi
    @FlowPreview
    private val showPulseAnimation: LiveData<Boolean> = ctaViewModel.showFireButtonPulseAnimation.asLiveData(
        context = viewModelScope.coroutineContext
    )

    private var autoCompleteDisposable: Disposable? = null
    private var site: Site? = null
    private lateinit var tabId: String
    private var webNavigationState: WebNavigationState? = null
    private var httpsUpgraded = false
    private val browserStateModifier = BrowserStateModifier()
    private var faviconPrefetchJob: Job? = null
    private var deferredBlankSite: Job? = null
    private var accessibilityObserver: Job? = null
    private var isProcessingTrackingLink = false
    private var isLinkOpenedInNewTab = false

    private val fireproofWebsitesObserver = Observer<List<FireproofWebsiteEntity>> {
        browserViewState.value = currentBrowserViewState().copy(isFireproofWebsite = isFireproofWebsite())
    }

    private val favoritesOnboardingObserver = Observer<BrowserViewState> { state ->
        val shouldShowAnimation = state.browserShowing
        val menuButton = currentBrowserViewState().showMenuButton
        if (menuButton is HighlightableButton.Visible && menuButton.highlighted != shouldShowAnimation) {
            browserViewState.value = currentBrowserViewState().copy(showMenuButton = HighlightableButton.Visible(highlighted = shouldShowAnimation))
        }
    }

    private val fireproofDialogEventObserver = Observer<Event> { event ->
        command.value = when (event) {
            is Event.AskToDisableLoginDetection -> AskToDisableLoginDetection
            is Event.FireproofWebSiteSuccess -> ShowFireproofWebSiteConfirmation(event.fireproofWebsiteEntity)
        }
    }

    @ExperimentalCoroutinesApi
    private val fireButtonAnimation = Observer<Boolean> { shouldShowAnimation ->
        Timber.i("shouldShowAnimation $shouldShowAnimation")
        if (currentBrowserViewState().fireButton is HighlightableButton.Visible) {
            browserViewState.value = currentBrowserViewState().copy(fireButton = HighlightableButton.Visible(highlighted = shouldShowAnimation))
        }

        if (shouldShowAnimation) {
            registerAndScheduleDismissAction()
        }
    }

    private fun registerAndScheduleDismissAction() {
        viewModelScope.launch(dispatchers.io()) {
            val fireButtonHighlightedEvent = userEventsStore.getUserEvent(UserEventKey.FIRE_BUTTON_HIGHLIGHTED)
            if (fireButtonHighlightedEvent == null) {
                userEventsStore.registerUserEvent(UserEventKey.FIRE_BUTTON_HIGHLIGHTED)
            }
            val pulseElapsedTime = System.currentTimeMillis() - (fireButtonHighlightedEvent?.timestamp ?: System.currentTimeMillis())
            val pulsePendingTime = ONE_HOUR_IN_MS - pulseElapsedTime
            delay(pulsePendingTime)
            ctaViewModel.dismissPulseAnimation()
        }
    }

    private val loginDetectionObserver = Observer<LoginDetected> { loginEvent ->
        Timber.i("LoginDetection for $loginEvent")
        viewModelScope.launch(dispatchers.io()) {
            if (!isFireproofWebsite(loginEvent.forwardedToDomain)) {
                withContext(dispatchers.main()) {
                    if (variantManager.isFireproofExperimentEnabled()) {
                        if (appSettingsPreferencesStore.appLoginDetection) {
                            onUserConfirmedFireproofDialog(loginEvent.forwardedToDomain)
                        }
                    } else {
                        command.value = AskToFireproofWebsite(FireproofWebsiteEntity(loginEvent.forwardedToDomain))
                    }
                }
            }
        }
    }

    init {
        initializeViewStates()
        configureAutoComplete()
        logVoiceSearchAvailability()

        fireproofWebsiteState.observeForever(fireproofWebsitesObserver)
        fireproofDialogsEventHandler.event.observeForever(fireproofDialogEventObserver)
        navigationAwareLoginDetector.loginEventLiveData.observeForever(loginDetectionObserver)
        showPulseAnimation.observeForever(fireButtonAnimation)

        tabRepository.childClosedTabs.onEach { closedTab ->
            if (this@BrowserTabViewModel::tabId.isInitialized && tabId == closedTab) {
                command.value = ChildTabClosed
            }
        }.launchIn(viewModelScope)

        emailManager.signedInFlow().onEach { isSignedIn ->
            browserViewState.value = currentBrowserViewState().copy(isEmailSignedIn = isSignedIn)
        }.launchIn(viewModelScope)

        observeAccessibilitySettings()

        favoritesRepository.favorites().onEach { favoriteSites ->
            val favorites = favoriteSites.map { FavoritesQuickAccessAdapter.QuickAccessFavorite(it) }
            ctaViewState.value = currentCtaViewState().copy(favorites = favorites)
            autoCompleteViewState.value = currentAutoCompleteViewState().copy(favorites = favorites)
            val favorite = favoriteSites.firstOrNull { it.url == url }
            browserViewState.value = currentBrowserViewState().copy(favorite = favorite)
        }.launchIn(viewModelScope)

        bookmarksRepository.bookmarks().onEach { bookmarks ->
            val bookmark = bookmarks.firstOrNull { it.url == url }
            browserViewState.value = currentBrowserViewState().copy(bookmark = bookmark)
        }.launchIn(viewModelScope)

        remoteMessagingModel.activeMessages
            .combine(ctaChangedTicker.asStateFlow(), ::Pair)
            .onEach { (activeMessage, ticker) ->
                Timber.v("RMF: $ticker-$activeMessage")

                if (ticker.isEmpty()) return@onEach
                if (currentBrowserViewState().browserShowing) return@onEach

                val cta = currentCtaViewState().cta?.takeUnless { it ->
                    activeMessage != null && it is HomePanelCta
                }

                withContext(dispatchers.main()) {
                    ctaViewState.value = currentCtaViewState().copy(
                        cta = cta,
                        message = if (cta == null) activeMessage else null
                    )
                }
            }.launchIn(viewModelScope)
    }

    fun loadData(
        tabId: String,
        initialUrl: String?,
        skipHome: Boolean,
        favoritesOnboarding: Boolean
    ) {
        Timber.i("favoritesOnboarding loadData $initialUrl, $skipHome, $favoritesOnboarding")
        this.tabId = tabId
        this.skipHome = skipHome
        this.showFavoritesOnboarding = favoritesOnboarding
        siteLiveData = tabRepository.retrieveSiteData(tabId)
        site = siteLiveData.value

        initialUrl?.let { buildSiteFactory(it) }
    }

    fun onViewReady() {
        url?.let {
            onUserSubmittedQuery(it)
        }
    }

    fun onViewRecreated() {
        observeAccessibilitySettings()
    }

    fun observeAccessibilitySettings() {
        accessibilityObserver?.cancel()
        accessibilityObserver = accessibilitySettingsDataStore.settingsFlow()
            .combine(refreshOnViewVisible.asStateFlow(), ::Pair)
            .onEach { (settings, viewVisible) ->
                Timber.v("Accessibility: newSettings $settings, $viewVisible")
                val shouldRefreshWebview =
                    (currentAccessibilityViewState().forceZoom != settings.forceZoom) || currentAccessibilityViewState().refreshWebView
                accessibilityViewState.value =
                    currentAccessibilityViewState().copy(
                        fontSize = settings.fontSize,
                        forceZoom = settings.forceZoom,
                        refreshWebView = shouldRefreshWebview
                    )
            }.launchIn(viewModelScope)
    }

    fun onMessageProcessed() {
        showBrowser()
    }

    fun downloadCommands(): Flow<DownloadCommand> {
        return downloadCallback.commands()
    }

    private fun buildSiteFactory(
        url: String,
        title: String? = null
    ) {

        if (buildingSiteFactoryJob?.isCompleted == false) {
            Timber.i("Cancelling existing work to build SiteMonitor for $url")
            buildingSiteFactoryJob?.cancel()
        }

        site = siteFactory.buildSite(url, title, httpsUpgraded)
        onSiteChanged()
        buildingSiteFactoryJob = viewModelScope.launch {
            site?.let {
                withContext(dispatchers.io()) {
                    siteFactory.loadFullSiteDetails(it)
                    onSiteChanged()
                }
            }
        }
    }

    private fun logVoiceSearchAvailability() {
        if (voiceSearchAvailability.isVoiceSearchSupported) voiceSearchPixelLogger.log()
    }

    @SuppressLint("CheckResult")
    private fun configureAutoComplete() {
        autoCompleteDisposable = autoCompletePublishSubject
            .debounce(300, TimeUnit.MILLISECONDS)
            .switchMap { autoComplete.autoComplete(it) }
            .subscribeOn(Schedulers.io())
            .observeOn(AndroidSchedulers.mainThread())
            .subscribe(
                { result ->
                    onAutoCompleteResultReceived(result)
                },
                { t: Throwable? -> Timber.w(t, "Failed to get search results") }
            )
    }

    private fun onAutoCompleteResultReceived(result: AutoCompleteResult) {
        val currentViewState = currentAutoCompleteViewState()
        autoCompleteViewState.value = currentViewState.copy(searchResults = AutoCompleteResult(result.query, result.suggestions))
    }

    @VisibleForTesting
    public override fun onCleared() {
        buildingSiteFactoryJob?.cancel()
        autoCompleteDisposable?.dispose()
        autoCompleteDisposable = null
        fireproofWebsiteState.removeObserver(fireproofWebsitesObserver)
        browserViewState.removeObserver(favoritesOnboardingObserver)
        navigationAwareLoginDetector.loginEventLiveData.removeObserver(loginDetectionObserver)
        fireproofDialogsEventHandler.event.removeObserver(fireproofDialogEventObserver)
        showPulseAnimation.removeObserver(fireButtonAnimation)
        super.onCleared()
    }

    fun registerWebViewListener(
        browserWebViewClient: BrowserWebViewClient,
        browserChromeClient: BrowserChromeClient
    ) {
        browserWebViewClient.webViewClientListener = this
        browserChromeClient.webViewClientListener = this
    }

    fun onViewResumed() {
        if (currentGlobalLayoutState() is Invalidated && currentBrowserViewState().browserShowing) {
            showErrorWithAction()
        }
    }

    fun onViewVisible() {
        // we expect refreshCta to be called when a site is fully loaded if browsingShowing -trackers data available-.
        if (!currentBrowserViewState().browserShowing) {
            viewModelScope.launch {
                val cta = refreshCta()
                showOrHideKeyboard(cta) // we hide the keyboard when showing a DialogCta and HomeCta type in the home screen otherwise we show it
            }
        } else {
            command.value = HideKeyboard
        }
        viewModelScope.launch {
            refreshOnViewVisible.emit(true)
        }
    }

    fun onViewHidden() {
        skipHome = false
        viewModelScope.launch {
            downloadCallback
            refreshOnViewVisible.emit(false)
        }
    }

    suspend fun fireAutocompletePixel(suggestion: AutoCompleteSuggestion) {
        val currentViewState = currentAutoCompleteViewState()
        val hasBookmarks = withContext(dispatchers.io()) {
            bookmarksRepository.hasBookmarks()
        }
        val hasBookmarkResults = currentViewState.searchResults.suggestions.any { it is AutoCompleteBookmarkSuggestion }
        val params = mapOf(
            PixelParameter.SHOWED_BOOKMARKS to hasBookmarkResults.toString(),
            PixelParameter.BOOKMARK_CAPABLE to hasBookmarks.toString()
        )
        val pixelName = when (suggestion) {
            is AutoCompleteBookmarkSuggestion -> AppPixelName.AUTOCOMPLETE_BOOKMARK_SELECTION
            is AutoCompleteSearchSuggestion -> AppPixelName.AUTOCOMPLETE_SEARCH_SELECTION
        }

        pixel.fire(pixelName, params)
    }

    fun onUserSubmittedQuery(
        query: String,
        queryOrigin: QueryOrigin = QueryOrigin.FromUser
    ) {
        navigationAwareLoginDetector.onEvent(NavigationEvent.UserAction.NewQuerySubmitted)

        if (query.isBlank()) {
            return
        }

        if (currentGlobalLayoutState() is Invalidated) {
            recoverTabWithQuery(query)
            return
        }

        command.value = HideKeyboard
        val trimmedInput = query.trim()

        viewModelScope.launch(dispatchers.io()) {
            searchCountDao.incrementSearchCount()
        }

        val verticalParameter = extractVerticalParameter(url)
        var urlToNavigate = queryUrlConverter.convertQueryToUrl(trimmedInput, verticalParameter, queryOrigin)

        when (val type = specialUrlDetector.determineType(trimmedInput)) {
            is NonHttpAppLink -> {
                nonHttpAppLinkClicked(type)
            }
            is SpecialUrlDetector.UrlType.CloakedAmpLink -> {
                handleCloakedAmpLink(type.ampUrl)
            }
            else -> {

                if (type is SpecialUrlDetector.UrlType.ExtractedAmpLink) {
                    Timber.d("AMP link detection: Using extracted URL: ${type.extractedUrl}")
                    urlToNavigate = type.extractedUrl
                } else if (type is SpecialUrlDetector.UrlType.TrackingParameterLink) {
                    Timber.d("Loading parameter cleaned URL: ${type.cleanedUrl}")
                    urlToNavigate = type.cleanedUrl
                }

                if (shouldClearHistoryOnNewQuery()) {
                    command.value = ResetHistory
                }

                fireQueryChangedPixel(trimmedInput)

                if (!appSettingsPreferencesStore.showAppLinksPrompt) {
                    appLinksHandler.updatePreviousUrl(urlToNavigate)
                    appLinksHandler.setUserQueryState(true)
                } else {
                    clearPreviousUrl()
                }

                command.value = Navigate(urlToNavigate, getUrlHeaders(urlToNavigate))
            }
        }

        globalLayoutState.value = Browser(isNewTabState = false)
        findInPageViewState.value = FindInPageViewState(visible = false)
        omnibarViewState.value = currentOmnibarViewState().copy(
            omnibarText = trimmedInput,
            shouldMoveCaretToEnd = false,
            showVoiceSearch = voiceSearchAvailability.shouldShowVoiceSearch(urlLoaded = urlToNavigate)
        )
        browserViewState.value = currentBrowserViewState().copy(browserShowing = true, showClearButton = false)
        autoCompleteViewState.value =
            currentAutoCompleteViewState().copy(showSuggestions = false, showFavorites = false, searchResults = AutoCompleteResult("", emptyList()))
    }

    private fun getUrlHeaders(url: String?): Map<String, String> {
        url?.let {
            return gpc.getHeaders(url)
        }
        return emptyMap()
    }

    private fun extractVerticalParameter(currentUrl: String?): String? {
        val url = currentUrl ?: return null

        return if (duckDuckGoUrlDetector.isDuckDuckGoVerticalUrl(url)) {
            duckDuckGoUrlDetector.extractVertical(url)
        } else {
            null
        }
    }

    private fun fireQueryChangedPixel(omnibarText: String) {
        val oldQuery = currentOmnibarViewState().omnibarText.toUri()
        val newQuery = omnibarText.toUri()

        if (Patterns.WEB_URL.matcher(oldQuery.toString()).matches()) return

        if (oldQuery == newQuery) {
            pixel.fire(String.format(Locale.US, AppPixelName.SERP_REQUERY.pixelName, PixelParameter.SERP_QUERY_NOT_CHANGED))
        } else if (oldQuery.toString().isNotBlank()) { // blank means no previous search, don't send pixel
            pixel.fire(String.format(Locale.US, AppPixelName.SERP_REQUERY.pixelName, PixelParameter.SERP_QUERY_CHANGED))
        }
    }

    private fun shouldClearHistoryOnNewQuery(): Boolean {
        val navigation = webNavigationState ?: return true
        return !currentBrowserViewState().browserShowing && navigation.hasNavigationHistory
    }

    private suspend fun removeCurrentTabFromRepository() {
        val currentTab = tabRepository.liveSelectedTab.value
        currentTab?.let {
            tabRepository.deleteTabAndSelectSource(it.tabId)
        }
    }

    override fun willOverrideUrl(newUrl: String) {
        navigationAwareLoginDetector.onEvent(NavigationEvent.Redirect(newUrl))
        val previousSiteStillLoading = currentLoadingViewState().isLoading
        if (previousSiteStillLoading) {
            showBlankContentfNewContentDelayed()
        }
    }

    override fun prefetchFavicon(url: String) {
        faviconPrefetchJob?.cancel()
        faviconPrefetchJob = viewModelScope.launch {
            val faviconFile = faviconManager.tryFetchFaviconForUrl(tabId = tabId, url = url)
            if (faviconFile != null) {
                tabRepository.updateTabFavicon(tabId, faviconFile.name)
            }
        }
    }

    override fun iconReceived(
        url: String,
        icon: Bitmap
    ) {
        val currentTab = tabRepository.liveSelectedTab.value ?: return
        val currentUrl = currentTab.url ?: return
        if (currentUrl != url) {
            Timber.d("Favicon received for a url $url, different than the current one $currentUrl")
            return
        }
        viewModelScope.launch(dispatchers.io()) {
            val faviconFile = faviconManager.storeFavicon(currentTab.tabId, ImageFavicon(icon, url))
            faviconFile?.let {
                tabRepository.updateTabFavicon(tabId, faviconFile.name)
            }
        }
    }

    override fun iconReceived(
        visitedUrl: String,
        iconUrl: String
    ) {
        val currentTab = tabRepository.liveSelectedTab.value ?: return
        val currentUrl = currentTab.url ?: return
        if (currentUrl.toUri().host != visitedUrl.toUri().host) {
            Timber.d("Favicon received for a url $visitedUrl, different than the current one $currentUrl")
            return
        }
        viewModelScope.launch {
            val faviconFile = faviconManager.storeFavicon(currentTab.tabId, UrlFavicon(iconUrl, visitedUrl))
            faviconFile?.let {
                tabRepository.updateTabFavicon(tabId, faviconFile.name)
            }
        }
    }

    override fun isDesktopSiteEnabled(): Boolean = currentBrowserViewState().isDesktopBrowsingMode

    override fun closeCurrentTab() {
        viewModelScope.launch { removeCurrentTabFromRepository() }
    }

    fun closeAndReturnToSourceIfBlankTab() {
        if (url == null) {
            closeAndSelectSourceTab()
        }
    }

    override fun closeAndSelectSourceTab() {
        viewModelScope.launch { removeAndSelectTabFromRepository() }
    }

    private suspend fun removeAndSelectTabFromRepository() {
        removeCurrentTabFromRepository()
    }

    fun onUserPressedForward() {
        navigationAwareLoginDetector.onEvent(NavigationEvent.UserAction.NavigateForward)
        if (!currentBrowserViewState().browserShowing) {
            browserViewState.value = browserStateModifier.copyForBrowserShowing(currentBrowserViewState())
            command.value = Refresh
        } else {
            command.value = NavigateForward
        }
    }

    fun onRefreshRequested() {
        val omnibarContent = currentOmnibarViewState().omnibarText
        if (!Patterns.WEB_URL.matcher(omnibarContent).matches()) {
            fireQueryChangedPixel(currentOmnibarViewState().omnibarText)
        }
        navigationAwareLoginDetector.onEvent(NavigationEvent.UserAction.Refresh)
        if (currentGlobalLayoutState() is Invalidated) {
            recoverTabWithQuery(url.orEmpty())
        } else {
            command.value = Refresh
        }
    }

    /**
     * Handles back navigation. Returns false if navigation could not be
     * handled at this level, giving system an opportunity to handle it
     *
     * @return true if navigation handled, otherwise false
     */
    fun onUserPressedBack(): Boolean {
        navigationAwareLoginDetector.onEvent(NavigationEvent.UserAction.NavigateBack)
        val navigation = webNavigationState ?: return false
        val hasSourceTab = tabRepository.liveSelectedTab.value?.sourceTabId != null

        if (currentFindInPageViewState().visible) {
            dismissFindInView()
            return true
        }

        if (!currentBrowserViewState().browserShowing) {
            return false
        }

        if (navigation.canGoBack) {
            command.value = NavigateBack(navigation.stepsToPreviousPage)
            return true
        } else if (hasSourceTab) {
            viewModelScope.launch {
                removeCurrentTabFromRepository()
            }
            return true
        } else if (!skipHome) {
            navigateHome()
            command.value = ShowKeyboard
            return true
        }

        Timber.d("User pressed back and tab is set to skip home; need to generate WebView preview now")
        command.value = GenerateWebViewPreviewImage
        return false
    }

    private fun navigateHome() {
        site = null
        onSiteChanged()
        webNavigationState = null

        val browserState = browserStateModifier.copyForHomeShowing(currentBrowserViewState()).copy(
            canGoForward = currentGlobalLayoutState() !is Invalidated
        )
        browserViewState.value = browserState

        findInPageViewState.value = FindInPageViewState()
        omnibarViewState.value = currentOmnibarViewState().copy(
            omnibarText = "",
            shouldMoveCaretToEnd = false,
            showVoiceSearch = voiceSearchAvailability.shouldShowVoiceSearch()
        )
        loadingViewState.value = currentLoadingViewState().copy(isLoading = false)

        deleteTabPreview(tabId)
    }

    override fun goFullScreen(view: View) {
        command.value = ShowFullScreen(view)

        val currentState = currentBrowserViewState()
        browserViewState.value = currentState.copy(isFullScreen = true)
    }

    override fun exitFullScreen() {
        val currentState = currentBrowserViewState()
        browserViewState.value = currentState.copy(isFullScreen = false)
    }

    override fun navigationStateChanged(newWebNavigationState: WebNavigationState) {
        val stateChange = newWebNavigationState.compare(webNavigationState)
        webNavigationState = newWebNavigationState

        if (!currentBrowserViewState().browserShowing) return

        browserViewState.value = currentBrowserViewState().copy(
            canGoBack = newWebNavigationState.canGoBack || !skipHome,
            canGoForward = newWebNavigationState.canGoForward
        )

        Timber.v("navigationStateChanged: $stateChange")
        when (stateChange) {
            is WebNavigationStateChange.NewPage -> pageChanged(stateChange.url, stateChange.title)
            is WebNavigationStateChange.PageCleared -> pageCleared()
            is WebNavigationStateChange.UrlUpdated -> urlUpdated(stateChange.url)
            is WebNavigationStateChange.PageNavigationCleared -> disableUserNavigation()
        }

        if (newWebNavigationState.progress ?: 0 >= SHOW_CONTENT_MIN_PROGRESS) {
            showWebContent()
        }
        navigationAwareLoginDetector.onEvent(NavigationEvent.WebNavigationEvent(stateChange))
    }

    private fun showBlankContentfNewContentDelayed() {
        Timber.i("Blank: cancel job $deferredBlankSite")
        deferredBlankSite?.cancel()
        deferredBlankSite = viewModelScope.launch {
            delay(timeMillis = NEW_CONTENT_MAX_DELAY_MS)
            withContext(dispatchers.main()) {
                command.value = HideWebContent
            }
        }
        Timber.i("Blank: schedule new blank $deferredBlankSite")
    }

    private fun showWebContent() {
        Timber.i("Blank: onsite changed cancel $deferredBlankSite")
        deferredBlankSite?.cancel()
        command.value = ShowWebContent
    }

    private fun pageChanged(
        url: String,
        title: String?
    ) {
        Timber.v("Page changed: $url")
        buildSiteFactory(url, title)

        val currentOmnibarViewState = currentOmnibarViewState()
        val omnibarText = omnibarTextForUrl(url)
        omnibarViewState.value = currentOmnibarViewState.copy(
            omnibarText = omnibarText,
            shouldMoveCaretToEnd = false,
            showVoiceSearch = voiceSearchAvailability.shouldShowVoiceSearch(urlLoaded = url)
        )
        val currentBrowserViewState = currentBrowserViewState()
        val domain = site?.domain
        val addFavorite = if (!currentBrowserViewState.addFavorite.isEnabled()) {
            HighlightableButton.Visible(enabled = true)
        } else {
            currentBrowserViewState.addFavorite
        }
        findInPageViewState.value = FindInPageViewState(visible = false)

        browserViewState.value = currentBrowserViewState.copy(
            browserShowing = true,
            canSaveSite = domain != null,
            addFavorite = addFavorite,
            addToHomeEnabled = domain != null,
            addToHomeVisible = addToHomeCapabilityDetector.isAddToHomeSupported(),
            canSharePage = domain != null,
            showPrivacyGrade = true,
            canReportSite = domain != null,
            canChangePrivacyProtection = domain != null,
            isPrivacyProtectionEnabled = false,
            showSearchIcon = false,
            showClearButton = false,
            canFindInPage = true,
            canChangeBrowsingMode = true,
            canFireproofSite = domain != null,
            isFireproofWebsite = isFireproofWebsite(),
            showDaxIcon = shouldShowDaxIcon(url, true)
        )

        Timber.d("showPrivacyGrade=true, showSearchIcon=false, showClearButton=false")

        if (duckDuckGoUrlDetector.isDuckDuckGoQueryUrl(url)) {
            statisticsUpdater.refreshSearchRetentionAtb()
        }

        domain?.let { viewModelScope.launch { updateLoadingStatePrivacy(domain) } }
        domain?.let { viewModelScope.launch { updatePrivacyProtectionState(domain) } }

        viewModelScope.launch { updateBookmarkAndFavoriteState(url) }

        val permissionOrigin = site?.uri?.host?.asLocationPermissionOrigin()
        permissionOrigin?.let { viewModelScope.launch { notifyPermanentLocationPermission(permissionOrigin) } }

        registerSiteVisit()

        cacheAppLink(url)

        appLinksHandler.setUserQueryState(false)
        appLinksHandler.updatePreviousUrl(url)

        ampLinks.lastAmpLinkInfo?.let { lastAmpLinkInfo ->
            if (lastAmpLinkInfo.destinationUrl == null) {
                lastAmpLinkInfo.destinationUrl = url
            }
        }

        trackingParameters.lastCleanedUrl?.let {
            trackingParameters.lastCleanedUrl = null
            enableUrlParametersRemovedFlag()
        }

        isProcessingTrackingLink = false
        isLinkOpenedInNewTab = false
    }

    private fun cacheAppLink(url: String?) {
        val urlType = specialUrlDetector.determineType(url)
        if (urlType is AppLink) {
            updatePreviousAppLink(urlType)
        } else {
            clearPreviousAppLink()
        }
    }

    private fun shouldShowDaxIcon(
        currentUrl: String?,
        showPrivacyGrade: Boolean
    ): Boolean {
        val url = currentUrl ?: return false
        return showPrivacyGrade && duckDuckGoUrlDetector.isDuckDuckGoQueryUrl(url)
    }

    private suspend fun updateLoadingStatePrivacy(domain: String) {
        val isWhitelisted = isWhitelisted(domain)
        withContext(dispatchers.main()) {
            loadingViewState.value = currentLoadingViewState().copy(privacyOn = !isWhitelisted)
        }
    }

    private suspend fun updatePrivacyProtectionState(domain: String) {
        val isWhitelisted = isWhitelisted(domain)
        withContext(dispatchers.main()) {
            browserViewState.value = currentBrowserViewState().copy(isPrivacyProtectionEnabled = isWhitelisted)
        }
    }

    private suspend fun isWhitelisted(domain: String): Boolean {
        return withContext(dispatchers.io()) {
            userWhitelistDao.contains(domain) || contentBlocking.isAnException(domain)
        }
    }

    private suspend fun updateBookmarkAndFavoriteState(url: String) {
        val bookmark = getBookmark(url)
        val favorite = getFavorite(url)
        withContext(dispatchers.main()) {
            browserViewState.value = currentBrowserViewState().copy(
                bookmark = bookmark,
                favorite = favorite
            )
        }
    }

    private suspend fun getBookmark(url: String): SavedSite.Bookmark? {
        return withContext(dispatchers.io()) {
            bookmarksRepository.getBookmark(url)
        }
    }

    private suspend fun getBookmarkFolder(bookmark: SavedSite.Bookmark?): BookmarkFolder? {
        if (bookmark == null) return null
        return withContext(dispatchers.io()) {
            bookmarksRepository.getBookmarkFolderByParentId(bookmark.parentId)
        }
    }

    private suspend fun getFavorite(url: String): SavedSite.Favorite? {
        return withContext(dispatchers.io()) {
            favoritesRepository.favorite(url)
        }
    }

    private suspend fun notifyPermanentLocationPermission(domain: String) {
        if (!geoLocationPermissions.isDeviceLocationEnabled()) {
            viewModelScope.launch(dispatchers.io()) {
                onDeviceLocationDisabled()
            }
            return
        }

        if (!appSettingsPreferencesStore.appLocationPermission) {
            return
        }

        val permissionEntity = locationPermissionsRepository.getDomainPermission(domain)
        permissionEntity?.let {
            if (it.permission == LocationPermissionType.ALLOW_ALWAYS) {
                if (!locationPermissionMessages.containsKey(domain)) {
                    setDomainHasLocationPermissionShown(domain)
                    command.postValue(ShowDomainHasPermissionMessage(domain))
                }
            }
        }
    }

    private fun setDomainHasLocationPermissionShown(domain: String) {
        locationPermissionMessages[domain] = true
    }

    private fun urlUpdated(url: String) {
        Timber.v("Page url updated: $url")
        site?.url = url
        onSiteChanged()
        val currentOmnibarViewState = currentOmnibarViewState()
        val omnibarText = omnibarTextForUrl(url)
        omnibarViewState.postValue(
            currentOmnibarViewState.copy(
                omnibarText = omnibarText,
                shouldMoveCaretToEnd = false,
                showVoiceSearch = voiceSearchAvailability.shouldShowVoiceSearch(urlLoaded = url)
            )
        )
        browserViewState.postValue(currentBrowserViewState().copy(isFireproofWebsite = isFireproofWebsite()))
        viewModelScope.launch { updateBookmarkAndFavoriteState(url) }
    }

    private fun omnibarTextForUrl(url: String?): String {
        if (url == null) return ""

        return if (duckDuckGoUrlDetector.isDuckDuckGoQueryUrl(url)) {
            duckDuckGoUrlDetector.extractQuery(url) ?: url
        } else {
            url
        }
    }

    private fun pageCleared() {
        Timber.v("Page cleared: $url")
        site = null
        onSiteChanged()

        val currentBrowserViewState = currentBrowserViewState()
        browserViewState.value = currentBrowserViewState.copy(
            canSaveSite = false,
            addFavorite = HighlightableButton.Visible(enabled = false),
            addToHomeEnabled = false,
            addToHomeVisible = addToHomeCapabilityDetector.isAddToHomeSupported(),
            canSharePage = false,
            showPrivacyGrade = false,
            canReportSite = false,
            showSearchIcon = true,
            showClearButton = true,
            canFireproofSite = false,
            showDaxIcon = false
        )
        Timber.d("showPrivacyGrade=false, showSearchIcon=true, showClearButton=true")
    }

    override fun pageRefreshed(refreshedUrl: String) {
        if (url == null || refreshedUrl == url) {
            Timber.v("Page refreshed: $refreshedUrl")
            pageChanged(refreshedUrl, title)
        }
    }

    override fun progressChanged(newProgress: Int) {
        Timber.v("Loading in progress $newProgress")
        if (!currentBrowserViewState().browserShowing) return

        val isLoading = newProgress < 100 || isProcessingTrackingLink
        val progress = currentLoadingViewState()
        if (progress.progress == newProgress) return
        val visualProgress = if (newProgress < FIXED_PROGRESS || isProcessingTrackingLink) {
            FIXED_PROGRESS
        } else {
            newProgress
        }

        loadingViewState.value = progress.copy(isLoading = isLoading, progress = visualProgress)

        val showLoadingGrade = progress.privacyOn || isLoading
        privacyGradeViewState.value = currentPrivacyGradeState().copy(
            shouldAnimate = isLoading,
            showEmptyGrade = showLoadingGrade
        )

        if (newProgress == 100) {
            command.value = RefreshUserAgent(url, currentBrowserViewState().isDesktopBrowsingMode)
            navigationAwareLoginDetector.onEvent(NavigationEvent.PageFinished)
        }
    }

    override fun onSiteLocationPermissionRequested(
        origin: String,
        callback: GeolocationPermissions.Callback
    ) {
        locationPermission = LocationPermission(origin, callback)

        if (!geoLocationPermissions.isDeviceLocationEnabled()) {
            viewModelScope.launch(dispatchers.io()) {
                onDeviceLocationDisabled()
            }
            onSiteLocationPermissionAlwaysDenied()
            return
        }

        if (site?.domainMatchesUrl(origin) == false) {
            onSiteLocationPermissionAlwaysDenied()
            return
        }

        if (!appSettingsPreferencesStore.appLocationPermission) {
            onSiteLocationPermissionAlwaysDenied()
            return
        }

        viewModelScope.launch {
            val previouslyDeniedForever = appSettingsPreferencesStore.appLocationPermissionDeniedForever
            val permissionEntity = locationPermissionsRepository.getDomainPermission(origin)
            if (permissionEntity == null) {
                if (locationPermissionSession.containsKey(origin)) {
                    reactToSiteSessionPermission(locationPermissionSession[origin]!!)
                } else {
                    command.postValue(CheckSystemLocationPermission(origin, previouslyDeniedForever))
                }
            } else {
                if (permissionEntity.permission == LocationPermissionType.DENY_ALWAYS) {
                    onSiteLocationPermissionAlwaysDenied()
                } else {
                    command.postValue(CheckSystemLocationPermission(origin, previouslyDeniedForever))
                }
            }
        }
    }

    override fun onSiteLocationPermissionSelected(
        domain: String,
        permission: LocationPermissionType
    ) {
        locationPermission?.let { locationPermission ->
            when (permission) {
                LocationPermissionType.ALLOW_ALWAYS -> {
                    onSiteLocationPermissionAlwaysAllowed()
                    setDomainHasLocationPermissionShown(domain)
                    pixel.fire(AppPixelName.PRECISE_LOCATION_SITE_DIALOG_ALLOW_ALWAYS)
                    viewModelScope.launch {
                        locationPermissionsRepository.savePermission(domain, permission)
                        faviconManager.persistCachedFavicon(tabId, domain)
                    }
                }
                LocationPermissionType.ALLOW_ONCE -> {
                    pixel.fire(AppPixelName.PRECISE_LOCATION_SITE_DIALOG_ALLOW_ONCE)
                    locationPermissionSession[domain] = permission
                    locationPermission.callback.invoke(locationPermission.origin, true, false)
                }
                LocationPermissionType.DENY_ALWAYS -> {
                    pixel.fire(AppPixelName.PRECISE_LOCATION_SITE_DIALOG_DENY_ALWAYS)
                    onSiteLocationPermissionAlwaysDenied()
                    viewModelScope.launch {
                        locationPermissionsRepository.savePermission(domain, permission)
                        faviconManager.persistCachedFavicon(tabId, domain)
                    }
                }
                LocationPermissionType.DENY_ONCE -> {
                    pixel.fire(AppPixelName.PRECISE_LOCATION_SITE_DIALOG_DENY_ONCE)
                    locationPermissionSession[domain] = permission
                    locationPermission.callback.invoke(locationPermission.origin, false, false)
                }
            }
        }
    }

    private fun onSiteLocationPermissionAlwaysAllowed() {
        locationPermission?.let { locationPermission ->
            geoLocationPermissions.allow(locationPermission.origin)
            locationPermission.callback.invoke(locationPermission.origin, true, false)
        }
    }

    fun onSiteLocationPermissionAlwaysDenied() {
        locationPermission?.let { locationPermission ->
            geoLocationPermissions.clear(locationPermission.origin)
            locationPermission.callback.invoke(locationPermission.origin, false, false)
        }
    }

    private suspend fun onDeviceLocationDisabled() {
        geoLocationPermissions.clearAll()
    }

    private fun reactToSitePermission(permission: LocationPermissionType) {
        locationPermission?.let { locationPermission ->
            when (permission) {
                LocationPermissionType.ALLOW_ALWAYS -> {
                    onSiteLocationPermissionAlwaysAllowed()
                }
                LocationPermissionType.ALLOW_ONCE -> {
                    command.postValue(AskDomainPermission(locationPermission.origin))
                }
                LocationPermissionType.DENY_ALWAYS -> {
                    onSiteLocationPermissionAlwaysDenied()
                }
                LocationPermissionType.DENY_ONCE -> {
                    command.postValue(AskDomainPermission(locationPermission.origin))
                }
            }

        }
    }

    private fun reactToSiteSessionPermission(permission: LocationPermissionType) {
        locationPermission?.let { locationPermission ->
            if (permission == LocationPermissionType.ALLOW_ONCE) {
                locationPermission.callback.invoke(locationPermission.origin, true, false)
            } else {
                locationPermission.callback.invoke(locationPermission.origin, false, false)
            }
        }
    }

    override fun onSystemLocationPermissionAllowed() {
        pixel.fire(AppPixelName.PRECISE_LOCATION_SYSTEM_DIALOG_ENABLE)
        command.postValue(RequestSystemLocationPermission)
    }

    override fun onSystemLocationPermissionNotAllowed() {
        pixel.fire(AppPixelName.PRECISE_LOCATION_SYSTEM_DIALOG_LATER)
        onSiteLocationPermissionAlwaysDenied()
    }

    override fun onSystemLocationPermissionNeverAllowed() {
        locationPermission?.let { locationPermission ->
            onSiteLocationPermissionSelected(locationPermission.origin, LocationPermissionType.DENY_ALWAYS)
            pixel.fire(AppPixelName.PRECISE_LOCATION_SYSTEM_DIALOG_NEVER)
        }
    }

    fun onSystemLocationPermissionGranted() {
        locationPermission?.let { locationPermission ->
            appSettingsPreferencesStore.appLocationPermissionDeniedForever = false
            appSettingsPreferencesStore.appLocationPermission = true
            pixel.fire(AppPixelName.PRECISE_LOCATION_SETTINGS_LOCATION_PERMISSION_ENABLE)
            viewModelScope.launch {
                val permissionEntity = locationPermissionsRepository.getDomainPermission(locationPermission.origin)
                if (permissionEntity == null) {
                    command.postValue(AskDomainPermission(locationPermission.origin))
                } else {
                    reactToSitePermission(permissionEntity.permission)
                }
            }
        }
    }

    fun onSystemLocationPermissionDeniedOneTime() {
        pixel.fire(AppPixelName.PRECISE_LOCATION_SETTINGS_LOCATION_PERMISSION_DISABLE)
        onSiteLocationPermissionAlwaysDenied()
    }

    fun onSystemLocationPermissionDeniedForever() {
        appSettingsPreferencesStore.appLocationPermissionDeniedForever = true
        onSystemLocationPermissionDeniedOneTime()
    }

    private fun registerSiteVisit() {
        Schedulers.io().scheduleDirect {
            networkLeaderboardDao.incrementSitesVisited()
        }
    }

    override fun dosAttackDetected() {
        invalidateBrowsingActions()
        showErrorWithAction(R.string.dosErrorMessage)
    }

    override fun titleReceived(newTitle: String) {
        site?.title = newTitle
        onSiteChanged()
    }

    @AnyThread
    override fun sendEmailRequested(emailAddress: String) {
        command.postValue(SendEmail(emailAddress))
    }

    @AnyThread
    override fun dialTelephoneNumberRequested(telephoneNumber: String) {
        command.postValue(DialNumber(telephoneNumber))
    }

    @AnyThread
    override fun sendSmsRequested(telephoneNumber: String) {
        command.postValue(SendSms(telephoneNumber))
    }

    override fun surrogateDetected(surrogate: SurrogateResponse) {
        site?.surrogateDetected(surrogate)
    }

    override fun upgradedToHttps() {
        httpsUpgraded = true
    }

    override fun trackerDetected(event: TrackingEvent) {
        Timber.d("Tracker detected while on $url and the document was ${event.documentUrl}")
        if (site?.domainMatchesUrl(event.documentUrl) == true) {
            site?.trackerDetected(event)
            onSiteChanged()
        }
        updateNetworkLeaderboard(event)
    }

    private fun updateNetworkLeaderboard(event: TrackingEvent) {
        val networkName = event.entity?.name ?: return
        networkLeaderboardDao.incrementNetworkCount(networkName)
    }

    override fun pageHasHttpResources(page: String) {
        if (site?.domainMatchesUrl(page) == true) {
            site?.hasHttpResources = true
            onSiteChanged()
        }
    }

    private fun enableUrlParametersRemovedFlag() {
        site?.urlParametersRemoved = true
        onSiteChanged()
    }

    private fun onSiteChanged() {
        httpsUpgraded = false
        viewModelScope.launch {

            val improvedGrade = withContext(dispatchers.io()) {
                site?.calculateGrades()?.improvedGrade
            }

            withContext(dispatchers.main()) {
                siteLiveData.value = site
                val isWhiteListed: Boolean = site?.domain?.let { isWhitelisted(it) } ?: false
                if (!isWhiteListed) {
                    privacyGradeViewState.value = currentPrivacyGradeState().copy(privacyGrade = improvedGrade)
                }
            }

            withContext(dispatchers.io()) {
                tabRepository.update(tabId, site)
            }
        }
    }

    fun stopShowingEmptyGrade() {
        if (currentPrivacyGradeState().showEmptyGrade) {
            privacyGradeViewState.value = currentPrivacyGradeState().copy(showEmptyGrade = false)
        }
    }

    override fun showFileChooser(
        filePathCallback: ValueCallback<Array<Uri>>,
        fileChooserParams: WebChromeClient.FileChooserParams
    ) {
        command.value = ShowFileChooser(filePathCallback, fileChooserParams)
    }

    private fun currentGlobalLayoutState(): GlobalLayoutViewState = globalLayoutState.value!!
    private fun currentAutoCompleteViewState(): AutoCompleteViewState = autoCompleteViewState.value!!
    private fun currentBrowserViewState(): BrowserViewState = browserViewState.value!!
    private fun currentFindInPageViewState(): FindInPageViewState = findInPageViewState.value!!
    private fun currentAccessibilityViewState(): AccessibilityViewState = accessibilityViewState.value!!
    private fun currentOmnibarViewState(): OmnibarViewState = omnibarViewState.value!!
    private fun currentLoadingViewState(): LoadingViewState = loadingViewState.value!!
    private fun currentCtaViewState(): CtaViewState = ctaViewState.value!!
    private fun currentPrivacyGradeState(): PrivacyGradeViewState = privacyGradeViewState.value!!

    fun onOmnibarInputStateChanged(
        query: String,
        hasFocus: Boolean,
        hasQueryChanged: Boolean
    ) {

        // determine if empty list to be shown, or existing search results
        val autoCompleteSearchResults = if (query.isBlank() || !hasFocus) {
            AutoCompleteResult(query, emptyList())
        } else {
            currentAutoCompleteViewState().searchResults
        }

        val autoCompleteSuggestionsEnabled = appSettingsPreferencesStore.autoCompleteSuggestionsEnabled
        val showAutoCompleteSuggestions = hasFocus && query.isNotBlank() && hasQueryChanged && autoCompleteSuggestionsEnabled
        val showFavoritesAsSuggestions = if (!showAutoCompleteSuggestions) {
            val urlFocused = hasFocus && query.isNotBlank() && !hasQueryChanged && UriString.isWebUrl(query)
            val emptyQueryBrowsing = query.isBlank() && currentBrowserViewState().browserShowing
            val favoritesAvailable = currentAutoCompleteViewState().favorites.isNotEmpty()
            hasFocus && (urlFocused || emptyQueryBrowsing) && favoritesAvailable
        } else {
            false
        }
        val showClearButton = hasFocus && query.isNotBlank()
        val showControls = !hasFocus || query.isBlank()
        val showPrivacyGrade = !hasFocus
        val showSearchIcon = hasFocus

        // show the real grade in case the animation was canceled before changing the state, this avoids showing an empty grade when regaining focus.
        if (showPrivacyGrade) {
            privacyGradeViewState.value = currentPrivacyGradeState().copy(showEmptyGrade = false)
        }

        omnibarViewState.value = currentOmnibarViewState().copy(
            isEditing = hasFocus,
            showVoiceSearch = voiceSearchAvailability.shouldShowVoiceSearch(
                isEditing = hasFocus,
                urlLoaded = url ?: ""
            )
        )

        val currentBrowserViewState = currentBrowserViewState()
        browserViewState.value = currentBrowserViewState.copy(
            showPrivacyGrade = showPrivacyGrade,
            showSearchIcon = showSearchIcon,
            showTabsButton = showControls,
            fireButton = if (showControls) {
                HighlightableButton.Visible(highlighted = showPulseAnimation.value ?: false)
            } else {
                HighlightableButton.Gone
            },
            showMenuButton = if (showControls) {
                HighlightableButton.Visible()
            } else {
                HighlightableButton.Gone
            },
            showClearButton = showClearButton,
            showDaxIcon = shouldShowDaxIcon(url, showPrivacyGrade)
        )

        Timber.d("showPrivacyGrade=$showPrivacyGrade, showSearchIcon=$showSearchIcon, showClearButton=$showClearButton")

        autoCompleteViewState.value = currentAutoCompleteViewState()
            .copy(
                showSuggestions = showAutoCompleteSuggestions,
                showFavorites = showFavoritesAsSuggestions,
                searchResults = autoCompleteSearchResults
            )

        if (hasQueryChanged && hasFocus && autoCompleteSuggestionsEnabled) {
            autoCompletePublishSubject.accept(query.trim())
        }
    }

    fun onBookmarkMenuClicked() {
        val url = url ?: return
        viewModelScope.launch {
            val bookmark = currentBrowserViewState().bookmark
            if (bookmark != null) {
                pixel.fire(AppPixelName.MENU_ACTION_EDIT_BOOKMARK_PRESSED.pixelName)
                onEditSavedSiteRequested(bookmark)
            } else {
                pixel.fire(AppPixelName.MENU_ACTION_ADD_BOOKMARK_PRESSED.pixelName)
                saveSiteBookmark(url, title ?: "")
            }
        }
    }

    private suspend fun saveSiteBookmark(
        url: String,
        title: String
    ) {
        val savedBookmark = withContext(dispatchers.io()) {
            if (url.isNotBlank()) {
                faviconManager.persistCachedFavicon(tabId, url)
            }
            bookmarksRepository.insert(title, url)
        }
        val bookmarkFolder = getBookmarkFolder(savedBookmark)
        withContext(dispatchers.main()) {
            command.value = ShowSavedSiteAddedConfirmation(SavedSiteChangedViewState(savedBookmark, bookmarkFolder))
        }
    }

    fun onFavoriteMenuClicked() {
        val url = url ?: return
        val favorite = currentBrowserViewState().favorite
        if (favorite != null) {
            pixel.fire(AppPixelName.MENU_ACTION_REMOVE_FAVORITE_PRESSED.pixelName)
            removeFavoriteSite(favorite)
        } else {
            val buttonHighlighted = currentBrowserViewState().addFavorite.isHighlighted()
            pixel.fire(
                AppPixelName.MENU_ACTION_ADD_FAVORITE_PRESSED.pixelName,
                mapOf(FAVORITE_MENU_ITEM_STATE to buttonHighlighted.toString())
            )
            saveFavoriteSite(url, title ?: "")
        }
    }

    private fun removeFavoriteSite(favorite: SavedSite.Favorite) {
        viewModelScope.launch {
            withContext(dispatchers.io()) {
                favoritesRepository.delete(favorite)
            }
            withContext(dispatchers.main()) {
                command.value = DeleteSavedSiteConfirmation(favorite)
            }
        }
    }

    private fun saveFavoriteSite(
        url: String,
        title: String
    ) {
        viewModelScope.launch {
            val favorite = withContext(dispatchers.io()) {
                if (url.isNotBlank()) {
                    faviconManager.persistCachedFavicon(tabId, url)
                    favoritesRepository.insert(title = title, url = url)
                } else null
            }
            favorite?.let {
                withContext(dispatchers.main()) {
                    command.value = ShowSavedSiteAddedConfirmation(SavedSiteChangedViewState(it, null))
                }
            }
        }
    }

    fun onFireproofWebsiteMenuClicked() {
        val domain = site?.domain ?: return
        viewModelScope.launch {
            if (currentBrowserViewState().isFireproofWebsite) {
                val fireproofWebsiteEntity = FireproofWebsiteEntity(domain)
                fireproofWebsiteRepository.removeFireproofWebsite(fireproofWebsiteEntity)
                command.value = DeleteFireproofConfirmation(fireproofWebsiteEntity = fireproofWebsiteEntity)
                pixel.fire(AppPixelName.FIREPROOF_WEBSITE_REMOVE)
            } else {
                fireproofWebsiteRepository.fireproofWebsite(domain)?.let {
                    pixel.fire(AppPixelName.FIREPROOF_WEBSITE_ADDED)
                    command.value = ShowFireproofWebSiteConfirmation(fireproofWebsiteEntity = it)
                    faviconManager.persistCachedFavicon(tabId, url = domain)
                }
            }
        }
    }

    fun onFireproofLoginDialogShown() {
        viewModelScope.launch {
            fireproofDialogsEventHandler.onFireproofLoginDialogShown()
        }
    }

    fun onUserConfirmedFireproofDialog(domain: String) {
        viewModelScope.launch {
            fireproofDialogsEventHandler.onUserConfirmedFireproofDialog(domain)
        }
    }

    fun onUserDismissedFireproofLoginDialog() {
        viewModelScope.launch {
            fireproofDialogsEventHandler.onUserDismissedFireproofLoginDialog()
        }
    }

    fun onDisableLoginDetectionDialogShown() {
        viewModelScope.launch(dispatchers.io()) {
            fireproofDialogsEventHandler.onDisableLoginDetectionDialogShown()
        }
    }

    fun onUserConfirmedDisableLoginDetectionDialog() {
        viewModelScope.launch(dispatchers.io()) {
            fireproofDialogsEventHandler.onUserConfirmedDisableLoginDetectionDialog()
        }
    }

    fun onUserDismissedDisableLoginDetectionDialog() {
        viewModelScope.launch(dispatchers.io()) {
            fireproofDialogsEventHandler.onUserDismissedDisableLoginDetectionDialog()
        }
    }

    fun onFireproofWebsiteSnackbarUndoClicked(fireproofWebsiteEntity: FireproofWebsiteEntity) {
        viewModelScope.launch(dispatchers.io()) {
            fireproofWebsiteRepository.removeFireproofWebsite(fireproofWebsiteEntity)
            pixel.fire(AppPixelName.FIREPROOF_WEBSITE_UNDO)
        }
    }

    fun onRemoveFireproofWebsiteSnackbarUndoClicked(fireproofWebsiteEntity: FireproofWebsiteEntity) {
        viewModelScope.launch(dispatchers.io()) {
            fireproofWebsiteRepository.fireproofWebsite(fireproofWebsiteEntity.domain)
            pixel.fire(AppPixelName.FIREPROOF_REMOVE_WEBSITE_UNDO)
        }
    }

    override fun onSavedSiteEdited(savedSite: SavedSite) {
        when (savedSite) {
            is SavedSite.Bookmark -> {
                viewModelScope.launch(dispatchers.io()) {
                    editBookmark(savedSite)
                }
            }
            is SavedSite.Favorite -> {
                viewModelScope.launch(dispatchers.io()) {
                    editFavorite(savedSite)
                }
            }
        }
    }

    fun onEditSavedSiteRequested(savedSite: SavedSite) {
        viewModelScope.launch(dispatchers.io()) {
            val bookmarkFolder =
                if (savedSite is SavedSite.Bookmark) getBookmarkFolder(savedSite)
                else null

            withContext(dispatchers.main()) {
                command.value = ShowEditSavedSiteDialog(
                    SavedSiteChangedViewState(
                        savedSite,
                        bookmarkFolder
                    )
                )
            }
        }
    }

    fun onDeleteQuickAccessItemRequested(savedSite: SavedSite) {
        command.value = DeleteSavedSiteConfirmation(savedSite)
    }

    private suspend fun editBookmark(bookmark: SavedSite.Bookmark) {
        withContext(dispatchers.io()) {
            bookmarksRepository.update(bookmark)
        }
    }

    private suspend fun editFavorite(favorite: SavedSite.Favorite) {
        withContext(dispatchers.io()) {
            favoritesRepository.update(favorite)
        }
    }

    fun onBrokenSiteSelected() {
        command.value = BrokenSiteFeedback(BrokenSiteData.fromSite(site))
    }

    fun onPrivacyProtectionMenuClicked() {
        val domain = site?.domain ?: return
        appCoroutineScope.launch(dispatchers.io()) {
            if (isWhitelisted(domain)) {
                removeFromWhitelist(domain)
            } else {
                addToWhitelist(domain)
            }
            command.postValue(Refresh)
        }
    }

    private suspend fun addToWhitelist(domain: String) {
        pixel.fire(AppPixelName.BROWSER_MENU_WHITELIST_ADD)
        withContext(dispatchers.io()) {
            userWhitelistDao.insert(domain)
        }
        withContext(dispatchers.main()) {
            command.value = ShowPrivacyProtectionDisabledConfirmation(domain)
            browserViewState.value = currentBrowserViewState().copy(isPrivacyProtectionEnabled = true)
        }
    }

    private suspend fun removeFromWhitelist(domain: String) {
        pixel.fire(AppPixelName.BROWSER_MENU_WHITELIST_REMOVE)
        withContext(dispatchers.io()) {
            userWhitelistDao.delete(domain)
        }
        withContext(dispatchers.main()) {
            command.value = ShowPrivacyProtectionEnabledConfirmation(domain)
            browserViewState.value = currentBrowserViewState().copy(isPrivacyProtectionEnabled = false)
        }
    }

    fun onDisablePrivacyProtectionSnackbarUndoClicked(domain: String) {
        viewModelScope.launch(dispatchers.io()) {
            userWhitelistDao.insert(domain)
            withContext(dispatchers.main()) {
                browserViewState.value = currentBrowserViewState().copy(isPrivacyProtectionEnabled = true)
                command.value = Refresh
            }
        }
    }

    fun onEnablePrivacyProtectionSnackbarUndoClicked(domain: String) {
        viewModelScope.launch(dispatchers.io()) {
            userWhitelistDao.delete(domain)
            withContext(dispatchers.main()) {
                browserViewState.value = currentBrowserViewState().copy(isPrivacyProtectionEnabled = false)
                command.value = Refresh
            }
        }
    }

    fun onUserSelectedToEditQuery(query: String) {
        command.value = EditWithSelectedQuery(query)
    }

    fun userLongPressedInWebView(
        target: LongPressTarget,
        menu: ContextMenu
    ) {
        Timber.i("Long pressed on ${target.type}, (url=${target.url}), (image url = ${target.imageUrl})")
        longPressHandler.handleLongPress(target.type, target.url, menu)
    }

    fun userSelectedItemFromLongPressMenu(
        longPressTarget: LongPressTarget,
        item: MenuItem
    ): Boolean {

        val requiredAction = longPressHandler.userSelectedMenuItem(longPressTarget, item)
        Timber.d("Required action from long press is $requiredAction")

        return when (requiredAction) {
            is RequiredAction.OpenInNewTab -> {
                command.value = GenerateWebViewPreviewImage
                command.value = OpenInNewTab(query = requiredAction.url, sourceTabId = tabId)
                true
            }
            is RequiredAction.OpenInNewBackgroundTab -> {
                command.value = GenerateWebViewPreviewImage
                viewModelScope.launch { openInNewBackgroundTab(requiredAction.url) }
                true
            }
            is RequiredAction.DownloadFile -> {
                command.value = DownloadImage(requiredAction.url, false)
                true
            }
            is RequiredAction.ShareLink -> {
                command.value = ShareLink(requiredAction.url)
                true
            }
            is RequiredAction.CopyLink -> {
                command.value = CopyLink(requiredAction.url)
                true
            }
            RequiredAction.None -> {
                false
            }
        }
    }

    suspend fun openInNewBackgroundTab(url: String) {
        tabRepository.addNewTabAfterExistingTab(url, tabId)
        command.value = OpenInNewBackgroundTab(url)
    }

    fun onFindInPageSelected() {
        findInPageViewState.value = FindInPageViewState(visible = true)
    }

    fun userFindingInPage(searchTerm: String) {
        val currentViewState = currentFindInPageViewState()
        var findInPage = currentViewState.copy(visible = true, searchTerm = searchTerm)
        if (searchTerm.isEmpty()) {
            findInPage = findInPage.copy(showNumberMatches = false)
        }
        findInPageViewState.value = findInPage
        command.value = FindInPageCommand(searchTerm)
    }

    fun dismissFindInView() {
        findInPageViewState.value = currentFindInPageViewState().copy(visible = false, searchTerm = "")
        command.value = DismissFindInPage
    }

    fun onFindResultsReceived(
        activeMatchOrdinal: Int,
        numberOfMatches: Int
    ) {
        val activeIndex = if (numberOfMatches == 0) 0 else activeMatchOrdinal + 1
        val currentViewState = currentFindInPageViewState()
        findInPageViewState.value = currentViewState.copy(
            showNumberMatches = true,
            activeMatchIndex = activeIndex,
            numberMatches = numberOfMatches
        )
    }

    fun onWebSessionRestored() {
        globalLayoutState.value = Browser(isNewTabState = false)
    }

    fun onChangeBrowserModeClicked() {
        val currentBrowserViewState = currentBrowserViewState()
        val desktopSiteRequested = !currentBrowserViewState().isDesktopBrowsingMode
        browserViewState.value = currentBrowserViewState.copy(isDesktopBrowsingMode = desktopSiteRequested)
        command.value = RefreshUserAgent(site?.uri?.toString(), desktopSiteRequested)

        val uri = site?.uri ?: return

        pixel.fire(
            if (desktopSiteRequested) AppPixelName.MENU_ACTION_DESKTOP_SITE_ENABLE_PRESSED
            else AppPixelName.MENU_ACTION_DESKTOP_SITE_DISABLE_PRESSED
        )

        if (desktopSiteRequested && uri.isMobileSite) {
            val desktopUrl = uri.toDesktopUri().toString()
            Timber.i("Original URL $url - attempting $desktopUrl with desktop site UA string")
            command.value = Navigate(desktopUrl, getUrlHeaders(desktopUrl))
        } else {
            command.value = Refresh
        }
    }

    private fun initializeViewStates() {
        globalLayoutState.value = Browser()
        browserViewState.value = BrowserViewState().copy(
            addToHomeVisible = addToHomeCapabilityDetector.isAddToHomeSupported()
        )
        loadingViewState.value = LoadingViewState()
        autoCompleteViewState.value = AutoCompleteViewState()
        omnibarViewState.value = OmnibarViewState(
            showVoiceSearch = voiceSearchAvailability.shouldShowVoiceSearch()
        )
        findInPageViewState.value = FindInPageViewState()
        ctaViewState.value = CtaViewState()
        privacyGradeViewState.value = PrivacyGradeViewState()
        accessibilityViewState.value = AccessibilityViewState(
            fontSize = accessibilitySettingsDataStore.fontSize,
            forceZoom = accessibilitySettingsDataStore.forceZoom,
            refreshWebView = false
        )
    }

    fun onShareSelected() {
        url?.let {
            command.value = ShareLink(removeAtbAndSourceParamsFromSearch(it))
        }
    }

    fun determineShowBrowser() {
        val showBrowser = currentBrowserViewState().browserShowing || !url.isNullOrBlank()
        browserViewState.value = currentBrowserViewState().copy(browserShowing = showBrowser)
    }

    private fun showBrowser() {
        browserViewState.value = currentBrowserViewState().copy(browserShowing = true)
        globalLayoutState.value = Browser(isNewTabState = false)
    }

    private fun removeAtbAndSourceParamsFromSearch(url: String): String {

        if (!duckDuckGoUrlDetector.isDuckDuckGoQueryUrl(url)) {
            return url
        }

        val uri = Uri.parse(url)
        val paramsToRemove = arrayOf(AppUrl.ParamKey.ATB, AppUrl.ParamKey.SOURCE)
        val parameterNames = uri.queryParameterNames.filterNot { paramsToRemove.contains(it) }
        val builder = uri.buildUpon()
        builder.clearQuery()

        for (paramName in parameterNames) {
            builder.appendQueryParameter(paramName, uri.getQueryParameter(paramName))
        }

        return builder.build().toString()
    }

    fun saveWebViewState(
        webView: WebView?,
        tabId: String
    ) {
        webViewSessionStorage.saveSession(webView, tabId)
    }

    fun restoreWebViewState(
        webView: WebView?,
        lastUrl: String
    ) {
        val sessionRestored = webViewSessionStorage.restoreSession(webView, tabId)
        if (sessionRestored) {
            Timber.v("Successfully restored session")
            onWebSessionRestored()
        } else {
            if (lastUrl.isNotBlank()) {
                Timber.w("Restoring last url but page history has been lost - url=[$lastUrl]")
                onUserSubmittedQuery(lastUrl)
            }
        }
    }

    @SuppressLint("CheckResult")
    fun onPinPageToHomeSelected() {
        val currentPage = url ?: return
        val title = if (duckDuckGoUrlDetector.isDuckDuckGoQueryUrl(currentPage)) {
            duckDuckGoUrlDetector.extractQuery(currentPage) ?: currentPage
        } else {
            currentPage.toUri().baseHost ?: currentPage
        }

        viewModelScope.launch {
            val favicon: Bitmap? = faviconManager.loadFromDisk(tabId = tabId, url = currentPage)
            command.value = AddHomeShortcut(title, currentPage, favicon)
        }
    }

    fun onBrowserMenuClicked() {
        Timber.i("favoritesOnboarding onBrowserMenuClicked")
        val menuHighlighted = currentBrowserViewState().showMenuButton.isHighlighted()
        if (menuHighlighted) {
            this.showFavoritesOnboarding = false
            browserViewState.value = currentBrowserViewState().copy(
                showMenuButton = HighlightableButton.Visible(highlighted = false),
                addFavorite = HighlightableButton.Visible(highlighted = true)
            )
        }
    }

    fun onBrowserMenuClosed() {
        viewModelScope.launch {
            Timber.i("favoritesOnboarding onBrowserMenuClosed")
            if (currentBrowserViewState().addFavorite.isHighlighted()) {
                browserViewState.value = currentBrowserViewState().copy(
                    addFavorite = HighlightableButton.Visible(highlighted = false)
                )
            }
        }
    }

    fun userRequestedOpeningNewTab() {
        command.value = GenerateWebViewPreviewImage
        command.value = LaunchNewTab
    }

    fun onSurveyChanged(
        survey: Survey?,
        locale: Locale = Locale.getDefault()
    ) {
        val surveyCleared = ctaViewModel.onSurveyChanged(survey)
        if (surveyCleared) {
            ctaViewState.value = currentCtaViewState().copy(cta = null)
            return
        }
        if (survey != null) {
            viewModelScope.launch {
                refreshCta(locale)
            }
        }
    }

    fun onCtaShown() {
        val cta = ctaViewState.value?.cta ?: return
        ctaViewModel.onCtaShown(cta)
    }

    suspend fun refreshCta(locale: Locale = Locale.getDefault()): Cta? {
        Timber.i("favoritesOnboarding: - refreshCta $showFavoritesOnboarding")
        if (currentGlobalLayoutState() is Browser) {
            val cta = withContext(dispatchers.io()) {
                ctaViewModel.refreshCta(
                    dispatchers.io(),
                    currentBrowserViewState().browserShowing,
                    siteLiveData.value,
                    showFavoritesOnboarding,
                    locale
                )
            }
            ctaViewState.value = currentCtaViewState().copy(cta = cta)
            ctaChangedTicker.emit(System.currentTimeMillis().toString())
            return cta
        }
        return null
    }

    private fun showOrHideKeyboard(cta: Cta?) {
        command.value = if (cta is DialogCta || cta is HomePanelCta || cta is DaxBubbleCta.DaxFireproofCta) HideKeyboard else ShowKeyboard
    }

    fun registerDaxBubbleCtaDismissed() {
        viewModelScope.launch {
            val cta = ctaViewState.value?.cta ?: return@launch
            ctaViewModel.registerDaxBubbleCtaDismissed(cta)
        }
    }

    fun onUserClickCtaOkButton() {
        val cta = currentCtaViewState().cta ?: return
        ctaViewModel.onUserClickCtaOkButton(cta)
        command.value = when (cta) {
            is HomePanelCta.Survey -> LaunchSurvey(cta.survey)
            is HomePanelCta.AddWidgetAuto, is HomePanelCta.AddWidgetInstructions -> LaunchAddWidget
            else -> return
        }
    }

    fun onUserClickCtaSecondaryButton() {
        viewModelScope.launch {
            val cta = currentCtaViewState().cta ?: return@launch
            ctaViewModel.onUserDismissedCta(cta)
        }
    }

    fun onMessageShown() {
        val message = currentCtaViewState().message ?: return
        viewModelScope.launch {
            remoteMessagingModel.onMessageShown(message)
        }
    }

    fun onMessageCloseButtonClicked() {
        val message = currentCtaViewState().message ?: return
        viewModelScope.launch {
            remoteMessagingModel.onMessageDismissed(message)
            refreshCta()
        }
    }

    fun onMessagePrimaryButtonClicked() {
        val message = currentCtaViewState().message ?: return
        viewModelScope.launch {
            val action = remoteMessagingModel.onPrimaryActionClicked(message) ?: return@launch
            command.value = action.asBrowserTabCommand() ?: return@launch
            refreshCta()
        }
    }

    fun onMessageSecondaryButtonClicked() {
        val message = currentCtaViewState().message ?: return
        viewModelScope.launch {
            val action = remoteMessagingModel.onSecondaryActionClicked(message) ?: return@launch
            command.value = action.asBrowserTabCommand() ?: return@launch
            refreshCta()
        }
    }

    fun onUserHideDaxDialog() {
        val cta = currentCtaViewState().cta ?: return
        command.value = DaxCommand.HideDaxDialog(cta)
    }

    fun onDaxDialogDismissed() {
        val cta = currentCtaViewState().cta ?: return
        if (cta is DaxDialogCta.DaxTrackersBlockedCta) {
            command.value = DaxCommand.FinishTrackerAnimation
        }
        onUserDismissedCta()
    }

    fun onUserDismissedCta() {
        val cta = currentCtaViewState().cta ?: return
        viewModelScope.launch {
            ctaViewModel.onUserDismissedCta(cta)
            when (cta) {
                is HomePanelCta -> refreshCta()
                else -> ctaViewState.value = currentCtaViewState().copy(cta = null)
            }
        }
    }

    fun userSelectedFireproofSetting(isAutoFireproofingEnabled: Boolean) {
        appSettingsPreferencesStore.appLoginDetection = isAutoFireproofingEnabled

        val cta = currentCtaViewState().cta ?: return

        viewModelScope.launch {
            ctaViewModel.onUserClickFireproofExperimentButton(isAutoFireproofingEnabled, cta)
            refreshCta()
        }
    }

    fun updateTabPreview(
        tabId: String,
        fileName: String
    ) {
        tabRepository.updateTabPreviewImage(tabId, fileName)
    }

    fun deleteTabPreview(tabId: String) {
        tabRepository.updateTabPreviewImage(tabId, null)
    }

    override fun handleAppLink(
        appLink: AppLink,
        isForMainFrame: Boolean
    ): Boolean {
        return appLinksHandler.handleAppLink(
            isForMainFrame,
            appLink.uriString,
            appSettingsPreferencesStore.appLinksEnabled,
            !appSettingsPreferencesStore.showAppLinksPrompt
        ) { appLinkClicked(appLink) }
    }

    fun openAppLink() {
        browserViewState.value?.previousAppLink?.let { appLink ->
            command.value = OpenAppLink(appLink)
        }
    }

    fun clearPreviousUrl() {
        appLinksHandler.updatePreviousUrl(null)
    }

    fun clearPreviousAppLink() {
        browserViewState.value = currentBrowserViewState().copy(
            previousAppLink = null
        )
    }

    private fun updatePreviousAppLink(appLink: AppLink) {
        browserViewState.value = currentBrowserViewState().copy(
            previousAppLink = appLink
        )
    }

    private fun appLinkClicked(appLink: AppLink) {
        if (appSettingsPreferencesStore.showAppLinksPrompt || appLinksHandler.isUserQuery()) {
            command.value = ShowAppLinkPrompt(appLink)
            appLinksHandler.setUserQueryState(false)
        } else {
            command.value = OpenAppLink(appLink)
        }
    }

    override fun handleNonHttpAppLink(nonHttpAppLink: NonHttpAppLink): Boolean {
        nonHttpAppLinkClicked(nonHttpAppLink)
        return true
    }

    fun nonHttpAppLinkClicked(appLink: NonHttpAppLink) {
        command.value = HandleNonHttpAppLink(appLink, getUrlHeaders(appLink.fallbackUrl))
    }

    override fun openMessageInNewTab(message: Message) {
        command.value = OpenMessageInNewTab(message, tabId)
    }

    override fun recoverFromRenderProcessGone() {
        webNavigationState?.let {
            navigationStateChanged(EmptyNavigationState(it))
        }
        invalidateBrowsingActions()
        showErrorWithAction()
    }

    override fun requiresAuthentication(request: BasicAuthenticationRequest) {
        if (request.host != site?.uri?.host) {
            omnibarViewState.value = currentOmnibarViewState().copy(
                omnibarText = request.site,
                showVoiceSearch = false
            )
            command.value = HideWebContent
        }
        command.value = RequiresAuthentication(request)
    }

    override fun handleAuthentication(
        request: BasicAuthenticationRequest,
        credentials: BasicAuthenticationCredentials
    ) {
        request.handler.proceed(credentials.username, credentials.password)
        command.value = ShowWebContent
        command.value = SaveCredentials(request, credentials)
    }

    override fun cancelAuthentication(request: BasicAuthenticationRequest) {
        request.handler.cancel()
        command.value = ShowWebContent
    }

    fun userLaunchingTabSwitcher() {
        command.value = LaunchTabSwitcher
    }

    private fun isFireproofWebsite(domain: String? = site?.domain): Boolean {
        if (domain == null) return false
        val fireproofWebsites = fireproofWebsiteState.value
        return fireproofWebsites?.any { it.domain == domain } ?: false
    }

    private fun invalidateBrowsingActions() {
        globalLayoutState.value = Invalidated
        loadingViewState.value = LoadingViewState()
        findInPageViewState.value = FindInPageViewState()
    }

    private fun disableUserNavigation() {
        browserViewState.value = currentBrowserViewState().copy(
            canGoBack = false,
            canGoForward = false,
            canReportSite = false,
            canChangeBrowsingMode = false,
            canFireproofSite = false
        )
    }

    private fun showErrorWithAction(errorMessage: Int = R.string.crashedWebViewErrorMessage) {
        command.value = ShowErrorWithAction(errorMessage) { this.onUserSubmittedQuery(url.orEmpty()) }
    }

    private fun recoverTabWithQuery(query: String) {
        closeCurrentTab()
        command.value = OpenInNewTab(query)
    }

    override fun redirectTriggeredByGpc() {
        navigationAwareLoginDetector.onEvent(NavigationEvent.GpcRedirect)
    }

    override fun loginDetected() {
        val currentUrl = site?.url ?: return
        navigationAwareLoginDetector.onEvent(NavigationEvent.LoginAttempt(currentUrl))
    }

    fun requestFileDownload(
        url: String,
        contentDisposition: String?,
        mimeType: String,
        requestUserConfirmation: Boolean
    ) {
        if (url.startsWith("blob:")) {
            command.value = ConvertBlobToDataUri(url, mimeType)
        } else {
            sendRequestFileDownloadCommand(url, contentDisposition, mimeType, requestUserConfirmation)
        }
    }

    private fun sendRequestFileDownloadCommand(
        url: String,
        contentDisposition: String?,
        mimeType: String,
        requestUserConfirmation: Boolean
    ) {
        command.postValue(RequestFileDownload(url, contentDisposition, mimeType, requestUserConfirmation))
    }

    fun showEmailTooltip() {
        emailManager.getEmailAddress()?.let {
            command.postValue(ShowEmailTooltip(it))
        }
    }

    fun consumeAliasAndCopyToClipboard() {
        emailManager.getAlias()?.let {
            command.value = CopyAliasToClipboard(it)
            pixel.enqueueFire(
                AppPixelName.EMAIL_COPIED_TO_CLIPBOARD,
                mapOf(
                    PixelParameter.COHORT to emailManager.getCohort(),
                    PixelParameter.LAST_USED_DAY to emailManager.getLastUsedDate()
                )
            )
            emailManager.setNewLastUsedDate()
        }
    }

    fun consumeAlias() {
        emailManager.getAlias()?.let {
            command.postValue(InjectEmailAddress(it))
            pixel.enqueueFire(
                AppPixelName.EMAIL_USE_ALIAS,
                mapOf(
                    PixelParameter.COHORT to emailManager.getCohort(),
                    PixelParameter.LAST_USED_DAY to emailManager.getLastUsedDate()
                )
            )
            emailManager.setNewLastUsedDate()
        }
    }

    fun useAddress() {
        emailManager.getEmailAddress()?.let {
            command.postValue(InjectEmailAddress(it))
            pixel.enqueueFire(
                AppPixelName.EMAIL_USE_ADDRESS,
                mapOf(
                    PixelParameter.COHORT to emailManager.getCohort(),
                    PixelParameter.LAST_USED_DAY to emailManager.getLastUsedDate()
                )
            )
            emailManager.setNewLastUsedDate()
        }
    }

    fun cancelAutofillTooltip() {
        pixel.enqueueFire(AppPixelName.EMAIL_TOOLTIP_DISMISSED, mapOf(PixelParameter.COHORT to emailManager.getCohort()))
    }

    fun download(pendingFileDownload: PendingFileDownload) {
        viewModelScope.launch(dispatchers.io()) {
            fileDownloader.download(pendingFileDownload, downloadCallback)
        }
    }

    fun deleteQuickAccessItem(savedSite: SavedSite) {
        val favorite = savedSite as? SavedSite.Favorite ?: return
        viewModelScope.launch(dispatchers.io() + NonCancellable) {
            favoritesRepository.delete(favorite)
        }
    }

    fun insertQuickAccessItem(savedSite: SavedSite) {
        val favorite = savedSite as? SavedSite.Favorite ?: return
        viewModelScope.launch(dispatchers.io()) {
            favoritesRepository.insert(favorite)
        }
    }

    fun onQuickAccessListChanged(newList: List<FavoritesQuickAccessAdapter.QuickAccessFavorite>) {
        viewModelScope.launch(dispatchers.io()) {
            favoritesRepository.updateWithPosition(newList.map { it.favorite })
        }
    }

    fun onWebViewRefreshed() {
        accessibilityViewState.value = currentAccessibilityViewState().copy(refreshWebView = false)
    }

    override fun handleCloakedAmpLink(initialUrl: String) {
        isProcessingTrackingLink = true
        command.value = ExtractUrlFromCloakedAmpLink(initialUrl)
    }

    override fun startProcessingTrackingLink() {
        isProcessingTrackingLink = true
    }

    fun updateLastAmpLink(url: String) {
        ampLinks.lastAmpLinkInfo = AmpLinkInfo(ampLink = url)
    }

    override fun onUrlExtractionError(initialUrl: String) {
        command.postValue(LoadExtractedUrl(extractedUrl = initialUrl))
    }

    override fun onUrlExtracted(
        initialUrl: String,
        extractedUrl: String?
    ) {
        val destinationUrl: String = if (extractedUrl != null) {
            ampLinks.lastAmpLinkInfo = AmpLinkInfo(ampLink = initialUrl)
            Timber.d("AMP link detection: Success! Loading extracted URL: $extractedUrl")
            extractedUrl
        } else {
            Timber.d("AMP link detection: Failed! Loading initial URL: $initialUrl")
            initialUrl
        }
        command.postValue(LoadExtractedUrl(extractedUrl = destinationUrl))
    }

<<<<<<< HEAD
    fun onMessageReceived() {
        isLinkOpenedInNewTab = true
    }

    override fun linkOpenedInNewTab(): Boolean {
        return isLinkOpenedInNewTab
=======
    fun onConfigurationChanged() {
        browserViewState.value = currentBrowserViewState().copy(
            forceRenderingTicker = System.currentTimeMillis()
        )
>>>>>>> bf23c6d9
    }

    companion object {
        private const val FIXED_PROGRESS = 50

        // Minimum progress to show web content again after decided to hide web content (possible spoofing attack).
        // We think that progress is enough to assume next site has already loaded new content.
        private const val SHOW_CONTENT_MIN_PROGRESS = 50
        private const val NEW_CONTENT_MAX_DELAY_MS = 1000L
        private const val ONE_HOUR_IN_MS = 3_600_000
    }
}<|MERGE_RESOLUTION|>--- conflicted
+++ resolved
@@ -2599,19 +2599,18 @@
         command.postValue(LoadExtractedUrl(extractedUrl = destinationUrl))
     }
 
-<<<<<<< HEAD
-    fun onMessageReceived() {
-        isLinkOpenedInNewTab = true
-    }
-
-    override fun linkOpenedInNewTab(): Boolean {
-        return isLinkOpenedInNewTab
-=======
     fun onConfigurationChanged() {
         browserViewState.value = currentBrowserViewState().copy(
             forceRenderingTicker = System.currentTimeMillis()
         )
->>>>>>> bf23c6d9
+    }
+
+    fun onMessageReceived() {
+        isLinkOpenedInNewTab = true
+    }
+
+    override fun linkOpenedInNewTab(): Boolean {
+        return isLinkOpenedInNewTab
     }
 
     companion object {
