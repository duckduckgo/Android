--- conflicted
+++ resolved
@@ -1566,41 +1566,6 @@
         }
     }
 
-<<<<<<< HEAD
-=======
-    private fun handleUserEventsOnPageFinished() {
-        viewModelScope.launch(dispatchers.io()) {
-            getSiteUrlAndTitle { url, title ->
-                userEventsRepository.siteVisited(tabId = tabId, url = url, title = title)
-            }
-        }
-    }
-
-    private fun handleSaveSiteOnPageFinished() {
-        if (saveNextVisitedSiteAsFavorite) {
-            saveNextVisitedSiteAsFavorite = false
-            viewModelScope.launch(dispatchers.io()) {
-                getSiteUrlAndTitle { url, title ->
-                    pixel.fire(AppPixelName.FAVORITE_HOMETAB_ADDED)
-                    saveFavoriteSite(url = url, title = title)
-                }
-            }
-        }
-    }
-
-    private suspend fun getSiteUrlAndTitle(onSuccess: suspend (url: String, title: String) -> Unit) {
-        url.takeUnless { it.isNullOrEmpty() }?.let {
-            var siteTitle = title ?: ""
-            delay(TITLE_CHANGED_GRACE_PERIOD_MS)
-            val urlChanged = it != url
-            if (!urlChanged) {
-                siteTitle = title ?: ""
-            }
-            onSuccess.invoke(it, siteTitle)
-        }
-    }
-
->>>>>>> 120802e1
     fun onBrokenSiteSelected() {
         command.value = BrokenSiteFeedback(BrokenSiteData.fromSite(site))
     }
@@ -2216,11 +2181,7 @@
     override fun <T : ViewModel?> create(modelClass: Class<T>): T? {
         with(modelClass) {
             return when {
-<<<<<<< HEAD
-                isAssignableFrom(BrowserTabViewModel::class.java) -> BrowserTabViewModel(statisticsUpdater.get(), queryUrlConverter.get(), duckDuckGoUrlDetector.get(), siteFactory.get(), tabRepository.get(), userWhitelistDao.get(), contentBlocking.get(), networkLeaderboardDao.get(), bookmarksDao.get(), favoritesRepository.get(), fireproofWebsiteRepository.get(), locationPermissionsRepository.get(), geoLocationPermissions.get(), navigationAwareLoginDetector.get(), autoComplete.get(), appSettingsPreferencesStore.get(), longPressHandler.get(), webViewSessionStorage.get(), specialUrlDetector.get(), faviconManager.get(), addToHomeCapabilityDetector.get(), ctaViewModel.get(), searchCountDao.get(), pixel.get(), dispatchers, userEventsStore.get(), fileDownloader.get(), gpc.get(), fireproofDialogsEventHandler.get(), emailManager.get(), appCoroutineScope.get(), appLinksHandler.get()) as T
-=======
-                isAssignableFrom(BrowserTabViewModel::class.java) -> BrowserTabViewModel(statisticsUpdater.get(), queryUrlConverter.get(), duckDuckGoUrlDetector.get(), siteFactory.get(), tabRepository.get(), userWhitelistDao.get(), contentBlocking.get(), networkLeaderboardDao.get(), bookmarksDao.get(), bookmarksRepository.get(), favoritesRepository.get(), fireproofWebsiteRepository.get(), locationPermissionsRepository.get(), geoLocationPermissions.get(), navigationAwareLoginDetector.get(), autoComplete.get(), appSettingsPreferencesStore.get(), longPressHandler.get(), webViewSessionStorage.get(), specialUrlDetector.get(), faviconManager.get(), addToHomeCapabilityDetector.get(), ctaViewModel.get(), searchCountDao.get(), pixel.get(), dispatchers, userEventsRepository.get(), userEventsStore.get(), fileDownloader.get(), gpc.get(), fireproofDialogsEventHandler.get(), emailManager.get(), appCoroutineScope.get(), appLinksHandler.get(), variantManager.get()) as T
->>>>>>> 120802e1
+                isAssignableFrom(BrowserTabViewModel::class.java) -> BrowserTabViewModel(statisticsUpdater.get(), queryUrlConverter.get(), duckDuckGoUrlDetector.get(), siteFactory.get(), tabRepository.get(), userWhitelistDao.get(), contentBlocking.get(), networkLeaderboardDao.get(), bookmarksDao.get(), bookmarksRepository.get(), favoritesRepository.get(), fireproofWebsiteRepository.get(), locationPermissionsRepository.get(), geoLocationPermissions.get(), navigationAwareLoginDetector.get(), autoComplete.get(), appSettingsPreferencesStore.get(), longPressHandler.get(), webViewSessionStorage.get(), specialUrlDetector.get(), faviconManager.get(), addToHomeCapabilityDetector.get(), ctaViewModel.get(), searchCountDao.get(), pixel.get(), dispatchers, userEventsStore.get(), fileDownloader.get(), gpc.get(), fireproofDialogsEventHandler.get(), emailManager.get(), appCoroutineScope.get(), appLinksHandler.get()) as T
                 else -> null
             }
         }
