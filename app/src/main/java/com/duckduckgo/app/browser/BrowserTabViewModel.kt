/*
 * Copyright (c) 2017 DuckDuckGo
 *
 * Licensed under the Apache License, Version 2.0 (the "License");
 * you may not use this file except in compliance with the License.
 * You may obtain a copy of the License at
 *
 *     http://www.apache.org/licenses/LICENSE-2.0
 *
 * Unless required by applicable law or agreed to in writing, software
 * distributed under the License is distributed on an "AS IS" BASIS,
 * WITHOUT WARRANTIES OR CONDITIONS OF ANY KIND, either express or implied.
 * See the License for the specific language governing permissions and
 * limitations under the License.
 */

package com.duckduckgo.app.browser

import android.annotation.SuppressLint
import android.graphics.Bitmap
import android.net.Uri
import android.os.Message
import android.util.Patterns
import android.view.ContextMenu
import android.view.MenuItem
import android.view.View
import android.webkit.GeolocationPermissions
import android.webkit.ValueCallback
import android.webkit.WebChromeClient
import android.webkit.WebView
import androidx.annotation.AnyThread
import androidx.annotation.VisibleForTesting
import androidx.core.net.toUri
import androidx.lifecycle.*
import androidx.lifecycle.Observer
import com.duckduckgo.app.autocomplete.api.AutoComplete
import com.duckduckgo.app.autocomplete.api.AutoComplete.AutoCompleteResult
import com.duckduckgo.app.autocomplete.api.AutoComplete.AutoCompleteSuggestion
import com.duckduckgo.app.autocomplete.api.AutoComplete.AutoCompleteSuggestion.AutoCompleteBookmarkSuggestion
import com.duckduckgo.app.autocomplete.api.AutoComplete.AutoCompleteSuggestion.AutoCompleteSearchSuggestion
import com.duckduckgo.app.autocomplete.api.AutoCompleteApi
import com.duckduckgo.app.bookmarks.db.BookmarkEntity
import com.duckduckgo.app.bookmarks.db.BookmarksDao
import com.duckduckgo.app.bookmarks.model.FavoritesRepository
import com.duckduckgo.app.bookmarks.model.SavedSite
import com.duckduckgo.app.bookmarks.ui.EditSavedSiteDialogFragment.EditSavedSiteListener
import com.duckduckgo.app.brokensite.BrokenSiteData
import com.duckduckgo.app.browser.BrowserTabViewModel.Command.*
import com.duckduckgo.app.browser.BrowserTabViewModel.GlobalLayoutViewState.Browser
import com.duckduckgo.app.browser.BrowserTabViewModel.GlobalLayoutViewState.Invalidated
import com.duckduckgo.app.browser.LongPressHandler.RequiredAction
import com.duckduckgo.app.browser.SpecialUrlDetector.UrlType.AppLink
import com.duckduckgo.app.browser.SpecialUrlDetector.UrlType.NonHttpAppLink
import com.duckduckgo.app.browser.WebNavigationStateChange.*
import com.duckduckgo.app.browser.addtohome.AddToHomeCapabilityDetector
import com.duckduckgo.app.browser.applinks.AppLinksHandler
import com.duckduckgo.app.browser.applinks.DuckDuckGoAppLinksHandler
import com.duckduckgo.app.browser.downloader.DownloadFailReason
import com.duckduckgo.app.browser.downloader.FileDownloader
import com.duckduckgo.app.browser.favicon.FaviconManager
import com.duckduckgo.app.browser.favicon.FaviconSource.ImageFavicon
import com.duckduckgo.app.browser.favicon.FaviconSource.UrlFavicon
import com.duckduckgo.app.browser.favorites.FavoritesQuickAccessAdapter
import com.duckduckgo.app.browser.logindetection.FireproofDialogsEventHandler
import com.duckduckgo.app.browser.logindetection.FireproofDialogsEventHandler.Event
import com.duckduckgo.app.browser.logindetection.LoginDetected
import com.duckduckgo.app.browser.logindetection.NavigationAwareLoginDetector
import com.duckduckgo.app.browser.logindetection.NavigationEvent
import com.duckduckgo.app.browser.model.BasicAuthenticationCredentials
import com.duckduckgo.app.browser.model.BasicAuthenticationRequest
import com.duckduckgo.app.browser.model.LongPressTarget
import com.duckduckgo.app.browser.omnibar.OmnibarEntryConverter
import com.duckduckgo.app.browser.omnibar.QueryOrigin
import com.duckduckgo.app.browser.omnibar.QueryUrlConverter
import com.duckduckgo.app.browser.session.WebViewSessionStorage
import com.duckduckgo.app.browser.ui.HttpAuthenticationDialogFragment.HttpAuthenticationListener
import com.duckduckgo.app.cta.ui.*
import com.duckduckgo.app.di.AppCoroutineScope
import com.duckduckgo.app.email.EmailManager
import com.duckduckgo.app.fire.fireproofwebsite.data.FireproofWebsiteEntity
import com.duckduckgo.app.fire.fireproofwebsite.data.FireproofWebsiteRepository
import com.duckduckgo.app.global.*
import com.duckduckgo.app.global.events.db.UserEventKey
import com.duckduckgo.app.global.events.db.UserEventsStore
import com.duckduckgo.app.global.model.Site
import com.duckduckgo.app.global.model.SiteFactory
import com.duckduckgo.app.global.model.domain
import com.duckduckgo.app.global.model.domainMatchesUrl
import com.duckduckgo.app.global.plugins.view_model.ViewModelFactoryPlugin
import com.duckduckgo.app.global.view.asLocationPermissionOrigin
import com.duckduckgo.app.globalprivacycontrol.GlobalPrivacyControl
import com.duckduckgo.app.location.GeoLocationPermissions
import com.duckduckgo.app.location.data.LocationPermissionType
import com.duckduckgo.app.location.data.LocationPermissionsRepository
import com.duckduckgo.app.location.ui.SiteLocationPermissionDialog
import com.duckduckgo.app.location.ui.SystemLocationPermissionDialog
import com.duckduckgo.app.pixels.AppPixelName
import com.duckduckgo.app.privacy.db.NetworkLeaderboardDao
import com.duckduckgo.app.privacy.db.UserWhitelistDao
import com.duckduckgo.app.privacy.model.PrivacyGrade
import com.duckduckgo.app.settings.db.SettingsDataStore
import com.duckduckgo.app.statistics.api.StatisticsUpdater
import com.duckduckgo.app.statistics.pixels.Pixel
import com.duckduckgo.app.statistics.pixels.Pixel.PixelParameter
import com.duckduckgo.app.surrogates.SurrogateResponse
import com.duckduckgo.app.survey.model.Survey
import com.duckduckgo.app.tabs.model.TabEntity
import com.duckduckgo.app.tabs.model.TabRepository
import com.duckduckgo.app.trackerdetection.db.TemporaryTrackingWhitelistDao
import com.duckduckgo.app.trackerdetection.model.TrackingEvent
import com.duckduckgo.app.usage.search.SearchCountDao
import com.duckduckgo.di.scopes.AppObjectGraph
import com.jakewharton.rxrelay2.PublishRelay
import com.squareup.anvil.annotations.ContributesMultibinding
import io.reactivex.android.schedulers.AndroidSchedulers
import io.reactivex.disposables.Disposable
import io.reactivex.schedulers.Schedulers
import kotlinx.coroutines.*
import kotlinx.coroutines.flow.launchIn
import kotlinx.coroutines.flow.onEach
import timber.log.Timber
import java.io.File
import java.util.*
import java.util.concurrent.TimeUnit
import javax.inject.Inject
import javax.inject.Provider

class BrowserTabViewModel(
    private val statisticsUpdater: StatisticsUpdater,
    private val queryUrlConverter: OmnibarEntryConverter,
    private val duckDuckGoUrlDetector: DuckDuckGoUrlDetector,
    private val siteFactory: SiteFactory,
    private val tabRepository: TabRepository,
    private val userWhitelistDao: UserWhitelistDao,
    private val temporaryTrackingWhitelistDao: TemporaryTrackingWhitelistDao,
    private val networkLeaderboardDao: NetworkLeaderboardDao,
    private val bookmarksDao: BookmarksDao,
    private val favoritesRepository: FavoritesRepository,
    private val fireproofWebsiteRepository: FireproofWebsiteRepository,
    private val locationPermissionsRepository: LocationPermissionsRepository,
    private val geoLocationPermissions: GeoLocationPermissions,
    private val navigationAwareLoginDetector: NavigationAwareLoginDetector,
    private val autoComplete: AutoComplete,
    private val appSettingsPreferencesStore: SettingsDataStore,
    private val longPressHandler: LongPressHandler,
    private val webViewSessionStorage: WebViewSessionStorage,
    private val specialUrlDetector: SpecialUrlDetector,
    private val faviconManager: FaviconManager,
    private val addToHomeCapabilityDetector: AddToHomeCapabilityDetector,
    private val ctaViewModel: CtaViewModel,
    private val searchCountDao: SearchCountDao,
    private val pixel: Pixel,
    private val dispatchers: DispatcherProvider = DefaultDispatcherProvider(),
    private val userEventsStore: UserEventsStore,
    private val fileDownloader: FileDownloader,
    private val globalPrivacyControl: GlobalPrivacyControl,
    private val fireproofDialogsEventHandler: FireproofDialogsEventHandler,
    private val emailManager: EmailManager,
    @AppCoroutineScope private val appCoroutineScope: CoroutineScope,
    private val appLinksHandler: AppLinksHandler
) : WebViewClientListener, EditSavedSiteListener, HttpAuthenticationListener, SiteLocationPermissionDialog.SiteLocationPermissionDialogListener,
    SystemLocationPermissionDialog.SystemLocationPermissionDialogListener, ViewModel() {

    private var buildingSiteFactoryJob: Job? = null

    sealed class GlobalLayoutViewState {
        data class Browser(val isNewTabState: Boolean = true) : GlobalLayoutViewState()
        object Invalidated : GlobalLayoutViewState()
    }

    data class CtaViewState(
        val cta: Cta? = null,
        val favorites: List<FavoritesQuickAccessAdapter.QuickAccessFavorite> = emptyList()
    )

    data class BrowserViewState(
        val browserShowing: Boolean = false,
        val isFullScreen: Boolean = false,
        val isDesktopBrowsingMode: Boolean = false,
        val canChangeBrowsingMode: Boolean = true,
        val showPrivacyGrade: Boolean = false,
        val showSearchIcon: Boolean = false,
        val showClearButton: Boolean = false,
        val showTabsButton: Boolean = true,
        val fireButton: FireButton = FireButton.Visible(),
        val showMenuButton: Boolean = true,
        val canSharePage: Boolean = false,
        val canAddBookmarks: Boolean = false,
        val canAddFavorite: Boolean = false,
        val canFireproofSite: Boolean = false,
        val isFireproofWebsite: Boolean = false,
        val canGoBack: Boolean = false,
        val canGoForward: Boolean = false,
        val canWhitelist: Boolean = false,
        val isWhitelisted: Boolean = false,
        val canReportSite: Boolean = false,
        val addToHomeEnabled: Boolean = false,
        val addToHomeVisible: Boolean = false,
        val showDaxIcon: Boolean = false,
        val isEmailSignedIn: Boolean = false
    )

    sealed class FireButton {
        data class Visible(val pulseAnimation: Boolean = false) : FireButton()
        object Gone : FireButton()

        fun playPulseAnimation(): Boolean {
            return when (this) {
                is Visible -> this.pulseAnimation
                is Gone -> false
            }
        }
    }

    data class OmnibarViewState(
        val omnibarText: String = "",
        val isEditing: Boolean = false,
        val shouldMoveCaretToEnd: Boolean = false
    )

    data class LoadingViewState(
        val isLoading: Boolean = false,
        val privacyOn: Boolean = true,
        val progress: Int = 0
    )

    data class FindInPageViewState(
        val visible: Boolean = false,
        val showNumberMatches: Boolean = false,
        val activeMatchIndex: Int = 0,
        val searchTerm: String = "",
        val numberMatches: Int = 0,
        val canFindInPage: Boolean = false
    )

    data class PrivacyGradeViewState(
        val privacyGrade: PrivacyGrade? = null,
        val shouldAnimate: Boolean = false,
        val showEmptyGrade: Boolean = true
    ) {
        val isEnabled: Boolean = privacyGrade != PrivacyGrade.UNKNOWN
    }

    data class AutoCompleteViewState(
        val showSuggestions: Boolean = false,
        val showFavorites: Boolean = false,
        val searchResults: AutoCompleteResult = AutoCompleteResult("", emptyList()),
        val favorites: List<FavoritesQuickAccessAdapter.QuickAccessFavorite> = emptyList()
    )

    data class LocationPermission(val origin: String, val callback: GeolocationPermissions.Callback)

    sealed class Command {
        object Refresh : Command()
        class Navigate(val url: String, val headers: Map<String, String>) : Command()
        class NavigateBack(val steps: Int) : Command()
        object NavigateForward : Command()
        class OpenInNewTab(val query: String, val sourceTabId: String? = null) : Command()
        class OpenMessageInNewTab(val message: Message, val sourceTabId: String? = null) : Command()
        class OpenInNewBackgroundTab(val query: String) : Command()
        object LaunchNewTab : Command()
        object ResetHistory : Command()
        class DialNumber(val telephoneNumber: String) : Command()
        class SendSms(val telephoneNumber: String) : Command()
        class SendEmail(val emailAddress: String) : Command()
        object ShowKeyboard : Command()
        object HideKeyboard : Command()
        class ShowFullScreen(val view: View) : Command()
        class DownloadImage(val url: String, val requestUserConfirmation: Boolean) : Command()
        class ShowSavedSiteAddedConfirmation(val savedSite: SavedSite) : Command()
        class ShowEditSavedSiteDialog(val savedSite: SavedSite) : Command()
        class DeleteSavedSiteConfirmation(val savedSite: SavedSite) : Command()
        class ShowFireproofWebSiteConfirmation(val fireproofWebsiteEntity: FireproofWebsiteEntity) : Command()
        object AskToDisableLoginDetection : Command()
        class AskToFireproofWebsite(val fireproofWebsite: FireproofWebsiteEntity) : Command()
        class ShareLink(val url: String) : Command()
        class CopyLink(val url: String) : Command()
        class FindInPageCommand(val searchTerm: String) : Command()
        class BrokenSiteFeedback(val data: BrokenSiteData) : Command()
        object DismissFindInPage : Command()
        class ShowFileChooser(val filePathCallback: ValueCallback<Array<Uri>>, val fileChooserParams: WebChromeClient.FileChooserParams) : Command()
        class HandleNonHttpAppLink(val nonHttpAppLink: NonHttpAppLink, val headers: Map<String, String>) : Command()
        class HandleAppLink(val appLink: AppLink, val headers: Map<String, String>) : Command()
        class AddHomeShortcut(val title: String, val url: String, val icon: Bitmap? = null) : Command()
        class LaunchSurvey(val survey: Survey) : Command()
        object LaunchAddWidget : Command()
        object LaunchLegacyAddWidget : Command()
        class RequiresAuthentication(val request: BasicAuthenticationRequest) : Command()
        class SaveCredentials(val request: BasicAuthenticationRequest, val credentials: BasicAuthenticationCredentials) : Command()
        object GenerateWebViewPreviewImage : Command()
        object LaunchTabSwitcher : Command()
        object HideWebContent : Command()
        object ShowWebContent : Command()
        class CheckSystemLocationPermission(val domain: String, val deniedForever: Boolean) : Command()
        class AskDomainPermission(val domain: String) : Command()
        object RequestSystemLocationPermission : Command()
        class RefreshUserAgent(val url: String?, val isDesktop: Boolean) : Command()
        class ShowErrorWithAction(val textResId: Int, val action: () -> Unit) : Command()
        class ShowDomainHasPermissionMessage(val domain: String) : Command()
        class ConvertBlobToDataUri(val url: String, val mimeType: String) : Command()
        class RequestFileDownload(val url: String, val contentDisposition: String?, val mimeType: String, val requestUserConfirmation: Boolean) : Command()
        object ChildTabClosed : Command()
        class CopyAliasToClipboard(val alias: String) : Command()
        class InjectEmailAddress(val address: String) : Command()
        class ShowEmailTooltip(val address: String) : Command()
        sealed class DaxCommand : Command() {
            object FinishTrackerAnimation : DaxCommand()
            class HideDaxDialog(val cta: Cta) : DaxCommand()
        }

        sealed class DownloadCommand : Command() {
            class ScanMediaFiles(val file: File) : DownloadCommand()
            class ShowDownloadFailedNotification(val message: String, val reason: DownloadFailReason) : DownloadCommand()
            class ShowDownloadFinishedNotification(val file: File, val mimeType: String?) : DownloadCommand()
            object ShowDownloadInProgressNotification : DownloadCommand()
        }

        class EditWithSelectedQuery(val query: String) : Command()
    }

    val autoCompleteViewState: MutableLiveData<AutoCompleteViewState> = MutableLiveData()
    val browserViewState: MutableLiveData<BrowserViewState> = MutableLiveData()
    val globalLayoutState: MutableLiveData<GlobalLayoutViewState> = MutableLiveData()
    val loadingViewState: MutableLiveData<LoadingViewState> = MutableLiveData()
    val omnibarViewState: MutableLiveData<OmnibarViewState> = MutableLiveData()
    val findInPageViewState: MutableLiveData<FindInPageViewState> = MutableLiveData()
    val ctaViewState: MutableLiveData<CtaViewState> = MutableLiveData()
    var siteLiveData: MutableLiveData<Site> = MutableLiveData()
    val privacyGradeViewState: MutableLiveData<PrivacyGradeViewState> = MutableLiveData()

    var skipHome = false
    val tabs: LiveData<List<TabEntity>> = tabRepository.liveTabs
    val survey: LiveData<Survey> = ctaViewModel.surveyLiveData
    val command: SingleLiveEvent<Command> = SingleLiveEvent()

    val url: String?
        get() = site?.url

    val title: String?
        get() = site?.title

    private var locationPermission: LocationPermission? = null
    private val locationPermissionMessages: MutableMap<String, Boolean> = mutableMapOf()
    private val locationPermissionSession: MutableMap<String, LocationPermissionType> = mutableMapOf()

    private val autoCompletePublishSubject = PublishRelay.create<String>()
    private val fireproofWebsiteState: LiveData<List<FireproofWebsiteEntity>> = fireproofWebsiteRepository.getFireproofWebsites()

    @ExperimentalCoroutinesApi
    @FlowPreview
    private val showPulseAnimation: LiveData<Boolean> = ctaViewModel.showFireButtonPulseAnimation.asLiveData(
        context = viewModelScope.coroutineContext
    )

    private var autoCompleteDisposable: Disposable? = null
    private var site: Site? = null
    private lateinit var tabId: String
    private var webNavigationState: WebNavigationState? = null
    private var httpsUpgraded = false
    private val browserStateModifier = BrowserStateModifier()
    private var faviconPrefetchJob: Job? = null
    private var deferredBlankSite: Job? = null

    private val fireproofWebsitesObserver = Observer<List<FireproofWebsiteEntity>> {
        browserViewState.value = currentBrowserViewState().copy(isFireproofWebsite = isFireproofWebsite())
    }

    private val fireproofDialogEventObserver = Observer<Event> { event ->
        command.value = when (event) {
            is Event.AskToDisableLoginDetection -> AskToDisableLoginDetection
            is Event.FireproofWebSiteSuccess -> ShowFireproofWebSiteConfirmation(event.fireproofWebsiteEntity)
        }
    }

    @ExperimentalCoroutinesApi
    private val fireButtonAnimation = Observer<Boolean> { shouldShowAnimation ->
        Timber.i("shouldShowAnimation $shouldShowAnimation")
        if (currentBrowserViewState().fireButton is FireButton.Visible) {
            browserViewState.value = currentBrowserViewState().copy(fireButton = FireButton.Visible(pulseAnimation = shouldShowAnimation))
        }

        if (shouldShowAnimation) {
            registerAndScheduleDismissAction()
        }
    }

    private fun registerAndScheduleDismissAction() {
        viewModelScope.launch(dispatchers.io()) {
            val fireButtonHighlightedEvent = userEventsStore.getUserEvent(UserEventKey.FIRE_BUTTON_HIGHLIGHTED)
            if (fireButtonHighlightedEvent == null) {
                userEventsStore.registerUserEvent(UserEventKey.FIRE_BUTTON_HIGHLIGHTED)
            }
            val pulseElapsedTime = System.currentTimeMillis() - (fireButtonHighlightedEvent?.timestamp ?: System.currentTimeMillis())
            val pulsePendingTime = ONE_HOUR_IN_MS - pulseElapsedTime
            delay(pulsePendingTime)
            ctaViewModel.dismissPulseAnimation()
        }
    }

    private val loginDetectionObserver = Observer<LoginDetected> { loginEvent ->
        Timber.i("LoginDetection for $loginEvent")
        viewModelScope.launch(dispatchers.io()) {
            if (!isFireproofWebsite(loginEvent.forwardedToDomain)) {
                withContext(dispatchers.main()) {
                    command.value = AskToFireproofWebsite(FireproofWebsiteEntity(loginEvent.forwardedToDomain))
                }
            }
        }
    }

    init {
        initializeViewStates()
        configureAutoComplete()
        fireproofWebsiteState.observeForever(fireproofWebsitesObserver)
        fireproofDialogsEventHandler.event.observeForever(fireproofDialogEventObserver)
        navigationAwareLoginDetector.loginEventLiveData.observeForever(loginDetectionObserver)
        showPulseAnimation.observeForever(fireButtonAnimation)

        tabRepository.childClosedTabs.onEach { closedTab ->
            if (this@BrowserTabViewModel::tabId.isInitialized && tabId == closedTab) {
                command.value = ChildTabClosed
            }
        }.launchIn(viewModelScope)

        emailManager.signedInFlow().onEach { isSignedIn ->
            browserViewState.value = currentBrowserViewState().copy(isEmailSignedIn = isSignedIn)
        }.launchIn(viewModelScope)

        favoritesRepository.favorites().onEach { favorite ->
            val favorites = favorite.map { FavoritesQuickAccessAdapter.QuickAccessFavorite(it) }
            ctaViewState.value = currentCtaViewState().copy(favorites = favorites)
            autoCompleteViewState.value = currentAutoCompleteViewState().copy(favorites = favorites)
        }.launchIn(viewModelScope)
    }

    fun loadData(tabId: String, initialUrl: String?, skipHome: Boolean) {
        this.tabId = tabId
        this.skipHome = skipHome
        siteLiveData = tabRepository.retrieveSiteData(tabId)
        site = siteLiveData.value

        initialUrl?.let { buildSiteFactory(it) }
    }

    fun onViewReady() {
        url?.let {
            onUserSubmittedQuery(it)
        }
    }

    fun onMessageProcessed() {
        showBrowser()
    }

    private fun buildSiteFactory(url: String, title: String? = null) {

        if (buildingSiteFactoryJob?.isCompleted == false) {
            Timber.i("Cancelling existing work to build SiteMonitor for $url")
            buildingSiteFactoryJob?.cancel()
        }

        site = siteFactory.buildSite(url, title, httpsUpgraded)
        onSiteChanged()
        buildingSiteFactoryJob = viewModelScope.launch {
            site?.let {
                withContext(dispatchers.io()) {
                    siteFactory.loadFullSiteDetails(it)
                    onSiteChanged()
                }
            }
        }
    }

    @SuppressLint("CheckResult")
    private fun configureAutoComplete() {
        autoCompleteDisposable = autoCompletePublishSubject
            .debounce(300, TimeUnit.MILLISECONDS)
            .switchMap { autoComplete.autoComplete(it) }
            .subscribeOn(Schedulers.io())
            .observeOn(AndroidSchedulers.mainThread())
            .subscribe(
                { result ->
                    onAutoCompleteResultReceived(result)
                },
                { t: Throwable? -> Timber.w(t, "Failed to get search results") }
            )
    }

    private fun onAutoCompleteResultReceived(result: AutoCompleteResult) {
        val currentViewState = currentAutoCompleteViewState()
        autoCompleteViewState.value = currentViewState.copy(searchResults = AutoCompleteResult(result.query, result.suggestions))
    }

    @VisibleForTesting
    public override fun onCleared() {
        buildingSiteFactoryJob?.cancel()
        autoCompleteDisposable?.dispose()
        autoCompleteDisposable = null
        fireproofWebsiteState.removeObserver(fireproofWebsitesObserver)
        navigationAwareLoginDetector.loginEventLiveData.removeObserver(loginDetectionObserver)
        fireproofDialogsEventHandler.event.removeObserver(fireproofDialogEventObserver)
        showPulseAnimation.removeObserver(fireButtonAnimation)
        super.onCleared()
    }

    fun registerWebViewListener(browserWebViewClient: BrowserWebViewClient, browserChromeClient: BrowserChromeClient) {
        browserWebViewClient.webViewClientListener = this
        browserChromeClient.webViewClientListener = this
    }

    fun onViewResumed() {
        if (currentGlobalLayoutState() is Invalidated && currentBrowserViewState().browserShowing) {
            showErrorWithAction()
        }
    }

    fun onViewVisible() {
        // we expect refreshCta to be called when a site is fully loaded if browsingShowing -trackers data available-.
        if (!currentBrowserViewState().browserShowing) {
            viewModelScope.launch {
                val cta = refreshCta()
                showOrHideKeyboard(cta) // we hide the keyboard when showing a DialogCta and HomeCta type in the home screen otherwise we show it
            }
        } else {
            command.value = HideKeyboard
        }
    }

    fun onViewHidden() {
        skipHome = false
    }

    suspend fun fireAutocompletePixel(suggestion: AutoCompleteSuggestion) {
        val currentViewState = currentAutoCompleteViewState()
        val hasBookmarks = withContext(dispatchers.io()) {
            bookmarksDao.hasBookmarks()
        }
        val hasBookmarkResults = currentViewState.searchResults.suggestions.any { it is AutoCompleteBookmarkSuggestion }
        val params = mapOf(
            PixelParameter.SHOWED_BOOKMARKS to hasBookmarkResults.toString(),
            PixelParameter.BOOKMARK_CAPABLE to hasBookmarks.toString()
        )
        val pixelName = when (suggestion) {
            is AutoCompleteBookmarkSuggestion -> AppPixelName.AUTOCOMPLETE_BOOKMARK_SELECTION
            is AutoCompleteSearchSuggestion -> AppPixelName.AUTOCOMPLETE_SEARCH_SELECTION
        }

        pixel.fire(pixelName, params)
    }

    fun onUserSubmittedQuery(query: String, queryOrigin: QueryOrigin = QueryOrigin.FromUser) {
        navigationAwareLoginDetector.onEvent(NavigationEvent.UserAction.NewQuerySubmitted)

        if (query.isBlank()) {
            return
        }

        if (currentGlobalLayoutState() is Invalidated) {
            recoverTabWithQuery(query)
            return
        }

        command.value = HideKeyboard
        val trimmedInput = query.trim()

        viewModelScope.launch(dispatchers.io()) {
            searchCountDao.incrementSearchCount()
        }

        val verticalParameter = extractVerticalParameter(url)
        val urlToNavigate = queryUrlConverter.convertQueryToUrl(trimmedInput, verticalParameter, queryOrigin)

        val type = specialUrlDetector.determineType(trimmedInput)
        if (type is NonHttpAppLink) {
            nonHttpAppLinkClicked(type)
        } else {
            if (shouldClearHistoryOnNewQuery()) {
                command.value = ResetHistory
            }

            fireQueryChangedPixel(trimmedInput)

            appLinksHandler.userEnteredBrowserState()
            command.value = Navigate(urlToNavigate, getUrlHeaders())
        }

        globalLayoutState.value = Browser(isNewTabState = false)
        findInPageViewState.value = FindInPageViewState(visible = false, canFindInPage = true)
        omnibarViewState.value = currentOmnibarViewState().copy(omnibarText = trimmedInput, shouldMoveCaretToEnd = false)
        browserViewState.value = currentBrowserViewState().copy(browserShowing = true, showClearButton = false)
        autoCompleteViewState.value =
            currentAutoCompleteViewState().copy(showSuggestions = false, showFavorites = false, searchResults = AutoCompleteResult("", emptyList()))
    }

    private fun getUrlHeaders(): Map<String, String> = globalPrivacyControl.getHeaders()

    private fun extractVerticalParameter(currentUrl: String?): String? {
        val url = currentUrl ?: return null

        return if (duckDuckGoUrlDetector.isDuckDuckGoVerticalUrl(url)) {
            duckDuckGoUrlDetector.extractVertical(url)
        } else {
            null
        }
    }

    private fun fireQueryChangedPixel(omnibarText: String) {
        val oldQuery = currentOmnibarViewState().omnibarText.toUri()
        val newQuery = omnibarText.toUri()

        if (Patterns.WEB_URL.matcher(oldQuery.toString()).matches()) return

        if (oldQuery == newQuery) {
            pixel.fire(String.format(Locale.US, AppPixelName.SERP_REQUERY.pixelName, PixelParameter.SERP_QUERY_NOT_CHANGED))
        } else if (oldQuery.toString().isNotBlank()) { // blank means no previous search, don't send pixel
            pixel.fire(String.format(Locale.US, AppPixelName.SERP_REQUERY.pixelName, PixelParameter.SERP_QUERY_CHANGED))
        }
    }

    private fun shouldClearHistoryOnNewQuery(): Boolean {
        val navigation = webNavigationState ?: return true
        return !currentBrowserViewState().browserShowing && navigation.hasNavigationHistory
    }

    private suspend fun removeCurrentTabFromRepository() {
        val currentTab = tabRepository.liveSelectedTab.value
        currentTab?.let {
            tabRepository.deleteTabAndSelectSource(it.tabId)
        }
    }

    override fun willOverrideUrl(newUrl: String) {
        navigationAwareLoginDetector.onEvent(NavigationEvent.Redirect(newUrl))
        val previousSiteStillLoading = currentLoadingViewState().isLoading
        if (previousSiteStillLoading) {
            showBlankContentfNewContentDelayed()
        }
    }

    override fun prefetchFavicon(url: String) {
        faviconPrefetchJob?.cancel()
        faviconPrefetchJob = viewModelScope.launch {
            val faviconFile = faviconManager.tryFetchFaviconForUrl(tabId = tabId, url = url)
            if (faviconFile != null) {
                tabRepository.updateTabFavicon(tabId, faviconFile.name)
            }
        }
    }

    override fun iconReceived(url: String, icon: Bitmap) {
        val currentTab = tabRepository.liveSelectedTab.value ?: return
        val currentUrl = currentTab.url ?: return
        if (currentUrl != url) {
            Timber.d("Favicon received for a url $url, different than the current one $currentUrl")
            return
        }
        viewModelScope.launch(dispatchers.io()) {
            val faviconFile = faviconManager.storeFavicon(currentTab.tabId, ImageFavicon(icon, url))
            faviconFile?.let {
                tabRepository.updateTabFavicon(tabId, faviconFile.name)
            }
        }
    }

    override fun iconReceived(visitedUrl: String, iconUrl: String) {
        val currentTab = tabRepository.liveSelectedTab.value ?: return
        val currentUrl = currentTab.url ?: return
        if (currentUrl.toUri().host != visitedUrl.toUri().host) {
            Timber.d("Favicon received for a url $visitedUrl, different than the current one $currentUrl")
            return
        }
        viewModelScope.launch {
            val faviconFile = faviconManager.storeFavicon(currentTab.tabId, UrlFavicon(iconUrl, visitedUrl))
            faviconFile?.let {
                tabRepository.updateTabFavicon(tabId, faviconFile.name)
            }
        }
    }

    override fun isDesktopSiteEnabled(): Boolean = currentBrowserViewState().isDesktopBrowsingMode

    override fun closeCurrentTab() {
        viewModelScope.launch { removeCurrentTabFromRepository() }
    }

    fun closeAndReturnToSourceIfBlankTab() {
        if (url == null) {
            closeAndSelectSourceTab()
        }
    }

    override fun closeAndSelectSourceTab() {
        viewModelScope.launch { removeAndSelectTabFromRepository() }
    }

    private suspend fun removeAndSelectTabFromRepository() {
        removeCurrentTabFromRepository()
    }

    fun onUserPressedForward() {
        navigationAwareLoginDetector.onEvent(NavigationEvent.UserAction.NavigateForward)
        if (!currentBrowserViewState().browserShowing) {
            browserViewState.value = browserStateModifier.copyForBrowserShowing(currentBrowserViewState())
            findInPageViewState.value = currentFindInPageViewState().copy(canFindInPage = true)
            command.value = Refresh
        } else {
            command.value = NavigateForward
        }
    }

    fun onRefreshRequested() {
        val omnibarContent = currentOmnibarViewState().omnibarText
        if (!Patterns.WEB_URL.matcher(omnibarContent).matches()) {
            fireQueryChangedPixel(currentOmnibarViewState().omnibarText)
        }
        navigationAwareLoginDetector.onEvent(NavigationEvent.UserAction.Refresh)
        if (currentGlobalLayoutState() is Invalidated) {
            recoverTabWithQuery(url.orEmpty())
        } else {
            command.value = Refresh
        }
    }

    /**
     * Handles back navigation. Returns false if navigation could not be
     * handled at this level, giving system an opportunity to handle it
     *
     * @return true if navigation handled, otherwise false
     */
    fun onUserPressedBack(): Boolean {
        navigationAwareLoginDetector.onEvent(NavigationEvent.UserAction.NavigateBack)
        val navigation = webNavigationState ?: return false
        val hasSourceTab = tabRepository.liveSelectedTab.value?.sourceTabId != null

        if (currentFindInPageViewState().visible) {
            dismissFindInView()
            return true
        }

        if (!currentBrowserViewState().browserShowing) {
            return false
        }

        if (navigation.canGoBack) {
            command.value = NavigateBack(navigation.stepsToPreviousPage)
            return true
        } else if (hasSourceTab) {
            viewModelScope.launch {
                removeCurrentTabFromRepository()
            }
            return true
        } else if (!skipHome) {
            navigateHome()
            command.value = ShowKeyboard
            return true
        }

        Timber.d("User pressed back and tab is set to skip home; need to generate WebView preview now")
        command.value = GenerateWebViewPreviewImage
        return false
    }

    private fun navigateHome() {
        site = null
        onSiteChanged()
        webNavigationState = null

        val browserState = browserStateModifier.copyForHomeShowing(currentBrowserViewState()).copy(
            canGoForward = currentGlobalLayoutState() !is Invalidated
        )
        browserViewState.value = browserState

        findInPageViewState.value = FindInPageViewState()
        omnibarViewState.value = currentOmnibarViewState().copy(omnibarText = "", shouldMoveCaretToEnd = false)
        loadingViewState.value = currentLoadingViewState().copy(isLoading = false)

        deleteTabPreview(tabId)
    }

    override fun goFullScreen(view: View) {
        command.value = ShowFullScreen(view)

        val currentState = currentBrowserViewState()
        browserViewState.value = currentState.copy(isFullScreen = true)
    }

    override fun exitFullScreen() {
        val currentState = currentBrowserViewState()
        browserViewState.value = currentState.copy(isFullScreen = false)
    }

    override fun navigationStateChanged(newWebNavigationState: WebNavigationState) {
        val stateChange = newWebNavigationState.compare(webNavigationState)
        webNavigationState = newWebNavigationState

        if (!currentBrowserViewState().browserShowing) return

        browserViewState.value = currentBrowserViewState().copy(
            canGoBack = newWebNavigationState.canGoBack || !skipHome,
            canGoForward = newWebNavigationState.canGoForward
        )

        Timber.v("navigationStateChanged: $stateChange")
        when (stateChange) {
            is NewPage -> pageChanged(stateChange.url, stateChange.title)
            is PageCleared -> pageCleared()
            is UrlUpdated -> urlUpdated(stateChange.url)
            is PageNavigationCleared -> disableUserNavigation()
        }

        if (newWebNavigationState.progress ?: 0 >= SHOW_CONTENT_MIN_PROGRESS) {
            showWebContent()
        }
        navigationAwareLoginDetector.onEvent(NavigationEvent.WebNavigationEvent(stateChange))
    }

    private fun showBlankContentfNewContentDelayed() {
        Timber.i("Blank: cancel job $deferredBlankSite")
        deferredBlankSite?.cancel()
        deferredBlankSite = viewModelScope.launch {
            delay(timeMillis = NEW_CONTENT_MAX_DELAY_MS)
            withContext(dispatchers.main()) {
                command.value = HideWebContent
            }
        }
        Timber.i("Blank: schedule new blank $deferredBlankSite")
    }

    private fun showWebContent() {
        Timber.i("Blank: onsite changed cancel $deferredBlankSite")
        deferredBlankSite?.cancel()
        command.value = ShowWebContent
    }

    private fun pageChanged(url: String, title: String?) {
        Timber.v("Page changed: $url")
        buildSiteFactory(url, title)

        val currentOmnibarViewState = currentOmnibarViewState()
        omnibarViewState.value = currentOmnibarViewState.copy(omnibarText = omnibarTextForUrl(url), shouldMoveCaretToEnd = false)
        val currentBrowserViewState = currentBrowserViewState()
        val domain = site?.domain
        val canWhitelist = domain != null
        val canFireproofSite = domain != null
        findInPageViewState.value = FindInPageViewState(visible = false, canFindInPage = true)

        browserViewState.value = currentBrowserViewState.copy(
            browserShowing = true,
            canAddBookmarks = true,
            canAddFavorite = true,
            addToHomeEnabled = true,
            addToHomeVisible = addToHomeCapabilityDetector.isAddToHomeSupported(),
            canSharePage = true,
            showPrivacyGrade = true,
            canReportSite = true,
            canWhitelist = canWhitelist,
            isWhitelisted = false,
            showSearchIcon = false,
            showClearButton = false,
            canFireproofSite = canFireproofSite,
            isFireproofWebsite = isFireproofWebsite(),
            showDaxIcon = shouldShowDaxIcon(url, true)
        )

        Timber.d("showPrivacyGrade=true, showSearchIcon=false, showClearButton=false")

        if (duckDuckGoUrlDetector.isDuckDuckGoQueryUrl(url)) {
            statisticsUpdater.refreshSearchRetentionAtb()
        }

        domain?.let { viewModelScope.launch { updateLoadingStatePrivacy(domain) } }
        domain?.let { viewModelScope.launch { updateWhitelistedState(domain) } }

        val permissionOrigin = site?.uri?.host?.asLocationPermissionOrigin()
        permissionOrigin?.let { viewModelScope.launch { notifyPermanentLocationPermission(permissionOrigin) } }

        registerSiteVisit()
    }

    private fun shouldShowDaxIcon(currentUrl: String?, showPrivacyGrade: Boolean): Boolean {
        val url = currentUrl ?: return false
        return showPrivacyGrade && duckDuckGoUrlDetector.isDuckDuckGoQueryUrl(url)
    }

    private suspend fun updateLoadingStatePrivacy(domain: String) {
        val isWhitelisted = isWhitelisted(domain)
        withContext(dispatchers.main()) {
            loadingViewState.value = currentLoadingViewState().copy(privacyOn = !isWhitelisted)
        }
    }

    private suspend fun updateWhitelistedState(domain: String) {
        val isWhitelisted = isWhitelisted(domain)
        withContext(dispatchers.main()) {
            browserViewState.value = currentBrowserViewState().copy(isWhitelisted = isWhitelisted)
        }
    }

    private suspend fun isWhitelisted(domain: String): Boolean {
        return withContext(dispatchers.io()) {
            userWhitelistDao.contains(domain) || temporaryTrackingWhitelistDao.contains(domain)
        }
    }

    private suspend fun notifyPermanentLocationPermission(domain: String) {
        if (!geoLocationPermissions.isDeviceLocationEnabled()) {
            viewModelScope.launch(dispatchers.io()) {
                onDeviceLocationDisabled()
            }
            return
        }

        if (!appSettingsPreferencesStore.appLocationPermission) {
            return
        }

        val permissionEntity = locationPermissionsRepository.getDomainPermission(domain)
        permissionEntity?.let {
            if (it.permission == LocationPermissionType.ALLOW_ALWAYS) {
                if (!locationPermissionMessages.containsKey(domain)) {
                    setDomainHasLocationPermissionShown(domain)
                    command.postValue(ShowDomainHasPermissionMessage(domain))
                }
            }
        }
    }

    private fun setDomainHasLocationPermissionShown(domain: String) {
        locationPermissionMessages[domain] = true
    }

    private fun urlUpdated(url: String) {
        Timber.v("Page url updated: $url")
        site?.url = url
        onSiteChanged()
        val currentOmnibarViewState = currentOmnibarViewState()
        omnibarViewState.postValue(currentOmnibarViewState.copy(omnibarText = omnibarTextForUrl(url), shouldMoveCaretToEnd = false))
        browserViewState.postValue(currentBrowserViewState().copy(isFireproofWebsite = isFireproofWebsite()))
    }

    private fun omnibarTextForUrl(url: String?): String {
        if (url == null) return ""

        return if (duckDuckGoUrlDetector.isDuckDuckGoQueryUrl(url)) {
            duckDuckGoUrlDetector.extractQuery(url) ?: url
        } else {
            url
        }
    }

    private fun pageCleared() {
        Timber.v("Page cleared: $url")
        site = null
        onSiteChanged()

        val currentBrowserViewState = currentBrowserViewState()
        browserViewState.value = currentBrowserViewState.copy(
            canAddBookmarks = false,
            canAddFavorite = false,
            addToHomeEnabled = false,
            addToHomeVisible = addToHomeCapabilityDetector.isAddToHomeSupported(),
            canSharePage = false,
            showPrivacyGrade = false,
            canReportSite = false,
            showSearchIcon = true,
            showClearButton = true,
            canFireproofSite = false,
            showDaxIcon = false
        )
        Timber.d("showPrivacyGrade=false, showSearchIcon=true, showClearButton=true")
    }

    override fun pageRefreshed(refreshedUrl: String) {
        if (url == null || refreshedUrl == url) {
            Timber.v("Page refreshed: $refreshedUrl")
            pageChanged(refreshedUrl, title)
        }
    }

    override fun progressChanged(newProgress: Int) {
        Timber.v("Loading in progress $newProgress")
        if (!currentBrowserViewState().browserShowing) return

        val isLoading = newProgress < 100
        val progress = currentLoadingViewState()
        if (progress.progress == newProgress) return
        val visualProgress = if (newProgress < FIXED_PROGRESS) {
            FIXED_PROGRESS
        } else {
            newProgress
        }

        loadingViewState.value = progress.copy(isLoading = isLoading, progress = visualProgress)

        val showLoadingGrade = progress.privacyOn || isLoading
        privacyGradeViewState.value = currentPrivacyGradeState().copy(shouldAnimate = isLoading, showEmptyGrade = showLoadingGrade)

        if (newProgress == 100) {
            command.value = RefreshUserAgent(url, currentBrowserViewState().isDesktopBrowsingMode)
            navigationAwareLoginDetector.onEvent(NavigationEvent.PageFinished)
        }
    }

    override fun onSiteLocationPermissionRequested(origin: String, callback: GeolocationPermissions.Callback) {
        locationPermission = LocationPermission(origin, callback)

        if (!geoLocationPermissions.isDeviceLocationEnabled()) {
            viewModelScope.launch(dispatchers.io()) {
                onDeviceLocationDisabled()
            }
            onSiteLocationPermissionAlwaysDenied()
            return
        }

        if (site?.domainMatchesUrl(origin) == false) {
            onSiteLocationPermissionAlwaysDenied()
            return
        }

        if (!appSettingsPreferencesStore.appLocationPermission) {
            onSiteLocationPermissionAlwaysDenied()
            return
        }

        viewModelScope.launch {
            val previouslyDeniedForever = appSettingsPreferencesStore.appLocationPermissionDeniedForever
            val permissionEntity = locationPermissionsRepository.getDomainPermission(origin)
            if (permissionEntity == null) {
                if (locationPermissionSession.containsKey(origin)) {
                    reactToSiteSessionPermission(locationPermissionSession[origin]!!)
                } else {
                    command.postValue(CheckSystemLocationPermission(origin, previouslyDeniedForever))
                }
            } else {
                if (permissionEntity.permission == LocationPermissionType.DENY_ALWAYS) {
                    onSiteLocationPermissionAlwaysDenied()
                } else {
                    command.postValue(CheckSystemLocationPermission(origin, previouslyDeniedForever))
                }
            }
        }
    }

    override fun onSiteLocationPermissionSelected(domain: String, permission: LocationPermissionType) {
        locationPermission?.let { locationPermission ->
            when (permission) {
                LocationPermissionType.ALLOW_ALWAYS -> {
                    onSiteLocationPermissionAlwaysAllowed()
                    setDomainHasLocationPermissionShown(domain)
                    pixel.fire(AppPixelName.PRECISE_LOCATION_SITE_DIALOG_ALLOW_ALWAYS)
                    viewModelScope.launch {
                        locationPermissionsRepository.savePermission(domain, permission)
                        faviconManager.persistCachedFavicon(tabId, domain)
                    }
                }
                LocationPermissionType.ALLOW_ONCE -> {
                    pixel.fire(AppPixelName.PRECISE_LOCATION_SITE_DIALOG_ALLOW_ONCE)
                    locationPermissionSession[domain] = permission
                    locationPermission.callback.invoke(locationPermission.origin, true, false)
                }
                LocationPermissionType.DENY_ALWAYS -> {
                    pixel.fire(AppPixelName.PRECISE_LOCATION_SITE_DIALOG_DENY_ALWAYS)
                    onSiteLocationPermissionAlwaysDenied()
                    viewModelScope.launch {
                        locationPermissionsRepository.savePermission(domain, permission)
                        faviconManager.persistCachedFavicon(tabId, domain)
                    }
                }
                LocationPermissionType.DENY_ONCE -> {
                    pixel.fire(AppPixelName.PRECISE_LOCATION_SITE_DIALOG_DENY_ONCE)
                    locationPermissionSession[domain] = permission
                    locationPermission.callback.invoke(locationPermission.origin, false, false)
                }
            }
        }
    }

    private fun onSiteLocationPermissionAlwaysAllowed() {
        locationPermission?.let { locationPermission ->
            geoLocationPermissions.allow(locationPermission.origin)
            locationPermission.callback.invoke(locationPermission.origin, true, false)
        }
    }

    fun onSiteLocationPermissionAlwaysDenied() {
        locationPermission?.let { locationPermission ->
            geoLocationPermissions.clear(locationPermission.origin)
            locationPermission.callback.invoke(locationPermission.origin, false, false)
        }
    }

    private suspend fun onDeviceLocationDisabled() {
        geoLocationPermissions.clearAll()
    }

    private fun reactToSitePermission(permission: LocationPermissionType) {
        locationPermission?.let { locationPermission ->
            when (permission) {
                LocationPermissionType.ALLOW_ALWAYS -> {
                    onSiteLocationPermissionAlwaysAllowed()
                }
                LocationPermissionType.ALLOW_ONCE -> {
                    command.postValue(AskDomainPermission(locationPermission.origin))
                }
                LocationPermissionType.DENY_ALWAYS -> {
                    onSiteLocationPermissionAlwaysDenied()
                }
                LocationPermissionType.DENY_ONCE -> {
                    command.postValue(AskDomainPermission(locationPermission.origin))
                }
            }

        }
    }

    private fun reactToSiteSessionPermission(permission: LocationPermissionType) {
        locationPermission?.let { locationPermission ->
            if (permission == LocationPermissionType.ALLOW_ONCE) {
                locationPermission.callback.invoke(locationPermission.origin, true, false)
            } else {
                locationPermission.callback.invoke(locationPermission.origin, false, false)
            }
        }

    }

    override fun onSystemLocationPermissionAllowed() {
        pixel.fire(AppPixelName.PRECISE_LOCATION_SYSTEM_DIALOG_ENABLE)
        command.postValue(RequestSystemLocationPermission)
    }

    override fun onSystemLocationPermissionNotAllowed() {
        pixel.fire(AppPixelName.PRECISE_LOCATION_SYSTEM_DIALOG_LATER)
        onSiteLocationPermissionAlwaysDenied()
    }

    override fun onSystemLocationPermissionNeverAllowed() {
        locationPermission?.let { locationPermission ->
            onSiteLocationPermissionSelected(locationPermission.origin, LocationPermissionType.DENY_ALWAYS)
            pixel.fire(AppPixelName.PRECISE_LOCATION_SYSTEM_DIALOG_NEVER)
        }
    }

    fun onSystemLocationPermissionGranted() {
        locationPermission?.let { locationPermission ->
            appSettingsPreferencesStore.appLocationPermissionDeniedForever = false
            appSettingsPreferencesStore.appLocationPermission = true
            pixel.fire(AppPixelName.PRECISE_LOCATION_SETTINGS_LOCATION_PERMISSION_ENABLE)
            viewModelScope.launch {
                val permissionEntity = locationPermissionsRepository.getDomainPermission(locationPermission.origin)
                if (permissionEntity == null) {
                    command.postValue(AskDomainPermission(locationPermission.origin))
                } else {
                    reactToSitePermission(permissionEntity.permission)
                }
            }
        }
    }

    fun onSystemLocationPermissionDeniedOneTime() {
        pixel.fire(AppPixelName.PRECISE_LOCATION_SETTINGS_LOCATION_PERMISSION_DISABLE)
        onSiteLocationPermissionAlwaysDenied()
    }

    fun onSystemLocationPermissionDeniedForever() {
        appSettingsPreferencesStore.appLocationPermissionDeniedForever = true
        onSystemLocationPermissionDeniedOneTime()
    }

    private fun registerSiteVisit() {
        Schedulers.io().scheduleDirect {
            networkLeaderboardDao.incrementSitesVisited()
        }
    }

    override fun dosAttackDetected() {
        invalidateBrowsingActions()
        showErrorWithAction(R.string.dosErrorMessage)
    }

    override fun titleReceived(newTitle: String) {
        site?.title = newTitle
        onSiteChanged()
    }

    @AnyThread
    override fun sendEmailRequested(emailAddress: String) {
        command.postValue(SendEmail(emailAddress))
    }

    @AnyThread
    override fun dialTelephoneNumberRequested(telephoneNumber: String) {
        command.postValue(DialNumber(telephoneNumber))
    }

    @AnyThread
    override fun sendSmsRequested(telephoneNumber: String) {
        command.postValue(SendSms(telephoneNumber))
    }

    override fun surrogateDetected(surrogate: SurrogateResponse) {
        site?.surrogateDetected(surrogate)
    }

    override fun upgradedToHttps() {
        httpsUpgraded = true
    }

    override fun trackerDetected(event: TrackingEvent) {
        Timber.d("Tracker detected while on $url and the document was ${event.documentUrl}")
        if (site?.domainMatchesUrl(event.documentUrl) == true) {
            site?.trackerDetected(event)
            onSiteChanged()
        }
        updateNetworkLeaderboard(event)
    }

    private fun updateNetworkLeaderboard(event: TrackingEvent) {
        val networkName = event.entity?.name ?: return
        networkLeaderboardDao.incrementNetworkCount(networkName)
    }

    override fun pageHasHttpResources(page: String) {
        if (site?.domainMatchesUrl(page) == true) {
            site?.hasHttpResources = true
            onSiteChanged()
        }
    }

    private fun onSiteChanged() {
        httpsUpgraded = false
        viewModelScope.launch {

            val improvedGrade = withContext(dispatchers.io()) {
                site?.calculateGrades()?.improvedGrade
            }

            withContext(dispatchers.main()) {
                siteLiveData.value = site
                val isWhiteListed: Boolean = site?.domain?.let { isWhitelisted(it) } ?: false
                if (!isWhiteListed) {
                    privacyGradeViewState.value = currentPrivacyGradeState().copy(privacyGrade = improvedGrade)
                }
            }

            withContext(dispatchers.io()) {
                tabRepository.update(tabId, site)
            }
        }
    }

    fun stopShowingEmptyGrade() {
        if (currentPrivacyGradeState().showEmptyGrade) {
            privacyGradeViewState.value = currentPrivacyGradeState().copy(showEmptyGrade = false)
        }
    }

    override fun showFileChooser(filePathCallback: ValueCallback<Array<Uri>>, fileChooserParams: WebChromeClient.FileChooserParams) {
        command.value = ShowFileChooser(filePathCallback, fileChooserParams)
    }

    private fun currentGlobalLayoutState(): GlobalLayoutViewState = globalLayoutState.value!!
    private fun currentAutoCompleteViewState(): AutoCompleteViewState = autoCompleteViewState.value!!
    private fun currentBrowserViewState(): BrowserViewState = browserViewState.value!!
    private fun currentFindInPageViewState(): FindInPageViewState = findInPageViewState.value!!
    private fun currentOmnibarViewState(): OmnibarViewState = omnibarViewState.value!!
    private fun currentLoadingViewState(): LoadingViewState = loadingViewState.value!!
    private fun currentCtaViewState(): CtaViewState = ctaViewState.value!!
    private fun currentPrivacyGradeState(): PrivacyGradeViewState = privacyGradeViewState.value!!

    fun onOmnibarInputStateChanged(query: String, hasFocus: Boolean, hasQueryChanged: Boolean) {

        // determine if empty list to be shown, or existing search results
        val autoCompleteSearchResults = if (query.isBlank() || !hasFocus) {
            AutoCompleteResult(query, emptyList())
        } else {
            currentAutoCompleteViewState().searchResults
        }

        val autoCompleteSuggestionsEnabled = appSettingsPreferencesStore.autoCompleteSuggestionsEnabled
        val showAutoCompleteSuggestions = hasFocus && query.isNotBlank() && hasQueryChanged && autoCompleteSuggestionsEnabled
        val showFavoritesAsSuggestions = if (!showAutoCompleteSuggestions) {
            val urlFocused = hasFocus && query.isNotBlank() && !hasQueryChanged && UriString.isWebUrl(query)
            val emptyQueryBrowsing = query.isBlank() && currentBrowserViewState().browserShowing
            val favoritesAvailable = currentAutoCompleteViewState().favorites.isNotEmpty()
            hasFocus && (urlFocused || emptyQueryBrowsing) && favoritesAvailable
        } else {
            false
        }
        val showClearButton = hasFocus && query.isNotBlank()
        val showControls = !hasFocus || query.isBlank()
        val showPrivacyGrade = !hasFocus
        val showSearchIcon = hasFocus

        // show the real grade in case the animation was canceled before changing the state, this avoids showing an empty grade when regaining focus.
        if (showPrivacyGrade) {
            privacyGradeViewState.value = currentPrivacyGradeState().copy(showEmptyGrade = false)
        }

        omnibarViewState.value = currentOmnibarViewState().copy(isEditing = hasFocus)

        val currentBrowserViewState = currentBrowserViewState()
        browserViewState.value = currentBrowserViewState.copy(
            showPrivacyGrade = showPrivacyGrade,
            showSearchIcon = showSearchIcon,
            showTabsButton = showControls,
            fireButton = if (showControls) {
                FireButton.Visible(pulseAnimation = showPulseAnimation.value ?: false)
            } else {
                FireButton.Gone
            },
            showMenuButton = showControls,
            showClearButton = showClearButton,
            showDaxIcon = shouldShowDaxIcon(url, showPrivacyGrade)
        )

        Timber.d("showPrivacyGrade=$showPrivacyGrade, showSearchIcon=$showSearchIcon, showClearButton=$showClearButton")

        autoCompleteViewState.value = currentAutoCompleteViewState()
            .copy(showSuggestions = showAutoCompleteSuggestions, showFavorites = showFavoritesAsSuggestions, searchResults = autoCompleteSearchResults)

        if (hasQueryChanged && hasFocus && autoCompleteSuggestionsEnabled) {
            autoCompletePublishSubject.accept(query.trim())
        }
    }

    suspend fun onBookmarkAddRequested() {
        val url = url ?: return
        val title = title ?: ""
        val savedBookmark = withContext(dispatchers.io()) {
            if (url.isNotBlank()) {
                faviconManager.persistCachedFavicon(tabId, url)
            }
            val bookmarkEntity = BookmarkEntity(title = title, url = url)
            val id = bookmarksDao.insert(bookmarkEntity)
            SavedSite.Bookmark(id, title, url)
        }
        withContext(dispatchers.main()) {
            command.value = ShowSavedSiteAddedConfirmation(savedBookmark)
        }
    }

    suspend fun onAddFavoriteMenuClicked() {
        val url = url ?: return
        val title = title ?: ""

        withContext(dispatchers.io()) {
            if (url.isNotBlank()) {
                faviconManager.persistCachedFavicon(tabId, url)
                favoritesRepository.insert(title = title, url = url)
            } else null
        }?.let {
            withContext(dispatchers.main()) {
                command.value = ShowSavedSiteAddedConfirmation(it)
            }
        }
    }

    fun onFireproofWebsiteMenuClicked() {
        val domain = site?.domain ?: return
        viewModelScope.launch {
            if (currentBrowserViewState().isFireproofWebsite) {
                fireproofWebsiteRepository.removeFireproofWebsite(FireproofWebsiteEntity(domain))
                pixel.fire(AppPixelName.FIREPROOF_WEBSITE_REMOVE)
            } else {
                fireproofWebsiteRepository.fireproofWebsite(domain)?.let {
                    pixel.fire(AppPixelName.FIREPROOF_WEBSITE_ADDED)
                    command.value = ShowFireproofWebSiteConfirmation(fireproofWebsiteEntity = it)
                    faviconManager.persistCachedFavicon(tabId, url = domain)
                }
            }
        }
    }

    fun onFireproofLoginDialogShown() {
        viewModelScope.launch {
            fireproofDialogsEventHandler.onFireproofLoginDialogShown()
        }
    }

    fun onUserConfirmedFireproofDialog(domain: String) {
        viewModelScope.launch {
            fireproofDialogsEventHandler.onUserConfirmedFireproofDialog(domain)
        }
    }

    fun onUserDismissedFireproofLoginDialog() {
        viewModelScope.launch {
            fireproofDialogsEventHandler.onUserDismissedFireproofLoginDialog()
        }
    }

    fun onDisableLoginDetectionDialogShown() {
        viewModelScope.launch(dispatchers.io()) {
            fireproofDialogsEventHandler.onDisableLoginDetectionDialogShown()
        }
    }

    fun onUserConfirmedDisableLoginDetectionDialog() {
        viewModelScope.launch(dispatchers.io()) {
            fireproofDialogsEventHandler.onUserConfirmedDisableLoginDetectionDialog()
        }
    }

    fun onUserDismissedDisableLoginDetectionDialog() {
        viewModelScope.launch(dispatchers.io()) {
            fireproofDialogsEventHandler.onUserDismissedDisableLoginDetectionDialog()
        }
    }

    fun onFireproofWebsiteSnackbarUndoClicked(fireproofWebsiteEntity: FireproofWebsiteEntity) {
        viewModelScope.launch(dispatchers.io()) {
            fireproofWebsiteRepository.removeFireproofWebsite(fireproofWebsiteEntity)
            pixel.fire(AppPixelName.FIREPROOF_WEBSITE_UNDO)
        }
    }

    override fun onSavedSiteEdited(savedSite: SavedSite) {
        when (savedSite) {
            is SavedSite.Bookmark -> {
                viewModelScope.launch(dispatchers.io()) {
                    editBookmark(savedSite)
                }
            }
            is SavedSite.Favorite -> {
                viewModelScope.launch(dispatchers.io()) {
                    editFavorite(savedSite)
                }
            }
        }
    }

    fun onEditSavedSiteRequested(savedSite: SavedSite) {
        command.value = ShowEditSavedSiteDialog(savedSite)
    }

    fun onDeleteQuickAccessItemRequested(savedSite: SavedSite) {
        command.value = DeleteSavedSiteConfirmation(savedSite)
    }

    private suspend fun editBookmark(bookmark: SavedSite.Bookmark) {
        withContext(dispatchers.io()) {
            bookmarksDao.update(BookmarkEntity(bookmark.id, bookmark.title, bookmark.url))
        }
    }

    private suspend fun editFavorite(favorite: SavedSite.Favorite) {
        withContext(dispatchers.io()) {
            favoritesRepository.update(favorite)
        }
    }

    fun onBrokenSiteSelected() {
        command.value = BrokenSiteFeedback(BrokenSiteData.fromSite(site))
    }

    fun onWhitelistSelected() {
        val domain = site?.domain ?: return
        appCoroutineScope.launch(dispatchers.io()) {
            if (isWhitelisted(domain)) {
                removeFromWhitelist(domain)
            } else {
                addToWhitelist(domain)
            }
            command.postValue(Refresh)
        }
    }

    private suspend fun addToWhitelist(domain: String) {
        pixel.fire(AppPixelName.BROWSER_MENU_WHITELIST_ADD)
        withContext(dispatchers.io()) {
            userWhitelistDao.insert(domain)
        }
        withContext(dispatchers.main()) {
            browserViewState.value = currentBrowserViewState().copy(isWhitelisted = true)
        }
    }

    private suspend fun removeFromWhitelist(domain: String) {
        pixel.fire(AppPixelName.BROWSER_MENU_WHITELIST_REMOVE)
        withContext(dispatchers.io()) {
            userWhitelistDao.delete(domain)
        }
        withContext(dispatchers.main()) {
            browserViewState.value = currentBrowserViewState().copy(isWhitelisted = false)
        }
    }

    fun onUserSelectedToEditQuery(query: String) {
        command.value = EditWithSelectedQuery(query)
    }

    fun userLongPressedInWebView(target: LongPressTarget, menu: ContextMenu) {
        Timber.i("Long pressed on ${target.type}, (url=${target.url}), (image url = ${target.imageUrl})")
        longPressHandler.handleLongPress(target.type, target.url, menu)
    }

    fun userSelectedItemFromLongPressMenu(longPressTarget: LongPressTarget, item: MenuItem): Boolean {

        val requiredAction = longPressHandler.userSelectedMenuItem(longPressTarget, item)
        Timber.d("Required action from long press is $requiredAction")

        return when (requiredAction) {
            is RequiredAction.OpenInNewTab -> {
                command.value = GenerateWebViewPreviewImage
                command.value = OpenInNewTab(query = requiredAction.url, sourceTabId = tabId)
                true
            }
            is RequiredAction.OpenInNewBackgroundTab -> {
                command.value = GenerateWebViewPreviewImage
                viewModelScope.launch { openInNewBackgroundTab(requiredAction.url) }
                true
            }
            is RequiredAction.DownloadFile -> {
                command.value = DownloadImage(requiredAction.url, false)
                true
            }
            is RequiredAction.ShareLink -> {
                command.value = ShareLink(requiredAction.url)
                true
            }
            is RequiredAction.CopyLink -> {
                command.value = CopyLink(requiredAction.url)
                true
            }
            RequiredAction.None -> {
                false
            }
        }
    }

    suspend fun openInNewBackgroundTab(url: String) {
        tabRepository.addNewTabAfterExistingTab(url, tabId)
        command.value = OpenInNewBackgroundTab(url)
    }

    fun onFindInPageSelected() {
        findInPageViewState.value = FindInPageViewState(visible = true, canFindInPage = true)
    }

    fun userFindingInPage(searchTerm: String) {
        val currentViewState = currentFindInPageViewState()
        var findInPage = currentViewState.copy(visible = true, searchTerm = searchTerm)
        if (searchTerm.isEmpty()) {
            findInPage = findInPage.copy(showNumberMatches = false)
        }
        findInPageViewState.value = findInPage
        command.value = FindInPageCommand(searchTerm)
    }

    fun dismissFindInView() {
        findInPageViewState.value = currentFindInPageViewState().copy(visible = false, searchTerm = "")
        command.value = DismissFindInPage
    }

    fun onFindResultsReceived(activeMatchOrdinal: Int, numberOfMatches: Int) {
        val activeIndex = if (numberOfMatches == 0) 0 else activeMatchOrdinal + 1
        val currentViewState = currentFindInPageViewState()
        findInPageViewState.value = currentViewState.copy(
            showNumberMatches = true,
            activeMatchIndex = activeIndex,
            numberMatches = numberOfMatches
        )
    }

    fun onWebSessionRestored() {
        globalLayoutState.value = Browser(isNewTabState = false)
    }

    fun onDesktopSiteModeToggled(desktopSiteRequested: Boolean) {
        val currentBrowserViewState = currentBrowserViewState()
        browserViewState.value = currentBrowserViewState.copy(isDesktopBrowsingMode = desktopSiteRequested)
        command.value = RefreshUserAgent(site?.uri?.toString(), desktopSiteRequested)

        val uri = site?.uri ?: return

        pixel.fire(
            if (desktopSiteRequested) AppPixelName.MENU_ACTION_DESKTOP_SITE_ENABLE_PRESSED
            else AppPixelName.MENU_ACTION_DESKTOP_SITE_DISABLE_PRESSED
        )

        if (desktopSiteRequested && uri.isMobileSite) {
            val desktopUrl = uri.toDesktopUri().toString()
            Timber.i("Original URL $url - attempting $desktopUrl with desktop site UA string")
            command.value = Navigate(desktopUrl, getUrlHeaders())
        } else {
            command.value = Refresh
        }
    }

    private fun initializeViewStates() {
        globalLayoutState.value = Browser()
        browserViewState.value = BrowserViewState().copy(addToHomeVisible = addToHomeCapabilityDetector.isAddToHomeSupported())
        loadingViewState.value = LoadingViewState()
        autoCompleteViewState.value = AutoCompleteViewState()
        omnibarViewState.value = OmnibarViewState()
        findInPageViewState.value = FindInPageViewState()
        ctaViewState.value = CtaViewState()
        privacyGradeViewState.value = PrivacyGradeViewState()
    }

    fun onShareSelected() {
        url?.let {
            command.value = ShareLink(removeAtbAndSourceParamsFromSearch(it))
        }
    }

    fun determineShowBrowser() {
        val showBrowser = currentBrowserViewState().browserShowing || !url.isNullOrBlank()
        browserViewState.value = currentBrowserViewState().copy(browserShowing = showBrowser)
    }

    private fun showBrowser() {
        browserViewState.value = currentBrowserViewState().copy(browserShowing = true)
        globalLayoutState.value = Browser(isNewTabState = false)
    }

    private fun removeAtbAndSourceParamsFromSearch(url: String): String {

        if (!duckDuckGoUrlDetector.isDuckDuckGoQueryUrl(url)) {
            return url
        }

        val uri = Uri.parse(url)
        val paramsToRemove = arrayOf(AppUrl.ParamKey.ATB, AppUrl.ParamKey.SOURCE)
        val parameterNames = uri.queryParameterNames.filterNot { paramsToRemove.contains(it) }
        val builder = uri.buildUpon()
        builder.clearQuery()

        for (paramName in parameterNames) {
            builder.appendQueryParameter(paramName, uri.getQueryParameter(paramName))
        }

        return builder.build().toString()
    }

    fun saveWebViewState(webView: WebView?, tabId: String) {
        webViewSessionStorage.saveSession(webView, tabId)
    }

    fun restoreWebViewState(webView: WebView?, lastUrl: String) {
        val sessionRestored = webViewSessionStorage.restoreSession(webView, tabId)
        if (sessionRestored) {
            Timber.v("Successfully restored session")
            onWebSessionRestored()
        } else {
            if (lastUrl.isNotBlank()) {
                Timber.w("Restoring last url but page history has been lost - url=[$lastUrl]")
                onUserSubmittedQuery(lastUrl)
            }
        }
    }

    @SuppressLint("CheckResult")
    fun onPinPageToHomeSelected() {
        val currentPage = url ?: return
        val title = if (duckDuckGoUrlDetector.isDuckDuckGoQueryUrl(currentPage)) {
            duckDuckGoUrlDetector.extractQuery(currentPage) ?: currentPage
        } else {
            currentPage.toUri().baseHost ?: currentPage
        }

        viewModelScope.launch {
            val favicon: Bitmap? = faviconManager.loadFromDisk(tabId = tabId, url = currentPage)
            command.value = AddHomeShortcut(title, currentPage, favicon)
        }
    }

    fun userRequestedOpeningNewTab() {
        command.value = GenerateWebViewPreviewImage
        command.value = LaunchNewTab
    }

    fun onSurveyChanged(survey: Survey?, locale: Locale = Locale.getDefault()) {
        val surveyCleared = ctaViewModel.onSurveyChanged(survey)
        if (surveyCleared) {
            ctaViewState.value = currentCtaViewState().copy(cta = null)
            return
        }
        if (survey != null) {
            viewModelScope.launch {
                refreshCta(locale)
            }
        }
    }

    fun onCtaShown() {
        val cta = ctaViewState.value?.cta ?: return
        ctaViewModel.onCtaShown(cta)
    }

    suspend fun refreshCta(locale: Locale = Locale.getDefault()): Cta? {
        if (currentGlobalLayoutState() is Browser) {
            val cta = withContext(dispatchers.io()) {
                ctaViewModel.refreshCta(dispatchers.io(), currentBrowserViewState().browserShowing, siteLiveData.value, locale)
            }
            ctaViewState.value = currentCtaViewState().copy(cta = cta)
            return cta
        }
        return null
    }

    private fun showOrHideKeyboard(cta: Cta?) {
        command.value = if (cta is DialogCta || cta is HomePanelCta) HideKeyboard else ShowKeyboard
    }

    fun registerDaxBubbleCtaDismissed() {
        viewModelScope.launch {
            val cta = ctaViewState.value?.cta ?: return@launch
            ctaViewModel.registerDaxBubbleCtaDismissed(cta)
        }
    }

    fun onUserClickCtaOkButton() {
        val cta = currentCtaViewState().cta ?: return
        ctaViewModel.onUserClickCtaOkButton(cta)
        command.value = when (cta) {
            is HomePanelCta.Survey -> LaunchSurvey(cta.survey)
            is HomePanelCta.AddWidgetAuto -> LaunchAddWidget
            is HomePanelCta.AddWidgetInstructions -> LaunchLegacyAddWidget
            else -> return
        }
    }

    fun onUserClickCtaSecondaryButton() {
        viewModelScope.launch {
            val cta = currentCtaViewState().cta ?: return@launch
            ctaViewModel.onUserDismissedCta(cta)
        }
    }

    fun onUserHideDaxDialog() {
        val cta = currentCtaViewState().cta ?: return
        command.value = DaxCommand.HideDaxDialog(cta)
    }

    fun onDaxDialogDismissed() {
        val cta = currentCtaViewState().cta ?: return
        if (cta is DaxDialogCta.DaxTrackersBlockedCta) {
            command.value = DaxCommand.FinishTrackerAnimation
        }
        onUserDismissedCta()
    }

    fun onUserDismissedCta() {
        val cta = currentCtaViewState().cta ?: return
        viewModelScope.launch {
            ctaViewModel.onUserDismissedCta(cta)
            when (cta) {
                is HomePanelCta -> refreshCta()
                else -> ctaViewState.value = currentCtaViewState().copy(cta = null)
            }
        }
    }

    fun updateTabPreview(tabId: String, fileName: String) {
        tabRepository.updateTabPreviewImage(tabId, fileName)
    }

    fun deleteTabPreview(tabId: String) {
        tabRepository.updateTabPreviewImage(tabId, null)
    }

    override fun handleAppLink(appLink: AppLink, isRedirect: Boolean, isForMainFrame: Boolean): Boolean {
        return appLinksHandler.handleAppLink(isRedirect, isForMainFrame) { appLinkClicked(appLink) }
    }

    override fun resetAppLinkState() {
        appLinksHandler.reset()
    }

    fun navigateToAppLinkInBrowser(url: String, headers: Map<String, String>) {
        appLinksHandler.enterBrowserState()
        command.value = Navigate(url, headers)
    }

    fun appLinkClicked(appLink: AppLink) {
        command.value = HandleAppLink(appLink, getUrlHeaders())
    }

    override fun handleNonHttpAppLink(nonHttpAppLink: NonHttpAppLink, isRedirect: Boolean): Boolean {
        return appLinksHandler.handleNonHttpAppLink(isRedirect) { nonHttpAppLinkClicked(nonHttpAppLink) }
    }

    fun nonHttpAppLinkClicked(appLink: NonHttpAppLink) {
        command.value = HandleNonHttpAppLink(appLink, getUrlHeaders())
    }

    override fun openMessageInNewTab(message: Message) {
        command.value = OpenMessageInNewTab(message, tabId)
    }

    override fun recoverFromRenderProcessGone() {
        webNavigationState?.let {
            navigationStateChanged(EmptyNavigationState(it))
        }
        invalidateBrowsingActions()
        showErrorWithAction()
    }

    override fun requiresAuthentication(request: BasicAuthenticationRequest) {
        if (request.host != site?.uri?.host) {
            omnibarViewState.value = currentOmnibarViewState().copy(omnibarText = request.site)
            command.value = HideWebContent
        }
        command.value = RequiresAuthentication(request)
    }

    override fun handleAuthentication(request: BasicAuthenticationRequest, credentials: BasicAuthenticationCredentials) {
        request.handler.proceed(credentials.username, credentials.password)
        command.value = ShowWebContent
        command.value = SaveCredentials(request, credentials)
    }

    override fun cancelAuthentication(request: BasicAuthenticationRequest) {
        request.handler.cancel()
        command.value = ShowWebContent
    }

    fun userLaunchingTabSwitcher() {
        command.value = LaunchTabSwitcher
    }

    private fun isFireproofWebsite(domain: String? = site?.domain): Boolean {
        if (domain == null) return false
        val fireproofWebsites = fireproofWebsiteState.value
        return fireproofWebsites?.any { it.domain == domain } ?: false
    }

    private fun invalidateBrowsingActions() {
        globalLayoutState.value = Invalidated
        loadingViewState.value = LoadingViewState()
        findInPageViewState.value = FindInPageViewState()
    }

    private fun disableUserNavigation() {
        browserViewState.value = currentBrowserViewState().copy(
            canGoBack = false,
            canGoForward = false,
            canReportSite = false,
            canChangeBrowsingMode = false,
            canFireproofSite = false
        )
    }

    private fun showErrorWithAction(errorMessage: Int = R.string.crashedWebViewErrorMessage) {
        command.value = ShowErrorWithAction(errorMessage) { this.onUserSubmittedQuery(url.orEmpty()) }
    }

    private fun recoverTabWithQuery(query: String) {
        closeCurrentTab()
        command.value = OpenInNewTab(query)
    }

    override fun redirectTriggeredByGpc() {
        navigationAwareLoginDetector.onEvent(NavigationEvent.GpcRedirect)
    }

    override fun loginDetected() {
        val currentUrl = site?.url ?: return
        navigationAwareLoginDetector.onEvent(NavigationEvent.LoginAttempt(currentUrl))
    }

    fun requestFileDownload(url: String, contentDisposition: String?, mimeType: String, requestUserConfirmation: Boolean) {
        if (url.startsWith("blob:")) {
            command.value = ConvertBlobToDataUri(url, mimeType)
        } else {
            sendRequestFileDownloadCommand(url, contentDisposition, mimeType, requestUserConfirmation)
        }
    }

    private fun sendRequestFileDownloadCommand(url: String, contentDisposition: String?, mimeType: String, requestUserConfirmation: Boolean) {
        command.postValue(RequestFileDownload(url, contentDisposition, mimeType, requestUserConfirmation))
    }

    fun showEmailTooltip() {
        emailManager.getEmailAddress()?.let {
            command.postValue(ShowEmailTooltip(it))
        }
    }

    fun consumeAliasAndCopyToClipboard() {
        emailManager.getAlias()?.let {
            command.value = CopyAliasToClipboard(it)
        }
    }

    fun consumeAlias() {
        emailManager.getAlias()?.let {
            command.postValue(InjectEmailAddress(it))
            pixel.enqueueFire(AppPixelName.EMAIL_USE_ALIAS, mapOf(PixelParameter.COHORT to emailManager.getCohort()))
        }
    }

    fun useAddress() {
        emailManager.getEmailAddress()?.let {
            command.postValue(InjectEmailAddress(it))
            pixel.enqueueFire(AppPixelName.EMAIL_USE_ADDRESS, mapOf(PixelParameter.COHORT to emailManager.getCohort()))
        }
    }

    fun cancelAutofillTooltip() {
        pixel.enqueueFire(AppPixelName.EMAIL_TOOLTIP_DISMISSED, mapOf(PixelParameter.COHORT to emailManager.getCohort()))
    }

    fun download(pendingFileDownload: FileDownloader.PendingFileDownload) {
        viewModelScope.launch(dispatchers.io()) {
            fileDownloader.download(
                pendingFileDownload,
                object : FileDownloader.FileDownloadListener {

                    override fun downloadStartedNetworkFile() {
                        Timber.d("download started: network file")
                        closeAndReturnToSourceIfBlankTab()
                    }

                    override fun downloadFinishedNetworkFile(file: File, mimeType: String?) {
                        Timber.i("downloadFinished network file")
                    }

                    override fun downloadStartedDataUri() {
                        Timber.i("downloadStarted data uri")
                        command.postValue(DownloadCommand.ShowDownloadInProgressNotification)
                        closeAndReturnToSourceIfBlankTab()
                    }

                    override fun downloadFinishedDataUri(file: File, mimeType: String?) {
                        Timber.i("downloadFinished data uri")
                        command.postValue(DownloadCommand.ScanMediaFiles(file))
                        command.postValue(DownloadCommand.ShowDownloadFinishedNotification(file, mimeType))
                    }

                    override fun downloadFailed(message: String, downloadFailReason: DownloadFailReason) {
                        Timber.w("Failed to download file [$message]")
                        command.postValue(DownloadCommand.ShowDownloadFailedNotification(message, downloadFailReason))
                    }

                    override fun downloadCancelled() {
                        Timber.i("Download cancelled")
                        closeAndReturnToSourceIfBlankTab()
                    }

                    override fun downloadOpened() {
                        closeAndReturnToSourceIfBlankTab()
                    }
                }
            )
        }
    }

    fun deleteQuickAccessItem(savedSite: SavedSite) {
        val favorite = savedSite as? SavedSite.Favorite ?: return
        viewModelScope.launch(dispatchers.io() + NonCancellable) {
            favoritesRepository.delete(favorite)
        }
    }

    fun insertQuickAccessItem(savedSite: SavedSite) {
        val favorite = savedSite as? SavedSite.Favorite ?: return
        viewModelScope.launch(dispatchers.io()) {
            favoritesRepository.insert(favorite)
        }
    }

    fun onQuickAccessListChanged(newList: List<FavoritesQuickAccessAdapter.QuickAccessFavorite>) {
        viewModelScope.launch(dispatchers.io()) {
            favoritesRepository.updateWithPosition(newList.map { it.favorite })
        }
    }

    companion object {
        private const val FIXED_PROGRESS = 50

        // Minimum progress to show web content again after decided to hide web content (possible spoofing attack).
        // We think that progress is enough to assume next site has already loaded new content.
        private const val SHOW_CONTENT_MIN_PROGRESS = 50
        private const val NEW_CONTENT_MAX_DELAY_MS = 1000L
        private const val ONE_HOUR_IN_MS = 3_600_000
    }
}

@ContributesMultibinding(AppObjectGraph::class)
class BrowserTabViewModelFactory @Inject constructor(
    private val statisticsUpdater: Provider<StatisticsUpdater>,
    private val queryUrlConverter: Provider<QueryUrlConverter>,
    private val duckDuckGoUrlDetector: Provider<DuckDuckGoUrlDetector>,
    private val siteFactory: Provider<SiteFactory>,
    private val tabRepository: Provider<TabRepository>,
    private val userWhitelistDao: Provider<UserWhitelistDao>,
    private val temporaryTrackingWhitelistDao: Provider<TemporaryTrackingWhitelistDao>,
    private val networkLeaderboardDao: Provider<NetworkLeaderboardDao>,
    private val bookmarksDao: Provider<BookmarksDao>,
    private val favoritesRepository: Provider<FavoritesRepository>,
    private val fireproofWebsiteRepository: Provider<FireproofWebsiteRepository>,
    private val locationPermissionsRepository: Provider<LocationPermissionsRepository>,
    private val geoLocationPermissions: Provider<GeoLocationPermissions>,
    private val navigationAwareLoginDetector: Provider<NavigationAwareLoginDetector>,
    private val autoComplete: Provider<AutoCompleteApi>,
    private val appSettingsPreferencesStore: Provider<SettingsDataStore>,
    private val longPressHandler: Provider<LongPressHandler>,
    private val webViewSessionStorage: Provider<WebViewSessionStorage>,
    private val specialUrlDetector: Provider<SpecialUrlDetector>,
    private val faviconManager: Provider<FaviconManager>,
    private val addToHomeCapabilityDetector: Provider<AddToHomeCapabilityDetector>,
    private val ctaViewModel: Provider<CtaViewModel>,
    private val searchCountDao: Provider<SearchCountDao>,
    private val pixel: Provider<Pixel>,
    private val dispatchers: DispatcherProvider = DefaultDispatcherProvider(),
    private val userEventsStore: Provider<UserEventsStore>,
    private val fileDownloader: Provider<FileDownloader>,
    private val globalPrivacyControl: Provider<GlobalPrivacyControl>,
    private val fireproofDialogsEventHandler: Provider<FireproofDialogsEventHandler>,
    private val emailManager: Provider<EmailManager>,
    private val appCoroutineScope: Provider<CoroutineScope>,
    private val appLinksHandler: Provider<DuckDuckGoAppLinksHandler>
) : ViewModelFactoryPlugin {
    override fun <T : ViewModel?> create(modelClass: Class<T>): T? {
        with(modelClass) {
            return when {
<<<<<<< HEAD
                isAssignableFrom(BrowserTabViewModel::class.java) -> BrowserTabViewModel(
                    statisticsUpdater.get(),
                    queryUrlConverter.get(),
                    duckDuckGoUrlDetector.get(),
                    siteFactory.get(),
                    tabRepository.get(),
                    userWhitelistDao.get(),
                    temporaryTrackingWhitelistDao.get(),
                    networkLeaderboardDao.get(),
                    bookmarksDao.get(),
                    favoritesRepository.get(),
                    fireproofWebsiteRepository.get(),
                    locationPermissionsRepository.get(),
                    geoLocationPermissions.get(),
                    navigationAwareLoginDetector.get(),
                    autoComplete.get(),
                    appSettingsPreferencesStore.get(),
                    longPressHandler.get(),
                    webViewSessionStorage.get(),
                    specialUrlDetector.get(),
                    faviconManager.get(),
                    addToHomeCapabilityDetector.get(),
                    ctaViewModel.get(),
                    searchCountDao.get(),
                    pixel.get(),
                    dispatchers,
                    userEventsStore.get(),
                    fileDownloader.get(),
                    globalPrivacyControl.get(),
                    fireproofDialogsEventHandler.get(),
                    emailManager.get(),
                    appCoroutineScope.get(),
                    appLinksHandler.get()
                ) as T
=======
                isAssignableFrom(BrowserTabViewModel::class.java) -> BrowserTabViewModel(statisticsUpdater.get(), queryUrlConverter.get(), duckDuckGoUrlDetector.get(), siteFactory.get(), tabRepository.get(), userWhitelistDao.get(), temporaryTrackingWhitelistDao.get(), networkLeaderboardDao.get(), bookmarksDao.get(), favoritesRepository.get(), fireproofWebsiteRepository.get(), locationPermissionsRepository.get(), geoLocationPermissions.get(), navigationAwareLoginDetector.get(), autoComplete.get(), appSettingsPreferencesStore.get(), longPressHandler.get(), webViewSessionStorage.get(), specialUrlDetector.get(), faviconManager.get(), addToHomeCapabilityDetector.get(), ctaViewModel.get(), searchCountDao.get(), pixel.get(), dispatchers, userEventsStore.get(), fileDownloader.get(), globalPrivacyControl.get(), fireproofDialogsEventHandler.get(), emailManager.get(), appCoroutineScope.get(), appLinksHandler.get()) as T
>>>>>>> 135c6f4d
                else -> null
            }
        }
    }
}<|MERGE_RESOLUTION|>--- conflicted
+++ resolved
@@ -2017,7 +2017,6 @@
     override fun <T : ViewModel?> create(modelClass: Class<T>): T? {
         with(modelClass) {
             return when {
-<<<<<<< HEAD
                 isAssignableFrom(BrowserTabViewModel::class.java) -> BrowserTabViewModel(
                     statisticsUpdater.get(),
                     queryUrlConverter.get(),
@@ -2052,9 +2051,6 @@
                     appCoroutineScope.get(),
                     appLinksHandler.get()
                 ) as T
-=======
-                isAssignableFrom(BrowserTabViewModel::class.java) -> BrowserTabViewModel(statisticsUpdater.get(), queryUrlConverter.get(), duckDuckGoUrlDetector.get(), siteFactory.get(), tabRepository.get(), userWhitelistDao.get(), temporaryTrackingWhitelistDao.get(), networkLeaderboardDao.get(), bookmarksDao.get(), favoritesRepository.get(), fireproofWebsiteRepository.get(), locationPermissionsRepository.get(), geoLocationPermissions.get(), navigationAwareLoginDetector.get(), autoComplete.get(), appSettingsPreferencesStore.get(), longPressHandler.get(), webViewSessionStorage.get(), specialUrlDetector.get(), faviconManager.get(), addToHomeCapabilityDetector.get(), ctaViewModel.get(), searchCountDao.get(), pixel.get(), dispatchers, userEventsStore.get(), fileDownloader.get(), globalPrivacyControl.get(), fireproofDialogsEventHandler.get(), emailManager.get(), appCoroutineScope.get(), appLinksHandler.get()) as T
->>>>>>> 135c6f4d
                 else -> null
             }
         }
