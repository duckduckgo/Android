/*
 * Copyright (c) 2017 DuckDuckGo
 *
 * Licensed under the Apache License, Version 2.0 (the "License");
 * you may not use this file except in compliance with the License.
 * You may obtain a copy of the License at
 *
 *     http://www.apache.org/licenses/LICENSE-2.0
 *
 * Unless required by applicable law or agreed to in writing, software
 * distributed under the License is distributed on an "AS IS" BASIS,
 * WITHOUT WARRANTIES OR CONDITIONS OF ANY KIND, either express or implied.
 * See the License for the specific language governing permissions and
 * limitations under the License.
 */

package com.duckduckgo.app.browser

import android.annotation.SuppressLint
import android.graphics.Bitmap
import android.net.Uri
import android.os.Message
import android.view.ContextMenu
import android.view.MenuItem
import android.view.View
import android.webkit.ValueCallback
import android.webkit.WebChromeClient
import android.webkit.WebView
import androidx.annotation.AnyThread
import androidx.annotation.VisibleForTesting
import androidx.core.net.toUri
import androidx.lifecycle.*
import com.duckduckgo.app.autocomplete.api.AutoComplete
import com.duckduckgo.app.autocomplete.api.AutoComplete.AutoCompleteResult
import com.duckduckgo.app.autocomplete.api.AutoComplete.AutoCompleteSuggestion
import com.duckduckgo.app.autocomplete.api.AutoComplete.AutoCompleteSuggestion.AutoCompleteBookmarkSuggestion
import com.duckduckgo.app.autocomplete.api.AutoComplete.AutoCompleteSuggestion.AutoCompleteSearchSuggestion
import com.duckduckgo.app.bookmarks.db.BookmarkEntity
import com.duckduckgo.app.bookmarks.db.BookmarksDao
import com.duckduckgo.app.bookmarks.ui.EditBookmarkDialogFragment.EditBookmarkListener
import com.duckduckgo.app.brokensite.BrokenSiteData
import com.duckduckgo.app.browser.BrowserTabViewModel.Command.*
import com.duckduckgo.app.browser.BrowserTabViewModel.GlobalLayoutViewState.Browser
import com.duckduckgo.app.browser.BrowserTabViewModel.GlobalLayoutViewState.Invalidated
import com.duckduckgo.app.browser.LongPressHandler.RequiredAction
import com.duckduckgo.app.browser.SpecialUrlDetector.UrlType.IntentType
import com.duckduckgo.app.browser.WebNavigationStateChange.*
import com.duckduckgo.app.browser.addtohome.AddToHomeCapabilityDetector
import com.duckduckgo.app.browser.favicon.FaviconDownloader
import com.duckduckgo.app.browser.model.BasicAuthenticationCredentials
import com.duckduckgo.app.browser.model.BasicAuthenticationRequest
import com.duckduckgo.app.browser.model.LongPressTarget
import com.duckduckgo.app.browser.omnibar.OmnibarEntryConverter
import com.duckduckgo.app.browser.session.WebViewSessionStorage
import com.duckduckgo.app.browser.ui.HttpAuthenticationDialogFragment.HttpAuthenticationListener
import com.duckduckgo.app.cta.ui.*
import com.duckduckgo.app.fire.fireproofwebsite.data.FireproofWebsiteEntity
import com.duckduckgo.app.fire.fireproofwebsite.data.FireproofWebsiteRepository
import com.duckduckgo.app.global.*
import com.duckduckgo.app.global.model.Site
import com.duckduckgo.app.global.model.SiteFactory
import com.duckduckgo.app.global.model.domain
import com.duckduckgo.app.global.model.domainMatchesUrl
import com.duckduckgo.app.privacy.db.NetworkLeaderboardDao
import com.duckduckgo.app.privacy.db.UserWhitelistDao
import com.duckduckgo.app.privacy.model.PrivacyGrade
import com.duckduckgo.app.settings.db.SettingsDataStore
import com.duckduckgo.app.statistics.api.StatisticsUpdater
import com.duckduckgo.app.statistics.pixels.Pixel
import com.duckduckgo.app.statistics.pixels.Pixel.PixelName
import com.duckduckgo.app.statistics.pixels.Pixel.PixelParameter
import com.duckduckgo.app.surrogates.SurrogateResponse
import com.duckduckgo.app.survey.model.Survey
import com.duckduckgo.app.tabs.model.TabEntity
import com.duckduckgo.app.tabs.model.TabRepository
import com.duckduckgo.app.trackerdetection.model.TrackingEvent
import com.duckduckgo.app.usage.search.SearchCountDao
import com.jakewharton.rxrelay2.PublishRelay
import io.reactivex.android.schedulers.AndroidSchedulers
import io.reactivex.disposables.Disposable
import io.reactivex.schedulers.Schedulers
import kotlinx.coroutines.GlobalScope
import kotlinx.coroutines.Job
import kotlinx.coroutines.launch
import kotlinx.coroutines.withContext
import timber.log.Timber
import java.util.concurrent.TimeUnit

class BrowserTabViewModel(
    private val statisticsUpdater: StatisticsUpdater,
    private val queryUrlConverter: OmnibarEntryConverter,
    private val duckDuckGoUrlDetector: DuckDuckGoUrlDetector,
    private val siteFactory: SiteFactory,
    private val tabRepository: TabRepository,
    private val userWhitelistDao: UserWhitelistDao,
    private val networkLeaderboardDao: NetworkLeaderboardDao,
    private val bookmarksDao: BookmarksDao,
    private val fireproofWebsiteRepository: FireproofWebsiteRepository,
    private val autoComplete: AutoComplete,
    private val appSettingsPreferencesStore: SettingsDataStore,
    private val longPressHandler: LongPressHandler,
    private val webViewSessionStorage: WebViewSessionStorage,
    private val specialUrlDetector: SpecialUrlDetector,
    private val faviconDownloader: FaviconDownloader,
    private val addToHomeCapabilityDetector: AddToHomeCapabilityDetector,
    private val ctaViewModel: CtaViewModel,
    private val searchCountDao: SearchCountDao,
    private val pixel: Pixel,
    private val dispatchers: DispatcherProvider = DefaultDispatcherProvider()
) : WebViewClientListener, EditBookmarkListener, HttpAuthenticationListener, ViewModel() {

    private var buildingSiteFactoryJob: Job? = null

    sealed class GlobalLayoutViewState {
        data class Browser(val isNewTabState: Boolean = true) : GlobalLayoutViewState()
        object Invalidated : GlobalLayoutViewState()
    }

    data class CtaViewState(
        val cta: Cta? = null
    )

    data class BrowserViewState(
        val browserShowing: Boolean = false,
        val isFullScreen: Boolean = false,
        val isDesktopBrowsingMode: Boolean = false,
        val canChangeBrowsingMode: Boolean = true,
        val showPrivacyGrade: Boolean = false,
        val showSearchIcon: Boolean = false,
        val showClearButton: Boolean = false,
        val showTabsButton: Boolean = true,
        val showFireButton: Boolean = true,
        val showMenuButton: Boolean = true,
        val canSharePage: Boolean = false,
        val canAddBookmarks: Boolean = false,
        val canFireproofSite: Boolean = false,
        val canGoBack: Boolean = false,
        val canGoForward: Boolean = false,
        val canWhitelist: Boolean = false,
        val isWhitelisted: Boolean = false,
        val canReportSite: Boolean = false,
        val addToHomeEnabled: Boolean = false,
        val addToHomeVisible: Boolean = false
    )

    data class OmnibarViewState(
        val omnibarText: String = "",
        val isEditing: Boolean = false,
        val shouldMoveCaretToEnd: Boolean = false
    )

    data class LoadingViewState(
        val isLoading: Boolean = false,
        val privacyOn: Boolean = true,
        val progress: Int = 0
    )

    data class FindInPageViewState(
        val visible: Boolean = false,
        val showNumberMatches: Boolean = false,
        val activeMatchIndex: Int = 0,
        val searchTerm: String = "",
        val numberMatches: Int = 0,
        val canFindInPage: Boolean = false
    )

    data class PrivacyGradeViewState(
        val privacyGrade: PrivacyGrade? = null,
        val shouldAnimate: Boolean = false,
        val showEmptyGrade: Boolean = true
    ) {
        val isEnabled: Boolean = !showEmptyGrade && privacyGrade != PrivacyGrade.UNKNOWN
    }

    data class AutoCompleteViewState(
        val showSuggestions: Boolean = false,
        val searchResults: AutoCompleteResult = AutoCompleteResult("", emptyList())
    )

    sealed class Command {
        object Refresh : Command()
        class Navigate(val url: String) : Command()
        class NavigateBack(val steps: Int) : Command()
        object NavigateForward : Command()
        class OpenInNewTab(val query: String) : Command()
        class OpenMessageInNewTab(val message: Message) : Command()
        class OpenInNewBackgroundTab(val query: String) : Command()
        object LaunchNewTab : Command()
        object ResetHistory : Command()
        class DialNumber(val telephoneNumber: String) : Command()
        class SendSms(val telephoneNumber: String) : Command()
        class SendEmail(val emailAddress: String) : Command()
        object ShowKeyboard : Command()
        object HideKeyboard : Command()
        class ShowFullScreen(val view: View) : Command()
        class DownloadImage(val url: String, val requestUserConfirmation: Boolean) : Command()
        class ShowBookmarkAddedConfirmation(val bookmarkId: Long, val title: String?, val url: String?) : Command()
        class ShowFireproofWebSiteConfirmation(val fireproofWebsiteEntity: FireproofWebsiteEntity) : Command()
        class AskToFireproofWebsite(val siteUrl: String) : Command()
        class ShareLink(val url: String) : Command()
        class CopyLink(val url: String) : Command()
        class FindInPageCommand(val searchTerm: String) : Command()
        class BrokenSiteFeedback(val data: BrokenSiteData) : Command()
        object DismissFindInPage : Command()
        class ShowFileChooser(val filePathCallback: ValueCallback<Array<Uri>>, val fileChooserParams: WebChromeClient.FileChooserParams) : Command()
        class HandleExternalAppLink(val appLink: IntentType) : Command()
        class AddHomeShortcut(val title: String, val url: String, val icon: Bitmap? = null) : Command()
        class LaunchSurvey(val survey: Survey) : Command()
        object LaunchAddWidget : Command()
        object LaunchLegacyAddWidget : Command()
        class RequiresAuthentication(val request: BasicAuthenticationRequest) : Command()
        class SaveCredentials(val request: BasicAuthenticationRequest, val credentials: BasicAuthenticationCredentials) : Command()
        object GenerateWebViewPreviewImage : Command()
        object LaunchTabSwitcher : Command()
        object HideWebContent : Command()
        object ShowWebContent : Command()

        class ShowErrorWithAction(val action: () -> Unit) : Command()
        sealed class DaxCommand : Command() {
            object FinishTrackerAnimation : DaxCommand()
            class HideDaxDialog(val cta: Cta) : DaxCommand()
        }
    }

    val autoCompleteViewState: MutableLiveData<AutoCompleteViewState> = MutableLiveData()
    val browserViewState: MutableLiveData<BrowserViewState> = MutableLiveData()
    val globalLayoutState: MutableLiveData<GlobalLayoutViewState> = MutableLiveData()
    val loadingViewState: MutableLiveData<LoadingViewState> = MutableLiveData()
    val omnibarViewState: MutableLiveData<OmnibarViewState> = MutableLiveData()
    val findInPageViewState: MutableLiveData<FindInPageViewState> = MutableLiveData()
    val ctaViewState: MutableLiveData<CtaViewState> = MutableLiveData()
    var siteLiveData: MutableLiveData<Site> = MutableLiveData()
    val privacyGradeViewState: MutableLiveData<PrivacyGradeViewState> = MutableLiveData()

    var skipHome = false
    val tabs: LiveData<List<TabEntity>> = tabRepository.liveTabs
    val survey: LiveData<Survey> = ctaViewModel.surveyLiveData
    val command: SingleLiveEvent<Command> = SingleLiveEvent()

    val url: String?
        get() = site?.url

    val title: String?
        get() = site?.title

    private val autoCompletePublishSubject = PublishRelay.create<String>()
    private val fireproofWebsiteState: LiveData<List<FireproofWebsiteEntity>> = fireproofWebsiteRepository.getFireproofWebsites()
    private var autoCompleteDisposable: Disposable? = null
    private var site: Site? = null
    private lateinit var tabId: String
    private var webNavigationState: WebNavigationState? = null
    private var httpsUpgraded = false
    private val fireproofWebsitesObserver = Observer<List<FireproofWebsiteEntity>> {
        browserViewState.value = currentBrowserViewState().copy(canFireproofSite = canFireproofWebsite())
    }

    init {
        initializeViewStates()
        configureAutoComplete()
        fireproofWebsiteState.observeForever(fireproofWebsitesObserver)
    }

    fun loadData(tabId: String, initialUrl: String?, skipHome: Boolean) {
        this.tabId = tabId
        this.skipHome = skipHome
        siteLiveData = tabRepository.retrieveSiteData(tabId)
        site = siteLiveData.value

        initialUrl?.let { buildSiteFactory(it) }
    }

    fun onViewReady() {
        url?.let {
            onUserSubmittedQuery(it)
        }
    }

    fun onMessageProcessed() {
        showBrowser()
    }

    private fun buildSiteFactory(url: String, title: String? = null) {

        if (buildingSiteFactoryJob?.isCompleted == false) {
            Timber.i("Cancelling existing work to build SiteMonitor for $url")
            buildingSiteFactoryJob?.cancel()
        }

        site = siteFactory.buildSite(url, title, httpsUpgraded)
        onSiteChanged()
        buildingSiteFactoryJob = viewModelScope.launch {
            site?.let {
                withContext(dispatchers.io()) {
                    siteFactory.loadFullSiteDetails(it)
                    onSiteChanged()
                }
            }
        }
    }

    @SuppressLint("CheckResult")
    private fun configureAutoComplete() {
        autoCompleteDisposable = autoCompletePublishSubject
            .debounce(300, TimeUnit.MILLISECONDS)
            .switchMap { autoComplete.autoComplete(it) }
            .subscribeOn(Schedulers.io())
            .observeOn(AndroidSchedulers.mainThread())
            .subscribe({ result ->
                onAutoCompleteResultReceived(result)
            }, { t: Throwable? -> Timber.w(t, "Failed to get search results") })
    }

    private fun onAutoCompleteResultReceived(result: AutoCompleteResult) {
        val results = result.suggestions.take(6)
        val currentViewState = currentAutoCompleteViewState()
        autoCompleteViewState.value = currentViewState.copy(searchResults = AutoCompleteResult(result.query, results))
    }

    @VisibleForTesting
    public override fun onCleared() {
        buildingSiteFactoryJob?.cancel()
        autoCompleteDisposable?.dispose()
        autoCompleteDisposable = null
        fireproofWebsiteState.removeObserver(fireproofWebsitesObserver)
        super.onCleared()
    }

    fun registerWebViewListener(browserWebViewClient: BrowserWebViewClient, browserChromeClient: BrowserChromeClient) {
        browserWebViewClient.webViewClientListener = this
        browserChromeClient.webViewClientListener = this
    }

    fun onViewResumed() {
        command.value = if (!currentBrowserViewState().browserShowing) ShowKeyboard else HideKeyboard
        if (currentGlobalLayoutState() is Invalidated && currentBrowserViewState().browserShowing) {
            showErrorWithAction()
        }
    }

    fun onViewVisible() {
        // we expect refreshCta to be called when a site is fully loaded if browsingShowing -trackers data available-.
        if (!currentBrowserViewState().browserShowing) {
            refreshCta()
        }
    }

    fun onViewHidden() {
        skipHome = false
    }

    suspend fun fireAutocompletePixel(suggestion: AutoCompleteSuggestion) {
        val currentViewState = currentAutoCompleteViewState()
        val hasBookmarks = withContext(dispatchers.io()) {
            bookmarksDao.hasBookmarks()
        }
        val hasBookmarkResults = currentViewState.searchResults.suggestions.any { it is AutoCompleteBookmarkSuggestion }
        val params = mapOf(
            PixelParameter.SHOWED_BOOKMARKS to hasBookmarkResults.toString(),
            PixelParameter.BOOKMARK_CAPABLE to hasBookmarks.toString()
        )
        val pixelName = when (suggestion) {
            is AutoCompleteBookmarkSuggestion -> PixelName.AUTOCOMPLETE_BOOKMARK_SELECTION
            is AutoCompleteSearchSuggestion -> PixelName.AUTOCOMPLETE_SEARCH_SELECTION
        }

        pixel.fire(pixelName, params)
    }

    fun onUserSubmittedQuery(query: String) {
        if (query.isBlank()) {
            return
        }

        if (currentGlobalLayoutState() is Invalidated) {
            recoverTabWithQuery(query)
            return
        }

        command.value = HideKeyboard
        val trimmedInput = query.trim()

        viewModelScope.launch(dispatchers.io()) {
            searchCountDao.incrementSearchCount()
        }

        val type = specialUrlDetector.determineType(trimmedInput)
        if (type is IntentType) {
            externalAppLinkClicked(type)
        } else {
            if (shouldClearHistoryOnNewQuery()) {
                command.value = ResetHistory
            }
            command.value = Navigate(queryUrlConverter.convertQueryToUrl(trimmedInput))
        }

        globalLayoutState.value = Browser(isNewTabState = false)
        findInPageViewState.value = FindInPageViewState(visible = false, canFindInPage = true)
        omnibarViewState.value = currentOmnibarViewState().copy(omnibarText = trimmedInput, shouldMoveCaretToEnd = false)
        browserViewState.value = currentBrowserViewState().copy(browserShowing = true, showClearButton = false)
        autoCompleteViewState.value = AutoCompleteViewState(false)
    }

    private fun shouldClearHistoryOnNewQuery(): Boolean {
        val navigation = webNavigationState ?: return false
        return !currentBrowserViewState().browserShowing && navigation.hasNavigationHistory
    }

    private suspend fun removeCurrentTabFromRepository() {
        val currentTab = tabRepository.liveSelectedTab.value
        currentTab?.let {
            tabRepository.delete(currentTab)
        }
    }

    override fun closeCurrentTab() {
        viewModelScope.launch { removeCurrentTabFromRepository() }
    }

    fun onUserPressedForward() {
        if (!currentBrowserViewState().browserShowing) {
            browserViewState.value = currentBrowserViewState().copy(browserShowing = true)
            command.value = Refresh
        } else {
            command.value = NavigateForward
        }
    }

    fun onRefreshRequested() {
        if (currentGlobalLayoutState() is Invalidated) {
            recoverTabWithQuery(url.orEmpty())
        } else {
            command.value = Refresh
        }
    }

    /**
     * Handles back navigation. Returns false if navigation could not be
     * handled at this level, giving system an opportunity to handle it
     *
     * @return true if navigation handled, otherwise false
     */
    fun onUserPressedBack(): Boolean {
        val navigation = webNavigationState ?: return false

        if (currentFindInPageViewState().visible) {
            dismissFindInView()
            return true
        }

        if (!currentBrowserViewState().browserShowing) {
            return false
        }

        if (navigation.canGoBack) {
            command.value = NavigateBack(navigation.stepsToPreviousPage)
            return true
        } else if (!skipHome) {
            navigateHome()
            return true
        }

        Timber.d("User pressed back and tab is set to skip home; need to generate WebView preview now")
        command.value = GenerateWebViewPreviewImage
        return false
    }

    private fun navigateHome() {
        site = null
        onSiteChanged()

        browserViewState.value = currentBrowserViewState().copy(
            browserShowing = false,
            canGoBack = false,
            canFireproofSite = false,
            canGoForward = currentGlobalLayoutState() !is Invalidated
        )
        omnibarViewState.value = currentOmnibarViewState().copy(omnibarText = "", shouldMoveCaretToEnd = false)
        loadingViewState.value = currentLoadingViewState().copy(isLoading = false)

        deleteTabPreview(tabId)
    }

    override fun goFullScreen(view: View) {
        command.value = ShowFullScreen(view)

        val currentState = currentBrowserViewState()
        browserViewState.value = currentState.copy(isFullScreen = true)
    }

    override fun exitFullScreen() {
        val currentState = currentBrowserViewState()
        browserViewState.value = currentState.copy(isFullScreen = false)
    }

    override fun navigationStateChanged(newWebNavigationState: WebNavigationState) {
        val stateChange = newWebNavigationState.compare(webNavigationState)
        webNavigationState = newWebNavigationState

        if (!currentBrowserViewState().browserShowing) return

        browserViewState.value = currentBrowserViewState().copy(
            canGoBack = newWebNavigationState.canGoBack || !skipHome,
            canGoForward = newWebNavigationState.canGoForward
        )

        Timber.v("navigationStateChanged: $stateChange")
        when (stateChange) {
            is NewPage -> pageChanged(stateChange.url, stateChange.title)
            is PageCleared -> pageCleared()
            is UrlUpdated -> urlUpdated(stateChange.url)
            is PageNavigationCleared -> disableUserNavigation()
        }

        /*val loginDetected = loginDetection.onEvent(LoginDetectionDelegate.Event.NavigationEvent(stateChange))
        if (loginDetected) {
            onFireproofWebsiteClicked()
        }*/
    }

    private fun pageChanged(url: String, title: String?) {
        Timber.v("Page changed: $url")
        buildSiteFactory(url, title)

        val currentOmnibarViewState = currentOmnibarViewState()
        omnibarViewState.value = currentOmnibarViewState.copy(omnibarText = omnibarTextForUrl(url), shouldMoveCaretToEnd = false)
        val currentBrowserViewState = currentBrowserViewState()
        val domain = site?.domain
        val canWhitelist = domain != null
        findInPageViewState.value = FindInPageViewState(visible = false, canFindInPage = true)

        browserViewState.value = currentBrowserViewState.copy(
            browserShowing = true,
            canAddBookmarks = true,
            addToHomeEnabled = true,
            addToHomeVisible = addToHomeCapabilityDetector.isAddToHomeSupported(),
            canSharePage = true,
            showPrivacyGrade = true,
            canReportSite = true,
            canWhitelist = canWhitelist,
            isWhitelisted = false,
            showSearchIcon = false,
            showClearButton = false,
            canFireproofSite = canFireproofWebsite()
        )

        Timber.d("showPrivacyGrade=true, showSearchIcon=false, showClearButton=false")

        if (duckDuckGoUrlDetector.isDuckDuckGoQueryUrl(url)) {
            statisticsUpdater.refreshSearchRetentionAtb()
        }

        domain?.let { viewModelScope.launch { updateLoadingStatePrivacy(domain) } }
        domain?.let { viewModelScope.launch { updateWhitelistedState(domain) } }
        registerSiteVisit()
    }

    private suspend fun updateLoadingStatePrivacy(domain: String) {
        val isWhitelisted = isWhitelisted(domain)
        withContext(dispatchers.main()) {
            loadingViewState.value = currentLoadingViewState().copy(privacyOn = !isWhitelisted)
        }
    }

    private suspend fun updateWhitelistedState(domain: String) {
        val isWhitelisted = isWhitelisted(domain)
        withContext(dispatchers.main()) {
            browserViewState.value = currentBrowserViewState().copy(isWhitelisted = isWhitelisted)
        }
    }

    private suspend fun isWhitelisted(domain: String): Boolean {
        return withContext(dispatchers.io()) { userWhitelistDao.contains(domain) }
    }

    private fun urlUpdated(url: String) {
        Timber.v("Page url updated: $url")
        site?.url = url
        onSiteChanged()
        val currentOmnibarViewState = currentOmnibarViewState()
        omnibarViewState.postValue(currentOmnibarViewState.copy(omnibarText = omnibarTextForUrl(url), shouldMoveCaretToEnd = false))
        browserViewState.postValue(currentBrowserViewState().copy(canFireproofSite = canFireproofWebsite()))
    }

    private fun omnibarTextForUrl(url: String?): String {
        if (url == null) return ""
        if (duckDuckGoUrlDetector.isDuckDuckGoQueryUrl(url)) {
            return duckDuckGoUrlDetector.extractQuery(url) ?: ""
        }
        return url
    }

    private fun pageCleared() {
        Timber.v("Page cleared: $url")
        site = null
        onSiteChanged()

        val currentBrowserViewState = currentBrowserViewState()
        browserViewState.value = currentBrowserViewState.copy(
            canAddBookmarks = false,
            addToHomeEnabled = false,
            addToHomeVisible = addToHomeCapabilityDetector.isAddToHomeSupported(),
            canSharePage = false,
            showPrivacyGrade = false,
            canReportSite = false,
            showSearchIcon = true,
            showClearButton = true,
            canFireproofSite = false
        )
        Timber.d("showPrivacyGrade=false, showSearchIcon=true, showClearButton=true")
    }

    override fun pageRefreshed(refreshedUrl: String) {
        if (url == null || refreshedUrl == url) {
            Timber.v("Page refreshed: $refreshedUrl")
            pageChanged(refreshedUrl, title)
        }
    }

    override fun progressChanged(newProgress: Int) {
        Timber.v("Loading in progress $newProgress")
        if (!currentBrowserViewState().browserShowing) return
        val isLoading = newProgress < 100
        val progress = currentLoadingViewState()
        if (progress.progress == newProgress) return
        val visualProgress = if (newProgress < FIXED_PROGRESS) {
            FIXED_PROGRESS
        } else {
            newProgress
        }
        loadingViewState.value = progress.copy(isLoading = isLoading, progress = visualProgress)

<<<<<<< HEAD
        /*
        if (!isLoading) {
            loginDetection.onEvent(LoginDetectionDelegate.Event.PageFinished)
        }
        */
=======
        val showLoadingGrade = progress.privacyOn || isLoading
        privacyGradeViewState.value = currentPrivacyGradeState().copy(shouldAnimate = isLoading, showEmptyGrade = showLoadingGrade)
>>>>>>> 478d13cf
    }

    private fun registerSiteVisit() {
        Schedulers.io().scheduleDirect {
            networkLeaderboardDao.incrementSitesVisited()
        }
    }

    override fun titleReceived(newTitle: String) {
        site?.title = newTitle
        onSiteChanged()
    }

    @AnyThread
    override fun sendEmailRequested(emailAddress: String) {
        command.postValue(SendEmail(emailAddress))
    }

    @AnyThread
    override fun dialTelephoneNumberRequested(telephoneNumber: String) {
        command.postValue(DialNumber(telephoneNumber))
    }

    @AnyThread
    override fun sendSmsRequested(telephoneNumber: String) {
        command.postValue(SendSms(telephoneNumber))
    }

    override fun surrogateDetected(surrogate: SurrogateResponse) {
        site?.surrogateDetected(surrogate)
    }

    override fun upgradedToHttps() {
        httpsUpgraded = true
    }

    override fun trackerDetected(event: TrackingEvent) {
        Timber.d("Tracker detected while on $url and the document was ${event.documentUrl}")
        if (site?.domainMatchesUrl(event.documentUrl) == true) {
            site?.trackerDetected(event)
            onSiteChanged()
        }
        updateNetworkLeaderboard(event)
    }

    private fun updateNetworkLeaderboard(event: TrackingEvent) {
        val networkName = event.entity?.name ?: return
        networkLeaderboardDao.incrementNetworkCount(networkName)
    }

    override fun pageHasHttpResources(page: String) {
        if (site?.domainMatchesUrl(page) == true) {
            site?.hasHttpResources = true
            onSiteChanged()
        }
    }

    private fun onSiteChanged() {
        httpsUpgraded = false
        viewModelScope.launch {

            val improvedGrade = withContext(dispatchers.io()) {
                site?.calculateGrades()?.improvedGrade
            }

            withContext(dispatchers.main()) {
                siteLiveData.value = site
                privacyGradeViewState.value = currentPrivacyGradeState().copy(privacyGrade = improvedGrade)
            }

            withContext(dispatchers.io()) {
                tabRepository.update(tabId, site)
            }
        }
    }

    fun stopShowingEmptyGrade() {
        if (currentPrivacyGradeState().showEmptyGrade) {
            privacyGradeViewState.value = currentPrivacyGradeState().copy(showEmptyGrade = false)
        }
    }

    override fun showFileChooser(filePathCallback: ValueCallback<Array<Uri>>, fileChooserParams: WebChromeClient.FileChooserParams) {
        command.value = ShowFileChooser(filePathCallback, fileChooserParams)
    }

    private fun currentGlobalLayoutState(): GlobalLayoutViewState = globalLayoutState.value!!
    private fun currentAutoCompleteViewState(): AutoCompleteViewState = autoCompleteViewState.value!!
    private fun currentBrowserViewState(): BrowserViewState = browserViewState.value!!
    private fun currentFindInPageViewState(): FindInPageViewState = findInPageViewState.value!!
    private fun currentOmnibarViewState(): OmnibarViewState = omnibarViewState.value!!
    private fun currentLoadingViewState(): LoadingViewState = loadingViewState.value!!
    private fun currentCtaViewState(): CtaViewState = ctaViewState.value!!
    private fun currentPrivacyGradeState(): PrivacyGradeViewState = privacyGradeViewState.value!!

    fun onOmnibarInputStateChanged(query: String, hasFocus: Boolean, hasQueryChanged: Boolean) {

        // determine if empty list to be shown, or existing search results
        val autoCompleteSearchResults = if (query.isBlank()) {
            AutoCompleteResult(query, emptyList())
        } else {
            currentAutoCompleteViewState().searchResults
        }

        val currentOmnibarViewState = currentOmnibarViewState()
        val autoCompleteSuggestionsEnabled = appSettingsPreferencesStore.autoCompleteSuggestionsEnabled
        val showAutoCompleteSuggestions = hasFocus && query.isNotBlank() && hasQueryChanged && autoCompleteSuggestionsEnabled
        val showClearButton = hasFocus && query.isNotBlank()
        val showControls = !hasFocus || query.isBlank()
        val showPrivacyGrade = !hasFocus
        val showSearchIcon = hasFocus

        // show the real grade in case the animation was canceled before changing the state, this avoids showing an empty grade when regaining focus.
        if (showPrivacyGrade) {
            privacyGradeViewState.value = currentPrivacyGradeState().copy(showEmptyGrade = false)
        }

        omnibarViewState.value = currentOmnibarViewState.copy(isEditing = hasFocus)

        val currentBrowserViewState = currentBrowserViewState()
        browserViewState.value = currentBrowserViewState.copy(
            showPrivacyGrade = showPrivacyGrade,
            showSearchIcon = showSearchIcon,
            showTabsButton = showControls,
            showFireButton = showControls,
            showMenuButton = showControls,
            showClearButton = showClearButton
        )

        Timber.d("showPrivacyGrade=$showPrivacyGrade, showSearchIcon=$showSearchIcon, showClearButton=$showClearButton")

        autoCompleteViewState.value = AutoCompleteViewState(showAutoCompleteSuggestions, autoCompleteSearchResults)

        if (hasQueryChanged && hasFocus && autoCompleteSuggestionsEnabled) {
            autoCompletePublishSubject.accept(query.trim())
        }
    }

    suspend fun onBookmarkAddRequested() {
        val url = url ?: ""
        val title = title ?: ""
        val id = withContext(dispatchers.io()) {
            bookmarksDao.insert(BookmarkEntity(title = title, url = url))
        }
        withContext(dispatchers.main()) {
            command.value = ShowBookmarkAddedConfirmation(id, title, url)
        }
    }

    fun onFireproofWebsiteClicked(siteUrl: String? = site?.url) {
        viewModelScope.launch {
            siteUrl?.takeUnless { it.isBlank() }?.let { nonEmptyUrl ->
                val entity = fireproofWebsiteRepository.fireproofWebsite(nonEmptyUrl)
                if (entity != null) {
                    pixel.fire(PixelName.FIREPROOF_WEBSITE_ADDED)
                    command.value = ShowFireproofWebSiteConfirmation(fireproofWebsiteEntity = entity)
                }
            }
        }
    }

    fun onFireproofWebsiteSnackbarUndoClicked(fireproofWebsiteEntity: FireproofWebsiteEntity) {
        viewModelScope.launch(dispatchers.io()) {
            fireproofWebsiteRepository.removeFireproofWebsite(fireproofWebsiteEntity)
            pixel.fire(PixelName.FIREPROOF_WEBSITE_UNDO)
        }
    }

    override fun onBookmarkEdited(id: Long, title: String, url: String) {
        viewModelScope.launch(dispatchers.io()) {
            editBookmark(id, title, url)
        }
    }

    suspend fun editBookmark(id: Long, title: String, url: String) {
        withContext(dispatchers.io()) {
            bookmarksDao.update(BookmarkEntity(id, title, url))
        }
    }

    fun onBrokenSiteSelected() {
        command.value = BrokenSiteFeedback(BrokenSiteData.fromSite(site))
    }

    fun onWhitelistSelected() {
        val domain = site?.domain ?: return
        GlobalScope.launch(dispatchers.io()) {
            if (isWhitelisted(domain)) {
                removeFromWhitelist(domain)
            } else {
                addToWhitelist(domain)
            }
            command.postValue(Refresh)
        }
    }

    private suspend fun addToWhitelist(domain: String) {
        pixel.fire(PixelName.BROWSER_MENU_WHITELIST_ADD)
        withContext(dispatchers.io()) {
            userWhitelistDao.insert(domain)
        }
        withContext(dispatchers.main()) {
            browserViewState.value = currentBrowserViewState().copy(isWhitelisted = true)
        }
    }

    private suspend fun removeFromWhitelist(domain: String) {
        pixel.fire(PixelName.BROWSER_MENU_WHITELIST_REMOVE)
        withContext(dispatchers.io()) {
            userWhitelistDao.delete(domain)
        }
        withContext(dispatchers.main()) {
            browserViewState.value = currentBrowserViewState().copy(isWhitelisted = false)
        }
    }

    fun onUserSelectedToEditQuery(query: String) {
        omnibarViewState.value = currentOmnibarViewState().copy(isEditing = false, omnibarText = query, shouldMoveCaretToEnd = true)
        autoCompleteViewState.value = AutoCompleteViewState(showSuggestions = false)
    }

    fun userLongPressedInWebView(target: LongPressTarget, menu: ContextMenu) {
        Timber.i("Long pressed on ${target.type}, (url=${target.url}), (image url = ${target.imageUrl})")
        longPressHandler.handleLongPress(target.type, target.url, menu)
    }

    fun userSelectedItemFromLongPressMenu(longPressTarget: LongPressTarget, item: MenuItem): Boolean {

        val requiredAction = longPressHandler.userSelectedMenuItem(longPressTarget, item)
        Timber.d("Required action from long press is $requiredAction")

        return when (requiredAction) {
            is RequiredAction.OpenInNewTab -> {
                command.value = GenerateWebViewPreviewImage
                command.value = OpenInNewTab(requiredAction.url)
                true
            }
            is RequiredAction.OpenInNewBackgroundTab -> {
                command.value = GenerateWebViewPreviewImage
                viewModelScope.launch { openInNewBackgroundTab(requiredAction.url) }
                true
            }
            is RequiredAction.DownloadFile -> {
                command.value = DownloadImage(requiredAction.url, false)
                true
            }
            is RequiredAction.ShareLink -> {
                command.value = ShareLink(requiredAction.url)
                true
            }
            is RequiredAction.CopyLink -> {
                command.value = CopyLink(requiredAction.url)
                true
            }
            RequiredAction.None -> {
                false
            }
        }
    }

    suspend fun openInNewBackgroundTab(url: String) {
        tabRepository.addNewTabAfterExistingTab(url, tabId)
        command.value = OpenInNewBackgroundTab(url)
    }

    fun onFindInPageSelected() {
        findInPageViewState.value = FindInPageViewState(visible = true, canFindInPage = true)
    }

    fun userFindingInPage(searchTerm: String) {
        val currentViewState = currentFindInPageViewState()
        var findInPage = currentViewState.copy(visible = true, searchTerm = searchTerm)
        if (searchTerm.isEmpty()) {
            findInPage = findInPage.copy(showNumberMatches = false)
        }
        findInPageViewState.value = findInPage
        command.value = FindInPageCommand(searchTerm)
    }

    fun dismissFindInView() {
        findInPageViewState.value = currentFindInPageViewState().copy(visible = false, searchTerm = "")
        command.value = DismissFindInPage
    }

    fun onFindResultsReceived(activeMatchOrdinal: Int, numberOfMatches: Int) {
        val activeIndex = if (numberOfMatches == 0) 0 else activeMatchOrdinal + 1
        val currentViewState = currentFindInPageViewState()
        findInPageViewState.value = currentViewState.copy(
            showNumberMatches = true,
            activeMatchIndex = activeIndex,
            numberMatches = numberOfMatches
        )
    }

    fun onWebSessionRestored() {
        globalLayoutState.value = Browser(isNewTabState = false)
    }

    fun onDesktopSiteModeToggled(desktopSiteRequested: Boolean) {
        val currentBrowserViewState = currentBrowserViewState()
        browserViewState.value = currentBrowserViewState.copy(isDesktopBrowsingMode = desktopSiteRequested)

        val uri = site?.uri ?: return

        if (desktopSiteRequested && uri.isMobileSite) {
            val desktopUrl = uri.toDesktopUri().toString()
            Timber.i("Original URL $url - attempting $desktopUrl with desktop site UA string")
            command.value = Navigate(desktopUrl)
        } else {
            command.value = Refresh
        }
    }

    private fun initializeViewStates() {
        globalLayoutState.value = Browser()
        browserViewState.value = BrowserViewState().copy(addToHomeVisible = addToHomeCapabilityDetector.isAddToHomeSupported())
        loadingViewState.value = LoadingViewState()
        autoCompleteViewState.value = AutoCompleteViewState()
        omnibarViewState.value = OmnibarViewState()
        findInPageViewState.value = FindInPageViewState()
        ctaViewState.value = CtaViewState()
        privacyGradeViewState.value = PrivacyGradeViewState()
    }

    fun onShareSelected() {
        url?.let {
            command.value = ShareLink(removeAtbAndSourceParamsFromSearch(it))
        }
    }

    fun determineShowBrowser() {
        val showBrowser = currentBrowserViewState().browserShowing || !url.isNullOrBlank()
        browserViewState.value = currentBrowserViewState().copy(browserShowing = showBrowser)
    }

    private fun showBrowser() {
        browserViewState.value = currentBrowserViewState().copy(browserShowing = true)
        globalLayoutState.value = Browser(isNewTabState = false)
    }

    private fun removeAtbAndSourceParamsFromSearch(url: String): String {

        if (!duckDuckGoUrlDetector.isDuckDuckGoQueryUrl(url)) {
            return url
        }

        val uri = Uri.parse(url)
        val paramsToRemove = arrayOf(AppUrl.ParamKey.ATB, AppUrl.ParamKey.SOURCE)
        val parameterNames = uri.queryParameterNames.filterNot { paramsToRemove.contains(it) }
        val builder = uri.buildUpon()
        builder.clearQuery()

        for (paramName in parameterNames) {
            builder.appendQueryParameter(paramName, uri.getQueryParameter(paramName))
        }

        return builder.build().toString()
    }

    fun saveWebViewState(webView: WebView?, tabId: String) {
        webViewSessionStorage.saveSession(webView, tabId)
    }

    fun restoreWebViewState(webView: WebView?, lastUrl: String) {
        val sessionRestored = webViewSessionStorage.restoreSession(webView, tabId)
        if (sessionRestored) {
            Timber.v("Successfully restored session")
            onWebSessionRestored()
        } else {
            if (lastUrl.isNotBlank()) {
                Timber.w("Restoring last url but page history has been lost - url=[$lastUrl]")
                onUserSubmittedQuery(lastUrl)
            }
        }
    }

    @SuppressLint("CheckResult")
    fun onPinPageToHomeSelected() {
        val currentPage = url ?: return
        val title = if (duckDuckGoUrlDetector.isDuckDuckGoQueryUrl(currentPage)) {
            duckDuckGoUrlDetector.extractQuery(currentPage) ?: currentPage
        } else {
            currentPage.toUri().baseHost ?: currentPage
        }

        faviconDownloader.download(currentPage.toUri())
            .subscribeOn(Schedulers.io())
            .observeOn(AndroidSchedulers.mainThread())
            .subscribe({
                Timber.i("Successfully got favicon")
                command.value = AddHomeShortcut(title, currentPage, it)
            }, { throwable ->
                Timber.w(throwable, "Failed to obtain favicon")
                command.value = AddHomeShortcut(title, currentPage)
            })
    }

    fun userRequestedOpeningNewTab() {
        command.value = GenerateWebViewPreviewImage
        command.value = LaunchNewTab
    }

    fun onSurveyChanged(survey: Survey?) {
        val activeSurvey = ctaViewModel.onSurveyChanged(survey)
        if (activeSurvey != null) {
            refreshCta()
        }
    }

    fun onCtaShown() {
        val cta = ctaViewState.value?.cta ?: return
        ctaViewModel.onCtaShown(cta)
    }

    fun onManualCtaShown(cta: Cta) {
        ctaViewModel.onCtaShown(cta)
    }

    fun refreshCta() {
        if (currentGlobalLayoutState() is Browser) {
            viewModelScope.launch {
                val cta = withContext(dispatchers.io()) {
                    ctaViewModel.refreshCta(dispatchers.io(), currentBrowserViewState().browserShowing, siteLiveData.value)
                }
                ctaViewState.value = currentCtaViewState().copy(cta = cta)
            }
        }
    }

    fun registerDaxBubbleCtaDismissed() {
        viewModelScope.launch {
            val cta = ctaViewState.value?.cta ?: return@launch
            ctaViewModel.registerDaxBubbleCtaDismissed(cta)
        }
    }

    fun onUserClickTopCta(cta: HomeTopPanelCta) {
    }

    fun onUserClickCtaOkButton() {
        val cta = currentCtaViewState().cta ?: return
        ctaViewModel.onUserClickCtaOkButton(cta)
        command.value = when (cta) {
            is HomePanelCta.Survey -> LaunchSurvey(cta.survey)
            is HomePanelCta.AddWidgetAuto -> LaunchAddWidget
            is HomePanelCta.AddWidgetInstructions -> LaunchLegacyAddWidget
            else -> return
        }
    }

    fun onUserClickCtaSecondaryButton(cta: SecondaryButtonCta) {
        ctaViewModel.onUserClickCtaSecondaryButton(cta)
    }

    fun onUserHideDaxDialog() {
        val cta = currentCtaViewState().cta ?: return
        command.value = DaxCommand.HideDaxDialog(cta)
    }

    fun onDaxDialogDismissed() {
        val cta = currentCtaViewState().cta ?: return
        if (cta is DaxDialogCta.DaxTrackersBlockedCta) {
            command.value = DaxCommand.FinishTrackerAnimation
        }
        onUserDismissedCta()
    }

    fun onUserDismissedCta() {
        val cta = currentCtaViewState().cta ?: return
        viewModelScope.launch {
            ctaViewModel.onUserDismissedCta(cta)
            when (cta) {
                is HomeTopPanelCta -> {
                    ctaViewState.value = currentCtaViewState().copy(cta = null)
                }
                is HomePanelCta -> refreshCta()
                else -> ctaViewState.value = currentCtaViewState().copy(cta = null)
            }
        }
    }

    fun updateTabPreview(tabId: String, fileName: String) {
        tabRepository.updateTabPreviewImage(tabId, fileName)
    }

    fun deleteTabPreview(tabId: String) {
        tabRepository.updateTabPreviewImage(tabId, null)
    }

    override fun externalAppLinkClicked(appLink: IntentType) {
        command.value = HandleExternalAppLink(appLink)
    }

    override fun openInNewTab(url: String?) {
        command.value = OpenInNewTab(url.orEmpty())
    }

    override fun openMessageInNewTab(message: Message) {
        command.value = OpenMessageInNewTab(message)
    }

    override fun recoverFromRenderProcessGone() {
        webNavigationState?.let {
            navigationStateChanged(EmptyNavigationState(it))
        }
        invalidateBrowsingActions()
        showErrorWithAction()
    }

    override fun requiresAuthentication(request: BasicAuthenticationRequest) {
        if (request.host != site?.uri?.host) {
            omnibarViewState.value = currentOmnibarViewState().copy(omnibarText = request.site)
            command.value = HideWebContent
        }
        command.value = RequiresAuthentication(request)
    }

    override fun handleAuthentication(request: BasicAuthenticationRequest, credentials: BasicAuthenticationCredentials) {
        request.handler.proceed(credentials.username, credentials.password)
        command.value = ShowWebContent
        command.value = SaveCredentials(request, credentials)
    }

    override fun cancelAuthentication(request: BasicAuthenticationRequest) {
        request.handler.cancel()
        command.value = ShowWebContent
    }

    fun userLaunchingTabSwitcher() {
        command.value = LaunchTabSwitcher
    }

    private fun canFireproofWebsite(): Boolean {
        val domain = site?.uri?.host ?: return false
        val fireproofWebsites = fireproofWebsiteState.value
        return fireproofWebsites?.all { it.domain != domain } ?: true
    }

    private fun invalidateBrowsingActions() {
        globalLayoutState.value = Invalidated
        loadingViewState.value = LoadingViewState()
        findInPageViewState.value = FindInPageViewState()
    }

    private fun disableUserNavigation() {
        browserViewState.value = currentBrowserViewState().copy(
            canGoBack = false,
            canGoForward = false,
            canReportSite = false,
            canChangeBrowsingMode = false,
            canFireproofSite = false
        )
    }

    private fun showErrorWithAction() {
        command.value = ShowErrorWithAction { this.onUserSubmittedQuery(url.orEmpty()) }
    }

    private fun recoverTabWithQuery(query: String) {
        closeCurrentTab()
        command.value = OpenInNewTab(query)
    }

    override fun loginDetected() {
        viewModelScope.launch {
            if (canFireproofWebsite()) {
                site?.url?.let {
                    command.value = AskToFireproofWebsite(it)
                }
            }
        }
    }

    companion object {
        private const val FIXED_PROGRESS = 50
    }
}<|MERGE_RESOLUTION|>--- conflicted
+++ resolved
@@ -629,16 +629,8 @@
         }
         loadingViewState.value = progress.copy(isLoading = isLoading, progress = visualProgress)
 
-<<<<<<< HEAD
-        /*
-        if (!isLoading) {
-            loginDetection.onEvent(LoginDetectionDelegate.Event.PageFinished)
-        }
-        */
-=======
         val showLoadingGrade = progress.privacyOn || isLoading
         privacyGradeViewState.value = currentPrivacyGradeState().copy(shouldAnimate = isLoading, showEmptyGrade = showLoadingGrade)
->>>>>>> 478d13cf
     }
 
     private fun registerSiteVisit() {
