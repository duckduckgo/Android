/*
 * Copyright (c) 2017 DuckDuckGo
 *
 * Licensed under the Apache License, Version 2.0 (the "License");
 * you may not use this file except in compliance with the License.
 * You may obtain a copy of the License at
 *
 *     http://www.apache.org/licenses/LICENSE-2.0
 *
 * Unless required by applicable law or agreed to in writing, software
 * distributed under the License is distributed on an "AS IS" BASIS,
 * WITHOUT WARRANTIES OR CONDITIONS OF ANY KIND, either express or implied.
 * See the License for the specific language governing permissions and
 * limitations under the License.
 */

package com.duckduckgo.app.browser

import android.arch.lifecycle.LiveData
import android.arch.lifecycle.MutableLiveData
import android.arch.lifecycle.Observer
import android.arch.lifecycle.ViewModel
import android.graphics.Bitmap
import android.net.Uri
import android.support.annotation.AnyThread
import android.support.annotation.StringRes
import android.support.annotation.VisibleForTesting
import android.view.ContextMenu
import android.view.MenuItem
import android.view.View
import android.webkit.ValueCallback
import android.webkit.WebChromeClient
import android.webkit.WebView
import androidx.core.net.toUri
import com.duckduckgo.app.autocomplete.api.AutoCompleteApi
import com.duckduckgo.app.autocomplete.api.AutoCompleteApi.AutoCompleteResult
import com.duckduckgo.app.bookmarks.db.BookmarkEntity
import com.duckduckgo.app.bookmarks.db.BookmarksDao
import com.duckduckgo.app.bookmarks.ui.SaveBookmarkDialogFragment.SaveBookmarkListener
import com.duckduckgo.app.browser.BrowserTabViewModel.Command.*
import com.duckduckgo.app.browser.LongPressHandler.RequiredAction
import com.duckduckgo.app.browser.defaultBrowsing.DefaultBrowserDetector
import com.duckduckgo.app.browser.defaultBrowsing.DefaultBrowserNotification
import com.duckduckgo.app.browser.favicon.FaviconDownloader
import com.duckduckgo.app.browser.omnibar.OmnibarEntryConverter
import com.duckduckgo.app.global.SingleLiveEvent
import com.duckduckgo.app.global.baseHost
import com.duckduckgo.app.global.db.AppConfigurationDao
import com.duckduckgo.app.global.db.AppConfigurationEntity
import com.duckduckgo.app.global.isMobileSite
import com.duckduckgo.app.global.model.Site
import com.duckduckgo.app.global.model.SiteFactory
import com.duckduckgo.app.global.toDesktopUri
import com.duckduckgo.app.privacy.db.NetworkLeaderboardDao
import com.duckduckgo.app.privacy.db.NetworkLeaderboardEntry
import com.duckduckgo.app.privacy.db.SiteVisitedEntity
import com.duckduckgo.app.privacy.model.PrivacyGrade
import com.duckduckgo.app.privacy.model.improvedGrade
import com.duckduckgo.app.settings.db.SettingsDataStore
import com.duckduckgo.app.statistics.api.StatisticsUpdater
import com.duckduckgo.app.tabs.model.TabEntity
import com.duckduckgo.app.tabs.model.TabRepository
import com.duckduckgo.app.trackerdetection.model.TrackingEvent
import com.jakewharton.rxrelay2.PublishRelay
import io.reactivex.android.schedulers.AndroidSchedulers
import io.reactivex.schedulers.Schedulers
import timber.log.Timber
import java.util.concurrent.TimeUnit

class BrowserTabViewModel(
    private val statisticsUpdater: StatisticsUpdater,
    private val queryUrlConverter: OmnibarEntryConverter,
    private val faviconDownloader: FaviconDownloader,
    private val duckDuckGoUrlDetector: DuckDuckGoUrlDetector,
    private val siteFactory: SiteFactory,
    private val tabRepository: TabRepository,
    private val networkLeaderboardDao: NetworkLeaderboardDao,
    private val bookmarksDao: BookmarksDao,
    private val autoCompleteApi: AutoCompleteApi,
    private val appSettingsPreferencesStore: SettingsDataStore,
    private val defaultBrowserDetector: DefaultBrowserDetector,
    private val defaultBrowserNotification: DefaultBrowserNotification,
    private val longPressHandler: LongPressHandler,
    appConfigurationDao: AppConfigurationDao
) : WebViewClientListener, SaveBookmarkListener, ViewModel() {

    data class BrowserViewState(
        val browserShowing: Boolean = false,
        val isFullScreen: Boolean = false,
        val isDesktopBrowsingMode: Boolean = false,
        val showPrivacyGrade: Boolean = false,
        val showClearButton: Boolean = false,
        val showTabsButton: Boolean = true,
        val showFireButton: Boolean = true,
        val showMenuButton: Boolean = true,
        val canSharePage: Boolean = false,
<<<<<<< HEAD
        val showDefaultBrowserBanner: Boolean = false,
        val canAddToHome: Boolean = false
=======
        val canAddBookmarks: Boolean = false
    )

    data class OmnibarViewState(
        val omnibarText: String = "",
        val isEditing: Boolean = false
    )

    data class LoadingViewState(
        val isLoading: Boolean = false,
        val progress: Int = 0
    )

    data class FindInPageViewState(
        val visible: Boolean = false,
        val showNumberMatches: Boolean = false,
        val activeMatchIndex: Int = 0,
        val searchTerm: String = "",
        val numberMatches: Int = 0,
        val canFindInPage: Boolean = false
    )

    data class AutoCompleteViewState(
        val showSuggestions: Boolean = false,
        val searchResults: AutoCompleteResult = AutoCompleteResult("", emptyList())
    )

    data class DefaultBrowserViewState(
        val showDefaultBrowserBanner: Boolean = false
>>>>>>> d8c22e2e
    )

    sealed class Command {
        object LandingPage : Command()
        object Refresh : Command()
        class Navigate(val url: String) : Command()
        class OpenInNewTab(val query: String) : Command()
        class DialNumber(val telephoneNumber: String) : Command()
        class SendSms(val telephoneNumber: String) : Command()
        class SendEmail(val emailAddress: String) : Command()
        object ShowKeyboard : Command()
        object HideKeyboard : Command()
        class ShowFullScreen(val view: View) : Command()
        class DownloadImage(val url: String) : Command()
        class ShareLink(val url: String) : Command()
        class FindInPageCommand(val searchTerm: String) : Command()
        class BrokenSiteFeedback(val url: String?) : Command()
        class DisplayMessage(@StringRes val messageId: Int) : Command()
        object DismissFindInPage : Command()
        class ShowFileChooser(val filePathCallback: ValueCallback<Array<Uri>>, val fileChooserParams: WebChromeClient.FileChooserParams) : Command()
        object LaunchDefaultAppSystemSettings : Command()
        class AddHomeShortcut(val title: String, val url: String, val icon: Bitmap? = null) : Command()
    }

    val autoCompleteViewState: MutableLiveData<AutoCompleteViewState> = MutableLiveData()
    val browserViewState: MutableLiveData<BrowserViewState> = MutableLiveData()
    val loadingViewState: MutableLiveData<LoadingViewState> = MutableLiveData()
    val omnibarViewState: MutableLiveData<OmnibarViewState> = MutableLiveData()
    val defaultBrowserViewState: MutableLiveData<DefaultBrowserViewState> = MutableLiveData()
    val findInPageViewState: MutableLiveData<FindInPageViewState> = MutableLiveData()

    val tabs: LiveData<List<TabEntity>> = tabRepository.liveTabs
    val privacyGrade: MutableLiveData<PrivacyGrade> = MutableLiveData()
    val url: SingleLiveEvent<String> = SingleLiveEvent()
    val command: SingleLiveEvent<Command> = SingleLiveEvent()

    @VisibleForTesting
    val appConfigurationObserver: Observer<AppConfigurationEntity> = Observer { appConfiguration ->
        appConfiguration?.let {
            Timber.i("App configuration downloaded: ${it.appConfigurationDownloaded}")
            appConfigurationDownloaded = it.appConfigurationDownloaded
        }
    }

    private var appConfigurationDownloaded = false
    private val appConfigurationObservable = appConfigurationDao.appConfigurationStatus()
    private val autoCompletePublishSubject = PublishRelay.create<String>()
    private var siteLiveData = MutableLiveData<Site>()
    private var site: Site? = null
    private lateinit var tabId: String


    init {
        initializeViewStates()

        appConfigurationObservable.observeForever(appConfigurationObserver)
        configureAutoComplete()
    }

    fun loadData(tabId: String, initialUrl: String?) {
        this.tabId = tabId
        siteLiveData = tabRepository.retrieveSiteData(tabId)
        site = siteLiveData.value

        initialUrl?.let {
            site = siteFactory.build(it)
        }
    }

    fun onViewReady() {
        site?.url?.let {
            onUserSubmittedQuery(it)
        }
    }

    private fun configureAutoComplete() {
        autoCompletePublishSubject
            .debounce(300, TimeUnit.MILLISECONDS)
            .distinctUntilChanged()
            .switchMap { autoCompleteApi.autoComplete(it) }
            .subscribeOn(Schedulers.io())
            .observeOn(AndroidSchedulers.mainThread())
            .subscribe({ result ->
                onAutoCompleteResultReceived(result)
            }, { t: Throwable? -> Timber.w(t, "Failed to get search results") })
    }

    private fun onAutoCompleteResultReceived(result: AutoCompleteResult) {
        val results = result.suggestions.take(6)
        val currentViewState = currentAutoCompleteViewState()
        autoCompleteViewState.value = currentViewState.copy(searchResults = AutoCompleteResult(result.query, results))
    }

    @VisibleForTesting
    public override fun onCleared() {
        super.onCleared()
        appConfigurationObservable.removeObserver(appConfigurationObserver)
    }

    fun registerWebViewListener(browserWebViewClient: BrowserWebViewClient, browserChromeClient: BrowserChromeClient) {
        browserWebViewClient.webViewClientListener = this
        browserChromeClient.webViewClientListener = this
    }

    fun onViewVisible() {
        command.value = if (url.value == null) ShowKeyboard else Command.HideKeyboard

        val showBanner = defaultBrowserNotification.shouldShowNotification(currentBrowserViewState().browserShowing)
        defaultBrowserViewState.value = DefaultBrowserViewState(showBanner)
    }

    fun onUserSubmittedQuery(input: String) {
        if (input.isBlank()) {
            return
        }

        command.value = HideKeyboard
        val trimmedInput = input.trim()
        url.value = queryUrlConverter.convertQueryToUrl(trimmedInput)

        findInPageViewState.value = FindInPageViewState(visible = false, canFindInPage = true)
        omnibarViewState.value = currentOmnibarViewState().copy(omnibarText = trimmedInput)
        browserViewState.value = currentBrowserViewState().copy(browserShowing = true, showClearButton = false)
        autoCompleteViewState.value = AutoCompleteViewState(false)
    }

    override fun progressChanged(newProgress: Int) {
        Timber.v("Loading in progress $newProgress")

        val progress = currentLoadingViewState()
        loadingViewState.value = progress.copy(progress = newProgress)
    }

    override fun goFullScreen(view: View) {
        command.value = ShowFullScreen(view)

        val currentState = currentBrowserViewState()
        browserViewState.value = currentState.copy(isFullScreen = true)
    }

    override fun exitFullScreen() {
        val currentState = currentBrowserViewState()
        browserViewState.value = currentState.copy(isFullScreen = false)
    }

    override fun loadingStarted() {
        Timber.v("Loading started")
        val progress = currentLoadingViewState()
        loadingViewState.value = progress.copy(isLoading = true)
        site = null
        onSiteChanged()
    }

    override fun loadingFinished(url: String?) {
        Timber.v("Loading finished")

        val currentOmnibarViewState = currentOmnibarViewState()
        val currentLoadingViewState = currentLoadingViewState()

        val omnibarText = if (url != null) omnibarTextForUrl(url) else currentOmnibarViewState.omnibarText

        loadingViewState.value = currentLoadingViewState.copy(isLoading = false)
        omnibarViewState.value = currentOmnibarViewState.copy(omnibarText = omnibarText)
        registerSiteVisit()
    }

    private fun registerSiteVisit() {
        val domainVisited = url.value?.toUri()?.host ?: return
        Schedulers.io().scheduleDirect {
            networkLeaderboardDao.insert(SiteVisitedEntity(domainVisited))
        }
    }

    override fun titleReceived(title: String) {
        site?.title = title
        onSiteChanged()
    }

    @AnyThread
    override fun sendEmailRequested(emailAddress: String) {
        command.postValue(SendEmail(emailAddress))
    }

    @AnyThread
    override fun dialTelephoneNumberRequested(telephoneNumber: String) {
        command.postValue(DialNumber(telephoneNumber))
    }

    @AnyThread
    override fun sendSmsRequested(telephoneNumber: String) {
        command.postValue(SendSms(telephoneNumber))
    }

    override fun urlChanged(url: String?) {
        Timber.v("Url changed: $url")

        if (url == null) {
<<<<<<< HEAD
            viewState.value = viewState.value?.copy(
                canAddBookmarks = false,
                canAddToHome = false,
                findInPage = FindInPage(visible = false, canFindInPage = false)
            )
=======
            findInPageViewState.value = FindInPageViewState(visible = false, canFindInPage = false)

            val currentBrowserViewState = currentBrowserViewState()
            browserViewState.value = currentBrowserViewState.copy(canAddBookmarks = false)

>>>>>>> d8c22e2e
            return
        }


        val currentBrowserViewState = currentBrowserViewState()
        val currentOmnibarViewState = currentOmnibarViewState()

        omnibarViewState.value = currentOmnibarViewState.copy(omnibarText = omnibarTextForUrl(url))
        findInPageViewState.value = FindInPageViewState(visible = false, canFindInPage = true)
        browserViewState.value = currentBrowserViewState.copy(
            browserShowing = true,
            canAddBookmarks = true,
            canSharePage = true,
<<<<<<< HEAD
            canAddToHome = true,
            showPrivacyGrade = appConfigurationDownloaded,
            findInPage = FindInPage(visible = false, canFindInPage = true)
=======
            showPrivacyGrade = appConfigurationDownloaded
>>>>>>> d8c22e2e
        )

        if (duckDuckGoUrlDetector.isDuckDuckGoQueryUrl(url)) {
            defaultBrowserViewState.value = currentDefaultBrowserViewState().copy(showDefaultBrowserBanner = defaultBrowserNotification.shouldShowNotification(currentBrowserViewState.browserShowing))
            statisticsUpdater.refreshRetentionAtb()
        }

        site = siteFactory.build(url)
        onSiteChanged()
    }

    private fun omnibarTextForUrl(url: String): String {
        if (duckDuckGoUrlDetector.isDuckDuckGoQueryUrl(url)) {
            return duckDuckGoUrlDetector.extractQuery(url) ?: ""
        }
        return url
    }

    override fun trackerDetected(event: TrackingEvent) {
        if (event.documentUrl == site?.url) {
            site?.trackerDetected(event)
            onSiteChanged()
        }
        updateNetworkLeaderboard(event)
    }

    private fun updateNetworkLeaderboard(event: TrackingEvent) {
        val networkName = event.trackerNetwork?.name ?: return
        val domainVisited = Uri.parse(event.documentUrl).host ?: return
        networkLeaderboardDao.insert(NetworkLeaderboardEntry(networkName, domainVisited))
        networkLeaderboardDao.insert(SiteVisitedEntity(domainVisited))
    }

    override fun pageHasHttpResources(page: String?) {
        if (page == site?.url) {
            site?.hasHttpResources = true
            onSiteChanged()
        }
    }

    private fun onSiteChanged() {
        siteLiveData.postValue(site)
        privacyGrade.postValue(site?.improvedGrade)
        tabRepository.update(tabId, site)
    }

    override fun showFileChooser(filePathCallback: ValueCallback<Array<Uri>>, fileChooserParams: WebChromeClient.FileChooserParams) {
        command.value = Command.ShowFileChooser(filePathCallback, fileChooserParams)
    }

    private fun currentAutoCompleteViewState(): AutoCompleteViewState = autoCompleteViewState.value!!
    private fun currentBrowserViewState(): BrowserViewState = browserViewState.value!!
    private fun currentFindInPageViewState(): FindInPageViewState = findInPageViewState.value!!
    private fun currentOmnibarViewState(): OmnibarViewState = omnibarViewState.value!!
    private fun currentLoadingViewState(): LoadingViewState = loadingViewState.value!!
    private fun currentDefaultBrowserViewState(): DefaultBrowserViewState = defaultBrowserViewState.value!!

    fun onOmnibarInputStateChanged(query: String, hasFocus: Boolean) {

        // determine if empty list to be shown, or existing search results
        val autoCompleteSearchResults = if (query.isBlank()) {
            AutoCompleteResult(query, emptyList())
        } else {
            currentAutoCompleteViewState().searchResults
        }

        val currentOmnibarViewState = currentOmnibarViewState()
        val hasQueryChanged = (currentOmnibarViewState.omnibarText != query)
        val autoCompleteSuggestionsEnabled = appSettingsPreferencesStore.autoCompleteSuggestionsEnabled
        val showAutoCompleteSuggestions = hasFocus && query.isNotBlank() && hasQueryChanged && autoCompleteSuggestionsEnabled
        val showClearButton = hasFocus && query.isNotBlank()
        val showControls = !hasFocus || query.isBlank()

        omnibarViewState.value = currentOmnibarViewState.copy(isEditing = hasFocus)

        val currentBrowserViewState = currentBrowserViewState()
        browserViewState.value = currentBrowserViewState.copy(
            showPrivacyGrade = appConfigurationDownloaded && currentBrowserViewState.browserShowing,
            showTabsButton = showControls,
            showFireButton = showControls,
            showMenuButton = showControls,
            showClearButton = showClearButton
        )

        autoCompleteViewState.value = AutoCompleteViewState(showAutoCompleteSuggestions, autoCompleteSearchResults)

        if (hasQueryChanged && hasFocus && autoCompleteSuggestionsEnabled) {
            autoCompletePublishSubject.accept(query.trim())
        }
    }

    override fun onBookmarkSaved(id: Int?, title: String, url: String) {
        Schedulers.io().scheduleDirect {
            bookmarksDao.insert(BookmarkEntity(title = title, url = url))
        }
        command.value = DisplayMessage(R.string.bookmarkAddedFeedback)
    }

    fun onBrokenSiteSelected() {
        command.value = BrokenSiteFeedback(site?.url)
    }

    fun onUserSelectedToEditQuery(query: String) {
        omnibarViewState.value = currentOmnibarViewState().copy(isEditing = false, omnibarText = query)
        autoCompleteViewState.value = AutoCompleteViewState(showSuggestions = false)
    }

    fun userLongPressedInWebView(target: WebView.HitTestResult, menu: ContextMenu) {
        Timber.i("Long pressed on ${target.type}, (extra=${target.extra})")
        longPressHandler.handleLongPress(target.type, target.extra, menu)
    }

    fun userSelectedItemFromLongPressMenu(longPressTarget: String, item: MenuItem): Boolean {

        val requiredAction = longPressHandler.userSelectedMenuItem(longPressTarget, item)

        return when (requiredAction) {
            is RequiredAction.OpenInNewTab -> {
                command.value = OpenInNewTab(requiredAction.url)
                true
            }
            is RequiredAction.DownloadFile -> {
                command.value = DownloadImage(requiredAction.url)
                true
            }
            is RequiredAction.ShareLink -> {
                command.value = ShareLink(requiredAction.url)
                true
            }
            RequiredAction.None -> {
                false
            }
        }
    }

    fun userRequestingToFindInPage() {
        findInPageViewState.value = FindInPageViewState(visible = true, canFindInPage = true)
    }

    fun userFindingInPage(searchTerm: String) {
        val currentViewState = currentFindInPageViewState()
        var findInPage = currentViewState.copy(visible = true, searchTerm = searchTerm)
        if (searchTerm.isEmpty()) {
            findInPage = findInPage.copy(showNumberMatches = false)
        }
        findInPageViewState.value = findInPage
        command.value = FindInPageCommand(searchTerm)
    }

    fun dismissFindInView() {
        findInPageViewState.value = currentFindInPageViewState().copy(visible = false, searchTerm = "")
        command.value = DismissFindInPage
    }

    fun onFindResultsReceived(activeMatchOrdinal: Int, numberOfMatches: Int) {
        val activeIndex = if (numberOfMatches == 0) 0 else activeMatchOrdinal + 1
        val currentViewState = currentFindInPageViewState()
        findInPageViewState.value = currentViewState.copy(showNumberMatches = true,
        activeMatchIndex = activeIndex,
        numberMatches = numberOfMatches)
    }

    fun desktopSiteModeToggled(urlString: String?, desktopSiteRequested: Boolean) {
        val currentBrowserViewState = currentBrowserViewState()
        browserViewState.value = currentBrowserViewState.copy(isDesktopBrowsingMode = desktopSiteRequested)

        if (urlString == null) {
            return
        }
        val url = Uri.parse(urlString)
        if (desktopSiteRequested && url.isMobileSite) {
            val desktopUrl = url.toDesktopUri()
            Timber.i("Original URL $urlString - attempting $desktopUrl with desktop site UA string")
            command.value = Navigate(desktopUrl.toString())
        } else {
            command.value = Refresh
        }
    }

    fun addToHomeScreen(currentPage: String) {

        val title =
            if (duckDuckGoUrlDetector.isDuckDuckGoQueryUrl(currentPage)) {
                duckDuckGoUrlDetector.extractQuery(currentPage) ?: currentPage
            } else {
                currentPage.toUri().baseHost ?: currentPage
            }

        faviconDownloader.download(currentPage.toUri())
            .subscribeOn(Schedulers.io())
            .observeOn(AndroidSchedulers.mainThread())
            .subscribe({
                Timber.i("Successfully got favicon")
                command.value = AddHomeShortcut(title, currentPage, it)
            }, { throwable ->
                Timber.w(throwable, "Failed to obtain favicon")
                command.value = AddHomeShortcut(title, currentPage)
            })

    }

    fun resetView() {
        site = null
        url.value = null
        onSiteChanged()
        initializeViewStates()
    }

    private fun initializeViewStates() {
        defaultBrowserViewState.value = DefaultBrowserViewState()
        browserViewState.value = BrowserViewState()
        loadingViewState.value = LoadingViewState()
        autoCompleteViewState.value = AutoCompleteViewState()
        omnibarViewState.value = OmnibarViewState()
        findInPageViewState.value = FindInPageViewState()
    }

    fun userSharingLink(url: String?) {
        if (url != null) {
            command.value = ShareLink(url)
        }
    }

    fun userDeclinedToSetAsDefaultBrowser() {
        defaultBrowserDetector.userDeclinedToSetAsDefaultBrowser()
        val currentDefaultBrowserViewState = currentDefaultBrowserViewState()
        defaultBrowserViewState.value = currentDefaultBrowserViewState.copy(showDefaultBrowserBanner = false)
    }

    fun userAcceptedToSetAsDefaultBrowser() {
        command.value = LaunchDefaultAppSystemSettings
    }

}


<|MERGE_RESOLUTION|>--- conflicted
+++ resolved
@@ -20,7 +20,6 @@
 import android.arch.lifecycle.MutableLiveData
 import android.arch.lifecycle.Observer
 import android.arch.lifecycle.ViewModel
-import android.graphics.Bitmap
 import android.net.Uri
 import android.support.annotation.AnyThread
 import android.support.annotation.StringRes
@@ -41,10 +40,8 @@
 import com.duckduckgo.app.browser.LongPressHandler.RequiredAction
 import com.duckduckgo.app.browser.defaultBrowsing.DefaultBrowserDetector
 import com.duckduckgo.app.browser.defaultBrowsing.DefaultBrowserNotification
-import com.duckduckgo.app.browser.favicon.FaviconDownloader
 import com.duckduckgo.app.browser.omnibar.OmnibarEntryConverter
 import com.duckduckgo.app.global.SingleLiveEvent
-import com.duckduckgo.app.global.baseHost
 import com.duckduckgo.app.global.db.AppConfigurationDao
 import com.duckduckgo.app.global.db.AppConfigurationEntity
 import com.duckduckgo.app.global.isMobileSite
@@ -70,7 +67,6 @@
 class BrowserTabViewModel(
     private val statisticsUpdater: StatisticsUpdater,
     private val queryUrlConverter: OmnibarEntryConverter,
-    private val faviconDownloader: FaviconDownloader,
     private val duckDuckGoUrlDetector: DuckDuckGoUrlDetector,
     private val siteFactory: SiteFactory,
     private val tabRepository: TabRepository,
@@ -94,10 +90,6 @@
         val showFireButton: Boolean = true,
         val showMenuButton: Boolean = true,
         val canSharePage: Boolean = false,
-<<<<<<< HEAD
-        val showDefaultBrowserBanner: Boolean = false,
-        val canAddToHome: Boolean = false
-=======
         val canAddBookmarks: Boolean = false
     )
 
@@ -127,7 +119,6 @@
 
     data class DefaultBrowserViewState(
         val showDefaultBrowserBanner: Boolean = false
->>>>>>> d8c22e2e
     )
 
     sealed class Command {
@@ -149,7 +140,6 @@
         object DismissFindInPage : Command()
         class ShowFileChooser(val filePathCallback: ValueCallback<Array<Uri>>, val fileChooserParams: WebChromeClient.FileChooserParams) : Command()
         object LaunchDefaultAppSystemSettings : Command()
-        class AddHomeShortcut(val title: String, val url: String, val icon: Bitmap? = null) : Command()
     }
 
     val autoCompleteViewState: MutableLiveData<AutoCompleteViewState> = MutableLiveData()
@@ -325,19 +315,11 @@
         Timber.v("Url changed: $url")
 
         if (url == null) {
-<<<<<<< HEAD
-            viewState.value = viewState.value?.copy(
-                canAddBookmarks = false,
-                canAddToHome = false,
-                findInPage = FindInPage(visible = false, canFindInPage = false)
-            )
-=======
             findInPageViewState.value = FindInPageViewState(visible = false, canFindInPage = false)
 
             val currentBrowserViewState = currentBrowserViewState()
             browserViewState.value = currentBrowserViewState.copy(canAddBookmarks = false)
 
->>>>>>> d8c22e2e
             return
         }
 
@@ -351,13 +333,7 @@
             browserShowing = true,
             canAddBookmarks = true,
             canSharePage = true,
-<<<<<<< HEAD
-            canAddToHome = true,
-            showPrivacyGrade = appConfigurationDownloaded,
-            findInPage = FindInPage(visible = false, canFindInPage = true)
-=======
             showPrivacyGrade = appConfigurationDownloaded
->>>>>>> d8c22e2e
         )
 
         if (duckDuckGoUrlDetector.isDuckDuckGoQueryUrl(url)) {
@@ -537,28 +513,6 @@
         }
     }
 
-    fun addToHomeScreen(currentPage: String) {
-
-        val title =
-            if (duckDuckGoUrlDetector.isDuckDuckGoQueryUrl(currentPage)) {
-                duckDuckGoUrlDetector.extractQuery(currentPage) ?: currentPage
-            } else {
-                currentPage.toUri().baseHost ?: currentPage
-            }
-
-        faviconDownloader.download(currentPage.toUri())
-            .subscribeOn(Schedulers.io())
-            .observeOn(AndroidSchedulers.mainThread())
-            .subscribe({
-                Timber.i("Successfully got favicon")
-                command.value = AddHomeShortcut(title, currentPage, it)
-            }, { throwable ->
-                Timber.w(throwable, "Failed to obtain favicon")
-                command.value = AddHomeShortcut(title, currentPage)
-            })
-
-    }
-
     fun resetView() {
         site = null
         url.value = null
