/*
 * Copyright (c) 2017 DuckDuckGo
 *
 * Licensed under the Apache License, Version 2.0 (the "License");
 * you may not use this file except in compliance with the License.
 * You may obtain a copy of the License at
 *
 *     http://www.apache.org/licenses/LICENSE-2.0
 *
 * Unless required by applicable law or agreed to in writing, software
 * distributed under the License is distributed on an "AS IS" BASIS,
 * WITHOUT WARRANTIES OR CONDITIONS OF ANY KIND, either express or implied.
 * See the License for the specific language governing permissions and
 * limitations under the License.
 */

package com.duckduckgo.app.browser

import android.annotation.SuppressLint
import android.graphics.Bitmap
import android.net.Uri
import android.os.Message
import android.util.Patterns
import android.view.ContextMenu
import android.view.MenuItem
import android.view.View
import android.webkit.GeolocationPermissions
import android.webkit.ValueCallback
import android.webkit.WebChromeClient
import android.webkit.WebView
import androidx.annotation.AnyThread
import androidx.annotation.VisibleForTesting
import androidx.core.net.toUri
import androidx.lifecycle.*
import androidx.lifecycle.Observer
import com.duckduckgo.app.accessibility.data.AccessibilitySettingsDataStore
import com.duckduckgo.app.autocomplete.api.AutoComplete
import com.duckduckgo.app.autocomplete.api.AutoComplete.AutoCompleteResult
import com.duckduckgo.app.autocomplete.api.AutoComplete.AutoCompleteSuggestion
import com.duckduckgo.app.autocomplete.api.AutoComplete.AutoCompleteSuggestion.AutoCompleteBookmarkSuggestion
import com.duckduckgo.app.autocomplete.api.AutoComplete.AutoCompleteSuggestion.AutoCompleteSearchSuggestion
import com.duckduckgo.app.autocomplete.api.AutoCompleteApi
import com.duckduckgo.app.bookmarks.model.BookmarksRepository
import com.duckduckgo.app.bookmarks.model.FavoritesRepository
import com.duckduckgo.app.bookmarks.model.SavedSite
import com.duckduckgo.app.bookmarks.ui.EditSavedSiteDialogFragment.EditSavedSiteListener
import com.duckduckgo.app.brokensite.BrokenSiteData
import com.duckduckgo.app.browser.BrowserTabViewModel.Command.*
import com.duckduckgo.app.browser.BrowserTabViewModel.GlobalLayoutViewState.Browser
import com.duckduckgo.app.browser.BrowserTabViewModel.GlobalLayoutViewState.Invalidated
import com.duckduckgo.app.browser.LongPressHandler.RequiredAction
import com.duckduckgo.app.browser.SpecialUrlDetector.UrlType.AppLink
import com.duckduckgo.app.browser.SpecialUrlDetector.UrlType.NonHttpAppLink
import com.duckduckgo.app.browser.WebNavigationStateChange.NewPage
import com.duckduckgo.app.browser.addtohome.AddToHomeCapabilityDetector
import com.duckduckgo.app.browser.applinks.AppLinksHandler
import com.duckduckgo.app.browser.applinks.DuckDuckGoAppLinksHandler
import com.duckduckgo.app.browser.downloader.DownloadFailReason
import com.duckduckgo.app.browser.downloader.FileDownloader
import com.duckduckgo.app.browser.favicon.FaviconManager
import com.duckduckgo.app.browser.favicon.FaviconSource.ImageFavicon
import com.duckduckgo.app.browser.favicon.FaviconSource.UrlFavicon
import com.duckduckgo.app.browser.favorites.FavoritesQuickAccessAdapter
import com.duckduckgo.app.browser.logindetection.FireproofDialogsEventHandler
import com.duckduckgo.app.browser.logindetection.FireproofDialogsEventHandler.Event
import com.duckduckgo.app.browser.logindetection.LoginDetected
import com.duckduckgo.app.browser.logindetection.NavigationAwareLoginDetector
import com.duckduckgo.app.browser.logindetection.NavigationEvent
import com.duckduckgo.app.browser.model.BasicAuthenticationCredentials
import com.duckduckgo.app.browser.model.BasicAuthenticationRequest
import com.duckduckgo.app.browser.model.LongPressTarget
import com.duckduckgo.app.browser.omnibar.OmnibarEntryConverter
import com.duckduckgo.app.browser.omnibar.QueryOrigin
import com.duckduckgo.app.browser.omnibar.QueryUrlConverter
import com.duckduckgo.app.browser.session.WebViewSessionStorage
import com.duckduckgo.app.browser.ui.HttpAuthenticationDialogFragment.HttpAuthenticationListener
import com.duckduckgo.app.cta.ui.*
import com.duckduckgo.app.di.AppCoroutineScope
import com.duckduckgo.app.email.EmailManager
import com.duckduckgo.app.fire.fireproofwebsite.data.FireproofWebsiteEntity
import com.duckduckgo.app.fire.fireproofwebsite.data.FireproofWebsiteRepository
import com.duckduckgo.app.global.*
import com.duckduckgo.app.global.events.db.UserEventKey
import com.duckduckgo.app.global.events.db.UserEventsStore
import com.duckduckgo.app.global.model.Site
import com.duckduckgo.app.global.model.SiteFactory
import com.duckduckgo.app.global.model.domain
import com.duckduckgo.app.global.model.domainMatchesUrl
import com.duckduckgo.app.global.plugins.view_model.ViewModelFactoryPlugin
import com.duckduckgo.app.global.view.asLocationPermissionOrigin
import com.duckduckgo.app.location.GeoLocationPermissions
import com.duckduckgo.app.location.data.LocationPermissionType
import com.duckduckgo.app.location.data.LocationPermissionsRepository
import com.duckduckgo.app.location.ui.SiteLocationPermissionDialog
import com.duckduckgo.app.location.ui.SystemLocationPermissionDialog
import com.duckduckgo.app.pixels.AppPixelName
import com.duckduckgo.app.privacy.db.NetworkLeaderboardDao
import com.duckduckgo.app.privacy.db.UserWhitelistDao
import com.duckduckgo.app.privacy.model.PrivacyGrade
import com.duckduckgo.app.settings.db.SettingsDataStore
import com.duckduckgo.app.statistics.VariantManager
import com.duckduckgo.app.statistics.api.StatisticsUpdater
import com.duckduckgo.app.statistics.isFireproofExperimentEnabled
import com.duckduckgo.app.statistics.pixels.Pixel
import com.duckduckgo.app.statistics.pixels.Pixel.PixelParameter
import com.duckduckgo.app.statistics.pixels.Pixel.PixelParameter.FAVORITE_MENU_ITEM_STATE
import com.duckduckgo.app.surrogates.SurrogateResponse
import com.duckduckgo.app.survey.model.Survey
import com.duckduckgo.app.tabs.model.TabEntity
import com.duckduckgo.app.tabs.model.TabRepository
import com.duckduckgo.app.trackerdetection.model.TrackingEvent
import com.duckduckgo.app.usage.search.SearchCountDao
import com.duckduckgo.di.scopes.AppScope
import com.duckduckgo.privacy.config.api.ContentBlocking
import com.duckduckgo.privacy.config.api.Gpc
import com.duckduckgo.privacy.config.api.TrackingLinkDetector
import com.duckduckgo.privacy.config.api.TrackingLinkInfo
import com.jakewharton.rxrelay2.PublishRelay
import com.squareup.anvil.annotations.ContributesMultibinding
import io.reactivex.android.schedulers.AndroidSchedulers
import io.reactivex.disposables.Disposable
import io.reactivex.schedulers.Schedulers
import kotlinx.coroutines.*
import kotlinx.coroutines.flow.*
import timber.log.Timber
import java.io.File
import java.util.*
import java.util.concurrent.TimeUnit
import javax.inject.Inject
import javax.inject.Provider

class BrowserTabViewModel(
    private val statisticsUpdater: StatisticsUpdater,
    private val queryUrlConverter: OmnibarEntryConverter,
    private val duckDuckGoUrlDetector: DuckDuckGoUrlDetector,
    private val siteFactory: SiteFactory,
    private val tabRepository: TabRepository,
    private val userWhitelistDao: UserWhitelistDao,
    private val contentBlocking: ContentBlocking,
    private val networkLeaderboardDao: NetworkLeaderboardDao,
    private val bookmarksRepository: BookmarksRepository,
    private val favoritesRepository: FavoritesRepository,
    private val fireproofWebsiteRepository: FireproofWebsiteRepository,
    private val locationPermissionsRepository: LocationPermissionsRepository,
    private val geoLocationPermissions: GeoLocationPermissions,
    private val navigationAwareLoginDetector: NavigationAwareLoginDetector,
    private val autoComplete: AutoComplete,
    private val appSettingsPreferencesStore: SettingsDataStore,
    private val longPressHandler: LongPressHandler,
    private val webViewSessionStorage: WebViewSessionStorage,
    private val specialUrlDetector: SpecialUrlDetector,
    private val faviconManager: FaviconManager,
    private val addToHomeCapabilityDetector: AddToHomeCapabilityDetector,
    private val ctaViewModel: CtaViewModel,
    private val searchCountDao: SearchCountDao,
    private val pixel: Pixel,
    private val dispatchers: DispatcherProvider = DefaultDispatcherProvider(),
    private val userEventsStore: UserEventsStore,
    private val fileDownloader: FileDownloader,
    private val gpc: Gpc,
    private val fireproofDialogsEventHandler: FireproofDialogsEventHandler,
    private val emailManager: EmailManager,
    private val accessibilitySettingsDataStore: AccessibilitySettingsDataStore,
    @AppCoroutineScope private val appCoroutineScope: CoroutineScope,
    private val appLinksHandler: AppLinksHandler,
    private val variantManager: VariantManager,
    private val trackingLinkDetector: TrackingLinkDetector
) : WebViewClientListener, EditSavedSiteListener, HttpAuthenticationListener, SiteLocationPermissionDialog.SiteLocationPermissionDialogListener,
    SystemLocationPermissionDialog.SystemLocationPermissionDialogListener, ViewModel() {

    private var buildingSiteFactoryJob: Job? = null

    sealed class GlobalLayoutViewState {
        data class Browser(val isNewTabState: Boolean = true) : GlobalLayoutViewState()
        object Invalidated : GlobalLayoutViewState()
    }

    data class CtaViewState(
        val cta: Cta? = null,
        val favorites: List<FavoritesQuickAccessAdapter.QuickAccessFavorite> = emptyList()
    )

    data class BrowserViewState(
        val browserShowing: Boolean = false,
        val isFullScreen: Boolean = false,
        val isDesktopBrowsingMode: Boolean = false,
        val canChangeBrowsingMode: Boolean = true,
        val showPrivacyGrade: Boolean = false,
        val showSearchIcon: Boolean = false,
        val showClearButton: Boolean = false,
        val showTabsButton: Boolean = true,
        val fireButton: HighlightableButton = HighlightableButton.Visible(),
        val showMenuButton: HighlightableButton = HighlightableButton.Visible(),
        val canSharePage: Boolean = false,
        val canAddBookmarks: Boolean = false,
        val bookmark: SavedSite.Bookmark? = null,
        val addFavorite: HighlightableButton = HighlightableButton.Visible(enabled = false),
        val favorite: SavedSite.Favorite? = null,
        val canFireproofSite: Boolean = false,
        val isFireproofWebsite: Boolean = false,
        val canGoBack: Boolean = false,
        val canGoForward: Boolean = false,
        val canWhitelist: Boolean = false,
        val isWhitelisted: Boolean = false,
        val canReportSite: Boolean = false,
        val addToHomeEnabled: Boolean = false,
        val addToHomeVisible: Boolean = false,
        val showDaxIcon: Boolean = false,
        val isEmailSignedIn: Boolean = false,
        var previousAppLink: AppLink? = null
    )

    sealed class HighlightableButton {
        data class Visible(
            val enabled: Boolean = true,
            val highlighted: Boolean = false
        ) : HighlightableButton()

        object Gone : HighlightableButton()

        fun isHighlighted(): Boolean {
            return when (this) {
                is Visible -> this.highlighted
                is Gone -> false
            }
        }

        fun isEnabled(): Boolean {
            return when (this) {
                is Visible -> this.enabled
                is Gone -> false
            }
        }
    }

    data class OmnibarViewState(
        val omnibarText: String = "",
        val isEditing: Boolean = false,
        val shouldMoveCaretToEnd: Boolean = false
    )

    data class LoadingViewState(
        val isLoading: Boolean = false,
        val privacyOn: Boolean = true,
        val progress: Int = 0
    )

    data class AccessibilityViewState(
        val fontSize: Float,
        val forceZoom: Boolean,
        val refreshWebView: Boolean
    )

    data class FindInPageViewState(
        val visible: Boolean = false,
        val showNumberMatches: Boolean = false,
        val activeMatchIndex: Int = 0,
        val searchTerm: String = "",
        val numberMatches: Int = 0,
        val canFindInPage: Boolean = false
    )

    data class PrivacyGradeViewState(
        val privacyGrade: PrivacyGrade? = null,
        val shouldAnimate: Boolean = false,
        val showEmptyGrade: Boolean = true
    ) {
        val isEnabled: Boolean = privacyGrade != PrivacyGrade.UNKNOWN
    }

    data class AutoCompleteViewState(
        val showSuggestions: Boolean = false,
        val showFavorites: Boolean = false,
        val searchResults: AutoCompleteResult = AutoCompleteResult("", emptyList()),
        val favorites: List<FavoritesQuickAccessAdapter.QuickAccessFavorite> = emptyList()
    )

    data class LocationPermission(
        val origin: String,
        val callback: GeolocationPermissions.Callback
    )

    sealed class Command {
        object Refresh : Command()
        class Navigate(
            val url: String,
            val headers: Map<String, String>
        ) : Command()

        class NavigateBack(val steps: Int) : Command()
        object NavigateForward : Command()
        class OpenInNewTab(
            val query: String,
            val sourceTabId: String? = null
        ) : Command()

        class OpenMessageInNewTab(
            val message: Message,
            val sourceTabId: String? = null
        ) : Command()

        class OpenInNewBackgroundTab(val query: String) : Command()
        object LaunchNewTab : Command()
        object ResetHistory : Command()
        class DialNumber(val telephoneNumber: String) : Command()
        class SendSms(val telephoneNumber: String) : Command()
        class SendEmail(val emailAddress: String) : Command()
        object ShowKeyboard : Command()
        object HideKeyboard : Command()
        class ShowFullScreen(val view: View) : Command()
        class DownloadImage(
            val url: String,
            val requestUserConfirmation: Boolean
        ) : Command()

        class ShowSavedSiteAddedConfirmation(val savedSite: SavedSite) : Command()
        class ShowEditSavedSiteDialog(val savedSite: SavedSite) : Command()
        class DeleteSavedSiteConfirmation(val savedSite: SavedSite) : Command()
        class ShowFireproofWebSiteConfirmation(val fireproofWebsiteEntity: FireproofWebsiteEntity) : Command()
        object AskToDisableLoginDetection : Command()
        class AskToFireproofWebsite(val fireproofWebsite: FireproofWebsiteEntity) : Command()
        class ShareLink(val url: String) : Command()
        class CopyLink(val url: String) : Command()
        class FindInPageCommand(val searchTerm: String) : Command()
        class BrokenSiteFeedback(val data: BrokenSiteData) : Command()
        object DismissFindInPage : Command()
        class ShowFileChooser(
            val filePathCallback: ValueCallback<Array<Uri>>,
            val fileChooserParams: WebChromeClient.FileChooserParams
        ) : Command()

        class HandleNonHttpAppLink(
            val nonHttpAppLink: NonHttpAppLink,
            val headers: Map<String, String>
        ) : Command()

        class ShowAppLinkPrompt(val appLink: AppLink) : Command()
        class OpenAppLink(val appLink: AppLink) : Command()
<<<<<<< HEAD
        class ExtractUrlFromTrackingLink(val initialUrl: String) : Command()
        class AddHomeShortcut(val title: String, val url: String, val icon: Bitmap? = null) : Command()
=======
        class AddHomeShortcut(
            val title: String,
            val url: String,
            val icon: Bitmap? = null
        ) : Command()

>>>>>>> 589d3f18
        class LaunchSurvey(val survey: Survey) : Command()
        object LaunchAddWidget : Command()
        object LaunchLegacyAddWidget : Command()
        class RequiresAuthentication(val request: BasicAuthenticationRequest) : Command()
        class SaveCredentials(
            val request: BasicAuthenticationRequest,
            val credentials: BasicAuthenticationCredentials
        ) : Command()

        object GenerateWebViewPreviewImage : Command()
        object LaunchTabSwitcher : Command()
        object HideWebContent : Command()
        object ShowWebContent : Command()
        class CheckSystemLocationPermission(
            val domain: String,
            val deniedForever: Boolean
        ) : Command()

        class AskDomainPermission(val domain: String) : Command()
        object RequestSystemLocationPermission : Command()
        class RefreshUserAgent(
            val url: String?,
            val isDesktop: Boolean
        ) : Command()

        class ShowErrorWithAction(
            val textResId: Int,
            val action: () -> Unit
        ) : Command()

        class ShowDomainHasPermissionMessage(val domain: String) : Command()
        class ConvertBlobToDataUri(
            val url: String,
            val mimeType: String
        ) : Command()

        class RequestFileDownload(
            val url: String,
            val contentDisposition: String?,
            val mimeType: String,
            val requestUserConfirmation: Boolean
        ) : Command()

        object ChildTabClosed : Command()

        class CopyAliasToClipboard(val alias: String) : Command()
        class InjectEmailAddress(val address: String) : Command()
        class ShowEmailTooltip(val address: String) : Command()
        sealed class DaxCommand : Command() {
            object FinishTrackerAnimation : DaxCommand()
            class HideDaxDialog(val cta: Cta) : DaxCommand()
        }

        sealed class DownloadCommand : Command() {
            class ScanMediaFiles(val file: File) : DownloadCommand()
            class ShowDownloadFailedNotification(
                val message: String,
                val reason: DownloadFailReason
            ) : DownloadCommand()

            class ShowDownloadFinishedNotification(
                val file: File,
                val mimeType: String?
            ) : DownloadCommand()

            object ShowDownloadInProgressNotification : DownloadCommand()
        }

        class EditWithSelectedQuery(val query: String) : Command()
    }

    val autoCompleteViewState: MutableLiveData<AutoCompleteViewState> = MutableLiveData()
    val browserViewState: MutableLiveData<BrowserViewState> = MutableLiveData()
    val globalLayoutState: MutableLiveData<GlobalLayoutViewState> = MutableLiveData()
    val loadingViewState: MutableLiveData<LoadingViewState> = MutableLiveData()
    val omnibarViewState: MutableLiveData<OmnibarViewState> = MutableLiveData()
    val findInPageViewState: MutableLiveData<FindInPageViewState> = MutableLiveData()
    val accessibilityViewState: MutableLiveData<AccessibilityViewState> = MutableLiveData()
    val ctaViewState: MutableLiveData<CtaViewState> = MutableLiveData()
    var siteLiveData: MutableLiveData<Site> = MutableLiveData()
    val privacyGradeViewState: MutableLiveData<PrivacyGradeViewState> = MutableLiveData()

    var skipHome = false
    val tabs: LiveData<List<TabEntity>> = tabRepository.liveTabs
    val survey: LiveData<Survey> = ctaViewModel.surveyLiveData
    val command: SingleLiveEvent<Command> = SingleLiveEvent()
    private var refreshOnViewVisible = MutableStateFlow(true)

    val url: String?
        get() = site?.url

    val title: String?
        get() = site?.title

    private var showFavoritesOnboarding = false
        set(value) {
            if (value != field) {
                if (value) {
                    browserViewState.observeForever(favoritesOnboardingObserver)
                } else {
                    browserViewState.removeObserver(favoritesOnboardingObserver)
                }
            }
            field = value
        }
    private var locationPermission: LocationPermission? = null
    private val locationPermissionMessages: MutableMap<String, Boolean> = mutableMapOf()
    private val locationPermissionSession: MutableMap<String, LocationPermissionType> = mutableMapOf()

    private val autoCompletePublishSubject = PublishRelay.create<String>()
    private val fireproofWebsiteState: LiveData<List<FireproofWebsiteEntity>> = fireproofWebsiteRepository.getFireproofWebsites()

    @ExperimentalCoroutinesApi
    @FlowPreview
    private val showPulseAnimation: LiveData<Boolean> = ctaViewModel.showFireButtonPulseAnimation.asLiveData(
        context = viewModelScope.coroutineContext
    )

    private var autoCompleteDisposable: Disposable? = null
    private var site: Site? = null
    private lateinit var tabId: String
    private var webNavigationState: WebNavigationState? = null
    private var httpsUpgraded = false
    private val browserStateModifier = BrowserStateModifier()
    private var faviconPrefetchJob: Job? = null
    private var deferredBlankSite: Job? = null
    private var accessibilityObserver: Job? = null

    private val fireproofWebsitesObserver = Observer<List<FireproofWebsiteEntity>> {
        browserViewState.value = currentBrowserViewState().copy(isFireproofWebsite = isFireproofWebsite())
    }

    private val favoritesOnboardingObserver = Observer<BrowserViewState> { state ->
        val shouldShowAnimation = state.browserShowing
        val menuButton = currentBrowserViewState().showMenuButton
        if (menuButton is HighlightableButton.Visible && menuButton.highlighted != shouldShowAnimation) {
            browserViewState.value = currentBrowserViewState().copy(showMenuButton = HighlightableButton.Visible(highlighted = shouldShowAnimation))
        }
    }

    private val fireproofDialogEventObserver = Observer<Event> { event ->
        command.value = when (event) {
            is Event.AskToDisableLoginDetection -> AskToDisableLoginDetection
            is Event.FireproofWebSiteSuccess -> ShowFireproofWebSiteConfirmation(event.fireproofWebsiteEntity)
        }
    }

    @ExperimentalCoroutinesApi
    private val fireButtonAnimation = Observer<Boolean> { shouldShowAnimation ->
        Timber.i("shouldShowAnimation $shouldShowAnimation")
        if (currentBrowserViewState().fireButton is HighlightableButton.Visible) {
            browserViewState.value = currentBrowserViewState().copy(fireButton = HighlightableButton.Visible(highlighted = shouldShowAnimation))
        }

        if (shouldShowAnimation) {
            registerAndScheduleDismissAction()
        }
    }

    private fun registerAndScheduleDismissAction() {
        viewModelScope.launch(dispatchers.io()) {
            val fireButtonHighlightedEvent = userEventsStore.getUserEvent(UserEventKey.FIRE_BUTTON_HIGHLIGHTED)
            if (fireButtonHighlightedEvent == null) {
                userEventsStore.registerUserEvent(UserEventKey.FIRE_BUTTON_HIGHLIGHTED)
            }
            val pulseElapsedTime = System.currentTimeMillis() - (fireButtonHighlightedEvent?.timestamp ?: System.currentTimeMillis())
            val pulsePendingTime = ONE_HOUR_IN_MS - pulseElapsedTime
            delay(pulsePendingTime)
            ctaViewModel.dismissPulseAnimation()
        }
    }

    private val loginDetectionObserver = Observer<LoginDetected> { loginEvent ->
        Timber.i("LoginDetection for $loginEvent")
        viewModelScope.launch(dispatchers.io()) {
            if (!isFireproofWebsite(loginEvent.forwardedToDomain)) {
                withContext(dispatchers.main()) {
                    if (variantManager.isFireproofExperimentEnabled()) {
                        if (appSettingsPreferencesStore.appLoginDetection) {
                            onUserConfirmedFireproofDialog(loginEvent.forwardedToDomain)
                        }
                    } else {
                        command.value = AskToFireproofWebsite(FireproofWebsiteEntity(loginEvent.forwardedToDomain))
                    }
                }
            }
        }
    }

    init {
        initializeViewStates()
        configureAutoComplete()
        fireproofWebsiteState.observeForever(fireproofWebsitesObserver)
        fireproofDialogsEventHandler.event.observeForever(fireproofDialogEventObserver)
        navigationAwareLoginDetector.loginEventLiveData.observeForever(loginDetectionObserver)
        showPulseAnimation.observeForever(fireButtonAnimation)

        tabRepository.childClosedTabs.onEach { closedTab ->
            if (this@BrowserTabViewModel::tabId.isInitialized && tabId == closedTab) {
                command.value = ChildTabClosed
            }
        }.launchIn(viewModelScope)

        emailManager.signedInFlow().onEach { isSignedIn ->
            browserViewState.value = currentBrowserViewState().copy(isEmailSignedIn = isSignedIn)
        }.launchIn(viewModelScope)

        observeAccessibilitySettings()

        favoritesRepository.favorites().onEach { favoriteSites ->
            val favorites = favoriteSites.map { FavoritesQuickAccessAdapter.QuickAccessFavorite(it) }
            ctaViewState.value = currentCtaViewState().copy(favorites = favorites)
            autoCompleteViewState.value = currentAutoCompleteViewState().copy(favorites = favorites)
            val favorite = favoriteSites.firstOrNull { it.url == url }
            browserViewState.value = currentBrowserViewState().copy(favorite = favorite)
        }.launchIn(viewModelScope)

        bookmarksRepository.bookmarks().onEach { bookmarks ->
            val bookmark = bookmarks.firstOrNull { it.url == url }
            browserViewState.value = currentBrowserViewState().copy(bookmark = bookmark)
        }.launchIn(viewModelScope)
    }

    fun loadData(
        tabId: String,
        initialUrl: String?,
        skipHome: Boolean,
        favoritesOnboarding: Boolean
    ) {
        Timber.i("favoritesOnboarding loadData $initialUrl, $skipHome, $favoritesOnboarding")
        this.tabId = tabId
        this.skipHome = skipHome
        this.showFavoritesOnboarding = favoritesOnboarding
        siteLiveData = tabRepository.retrieveSiteData(tabId)
        site = siteLiveData.value

        initialUrl?.let { buildSiteFactory(it) }
    }

    fun onViewReady() {
        url?.let {
            onUserSubmittedQuery(it)
        }
    }

    fun onViewRecreated() {
        observeAccessibilitySettings()
    }

    fun observeAccessibilitySettings() {
        accessibilityObserver?.cancel()
        accessibilityObserver = accessibilitySettingsDataStore.settingsFlow()
            .combine(refreshOnViewVisible.asStateFlow(), ::Pair)
            .onEach { (settings, viewVisible) ->
                Timber.v("Accessibility: newSettings $settings, $viewVisible")
                val shouldRefreshWebview =
                    (currentAccessibilityViewState().forceZoom != settings.forceZoom) || currentAccessibilityViewState().refreshWebView
                accessibilityViewState.value =
                    currentAccessibilityViewState().copy(
                        fontSize = settings.fontSize,
                        forceZoom = settings.forceZoom,
                        refreshWebView = shouldRefreshWebview
                    )
            }.launchIn(viewModelScope)
    }

    fun onMessageProcessed() {
        showBrowser()
    }

    private fun buildSiteFactory(
        url: String,
        title: String? = null
    ) {

        if (buildingSiteFactoryJob?.isCompleted == false) {
            Timber.i("Cancelling existing work to build SiteMonitor for $url")
            buildingSiteFactoryJob?.cancel()
        }

        site = siteFactory.buildSite(url, title, httpsUpgraded)
        onSiteChanged()
        buildingSiteFactoryJob = viewModelScope.launch {
            site?.let {
                withContext(dispatchers.io()) {
                    siteFactory.loadFullSiteDetails(it)
                    onSiteChanged()
                }
            }
        }
    }

    @SuppressLint("CheckResult")
    private fun configureAutoComplete() {
        autoCompleteDisposable = autoCompletePublishSubject
            .debounce(300, TimeUnit.MILLISECONDS)
            .switchMap { autoComplete.autoComplete(it) }
            .subscribeOn(Schedulers.io())
            .observeOn(AndroidSchedulers.mainThread())
            .subscribe(
                { result ->
                    onAutoCompleteResultReceived(result)
                },
                { t: Throwable? -> Timber.w(t, "Failed to get search results") }
            )
    }

    private fun onAutoCompleteResultReceived(result: AutoCompleteResult) {
        val currentViewState = currentAutoCompleteViewState()
        autoCompleteViewState.value = currentViewState.copy(searchResults = AutoCompleteResult(result.query, result.suggestions))
    }

    @VisibleForTesting
    public override fun onCleared() {
        buildingSiteFactoryJob?.cancel()
        autoCompleteDisposable?.dispose()
        autoCompleteDisposable = null
        fireproofWebsiteState.removeObserver(fireproofWebsitesObserver)
        browserViewState.removeObserver(favoritesOnboardingObserver)
        navigationAwareLoginDetector.loginEventLiveData.removeObserver(loginDetectionObserver)
        fireproofDialogsEventHandler.event.removeObserver(fireproofDialogEventObserver)
        showPulseAnimation.removeObserver(fireButtonAnimation)
        super.onCleared()
    }

    fun registerWebViewListener(
        browserWebViewClient: BrowserWebViewClient,
        browserChromeClient: BrowserChromeClient
    ) {
        browserWebViewClient.webViewClientListener = this
        browserChromeClient.webViewClientListener = this
    }

    fun onViewResumed() {
        if (currentGlobalLayoutState() is Invalidated && currentBrowserViewState().browserShowing) {
            showErrorWithAction()
        }
    }

    fun onViewVisible() {
        // we expect refreshCta to be called when a site is fully loaded if browsingShowing -trackers data available-.
        if (!currentBrowserViewState().browserShowing) {
            viewModelScope.launch {
                val cta = refreshCta()
                showOrHideKeyboard(cta) // we hide the keyboard when showing a DialogCta and HomeCta type in the home screen otherwise we show it
            }
        } else {
            command.value = HideKeyboard
        }
        viewModelScope.launch {
            refreshOnViewVisible.emit(true)
        }
    }

    fun onViewHidden() {
        skipHome = false
        viewModelScope.launch {
            refreshOnViewVisible.emit(false)
        }
    }

    suspend fun fireAutocompletePixel(suggestion: AutoCompleteSuggestion) {
        val currentViewState = currentAutoCompleteViewState()
        val hasBookmarks = withContext(dispatchers.io()) {
            bookmarksRepository.hasBookmarks()
        }
        val hasBookmarkResults = currentViewState.searchResults.suggestions.any { it is AutoCompleteBookmarkSuggestion }
        val params = mapOf(
            PixelParameter.SHOWED_BOOKMARKS to hasBookmarkResults.toString(),
            PixelParameter.BOOKMARK_CAPABLE to hasBookmarks.toString()
        )
        val pixelName = when (suggestion) {
            is AutoCompleteBookmarkSuggestion -> AppPixelName.AUTOCOMPLETE_BOOKMARK_SELECTION
            is AutoCompleteSearchSuggestion -> AppPixelName.AUTOCOMPLETE_SEARCH_SELECTION
        }

        pixel.fire(pixelName, params)
    }

    fun onUserSubmittedQuery(
        query: String,
        queryOrigin: QueryOrigin = QueryOrigin.FromUser
    ) {
        navigationAwareLoginDetector.onEvent(NavigationEvent.UserAction.NewQuerySubmitted)

        if (query.isBlank()) {
            return
        }

        if (currentGlobalLayoutState() is Invalidated) {
            recoverTabWithQuery(query)
            return
        }

        command.value = HideKeyboard
        val trimmedInput = query.trim()

        viewModelScope.launch(dispatchers.io()) {
            searchCountDao.incrementSearchCount()
        }

        val verticalParameter = extractVerticalParameter(url)
        var urlToNavigate = queryUrlConverter.convertQueryToUrl(trimmedInput, verticalParameter, queryOrigin)

        when (val type = specialUrlDetector.determineType(trimmedInput)) {
            is NonHttpAppLink -> {
                nonHttpAppLinkClicked(type)
            }
            is SpecialUrlDetector.UrlType.CloakedTrackingLink -> {
                handleCloakedTrackingLink(type.trackingUrl)
            }
            else -> {

                if (type is SpecialUrlDetector.UrlType.ExtractedTrackingLink) {
                    Timber.d("Tracking link detection: Using extracted URL: ${type.extractedUrl}")
                    urlToNavigate = type.extractedUrl
                }

                if (shouldClearHistoryOnNewQuery()) {
                    command.value = ResetHistory
                }

                fireQueryChangedPixel(trimmedInput)

                if (!appSettingsPreferencesStore.showAppLinksPrompt) {
                    appLinksHandler.updatePreviousUrl(urlToNavigate)
                    appLinksHandler.setUserQueryState(true)
                } else {
                    clearPreviousUrl()
                }

                command.value = Navigate(urlToNavigate, getUrlHeaders(urlToNavigate))
            }
        }

        globalLayoutState.value = Browser(isNewTabState = false)
        findInPageViewState.value = FindInPageViewState(visible = false, canFindInPage = true)
        omnibarViewState.value = currentOmnibarViewState().copy(omnibarText = trimmedInput, shouldMoveCaretToEnd = false)
        browserViewState.value = currentBrowserViewState().copy(browserShowing = true, showClearButton = false)
        autoCompleteViewState.value =
            currentAutoCompleteViewState().copy(showSuggestions = false, showFavorites = false, searchResults = AutoCompleteResult("", emptyList()))
    }

    private fun getUrlHeaders(url: String?): Map<String, String> {
        url?.let {
            return gpc.getHeaders(url)
        }
        return emptyMap()
    }

    private fun extractVerticalParameter(currentUrl: String?): String? {
        val url = currentUrl ?: return null

        return if (duckDuckGoUrlDetector.isDuckDuckGoVerticalUrl(url)) {
            duckDuckGoUrlDetector.extractVertical(url)
        } else {
            null
        }
    }

    private fun fireQueryChangedPixel(omnibarText: String) {
        val oldQuery = currentOmnibarViewState().omnibarText.toUri()
        val newQuery = omnibarText.toUri()

        if (Patterns.WEB_URL.matcher(oldQuery.toString()).matches()) return

        if (oldQuery == newQuery) {
            pixel.fire(String.format(Locale.US, AppPixelName.SERP_REQUERY.pixelName, PixelParameter.SERP_QUERY_NOT_CHANGED))
        } else if (oldQuery.toString().isNotBlank()) { // blank means no previous search, don't send pixel
            pixel.fire(String.format(Locale.US, AppPixelName.SERP_REQUERY.pixelName, PixelParameter.SERP_QUERY_CHANGED))
        }
    }

    private fun shouldClearHistoryOnNewQuery(): Boolean {
        val navigation = webNavigationState ?: return true
        return !currentBrowserViewState().browserShowing && navigation.hasNavigationHistory
    }

    private suspend fun removeCurrentTabFromRepository() {
        val currentTab = tabRepository.liveSelectedTab.value
        currentTab?.let {
            tabRepository.deleteTabAndSelectSource(it.tabId)
        }
    }

    override fun willOverrideUrl(newUrl: String) {
        navigationAwareLoginDetector.onEvent(NavigationEvent.Redirect(newUrl))
        val previousSiteStillLoading = currentLoadingViewState().isLoading
        if (previousSiteStillLoading) {
            showBlankContentfNewContentDelayed()
        }
    }

    override fun prefetchFavicon(url: String) {
        faviconPrefetchJob?.cancel()
        faviconPrefetchJob = viewModelScope.launch {
            val faviconFile = faviconManager.tryFetchFaviconForUrl(tabId = tabId, url = url)
            if (faviconFile != null) {
                tabRepository.updateTabFavicon(tabId, faviconFile.name)
            }
        }
    }

    override fun iconReceived(
        url: String,
        icon: Bitmap
    ) {
        val currentTab = tabRepository.liveSelectedTab.value ?: return
        val currentUrl = currentTab.url ?: return
        if (currentUrl != url) {
            Timber.d("Favicon received for a url $url, different than the current one $currentUrl")
            return
        }
        viewModelScope.launch(dispatchers.io()) {
            val faviconFile = faviconManager.storeFavicon(currentTab.tabId, ImageFavicon(icon, url))
            faviconFile?.let {
                tabRepository.updateTabFavicon(tabId, faviconFile.name)
            }
        }
    }

    override fun iconReceived(
        visitedUrl: String,
        iconUrl: String
    ) {
        val currentTab = tabRepository.liveSelectedTab.value ?: return
        val currentUrl = currentTab.url ?: return
        if (currentUrl.toUri().host != visitedUrl.toUri().host) {
            Timber.d("Favicon received for a url $visitedUrl, different than the current one $currentUrl")
            return
        }
        viewModelScope.launch {
            val faviconFile = faviconManager.storeFavicon(currentTab.tabId, UrlFavicon(iconUrl, visitedUrl))
            faviconFile?.let {
                tabRepository.updateTabFavicon(tabId, faviconFile.name)
            }
        }
    }

    override fun isDesktopSiteEnabled(): Boolean = currentBrowserViewState().isDesktopBrowsingMode

    override fun closeCurrentTab() {
        viewModelScope.launch { removeCurrentTabFromRepository() }
    }

    fun closeAndReturnToSourceIfBlankTab() {
        if (url == null) {
            closeAndSelectSourceTab()
        }
    }

    override fun closeAndSelectSourceTab() {
        viewModelScope.launch { removeAndSelectTabFromRepository() }
    }

    private suspend fun removeAndSelectTabFromRepository() {
        removeCurrentTabFromRepository()
    }

    fun onUserPressedForward() {
        navigationAwareLoginDetector.onEvent(NavigationEvent.UserAction.NavigateForward)
        if (!currentBrowserViewState().browserShowing) {
            browserViewState.value = browserStateModifier.copyForBrowserShowing(currentBrowserViewState())
            findInPageViewState.value = currentFindInPageViewState().copy(canFindInPage = true)
            command.value = Refresh
        } else {
            command.value = NavigateForward
        }
    }

    fun onRefreshRequested() {
        val omnibarContent = currentOmnibarViewState().omnibarText
        if (!Patterns.WEB_URL.matcher(omnibarContent).matches()) {
            fireQueryChangedPixel(currentOmnibarViewState().omnibarText)
        }
        navigationAwareLoginDetector.onEvent(NavigationEvent.UserAction.Refresh)
        if (currentGlobalLayoutState() is Invalidated) {
            recoverTabWithQuery(url.orEmpty())
        } else {
            command.value = Refresh
        }
    }

    /**
     * Handles back navigation. Returns false if navigation could not be
     * handled at this level, giving system an opportunity to handle it
     *
     * @return true if navigation handled, otherwise false
     */
    fun onUserPressedBack(): Boolean {
        navigationAwareLoginDetector.onEvent(NavigationEvent.UserAction.NavigateBack)
        val navigation = webNavigationState ?: return false
        val hasSourceTab = tabRepository.liveSelectedTab.value?.sourceTabId != null

        if (currentFindInPageViewState().visible) {
            dismissFindInView()
            return true
        }

        if (!currentBrowserViewState().browserShowing) {
            return false
        }

        if (navigation.canGoBack) {
            command.value = NavigateBack(navigation.stepsToPreviousPage)
            return true
        } else if (hasSourceTab) {
            viewModelScope.launch {
                removeCurrentTabFromRepository()
            }
            return true
        } else if (!skipHome) {
            navigateHome()
            command.value = ShowKeyboard
            return true
        }

        Timber.d("User pressed back and tab is set to skip home; need to generate WebView preview now")
        command.value = GenerateWebViewPreviewImage
        return false
    }

    private fun navigateHome() {
        site = null
        onSiteChanged()
        webNavigationState = null

        val browserState = browserStateModifier.copyForHomeShowing(currentBrowserViewState()).copy(
            canGoForward = currentGlobalLayoutState() !is Invalidated
        )
        browserViewState.value = browserState

        findInPageViewState.value = FindInPageViewState()
        omnibarViewState.value = currentOmnibarViewState().copy(omnibarText = "", shouldMoveCaretToEnd = false)
        loadingViewState.value = currentLoadingViewState().copy(isLoading = false)

        deleteTabPreview(tabId)
    }

    override fun goFullScreen(view: View) {
        command.value = ShowFullScreen(view)

        val currentState = currentBrowserViewState()
        browserViewState.value = currentState.copy(isFullScreen = true)
    }

    override fun exitFullScreen() {
        val currentState = currentBrowserViewState()
        browserViewState.value = currentState.copy(isFullScreen = false)
    }

    override fun navigationStateChanged(newWebNavigationState: WebNavigationState) {
        val stateChange = newWebNavigationState.compare(webNavigationState)
        webNavigationState = newWebNavigationState

        if (!currentBrowserViewState().browserShowing) return

        browserViewState.value = currentBrowserViewState().copy(
            canGoBack = newWebNavigationState.canGoBack || !skipHome,
            canGoForward = newWebNavigationState.canGoForward
        )

        Timber.v("navigationStateChanged: $stateChange")
        when (stateChange) {
            is WebNavigationStateChange.NewPage -> pageChanged(stateChange.url, stateChange.title)
            is WebNavigationStateChange.PageCleared -> pageCleared()
            is WebNavigationStateChange.UrlUpdated -> urlUpdated(stateChange.url)
            is WebNavigationStateChange.PageNavigationCleared -> disableUserNavigation()
        }

        if (newWebNavigationState.progress ?: 0 >= SHOW_CONTENT_MIN_PROGRESS) {
            showWebContent()
        }
        navigationAwareLoginDetector.onEvent(NavigationEvent.WebNavigationEvent(stateChange))
    }

    private fun showBlankContentfNewContentDelayed() {
        Timber.i("Blank: cancel job $deferredBlankSite")
        deferredBlankSite?.cancel()
        deferredBlankSite = viewModelScope.launch {
            delay(timeMillis = NEW_CONTENT_MAX_DELAY_MS)
            withContext(dispatchers.main()) {
                command.value = HideWebContent
            }
        }
        Timber.i("Blank: schedule new blank $deferredBlankSite")
    }

    private fun showWebContent() {
        Timber.i("Blank: onsite changed cancel $deferredBlankSite")
        deferredBlankSite?.cancel()
        command.value = ShowWebContent
    }

    private fun pageChanged(
        url: String,
        title: String?
    ) {
        Timber.v("Page changed: $url")
        buildSiteFactory(url, title)

        val currentOmnibarViewState = currentOmnibarViewState()
        omnibarViewState.value = currentOmnibarViewState.copy(omnibarText = omnibarTextForUrl(url), shouldMoveCaretToEnd = false)
        val currentBrowserViewState = currentBrowserViewState()
        val domain = site?.domain
        val canWhitelist = domain != null
        val canFireproofSite = domain != null
        val addFavorite = if (!currentBrowserViewState.addFavorite.isEnabled()) {
            HighlightableButton.Visible(enabled = true)
        } else {
            currentBrowserViewState.addFavorite
        }
        findInPageViewState.value = FindInPageViewState(visible = false, canFindInPage = true)

        browserViewState.value = currentBrowserViewState.copy(
            browserShowing = true,
            canAddBookmarks = true,
            addFavorite = addFavorite,
            addToHomeEnabled = true,
            addToHomeVisible = addToHomeCapabilityDetector.isAddToHomeSupported(),
            canSharePage = true,
            showPrivacyGrade = true,
            canReportSite = true,
            canWhitelist = canWhitelist,
            isWhitelisted = false,
            showSearchIcon = false,
            showClearButton = false,
            canFireproofSite = canFireproofSite,
            isFireproofWebsite = isFireproofWebsite(),
            showDaxIcon = shouldShowDaxIcon(url, true)
        )

        Timber.d("showPrivacyGrade=true, showSearchIcon=false, showClearButton=false")

        if (duckDuckGoUrlDetector.isDuckDuckGoQueryUrl(url)) {
            statisticsUpdater.refreshSearchRetentionAtb()
        }

        domain?.let { viewModelScope.launch { updateLoadingStatePrivacy(domain) } }
        domain?.let { viewModelScope.launch { updateWhitelistedState(domain) } }

        viewModelScope.launch { updateBookmarkAndFavoriteState(url) }

        val permissionOrigin = site?.uri?.host?.asLocationPermissionOrigin()
        permissionOrigin?.let { viewModelScope.launch { notifyPermanentLocationPermission(permissionOrigin) } }

        registerSiteVisit()

        cacheAppLink(url)

        appLinksHandler.setUserQueryState(false)
        appLinksHandler.updatePreviousUrl(url)

        trackingLinkDetector.lastTrackingLinkInfo?.let { lastTrackingInfo ->
            if (lastTrackingInfo.destinationUrl == null) {
                lastTrackingInfo.destinationUrl = url
            }
        }
        finishProcessingTrackingLink()
    }

    private fun cacheAppLink(url: String?) {
        val urlType = specialUrlDetector.determineType(url)
        if (urlType is AppLink) {
            updatePreviousAppLink(urlType)
        } else {
            clearPreviousAppLink()
        }
    }

    private fun shouldShowDaxIcon(
        currentUrl: String?,
        showPrivacyGrade: Boolean
    ): Boolean {
        val url = currentUrl ?: return false
        return showPrivacyGrade && duckDuckGoUrlDetector.isDuckDuckGoQueryUrl(url)
    }

    private suspend fun updateLoadingStatePrivacy(domain: String) {
        val isWhitelisted = isWhitelisted(domain)
        withContext(dispatchers.main()) {
            loadingViewState.value = currentLoadingViewState().copy(privacyOn = !isWhitelisted)
        }
    }

    private suspend fun updateWhitelistedState(domain: String) {
        val isWhitelisted = isWhitelisted(domain)
        withContext(dispatchers.main()) {
            browserViewState.value = currentBrowserViewState().copy(isWhitelisted = isWhitelisted)
        }
    }

    private suspend fun isWhitelisted(domain: String): Boolean {
        return withContext(dispatchers.io()) {
            userWhitelistDao.contains(domain) || contentBlocking.isAnException(domain)
        }
    }

    private suspend fun updateBookmarkAndFavoriteState(url: String) {
        val bookmark = getBookmark(url)
        val favorite = getFavorite(url)
        withContext(dispatchers.main()) {
            browserViewState.value = currentBrowserViewState().copy(bookmark = bookmark, favorite = favorite)
        }
    }

    private suspend fun getBookmark(url: String): SavedSite.Bookmark? {
        return withContext(dispatchers.io()) {
            bookmarksRepository.getBookmark(url)
        }
    }

    private suspend fun getFavorite(url: String): SavedSite.Favorite? {
        return withContext(dispatchers.io()) {
            favoritesRepository.favorite(url)
        }
    }

    private suspend fun notifyPermanentLocationPermission(domain: String) {
        if (!geoLocationPermissions.isDeviceLocationEnabled()) {
            viewModelScope.launch(dispatchers.io()) {
                onDeviceLocationDisabled()
            }
            return
        }

        if (!appSettingsPreferencesStore.appLocationPermission) {
            return
        }

        val permissionEntity = locationPermissionsRepository.getDomainPermission(domain)
        permissionEntity?.let {
            if (it.permission == LocationPermissionType.ALLOW_ALWAYS) {
                if (!locationPermissionMessages.containsKey(domain)) {
                    setDomainHasLocationPermissionShown(domain)
                    command.postValue(ShowDomainHasPermissionMessage(domain))
                }
            }
        }
    }

    private fun setDomainHasLocationPermissionShown(domain: String) {
        locationPermissionMessages[domain] = true
    }

    private fun urlUpdated(url: String) {
        Timber.v("Page url updated: $url")
        site?.url = url
        onSiteChanged()
        val currentOmnibarViewState = currentOmnibarViewState()
        omnibarViewState.postValue(currentOmnibarViewState.copy(omnibarText = omnibarTextForUrl(url), shouldMoveCaretToEnd = false))
        browserViewState.postValue(currentBrowserViewState().copy(isFireproofWebsite = isFireproofWebsite()))
        viewModelScope.launch { updateBookmarkAndFavoriteState(url) }
    }

    private fun omnibarTextForUrl(url: String?): String {
        if (url == null) return ""

        return if (duckDuckGoUrlDetector.isDuckDuckGoQueryUrl(url)) {
            duckDuckGoUrlDetector.extractQuery(url) ?: url
        } else {
            url
        }
    }

    private fun pageCleared() {
        Timber.v("Page cleared: $url")
        site = null
        onSiteChanged()

        val currentBrowserViewState = currentBrowserViewState()
        browserViewState.value = currentBrowserViewState.copy(
            canAddBookmarks = false,
            addFavorite = HighlightableButton.Visible(enabled = false),
            addToHomeEnabled = false,
            addToHomeVisible = addToHomeCapabilityDetector.isAddToHomeSupported(),
            canSharePage = false,
            showPrivacyGrade = false,
            canReportSite = false,
            showSearchIcon = true,
            showClearButton = true,
            canFireproofSite = false,
            showDaxIcon = false
        )
        Timber.d("showPrivacyGrade=false, showSearchIcon=true, showClearButton=true")
    }

    override fun pageRefreshed(refreshedUrl: String) {
        if (url == null || refreshedUrl == url) {
            Timber.v("Page refreshed: $refreshedUrl")
            pageChanged(refreshedUrl, title)
        }
    }

    override fun progressChanged(newProgress: Int) {
        Timber.v("Loading in progress $newProgress")
        if (!currentBrowserViewState().browserShowing) return

        val isLoading = newProgress < 100
        val progress = currentLoadingViewState()
        val isProcessingAmpLink = trackingLinkDetector.isProcessingTrackingLink
        if (progress.progress == newProgress) return
        val visualProgress = if (newProgress < FIXED_PROGRESS || isProcessingAmpLink) {
            FIXED_PROGRESS
        } else {
            newProgress
        }

        loadingViewState.value = progress.copy(isLoading = isLoading, progress = visualProgress)

        val showLoadingGrade = progress.privacyOn || isLoading
        privacyGradeViewState.value = currentPrivacyGradeState().copy(shouldAnimate = isLoading || isProcessingAmpLink, showEmptyGrade = showLoadingGrade || isProcessingAmpLink)

        if (newProgress == 100) {
            command.value = RefreshUserAgent(url, currentBrowserViewState().isDesktopBrowsingMode)
            navigationAwareLoginDetector.onEvent(NavigationEvent.PageFinished)
        }
    }

    override fun onSiteLocationPermissionRequested(
        origin: String,
        callback: GeolocationPermissions.Callback
    ) {
        locationPermission = LocationPermission(origin, callback)

        if (!geoLocationPermissions.isDeviceLocationEnabled()) {
            viewModelScope.launch(dispatchers.io()) {
                onDeviceLocationDisabled()
            }
            onSiteLocationPermissionAlwaysDenied()
            return
        }

        if (site?.domainMatchesUrl(origin) == false) {
            onSiteLocationPermissionAlwaysDenied()
            return
        }

        if (!appSettingsPreferencesStore.appLocationPermission) {
            onSiteLocationPermissionAlwaysDenied()
            return
        }

        viewModelScope.launch {
            val previouslyDeniedForever = appSettingsPreferencesStore.appLocationPermissionDeniedForever
            val permissionEntity = locationPermissionsRepository.getDomainPermission(origin)
            if (permissionEntity == null) {
                if (locationPermissionSession.containsKey(origin)) {
                    reactToSiteSessionPermission(locationPermissionSession[origin]!!)
                } else {
                    command.postValue(CheckSystemLocationPermission(origin, previouslyDeniedForever))
                }
            } else {
                if (permissionEntity.permission == LocationPermissionType.DENY_ALWAYS) {
                    onSiteLocationPermissionAlwaysDenied()
                } else {
                    command.postValue(CheckSystemLocationPermission(origin, previouslyDeniedForever))
                }
            }
        }
    }

    override fun onSiteLocationPermissionSelected(
        domain: String,
        permission: LocationPermissionType
    ) {
        locationPermission?.let { locationPermission ->
            when (permission) {
                LocationPermissionType.ALLOW_ALWAYS -> {
                    onSiteLocationPermissionAlwaysAllowed()
                    setDomainHasLocationPermissionShown(domain)
                    pixel.fire(AppPixelName.PRECISE_LOCATION_SITE_DIALOG_ALLOW_ALWAYS)
                    viewModelScope.launch {
                        locationPermissionsRepository.savePermission(domain, permission)
                        faviconManager.persistCachedFavicon(tabId, domain)
                    }
                }
                LocationPermissionType.ALLOW_ONCE -> {
                    pixel.fire(AppPixelName.PRECISE_LOCATION_SITE_DIALOG_ALLOW_ONCE)
                    locationPermissionSession[domain] = permission
                    locationPermission.callback.invoke(locationPermission.origin, true, false)
                }
                LocationPermissionType.DENY_ALWAYS -> {
                    pixel.fire(AppPixelName.PRECISE_LOCATION_SITE_DIALOG_DENY_ALWAYS)
                    onSiteLocationPermissionAlwaysDenied()
                    viewModelScope.launch {
                        locationPermissionsRepository.savePermission(domain, permission)
                        faviconManager.persistCachedFavicon(tabId, domain)
                    }
                }
                LocationPermissionType.DENY_ONCE -> {
                    pixel.fire(AppPixelName.PRECISE_LOCATION_SITE_DIALOG_DENY_ONCE)
                    locationPermissionSession[domain] = permission
                    locationPermission.callback.invoke(locationPermission.origin, false, false)
                }
            }
        }
    }

    private fun onSiteLocationPermissionAlwaysAllowed() {
        locationPermission?.let { locationPermission ->
            geoLocationPermissions.allow(locationPermission.origin)
            locationPermission.callback.invoke(locationPermission.origin, true, false)
        }
    }

    fun onSiteLocationPermissionAlwaysDenied() {
        locationPermission?.let { locationPermission ->
            geoLocationPermissions.clear(locationPermission.origin)
            locationPermission.callback.invoke(locationPermission.origin, false, false)
        }
    }

    private suspend fun onDeviceLocationDisabled() {
        geoLocationPermissions.clearAll()
    }

    private fun reactToSitePermission(permission: LocationPermissionType) {
        locationPermission?.let { locationPermission ->
            when (permission) {
                LocationPermissionType.ALLOW_ALWAYS -> {
                    onSiteLocationPermissionAlwaysAllowed()
                }
                LocationPermissionType.ALLOW_ONCE -> {
                    command.postValue(AskDomainPermission(locationPermission.origin))
                }
                LocationPermissionType.DENY_ALWAYS -> {
                    onSiteLocationPermissionAlwaysDenied()
                }
                LocationPermissionType.DENY_ONCE -> {
                    command.postValue(AskDomainPermission(locationPermission.origin))
                }
            }

        }
    }

    private fun reactToSiteSessionPermission(permission: LocationPermissionType) {
        locationPermission?.let { locationPermission ->
            if (permission == LocationPermissionType.ALLOW_ONCE) {
                locationPermission.callback.invoke(locationPermission.origin, true, false)
            } else {
                locationPermission.callback.invoke(locationPermission.origin, false, false)
            }
        }
    }

    override fun onSystemLocationPermissionAllowed() {
        pixel.fire(AppPixelName.PRECISE_LOCATION_SYSTEM_DIALOG_ENABLE)
        command.postValue(RequestSystemLocationPermission)
    }

    override fun onSystemLocationPermissionNotAllowed() {
        pixel.fire(AppPixelName.PRECISE_LOCATION_SYSTEM_DIALOG_LATER)
        onSiteLocationPermissionAlwaysDenied()
    }

    override fun onSystemLocationPermissionNeverAllowed() {
        locationPermission?.let { locationPermission ->
            onSiteLocationPermissionSelected(locationPermission.origin, LocationPermissionType.DENY_ALWAYS)
            pixel.fire(AppPixelName.PRECISE_LOCATION_SYSTEM_DIALOG_NEVER)
        }
    }

    fun onSystemLocationPermissionGranted() {
        locationPermission?.let { locationPermission ->
            appSettingsPreferencesStore.appLocationPermissionDeniedForever = false
            appSettingsPreferencesStore.appLocationPermission = true
            pixel.fire(AppPixelName.PRECISE_LOCATION_SETTINGS_LOCATION_PERMISSION_ENABLE)
            viewModelScope.launch {
                val permissionEntity = locationPermissionsRepository.getDomainPermission(locationPermission.origin)
                if (permissionEntity == null) {
                    command.postValue(AskDomainPermission(locationPermission.origin))
                } else {
                    reactToSitePermission(permissionEntity.permission)
                }
            }
        }
    }

    fun onSystemLocationPermissionDeniedOneTime() {
        pixel.fire(AppPixelName.PRECISE_LOCATION_SETTINGS_LOCATION_PERMISSION_DISABLE)
        onSiteLocationPermissionAlwaysDenied()
    }

    fun onSystemLocationPermissionDeniedForever() {
        appSettingsPreferencesStore.appLocationPermissionDeniedForever = true
        onSystemLocationPermissionDeniedOneTime()
    }

    private fun registerSiteVisit() {
        Schedulers.io().scheduleDirect {
            networkLeaderboardDao.incrementSitesVisited()
        }
    }

    override fun dosAttackDetected() {
        invalidateBrowsingActions()
        showErrorWithAction(R.string.dosErrorMessage)
    }

    override fun titleReceived(newTitle: String) {
        site?.title = newTitle
        onSiteChanged()
    }

    @AnyThread
    override fun sendEmailRequested(emailAddress: String) {
        command.postValue(SendEmail(emailAddress))
    }

    @AnyThread
    override fun dialTelephoneNumberRequested(telephoneNumber: String) {
        command.postValue(DialNumber(telephoneNumber))
    }

    @AnyThread
    override fun sendSmsRequested(telephoneNumber: String) {
        command.postValue(SendSms(telephoneNumber))
    }

    override fun surrogateDetected(surrogate: SurrogateResponse) {
        site?.surrogateDetected(surrogate)
    }

    override fun upgradedToHttps() {
        httpsUpgraded = true
    }

    override fun trackerDetected(event: TrackingEvent) {
        Timber.d("Tracker detected while on $url and the document was ${event.documentUrl}")
        if (site?.domainMatchesUrl(event.documentUrl) == true) {
            site?.trackerDetected(event)
            onSiteChanged()
        }
        updateNetworkLeaderboard(event)
    }

    private fun updateNetworkLeaderboard(event: TrackingEvent) {
        val networkName = event.entity?.name ?: return
        networkLeaderboardDao.incrementNetworkCount(networkName)
    }

    override fun pageHasHttpResources(page: String) {
        if (site?.domainMatchesUrl(page) == true) {
            site?.hasHttpResources = true
            onSiteChanged()
        }
    }

    private fun onSiteChanged() {
        httpsUpgraded = false
        viewModelScope.launch {

            val improvedGrade = withContext(dispatchers.io()) {
                site?.calculateGrades()?.improvedGrade
            }

            withContext(dispatchers.main()) {
                siteLiveData.value = site
                val isWhiteListed: Boolean = site?.domain?.let { isWhitelisted(it) } ?: false
                if (!isWhiteListed) {
                    privacyGradeViewState.value = currentPrivacyGradeState().copy(privacyGrade = improvedGrade)
                }
            }

            withContext(dispatchers.io()) {
                tabRepository.update(tabId, site)
            }
        }
    }

    fun stopShowingEmptyGrade() {
        if (currentPrivacyGradeState().showEmptyGrade) {
            privacyGradeViewState.value = currentPrivacyGradeState().copy(showEmptyGrade = false)
        }
    }

    override fun showFileChooser(
        filePathCallback: ValueCallback<Array<Uri>>,
        fileChooserParams: WebChromeClient.FileChooserParams
    ) {
        command.value = ShowFileChooser(filePathCallback, fileChooserParams)
    }

    private fun currentGlobalLayoutState(): GlobalLayoutViewState = globalLayoutState.value!!
    private fun currentAutoCompleteViewState(): AutoCompleteViewState = autoCompleteViewState.value!!
    private fun currentBrowserViewState(): BrowserViewState = browserViewState.value!!
    private fun currentFindInPageViewState(): FindInPageViewState = findInPageViewState.value!!
    private fun currentAccessibilityViewState(): AccessibilityViewState = accessibilityViewState.value!!
    private fun currentOmnibarViewState(): OmnibarViewState = omnibarViewState.value!!
    private fun currentLoadingViewState(): LoadingViewState = loadingViewState.value!!
    private fun currentCtaViewState(): CtaViewState = ctaViewState.value!!
    private fun currentPrivacyGradeState(): PrivacyGradeViewState = privacyGradeViewState.value!!

    fun onOmnibarInputStateChanged(
        query: String,
        hasFocus: Boolean,
        hasQueryChanged: Boolean
    ) {

        // determine if empty list to be shown, or existing search results
        val autoCompleteSearchResults = if (query.isBlank() || !hasFocus) {
            AutoCompleteResult(query, emptyList())
        } else {
            currentAutoCompleteViewState().searchResults
        }

        val autoCompleteSuggestionsEnabled = appSettingsPreferencesStore.autoCompleteSuggestionsEnabled
        val showAutoCompleteSuggestions = hasFocus && query.isNotBlank() && hasQueryChanged && autoCompleteSuggestionsEnabled
        val showFavoritesAsSuggestions = if (!showAutoCompleteSuggestions) {
            val urlFocused = hasFocus && query.isNotBlank() && !hasQueryChanged && UriString.isWebUrl(query)
            val emptyQueryBrowsing = query.isBlank() && currentBrowserViewState().browserShowing
            val favoritesAvailable = currentAutoCompleteViewState().favorites.isNotEmpty()
            hasFocus && (urlFocused || emptyQueryBrowsing) && favoritesAvailable
        } else {
            false
        }
        val showClearButton = hasFocus && query.isNotBlank()
        val showControls = !hasFocus || query.isBlank()
        val showPrivacyGrade = !hasFocus
        val showSearchIcon = hasFocus

        // show the real grade in case the animation was canceled before changing the state, this avoids showing an empty grade when regaining focus.
        if (showPrivacyGrade) {
            privacyGradeViewState.value = currentPrivacyGradeState().copy(showEmptyGrade = false)
        }

        omnibarViewState.value = currentOmnibarViewState().copy(isEditing = hasFocus)

        val currentBrowserViewState = currentBrowserViewState()
        browserViewState.value = currentBrowserViewState.copy(
            showPrivacyGrade = showPrivacyGrade,
            showSearchIcon = showSearchIcon,
            showTabsButton = showControls,
            fireButton = if (showControls) {
                HighlightableButton.Visible(highlighted = showPulseAnimation.value ?: false)
            } else {
                HighlightableButton.Gone
            },
            showMenuButton = if (showControls) {
                HighlightableButton.Visible()
            } else {
                HighlightableButton.Gone
            },
            showClearButton = showClearButton,
            showDaxIcon = shouldShowDaxIcon(url, showPrivacyGrade)
        )

        Timber.d("showPrivacyGrade=$showPrivacyGrade, showSearchIcon=$showSearchIcon, showClearButton=$showClearButton")

        autoCompleteViewState.value = currentAutoCompleteViewState()
            .copy(
                showSuggestions = showAutoCompleteSuggestions,
                showFavorites = showFavoritesAsSuggestions,
                searchResults = autoCompleteSearchResults
            )

        if (hasQueryChanged && hasFocus && autoCompleteSuggestionsEnabled) {
            autoCompletePublishSubject.accept(query.trim())
        }
    }

    fun onBookmarkMenuClicked() {
        val url = url ?: return
        viewModelScope.launch {
            val bookmark = currentBrowserViewState().bookmark
            if (bookmark != null) {
                pixel.fire(AppPixelName.MENU_ACTION_EDIT_BOOKMARK_PRESSED.pixelName)
                onEditSavedSiteRequested(bookmark)
            } else {
                pixel.fire(AppPixelName.MENU_ACTION_ADD_BOOKMARK_PRESSED.pixelName)
                saveSiteBookmark(url, title ?: "")
            }
        }
    }

    private suspend fun saveSiteBookmark(
        url: String,
        title: String
    ) {
        val savedBookmark = withContext(dispatchers.io()) {
            if (url.isNotBlank()) {
                faviconManager.persistCachedFavicon(tabId, url)
            }
            bookmarksRepository.insert(title, url)
        }
        withContext(dispatchers.main()) {
            command.value = ShowSavedSiteAddedConfirmation(savedBookmark)
        }
    }

    fun onFavoriteMenuClicked() {
        val url = url ?: return
        val favorite = currentBrowserViewState().favorite
        if (favorite != null) {
            pixel.fire(AppPixelName.MENU_ACTION_REMOVE_FAVORITE_PRESSED.pixelName)
            removeFavoriteSite(favorite)
        } else {
            val buttonHighlighted = currentBrowserViewState().addFavorite.isHighlighted()
            pixel.fire(
                AppPixelName.MENU_ACTION_ADD_FAVORITE_PRESSED.pixelName,
                mapOf(FAVORITE_MENU_ITEM_STATE to buttonHighlighted.toString())
            )
            saveFavoriteSite(url, title ?: "")
        }
    }

    private fun removeFavoriteSite(favorite: SavedSite.Favorite) {
        viewModelScope.launch {
            withContext(dispatchers.io()) {
                favoritesRepository.delete(favorite)
            }
            withContext(dispatchers.main()) {
                command.value = DeleteSavedSiteConfirmation(favorite)
            }
        }
    }

    private fun saveFavoriteSite(
        url: String,
        title: String
    ) {
        viewModelScope.launch {
            val favorite = withContext(dispatchers.io()) {
                if (url.isNotBlank()) {
                    faviconManager.persistCachedFavicon(tabId, url)
                    favoritesRepository.insert(title = title, url = url)
                } else null
            }
            favorite?.let {
                withContext(dispatchers.main()) {
                    command.value = ShowSavedSiteAddedConfirmation(it)
                }
            }
        }
    }

    fun onFireproofWebsiteMenuClicked() {
        val domain = site?.domain ?: return
        viewModelScope.launch {
            if (currentBrowserViewState().isFireproofWebsite) {
                fireproofWebsiteRepository.removeFireproofWebsite(FireproofWebsiteEntity(domain))
                pixel.fire(AppPixelName.FIREPROOF_WEBSITE_REMOVE)
            } else {
                fireproofWebsiteRepository.fireproofWebsite(domain)?.let {
                    pixel.fire(AppPixelName.FIREPROOF_WEBSITE_ADDED)
                    command.value = ShowFireproofWebSiteConfirmation(fireproofWebsiteEntity = it)
                    faviconManager.persistCachedFavicon(tabId, url = domain)
                }
            }
        }
    }

    fun onFireproofLoginDialogShown() {
        viewModelScope.launch {
            fireproofDialogsEventHandler.onFireproofLoginDialogShown()
        }
    }

    fun onUserConfirmedFireproofDialog(domain: String) {
        viewModelScope.launch {
            fireproofDialogsEventHandler.onUserConfirmedFireproofDialog(domain)
        }
    }

    fun onUserDismissedFireproofLoginDialog() {
        viewModelScope.launch {
            fireproofDialogsEventHandler.onUserDismissedFireproofLoginDialog()
        }
    }

    fun onDisableLoginDetectionDialogShown() {
        viewModelScope.launch(dispatchers.io()) {
            fireproofDialogsEventHandler.onDisableLoginDetectionDialogShown()
        }
    }

    fun onUserConfirmedDisableLoginDetectionDialog() {
        viewModelScope.launch(dispatchers.io()) {
            fireproofDialogsEventHandler.onUserConfirmedDisableLoginDetectionDialog()
        }
    }

    fun onUserDismissedDisableLoginDetectionDialog() {
        viewModelScope.launch(dispatchers.io()) {
            fireproofDialogsEventHandler.onUserDismissedDisableLoginDetectionDialog()
        }
    }

    fun onFireproofWebsiteSnackbarUndoClicked(fireproofWebsiteEntity: FireproofWebsiteEntity) {
        viewModelScope.launch(dispatchers.io()) {
            fireproofWebsiteRepository.removeFireproofWebsite(fireproofWebsiteEntity)
            pixel.fire(AppPixelName.FIREPROOF_WEBSITE_UNDO)
        }
    }

    override fun onSavedSiteEdited(savedSite: SavedSite) {
        when (savedSite) {
            is SavedSite.Bookmark -> {
                viewModelScope.launch(dispatchers.io()) {
                    editBookmark(savedSite)
                }
            }
            is SavedSite.Favorite -> {
                viewModelScope.launch(dispatchers.io()) {
                    editFavorite(savedSite)
                }
            }
        }
    }

    fun onEditSavedSiteRequested(savedSite: SavedSite) {
        command.value = ShowEditSavedSiteDialog(savedSite)
    }

    fun onDeleteQuickAccessItemRequested(savedSite: SavedSite) {
        command.value = DeleteSavedSiteConfirmation(savedSite)
    }

    private suspend fun editBookmark(bookmark: SavedSite.Bookmark) {
        withContext(dispatchers.io()) {
            bookmarksRepository.update(bookmark)
        }
    }

    private suspend fun editFavorite(favorite: SavedSite.Favorite) {
        withContext(dispatchers.io()) {
            favoritesRepository.update(favorite)
        }
    }

    fun onBrokenSiteSelected() {
        command.value = BrokenSiteFeedback(BrokenSiteData.fromSite(site))
    }

    fun onWhitelistSelected() {
        val domain = site?.domain ?: return
        appCoroutineScope.launch(dispatchers.io()) {
            if (isWhitelisted(domain)) {
                removeFromWhitelist(domain)
            } else {
                addToWhitelist(domain)
            }
            command.postValue(Refresh)
        }
    }

    private suspend fun addToWhitelist(domain: String) {
        pixel.fire(AppPixelName.BROWSER_MENU_WHITELIST_ADD)
        withContext(dispatchers.io()) {
            userWhitelistDao.insert(domain)
        }
        withContext(dispatchers.main()) {
            browserViewState.value = currentBrowserViewState().copy(isWhitelisted = true)
        }
    }

    private suspend fun removeFromWhitelist(domain: String) {
        pixel.fire(AppPixelName.BROWSER_MENU_WHITELIST_REMOVE)
        withContext(dispatchers.io()) {
            userWhitelistDao.delete(domain)
        }
        withContext(dispatchers.main()) {
            browserViewState.value = currentBrowserViewState().copy(isWhitelisted = false)
        }
    }

    fun onUserSelectedToEditQuery(query: String) {
        command.value = EditWithSelectedQuery(query)
    }

    fun userLongPressedInWebView(
        target: LongPressTarget,
        menu: ContextMenu
    ) {
        Timber.i("Long pressed on ${target.type}, (url=${target.url}), (image url = ${target.imageUrl})")
        longPressHandler.handleLongPress(target.type, target.url, menu)
    }

    fun userSelectedItemFromLongPressMenu(
        longPressTarget: LongPressTarget,
        item: MenuItem
    ): Boolean {

        val requiredAction = longPressHandler.userSelectedMenuItem(longPressTarget, item)
        Timber.d("Required action from long press is $requiredAction")

        return when (requiredAction) {
            is RequiredAction.OpenInNewTab -> {
                command.value = GenerateWebViewPreviewImage
                command.value = OpenInNewTab(query = requiredAction.url, sourceTabId = tabId)
                true
            }
            is RequiredAction.OpenInNewBackgroundTab -> {
                command.value = GenerateWebViewPreviewImage
                viewModelScope.launch { openInNewBackgroundTab(requiredAction.url) }
                true
            }
            is RequiredAction.DownloadFile -> {
                command.value = DownloadImage(requiredAction.url, false)
                true
            }
            is RequiredAction.ShareLink -> {
                command.value = ShareLink(requiredAction.url)
                true
            }
            is RequiredAction.CopyLink -> {
                command.value = CopyLink(requiredAction.url)
                true
            }
            RequiredAction.None -> {
                false
            }
        }
    }

    suspend fun openInNewBackgroundTab(url: String) {
        tabRepository.addNewTabAfterExistingTab(url, tabId)
        command.value = OpenInNewBackgroundTab(url)
    }

    fun onFindInPageSelected() {
        findInPageViewState.value = FindInPageViewState(visible = true, canFindInPage = true)
    }

    fun userFindingInPage(searchTerm: String) {
        val currentViewState = currentFindInPageViewState()
        var findInPage = currentViewState.copy(visible = true, searchTerm = searchTerm)
        if (searchTerm.isEmpty()) {
            findInPage = findInPage.copy(showNumberMatches = false)
        }
        findInPageViewState.value = findInPage
        command.value = FindInPageCommand(searchTerm)
    }

    fun dismissFindInView() {
        findInPageViewState.value = currentFindInPageViewState().copy(visible = false, searchTerm = "")
        command.value = DismissFindInPage
    }

    fun onFindResultsReceived(
        activeMatchOrdinal: Int,
        numberOfMatches: Int
    ) {
        val activeIndex = if (numberOfMatches == 0) 0 else activeMatchOrdinal + 1
        val currentViewState = currentFindInPageViewState()
        findInPageViewState.value = currentViewState.copy(
            showNumberMatches = true,
            activeMatchIndex = activeIndex,
            numberMatches = numberOfMatches
        )
    }

    fun onWebSessionRestored() {
        globalLayoutState.value = Browser(isNewTabState = false)
    }

    fun onDesktopSiteModeToggled(desktopSiteRequested: Boolean) {
        val currentBrowserViewState = currentBrowserViewState()
        browserViewState.value = currentBrowserViewState.copy(isDesktopBrowsingMode = desktopSiteRequested)
        command.value = RefreshUserAgent(site?.uri?.toString(), desktopSiteRequested)

        val uri = site?.uri ?: return

        pixel.fire(
            if (desktopSiteRequested) AppPixelName.MENU_ACTION_DESKTOP_SITE_ENABLE_PRESSED
            else AppPixelName.MENU_ACTION_DESKTOP_SITE_DISABLE_PRESSED
        )

        if (desktopSiteRequested && uri.isMobileSite) {
            val desktopUrl = uri.toDesktopUri().toString()
            Timber.i("Original URL $url - attempting $desktopUrl with desktop site UA string")
            command.value = Navigate(desktopUrl, getUrlHeaders(desktopUrl))
        } else {
            command.value = Refresh
        }
    }

    private fun initializeViewStates() {
        globalLayoutState.value = Browser()
        browserViewState.value = BrowserViewState().copy(addToHomeVisible = addToHomeCapabilityDetector.isAddToHomeSupported())
        loadingViewState.value = LoadingViewState()
        autoCompleteViewState.value = AutoCompleteViewState()
        omnibarViewState.value = OmnibarViewState()
        findInPageViewState.value = FindInPageViewState()
        ctaViewState.value = CtaViewState()
        privacyGradeViewState.value = PrivacyGradeViewState()
        accessibilityViewState.value = AccessibilityViewState(
            fontSize = accessibilitySettingsDataStore.fontSize,
            forceZoom = accessibilitySettingsDataStore.forceZoom,
            refreshWebView = false
        )
    }

    fun onShareSelected() {
        url?.let {
            command.value = ShareLink(removeAtbAndSourceParamsFromSearch(it))
        }
    }

    fun determineShowBrowser() {
        val showBrowser = currentBrowserViewState().browserShowing || !url.isNullOrBlank()
        browserViewState.value = currentBrowserViewState().copy(browserShowing = showBrowser)
    }

    private fun showBrowser() {
        browserViewState.value = currentBrowserViewState().copy(browserShowing = true)
        globalLayoutState.value = Browser(isNewTabState = false)
    }

    private fun removeAtbAndSourceParamsFromSearch(url: String): String {

        if (!duckDuckGoUrlDetector.isDuckDuckGoQueryUrl(url)) {
            return url
        }

        val uri = Uri.parse(url)
        val paramsToRemove = arrayOf(AppUrl.ParamKey.ATB, AppUrl.ParamKey.SOURCE)
        val parameterNames = uri.queryParameterNames.filterNot { paramsToRemove.contains(it) }
        val builder = uri.buildUpon()
        builder.clearQuery()

        for (paramName in parameterNames) {
            builder.appendQueryParameter(paramName, uri.getQueryParameter(paramName))
        }

        return builder.build().toString()
    }

    fun saveWebViewState(
        webView: WebView?,
        tabId: String
    ) {
        webViewSessionStorage.saveSession(webView, tabId)
    }

    fun restoreWebViewState(
        webView: WebView?,
        lastUrl: String
    ) {
        val sessionRestored = webViewSessionStorage.restoreSession(webView, tabId)
        if (sessionRestored) {
            Timber.v("Successfully restored session")
            onWebSessionRestored()
        } else {
            if (lastUrl.isNotBlank()) {
                Timber.w("Restoring last url but page history has been lost - url=[$lastUrl]")
                onUserSubmittedQuery(lastUrl)
            }
        }
    }

    @SuppressLint("CheckResult")
    fun onPinPageToHomeSelected() {
        val currentPage = url ?: return
        val title = if (duckDuckGoUrlDetector.isDuckDuckGoQueryUrl(currentPage)) {
            duckDuckGoUrlDetector.extractQuery(currentPage) ?: currentPage
        } else {
            currentPage.toUri().baseHost ?: currentPage
        }

        viewModelScope.launch {
            val favicon: Bitmap? = faviconManager.loadFromDisk(tabId = tabId, url = currentPage)
            command.value = AddHomeShortcut(title, currentPage, favicon)
        }
    }

    fun onBrowserMenuClicked() {
        Timber.i("favoritesOnboarding onBrowserMenuClicked")
        val menuHighlighted = currentBrowserViewState().showMenuButton.isHighlighted()
        if (menuHighlighted) {
            this.showFavoritesOnboarding = false
            browserViewState.value = currentBrowserViewState().copy(
                showMenuButton = HighlightableButton.Visible(highlighted = false),
                addFavorite = HighlightableButton.Visible(highlighted = true)
            )
        }
    }

    fun onBrowserMenuClosed() {
        viewModelScope.launch {
            Timber.i("favoritesOnboarding onBrowserMenuClosed")
            if (currentBrowserViewState().addFavorite.isHighlighted()) {
                browserViewState.value = currentBrowserViewState().copy(
                    addFavorite = HighlightableButton.Visible(highlighted = false)
                )
            }
        }
    }

    fun userRequestedOpeningNewTab() {
        command.value = GenerateWebViewPreviewImage
        command.value = LaunchNewTab
    }

    fun onSurveyChanged(
        survey: Survey?,
        locale: Locale = Locale.getDefault()
    ) {
        val surveyCleared = ctaViewModel.onSurveyChanged(survey)
        if (surveyCleared) {
            ctaViewState.value = currentCtaViewState().copy(cta = null)
            return
        }
        if (survey != null) {
            viewModelScope.launch {
                refreshCta(locale)
            }
        }
    }

    fun onCtaShown() {
        val cta = ctaViewState.value?.cta ?: return
        ctaViewModel.onCtaShown(cta)
    }

    suspend fun refreshCta(locale: Locale = Locale.getDefault()): Cta? {
        Timber.i("favoritesOnboarding: - refreshCta $showFavoritesOnboarding")
        if (currentGlobalLayoutState() is Browser) {
            val cta = withContext(dispatchers.io()) {
                ctaViewModel.refreshCta(
                    dispatchers.io(),
                    currentBrowserViewState().browserShowing,
                    siteLiveData.value,
                    showFavoritesOnboarding,
                    locale
                )
            }
            ctaViewState.value = currentCtaViewState().copy(cta = cta)
            return cta
        }
        return null
    }

    private fun showOrHideKeyboard(cta: Cta?) {
        command.value = if (cta is DialogCta || cta is HomePanelCta || cta is DaxBubbleCta.DaxFireproofCta) HideKeyboard else ShowKeyboard
    }

    fun registerDaxBubbleCtaDismissed() {
        viewModelScope.launch {
            val cta = ctaViewState.value?.cta ?: return@launch
            ctaViewModel.registerDaxBubbleCtaDismissed(cta)
        }
    }

    fun onUserClickCtaOkButton() {
        val cta = currentCtaViewState().cta ?: return
        ctaViewModel.onUserClickCtaOkButton(cta)
        command.value = when (cta) {
            is HomePanelCta.Survey -> LaunchSurvey(cta.survey)
            is HomePanelCta.AddWidgetAuto, is HomePanelCta.AddReturningUsersWidgetAuto -> LaunchAddWidget
            is HomePanelCta.AddWidgetInstructions -> LaunchLegacyAddWidget
            else -> return
        }
    }

    fun onUserClickCtaSecondaryButton() {
        viewModelScope.launch {
            val cta = currentCtaViewState().cta ?: return@launch
            ctaViewModel.onUserDismissedCta(cta)
        }
    }

    fun onUserHideDaxDialog() {
        val cta = currentCtaViewState().cta ?: return
        command.value = DaxCommand.HideDaxDialog(cta)
    }

    fun onDaxDialogDismissed() {
        val cta = currentCtaViewState().cta ?: return
        if (cta is DaxDialogCta.DaxTrackersBlockedCta) {
            command.value = DaxCommand.FinishTrackerAnimation
        }
        onUserDismissedCta()
    }

    fun onUserDismissedCta() {
        val cta = currentCtaViewState().cta ?: return
        viewModelScope.launch {
            ctaViewModel.onUserDismissedCta(cta)
            when (cta) {
                is HomePanelCta -> refreshCta()
                else -> ctaViewState.value = currentCtaViewState().copy(cta = null)
            }
        }
    }

    fun userSelectedFireproofSetting(isAutoFireproofingEnabled: Boolean) {
        appSettingsPreferencesStore.appLoginDetection = isAutoFireproofingEnabled

        val cta = currentCtaViewState().cta ?: return

        viewModelScope.launch {
            ctaViewModel.onUserClickFireproofExperimentButton(isAutoFireproofingEnabled, cta)
            refreshCta()
        }
    }

    fun updateTabPreview(
        tabId: String,
        fileName: String
    ) {
        tabRepository.updateTabPreviewImage(tabId, fileName)
    }

    fun deleteTabPreview(tabId: String) {
        tabRepository.updateTabPreviewImage(tabId, null)
    }

    override fun handleAppLink(
        appLink: AppLink,
        isForMainFrame: Boolean
    ): Boolean {
        return appLinksHandler.handleAppLink(
            isForMainFrame,
            appLink.uriString,
            appSettingsPreferencesStore.appLinksEnabled,
            !appSettingsPreferencesStore.showAppLinksPrompt
        ) { appLinkClicked(appLink) }
    }

    fun openAppLink() {
        browserViewState.value?.previousAppLink?.let { appLink ->
            command.value = OpenAppLink(appLink)
        }
    }

    fun clearPreviousUrl() {
        appLinksHandler.updatePreviousUrl(null)
    }

    fun clearPreviousAppLink() {
        browserViewState.value = currentBrowserViewState().copy(
            previousAppLink = null
        )
    }

    private fun updatePreviousAppLink(appLink: AppLink) {
        browserViewState.value = currentBrowserViewState().copy(
            previousAppLink = appLink
        )
    }

    private fun appLinkClicked(appLink: AppLink) {
        if (appSettingsPreferencesStore.showAppLinksPrompt || appLinksHandler.isUserQuery()) {
            command.value = ShowAppLinkPrompt(appLink)
            appLinksHandler.setUserQueryState(false)
        } else {
            command.value = OpenAppLink(appLink)
        }
    }

    override fun handleNonHttpAppLink(nonHttpAppLink: NonHttpAppLink): Boolean {
        nonHttpAppLinkClicked(nonHttpAppLink)
        return true
    }

    fun nonHttpAppLinkClicked(appLink: NonHttpAppLink) {
        command.value = HandleNonHttpAppLink(appLink, getUrlHeaders(appLink.fallbackUrl))
    }

    override fun openMessageInNewTab(message: Message) {
        command.value = OpenMessageInNewTab(message, tabId)
    }

    override fun recoverFromRenderProcessGone() {
        webNavigationState?.let {
            navigationStateChanged(EmptyNavigationState(it))
        }
        invalidateBrowsingActions()
        showErrorWithAction()
    }

    override fun requiresAuthentication(request: BasicAuthenticationRequest) {
        if (request.host != site?.uri?.host) {
            omnibarViewState.value = currentOmnibarViewState().copy(omnibarText = request.site)
            command.value = HideWebContent
        }
        command.value = RequiresAuthentication(request)
    }

    override fun handleAuthentication(
        request: BasicAuthenticationRequest,
        credentials: BasicAuthenticationCredentials
    ) {
        request.handler.proceed(credentials.username, credentials.password)
        command.value = ShowWebContent
        command.value = SaveCredentials(request, credentials)
    }

    override fun cancelAuthentication(request: BasicAuthenticationRequest) {
        request.handler.cancel()
        command.value = ShowWebContent
    }

    fun userLaunchingTabSwitcher() {
        command.value = LaunchTabSwitcher
    }

    private fun isFireproofWebsite(domain: String? = site?.domain): Boolean {
        if (domain == null) return false
        val fireproofWebsites = fireproofWebsiteState.value
        return fireproofWebsites?.any { it.domain == domain } ?: false
    }

    private fun invalidateBrowsingActions() {
        globalLayoutState.value = Invalidated
        loadingViewState.value = LoadingViewState()
        findInPageViewState.value = FindInPageViewState()
    }

    private fun disableUserNavigation() {
        browserViewState.value = currentBrowserViewState().copy(
            canGoBack = false,
            canGoForward = false,
            canReportSite = false,
            canChangeBrowsingMode = false,
            canFireproofSite = false
        )
    }

    private fun showErrorWithAction(errorMessage: Int = R.string.crashedWebViewErrorMessage) {
        command.value = ShowErrorWithAction(errorMessage) { this.onUserSubmittedQuery(url.orEmpty()) }
    }

    private fun recoverTabWithQuery(query: String) {
        closeCurrentTab()
        command.value = OpenInNewTab(query)
    }

    override fun redirectTriggeredByGpc() {
        navigationAwareLoginDetector.onEvent(NavigationEvent.GpcRedirect)
    }

    override fun loginDetected() {
        val currentUrl = site?.url ?: return
        navigationAwareLoginDetector.onEvent(NavigationEvent.LoginAttempt(currentUrl))
    }

    fun requestFileDownload(
        url: String,
        contentDisposition: String?,
        mimeType: String,
        requestUserConfirmation: Boolean
    ) {
        if (url.startsWith("blob:")) {
            command.value = ConvertBlobToDataUri(url, mimeType)
        } else {
            sendRequestFileDownloadCommand(url, contentDisposition, mimeType, requestUserConfirmation)
        }
    }

    private fun sendRequestFileDownloadCommand(
        url: String,
        contentDisposition: String?,
        mimeType: String,
        requestUserConfirmation: Boolean
    ) {
        command.postValue(RequestFileDownload(url, contentDisposition, mimeType, requestUserConfirmation))
    }

    fun showEmailTooltip() {
        emailManager.getEmailAddress()?.let {
            command.postValue(ShowEmailTooltip(it))
        }
    }

    fun consumeAliasAndCopyToClipboard() {
        emailManager.getAlias()?.let {
            command.value = CopyAliasToClipboard(it)
            pixel.enqueueFire(
                AppPixelName.EMAIL_COPIED_TO_CLIPBOARD,
                mapOf(
                    PixelParameter.COHORT to emailManager.getCohort(),
                    PixelParameter.LAST_USED_DAY to emailManager.getLastUsedDate()
                )
            )
            emailManager.setNewLastUsedDate()
        }
    }

    fun consumeAlias() {
        emailManager.getAlias()?.let {
            command.postValue(InjectEmailAddress(it))
            pixel.enqueueFire(
                AppPixelName.EMAIL_USE_ALIAS,
                mapOf(
                    PixelParameter.COHORT to emailManager.getCohort(),
                    PixelParameter.LAST_USED_DAY to emailManager.getLastUsedDate()
                )
            )
            emailManager.setNewLastUsedDate()
        }
    }

    fun useAddress() {
        emailManager.getEmailAddress()?.let {
            command.postValue(InjectEmailAddress(it))
            pixel.enqueueFire(
                AppPixelName.EMAIL_USE_ADDRESS,
                mapOf(
                    PixelParameter.COHORT to emailManager.getCohort(),
                    PixelParameter.LAST_USED_DAY to emailManager.getLastUsedDate()
                )
            )
            emailManager.setNewLastUsedDate()
        }
    }

    fun cancelAutofillTooltip() {
        pixel.enqueueFire(AppPixelName.EMAIL_TOOLTIP_DISMISSED, mapOf(PixelParameter.COHORT to emailManager.getCohort()))
    }

    fun download(pendingFileDownload: FileDownloader.PendingFileDownload) {
        viewModelScope.launch(dispatchers.io()) {
            pixel.fire(AppPixelName.DOWNLOAD_REQUEST_STARTED)
            fileDownloader.download(
                pendingFileDownload,
                object : FileDownloader.FileDownloadListener {

                    override fun downloadStartedNetworkFile() {
                        Timber.d("download started: network file")
                        closeAndReturnToSourceIfBlankTab()
                    }

                    override fun downloadFinishedNetworkFile(
                        file: File,
                        mimeType: String?
                    ) {
                        // TODO [Improve downloads] This is unused.
                        Timber.i("downloadFinished network file")
                    }

                    override fun downloadStartedDataUri() {
                        Timber.i("downloadStarted data uri")
                        command.postValue(DownloadCommand.ShowDownloadInProgressNotification)
                        closeAndReturnToSourceIfBlankTab()
                    }

                    override fun downloadFinishedDataUri(
                        file: File,
                        mimeType: String?
                    ) {
                        Timber.i("downloadFinished data uri")
                        pixel.fire(AppPixelName.DOWNLOAD_REQUEST_SUCCEEDED)
                        command.postValue(DownloadCommand.ScanMediaFiles(file))
                        command.postValue(DownloadCommand.ShowDownloadFinishedNotification(file, mimeType))
                    }

                    override fun downloadFailed(
                        message: String,
                        downloadFailReason: DownloadFailReason
                    ) {
                        // TODO [Improve downloads] This used only when DownloadManager is not involved.
                        Timber.w("Failed to download file [$message]")
                        pixel.fire(AppPixelName.DOWNLOAD_REQUEST_FAILED)
                        command.postValue(DownloadCommand.ShowDownloadFailedNotification(message, downloadFailReason))
                    }

                    override fun downloadCancelled() {
                        Timber.i("Download cancelled")
                        closeAndReturnToSourceIfBlankTab()
                    }

                    override fun downloadOpened() {
                        closeAndReturnToSourceIfBlankTab()
                    }
                }
            )
        }
    }

    fun deleteQuickAccessItem(savedSite: SavedSite) {
        val favorite = savedSite as? SavedSite.Favorite ?: return
        viewModelScope.launch(dispatchers.io() + NonCancellable) {
            favoritesRepository.delete(favorite)
        }
    }

    fun insertQuickAccessItem(savedSite: SavedSite) {
        val favorite = savedSite as? SavedSite.Favorite ?: return
        viewModelScope.launch(dispatchers.io()) {
            favoritesRepository.insert(favorite)
        }
    }

    fun onQuickAccessListChanged(newList: List<FavoritesQuickAccessAdapter.QuickAccessFavorite>) {
        viewModelScope.launch(dispatchers.io()) {
            favoritesRepository.updateWithPosition(newList.map { it.favorite })
        }
    }

    fun onWebViewRefreshed() {
        accessibilityViewState.value = currentAccessibilityViewState().copy(refreshWebView = false)
    }

    override fun handleCloakedTrackingLink(initialUrl: String) {
        startProcessingTrackingLink()
        command.value = ExtractUrlFromTrackingLink(initialUrl)
    }

    override fun startProcessingTrackingLink() {
        trackingLinkDetector.isProcessingTrackingLink = true
    }

    private fun finishProcessingTrackingLink() {
        trackingLinkDetector.isProcessingTrackingLink = false
    }

    fun updateLastTrackingLink(url: String) {
        trackingLinkDetector.lastTrackingLinkInfo = TrackingLinkInfo(trackingLink = url)
    }

    companion object {
        private const val FIXED_PROGRESS = 50

        // Minimum progress to show web content again after decided to hide web content (possible spoofing attack).
        // We think that progress is enough to assume next site has already loaded new content.
        private const val SHOW_CONTENT_MIN_PROGRESS = 50
        private const val NEW_CONTENT_MAX_DELAY_MS = 1000L
        private const val ONE_HOUR_IN_MS = 3_600_000
    }
}

@ContributesMultibinding(AppScope::class)
class BrowserTabViewModelFactory @Inject constructor(
    private val statisticsUpdater: Provider<StatisticsUpdater>,
    private val queryUrlConverter: Provider<QueryUrlConverter>,
    private val duckDuckGoUrlDetector: Provider<DuckDuckGoUrlDetector>,
    private val siteFactory: Provider<SiteFactory>,
    private val tabRepository: Provider<TabRepository>,
    private val userWhitelistDao: Provider<UserWhitelistDao>,
    private val contentBlocking: Provider<ContentBlocking>,
    private val networkLeaderboardDao: Provider<NetworkLeaderboardDao>,
    private val bookmarksRepository: Provider<BookmarksRepository>,
    private val favoritesRepository: Provider<FavoritesRepository>,
    private val fireproofWebsiteRepository: Provider<FireproofWebsiteRepository>,
    private val locationPermissionsRepository: Provider<LocationPermissionsRepository>,
    private val geoLocationPermissions: Provider<GeoLocationPermissions>,
    private val navigationAwareLoginDetector: Provider<NavigationAwareLoginDetector>,
    private val autoComplete: Provider<AutoCompleteApi>,
    private val appSettingsPreferencesStore: Provider<SettingsDataStore>,
    private val longPressHandler: Provider<LongPressHandler>,
    private val webViewSessionStorage: Provider<WebViewSessionStorage>,
    private val specialUrlDetector: Provider<SpecialUrlDetector>,
    private val faviconManager: Provider<FaviconManager>,
    private val addToHomeCapabilityDetector: Provider<AddToHomeCapabilityDetector>,
    private val ctaViewModel: Provider<CtaViewModel>,
    private val searchCountDao: Provider<SearchCountDao>,
    private val pixel: Provider<Pixel>,
    private val dispatchers: DispatcherProvider = DefaultDispatcherProvider(),
    private val userEventsStore: Provider<UserEventsStore>,
    private val fileDownloader: Provider<FileDownloader>,
    private val gpc: Provider<Gpc>,
    private val fireproofDialogsEventHandler: Provider<FireproofDialogsEventHandler>,
    private val emailManager: Provider<EmailManager>,
    private val accessibilitySettingsDataStore: Provider<AccessibilitySettingsDataStore>,
    private val appCoroutineScope: Provider<CoroutineScope>,
    private val appLinksHandler: Provider<DuckDuckGoAppLinksHandler>,
    private val variantManager: Provider<VariantManager>,
    private val trackingLinkDetector: Provider<TrackingLinkDetector>
) : ViewModelFactoryPlugin {
    override fun <T : ViewModel?> create(modelClass: Class<T>): T? {
        with(modelClass) {
            return when {
<<<<<<< HEAD
                isAssignableFrom(BrowserTabViewModel::class.java) -> BrowserTabViewModel(statisticsUpdater.get(), queryUrlConverter.get(), duckDuckGoUrlDetector.get(), siteFactory.get(), tabRepository.get(), userWhitelistDao.get(), contentBlocking.get(), networkLeaderboardDao.get(), bookmarksRepository.get(), favoritesRepository.get(), fireproofWebsiteRepository.get(), locationPermissionsRepository.get(), geoLocationPermissions.get(), navigationAwareLoginDetector.get(), autoComplete.get(), appSettingsPreferencesStore.get(), longPressHandler.get(), webViewSessionStorage.get(), specialUrlDetector.get(), faviconManager.get(), addToHomeCapabilityDetector.get(), ctaViewModel.get(), searchCountDao.get(), pixel.get(), dispatchers, userEventsStore.get(), fileDownloader.get(), gpc.get(), fireproofDialogsEventHandler.get(), emailManager.get(), accessibilitySettingsDataStore.get(), appCoroutineScope.get(), appLinksHandler.get(), variantManager.get(), trackingLinkDetector.get()) as T
=======
                isAssignableFrom(BrowserTabViewModel::class.java) -> BrowserTabViewModel(
                    statisticsUpdater.get(),
                    queryUrlConverter.get(),
                    duckDuckGoUrlDetector.get(),
                    siteFactory.get(),
                    tabRepository.get(),
                    userWhitelistDao.get(),
                    contentBlocking.get(),
                    networkLeaderboardDao.get(),
                    bookmarksRepository.get(),
                    favoritesRepository.get(),
                    fireproofWebsiteRepository.get(),
                    locationPermissionsRepository.get(),
                    geoLocationPermissions.get(),
                    navigationAwareLoginDetector.get(),
                    autoComplete.get(),
                    appSettingsPreferencesStore.get(),
                    longPressHandler.get(),
                    webViewSessionStorage.get(),
                    specialUrlDetector.get(),
                    faviconManager.get(),
                    addToHomeCapabilityDetector.get(),
                    ctaViewModel.get(),
                    searchCountDao.get(),
                    pixel.get(),
                    dispatchers,
                    userEventsStore.get(),
                    fileDownloader.get(),
                    gpc.get(),
                    fireproofDialogsEventHandler.get(),
                    emailManager.get(),
                    accessibilitySettingsDataStore.get(),
                    appCoroutineScope.get(),
                    appLinksHandler.get(),
                    variantManager.get()
                ) as T
>>>>>>> 589d3f18
                else -> null
            }
        }
    }
}<|MERGE_RESOLUTION|>--- conflicted
+++ resolved
@@ -336,17 +336,13 @@
 
         class ShowAppLinkPrompt(val appLink: AppLink) : Command()
         class OpenAppLink(val appLink: AppLink) : Command()
-<<<<<<< HEAD
         class ExtractUrlFromTrackingLink(val initialUrl: String) : Command()
-        class AddHomeShortcut(val title: String, val url: String, val icon: Bitmap? = null) : Command()
-=======
         class AddHomeShortcut(
             val title: String,
             val url: String,
             val icon: Bitmap? = null
         ) : Command()
 
->>>>>>> 589d3f18
         class LaunchSurvey(val survey: Survey) : Command()
         object LaunchAddWidget : Command()
         object LaunchLegacyAddWidget : Command()
@@ -2513,9 +2509,6 @@
     override fun <T : ViewModel?> create(modelClass: Class<T>): T? {
         with(modelClass) {
             return when {
-<<<<<<< HEAD
-                isAssignableFrom(BrowserTabViewModel::class.java) -> BrowserTabViewModel(statisticsUpdater.get(), queryUrlConverter.get(), duckDuckGoUrlDetector.get(), siteFactory.get(), tabRepository.get(), userWhitelistDao.get(), contentBlocking.get(), networkLeaderboardDao.get(), bookmarksRepository.get(), favoritesRepository.get(), fireproofWebsiteRepository.get(), locationPermissionsRepository.get(), geoLocationPermissions.get(), navigationAwareLoginDetector.get(), autoComplete.get(), appSettingsPreferencesStore.get(), longPressHandler.get(), webViewSessionStorage.get(), specialUrlDetector.get(), faviconManager.get(), addToHomeCapabilityDetector.get(), ctaViewModel.get(), searchCountDao.get(), pixel.get(), dispatchers, userEventsStore.get(), fileDownloader.get(), gpc.get(), fireproofDialogsEventHandler.get(), emailManager.get(), accessibilitySettingsDataStore.get(), appCoroutineScope.get(), appLinksHandler.get(), variantManager.get(), trackingLinkDetector.get()) as T
-=======
                 isAssignableFrom(BrowserTabViewModel::class.java) -> BrowserTabViewModel(
                     statisticsUpdater.get(),
                     queryUrlConverter.get(),
@@ -2550,9 +2543,9 @@
                     accessibilitySettingsDataStore.get(),
                     appCoroutineScope.get(),
                     appLinksHandler.get(),
-                    variantManager.get()
+                    variantManager.get(),
+                    trackingLinkDetector.get()
                 ) as T
->>>>>>> 589d3f18
                 else -> null
             }
         }
