--- conflicted
+++ resolved
@@ -682,7 +682,6 @@
         findInPageViewState.value = FindInPageViewState()
     }
 
-<<<<<<< HEAD
     fun onAddBookmarkSelected() {
         command.value = AddBookmark(site?.title, site?.url)
     }
@@ -690,16 +689,11 @@
     fun onShareSelected() {
         url?.let {
             command.value = ShareLink(removeAtbAndSourceParamsFromSearch(it))
-=======
+        }
+    }
+
     fun determineShowBrowser() {
         browserViewState.value = currentBrowserViewState().copy(browserShowing = !url.isNullOrBlank())
-    }
-
-    fun userSharingLink(url: String?) {
-        if (url != null) {
-            command.value = ShareLink(removeAtbAndSourceParamsFromSearch(url))
->>>>>>> 8d1d1d20
-        }
     }
 
     private fun removeAtbAndSourceParamsFromSearch(url: String): String {
