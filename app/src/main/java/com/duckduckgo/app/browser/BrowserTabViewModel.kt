--- conflicted
+++ resolved
@@ -52,7 +52,6 @@
 import com.duckduckgo.app.browser.LongPressHandler.RequiredAction
 import com.duckduckgo.app.browser.SpecialUrlDetector.UrlType.AppLink
 import com.duckduckgo.app.browser.SpecialUrlDetector.UrlType.NonHttpAppLink
-import com.duckduckgo.app.browser.WebNavigationStateChange.NewPage
 import com.duckduckgo.app.browser.addtohome.AddToHomeCapabilityDetector
 import com.duckduckgo.app.browser.applinks.AppLinksHandler
 import com.duckduckgo.app.browser.applinks.DuckDuckGoAppLinksHandler
@@ -197,6 +196,7 @@
         val canSharePage: Boolean = false,
         val canAddBookmarks: Boolean = false,
         val bookmark: SavedSite.Bookmark? = null,
+        val bookmarkFolder: BookmarkFolder? = null,
         val addFavorite: HighlightableButton = HighlightableButton.Visible(enabled = false),
         val favorite: SavedSite.Favorite? = null,
         val canFireproofSite: Boolean = false,
@@ -311,19 +311,13 @@
         object ShowKeyboard : Command()
         object HideKeyboard : Command()
         class ShowFullScreen(val view: View) : Command()
-<<<<<<< HEAD
-        class DownloadImage(val url: String, val requestUserConfirmation: Boolean) : Command()
-        class ShowSavedSiteAddedConfirmation(val savedSiteChangedViewState: SavedSiteChangedViewState) : Command()
-        class ShowEditSavedSiteDialog(val savedSiteChangedViewState: SavedSiteChangedViewState) : Command()
-=======
         class DownloadImage(
             val url: String,
             val requestUserConfirmation: Boolean
         ) : Command()
 
-        class ShowSavedSiteAddedConfirmation(val savedSite: SavedSite) : Command()
-        class ShowEditSavedSiteDialog(val savedSite: SavedSite) : Command()
->>>>>>> 3761853e
+        class ShowSavedSiteAddedConfirmation(val savedSiteChangedViewState: SavedSiteChangedViewState) : Command()
+        class ShowEditSavedSiteDialog(val savedSiteChangedViewState: SavedSiteChangedViewState) : Command()
         class DeleteSavedSiteConfirmation(val savedSite: SavedSite) : Command()
         class ShowFireproofWebSiteConfirmation(val fireproofWebsiteEntity: FireproofWebsiteEntity) : Command()
         object AskToDisableLoginDetection : Command()
@@ -1149,9 +1143,10 @@
 
     private suspend fun getBookmarkFolder(bookmark: SavedSite.Bookmark?): BookmarkFolder? {
         if (bookmark == null) return null
-        return withContext(dispatchers.io()) {
-            bookmarksRepository.getBookmarkFolderByParentId(bookmark.parentId)
-        }
+        return null
+//        return withContext(dispatchers.io()) {
+//            bookmarksRepository.getBookmarkFolderByParentId(bookmark.parentId)
+//        }
     }
 
     private suspend fun getFavorite(url: String): SavedSite.Favorite? {
