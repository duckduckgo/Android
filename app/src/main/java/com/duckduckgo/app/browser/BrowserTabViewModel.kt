--- conflicted
+++ resolved
@@ -2867,11 +2867,7 @@
     private fun showOrHideKeyboard(cta: Cta?) {
         // we hide the keyboard when showing a DialogCta and HomeCta type in the home screen otherwise we show it
         val shouldHideKeyboard = cta is HomePanelCta || cta is DaxBubbleCta.DaxPrivacyProCta || isBuckExperimentEnabledAndDaxEndCta(cta) ||
-<<<<<<< HEAD
-            experimentalThemingDataStore.isDuckAIPoCEnabled.value || duckChat.isKeepSessionEnabled()
-=======
             duckChat.showInputScreen.value || duckChat.isKeepSessionEnabled()
->>>>>>> 57be07a0
         command.value = if (shouldHideKeyboard) HideKeyboard else ShowKeyboard
     }
 
