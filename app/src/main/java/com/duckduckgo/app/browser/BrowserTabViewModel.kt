/*
 * Copyright (c) 2017 DuckDuckGo
 *
 * Licensed under the Apache License, Version 2.0 (the "License");
 * you may not use this file except in compliance with the License.
 * You may obtain a copy of the License at
 *
 *     http://www.apache.org/licenses/LICENSE-2.0
 *
 * Unless required by applicable law or agreed to in writing, software
 * distributed under the License is distributed on an "AS IS" BASIS,
 * WITHOUT WARRANTIES OR CONDITIONS OF ANY KIND, either express or implied.
 * See the License for the specific language governing permissions and
 * limitations under the License.
 */

package com.duckduckgo.app.browser

import android.annotation.SuppressLint
import android.graphics.Bitmap
import android.net.Uri
import android.os.Message
import android.util.Patterns
import android.view.ContextMenu
import android.view.MenuItem
import android.view.View
import android.webkit.GeolocationPermissions
import android.webkit.ValueCallback
import android.webkit.WebChromeClient
import android.webkit.WebView
import androidx.annotation.AnyThread
import androidx.annotation.VisibleForTesting
import androidx.core.net.toUri
import androidx.lifecycle.*
import androidx.lifecycle.Observer
import com.duckduckgo.anvil.annotations.ContributesViewModel
import com.duckduckgo.app.accessibility.data.AccessibilitySettingsDataStore
import com.duckduckgo.app.autocomplete.api.AutoComplete
import com.duckduckgo.app.autocomplete.api.AutoComplete.AutoCompleteResult
import com.duckduckgo.app.autocomplete.api.AutoComplete.AutoCompleteSuggestion
import com.duckduckgo.app.autocomplete.api.AutoComplete.AutoCompleteSuggestion.AutoCompleteBookmarkSuggestion
import com.duckduckgo.app.autocomplete.api.AutoComplete.AutoCompleteSuggestion.AutoCompleteSearchSuggestion
import com.duckduckgo.app.bookmarks.model.BookmarkFolder
import com.duckduckgo.app.bookmarks.model.BookmarksRepository
import com.duckduckgo.app.bookmarks.model.FavoritesRepository
import com.duckduckgo.app.bookmarks.model.SavedSite
import com.duckduckgo.app.bookmarks.ui.EditSavedSiteDialogFragment.EditSavedSiteListener
import com.duckduckgo.app.brokensite.BrokenSiteData
import com.duckduckgo.app.browser.BrowserTabViewModel.Command.*
import com.duckduckgo.app.browser.BrowserTabViewModel.GlobalLayoutViewState.Browser
import com.duckduckgo.app.browser.BrowserTabViewModel.GlobalLayoutViewState.Invalidated
import com.duckduckgo.app.browser.LongPressHandler.RequiredAction
import com.duckduckgo.app.browser.SpecialUrlDetector.UrlType.AppLink
import com.duckduckgo.app.browser.SpecialUrlDetector.UrlType.NonHttpAppLink
import com.duckduckgo.app.browser.addtohome.AddToHomeCapabilityDetector
import com.duckduckgo.app.browser.applinks.AppLinksHandler
import com.duckduckgo.app.browser.favicon.FaviconManager
import com.duckduckgo.app.browser.favicon.FaviconSource.ImageFavicon
import com.duckduckgo.app.browser.favicon.FaviconSource.UrlFavicon
import com.duckduckgo.app.browser.favorites.FavoritesQuickAccessAdapter
import com.duckduckgo.app.browser.history.NavigationHistoryAdapter.NavigationHistoryListener
import com.duckduckgo.app.browser.history.NavigationHistoryEntry
import com.duckduckgo.app.browser.logindetection.FireproofDialogsEventHandler
import com.duckduckgo.app.browser.logindetection.FireproofDialogsEventHandler.Event
import com.duckduckgo.app.browser.logindetection.LoginDetected
import com.duckduckgo.app.browser.logindetection.NavigationAwareLoginDetector
import com.duckduckgo.app.browser.logindetection.NavigationEvent
import com.duckduckgo.app.browser.model.BasicAuthenticationCredentials
import com.duckduckgo.app.browser.model.BasicAuthenticationRequest
import com.duckduckgo.app.browser.model.LongPressTarget
import com.duckduckgo.app.browser.omnibar.OmnibarEntryConverter
import com.duckduckgo.app.browser.omnibar.QueryOrigin
import com.duckduckgo.app.browser.remotemessage.RemoteMessagingModel
import com.duckduckgo.app.browser.remotemessage.asBrowserTabCommand
import com.duckduckgo.app.browser.session.WebViewSessionStorage
import com.duckduckgo.app.browser.ui.HttpAuthenticationDialogFragment.HttpAuthenticationListener
import com.duckduckgo.app.browser.urlextraction.UrlExtractionListener
import com.duckduckgo.app.cta.ui.*
import com.duckduckgo.app.di.AppCoroutineScope
import com.duckduckgo.app.email.EmailManager
import com.duckduckgo.app.fire.fireproofwebsite.data.FireproofWebsiteEntity
import com.duckduckgo.app.fire.fireproofwebsite.data.FireproofWebsiteRepository
import com.duckduckgo.app.global.*
import com.duckduckgo.app.global.events.db.UserEventKey
import com.duckduckgo.app.global.events.db.UserEventsStore
import com.duckduckgo.app.global.model.Site
import com.duckduckgo.app.global.model.SiteFactory
import com.duckduckgo.app.global.model.domain
import com.duckduckgo.app.global.model.domainMatchesUrl
import com.duckduckgo.app.global.view.asLocationPermissionOrigin
import com.duckduckgo.app.location.GeoLocationPermissions
import com.duckduckgo.app.location.data.LocationPermissionType
import com.duckduckgo.app.location.data.LocationPermissionsRepository
import com.duckduckgo.app.location.ui.SiteLocationPermissionDialog
import com.duckduckgo.app.location.ui.SystemLocationPermissionDialog
import com.duckduckgo.app.pixels.AppPixelName
import com.duckduckgo.app.privacy.db.NetworkLeaderboardDao
import com.duckduckgo.app.privacy.db.UserWhitelistDao
import com.duckduckgo.app.privacy.model.PrivacyGrade
import com.duckduckgo.app.settings.db.SettingsDataStore
import com.duckduckgo.app.settings.db.SettingsSharedPreferences.LoginDetectorPrefsMapper.AutomaticFireproofSetting.ALWAYS
import com.duckduckgo.app.settings.db.SettingsSharedPreferences.LoginDetectorPrefsMapper.AutomaticFireproofSetting.ASK_EVERY_TIME
import com.duckduckgo.app.statistics.api.StatisticsUpdater
import com.duckduckgo.app.statistics.pixels.Pixel
import com.duckduckgo.app.statistics.pixels.Pixel.PixelParameter
import com.duckduckgo.app.statistics.pixels.Pixel.PixelParameter.FAVORITE_MENU_ITEM_STATE
import com.duckduckgo.app.surrogates.SurrogateResponse
import com.duckduckgo.app.survey.model.Survey
import com.duckduckgo.app.tabs.model.TabEntity
import com.duckduckgo.app.tabs.model.TabRepository
import com.duckduckgo.app.trackerdetection.model.TrackingEvent
import com.duckduckgo.app.usage.search.SearchCountDao
import com.duckduckgo.di.scopes.FragmentScope
import com.duckduckgo.voice.api.VoiceSearchAvailability
import com.duckduckgo.voice.api.VoiceSearchAvailabilityPixelLogger
import com.duckduckgo.downloads.api.DownloadCallback
import com.duckduckgo.downloads.api.DownloadCommand
import com.duckduckgo.downloads.api.FileDownloader
import com.duckduckgo.downloads.api.FileDownloader.PendingFileDownload
import com.duckduckgo.privacy.config.api.ContentBlocking
import com.duckduckgo.privacy.config.api.Gpc
import com.duckduckgo.privacy.config.api.AmpLinks
import com.duckduckgo.privacy.config.api.AmpLinkInfo
import com.duckduckgo.remote.messaging.api.RemoteMessage
import com.duckduckgo.privacy.config.api.TrackingParameters
import com.jakewharton.rxrelay2.PublishRelay
import io.reactivex.android.schedulers.AndroidSchedulers
import io.reactivex.disposables.Disposable
import io.reactivex.schedulers.Schedulers
import kotlinx.coroutines.*
import kotlinx.coroutines.flow.*
import timber.log.Timber
import java.util.*
import java.util.concurrent.TimeUnit
import javax.inject.Inject

@ContributesViewModel(FragmentScope::class)
class BrowserTabViewModel @Inject constructor(
    private val statisticsUpdater: StatisticsUpdater,
    private val queryUrlConverter: OmnibarEntryConverter,
    private val duckDuckGoUrlDetector: DuckDuckGoUrlDetector,
    private val siteFactory: SiteFactory,
    private val tabRepository: TabRepository,
    private val userWhitelistDao: UserWhitelistDao,
    private val contentBlocking: ContentBlocking,
    private val networkLeaderboardDao: NetworkLeaderboardDao,
    private val bookmarksRepository: BookmarksRepository,
    private val favoritesRepository: FavoritesRepository,
    private val fireproofWebsiteRepository: FireproofWebsiteRepository,
    private val locationPermissionsRepository: LocationPermissionsRepository,
    private val geoLocationPermissions: GeoLocationPermissions,
    private val navigationAwareLoginDetector: NavigationAwareLoginDetector,
    private val autoComplete: AutoComplete,
    private val appSettingsPreferencesStore: SettingsDataStore,
    private val longPressHandler: LongPressHandler,
    private val webViewSessionStorage: WebViewSessionStorage,
    private val specialUrlDetector: SpecialUrlDetector,
    private val faviconManager: FaviconManager,
    private val addToHomeCapabilityDetector: AddToHomeCapabilityDetector,
    private val remoteMessagingModel: RemoteMessagingModel,
    private val ctaViewModel: CtaViewModel,
    private val searchCountDao: SearchCountDao,
    private val pixel: Pixel,
    private val dispatchers: DispatcherProvider,
    private val userEventsStore: UserEventsStore,
    private val fileDownloader: FileDownloader,
    private val gpc: Gpc,
    private val fireproofDialogsEventHandler: FireproofDialogsEventHandler,
    private val emailManager: EmailManager,
    private val accessibilitySettingsDataStore: AccessibilitySettingsDataStore,
    @AppCoroutineScope private val appCoroutineScope: CoroutineScope,
    private val appLinksHandler: AppLinksHandler,
    private val ampLinks: AmpLinks,
    private val trackingParameters: TrackingParameters,
    private val downloadCallback: DownloadCallback,
    private val voiceSearchAvailability: VoiceSearchAvailability,
    private val voiceSearchPixelLogger: VoiceSearchAvailabilityPixelLogger,
    private val settingsDataStore: SettingsDataStore
) : WebViewClientListener,
    EditSavedSiteListener,
    HttpAuthenticationListener,
    SiteLocationPermissionDialog.SiteLocationPermissionDialogListener,
    SystemLocationPermissionDialog.SystemLocationPermissionDialogListener,
    UrlExtractionListener,
    ViewModel(),
    NavigationHistoryListener {

    private var buildingSiteFactoryJob: Job? = null

    sealed class GlobalLayoutViewState {
        data class Browser(val isNewTabState: Boolean = true) : GlobalLayoutViewState()
        object Invalidated : GlobalLayoutViewState()
    }

    data class CtaViewState(
        val cta: Cta? = null,
        val message: RemoteMessage? = null,
        val favorites: List<FavoritesQuickAccessAdapter.QuickAccessFavorite> = emptyList()
    )

    data class SavedSiteChangedViewState(
        val savedSite: SavedSite,
        val bookmarkFolder: BookmarkFolder?
    )

    data class BrowserViewState(
        val browserShowing: Boolean = false,
        val isFullScreen: Boolean = false,
        val isDesktopBrowsingMode: Boolean = false,
        val canChangeBrowsingMode: Boolean = false,
        val showPrivacyGrade: Boolean = false,
        val showSearchIcon: Boolean = false,
        val showClearButton: Boolean = false,
        val showTabsButton: Boolean = true,
        val fireButton: HighlightableButton = HighlightableButton.Visible(),
        val showMenuButton: HighlightableButton = HighlightableButton.Visible(),
        val canSharePage: Boolean = false,
        val canSaveSite: Boolean = false,
        val bookmark: SavedSite.Bookmark? = null,
        val addFavorite: HighlightableButton = HighlightableButton.Visible(enabled = false),
        val favorite: SavedSite.Favorite? = null,
        val canFireproofSite: Boolean = false,
        val isFireproofWebsite: Boolean = false,
        val canGoBack: Boolean = false,
        val canGoForward: Boolean = false,
        val canChangePrivacyProtection: Boolean = false,
        val isPrivacyProtectionEnabled: Boolean = false,
        val canReportSite: Boolean = false,
        val addToHomeEnabled: Boolean = false,
        val addToHomeVisible: Boolean = false,
        val showDaxIcon: Boolean = false,
        val isEmailSignedIn: Boolean = false,
        var previousAppLink: AppLink? = null,
        val canFindInPage: Boolean = false,
        val forceRenderingTicker: Long = System.currentTimeMillis()
    )

    sealed class HighlightableButton {
        data class Visible(
            val enabled: Boolean = true,
            val highlighted: Boolean = false
        ) : HighlightableButton()

        object Gone : HighlightableButton()

        fun isHighlighted(): Boolean {
            return when (this) {
                is Visible -> this.highlighted
                is Gone -> false
            }
        }

        fun isEnabled(): Boolean {
            return when (this) {
                is Visible -> this.enabled
                is Gone -> false
            }
        }
    }

    data class OmnibarViewState(
        val omnibarText: String = "",
        val isEditing: Boolean = false,
        val shouldMoveCaretToEnd: Boolean = false,
        val showVoiceSearch: Boolean = false
    )

    data class LoadingViewState(
        val isLoading: Boolean = false,
        val privacyOn: Boolean = true,
        val progress: Int = 0
    )

    data class AccessibilityViewState(
        val fontSize: Float,
        val forceZoom: Boolean,
        val refreshWebView: Boolean
    )

    data class FindInPageViewState(
        val visible: Boolean = false,
        val showNumberMatches: Boolean = false,
        val activeMatchIndex: Int = 0,
        val searchTerm: String = "",
        val numberMatches: Int = 0
    )

    data class PrivacyGradeViewState(
        val privacyGrade: PrivacyGrade? = null,
        val shouldAnimate: Boolean = false,
        val showEmptyGrade: Boolean = true
    ) {
        val isEnabled: Boolean = privacyGrade != PrivacyGrade.UNKNOWN
    }

    data class AutoCompleteViewState(
        val showSuggestions: Boolean = false,
        val showFavorites: Boolean = false,
        val searchResults: AutoCompleteResult = AutoCompleteResult("", emptyList()),
        val favorites: List<FavoritesQuickAccessAdapter.QuickAccessFavorite> = emptyList()
    )

    data class LocationPermission(
        val origin: String,
        val callback: GeolocationPermissions.Callback
    )

    sealed class Command {
        object Refresh : Command()
        class Navigate(
            val url: String,
            val headers: Map<String, String>
        ) : Command()

        class NavigateBack(val steps: Int) : Command()
        object NavigateForward : Command()
        class OpenInNewTab(
            val query: String,
            val sourceTabId: String? = null
        ) : Command()

        class OpenMessageInNewTab(
            val message: Message,
            val sourceTabId: String? = null
        ) : Command()

        class OpenInNewBackgroundTab(val query: String) : Command()
        object LaunchNewTab : Command()
        object ResetHistory : Command()
        class DialNumber(val telephoneNumber: String) : Command()
        class SendSms(val telephoneNumber: String) : Command()
        class SendEmail(val emailAddress: String) : Command()
        object ShowKeyboard : Command()
        object HideKeyboard : Command()
        class ShowFullScreen(val view: View) : Command()
        class DownloadImage(
            val url: String,
            val requestUserConfirmation: Boolean
        ) : Command()

        class ShowSavedSiteAddedConfirmation(val savedSiteChangedViewState: SavedSiteChangedViewState) : Command()
        class ShowEditSavedSiteDialog(val savedSiteChangedViewState: SavedSiteChangedViewState) : Command()
        class DeleteSavedSiteConfirmation(val savedSite: SavedSite) : Command()
        class ShowFireproofWebSiteConfirmation(val fireproofWebsiteEntity: FireproofWebsiteEntity) : Command()
        class DeleteFireproofConfirmation(val fireproofWebsiteEntity: FireproofWebsiteEntity) : Command()
        class ShowPrivacyProtectionEnabledConfirmation(val domain: String) : Command()
        class ShowPrivacyProtectionDisabledConfirmation(val domain: String) : Command()
        object AskToDisableLoginDetection : Command()
        class AskToFireproofWebsite(val fireproofWebsite: FireproofWebsiteEntity) : Command()
        class AskToAutomateFireproofWebsite(val fireproofWebsite: FireproofWebsiteEntity) : Command()
        class ShareLink(val url: String) : Command()
        class CopyLink(val url: String) : Command()
        class FindInPageCommand(val searchTerm: String) : Command()
        class BrokenSiteFeedback(val data: BrokenSiteData) : Command()
        object DismissFindInPage : Command()
        class ShowFileChooser(
            val filePathCallback: ValueCallback<Array<Uri>>,
            val fileChooserParams: WebChromeClient.FileChooserParams
        ) : Command()

        class HandleNonHttpAppLink(
            val nonHttpAppLink: NonHttpAppLink,
            val headers: Map<String, String>
        ) : Command()

        class ShowAppLinkPrompt(val appLink: AppLink) : Command()
        class OpenAppLink(val appLink: AppLink) : Command()
        class ExtractUrlFromCloakedAmpLink(val initialUrl: String) : Command()
        class LoadExtractedUrl(val extractedUrl: String) : Command()
        class AddHomeShortcut(
            val title: String,
            val url: String,
            val icon: Bitmap? = null
        ) : Command()

        class SubmitUrl(val url: String) : Command()
        class LaunchPlayStore(val appPackage: String) : Command()
        class LaunchSurvey(val survey: Survey) : Command()
        object LaunchDefaultBrowser : Command()
        object LaunchAddWidget : Command()
        class RequiresAuthentication(val request: BasicAuthenticationRequest) : Command()
        class SaveCredentials(
            val request: BasicAuthenticationRequest,
            val credentials: BasicAuthenticationCredentials
        ) : Command()

        object GenerateWebViewPreviewImage : Command()
        object LaunchTabSwitcher : Command()
        object HideWebContent : Command()
        object ShowWebContent : Command()
        class CheckSystemLocationPermission(
            val domain: String,
            val deniedForever: Boolean
        ) : Command()

        class AskDomainPermission(val domain: String) : Command()
        object RequestSystemLocationPermission : Command()
        class RefreshUserAgent(
            val url: String?,
            val isDesktop: Boolean
        ) : Command()

        class ShowErrorWithAction(
            val textResId: Int,
            val action: () -> Unit
        ) : Command()

        class ShowDomainHasPermissionMessage(val domain: String) : Command()
        class ConvertBlobToDataUri(
            val url: String,
            val mimeType: String
        ) : Command()

        class RequestFileDownload(
            val url: String,
            val contentDisposition: String?,
            val mimeType: String,
            val requestUserConfirmation: Boolean
        ) : Command()

        object ChildTabClosed : Command()

        class CopyAliasToClipboard(val alias: String) : Command()
        class InjectEmailAddress(val address: String) : Command()
        class ShowEmailTooltip(val address: String) : Command()
        sealed class DaxCommand : Command() {
            object FinishTrackerAnimation : DaxCommand()
            class HideDaxDialog(val cta: Cta) : DaxCommand()
        }

        class EditWithSelectedQuery(val query: String) : Command()
        class ShowBackNavigationHistory(val history: List<NavigationHistoryEntry>) : Command()
        class NavigateToHistory(val historyStackIndex: Int) : Command()
    }

    val autoCompleteViewState: MutableLiveData<AutoCompleteViewState> = MutableLiveData()
    val browserViewState: MutableLiveData<BrowserViewState> = MutableLiveData()
    val globalLayoutState: MutableLiveData<GlobalLayoutViewState> = MutableLiveData()
    val loadingViewState: MutableLiveData<LoadingViewState> = MutableLiveData()
    val omnibarViewState: MutableLiveData<OmnibarViewState> = MutableLiveData()
    val findInPageViewState: MutableLiveData<FindInPageViewState> = MutableLiveData()
    val accessibilityViewState: MutableLiveData<AccessibilityViewState> = MutableLiveData()
    val ctaViewState: MutableLiveData<CtaViewState> = MutableLiveData()
    var siteLiveData: MutableLiveData<Site> = MutableLiveData()
    val privacyGradeViewState: MutableLiveData<PrivacyGradeViewState> = MutableLiveData()

    var skipHome = false
    val tabs: LiveData<List<TabEntity>> = tabRepository.liveTabs
    val survey: LiveData<Survey> = ctaViewModel.surveyLiveData
    val command: SingleLiveEvent<Command> = SingleLiveEvent()
    private var refreshOnViewVisible = MutableStateFlow(true)
    private var ctaChangedTicker = MutableStateFlow("")

    val url: String?
        get() = site?.url

    val title: String?
        get() = site?.title

    private var showFavoritesOnboarding = false
        set(value) {
            if (value != field) {
                if (value) {
                    browserViewState.observeForever(favoritesOnboardingObserver)
                } else {
                    browserViewState.removeObserver(favoritesOnboardingObserver)
                }
            }
            field = value
        }
    private var locationPermission: LocationPermission? = null
    private val locationPermissionMessages: MutableMap<String, Boolean> = mutableMapOf()
    private val locationPermissionSession: MutableMap<String, LocationPermissionType> = mutableMapOf()

    private val autoCompletePublishSubject = PublishRelay.create<String>()
    private val fireproofWebsiteState: LiveData<List<FireproofWebsiteEntity>> = fireproofWebsiteRepository.getFireproofWebsites()

    @ExperimentalCoroutinesApi
    @FlowPreview
    private val showPulseAnimation: LiveData<Boolean> = ctaViewModel.showFireButtonPulseAnimation.asLiveData(
        context = viewModelScope.coroutineContext
    )

    private var autoCompleteDisposable: Disposable? = null
    private var site: Site? = null
    private lateinit var tabId: String
    private var webNavigationState: WebNavigationState? = null
    private var httpsUpgraded = false
    private val browserStateModifier = BrowserStateModifier()
    private var faviconPrefetchJob: Job? = null
    private var deferredBlankSite: Job? = null
    private var accessibilityObserver: Job? = null
    private var isProcessingTrackingLink = false
    private var isLinkOpenedInNewTab = false

    private val fireproofWebsitesObserver = Observer<List<FireproofWebsiteEntity>> {
        browserViewState.value = currentBrowserViewState().copy(isFireproofWebsite = isFireproofWebsite())
    }

    private val favoritesOnboardingObserver = Observer<BrowserViewState> { state ->
        val shouldShowAnimation = state.browserShowing
        val menuButton = currentBrowserViewState().showMenuButton
        if (menuButton is HighlightableButton.Visible && menuButton.highlighted != shouldShowAnimation) {
            browserViewState.value = currentBrowserViewState().copy(showMenuButton = HighlightableButton.Visible(highlighted = shouldShowAnimation))
        }
    }

    private val fireproofDialogEventObserver = Observer<Event> { event ->
        command.value = when (event) {
            is Event.AskToDisableLoginDetection -> AskToDisableLoginDetection
            is Event.FireproofWebSiteSuccess -> ShowFireproofWebSiteConfirmation(event.fireproofWebsiteEntity)
        }
    }

    @ExperimentalCoroutinesApi
    private val fireButtonAnimation = Observer<Boolean> { shouldShowAnimation ->
        Timber.i("shouldShowAnimation $shouldShowAnimation")
        if (currentBrowserViewState().fireButton is HighlightableButton.Visible) {
            browserViewState.value = currentBrowserViewState().copy(fireButton = HighlightableButton.Visible(highlighted = shouldShowAnimation))
        }

        if (shouldShowAnimation) {
            registerAndScheduleDismissAction()
        }
    }

    private fun registerAndScheduleDismissAction() {
        viewModelScope.launch(dispatchers.io()) {
            val fireButtonHighlightedEvent = userEventsStore.getUserEvent(UserEventKey.FIRE_BUTTON_HIGHLIGHTED)
            if (fireButtonHighlightedEvent == null) {
                userEventsStore.registerUserEvent(UserEventKey.FIRE_BUTTON_HIGHLIGHTED)
            }
            val pulseElapsedTime = System.currentTimeMillis() - (fireButtonHighlightedEvent?.timestamp ?: System.currentTimeMillis())
            val pulsePendingTime = ONE_HOUR_IN_MS - pulseElapsedTime
            delay(pulsePendingTime)
            ctaViewModel.dismissPulseAnimation()
        }
    }

    private val loginDetectionObserver = Observer<LoginDetected> { loginEvent ->
        Timber.i("LoginDetection for $loginEvent")
        viewModelScope.launch(dispatchers.io()) {
            if (!isFireproofWebsite(loginEvent.forwardedToDomain)) {
                withContext(dispatchers.main()) {
                    val showAutomaticFireproofDialog =
                        settingsDataStore.automaticFireproofSetting == ASK_EVERY_TIME && settingsDataStore.showAutomaticFireproofDialog
                    when {
                        showAutomaticFireproofDialog ->
                            command.value = AskToAutomateFireproofWebsite(FireproofWebsiteEntity(loginEvent.forwardedToDomain))
                        settingsDataStore.automaticFireproofSetting == ALWAYS ->
                            fireproofDialogsEventHandler.onUserConfirmedFireproofDialog(loginEvent.forwardedToDomain)
                        else ->
                            command.value = AskToFireproofWebsite(FireproofWebsiteEntity(loginEvent.forwardedToDomain))
                    }
                }
            }
        }
    }

    init {
        initializeViewStates()
        configureAutoComplete()
        logVoiceSearchAvailability()

        fireproofWebsiteState.observeForever(fireproofWebsitesObserver)
        fireproofDialogsEventHandler.event.observeForever(fireproofDialogEventObserver)
        navigationAwareLoginDetector.loginEventLiveData.observeForever(loginDetectionObserver)
        showPulseAnimation.observeForever(fireButtonAnimation)

        tabRepository.childClosedTabs.onEach { closedTab ->
            if (this@BrowserTabViewModel::tabId.isInitialized && tabId == closedTab) {
                command.value = ChildTabClosed
            }
        }.launchIn(viewModelScope)

        emailManager.signedInFlow().onEach { isSignedIn ->
            browserViewState.value = currentBrowserViewState().copy(isEmailSignedIn = isSignedIn)
        }.launchIn(viewModelScope)

        observeAccessibilitySettings()

        favoritesRepository.favorites().onEach { favoriteSites ->
            val favorites = favoriteSites.map { FavoritesQuickAccessAdapter.QuickAccessFavorite(it) }
            ctaViewState.value = currentCtaViewState().copy(favorites = favorites)
            autoCompleteViewState.value = currentAutoCompleteViewState().copy(favorites = favorites)
            val favorite = favoriteSites.firstOrNull { it.url == url }
            browserViewState.value = currentBrowserViewState().copy(favorite = favorite)
        }.launchIn(viewModelScope)

        bookmarksRepository.bookmarks().onEach { bookmarks ->
            val bookmark = bookmarks.firstOrNull { it.url == url }
            browserViewState.value = currentBrowserViewState().copy(bookmark = bookmark)
        }.launchIn(viewModelScope)

        remoteMessagingModel.activeMessages
            .combine(ctaChangedTicker.asStateFlow(), ::Pair)
            .onEach { (activeMessage, ticker) ->
                Timber.v("RMF: $ticker-$activeMessage")

                if (ticker.isEmpty()) return@onEach
                if (currentBrowserViewState().browserShowing) return@onEach

                val cta = currentCtaViewState().cta?.takeUnless { it ->
                    activeMessage != null && it is HomePanelCta
                }

                withContext(dispatchers.main()) {
                    ctaViewState.value = currentCtaViewState().copy(
                        cta = cta,
                        message = if (cta == null) activeMessage else null
                    )
                }
            }.launchIn(viewModelScope)
    }

    fun loadData(
        tabId: String,
        initialUrl: String?,
        skipHome: Boolean,
        favoritesOnboarding: Boolean
    ) {
        Timber.i("favoritesOnboarding loadData $initialUrl, $skipHome, $favoritesOnboarding")
        this.tabId = tabId
        this.skipHome = skipHome
        this.showFavoritesOnboarding = favoritesOnboarding
        siteLiveData = tabRepository.retrieveSiteData(tabId)
        site = siteLiveData.value

        initialUrl?.let { buildSiteFactory(it) }
    }

    fun onViewReady() {
        url?.let {
            onUserSubmittedQuery(it)
        }
    }

    fun onViewRecreated() {
        observeAccessibilitySettings()
    }

    fun observeAccessibilitySettings() {
        accessibilityObserver?.cancel()
        accessibilityObserver = accessibilitySettingsDataStore.settingsFlow()
            .combine(refreshOnViewVisible.asStateFlow(), ::Pair)
            .onEach { (settings, viewVisible) ->
                Timber.v("Accessibility: newSettings $settings, $viewVisible")
                val shouldRefreshWebview =
                    (currentAccessibilityViewState().forceZoom != settings.forceZoom) || currentAccessibilityViewState().refreshWebView
                accessibilityViewState.value =
                    currentAccessibilityViewState().copy(
                        fontSize = settings.fontSize,
                        forceZoom = settings.forceZoom,
                        refreshWebView = shouldRefreshWebview
                    )
            }.launchIn(viewModelScope)
    }

    fun onMessageProcessed() {
        showBrowser()
    }

    fun downloadCommands(): Flow<DownloadCommand> {
        return downloadCallback.commands()
    }

    private fun buildSiteFactory(
        url: String,
        title: String? = null
    ) {

        if (buildingSiteFactoryJob?.isCompleted == false) {
            Timber.i("Cancelling existing work to build SiteMonitor for $url")
            buildingSiteFactoryJob?.cancel()
        }

        site = siteFactory.buildSite(url, title, httpsUpgraded)
        onSiteChanged()
        buildingSiteFactoryJob = viewModelScope.launch {
            site?.let {
                withContext(dispatchers.io()) {
                    siteFactory.loadFullSiteDetails(it)
                    onSiteChanged()
                }
            }
        }
    }

    private fun logVoiceSearchAvailability() {
        if (voiceSearchAvailability.isVoiceSearchSupported) voiceSearchPixelLogger.log()
    }

    @SuppressLint("CheckResult")
    private fun configureAutoComplete() {
        autoCompleteDisposable = autoCompletePublishSubject
            .debounce(300, TimeUnit.MILLISECONDS)
            .switchMap { autoComplete.autoComplete(it) }
            .subscribeOn(Schedulers.io())
            .observeOn(AndroidSchedulers.mainThread())
            .subscribe(
                { result ->
                    onAutoCompleteResultReceived(result)
                },
                { t: Throwable? -> Timber.w(t, "Failed to get search results") }
            )
    }

    private fun onAutoCompleteResultReceived(result: AutoCompleteResult) {
        val currentViewState = currentAutoCompleteViewState()
        autoCompleteViewState.value = currentViewState.copy(searchResults = AutoCompleteResult(result.query, result.suggestions))
    }

    @VisibleForTesting
    public override fun onCleared() {
        buildingSiteFactoryJob?.cancel()
        autoCompleteDisposable?.dispose()
        autoCompleteDisposable = null
        fireproofWebsiteState.removeObserver(fireproofWebsitesObserver)
        browserViewState.removeObserver(favoritesOnboardingObserver)
        navigationAwareLoginDetector.loginEventLiveData.removeObserver(loginDetectionObserver)
        fireproofDialogsEventHandler.event.removeObserver(fireproofDialogEventObserver)
        showPulseAnimation.removeObserver(fireButtonAnimation)
        super.onCleared()
    }

    fun registerWebViewListener(
        browserWebViewClient: BrowserWebViewClient,
        browserChromeClient: BrowserChromeClient
    ) {
        browserWebViewClient.webViewClientListener = this
        browserChromeClient.webViewClientListener = this
    }

    fun onViewResumed() {
        if (currentGlobalLayoutState() is Invalidated && currentBrowserViewState().browserShowing) {
            showErrorWithAction()
        }
    }

    fun onViewVisible() {
        // we expect refreshCta to be called when a site is fully loaded if browsingShowing -trackers data available-.
        if (!currentBrowserViewState().browserShowing) {
            viewModelScope.launch {
                val cta = refreshCta()
                showOrHideKeyboard(cta) // we hide the keyboard when showing a DialogCta and HomeCta type in the home screen otherwise we show it
            }
        } else {
            command.value = HideKeyboard
        }
        viewModelScope.launch {
            refreshOnViewVisible.emit(true)
        }
    }

    fun onViewHidden() {
        skipHome = false
        viewModelScope.launch {
            downloadCallback
            refreshOnViewVisible.emit(false)
        }
    }

    suspend fun fireAutocompletePixel(suggestion: AutoCompleteSuggestion) {
        val currentViewState = currentAutoCompleteViewState()
        val hasBookmarks = withContext(dispatchers.io()) {
            bookmarksRepository.hasBookmarks()
        }
        val hasBookmarkResults = currentViewState.searchResults.suggestions.any { it is AutoCompleteBookmarkSuggestion }
        val params = mapOf(
            PixelParameter.SHOWED_BOOKMARKS to hasBookmarkResults.toString(),
            PixelParameter.BOOKMARK_CAPABLE to hasBookmarks.toString()
        )
        val pixelName = when (suggestion) {
            is AutoCompleteBookmarkSuggestion -> AppPixelName.AUTOCOMPLETE_BOOKMARK_SELECTION
            is AutoCompleteSearchSuggestion -> AppPixelName.AUTOCOMPLETE_SEARCH_SELECTION
        }

        pixel.fire(pixelName, params)
    }

    fun onUserLongPressedBack() {
        val navigationHistory = webNavigationState?.navigationHistory ?: return

        // we don't want the current page, so drop the first entry. Also don't want too many, so take only most recent ones.
        val stack = navigationHistory
            .drop(1)
            .take(10)

        if (stack.isNotEmpty()) {
            command.value = ShowBackNavigationHistory(stack)
        }
    }

    fun onUserSubmittedQuery(
        query: String,
        queryOrigin: QueryOrigin = QueryOrigin.FromUser
    ) {
        navigationAwareLoginDetector.onEvent(NavigationEvent.UserAction.NewQuerySubmitted)

        if (query.isBlank()) {
            return
        }

        if (currentGlobalLayoutState() is Invalidated) {
            recoverTabWithQuery(query)
            return
        }

        command.value = HideKeyboard
        val trimmedInput = query.trim()

        viewModelScope.launch(dispatchers.io()) {
            searchCountDao.incrementSearchCount()
        }

        val verticalParameter = extractVerticalParameter(url)
        var urlToNavigate = queryUrlConverter.convertQueryToUrl(trimmedInput, verticalParameter, queryOrigin)

        when (val type = specialUrlDetector.determineType(trimmedInput)) {
            is NonHttpAppLink -> {
                nonHttpAppLinkClicked(type)
            }
            is SpecialUrlDetector.UrlType.CloakedAmpLink -> {
                handleCloakedAmpLink(type.ampUrl)
            }
            else -> {

                if (type is SpecialUrlDetector.UrlType.ExtractedAmpLink) {
                    Timber.d("AMP link detection: Using extracted URL: ${type.extractedUrl}")
                    urlToNavigate = type.extractedUrl
                } else if (type is SpecialUrlDetector.UrlType.TrackingParameterLink) {
                    Timber.d("Loading parameter cleaned URL: ${type.cleanedUrl}")
                    urlToNavigate = type.cleanedUrl
                }

                if (shouldClearHistoryOnNewQuery()) {
                    command.value = ResetHistory
                }

                fireQueryChangedPixel(trimmedInput)

                if (!appSettingsPreferencesStore.showAppLinksPrompt) {
                    appLinksHandler.updatePreviousUrl(urlToNavigate)
                    appLinksHandler.setUserQueryState(true)
                } else {
                    clearPreviousUrl()
                }

                command.value = Navigate(urlToNavigate, getUrlHeaders(urlToNavigate))
            }
        }

        globalLayoutState.value = Browser(isNewTabState = false)
        findInPageViewState.value = FindInPageViewState(visible = false)
        omnibarViewState.value = currentOmnibarViewState().copy(
            omnibarText = trimmedInput,
            shouldMoveCaretToEnd = false,
            showVoiceSearch = voiceSearchAvailability.shouldShowVoiceSearch(urlLoaded = urlToNavigate)
        )
        browserViewState.value = currentBrowserViewState().copy(browserShowing = true, showClearButton = false)
        autoCompleteViewState.value =
            currentAutoCompleteViewState().copy(showSuggestions = false, showFavorites = false, searchResults = AutoCompleteResult("", emptyList()))
    }

    private fun getUrlHeaders(url: String?): Map<String, String> {
        url?.let {
            return gpc.getHeaders(url)
        }
        return emptyMap()
    }

    private fun extractVerticalParameter(currentUrl: String?): String? {
        val url = currentUrl ?: return null

        return if (duckDuckGoUrlDetector.isDuckDuckGoVerticalUrl(url)) {
            duckDuckGoUrlDetector.extractVertical(url)
        } else {
            null
        }
    }

    private fun fireQueryChangedPixel(omnibarText: String) {
        val oldQuery = currentOmnibarViewState().omnibarText.toUri()
        val newQuery = omnibarText.toUri()

        if (Patterns.WEB_URL.matcher(oldQuery.toString()).matches()) return

        if (oldQuery == newQuery) {
            pixel.fire(String.format(Locale.US, AppPixelName.SERP_REQUERY.pixelName, PixelParameter.SERP_QUERY_NOT_CHANGED))
        } else if (oldQuery.toString().isNotBlank()) { // blank means no previous search, don't send pixel
            pixel.fire(String.format(Locale.US, AppPixelName.SERP_REQUERY.pixelName, PixelParameter.SERP_QUERY_CHANGED))
        }
    }

    private fun shouldClearHistoryOnNewQuery(): Boolean {
        val navigation = webNavigationState ?: return true
        return !currentBrowserViewState().browserShowing && navigation.hasNavigationHistory
    }

    private suspend fun removeCurrentTabFromRepository() {
        val currentTab = tabRepository.liveSelectedTab.value
        currentTab?.let {
            tabRepository.deleteTabAndSelectSource(it.tabId)
        }
    }

    override fun willOverrideUrl(newUrl: String) {
        navigationAwareLoginDetector.onEvent(NavigationEvent.Redirect(newUrl))
        val previousSiteStillLoading = currentLoadingViewState().isLoading
        if (previousSiteStillLoading) {
            showBlankContentfNewContentDelayed()
        }
    }

    override fun prefetchFavicon(url: String) {
        faviconPrefetchJob?.cancel()
        faviconPrefetchJob = viewModelScope.launch {
            val faviconFile = faviconManager.tryFetchFaviconForUrl(tabId = tabId, url = url)
            if (faviconFile != null) {
                tabRepository.updateTabFavicon(tabId, faviconFile.name)
            }
        }
    }

    override fun iconReceived(
        url: String,
        icon: Bitmap
    ) {
        val currentTab = tabRepository.liveSelectedTab.value ?: return
        val currentUrl = currentTab.url ?: return
        if (currentUrl != url) {
            Timber.d("Favicon received for a url $url, different than the current one $currentUrl")
            return
        }
        viewModelScope.launch(dispatchers.io()) {
            val faviconFile = faviconManager.storeFavicon(currentTab.tabId, ImageFavicon(icon, url))
            faviconFile?.let {
                tabRepository.updateTabFavicon(tabId, faviconFile.name)
            }
        }
    }

    override fun iconReceived(
        visitedUrl: String,
        iconUrl: String
    ) {
        val currentTab = tabRepository.liveSelectedTab.value ?: return
        val currentUrl = currentTab.url ?: return
        if (currentUrl.toUri().host != visitedUrl.toUri().host) {
            Timber.d("Favicon received for a url $visitedUrl, different than the current one $currentUrl")
            return
        }
        viewModelScope.launch {
            val faviconFile = faviconManager.storeFavicon(currentTab.tabId, UrlFavicon(iconUrl, visitedUrl))
            faviconFile?.let {
                tabRepository.updateTabFavicon(tabId, faviconFile.name)
            }
        }
    }

    override fun isDesktopSiteEnabled(): Boolean = currentBrowserViewState().isDesktopBrowsingMode

    override fun closeCurrentTab() {
        viewModelScope.launch { removeCurrentTabFromRepository() }
    }

    fun closeAndReturnToSourceIfBlankTab() {
        if (url == null) {
            closeAndSelectSourceTab()
        }
    }

    override fun closeAndSelectSourceTab() {
        viewModelScope.launch { removeAndSelectTabFromRepository() }
    }

    private suspend fun removeAndSelectTabFromRepository() {
        removeCurrentTabFromRepository()
    }

    fun onUserPressedForward() {
        navigationAwareLoginDetector.onEvent(NavigationEvent.UserAction.NavigateForward)
        if (!currentBrowserViewState().browserShowing) {
            browserViewState.value = browserStateModifier.copyForBrowserShowing(currentBrowserViewState())
            command.value = Refresh
        } else {
            command.value = NavigateForward
        }
    }

    fun onRefreshRequested() {
        val omnibarContent = currentOmnibarViewState().omnibarText
        if (!Patterns.WEB_URL.matcher(omnibarContent).matches()) {
            fireQueryChangedPixel(currentOmnibarViewState().omnibarText)
        }
        navigationAwareLoginDetector.onEvent(NavigationEvent.UserAction.Refresh)
        if (currentGlobalLayoutState() is Invalidated) {
            recoverTabWithQuery(url.orEmpty())
        } else {
            command.value = Refresh
        }
    }

    /**
     * Handles back navigation. Returns false if navigation could not be
     * handled at this level, giving system an opportunity to handle it
     *
     * @return true if navigation handled, otherwise false
     */
    fun onUserPressedBack(): Boolean {
        navigationAwareLoginDetector.onEvent(NavigationEvent.UserAction.NavigateBack)
        val navigation = webNavigationState ?: return false
        val hasSourceTab = tabRepository.liveSelectedTab.value?.sourceTabId != null

        if (currentFindInPageViewState().visible) {
            dismissFindInView()
            return true
        }

        if (!currentBrowserViewState().browserShowing) {
            return false
        }

        if (navigation.canGoBack) {
            command.value = NavigateBack(navigation.stepsToPreviousPage)
            return true
        } else if (hasSourceTab) {
            viewModelScope.launch {
                removeCurrentTabFromRepository()
            }
            return true
        } else if (!skipHome) {
            navigateHome()
            command.value = ShowKeyboard
            return true
        }

        Timber.d("User pressed back and tab is set to skip home; need to generate WebView preview now")
        command.value = GenerateWebViewPreviewImage
        return false
    }

    private fun navigateHome() {
        site = null
        onSiteChanged()
        webNavigationState = null

        val browserState = browserStateModifier.copyForHomeShowing(currentBrowserViewState()).copy(
            canGoForward = currentGlobalLayoutState() !is Invalidated
        )
        browserViewState.value = browserState

        findInPageViewState.value = FindInPageViewState()
        omnibarViewState.value = currentOmnibarViewState().copy(
            omnibarText = "",
            shouldMoveCaretToEnd = false,
            showVoiceSearch = voiceSearchAvailability.shouldShowVoiceSearch()
        )
        loadingViewState.value = currentLoadingViewState().copy(isLoading = false)

        deleteTabPreview(tabId)
    }

    override fun goFullScreen(view: View) {
        command.value = ShowFullScreen(view)

        val currentState = currentBrowserViewState()
        browserViewState.value = currentState.copy(isFullScreen = true)
    }

    override fun exitFullScreen() {
        val currentState = currentBrowserViewState()
        browserViewState.value = currentState.copy(isFullScreen = false)
    }

    override fun navigationStateChanged(newWebNavigationState: WebNavigationState) {
        val stateChange = newWebNavigationState.compare(webNavigationState)
        webNavigationState = newWebNavigationState

        if (!currentBrowserViewState().browserShowing) return

        browserViewState.value = currentBrowserViewState().copy(
            canGoBack = newWebNavigationState.canGoBack || !skipHome,
            canGoForward = newWebNavigationState.canGoForward
        )

        Timber.v("navigationStateChanged: $stateChange")
        when (stateChange) {
            is WebNavigationStateChange.NewPage -> pageChanged(stateChange.url, stateChange.title)
            is WebNavigationStateChange.PageCleared -> pageCleared()
            is WebNavigationStateChange.UrlUpdated -> urlUpdated(stateChange.url)
            is WebNavigationStateChange.PageNavigationCleared -> disableUserNavigation()
        }

        if (newWebNavigationState.progress ?: 0 >= SHOW_CONTENT_MIN_PROGRESS) {
            showWebContent()
        }
        navigationAwareLoginDetector.onEvent(NavigationEvent.WebNavigationEvent(stateChange))
    }

    private fun showBlankContentfNewContentDelayed() {
        Timber.i("Blank: cancel job $deferredBlankSite")
        deferredBlankSite?.cancel()
        deferredBlankSite = viewModelScope.launch {
            delay(timeMillis = NEW_CONTENT_MAX_DELAY_MS)
            withContext(dispatchers.main()) {
                command.value = HideWebContent
            }
        }
        Timber.i("Blank: schedule new blank $deferredBlankSite")
    }

    private fun showWebContent() {
        Timber.i("Blank: onsite changed cancel $deferredBlankSite")
        deferredBlankSite?.cancel()
        command.value = ShowWebContent
    }

    private fun pageChanged(
        url: String,
        title: String?
    ) {
        Timber.v("Page changed: $url")
        buildSiteFactory(url, title)

        val currentOmnibarViewState = currentOmnibarViewState()
        val omnibarText = omnibarTextForUrl(url)
        omnibarViewState.value = currentOmnibarViewState.copy(
            omnibarText = omnibarText,
            shouldMoveCaretToEnd = false,
            showVoiceSearch = voiceSearchAvailability.shouldShowVoiceSearch(urlLoaded = url)
        )
        val currentBrowserViewState = currentBrowserViewState()
        val domain = site?.domain
        val addFavorite = if (!currentBrowserViewState.addFavorite.isEnabled()) {
            HighlightableButton.Visible(enabled = true)
        } else {
            currentBrowserViewState.addFavorite
        }
        findInPageViewState.value = FindInPageViewState(visible = false)

        browserViewState.value = currentBrowserViewState.copy(
            browserShowing = true,
            canSaveSite = domain != null,
            addFavorite = addFavorite,
            addToHomeEnabled = domain != null,
            addToHomeVisible = addToHomeCapabilityDetector.isAddToHomeSupported(),
            canSharePage = domain != null,
            showPrivacyGrade = true,
            canReportSite = domain != null,
            canChangePrivacyProtection = domain != null,
            isPrivacyProtectionEnabled = false,
            showSearchIcon = false,
            showClearButton = false,
            canFindInPage = true,
            canChangeBrowsingMode = true,
            canFireproofSite = domain != null,
            isFireproofWebsite = isFireproofWebsite(),
            showDaxIcon = shouldShowDaxIcon(url, true)
        )

        Timber.d("showPrivacyGrade=true, showSearchIcon=false, showClearButton=false")

        if (duckDuckGoUrlDetector.isDuckDuckGoQueryUrl(url)) {
            statisticsUpdater.refreshSearchRetentionAtb()
        }

        domain?.let { viewModelScope.launch { updateLoadingStatePrivacy(domain) } }
        domain?.let { viewModelScope.launch { updatePrivacyProtectionState(domain) } }

        viewModelScope.launch { updateBookmarkAndFavoriteState(url) }

        val permissionOrigin = site?.uri?.host?.asLocationPermissionOrigin()
        permissionOrigin?.let { viewModelScope.launch { notifyPermanentLocationPermission(permissionOrigin) } }

        registerSiteVisit()

        cacheAppLink(url)

        appLinksHandler.setUserQueryState(false)
        appLinksHandler.updatePreviousUrl(url)

        ampLinks.lastAmpLinkInfo?.let { lastAmpLinkInfo ->
            if (lastAmpLinkInfo.destinationUrl == null) {
                lastAmpLinkInfo.destinationUrl = url
            }
        }

        trackingParameters.lastCleanedUrl?.let {
            trackingParameters.lastCleanedUrl = null
            enableUrlParametersRemovedFlag()
        }

        isProcessingTrackingLink = false
        isLinkOpenedInNewTab = false
    }

    private fun cacheAppLink(url: String?) {
        val urlType = specialUrlDetector.determineType(url)
        if (urlType is AppLink) {
            updatePreviousAppLink(urlType)
        } else {
            clearPreviousAppLink()
        }
    }

    private fun shouldShowDaxIcon(
        currentUrl: String?,
        showPrivacyGrade: Boolean
    ): Boolean {
        val url = currentUrl ?: return false
        return showPrivacyGrade && duckDuckGoUrlDetector.isDuckDuckGoQueryUrl(url)
    }

    private suspend fun updateLoadingStatePrivacy(domain: String) {
        val isWhitelisted = isWhitelisted(domain)
        withContext(dispatchers.main()) {
            loadingViewState.value = currentLoadingViewState().copy(privacyOn = !isWhitelisted)
        }
    }

    private suspend fun updatePrivacyProtectionState(domain: String) {
        val isWhitelisted = isWhitelisted(domain)
        withContext(dispatchers.main()) {
            browserViewState.value = currentBrowserViewState().copy(isPrivacyProtectionEnabled = isWhitelisted)
        }
    }

    private suspend fun isWhitelisted(domain: String): Boolean {
        return withContext(dispatchers.io()) {
            userWhitelistDao.contains(domain) || contentBlocking.isAnException(domain)
        }
    }

    private suspend fun updateBookmarkAndFavoriteState(url: String) {
        val bookmark = getBookmark(url)
        val favorite = getFavorite(url)
        withContext(dispatchers.main()) {
            browserViewState.value = currentBrowserViewState().copy(
                bookmark = bookmark,
                favorite = favorite
            )
        }
    }

    private suspend fun getBookmark(url: String): SavedSite.Bookmark? {
        return withContext(dispatchers.io()) {
            bookmarksRepository.getBookmark(url)
        }
    }

    private suspend fun getBookmarkFolder(bookmark: SavedSite.Bookmark?): BookmarkFolder? {
        if (bookmark == null) return null
        return withContext(dispatchers.io()) {
            bookmarksRepository.getBookmarkFolderByParentId(bookmark.parentId)
        }
    }

    private suspend fun getFavorite(url: String): SavedSite.Favorite? {
        return withContext(dispatchers.io()) {
            favoritesRepository.favorite(url)
        }
    }

    private suspend fun notifyPermanentLocationPermission(domain: String) {
        if (!geoLocationPermissions.isDeviceLocationEnabled()) {
            viewModelScope.launch(dispatchers.io()) {
                onDeviceLocationDisabled()
            }
            return
        }

        if (!appSettingsPreferencesStore.appLocationPermission) {
            return
        }

        val permissionEntity = locationPermissionsRepository.getDomainPermission(domain)
        permissionEntity?.let {
            if (it.permission == LocationPermissionType.ALLOW_ALWAYS) {
                if (!locationPermissionMessages.containsKey(domain)) {
                    setDomainHasLocationPermissionShown(domain)
                    command.postValue(ShowDomainHasPermissionMessage(domain))
                }
            }
        }
    }

    private fun setDomainHasLocationPermissionShown(domain: String) {
        locationPermissionMessages[domain] = true
    }

    private fun urlUpdated(url: String) {
        Timber.v("Page url updated: $url")
        site?.url = url
        onSiteChanged()
        val currentOmnibarViewState = currentOmnibarViewState()
        val omnibarText = omnibarTextForUrl(url)
        omnibarViewState.postValue(
            currentOmnibarViewState.copy(
                omnibarText = omnibarText,
                shouldMoveCaretToEnd = false,
                showVoiceSearch = voiceSearchAvailability.shouldShowVoiceSearch(urlLoaded = url)
            )
        )
        browserViewState.postValue(currentBrowserViewState().copy(isFireproofWebsite = isFireproofWebsite()))
        viewModelScope.launch { updateBookmarkAndFavoriteState(url) }
    }

    private fun omnibarTextForUrl(url: String?): String {
        if (url == null) return ""

        return if (duckDuckGoUrlDetector.isDuckDuckGoQueryUrl(url)) {
            duckDuckGoUrlDetector.extractQuery(url) ?: url
        } else {
            url
        }
    }

    private fun pageCleared() {
        Timber.v("Page cleared: $url")
        site = null
        onSiteChanged()

        val currentBrowserViewState = currentBrowserViewState()
        browserViewState.value = currentBrowserViewState.copy(
            canSaveSite = false,
            addFavorite = HighlightableButton.Visible(enabled = false),
            addToHomeEnabled = false,
            addToHomeVisible = addToHomeCapabilityDetector.isAddToHomeSupported(),
            canSharePage = false,
            showPrivacyGrade = false,
            canReportSite = false,
            showSearchIcon = true,
            showClearButton = true,
            canFireproofSite = false,
            showDaxIcon = false
        )
        Timber.d("showPrivacyGrade=false, showSearchIcon=true, showClearButton=true")
    }

    override fun pageRefreshed(refreshedUrl: String) {
        if (url == null || refreshedUrl == url) {
            Timber.v("Page refreshed: $refreshedUrl")
            pageChanged(refreshedUrl, title)
        }
    }

    override fun progressChanged(newProgress: Int) {
        Timber.v("Loading in progress $newProgress")
        if (!currentBrowserViewState().browserShowing) return

        val isLoading = newProgress < 100 || isProcessingTrackingLink
        val progress = currentLoadingViewState()
        if (progress.progress == newProgress) return
        val visualProgress = if (newProgress < FIXED_PROGRESS || isProcessingTrackingLink) {
            FIXED_PROGRESS
        } else {
            newProgress
        }

        loadingViewState.value = progress.copy(isLoading = isLoading, progress = visualProgress)

        val showLoadingGrade = progress.privacyOn || isLoading
        privacyGradeViewState.value = currentPrivacyGradeState().copy(
            shouldAnimate = isLoading,
            showEmptyGrade = showLoadingGrade
        )

        if (newProgress == 100) {
            command.value = RefreshUserAgent(url, currentBrowserViewState().isDesktopBrowsingMode)
            navigationAwareLoginDetector.onEvent(NavigationEvent.PageFinished)
        }
    }

    override fun onSiteLocationPermissionRequested(
        origin: String,
        callback: GeolocationPermissions.Callback
    ) {
        locationPermission = LocationPermission(origin, callback)

        if (!geoLocationPermissions.isDeviceLocationEnabled()) {
            viewModelScope.launch(dispatchers.io()) {
                onDeviceLocationDisabled()
            }
            onSiteLocationPermissionAlwaysDenied()
            return
        }

        if (site?.domainMatchesUrl(origin) == false) {
            onSiteLocationPermissionAlwaysDenied()
            return
        }

        if (!appSettingsPreferencesStore.appLocationPermission) {
            onSiteLocationPermissionAlwaysDenied()
            return
        }

        viewModelScope.launch {
            val previouslyDeniedForever = appSettingsPreferencesStore.appLocationPermissionDeniedForever
            val permissionEntity = locationPermissionsRepository.getDomainPermission(origin)
            if (permissionEntity == null) {
                if (locationPermissionSession.containsKey(origin)) {
                    reactToSiteSessionPermission(locationPermissionSession[origin]!!)
                } else {
                    command.postValue(CheckSystemLocationPermission(origin, previouslyDeniedForever))
                }
            } else {
                if (permissionEntity.permission == LocationPermissionType.DENY_ALWAYS) {
                    onSiteLocationPermissionAlwaysDenied()
                } else {
                    command.postValue(CheckSystemLocationPermission(origin, previouslyDeniedForever))
                }
            }
        }
    }

    override fun onSiteLocationPermissionSelected(
        domain: String,
        permission: LocationPermissionType
    ) {
        locationPermission?.let { locationPermission ->
            when (permission) {
                LocationPermissionType.ALLOW_ALWAYS -> {
                    onSiteLocationPermissionAlwaysAllowed()
                    setDomainHasLocationPermissionShown(domain)
                    pixel.fire(AppPixelName.PRECISE_LOCATION_SITE_DIALOG_ALLOW_ALWAYS)
                    viewModelScope.launch {
                        locationPermissionsRepository.savePermission(domain, permission)
                        faviconManager.persistCachedFavicon(tabId, domain)
                    }
                }
                LocationPermissionType.ALLOW_ONCE -> {
                    pixel.fire(AppPixelName.PRECISE_LOCATION_SITE_DIALOG_ALLOW_ONCE)
                    locationPermissionSession[domain] = permission
                    locationPermission.callback.invoke(locationPermission.origin, true, false)
                }
                LocationPermissionType.DENY_ALWAYS -> {
                    pixel.fire(AppPixelName.PRECISE_LOCATION_SITE_DIALOG_DENY_ALWAYS)
                    onSiteLocationPermissionAlwaysDenied()
                    viewModelScope.launch {
                        locationPermissionsRepository.savePermission(domain, permission)
                        faviconManager.persistCachedFavicon(tabId, domain)
                    }
                }
                LocationPermissionType.DENY_ONCE -> {
                    pixel.fire(AppPixelName.PRECISE_LOCATION_SITE_DIALOG_DENY_ONCE)
                    locationPermissionSession[domain] = permission
                    locationPermission.callback.invoke(locationPermission.origin, false, false)
                }
            }
        }
    }

    private fun onSiteLocationPermissionAlwaysAllowed() {
        locationPermission?.let { locationPermission ->
            geoLocationPermissions.allow(locationPermission.origin)
            locationPermission.callback.invoke(locationPermission.origin, true, false)
        }
    }

    fun onSiteLocationPermissionAlwaysDenied() {
        locationPermission?.let { locationPermission ->
            geoLocationPermissions.clear(locationPermission.origin)
            locationPermission.callback.invoke(locationPermission.origin, false, false)
        }
    }

    private suspend fun onDeviceLocationDisabled() {
        geoLocationPermissions.clearAll()
    }

    private fun reactToSitePermission(permission: LocationPermissionType) {
        locationPermission?.let { locationPermission ->
            when (permission) {
                LocationPermissionType.ALLOW_ALWAYS -> {
                    onSiteLocationPermissionAlwaysAllowed()
                }
                LocationPermissionType.ALLOW_ONCE -> {
                    command.postValue(AskDomainPermission(locationPermission.origin))
                }
                LocationPermissionType.DENY_ALWAYS -> {
                    onSiteLocationPermissionAlwaysDenied()
                }
                LocationPermissionType.DENY_ONCE -> {
                    command.postValue(AskDomainPermission(locationPermission.origin))
                }
            }

        }
    }

    private fun reactToSiteSessionPermission(permission: LocationPermissionType) {
        locationPermission?.let { locationPermission ->
            if (permission == LocationPermissionType.ALLOW_ONCE) {
                locationPermission.callback.invoke(locationPermission.origin, true, false)
            } else {
                locationPermission.callback.invoke(locationPermission.origin, false, false)
            }
        }
    }

    override fun onSystemLocationPermissionAllowed() {
        pixel.fire(AppPixelName.PRECISE_LOCATION_SYSTEM_DIALOG_ENABLE)
        command.postValue(RequestSystemLocationPermission)
    }

    override fun onSystemLocationPermissionNotAllowed() {
        pixel.fire(AppPixelName.PRECISE_LOCATION_SYSTEM_DIALOG_LATER)
        onSiteLocationPermissionAlwaysDenied()
    }

    override fun onSystemLocationPermissionNeverAllowed() {
        locationPermission?.let { locationPermission ->
            onSiteLocationPermissionSelected(locationPermission.origin, LocationPermissionType.DENY_ALWAYS)
            pixel.fire(AppPixelName.PRECISE_LOCATION_SYSTEM_DIALOG_NEVER)
        }
    }

    fun onSystemLocationPermissionGranted() {
        locationPermission?.let { locationPermission ->
            appSettingsPreferencesStore.appLocationPermissionDeniedForever = false
            appSettingsPreferencesStore.appLocationPermission = true
            pixel.fire(AppPixelName.PRECISE_LOCATION_SETTINGS_LOCATION_PERMISSION_ENABLE)
            viewModelScope.launch {
                val permissionEntity = locationPermissionsRepository.getDomainPermission(locationPermission.origin)
                if (permissionEntity == null) {
                    command.postValue(AskDomainPermission(locationPermission.origin))
                } else {
                    reactToSitePermission(permissionEntity.permission)
                }
            }
        }
    }

    fun onSystemLocationPermissionDeniedOneTime() {
        pixel.fire(AppPixelName.PRECISE_LOCATION_SETTINGS_LOCATION_PERMISSION_DISABLE)
        onSiteLocationPermissionAlwaysDenied()
    }

    fun onSystemLocationPermissionDeniedForever() {
        appSettingsPreferencesStore.appLocationPermissionDeniedForever = true
        onSystemLocationPermissionDeniedOneTime()
    }

    private fun registerSiteVisit() {
        Schedulers.io().scheduleDirect {
            networkLeaderboardDao.incrementSitesVisited()
        }
    }

    override fun dosAttackDetected() {
        invalidateBrowsingActions()
        showErrorWithAction(R.string.dosErrorMessage)
    }

    override fun titleReceived(newTitle: String) {
        site?.title = newTitle
        onSiteChanged()
    }

    @AnyThread
    override fun sendEmailRequested(emailAddress: String) {
        command.postValue(SendEmail(emailAddress))
    }

    @AnyThread
    override fun dialTelephoneNumberRequested(telephoneNumber: String) {
        command.postValue(DialNumber(telephoneNumber))
    }

    @AnyThread
    override fun sendSmsRequested(telephoneNumber: String) {
        command.postValue(SendSms(telephoneNumber))
    }

    override fun surrogateDetected(surrogate: SurrogateResponse) {
        site?.surrogateDetected(surrogate)
    }

    override fun upgradedToHttps() {
        httpsUpgraded = true
    }

    override fun trackerDetected(event: TrackingEvent) {
        Timber.d("Tracker detected while on $url and the document was ${event.documentUrl}")
        if (site?.domainMatchesUrl(event.documentUrl) == true) {
            site?.trackerDetected(event)
            onSiteChanged()
        }
        updateNetworkLeaderboard(event)
    }

    private fun updateNetworkLeaderboard(event: TrackingEvent) {
        val networkName = event.entity?.name ?: return
        networkLeaderboardDao.incrementNetworkCount(networkName)
    }

    override fun pageHasHttpResources(page: String) {
        if (site?.domainMatchesUrl(page) == true) {
            site?.hasHttpResources = true
            onSiteChanged()
        }
    }

    private fun enableUrlParametersRemovedFlag() {
        site?.urlParametersRemoved = true
        onSiteChanged()
    }

    private fun onSiteChanged() {
        httpsUpgraded = false
        viewModelScope.launch {

            val improvedGrade = withContext(dispatchers.io()) {
                site?.calculateGrades()?.improvedGrade
            }

            withContext(dispatchers.main()) {
                siteLiveData.value = site
                val isWhiteListed: Boolean = site?.domain?.let { isWhitelisted(it) } ?: false
                if (!isWhiteListed) {
                    privacyGradeViewState.value = currentPrivacyGradeState().copy(privacyGrade = improvedGrade)
                }
            }

            withContext(dispatchers.io()) {
                tabRepository.update(tabId, site)
            }
        }
    }

    fun stopShowingEmptyGrade() {
        if (currentPrivacyGradeState().showEmptyGrade) {
            privacyGradeViewState.value = currentPrivacyGradeState().copy(showEmptyGrade = false)
        }
    }

    override fun showFileChooser(
        filePathCallback: ValueCallback<Array<Uri>>,
        fileChooserParams: WebChromeClient.FileChooserParams
    ) {
        command.value = ShowFileChooser(filePathCallback, fileChooserParams)
    }

    private fun currentGlobalLayoutState(): GlobalLayoutViewState = globalLayoutState.value!!
    private fun currentAutoCompleteViewState(): AutoCompleteViewState = autoCompleteViewState.value!!
    private fun currentBrowserViewState(): BrowserViewState = browserViewState.value!!
    private fun currentFindInPageViewState(): FindInPageViewState = findInPageViewState.value!!
    private fun currentAccessibilityViewState(): AccessibilityViewState = accessibilityViewState.value!!
    private fun currentOmnibarViewState(): OmnibarViewState = omnibarViewState.value!!
    private fun currentLoadingViewState(): LoadingViewState = loadingViewState.value!!
    private fun currentCtaViewState(): CtaViewState = ctaViewState.value!!
    private fun currentPrivacyGradeState(): PrivacyGradeViewState = privacyGradeViewState.value!!

    fun onOmnibarInputStateChanged(
        query: String,
        hasFocus: Boolean,
        hasQueryChanged: Boolean
    ) {

        // determine if empty list to be shown, or existing search results
        val autoCompleteSearchResults = if (query.isBlank() || !hasFocus) {
            AutoCompleteResult(query, emptyList())
        } else {
            currentAutoCompleteViewState().searchResults
        }

        val autoCompleteSuggestionsEnabled = appSettingsPreferencesStore.autoCompleteSuggestionsEnabled
        val showAutoCompleteSuggestions = hasFocus && query.isNotBlank() && hasQueryChanged && autoCompleteSuggestionsEnabled
        val showFavoritesAsSuggestions = if (!showAutoCompleteSuggestions) {
            val urlFocused = hasFocus && query.isNotBlank() && !hasQueryChanged && UriString.isWebUrl(query)
            val emptyQueryBrowsing = query.isBlank() && currentBrowserViewState().browserShowing
            val favoritesAvailable = currentAutoCompleteViewState().favorites.isNotEmpty()
            hasFocus && (urlFocused || emptyQueryBrowsing) && favoritesAvailable
        } else {
            false
        }
        val showClearButton = hasFocus && query.isNotBlank()
        val showControls = !hasFocus || query.isBlank()
        val showPrivacyGrade = !hasFocus
        val showSearchIcon = hasFocus

        // show the real grade in case the animation was canceled before changing the state, this avoids showing an empty grade when regaining focus.
        if (showPrivacyGrade) {
            privacyGradeViewState.value = currentPrivacyGradeState().copy(showEmptyGrade = false)
        }

        omnibarViewState.value = currentOmnibarViewState().copy(
            isEditing = hasFocus,
            showVoiceSearch = voiceSearchAvailability.shouldShowVoiceSearch(
                isEditing = hasFocus,
                urlLoaded = url ?: ""
            )
        )

        val currentBrowserViewState = currentBrowserViewState()
        browserViewState.value = currentBrowserViewState.copy(
            showPrivacyGrade = showPrivacyGrade,
            showSearchIcon = showSearchIcon,
            showTabsButton = showControls,
            fireButton = if (showControls) {
                HighlightableButton.Visible(highlighted = showPulseAnimation.value ?: false)
            } else {
                HighlightableButton.Gone
            },
            showMenuButton = if (showControls) {
                HighlightableButton.Visible()
            } else {
                HighlightableButton.Gone
            },
            showClearButton = showClearButton,
            showDaxIcon = shouldShowDaxIcon(url, showPrivacyGrade)
        )

        Timber.d("showPrivacyGrade=$showPrivacyGrade, showSearchIcon=$showSearchIcon, showClearButton=$showClearButton")

        autoCompleteViewState.value = currentAutoCompleteViewState()
            .copy(
                showSuggestions = showAutoCompleteSuggestions,
                showFavorites = showFavoritesAsSuggestions,
                searchResults = autoCompleteSearchResults
            )

        if (hasQueryChanged && hasFocus && autoCompleteSuggestionsEnabled) {
            autoCompletePublishSubject.accept(query.trim())
        }
    }

    fun onBookmarkMenuClicked() {
        val url = url ?: return
        viewModelScope.launch {
            val bookmark = currentBrowserViewState().bookmark
            if (bookmark != null) {
                pixel.fire(AppPixelName.MENU_ACTION_EDIT_BOOKMARK_PRESSED.pixelName)
                onEditSavedSiteRequested(bookmark)
            } else {
                pixel.fire(AppPixelName.MENU_ACTION_ADD_BOOKMARK_PRESSED.pixelName)
                saveSiteBookmark(url, title ?: "")
            }
        }
    }

    private suspend fun saveSiteBookmark(
        url: String,
        title: String
    ) {
        val savedBookmark = withContext(dispatchers.io()) {
            if (url.isNotBlank()) {
                faviconManager.persistCachedFavicon(tabId, url)
            }
            bookmarksRepository.insert(title, url)
        }
        val bookmarkFolder = getBookmarkFolder(savedBookmark)
        withContext(dispatchers.main()) {
            command.value = ShowSavedSiteAddedConfirmation(SavedSiteChangedViewState(savedBookmark, bookmarkFolder))
        }
    }

    fun onFavoriteMenuClicked() {
        val url = url ?: return
        val favorite = currentBrowserViewState().favorite
        if (favorite != null) {
            pixel.fire(AppPixelName.MENU_ACTION_REMOVE_FAVORITE_PRESSED.pixelName)
            removeFavoriteSite(favorite)
        } else {
            val buttonHighlighted = currentBrowserViewState().addFavorite.isHighlighted()
            pixel.fire(
                AppPixelName.MENU_ACTION_ADD_FAVORITE_PRESSED.pixelName,
                mapOf(FAVORITE_MENU_ITEM_STATE to buttonHighlighted.toString())
            )
            saveFavoriteSite(url, title ?: "")
        }
    }

    private fun removeFavoriteSite(favorite: SavedSite.Favorite) {
        viewModelScope.launch {
            withContext(dispatchers.io()) {
                favoritesRepository.delete(favorite)
            }
            withContext(dispatchers.main()) {
                command.value = DeleteSavedSiteConfirmation(favorite)
            }
        }
    }

    private fun saveFavoriteSite(
        url: String,
        title: String
    ) {
        viewModelScope.launch {
            val favorite = withContext(dispatchers.io()) {
                if (url.isNotBlank()) {
                    faviconManager.persistCachedFavicon(tabId, url)
                    favoritesRepository.insert(title = title, url = url)
                } else null
            }
            favorite?.let {
                withContext(dispatchers.main()) {
                    command.value = ShowSavedSiteAddedConfirmation(SavedSiteChangedViewState(it, null))
                }
            }
        }
    }

    fun onFireproofWebsiteMenuClicked() {
        val domain = site?.domain ?: return
        viewModelScope.launch {
            if (currentBrowserViewState().isFireproofWebsite) {
                val fireproofWebsiteEntity = FireproofWebsiteEntity(domain)
                fireproofWebsiteRepository.removeFireproofWebsite(fireproofWebsiteEntity)
                command.value = DeleteFireproofConfirmation(fireproofWebsiteEntity = fireproofWebsiteEntity)
                pixel.fire(AppPixelName.FIREPROOF_WEBSITE_REMOVE)
            } else {
                fireproofWebsiteRepository.fireproofWebsite(domain)?.let {
                    pixel.fire(AppPixelName.FIREPROOF_WEBSITE_ADDED)
                    command.value = ShowFireproofWebSiteConfirmation(fireproofWebsiteEntity = it)
                    faviconManager.persistCachedFavicon(tabId, url = domain)
                }
            }
        }
    }

    fun onFireproofLoginDialogShown() {
        viewModelScope.launch {
            fireproofDialogsEventHandler.onFireproofLoginDialogShown()
        }
    }

    fun onUserConfirmedFireproofDialog(domain: String) {
        viewModelScope.launch {
            fireproofDialogsEventHandler.onUserConfirmedFireproofDialog(domain)
        }
    }

    fun onUserDismissedFireproofLoginDialog() {
        viewModelScope.launch {
            fireproofDialogsEventHandler.onUserDismissedFireproofLoginDialog()
        }
    }

    fun onDisableLoginDetectionDialogShown() {
        viewModelScope.launch(dispatchers.io()) {
            fireproofDialogsEventHandler.onDisableLoginDetectionDialogShown()
        }
    }

    fun onUserConfirmedDisableLoginDetectionDialog() {
        viewModelScope.launch(dispatchers.io()) {
            fireproofDialogsEventHandler.onUserConfirmedDisableLoginDetectionDialog()
        }
    }

    fun onUserDismissedDisableLoginDetectionDialog() {
        viewModelScope.launch(dispatchers.io()) {
            fireproofDialogsEventHandler.onUserDismissedDisableLoginDetectionDialog()
        }
    }

    fun onFireproofWebsiteSnackbarUndoClicked(fireproofWebsiteEntity: FireproofWebsiteEntity) {
        viewModelScope.launch(dispatchers.io()) {
            fireproofWebsiteRepository.removeFireproofWebsite(fireproofWebsiteEntity)
            pixel.fire(AppPixelName.FIREPROOF_WEBSITE_UNDO)
        }
    }

    fun onUserDismissedAutomaticFireproofLoginDialog() {
        viewModelScope.launch {
            fireproofDialogsEventHandler.onUserDismissedAutomaticFireproofLoginDialog()
        }
    }

    fun onUserFireproofSiteInAutomaticFireproofLoginDialog(domain: String) {
        viewModelScope.launch(dispatchers.io()) {
            fireproofDialogsEventHandler.onUserRequestedAskEveryTime(domain)
        }
    }

    fun onUserEnabledAutomaticFireproofLoginDialog(domain: String) {
        viewModelScope.launch(dispatchers.io()) {
            fireproofDialogsEventHandler.onUserEnabledAutomaticFireproofing(domain)
        }
    }

    fun onRemoveFireproofWebsiteSnackbarUndoClicked(fireproofWebsiteEntity: FireproofWebsiteEntity) {
        viewModelScope.launch(dispatchers.io()) {
            fireproofWebsiteRepository.fireproofWebsite(fireproofWebsiteEntity.domain)
            pixel.fire(AppPixelName.FIREPROOF_REMOVE_WEBSITE_UNDO)
        }
    }

    override fun onSavedSiteEdited(savedSite: SavedSite) {
        when (savedSite) {
            is SavedSite.Bookmark -> {
                viewModelScope.launch(dispatchers.io()) {
                    editBookmark(savedSite)
                }
            }
            is SavedSite.Favorite -> {
                viewModelScope.launch(dispatchers.io()) {
                    editFavorite(savedSite)
                }
            }
        }
    }

    fun onEditSavedSiteRequested(savedSite: SavedSite) {
        viewModelScope.launch(dispatchers.io()) {
            val bookmarkFolder =
                if (savedSite is SavedSite.Bookmark) getBookmarkFolder(savedSite)
                else null

            withContext(dispatchers.main()) {
                command.value = ShowEditSavedSiteDialog(
                    SavedSiteChangedViewState(
                        savedSite,
                        bookmarkFolder
                    )
                )
            }
        }
    }

    fun onDeleteQuickAccessItemRequested(savedSite: SavedSite) {
        command.value = DeleteSavedSiteConfirmation(savedSite)
    }

    private suspend fun editBookmark(bookmark: SavedSite.Bookmark) {
        withContext(dispatchers.io()) {
            bookmarksRepository.update(bookmark)
        }
    }

    private suspend fun editFavorite(favorite: SavedSite.Favorite) {
        withContext(dispatchers.io()) {
            favoritesRepository.update(favorite)
        }
    }

    fun onBrokenSiteSelected() {
        command.value = BrokenSiteFeedback(BrokenSiteData.fromSite(site))
    }

    fun onPrivacyProtectionMenuClicked() {
        val domain = site?.domain ?: return
        appCoroutineScope.launch(dispatchers.io()) {
            if (isWhitelisted(domain)) {
                removeFromWhitelist(domain)
            } else {
                addToWhitelist(domain)
            }
            command.postValue(Refresh)
        }
    }

    private suspend fun addToWhitelist(domain: String) {
        pixel.fire(AppPixelName.BROWSER_MENU_WHITELIST_ADD)
        withContext(dispatchers.io()) {
            userWhitelistDao.insert(domain)
        }
        withContext(dispatchers.main()) {
            command.value = ShowPrivacyProtectionDisabledConfirmation(domain)
            browserViewState.value = currentBrowserViewState().copy(isPrivacyProtectionEnabled = true)
        }
    }

    private suspend fun removeFromWhitelist(domain: String) {
        pixel.fire(AppPixelName.BROWSER_MENU_WHITELIST_REMOVE)
        withContext(dispatchers.io()) {
            userWhitelistDao.delete(domain)
        }
        withContext(dispatchers.main()) {
            command.value = ShowPrivacyProtectionEnabledConfirmation(domain)
            browserViewState.value = currentBrowserViewState().copy(isPrivacyProtectionEnabled = false)
        }
    }

    fun onDisablePrivacyProtectionSnackbarUndoClicked(domain: String) {
        viewModelScope.launch(dispatchers.io()) {
            userWhitelistDao.insert(domain)
            withContext(dispatchers.main()) {
                browserViewState.value = currentBrowserViewState().copy(isPrivacyProtectionEnabled = true)
                command.value = Refresh
            }
        }
    }

    fun onEnablePrivacyProtectionSnackbarUndoClicked(domain: String) {
        viewModelScope.launch(dispatchers.io()) {
            userWhitelistDao.delete(domain)
            withContext(dispatchers.main()) {
                browserViewState.value = currentBrowserViewState().copy(isPrivacyProtectionEnabled = false)
                command.value = Refresh
            }
        }
    }

    fun onUserSelectedToEditQuery(query: String) {
        command.value = EditWithSelectedQuery(query)
    }

    fun userLongPressedInWebView(
        target: LongPressTarget,
        menu: ContextMenu
    ) {
        Timber.i("Long pressed on ${target.type}, (url=${target.url}), (image url = ${target.imageUrl})")
        longPressHandler.handleLongPress(target.type, target.url, menu)
    }

    fun userSelectedItemFromLongPressMenu(
        longPressTarget: LongPressTarget,
        item: MenuItem
    ): Boolean {

        val requiredAction = longPressHandler.userSelectedMenuItem(longPressTarget, item)
        Timber.d("Required action from long press is $requiredAction")

        return when (requiredAction) {
            is RequiredAction.OpenInNewTab -> {
                command.value = GenerateWebViewPreviewImage
                command.value = OpenInNewTab(query = requiredAction.url, sourceTabId = tabId)
                true
            }
            is RequiredAction.OpenInNewBackgroundTab -> {
                command.value = GenerateWebViewPreviewImage
                viewModelScope.launch { openInNewBackgroundTab(requiredAction.url) }
                true
            }
            is RequiredAction.DownloadFile -> {
                command.value = DownloadImage(requiredAction.url, false)
                true
            }
            is RequiredAction.ShareLink -> {
                command.value = ShareLink(requiredAction.url)
                true
            }
            is RequiredAction.CopyLink -> {
                command.value = CopyLink(requiredAction.url)
                true
            }
            RequiredAction.None -> {
                false
            }
        }
    }

    suspend fun openInNewBackgroundTab(url: String) {
        tabRepository.addNewTabAfterExistingTab(url, tabId)
        command.value = OpenInNewBackgroundTab(url)
    }

    fun onFindInPageSelected() {
        findInPageViewState.value = FindInPageViewState(visible = true)
    }

    fun userFindingInPage(searchTerm: String) {
        val currentViewState = currentFindInPageViewState()
        var findInPage = currentViewState.copy(visible = true, searchTerm = searchTerm)
        if (searchTerm.isEmpty()) {
            findInPage = findInPage.copy(showNumberMatches = false)
        }
        findInPageViewState.value = findInPage
        command.value = FindInPageCommand(searchTerm)
    }

    fun dismissFindInView() {
        findInPageViewState.value = currentFindInPageViewState().copy(visible = false, searchTerm = "")
        command.value = DismissFindInPage
    }

    fun onFindResultsReceived(
        activeMatchOrdinal: Int,
        numberOfMatches: Int
    ) {
        val activeIndex = if (numberOfMatches == 0) 0 else activeMatchOrdinal + 1
        val currentViewState = currentFindInPageViewState()
        findInPageViewState.value = currentViewState.copy(
            showNumberMatches = true,
            activeMatchIndex = activeIndex,
            numberMatches = numberOfMatches
        )
    }

    fun onWebSessionRestored() {
        globalLayoutState.value = Browser(isNewTabState = false)
    }

    fun onChangeBrowserModeClicked() {
        val currentBrowserViewState = currentBrowserViewState()
        val desktopSiteRequested = !currentBrowserViewState().isDesktopBrowsingMode
        browserViewState.value = currentBrowserViewState.copy(isDesktopBrowsingMode = desktopSiteRequested)
        command.value = RefreshUserAgent(site?.uri?.toString(), desktopSiteRequested)

        val uri = site?.uri ?: return

        pixel.fire(
            if (desktopSiteRequested) AppPixelName.MENU_ACTION_DESKTOP_SITE_ENABLE_PRESSED
            else AppPixelName.MENU_ACTION_DESKTOP_SITE_DISABLE_PRESSED
        )

        if (desktopSiteRequested && uri.isMobileSite) {
            val desktopUrl = uri.toDesktopUri().toString()
            Timber.i("Original URL $url - attempting $desktopUrl with desktop site UA string")
            command.value = Navigate(desktopUrl, getUrlHeaders(desktopUrl))
        } else {
            command.value = Refresh
        }
    }

    private fun initializeViewStates() {
        globalLayoutState.value = Browser()
        browserViewState.value = BrowserViewState().copy(
            addToHomeVisible = addToHomeCapabilityDetector.isAddToHomeSupported()
        )
        loadingViewState.value = LoadingViewState()
        autoCompleteViewState.value = AutoCompleteViewState()
        omnibarViewState.value = OmnibarViewState(
            showVoiceSearch = voiceSearchAvailability.shouldShowVoiceSearch()
        )
        findInPageViewState.value = FindInPageViewState()
        ctaViewState.value = CtaViewState()
        privacyGradeViewState.value = PrivacyGradeViewState()
        accessibilityViewState.value = AccessibilityViewState(
            fontSize = accessibilitySettingsDataStore.fontSize,
            forceZoom = accessibilitySettingsDataStore.forceZoom,
            refreshWebView = false
        )
    }

    fun onShareSelected() {
        url?.let {
            command.value = ShareLink(removeAtbAndSourceParamsFromSearch(it))
        }
    }

    fun determineShowBrowser() {
        val showBrowser = currentBrowserViewState().browserShowing || !url.isNullOrBlank()
        browserViewState.value = currentBrowserViewState().copy(browserShowing = showBrowser)
    }

    private fun showBrowser() {
        browserViewState.value = currentBrowserViewState().copy(browserShowing = true)
        globalLayoutState.value = Browser(isNewTabState = false)
    }

    override fun historicalPageSelected(stackIndex: Int) {
        command.value = NavigateToHistory(stackIndex)
    }

    private fun removeAtbAndSourceParamsFromSearch(url: String): String {

        if (!duckDuckGoUrlDetector.isDuckDuckGoQueryUrl(url)) {
            return url
        }

        val uri = Uri.parse(url)
        val paramsToRemove = arrayOf(AppUrl.ParamKey.ATB, AppUrl.ParamKey.SOURCE)
        val parameterNames = uri.queryParameterNames.filterNot { paramsToRemove.contains(it) }
        val builder = uri.buildUpon()
        builder.clearQuery()

        for (paramName in parameterNames) {
            builder.appendQueryParameter(paramName, uri.getQueryParameter(paramName))
        }

        return builder.build().toString()
    }

    fun saveWebViewState(
        webView: WebView?,
        tabId: String
    ) {
        webViewSessionStorage.saveSession(webView, tabId)
    }

    fun restoreWebViewState(
        webView: WebView?,
        lastUrl: String
    ) {
        val sessionRestored = webViewSessionStorage.restoreSession(webView, tabId)
        if (sessionRestored) {
            Timber.v("Successfully restored session")
            onWebSessionRestored()
        } else {
            if (lastUrl.isNotBlank()) {
                Timber.w("Restoring last url but page history has been lost - url=[$lastUrl]")
                onUserSubmittedQuery(lastUrl)
            }
        }
    }

    @SuppressLint("CheckResult")
    fun onPinPageToHomeSelected() {
        val currentPage = url ?: return
        val title = if (duckDuckGoUrlDetector.isDuckDuckGoQueryUrl(currentPage)) {
            duckDuckGoUrlDetector.extractQuery(currentPage) ?: currentPage
        } else {
            currentPage.toUri().baseHost ?: currentPage
        }

        viewModelScope.launch {
            val favicon: Bitmap? = faviconManager.loadFromDisk(tabId = tabId, url = currentPage)
            command.value = AddHomeShortcut(title, currentPage, favicon)
        }
    }

    fun onBrowserMenuClicked() {
        Timber.i("favoritesOnboarding onBrowserMenuClicked")
        val menuHighlighted = currentBrowserViewState().showMenuButton.isHighlighted()
        if (menuHighlighted) {
            this.showFavoritesOnboarding = false
            browserViewState.value = currentBrowserViewState().copy(
                showMenuButton = HighlightableButton.Visible(highlighted = false),
                addFavorite = HighlightableButton.Visible(highlighted = true)
            )
        }
    }

    fun onBrowserMenuClosed() {
        viewModelScope.launch {
            Timber.i("favoritesOnboarding onBrowserMenuClosed")
            if (currentBrowserViewState().addFavorite.isHighlighted()) {
                browserViewState.value = currentBrowserViewState().copy(
                    addFavorite = HighlightableButton.Visible(highlighted = false)
                )
            }
        }
    }

    fun userRequestedOpeningNewTab() {
        command.value = GenerateWebViewPreviewImage
        command.value = LaunchNewTab
    }

    fun onSurveyChanged(
        survey: Survey?,
        locale: Locale = Locale.getDefault()
    ) {
        val surveyCleared = ctaViewModel.onSurveyChanged(survey)
        if (surveyCleared) {
            ctaViewState.value = currentCtaViewState().copy(cta = null)
            return
        }
        if (survey != null) {
            viewModelScope.launch {
                refreshCta(locale)
            }
        }
    }

    fun onCtaShown() {
        val cta = ctaViewState.value?.cta ?: return
        ctaViewModel.onCtaShown(cta)
    }

    suspend fun refreshCta(locale: Locale = Locale.getDefault()): Cta? {
        Timber.i("favoritesOnboarding: - refreshCta $showFavoritesOnboarding")
        if (currentGlobalLayoutState() is Browser) {
            val cta = withContext(dispatchers.io()) {
                ctaViewModel.refreshCta(
                    dispatchers.io(),
                    currentBrowserViewState().browserShowing,
                    siteLiveData.value,
                    showFavoritesOnboarding,
                    locale
                )
            }
            ctaViewState.value = currentCtaViewState().copy(cta = cta)
            ctaChangedTicker.emit(System.currentTimeMillis().toString())
            return cta
        }
        return null
    }

    private fun showOrHideKeyboard(cta: Cta?) {
        command.value = if (cta is DialogCta || cta is HomePanelCta) HideKeyboard else ShowKeyboard
    }

    fun registerDaxBubbleCtaDismissed() {
        viewModelScope.launch {
            val cta = ctaViewState.value?.cta ?: return@launch
            ctaViewModel.registerDaxBubbleCtaDismissed(cta)
        }
    }

    fun onUserClickCtaOkButton() {
        val cta = currentCtaViewState().cta ?: return
        ctaViewModel.onUserClickCtaOkButton(cta)
        command.value = when (cta) {
            is HomePanelCta.Survey -> LaunchSurvey(cta.survey)
            is HomePanelCta.AddWidgetAuto, is HomePanelCta.AddWidgetInstructions -> LaunchAddWidget
            else -> return
        }
    }

    fun onUserClickCtaSecondaryButton() {
        viewModelScope.launch {
            val cta = currentCtaViewState().cta ?: return@launch
            ctaViewModel.onUserDismissedCta(cta)
        }
    }

    fun onMessageShown() {
        val message = currentCtaViewState().message ?: return
        viewModelScope.launch {
            remoteMessagingModel.onMessageShown(message)
        }
    }

    fun onMessageCloseButtonClicked() {
        val message = currentCtaViewState().message ?: return
        viewModelScope.launch {
            remoteMessagingModel.onMessageDismissed(message)
            refreshCta()
        }
    }

    fun onMessagePrimaryButtonClicked() {
        val message = currentCtaViewState().message ?: return
        viewModelScope.launch {
            val action = remoteMessagingModel.onPrimaryActionClicked(message) ?: return@launch
            command.value = action.asBrowserTabCommand() ?: return@launch
            refreshCta()
        }
    }

    fun onMessageSecondaryButtonClicked() {
        val message = currentCtaViewState().message ?: return
        viewModelScope.launch {
            val action = remoteMessagingModel.onSecondaryActionClicked(message) ?: return@launch
            command.value = action.asBrowserTabCommand() ?: return@launch
            refreshCta()
        }
    }

    fun onUserHideDaxDialog() {
        val cta = currentCtaViewState().cta ?: return
        command.value = DaxCommand.HideDaxDialog(cta)
    }

    fun onDaxDialogDismissed() {
        val cta = currentCtaViewState().cta ?: return
        if (cta is DaxDialogCta.DaxTrackersBlockedCta) {
            command.value = DaxCommand.FinishTrackerAnimation
        }
        onUserDismissedCta()
    }

    fun onUserDismissedCta() {
        val cta = currentCtaViewState().cta ?: return
        viewModelScope.launch {
            ctaViewModel.onUserDismissedCta(cta)
            when (cta) {
                is HomePanelCta -> refreshCta()
                else -> ctaViewState.value = currentCtaViewState().copy(cta = null)
            }
        }
    }

    fun updateTabPreview(
        tabId: String,
        fileName: String
    ) {
        tabRepository.updateTabPreviewImage(tabId, fileName)
    }

    fun deleteTabPreview(tabId: String) {
        tabRepository.updateTabPreviewImage(tabId, null)
    }

    override fun handleAppLink(
        appLink: AppLink,
        isForMainFrame: Boolean
    ): Boolean {
        return appLinksHandler.handleAppLink(
            isForMainFrame,
            appLink.uriString,
            appSettingsPreferencesStore.appLinksEnabled,
            !appSettingsPreferencesStore.showAppLinksPrompt
        ) { appLinkClicked(appLink) }
    }

    fun openAppLink() {
        browserViewState.value?.previousAppLink?.let { appLink ->
            command.value = OpenAppLink(appLink)
        }
    }

    fun clearPreviousUrl() {
        appLinksHandler.updatePreviousUrl(null)
    }

    fun clearPreviousAppLink() {
        browserViewState.value = currentBrowserViewState().copy(
            previousAppLink = null
        )
    }

    private fun updatePreviousAppLink(appLink: AppLink) {
        browserViewState.value = currentBrowserViewState().copy(
            previousAppLink = appLink
        )
    }

    private fun appLinkClicked(appLink: AppLink) {
        if (appSettingsPreferencesStore.showAppLinksPrompt || appLinksHandler.isUserQuery()) {
            command.value = ShowAppLinkPrompt(appLink)
            appLinksHandler.setUserQueryState(false)
        } else {
            command.value = OpenAppLink(appLink)
        }
    }

    override fun handleNonHttpAppLink(nonHttpAppLink: NonHttpAppLink): Boolean {
        nonHttpAppLinkClicked(nonHttpAppLink)
        return true
    }

    fun nonHttpAppLinkClicked(appLink: NonHttpAppLink) {
        command.value = HandleNonHttpAppLink(appLink, getUrlHeaders(appLink.fallbackUrl))
    }

    override fun openMessageInNewTab(message: Message) {
        command.value = OpenMessageInNewTab(message, tabId)
    }

    override fun recoverFromRenderProcessGone() {
        webNavigationState?.let {
            navigationStateChanged(EmptyNavigationState(it))
        }
        invalidateBrowsingActions()
        showErrorWithAction()
    }

    override fun requiresAuthentication(request: BasicAuthenticationRequest) {
        if (request.host != site?.uri?.host) {
            omnibarViewState.value = currentOmnibarViewState().copy(
                omnibarText = request.site,
                showVoiceSearch = false
            )
            command.value = HideWebContent
        }
        command.value = RequiresAuthentication(request)
    }

    override fun handleAuthentication(
        request: BasicAuthenticationRequest,
        credentials: BasicAuthenticationCredentials
    ) {
        request.handler.proceed(credentials.username, credentials.password)
        command.value = ShowWebContent
        command.value = SaveCredentials(request, credentials)
    }

    override fun cancelAuthentication(request: BasicAuthenticationRequest) {
        request.handler.cancel()
        command.value = ShowWebContent
    }

    fun userLaunchingTabSwitcher() {
        command.value = LaunchTabSwitcher
    }

    private fun isFireproofWebsite(domain: String? = site?.domain): Boolean {
        if (domain == null) return false
        val fireproofWebsites = fireproofWebsiteState.value
        return fireproofWebsites?.any { it.domain == domain } ?: false
    }

    private fun invalidateBrowsingActions() {
        globalLayoutState.value = Invalidated
        loadingViewState.value = LoadingViewState()
        findInPageViewState.value = FindInPageViewState()
    }

    private fun disableUserNavigation() {
        browserViewState.value = currentBrowserViewState().copy(
            canGoBack = false,
            canGoForward = false,
            canReportSite = false,
            canChangeBrowsingMode = false,
            canFireproofSite = false
        )
    }

    private fun showErrorWithAction(errorMessage: Int = R.string.crashedWebViewErrorMessage) {
        command.value = ShowErrorWithAction(errorMessage) { this.onUserSubmittedQuery(url.orEmpty()) }
    }

    private fun recoverTabWithQuery(query: String) {
        closeCurrentTab()
        command.value = OpenInNewTab(query)
    }

    override fun redirectTriggeredByGpc() {
        navigationAwareLoginDetector.onEvent(NavigationEvent.GpcRedirect)
    }

    override fun loginDetected() {
        val currentUrl = site?.url ?: return
        navigationAwareLoginDetector.onEvent(NavigationEvent.LoginAttempt(currentUrl))
    }

    fun requestFileDownload(
        url: String,
        contentDisposition: String?,
        mimeType: String,
        requestUserConfirmation: Boolean
    ) {
        if (url.startsWith("blob:")) {
            command.value = ConvertBlobToDataUri(url, mimeType)
        } else {
            sendRequestFileDownloadCommand(url, contentDisposition, mimeType, requestUserConfirmation)
        }
    }

    private fun sendRequestFileDownloadCommand(
        url: String,
        contentDisposition: String?,
        mimeType: String,
        requestUserConfirmation: Boolean
    ) {
        command.postValue(RequestFileDownload(url, contentDisposition, mimeType, requestUserConfirmation))
    }

    fun showEmailTooltip() {
        emailManager.getEmailAddress()?.let {
            command.postValue(ShowEmailTooltip(it))
        }
    }

    fun consumeAliasAndCopyToClipboard() {
        emailManager.getAlias()?.let {
            command.value = CopyAliasToClipboard(it)
            pixel.enqueueFire(
                AppPixelName.EMAIL_COPIED_TO_CLIPBOARD,
                mapOf(
                    PixelParameter.COHORT to emailManager.getCohort(),
                    PixelParameter.LAST_USED_DAY to emailManager.getLastUsedDate()
                )
            )
            emailManager.setNewLastUsedDate()
        }
    }

    fun consumeAlias() {
        emailManager.getAlias()?.let {
            command.postValue(InjectEmailAddress(it))
            pixel.enqueueFire(
                AppPixelName.EMAIL_USE_ALIAS,
                mapOf(
                    PixelParameter.COHORT to emailManager.getCohort(),
                    PixelParameter.LAST_USED_DAY to emailManager.getLastUsedDate()
                )
            )
            emailManager.setNewLastUsedDate()
        }
    }

    fun useAddress() {
        emailManager.getEmailAddress()?.let {
            command.postValue(InjectEmailAddress(it))
            pixel.enqueueFire(
                AppPixelName.EMAIL_USE_ADDRESS,
                mapOf(
                    PixelParameter.COHORT to emailManager.getCohort(),
                    PixelParameter.LAST_USED_DAY to emailManager.getLastUsedDate()
                )
            )
            emailManager.setNewLastUsedDate()
        }
    }

    fun cancelAutofillTooltip() {
        pixel.enqueueFire(AppPixelName.EMAIL_TOOLTIP_DISMISSED, mapOf(PixelParameter.COHORT to emailManager.getCohort()))
    }

    fun download(pendingFileDownload: PendingFileDownload) {
        viewModelScope.launch(dispatchers.io()) {
            fileDownloader.download(pendingFileDownload, downloadCallback)
        }
    }

    fun deleteQuickAccessItem(savedSite: SavedSite) {
        val favorite = savedSite as? SavedSite.Favorite ?: return
        viewModelScope.launch(dispatchers.io() + NonCancellable) {
            favoritesRepository.delete(favorite)
        }
    }

    fun insertQuickAccessItem(savedSite: SavedSite) {
        val favorite = savedSite as? SavedSite.Favorite ?: return
        viewModelScope.launch(dispatchers.io()) {
            favoritesRepository.insert(favorite)
        }
    }

    fun onQuickAccessListChanged(newList: List<FavoritesQuickAccessAdapter.QuickAccessFavorite>) {
        viewModelScope.launch(dispatchers.io()) {
            favoritesRepository.updateWithPosition(newList.map { it.favorite })
        }
    }

    fun onWebViewRefreshed() {
        accessibilityViewState.value = currentAccessibilityViewState().copy(refreshWebView = false)
    }

    override fun handleCloakedAmpLink(initialUrl: String) {
        isProcessingTrackingLink = true
        command.value = ExtractUrlFromCloakedAmpLink(initialUrl)
    }

    override fun startProcessingTrackingLink() {
        isProcessingTrackingLink = true
    }

    fun updateLastAmpLink(url: String) {
        ampLinks.lastAmpLinkInfo = AmpLinkInfo(ampLink = url)
    }

    override fun onUrlExtractionError(initialUrl: String) {
        command.postValue(LoadExtractedUrl(extractedUrl = initialUrl))
    }

    override fun onUrlExtracted(
        initialUrl: String,
        extractedUrl: String?
    ) {
        val destinationUrl: String = if (extractedUrl != null) {
            ampLinks.lastAmpLinkInfo = AmpLinkInfo(ampLink = initialUrl)
            Timber.d("AMP link detection: Success! Loading extracted URL: $extractedUrl")
            extractedUrl
        } else {
            Timber.d("AMP link detection: Failed! Loading initial URL: $initialUrl")
            initialUrl
        }
        command.postValue(LoadExtractedUrl(extractedUrl = destinationUrl))
    }

    fun onConfigurationChanged() {
        browserViewState.value = currentBrowserViewState().copy(
            forceRenderingTicker = System.currentTimeMillis()
        )
    }

<<<<<<< HEAD
    @VisibleForTesting
    fun updateWebNavigation(webNavigationState: WebNavigationState) {
        this.webNavigationState = webNavigationState
=======
    fun onMessageReceived() {
        isLinkOpenedInNewTab = true
    }

    override fun linkOpenedInNewTab(): Boolean {
        return isLinkOpenedInNewTab
>>>>>>> 7cf58ac5
    }

    companion object {
        private const val FIXED_PROGRESS = 50

        // Minimum progress to show web content again after decided to hide web content (possible spoofing attack).
        // We think that progress is enough to assume next site has already loaded new content.
        private const val SHOW_CONTENT_MIN_PROGRESS = 50
        private const val NEW_CONTENT_MAX_DELAY_MS = 1000L
        private const val ONE_HOUR_IN_MS = 3_600_000
    }
}<|MERGE_RESOLUTION|>--- conflicted
+++ resolved
@@ -2643,18 +2643,17 @@
         )
     }
 
-<<<<<<< HEAD
+    fun onMessageReceived() {
+        isLinkOpenedInNewTab = true
+    }
+
+    override fun linkOpenedInNewTab(): Boolean {
+        return isLinkOpenedInNewTab
+    }
+
     @VisibleForTesting
     fun updateWebNavigation(webNavigationState: WebNavigationState) {
         this.webNavigationState = webNavigationState
-=======
-    fun onMessageReceived() {
-        isLinkOpenedInNewTab = true
-    }
-
-    override fun linkOpenedInNewTab(): Boolean {
-        return isLinkOpenedInNewTab
->>>>>>> 7cf58ac5
     }
 
     companion object {
