/*
 * Copyright (c) 2017 DuckDuckGo
 *
 * Licensed under the Apache License, Version 2.0 (the "License");
 * you may not use this file except in compliance with the License.
 * You may obtain a copy of the License at
 *
 *     http://www.apache.org/licenses/LICENSE-2.0
 *
 * Unless required by applicable law or agreed to in writing, software
 * distributed under the License is distributed on an "AS IS" BASIS,
 * WITHOUT WARRANTIES OR CONDITIONS OF ANY KIND, either express or implied.
 * See the License for the specific language governing permissions and
 * limitations under the License.
 */

package com.duckduckgo.app.browser

import android.annotation.SuppressLint
import android.graphics.Bitmap
import android.net.Uri
import android.os.Message
import android.util.Patterns
import android.view.ContextMenu
import android.view.MenuItem
import android.view.View
import android.webkit.GeolocationPermissions
import android.webkit.ValueCallback
import android.webkit.WebChromeClient
import android.webkit.WebView
import androidx.annotation.AnyThread
import androidx.annotation.VisibleForTesting
import androidx.core.net.toUri
import androidx.lifecycle.*
import androidx.lifecycle.Observer
import com.duckduckgo.anvil.annotations.ContributesViewModel
import com.duckduckgo.app.accessibility.data.AccessibilitySettingsDataStore
import com.duckduckgo.app.autocomplete.api.AutoComplete
import com.duckduckgo.app.autocomplete.api.AutoComplete.AutoCompleteResult
import com.duckduckgo.app.autocomplete.api.AutoComplete.AutoCompleteSuggestion
import com.duckduckgo.app.autocomplete.api.AutoComplete.AutoCompleteSuggestion.AutoCompleteBookmarkSuggestion
import com.duckduckgo.app.autocomplete.api.AutoComplete.AutoCompleteSuggestion.AutoCompleteSearchSuggestion
import com.duckduckgo.app.bookmarks.model.BookmarkFolder
import com.duckduckgo.app.bookmarks.model.BookmarksRepository
import com.duckduckgo.app.bookmarks.model.FavoritesRepository
import com.duckduckgo.app.bookmarks.model.SavedSite
import com.duckduckgo.app.bookmarks.ui.EditSavedSiteDialogFragment.EditSavedSiteListener
import com.duckduckgo.app.brokensite.BrokenSiteData
import com.duckduckgo.app.browser.BrowserTabViewModel.Command.*
import com.duckduckgo.app.browser.BrowserTabViewModel.GlobalLayoutViewState.Browser
import com.duckduckgo.app.browser.BrowserTabViewModel.GlobalLayoutViewState.Invalidated
import com.duckduckgo.app.browser.LongPressHandler.RequiredAction
import com.duckduckgo.app.browser.SpecialUrlDetector.UrlType.AppLink
import com.duckduckgo.app.browser.SpecialUrlDetector.UrlType.NonHttpAppLink
import com.duckduckgo.app.browser.addtohome.AddToHomeCapabilityDetector
import com.duckduckgo.app.browser.applinks.AppLinksHandler
import com.duckduckgo.app.browser.downloader.DownloadFailReason
import com.duckduckgo.app.browser.downloader.FileDownloader
import com.duckduckgo.app.browser.favicon.FaviconManager
import com.duckduckgo.app.browser.favicon.FaviconSource.ImageFavicon
import com.duckduckgo.app.browser.favicon.FaviconSource.UrlFavicon
import com.duckduckgo.app.browser.favorites.FavoritesQuickAccessAdapter
import com.duckduckgo.app.browser.logindetection.FireproofDialogsEventHandler
import com.duckduckgo.app.browser.logindetection.FireproofDialogsEventHandler.Event
import com.duckduckgo.app.browser.logindetection.LoginDetected
import com.duckduckgo.app.browser.logindetection.NavigationAwareLoginDetector
import com.duckduckgo.app.browser.logindetection.NavigationEvent
import com.duckduckgo.app.browser.model.BasicAuthenticationCredentials
import com.duckduckgo.app.browser.model.BasicAuthenticationRequest
import com.duckduckgo.app.browser.model.LongPressTarget
import com.duckduckgo.app.browser.omnibar.OmnibarEntryConverter
import com.duckduckgo.app.browser.omnibar.QueryOrigin
import com.duckduckgo.app.browser.remotemessage.RemoteMessagingModel
import com.duckduckgo.app.browser.remotemessage.asBrowserTabCommand
import com.duckduckgo.app.browser.session.WebViewSessionStorage
import com.duckduckgo.app.browser.ui.HttpAuthenticationDialogFragment.HttpAuthenticationListener
import com.duckduckgo.app.browser.urlextraction.UrlExtractionListener
import com.duckduckgo.app.cta.ui.*
import com.duckduckgo.app.di.AppCoroutineScope
import com.duckduckgo.app.email.EmailManager
import com.duckduckgo.app.fire.fireproofwebsite.data.FireproofWebsiteEntity
import com.duckduckgo.app.fire.fireproofwebsite.data.FireproofWebsiteRepository
import com.duckduckgo.app.global.*
import com.duckduckgo.app.global.events.db.UserEventKey
import com.duckduckgo.app.global.events.db.UserEventsStore
import com.duckduckgo.app.global.model.Site
import com.duckduckgo.app.global.model.SiteFactory
import com.duckduckgo.app.global.model.domain
import com.duckduckgo.app.global.model.domainMatchesUrl
import com.duckduckgo.app.global.view.asLocationPermissionOrigin
import com.duckduckgo.app.location.GeoLocationPermissions
import com.duckduckgo.app.location.data.LocationPermissionType
import com.duckduckgo.app.location.data.LocationPermissionsRepository
import com.duckduckgo.app.location.ui.SiteLocationPermissionDialog
import com.duckduckgo.app.location.ui.SystemLocationPermissionDialog
import com.duckduckgo.app.pixels.AppPixelName
import com.duckduckgo.app.privacy.db.NetworkLeaderboardDao
import com.duckduckgo.app.privacy.db.UserWhitelistDao
import com.duckduckgo.app.privacy.model.PrivacyGrade
import com.duckduckgo.app.settings.db.SettingsDataStore
import com.duckduckgo.app.statistics.api.StatisticsUpdater
import com.duckduckgo.app.statistics.pixels.Pixel
import com.duckduckgo.app.statistics.pixels.Pixel.PixelParameter
import com.duckduckgo.app.statistics.pixels.Pixel.PixelParameter.FAVORITE_MENU_ITEM_STATE
import com.duckduckgo.app.surrogates.SurrogateResponse
import com.duckduckgo.app.survey.model.Survey
import com.duckduckgo.app.tabs.model.TabEntity
import com.duckduckgo.app.tabs.model.TabRepository
import com.duckduckgo.app.trackerdetection.model.TrackingEvent
import com.duckduckgo.app.usage.search.SearchCountDao
import com.duckduckgo.di.scopes.FragmentScope
import com.duckduckgo.privacy.config.api.ContentBlocking
import com.duckduckgo.privacy.config.api.Gpc
import com.duckduckgo.privacy.config.api.AmpLinks
import com.duckduckgo.privacy.config.api.AmpLinkInfo
import com.duckduckgo.remote.messaging.api.RemoteMessage
import com.duckduckgo.privacy.config.api.TrackingParameters
import com.jakewharton.rxrelay2.PublishRelay
import io.reactivex.android.schedulers.AndroidSchedulers
import io.reactivex.disposables.Disposable
import io.reactivex.schedulers.Schedulers
import kotlinx.coroutines.*
import kotlinx.coroutines.flow.*
import timber.log.Timber
import java.io.File
import java.util.*
import java.util.concurrent.TimeUnit
import javax.inject.Inject

@ContributesViewModel(FragmentScope::class)
class BrowserTabViewModel @Inject constructor(
    private val statisticsUpdater: StatisticsUpdater,
    private val queryUrlConverter: OmnibarEntryConverter,
    private val duckDuckGoUrlDetector: DuckDuckGoUrlDetector,
    private val siteFactory: SiteFactory,
    private val tabRepository: TabRepository,
    private val userWhitelistDao: UserWhitelistDao,
    private val contentBlocking: ContentBlocking,
    private val networkLeaderboardDao: NetworkLeaderboardDao,
    private val bookmarksRepository: BookmarksRepository,
    private val favoritesRepository: FavoritesRepository,
    private val fireproofWebsiteRepository: FireproofWebsiteRepository,
    private val locationPermissionsRepository: LocationPermissionsRepository,
    private val geoLocationPermissions: GeoLocationPermissions,
    private val navigationAwareLoginDetector: NavigationAwareLoginDetector,
    private val autoComplete: AutoComplete,
    private val appSettingsPreferencesStore: SettingsDataStore,
    private val longPressHandler: LongPressHandler,
    private val webViewSessionStorage: WebViewSessionStorage,
    private val specialUrlDetector: SpecialUrlDetector,
    private val faviconManager: FaviconManager,
    private val addToHomeCapabilityDetector: AddToHomeCapabilityDetector,
    private val remoteMessagingModel: RemoteMessagingModel,
    private val ctaViewModel: CtaViewModel,
    private val searchCountDao: SearchCountDao,
    private val pixel: Pixel,
    private val dispatchers: DispatcherProvider,
    private val userEventsStore: UserEventsStore,
    private val fileDownloader: FileDownloader,
    private val gpc: Gpc,
    private val fireproofDialogsEventHandler: FireproofDialogsEventHandler,
    private val emailManager: EmailManager,
    private val accessibilitySettingsDataStore: AccessibilitySettingsDataStore,
    @AppCoroutineScope private val appCoroutineScope: CoroutineScope,
    private val appLinksHandler: AppLinksHandler,
    private val ampLinks: AmpLinks,
    private val trackingParameters: TrackingParameters
) : WebViewClientListener, EditSavedSiteListener, HttpAuthenticationListener, SiteLocationPermissionDialog.SiteLocationPermissionDialogListener,
    SystemLocationPermissionDialog.SystemLocationPermissionDialogListener, UrlExtractionListener, ViewModel() {

    private var buildingSiteFactoryJob: Job? = null

    sealed class GlobalLayoutViewState {
        data class Browser(val isNewTabState: Boolean = true) : GlobalLayoutViewState()
        object Invalidated : GlobalLayoutViewState()
    }

    data class CtaViewState(
        val cta: Cta? = null,
        val message: RemoteMessage? = null,
        val favorites: List<FavoritesQuickAccessAdapter.QuickAccessFavorite> = emptyList()
    )

    data class SavedSiteChangedViewState(
        val savedSite: SavedSite,
        val bookmarkFolder: BookmarkFolder?
    )

    data class BrowserViewState(
        val browserShowing: Boolean = false,
        val isFullScreen: Boolean = false,
        val isDesktopBrowsingMode: Boolean = false,
        val canChangeBrowsingMode: Boolean = true,
        val showPrivacyGrade: Boolean = false,
        val showSearchIcon: Boolean = false,
        val showClearButton: Boolean = false,
        val showTabsButton: Boolean = true,
        val fireButton: HighlightableButton = HighlightableButton.Visible(),
        val showMenuButton: HighlightableButton = HighlightableButton.Visible(),
        val canSharePage: Boolean = false,
        val canAddBookmarks: Boolean = false,
        val bookmark: SavedSite.Bookmark? = null,
        val addFavorite: HighlightableButton = HighlightableButton.Visible(enabled = false),
        val favorite: SavedSite.Favorite? = null,
        val canFireproofSite: Boolean = false,
        val isFireproofWebsite: Boolean = false,
        val canGoBack: Boolean = false,
        val canGoForward: Boolean = false,
        val canWhitelist: Boolean = false,
        val isWhitelisted: Boolean = false,
        val canReportSite: Boolean = false,
        val addToHomeEnabled: Boolean = false,
        val addToHomeVisible: Boolean = false,
        val showDaxIcon: Boolean = false,
        val isEmailSignedIn: Boolean = false,
        var previousAppLink: AppLink? = null
    )

    sealed class HighlightableButton {
        data class Visible(
            val enabled: Boolean = true,
            val highlighted: Boolean = false
        ) : HighlightableButton()

        object Gone : HighlightableButton()

        fun isHighlighted(): Boolean {
            return when (this) {
                is Visible -> this.highlighted
                is Gone -> false
            }
        }

        fun isEnabled(): Boolean {
            return when (this) {
                is Visible -> this.enabled
                is Gone -> false
            }
        }
    }

    data class OmnibarViewState(
        val omnibarText: String = "",
        val isEditing: Boolean = false,
        val shouldMoveCaretToEnd: Boolean = false
    )

    data class LoadingViewState(
        val isLoading: Boolean = false,
        val privacyOn: Boolean = true,
        val progress: Int = 0
    )

    data class AccessibilityViewState(
        val fontSize: Float,
        val forceZoom: Boolean,
        val refreshWebView: Boolean
    )

    data class FindInPageViewState(
        val visible: Boolean = false,
        val showNumberMatches: Boolean = false,
        val activeMatchIndex: Int = 0,
        val searchTerm: String = "",
        val numberMatches: Int = 0,
        val canFindInPage: Boolean = false
    )

    data class PrivacyGradeViewState(
        val privacyGrade: PrivacyGrade? = null,
        val shouldAnimate: Boolean = false,
        val showEmptyGrade: Boolean = true
    ) {
        val isEnabled: Boolean = privacyGrade != PrivacyGrade.UNKNOWN
    }

    data class AutoCompleteViewState(
        val showSuggestions: Boolean = false,
        val showFavorites: Boolean = false,
        val searchResults: AutoCompleteResult = AutoCompleteResult("", emptyList()),
        val favorites: List<FavoritesQuickAccessAdapter.QuickAccessFavorite> = emptyList()
    )

    data class LocationPermission(
        val origin: String,
        val callback: GeolocationPermissions.Callback
    )

    sealed class Command {
        object Refresh : Command()
        class Navigate(
            val url: String,
            val headers: Map<String, String>
        ) : Command()

        class NavigateBack(val steps: Int) : Command()
        object NavigateForward : Command()
        class OpenInNewTab(
            val query: String,
            val sourceTabId: String? = null
        ) : Command()

        class OpenMessageInNewTab(
            val message: Message,
            val sourceTabId: String? = null
        ) : Command()

        class OpenInNewBackgroundTab(val query: String) : Command()
        object LaunchNewTab : Command()
        object ResetHistory : Command()
        class DialNumber(val telephoneNumber: String) : Command()
        class SendSms(val telephoneNumber: String) : Command()
        class SendEmail(val emailAddress: String) : Command()
        object ShowKeyboard : Command()
        object HideKeyboard : Command()
        class ShowFullScreen(val view: View) : Command()
        class DownloadImage(
            val url: String,
            val requestUserConfirmation: Boolean
        ) : Command()

        class ShowSavedSiteAddedConfirmation(val savedSiteChangedViewState: SavedSiteChangedViewState) : Command()
        class ShowEditSavedSiteDialog(val savedSiteChangedViewState: SavedSiteChangedViewState) : Command()
        class DeleteSavedSiteConfirmation(val savedSite: SavedSite) : Command()
        class ShowFireproofWebSiteConfirmation(val fireproofWebsiteEntity: FireproofWebsiteEntity) : Command()
        object AskToDisableLoginDetection : Command()
        class AskToFireproofWebsite(val fireproofWebsite: FireproofWebsiteEntity) : Command()
        class ShareLink(val url: String) : Command()
        class CopyLink(val url: String) : Command()
        class FindInPageCommand(val searchTerm: String) : Command()
        class BrokenSiteFeedback(val data: BrokenSiteData) : Command()
        object DismissFindInPage : Command()
        class ShowFileChooser(
            val filePathCallback: ValueCallback<Array<Uri>>,
            val fileChooserParams: WebChromeClient.FileChooserParams
        ) : Command()

        class HandleNonHttpAppLink(
            val nonHttpAppLink: NonHttpAppLink,
            val headers: Map<String, String>
        ) : Command()

        class ShowAppLinkPrompt(val appLink: AppLink) : Command()
        class OpenAppLink(val appLink: AppLink) : Command()
        class ExtractUrlFromCloakedAmpLink(val initialUrl: String) : Command()
        class LoadExtractedUrl(val extractedUrl: String) : Command()
        class AddHomeShortcut(
            val title: String,
            val url: String,
            val icon: Bitmap? = null
        ) : Command()

        class SubmitUrl(val url: String) : Command()
        class LaunchPlayStore(val appPackage: String) : Command()
        class LaunchSurvey(val survey: Survey) : Command()
        object LaunchDefaultBrowser : Command()
        object LaunchAddWidget : Command()
        class RequiresAuthentication(val request: BasicAuthenticationRequest) : Command()
        class SaveCredentials(
            val request: BasicAuthenticationRequest,
            val credentials: BasicAuthenticationCredentials
        ) : Command()

        object GenerateWebViewPreviewImage : Command()
        object LaunchTabSwitcher : Command()
        object HideWebContent : Command()
        object ShowWebContent : Command()
        class CheckSystemLocationPermission(
            val domain: String,
            val deniedForever: Boolean
        ) : Command()

        class AskDomainPermission(val domain: String) : Command()
        object RequestSystemLocationPermission : Command()
        class RefreshUserAgent(
            val url: String?,
            val isDesktop: Boolean
        ) : Command()

        class ShowErrorWithAction(
            val textResId: Int,
            val action: () -> Unit
        ) : Command()

        class ShowDomainHasPermissionMessage(val domain: String) : Command()
        class ConvertBlobToDataUri(
            val url: String,
            val mimeType: String
        ) : Command()

        class RequestFileDownload(
            val url: String,
            val contentDisposition: String?,
            val mimeType: String,
            val requestUserConfirmation: Boolean
        ) : Command()

        object ChildTabClosed : Command()

        class CopyAliasToClipboard(val alias: String) : Command()
        class InjectEmailAddress(val address: String) : Command()
        class ShowEmailTooltip(val address: String) : Command()
        sealed class DaxCommand : Command() {
            object FinishTrackerAnimation : DaxCommand()
            class HideDaxDialog(val cta: Cta) : DaxCommand()
        }

        sealed class DownloadCommand : Command() {
            class ScanMediaFiles(val file: File) : DownloadCommand()
            class ShowDownloadFailedNotification(
                val message: String,
                val reason: DownloadFailReason
            ) : DownloadCommand()

            class ShowDownloadFinishedNotification(
                val file: File,
                val mimeType: String?
            ) : DownloadCommand()

            object ShowDownloadInProgressNotification : DownloadCommand()
        }

        class EditWithSelectedQuery(val query: String) : Command()
    }

    val autoCompleteViewState: MutableLiveData<AutoCompleteViewState> = MutableLiveData()
    val browserViewState: MutableLiveData<BrowserViewState> = MutableLiveData()
    val globalLayoutState: MutableLiveData<GlobalLayoutViewState> = MutableLiveData()
    val loadingViewState: MutableLiveData<LoadingViewState> = MutableLiveData()
    val omnibarViewState: MutableLiveData<OmnibarViewState> = MutableLiveData()
    val findInPageViewState: MutableLiveData<FindInPageViewState> = MutableLiveData()
    val accessibilityViewState: MutableLiveData<AccessibilityViewState> = MutableLiveData()
    val ctaViewState: MutableLiveData<CtaViewState> = MutableLiveData()
    var siteLiveData: MutableLiveData<Site> = MutableLiveData()
    val privacyGradeViewState: MutableLiveData<PrivacyGradeViewState> = MutableLiveData()

    var skipHome = false
    val tabs: LiveData<List<TabEntity>> = tabRepository.liveTabs
    val survey: LiveData<Survey> = ctaViewModel.surveyLiveData
    val command: SingleLiveEvent<Command> = SingleLiveEvent()
    private var refreshOnViewVisible = MutableStateFlow(true)
    private var ctaChangedTicker = MutableStateFlow("")

    val url: String?
        get() = site?.url

    val title: String?
        get() = site?.title

    private var showFavoritesOnboarding = false
        set(value) {
            if (value != field) {
                if (value) {
                    browserViewState.observeForever(favoritesOnboardingObserver)
                } else {
                    browserViewState.removeObserver(favoritesOnboardingObserver)
                }
            }
            field = value
        }
    private var locationPermission: LocationPermission? = null
    private val locationPermissionMessages: MutableMap<String, Boolean> = mutableMapOf()
    private val locationPermissionSession: MutableMap<String, LocationPermissionType> = mutableMapOf()

    private val autoCompletePublishSubject = PublishRelay.create<String>()
    private val fireproofWebsiteState: LiveData<List<FireproofWebsiteEntity>> = fireproofWebsiteRepository.getFireproofWebsites()

    @ExperimentalCoroutinesApi
    @FlowPreview
    private val showPulseAnimation: LiveData<Boolean> = ctaViewModel.showFireButtonPulseAnimation.asLiveData(
        context = viewModelScope.coroutineContext
    )

    private var autoCompleteDisposable: Disposable? = null
    private var site: Site? = null
    private lateinit var tabId: String
    private var webNavigationState: WebNavigationState? = null
    private var httpsUpgraded = false
    private val browserStateModifier = BrowserStateModifier()
    private var faviconPrefetchJob: Job? = null
    private var deferredBlankSite: Job? = null
    private var accessibilityObserver: Job? = null
    private var isProcessingTrackingLink = false

    private val fireproofWebsitesObserver = Observer<List<FireproofWebsiteEntity>> {
        browserViewState.value = currentBrowserViewState().copy(isFireproofWebsite = isFireproofWebsite())
    }

    private val favoritesOnboardingObserver = Observer<BrowserViewState> { state ->
        val shouldShowAnimation = state.browserShowing
        val menuButton = currentBrowserViewState().showMenuButton
        if (menuButton is HighlightableButton.Visible && menuButton.highlighted != shouldShowAnimation) {
            browserViewState.value = currentBrowserViewState().copy(showMenuButton = HighlightableButton.Visible(highlighted = shouldShowAnimation))
        }
    }

    private val fireproofDialogEventObserver = Observer<Event> { event ->
        command.value = when (event) {
            is Event.AskToDisableLoginDetection -> AskToDisableLoginDetection
            is Event.FireproofWebSiteSuccess -> ShowFireproofWebSiteConfirmation(event.fireproofWebsiteEntity)
        }
    }

    @ExperimentalCoroutinesApi
    private val fireButtonAnimation = Observer<Boolean> { shouldShowAnimation ->
        Timber.i("shouldShowAnimation $shouldShowAnimation")
        if (currentBrowserViewState().fireButton is HighlightableButton.Visible) {
            browserViewState.value = currentBrowserViewState().copy(fireButton = HighlightableButton.Visible(highlighted = shouldShowAnimation))
        }

        if (shouldShowAnimation) {
            registerAndScheduleDismissAction()
        }
    }

    private fun registerAndScheduleDismissAction() {
        viewModelScope.launch(dispatchers.io()) {
            val fireButtonHighlightedEvent = userEventsStore.getUserEvent(UserEventKey.FIRE_BUTTON_HIGHLIGHTED)
            if (fireButtonHighlightedEvent == null) {
                userEventsStore.registerUserEvent(UserEventKey.FIRE_BUTTON_HIGHLIGHTED)
            }
            val pulseElapsedTime = System.currentTimeMillis() - (fireButtonHighlightedEvent?.timestamp ?: System.currentTimeMillis())
            val pulsePendingTime = ONE_HOUR_IN_MS - pulseElapsedTime
            delay(pulsePendingTime)
            ctaViewModel.dismissPulseAnimation()
        }
    }

    private val loginDetectionObserver = Observer<LoginDetected> { loginEvent ->
        Timber.i("LoginDetection for $loginEvent")
        viewModelScope.launch(dispatchers.io()) {
            if (!isFireproofWebsite(loginEvent.forwardedToDomain)) {
                withContext(dispatchers.main()) {
                    command.value = AskToFireproofWebsite(FireproofWebsiteEntity(loginEvent.forwardedToDomain))
                }
            }
        }
    }

    init {
        initializeViewStates()
        configureAutoComplete()
        fireproofWebsiteState.observeForever(fireproofWebsitesObserver)
        fireproofDialogsEventHandler.event.observeForever(fireproofDialogEventObserver)
        navigationAwareLoginDetector.loginEventLiveData.observeForever(loginDetectionObserver)
        showPulseAnimation.observeForever(fireButtonAnimation)

        tabRepository.childClosedTabs.onEach { closedTab ->
            if (this@BrowserTabViewModel::tabId.isInitialized && tabId == closedTab) {
                command.value = ChildTabClosed
            }
        }.launchIn(viewModelScope)

        emailManager.signedInFlow().onEach { isSignedIn ->
            browserViewState.value = currentBrowserViewState().copy(isEmailSignedIn = isSignedIn)
        }.launchIn(viewModelScope)

        observeAccessibilitySettings()

        favoritesRepository.favorites().onEach { favoriteSites ->
            val favorites = favoriteSites.map { FavoritesQuickAccessAdapter.QuickAccessFavorite(it) }
            ctaViewState.value = currentCtaViewState().copy(favorites = favorites)
            autoCompleteViewState.value = currentAutoCompleteViewState().copy(favorites = favorites)
            val favorite = favoriteSites.firstOrNull { it.url == url }
            browserViewState.value = currentBrowserViewState().copy(favorite = favorite)
        }.launchIn(viewModelScope)

        bookmarksRepository.bookmarks().onEach { bookmarks ->
            val bookmark = bookmarks.firstOrNull { it.url == url }
            browserViewState.value = currentBrowserViewState().copy(bookmark = bookmark)
        }.launchIn(viewModelScope)

        remoteMessagingModel.activeMessages
            .combine(ctaChangedTicker.asStateFlow(), ::Pair)
            .onEach { (activeMessage, ticker) ->
                Timber.v("RMF: $ticker-$activeMessage")

                if (ticker.isEmpty()) return@onEach
                if (currentBrowserViewState().browserShowing) return@onEach

                val cta = currentCtaViewState().cta?.takeUnless { it ->
                    activeMessage != null && it is HomePanelCta
                }

                withContext(dispatchers.main()) {
                    ctaViewState.value = currentCtaViewState().copy(
                        cta = cta,
                        message = if (cta == null) activeMessage else null
                    )
                }
            }.launchIn(viewModelScope)
    }

    fun loadData(
        tabId: String,
        initialUrl: String?,
        skipHome: Boolean,
        favoritesOnboarding: Boolean
    ) {
        Timber.i("favoritesOnboarding loadData $initialUrl, $skipHome, $favoritesOnboarding")
        this.tabId = tabId
        this.skipHome = skipHome
        this.showFavoritesOnboarding = favoritesOnboarding
        siteLiveData = tabRepository.retrieveSiteData(tabId)
        site = siteLiveData.value

        initialUrl?.let { buildSiteFactory(it) }
    }

    fun onViewReady() {
        url?.let {
            onUserSubmittedQuery(it)
        }
    }

    fun onViewRecreated() {
        observeAccessibilitySettings()
    }

    fun observeAccessibilitySettings() {
        accessibilityObserver?.cancel()
        accessibilityObserver = accessibilitySettingsDataStore.settingsFlow()
            .combine(refreshOnViewVisible.asStateFlow(), ::Pair)
            .onEach { (settings, viewVisible) ->
                Timber.v("Accessibility: newSettings $settings, $viewVisible")
                val shouldRefreshWebview =
                    (currentAccessibilityViewState().forceZoom != settings.forceZoom) || currentAccessibilityViewState().refreshWebView
                accessibilityViewState.value =
                    currentAccessibilityViewState().copy(
                        fontSize = settings.fontSize,
                        forceZoom = settings.forceZoom,
                        refreshWebView = shouldRefreshWebview
                    )
            }.launchIn(viewModelScope)
    }

    fun onMessageProcessed() {
        showBrowser()
    }

    private fun buildSiteFactory(
        url: String,
        title: String? = null
    ) {

        if (buildingSiteFactoryJob?.isCompleted == false) {
            Timber.i("Cancelling existing work to build SiteMonitor for $url")
            buildingSiteFactoryJob?.cancel()
        }

        site = siteFactory.buildSite(url, title, httpsUpgraded)
        onSiteChanged()
        buildingSiteFactoryJob = viewModelScope.launch {
            site?.let {
                withContext(dispatchers.io()) {
                    siteFactory.loadFullSiteDetails(it)
                    onSiteChanged()
                }
            }
        }
    }

    @SuppressLint("CheckResult")
    private fun configureAutoComplete() {
        autoCompleteDisposable = autoCompletePublishSubject
            .debounce(300, TimeUnit.MILLISECONDS)
            .switchMap { autoComplete.autoComplete(it) }
            .subscribeOn(Schedulers.io())
            .observeOn(AndroidSchedulers.mainThread())
            .subscribe(
                { result ->
                    onAutoCompleteResultReceived(result)
                },
                { t: Throwable? -> Timber.w(t, "Failed to get search results") }
            )
    }

    private fun onAutoCompleteResultReceived(result: AutoCompleteResult) {
        val currentViewState = currentAutoCompleteViewState()
        autoCompleteViewState.value = currentViewState.copy(searchResults = AutoCompleteResult(result.query, result.suggestions))
    }

    @VisibleForTesting
    public override fun onCleared() {
        buildingSiteFactoryJob?.cancel()
        autoCompleteDisposable?.dispose()
        autoCompleteDisposable = null
        fireproofWebsiteState.removeObserver(fireproofWebsitesObserver)
        browserViewState.removeObserver(favoritesOnboardingObserver)
        navigationAwareLoginDetector.loginEventLiveData.removeObserver(loginDetectionObserver)
        fireproofDialogsEventHandler.event.removeObserver(fireproofDialogEventObserver)
        showPulseAnimation.removeObserver(fireButtonAnimation)
        super.onCleared()
    }

    fun registerWebViewListener(
        browserWebViewClient: BrowserWebViewClient,
        browserChromeClient: BrowserChromeClient
    ) {
        browserWebViewClient.webViewClientListener = this
        browserChromeClient.webViewClientListener = this
    }

    fun onViewResumed() {
        if (currentGlobalLayoutState() is Invalidated && currentBrowserViewState().browserShowing) {
            showErrorWithAction()
        }
    }

    fun onViewVisible() {
        // we expect refreshCta to be called when a site is fully loaded if browsingShowing -trackers data available-.
        if (!currentBrowserViewState().browserShowing) {
            viewModelScope.launch {
                val cta = refreshCta()
                showOrHideKeyboard(cta) // we hide the keyboard when showing a DialogCta and HomeCta type in the home screen otherwise we show it
            }
        } else {
            command.value = HideKeyboard
        }
        viewModelScope.launch {
            refreshOnViewVisible.emit(true)
        }
    }

    fun onViewHidden() {
        skipHome = false
        viewModelScope.launch {
            refreshOnViewVisible.emit(false)
        }
    }

    suspend fun fireAutocompletePixel(suggestion: AutoCompleteSuggestion) {
        val currentViewState = currentAutoCompleteViewState()
        val hasBookmarks = withContext(dispatchers.io()) {
            bookmarksRepository.hasBookmarks()
        }
        val hasBookmarkResults = currentViewState.searchResults.suggestions.any { it is AutoCompleteBookmarkSuggestion }
        val params = mapOf(
            PixelParameter.SHOWED_BOOKMARKS to hasBookmarkResults.toString(),
            PixelParameter.BOOKMARK_CAPABLE to hasBookmarks.toString()
        )
        val pixelName = when (suggestion) {
            is AutoCompleteBookmarkSuggestion -> AppPixelName.AUTOCOMPLETE_BOOKMARK_SELECTION
            is AutoCompleteSearchSuggestion -> AppPixelName.AUTOCOMPLETE_SEARCH_SELECTION
        }

        pixel.fire(pixelName, params)
    }

    fun onUserSubmittedQuery(
        query: String,
        queryOrigin: QueryOrigin = QueryOrigin.FromUser
    ) {
        navigationAwareLoginDetector.onEvent(NavigationEvent.UserAction.NewQuerySubmitted)

        if (query.isBlank()) {
            return
        }

        if (currentGlobalLayoutState() is Invalidated) {
            recoverTabWithQuery(query)
            return
        }

        command.value = HideKeyboard
        val trimmedInput = query.trim()

        viewModelScope.launch(dispatchers.io()) {
            searchCountDao.incrementSearchCount()
        }

        val verticalParameter = extractVerticalParameter(url)
        var urlToNavigate = queryUrlConverter.convertQueryToUrl(trimmedInput, verticalParameter, queryOrigin)

        when (val type = specialUrlDetector.determineType(trimmedInput)) {
            is NonHttpAppLink -> {
                nonHttpAppLinkClicked(type)
            }
            is SpecialUrlDetector.UrlType.CloakedAmpLink -> {
                handleCloakedAmpLink(type.ampUrl)
            }
            else -> {

                if (type is SpecialUrlDetector.UrlType.ExtractedAmpLink) {
                    Timber.d("AMP link detection: Using extracted URL: ${type.extractedUrl}")
                    urlToNavigate = type.extractedUrl
                } else if (type is SpecialUrlDetector.UrlType.TrackingParameterLink) {
                    Timber.d("Loading parameter cleaned URL: ${type.cleanedUrl}")
                    urlToNavigate = type.cleanedUrl
                }

                if (shouldClearHistoryOnNewQuery()) {
                    command.value = ResetHistory
                }

                fireQueryChangedPixel(trimmedInput)

                if (!appSettingsPreferencesStore.showAppLinksPrompt) {
                    appLinksHandler.updatePreviousUrl(urlToNavigate)
                    appLinksHandler.setUserQueryState(true)
                } else {
                    clearPreviousUrl()
                }

                command.value = Navigate(urlToNavigate, getUrlHeaders(urlToNavigate))
            }
        }

        globalLayoutState.value = Browser(isNewTabState = false)
        findInPageViewState.value = FindInPageViewState(visible = false, canFindInPage = true)
        omnibarViewState.value = currentOmnibarViewState().copy(omnibarText = trimmedInput, shouldMoveCaretToEnd = false)
        browserViewState.value = currentBrowserViewState().copy(browserShowing = true, showClearButton = false)
        autoCompleteViewState.value =
            currentAutoCompleteViewState().copy(showSuggestions = false, showFavorites = false, searchResults = AutoCompleteResult("", emptyList()))
    }

    private fun getUrlHeaders(url: String?): Map<String, String> {
        url?.let {
            return gpc.getHeaders(url)
        }
        return emptyMap()
    }

    private fun extractVerticalParameter(currentUrl: String?): String? {
        val url = currentUrl ?: return null

        return if (duckDuckGoUrlDetector.isDuckDuckGoVerticalUrl(url)) {
            duckDuckGoUrlDetector.extractVertical(url)
        } else {
            null
        }
    }

    private fun fireQueryChangedPixel(omnibarText: String) {
        val oldQuery = currentOmnibarViewState().omnibarText.toUri()
        val newQuery = omnibarText.toUri()

        if (Patterns.WEB_URL.matcher(oldQuery.toString()).matches()) return

        if (oldQuery == newQuery) {
            pixel.fire(String.format(Locale.US, AppPixelName.SERP_REQUERY.pixelName, PixelParameter.SERP_QUERY_NOT_CHANGED))
        } else if (oldQuery.toString().isNotBlank()) { // blank means no previous search, don't send pixel
            pixel.fire(String.format(Locale.US, AppPixelName.SERP_REQUERY.pixelName, PixelParameter.SERP_QUERY_CHANGED))
        }
    }

    private fun shouldClearHistoryOnNewQuery(): Boolean {
        val navigation = webNavigationState ?: return true
        return !currentBrowserViewState().browserShowing && navigation.hasNavigationHistory
    }

    private suspend fun removeCurrentTabFromRepository() {
        val currentTab = tabRepository.liveSelectedTab.value
        currentTab?.let {
            tabRepository.deleteTabAndSelectSource(it.tabId)
        }
    }

    override fun willOverrideUrl(newUrl: String) {
        navigationAwareLoginDetector.onEvent(NavigationEvent.Redirect(newUrl))
        val previousSiteStillLoading = currentLoadingViewState().isLoading
        if (previousSiteStillLoading) {
            showBlankContentfNewContentDelayed()
        }
    }

    override fun prefetchFavicon(url: String) {
        faviconPrefetchJob?.cancel()
        faviconPrefetchJob = viewModelScope.launch {
            val faviconFile = faviconManager.tryFetchFaviconForUrl(tabId = tabId, url = url)
            if (faviconFile != null) {
                tabRepository.updateTabFavicon(tabId, faviconFile.name)
            }
        }
    }

    override fun iconReceived(
        url: String,
        icon: Bitmap
    ) {
        val currentTab = tabRepository.liveSelectedTab.value ?: return
        val currentUrl = currentTab.url ?: return
        if (currentUrl != url) {
            Timber.d("Favicon received for a url $url, different than the current one $currentUrl")
            return
        }
        viewModelScope.launch(dispatchers.io()) {
            val faviconFile = faviconManager.storeFavicon(currentTab.tabId, ImageFavicon(icon, url))
            faviconFile?.let {
                tabRepository.updateTabFavicon(tabId, faviconFile.name)
            }
        }
    }

    override fun iconReceived(
        visitedUrl: String,
        iconUrl: String
    ) {
        val currentTab = tabRepository.liveSelectedTab.value ?: return
        val currentUrl = currentTab.url ?: return
        if (currentUrl.toUri().host != visitedUrl.toUri().host) {
            Timber.d("Favicon received for a url $visitedUrl, different than the current one $currentUrl")
            return
        }
        viewModelScope.launch {
            val faviconFile = faviconManager.storeFavicon(currentTab.tabId, UrlFavicon(iconUrl, visitedUrl))
            faviconFile?.let {
                tabRepository.updateTabFavicon(tabId, faviconFile.name)
            }
        }
    }

    override fun isDesktopSiteEnabled(): Boolean = currentBrowserViewState().isDesktopBrowsingMode

    override fun closeCurrentTab() {
        viewModelScope.launch { removeCurrentTabFromRepository() }
    }

    fun closeAndReturnToSourceIfBlankTab() {
        if (url == null) {
            closeAndSelectSourceTab()
        }
    }

    override fun closeAndSelectSourceTab() {
        viewModelScope.launch { removeAndSelectTabFromRepository() }
    }

    private suspend fun removeAndSelectTabFromRepository() {
        removeCurrentTabFromRepository()
    }

    fun onUserPressedForward() {
        navigationAwareLoginDetector.onEvent(NavigationEvent.UserAction.NavigateForward)
        if (!currentBrowserViewState().browserShowing) {
            browserViewState.value = browserStateModifier.copyForBrowserShowing(currentBrowserViewState())
            findInPageViewState.value = currentFindInPageViewState().copy(canFindInPage = true)
            command.value = Refresh
        } else {
            command.value = NavigateForward
        }
    }

    fun onRefreshRequested() {
        val omnibarContent = currentOmnibarViewState().omnibarText
        if (!Patterns.WEB_URL.matcher(omnibarContent).matches()) {
            fireQueryChangedPixel(currentOmnibarViewState().omnibarText)
        }
        navigationAwareLoginDetector.onEvent(NavigationEvent.UserAction.Refresh)
        if (currentGlobalLayoutState() is Invalidated) {
            recoverTabWithQuery(url.orEmpty())
        } else {
            command.value = Refresh
        }
    }

    /**
     * Handles back navigation. Returns false if navigation could not be
     * handled at this level, giving system an opportunity to handle it
     *
     * @return true if navigation handled, otherwise false
     */
    fun onUserPressedBack(): Boolean {
        navigationAwareLoginDetector.onEvent(NavigationEvent.UserAction.NavigateBack)
        val navigation = webNavigationState ?: return false
        val hasSourceTab = tabRepository.liveSelectedTab.value?.sourceTabId != null

        if (currentFindInPageViewState().visible) {
            dismissFindInView()
            return true
        }

        if (!currentBrowserViewState().browserShowing) {
            return false
        }

        if (navigation.canGoBack) {
            command.value = NavigateBack(navigation.stepsToPreviousPage)
            return true
        } else if (hasSourceTab) {
            viewModelScope.launch {
                removeCurrentTabFromRepository()
            }
            return true
        } else if (!skipHome) {
            navigateHome()
            command.value = ShowKeyboard
            return true
        }

        Timber.d("User pressed back and tab is set to skip home; need to generate WebView preview now")
        command.value = GenerateWebViewPreviewImage
        return false
    }

    private fun navigateHome() {
        site = null
        onSiteChanged()
        webNavigationState = null

        val browserState = browserStateModifier.copyForHomeShowing(currentBrowserViewState()).copy(
            canGoForward = currentGlobalLayoutState() !is Invalidated
        )
        browserViewState.value = browserState

        findInPageViewState.value = FindInPageViewState()
        omnibarViewState.value = currentOmnibarViewState().copy(omnibarText = "", shouldMoveCaretToEnd = false)
        loadingViewState.value = currentLoadingViewState().copy(isLoading = false)

        deleteTabPreview(tabId)
    }

    override fun goFullScreen(view: View) {
        command.value = ShowFullScreen(view)

        val currentState = currentBrowserViewState()
        browserViewState.value = currentState.copy(isFullScreen = true)
    }

    override fun exitFullScreen() {
        val currentState = currentBrowserViewState()
        browserViewState.value = currentState.copy(isFullScreen = false)
    }

    override fun navigationStateChanged(newWebNavigationState: WebNavigationState) {
        val stateChange = newWebNavigationState.compare(webNavigationState)
        webNavigationState = newWebNavigationState

        if (!currentBrowserViewState().browserShowing) return

        browserViewState.value = currentBrowserViewState().copy(
            canGoBack = newWebNavigationState.canGoBack || !skipHome,
            canGoForward = newWebNavigationState.canGoForward
        )

        Timber.v("navigationStateChanged: $stateChange")
        when (stateChange) {
            is WebNavigationStateChange.NewPage -> pageChanged(stateChange.url, stateChange.title)
            is WebNavigationStateChange.PageCleared -> pageCleared()
            is WebNavigationStateChange.UrlUpdated -> urlUpdated(stateChange.url)
            is WebNavigationStateChange.PageNavigationCleared -> disableUserNavigation()
        }

        if (newWebNavigationState.progress ?: 0 >= SHOW_CONTENT_MIN_PROGRESS) {
            showWebContent()
        }
        navigationAwareLoginDetector.onEvent(NavigationEvent.WebNavigationEvent(stateChange))
    }

    private fun showBlankContentfNewContentDelayed() {
        Timber.i("Blank: cancel job $deferredBlankSite")
        deferredBlankSite?.cancel()
        deferredBlankSite = viewModelScope.launch {
            delay(timeMillis = NEW_CONTENT_MAX_DELAY_MS)
            withContext(dispatchers.main()) {
                command.value = HideWebContent
            }
        }
        Timber.i("Blank: schedule new blank $deferredBlankSite")
    }

    private fun showWebContent() {
        Timber.i("Blank: onsite changed cancel $deferredBlankSite")
        deferredBlankSite?.cancel()
        command.value = ShowWebContent
    }

    private fun pageChanged(
        url: String,
        title: String?
    ) {
        Timber.v("Page changed: $url")
        buildSiteFactory(url, title)

        val currentOmnibarViewState = currentOmnibarViewState()
        omnibarViewState.value = currentOmnibarViewState.copy(omnibarText = omnibarTextForUrl(url), shouldMoveCaretToEnd = false)
        val currentBrowserViewState = currentBrowserViewState()
        val domain = site?.domain
        val canWhitelist = domain != null
        val canFireproofSite = domain != null
        val addFavorite = if (!currentBrowserViewState.addFavorite.isEnabled()) {
            HighlightableButton.Visible(enabled = true)
        } else {
            currentBrowserViewState.addFavorite
        }
        findInPageViewState.value = FindInPageViewState(visible = false, canFindInPage = true)

        browserViewState.value = currentBrowserViewState.copy(
            browserShowing = true,
            canAddBookmarks = true,
            addFavorite = addFavorite,
            addToHomeEnabled = true,
            addToHomeVisible = addToHomeCapabilityDetector.isAddToHomeSupported(),
            canSharePage = true,
            showPrivacyGrade = true,
            canReportSite = true,
            canWhitelist = canWhitelist,
            isWhitelisted = false,
            showSearchIcon = false,
            showClearButton = false,
            canFireproofSite = canFireproofSite,
            isFireproofWebsite = isFireproofWebsite(),
            showDaxIcon = shouldShowDaxIcon(url, true)
        )

        Timber.d("showPrivacyGrade=true, showSearchIcon=false, showClearButton=false")

        if (duckDuckGoUrlDetector.isDuckDuckGoQueryUrl(url)) {
            statisticsUpdater.refreshSearchRetentionAtb()
        }

        domain?.let { viewModelScope.launch { updateLoadingStatePrivacy(domain) } }
        domain?.let { viewModelScope.launch { updateWhitelistedState(domain) } }

        viewModelScope.launch { updateBookmarkAndFavoriteState(url) }

        val permissionOrigin = site?.uri?.host?.asLocationPermissionOrigin()
        permissionOrigin?.let { viewModelScope.launch { notifyPermanentLocationPermission(permissionOrigin) } }

        registerSiteVisit()

        cacheAppLink(url)

        appLinksHandler.setUserQueryState(false)
        appLinksHandler.updatePreviousUrl(url)

        ampLinks.lastAmpLinkInfo?.let { lastAmpLinkInfo ->
            if (lastAmpLinkInfo.destinationUrl == null) {
                lastAmpLinkInfo.destinationUrl = url
            }
        }

        trackingParameters.lastCleanedUrl?.let {
            trackingParameters.lastCleanedUrl = null
            enableUrlParametersRemovedFlag()
        }

        isProcessingTrackingLink = false
    }

    private fun cacheAppLink(url: String?) {
        val urlType = specialUrlDetector.determineType(url)
        if (urlType is AppLink) {
            updatePreviousAppLink(urlType)
        } else {
            clearPreviousAppLink()
        }
    }

    private fun shouldShowDaxIcon(
        currentUrl: String?,
        showPrivacyGrade: Boolean
    ): Boolean {
        val url = currentUrl ?: return false
        return showPrivacyGrade && duckDuckGoUrlDetector.isDuckDuckGoQueryUrl(url)
    }

    private suspend fun updateLoadingStatePrivacy(domain: String) {
        val isWhitelisted = isWhitelisted(domain)
        withContext(dispatchers.main()) {
            loadingViewState.value = currentLoadingViewState().copy(privacyOn = !isWhitelisted)
        }
    }

    private suspend fun updateWhitelistedState(domain: String) {
        val isWhitelisted = isWhitelisted(domain)
        withContext(dispatchers.main()) {
            browserViewState.value = currentBrowserViewState().copy(isWhitelisted = isWhitelisted)
        }
    }

    private suspend fun isWhitelisted(domain: String): Boolean {
        return withContext(dispatchers.io()) {
            userWhitelistDao.contains(domain) || contentBlocking.isAnException(domain)
        }
    }

    private suspend fun updateBookmarkAndFavoriteState(url: String) {
        val bookmark = getBookmark(url)
        val favorite = getFavorite(url)
        withContext(dispatchers.main()) {
            browserViewState.value = currentBrowserViewState().copy(
                bookmark = bookmark,
                favorite = favorite
            )
        }
    }

    private suspend fun getBookmark(url: String): SavedSite.Bookmark? {
        return withContext(dispatchers.io()) {
            bookmarksRepository.getBookmark(url)
        }
    }

    private suspend fun getBookmarkFolder(bookmark: SavedSite.Bookmark?): BookmarkFolder? {
        if (bookmark == null) return null
        return withContext(dispatchers.io()) {
            bookmarksRepository.getBookmarkFolderByParentId(bookmark.parentId)
        }
    }

    private suspend fun getFavorite(url: String): SavedSite.Favorite? {
        return withContext(dispatchers.io()) {
            favoritesRepository.favorite(url)
        }
    }

    private suspend fun notifyPermanentLocationPermission(domain: String) {
        if (!geoLocationPermissions.isDeviceLocationEnabled()) {
            viewModelScope.launch(dispatchers.io()) {
                onDeviceLocationDisabled()
            }
            return
        }

        if (!appSettingsPreferencesStore.appLocationPermission) {
            return
        }

        val permissionEntity = locationPermissionsRepository.getDomainPermission(domain)
        permissionEntity?.let {
            if (it.permission == LocationPermissionType.ALLOW_ALWAYS) {
                if (!locationPermissionMessages.containsKey(domain)) {
                    setDomainHasLocationPermissionShown(domain)
                    command.postValue(ShowDomainHasPermissionMessage(domain))
                }
            }
        }
    }

    private fun setDomainHasLocationPermissionShown(domain: String) {
        locationPermissionMessages[domain] = true
    }

    private fun urlUpdated(url: String) {
        Timber.v("Page url updated: $url")
        site?.url = url
        onSiteChanged()
        val currentOmnibarViewState = currentOmnibarViewState()
        omnibarViewState.postValue(currentOmnibarViewState.copy(omnibarText = omnibarTextForUrl(url), shouldMoveCaretToEnd = false))
        browserViewState.postValue(currentBrowserViewState().copy(isFireproofWebsite = isFireproofWebsite()))
        viewModelScope.launch { updateBookmarkAndFavoriteState(url) }
    }

    private fun omnibarTextForUrl(url: String?): String {
        if (url == null) return ""

        return if (duckDuckGoUrlDetector.isDuckDuckGoQueryUrl(url)) {
            duckDuckGoUrlDetector.extractQuery(url) ?: url
        } else {
            url
        }
    }

    private fun pageCleared() {
        Timber.v("Page cleared: $url")
        site = null
        onSiteChanged()

        val currentBrowserViewState = currentBrowserViewState()
        browserViewState.value = currentBrowserViewState.copy(
            canAddBookmarks = false,
            addFavorite = HighlightableButton.Visible(enabled = false),
            addToHomeEnabled = false,
            addToHomeVisible = addToHomeCapabilityDetector.isAddToHomeSupported(),
            canSharePage = false,
            showPrivacyGrade = false,
            canReportSite = false,
            showSearchIcon = true,
            showClearButton = true,
            canFireproofSite = false,
            showDaxIcon = false
        )
        Timber.d("showPrivacyGrade=false, showSearchIcon=true, showClearButton=true")
    }

    override fun pageRefreshed(refreshedUrl: String) {
        if (url == null || refreshedUrl == url) {
            Timber.v("Page refreshed: $refreshedUrl")
            pageChanged(refreshedUrl, title)
        }
    }

    override fun progressChanged(newProgress: Int) {
        Timber.v("Loading in progress $newProgress")
        if (!currentBrowserViewState().browserShowing) return

        val isLoading = newProgress < 100 || isProcessingTrackingLink
        val progress = currentLoadingViewState()
        if (progress.progress == newProgress) return
        val visualProgress = if (newProgress < FIXED_PROGRESS || isProcessingTrackingLink) {
            FIXED_PROGRESS
        } else {
            newProgress
        }

        loadingViewState.value = progress.copy(isLoading = isLoading, progress = visualProgress)

        val showLoadingGrade = progress.privacyOn || isLoading
        privacyGradeViewState.value = currentPrivacyGradeState().copy(
            shouldAnimate = isLoading,
            showEmptyGrade = showLoadingGrade
        )

        if (newProgress == 100) {
            command.value = RefreshUserAgent(url, currentBrowserViewState().isDesktopBrowsingMode)
            navigationAwareLoginDetector.onEvent(NavigationEvent.PageFinished)
        }
    }

    override fun onSiteLocationPermissionRequested(
        origin: String,
        callback: GeolocationPermissions.Callback
    ) {
        locationPermission = LocationPermission(origin, callback)

        if (!geoLocationPermissions.isDeviceLocationEnabled()) {
            viewModelScope.launch(dispatchers.io()) {
                onDeviceLocationDisabled()
            }
            onSiteLocationPermissionAlwaysDenied()
            return
        }

        if (site?.domainMatchesUrl(origin) == false) {
            onSiteLocationPermissionAlwaysDenied()
            return
        }

        if (!appSettingsPreferencesStore.appLocationPermission) {
            onSiteLocationPermissionAlwaysDenied()
            return
        }

        viewModelScope.launch {
            val previouslyDeniedForever = appSettingsPreferencesStore.appLocationPermissionDeniedForever
            val permissionEntity = locationPermissionsRepository.getDomainPermission(origin)
            if (permissionEntity == null) {
                if (locationPermissionSession.containsKey(origin)) {
                    reactToSiteSessionPermission(locationPermissionSession[origin]!!)
                } else {
                    command.postValue(CheckSystemLocationPermission(origin, previouslyDeniedForever))
                }
            } else {
                if (permissionEntity.permission == LocationPermissionType.DENY_ALWAYS) {
                    onSiteLocationPermissionAlwaysDenied()
                } else {
                    command.postValue(CheckSystemLocationPermission(origin, previouslyDeniedForever))
                }
            }
        }
    }

    override fun onSiteLocationPermissionSelected(
        domain: String,
        permission: LocationPermissionType
    ) {
        locationPermission?.let { locationPermission ->
            when (permission) {
                LocationPermissionType.ALLOW_ALWAYS -> {
                    onSiteLocationPermissionAlwaysAllowed()
                    setDomainHasLocationPermissionShown(domain)
                    pixel.fire(AppPixelName.PRECISE_LOCATION_SITE_DIALOG_ALLOW_ALWAYS)
                    viewModelScope.launch {
                        locationPermissionsRepository.savePermission(domain, permission)
                        faviconManager.persistCachedFavicon(tabId, domain)
                    }
                }
                LocationPermissionType.ALLOW_ONCE -> {
                    pixel.fire(AppPixelName.PRECISE_LOCATION_SITE_DIALOG_ALLOW_ONCE)
                    locationPermissionSession[domain] = permission
                    locationPermission.callback.invoke(locationPermission.origin, true, false)
                }
                LocationPermissionType.DENY_ALWAYS -> {
                    pixel.fire(AppPixelName.PRECISE_LOCATION_SITE_DIALOG_DENY_ALWAYS)
                    onSiteLocationPermissionAlwaysDenied()
                    viewModelScope.launch {
                        locationPermissionsRepository.savePermission(domain, permission)
                        faviconManager.persistCachedFavicon(tabId, domain)
                    }
                }
                LocationPermissionType.DENY_ONCE -> {
                    pixel.fire(AppPixelName.PRECISE_LOCATION_SITE_DIALOG_DENY_ONCE)
                    locationPermissionSession[domain] = permission
                    locationPermission.callback.invoke(locationPermission.origin, false, false)
                }
            }
        }
    }

    private fun onSiteLocationPermissionAlwaysAllowed() {
        locationPermission?.let { locationPermission ->
            geoLocationPermissions.allow(locationPermission.origin)
            locationPermission.callback.invoke(locationPermission.origin, true, false)
        }
    }

    fun onSiteLocationPermissionAlwaysDenied() {
        locationPermission?.let { locationPermission ->
            geoLocationPermissions.clear(locationPermission.origin)
            locationPermission.callback.invoke(locationPermission.origin, false, false)
        }
    }

    private suspend fun onDeviceLocationDisabled() {
        geoLocationPermissions.clearAll()
    }

    private fun reactToSitePermission(permission: LocationPermissionType) {
        locationPermission?.let { locationPermission ->
            when (permission) {
                LocationPermissionType.ALLOW_ALWAYS -> {
                    onSiteLocationPermissionAlwaysAllowed()
                }
                LocationPermissionType.ALLOW_ONCE -> {
                    command.postValue(AskDomainPermission(locationPermission.origin))
                }
                LocationPermissionType.DENY_ALWAYS -> {
                    onSiteLocationPermissionAlwaysDenied()
                }
                LocationPermissionType.DENY_ONCE -> {
                    command.postValue(AskDomainPermission(locationPermission.origin))
                }
            }

        }
    }

    private fun reactToSiteSessionPermission(permission: LocationPermissionType) {
        locationPermission?.let { locationPermission ->
            if (permission == LocationPermissionType.ALLOW_ONCE) {
                locationPermission.callback.invoke(locationPermission.origin, true, false)
            } else {
                locationPermission.callback.invoke(locationPermission.origin, false, false)
            }
        }
    }

    override fun onSystemLocationPermissionAllowed() {
        pixel.fire(AppPixelName.PRECISE_LOCATION_SYSTEM_DIALOG_ENABLE)
        command.postValue(RequestSystemLocationPermission)
    }

    override fun onSystemLocationPermissionNotAllowed() {
        pixel.fire(AppPixelName.PRECISE_LOCATION_SYSTEM_DIALOG_LATER)
        onSiteLocationPermissionAlwaysDenied()
    }

    override fun onSystemLocationPermissionNeverAllowed() {
        locationPermission?.let { locationPermission ->
            onSiteLocationPermissionSelected(locationPermission.origin, LocationPermissionType.DENY_ALWAYS)
            pixel.fire(AppPixelName.PRECISE_LOCATION_SYSTEM_DIALOG_NEVER)
        }
    }

    fun onSystemLocationPermissionGranted() {
        locationPermission?.let { locationPermission ->
            appSettingsPreferencesStore.appLocationPermissionDeniedForever = false
            appSettingsPreferencesStore.appLocationPermission = true
            pixel.fire(AppPixelName.PRECISE_LOCATION_SETTINGS_LOCATION_PERMISSION_ENABLE)
            viewModelScope.launch {
                val permissionEntity = locationPermissionsRepository.getDomainPermission(locationPermission.origin)
                if (permissionEntity == null) {
                    command.postValue(AskDomainPermission(locationPermission.origin))
                } else {
                    reactToSitePermission(permissionEntity.permission)
                }
            }
        }
    }

    fun onSystemLocationPermissionDeniedOneTime() {
        pixel.fire(AppPixelName.PRECISE_LOCATION_SETTINGS_LOCATION_PERMISSION_DISABLE)
        onSiteLocationPermissionAlwaysDenied()
    }

    fun onSystemLocationPermissionDeniedForever() {
        appSettingsPreferencesStore.appLocationPermissionDeniedForever = true
        onSystemLocationPermissionDeniedOneTime()
    }

    private fun registerSiteVisit() {
        Schedulers.io().scheduleDirect {
            networkLeaderboardDao.incrementSitesVisited()
        }
    }

    override fun dosAttackDetected() {
        invalidateBrowsingActions()
        showErrorWithAction(R.string.dosErrorMessage)
    }

    override fun titleReceived(newTitle: String) {
        site?.title = newTitle
        onSiteChanged()
    }

    @AnyThread
    override fun sendEmailRequested(emailAddress: String) {
        command.postValue(SendEmail(emailAddress))
    }

    @AnyThread
    override fun dialTelephoneNumberRequested(telephoneNumber: String) {
        command.postValue(DialNumber(telephoneNumber))
    }

    @AnyThread
    override fun sendSmsRequested(telephoneNumber: String) {
        command.postValue(SendSms(telephoneNumber))
    }

    override fun surrogateDetected(surrogate: SurrogateResponse) {
        site?.surrogateDetected(surrogate)
    }

    override fun upgradedToHttps() {
        httpsUpgraded = true
    }

    override fun trackerDetected(event: TrackingEvent) {
        Timber.d("Tracker detected while on $url and the document was ${event.documentUrl}")
        if (site?.domainMatchesUrl(event.documentUrl) == true) {
            site?.trackerDetected(event)
            onSiteChanged()
        }
        updateNetworkLeaderboard(event)
    }

    private fun updateNetworkLeaderboard(event: TrackingEvent) {
        val networkName = event.entity?.name ?: return
        networkLeaderboardDao.incrementNetworkCount(networkName)
    }

    override fun pageHasHttpResources(page: String) {
        if (site?.domainMatchesUrl(page) == true) {
            site?.hasHttpResources = true
            onSiteChanged()
        }
    }

    private fun enableUrlParametersRemovedFlag() {
        site?.urlParametersRemoved = true
        onSiteChanged()
    }

    private fun onSiteChanged() {
        httpsUpgraded = false
        viewModelScope.launch {

            val improvedGrade = withContext(dispatchers.io()) {
                site?.calculateGrades()?.improvedGrade
            }

            withContext(dispatchers.main()) {
                siteLiveData.value = site
                val isWhiteListed: Boolean = site?.domain?.let { isWhitelisted(it) } ?: false
                if (!isWhiteListed) {
                    privacyGradeViewState.value = currentPrivacyGradeState().copy(privacyGrade = improvedGrade)
                }
            }

            withContext(dispatchers.io()) {
                tabRepository.update(tabId, site)
            }
        }
    }

    fun stopShowingEmptyGrade() {
        if (currentPrivacyGradeState().showEmptyGrade) {
            privacyGradeViewState.value = currentPrivacyGradeState().copy(showEmptyGrade = false)
        }
    }

    override fun showFileChooser(
        filePathCallback: ValueCallback<Array<Uri>>,
        fileChooserParams: WebChromeClient.FileChooserParams
    ) {
        command.value = ShowFileChooser(filePathCallback, fileChooserParams)
    }

    private fun currentGlobalLayoutState(): GlobalLayoutViewState = globalLayoutState.value!!
    private fun currentAutoCompleteViewState(): AutoCompleteViewState = autoCompleteViewState.value!!
    private fun currentBrowserViewState(): BrowserViewState = browserViewState.value!!
    private fun currentFindInPageViewState(): FindInPageViewState = findInPageViewState.value!!
    private fun currentAccessibilityViewState(): AccessibilityViewState = accessibilityViewState.value!!
    private fun currentOmnibarViewState(): OmnibarViewState = omnibarViewState.value!!
    private fun currentLoadingViewState(): LoadingViewState = loadingViewState.value!!
    private fun currentCtaViewState(): CtaViewState = ctaViewState.value!!
    private fun currentPrivacyGradeState(): PrivacyGradeViewState = privacyGradeViewState.value!!

    fun onOmnibarInputStateChanged(
        query: String,
        hasFocus: Boolean,
        hasQueryChanged: Boolean
    ) {

        // determine if empty list to be shown, or existing search results
        val autoCompleteSearchResults = if (query.isBlank() || !hasFocus) {
            AutoCompleteResult(query, emptyList())
        } else {
            currentAutoCompleteViewState().searchResults
        }

        val autoCompleteSuggestionsEnabled = appSettingsPreferencesStore.autoCompleteSuggestionsEnabled
        val showAutoCompleteSuggestions = hasFocus && query.isNotBlank() && hasQueryChanged && autoCompleteSuggestionsEnabled
        val showFavoritesAsSuggestions = if (!showAutoCompleteSuggestions) {
            val urlFocused = hasFocus && query.isNotBlank() && !hasQueryChanged && UriString.isWebUrl(query)
            val emptyQueryBrowsing = query.isBlank() && currentBrowserViewState().browserShowing
            val favoritesAvailable = currentAutoCompleteViewState().favorites.isNotEmpty()
            hasFocus && (urlFocused || emptyQueryBrowsing) && favoritesAvailable
        } else {
            false
        }
        val showClearButton = hasFocus && query.isNotBlank()
        val showControls = !hasFocus || query.isBlank()
        val showPrivacyGrade = !hasFocus
        val showSearchIcon = hasFocus

        // show the real grade in case the animation was canceled before changing the state, this avoids showing an empty grade when regaining focus.
        if (showPrivacyGrade) {
            privacyGradeViewState.value = currentPrivacyGradeState().copy(showEmptyGrade = false)
        }

        omnibarViewState.value = currentOmnibarViewState().copy(isEditing = hasFocus)

        val currentBrowserViewState = currentBrowserViewState()
        browserViewState.value = currentBrowserViewState.copy(
            showPrivacyGrade = showPrivacyGrade,
            showSearchIcon = showSearchIcon,
            showTabsButton = showControls,
            fireButton = if (showControls) {
                HighlightableButton.Visible(highlighted = showPulseAnimation.value ?: false)
            } else {
                HighlightableButton.Gone
            },
            showMenuButton = if (showControls) {
                HighlightableButton.Visible()
            } else {
                HighlightableButton.Gone
            },
            showClearButton = showClearButton,
            showDaxIcon = shouldShowDaxIcon(url, showPrivacyGrade)
        )

        Timber.d("showPrivacyGrade=$showPrivacyGrade, showSearchIcon=$showSearchIcon, showClearButton=$showClearButton")

        autoCompleteViewState.value = currentAutoCompleteViewState()
            .copy(
                showSuggestions = showAutoCompleteSuggestions,
                showFavorites = showFavoritesAsSuggestions,
                searchResults = autoCompleteSearchResults
            )

        if (hasQueryChanged && hasFocus && autoCompleteSuggestionsEnabled) {
            autoCompletePublishSubject.accept(query.trim())
        }
    }

    fun onBookmarkMenuClicked() {
        val url = url ?: return
        viewModelScope.launch {
            val bookmark = currentBrowserViewState().bookmark
            if (bookmark != null) {
                pixel.fire(AppPixelName.MENU_ACTION_EDIT_BOOKMARK_PRESSED.pixelName)
                onEditSavedSiteRequested(bookmark)
            } else {
                pixel.fire(AppPixelName.MENU_ACTION_ADD_BOOKMARK_PRESSED.pixelName)
                saveSiteBookmark(url, title ?: "")
            }
        }
    }

    private suspend fun saveSiteBookmark(
        url: String,
        title: String
    ) {
        val savedBookmark = withContext(dispatchers.io()) {
            if (url.isNotBlank()) {
                faviconManager.persistCachedFavicon(tabId, url)
            }
            bookmarksRepository.insert(title, url)
        }
        val bookmarkFolder = getBookmarkFolder(savedBookmark)
        withContext(dispatchers.main()) {
            command.value = ShowSavedSiteAddedConfirmation(SavedSiteChangedViewState(savedBookmark, bookmarkFolder))
        }
    }

    fun onFavoriteMenuClicked() {
        val url = url ?: return
        val favorite = currentBrowserViewState().favorite
        if (favorite != null) {
            pixel.fire(AppPixelName.MENU_ACTION_REMOVE_FAVORITE_PRESSED.pixelName)
            removeFavoriteSite(favorite)
        } else {
            val buttonHighlighted = currentBrowserViewState().addFavorite.isHighlighted()
            pixel.fire(
                AppPixelName.MENU_ACTION_ADD_FAVORITE_PRESSED.pixelName,
                mapOf(FAVORITE_MENU_ITEM_STATE to buttonHighlighted.toString())
            )
            saveFavoriteSite(url, title ?: "")
        }
    }

    private fun removeFavoriteSite(favorite: SavedSite.Favorite) {
        viewModelScope.launch {
            withContext(dispatchers.io()) {
                favoritesRepository.delete(favorite)
            }
            withContext(dispatchers.main()) {
                command.value = DeleteSavedSiteConfirmation(favorite)
            }
        }
    }

    private fun saveFavoriteSite(
        url: String,
        title: String
    ) {
        viewModelScope.launch {
            val favorite = withContext(dispatchers.io()) {
                if (url.isNotBlank()) {
                    faviconManager.persistCachedFavicon(tabId, url)
                    favoritesRepository.insert(title = title, url = url)
                } else null
            }
            favorite?.let {
                withContext(dispatchers.main()) {
                    command.value = ShowSavedSiteAddedConfirmation(SavedSiteChangedViewState(it, null))
                }
            }
        }
    }

    fun onFireproofWebsiteMenuClicked() {
        val domain = site?.domain ?: return
        viewModelScope.launch {
            if (currentBrowserViewState().isFireproofWebsite) {
                fireproofWebsiteRepository.removeFireproofWebsite(FireproofWebsiteEntity(domain))
                pixel.fire(AppPixelName.FIREPROOF_WEBSITE_REMOVE)
            } else {
                fireproofWebsiteRepository.fireproofWebsite(domain)?.let {
                    pixel.fire(AppPixelName.FIREPROOF_WEBSITE_ADDED)
                    command.value = ShowFireproofWebSiteConfirmation(fireproofWebsiteEntity = it)
                    faviconManager.persistCachedFavicon(tabId, url = domain)
                }
            }
        }
    }

    fun onFireproofLoginDialogShown() {
        viewModelScope.launch {
            fireproofDialogsEventHandler.onFireproofLoginDialogShown()
        }
    }

    fun onUserConfirmedFireproofDialog(domain: String) {
        viewModelScope.launch {
            fireproofDialogsEventHandler.onUserConfirmedFireproofDialog(domain)
        }
    }

    fun onUserDismissedFireproofLoginDialog() {
        viewModelScope.launch {
            fireproofDialogsEventHandler.onUserDismissedFireproofLoginDialog()
        }
    }

    fun onDisableLoginDetectionDialogShown() {
        viewModelScope.launch(dispatchers.io()) {
            fireproofDialogsEventHandler.onDisableLoginDetectionDialogShown()
        }
    }

    fun onUserConfirmedDisableLoginDetectionDialog() {
        viewModelScope.launch(dispatchers.io()) {
            fireproofDialogsEventHandler.onUserConfirmedDisableLoginDetectionDialog()
        }
    }

    fun onUserDismissedDisableLoginDetectionDialog() {
        viewModelScope.launch(dispatchers.io()) {
            fireproofDialogsEventHandler.onUserDismissedDisableLoginDetectionDialog()
        }
    }

    fun onFireproofWebsiteSnackbarUndoClicked(fireproofWebsiteEntity: FireproofWebsiteEntity) {
        viewModelScope.launch(dispatchers.io()) {
            fireproofWebsiteRepository.removeFireproofWebsite(fireproofWebsiteEntity)
            pixel.fire(AppPixelName.FIREPROOF_WEBSITE_UNDO)
        }
    }

    override fun onSavedSiteEdited(savedSite: SavedSite) {
        when (savedSite) {
            is SavedSite.Bookmark -> {
                viewModelScope.launch(dispatchers.io()) {
                    editBookmark(savedSite)
                }
            }
            is SavedSite.Favorite -> {
                viewModelScope.launch(dispatchers.io()) {
                    editFavorite(savedSite)
                }
            }
        }
    }

    fun onEditSavedSiteRequested(savedSite: SavedSite) {
        viewModelScope.launch(dispatchers.io()) {
            val bookmarkFolder =
                if (savedSite is SavedSite.Bookmark) getBookmarkFolder(savedSite)
                else null

            withContext(dispatchers.main()) {
                command.value = ShowEditSavedSiteDialog(
                    SavedSiteChangedViewState(
                        savedSite,
                        bookmarkFolder
                    )
                )
            }
        }
    }

    fun onDeleteQuickAccessItemRequested(savedSite: SavedSite) {
        command.value = DeleteSavedSiteConfirmation(savedSite)
    }

    private suspend fun editBookmark(bookmark: SavedSite.Bookmark) {
        withContext(dispatchers.io()) {
            bookmarksRepository.update(bookmark)
        }
    }

    private suspend fun editFavorite(favorite: SavedSite.Favorite) {
        withContext(dispatchers.io()) {
            favoritesRepository.update(favorite)
        }
    }

    fun onBrokenSiteSelected() {
        command.value = BrokenSiteFeedback(BrokenSiteData.fromSite(site))
    }

    fun onWhitelistSelected() {
        val domain = site?.domain ?: return
        appCoroutineScope.launch(dispatchers.io()) {
            if (isWhitelisted(domain)) {
                removeFromWhitelist(domain)
            } else {
                addToWhitelist(domain)
            }
            command.postValue(Refresh)
        }
    }

    private suspend fun addToWhitelist(domain: String) {
        pixel.fire(AppPixelName.BROWSER_MENU_WHITELIST_ADD)
        withContext(dispatchers.io()) {
            userWhitelistDao.insert(domain)
        }
        withContext(dispatchers.main()) {
            browserViewState.value = currentBrowserViewState().copy(isWhitelisted = true)
        }
    }

    private suspend fun removeFromWhitelist(domain: String) {
        pixel.fire(AppPixelName.BROWSER_MENU_WHITELIST_REMOVE)
        withContext(dispatchers.io()) {
            userWhitelistDao.delete(domain)
        }
        withContext(dispatchers.main()) {
            browserViewState.value = currentBrowserViewState().copy(isWhitelisted = false)
        }
    }

    fun onUserSelectedToEditQuery(query: String) {
        command.value = EditWithSelectedQuery(query)
    }

    fun userLongPressedInWebView(
        target: LongPressTarget,
        menu: ContextMenu
    ) {
        Timber.i("Long pressed on ${target.type}, (url=${target.url}), (image url = ${target.imageUrl})")
        longPressHandler.handleLongPress(target.type, target.url, menu)
    }

    fun userSelectedItemFromLongPressMenu(
        longPressTarget: LongPressTarget,
        item: MenuItem
    ): Boolean {

        val requiredAction = longPressHandler.userSelectedMenuItem(longPressTarget, item)
        Timber.d("Required action from long press is $requiredAction")

        return when (requiredAction) {
            is RequiredAction.OpenInNewTab -> {
                command.value = GenerateWebViewPreviewImage
                command.value = OpenInNewTab(query = requiredAction.url, sourceTabId = tabId)
                true
            }
            is RequiredAction.OpenInNewBackgroundTab -> {
                command.value = GenerateWebViewPreviewImage
                viewModelScope.launch { openInNewBackgroundTab(requiredAction.url) }
                true
            }
            is RequiredAction.DownloadFile -> {
                command.value = DownloadImage(requiredAction.url, false)
                true
            }
            is RequiredAction.ShareLink -> {
                command.value = ShareLink(requiredAction.url)
                true
            }
            is RequiredAction.CopyLink -> {
                command.value = CopyLink(requiredAction.url)
                true
            }
            RequiredAction.None -> {
                false
            }
        }
    }

    suspend fun openInNewBackgroundTab(url: String) {
        tabRepository.addNewTabAfterExistingTab(url, tabId)
        command.value = OpenInNewBackgroundTab(url)
    }

    fun onFindInPageSelected() {
        findInPageViewState.value = FindInPageViewState(visible = true, canFindInPage = true)
    }

    fun userFindingInPage(searchTerm: String) {
        val currentViewState = currentFindInPageViewState()
        var findInPage = currentViewState.copy(visible = true, searchTerm = searchTerm)
        if (searchTerm.isEmpty()) {
            findInPage = findInPage.copy(showNumberMatches = false)
        }
        findInPageViewState.value = findInPage
        command.value = FindInPageCommand(searchTerm)
    }

    fun dismissFindInView() {
        findInPageViewState.value = currentFindInPageViewState().copy(visible = false, searchTerm = "")
        command.value = DismissFindInPage
    }

    fun onFindResultsReceived(
        activeMatchOrdinal: Int,
        numberOfMatches: Int
    ) {
        val activeIndex = if (numberOfMatches == 0) 0 else activeMatchOrdinal + 1
        val currentViewState = currentFindInPageViewState()
        findInPageViewState.value = currentViewState.copy(
            showNumberMatches = true,
            activeMatchIndex = activeIndex,
            numberMatches = numberOfMatches
        )
    }

    fun onWebSessionRestored() {
        globalLayoutState.value = Browser(isNewTabState = false)
    }

    fun onDesktopSiteModeToggled(desktopSiteRequested: Boolean) {
        val currentBrowserViewState = currentBrowserViewState()
        browserViewState.value = currentBrowserViewState.copy(isDesktopBrowsingMode = desktopSiteRequested)
        command.value = RefreshUserAgent(site?.uri?.toString(), desktopSiteRequested)

        val uri = site?.uri ?: return

        pixel.fire(
            if (desktopSiteRequested) AppPixelName.MENU_ACTION_DESKTOP_SITE_ENABLE_PRESSED
            else AppPixelName.MENU_ACTION_DESKTOP_SITE_DISABLE_PRESSED
        )

        if (desktopSiteRequested && uri.isMobileSite) {
            val desktopUrl = uri.toDesktopUri().toString()
            Timber.i("Original URL $url - attempting $desktopUrl with desktop site UA string")
            command.value = Navigate(desktopUrl, getUrlHeaders(desktopUrl))
        } else {
            command.value = Refresh
        }
    }

    private fun initializeViewStates() {
        globalLayoutState.value = Browser()
        browserViewState.value = BrowserViewState().copy(addToHomeVisible = addToHomeCapabilityDetector.isAddToHomeSupported())
        loadingViewState.value = LoadingViewState()
        autoCompleteViewState.value = AutoCompleteViewState()
        omnibarViewState.value = OmnibarViewState()
        findInPageViewState.value = FindInPageViewState()
        ctaViewState.value = CtaViewState()
        privacyGradeViewState.value = PrivacyGradeViewState()
        accessibilityViewState.value = AccessibilityViewState(
            fontSize = accessibilitySettingsDataStore.fontSize,
            forceZoom = accessibilitySettingsDataStore.forceZoom,
            refreshWebView = false
        )
    }

    fun onShareSelected() {
        url?.let {
            command.value = ShareLink(removeAtbAndSourceParamsFromSearch(it))
        }
    }

    fun determineShowBrowser() {
        val showBrowser = currentBrowserViewState().browserShowing || !url.isNullOrBlank()
        browserViewState.value = currentBrowserViewState().copy(browserShowing = showBrowser)
    }

    private fun showBrowser() {
        browserViewState.value = currentBrowserViewState().copy(browserShowing = true)
        globalLayoutState.value = Browser(isNewTabState = false)
    }

    private fun removeAtbAndSourceParamsFromSearch(url: String): String {

        if (!duckDuckGoUrlDetector.isDuckDuckGoQueryUrl(url)) {
            return url
        }

        val uri = Uri.parse(url)
        val paramsToRemove = arrayOf(AppUrl.ParamKey.ATB, AppUrl.ParamKey.SOURCE)
        val parameterNames = uri.queryParameterNames.filterNot { paramsToRemove.contains(it) }
        val builder = uri.buildUpon()
        builder.clearQuery()

        for (paramName in parameterNames) {
            builder.appendQueryParameter(paramName, uri.getQueryParameter(paramName))
        }

        return builder.build().toString()
    }

    fun saveWebViewState(
        webView: WebView?,
        tabId: String
    ) {
        webViewSessionStorage.saveSession(webView, tabId)
    }

    fun restoreWebViewState(
        webView: WebView?,
        lastUrl: String
    ) {
        val sessionRestored = webViewSessionStorage.restoreSession(webView, tabId)
        if (sessionRestored) {
            Timber.v("Successfully restored session")
            onWebSessionRestored()
        } else {
            if (lastUrl.isNotBlank()) {
                Timber.w("Restoring last url but page history has been lost - url=[$lastUrl]")
                onUserSubmittedQuery(lastUrl)
            }
        }
    }

    @SuppressLint("CheckResult")
    fun onPinPageToHomeSelected() {
        val currentPage = url ?: return
        val title = if (duckDuckGoUrlDetector.isDuckDuckGoQueryUrl(currentPage)) {
            duckDuckGoUrlDetector.extractQuery(currentPage) ?: currentPage
        } else {
            currentPage.toUri().baseHost ?: currentPage
        }

        viewModelScope.launch {
            val favicon: Bitmap? = faviconManager.loadFromDisk(tabId = tabId, url = currentPage)
            command.value = AddHomeShortcut(title, currentPage, favicon)
        }
    }

    fun onBrowserMenuClicked() {
        Timber.i("favoritesOnboarding onBrowserMenuClicked")
        val menuHighlighted = currentBrowserViewState().showMenuButton.isHighlighted()
        if (menuHighlighted) {
            this.showFavoritesOnboarding = false
            browserViewState.value = currentBrowserViewState().copy(
                showMenuButton = HighlightableButton.Visible(highlighted = false),
                addFavorite = HighlightableButton.Visible(highlighted = true)
            )
        }
    }

    fun onBrowserMenuClosed() {
        viewModelScope.launch {
            Timber.i("favoritesOnboarding onBrowserMenuClosed")
            if (currentBrowserViewState().addFavorite.isHighlighted()) {
                browserViewState.value = currentBrowserViewState().copy(
                    addFavorite = HighlightableButton.Visible(highlighted = false)
                )
            }
        }
    }

    fun userRequestedOpeningNewTab() {
        command.value = GenerateWebViewPreviewImage
        command.value = LaunchNewTab
    }

    fun onSurveyChanged(
        survey: Survey?,
        locale: Locale = Locale.getDefault()
    ) {
        val surveyCleared = ctaViewModel.onSurveyChanged(survey)
        if (surveyCleared) {
            ctaViewState.value = currentCtaViewState().copy(cta = null)
            return
        }
        if (survey != null) {
            viewModelScope.launch {
                refreshCta(locale)
            }
        }
    }

    fun onCtaShown() {
        val cta = ctaViewState.value?.cta ?: return
        ctaViewModel.onCtaShown(cta)
    }

    suspend fun refreshCta(locale: Locale = Locale.getDefault()): Cta? {
        Timber.i("favoritesOnboarding: - refreshCta $showFavoritesOnboarding")
        if (currentGlobalLayoutState() is Browser) {
            val cta = withContext(dispatchers.io()) {
                ctaViewModel.refreshCta(
                    dispatchers.io(),
                    currentBrowserViewState().browserShowing,
                    siteLiveData.value,
                    showFavoritesOnboarding,
                    locale
                )
            }
            ctaViewState.value = currentCtaViewState().copy(cta = cta)
            ctaChangedTicker.emit(System.currentTimeMillis().toString())
            return cta
        }
        return null
    }

    private fun showOrHideKeyboard(cta: Cta?) {
        command.value = if (cta is DialogCta || cta is HomePanelCta) HideKeyboard else ShowKeyboard
    }

    fun registerDaxBubbleCtaDismissed() {
        viewModelScope.launch {
            val cta = ctaViewState.value?.cta ?: return@launch
            ctaViewModel.registerDaxBubbleCtaDismissed(cta)
        }
    }

    fun onUserClickCtaOkButton() {
        val cta = currentCtaViewState().cta ?: return
        ctaViewModel.onUserClickCtaOkButton(cta)
        command.value = when (cta) {
            is HomePanelCta.Survey -> LaunchSurvey(cta.survey)
            is HomePanelCta.AddWidgetAuto, is HomePanelCta.AddWidgetInstructions -> LaunchAddWidget
            else -> return
        }
    }

    fun onUserClickCtaSecondaryButton() {
        viewModelScope.launch {
            val cta = currentCtaViewState().cta ?: return@launch
            ctaViewModel.onUserDismissedCta(cta)
        }
    }

    fun onMessageShown() {
        val message = currentCtaViewState().message ?: return
        viewModelScope.launch {
            remoteMessagingModel.onMessageShown(message)
        }
    }

    fun onMessageCloseButtonClicked() {
        val message = currentCtaViewState().message ?: return
        viewModelScope.launch {
            remoteMessagingModel.onMessageDismissed(message)
            refreshCta()
        }
    }

    fun onMessagePrimaryButtonClicked() {
        val message = currentCtaViewState().message ?: return
        viewModelScope.launch {
            val action = remoteMessagingModel.onPrimaryActionClicked(message) ?: return@launch
            command.value = action.asBrowserTabCommand() ?: return@launch
            refreshCta()
        }
    }

    fun onMessageSecondaryButtonClicked() {
        val message = currentCtaViewState().message ?: return
        viewModelScope.launch {
            val action = remoteMessagingModel.onSecondaryActionClicked(message) ?: return@launch
            command.value = action.asBrowserTabCommand() ?: return@launch
            refreshCta()
        }
    }

    fun onUserHideDaxDialog() {
        val cta = currentCtaViewState().cta ?: return
        command.value = DaxCommand.HideDaxDialog(cta)
    }

    fun onDaxDialogDismissed() {
        val cta = currentCtaViewState().cta ?: return
        if (cta is DaxDialogCta.DaxTrackersBlockedCta) {
            command.value = DaxCommand.FinishTrackerAnimation
        }
        onUserDismissedCta()
    }

    fun onUserDismissedCta() {
        val cta = currentCtaViewState().cta ?: return
        viewModelScope.launch {
            ctaViewModel.onUserDismissedCta(cta)
            when (cta) {
                is HomePanelCta -> refreshCta()
                else -> ctaViewState.value = currentCtaViewState().copy(cta = null)
            }
        }
    }

    fun updateTabPreview(
        tabId: String,
        fileName: String
    ) {
        tabRepository.updateTabPreviewImage(tabId, fileName)
    }

    fun deleteTabPreview(tabId: String) {
        tabRepository.updateTabPreviewImage(tabId, null)
    }

    override fun handleAppLink(
        appLink: AppLink,
        isForMainFrame: Boolean
    ): Boolean {
        return appLinksHandler.handleAppLink(
            isForMainFrame,
            appLink.uriString,
            appSettingsPreferencesStore.appLinksEnabled,
            !appSettingsPreferencesStore.showAppLinksPrompt
        ) { appLinkClicked(appLink) }
    }

    fun openAppLink() {
        browserViewState.value?.previousAppLink?.let { appLink ->
            command.value = OpenAppLink(appLink)
        }
    }

    fun clearPreviousUrl() {
        appLinksHandler.updatePreviousUrl(null)
    }

    fun clearPreviousAppLink() {
        browserViewState.value = currentBrowserViewState().copy(
            previousAppLink = null
        )
    }

    private fun updatePreviousAppLink(appLink: AppLink) {
        browserViewState.value = currentBrowserViewState().copy(
            previousAppLink = appLink
        )
    }

    private fun appLinkClicked(appLink: AppLink) {
        if (appSettingsPreferencesStore.showAppLinksPrompt || appLinksHandler.isUserQuery()) {
            command.value = ShowAppLinkPrompt(appLink)
            appLinksHandler.setUserQueryState(false)
        } else {
            command.value = OpenAppLink(appLink)
        }
    }

    override fun handleNonHttpAppLink(nonHttpAppLink: NonHttpAppLink): Boolean {
        nonHttpAppLinkClicked(nonHttpAppLink)
        return true
    }

    fun nonHttpAppLinkClicked(appLink: NonHttpAppLink) {
        command.value = HandleNonHttpAppLink(appLink, getUrlHeaders(appLink.fallbackUrl))
    }

    override fun openMessageInNewTab(message: Message) {
        command.value = OpenMessageInNewTab(message, tabId)
    }

    override fun recoverFromRenderProcessGone() {
        webNavigationState?.let {
            navigationStateChanged(EmptyNavigationState(it))
        }
        invalidateBrowsingActions()
        showErrorWithAction()
    }

    override fun requiresAuthentication(request: BasicAuthenticationRequest) {
        if (request.host != site?.uri?.host) {
            omnibarViewState.value = currentOmnibarViewState().copy(omnibarText = request.site)
            command.value = HideWebContent
        }
        command.value = RequiresAuthentication(request)
    }

    override fun handleAuthentication(
        request: BasicAuthenticationRequest,
        credentials: BasicAuthenticationCredentials
    ) {
        request.handler.proceed(credentials.username, credentials.password)
        command.value = ShowWebContent
        command.value = SaveCredentials(request, credentials)
    }

    override fun cancelAuthentication(request: BasicAuthenticationRequest) {
        request.handler.cancel()
        command.value = ShowWebContent
    }

    fun userLaunchingTabSwitcher() {
        command.value = LaunchTabSwitcher
    }

    private fun isFireproofWebsite(domain: String? = site?.domain): Boolean {
        if (domain == null) return false
        val fireproofWebsites = fireproofWebsiteState.value
        return fireproofWebsites?.any { it.domain == domain } ?: false
    }

    private fun invalidateBrowsingActions() {
        globalLayoutState.value = Invalidated
        loadingViewState.value = LoadingViewState()
        findInPageViewState.value = FindInPageViewState()
    }

    private fun disableUserNavigation() {
        browserViewState.value = currentBrowserViewState().copy(
            canGoBack = false,
            canGoForward = false,
            canReportSite = false,
            canChangeBrowsingMode = false,
            canFireproofSite = false
        )
    }

    private fun showErrorWithAction(errorMessage: Int = R.string.crashedWebViewErrorMessage) {
        command.value = ShowErrorWithAction(errorMessage) { this.onUserSubmittedQuery(url.orEmpty()) }
    }

    private fun recoverTabWithQuery(query: String) {
        closeCurrentTab()
        command.value = OpenInNewTab(query)
    }

    override fun redirectTriggeredByGpc() {
        navigationAwareLoginDetector.onEvent(NavigationEvent.GpcRedirect)
    }

    override fun loginDetected() {
        val currentUrl = site?.url ?: return
        navigationAwareLoginDetector.onEvent(NavigationEvent.LoginAttempt(currentUrl))
    }

    fun requestFileDownload(
        url: String,
        contentDisposition: String?,
        mimeType: String,
        requestUserConfirmation: Boolean
    ) {
        if (url.startsWith("blob:")) {
            command.value = ConvertBlobToDataUri(url, mimeType)
        } else {
            sendRequestFileDownloadCommand(url, contentDisposition, mimeType, requestUserConfirmation)
        }
    }

    private fun sendRequestFileDownloadCommand(
        url: String,
        contentDisposition: String?,
        mimeType: String,
        requestUserConfirmation: Boolean
    ) {
        command.postValue(RequestFileDownload(url, contentDisposition, mimeType, requestUserConfirmation))
    }

    fun showEmailTooltip() {
        emailManager.getEmailAddress()?.let {
            command.postValue(ShowEmailTooltip(it))
        }
    }

    fun consumeAliasAndCopyToClipboard() {
        emailManager.getAlias()?.let {
            command.value = CopyAliasToClipboard(it)
            pixel.enqueueFire(
                AppPixelName.EMAIL_COPIED_TO_CLIPBOARD,
                mapOf(
                    PixelParameter.COHORT to emailManager.getCohort(),
                    PixelParameter.LAST_USED_DAY to emailManager.getLastUsedDate()
                )
            )
            emailManager.setNewLastUsedDate()
        }
    }

    fun consumeAlias() {
        emailManager.getAlias()?.let {
            command.postValue(InjectEmailAddress(it))
            pixel.enqueueFire(
                AppPixelName.EMAIL_USE_ALIAS,
                mapOf(
                    PixelParameter.COHORT to emailManager.getCohort(),
                    PixelParameter.LAST_USED_DAY to emailManager.getLastUsedDate()
                )
            )
            emailManager.setNewLastUsedDate()
        }
    }

    fun useAddress() {
        emailManager.getEmailAddress()?.let {
            command.postValue(InjectEmailAddress(it))
            pixel.enqueueFire(
                AppPixelName.EMAIL_USE_ADDRESS,
                mapOf(
                    PixelParameter.COHORT to emailManager.getCohort(),
                    PixelParameter.LAST_USED_DAY to emailManager.getLastUsedDate()
                )
            )
            emailManager.setNewLastUsedDate()
        }
    }

    fun cancelAutofillTooltip() {
        pixel.enqueueFire(AppPixelName.EMAIL_TOOLTIP_DISMISSED, mapOf(PixelParameter.COHORT to emailManager.getCohort()))
    }

    fun download(pendingFileDownload: FileDownloader.PendingFileDownload) {
        viewModelScope.launch(dispatchers.io()) {
            pixel.fire(AppPixelName.DOWNLOAD_REQUEST_STARTED)
            fileDownloader.download(
                pendingFileDownload,
                object : FileDownloader.FileDownloadListener {

                    override fun downloadStartedNetworkFile() {
                        Timber.d("download started: network file")
                        closeAndReturnToSourceIfBlankTab()
                    }

                    override fun downloadFinishedNetworkFile(
                        file: File,
                        mimeType: String?
                    ) {
                        // TODO [Improve downloads] This is unused.
                        Timber.i("downloadFinished network file")
                    }

                    override fun downloadStartedDataUri() {
                        Timber.i("downloadStarted data uri")
                        command.postValue(DownloadCommand.ShowDownloadInProgressNotification)
                        closeAndReturnToSourceIfBlankTab()
                    }

                    override fun downloadFinishedDataUri(
                        file: File,
                        mimeType: String?
                    ) {
                        Timber.i("downloadFinished data uri")
                        pixel.fire(AppPixelName.DOWNLOAD_REQUEST_SUCCEEDED)
                        command.postValue(DownloadCommand.ScanMediaFiles(file))
                        command.postValue(DownloadCommand.ShowDownloadFinishedNotification(file, mimeType))
                    }

                    override fun downloadFailed(
                        message: String,
                        downloadFailReason: DownloadFailReason
                    ) {
                        // TODO [Improve downloads] This used only when DownloadManager is not involved.
                        Timber.w("Failed to download file [$message]")
                        pixel.fire(AppPixelName.DOWNLOAD_REQUEST_FAILED)
                        command.postValue(DownloadCommand.ShowDownloadFailedNotification(message, downloadFailReason))
                    }

                    override fun downloadCancelled() {
                        Timber.i("Download cancelled")
                        closeAndReturnToSourceIfBlankTab()
                    }

                    override fun downloadOpened() {
                        closeAndReturnToSourceIfBlankTab()
                    }
                }
            )
        }
    }

    fun deleteQuickAccessItem(savedSite: SavedSite) {
        val favorite = savedSite as? SavedSite.Favorite ?: return
        viewModelScope.launch(dispatchers.io() + NonCancellable) {
            favoritesRepository.delete(favorite)
        }
    }

    fun insertQuickAccessItem(savedSite: SavedSite) {
        val favorite = savedSite as? SavedSite.Favorite ?: return
        viewModelScope.launch(dispatchers.io()) {
            favoritesRepository.insert(favorite)
        }
    }

    fun onQuickAccessListChanged(newList: List<FavoritesQuickAccessAdapter.QuickAccessFavorite>) {
        viewModelScope.launch(dispatchers.io()) {
            favoritesRepository.updateWithPosition(newList.map { it.favorite })
        }
    }

    fun onWebViewRefreshed() {
        accessibilityViewState.value = currentAccessibilityViewState().copy(refreshWebView = false)
    }

    override fun handleCloakedAmpLink(initialUrl: String) {
        isProcessingTrackingLink = true
        command.value = ExtractUrlFromCloakedAmpLink(initialUrl)
    }

    override fun startProcessingTrackingLink() {
        isProcessingTrackingLink = true
    }

    fun updateLastAmpLink(url: String) {
        ampLinks.lastAmpLinkInfo = AmpLinkInfo(ampLink = url)
    }

    override fun onUrlExtractionError(initialUrl: String) {
        command.postValue(LoadExtractedUrl(extractedUrl = initialUrl))
    }

    override fun onUrlExtracted(
        initialUrl: String,
        extractedUrl: String?
    ) {
        val destinationUrl: String = if (extractedUrl != null) {
            ampLinks.lastAmpLinkInfo = AmpLinkInfo(ampLink = initialUrl)
            Timber.d("AMP link detection: Success! Loading extracted URL: $extractedUrl")
            extractedUrl
        } else {
            Timber.d("AMP link detection: Failed! Loading initial URL: $initialUrl")
            initialUrl
        }
        command.postValue(LoadExtractedUrl(extractedUrl = destinationUrl))
    }

    companion object {
        private const val FIXED_PROGRESS = 50

        // Minimum progress to show web content again after decided to hide web content (possible spoofing attack).
        // We think that progress is enough to assume next site has already loaded new content.
        private const val SHOW_CONTENT_MIN_PROGRESS = 50
        private const val NEW_CONTENT_MAX_DELAY_MS = 1000L
        private const val ONE_HOUR_IN_MS = 3_600_000
    }
<<<<<<< HEAD
}

@ContributesMultibinding(AppScope::class)
class BrowserTabViewModelFactory @Inject constructor(
    private val statisticsUpdater: Provider<StatisticsUpdater>,
    private val queryUrlConverter: Provider<QueryUrlConverter>,
    private val duckDuckGoUrlDetector: Provider<DuckDuckGoUrlDetector>,
    private val siteFactory: Provider<SiteFactory>,
    private val tabRepository: Provider<TabRepository>,
    private val userWhitelistDao: Provider<UserWhitelistDao>,
    private val contentBlocking: Provider<ContentBlocking>,
    private val networkLeaderboardDao: Provider<NetworkLeaderboardDao>,
    private val bookmarksRepository: Provider<BookmarksRepository>,
    private val favoritesRepository: Provider<FavoritesRepository>,
    private val fireproofWebsiteRepository: Provider<FireproofWebsiteRepository>,
    private val locationPermissionsRepository: Provider<LocationPermissionsRepository>,
    private val geoLocationPermissions: Provider<GeoLocationPermissions>,
    private val navigationAwareLoginDetector: Provider<NavigationAwareLoginDetector>,
    private val autoComplete: Provider<AutoCompleteApi>,
    private val appSettingsPreferencesStore: Provider<SettingsDataStore>,
    private val longPressHandler: Provider<LongPressHandler>,
    private val webViewSessionStorage: Provider<WebViewSessionStorage>,
    private val specialUrlDetector: Provider<SpecialUrlDetector>,
    private val faviconManager: Provider<FaviconManager>,
    private val addToHomeCapabilityDetector: Provider<AddToHomeCapabilityDetector>,
    private val remoteMessagingModel: Provider<RemoteMessagingModel>,
    private val ctaViewModel: Provider<CtaViewModel>,
    private val searchCountDao: Provider<SearchCountDao>,
    private val pixel: Provider<Pixel>,
    private val dispatchers: DispatcherProvider = DefaultDispatcherProvider(),
    private val userEventsStore: Provider<UserEventsStore>,
    private val fileDownloader: Provider<FileDownloader>,
    private val gpc: Provider<Gpc>,
    private val fireproofDialogsEventHandler: Provider<FireproofDialogsEventHandler>,
    private val emailManager: Provider<EmailManager>,
    private val accessibilitySettingsDataStore: Provider<AccessibilitySettingsDataStore>,
    private val appCoroutineScope: Provider<CoroutineScope>,
    private val appLinksHandler: Provider<DuckDuckGoAppLinksHandler>,
    private val ampLinks: Provider<AmpLinks>,
    private val trackingParameters: Provider<TrackingParameters>
) : ViewModelFactoryPlugin {
    override fun <T : ViewModel?> create(modelClass: Class<T>): T? {
        with(modelClass) {
            return when {
                isAssignableFrom(BrowserTabViewModel::class.java) -> BrowserTabViewModel(
                    statisticsUpdater.get(),
                    queryUrlConverter.get(),
                    duckDuckGoUrlDetector.get(),
                    siteFactory.get(),
                    tabRepository.get(),
                    userWhitelistDao.get(),
                    contentBlocking.get(),
                    networkLeaderboardDao.get(),
                    bookmarksRepository.get(),
                    favoritesRepository.get(),
                    fireproofWebsiteRepository.get(),
                    locationPermissionsRepository.get(),
                    geoLocationPermissions.get(),
                    navigationAwareLoginDetector.get(),
                    autoComplete.get(),
                    appSettingsPreferencesStore.get(),
                    longPressHandler.get(),
                    webViewSessionStorage.get(),
                    specialUrlDetector.get(),
                    faviconManager.get(),
                    addToHomeCapabilityDetector.get(),
                    remoteMessagingModel.get(),
                    ctaViewModel.get(),
                    searchCountDao.get(),
                    pixel.get(),
                    dispatchers,
                    userEventsStore.get(),
                    fileDownloader.get(),
                    gpc.get(),
                    fireproofDialogsEventHandler.get(),
                    emailManager.get(),
                    accessibilitySettingsDataStore.get(),
                    appCoroutineScope.get(),
                    appLinksHandler.get(),
                    ampLinks.get(),
                    trackingParameters.get()
                ) as T
                else -> null
            }
        }
    }
=======
>>>>>>> 2dc31c23
}<|MERGE_RESOLUTION|>--- conflicted
+++ resolved
@@ -2568,93 +2568,4 @@
         private const val NEW_CONTENT_MAX_DELAY_MS = 1000L
         private const val ONE_HOUR_IN_MS = 3_600_000
     }
-<<<<<<< HEAD
-}
-
-@ContributesMultibinding(AppScope::class)
-class BrowserTabViewModelFactory @Inject constructor(
-    private val statisticsUpdater: Provider<StatisticsUpdater>,
-    private val queryUrlConverter: Provider<QueryUrlConverter>,
-    private val duckDuckGoUrlDetector: Provider<DuckDuckGoUrlDetector>,
-    private val siteFactory: Provider<SiteFactory>,
-    private val tabRepository: Provider<TabRepository>,
-    private val userWhitelistDao: Provider<UserWhitelistDao>,
-    private val contentBlocking: Provider<ContentBlocking>,
-    private val networkLeaderboardDao: Provider<NetworkLeaderboardDao>,
-    private val bookmarksRepository: Provider<BookmarksRepository>,
-    private val favoritesRepository: Provider<FavoritesRepository>,
-    private val fireproofWebsiteRepository: Provider<FireproofWebsiteRepository>,
-    private val locationPermissionsRepository: Provider<LocationPermissionsRepository>,
-    private val geoLocationPermissions: Provider<GeoLocationPermissions>,
-    private val navigationAwareLoginDetector: Provider<NavigationAwareLoginDetector>,
-    private val autoComplete: Provider<AutoCompleteApi>,
-    private val appSettingsPreferencesStore: Provider<SettingsDataStore>,
-    private val longPressHandler: Provider<LongPressHandler>,
-    private val webViewSessionStorage: Provider<WebViewSessionStorage>,
-    private val specialUrlDetector: Provider<SpecialUrlDetector>,
-    private val faviconManager: Provider<FaviconManager>,
-    private val addToHomeCapabilityDetector: Provider<AddToHomeCapabilityDetector>,
-    private val remoteMessagingModel: Provider<RemoteMessagingModel>,
-    private val ctaViewModel: Provider<CtaViewModel>,
-    private val searchCountDao: Provider<SearchCountDao>,
-    private val pixel: Provider<Pixel>,
-    private val dispatchers: DispatcherProvider = DefaultDispatcherProvider(),
-    private val userEventsStore: Provider<UserEventsStore>,
-    private val fileDownloader: Provider<FileDownloader>,
-    private val gpc: Provider<Gpc>,
-    private val fireproofDialogsEventHandler: Provider<FireproofDialogsEventHandler>,
-    private val emailManager: Provider<EmailManager>,
-    private val accessibilitySettingsDataStore: Provider<AccessibilitySettingsDataStore>,
-    private val appCoroutineScope: Provider<CoroutineScope>,
-    private val appLinksHandler: Provider<DuckDuckGoAppLinksHandler>,
-    private val ampLinks: Provider<AmpLinks>,
-    private val trackingParameters: Provider<TrackingParameters>
-) : ViewModelFactoryPlugin {
-    override fun <T : ViewModel?> create(modelClass: Class<T>): T? {
-        with(modelClass) {
-            return when {
-                isAssignableFrom(BrowserTabViewModel::class.java) -> BrowserTabViewModel(
-                    statisticsUpdater.get(),
-                    queryUrlConverter.get(),
-                    duckDuckGoUrlDetector.get(),
-                    siteFactory.get(),
-                    tabRepository.get(),
-                    userWhitelistDao.get(),
-                    contentBlocking.get(),
-                    networkLeaderboardDao.get(),
-                    bookmarksRepository.get(),
-                    favoritesRepository.get(),
-                    fireproofWebsiteRepository.get(),
-                    locationPermissionsRepository.get(),
-                    geoLocationPermissions.get(),
-                    navigationAwareLoginDetector.get(),
-                    autoComplete.get(),
-                    appSettingsPreferencesStore.get(),
-                    longPressHandler.get(),
-                    webViewSessionStorage.get(),
-                    specialUrlDetector.get(),
-                    faviconManager.get(),
-                    addToHomeCapabilityDetector.get(),
-                    remoteMessagingModel.get(),
-                    ctaViewModel.get(),
-                    searchCountDao.get(),
-                    pixel.get(),
-                    dispatchers,
-                    userEventsStore.get(),
-                    fileDownloader.get(),
-                    gpc.get(),
-                    fireproofDialogsEventHandler.get(),
-                    emailManager.get(),
-                    accessibilitySettingsDataStore.get(),
-                    appCoroutineScope.get(),
-                    appLinksHandler.get(),
-                    ampLinks.get(),
-                    trackingParameters.get()
-                ) as T
-                else -> null
-            }
-        }
-    }
-=======
->>>>>>> 2dc31c23
 }