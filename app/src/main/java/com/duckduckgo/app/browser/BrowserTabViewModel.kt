--- conflicted
+++ resolved
@@ -435,12 +435,9 @@
     private val privacyProtectionTogglePlugin: PluginPoint<PrivacyProtectionTogglePlugin>,
     private val showOnAppLaunchOptionHandler: ShowOnAppLaunchOptionHandler,
     private val customHeadersProvider: CustomHeadersProvider,
-<<<<<<< HEAD
     private val toggleReports: ToggleReports,
-=======
     private val brokenSitePrompt: BrokenSitePrompt,
     private val tabStatsBucketing: TabStatsBucketing,
->>>>>>> 99d55349
 ) : WebViewClientListener,
     EditSavedSiteListener,
     DeleteBookmarkListener,
