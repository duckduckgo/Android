/*
 * Copyright (c) 2017 DuckDuckGo
 *
 * Licensed under the Apache License, Version 2.0 (the "License");
 * you may not use this file except in compliance with the License.
 * You may obtain a copy of the License at
 *
 *     http://www.apache.org/licenses/LICENSE-2.0
 *
 * Unless required by applicable law or agreed to in writing, software
 * distributed under the License is distributed on an "AS IS" BASIS,
 * WITHOUT WARRANTIES OR CONDITIONS OF ANY KIND, either express or implied.
 * See the License for the specific language governing permissions and
 * limitations under the License.
 */

package com.duckduckgo.app.browser

import android.annotation.SuppressLint
import android.graphics.Bitmap
import android.net.Uri
import android.net.http.SslCertificate
import android.os.Message
import android.util.Patterns
import android.view.ContextMenu
import android.view.MenuItem
import android.view.View
import android.webkit.GeolocationPermissions
import android.webkit.ValueCallback
import android.webkit.WebChromeClient
import android.webkit.WebView
import androidx.annotation.AnyThread
import androidx.annotation.VisibleForTesting
import androidx.core.net.toUri
import androidx.lifecycle.*
import androidx.lifecycle.Observer
import com.duckduckgo.adclick.api.AdClickManager
import com.duckduckgo.anvil.annotations.ContributesViewModel
import com.duckduckgo.app.accessibility.data.AccessibilitySettingsDataStore
import com.duckduckgo.app.accessibility.data.AccessibilitySettingsSharedPreferences.Companion.FONT_SIZE_DEFAULT
import com.duckduckgo.app.autocomplete.api.AutoComplete
import com.duckduckgo.app.autocomplete.api.AutoComplete.AutoCompleteResult
import com.duckduckgo.app.autocomplete.api.AutoComplete.AutoCompleteSuggestion
import com.duckduckgo.app.autocomplete.api.AutoComplete.AutoCompleteSuggestion.AutoCompleteBookmarkSuggestion
import com.duckduckgo.app.autocomplete.api.AutoComplete.AutoCompleteSuggestion.AutoCompleteSearchSuggestion
import com.duckduckgo.app.bookmarks.model.BookmarkFolder
import com.duckduckgo.app.bookmarks.model.BookmarksRepository
import com.duckduckgo.app.bookmarks.model.FavoritesRepository
import com.duckduckgo.app.bookmarks.model.SavedSite
import com.duckduckgo.app.bookmarks.ui.EditSavedSiteDialogFragment.EditSavedSiteListener
import com.duckduckgo.app.browser.BrowserTabViewModel.Command.*
import com.duckduckgo.app.browser.BrowserTabViewModel.GlobalLayoutViewState.Browser
import com.duckduckgo.app.browser.BrowserTabViewModel.GlobalLayoutViewState.Invalidated
import com.duckduckgo.app.browser.LongPressHandler.RequiredAction
import com.duckduckgo.app.browser.SpecialUrlDetector.UrlType.AppLink
import com.duckduckgo.app.browser.SpecialUrlDetector.UrlType.NonHttpAppLink
import com.duckduckgo.app.browser.addtohome.AddToHomeCapabilityDetector
import com.duckduckgo.app.browser.applinks.AppLinksHandler
import com.duckduckgo.app.browser.autofill.AutofillCredentialsSelectionResultHandler
import com.duckduckgo.app.browser.favicon.FaviconManager
import com.duckduckgo.app.browser.favicon.FaviconSource.ImageFavicon
import com.duckduckgo.app.browser.favicon.FaviconSource.UrlFavicon
import com.duckduckgo.app.browser.favorites.FavoritesQuickAccessAdapter
import com.duckduckgo.app.browser.history.NavigationHistoryAdapter.NavigationHistoryListener
import com.duckduckgo.app.browser.history.NavigationHistoryEntry
import com.duckduckgo.app.browser.logindetection.FireproofDialogsEventHandler
import com.duckduckgo.app.browser.logindetection.FireproofDialogsEventHandler.Event
import com.duckduckgo.app.browser.logindetection.LoginDetected
import com.duckduckgo.app.browser.logindetection.NavigationAwareLoginDetector
import com.duckduckgo.app.browser.logindetection.NavigationEvent
import com.duckduckgo.app.browser.model.BasicAuthenticationCredentials
import com.duckduckgo.app.browser.model.BasicAuthenticationRequest
import com.duckduckgo.app.browser.model.LongPressTarget
import com.duckduckgo.app.browser.omnibar.OmnibarEntryConverter
import com.duckduckgo.app.browser.omnibar.QueryOrigin
import com.duckduckgo.app.browser.remotemessage.RemoteMessagingModel
import com.duckduckgo.app.browser.remotemessage.asBrowserTabCommand
import com.duckduckgo.app.browser.session.WebViewSessionStorage
import com.duckduckgo.app.browser.ui.HttpAuthenticationDialogFragment.HttpAuthenticationListener
import com.duckduckgo.app.browser.urlextraction.UrlExtractionListener
import com.duckduckgo.app.cta.ui.*
import com.duckduckgo.app.di.AppCoroutineScope
import com.duckduckgo.app.email.EmailManager
import com.duckduckgo.app.fire.fireproofwebsite.data.FireproofWebsiteEntity
import com.duckduckgo.app.fire.fireproofwebsite.data.FireproofWebsiteRepository
import com.duckduckgo.app.global.*
import com.duckduckgo.app.global.events.db.UserEventKey
import com.duckduckgo.app.global.events.db.UserEventsStore
import com.duckduckgo.app.global.model.Site
import com.duckduckgo.app.global.model.SiteFactory
import com.duckduckgo.app.global.model.domain
import com.duckduckgo.app.global.model.domainMatchesUrl
import com.duckduckgo.app.global.extensions.asLocationPermissionOrigin
import com.duckduckgo.app.location.GeoLocationPermissions
import com.duckduckgo.app.location.data.LocationPermissionType
import com.duckduckgo.app.location.data.LocationPermissionsRepository
import com.duckduckgo.app.location.ui.SiteLocationPermissionDialog
import com.duckduckgo.app.location.ui.SystemLocationPermissionDialog
import com.duckduckgo.app.pixels.AppPixelName
import com.duckduckgo.app.privacy.db.NetworkLeaderboardDao
import com.duckduckgo.app.privacy.db.UserWhitelistDao
import com.duckduckgo.app.global.model.PrivacyShield
import com.duckduckgo.app.settings.db.SettingsDataStore
import com.duckduckgo.app.settings.db.SettingsSharedPreferences.LoginDetectorPrefsMapper.AutomaticFireproofSetting.ALWAYS
import com.duckduckgo.app.settings.db.SettingsSharedPreferences.LoginDetectorPrefsMapper.AutomaticFireproofSetting.ASK_EVERY_TIME
import com.duckduckgo.app.statistics.api.StatisticsUpdater
import com.duckduckgo.app.statistics.pixels.Pixel
import com.duckduckgo.app.statistics.pixels.Pixel.PixelParameter
import com.duckduckgo.app.statistics.pixels.Pixel.PixelParameter.FAVORITE_MENU_ITEM_STATE
import com.duckduckgo.app.surrogates.SurrogateResponse
import com.duckduckgo.app.survey.model.Survey
import com.duckduckgo.app.tabs.model.TabEntity
import com.duckduckgo.app.tabs.model.TabRepository
import com.duckduckgo.app.trackerdetection.model.TrackingEvent
import com.duckduckgo.app.usage.search.SearchCountDao
import com.duckduckgo.autofill.domain.app.LoginCredentials
import com.duckduckgo.autofill.store.AutofillStore
import com.duckduckgo.browser.api.brokensite.BrokenSiteData
import com.duckduckgo.di.scopes.FragmentScope
import com.duckduckgo.downloads.api.DownloadCommand
import com.duckduckgo.downloads.api.DownloadStateListener
import com.duckduckgo.downloads.api.FileDownloader
import com.duckduckgo.downloads.api.FileDownloader.PendingFileDownload
import com.duckduckgo.privacy.config.api.*
import com.duckduckgo.remote.messaging.api.RemoteMessage
import com.duckduckgo.voice.api.VoiceSearchAvailability
import com.duckduckgo.voice.api.VoiceSearchAvailabilityPixelLogger
import com.jakewharton.rxrelay2.PublishRelay
import io.reactivex.android.schedulers.AndroidSchedulers
import io.reactivex.disposables.Disposable
import io.reactivex.schedulers.Schedulers
import kotlinx.coroutines.*
import kotlinx.coroutines.flow.*
import timber.log.Timber
import java.util.*
import java.util.concurrent.TimeUnit
import java.util.concurrent.atomic.AtomicBoolean
import javax.inject.Inject

@ContributesViewModel(FragmentScope::class)
class BrowserTabViewModel @Inject constructor(
    private val statisticsUpdater: StatisticsUpdater,
    private val queryUrlConverter: OmnibarEntryConverter,
    private val duckDuckGoUrlDetector: DuckDuckGoUrlDetector,
    private val siteFactory: SiteFactory,
    private val tabRepository: TabRepository,
    private val userWhitelistDao: UserWhitelistDao,
    private val contentBlocking: ContentBlocking,
    private val networkLeaderboardDao: NetworkLeaderboardDao,
    private val bookmarksRepository: BookmarksRepository,
    private val favoritesRepository: FavoritesRepository,
    private val fireproofWebsiteRepository: FireproofWebsiteRepository,
    private val locationPermissionsRepository: LocationPermissionsRepository,
    private val geoLocationPermissions: GeoLocationPermissions,
    private val navigationAwareLoginDetector: NavigationAwareLoginDetector,
    private val autoComplete: AutoComplete,
    private val appSettingsPreferencesStore: SettingsDataStore,
    private val longPressHandler: LongPressHandler,
    private val webViewSessionStorage: WebViewSessionStorage,
    private val specialUrlDetector: SpecialUrlDetector,
    private val faviconManager: FaviconManager,
    private val addToHomeCapabilityDetector: AddToHomeCapabilityDetector,
    private val remoteMessagingModel: RemoteMessagingModel,
    private val ctaViewModel: CtaViewModel,
    private val searchCountDao: SearchCountDao,
    private val pixel: Pixel,
    private val dispatchers: DispatcherProvider,
    private val userEventsStore: UserEventsStore,
    private val fileDownloader: FileDownloader,
    private val gpc: Gpc,
    private val fireproofDialogsEventHandler: FireproofDialogsEventHandler,
    private val emailManager: EmailManager,
    private val accessibilitySettingsDataStore: AccessibilitySettingsDataStore,
    @AppCoroutineScope private val appCoroutineScope: CoroutineScope,
    private val appLinksHandler: AppLinksHandler,
    private val ampLinks: AmpLinks,
    private val trackingParameters: TrackingParameters,
    private val downloadCallback: DownloadStateListener,
    private val voiceSearchAvailability: VoiceSearchAvailability,
    private val voiceSearchPixelLogger: VoiceSearchAvailabilityPixelLogger,
    private val settingsDataStore: SettingsDataStore,
    private val autofillStore: AutofillStore,
    private val adClickManager: AdClickManager
) : WebViewClientListener,
    EditSavedSiteListener,
    HttpAuthenticationListener,
    SiteLocationPermissionDialog.SiteLocationPermissionDialogListener,
    SystemLocationPermissionDialog.SystemLocationPermissionDialogListener,
    UrlExtractionListener,
    AutofillCredentialsSelectionResultHandler.AutofillCredentialSaver,
    AutofillCredentialsSelectionResultHandler.CredentialInjector,
    ViewModel(),
    NavigationHistoryListener {

    private var buildingSiteFactoryJob: Job? = null

    sealed class GlobalLayoutViewState {
        data class Browser(val isNewTabState: Boolean = true) : GlobalLayoutViewState()
        object Invalidated : GlobalLayoutViewState()
    }

    data class CtaViewState(
        val cta: Cta? = null,
        val message: RemoteMessage? = null,
        val favorites: List<FavoritesQuickAccessAdapter.QuickAccessFavorite> = emptyList()
    )

    data class SavedSiteChangedViewState(
        val savedSite: SavedSite,
        val bookmarkFolder: BookmarkFolder?
    )

    data class BrowserViewState(
        val browserShowing: Boolean = false,
        val isFullScreen: Boolean = false,
        val isDesktopBrowsingMode: Boolean = false,
        val canChangeBrowsingMode: Boolean = false,
        val showPrivacyShield: Boolean = false,
        val showSearchIcon: Boolean = false,
        val showClearButton: Boolean = false,
        val showTabsButton: Boolean = true,
        val fireButton: HighlightableButton = HighlightableButton.Visible(),
        val showMenuButton: HighlightableButton = HighlightableButton.Visible(),
        val canSharePage: Boolean = false,
        val canSaveSite: Boolean = false,
        val bookmark: SavedSite.Bookmark? = null,
        val addFavorite: HighlightableButton = HighlightableButton.Visible(enabled = false),
        val favorite: SavedSite.Favorite? = null,
        val canFireproofSite: Boolean = false,
        val isFireproofWebsite: Boolean = false,
        val canGoBack: Boolean = false,
        val canGoForward: Boolean = false,
        val canChangePrivacyProtection: Boolean = false,
        val isPrivacyProtectionEnabled: Boolean = false,
        val canReportSite: Boolean = false,
        val addToHomeEnabled: Boolean = false,
        val addToHomeVisible: Boolean = false,
        val showDaxIcon: Boolean = false,
        val isEmailSignedIn: Boolean = false,
        var previousAppLink: AppLink? = null,
        val canFindInPage: Boolean = false,
        val forceRenderingTicker: Long = System.currentTimeMillis(),
        val canPrintPage: Boolean = false,
        val showAutofill: Boolean = false
    )

    sealed class HighlightableButton {
        data class Visible(
            val enabled: Boolean = true,
            val highlighted: Boolean = false
        ) : HighlightableButton()

        object Gone : HighlightableButton()

        fun isHighlighted(): Boolean {
            return when (this) {
                is Visible -> this.highlighted
                is Gone -> false
            }
        }

        fun isEnabled(): Boolean {
            return when (this) {
                is Visible -> this.enabled
                is Gone -> false
            }
        }
    }

    data class OmnibarViewState(
        val omnibarText: String = "",
        val isEditing: Boolean = false,
        val shouldMoveCaretToEnd: Boolean = false,
        val showVoiceSearch: Boolean = false
    )

    data class LoadingViewState(
        val isLoading: Boolean = false,
        val privacyOn: Boolean = true,
        val progress: Int = 0
    )

    data class AccessibilityViewState(
        val fontSize: Float = FONT_SIZE_DEFAULT,
        val forceZoom: Boolean = false,
        val refreshWebView: Boolean = false
    )

    data class FindInPageViewState(
        val visible: Boolean = false,
        val showNumberMatches: Boolean = false,
        val activeMatchIndex: Int = 0,
        val searchTerm: String = "",
        val numberMatches: Int = 0
    )

    data class PrivacyShieldViewState(
        val privacyShield: PrivacyShield = PrivacyShield.UNKNOWN
    )

    data class AutoCompleteViewState(
        val showSuggestions: Boolean = false,
        val showFavorites: Boolean = false,
        val searchResults: AutoCompleteResult = AutoCompleteResult("", emptyList()),
        val favorites: List<FavoritesQuickAccessAdapter.QuickAccessFavorite> = emptyList()
    )

    data class LocationPermission(
        val origin: String,
        val callback: GeolocationPermissions.Callback
    )

    sealed class Command {
        class OpenInNewTab(
            val query: String,
            val sourceTabId: String? = null
        ) : Command()

        class OpenMessageInNewTab(
            val message: Message,
            val sourceTabId: String? = null
        ) : Command()

        class OpenInNewBackgroundTab(val query: String) : Command()
        object LaunchNewTab : Command()
        object ResetHistory : Command()
        class DialNumber(val telephoneNumber: String) : Command()
        class SendSms(val telephoneNumber: String) : Command()
        class SendEmail(val emailAddress: String) : Command()
        object ShowKeyboard : Command()
        object HideKeyboard : Command()
        class ShowFullScreen(val view: View) : Command()
        class DownloadImage(
            val url: String,
            val requestUserConfirmation: Boolean
        ) : Command()

        class ShowSavedSiteAddedConfirmation(val savedSiteChangedViewState: SavedSiteChangedViewState) : Command()
        class ShowEditSavedSiteDialog(val savedSiteChangedViewState: SavedSiteChangedViewState) : Command()
        class DeleteSavedSiteConfirmation(val savedSite: SavedSite) : Command()
        class ShowFireproofWebSiteConfirmation(val fireproofWebsiteEntity: FireproofWebsiteEntity) : Command()
        class DeleteFireproofConfirmation(val fireproofWebsiteEntity: FireproofWebsiteEntity) : Command()
        class ShowPrivacyProtectionEnabledConfirmation(val domain: String) : Command()
        class ShowPrivacyProtectionDisabledConfirmation(val domain: String) : Command()
        object AskToDisableLoginDetection : Command()
        class AskToFireproofWebsite(val fireproofWebsite: FireproofWebsiteEntity) : Command()
        class AskToAutomateFireproofWebsite(val fireproofWebsite: FireproofWebsiteEntity) : Command()
        class ShareLink(val url: String) : Command()
        class PrintLink(val url: String) : Command()
        class CopyLink(val url: String) : Command()
        class FindInPageCommand(val searchTerm: String) : Command()
        class BrokenSiteFeedback(val data: BrokenSiteData) : Command()
        object DismissFindInPage : Command()
        class ShowFileChooser(
            val filePathCallback: ValueCallback<Array<Uri>>,
            val fileChooserParams: WebChromeClient.FileChooserParams
        ) : Command()

        class HandleNonHttpAppLink(
            val nonHttpAppLink: NonHttpAppLink,
            val headers: Map<String, String>
        ) : Command()

        class ShowAppLinkPrompt(val appLink: AppLink) : Command()
        class OpenAppLink(val appLink: AppLink) : Command()
        class ExtractUrlFromCloakedAmpLink(val initialUrl: String) : Command()
        class LoadExtractedUrl(val extractedUrl: String) : Command()
        class AddHomeShortcut(
            val title: String,
            val url: String,
            val icon: Bitmap? = null
        ) : Command()

        class SubmitUrl(val url: String) : Command()
        class LaunchPlayStore(val appPackage: String) : Command()
        class LaunchSurvey(val survey: Survey) : Command()
        object LaunchDefaultBrowser : Command()
        object LaunchAddWidget : Command()
        class RequiresAuthentication(val request: BasicAuthenticationRequest) : Command()
        class SaveCredentials(
            val request: BasicAuthenticationRequest,
            val credentials: BasicAuthenticationCredentials
        ) : Command()

        object GenerateWebViewPreviewImage : Command()
        object LaunchTabSwitcher : Command()
        object HideWebContent : Command()
        object ShowWebContent : Command()
        class CheckSystemLocationPermission(
            val domain: String,
            val deniedForever: Boolean
        ) : Command()

        class AskDomainPermission(val domain: String) : Command()
        object RequestSystemLocationPermission : Command()
        class RefreshUserAgent(
            val url: String?,
            val isDesktop: Boolean
        ) : Command()

        class ShowErrorWithAction(
            val textResId: Int,
            val action: () -> Unit
        ) : Command()

        class ShowDomainHasPermissionMessage(val domain: String) : Command()
        class ConvertBlobToDataUri(
            val url: String,
            val mimeType: String
        ) : Command()

        class RequestFileDownload(
            val url: String,
            val contentDisposition: String?,
            val mimeType: String,
            val requestUserConfirmation: Boolean
        ) : Command()

        object ChildTabClosed : Command()

        class CopyAliasToClipboard(val alias: String) : Command()
        class InjectEmailAddress(val address: String) : Command()
        class ShowEmailTooltip(val address: String) : Command()
        sealed class DaxCommand : Command() {
            object FinishPartialTrackerAnimation : DaxCommand()
            class HideDaxDialog(val cta: Cta) : DaxCommand()
        }
        class InjectCredentials(val url: String, val credentials: LoginCredentials) : Command()
        class CancelIncomingAutofillRequest(val url: String) : Command()
        object LaunchAutofillSettings : Command()
        class EditWithSelectedQuery(val query: String) : Command()
        class ShowBackNavigationHistory(val history: List<NavigationHistoryEntry>) : Command()
        class NavigateToHistory(val historyStackIndex: Int) : Command()
        object EmailSignEvent : Command()
    }

    sealed class NavigationCommand : Command() {
        class NavigateToHistory(val historyStackIndex: Int) : Command()
        object Refresh : NavigationCommand()
        class Navigate(
            val url: String,
            val headers: Map<String, String>
        ) : NavigationCommand()

        class NavigateBack(val steps: Int) : NavigationCommand()
        object NavigateForward : NavigationCommand()
    }

    val autoCompleteViewState: MutableLiveData<AutoCompleteViewState> = MutableLiveData()
    val browserViewState: MutableLiveData<BrowserViewState> = MutableLiveData()
    val globalLayoutState: MutableLiveData<GlobalLayoutViewState> = MutableLiveData()
    val loadingViewState: MutableLiveData<LoadingViewState> = MutableLiveData()
    val omnibarViewState: MutableLiveData<OmnibarViewState> = MutableLiveData()
    val findInPageViewState: MutableLiveData<FindInPageViewState> = MutableLiveData()
    val accessibilityViewState: MutableLiveData<AccessibilityViewState> = MutableLiveData()
    val ctaViewState: MutableLiveData<CtaViewState> = MutableLiveData()
    var siteLiveData: MutableLiveData<Site> = MutableLiveData()
    val privacyShieldViewState: MutableLiveData<PrivacyShieldViewState> = MutableLiveData()

    var skipHome = false
    var hasCtaBeenShownForCurrentPage: AtomicBoolean = AtomicBoolean(false)
    val tabs: LiveData<List<TabEntity>> = tabRepository.liveTabs
    val survey: LiveData<Survey> = ctaViewModel.surveyLiveData
    val command: SingleLiveEvent<Command> = SingleLiveEvent()
    private var refreshOnViewVisible = MutableStateFlow(true)
    private var ctaChangedTicker = MutableStateFlow("")

    val url: String?
        get() = site?.url

    val title: String?
        get() = site?.title

    private var showFavoritesOnboarding = false
        set(value) {
            if (value != field) {
                if (value) {
                    browserViewState.observeForever(favoritesOnboardingObserver)
                } else {
                    browserViewState.removeObserver(favoritesOnboardingObserver)
                }
            }
            field = value
        }
    private var locationPermission: LocationPermission? = null
    private val locationPermissionMessages: MutableMap<String, Boolean> = mutableMapOf()
    private val locationPermissionSession: MutableMap<String, LocationPermissionType> = mutableMapOf()

    private val autoCompletePublishSubject = PublishRelay.create<String>()
    private val fireproofWebsiteState: LiveData<List<FireproofWebsiteEntity>> = fireproofWebsiteRepository.getFireproofWebsites()

    @ExperimentalCoroutinesApi
    @FlowPreview
    private val showPulseAnimation: LiveData<Boolean> = ctaViewModel.showFireButtonPulseAnimation.asLiveData(
        context = viewModelScope.coroutineContext
    )

    private var autoCompleteDisposable: Disposable? = null
    private var site: Site? = null
    private lateinit var tabId: String
    private var webNavigationState: WebNavigationState? = null
    private var httpsUpgraded = false
    private val browserStateModifier = BrowserStateModifier()
    private var faviconPrefetchJob: Job? = null
    private var deferredBlankSite: Job? = null
    private var accessibilityObserver: Job? = null
    private var isProcessingTrackingLink = false
    private var isLinkOpenedInNewTab = false

    private val fireproofWebsitesObserver = Observer<List<FireproofWebsiteEntity>> {
        browserViewState.value = currentBrowserViewState().copy(isFireproofWebsite = isFireproofWebsite())
    }

    private val favoritesOnboardingObserver = Observer<BrowserViewState> { state ->
        val shouldShowAnimation = state.browserShowing
        val menuButton = currentBrowserViewState().showMenuButton
        if (menuButton is HighlightableButton.Visible && menuButton.highlighted != shouldShowAnimation) {
            browserViewState.value = currentBrowserViewState().copy(showMenuButton = HighlightableButton.Visible(highlighted = shouldShowAnimation))
        }
    }

    private val fireproofDialogEventObserver = Observer<Event> { event ->
        command.value = when (event) {
            is Event.AskToDisableLoginDetection -> AskToDisableLoginDetection
            is Event.FireproofWebSiteSuccess -> ShowFireproofWebSiteConfirmation(event.fireproofWebsiteEntity)
        }
    }

    @ExperimentalCoroutinesApi
    private val fireButtonAnimation = Observer<Boolean> { shouldShowAnimation ->
        Timber.i("shouldShowAnimation $shouldShowAnimation")
        if (currentBrowserViewState().fireButton is HighlightableButton.Visible) {
            browserViewState.value = currentBrowserViewState().copy(fireButton = HighlightableButton.Visible(highlighted = shouldShowAnimation))
        }

        if (shouldShowAnimation) {
            registerAndScheduleDismissAction()
        }
    }

    private fun registerAndScheduleDismissAction() {
        viewModelScope.launch(dispatchers.io()) {
            val fireButtonHighlightedEvent = userEventsStore.getUserEvent(UserEventKey.FIRE_BUTTON_HIGHLIGHTED)
            if (fireButtonHighlightedEvent == null) {
                userEventsStore.registerUserEvent(UserEventKey.FIRE_BUTTON_HIGHLIGHTED)
            }
            val pulseElapsedTime = System.currentTimeMillis() - (fireButtonHighlightedEvent?.timestamp ?: System.currentTimeMillis())
            val pulsePendingTime = ONE_HOUR_IN_MS - pulseElapsedTime
            delay(pulsePendingTime)
            ctaViewModel.dismissPulseAnimation()
        }
    }

    private val loginDetectionObserver = Observer<LoginDetected> { loginEvent ->
        Timber.i("LoginDetection for $loginEvent")
        viewModelScope.launch(dispatchers.io()) {
            if (!isFireproofWebsite(loginEvent.forwardedToDomain)) {
                withContext(dispatchers.main()) {
                    val showAutomaticFireproofDialog =
                        settingsDataStore.automaticFireproofSetting == ASK_EVERY_TIME && settingsDataStore.showAutomaticFireproofDialog
                    when {
                        showAutomaticFireproofDialog ->
                            command.value = AskToAutomateFireproofWebsite(FireproofWebsiteEntity(loginEvent.forwardedToDomain))
                        settingsDataStore.automaticFireproofSetting == ALWAYS ->
                            fireproofDialogsEventHandler.onUserConfirmedFireproofDialog(loginEvent.forwardedToDomain)
                        else ->
                            command.value = AskToFireproofWebsite(FireproofWebsiteEntity(loginEvent.forwardedToDomain))
                    }
                }
            }
        }
    }

    init {
        initializeViewStates()
        configureAutoComplete()
        logVoiceSearchAvailability()

        fireproofWebsiteState.observeForever(fireproofWebsitesObserver)
        fireproofDialogsEventHandler.event.observeForever(fireproofDialogEventObserver)
        navigationAwareLoginDetector.loginEventLiveData.observeForever(loginDetectionObserver)
        showPulseAnimation.observeForever(fireButtonAnimation)

        tabRepository.childClosedTabs.onEach { closedTab ->
            if (this@BrowserTabViewModel::tabId.isInitialized && tabId == closedTab) {
                command.value = ChildTabClosed
            }
        }.launchIn(viewModelScope)

        emailManager.signedInFlow().onEach { isSignedIn ->
            browserViewState.value = currentBrowserViewState().copy(isEmailSignedIn = isSignedIn)
            command.value = EmailSignEvent
        }.launchIn(viewModelScope)

        observeAccessibilitySettings()

        favoritesRepository.favorites().onEach { favoriteSites ->
            val favorites = favoriteSites.map { FavoritesQuickAccessAdapter.QuickAccessFavorite(it) }
            ctaViewState.value = currentCtaViewState().copy(favorites = favorites)
            autoCompleteViewState.value = currentAutoCompleteViewState().copy(favorites = favorites)
            val favorite = favoriteSites.firstOrNull { it.url == url }
            browserViewState.value = currentBrowserViewState().copy(favorite = favorite)
        }.launchIn(viewModelScope)

        bookmarksRepository.bookmarks().onEach { bookmarks ->
            val bookmark = bookmarks.firstOrNull { it.url == url }
            browserViewState.value = currentBrowserViewState().copy(bookmark = bookmark)
        }.launchIn(viewModelScope)

        remoteMessagingModel.activeMessages
            .combine(ctaChangedTicker.asStateFlow(), ::Pair)
            .onEach { (activeMessage, ticker) ->
                Timber.v("RMF: $ticker-$activeMessage")

                if (ticker.isEmpty()) return@onEach
                if (currentBrowserViewState().browserShowing) return@onEach

                val cta = currentCtaViewState().cta?.takeUnless { it ->
                    activeMessage != null && it is HomePanelCta
                }

                withContext(dispatchers.main()) {
                    ctaViewState.value = currentCtaViewState().copy(
                        cta = cta,
                        message = if (cta == null) activeMessage else null
                    )
                }
            }.launchIn(viewModelScope)
    }

    fun loadData(
        tabId: String,
        initialUrl: String?,
        skipHome: Boolean,
        favoritesOnboarding: Boolean
    ) {
        Timber.i("favoritesOnboarding loadData $initialUrl, $skipHome, $favoritesOnboarding")
        this.tabId = tabId
        this.skipHome = skipHome
        this.showFavoritesOnboarding = favoritesOnboarding
        siteLiveData = tabRepository.retrieveSiteData(tabId)
        site = siteLiveData.value

        initialUrl?.let { buildSiteFactory(it) }
    }

    fun onViewReady() {
        url?.let {
            onUserSubmittedQuery(it)
        }
    }

    fun onViewRecreated() {
        observeAccessibilitySettings()
    }

    fun observeAccessibilitySettings() {
        accessibilityObserver?.cancel()
        accessibilityObserver = accessibilitySettingsDataStore.settingsFlow()
            .combine(refreshOnViewVisible.asStateFlow(), ::Pair)
            .onEach { (settings, viewVisible) ->
                Timber.v("Accessibility: newSettings $settings, $viewVisible")
                val shouldRefreshWebview =
                    (currentAccessibilityViewState().forceZoom != settings.forceZoom) || currentAccessibilityViewState().refreshWebView
                accessibilityViewState.value =
                    currentAccessibilityViewState().copy(
                        fontSize = settings.fontSize,
                        forceZoom = settings.forceZoom,
                        refreshWebView = shouldRefreshWebview
                    )
            }.launchIn(viewModelScope)
    }

    fun onMessageProcessed() {
        showBrowser()
    }

    fun downloadCommands(): Flow<DownloadCommand> {
        return downloadCallback.commands()
    }

    private fun buildSiteFactory(
        url: String,
        title: String? = null
    ) {

        if (buildingSiteFactoryJob?.isCompleted == false) {
            Timber.i("Cancelling existing work to build SiteMonitor for $url")
            buildingSiteFactoryJob?.cancel()
        }

        site = siteFactory.buildSite(url, title, httpsUpgraded)
        onSiteChanged()
        buildingSiteFactoryJob = viewModelScope.launch {
            site?.let {
                withContext(dispatchers.io()) {
                    siteFactory.loadFullSiteDetails(it)
                    onSiteChanged()
                }
            }
        }
    }

    private fun logVoiceSearchAvailability() {
        if (voiceSearchAvailability.isVoiceSearchSupported) voiceSearchPixelLogger.log()
    }

    @SuppressLint("CheckResult")
    private fun configureAutoComplete() {
        autoCompleteDisposable = autoCompletePublishSubject
            .debounce(300, TimeUnit.MILLISECONDS)
            .switchMap { autoComplete.autoComplete(it) }
            .subscribeOn(Schedulers.io())
            .observeOn(AndroidSchedulers.mainThread())
            .subscribe(
                { result ->
                    onAutoCompleteResultReceived(result)
                },
                { t: Throwable? -> Timber.w(t, "Failed to get search results") }
            )
    }

    private fun onAutoCompleteResultReceived(result: AutoCompleteResult) {
        val currentViewState = currentAutoCompleteViewState()
        autoCompleteViewState.value = currentViewState.copy(searchResults = AutoCompleteResult(result.query, result.suggestions))
    }

    @VisibleForTesting
    public override fun onCleared() {
        buildingSiteFactoryJob?.cancel()
        autoCompleteDisposable?.dispose()
        autoCompleteDisposable = null
        fireproofWebsiteState.removeObserver(fireproofWebsitesObserver)
        browserViewState.removeObserver(favoritesOnboardingObserver)
        navigationAwareLoginDetector.loginEventLiveData.removeObserver(loginDetectionObserver)
        fireproofDialogsEventHandler.event.removeObserver(fireproofDialogEventObserver)
        showPulseAnimation.removeObserver(fireButtonAnimation)
        super.onCleared()
    }

    fun registerWebViewListener(
        browserWebViewClient: BrowserWebViewClient,
        browserChromeClient: BrowserChromeClient
    ) {
        browserWebViewClient.webViewClientListener = this
        browserChromeClient.webViewClientListener = this
    }

    fun onViewResumed() {
        if (currentGlobalLayoutState() is Invalidated && currentBrowserViewState().browserShowing) {
            showErrorWithAction()
        }
    }

    fun onViewVisible() {
        setAdClickActiveTabData(url)

        // we expect refreshCta to be called when a site is fully loaded if browsingShowing -trackers data available-.
        if (!currentBrowserViewState().browserShowing) {
            viewModelScope.launch {
                val cta = refreshCta()
                showOrHideKeyboard(cta) // we hide the keyboard when showing a DialogCta and HomeCta type in the home screen otherwise we show it
            }
        } else {
            command.value = HideKeyboard
        }
        viewModelScope.launch {
            refreshOnViewVisible.emit(true)
        }
    }

    fun onViewHidden() {
        skipHome = false
        viewModelScope.launch {
            downloadCallback
            refreshOnViewVisible.emit(false)
        }
    }

    suspend fun fireAutocompletePixel(suggestion: AutoCompleteSuggestion) {
        val currentViewState = currentAutoCompleteViewState()
        val hasBookmarks = withContext(dispatchers.io()) {
            bookmarksRepository.hasBookmarks()
        }
        val hasBookmarkResults = currentViewState.searchResults.suggestions.any { it is AutoCompleteBookmarkSuggestion }
        val params = mapOf(
            PixelParameter.SHOWED_BOOKMARKS to hasBookmarkResults.toString(),
            PixelParameter.BOOKMARK_CAPABLE to hasBookmarks.toString()
        )
        val pixelName = when (suggestion) {
            is AutoCompleteBookmarkSuggestion -> AppPixelName.AUTOCOMPLETE_BOOKMARK_SELECTION
            is AutoCompleteSearchSuggestion -> AppPixelName.AUTOCOMPLETE_SEARCH_SELECTION
        }

        pixel.fire(pixelName, params)
    }

    fun onUserLongPressedBack() {
        val navigationHistory = webNavigationState?.navigationHistory ?: return

        // we don't want the current page, so drop the first entry. Also don't want too many, so take only most recent ones.
        val stack = navigationHistory
            .drop(1)
            .take(10)

        if (stack.isNotEmpty()) {
            command.value = ShowBackNavigationHistory(stack)
        }
    }

    fun onUserSubmittedQuery(
        query: String,
        queryOrigin: QueryOrigin = QueryOrigin.FromUser
    ) {
        navigationAwareLoginDetector.onEvent(NavigationEvent.UserAction.NewQuerySubmitted)

        if (query.isBlank()) {
            return
        }

        if (currentGlobalLayoutState() is Invalidated) {
            recoverTabWithQuery(query)
            return
        }

        command.value = HideKeyboard
        val trimmedInput = query.trim()

        viewModelScope.launch(dispatchers.io()) {
            searchCountDao.incrementSearchCount()
        }

        val verticalParameter = extractVerticalParameter(url)
        var urlToNavigate = queryUrlConverter.convertQueryToUrl(trimmedInput, verticalParameter, queryOrigin)

        when (val type = specialUrlDetector.determineType(trimmedInput)) {
            is NonHttpAppLink -> {
                nonHttpAppLinkClicked(type)
            }
            is SpecialUrlDetector.UrlType.CloakedAmpLink -> {
                handleCloakedAmpLink(type.ampUrl)
            }
            else -> {

                if (type is SpecialUrlDetector.UrlType.ExtractedAmpLink) {
                    Timber.d("AMP link detection: Using extracted URL: ${type.extractedUrl}")
                    urlToNavigate = type.extractedUrl
                } else if (type is SpecialUrlDetector.UrlType.TrackingParameterLink) {
                    Timber.d("Loading parameter cleaned URL: ${type.cleanedUrl}")
                    urlToNavigate = type.cleanedUrl
                }

                if (shouldClearHistoryOnNewQuery()) {
                    command.value = ResetHistory
                }

                fireQueryChangedPixel(trimmedInput)

                if (!appSettingsPreferencesStore.showAppLinksPrompt) {
                    appLinksHandler.updatePreviousUrl(urlToNavigate)
                    appLinksHandler.setUserQueryState(true)
                } else {
                    clearPreviousUrl()
                }

                command.value = NavigationCommand.Navigate(urlToNavigate, getUrlHeaders(urlToNavigate))
            }
        }

        globalLayoutState.value = Browser(isNewTabState = false)
        findInPageViewState.value = FindInPageViewState(visible = false)
        omnibarViewState.value = currentOmnibarViewState().copy(
            omnibarText = trimmedInput,
            shouldMoveCaretToEnd = false,
            showVoiceSearch = voiceSearchAvailability.shouldShowVoiceSearch(urlLoaded = urlToNavigate)
        )
        browserViewState.value = currentBrowserViewState().copy(browserShowing = true, showClearButton = false)
        autoCompleteViewState.value =
            currentAutoCompleteViewState().copy(showSuggestions = false, showFavorites = false, searchResults = AutoCompleteResult("", emptyList()))
    }

    private fun getUrlHeaders(url: String?): Map<String, String> {
        url?.let {
            return gpc.getHeaders(url)
        }
        return emptyMap()
    }

    private fun extractVerticalParameter(currentUrl: String?): String? {
        val url = currentUrl ?: return null

        return if (duckDuckGoUrlDetector.isDuckDuckGoVerticalUrl(url)) {
            duckDuckGoUrlDetector.extractVertical(url)
        } else {
            null
        }
    }

    private fun fireQueryChangedPixel(omnibarText: String) {
        val oldQuery = currentOmnibarViewState().omnibarText.toUri()
        val newQuery = omnibarText.toUri()

        if (Patterns.WEB_URL.matcher(oldQuery.toString()).matches()) return

        if (oldQuery == newQuery) {
            pixel.fire(String.format(Locale.US, AppPixelName.SERP_REQUERY.pixelName, PixelParameter.SERP_QUERY_NOT_CHANGED))
        } else if (oldQuery.toString().isNotBlank()) { // blank means no previous search, don't send pixel
            pixel.fire(String.format(Locale.US, AppPixelName.SERP_REQUERY.pixelName, PixelParameter.SERP_QUERY_CHANGED))
        }
    }

    private fun shouldClearHistoryOnNewQuery(): Boolean {
        val navigation = webNavigationState ?: return true
        return !currentBrowserViewState().browserShowing && navigation.hasNavigationHistory
    }

    private suspend fun removeCurrentTabFromRepository() {
        val currentTab = tabRepository.liveSelectedTab.value
        currentTab?.let {
            adClickManager.clearTabId(it.tabId)
            tabRepository.deleteTabAndSelectSource(it.tabId)
        }
    }

    override fun willOverrideUrl(newUrl: String) {
        navigationAwareLoginDetector.onEvent(NavigationEvent.Redirect(newUrl))
        val previousSiteStillLoading = currentLoadingViewState().isLoading
        if (previousSiteStillLoading) {
            showBlankContentfNewContentDelayed()
        }
    }

    override fun prefetchFavicon(url: String) {
        faviconPrefetchJob?.cancel()
        faviconPrefetchJob = viewModelScope.launch {
            val faviconFile = faviconManager.tryFetchFaviconForUrl(tabId = tabId, url = url)
            if (faviconFile != null) {
                tabRepository.updateTabFavicon(tabId, faviconFile.name)
            }
        }
    }

    override fun iconReceived(
        url: String,
        icon: Bitmap
    ) {
        val currentTab = tabRepository.liveSelectedTab.value ?: return
        val currentUrl = currentTab.url ?: return
        if (currentUrl != url) {
            Timber.d("Favicon received for a url $url, different than the current one $currentUrl")
            return
        }
        viewModelScope.launch(dispatchers.io()) {
            val faviconFile = faviconManager.storeFavicon(currentTab.tabId, ImageFavicon(icon, url))
            faviconFile?.let {
                tabRepository.updateTabFavicon(tabId, faviconFile.name)
            }
        }
    }

    override fun iconReceived(
        visitedUrl: String,
        iconUrl: String
    ) {
        val currentTab = tabRepository.liveSelectedTab.value ?: return
        val currentUrl = currentTab.url ?: return
        if (currentUrl.toUri().host != visitedUrl.toUri().host) {
            Timber.d("Favicon received for a url $visitedUrl, different than the current one $currentUrl")
            return
        }
        viewModelScope.launch {
            val faviconFile = faviconManager.storeFavicon(currentTab.tabId, UrlFavicon(iconUrl, visitedUrl))
            faviconFile?.let {
                tabRepository.updateTabFavicon(tabId, faviconFile.name)
            }
        }
    }

    override fun isDesktopSiteEnabled(): Boolean = currentBrowserViewState().isDesktopBrowsingMode

    override fun closeCurrentTab() {
        viewModelScope.launch { removeCurrentTabFromRepository() }
    }

    fun closeAndReturnToSourceIfBlankTab() {
        if (url == null) {
            closeAndSelectSourceTab()
        }
    }

    override fun closeAndSelectSourceTab() {
        viewModelScope.launch { removeAndSelectTabFromRepository() }
    }

    private suspend fun removeAndSelectTabFromRepository() {
        removeCurrentTabFromRepository()
    }

    fun onUserPressedForward() {
        navigationAwareLoginDetector.onEvent(NavigationEvent.UserAction.NavigateForward)
        if (!currentBrowserViewState().browserShowing) {
            browserViewState.value = browserStateModifier.copyForBrowserShowing(currentBrowserViewState())
            command.value = NavigationCommand.Refresh
        } else {
            command.value = NavigationCommand.NavigateForward
        }
    }

    fun onRefreshRequested() {
        val omnibarContent = currentOmnibarViewState().omnibarText
        if (!Patterns.WEB_URL.matcher(omnibarContent).matches()) {
            fireQueryChangedPixel(currentOmnibarViewState().omnibarText)
        }
        navigationAwareLoginDetector.onEvent(NavigationEvent.UserAction.Refresh)
        if (currentGlobalLayoutState() is Invalidated) {
            recoverTabWithQuery(url.orEmpty())
        } else {
            command.value = NavigationCommand.Refresh
        }
    }

    /**
     * Handles back navigation. Returns false if navigation could not be
     * handled at this level, giving system an opportunity to handle it
     *
     * @return true if navigation handled, otherwise false
     */
    fun onUserPressedBack(): Boolean {
        navigationAwareLoginDetector.onEvent(NavigationEvent.UserAction.NavigateBack)
        val navigation = webNavigationState ?: return false
        val hasSourceTab = tabRepository.liveSelectedTab.value?.sourceTabId != null

        if (currentFindInPageViewState().visible) {
            dismissFindInView()
            return true
        }

        if (!currentBrowserViewState().browserShowing) {
            return false
        }

        if (navigation.canGoBack) {
            command.value = NavigationCommand.NavigateBack(navigation.stepsToPreviousPage)
            return true
        } else if (hasSourceTab) {
            viewModelScope.launch {
                removeCurrentTabFromRepository()
            }
            return true
        } else if (!skipHome) {
            navigateHome()
            command.value = ShowKeyboard
            return true
        }

        Timber.d("User pressed back and tab is set to skip home; need to generate WebView preview now")
        command.value = GenerateWebViewPreviewImage
        return false
    }

    private fun navigateHome() {
        site = null
        onSiteChanged()
        webNavigationState = null

        val browserState = browserStateModifier.copyForHomeShowing(currentBrowserViewState()).copy(
            canGoForward = currentGlobalLayoutState() !is Invalidated
        )
        browserViewState.value = browserState

        findInPageViewState.value = FindInPageViewState()
        omnibarViewState.value = currentOmnibarViewState().copy(
            omnibarText = "",
            shouldMoveCaretToEnd = false,
            showVoiceSearch = voiceSearchAvailability.shouldShowVoiceSearch()
        )
        loadingViewState.value = currentLoadingViewState().copy(isLoading = false)

        deleteTabPreview(tabId)
    }

    override fun goFullScreen(view: View) {
        command.value = ShowFullScreen(view)

        val currentState = currentBrowserViewState()
        browserViewState.value = currentState.copy(isFullScreen = true)
    }

    override fun exitFullScreen() {
        val currentState = currentBrowserViewState()
        browserViewState.value = currentState.copy(isFullScreen = false)
    }

    override fun navigationStateChanged(newWebNavigationState: WebNavigationState) {
        val stateChange = newWebNavigationState.compare(webNavigationState)
        webNavigationState = newWebNavigationState

        if (!currentBrowserViewState().browserShowing) return

        browserViewState.value = currentBrowserViewState().copy(
            canGoBack = newWebNavigationState.canGoBack || !skipHome,
            canGoForward = newWebNavigationState.canGoForward
        )

        Timber.v("navigationStateChanged: $stateChange")
        when (stateChange) {
            is WebNavigationStateChange.NewPage -> pageChanged(stateChange.url, stateChange.title)
            is WebNavigationStateChange.PageCleared -> pageCleared()
            is WebNavigationStateChange.UrlUpdated -> urlUpdated(stateChange.url)
            is WebNavigationStateChange.PageNavigationCleared -> disableUserNavigation()
            else -> {}
        }

        if (newWebNavigationState.progress ?: 0 >= SHOW_CONTENT_MIN_PROGRESS) {
            showWebContent()
        }
        navigationAwareLoginDetector.onEvent(NavigationEvent.WebNavigationEvent(stateChange))
    }

    private fun showBlankContentfNewContentDelayed() {
        Timber.i("Blank: cancel job $deferredBlankSite")
        deferredBlankSite?.cancel()
        deferredBlankSite = viewModelScope.launch {
            delay(timeMillis = NEW_CONTENT_MAX_DELAY_MS)
            withContext(dispatchers.main()) {
                command.value = HideWebContent
            }
        }
        Timber.i("Blank: schedule new blank $deferredBlankSite")
    }

    private fun showWebContent() {
        Timber.i("Blank: onsite changed cancel $deferredBlankSite")
        deferredBlankSite?.cancel()
        command.value = ShowWebContent
    }

    private fun pageChanged(
        url: String,
        title: String?
    ) {
        Timber.v("Page changed: $url")
        hasCtaBeenShownForCurrentPage.set(false)
        buildSiteFactory(url, title)
        setAdClickActiveTabData(url)

        val currentOmnibarViewState = currentOmnibarViewState()
        val omnibarText = omnibarTextForUrl(url)
        omnibarViewState.value = currentOmnibarViewState.copy(
            omnibarText = omnibarText,
            shouldMoveCaretToEnd = false,
            showVoiceSearch = voiceSearchAvailability.shouldShowVoiceSearch(urlLoaded = url)
        )
        val currentBrowserViewState = currentBrowserViewState()
        val domain = site?.domain
        val addFavorite = if (!currentBrowserViewState.addFavorite.isEnabled()) {
            HighlightableButton.Visible(enabled = true)
        } else {
            currentBrowserViewState.addFavorite
        }
        findInPageViewState.value = FindInPageViewState(visible = false)

        browserViewState.value = currentBrowserViewState.copy(
            browserShowing = true,
            canSaveSite = domain != null,
            addFavorite = addFavorite,
            addToHomeEnabled = domain != null,
            addToHomeVisible = addToHomeCapabilityDetector.isAddToHomeSupported(),
            canSharePage = domain != null,
            showPrivacyShield = true,
            canReportSite = domain != null,
            canChangePrivacyProtection = domain != null,
            isPrivacyProtectionEnabled = false,
            showSearchIcon = false,
            showClearButton = false,
            canFindInPage = true,
            canChangeBrowsingMode = true,
            canFireproofSite = domain != null,
            isFireproofWebsite = isFireproofWebsite(),
            showDaxIcon = shouldShowDaxIcon(url, true),
            canPrintPage = domain != null
        )

        if (duckDuckGoUrlDetector.isDuckDuckGoQueryUrl(url)) {
            statisticsUpdater.refreshSearchRetentionAtb()
        }

        domain?.let { viewModelScope.launch { updateLoadingStatePrivacy(domain) } }
        domain?.let { viewModelScope.launch { updatePrivacyProtectionState(domain) } }

        viewModelScope.launch { updateBookmarkAndFavoriteState(url) }

        val permissionOrigin = site?.uri?.host?.asLocationPermissionOrigin()
        permissionOrigin?.let { viewModelScope.launch { notifyPermanentLocationPermission(permissionOrigin) } }

        registerSiteVisit()

        cacheAppLink(url)

        appLinksHandler.setUserQueryState(false)
        appLinksHandler.updatePreviousUrl(url)

        ampLinks.lastAmpLinkInfo?.let { lastAmpLinkInfo ->
            if (lastAmpLinkInfo.destinationUrl == null) {
                lastAmpLinkInfo.destinationUrl = url
            }
        }

        trackingParameters.lastCleanedUrl?.let {
            trackingParameters.lastCleanedUrl = null
            enableUrlParametersRemovedFlag()
        }

        isProcessingTrackingLink = false
        isLinkOpenedInNewTab = false
    }

    private fun setAdClickActiveTabData(url: String?) {
        val sourceTabId = tabRepository.liveSelectedTab.value?.sourceTabId
        val sourceTabUrl = tabRepository.liveTabs.value?.firstOrNull { it.tabId == sourceTabId }?.url
        adClickManager.setActiveTabId(tabId, url, sourceTabId, sourceTabUrl)
    }

    private fun cacheAppLink(url: String?) {
        val urlType = specialUrlDetector.determineType(url)
        if (urlType is AppLink) {
            updatePreviousAppLink(urlType)
        } else {
            clearPreviousAppLink()
        }
    }

    private fun shouldShowDaxIcon(
        currentUrl: String?,
        showPrivacyShield: Boolean
    ): Boolean {
        val url = currentUrl ?: return false
        return showPrivacyShield && duckDuckGoUrlDetector.isDuckDuckGoQueryUrl(url)
    }

    private suspend fun updateLoadingStatePrivacy(domain: String) {
        val isWhitelisted = isWhitelisted(domain)
        withContext(dispatchers.main()) {
            loadingViewState.value = currentLoadingViewState().copy(privacyOn = !isWhitelisted)
        }
    }

    private suspend fun updatePrivacyProtectionState(domain: String) {
        val isWhitelisted = isWhitelisted(domain)
        withContext(dispatchers.main()) {
            browserViewState.value = currentBrowserViewState().copy(isPrivacyProtectionEnabled = isWhitelisted)
        }
    }

    private suspend fun isWhitelisted(domain: String): Boolean {
        return withContext(dispatchers.io()) {
            userWhitelistDao.contains(domain) || contentBlocking.isAnException(domain)
        }
    }

    private suspend fun updateBookmarkAndFavoriteState(url: String) {
        val bookmark = getBookmark(url)
        val favorite = getFavorite(url)
        withContext(dispatchers.main()) {
            browserViewState.value = currentBrowserViewState().copy(
                bookmark = bookmark,
                favorite = favorite
            )
        }
    }

    private suspend fun getBookmark(url: String): SavedSite.Bookmark? {
        return withContext(dispatchers.io()) {
            bookmarksRepository.getBookmark(url)
        }
    }

    private suspend fun getBookmarkFolder(bookmark: SavedSite.Bookmark?): BookmarkFolder? {
        if (bookmark == null) return null
        return withContext(dispatchers.io()) {
            bookmarksRepository.getBookmarkFolderByParentId(bookmark.parentId)
        }
    }

    private suspend fun getFavorite(url: String): SavedSite.Favorite? {
        return withContext(dispatchers.io()) {
            favoritesRepository.favorite(url)
        }
    }

    private suspend fun notifyPermanentLocationPermission(domain: String) {
        if (!geoLocationPermissions.isDeviceLocationEnabled()) {
            viewModelScope.launch(dispatchers.io()) {
                onDeviceLocationDisabled()
            }
            return
        }

        if (!appSettingsPreferencesStore.appLocationPermission) {
            return
        }

        val permissionEntity = locationPermissionsRepository.getDomainPermission(domain)
        permissionEntity?.let {
            if (it.permission == LocationPermissionType.ALLOW_ALWAYS) {
                if (!locationPermissionMessages.containsKey(domain)) {
                    setDomainHasLocationPermissionShown(domain)
                    command.postValue(ShowDomainHasPermissionMessage(domain))
                }
            }
        }
    }

    private fun setDomainHasLocationPermissionShown(domain: String) {
        locationPermissionMessages[domain] = true
    }

    private fun urlUpdated(url: String) {
        Timber.v("Page url updated: $url")
        site?.url = url
        onSiteChanged()
        val currentOmnibarViewState = currentOmnibarViewState()
        val omnibarText = omnibarTextForUrl(url)
        omnibarViewState.postValue(
            currentOmnibarViewState.copy(
                omnibarText = omnibarText,
                shouldMoveCaretToEnd = false,
                showVoiceSearch = voiceSearchAvailability.shouldShowVoiceSearch(urlLoaded = url)
            )
        )
        browserViewState.postValue(currentBrowserViewState().copy(isFireproofWebsite = isFireproofWebsite()))
        viewModelScope.launch { updateBookmarkAndFavoriteState(url) }
    }

    private fun omnibarTextForUrl(url: String?): String {
        if (url == null) return ""

        return if (duckDuckGoUrlDetector.isDuckDuckGoQueryUrl(url)) {
            duckDuckGoUrlDetector.extractQuery(url) ?: url
        } else {
            url
        }
    }

    private fun pageCleared() {
        Timber.v("Page cleared: $url")
        site = null
        onSiteChanged()

        val currentBrowserViewState = currentBrowserViewState()
        browserViewState.value = currentBrowserViewState.copy(
            canSaveSite = false,
            addFavorite = HighlightableButton.Visible(enabled = false),
            addToHomeEnabled = false,
            addToHomeVisible = addToHomeCapabilityDetector.isAddToHomeSupported(),
            canSharePage = false,
            showPrivacyShield = false,
            canReportSite = false,
            showSearchIcon = true,
            showClearButton = true,
            canFireproofSite = false,
            showDaxIcon = false,
            canPrintPage = false
        )
        Timber.d("showPrivacyShield=false, showSearchIcon=true, showClearButton=true")
    }

    override fun pageRefreshed(refreshedUrl: String) {
        if (url == null || refreshedUrl == url) {
            Timber.v("Page refreshed: $refreshedUrl")
            pageChanged(refreshedUrl, title)
        }
    }

    override fun progressChanged(newProgress: Int) {
        Timber.v("Loading in progress $newProgress")
        if (!currentBrowserViewState().browserShowing) return

        val isLoading = newProgress < 100 || isProcessingTrackingLink
        val progress = currentLoadingViewState()
        if (progress.progress == newProgress) return
        val visualProgress = if (newProgress < FIXED_PROGRESS || isProcessingTrackingLink) {
            FIXED_PROGRESS
        } else {
            newProgress
        }

        loadingViewState.value = progress.copy(isLoading = isLoading, progress = visualProgress)

        if (newProgress == 100) {
            command.value = RefreshUserAgent(url, currentBrowserViewState().isDesktopBrowsingMode)
            navigationAwareLoginDetector.onEvent(NavigationEvent.PageFinished)
        }
    }

    override fun onSiteLocationPermissionRequested(
        origin: String,
        callback: GeolocationPermissions.Callback
    ) {
        locationPermission = LocationPermission(origin, callback)

        if (!geoLocationPermissions.isDeviceLocationEnabled()) {
            viewModelScope.launch(dispatchers.io()) {
                onDeviceLocationDisabled()
            }
            onSiteLocationPermissionAlwaysDenied()
            return
        }

        if (site?.domainMatchesUrl(origin) == false) {
            onSiteLocationPermissionAlwaysDenied()
            return
        }

        if (!appSettingsPreferencesStore.appLocationPermission) {
            onSiteLocationPermissionAlwaysDenied()
            return
        }

        viewModelScope.launch {
            val previouslyDeniedForever = appSettingsPreferencesStore.appLocationPermissionDeniedForever
            val permissionEntity = locationPermissionsRepository.getDomainPermission(origin)
            if (permissionEntity == null) {
                if (locationPermissionSession.containsKey(origin)) {
                    reactToSiteSessionPermission(locationPermissionSession[origin]!!)
                } else {
                    command.postValue(CheckSystemLocationPermission(origin, previouslyDeniedForever))
                }
            } else {
                if (permissionEntity.permission == LocationPermissionType.DENY_ALWAYS) {
                    onSiteLocationPermissionAlwaysDenied()
                } else {
                    command.postValue(CheckSystemLocationPermission(origin, previouslyDeniedForever))
                }
            }
        }
    }

    override fun onSiteLocationPermissionSelected(
        domain: String,
        permission: LocationPermissionType
    ) {
        locationPermission?.let { locationPermission ->
            when (permission) {
                LocationPermissionType.ALLOW_ALWAYS -> {
                    onSiteLocationPermissionAlwaysAllowed()
                    setDomainHasLocationPermissionShown(domain)
                    pixel.fire(AppPixelName.PRECISE_LOCATION_SITE_DIALOG_ALLOW_ALWAYS)
                    viewModelScope.launch {
                        locationPermissionsRepository.savePermission(domain, permission)
                        faviconManager.persistCachedFavicon(tabId, domain)
                    }
                }
                LocationPermissionType.ALLOW_ONCE -> {
                    pixel.fire(AppPixelName.PRECISE_LOCATION_SITE_DIALOG_ALLOW_ONCE)
                    locationPermissionSession[domain] = permission
                    locationPermission.callback.invoke(locationPermission.origin, true, false)
                }
                LocationPermissionType.DENY_ALWAYS -> {
                    pixel.fire(AppPixelName.PRECISE_LOCATION_SITE_DIALOG_DENY_ALWAYS)
                    onSiteLocationPermissionAlwaysDenied()
                    viewModelScope.launch {
                        locationPermissionsRepository.savePermission(domain, permission)
                        faviconManager.persistCachedFavicon(tabId, domain)
                    }
                }
                LocationPermissionType.DENY_ONCE -> {
                    pixel.fire(AppPixelName.PRECISE_LOCATION_SITE_DIALOG_DENY_ONCE)
                    locationPermissionSession[domain] = permission
                    locationPermission.callback.invoke(locationPermission.origin, false, false)
                }
            }
        }
    }

    private fun onSiteLocationPermissionAlwaysAllowed() {
        locationPermission?.let { locationPermission ->
            geoLocationPermissions.allow(locationPermission.origin)
            locationPermission.callback.invoke(locationPermission.origin, true, false)
        }
    }

    fun onSiteLocationPermissionAlwaysDenied() {
        locationPermission?.let { locationPermission ->
            geoLocationPermissions.clear(locationPermission.origin)
            locationPermission.callback.invoke(locationPermission.origin, false, false)
        }
    }

    private suspend fun onDeviceLocationDisabled() {
        geoLocationPermissions.clearAll()
    }

    private fun reactToSitePermission(permission: LocationPermissionType) {
        locationPermission?.let { locationPermission ->
            when (permission) {
                LocationPermissionType.ALLOW_ALWAYS -> {
                    onSiteLocationPermissionAlwaysAllowed()
                }
                LocationPermissionType.ALLOW_ONCE -> {
                    command.postValue(AskDomainPermission(locationPermission.origin))
                }
                LocationPermissionType.DENY_ALWAYS -> {
                    onSiteLocationPermissionAlwaysDenied()
                }
                LocationPermissionType.DENY_ONCE -> {
                    command.postValue(AskDomainPermission(locationPermission.origin))
                }
            }

        }
    }

    private fun reactToSiteSessionPermission(permission: LocationPermissionType) {
        locationPermission?.let { locationPermission ->
            if (permission == LocationPermissionType.ALLOW_ONCE) {
                locationPermission.callback.invoke(locationPermission.origin, true, false)
            } else {
                locationPermission.callback.invoke(locationPermission.origin, false, false)
            }
        }
    }

    override fun onSystemLocationPermissionAllowed() {
        pixel.fire(AppPixelName.PRECISE_LOCATION_SYSTEM_DIALOG_ENABLE)
        command.postValue(RequestSystemLocationPermission)
    }

    override fun onSystemLocationPermissionNotAllowed() {
        pixel.fire(AppPixelName.PRECISE_LOCATION_SYSTEM_DIALOG_LATER)
        onSiteLocationPermissionAlwaysDenied()
    }

    override fun onSystemLocationPermissionNeverAllowed() {
        locationPermission?.let { locationPermission ->
            onSiteLocationPermissionSelected(locationPermission.origin, LocationPermissionType.DENY_ALWAYS)
            pixel.fire(AppPixelName.PRECISE_LOCATION_SYSTEM_DIALOG_NEVER)
        }
    }

    fun onSystemLocationPermissionGranted() {
        locationPermission?.let { locationPermission ->
            appSettingsPreferencesStore.appLocationPermissionDeniedForever = false
            appSettingsPreferencesStore.appLocationPermission = true
            pixel.fire(AppPixelName.PRECISE_LOCATION_SETTINGS_LOCATION_PERMISSION_ENABLE)
            viewModelScope.launch {
                val permissionEntity = locationPermissionsRepository.getDomainPermission(locationPermission.origin)
                if (permissionEntity == null) {
                    command.postValue(AskDomainPermission(locationPermission.origin))
                } else {
                    reactToSitePermission(permissionEntity.permission)
                }
            }
        }
    }

    fun onSystemLocationPermissionDeniedOneTime() {
        pixel.fire(AppPixelName.PRECISE_LOCATION_SETTINGS_LOCATION_PERMISSION_DISABLE)
        onSiteLocationPermissionAlwaysDenied()
    }

    fun onSystemLocationPermissionDeniedForever() {
        appSettingsPreferencesStore.appLocationPermissionDeniedForever = true
        onSystemLocationPermissionDeniedOneTime()
    }

    private fun registerSiteVisit() {
        Schedulers.io().scheduleDirect {
            networkLeaderboardDao.incrementSitesVisited()
        }
    }

    override fun dosAttackDetected() {
        invalidateBrowsingActions()
        showErrorWithAction(R.string.dosErrorMessage)
    }

    override fun titleReceived(newTitle: String) {
        site?.title = newTitle
        onSiteChanged()
    }

    @AnyThread
    override fun sendEmailRequested(emailAddress: String) {
        command.postValue(SendEmail(emailAddress))
    }

    @AnyThread
    override fun dialTelephoneNumberRequested(telephoneNumber: String) {
        command.postValue(DialNumber(telephoneNumber))
    }

    @AnyThread
    override fun sendSmsRequested(telephoneNumber: String) {
        command.postValue(SendSms(telephoneNumber))
    }

    override fun surrogateDetected(surrogate: SurrogateResponse) {
        site?.surrogateDetected(surrogate)
    }

    // This is called when interceptor upgrades to https
    override fun upgradedToHttps() {
        httpsUpgraded = true
    }

    override fun trackerDetected(event: TrackingEvent) {
        Timber.d("Tracker detected while on $url and the document was ${event.documentUrl}")
        if (site?.domainMatchesUrl(event.documentUrl) == true) {
            site?.trackerDetected(event)
            onSiteChanged()
        }
        updateNetworkLeaderboard(event)
    }

    private fun updateNetworkLeaderboard(event: TrackingEvent) {
        val networkName = event.entity?.name ?: return
        networkLeaderboardDao.incrementNetworkCount(networkName)
    }

    override fun pageHasHttpResources(page: String) {
        if (site?.domainMatchesUrl(page) == true) {
            site?.hasHttpResources = true
            onSiteChanged()
        }
    }

    override fun onCertificateReceived(certificate: SslCertificate?) {
        site?.certificate = certificate
    }

    private fun enableUrlParametersRemovedFlag() {
        site?.urlParametersRemoved = true
        onSiteChanged()
    }

    fun onAutoconsentResultReceived(consentManaged: Boolean, optOutFailed: Boolean, selfTestFailed: Boolean) {
        site?.consentManaged = consentManaged
        site?.consentOptOutFailed = optOutFailed
        site?.consentSelfTestFailed = selfTestFailed
    }

    private fun onSiteChanged() {
        httpsUpgraded = false
        viewModelScope.launch {
            val privacyProtection: PrivacyShield = withContext(dispatchers.io()) {
                site?.privacyProtection() ?: PrivacyShield.UNKNOWN
            }
            Timber.i("Shield: privacyProtection $privacyProtection")
            withContext(dispatchers.main()) {
                siteLiveData.value = site
                privacyShieldViewState.value = currentPrivacyShieldState().copy(privacyShield = privacyProtection)
            }
            withContext(dispatchers.io()) {
                tabRepository.update(tabId, site)
            }
        }
    }

    override fun showFileChooser(
        filePathCallback: ValueCallback<Array<Uri>>,
        fileChooserParams: WebChromeClient.FileChooserParams
    ) {
        command.value = ShowFileChooser(filePathCallback, fileChooserParams)
    }

    private fun currentGlobalLayoutState(): GlobalLayoutViewState = globalLayoutState.value!!
    private fun currentAutoCompleteViewState(): AutoCompleteViewState = autoCompleteViewState.value!!
    private fun currentBrowserViewState(): BrowserViewState = browserViewState.value!!
    private fun currentFindInPageViewState(): FindInPageViewState = findInPageViewState.value!!
    private fun currentAccessibilityViewState(): AccessibilityViewState = accessibilityViewState.value!!
    private fun currentOmnibarViewState(): OmnibarViewState = omnibarViewState.value!!
    private fun currentLoadingViewState(): LoadingViewState = loadingViewState.value!!
    private fun currentCtaViewState(): CtaViewState = ctaViewState.value!!
    private fun currentPrivacyShieldState(): PrivacyShieldViewState = privacyShieldViewState.value!!

    fun onOmnibarInputStateChanged(
        query: String,
        hasFocus: Boolean,
        hasQueryChanged: Boolean
    ) {
        // determine if empty list to be shown, or existing search results
        val autoCompleteSearchResults = if (query.isBlank() || !hasFocus) {
            AutoCompleteResult(query, emptyList())
        } else {
            currentAutoCompleteViewState().searchResults
        }

        val autoCompleteSuggestionsEnabled = appSettingsPreferencesStore.autoCompleteSuggestionsEnabled
        val showAutoCompleteSuggestions = hasFocus && query.isNotBlank() && hasQueryChanged && autoCompleteSuggestionsEnabled
        val showFavoritesAsSuggestions = if (!showAutoCompleteSuggestions) {
            val urlFocused = hasFocus && query.isNotBlank() && !hasQueryChanged && UriString.isWebUrl(query)
            val emptyQueryBrowsing = query.isBlank() && currentBrowserViewState().browserShowing
            val favoritesAvailable = currentAutoCompleteViewState().favorites.isNotEmpty()
            hasFocus && (urlFocused || emptyQueryBrowsing) && favoritesAvailable
        } else {
            false
        }
        val showClearButton = hasFocus && query.isNotBlank()
        val showControls = !hasFocus || query.isBlank()
        val showPrivacyShield = !hasFocus
        val showSearchIcon = hasFocus

        omnibarViewState.value = currentOmnibarViewState().copy(
            isEditing = hasFocus,
            showVoiceSearch = voiceSearchAvailability.shouldShowVoiceSearch(
                isEditing = hasFocus,
                urlLoaded = url ?: ""
            )
        )

        val currentBrowserViewState = currentBrowserViewState()
        browserViewState.value = currentBrowserViewState.copy(
            showPrivacyShield = showPrivacyShield,
            showSearchIcon = showSearchIcon,
            showTabsButton = showControls,
            fireButton = if (showControls) {
                HighlightableButton.Visible(highlighted = showPulseAnimation.value ?: false)
            } else {
                HighlightableButton.Gone
            },
            showMenuButton = if (showControls) {
                HighlightableButton.Visible()
            } else {
                HighlightableButton.Gone
            },
            showClearButton = showClearButton,
            showDaxIcon = shouldShowDaxIcon(url, showPrivacyShield)
        )

        Timber.d("showPrivacyShield=$showPrivacyShield, showSearchIcon=$showSearchIcon, showClearButton=$showClearButton")

        autoCompleteViewState.value = currentAutoCompleteViewState()
            .copy(
                showSuggestions = showAutoCompleteSuggestions,
                showFavorites = showFavoritesAsSuggestions,
                searchResults = autoCompleteSearchResults
            )

        if (hasQueryChanged && hasFocus && autoCompleteSuggestionsEnabled) {
            autoCompletePublishSubject.accept(query.trim())
        }
    }

    fun onBookmarkMenuClicked() {
        val url = url ?: return
        viewModelScope.launch {
            val bookmark = currentBrowserViewState().bookmark
            if (bookmark != null) {
                pixel.fire(AppPixelName.MENU_ACTION_EDIT_BOOKMARK_PRESSED.pixelName)
                onEditSavedSiteRequested(bookmark)
            } else {
                pixel.fire(AppPixelName.MENU_ACTION_ADD_BOOKMARK_PRESSED.pixelName)
                saveSiteBookmark(url, title ?: "")
            }
        }
    }

    private suspend fun saveSiteBookmark(
        url: String,
        title: String
    ) {
        val savedBookmark = withContext(dispatchers.io()) {
            if (url.isNotBlank()) {
                faviconManager.persistCachedFavicon(tabId, url)
            }
            bookmarksRepository.insert(title, url)
        }
        val bookmarkFolder = getBookmarkFolder(savedBookmark)
        withContext(dispatchers.main()) {
            command.value = ShowSavedSiteAddedConfirmation(SavedSiteChangedViewState(savedBookmark, bookmarkFolder))
        }
    }

    fun onFavoriteMenuClicked() {
        val url = url ?: return
        val favorite = currentBrowserViewState().favorite
        if (favorite != null) {
            pixel.fire(AppPixelName.MENU_ACTION_REMOVE_FAVORITE_PRESSED.pixelName)
            removeFavoriteSite(favorite)
        } else {
            val buttonHighlighted = currentBrowserViewState().addFavorite.isHighlighted()
            pixel.fire(
                AppPixelName.MENU_ACTION_ADD_FAVORITE_PRESSED.pixelName,
                mapOf(FAVORITE_MENU_ITEM_STATE to buttonHighlighted.toString())
            )
            saveFavoriteSite(url, title ?: "")
        }
    }

    private fun removeFavoriteSite(favorite: SavedSite.Favorite) {
        viewModelScope.launch {
            withContext(dispatchers.io()) {
                favoritesRepository.delete(favorite)
            }
            withContext(dispatchers.main()) {
                command.value = DeleteSavedSiteConfirmation(favorite)
            }
        }
    }

    private fun saveFavoriteSite(
        url: String,
        title: String
    ) {
        viewModelScope.launch {
            val favorite = withContext(dispatchers.io()) {
                if (url.isNotBlank()) {
                    faviconManager.persistCachedFavicon(tabId, url)
                    favoritesRepository.insert(title = title, url = url)
                } else null
            }
            favorite?.let {
                withContext(dispatchers.main()) {
                    command.value = ShowSavedSiteAddedConfirmation(SavedSiteChangedViewState(it, null))
                }
            }
        }
    }

    fun onFireproofWebsiteMenuClicked() {
        val domain = site?.domain ?: return
        viewModelScope.launch {
            if (currentBrowserViewState().isFireproofWebsite) {
                val fireproofWebsiteEntity = FireproofWebsiteEntity(domain)
                fireproofWebsiteRepository.removeFireproofWebsite(fireproofWebsiteEntity)
                command.value = DeleteFireproofConfirmation(fireproofWebsiteEntity = fireproofWebsiteEntity)
                pixel.fire(AppPixelName.FIREPROOF_WEBSITE_REMOVE)
            } else {
                fireproofWebsiteRepository.fireproofWebsite(domain)?.let {
                    pixel.fire(AppPixelName.FIREPROOF_WEBSITE_ADDED)
                    command.value = ShowFireproofWebSiteConfirmation(fireproofWebsiteEntity = it)
                    faviconManager.persistCachedFavicon(tabId, url = domain)
                }
            }
        }
    }

    fun onFireproofLoginDialogShown() {
        viewModelScope.launch {
            fireproofDialogsEventHandler.onFireproofLoginDialogShown()
        }
    }

    fun onUserConfirmedFireproofDialog(domain: String) {
        viewModelScope.launch {
            fireproofDialogsEventHandler.onUserConfirmedFireproofDialog(domain)
        }
    }

    fun onUserDismissedFireproofLoginDialog() {
        viewModelScope.launch {
            fireproofDialogsEventHandler.onUserDismissedFireproofLoginDialog()
        }
    }

    fun onDisableLoginDetectionDialogShown() {
        viewModelScope.launch(dispatchers.io()) {
            fireproofDialogsEventHandler.onDisableLoginDetectionDialogShown()
        }
    }

    fun onUserConfirmedDisableLoginDetectionDialog() {
        viewModelScope.launch(dispatchers.io()) {
            fireproofDialogsEventHandler.onUserConfirmedDisableLoginDetectionDialog()
        }
    }

    fun onUserDismissedDisableLoginDetectionDialog() {
        viewModelScope.launch(dispatchers.io()) {
            fireproofDialogsEventHandler.onUserDismissedDisableLoginDetectionDialog()
        }
    }

    fun onFireproofWebsiteSnackbarUndoClicked(fireproofWebsiteEntity: FireproofWebsiteEntity) {
        viewModelScope.launch(dispatchers.io()) {
            fireproofWebsiteRepository.removeFireproofWebsite(fireproofWebsiteEntity)
            pixel.fire(AppPixelName.FIREPROOF_WEBSITE_UNDO)
        }
    }

    fun onUserDismissedAutomaticFireproofLoginDialog() {
        viewModelScope.launch {
            fireproofDialogsEventHandler.onUserDismissedAutomaticFireproofLoginDialog()
        }
    }

    fun onUserFireproofSiteInAutomaticFireproofLoginDialog(domain: String) {
        viewModelScope.launch(dispatchers.io()) {
            fireproofDialogsEventHandler.onUserRequestedAskEveryTime(domain)
        }
    }

    fun onUserEnabledAutomaticFireproofLoginDialog(domain: String) {
        viewModelScope.launch(dispatchers.io()) {
            fireproofDialogsEventHandler.onUserEnabledAutomaticFireproofing(domain)
        }
    }

    fun onRemoveFireproofWebsiteSnackbarUndoClicked(fireproofWebsiteEntity: FireproofWebsiteEntity) {
        viewModelScope.launch(dispatchers.io()) {
            fireproofWebsiteRepository.fireproofWebsite(fireproofWebsiteEntity.domain)
            pixel.fire(AppPixelName.FIREPROOF_REMOVE_WEBSITE_UNDO)
        }
    }

    override fun onSavedSiteEdited(savedSite: SavedSite) {
        when (savedSite) {
            is SavedSite.Bookmark -> {
                viewModelScope.launch(dispatchers.io()) {
                    editBookmark(savedSite)
                }
            }
            is SavedSite.Favorite -> {
                viewModelScope.launch(dispatchers.io()) {
                    editFavorite(savedSite)
                }
            }
        }
    }

    fun onEditSavedSiteRequested(savedSite: SavedSite) {
        viewModelScope.launch(dispatchers.io()) {
            val bookmarkFolder =
                if (savedSite is SavedSite.Bookmark) getBookmarkFolder(savedSite)
                else null

            withContext(dispatchers.main()) {
                command.value = ShowEditSavedSiteDialog(
                    SavedSiteChangedViewState(
                        savedSite,
                        bookmarkFolder
                    )
                )
            }
        }
    }

    fun onDeleteQuickAccessItemRequested(savedSite: SavedSite) {
        command.value = DeleteSavedSiteConfirmation(savedSite)
    }

    private suspend fun editBookmark(bookmark: SavedSite.Bookmark) {
        withContext(dispatchers.io()) {
            bookmarksRepository.update(bookmark)
        }
    }

    private suspend fun editFavorite(favorite: SavedSite.Favorite) {
        withContext(dispatchers.io()) {
            favoritesRepository.update(favorite)
        }
    }

    fun onBrokenSiteSelected() {
        command.value = BrokenSiteFeedback(BrokenSiteData.fromSite(site))
    }

    fun onPrivacyProtectionMenuClicked() {
        val domain = site?.domain ?: return
        appCoroutineScope.launch(dispatchers.io()) {
            if (isWhitelisted(domain)) {
                removeFromWhitelist(domain)
            } else {
                addToWhitelist(domain)
            }
            command.postValue(NavigationCommand.Refresh)
        }
    }

    private suspend fun addToWhitelist(domain: String) {
        pixel.fire(AppPixelName.BROWSER_MENU_WHITELIST_ADD)
        withContext(dispatchers.io()) {
            userWhitelistDao.insert(domain)
        }
        withContext(dispatchers.main()) {
            command.value = ShowPrivacyProtectionDisabledConfirmation(domain)
            browserViewState.value = currentBrowserViewState().copy(isPrivacyProtectionEnabled = true)
        }
    }

    private suspend fun removeFromWhitelist(domain: String) {
        pixel.fire(AppPixelName.BROWSER_MENU_WHITELIST_REMOVE)
        withContext(dispatchers.io()) {
            userWhitelistDao.delete(domain)
        }
        withContext(dispatchers.main()) {
            command.value = ShowPrivacyProtectionEnabledConfirmation(domain)
            browserViewState.value = currentBrowserViewState().copy(isPrivacyProtectionEnabled = false)
        }
    }

    fun onDisablePrivacyProtectionSnackbarUndoClicked(domain: String) {
        viewModelScope.launch(dispatchers.io()) {
            userWhitelistDao.insert(domain)
            withContext(dispatchers.main()) {
                browserViewState.value = currentBrowserViewState().copy(isPrivacyProtectionEnabled = true)
                command.value = NavigationCommand.Refresh
            }
        }
    }

    fun onEnablePrivacyProtectionSnackbarUndoClicked(domain: String) {
        viewModelScope.launch(dispatchers.io()) {
            userWhitelistDao.delete(domain)
            withContext(dispatchers.main()) {
                browserViewState.value = currentBrowserViewState().copy(isPrivacyProtectionEnabled = false)
                command.value = NavigationCommand.Refresh
            }
        }
    }

    fun onUserSelectedToEditQuery(query: String) {
        command.value = EditWithSelectedQuery(query)
    }

    fun userLongPressedInWebView(
        target: LongPressTarget,
        menu: ContextMenu
    ) {
        Timber.i("Long pressed on ${target.type}, (url=${target.url}), (image url = ${target.imageUrl})")
        longPressHandler.handleLongPress(target.type, target.url, menu)
    }

    fun userSelectedItemFromLongPressMenu(
        longPressTarget: LongPressTarget,
        item: MenuItem
    ): Boolean {

        val requiredAction = longPressHandler.userSelectedMenuItem(longPressTarget, item)
        Timber.d("Required action from long press is $requiredAction")

        return when (requiredAction) {
            is RequiredAction.OpenInNewTab -> {
                command.value = GenerateWebViewPreviewImage
                command.value = OpenInNewTab(query = requiredAction.url, sourceTabId = tabId)
                true
            }
            is RequiredAction.OpenInNewBackgroundTab -> {
                command.value = GenerateWebViewPreviewImage
                viewModelScope.launch { openInNewBackgroundTab(requiredAction.url) }
                true
            }
            is RequiredAction.DownloadFile -> {
                command.value = DownloadImage(requiredAction.url, false)
                true
            }
            is RequiredAction.ShareLink -> {
                command.value = ShareLink(requiredAction.url)
                true
            }
            is RequiredAction.CopyLink -> {
                command.value = CopyLink(requiredAction.url)
                true
            }
            RequiredAction.None -> {
                false
            }
        }
    }

    suspend fun openInNewBackgroundTab(url: String) {
        tabRepository.addNewTabAfterExistingTab(url, tabId)
        command.value = OpenInNewBackgroundTab(url)
    }

    fun onFindInPageSelected() {
        findInPageViewState.value = FindInPageViewState(visible = true)
    }

    fun userFindingInPage(searchTerm: String) {
        val currentViewState = currentFindInPageViewState()
        var findInPage = currentViewState.copy(visible = true, searchTerm = searchTerm)
        if (searchTerm.isEmpty()) {
            findInPage = findInPage.copy(showNumberMatches = false)
        }
        findInPageViewState.value = findInPage
        command.value = FindInPageCommand(searchTerm)
    }

    fun dismissFindInView() {
        findInPageViewState.value = currentFindInPageViewState().copy(visible = false, searchTerm = "")
        command.value = DismissFindInPage
    }

    fun onFindResultsReceived(
        activeMatchOrdinal: Int,
        numberOfMatches: Int
    ) {
        val activeIndex = if (numberOfMatches == 0) 0 else activeMatchOrdinal + 1
        val currentViewState = currentFindInPageViewState()
        findInPageViewState.value = currentViewState.copy(
            showNumberMatches = true,
            activeMatchIndex = activeIndex,
            numberMatches = numberOfMatches
        )
    }

    fun onWebSessionRestored() {
        globalLayoutState.value = Browser(isNewTabState = false)
    }

    fun onChangeBrowserModeClicked() {
        val currentBrowserViewState = currentBrowserViewState()
        val desktopSiteRequested = !currentBrowserViewState().isDesktopBrowsingMode
        browserViewState.value = currentBrowserViewState.copy(isDesktopBrowsingMode = desktopSiteRequested)
        command.value = RefreshUserAgent(site?.uri?.toString(), desktopSiteRequested)

        val uri = site?.uri ?: return

        pixel.fire(
            if (desktopSiteRequested) AppPixelName.MENU_ACTION_DESKTOP_SITE_ENABLE_PRESSED
            else AppPixelName.MENU_ACTION_DESKTOP_SITE_DISABLE_PRESSED
        )

        if (desktopSiteRequested && uri.isMobileSite) {
            val desktopUrl = uri.toDesktopUri().toString()
            Timber.i("Original URL $url - attempting $desktopUrl with desktop site UA string")
            command.value = NavigationCommand.Navigate(desktopUrl, getUrlHeaders(desktopUrl))
        } else {
            command.value = NavigationCommand.Refresh
        }
    }

    private fun initializeViewStates() {
        initializeDefaultViewStates()
        viewModelScope.launch {
            initializeViewStatesFromPersistedData()
        }
    }

    private fun initializeDefaultViewStates() {
        globalLayoutState.value = Browser()
        browserViewState.value = BrowserViewState()
        loadingViewState.value = LoadingViewState()
        autoCompleteViewState.value = AutoCompleteViewState()
        omnibarViewState.value = OmnibarViewState()
        findInPageViewState.value = FindInPageViewState()
        ctaViewState.value = CtaViewState()
<<<<<<< HEAD
        privacyShieldViewState.value = PrivacyShieldViewState()
        accessibilityViewState.value = AccessibilityViewState(
            fontSize = accessibilitySettingsDataStore.fontSize,
            forceZoom = accessibilitySettingsDataStore.forceZoom,
            refreshWebView = false
        )
=======
        privacyGradeViewState.value = PrivacyGradeViewState()
        accessibilityViewState.value = AccessibilityViewState()
    }

    private suspend fun initializeViewStatesFromPersistedData() {
        withContext(dispatchers.io()) {
            val addToHomeSupported = addToHomeCapabilityDetector.isAddToHomeSupported()
            val showAutofill = autofillStore.autofillAvailable
            val showVoiceSearch = voiceSearchAvailability.shouldShowVoiceSearch()

            withContext(dispatchers.main()) {
                browserViewState.value = currentBrowserViewState().copy(
                    addToHomeVisible = addToHomeSupported,
                    showAutofill = showAutofill
                )
                omnibarViewState.value = currentOmnibarViewState().copy(
                    showVoiceSearch = showVoiceSearch
                )
            }
        }
>>>>>>> 4e90343e
    }

    fun onShareSelected() {
        url?.let {
            command.value = ShareLink(removeAtbAndSourceParamsFromSearch(it))
        }
    }

    fun determineShowBrowser() {
        val showBrowser = currentBrowserViewState().browserShowing || !url.isNullOrBlank()
        browserViewState.value = currentBrowserViewState().copy(browserShowing = showBrowser)
    }

    private fun showBrowser() {
        browserViewState.value = currentBrowserViewState().copy(browserShowing = true)
        globalLayoutState.value = Browser(isNewTabState = false)
    }

    override fun historicalPageSelected(stackIndex: Int) {
        command.value = NavigationCommand.NavigateToHistory(stackIndex)
    }

    private fun removeAtbAndSourceParamsFromSearch(url: String): String {

        if (!duckDuckGoUrlDetector.isDuckDuckGoQueryUrl(url)) {
            return url
        }

        val uri = Uri.parse(url)
        val paramsToRemove = arrayOf(AppUrl.ParamKey.ATB, AppUrl.ParamKey.SOURCE)
        val parameterNames = uri.queryParameterNames.filterNot { paramsToRemove.contains(it) }
        val builder = uri.buildUpon()
        builder.clearQuery()

        for (paramName in parameterNames) {
            builder.appendQueryParameter(paramName, uri.getQueryParameter(paramName))
        }

        return builder.build().toString()
    }

    fun saveWebViewState(
        webView: WebView?,
        tabId: String
    ) {
        webViewSessionStorage.saveSession(webView, tabId)
    }

    fun restoreWebViewState(
        webView: WebView?,
        lastUrl: String
    ) {
        val sessionRestored = webViewSessionStorage.restoreSession(webView, tabId)
        if (sessionRestored) {
            Timber.v("Successfully restored session")
            onWebSessionRestored()
        } else {
            if (lastUrl.isNotBlank()) {
                Timber.w("Restoring last url but page history has been lost - url=[$lastUrl]")
                onUserSubmittedQuery(lastUrl)
            }
        }
    }

    @SuppressLint("CheckResult")
    fun onPinPageToHomeSelected() {
        val currentPage = url ?: return
        val title = if (duckDuckGoUrlDetector.isDuckDuckGoQueryUrl(currentPage)) {
            duckDuckGoUrlDetector.extractQuery(currentPage) ?: currentPage
        } else {
            currentPage.toUri().baseHost ?: currentPage
        }

        viewModelScope.launch {
            val favicon: Bitmap? = faviconManager.loadFromDisk(tabId = tabId, url = currentPage)
            command.value = AddHomeShortcut(title, currentPage, favicon)
        }
    }

    fun onBrowserMenuClicked() {
        Timber.i("favoritesOnboarding onBrowserMenuClicked")
        val menuHighlighted = currentBrowserViewState().showMenuButton.isHighlighted()
        if (menuHighlighted) {
            this.showFavoritesOnboarding = false
            browserViewState.value = currentBrowserViewState().copy(
                showMenuButton = HighlightableButton.Visible(highlighted = false),
                addFavorite = HighlightableButton.Visible(highlighted = true)
            )
        }
    }

    fun onBrowserMenuClosed() {
        viewModelScope.launch {
            Timber.i("favoritesOnboarding onBrowserMenuClosed")
            if (currentBrowserViewState().addFavorite.isHighlighted()) {
                browserViewState.value = currentBrowserViewState().copy(
                    addFavorite = HighlightableButton.Visible(highlighted = false)
                )
            }
        }
    }

    fun userRequestedOpeningNewTab() {
        command.value = GenerateWebViewPreviewImage
        command.value = LaunchNewTab
    }

    fun onSurveyChanged(
        survey: Survey?,
        locale: Locale = Locale.getDefault()
    ) {
        val surveyCleared = ctaViewModel.onSurveyChanged(survey)
        if (surveyCleared) {
            ctaViewState.value = currentCtaViewState().copy(cta = null)
            return
        }
        if (survey != null) {
            viewModelScope.launch {
                refreshCta(locale)
            }
        }
    }

    fun onCtaShown() {
        val cta = ctaViewState.value?.cta ?: return
        viewModelScope.launch(dispatchers.io()) {
            ctaViewModel.onCtaShown(cta)
        }
    }

    suspend fun refreshCta(locale: Locale = Locale.getDefault()): Cta? {
        if (currentGlobalLayoutState() is Browser) {
            val isBrowserShowing = currentBrowserViewState().browserShowing
            if (hasCtaBeenShownForCurrentPage.get() && isBrowserShowing) return null
            val cta = withContext(dispatchers.io()) {
                ctaViewModel.refreshCta(
                    dispatchers.io(),
                    isBrowserShowing,
                    siteLiveData.value,
                    showFavoritesOnboarding,
                    locale
                )
            }
            if (isBrowserShowing && cta != null) hasCtaBeenShownForCurrentPage.set(true)
            ctaViewState.value = currentCtaViewState().copy(cta = cta)
            ctaChangedTicker.emit(System.currentTimeMillis().toString())
            return cta
        }
        return null
    }

    private fun showOrHideKeyboard(cta: Cta?) {
        command.value = if (cta is DialogCta || cta is HomePanelCta) HideKeyboard else ShowKeyboard
    }

    fun registerDaxBubbleCtaDismissed() {
        viewModelScope.launch {
            val cta = ctaViewState.value?.cta ?: return@launch
            ctaViewModel.registerDaxBubbleCtaDismissed(cta)
            ctaViewState.value = currentCtaViewState().copy(cta = null)
        }
    }

    fun onUserClickCtaOkButton() {
        val cta = currentCtaViewState().cta ?: return
        ctaViewModel.onUserClickCtaOkButton(cta)
        command.value = when (cta) {
            is HomePanelCta.Survey -> LaunchSurvey(cta.survey)
            is HomePanelCta.AddWidgetAuto, is HomePanelCta.AddWidgetInstructions -> LaunchAddWidget
            else -> return
        }
    }

    fun onUserClickCtaSecondaryButton() {
        viewModelScope.launch {
            val cta = currentCtaViewState().cta ?: return@launch
            ctaViewModel.onUserDismissedCta(cta)
        }
    }

    fun onMessageShown() {
        val message = currentCtaViewState().message ?: return
        viewModelScope.launch {
            remoteMessagingModel.onMessageShown(message)
        }
    }

    fun onMessageCloseButtonClicked() {
        val message = currentCtaViewState().message ?: return
        viewModelScope.launch {
            remoteMessagingModel.onMessageDismissed(message)
            refreshCta()
        }
    }

    fun onMessagePrimaryButtonClicked() {
        val message = currentCtaViewState().message ?: return
        viewModelScope.launch {
            val action = remoteMessagingModel.onPrimaryActionClicked(message) ?: return@launch
            command.value = action.asBrowserTabCommand() ?: return@launch
            refreshCta()
        }
    }

    fun onMessageSecondaryButtonClicked() {
        val message = currentCtaViewState().message ?: return
        viewModelScope.launch {
            val action = remoteMessagingModel.onSecondaryActionClicked(message) ?: return@launch
            command.value = action.asBrowserTabCommand() ?: return@launch
            refreshCta()
        }
    }

    fun onUserHideDaxDialog() {
        val cta = currentCtaViewState().cta ?: return
        command.value = DaxCommand.HideDaxDialog(cta)
    }

    fun onDaxDialogDismissed() {
        val cta = currentCtaViewState().cta ?: return
        if (cta is DaxDialogCta.DaxTrackersBlockedCta) {
            command.value = DaxCommand.FinishPartialTrackerAnimation
        }
        onUserDismissedCta()
    }

    fun onUserDismissedCta() {
        val cta = currentCtaViewState().cta ?: return
        viewModelScope.launch {
            ctaViewModel.onUserDismissedCta(cta)
            when (cta) {
                is HomePanelCta -> refreshCta()
                else -> ctaViewState.value = currentCtaViewState().copy(cta = null)
            }
        }
    }

    fun updateTabPreview(
        tabId: String,
        fileName: String
    ) {
        tabRepository.updateTabPreviewImage(tabId, fileName)
    }

    fun deleteTabPreview(tabId: String) {
        tabRepository.updateTabPreviewImage(tabId, null)
    }

    override fun handleAppLink(
        appLink: AppLink,
        isForMainFrame: Boolean
    ): Boolean {
        return appLinksHandler.handleAppLink(
            isForMainFrame,
            appLink.uriString,
            appSettingsPreferencesStore.appLinksEnabled,
            !appSettingsPreferencesStore.showAppLinksPrompt
        ) { appLinkClicked(appLink) }
    }

    fun openAppLink() {
        browserViewState.value?.previousAppLink?.let { appLink ->
            command.value = OpenAppLink(appLink)
        }
    }

    fun clearPreviousUrl() {
        appLinksHandler.updatePreviousUrl(null)
    }

    fun clearPreviousAppLink() {
        browserViewState.value = currentBrowserViewState().copy(
            previousAppLink = null
        )
    }

    private fun updatePreviousAppLink(appLink: AppLink) {
        browserViewState.value = currentBrowserViewState().copy(
            previousAppLink = appLink
        )
    }

    private fun appLinkClicked(appLink: AppLink) {
        if (appSettingsPreferencesStore.showAppLinksPrompt || appLinksHandler.isUserQuery()) {
            command.value = ShowAppLinkPrompt(appLink)
            appLinksHandler.setUserQueryState(false)
        } else {
            command.value = OpenAppLink(appLink)
        }
    }

    override fun handleNonHttpAppLink(nonHttpAppLink: NonHttpAppLink): Boolean {
        nonHttpAppLinkClicked(nonHttpAppLink)
        return true
    }

    fun nonHttpAppLinkClicked(appLink: NonHttpAppLink) {
        command.value = HandleNonHttpAppLink(appLink, getUrlHeaders(appLink.fallbackUrl))
    }

    fun onPrintSelected() {
        url?.let {
            pixel.fire(AppPixelName.MENU_ACTION_PRINT_PRESSED)
            command.value = PrintLink(removeAtbAndSourceParamsFromSearch(it))
        }
    }

    fun printFromWebView() {
        viewModelScope.launch {
            onPrintSelected()
        }
    }

    override fun openMessageInNewTab(message: Message) {
        command.value = OpenMessageInNewTab(message, tabId)
    }

    override fun recoverFromRenderProcessGone() {
        webNavigationState?.let {
            navigationStateChanged(EmptyNavigationState(it))
        }
        invalidateBrowsingActions()
        showErrorWithAction()
    }

    override fun requiresAuthentication(request: BasicAuthenticationRequest) {
        if (request.host != site?.uri?.host) {
            omnibarViewState.value = currentOmnibarViewState().copy(
                omnibarText = request.site,
                showVoiceSearch = false
            )
            command.value = HideWebContent
        }
        command.value = RequiresAuthentication(request)
    }

    override fun handleAuthentication(
        request: BasicAuthenticationRequest,
        credentials: BasicAuthenticationCredentials
    ) {
        request.handler.proceed(credentials.username, credentials.password)
        command.value = ShowWebContent
        command.value = SaveCredentials(request, credentials)
    }

    override fun cancelAuthentication(request: BasicAuthenticationRequest) {
        request.handler.cancel()
        command.value = ShowWebContent
    }

    fun userLaunchingTabSwitcher() {
        command.value = LaunchTabSwitcher
    }

    private fun isFireproofWebsite(domain: String? = site?.domain): Boolean {
        if (domain == null) return false
        val fireproofWebsites = fireproofWebsiteState.value
        return fireproofWebsites?.any { it.domain == domain } ?: false
    }

    private fun invalidateBrowsingActions() {
        globalLayoutState.value = Invalidated
        loadingViewState.value = LoadingViewState()
        findInPageViewState.value = FindInPageViewState()
    }

    private fun disableUserNavigation() {
        browserViewState.value = currentBrowserViewState().copy(
            canGoBack = false,
            canGoForward = false,
            canReportSite = false,
            canChangeBrowsingMode = false,
            canFireproofSite = false
        )
    }

    private fun showErrorWithAction(errorMessage: Int = R.string.crashedWebViewErrorMessage) {
        command.value = ShowErrorWithAction(errorMessage) { this.onUserSubmittedQuery(url.orEmpty()) }
    }

    private fun recoverTabWithQuery(query: String) {
        closeCurrentTab()
        command.value = OpenInNewTab(query)
    }

    override fun redirectTriggeredByGpc() {
        navigationAwareLoginDetector.onEvent(NavigationEvent.GpcRedirect)
    }

    override fun loginDetected() {
        val currentUrl = site?.url ?: return
        navigationAwareLoginDetector.onEvent(NavigationEvent.LoginAttempt(currentUrl))
    }

    fun requestFileDownload(
        url: String,
        contentDisposition: String?,
        mimeType: String,
        requestUserConfirmation: Boolean
    ) {
        if (url.startsWith("blob:")) {
            command.value = ConvertBlobToDataUri(url, mimeType)
        } else {
            sendRequestFileDownloadCommand(url, contentDisposition, mimeType, requestUserConfirmation)
        }
    }

    private fun sendRequestFileDownloadCommand(
        url: String,
        contentDisposition: String?,
        mimeType: String,
        requestUserConfirmation: Boolean
    ) {
        command.postValue(RequestFileDownload(url, contentDisposition, mimeType, requestUserConfirmation))
    }

    fun showEmailTooltip() {
        emailManager.getEmailAddress()?.let {
            command.postValue(ShowEmailTooltip(it))
        }
    }

    fun consumeAliasAndCopyToClipboard() {
        emailManager.getAlias()?.let {
            command.value = CopyAliasToClipboard(it)
            pixel.enqueueFire(
                AppPixelName.EMAIL_COPIED_TO_CLIPBOARD,
                mapOf(
                    PixelParameter.COHORT to emailManager.getCohort(),
                    PixelParameter.LAST_USED_DAY to emailManager.getLastUsedDate()
                )
            )
            emailManager.setNewLastUsedDate()
        }
    }

    fun consumeAlias() {
        emailManager.getAlias()?.let {
            command.postValue(InjectEmailAddress(it))
            pixel.enqueueFire(
                AppPixelName.EMAIL_USE_ALIAS,
                mapOf(
                    PixelParameter.COHORT to emailManager.getCohort(),
                    PixelParameter.LAST_USED_DAY to emailManager.getLastUsedDate()
                )
            )
            emailManager.setNewLastUsedDate()
        }
    }

    fun useAddress() {
        emailManager.getEmailAddress()?.let {
            command.postValue(InjectEmailAddress(it))
            pixel.enqueueFire(
                AppPixelName.EMAIL_USE_ADDRESS,
                mapOf(
                    PixelParameter.COHORT to emailManager.getCohort(),
                    PixelParameter.LAST_USED_DAY to emailManager.getLastUsedDate()
                )
            )
            emailManager.setNewLastUsedDate()
        }
    }

    fun cancelAutofillTooltip() {
        pixel.enqueueFire(AppPixelName.EMAIL_TOOLTIP_DISMISSED, mapOf(PixelParameter.COHORT to emailManager.getCohort()))
    }

    fun download(pendingFileDownload: PendingFileDownload) {
        fileDownloader.enqueueDownload(pendingFileDownload)
    }

    fun deleteQuickAccessItem(savedSite: SavedSite) {
        val favorite = savedSite as? SavedSite.Favorite ?: return
        viewModelScope.launch(dispatchers.io() + NonCancellable) {
            favoritesRepository.delete(favorite)
        }
    }

    fun insertQuickAccessItem(savedSite: SavedSite) {
        val favorite = savedSite as? SavedSite.Favorite ?: return
        viewModelScope.launch(dispatchers.io()) {
            favoritesRepository.insert(favorite)
        }
    }

    fun onQuickAccessListChanged(newList: List<FavoritesQuickAccessAdapter.QuickAccessFavorite>) {
        viewModelScope.launch(dispatchers.io()) {
            favoritesRepository.updateWithPosition(newList.map { it.favorite })
        }
    }

    fun onWebViewRefreshed() {
        accessibilityViewState.value = currentAccessibilityViewState().copy(refreshWebView = false)
    }

    override fun handleCloakedAmpLink(initialUrl: String) {
        isProcessingTrackingLink = true
        command.value = ExtractUrlFromCloakedAmpLink(initialUrl)
    }

    override fun startProcessingTrackingLink() {
        isProcessingTrackingLink = true
    }

    fun updateLastAmpLink(url: String) {
        ampLinks.lastAmpLinkInfo = AmpLinkInfo(ampLink = url)
    }

    override fun onUrlExtractionError(initialUrl: String) {
        command.postValue(LoadExtractedUrl(extractedUrl = initialUrl))
    }

    override fun onUrlExtracted(
        initialUrl: String,
        extractedUrl: String?
    ) {
        val destinationUrl: String = if (extractedUrl != null) {
            ampLinks.lastAmpLinkInfo = AmpLinkInfo(ampLink = initialUrl)
            Timber.d("AMP link detection: Success! Loading extracted URL: $extractedUrl")
            extractedUrl
        } else {
            Timber.d("AMP link detection: Failed! Loading initial URL: $initialUrl")
            initialUrl
        }
        command.postValue(LoadExtractedUrl(extractedUrl = destinationUrl))
    }

    override fun shareCredentialsWithPage(originalUrl: String, credentials: LoginCredentials) {
        command.postValue(InjectCredentials(originalUrl, credentials))
    }

    override fun returnNoCredentialsWithPage(originalUrl: String) {
        command.postValue(CancelIncomingAutofillRequest(originalUrl))
    }

    override suspend fun saveCredentials(url: String, credentials: LoginCredentials): LoginCredentials? {
        return withContext(appCoroutineScope.coroutineContext) {
            autofillStore.saveCredentials(url, credentials)
        }
    }

    override suspend fun updateCredentials(url: String, credentials: LoginCredentials): LoginCredentials? {
        return withContext(appCoroutineScope.coroutineContext) {
            autofillStore.updateCredentials(url, credentials)
        }
    }

    fun onConfigurationChanged() {
        browserViewState.value = currentBrowserViewState().copy(
            forceRenderingTicker = System.currentTimeMillis()
        )
    }

    fun onMessageReceived() {
        isLinkOpenedInNewTab = true
    }

    override fun linkOpenedInNewTab(): Boolean {
        return isLinkOpenedInNewTab
    }

    fun onAutofillMenuSelected() {
        command.value = LaunchAutofillSettings
    }

    @VisibleForTesting
    fun updateWebNavigation(webNavigationState: WebNavigationState) {
        this.webNavigationState = webNavigationState
    }

    companion object {
        private const val FIXED_PROGRESS = 50

        // Minimum progress to show web content again after decided to hide web content (possible spoofing attack).
        // We think that progress is enough to assume next site has already loaded new content.
        private const val SHOW_CONTENT_MIN_PROGRESS = 50
        private const val NEW_CONTENT_MAX_DELAY_MS = 1000L
        private const val ONE_HOUR_IN_MS = 3_600_000
    }
}<|MERGE_RESOLUTION|>--- conflicted
+++ resolved
@@ -2137,15 +2137,7 @@
         omnibarViewState.value = OmnibarViewState()
         findInPageViewState.value = FindInPageViewState()
         ctaViewState.value = CtaViewState()
-<<<<<<< HEAD
         privacyShieldViewState.value = PrivacyShieldViewState()
-        accessibilityViewState.value = AccessibilityViewState(
-            fontSize = accessibilitySettingsDataStore.fontSize,
-            forceZoom = accessibilitySettingsDataStore.forceZoom,
-            refreshWebView = false
-        )
-=======
-        privacyGradeViewState.value = PrivacyGradeViewState()
         accessibilityViewState.value = AccessibilityViewState()
     }
 
@@ -2165,7 +2157,6 @@
                 )
             }
         }
->>>>>>> 4e90343e
     }
 
     fun onShareSelected() {
