/*
 * Copyright (c) 2017 DuckDuckGo
 *
 * Licensed under the Apache License, Version 2.0 (the "License");
 * you may not use this file except in compliance with the License.
 * You may obtain a copy of the License at
 *
 *     http://www.apache.org/licenses/LICENSE-2.0
 *
 * Unless required by applicable law or agreed to in writing, software
 * distributed under the License is distributed on an "AS IS" BASIS,
 * WITHOUT WARRANTIES OR CONDITIONS OF ANY KIND, either express or implied.
 * See the License for the specific language governing permissions and
 * limitations under the License.
 */

package com.duckduckgo.app.browser

import android.annotation.SuppressLint
import android.graphics.Bitmap
import android.net.Uri
import android.net.http.SslCertificate
import android.os.Message
import android.print.PrintAttributes
import android.provider.MediaStore
import android.util.Patterns
import android.view.ContextMenu
import android.view.MenuItem
import android.view.MotionEvent.ACTION_UP
import android.view.View
import android.webkit.MimeTypeMap
import android.webkit.PermissionRequest
import android.webkit.SslErrorHandler
import android.webkit.URLUtil
import android.webkit.ValueCallback
import android.webkit.WebChromeClient.FileChooserParams
import android.webkit.WebView
import androidx.annotation.AnyThread
import androidx.annotation.VisibleForTesting
import androidx.core.net.toUri
import androidx.lifecycle.LiveData
import androidx.lifecycle.MutableLiveData
import androidx.lifecycle.Observer
import androidx.lifecycle.ViewModel
import androidx.lifecycle.asLiveData
import androidx.lifecycle.viewModelScope
import androidx.webkit.JavaScriptReplyProxy
import com.duckduckgo.adclick.api.AdClickManager
import com.duckduckgo.anvil.annotations.ContributesViewModel
import com.duckduckgo.app.accessibility.data.AccessibilitySettingsDataStore
import com.duckduckgo.app.autocomplete.api.AutoComplete
import com.duckduckgo.app.autocomplete.api.AutoComplete.AutoCompleteResult
import com.duckduckgo.app.autocomplete.api.AutoComplete.AutoCompleteSuggestion
import com.duckduckgo.app.autocomplete.api.AutoComplete.AutoCompleteSuggestion.AutoCompleteDefaultSuggestion
import com.duckduckgo.app.autocomplete.api.AutoComplete.AutoCompleteSuggestion.AutoCompleteHistoryRelatedSuggestion.AutoCompleteHistorySearchSuggestion
import com.duckduckgo.app.autocomplete.api.AutoComplete.AutoCompleteSuggestion.AutoCompleteHistoryRelatedSuggestion.AutoCompleteHistorySuggestion
import com.duckduckgo.app.autocomplete.api.AutoComplete.AutoCompleteSuggestion.AutoCompleteHistoryRelatedSuggestion.AutoCompleteInAppMessageSuggestion
import com.duckduckgo.app.autocomplete.api.AutoComplete.AutoCompleteSuggestion.AutoCompleteSearchSuggestion
import com.duckduckgo.app.autocomplete.api.AutoComplete.AutoCompleteSuggestion.AutoCompleteUrlSuggestion.AutoCompleteBookmarkSuggestion
import com.duckduckgo.app.autocomplete.api.AutoComplete.AutoCompleteSuggestion.AutoCompleteUrlSuggestion.AutoCompleteSwitchToTabSuggestion
import com.duckduckgo.app.browser.LongPressHandler.RequiredAction
import com.duckduckgo.app.browser.SSLErrorType.EXPIRED
import com.duckduckgo.app.browser.SSLErrorType.GENERIC
import com.duckduckgo.app.browser.SSLErrorType.NONE
import com.duckduckgo.app.browser.SSLErrorType.UNTRUSTED_HOST
import com.duckduckgo.app.browser.SSLErrorType.WRONG_HOST
import com.duckduckgo.app.browser.SpecialUrlDetector.UrlType.AppLink
import com.duckduckgo.app.browser.SpecialUrlDetector.UrlType.NonHttpAppLink
import com.duckduckgo.app.browser.SpecialUrlDetector.UrlType.ShouldLaunchDuckChatLink
import com.duckduckgo.app.browser.SpecialUrlDetector.UrlType.ShouldLaunchPrivacyProLink
import com.duckduckgo.app.browser.WebViewErrorResponse.LOADING
import com.duckduckgo.app.browser.WebViewErrorResponse.OMITTED
import com.duckduckgo.app.browser.addtohome.AddToHomeCapabilityDetector
import com.duckduckgo.app.browser.applinks.AppLinksHandler
import com.duckduckgo.app.browser.camera.CameraHardwareChecker
import com.duckduckgo.app.browser.certificates.BypassedSSLCertificatesRepository
import com.duckduckgo.app.browser.certificates.remoteconfig.SSLCertificatesFeature
import com.duckduckgo.app.browser.commands.Command
import com.duckduckgo.app.browser.commands.Command.AddHomeShortcut
import com.duckduckgo.app.browser.commands.Command.AskToAutomateFireproofWebsite
import com.duckduckgo.app.browser.commands.Command.AskToDisableLoginDetection
import com.duckduckgo.app.browser.commands.Command.AskToFireproofWebsite
import com.duckduckgo.app.browser.commands.Command.AutocompleteItemRemoved
import com.duckduckgo.app.browser.commands.Command.BrokenSiteFeedback
import com.duckduckgo.app.browser.commands.Command.BypassMaliciousSiteWarning
import com.duckduckgo.app.browser.commands.Command.CancelIncomingAutofillRequest
import com.duckduckgo.app.browser.commands.Command.ChildTabClosed
import com.duckduckgo.app.browser.commands.Command.CloseCustomTab
import com.duckduckgo.app.browser.commands.Command.ConvertBlobToDataUri
import com.duckduckgo.app.browser.commands.Command.CopyAliasToClipboard
import com.duckduckgo.app.browser.commands.Command.CopyLink
import com.duckduckgo.app.browser.commands.Command.DeleteFavoriteConfirmation
import com.duckduckgo.app.browser.commands.Command.DeleteFireproofConfirmation
import com.duckduckgo.app.browser.commands.Command.DeleteSavedSiteConfirmation
import com.duckduckgo.app.browser.commands.Command.DialNumber
import com.duckduckgo.app.browser.commands.Command.DismissFindInPage
import com.duckduckgo.app.browser.commands.Command.DownloadImage
import com.duckduckgo.app.browser.commands.Command.EditWithSelectedQuery
import com.duckduckgo.app.browser.commands.Command.EmailSignEvent
import com.duckduckgo.app.browser.commands.Command.EscapeMaliciousSite
import com.duckduckgo.app.browser.commands.Command.ExtractUrlFromCloakedAmpLink
import com.duckduckgo.app.browser.commands.Command.FindInPageCommand
import com.duckduckgo.app.browser.commands.Command.GenerateWebViewPreviewImage
import com.duckduckgo.app.browser.commands.Command.HandleNonHttpAppLink
import com.duckduckgo.app.browser.commands.Command.HideBrokenSitePromptCta
import com.duckduckgo.app.browser.commands.Command.HideKeyboard
import com.duckduckgo.app.browser.commands.Command.HideOnboardingDaxBubbleCta
import com.duckduckgo.app.browser.commands.Command.HideOnboardingDaxDialog
import com.duckduckgo.app.browser.commands.Command.HideSSLError
import com.duckduckgo.app.browser.commands.Command.HideWarningMaliciousSite
import com.duckduckgo.app.browser.commands.Command.HideWebContent
import com.duckduckgo.app.browser.commands.Command.InjectEmailAddress
import com.duckduckgo.app.browser.commands.Command.LaunchAddWidget
import com.duckduckgo.app.browser.commands.Command.LaunchAutofillSettings
import com.duckduckgo.app.browser.commands.Command.LaunchBookmarksActivity
import com.duckduckgo.app.browser.commands.Command.LaunchFireDialogFromOnboardingDialog
import com.duckduckgo.app.browser.commands.Command.LaunchNewTab
import com.duckduckgo.app.browser.commands.Command.LaunchPopupMenu
import com.duckduckgo.app.browser.commands.Command.LaunchPrivacyPro
import com.duckduckgo.app.browser.commands.Command.LaunchTabSwitcher
import com.duckduckgo.app.browser.commands.Command.LoadExtractedUrl
import com.duckduckgo.app.browser.commands.Command.OpenAppLink
import com.duckduckgo.app.browser.commands.Command.OpenBrokenSiteLearnMore
import com.duckduckgo.app.browser.commands.Command.OpenInNewBackgroundTab
import com.duckduckgo.app.browser.commands.Command.OpenInNewTab
import com.duckduckgo.app.browser.commands.Command.OpenMessageInNewTab
import com.duckduckgo.app.browser.commands.Command.PrintLink
import com.duckduckgo.app.browser.commands.Command.RefreshAndShowPrivacyProtectionDisabledConfirmation
import com.duckduckgo.app.browser.commands.Command.RefreshAndShowPrivacyProtectionEnabledConfirmation
import com.duckduckgo.app.browser.commands.Command.RefreshUserAgent
import com.duckduckgo.app.browser.commands.Command.ReportBrokenSiteError
import com.duckduckgo.app.browser.commands.Command.RequestFileDownload
import com.duckduckgo.app.browser.commands.Command.RequiresAuthentication
import com.duckduckgo.app.browser.commands.Command.ResetHistory
import com.duckduckgo.app.browser.commands.Command.SaveCredentials
import com.duckduckgo.app.browser.commands.Command.ScreenLock
import com.duckduckgo.app.browser.commands.Command.ScreenUnlock
import com.duckduckgo.app.browser.commands.Command.SendEmail
import com.duckduckgo.app.browser.commands.Command.SendResponseToJs
import com.duckduckgo.app.browser.commands.Command.SendSms
import com.duckduckgo.app.browser.commands.Command.SetBrowserBackground
import com.duckduckgo.app.browser.commands.Command.SetOnboardingDialogBackground
import com.duckduckgo.app.browser.commands.Command.ShareLink
import com.duckduckgo.app.browser.commands.Command.ShowAppLinkPrompt
import com.duckduckgo.app.browser.commands.Command.ShowAutoconsentAnimation
import com.duckduckgo.app.browser.commands.Command.ShowBackNavigationHistory
import com.duckduckgo.app.browser.commands.Command.ShowDomainHasPermissionMessage
import com.duckduckgo.app.browser.commands.Command.ShowEditSavedSiteDialog
import com.duckduckgo.app.browser.commands.Command.ShowEmailProtectionChooseEmailPrompt
import com.duckduckgo.app.browser.commands.Command.ShowErrorWithAction
import com.duckduckgo.app.browser.commands.Command.ShowExistingImageOrCameraChooser
import com.duckduckgo.app.browser.commands.Command.ShowFaviconsPrompt
import com.duckduckgo.app.browser.commands.Command.ShowFileChooser
import com.duckduckgo.app.browser.commands.Command.ShowFireproofWebSiteConfirmation
import com.duckduckgo.app.browser.commands.Command.ShowFullScreen
import com.duckduckgo.app.browser.commands.Command.ShowImageCamera
import com.duckduckgo.app.browser.commands.Command.ShowKeyboard
import com.duckduckgo.app.browser.commands.Command.ShowRemoveSearchSuggestionDialog
import com.duckduckgo.app.browser.commands.Command.ShowSSLError
import com.duckduckgo.app.browser.commands.Command.ShowSavedSiteAddedConfirmation
import com.duckduckgo.app.browser.commands.Command.ShowSitePermissionsDialog
import com.duckduckgo.app.browser.commands.Command.ShowSoundRecorder
import com.duckduckgo.app.browser.commands.Command.ShowUserCredentialSavedOrUpdatedConfirmation
import com.duckduckgo.app.browser.commands.Command.ShowVideoCamera
import com.duckduckgo.app.browser.commands.Command.ShowWarningMaliciousSite
import com.duckduckgo.app.browser.commands.Command.ShowWebContent
import com.duckduckgo.app.browser.commands.Command.ShowWebPageTitle
import com.duckduckgo.app.browser.commands.Command.StartTrackersExperimentShieldPopAnimation
import com.duckduckgo.app.browser.commands.Command.ToggleReportFeedback
import com.duckduckgo.app.browser.commands.Command.WebShareRequest
import com.duckduckgo.app.browser.commands.Command.WebViewError
import com.duckduckgo.app.browser.commands.NavigationCommand
import com.duckduckgo.app.browser.customtabs.CustomTabPixelNames
import com.duckduckgo.app.browser.defaultbrowsing.prompts.DefaultBrowserPromptsExperiment
import com.duckduckgo.app.browser.duckplayer.DUCK_PLAYER_FEATURE_NAME
import com.duckduckgo.app.browser.duckplayer.DUCK_PLAYER_PAGE_FEATURE_NAME
import com.duckduckgo.app.browser.duckplayer.DuckPlayerJSHelper
import com.duckduckgo.app.browser.favicon.FaviconManager
import com.duckduckgo.app.browser.favicon.FaviconSource.ImageFavicon
import com.duckduckgo.app.browser.favicon.FaviconSource.UrlFavicon
import com.duckduckgo.app.browser.history.NavigationHistoryAdapter.NavigationHistoryListener
import com.duckduckgo.app.browser.httperrors.HttpCodeSiteErrorHandler
import com.duckduckgo.app.browser.httperrors.HttpErrorPixelName
import com.duckduckgo.app.browser.httperrors.HttpErrorPixels
import com.duckduckgo.app.browser.httperrors.SiteErrorHandlerKillSwitch
import com.duckduckgo.app.browser.httperrors.StringSiteErrorHandler
import com.duckduckgo.app.browser.logindetection.FireproofDialogsEventHandler
import com.duckduckgo.app.browser.logindetection.FireproofDialogsEventHandler.Event
import com.duckduckgo.app.browser.logindetection.LoginDetected
import com.duckduckgo.app.browser.logindetection.NavigationAwareLoginDetector
import com.duckduckgo.app.browser.logindetection.NavigationEvent
import com.duckduckgo.app.browser.model.BasicAuthenticationCredentials
import com.duckduckgo.app.browser.model.BasicAuthenticationRequest
import com.duckduckgo.app.browser.model.LongPressTarget
import com.duckduckgo.app.browser.newtab.FavoritesQuickAccessAdapter
import com.duckduckgo.app.browser.omnibar.ChangeOmnibarPositionFeature
import com.duckduckgo.app.browser.omnibar.OmnibarEntryConverter
import com.duckduckgo.app.browser.omnibar.QueryOrigin
import com.duckduckgo.app.browser.omnibar.QueryOrigin.FromAutocomplete
import com.duckduckgo.app.browser.omnibar.model.OmnibarPosition
import com.duckduckgo.app.browser.omnibar.model.OmnibarPosition.BOTTOM
import com.duckduckgo.app.browser.omnibar.model.OmnibarPosition.TOP
import com.duckduckgo.app.browser.refreshpixels.RefreshPixelSender
import com.duckduckgo.app.browser.session.WebViewSessionStorage
import com.duckduckgo.app.browser.urlextraction.UrlExtractionListener
import com.duckduckgo.app.browser.viewstate.AccessibilityViewState
import com.duckduckgo.app.browser.viewstate.AutoCompleteViewState
import com.duckduckgo.app.browser.viewstate.BrowserViewState
import com.duckduckgo.app.browser.viewstate.CtaViewState
import com.duckduckgo.app.browser.viewstate.FindInPageViewState
import com.duckduckgo.app.browser.viewstate.GlobalLayoutViewState
import com.duckduckgo.app.browser.viewstate.GlobalLayoutViewState.Browser
import com.duckduckgo.app.browser.viewstate.GlobalLayoutViewState.Invalidated
import com.duckduckgo.app.browser.viewstate.HighlightableButton
import com.duckduckgo.app.browser.viewstate.LoadingViewState
import com.duckduckgo.app.browser.viewstate.OmnibarViewState
import com.duckduckgo.app.browser.viewstate.PrivacyShieldViewState
import com.duckduckgo.app.browser.viewstate.SavedSiteChangedViewState
import com.duckduckgo.app.browser.webview.MaliciousSiteBlockedWarningLayout
import com.duckduckgo.app.browser.webview.MaliciousSiteBlockedWarningLayout.Action.LearnMore
import com.duckduckgo.app.browser.webview.MaliciousSiteBlockedWarningLayout.Action.LeaveSite
import com.duckduckgo.app.browser.webview.MaliciousSiteBlockedWarningLayout.Action.ReportError
import com.duckduckgo.app.browser.webview.MaliciousSiteBlockedWarningLayout.Action.VisitSite
import com.duckduckgo.app.browser.webview.SslWarningLayout.Action
import com.duckduckgo.app.cta.ui.BrokenSitePromptDialogCta
import com.duckduckgo.app.cta.ui.Cta
import com.duckduckgo.app.cta.ui.CtaViewModel
import com.duckduckgo.app.cta.ui.DaxBubbleCta
import com.duckduckgo.app.cta.ui.HomePanelCta
import com.duckduckgo.app.cta.ui.OnboardingDaxDialogCta
import com.duckduckgo.app.di.AppCoroutineScope
import com.duckduckgo.app.fire.fireproofwebsite.data.FireproofWebsiteEntity
import com.duckduckgo.app.fire.fireproofwebsite.data.FireproofWebsiteRepository
import com.duckduckgo.app.fire.fireproofwebsite.ui.AutomaticFireproofSetting.ALWAYS
import com.duckduckgo.app.fire.fireproofwebsite.ui.AutomaticFireproofSetting.ASK_EVERY_TIME
import com.duckduckgo.app.generalsettings.showonapplaunch.ShowOnAppLaunchOptionHandler
import com.duckduckgo.app.global.events.db.UserEventKey
import com.duckduckgo.app.global.events.db.UserEventsStore
import com.duckduckgo.app.global.model.MaliciousSiteStatus
import com.duckduckgo.app.global.model.PrivacyShield
import com.duckduckgo.app.global.model.Site
import com.duckduckgo.app.global.model.SiteFactory
import com.duckduckgo.app.global.model.domain
import com.duckduckgo.app.global.model.domainMatchesUrl
import com.duckduckgo.app.location.data.LocationPermissionType
import com.duckduckgo.app.onboarding.store.UserStageStore
import com.duckduckgo.app.pixels.AppPixelName
import com.duckduckgo.app.pixels.AppPixelName.AUTOCOMPLETE_BANNER_DISMISSED
import com.duckduckgo.app.pixels.AppPixelName.AUTOCOMPLETE_BANNER_SHOWN
import com.duckduckgo.app.pixels.AppPixelName.AUTOCOMPLETE_HISTORY_SEARCH_SELECTION
import com.duckduckgo.app.pixels.AppPixelName.AUTOCOMPLETE_HISTORY_SITE_SELECTION
import com.duckduckgo.app.pixels.AppPixelName.AUTOCOMPLETE_RESULT_DELETED
import com.duckduckgo.app.pixels.AppPixelName.AUTOCOMPLETE_RESULT_DELETED_DAILY
import com.duckduckgo.app.pixels.AppPixelName.AUTOCOMPLETE_SEARCH_PHRASE_SELECTION
import com.duckduckgo.app.pixels.AppPixelName.AUTOCOMPLETE_SEARCH_WEBSITE_SELECTION
import com.duckduckgo.app.pixels.AppPixelName.ONBOARDING_SEARCH_CUSTOM
import com.duckduckgo.app.pixels.AppPixelName.ONBOARDING_VISIT_SITE_CUSTOM
import com.duckduckgo.app.pixels.AppPixelName.TAB_MANAGER_CLICKED_DAILY
import com.duckduckgo.app.pixels.remoteconfig.AndroidBrowserConfigFeature
import com.duckduckgo.app.privacy.db.NetworkLeaderboardDao
import com.duckduckgo.app.privacy.db.UserAllowListRepository
import com.duckduckgo.app.settings.db.SettingsDataStore
import com.duckduckgo.app.statistics.api.StatisticsUpdater
import com.duckduckgo.app.statistics.pixels.Pixel
import com.duckduckgo.app.statistics.pixels.Pixel.PixelParameter
import com.duckduckgo.app.statistics.pixels.Pixel.PixelParameter.GREEN_SHIELD_COUNT
import com.duckduckgo.app.statistics.pixels.Pixel.PixelType.Count
import com.duckduckgo.app.statistics.pixels.Pixel.PixelType.Daily
import com.duckduckgo.app.statistics.pixels.Pixel.PixelType.Unique
import com.duckduckgo.app.surrogates.SurrogateResponse
import com.duckduckgo.app.tabs.model.TabEntity
import com.duckduckgo.app.tabs.model.TabRepository
import com.duckduckgo.app.tabs.store.TabStatsBucketing
import com.duckduckgo.app.trackerdetection.model.TrackingEvent
import com.duckduckgo.app.usage.search.SearchCountDao
import com.duckduckgo.autofill.api.AutofillCapabilityChecker
import com.duckduckgo.autofill.api.domain.app.LoginCredentials
import com.duckduckgo.autofill.api.email.EmailManager
import com.duckduckgo.autofill.api.passwordgeneration.AutomaticSavedLoginsMonitor
import com.duckduckgo.autofill.impl.AutofillFireproofDialogSuppressor
import com.duckduckgo.brokensite.api.BrokenSitePrompt
import com.duckduckgo.browser.api.UserBrowserProperties
import com.duckduckgo.browser.api.brokensite.BrokenSiteData
import com.duckduckgo.browser.api.brokensite.BrokenSiteData.ReportFlow.MENU
import com.duckduckgo.browser.api.brokensite.BrokenSiteData.ReportFlow.RELOAD_THREE_TIMES_WITHIN_20_SECONDS
import com.duckduckgo.common.ui.experiments.visual.AppPersonalityFeature
import com.duckduckgo.common.ui.experiments.visual.store.VisualDesignExperimentDataStore
import com.duckduckgo.common.utils.AppUrl
import com.duckduckgo.common.utils.AppUrl.ParamKey.QUERY
import com.duckduckgo.common.utils.ConflatedJob
import com.duckduckgo.common.utils.DispatcherProvider
import com.duckduckgo.common.utils.SingleLiveEvent
import com.duckduckgo.common.utils.baseHost
import com.duckduckgo.common.utils.device.DeviceInfo
import com.duckduckgo.common.utils.extensions.asLocationPermissionOrigin
import com.duckduckgo.common.utils.extensions.toBinaryString
import com.duckduckgo.common.utils.isMobileSite
import com.duckduckgo.common.utils.plugins.PluginPoint
import com.duckduckgo.common.utils.plugins.headers.CustomHeadersProvider
import com.duckduckgo.common.utils.toDesktopUri
import com.duckduckgo.di.scopes.FragmentScope
import com.duckduckgo.downloads.api.DownloadCommand
import com.duckduckgo.downloads.api.DownloadStateListener
import com.duckduckgo.downloads.api.FileDownloader
import com.duckduckgo.downloads.api.FileDownloader.PendingFileDownload
import com.duckduckgo.duckchat.api.DuckChat
import com.duckduckgo.duckchat.impl.helper.DuckChatJSHelper
import com.duckduckgo.duckchat.impl.helper.RealDuckChatJSHelper.Companion.DUCK_CHAT_FEATURE_NAME
import com.duckduckgo.duckchat.impl.pixel.DuckChatPixelName
import com.duckduckgo.duckplayer.api.DuckPlayer
import com.duckduckgo.duckplayer.api.DuckPlayer.DuckPlayerState.ENABLED
import com.duckduckgo.history.api.NavigationHistory
import com.duckduckgo.js.messaging.api.JsCallbackData
import com.duckduckgo.malicioussiteprotection.api.MaliciousSiteProtection.Feed
import com.duckduckgo.malicioussiteprotection.api.MaliciousSiteProtection.Feed.MALWARE
import com.duckduckgo.malicioussiteprotection.api.MaliciousSiteProtection.Feed.PHISHING
import com.duckduckgo.newtabpage.impl.pixels.NewTabPixels
import com.duckduckgo.privacy.config.api.AmpLinkInfo
import com.duckduckgo.privacy.config.api.AmpLinks
import com.duckduckgo.privacy.config.api.ContentBlocking
import com.duckduckgo.privacy.config.api.TrackingParameters
import com.duckduckgo.privacy.dashboard.api.PrivacyDashboardExternalPixelParams
import com.duckduckgo.privacy.dashboard.api.PrivacyProtectionTogglePlugin
import com.duckduckgo.privacy.dashboard.api.PrivacyToggleOrigin
import com.duckduckgo.privacy.dashboard.api.ui.DashboardOpener
import com.duckduckgo.privacy.dashboard.api.ui.ToggleReports
import com.duckduckgo.privacy.dashboard.impl.pixels.PrivacyDashboardPixels
import com.duckduckgo.privacyprotectionspopup.api.PrivacyProtectionsPopupExperimentExternalPixels
import com.duckduckgo.privacyprotectionspopup.api.PrivacyProtectionsPopupManager
import com.duckduckgo.privacyprotectionspopup.api.PrivacyProtectionsPopupUiEvent
import com.duckduckgo.privacyprotectionspopup.api.PrivacyProtectionsToggleUsageListener
import com.duckduckgo.savedsites.api.SavedSitesRepository
import com.duckduckgo.savedsites.api.models.BookmarkFolder
import com.duckduckgo.savedsites.api.models.SavedSite
import com.duckduckgo.savedsites.api.models.SavedSite.Bookmark
import com.duckduckgo.savedsites.api.models.SavedSite.Favorite
import com.duckduckgo.savedsites.impl.SavedSitesPixelName
import com.duckduckgo.savedsites.impl.dialogs.EditSavedSiteDialogFragment.DeleteBookmarkListener
import com.duckduckgo.savedsites.impl.dialogs.EditSavedSiteDialogFragment.EditSavedSiteListener
import com.duckduckgo.site.permissions.api.SitePermissionsManager
import com.duckduckgo.site.permissions.api.SitePermissionsManager.LocationPermissionRequest
import com.duckduckgo.site.permissions.api.SitePermissionsManager.SitePermissionQueryResponse
import com.duckduckgo.site.permissions.api.SitePermissionsManager.SitePermissions
import com.duckduckgo.subscriptions.api.Subscriptions
import com.duckduckgo.sync.api.favicons.FaviconsFetchingPrompt
import dagger.Lazy
import io.reactivex.schedulers.Schedulers
import java.net.URI
import java.net.URISyntaxException
import java.util.Locale
import java.util.concurrent.atomic.AtomicBoolean
import javax.inject.Inject
import kotlin.collections.List
import kotlin.collections.Map
import kotlin.collections.MutableMap
import kotlin.collections.any
import kotlin.collections.component1
import kotlin.collections.component2
import kotlin.collections.contains
import kotlin.collections.drop
import kotlin.collections.emptyList
import kotlin.collections.emptyMap
import kotlin.collections.filter
import kotlin.collections.filterNot
import kotlin.collections.firstOrNull
import kotlin.collections.forEach
import kotlin.collections.isNotEmpty
import kotlin.collections.iterator
import kotlin.collections.map
import kotlin.collections.mapOf
import kotlin.collections.minus
import kotlin.collections.mutableMapOf
import kotlin.collections.mutableSetOf
import kotlin.collections.plus
import kotlin.collections.set
import kotlin.collections.setOf
import kotlin.collections.take
import kotlin.collections.toList
import kotlin.collections.toMutableMap
import kotlinx.coroutines.CoroutineScope
import kotlinx.coroutines.ExperimentalCoroutinesApi
import kotlinx.coroutines.FlowPreview
import kotlinx.coroutines.Job
import kotlinx.coroutines.async
import kotlinx.coroutines.delay
import kotlinx.coroutines.flow.Flow
import kotlinx.coroutines.flow.MutableStateFlow
import kotlinx.coroutines.flow.asStateFlow
import kotlinx.coroutines.flow.catch
import kotlinx.coroutines.flow.combine
import kotlinx.coroutines.flow.debounce
import kotlinx.coroutines.flow.distinctUntilChanged
import kotlinx.coroutines.flow.drop
import kotlinx.coroutines.flow.flatMapLatest
import kotlinx.coroutines.flow.flowOn
import kotlinx.coroutines.flow.launchIn
import kotlinx.coroutines.flow.map
import kotlinx.coroutines.flow.onEach
import kotlinx.coroutines.launch
import kotlinx.coroutines.withContext
import okhttp3.HttpUrl.Companion.toHttpUrlOrNull
import org.json.JSONArray
import org.json.JSONObject
import timber.log.Timber

private const val MALICIOUS_SITE_LEARN_MORE_URL = "https://duckduckgo.com/duckduckgo-help-pages/privacy/phishing-and-malware-protection/"
private const val MALICIOUS_SITE_REPORT_ERROR_URL = "https://duckduckgo.com/malicious-site-protection/report-error?url="

@ContributesViewModel(FragmentScope::class)
class BrowserTabViewModel @Inject constructor(
    private val statisticsUpdater: StatisticsUpdater,
    private val queryUrlConverter: OmnibarEntryConverter,
    private val duckDuckGoUrlDetector: DuckDuckGoUrlDetector,
    private val siteFactory: SiteFactory,
    private val tabRepository: TabRepository,
    private val userAllowListRepository: UserAllowListRepository,
    private val contentBlocking: ContentBlocking,
    private val networkLeaderboardDao: NetworkLeaderboardDao,
    private val savedSitesRepository: SavedSitesRepository,
    private val fireproofWebsiteRepository: FireproofWebsiteRepository,
    private val navigationAwareLoginDetector: NavigationAwareLoginDetector,
    private val autoComplete: AutoComplete,
    private val appSettingsPreferencesStore: SettingsDataStore,
    private val longPressHandler: LongPressHandler,
    private val webViewSessionStorage: WebViewSessionStorage,
    private val specialUrlDetector: SpecialUrlDetector,
    private val faviconManager: FaviconManager,
    private val addToHomeCapabilityDetector: AddToHomeCapabilityDetector,
    private val ctaViewModel: CtaViewModel,
    private val searchCountDao: SearchCountDao,
    private val pixel: Pixel,
    private val dispatchers: DispatcherProvider,
    private val userEventsStore: UserEventsStore,
    private val fileDownloader: FileDownloader,
    private val fireproofDialogsEventHandler: FireproofDialogsEventHandler,
    private val emailManager: EmailManager,
    private val accessibilitySettingsDataStore: AccessibilitySettingsDataStore,
    @AppCoroutineScope private val appCoroutineScope: CoroutineScope,
    private val appLinksHandler: AppLinksHandler,
    private val ampLinks: AmpLinks,
    private val trackingParameters: TrackingParameters,
    private val downloadCallback: DownloadStateListener,
    private val settingsDataStore: SettingsDataStore,
    private val autofillCapabilityChecker: AutofillCapabilityChecker,
    private val adClickManager: AdClickManager,
    private val autofillFireproofDialogSuppressor: AutofillFireproofDialogSuppressor,
    private val automaticSavedLoginsMonitor: AutomaticSavedLoginsMonitor,
    private val device: DeviceInfo,
    private val sitePermissionsManager: SitePermissionsManager,
    private val cameraHardwareChecker: CameraHardwareChecker,
    private val androidBrowserConfig: AndroidBrowserConfigFeature,
    private val privacyProtectionsPopupManager: PrivacyProtectionsPopupManager,
    private val privacyProtectionsToggleUsageListener: PrivacyProtectionsToggleUsageListener,
    private val privacyProtectionsPopupExperimentExternalPixels: PrivacyProtectionsPopupExperimentExternalPixels,
    private val faviconsFetchingPrompt: FaviconsFetchingPrompt,
    private val subscriptions: Subscriptions,
    private val sslCertificatesFeature: SSLCertificatesFeature,
    private val bypassedSSLCertificatesRepository: BypassedSSLCertificatesRepository,
    private val userBrowserProperties: UserBrowserProperties,
    private val history: NavigationHistory,
    private val newTabPixels: Lazy<NewTabPixels>, // Lazy to construct the instance and deps only when actually sending the pixel
    private val httpErrorPixels: Lazy<HttpErrorPixels>,
    private val duckPlayer: DuckPlayer,
    private val duckChat: DuckChat,
    private val duckPlayerJSHelper: DuckPlayerJSHelper,
    private val duckChatJSHelper: DuckChatJSHelper,
    private val refreshPixelSender: RefreshPixelSender,
    private val changeOmnibarPositionFeature: ChangeOmnibarPositionFeature,
    private val privacyProtectionTogglePlugin: PluginPoint<PrivacyProtectionTogglePlugin>,
    private val showOnAppLaunchOptionHandler: ShowOnAppLaunchOptionHandler,
    private val customHeadersProvider: CustomHeadersProvider,
    private val toggleReports: ToggleReports,
    private val brokenSitePrompt: BrokenSitePrompt,
    private val tabStatsBucketing: TabStatsBucketing,
    private val defaultBrowserPromptsExperiment: DefaultBrowserPromptsExperiment,
    private val swipingTabsFeature: SwipingTabsFeatureProvider,
    private val visualDesignExperimentDataStore: VisualDesignExperimentDataStore,
<<<<<<< HEAD
    private val appPersonalityFeature: AppPersonalityFeature,
    private val userStageStore: UserStageStore,
    private val privacyDashboardExternalPixelParams: PrivacyDashboardExternalPixelParams,

=======
    private val siteErrorHandlerKillSwitch: SiteErrorHandlerKillSwitch,
    private val siteErrorHandler: StringSiteErrorHandler,
    private val siteHttpErrorHandler: HttpCodeSiteErrorHandler,
>>>>>>> 1714a182
) : WebViewClientListener,
    EditSavedSiteListener,
    DeleteBookmarkListener,
    UrlExtractionListener,
    ViewModel(),
    NavigationHistoryListener {

    private var buildingSiteFactoryJob: Job? = null
    private var hasUserSeenHistoryIAM = false
    private var lastAutoCompleteState: AutoCompleteViewState? = null

    // Map<String, Map<String, JavaScriptReplyProxy>>() = Map<Origin, Map<location.href, JavaScriptReplyProxy>>()
    private val fixedReplyProxyMap = mutableMapOf<String, Map<String, JavaScriptReplyProxy>>()

    data class FileChooserRequestedParams(
        val filePickingMode: Int,
        val acceptMimeTypes: List<String>,
    )

    val autoCompleteViewState: MutableLiveData<AutoCompleteViewState> = MutableLiveData()
    val browserViewState: MutableLiveData<BrowserViewState> = MutableLiveData()
    val globalLayoutState: MutableLiveData<GlobalLayoutViewState> = MutableLiveData()
    val loadingViewState: MutableLiveData<LoadingViewState> = MutableLiveData()
    val omnibarViewState: MutableLiveData<OmnibarViewState> = MutableLiveData()
    val findInPageViewState: MutableLiveData<FindInPageViewState> = MutableLiveData()
    val accessibilityViewState: MutableLiveData<AccessibilityViewState> = MutableLiveData()
    val ctaViewState: MutableLiveData<CtaViewState> = MutableLiveData()
    var siteLiveData: MutableLiveData<Site> = MutableLiveData()
    val privacyShieldViewState: MutableLiveData<PrivacyShieldViewState> = MutableLiveData()

    // if navigating from home, want to know if a site was loaded previously to decide whether to reset WebView
    private var returnedHomeAfterSiteLoaded = false
    var skipHome = false
    var hasCtaBeenShownForCurrentPage: AtomicBoolean = AtomicBoolean(false)
    val tabs: LiveData<List<TabEntity>> = tabRepository.liveTabs
    val liveSelectedTab: LiveData<TabEntity> = tabRepository.liveSelectedTab
    val command: SingleLiveEvent<Command> = SingleLiveEvent()
    private var refreshOnViewVisible = MutableStateFlow(true)
    private var ctaChangedTicker = MutableStateFlow("")
    val hiddenIds = MutableStateFlow(HiddenBookmarksIds())

    data class HiddenBookmarksIds(
        val favorites: List<String> = emptyList(),
        val bookmarks: List<String> = emptyList(),
    )

    /*
      Used to prevent autofill credential picker from automatically showing
      Useful if user has done something that would result in a strange UX to then show the picker
      This only prevents against automatically showing; if the user taps on an autofill field directly, the dialog can still show
     */
    private var canAutofillSelectCredentialsDialogCanAutomaticallyShow = true

    val url: String?
        get() = site?.url

    val title: String?
        get() = site?.title

    private var locationPermissionRequest: LocationPermissionRequest? = null
    private val locationPermissionMessages: MutableMap<String, Boolean> = mutableMapOf()
    private val locationPermissionSession: MutableMap<String, LocationPermissionType> = mutableMapOf()

    @VisibleForTesting
    internal val autoCompleteStateFlow = MutableStateFlow("")
    private val fireproofWebsiteState: LiveData<List<FireproofWebsiteEntity>> = fireproofWebsiteRepository.getFireproofWebsites()

    @ExperimentalCoroutinesApi
    @FlowPreview
    private val showPulseAnimation: LiveData<Boolean> = ctaViewModel.showFireButtonPulseAnimation.asLiveData(
        context = viewModelScope.coroutineContext,
    )

    private var autoCompleteJob = ConflatedJob()

    private var site: Site? = null
        set(value) {
            field = value
            if (siteErrorHandlerKillSwitch.self().isEnabled()) {
                siteErrorHandler.assignErrorsAndClearCache(value)
                siteHttpErrorHandler.assignErrorsAndClearCache(value)
            }
        }
    private lateinit var tabId: String
    private var webNavigationState: WebNavigationState? = null
    private var httpsUpgraded = false
    private val browserStateModifier = BrowserStateModifier()
    private var faviconPrefetchJob: Job? = null
    private var deferredBlankSite: Job? = null
    private var accessibilityObserver: Job? = null
    private var isProcessingTrackingLink = false
    private var isLinkOpenedInNewTab = false
    private var allowlistRefreshTriggerJob: Job? = null

    private val fireproofWebsitesObserver = Observer<List<FireproofWebsiteEntity>> {
        browserViewState.value = currentBrowserViewState().copy(isFireproofWebsite = isFireproofWebsite())
    }

    private val fireproofDialogEventObserver = Observer<Event> { event ->
        command.value = when (event) {
            is Event.AskToDisableLoginDetection -> AskToDisableLoginDetection
            is Event.FireproofWebSiteSuccess -> ShowFireproofWebSiteConfirmation(event.fireproofWebsiteEntity)
        }
    }

    @ExperimentalCoroutinesApi
    private val fireButtonAnimation = Observer<Boolean> { shouldShowAnimation ->
        Timber.i("shouldShowAnimation $shouldShowAnimation")
        if (currentBrowserViewState().fireButton is HighlightableButton.Visible) {
            browserViewState.value = currentBrowserViewState().copy(fireButton = HighlightableButton.Visible(highlighted = shouldShowAnimation))
        }

        if (shouldShowAnimation) {
            registerAndScheduleDismissAction()
        }
    }

    private fun registerAndScheduleDismissAction() {
        viewModelScope.launch(dispatchers.io()) {
            val fireButtonHighlightedEvent = userEventsStore.getUserEvent(UserEventKey.FIRE_BUTTON_HIGHLIGHTED)
            if (fireButtonHighlightedEvent == null) {
                userEventsStore.registerUserEvent(UserEventKey.FIRE_BUTTON_HIGHLIGHTED)
            }
            val pulseElapsedTime = System.currentTimeMillis() - (fireButtonHighlightedEvent?.timestamp ?: System.currentTimeMillis())
            val pulsePendingTime = ONE_HOUR_IN_MS - pulseElapsedTime
            delay(pulsePendingTime)
            ctaViewModel.dismissPulseAnimation()
        }
    }

    private val loginDetectionObserver = Observer<LoginDetected> { loginEvent ->
        Timber.i("LoginDetection for $loginEvent")
        viewModelScope.launch(dispatchers.io()) {
            val canPromptAboutFireproofing = !autofillFireproofDialogSuppressor.isAutofillPreventingFireproofPrompts()

            if (!isFireproofWebsite(loginEvent.forwardedToDomain)) {
                withContext(dispatchers.main()) {
                    val showAutomaticFireproofDialog =
                        settingsDataStore.automaticFireproofSetting == ASK_EVERY_TIME && settingsDataStore.showAutomaticFireproofDialog
                    when {
                        showAutomaticFireproofDialog -> {
                            if (canPromptAboutFireproofing) {
                                command.value = AskToAutomateFireproofWebsite(FireproofWebsiteEntity(loginEvent.forwardedToDomain))
                            }
                        }

                        settingsDataStore.automaticFireproofSetting == ALWAYS ->
                            fireproofDialogsEventHandler.onUserConfirmedFireproofDialog(loginEvent.forwardedToDomain)

                        else -> {
                            if (canPromptAboutFireproofing) {
                                command.value = AskToFireproofWebsite(FireproofWebsiteEntity(loginEvent.forwardedToDomain))
                            }
                        }
                    }
                }
            }
        }
    }

    init {
        initializeViewStates()

        fireproofWebsiteState.observeForever(fireproofWebsitesObserver)
        fireproofDialogsEventHandler.event.observeForever(fireproofDialogEventObserver)
        navigationAwareLoginDetector.loginEventLiveData.observeForever(loginDetectionObserver)
        showPulseAnimation.observeForever(fireButtonAnimation)

        tabRepository.childClosedTabs.onEach { closedTab ->
            if (this@BrowserTabViewModel::tabId.isInitialized && tabId == closedTab) {
                command.value = ChildTabClosed
            }
        }.launchIn(viewModelScope)

        emailManager.signedInFlow().onEach { isSignedIn ->
            browserViewState.value = currentBrowserViewState().copy(isEmailSignedIn = isSignedIn)
            command.value = EmailSignEvent
        }.launchIn(viewModelScope)

        observeAccessibilitySettings()

        savedSitesRepository.getFavorites()
            .combine(hiddenIds) { favorites, hiddenIds ->
                favorites.filter { it.id !in hiddenIds.favorites }
            }
            .flowOn(dispatchers.io())
            .onEach { filteredFavourites ->
                withContext(dispatchers.main()) {
                    val favorites = filteredFavourites.map { FavoritesQuickAccessAdapter.QuickAccessFavorite(it) }
                    autoCompleteViewState.value = currentAutoCompleteViewState().copy(favorites = favorites)
                    val favorite = filteredFavourites.firstOrNull { it.url == url }
                    browserViewState.value = currentBrowserViewState().copy(favorite = favorite)
                }
            }
            .launchIn(viewModelScope)

        savedSitesRepository.getBookmarks()
            .flowOn(dispatchers.io())
            .combine(hiddenIds) { bookmarks, hiddenIds ->
                bookmarks.filter { it.id !in hiddenIds.bookmarks }
            }
            .map { bookmarks ->
                val bookmark = bookmarks.firstOrNull { it.url == url }
                val isFavorite = currentBrowserViewState().favorite != null
                browserViewState.value = currentBrowserViewState().copy(bookmark = bookmark?.copy(isFavorite = isFavorite))
            }
            .flowOn(dispatchers.main())
            .launchIn(viewModelScope)

        viewModelScope.launch(dispatchers.io()) {
            ctaChangedTicker.asStateFlow()
                .onEach { ticker ->
                    Timber.v("RMF: $ticker")

                    if (ticker.isEmpty()) return@onEach
                    if (currentBrowserViewState().browserShowing) return@onEach

                    val cta = currentCtaViewState().cta?.takeUnless { it ->
                        it is HomePanelCta
                    }

                    withContext(dispatchers.main()) {
                        ctaViewState.value = currentCtaViewState().copy(
                            cta = cta,
                        )
                    }
                }
                .flowOn(dispatchers.io())
                .launchIn(viewModelScope)
        }

        privacyProtectionsPopupManager.viewState
            .onEach { popupViewState ->
                browserViewState.value = currentBrowserViewState().copy(privacyProtectionsPopupViewState = popupViewState)
            }
            .launchIn(viewModelScope)

        duckPlayer.observeUserPreferences()
            .onEach { preferences ->
                command.value = duckPlayerJSHelper.userPreferencesUpdated(preferences)
            }
            .flowOn(dispatchers.main())
            .launchIn(viewModelScope)

        defaultBrowserPromptsExperiment.showSetAsDefaultPopupMenuItem
            .onEach {
                browserViewState.value = currentBrowserViewState().copy(showSelectDefaultBrowserMenuItem = it)
            }
            .launchIn(viewModelScope)
    }

    fun loadData(
        tabId: String,
        initialUrl: String?,
        skipHome: Boolean,
        isExternal: Boolean,
    ) {
        this.tabId = tabId
        this.skipHome = skipHome
        siteLiveData = tabRepository.retrieveSiteData(tabId)
        site = siteLiveData.value

        initialUrl?.let { buildSiteFactory(it, stillExternal = isExternal) }
    }

    fun onViewReady() {
        url?.let {
            onUserSubmittedQuery(it)
        }
    }

    fun onViewRecreated() {
        observeAccessibilitySettings()
    }

    fun observeAccessibilitySettings() {
        accessibilityObserver?.cancel()
        accessibilityObserver = accessibilitySettingsDataStore.settingsFlow()
            .combine(refreshOnViewVisible.asStateFlow(), ::Pair)
            .onEach { (settings, viewVisible) ->
                Timber.v("Accessibility: newSettings $settings, $viewVisible")
                val shouldRefreshWebview =
                    (currentAccessibilityViewState().forceZoom != settings.forceZoom) || currentAccessibilityViewState().refreshWebView
                accessibilityViewState.value =
                    currentAccessibilityViewState().copy(
                        fontSize = settings.fontSize,
                        forceZoom = settings.forceZoom,
                        refreshWebView = shouldRefreshWebview,
                    )
            }.launchIn(viewModelScope)
    }

    override fun getCurrentTabId(): String = tabId

    fun onMessageProcessed() {
        showBrowser()
    }

    fun downloadCommands(): Flow<DownloadCommand> {
        return downloadCallback.commands()
    }

    // updateMaliciousSiteStatus should be false, unless you know the site is safe or malicious
    private fun buildSiteFactory(
        url: String,
        title: String? = null,
        stillExternal: Boolean? = false,
        updateMaliciousSiteStatus: Boolean = false,
        maliciousSiteStatus: MaliciousSiteStatus? = null,
    ) {
        Timber.v("buildSiteFactory for url=$url, updateMaliciousSiteStatus=$updateMaliciousSiteStatus, maliciousSiteStatus=$maliciousSiteStatus")
        if (buildingSiteFactoryJob?.isCompleted == false) {
            Timber.i("Cancelling existing work to build SiteMonitor for $url")
            buildingSiteFactoryJob?.cancel()
        }
        val externalLaunch = stillExternal ?: false
        site = siteFactory.buildSite(url, tabId, title, httpsUpgraded, externalLaunch)
        if (updateMaliciousSiteStatus) {
            site?.maliciousSiteStatus = maliciousSiteStatus
        }
        onSiteChanged()
        buildingSiteFactoryJob = viewModelScope.launch {
            site?.let {
                withContext(dispatchers.io()) {
                    siteFactory.loadFullSiteDetails(it)
                    onSiteChanged()
                }
            }
        }
    }

    @OptIn(FlowPreview::class, ExperimentalCoroutinesApi::class)
    @SuppressLint("CheckResult")
    private fun configureAutoComplete() {
        autoCompleteJob += autoCompleteStateFlow
            .debounce(300)
            .distinctUntilChanged()
            .flatMapLatest { autoComplete.autoComplete(it) }
            .flowOn(dispatchers.io())
            .onEach { result ->
                if (result.suggestions.contains(AutoCompleteInAppMessageSuggestion)) {
                    hasUserSeenHistoryIAM = true
                }
                onAutoCompleteResultReceived(result)
            }
            .flowOn(dispatchers.main())
            .catch { t: Throwable? -> Timber.w(t, "Failed to get search results") }
            .launchIn(viewModelScope)
    }

    private fun onAutoCompleteResultReceived(result: AutoCompleteResult) {
        val currentViewState = currentAutoCompleteViewState()
        currentViewState.copy(searchResults = AutoCompleteResult(result.query, result.suggestions)).also {
            lastAutoCompleteState = it
            autoCompleteViewState.value = it
        }
    }

    @VisibleForTesting
    public override fun onCleared() {
        buildingSiteFactoryJob?.cancel()
        autoCompleteJob.cancel()
        fireproofWebsiteState.removeObserver(fireproofWebsitesObserver)
        navigationAwareLoginDetector.loginEventLiveData.removeObserver(loginDetectionObserver)
        fireproofDialogsEventHandler.event.removeObserver(fireproofDialogEventObserver)
        showPulseAnimation.removeObserver(fireButtonAnimation)
        super.onCleared()
    }

    fun registerWebViewListener(
        browserWebViewClient: BrowserWebViewClient,
        browserChromeClient: BrowserChromeClient,
    ) {
        browserWebViewClient.webViewClientListener = this
        browserChromeClient.webViewClientListener = this
    }

    fun onViewResumed() {
        if (currentGlobalLayoutState() is Invalidated && currentBrowserViewState().browserShowing) {
            showErrorWithAction()
        }
    }

    fun onViewVisible() {
        setAdClickActiveTabData(url)

        // we expect refreshCta to be called when a site is fully loaded if browsingShowing -trackers data available-.
        if (!currentBrowserViewState().browserShowing && !currentBrowserViewState().maliciousSiteBlocked) {
            viewModelScope.launch {
                val cta = refreshCta()
                showOrHideKeyboard(cta)
            }
        } else {
            command.value = HideKeyboard
        }

        browserViewState.value = currentBrowserViewState().copy(
            showDuckChatOption = duckChat.showInBrowserMenu(),
        )

        viewModelScope.launch {
            refreshOnViewVisible.emit(true)
        }
    }

    fun onViewHidden() {
        ctaViewState.value?.cta.let {
            if (it is BrokenSitePromptDialogCta) {
                command.value = HideBrokenSitePromptCta(it)
            }
        }
        skipHome = false
        viewModelScope.launch {
            downloadCallback
            refreshOnViewVisible.emit(false)
        }
    }

    suspend fun fireAutocompletePixel(suggestion: AutoCompleteSuggestion) {
        val currentViewState = currentAutoCompleteViewState()

        val hasBookmarks = withContext(dispatchers.io()) {
            savedSitesRepository.hasBookmarks()
        }
        val hasFavorites = withContext(dispatchers.io()) {
            savedSitesRepository.hasFavorites()
        }
        val hasHistory = withContext(dispatchers.io()) {
            history.hasHistory()
        }
        val hasTabs = withContext(dispatchers.io()) {
            (tabRepository.liveTabs.value?.size ?: 0) > 1
        }
        val hasBookmarkResults = currentViewState.searchResults.suggestions.any { it is AutoCompleteBookmarkSuggestion && !it.isFavorite }
        val hasFavoriteResults = currentViewState.searchResults.suggestions.any { it is AutoCompleteBookmarkSuggestion && it.isFavorite }
        val hasHistoryResults =
            currentViewState.searchResults.suggestions.any { it is AutoCompleteHistorySuggestion || it is AutoCompleteHistorySearchSuggestion }
        val hasSwitchToTabResults = currentViewState.searchResults.suggestions.any { it is AutoCompleteSwitchToTabSuggestion }
        val params = mapOf(
            PixelParameter.SHOWED_BOOKMARKS to hasBookmarkResults.toString(),
            PixelParameter.SHOWED_FAVORITES to hasFavoriteResults.toString(),
            PixelParameter.BOOKMARK_CAPABLE to hasBookmarks.toString(),
            PixelParameter.FAVORITE_CAPABLE to hasFavorites.toString(),
            PixelParameter.HISTORY_CAPABLE to hasHistory.toString(),
            PixelParameter.SHOWED_HISTORY to hasHistoryResults.toString(),
            PixelParameter.SWITCH_TO_TAB_CAPABLE to hasTabs.toString(),
            PixelParameter.SHOWED_SWITCH_TO_TAB to hasSwitchToTabResults.toString(),
        )
        val pixelName = when (suggestion) {
            is AutoCompleteBookmarkSuggestion -> {
                if (suggestion.isFavorite) {
                    AppPixelName.AUTOCOMPLETE_FAVORITE_SELECTION
                } else {
                    AppPixelName.AUTOCOMPLETE_BOOKMARK_SELECTION
                }
            }

            is AutoCompleteSearchSuggestion -> if (suggestion.isUrl) AUTOCOMPLETE_SEARCH_WEBSITE_SELECTION else AUTOCOMPLETE_SEARCH_PHRASE_SELECTION
            is AutoCompleteHistorySuggestion -> AUTOCOMPLETE_HISTORY_SITE_SELECTION
            is AutoCompleteHistorySearchSuggestion -> AUTOCOMPLETE_HISTORY_SEARCH_SELECTION
            is AutoCompleteSwitchToTabSuggestion -> AppPixelName.AUTOCOMPLETE_SWITCH_TO_TAB_SELECTION
            else -> return
        }

        pixel.fire(pixelName, params)
    }

    fun userSelectedAutocomplete(suggestion: AutoCompleteSuggestion) {
        // send pixel before submitting the query and changing the autocomplete state to empty; otherwise will send the wrong params
        appCoroutineScope.launch(dispatchers.io()) {
            fireAutocompletePixel(suggestion)
            withContext(dispatchers.main()) {
                when (suggestion) {
                    is AutoCompleteDefaultSuggestion -> onUserSubmittedQuery(suggestion.phrase, FromAutocomplete(isNav = false))
                    is AutoCompleteBookmarkSuggestion -> onUserSubmittedQuery(suggestion.url, FromAutocomplete(isNav = true))
                    is AutoCompleteSearchSuggestion -> onUserSubmittedQuery(suggestion.phrase, FromAutocomplete(isNav = suggestion.isUrl))
                    is AutoCompleteHistorySuggestion -> onUserSubmittedQuery(suggestion.url, FromAutocomplete(isNav = true))
                    is AutoCompleteHistorySearchSuggestion -> onUserSubmittedQuery(suggestion.phrase, FromAutocomplete(isNav = false))
                    is AutoCompleteSwitchToTabSuggestion -> onUserSwitchedToTab(suggestion.tabId)
                    is AutoCompleteInAppMessageSuggestion -> return@withContext
                }
            }
        }
    }

    fun userLongPressedAutocomplete(suggestion: AutoCompleteSuggestion) {
        when (suggestion) {
            is AutoCompleteHistorySuggestion, is AutoCompleteHistorySearchSuggestion -> showRemoveSearchSuggestionDialog(suggestion)
            else -> return
        }
    }

    private fun showRemoveSearchSuggestionDialog(suggestion: AutoCompleteSuggestion) {
        appCoroutineScope.launch(dispatchers.main()) {
            command.value = ShowRemoveSearchSuggestionDialog(suggestion)
        }
    }

    fun onRemoveSearchSuggestionConfirmed(
        suggestion: AutoCompleteSuggestion,
        omnibarText: String,
    ) {
        configureAutoComplete()

        appCoroutineScope.launch(dispatchers.io()) {
            pixel.fire(AUTOCOMPLETE_RESULT_DELETED)
            pixel.fire(AUTOCOMPLETE_RESULT_DELETED_DAILY, type = Daily())

            when (suggestion) {
                is AutoCompleteHistorySuggestion -> {
                    history.removeHistoryEntryByUrl(suggestion.url)
                }

                is AutoCompleteHistorySearchSuggestion -> {
                    history.removeHistoryEntryByQuery(suggestion.phrase)
                }

                else -> {}
            }
            withContext(dispatchers.main()) {
                autoCompleteStateFlow.value = omnibarText
                command.value = AutocompleteItemRemoved
            }
        }
    }

    fun onUserLongPressedBack() {
        val navigationHistory = webNavigationState?.navigationHistory ?: return

        // we don't want the current page, so drop the first entry. Also don't want too many, so take only most recent ones.
        val stack = navigationHistory
            .drop(1)
            .take(10)

        if (stack.isNotEmpty()) {
            command.value = ShowBackNavigationHistory(stack)
        }
    }

    fun onUserSubmittedQuery(
        query: String,
        queryOrigin: QueryOrigin = QueryOrigin.FromUser,
    ) {
        navigationAwareLoginDetector.onEvent(NavigationEvent.UserAction.NewQuerySubmitted)

        if (query.isBlank()) {
            return
        }

        if (currentGlobalLayoutState() is Invalidated) {
            recoverTabWithQuery(query)
            return
        }

        val cta = currentCtaViewState().cta

        if (cta is OnboardingDaxDialogCta) {
            onDismissOnboardingDaxDialog(cta)
        }

        when (cta) {
            is DaxBubbleCta.DaxIntroSearchOptionsCta,
            -> {
                if (!ctaViewModel.isSuggestedSearchOption(query)) {
                    pixel.fire(ONBOARDING_SEARCH_CUSTOM, type = Unique())
                }
            }

            is DaxBubbleCta.DaxIntroVisitSiteOptionsCta,
            is OnboardingDaxDialogCta.DaxSiteSuggestionsCta,
            -> {
                if (!ctaViewModel.isSuggestedSiteOption(query)) {
                    pixel.fire(ONBOARDING_VISIT_SITE_CUSTOM, type = Unique())
                }
            }

            is BrokenSitePromptDialogCta -> {
                viewModelScope.launch(dispatchers.main()) {
                    command.value = HideBrokenSitePromptCta(cta)
                }
            }
        }

        command.value = HideKeyboard
        val trimmedInput = query.trim()

        viewModelScope.launch(dispatchers.io()) {
            searchCountDao.incrementSearchCount()
        }

        val verticalParameter = extractVerticalParameter(url)
        var urlToNavigate = queryUrlConverter.convertQueryToUrl(trimmedInput, verticalParameter, queryOrigin)

        when (val type = specialUrlDetector.determineType(trimmedInput)) {
            is ShouldLaunchDuckChatLink -> {
                runCatching {
                    duckChat.openDuckChat(urlToNavigate.toUri().getQueryParameter(QUERY))
                    return
                }
            }

            is ShouldLaunchPrivacyProLink -> {
                if (webNavigationState == null || webNavigationState?.hasNavigationHistory == false) {
                    closeCurrentTab()
                }
                command.value = LaunchPrivacyPro(urlToNavigate.toUri())
                return
            }

            is NonHttpAppLink -> {
                nonHttpAppLinkClicked(type)
            }

            is SpecialUrlDetector.UrlType.CloakedAmpLink -> {
                handleCloakedAmpLink(type.ampUrl)
            }

            else -> {
                if (type is SpecialUrlDetector.UrlType.ExtractedAmpLink) {
                    Timber.d("AMP link detection: Using extracted URL: ${type.extractedUrl}")
                    urlToNavigate = type.extractedUrl
                } else if (type is SpecialUrlDetector.UrlType.TrackingParameterLink) {
                    Timber.d("Loading parameter cleaned URL: ${type.cleanedUrl}")
                    urlToNavigate = type.cleanedUrl
                }

                if (shouldClearHistoryOnNewQuery()) {
                    returnedHomeAfterSiteLoaded = false
                    command.value = ResetHistory
                }

                fireQueryChangedPixel(trimmedInput)

                if (!appSettingsPreferencesStore.showAppLinksPrompt) {
                    appLinksHandler.updatePreviousUrl(urlToNavigate)
                    appLinksHandler.setUserQueryState(true)
                } else {
                    clearPreviousUrl()
                }

                site?.nextUrl = urlToNavigate
                command.value = NavigationCommand.Navigate(urlToNavigate, getUrlHeaders(urlToNavigate))
            }
        }

        globalLayoutState.value = Browser(isNewTabState = false)
        findInPageViewState.value = FindInPageViewState(visible = false)
        omnibarViewState.value = currentOmnibarViewState().copy(
            omnibarText = trimmedInput,
            forceExpand = true,
        )
        browserViewState.value = currentBrowserViewState().copy(
            browserShowing = true,
            browserError = OMITTED,
            sslError = NONE,
            maliciousSiteBlocked = false,
            maliciousSiteStatus = null,
        )
        autoCompleteViewState.value =
            currentAutoCompleteViewState().copy(showSuggestions = false, showFavorites = false, searchResults = AutoCompleteResult("", emptyList()))
    }

    private fun getUrlHeaders(url: String?): Map<String, String> {
        return url?.let { customHeadersProvider.getCustomHeaders(it) } ?: emptyMap()
    }

    private fun extractVerticalParameter(currentUrl: String?): String? {
        val url = currentUrl ?: return null

        return if (duckDuckGoUrlDetector.isDuckDuckGoVerticalUrl(url)) {
            duckDuckGoUrlDetector.extractVertical(url)
        } else {
            null
        }
    }

    private fun fireQueryChangedPixel(omnibarText: String) {
        val oldQuery = currentOmnibarViewState().omnibarText.toUri()
        val newQuery = omnibarText.toUri()

        if (Patterns.WEB_URL.matcher(oldQuery.toString()).matches()) return

        if (oldQuery == newQuery) {
            pixel.fire(String.format(Locale.US, AppPixelName.SERP_REQUERY.pixelName, PixelParameter.SERP_QUERY_NOT_CHANGED))
        } else if (oldQuery.toString().isNotBlank()) { // blank means no previous search, don't send pixel
            pixel.fire(String.format(Locale.US, AppPixelName.SERP_REQUERY.pixelName, PixelParameter.SERP_QUERY_CHANGED))
        }
    }

    private fun shouldClearHistoryOnNewQuery(): Boolean {
        val navigation = webNavigationState ?: return returnedHomeAfterSiteLoaded
        return !currentBrowserViewState().browserShowing && navigation.hasNavigationHistory
    }

    private suspend fun removeCurrentTabFromRepository() {
        val currentTab = tabRepository.liveSelectedTab.value
        currentTab?.let {
            adClickManager.clearTabId(it.tabId)
            tabRepository.deleteTabAndSelectSource(it.tabId)
        }
    }

    override fun willOverrideUrl(newUrl: String) {
        site?.nextUrl = newUrl
        Timber.d("SSLError: willOverride is $newUrl")
        navigationAwareLoginDetector.onEvent(NavigationEvent.Redirect(newUrl))
        val previousSiteStillLoading = currentLoadingViewState().isLoading
        if (previousSiteStillLoading) {
            showBlankContentfNewContentDelayed()
        }
    }

    override fun prefetchFavicon(url: String) {
        faviconPrefetchJob?.cancel()
        faviconPrefetchJob = viewModelScope.launch {
            val faviconFile = faviconManager.tryFetchFaviconForUrl(tabId = tabId, url = url)
            if (faviconFile != null) {
                tabRepository.updateTabFavicon(tabId, faviconFile.name)
            }
        }
    }

    override fun iconReceived(
        url: String,
        icon: Bitmap,
    ) {
        val currentTab = tabRepository.liveSelectedTab.value ?: return
        val currentUrl = currentTab.url ?: return
        if (currentUrl != url) {
            Timber.d("Favicon received for a url $url, different than the current one $currentUrl")
            return
        }
        viewModelScope.launch(dispatchers.io()) {
            val faviconFile = faviconManager.storeFavicon(currentTab.tabId, ImageFavicon(icon, url))
            faviconFile?.let {
                tabRepository.updateTabFavicon(tabId, faviconFile.name)
            }
        }
    }

    override fun iconReceived(
        visitedUrl: String,
        iconUrl: String,
    ) {
        val currentTab = tabRepository.liveSelectedTab.value ?: return
        val currentUrl = currentTab.url ?: return
        if (currentUrl.toUri().host != visitedUrl.toUri().host) {
            Timber.d("Favicon received for a url $visitedUrl, different than the current one $currentUrl")
            return
        }
        viewModelScope.launch {
            val faviconFile = faviconManager.storeFavicon(currentTab.tabId, UrlFavicon(iconUrl, visitedUrl))
            faviconFile?.let {
                tabRepository.updateTabFavicon(tabId, faviconFile.name)
            }
        }
    }

    override fun isDesktopSiteEnabled(): Boolean = currentBrowserViewState().isDesktopBrowsingMode

    override fun closeCurrentTab() {
        viewModelScope.launch {
            removeCurrentTabFromRepository()
        }
    }

    private fun openNewTab() {
        command.value = GenerateWebViewPreviewImage

        if (swipingTabsFeature.isEnabled) {
            viewModelScope.launch {
                val emptyTab = tabRepository.getTabs().firstOrNull { it.url.isNullOrBlank() }?.tabId
                if (emptyTab != null) {
                    tabRepository.select(tabId = emptyTab)
                } else {
                    command.value = LaunchNewTab
                }
            }
        } else {
            command.value = LaunchNewTab
        }

        onUserDismissedCta(ctaViewState.value?.cta)
    }

    fun closeAndReturnToSourceIfBlankTab() {
        if (url == null) {
            closeAndSelectSourceTab()
        }
    }

    override fun closeAndSelectSourceTab() {
        viewModelScope.launch {
            removeAndSelectTabFromRepository()
        }
    }

    private suspend fun removeAndSelectTabFromRepository() {
        removeCurrentTabFromRepository()
    }

    fun onUserPressedForward() {
        navigationAwareLoginDetector.onEvent(NavigationEvent.UserAction.NavigateForward)
        if (!currentBrowserViewState().browserShowing) {
            browserViewState.value = browserStateModifier.copyForBrowserShowing(currentBrowserViewState())
            command.value = NavigationCommand.Refresh
        } else {
            command.value = NavigationCommand.NavigateForward
        }
    }

    fun onRefreshRequested(triggeredByUser: Boolean) {
        val omnibarContent = currentOmnibarViewState().omnibarText
        if (!Patterns.WEB_URL.matcher(omnibarContent).matches()) {
            fireQueryChangedPixel(currentOmnibarViewState().omnibarText)
        }
        navigationAwareLoginDetector.onEvent(NavigationEvent.UserAction.Refresh)
        if (currentGlobalLayoutState() is Invalidated) {
            recoverTabWithQuery(url.orEmpty())
        } else {
            command.value = NavigationCommand.Refresh
        }

        if (triggeredByUser) {
            site?.realBrokenSiteContext?.onUserTriggeredRefresh()
            site?.uri?.let {
                brokenSitePrompt.pageRefreshed(it)
            }
            privacyProtectionsPopupManager.onPageRefreshTriggeredByUser(isOmnibarAtTheTop = settingsDataStore.omnibarPosition == TOP)
        }
    }

    fun handleExternalLaunch(isExternal: Boolean) {
        if (isExternal) {
            site?.isExternalLaunch = isExternal
        }
    }

    fun urlUnchangedForExternalLaunchPurposes(
        oldUrl: String?,
        newUrl: String,
    ): Boolean {
        if (oldUrl == null) return false
        fun normalizeUrl(url: String): String {
            val regex = Regex("^(https?://)?(www\\.)?")
            var normalizedUrl = url.replace(regex, "")

            if (normalizedUrl.endsWith("/")) {
                normalizedUrl = normalizedUrl.dropLast(1)
            }

            return normalizedUrl
        }

        val normalizedOldUrl = normalizeUrl(oldUrl)
        val normalizedNewUrl = normalizeUrl(newUrl)
        return normalizedOldUrl == normalizedNewUrl
    }

    /**
     * Handles back navigation. Returns false if navigation could not be
     * handled at this level, giving system an opportunity to handle it
     *
     * @return true if navigation handled, otherwise false
     */
    fun onUserPressedBack(isCustomTab: Boolean = false): Boolean {
        navigationAwareLoginDetector.onEvent(NavigationEvent.UserAction.NavigateBack)
        val navigation = webNavigationState ?: return false
        val hasSourceTab = tabRepository.liveSelectedTab.value?.sourceTabId != null

        if (currentFindInPageViewState().visible) {
            dismissFindInView()
            return true
        }

        if (currentBrowserViewState().sslError != NONE) {
            command.postValue(HideSSLError)
            return true
        }

        if (currentBrowserViewState().maliciousSiteBlocked) {
            command.postValue(HideWarningMaliciousSite(navigation.canGoBack))
            return true
        }

        if (!currentBrowserViewState().browserShowing) {
            return false
        }

        if (navigation.canGoBack) {
            command.value = NavigationCommand.NavigateBack(navigation.stepsToPreviousPage)
            return true
        } else if (hasSourceTab && !isCustomTab) {
            viewModelScope.launch {
                removeCurrentTabFromRepository()
            }
            return true
        } else if (!skipHome && !isCustomTab) {
            navigateHome()
            command.value = ShowKeyboard
            return true
        }

        if (!isCustomTab) {
            Timber.d("User pressed back and tab is set to skip home; need to generate WebView preview now")
            command.value = GenerateWebViewPreviewImage
        }
        return false
    }

    private fun navigateHome() {
        site = null
        onSiteChanged()
        webNavigationState = null
        returnedHomeAfterSiteLoaded = true

        val browserState = browserStateModifier.copyForHomeShowing(currentBrowserViewState()).copy(
            canGoForward = currentGlobalLayoutState() !is Invalidated,
        )
        browserViewState.value = browserState

        findInPageViewState.value = FindInPageViewState()
        omnibarViewState.value = currentOmnibarViewState().copy(
            omnibarText = "",
            forceExpand = true,
        )
        loadingViewState.value = currentLoadingViewState().copy(isLoading = false)

        deleteTabPreview(tabId)
    }

    override fun goFullScreen(view: View) {
        command.value = ShowFullScreen(view)

        val currentState = currentBrowserViewState()
        browserViewState.value = currentState.copy(isFullScreen = true)
    }

    override fun exitFullScreen() {
        val currentState = currentBrowserViewState()
        browserViewState.value = currentState.copy(isFullScreen = false)
    }

    /*
     * This method shouldn't be called from outside the ViewModel.
     * Calling this method when an error page is shown might cause unexpected issues, if said error page is a consequence
     * of an error that prevents the page load from starting altogether. This currently only happens with malicious site protection
     * when the WebView is stopped before the page load starts (local blocks)
     * In such cases, by stopping the WebView, we're effectively stopping the load for the previously loaded
     * page, which then triggers onProgressChanged/onPageFinished/etc. If we allow those to trigger an unfiltered navigationStateChanged,
     * we will end up in a situation where we receive NewPage events for the previous page while the error is shown.
     */
    fun navigationStateChanged(newWebNavigationState: WebNavigationState) {
        val stateChange = newWebNavigationState.compare(webNavigationState)

        viewModelScope.launch {
            showOnAppLaunchOptionHandler.handleResolvedUrlStorage(
                currentUrl = newWebNavigationState.currentUrl,
                isRootOfTab = !newWebNavigationState.canGoBack,
                tabId = tabId,
            )
        }

        webNavigationState = newWebNavigationState

        if (!currentBrowserViewState().browserShowing) return

        if (settingsDataStore.omnibarPosition == BOTTOM) {
            showOmniBar()
        }

        canAutofillSelectCredentialsDialogCanAutomaticallyShow = true

        browserViewState.value = currentBrowserViewState().copy(
            canGoBack = newWebNavigationState.canGoBack || !skipHome,
            canGoForward = newWebNavigationState.canGoForward,
        )

        when (stateChange) {
            is WebNavigationStateChange.NewPage -> {
                val uri = stateChange.url.toUri()
                viewModelScope.launch(dispatchers.io()) {
                    if (duckPlayer.getDuckPlayerState() == ENABLED && duckPlayer.isSimulatedYoutubeNoCookie(uri)) {
                        duckPlayer.createDuckPlayerUriFromYoutubeNoCookie(uri)?.let {
                            withContext(dispatchers.main()) {
                                pageChanged(it, stateChange.title)
                            }
                        }
                    } else {
                        withContext(dispatchers.main()) {
                            pageChanged(stateChange.url, stateChange.title)
                        }
                    }
                    ctaViewState.value?.cta?.let { cta ->
                        if (cta is BrokenSitePromptDialogCta) {
                            withContext(dispatchers.main()) {
                                command.value = HideBrokenSitePromptCta(cta)
                            }
                        }
                    }
                }
            }

            is WebNavigationStateChange.PageCleared -> pageCleared()
            is WebNavigationStateChange.UrlUpdated -> {
                val uri = stateChange.url.toUri()
                viewModelScope.launch(dispatchers.io()) {
                    if (duckPlayer.getDuckPlayerState() == ENABLED && duckPlayer.isSimulatedYoutubeNoCookie(uri)) {
                        duckPlayer.createDuckPlayerUriFromYoutubeNoCookie(uri)?.let {
                            withContext(dispatchers.main()) {
                                urlUpdated(it)
                            }
                        }
                    } else {
                        withContext(dispatchers.main()) {
                            urlUpdated(stateChange.url)
                        }
                    }
                }
                ctaViewState.value?.cta?.let { cta ->
                    if (cta is BrokenSitePromptDialogCta) {
                        command.value = HideBrokenSitePromptCta(cta)
                    }
                }
            }

            is WebNavigationStateChange.PageNavigationCleared -> disableUserNavigation()
            else -> {}
        }

        if ((newWebNavigationState.progress ?: 0) >= SHOW_CONTENT_MIN_PROGRESS) {
            showWebContent()
        }
        navigationAwareLoginDetector.onEvent(NavigationEvent.WebNavigationEvent(stateChange))
    }

    override fun onPageContentStart(url: String) {
        showWebContent()
    }

    private fun showBlankContentfNewContentDelayed() {
        Timber.i("Blank: cancel job $deferredBlankSite")
        deferredBlankSite?.cancel()
        deferredBlankSite = viewModelScope.launch(dispatchers.io()) {
            withContext(dispatchers.main()) {
                command.value = HideWebContent
            }
        }
        Timber.i("Blank: schedule new blank $deferredBlankSite")
    }

    private fun showWebContent() {
        Timber.i("Blank: onsite changed cancel $deferredBlankSite")
        deferredBlankSite?.cancel()
        command.value = ShowWebContent
    }

    private fun pageChanged(
        url: String,
        title: String?,
    ) {
        Timber.v("Page changed: $url")
        cleanupBlobDownloadReplyProxyMaps()
        privacyDashboardExternalPixelParams.clearPixelParams()

        hasCtaBeenShownForCurrentPage.set(false)
        buildSiteFactory(url, title, urlUnchangedForExternalLaunchPurposes(site?.url, url))
        setAdClickActiveTabData(url)

        val currentOmnibarViewState = currentOmnibarViewState()
        val omnibarText = omnibarTextForUrl(url)
        omnibarViewState.value = currentOmnibarViewState.copy(
            omnibarText = omnibarText,
            forceExpand = true,
        )
        val currentBrowserViewState = currentBrowserViewState()
        val domain = site?.domain

        findInPageViewState.value = FindInPageViewState(visible = false)

        browserViewState.value = currentBrowserViewState.copy(
            browserShowing = true,
            canSaveSite = domain != null,
            addToHomeEnabled = domain != null,
            canSharePage = domain != null,
            showPrivacyShield = HighlightableButton.Visible(enabled = true),
            canReportSite = domain != null && !duckPlayer.isDuckPlayerUri(url),
            canChangePrivacyProtection = domain != null && !duckPlayer.isDuckPlayerUri(url),
            isPrivacyProtectionDisabled = false,
            canFindInPage = true,
            canChangeBrowsingMode = true,
            canFireproofSite = domain != null,
            isFireproofWebsite = isFireproofWebsite(),
            canPrintPage = domain != null,
            maliciousSiteBlocked = false,
            maliciousSiteStatus = null,
        )

        if (duckDuckGoUrlDetector.isDuckDuckGoQueryUrl(url)) {
            statisticsUpdater.refreshSearchRetentionAtb()
        }

        domain?.let { viewModelScope.launch { updateLoadingStatePrivacy(domain) } }
        domain?.let { viewModelScope.launch { updatePrivacyProtectionState(domain) } }

        allowlistRefreshTriggerJob?.cancel()
        if (domain != null) {
            allowlistRefreshTriggerJob = isDomainInUserAllowlist(domain)
                .drop(count = 1) // skip current state - we're only interested in change events
                .onEach { isInAllowList ->
                    if (isInAllowList) {
                        command.postValue(RefreshAndShowPrivacyProtectionDisabledConfirmation(domain))
                    } else {
                        command.postValue(RefreshAndShowPrivacyProtectionEnabledConfirmation(domain))
                    }
                }
                .launchIn(viewModelScope)
        }

        viewModelScope.launch { updateBookmarkAndFavoriteState(url) }

        val permissionOrigin = site?.uri?.host?.asLocationPermissionOrigin()
        permissionOrigin?.let { viewModelScope.launch { notifyPermanentLocationPermission(permissionOrigin) } }

        registerSiteVisit()

        cacheAppLink(url)

        appLinksHandler.setUserQueryState(false)
        appLinksHandler.updatePreviousUrl(url)

        ampLinks.lastAmpLinkInfo?.let { lastAmpLinkInfo ->
            if (lastAmpLinkInfo.destinationUrl == null) {
                lastAmpLinkInfo.destinationUrl = url
            }
        }

        trackingParameters.lastCleanedUrl?.let {
            trackingParameters.lastCleanedUrl = null
            enableUrlParametersRemovedFlag()
        }

        isProcessingTrackingLink = false
        isLinkOpenedInNewTab = false

        automaticSavedLoginsMonitor.clearAutoSavedLoginId(tabId)

        site?.run {
            val hasBrowserError = currentBrowserViewState().browserError != OMITTED
            privacyProtectionsPopupManager.onPageLoaded(url, httpErrorCodeEvents, hasBrowserError)
        }
    }

    private fun cleanupBlobDownloadReplyProxyMaps() {
        fixedReplyProxyMap.clear()
    }

    private fun setAdClickActiveTabData(url: String?) {
        val sourceTabId = tabRepository.liveSelectedTab.value?.sourceTabId
        val sourceTabUrl = tabRepository.liveTabs.value?.firstOrNull { it.tabId == sourceTabId }?.url
        adClickManager.setActiveTabId(tabId, url, sourceTabId, sourceTabUrl)
    }

    private fun cacheAppLink(url: String?) {
        val urlType = specialUrlDetector.determineType(url)
        if (urlType is AppLink) {
            updatePreviousAppLink(urlType)
        } else {
            clearPreviousAppLink()
        }
    }

    private suspend fun updateLoadingStatePrivacy(domain: String) {
        val privacyProtectionDisabled = isPrivacyProtectionDisabled(domain)
        withContext(dispatchers.main()) {
            loadingViewState.value =
                currentLoadingViewState().copy(
                    trackersAnimationEnabled = !(privacyProtectionDisabled || currentBrowserViewState().maliciousSiteBlocked),
                    url = site?.url ?: "",
                )
        }
    }

    private suspend fun updatePrivacyProtectionState(domain: String) {
        val privacyProtectionDisabled = isPrivacyProtectionDisabled(domain)
        withContext(dispatchers.main()) {
            browserViewState.value = currentBrowserViewState().copy(isPrivacyProtectionDisabled = privacyProtectionDisabled)
        }
    }

    private suspend fun isPrivacyProtectionDisabled(domain: String): Boolean {
        return withContext(dispatchers.io()) {
            userAllowListRepository.isDomainInUserAllowList(domain) || contentBlocking.isAnException(domain)
        }
    }

    private fun isDomainInUserAllowlist(domain: String): Flow<Boolean> =
        userAllowListRepository
            .domainsInUserAllowListFlow()
            .map { allowlistedDomains -> domain in allowlistedDomains }
            .distinctUntilChanged()

    private suspend fun updateBookmarkAndFavoriteState(url: String) {
        val bookmark = getBookmark(url)
        val favorite = getFavorite(url)
        withContext(dispatchers.main()) {
            browserViewState.value = currentBrowserViewState().copy(
                bookmark = bookmark?.copy(isFavorite = favorite != null),
                favorite = favorite,
            )
        }
    }

    private suspend fun getBookmark(url: String): Bookmark? {
        return withContext(dispatchers.io()) {
            savedSitesRepository.getBookmark(url)
        }
    }

    private suspend fun getBookmarkFolder(bookmark: Bookmark?): BookmarkFolder? {
        if (bookmark == null) return null
        return withContext(dispatchers.io()) {
            savedSitesRepository.getFolder(bookmark.parentId)
        }
    }

    private suspend fun getFavorite(url: String): Favorite? {
        return withContext(dispatchers.io()) {
            savedSitesRepository.getFavorite(url)
        }
    }

    private suspend fun notifyPermanentLocationPermission(domain: String) {
        if (sitePermissionsManager.hasSitePermanentPermission(domain, LocationPermissionRequest.RESOURCE_LOCATION_PERMISSION)) {
            Timber.d("Location Permission: domain $domain site url ${site?.url} has location permission")
            command.postValue(ShowDomainHasPermissionMessage(domain))
        }
    }

    private fun urlUpdated(url: String) {
        Timber.v("Page url updated: $url")
        site?.url = url
        onSiteChanged()
        val currentOmnibarViewState = currentOmnibarViewState()
        val omnibarText = omnibarTextForUrl(url)
        omnibarViewState.postValue(
            currentOmnibarViewState.copy(
                omnibarText = omnibarText,
                forceExpand = false,
            ),
        )
        viewModelScope.launch { updateBookmarkAndFavoriteState(url) }
    }

    @VisibleForTesting
    fun stripBasicAuthFromUrl(url: String): String {
        try {
            val uri = URI(url)
            val userInfo = uri.userInfo

            if (userInfo != null) {
                val queryStr = uri.rawQuery?.let { "?$it" } ?: ""
                val uriFragment = uri.fragment?.let { "#$it" } ?: ""
                val portStr = if (uri.port != -1) ":${uri.port}" else ""
                return "${uri.scheme}://${uri.host}$portStr${uri.path}$queryStr$uriFragment"
            }
        } catch (e: URISyntaxException) {
            Timber.e(e, "Failed to parse url for auth stripping")
            return url
        }
        return url
    }

    private fun omnibarTextForUrl(url: String?): String {
        if (url == null) return ""

        return if (duckDuckGoUrlDetector.isDuckDuckGoQueryUrl(url)) {
            duckDuckGoUrlDetector.extractQuery(url) ?: url
        } else {
            stripBasicAuthFromUrl(url)
        }
    }

    private fun pageCleared() {
        Timber.v("Page cleared: $url")
        site = null
        onSiteChanged()

        val currentBrowserViewState = currentBrowserViewState()
        browserViewState.value = currentBrowserViewState.copy(
            canSaveSite = false,
            addToHomeEnabled = false,
            canSharePage = false,
            showPrivacyShield = HighlightableButton.Visible(enabled = false),
            canReportSite = false,
            canFireproofSite = false,
            canPrintPage = false,
        )
        Timber.d("showPrivacyShield=false, showSearchIcon=true, showClearButton=true")
    }

    override fun pageRefreshed(refreshedUrl: String) {
        if (url == null || refreshedUrl == url) {
            Timber.v("Page refreshed: $refreshedUrl")
            pageChanged(refreshedUrl, title)
        }
    }

    override fun progressChanged(
        newProgress: Int,
        webViewNavigationState: WebViewNavigationState,
    ) {
        Timber.v("Loading in progress $newProgress, url: ${webViewNavigationState.currentUrl}")

        if (!currentBrowserViewState().maliciousSiteBlocked) {
            navigationStateChanged(webViewNavigationState)
        }

        if (!currentBrowserViewState().browserShowing) return

        val isLoading = newProgress < 100 || isProcessingTrackingLink
        val progress = currentLoadingViewState()
        if (progress.progress == newProgress) return
        val visualProgress = if (newProgress < FIXED_PROGRESS || isProcessingTrackingLink) {
            FIXED_PROGRESS
        } else {
            newProgress
        }

        loadingViewState.value = progress.copy(isLoading = isLoading, progress = visualProgress, url = site?.url ?: "")

        if (newProgress == 100) {
            command.value = RefreshUserAgent(url, currentBrowserViewState().isDesktopBrowsingMode)
            navigationAwareLoginDetector.onEvent(NavigationEvent.PageFinished)
        }
    }

    override fun pageFinished(
        webViewNavigationState: WebViewNavigationState,
        url: String?,
    ) {
        if (!currentBrowserViewState().maliciousSiteBlocked) {
            navigationStateChanged(webViewNavigationState)
            url?.let { prefetchFavicon(url) }
        }
    }

    override fun onPageCommitVisible(
        webViewNavigationState: WebViewNavigationState,
        url: String,
    ) {
        if (!currentBrowserViewState().maliciousSiteBlocked) {
            navigationStateChanged(webViewNavigationState)
            onPageContentStart(url)
        }
    }

    override fun pageStarted(webViewNavigationState: WebViewNavigationState) {
        browserViewState.value =
            currentBrowserViewState().copy(
                browserShowing = true,
                showPrivacyShield = HighlightableButton.Visible(enabled = false),
                fireButton = HighlightableButton.Visible(enabled = false),
                maliciousSiteBlocked = false,
            )
        navigationStateChanged(webViewNavigationState)
    }

    override fun onSitePermissionRequested(
        request: PermissionRequest,
        sitePermissionsAllowedToAsk: SitePermissions,
    ) {
        if (request is LocationPermissionRequest) {
            if (!sameEffectiveTldPlusOne(site, request.origin)) {
                Timber.d("Permissions: sameEffectiveTldPlusOne false")
                request.deny()
                return
            }
        }

        viewModelScope.launch(dispatchers.io()) {
            command.postValue(ShowSitePermissionsDialog(sitePermissionsAllowedToAsk, request))
        }
    }

    private fun sameEffectiveTldPlusOne(
        site: Site?,
        origin: String,
    ): Boolean {
        val siteDomain = site?.url?.toHttpUrlOrNull() ?: return false
        val originDomain = origin.toUri().toString().toHttpUrlOrNull() ?: return false

        val siteETldPlusOne = siteDomain.topPrivateDomain()
        val originETldPlusOne = originDomain.topPrivateDomain()

        return siteETldPlusOne == originETldPlusOne
    }

    private fun registerSiteVisit() {
        Schedulers.io().scheduleDirect {
            networkLeaderboardDao.incrementSitesVisited()
        }
    }

    override fun dosAttackDetected() {
        invalidateBrowsingActions()
        showErrorWithAction(R.string.dosErrorMessage)
    }

    override fun titleReceived(newTitle: String) {
        site?.title = newTitle
        val url = site?.url
        viewModelScope.launch(dispatchers.main()) {
            val isDuckPlayerUrl = withContext(dispatchers.io()) {
                url != null && duckPlayer.getDuckPlayerState() == ENABLED && duckPlayer.isDuckPlayerUri(url)
            }
            command.postValue(ShowWebPageTitle(newTitle, url, isDuckPlayerUrl))
            onSiteChanged()
        }
    }

    @AnyThread
    override fun sendEmailRequested(emailAddress: String) {
        command.postValue(SendEmail(emailAddress))
    }

    @AnyThread
    override fun dialTelephoneNumberRequested(telephoneNumber: String) {
        command.postValue(DialNumber(telephoneNumber))
    }

    @AnyThread
    override fun sendSmsRequested(telephoneNumber: String) {
        command.postValue(SendSms(telephoneNumber))
    }

    override fun surrogateDetected(surrogate: SurrogateResponse) {
        site?.surrogateDetected(surrogate)
    }

    // This is called when interceptor upgrades to https
    override fun upgradedToHttps() {
        httpsUpgraded = true
    }

    override fun trackerDetected(event: TrackingEvent) {
        Timber.d("Tracker detected while on $url and the document was ${event.documentUrl}")
        if (site?.domainMatchesUrl(event.documentUrl) == true) {
            site?.trackerDetected(event)
            onSiteChanged()
        }
        updateNetworkLeaderboard(event)
    }

    private fun updateNetworkLeaderboard(event: TrackingEvent) {
        val networkName = event.entity?.name ?: return
        networkLeaderboardDao.incrementNetworkCount(networkName)
    }

    override fun pageHasHttpResources(page: String) {
        if (site?.domainMatchesUrl(page) == true) {
            site?.hasHttpResources = true
            onSiteChanged()
        }
    }

    override fun pageHasHttpResources(page: Uri) {
        if (site?.domainMatchesUrl(page) == true) {
            site?.hasHttpResources = true
            onSiteChanged()
        }
    }

    override fun onCertificateReceived(certificate: SslCertificate?) {
        site?.certificate = certificate
    }

    private fun enableUrlParametersRemovedFlag() {
        site?.urlParametersRemoved = true
        onSiteChanged()
    }

    fun onAutoconsentResultReceived(
        consentManaged: Boolean,
        optOutFailed: Boolean,
        selfTestFailed: Boolean,
        isCosmetic: Boolean?,
    ) {
        site?.consentManaged = consentManaged
        site?.consentOptOutFailed = optOutFailed
        site?.consentSelfTestFailed = selfTestFailed
        site?.consentCosmeticHide = isCosmetic
    }

    fun onMaliciousSiteUserAction(
        action: MaliciousSiteBlockedWarningLayout.Action,
        siteUrl: Uri,
        feed: Feed,
        activeCustomTab: Boolean,
    ) {
        when (action) {
            LeaveSite -> {
                if (activeCustomTab) {
                    command.postValue(CloseCustomTab)
                } else {
                    command.postValue(EscapeMaliciousSite)
                    openNewTab()
                    closeCurrentTab()
                }
            }

            VisitSite -> {
                val params = mapOf(CATEGORY_KEY to feed.name.lowercase())
                pixel.fire(AppPixelName.MALICIOUS_SITE_PROTECTION_VISIT_SITE, params)
                command.postValue(BypassMaliciousSiteWarning(siteUrl, feed))
                val documentUrlString = siteUrl.toString()
                loadingViewState.value = currentLoadingViewState().copy(
                    isLoading = true,
                    trackersAnimationEnabled = true,
                    /*We set the progress to 20 so the omnibar starts animating and the user knows we are loading the page.
                    * We don't show the browser until the page actually starts loading, to prevent previous sites from briefly
                    * showing in case the URL was blocked locally and therefore never started to show*/
                    progress = 20,
                    url = documentUrlString,
                )
                omnibarViewState.value = currentOmnibarViewState().copy(
                    omnibarText = documentUrlString,
                    isEditing = false,
                    navigationChange = true,
                )
            }

            LearnMore -> command.postValue(OpenBrokenSiteLearnMore(MALICIOUS_SITE_LEARN_MORE_URL))
            ReportError -> command.postValue(ReportBrokenSiteError("$MALICIOUS_SITE_REPORT_ERROR_URL$siteUrl"))
        }
    }

    private fun onSiteChanged() {
        httpsUpgraded = false
        site?.isDesktopMode = currentBrowserViewState().isDesktopBrowsingMode
        viewModelScope.launch {
            val privacyProtection: PrivacyShield = withContext(dispatchers.io()) {
                site?.privacyProtection() ?: PrivacyShield.UNKNOWN
            }
            withContext(dispatchers.main()) {
                siteLiveData.value = site
                val previousPrivacyShieldState = currentPrivacyShieldState()
                privacyShieldViewState.value = previousPrivacyShieldState.copy(
                    privacyShield = privacyProtection,
                    trackersBlocked = site?.trackerCount ?: 0,
                )
            }
            withContext(dispatchers.io()) {
                tabRepository.update(tabId, site)
            }
        }
    }

    private fun resetAutoConsent() {
        site?.consentCosmeticHide = false
        site?.consentManaged = false
        site?.consentOptOutFailed = false
        site?.consentSelfTestFailed = false
    }

    override fun getSite(): Site? = site

    override fun onReceivedSslError(
        handler: SslErrorHandler,
        errorResponse: SslErrorResponse,
    ) {
        if (sslCertificatesFeature.allowBypass().isEnabled()) {
            Timber.d("SSLError: error received for ${errorResponse.url} and nextUrl is ${site?.nextUrl} and currentUrl is ${site?.url}")
            if (site?.nextUrl != null && errorResponse.url != site?.nextUrl) {
                Timber.d("SSLError: received ssl error for a page we are not loading, cancelling request")
                handler.cancel()
            } else {
                browserViewState.value =
                    currentBrowserViewState().copy(
                        browserShowing = false,
                        showPrivacyShield = HighlightableButton.Visible(enabled = false),
                        sslError = errorResponse.errorType,
                    )
                command.postValue(ShowSSLError(handler, errorResponse))
            }
        } else {
            Timber.d("SSLError: allow bypass certificates feature disabled, cancelling request")
            handler.cancel()
        }
    }

    override fun showFileChooser(
        filePathCallback: ValueCallback<Array<Uri>>,
        fileChooserParams: FileChooserParams,
    ) {
        val mimeTypes = convertAcceptTypesToMimeTypes(fileChooserParams.acceptTypes)
        val fileChooserRequestedParams = FileChooserRequestedParams(fileChooserParams.mode, mimeTypes)
        val cameraHardwareAvailable = cameraHardwareChecker.hasCameraHardware()

        command.value = when {
            fileChooserParams.isCaptureEnabled -> {
                when {
                    acceptsOnly("image/", fileChooserParams.acceptTypes) && cameraHardwareAvailable ->
                        ShowImageCamera(filePathCallback, fileChooserRequestedParams)

                    acceptsOnly("video/", fileChooserParams.acceptTypes) && cameraHardwareAvailable ->
                        ShowVideoCamera(filePathCallback, fileChooserRequestedParams)

                    acceptsOnly("audio/", fileChooserParams.acceptTypes) ->
                        ShowSoundRecorder(filePathCallback, fileChooserRequestedParams)

                    else ->
                        ShowFileChooser(filePathCallback, fileChooserRequestedParams)
                }
            }

            fileChooserParams.acceptTypes.any { it.startsWith("image/") && cameraHardwareAvailable } ->
                ShowExistingImageOrCameraChooser(filePathCallback, fileChooserRequestedParams, MediaStore.ACTION_IMAGE_CAPTURE)

            fileChooserParams.acceptTypes.any { it.startsWith("video/") && cameraHardwareAvailable } ->
                ShowExistingImageOrCameraChooser(filePathCallback, fileChooserRequestedParams, MediaStore.ACTION_VIDEO_CAPTURE)

            else ->
                ShowFileChooser(filePathCallback, fileChooserRequestedParams)
        }
    }

    private fun acceptsOnly(
        type: String,
        acceptTypes: Array<String>,
    ): Boolean {
        return acceptTypes.filter { it.startsWith(type) }.size == acceptTypes.size
    }

    private fun convertAcceptTypesToMimeTypes(acceptTypes: Array<String>): List<String> {
        val mimeTypeMap = MimeTypeMap.getSingleton()
        val mimeTypes = mutableSetOf<String>()
        acceptTypes.forEach { type ->
            // Attempt to convert any identified file extensions into corresponding MIME types.
            val fileExtension = MimeTypeMap.getFileExtensionFromUrl(type)
            if (fileExtension.isNotEmpty()) {
                mimeTypeMap.getMimeTypeFromExtension(type.substring(1))?.let {
                    mimeTypes.add(it)
                }
            } else {
                mimeTypes.add(type)
            }
        }
        return mimeTypes.toList()
    }

    private fun currentGlobalLayoutState(): GlobalLayoutViewState = globalLayoutState.value!!
    private fun currentAutoCompleteViewState(): AutoCompleteViewState = autoCompleteViewState.value!!
    private fun currentBrowserViewState(): BrowserViewState = browserViewState.value!!
    private fun currentFindInPageViewState(): FindInPageViewState = findInPageViewState.value!!
    private fun currentAccessibilityViewState(): AccessibilityViewState = accessibilityViewState.value!!
    private fun currentOmnibarViewState(): OmnibarViewState = omnibarViewState.value!!
    private fun currentLoadingViewState(): LoadingViewState = loadingViewState.value!!
    private fun currentCtaViewState(): CtaViewState = ctaViewState.value!!
    private fun currentPrivacyShieldState(): PrivacyShieldViewState = privacyShieldViewState.value!!

    fun triggerAutocomplete(
        query: String,
        hasFocus: Boolean,
        hasQueryChanged: Boolean,
    ) {
        configureAutoComplete()

        // determine if empty list to be shown, or existing search results
        val autoCompleteSearchResults = if (query.isBlank() || !hasFocus) {
            AutoCompleteResult(query, emptyList())
        } else {
            currentAutoCompleteViewState().searchResults
        }

        val autoCompleteSuggestionsEnabled = appSettingsPreferencesStore.autoCompleteSuggestionsEnabled
        val showAutoCompleteSuggestions = hasFocus && query.isNotBlank() && hasQueryChanged && autoCompleteSuggestionsEnabled
        val showFavoritesAsSuggestions = if (!showAutoCompleteSuggestions) {
            val urlFocused = hasFocus && query.isNotBlank() && !hasQueryChanged && (UriString.isWebUrl(query) || duckPlayer.isDuckPlayerUri(query))
            val emptyQueryBrowsing = query.isBlank() && currentBrowserViewState().browserShowing
            val favoritesAvailable = currentAutoCompleteViewState().favorites.isNotEmpty()
            hasFocus && (urlFocused || emptyQueryBrowsing) && favoritesAvailable
        } else {
            false
        }

        autoCompleteViewState.value = currentAutoCompleteViewState()
            .copy(
                showSuggestions = showAutoCompleteSuggestions,
                showFavorites = showFavoritesAsSuggestions,
                searchResults = autoCompleteSearchResults,
            )

        if (hasFocus && autoCompleteSuggestionsEnabled) {
            autoCompleteStateFlow.value = query.trim()
        }
    }

    fun onBookmarkMenuClicked() {
        val url = url ?: return
        viewModelScope.launch {
            val bookmark = currentBrowserViewState().bookmark
            if (bookmark != null) {
                pixel.fire(AppPixelName.MENU_ACTION_EDIT_BOOKMARK_PRESSED.pixelName)
                onEditSavedSiteRequested(bookmark)
            } else {
                pixel.fire(AppPixelName.MENU_ACTION_ADD_BOOKMARK_PRESSED.pixelName)
                saveSiteBookmark(url, title ?: "")
            }
        }
    }

    fun onFavoriteMenuClicked() {
        val url = url ?: return
        viewModelScope.launch {
            val favorite = currentBrowserViewState().favorite
            if (favorite != null) {
                pixel.fire(AppPixelName.MENU_ACTION_REMOVE_FAVORITE_PRESSED.pixelName)
                onDeleteFavoriteRequested(favorite)
            } else {
                pixel.fire(AppPixelName.MENU_ACTION_ADD_FAVORITE_PRESSED.pixelName)
                pixel.fire(SavedSitesPixelName.MENU_ACTION_ADD_FAVORITE_PRESSED_DAILY.pixelName, type = Daily())
                saveFavoriteSite(url, title ?: "")
            }
        }
    }

    private suspend fun saveSiteBookmark(
        url: String,
        title: String,
    ) {
        val savedBookmark = withContext(dispatchers.io()) {
            if (url.isNotBlank()) {
                faviconManager.persistCachedFavicon(tabId, url)
            }
            savedSitesRepository.insertBookmark(url, title)
        }
        val bookmarkFolder = getBookmarkFolder(savedBookmark)
        withContext(dispatchers.main()) {
            command.value = ShowSavedSiteAddedConfirmation(SavedSiteChangedViewState(savedBookmark, bookmarkFolder))
        }
    }

    private fun saveFavoriteSite(
        url: String,
        title: String,
    ) {
        viewModelScope.launch {
            val favorite = withContext(dispatchers.io()) {
                if (url.isNotBlank()) {
                    faviconManager.persistCachedFavicon(tabId, url)
                    savedSitesRepository.insertFavorite(title = title, url = url)
                } else {
                    null
                }
            }
            favorite?.let {
                withContext(dispatchers.io()) {
                    hiddenIds.emit(
                        hiddenIds.value.copy(
                            favorites = hiddenIds.value.favorites - favorite.id,
                        ),
                    )
                }
            }
        }
    }

    fun onFireproofWebsiteMenuClicked() {
        val domain = site?.domain ?: return
        viewModelScope.launch {
            if (currentBrowserViewState().isFireproofWebsite) {
                val fireproofWebsiteEntity = FireproofWebsiteEntity(domain)
                fireproofWebsiteRepository.removeFireproofWebsite(fireproofWebsiteEntity)
                command.value = DeleteFireproofConfirmation(fireproofWebsiteEntity = fireproofWebsiteEntity)
                pixel.fire(AppPixelName.FIREPROOF_WEBSITE_REMOVE)
            } else {
                fireproofWebsiteRepository.fireproofWebsite(domain)?.let {
                    pixel.fire(AppPixelName.FIREPROOF_WEBSITE_ADDED)
                    command.value = ShowFireproofWebSiteConfirmation(fireproofWebsiteEntity = it)
                    faviconManager.persistCachedFavicon(tabId, url = domain)
                }
            }
        }
    }

    fun onFireproofLoginDialogShown() {
        viewModelScope.launch {
            fireproofDialogsEventHandler.onFireproofLoginDialogShown()
        }
    }

    fun onUserConfirmedFireproofDialog(domain: String) {
        viewModelScope.launch {
            fireproofDialogsEventHandler.onUserConfirmedFireproofDialog(domain)
        }
    }

    fun onUserDismissedFireproofLoginDialog() {
        viewModelScope.launch {
            fireproofDialogsEventHandler.onUserDismissedFireproofLoginDialog()
        }
    }

    fun onDisableLoginDetectionDialogShown() {
        viewModelScope.launch(dispatchers.io()) {
            fireproofDialogsEventHandler.onDisableLoginDetectionDialogShown()
        }
    }

    fun onUserConfirmedDisableLoginDetectionDialog() {
        viewModelScope.launch(dispatchers.io()) {
            fireproofDialogsEventHandler.onUserConfirmedDisableLoginDetectionDialog()
        }
    }

    fun onUserDismissedDisableLoginDetectionDialog() {
        viewModelScope.launch(dispatchers.io()) {
            fireproofDialogsEventHandler.onUserDismissedDisableLoginDetectionDialog()
        }
    }

    fun onFireproofWebsiteSnackbarUndoClicked(fireproofWebsiteEntity: FireproofWebsiteEntity) {
        viewModelScope.launch(dispatchers.io()) {
            fireproofWebsiteRepository.removeFireproofWebsite(fireproofWebsiteEntity)
            pixel.fire(AppPixelName.FIREPROOF_WEBSITE_UNDO)
        }
    }

    fun onUserDismissedAutomaticFireproofLoginDialog() {
        viewModelScope.launch {
            fireproofDialogsEventHandler.onUserDismissedAutomaticFireproofLoginDialog()
        }
    }

    fun onUserFireproofSiteInAutomaticFireproofLoginDialog(domain: String) {
        viewModelScope.launch(dispatchers.io()) {
            fireproofDialogsEventHandler.onUserRequestedAskEveryTime(domain)
        }
    }

    fun onUserEnabledAutomaticFireproofLoginDialog(domain: String) {
        viewModelScope.launch(dispatchers.io()) {
            fireproofDialogsEventHandler.onUserEnabledAutomaticFireproofing(domain)
        }
    }

    fun onRemoveFireproofWebsiteSnackbarUndoClicked(fireproofWebsiteEntity: FireproofWebsiteEntity) {
        viewModelScope.launch(dispatchers.io()) {
            fireproofWebsiteRepository.fireproofWebsite(fireproofWebsiteEntity.domain)
            pixel.fire(AppPixelName.FIREPROOF_REMOVE_WEBSITE_UNDO)
        }
    }

    override fun onFavouriteEdited(favorite: Favorite) {
        viewModelScope.launch(dispatchers.io()) {
            savedSitesRepository.updateFavourite(favorite)
        }
    }

    override fun onBookmarkEdited(
        bookmark: Bookmark,
        oldFolderId: String,
        updateFavorite: Boolean,
    ) {
        viewModelScope.launch(dispatchers.io()) {
            savedSitesRepository.updateBookmark(bookmark, oldFolderId, updateFavorite)
        }
    }

    override fun onFavoriteAdded() {
        pixel.fire(SavedSitesPixelName.EDIT_BOOKMARK_ADD_FAVORITE_TOGGLED)
        pixel.fire(SavedSitesPixelName.EDIT_BOOKMARK_ADD_FAVORITE_TOGGLED_DAILY)
    }

    override fun onFavoriteRemoved() {
        pixel.fire(SavedSitesPixelName.EDIT_BOOKMARK_REMOVE_FAVORITE_TOGGLED)
    }

    override fun onSavedSiteDeleted(savedSite: SavedSite) {
        onDeleteSavedSiteRequested(savedSite)
    }

    override fun onSavedSiteDeleteCancelled() {
        pixel.fire(SavedSitesPixelName.EDIT_BOOKMARK_DELETE_BOOKMARK_CANCELLED)
    }

    override fun onSavedSiteDeleteRequested() {
        pixel.fire(SavedSitesPixelName.EDIT_BOOKMARK_DELETE_BOOKMARK_CLICKED)
    }

    fun onEditSavedSiteRequested(savedSite: SavedSite) {
        viewModelScope.launch(dispatchers.io()) {
            val bookmarkFolder =
                if (savedSite is Bookmark) {
                    getBookmarkFolder(savedSite)
                } else {
                    null
                }

            withContext(dispatchers.main()) {
                command.value = ShowEditSavedSiteDialog(
                    SavedSiteChangedViewState(
                        savedSite,
                        bookmarkFolder,
                    ),
                )
            }
        }
    }

    fun onBrokenSiteSelected() {
        command.value = BrokenSiteFeedback(BrokenSiteData.fromSite(site, reportFlow = MENU))
    }

    fun onPrivacyProtectionMenuClicked(clickedFromCustomTab: Boolean = false) {
        val domain = site?.domain ?: return
        appCoroutineScope.launch(dispatchers.io()) {
            if (isPrivacyProtectionDisabled(domain)) {
                removeFromAllowList(domain, clickedFromCustomTab)
            } else {
                performToggleReportCheck()
                addToAllowList(domain, clickedFromCustomTab)
            }

            privacyProtectionsToggleUsageListener.onPrivacyProtectionsToggleUsed()
        }
    }

    private suspend fun performToggleReportCheck() {
        if (toggleReports.shouldPrompt()) {
            withContext(dispatchers.main()) {
                command.value = ToggleReportFeedback(opener = DashboardOpener.MENU)
            }
        }
    }

    private suspend fun addToAllowList(
        domain: String,
        clickedFromCustomTab: Boolean,
    ) {
        val pixelParams = privacyProtectionsPopupExperimentExternalPixels.getPixelParams()
        if (clickedFromCustomTab) {
            pixel.fire(CustomTabPixelNames.CUSTOM_TABS_MENU_DISABLE_PROTECTIONS_ALLOW_LIST_ADD)
        } else {
            pixel.fire(AppPixelName.BROWSER_MENU_ALLOWLIST_ADD, pixelParams, type = Count)
        }
        privacyProtectionsPopupExperimentExternalPixels.tryReportProtectionsToggledFromBrowserMenu(protectionsEnabled = false)
        userAllowListRepository.addDomainToUserAllowList(domain)
        privacyProtectionTogglePlugin.getPlugins().forEach {
            it.onToggleOff(PrivacyToggleOrigin.MENU)
        }
        withContext(dispatchers.main()) {
            browserViewState.value = currentBrowserViewState().copy(isPrivacyProtectionDisabled = true)
        }
    }

    private suspend fun removeFromAllowList(
        domain: String,
        clickedFromCustomTab: Boolean,
    ) {
        val pixelParams = privacyProtectionsPopupExperimentExternalPixels.getPixelParams()
        if (clickedFromCustomTab) {
            pixel.fire(CustomTabPixelNames.CUSTOM_TABS_MENU_DISABLE_PROTECTIONS_ALLOW_LIST_REMOVE)
        } else {
            pixel.fire(AppPixelName.BROWSER_MENU_ALLOWLIST_REMOVE, pixelParams, type = Count)
        }
        privacyProtectionsPopupExperimentExternalPixels.tryReportProtectionsToggledFromBrowserMenu(protectionsEnabled = true)
        userAllowListRepository.removeDomainFromUserAllowList(domain)
        privacyProtectionTogglePlugin.getPlugins().forEach {
            it.onToggleOn(PrivacyToggleOrigin.MENU)
        }
        withContext(dispatchers.main()) {
            browserViewState.value = currentBrowserViewState().copy(isPrivacyProtectionDisabled = false)
        }
    }

    fun onUserSelectedToEditQuery(query: String) {
        command.value = EditWithSelectedQuery(query)
    }

    fun userLongPressedInWebView(
        target: LongPressTarget,
        menu: ContextMenu,
    ) {
        Timber.i("Long pressed on ${target.type}, (url=${target.url}), (image url = ${target.imageUrl})")
        longPressHandler.handleLongPress(target.type, target.url, menu)
    }

    fun userSelectedItemFromLongPressMenu(
        longPressTarget: LongPressTarget,
        item: MenuItem,
    ): Boolean {
        val requiredAction = longPressHandler.userSelectedMenuItem(longPressTarget, item)
        Timber.d("Required action from long press is $requiredAction")

        return when (requiredAction) {
            is RequiredAction.OpenInNewTab -> {
                if (subscriptions.shouldLaunchPrivacyProForUrl(requiredAction.url)) {
                    command.value = LaunchPrivacyPro(requiredAction.url.toUri())
                    return true
                }
                command.value = GenerateWebViewPreviewImage
                command.value = OpenInNewTab(query = requiredAction.url, sourceTabId = tabId)
                true
            }

            is RequiredAction.OpenInNewBackgroundTab -> {
                if (subscriptions.shouldLaunchPrivacyProForUrl(requiredAction.url)) {
                    command.value = LaunchPrivacyPro(requiredAction.url.toUri())
                    return true
                }
                command.value = GenerateWebViewPreviewImage
                viewModelScope.launch { openInNewBackgroundTab(requiredAction.url) }
                true
            }

            is RequiredAction.DownloadFile -> {
                command.value = DownloadImage(requiredAction.url, false)
                true
            }

            is RequiredAction.ShareLink -> {
                command.value = ShareLink(requiredAction.url)
                true
            }

            is RequiredAction.CopyLink -> {
                command.value = CopyLink(requiredAction.url)
                true
            }

            RequiredAction.None -> {
                false
            }
        }
    }

    suspend fun openInNewBackgroundTab(url: String) {
        tabRepository.addNewTabAfterExistingTab(url, tabId)
        command.value = OpenInNewBackgroundTab(url)
    }

    fun onFindInPageSelected() {
        findInPageViewState.value = FindInPageViewState(visible = true)
    }

    fun userFindingInPage(searchTerm: String) {
        val currentViewState = currentFindInPageViewState()
        if (!currentViewState.visible && searchTerm.isEmpty()) {
            return
        }

        var findInPage = currentViewState.copy(visible = true, searchTerm = searchTerm)
        if (searchTerm.isEmpty()) {
            findInPage = findInPage.copy(showNumberMatches = false)
        }
        findInPageViewState.value = findInPage
        command.value = FindInPageCommand(searchTerm)
    }

    fun dismissFindInView() {
        findInPageViewState.value = currentFindInPageViewState().copy(visible = false, searchTerm = "")
        command.value = DismissFindInPage
    }

    fun onFindResultsReceived(
        activeMatchOrdinal: Int,
        numberOfMatches: Int,
    ) {
        val activeIndex = if (numberOfMatches == 0) 0 else activeMatchOrdinal + 1
        val currentViewState = currentFindInPageViewState()
        findInPageViewState.value = currentViewState.copy(
            showNumberMatches = true,
            activeMatchIndex = activeIndex,
            numberMatches = numberOfMatches,
        )
    }

    fun onWebSessionRestored() {
        globalLayoutState.value = Browser(isNewTabState = false)
    }

    fun onChangeBrowserModeClicked() {
        val currentBrowserViewState = currentBrowserViewState()
        val desktopSiteRequested = !currentBrowserViewState().isDesktopBrowsingMode
        browserViewState.value = currentBrowserViewState.copy(isDesktopBrowsingMode = desktopSiteRequested)
        command.value = RefreshUserAgent(site?.uri?.toString(), desktopSiteRequested)
        site?.isDesktopMode = desktopSiteRequested

        val uri = site?.uri ?: return

        pixel.fire(
            if (desktopSiteRequested) {
                AppPixelName.MENU_ACTION_DESKTOP_SITE_ENABLE_PRESSED
            } else {
                AppPixelName.MENU_ACTION_DESKTOP_SITE_DISABLE_PRESSED
            },
        )

        if (desktopSiteRequested && uri.isMobileSite) {
            val desktopUrl = uri.toDesktopUri().toString()
            Timber.i("Original URL $url - attempting $desktopUrl with desktop site UA string")
            command.value = NavigationCommand.Navigate(desktopUrl, getUrlHeaders(desktopUrl))
        } else {
            command.value = NavigationCommand.Refresh
        }
    }

    fun onPrivacyProtectionsPopupUiEvent(event: PrivacyProtectionsPopupUiEvent) {
        privacyProtectionsPopupManager.onUiEvent(event)
    }

    private fun initializeViewStates() {
        initializeDefaultViewStates()
        viewModelScope.launch {
            initializeViewStatesFromPersistedData()
        }
    }

    private fun initializeDefaultViewStates() {
        globalLayoutState.value = Browser()
        browserViewState.value = BrowserViewState()
        loadingViewState.value = LoadingViewState()
        autoCompleteViewState.value = AutoCompleteViewState()
        omnibarViewState.value = OmnibarViewState()
        findInPageViewState.value = FindInPageViewState()
        ctaViewState.value = CtaViewState()
        privacyShieldViewState.value = PrivacyShieldViewState()
        accessibilityViewState.value = AccessibilityViewState()
    }

    private suspend fun initializeViewStatesFromPersistedData() {
        withContext(dispatchers.io()) {
            val addToHomeSupported = addToHomeCapabilityDetector.isAddToHomeSupported()
            val showAutofill = autofillCapabilityChecker.canAccessCredentialManagementScreen()
            val showDuckChat = duckChat.showInBrowserMenu()

            withContext(dispatchers.main()) {
                browserViewState.value = currentBrowserViewState().copy(
                    addToHomeVisible = addToHomeSupported,
                    showAutofill = showAutofill,
                    showDuckChatOption = showDuckChat,
                )
            }
        }
    }

    fun onSetDefaultBrowserSelected() {
        defaultBrowserPromptsExperiment.onSetAsDefaultPopupMenuItemSelected()
    }

    fun onShareSelected() {
        url?.let {
            viewModelScope.launch(dispatchers.io()) {
                transformUrlToShare(it).let {
                    withContext(dispatchers.main()) {
                        command.value = ShareLink(it, title.orEmpty())
                    }
                }
            }
        }
    }

    fun determineShowBrowser() {
        val showBrowser = currentBrowserViewState().browserShowing || !url.isNullOrBlank()
        browserViewState.value = currentBrowserViewState().copy(browserShowing = showBrowser)
    }

    private fun showBrowser() {
        browserViewState.value = currentBrowserViewState().copy(browserShowing = true)
        globalLayoutState.value = Browser(isNewTabState = false)
    }

    override fun historicalPageSelected(stackIndex: Int) {
        command.value = NavigationCommand.NavigateToHistory(stackIndex)
    }

    private suspend fun transformUrlToShare(url: String): String {
        return if (duckDuckGoUrlDetector.isDuckDuckGoQueryUrl(url)) {
            removeAtbAndSourceParamsFromSearch(url)
        } else if (duckPlayer.isDuckPlayerUri(url)) {
            transformDuckPlayerUrl(url)
        } else {
            url
        }
    }

    private fun removeAtbAndSourceParamsFromSearch(url: String): String {
        if (!duckDuckGoUrlDetector.isDuckDuckGoQueryUrl(url)) {
            return url
        }

        val uri = Uri.parse(url)
        val paramsToRemove = arrayOf(AppUrl.ParamKey.ATB, AppUrl.ParamKey.SOURCE)
        val parameterNames = uri.queryParameterNames.filterNot { paramsToRemove.contains(it) }
        val builder = uri.buildUpon()
        builder.clearQuery()

        for (paramName in parameterNames) {
            builder.appendQueryParameter(paramName, uri.getQueryParameter(paramName))
        }

        return builder.build().toString()
    }

    private suspend fun transformDuckPlayerUrl(url: String): String {
        return if (duckPlayer.isDuckPlayerUri(url)) {
            duckPlayer.createYoutubeWatchUrlFromDuckPlayer(url.toUri()) ?: url
        } else {
            url
        }
    }

    fun saveWebViewState(
        webView: WebView?,
        tabId: String,
    ) {
        webViewSessionStorage.saveSession(webView, tabId)
    }

    fun restoreWebViewState(
        webView: WebView?,
        lastUrl: String,
    ) {
        val sessionRestored = webViewSessionStorage.restoreSession(webView, tabId)
        if (sessionRestored) {
            Timber.v("Successfully restored session")
            onWebSessionRestored()
        } else {
            if (lastUrl.isNotBlank()) {
                Timber.w("Restoring last url but page history has been lost - url=[$lastUrl]")
                onUserSubmittedQuery(lastUrl)
            }
        }
    }

    @SuppressLint("CheckResult")
    fun onPinPageToHomeSelected() {
        val currentPage = url ?: return
        val title = if (duckDuckGoUrlDetector.isDuckDuckGoQueryUrl(currentPage)) {
            duckDuckGoUrlDetector.extractQuery(currentPage) ?: currentPage
        } else {
            currentPage.toUri().baseHost ?: currentPage
        }

        viewModelScope.launch {
            val favicon: Bitmap? = faviconManager.loadFromDisk(tabId = tabId, url = currentPage)
            command.value = AddHomeShortcut(title, currentPage, favicon)
        }
    }

    fun onBrowserMenuClicked(isCustomTab: Boolean) {
        val menuHighlighted = currentBrowserViewState().showMenuButton.isHighlighted()
        if (menuHighlighted) {
            browserViewState.value = currentBrowserViewState().copy(
                showMenuButton = HighlightableButton.Visible(highlighted = false),
            )
        }
        command.value = LaunchPopupMenu(anchorToNavigationBar = !isCustomTab && visualDesignExperimentDataStore.navigationBarState.value.isEnabled)
    }

    fun onPopupMenuLaunched() {
        defaultBrowserPromptsExperiment.onPopupMenuLaunched()
    }

    fun onNewTabMenuItemClicked(
        longPress: Boolean = false,
    ) {
        openNewTab()

        if (longPress) {
            pixel.fire(AppPixelName.TAB_MANAGER_NEW_TAB_LONG_PRESSED)
        } else {
            val url = site?.url
            if (url != null) {
                if (duckDuckGoUrlDetector.isDuckDuckGoUrl(url)) {
                    pixel.fire(AppPixelName.MENU_ACTION_NEW_TAB_PRESSED_FROM_SERP)
                } else {
                    pixel.fire(AppPixelName.MENU_ACTION_NEW_TAB_PRESSED_FROM_SITE)
                }
            }
        }
    }

    fun onNavigationBarNewTabButtonClicked() {
        openNewTab()
    }

    fun onCtaShown() {
        val cta = ctaViewState.value?.cta ?: return
        viewModelScope.launch(dispatchers.io()) {
            ctaViewModel.onCtaShown(cta)
        }
    }

    suspend fun refreshCta(): Cta? {
        if (currentGlobalLayoutState() is Browser) {
            val isBrowserShowing = currentBrowserViewState().browserShowing
            val isErrorShowing = currentBrowserViewState().maliciousSiteBlocked
            if (hasCtaBeenShownForCurrentPage.get() && isBrowserShowing) return null
            val cta = withContext(dispatchers.io()) {
                ctaViewModel.refreshCta(
                    dispatchers.io(),
                    isBrowserShowing && !isErrorShowing,
                    siteLiveData.value,
                )
            }
            val contextDaxDialogsShown = withContext(dispatchers.io()) {
                ctaViewModel.areBubbleDaxDialogsCompleted()
            }
            if (isBrowserShowing && cta != null) hasCtaBeenShownForCurrentPage.set(true)
            ctaViewState.value = currentCtaViewState().copy(
                cta = cta,
                isOnboardingCompleteInNewTabPage = contextDaxDialogsShown,
                isBrowserShowing = isBrowserShowing,
                isErrorShowing = isErrorShowing,
            )
            ctaChangedTicker.emit(System.currentTimeMillis().toString())
            return cta
        }
        return null
    }

    private fun showOrHideKeyboard(cta: Cta?) {
        // we hide the keyboard when showing a DialogCta and HomeCta type in the home screen otherwise we show it
        // we also don't want to automatically show keyboard when bottom nav bar is enabled because it overlaps and hides the navigation/tabs buttons
        val isBottomNavigationBar = visualDesignExperimentDataStore.navigationBarState.value.isEnabled
        val shouldHideKeyboard = cta is HomePanelCta || cta is DaxBubbleCta.DaxPrivacyProCta || isBottomNavigationBar
        command.value = if (shouldHideKeyboard) HideKeyboard else ShowKeyboard
    }

    fun onUserClickCtaOkButton(cta: Cta) {
        viewModelScope.launch {
            ctaViewModel.onUserClickCtaOkButton(cta)
        }
        val onboardingCommand = when (cta) {
            is HomePanelCta.AddWidgetAuto, is HomePanelCta.AddWidgetInstructions -> LaunchAddWidget
            is OnboardingDaxDialogCta -> onOnboardingCtaOkButtonClicked(cta)
            is DaxBubbleCta -> onDaxBubbleCtaOkButtonClicked(cta)
            is BrokenSitePromptDialogCta -> onBrokenSiteCtaOkButtonClicked(cta)
            else -> null
        }
        onboardingCommand?.let {
            command.value = it
        }
    }

    fun onUserClickCtaSecondaryButton(cta: Cta) {
        viewModelScope.launch {
            ctaViewModel.onUserDismissedCta(cta)
            if (cta is BrokenSitePromptDialogCta) {
                onBrokenSiteCtaDismissButtonClicked(cta)
            }
        }
    }

    fun onUserClickCtaDismissButton(cta: Cta) {
        viewModelScope.launch {
            ctaViewModel.onUserDismissedCta(cta, viaCloseBtn = true)
            if (cta is DaxBubbleCta) {
                command.value = HideOnboardingDaxBubbleCta(cta)
            } else if (cta is OnboardingDaxDialogCta) {
                command.value = HideOnboardingDaxDialog(cta)
                if (cta is OnboardingDaxDialogCta.DaxTrackersBlockedCta) {
                    if (currentBrowserViewState().showPrivacyShield.isHighlighted()) {
                        browserViewState.value = currentBrowserViewState().copy(showPrivacyShield = HighlightableButton.Visible(highlighted = false))
                        ctaViewModel.dismissPulseAnimation()
                    }
                }
            }
        }
    }

    fun onUserDismissedCta(cta: Cta?) {
        cta?.let {
            viewModelScope.launch {
                ctaViewModel.onUserDismissedCta(it)
            }
            if (cta is OnboardingDaxDialogCta.DaxTrackersBlockedCta && currentBrowserViewState().showPrivacyShield.isHighlighted()) {
                browserViewState.value = currentBrowserViewState().copy(showPrivacyShield = HighlightableButton.Visible(highlighted = false))
            }
        }
    }

    fun updateTabPreview(
        tabId: String,
        fileName: String,
    ) {
        tabRepository.updateTabPreviewImage(tabId, fileName)
    }

    fun deleteTabPreview(tabId: String) {
        tabRepository.updateTabPreviewImage(tabId, null)
        tabRepository.updateTabFavicon(tabId, null)
    }

    override fun handleAppLink(
        appLink: AppLink,
        isForMainFrame: Boolean,
    ): Boolean {
        return appLinksHandler.handleAppLink(
            isForMainFrame,
            appLink.uriString,
            appSettingsPreferencesStore.appLinksEnabled,
            !appSettingsPreferencesStore.showAppLinksPrompt,
        ) { appLinkClicked(appLink) }
    }

    fun openAppLink() {
        browserViewState.value?.previousAppLink?.let { appLink ->
            command.value = OpenAppLink(appLink)
        }
    }

    fun clearPreviousUrl() {
        appLinksHandler.updatePreviousUrl(null)
    }

    private fun clearPreviousAppLink() {
        browserViewState.value = currentBrowserViewState().copy(
            previousAppLink = null,
        )
    }

    private fun updatePreviousAppLink(appLink: AppLink) {
        browserViewState.value = currentBrowserViewState().copy(
            previousAppLink = appLink,
        )
    }

    private fun appLinkClicked(appLink: AppLink) {
        if (appSettingsPreferencesStore.showAppLinksPrompt || appLinksHandler.isUserQuery()) {
            command.value = ShowAppLinkPrompt(appLink)
            appLinksHandler.setUserQueryState(false)
        } else {
            command.value = OpenAppLink(appLink)
        }
    }

    override fun handleNonHttpAppLink(nonHttpAppLink: NonHttpAppLink): Boolean {
        nonHttpAppLinkClicked(nonHttpAppLink)
        return true
    }

    fun nonHttpAppLinkClicked(appLink: NonHttpAppLink) {
        command.value = HandleNonHttpAppLink(appLink, getUrlHeaders(appLink.fallbackUrl))
    }

    fun onPrintSelected() {
        url?.let {
            pixel.fire(AppPixelName.MENU_ACTION_PRINT_PRESSED)
            command.value = PrintLink(removeAtbAndSourceParamsFromSearch(it), defaultMediaSize())
        }
    }

    fun printFromWebView() {
        viewModelScope.launch {
            onPrintSelected()
        }
    }

    override fun openMessageInNewTab(message: Message) {
        command.value = OpenMessageInNewTab(message, tabId)
    }

    override fun openLinkInNewTab(uri: Uri) {
        command.value = OpenInNewTab(uri.toString(), tabId)
    }

    override fun recoverFromRenderProcessGone() {
        webNavigationState?.let {
            navigationStateChanged(EmptyNavigationState(it))
        }
        invalidateBrowsingActions()
        showErrorWithAction()
    }

    override fun requiresAuthentication(request: BasicAuthenticationRequest) {
        if (request.host != site?.uri?.host) {
            omnibarViewState.value = currentOmnibarViewState().copy(
                omnibarText = request.site,
                forceExpand = true,
            )
            command.value = HideWebContent
        }
        command.value = RequiresAuthentication(request)
    }

    fun handleAuthentication(
        request: BasicAuthenticationRequest,
        credentials: BasicAuthenticationCredentials,
    ) {
        request.handler.proceed(credentials.username, credentials.password)
        command.value = ShowWebContent
        command.value = SaveCredentials(request, credentials)
    }

    fun cancelAuthentication(request: BasicAuthenticationRequest) {
        request.handler.cancel()
        command.value = ShowWebContent
    }

    fun userLaunchingTabSwitcher() {
        command.value = LaunchTabSwitcher
        pixel.fire(AppPixelName.TAB_MANAGER_CLICKED)
        fireDailyLaunchPixel()

        if (!currentBrowserViewState().browserShowing) {
            pixel.fire(AppPixelName.TAB_MANAGER_OPENED_FROM_NEW_TAB)
        } else {
            val url = site?.url
            if (url != null) {
                if (duckDuckGoUrlDetector.isDuckDuckGoUrl(url)) {
                    pixel.fire(AppPixelName.TAB_MANAGER_OPENED_FROM_SERP)
                } else {
                    pixel.fire(AppPixelName.TAB_MANAGER_OPENED_FROM_SITE)
                }
            }
        }

        onUserDismissedCta(ctaViewState.value?.cta)
    }

    fun onLaunchTabSwitcherAfterTabsUndeletedRequest() {
        command.value = LaunchTabSwitcher
    }

    private fun fireDailyLaunchPixel() {
        val tabCount = viewModelScope.async(dispatchers.io()) { tabStatsBucketing.getNumberOfOpenTabs() }
        val activeTabCount = viewModelScope.async(dispatchers.io()) { tabStatsBucketing.getTabsActiveLastWeek() }
        val inactive1w = viewModelScope.async(dispatchers.io()) { tabStatsBucketing.getTabsActiveOneWeekAgo() }
        val inactive2w = viewModelScope.async(dispatchers.io()) { tabStatsBucketing.getTabsActiveTwoWeeksAgo() }
        val inactive3w = viewModelScope.async(dispatchers.io()) { tabStatsBucketing.getTabsActiveMoreThanThreeWeeksAgo() }

        viewModelScope.launch(dispatchers.io()) {
            val params = mapOf(
                PixelParameter.TAB_COUNT to tabCount.await(),
                PixelParameter.TAB_ACTIVE_7D to activeTabCount.await(),
                PixelParameter.TAB_INACTIVE_1W to inactive1w.await(),
                PixelParameter.TAB_INACTIVE_2W to inactive2w.await(),
                PixelParameter.TAB_INACTIVE_3W to inactive3w.await(),
            )
            pixel.fire(TAB_MANAGER_CLICKED_DAILY, params, emptyMap(), Daily())
        }
    }

    private fun isFireproofWebsite(domain: String? = site?.domain): Boolean {
        if (domain == null) return false
        val fireproofWebsites = fireproofWebsiteState.value
        return fireproofWebsites?.any { it.domain == domain } ?: false
    }

    private fun invalidateBrowsingActions() {
        globalLayoutState.value = Invalidated
        loadingViewState.value = LoadingViewState()
        findInPageViewState.value = FindInPageViewState()
    }

    private fun disableUserNavigation() {
        browserViewState.value = currentBrowserViewState().copy(
            canGoBack = false,
            canGoForward = false,
            canReportSite = false,
            canChangeBrowsingMode = false,
            canFireproofSite = false,
        )
    }

    private fun showErrorWithAction(errorMessage: Int = R.string.crashedWebViewErrorMessage) {
        command.value = ShowErrorWithAction(errorMessage) { this.onUserSubmittedQuery(url.orEmpty()) }
    }

    private fun recoverTabWithQuery(query: String) {
        closeCurrentTab()
        command.value = OpenInNewTab(query)
    }

    override fun redirectTriggeredByGpc() {
        navigationAwareLoginDetector.onEvent(NavigationEvent.GpcRedirect)
    }

    override fun loginDetected() {
        val currentUrl = site?.url ?: return
        navigationAwareLoginDetector.onEvent(NavigationEvent.LoginAttempt(currentUrl))
    }

    fun requestFileDownload(
        url: String,
        contentDisposition: String?,
        mimeType: String,
        requestUserConfirmation: Boolean,
        isBlobDownloadWebViewFeatureEnabled: Boolean,
    ) {
        if (url.startsWith("blob:")) {
            if (isBlobDownloadWebViewFeatureEnabled) {
                postMessageToConvertBlobToDataUri(url)
            } else {
                command.value = ConvertBlobToDataUri(url, mimeType)
            }
        } else {
            sendRequestFileDownloadCommand(url, contentDisposition, mimeType, requestUserConfirmation)
        }
    }

    private fun sendRequestFileDownloadCommand(
        url: String,
        contentDisposition: String?,
        mimeType: String,
        requestUserConfirmation: Boolean,
    ) {
        command.postValue(RequestFileDownload(url, contentDisposition, mimeType, requestUserConfirmation))
    }

    @SuppressLint("RequiresFeature") // it's already checked in isBlobDownloadWebViewFeatureEnabled
    private fun postMessageToConvertBlobToDataUri(url: String) {
        appCoroutineScope.launch(dispatchers.main()) { // main because postMessage is not always safe in another thread
            for ((key, proxies) in fixedReplyProxyMap) {
                if (sameOrigin(url.removePrefix("blob:"), key)) {
                    for (replyProxy in proxies.values) {
                        replyProxy.postMessage(url)
                    }
                    return@launch
                }
            }
        }
    }

    private fun sameOrigin(
        firstUrl: String,
        secondUrl: String,
    ): Boolean {
        return kotlin.runCatching {
            val firstUri = Uri.parse(firstUrl)
            val secondUri = Uri.parse(secondUrl)

            firstUri.host == secondUri.host && firstUri.scheme == secondUri.scheme && firstUri.port == secondUri.port
        }.getOrNull() ?: return false
    }

    fun showEmailProtectionChooseEmailPrompt() {
        emailManager.getEmailAddress()?.let {
            command.postValue(ShowEmailProtectionChooseEmailPrompt(it))
        }
    }

    fun consumeAliasAndCopyToClipboard() {
        emailManager.getAlias()?.let {
            command.value = CopyAliasToClipboard(it)
            pixel.enqueueFire(
                AppPixelName.EMAIL_COPIED_TO_CLIPBOARD,
                mapOf(
                    PixelParameter.COHORT to emailManager.getCohort(),
                    PixelParameter.LAST_USED_DAY to emailManager.getLastUsedDate(),
                ),
            )
            emailManager.setNewLastUsedDate()
        }
    }

    /**
     * API called after user selected to autofill a private alias into a form
     */
    fun usePrivateDuckAddress(
        originalUrl: String,
        duckAddress: String,
    ) {
        command.postValue(InjectEmailAddress(duckAddress = duckAddress, originalUrl = originalUrl, autoSaveLogin = true))
    }

    fun usePersonalDuckAddress(
        originalUrl: String,
        duckAddress: String,
    ) {
        command.postValue(InjectEmailAddress(duckAddress = duckAddress, originalUrl = originalUrl, autoSaveLogin = false))
    }

    fun download(pendingFileDownload: PendingFileDownload) {
        fileDownloader.enqueueDownload(pendingFileDownload)
    }

    fun onDeleteFavoriteSnackbarDismissed(savedSite: SavedSite) {
        delete(savedSite)
    }

    fun onDeleteSavedSiteSnackbarDismissed(savedSite: SavedSite) {
        delete(savedSite, true)
    }

    private fun delete(
        savedSite: SavedSite,
        deleteBookmark: Boolean = false,
    ) {
        appCoroutineScope.launch(dispatchers.io()) {
            if (savedSite is Bookmark || deleteBookmark) {
                faviconManager.deletePersistedFavicon(savedSite.url)
            }
            savedSitesRepository.delete(savedSite, deleteBookmark)
        }
    }

    fun onDeleteFavoriteRequested(savedSite: SavedSite) {
        hide(savedSite, DeleteFavoriteConfirmation(savedSite))
    }

    fun onDeleteSavedSiteRequested(savedSite: SavedSite) {
        hide(savedSite, DeleteSavedSiteConfirmation(savedSite))
    }

    private fun hide(
        savedSite: SavedSite,
        deleteCommand: Command,
    ) {
        viewModelScope.launch(dispatchers.io()) {
            when (savedSite) {
                is Bookmark -> {
                    hiddenIds.emit(
                        hiddenIds.value.copy(
                            bookmarks = hiddenIds.value.bookmarks + savedSite.id,
                            favorites = hiddenIds.value.favorites + savedSite.id,
                        ),
                    )
                }

                is Favorite -> {
                    hiddenIds.emit(hiddenIds.value.copy(favorites = hiddenIds.value.favorites + savedSite.id))
                }
            }
            withContext(dispatchers.main()) {
                command.value = deleteCommand
            }
        }
    }

    fun undoDelete(savedSite: SavedSite) {
        viewModelScope.launch(dispatchers.io()) {
            hiddenIds.emit(
                hiddenIds.value.copy(
                    favorites = hiddenIds.value.favorites - savedSite.id,
                    bookmarks = hiddenIds.value.bookmarks - savedSite.id,
                ),
            )
        }
    }

    fun onQuickAccessListChanged(newList: List<FavoritesQuickAccessAdapter.QuickAccessFavorite>) {
        viewModelScope.launch(dispatchers.io()) {
            savedSitesRepository.updateWithPosition(newList.map { it.favorite })
        }
    }

    fun resetErrors() {
        site?.resetErrors()
    }

    fun resetBrowserError() {
        browserViewState.value = currentBrowserViewState().copy(browserError = OMITTED)
    }

    fun refreshBrowserError() {
        if (currentBrowserViewState().browserError != OMITTED && currentBrowserViewState().browserError != LOADING) {
            browserViewState.value = currentBrowserViewState().copy(browserError = LOADING)
        }
        if (currentBrowserViewState().sslError != NONE) {
            browserViewState.value = currentBrowserViewState().copy(browserShowing = true, sslError = NONE)
        }
        if (currentBrowserViewState().maliciousSiteBlocked) {
            browserViewState.value = currentBrowserViewState().copy(browserShowing = true, maliciousSiteBlocked = false, maliciousSiteStatus = null)
        }
    }

    fun onWebViewRefreshed() {
        resetTrackersCount()
        refreshBrowserError()
        resetAutoConsent()
        accessibilityViewState.value = currentAccessibilityViewState().copy(refreshWebView = false)
        canAutofillSelectCredentialsDialogCanAutomaticallyShow = true
    }

    override fun handleCloakedAmpLink(initialUrl: String) {
        isProcessingTrackingLink = true
        command.value = ExtractUrlFromCloakedAmpLink(initialUrl)
    }

    override fun startProcessingTrackingLink() {
        isProcessingTrackingLink = true
    }

    fun updateLastAmpLink(url: String) {
        ampLinks.lastAmpLinkInfo = AmpLinkInfo(ampLink = url)
    }

    override fun onUrlExtractionError(initialUrl: String) {
        command.postValue(LoadExtractedUrl(extractedUrl = initialUrl))
    }

    override fun onUrlExtracted(
        initialUrl: String,
        extractedUrl: String?,
    ) {
        val destinationUrl = ampLinks.processDestinationUrl(initialUrl, extractedUrl)
        command.postValue(LoadExtractedUrl(extractedUrl = destinationUrl))
    }

    fun returnNoCredentialsWithPage(originalUrl: String) {
        command.postValue(CancelIncomingAutofillRequest(originalUrl))
    }

    fun onConfigurationChanged() {
        browserViewState.value = currentBrowserViewState().copy(
            forceRenderingTicker = System.currentTimeMillis(),
        )
    }

    fun onMessageReceived() {
        isLinkOpenedInNewTab = true
    }

    override fun linkOpenedInNewTab(): Boolean {
        return isLinkOpenedInNewTab
    }

    override fun isActiveTab(): Boolean {
        liveSelectedTab.value?.let {
            return it.tabId == tabId
        }

        return false
    }

    override fun onReceivedError(
        errorType: WebViewErrorResponse,
        url: String,
    ) {
        browserViewState.value =
            currentBrowserViewState().copy(
                browserError = errorType,
                showPrivacyShield = HighlightableButton.Visible(enabled = false),
            )
        if (androidBrowserConfig.errorPagePixel().isEnabled()) {
            pixel.enqueueFire(AppPixelName.ERROR_PAGE_SHOWN)
        }
        command.postValue(WebViewError(errorType, url))
    }

    override fun onReceivedMaliciousSiteWarning(
        siteUrl: Uri,
        feed: Feed,
        exempted: Boolean,
        clientSideHit: Boolean,
        isMainframe: Boolean,
    ) {
        val previousSite = site

        val siteUrlString = siteUrl.toString()

        val maliciousSiteStatus = when (feed) {
            MALWARE -> MaliciousSiteStatus.MALWARE
            PHISHING -> MaliciousSiteStatus.PHISHING
        }

        buildSiteFactory(
            url = siteUrlString,
            updateMaliciousSiteStatus = true,
            maliciousSiteStatus = maliciousSiteStatus,
        )

        if (!exempted) {
            if (currentBrowserViewState().maliciousSiteBlocked && previousSite?.url == url.toString()) {
                Timber.tag("Cris").d("maliciousSiteBlocked already shown for $url, previousSite: ${previousSite.url}")
            } else {
                val params = mapOf(CATEGORY_KEY to feed.name.lowercase(), CLIENT_SIDE_HIT_KEY to clientSideHit.toString())
                pixel.fire(AppPixelName.MALICIOUS_SITE_PROTECTION_ERROR_SHOWN, params)
            }
            Timber.d("Received MaliciousSiteWarning for $url, feed: $feed, exempted: false, clientSideHit: $clientSideHit")

            viewModelScope.launch(dispatchers.main()) {
                loadingViewState.value =
                    currentLoadingViewState().copy(
                        isLoading = false,
                        progress = 100,
                        url = siteUrlString,
                        trackersAnimationEnabled = false,
                    )

                browserViewState.value =
                    browserStateModifier.copyForMaliciousSiteWarningShowing(currentBrowserViewState(), maliciousSiteStatus)

                omnibarViewState.value =
                    currentOmnibarViewState().copy(
                        omnibarText = siteUrlString,
                        isEditing = false,
                    )

                command.value =
                    ShowWarningMaliciousSite(siteUrl, feed, clientSideHit, isMainframe) { navigationStateChanged(it) }
            }
        } else {
            viewModelScope.launch(dispatchers.main()) {
                browserViewState.value = currentBrowserViewState().copy(maliciousSiteStatus = maliciousSiteStatus)
                omnibarViewState.value =
                    currentOmnibarViewState().copy(
                        omnibarText = siteUrlString,
                        isEditing = false,
                    )
                loadingViewState.value =
                    currentLoadingViewState().copy(
                        url = siteUrlString,
                    )
            }
        }
    }

    override fun onReceivedMaliciousSiteSafe(
        url: Uri,
        isForMainFrame: Boolean,
    ) {
        if (isForMainFrame && currentBrowserViewState().maliciousSiteBlocked) {
            viewModelScope.launch(dispatchers.main()) {
                browserViewState.value =
                    browserStateModifier.copyForBrowserShowing(currentBrowserViewState())
            }

            buildSiteFactory(url = url.toString(), updateMaliciousSiteStatus = true, maliciousSiteStatus = null)
        }
    }

    suspend fun updateTabTitle(tabId: String, newTitle: String) {
        getSite()?.let { site ->
            site.title = newTitle
            tabRepository.update(tabId, site)
        }
    }

    override fun recordErrorCode(
        error: String,
        url: String,
    ) {
        if (siteErrorHandlerKillSwitch.self().isEnabled()) {
            siteErrorHandler.handleError(currentSite = site, urlWithError = url, error = error)
        } else {
            // when navigating from one page to another it can happen that errors are recorded before pageChanged etc. are
            // called triggering a buildSite.
            if (url != site?.url) {
                site = siteFactory.buildSite(url = url, tabId = tabId)
            }
            site?.onErrorDetected(error)
        }
        Timber.d("recordErrorCode $error in ${site?.url}")
    }

    override fun recordHttpErrorCode(
        statusCode: Int,
        url: String,
    ) {
        if (siteErrorHandlerKillSwitch.self().isEnabled()) {
            siteHttpErrorHandler.handleError(currentSite = site, urlWithError = url, error = statusCode)
        } else {
            // when navigating from one page to another it can happen that errors are recorded before pageChanged etc. are
            // called triggering a buildSite.
            if (url != site?.url) {
                site = siteFactory.buildSite(url = url, tabId = tabId)
            }
            site?.onHttpErrorDetected(statusCode)
        }
        Timber.d("recordHttpErrorCode $statusCode in ${site?.url}")
        updateHttpErrorCount(statusCode)
    }

    fun onAutofillMenuSelected() {
        launchAutofillSettings()
    }

    fun onNavigationBarAutofillButtonClicked() {
        launchAutofillSettings()
    }

    private fun launchAutofillSettings() {
        command.value = LaunchAutofillSettings(privacyProtectionEnabled = !currentBrowserViewState().isPrivacyProtectionDisabled)
    }

    fun cancelPendingAutofillRequestToChooseCredentials() {
        canAutofillSelectCredentialsDialogCanAutomaticallyShow = false
    }

    fun canAutofillSelectCredentialsDialogCanAutomaticallyShow(): Boolean {
        return canAutofillSelectCredentialsDialogCanAutomaticallyShow && !currentOmnibarViewState().isEditing
    }

    fun onShowUserCredentialsSaved(it: LoginCredentials) {
        viewModelScope.launch(dispatchers.main()) {
            command.value = ShowUserCredentialSavedOrUpdatedConfirmation(
                credentials = it,
                includeShortcutToViewCredential = autofillCapabilityChecker.canAccessCredentialManagementScreen(),
                messageResourceId = R.string.autofillLoginSavedSnackbarMessage,
            )
        }
    }

    fun onShowUserCredentialsUpdated(it: LoginCredentials) {
        viewModelScope.launch(dispatchers.main()) {
            command.value = ShowUserCredentialSavedOrUpdatedConfirmation(
                credentials = it,
                includeShortcutToViewCredential = autofillCapabilityChecker.canAccessCredentialManagementScreen(),
                messageResourceId = R.string.autofillLoginUpdatedSnackbarMessage,
            )
        }
    }

    private fun updateHttpErrorCount(statusCode: Int) {
        viewModelScope.launch(dispatchers.io()) {
            when {
                // 400 errors
                statusCode == HTTP_STATUS_CODE_BAD_REQUEST_ERROR -> httpErrorPixels.get().updateCountPixel(
                    HttpErrorPixelName.WEBVIEW_RECEIVED_HTTP_ERROR_400_DAILY,
                )
                // all 4xx errors apart from 400
                statusCode / 100 == HTTP_STATUS_CODE_CLIENT_ERROR_PREFIX -> httpErrorPixels.get().updateCountPixel(
                    HttpErrorPixelName.WEBVIEW_RECEIVED_HTTP_ERROR_4XX_DAILY,
                )
                // all 5xx errors
                statusCode / 100 == HTTP_STATUS_CODE_SERVER_ERROR_PREFIX -> httpErrorPixels.get().update5xxCountPixel(
                    HttpErrorPixelName.WEBVIEW_RECEIVED_HTTP_ERROR_5XX_DAILY,
                    statusCode,
                )
            }
        }
    }

    private fun defaultMediaSize(): PrintAttributes.MediaSize {
        val country = device.country.uppercase(Locale.getDefault())
        return if (PRINT_LETTER_FORMAT_COUNTRIES_ISO3166_2.contains(country)) {
            PrintAttributes.MediaSize.NA_LETTER
        } else {
            PrintAttributes.MediaSize.ISO_A4
        }
    }

    private fun getDataForPermissionState(
        featureName: String,
        method: String,
        id: String,
        permissionState: SitePermissionQueryResponse,
    ): JsCallbackData {
        val strPermissionState = when (permissionState) {
            SitePermissionQueryResponse.Granted -> "granted"
            SitePermissionQueryResponse.Prompt -> "prompt"
            SitePermissionQueryResponse.Denied -> "denied"
        }

        return JsCallbackData(
            JSONObject("""{ "state":"$strPermissionState"}"""),
            featureName,
            method,
            id,
        )
    }

    fun processJsCallbackMessage(
        featureName: String,
        method: String,
        id: String?,
        data: JSONObject?,
        isActiveCustomTab: Boolean = false,
        getWebViewUrl: () -> String?,
    ) {
        when (method) {
            "webShare" -> if (id != null && data != null) {
                webShare(featureName, method, id, data)
            }

            "permissionsQuery" -> if (id != null && data != null) {
                permissionsQuery(featureName, method, id, data)
            }

            "screenLock" -> if (id != null && data != null) {
                screenLock(featureName, method, id, data)
            }

            "screenUnlock" -> screenUnlock()

            "breakageReportResult" -> if (data != null) {
                breakageReportResult(data)
            }

            else -> {
                // NOOP
            }
        }

        when (featureName) {
            DUCK_PLAYER_FEATURE_NAME, DUCK_PLAYER_PAGE_FEATURE_NAME -> {
                viewModelScope.launch(dispatchers.io()) {
                    val webViewUrl = withContext(dispatchers.main()) { getWebViewUrl() }
                    val response = duckPlayerJSHelper.processJsCallbackMessage(featureName, method, id, data, webViewUrl, tabId, isActiveCustomTab)
                    withContext(dispatchers.main()) {
                        response?.let {
                            command.value = it
                        }
                    }
                }
            }

            DUCK_CHAT_FEATURE_NAME -> {
                viewModelScope.launch(dispatchers.io()) {
                    val response = duckChatJSHelper.processJsCallbackMessage(featureName, method, id, data)
                    withContext(dispatchers.main()) {
                        response?.let {
                            command.value = SendResponseToJs(it)
                        }
                    }
                }
            }

            else -> {}
        }
    }

    private fun webShare(
        featureName: String,
        method: String,
        id: String,
        data: JSONObject,
    ) {
        viewModelScope.launch(dispatchers.main()) {
            command.value = WebShareRequest(JsCallbackData(data, featureName, method, id))
        }
    }

    private fun permissionsQuery(
        featureName: String,
        method: String,
        id: String,
        data: JSONObject,
    ) {
        viewModelScope.launch(dispatchers.io()) {
            val response = if (url == null) {
                getDataForPermissionState(featureName, method, id, SitePermissionQueryResponse.Denied)
            } else {
                val permissionState = sitePermissionsManager.getPermissionsQueryResponse(url!!, tabId, data.optString("name"))
                getDataForPermissionState(featureName, method, id, permissionState)
            }

            withContext(dispatchers.main()) {
                command.value = SendResponseToJs(response)
            }
        }
    }

    private fun screenLock(
        featureName: String,
        method: String,
        id: String,
        data: JSONObject,
    ) {
        viewModelScope.launch(dispatchers.main()) {
            if (androidBrowserConfig.screenLock().isEnabled()) {
                withContext(dispatchers.main()) {
                    command.value = ScreenLock(JsCallbackData(data, featureName, method, id))
                }
            }
        }
    }

    private fun screenUnlock() {
        viewModelScope.launch(dispatchers.main()) {
            if (androidBrowserConfig.screenLock().isEnabled()) {
                withContext(dispatchers.main()) {
                    command.value = ScreenUnlock
                }
            }
        }
    }

    fun breakageReportResult(
        data: JSONObject,
    ) {
        val jsPerformanceData = data.get("jsPerformance") as JSONArray
        val referrer = data.get("referrer") as? String
        val sanitizedReferrer = referrer?.removeSurrounding("\"")
        val isExternalLaunch = site?.isExternalLaunch ?: false

        site?.realBrokenSiteContext?.recordJsPerformance(jsPerformanceData)
        site?.realBrokenSiteContext?.inferOpenerContext(sanitizedReferrer, isExternalLaunch)
    }

    fun onHomeShown() {
        clearPreviousAppLink()
        viewModelScope.launch(dispatchers.io()) {
            if (faviconsFetchingPrompt.shouldShow() && savedSitesRepository.hasFavorites()) {
                withContext(dispatchers.main()) {
                    command.value = ShowFaviconsPrompt
                }
            }
        }
    }

    fun onFaviconsFetchingEnabled(
        fetchingEnabled: Boolean,
    ) {
        viewModelScope.launch(dispatchers.io()) {
            faviconsFetchingPrompt.onPromptAnswered(fetchingEnabled)
        }
    }

    fun onSSLCertificateWarningAction(
        action: Action,
        url: String,
        activeCustomTab: Boolean = false,
    ) {
        when (action) {
            is Action.Shown -> {
                when (action.errorType) {
                    EXPIRED -> pixel.fire(AppPixelName.SSL_CERTIFICATE_WARNING_EXPIRED_SHOWN)
                    WRONG_HOST -> pixel.fire(AppPixelName.SSL_CERTIFICATE_WARNING_WRONG_HOST_SHOWN)
                    UNTRUSTED_HOST -> pixel.fire(AppPixelName.SSL_CERTIFICATE_WARNING_UNTRUSTED_SHOWN)
                    GENERIC -> pixel.fire(AppPixelName.SSL_CERTIFICATE_WARNING_GENERIC_SHOWN)
                    else -> {} // nothing to report
                }
            }

            Action.Advance -> {
                pixel.fire(AppPixelName.SSL_CERTIFICATE_WARNING_ADVANCED_PRESSED)
            }

            Action.LeaveSite -> {
                pixel.fire(AppPixelName.SSL_CERTIFICATE_WARNING_CLOSE_PRESSED)
                if (activeCustomTab) {
                    command.postValue(CloseCustomTab)
                } else {
                    command.postValue(HideSSLError)
                }
            }

            Action.Proceed -> {
                refreshBrowserError()
                bypassedSSLCertificatesRepository.add(url)
                site?.sslError = true
                pixel.fire(AppPixelName.SSL_CERTIFICATE_WARNING_PROCEED_PRESSED)
            }
        }
    }

    fun recoverFromWarningPage(showBrowser: Boolean) {
        site?.maliciousSiteStatus = null
        if (showBrowser) {
            browserViewState.value = currentBrowserViewState().copy(
                browserShowing = true,
                sslError = NONE,
                maliciousSiteBlocked = false,
                maliciousSiteStatus = null,
            )
        } else {
            omnibarViewState.value = currentOmnibarViewState().copy(
                omnibarText = "",
                forceExpand = true,
            )
            loadingViewState.value = currentLoadingViewState().copy(isLoading = false)
            browserViewState.value = currentBrowserViewState().copy(
                showPrivacyShield = HighlightableButton.Visible(enabled = false),
                browserShowing = showBrowser,
                sslError = NONE,
                maliciousSiteBlocked = false,
                maliciousSiteStatus = null,
            )
        }
    }

    private fun onBrokenSiteCtaDismissButtonClicked(cta: BrokenSitePromptDialogCta): Command? {
        viewModelScope.launch {
            command.value = HideBrokenSitePromptCta(cta)
        }
        return null
    }

    private fun onBrokenSiteCtaOkButtonClicked(cta: BrokenSitePromptDialogCta): Command? {
        viewModelScope.launch {
            command.value = BrokenSiteFeedback(BrokenSiteData.fromSite(site, reportFlow = RELOAD_THREE_TIMES_WITHIN_20_SECONDS))
            command.value = HideBrokenSitePromptCta(cta)
        }
        return null
    }

    private fun onOnboardingCtaOkButtonClicked(onboardingCta: OnboardingDaxDialogCta): Command? {
        onUserDismissedCta(onboardingCta)
        return when (onboardingCta) {
            is OnboardingDaxDialogCta.DaxSerpCta -> {
                viewModelScope.launch {
                    val cta = withContext(dispatchers.io()) { ctaViewModel.getSiteSuggestionsDialogCta() }
                    ctaViewState.value = currentCtaViewState().copy(cta = cta)
                    if (cta == null) {
                        command.value = HideOnboardingDaxDialog(onboardingCta)
                    }
                }
                null
            }

            is OnboardingDaxDialogCta.DaxTrackersBlockedCta,
            is OnboardingDaxDialogCta.DaxNoTrackersCta,
            is OnboardingDaxDialogCta.DaxMainNetworkCta,
            -> {
                viewModelScope.launch {
                    val cta = withContext(dispatchers.io()) {
                        if (currentBrowserViewState().maliciousSiteBlocked) null else ctaViewModel.getFireDialogCta()
                    }
                    ctaViewState.value = currentCtaViewState().copy(cta = cta)
                    if (cta == null) {
                        command.value = HideOnboardingDaxDialog(onboardingCta)
                    }
                }
                null
            }

            is OnboardingDaxDialogCta.DaxFireButtonCta -> LaunchFireDialogFromOnboardingDialog(onboardingCta)

            else -> HideOnboardingDaxDialog(onboardingCta)
        }
    }

    private fun onDaxBubbleCtaOkButtonClicked(cta: DaxBubbleCta): Command? {
        onUserDismissedCta(cta)
        return when (cta) {
            is DaxBubbleCta.DaxPrivacyProCta -> {
                LaunchPrivacyPro("https://duckduckgo.com/pro?origin=funnel_onboarding_android".toUri())
            }

            is DaxBubbleCta.DaxEndCta -> {
                viewModelScope.launch {
                    val updatedCta = refreshCta()
                    ctaViewState.value = currentCtaViewState().copy(cta = updatedCta)
                    showOrHideKeyboard(updatedCta)
                }
                null
            }

            else -> null
        }
    }

    private fun onDismissOnboardingDaxDialog(cta: OnboardingDaxDialogCta) {
        onUserDismissedCta(cta)
        command.value = HideOnboardingDaxDialog(cta)
    }

    fun onFireMenuSelected() {
        val cta = currentCtaViewState().cta
        if (cta is OnboardingDaxDialogCta.DaxFireButtonCta) {
            onUserDismissedCta(cta)
            command.value = HideOnboardingDaxDialog(cta as OnboardingDaxDialogCta)
        }
    }

    fun onPrivacyShieldSelected() {
        if (currentBrowserViewState().showPrivacyShield.isHighlighted()) {
            browserViewState.value = currentBrowserViewState().copy(showPrivacyShield = HighlightableButton.Visible(highlighted = false))
            pixel.fire(
                pixel = PrivacyDashboardPixels.PRIVACY_DASHBOARD_FIRST_TIME_OPENED,
                parameters = mapOf(
                    "daysSinceInstall" to userBrowserProperties.daysSinceInstalled().toString(),
                    "from_onboarding" to "true",
                ),
                type = Unique(),
            )
        }
    }

    fun onOnboardingDaxTypingAnimationFinished() {
        if (currentBrowserViewState().browserShowing && currentBrowserViewState().maliciousSiteBlocked.not()) {
            browserViewState.value = currentBrowserViewState().copy(showPrivacyShield = HighlightableButton.Visible(highlighted = true))
        }
    }

    override fun onShouldOverride() {
        val cta = currentCtaViewState().cta
        if (cta is OnboardingDaxDialogCta) {
            onDismissOnboardingDaxDialog(cta)
        }
    }

    private fun showOmniBar() {
        omnibarViewState.value = currentOmnibarViewState().copy(
            navigationChange = true,
        )

        // the new omnibar deals with this properly
        if (!changeOmnibarPositionFeature.refactor().isEnabled()) {
            omnibarViewState.value = currentOmnibarViewState().copy(
                navigationChange = false,
            )
        }
    }

    fun onUserDismissedAutoCompleteInAppMessage() {
        viewModelScope.launch(dispatchers.io()) {
            autoComplete.userDismissedHistoryInAutoCompleteIAM()
            pixel.fire(AUTOCOMPLETE_BANNER_DISMISSED)
        }
    }

    fun autoCompleteSuggestionsGone() {
        viewModelScope.launch(dispatchers.io()) {
            if (hasUserSeenHistoryIAM) {
                autoComplete.submitUserSeenHistoryIAM()
                pixel.fire(AUTOCOMPLETE_BANNER_SHOWN)
            }
            hasUserSeenHistoryIAM = false
            lastAutoCompleteState?.searchResults?.suggestions?.let { suggestions ->
                if (suggestions.any { it is AutoCompleteBookmarkSuggestion && it.isFavorite }) {
                    pixel.fire(AppPixelName.AUTOCOMPLETE_DISPLAYED_LOCAL_FAVORITE)
                }
                if (suggestions.any { it is AutoCompleteBookmarkSuggestion && !it.isFavorite }) {
                    pixel.fire(AppPixelName.AUTOCOMPLETE_DISPLAYED_LOCAL_BOOKMARK)
                }
                if (suggestions.any { it is AutoCompleteHistorySuggestion }) {
                    pixel.fire(AppPixelName.AUTOCOMPLETE_DISPLAYED_LOCAL_HISTORY)
                }
                if (suggestions.any { it is AutoCompleteHistorySearchSuggestion }) {
                    pixel.fire(AppPixelName.AUTOCOMPLETE_DISPLAYED_LOCAL_HISTORY_SEARCH)
                }
                if (suggestions.any { it is AutoCompleteSearchSuggestion && it.isUrl }) {
                    pixel.fire(AppPixelName.AUTOCOMPLETE_DISPLAYED_LOCAL_WEBSITE)
                }
                if (suggestions.any { it is AutoCompleteSwitchToTabSuggestion }) {
                    pixel.fire(AppPixelName.AUTOCOMPLETE_DISPLAYED_LOCAL_SWITCH_TO_TAB)
                }
            }
            lastAutoCompleteState = null
            autoCompleteJob.cancel()
        }
    }

    fun saveReplyProxyForBlobDownload(
        originUrl: String,
        replyProxy: JavaScriptReplyProxy,
        locationHref: String? = null,
    ) {
        appCoroutineScope.launch(dispatchers.io()) { // FF check has disk IO
            val frameProxies = fixedReplyProxyMap[originUrl]?.toMutableMap() ?: mutableMapOf()
            // if location.href is not passed, we fall back to origin
            val safeLocationHref = locationHref ?: originUrl
            frameProxies[safeLocationHref] = replyProxy
            fixedReplyProxyMap[originUrl] = frameProxies
        }
    }

    fun onStartPrint() {
        Timber.d("Print started")
        browserViewState.value = currentBrowserViewState().copy(isPrinting = true)
    }

    fun onFinishPrint() {
        Timber.d("Print finished")
        browserViewState.value = currentBrowserViewState().copy(isPrinting = false)
    }

    fun isPrinting(): Boolean {
        return currentBrowserViewState().isPrinting
    }

    fun onUserTouchedOmnibarTextInput(touchAction: Int) {
        if (touchAction == ACTION_UP) {
            firePixelBasedOnCurrentUrl(
                AppPixelName.ADDRESS_BAR_NEW_TAB_PAGE_CLICKED,
                AppPixelName.ADDRESS_BAR_SERP_CLICKED,
                AppPixelName.ADDRESS_BAR_WEBSITE_CLICKED,
            )
        }
    }

    fun onClearOmnibarTextInput() {
        firePixelBasedOnCurrentUrl(
            AppPixelName.ADDRESS_BAR_NEW_TAB_PAGE_ENTRY_CLEARED,
            AppPixelName.ADDRESS_BAR_SERP_ENTRY_CLEARED,
            AppPixelName.ADDRESS_BAR_WEBSITE_ENTRY_CLEARED,
        )
    }

    fun sendPixelsOnBackKeyPressed() {
        firePixelBasedOnCurrentUrl(
            AppPixelName.ADDRESS_BAR_NEW_TAB_PAGE_CANCELLED,
            AppPixelName.ADDRESS_BAR_SERP_CANCELLED,
            AppPixelName.ADDRESS_BAR_WEBSITE_CANCELLED,
        )
    }

    fun sendPixelsOnEnterKeyPressed() {
        firePixelBasedOnCurrentUrl(
            AppPixelName.KEYBOARD_GO_NEW_TAB_CLICKED,
            AppPixelName.KEYBOARD_GO_SERP_CLICKED,
            AppPixelName.KEYBOARD_GO_WEBSITE_CLICKED,
        )
    }

    fun hasOmnibarPositionChanged(currentPosition: OmnibarPosition): Boolean = settingsDataStore.omnibarPosition != currentPosition

    private fun firePixelBasedOnCurrentUrl(
        emptyUrlPixel: AppPixelName,
        duckDuckGoQueryUrlPixel: AppPixelName,
        websiteUrlPixel: AppPixelName,
    ) {
        val text = url.orEmpty()
        if (text.isEmpty()) {
            pixel.fire(emptyUrlPixel)
        } else if (duckDuckGoUrlDetector.isDuckDuckGoQueryUrl(text)) {
            pixel.fire(duckDuckGoQueryUrlPixel)
        } else if (isUrl(text)) {
            pixel.fire(websiteUrlPixel)
        }
    }

    private fun isUrl(text: String): Boolean {
        return URLUtil.isNetworkUrl(text) || URLUtil.isAssetUrl(text) || URLUtil.isFileUrl(text) || URLUtil.isContentUrl(text)
    }

    fun onNewTabShown() {
        newTabPixels.get().fireNewTabDisplayed()
    }

    fun handleMenuRefreshAction() {
        refreshPixelSender.sendMenuRefreshPixels()
    }

    fun handlePullToRefreshAction() {
        refreshPixelSender.sendPullToRefreshPixels()
    }

    fun fireCustomTabRefreshPixel() {
        refreshPixelSender.sendCustomTabRefreshPixel()
    }

    fun setBrowserBackground(lightModeEnabled: Boolean) {
        command.value = SetBrowserBackground(getBackgroundResource(lightModeEnabled))
    }

    fun setOnboardingDialogBackground(lightModeEnabled: Boolean) {
        command.value = SetOnboardingDialogBackground(getBackgroundResource(lightModeEnabled))
    }

    private fun getBackgroundResource(lightModeEnabled: Boolean): Int =
        if (lightModeEnabled) {
            R.drawable.onboarding_background_bitmap_light
        } else {
            R.drawable.onboarding_background_bitmap_dark
        }

    private fun onUserSwitchedToTab(tabId: String) {
        command.value = Command.SwitchToTab(tabId)
    }

    fun onDuckChatMenuClicked() {
        openDuckChat(pixelName = DuckChatPixelName.DUCK_CHAT_OPEN_BROWSER_MENU)
    }

    fun onDuckChatOmnibarButtonClicked(query: String?) {
        openDuckChat(query = query)
    }

    private fun openDuckChat(pixelName: Pixel.PixelName? = null, query: String? = null) {
        viewModelScope.launch {
            pixel.fire(DuckChatPixelName.DUCK_CHAT_OPEN)

            if (pixelName != null) {
                val wasUsedBefore = duckChat.wasOpenedBefore()
                val params = mapOf("was_used_before" to wasUsedBefore.toBinaryString())
                pixel.fire(pixelName, parameters = params)
            }

            if (query?.isNotEmpty() == true) {
                duckChat.openDuckChatWithAutoPrompt(query)
            } else {
                duckChat.openDuckChat()
            }
        }
    }

    fun onAutoConsentPopUpHandled(isCosmetic: Boolean) {
        if (!currentBrowserViewState().maliciousSiteBlocked) {
            command.postValue(ShowAutoconsentAnimation(isCosmetic))
        }
    }

    fun onTabSwipedAway() {
        command.value = GenerateWebViewPreviewImage
    }

<<<<<<< HEAD
    fun onAnimationFinished() {
        viewModelScope.launch {
            if (appPersonalityFeature.self().isEnabled() &&
                (appPersonalityFeature.variant2().isEnabled() || appPersonalityFeature.variant3().isEnabled())
            ) {
                command.value = StartTrackersExperimentShieldPopAnimation
                privacyDashboardExternalPixelParams.setPixelParams(GREEN_SHIELD_COUNT, "true")
            }
        }
    }

    fun trackersCount(): String = site?.trackerCount?.takeIf { it > 0 }?.toString() ?: ""

    fun resetTrackersCount() {
        site?.resetTrackingEvents()
=======
    fun onBookmarksMenuItemClicked() {
        pixel.fire(AppPixelName.MENU_ACTION_BOOKMARKS_PRESSED.pixelName)
        launchBookmarksActivity()
    }

    fun onNavigationBarBookmarksButtonClicked() {
        launchBookmarksActivity()
    }

    private fun launchBookmarksActivity() {
        command.value = LaunchBookmarksActivity
>>>>>>> 1714a182
    }

    companion object {
        private const val FIXED_PROGRESS = 50

        // Minimum progress to show web content again after decided to hide web content (possible spoofing attack).
        // We think that progress is enough to assume next site has already loaded new content.
        private const val SHOW_CONTENT_MIN_PROGRESS = 50
        private const val NEW_CONTENT_MAX_DELAY_MS = 1000L
        private const val ONE_HOUR_IN_MS = 3_600_000

        private const val HTTP_STATUS_CODE_BAD_REQUEST_ERROR = 400
        private const val HTTP_STATUS_CODE_CLIENT_ERROR_PREFIX = 4 // 4xx, client error status code prefix
        private const val HTTP_STATUS_CODE_SERVER_ERROR_PREFIX = 5 // 5xx, server error status code prefix

        private const val CATEGORY_KEY = "category"
        private const val CLIENT_SIDE_HIT_KEY = "clientSideHit"

        // https://www.iso.org/iso-3166-country-codes.html
        private val PRINT_LETTER_FORMAT_COUNTRIES_ISO3166_2 = setOf(
            Locale.US.country,
            Locale.CANADA.country,
            "MX", // Mexico
        )
    }
}<|MERGE_RESOLUTION|>--- conflicted
+++ resolved
@@ -475,16 +475,13 @@
     private val defaultBrowserPromptsExperiment: DefaultBrowserPromptsExperiment,
     private val swipingTabsFeature: SwipingTabsFeatureProvider,
     private val visualDesignExperimentDataStore: VisualDesignExperimentDataStore,
-<<<<<<< HEAD
+    private val siteErrorHandlerKillSwitch: SiteErrorHandlerKillSwitch,
+    private val siteErrorHandler: StringSiteErrorHandler,
+    private val siteHttpErrorHandler: HttpCodeSiteErrorHandler,
     private val appPersonalityFeature: AppPersonalityFeature,
     private val userStageStore: UserStageStore,
     private val privacyDashboardExternalPixelParams: PrivacyDashboardExternalPixelParams,
 
-=======
-    private val siteErrorHandlerKillSwitch: SiteErrorHandlerKillSwitch,
-    private val siteErrorHandler: StringSiteErrorHandler,
-    private val siteHttpErrorHandler: HttpCodeSiteErrorHandler,
->>>>>>> 1714a182
 ) : WebViewClientListener,
     EditSavedSiteListener,
     DeleteBookmarkListener,
@@ -4070,7 +4067,19 @@
         command.value = GenerateWebViewPreviewImage
     }
 
-<<<<<<< HEAD
+    fun onBookmarksMenuItemClicked() {
+        pixel.fire(AppPixelName.MENU_ACTION_BOOKMARKS_PRESSED.pixelName)
+        launchBookmarksActivity()
+    }
+
+    fun onNavigationBarBookmarksButtonClicked() {
+        launchBookmarksActivity()
+    }
+
+    private fun launchBookmarksActivity() {
+        command.value = LaunchBookmarksActivity
+    }
+
     fun onAnimationFinished() {
         viewModelScope.launch {
             if (appPersonalityFeature.self().isEnabled() &&
@@ -4086,19 +4095,6 @@
 
     fun resetTrackersCount() {
         site?.resetTrackingEvents()
-=======
-    fun onBookmarksMenuItemClicked() {
-        pixel.fire(AppPixelName.MENU_ACTION_BOOKMARKS_PRESSED.pixelName)
-        launchBookmarksActivity()
-    }
-
-    fun onNavigationBarBookmarksButtonClicked() {
-        launchBookmarksActivity()
-    }
-
-    private fun launchBookmarksActivity() {
-        command.value = LaunchBookmarksActivity
->>>>>>> 1714a182
     }
 
     companion object {
