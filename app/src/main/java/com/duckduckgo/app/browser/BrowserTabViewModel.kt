/*
 * Copyright (c) 2017 DuckDuckGo
 *
 * Licensed under the Apache License, Version 2.0 (the "License");
 * you may not use this file except in compliance with the License.
 * You may obtain a copy of the License at
 *
 *     http://www.apache.org/licenses/LICENSE-2.0
 *
 * Unless required by applicable law or agreed to in writing, software
 * distributed under the License is distributed on an "AS IS" BASIS,
 * WITHOUT WARRANTIES OR CONDITIONS OF ANY KIND, either express or implied.
 * See the License for the specific language governing permissions and
 * limitations under the License.
 */

package com.duckduckgo.app.browser

import android.annotation.SuppressLint
import android.graphics.Bitmap
import android.net.Uri
import android.os.Message
import android.util.Patterns
import android.view.ContextMenu
import android.view.MenuItem
import android.view.View
import android.webkit.GeolocationPermissions
import android.webkit.ValueCallback
import android.webkit.WebChromeClient
import android.webkit.WebView
import androidx.annotation.AnyThread
import androidx.annotation.VisibleForTesting
import androidx.core.net.toUri
import androidx.lifecycle.*
import androidx.lifecycle.Observer
import com.duckduckgo.anvil.annotations.ContributesViewModel
import com.duckduckgo.app.accessibility.data.AccessibilitySettingsDataStore
import com.duckduckgo.app.autocomplete.api.AutoComplete
import com.duckduckgo.app.autocomplete.api.AutoComplete.AutoCompleteResult
import com.duckduckgo.app.autocomplete.api.AutoComplete.AutoCompleteSuggestion
import com.duckduckgo.app.autocomplete.api.AutoComplete.AutoCompleteSuggestion.AutoCompleteBookmarkSuggestion
import com.duckduckgo.app.autocomplete.api.AutoComplete.AutoCompleteSuggestion.AutoCompleteSearchSuggestion
import com.duckduckgo.app.bookmarks.model.BookmarkFolder
import com.duckduckgo.app.bookmarks.model.BookmarksRepository
import com.duckduckgo.app.bookmarks.model.FavoritesRepository
import com.duckduckgo.app.bookmarks.model.SavedSite
import com.duckduckgo.app.bookmarks.ui.EditSavedSiteDialogFragment.EditSavedSiteListener
import com.duckduckgo.app.brokensite.BrokenSiteData
import com.duckduckgo.app.browser.BrowserTabViewModel.Command.*
import com.duckduckgo.app.browser.BrowserTabViewModel.GlobalLayoutViewState.Browser
import com.duckduckgo.app.browser.BrowserTabViewModel.GlobalLayoutViewState.Invalidated
import com.duckduckgo.app.browser.LongPressHandler.RequiredAction
import com.duckduckgo.app.browser.SpecialUrlDetector.UrlType.AppLink
import com.duckduckgo.app.browser.SpecialUrlDetector.UrlType.NonHttpAppLink
import com.duckduckgo.app.browser.addtohome.AddToHomeCapabilityDetector
import com.duckduckgo.app.browser.applinks.AppLinksHandler
import com.duckduckgo.app.browser.autofill.AutofillCredentialsSelectionResultHandler
import com.duckduckgo.app.browser.favicon.FaviconManager
import com.duckduckgo.app.browser.favicon.FaviconSource.ImageFavicon
import com.duckduckgo.app.browser.favicon.FaviconSource.UrlFavicon
import com.duckduckgo.app.browser.favorites.FavoritesQuickAccessAdapter
import com.duckduckgo.app.browser.history.NavigationHistoryAdapter.NavigationHistoryListener
import com.duckduckgo.app.browser.history.NavigationHistoryEntry
import com.duckduckgo.app.browser.logindetection.FireproofDialogsEventHandler
import com.duckduckgo.app.browser.logindetection.FireproofDialogsEventHandler.Event
import com.duckduckgo.app.browser.logindetection.LoginDetected
import com.duckduckgo.app.browser.logindetection.NavigationAwareLoginDetector
import com.duckduckgo.app.browser.logindetection.NavigationEvent
import com.duckduckgo.app.browser.model.BasicAuthenticationCredentials
import com.duckduckgo.app.browser.model.BasicAuthenticationRequest
import com.duckduckgo.app.browser.model.LongPressTarget
import com.duckduckgo.app.browser.omnibar.OmnibarEntryConverter
import com.duckduckgo.app.browser.omnibar.QueryOrigin
import com.duckduckgo.app.browser.remotemessage.RemoteMessagingModel
import com.duckduckgo.app.browser.remotemessage.asBrowserTabCommand
import com.duckduckgo.app.browser.session.WebViewSessionStorage
import com.duckduckgo.app.browser.ui.HttpAuthenticationDialogFragment.HttpAuthenticationListener
import com.duckduckgo.app.browser.urlextraction.UrlExtractionListener
import com.duckduckgo.app.cta.ui.*
import com.duckduckgo.app.di.AppCoroutineScope
import com.duckduckgo.app.email.EmailManager
import com.duckduckgo.app.fire.fireproofwebsite.data.FireproofWebsiteEntity
import com.duckduckgo.app.fire.fireproofwebsite.data.FireproofWebsiteRepository
import com.duckduckgo.app.global.*
import com.duckduckgo.app.global.events.db.UserEventKey
import com.duckduckgo.app.global.events.db.UserEventsStore
import com.duckduckgo.site.api.Site
import com.duckduckgo.site.api.SiteFactory
import com.duckduckgo.site.api.domain
import com.duckduckgo.app.global.view.asLocationPermissionOrigin
import com.duckduckgo.app.location.GeoLocationPermissions
import com.duckduckgo.app.location.data.LocationPermissionType
import com.duckduckgo.app.location.data.LocationPermissionsRepository
import com.duckduckgo.app.location.ui.SiteLocationPermissionDialog
import com.duckduckgo.app.location.ui.SystemLocationPermissionDialog
import com.duckduckgo.app.pixels.AppPixelName
import com.duckduckgo.app.privacy.db.NetworkLeaderboardDao
import com.duckduckgo.browser.api.allowlist.UserWhitelistDao
import com.duckduckgo.site.api.PrivacyGrade
import com.duckduckgo.app.settings.db.SettingsDataStore
import com.duckduckgo.app.settings.db.SettingsSharedPreferences.LoginDetectorPrefsMapper.AutomaticFireproofSetting.ALWAYS
import com.duckduckgo.app.settings.db.SettingsSharedPreferences.LoginDetectorPrefsMapper.AutomaticFireproofSetting.ASK_EVERY_TIME
import com.duckduckgo.app.statistics.api.StatisticsUpdater
import com.duckduckgo.app.statistics.pixels.Pixel
import com.duckduckgo.app.statistics.pixels.Pixel.PixelParameter
import com.duckduckgo.app.statistics.pixels.Pixel.PixelParameter.FAVORITE_MENU_ITEM_STATE
import com.duckduckgo.site.api.SurrogateResponse
import com.duckduckgo.app.survey.model.Survey
import com.duckduckgo.site.api.TrackingEvent
import com.duckduckgo.app.usage.search.SearchCountDao
<<<<<<< HEAD
import com.duckduckgo.browser.api.tabs.TabEntity
import com.duckduckgo.browser.api.tabs.TabRepository
=======
import com.duckduckgo.autofill.domain.app.LoginCredentials
import com.duckduckgo.autofill.store.AutofillStore
>>>>>>> f4b5f3df
import com.duckduckgo.di.scopes.FragmentScope
import com.duckduckgo.downloads.api.DownloadCallback
import com.duckduckgo.downloads.api.DownloadCommand
import com.duckduckgo.downloads.api.FileDownloader
import com.duckduckgo.downloads.api.FileDownloader.PendingFileDownload
import com.duckduckgo.privacy.config.api.*
import com.duckduckgo.remote.messaging.api.RemoteMessage
<<<<<<< HEAD
import com.duckduckgo.privacy.config.api.TrackingParameters
import com.duckduckgo.site.api.domainMatchesUrl
=======
import com.duckduckgo.voice.api.VoiceSearchAvailability
import com.duckduckgo.voice.api.VoiceSearchAvailabilityPixelLogger
>>>>>>> f4b5f3df
import com.jakewharton.rxrelay2.PublishRelay
import io.reactivex.android.schedulers.AndroidSchedulers
import io.reactivex.disposables.Disposable
import io.reactivex.schedulers.Schedulers
import kotlinx.coroutines.*
import kotlinx.coroutines.flow.*
import timber.log.Timber
import java.util.*
import java.util.concurrent.TimeUnit
import javax.inject.Inject

@ContributesViewModel(FragmentScope::class)
class BrowserTabViewModel @Inject constructor(
    private val statisticsUpdater: StatisticsUpdater,
    private val queryUrlConverter: OmnibarEntryConverter,
    private val duckDuckGoUrlDetector: DuckDuckGoUrlDetector,
    private val siteFactory: SiteFactory,
    private val tabRepository: TabRepository,
    private val userWhitelistDao: UserWhitelistDao,
    private val contentBlocking: ContentBlocking,
    private val networkLeaderboardDao: NetworkLeaderboardDao,
    private val bookmarksRepository: BookmarksRepository,
    private val favoritesRepository: FavoritesRepository,
    private val fireproofWebsiteRepository: FireproofWebsiteRepository,
    private val locationPermissionsRepository: LocationPermissionsRepository,
    private val geoLocationPermissions: GeoLocationPermissions,
    private val navigationAwareLoginDetector: NavigationAwareLoginDetector,
    private val autoComplete: AutoComplete,
    private val appSettingsPreferencesStore: SettingsDataStore,
    private val longPressHandler: LongPressHandler,
    private val webViewSessionStorage: WebViewSessionStorage,
    private val specialUrlDetector: SpecialUrlDetector,
    private val faviconManager: FaviconManager,
    private val addToHomeCapabilityDetector: AddToHomeCapabilityDetector,
    private val remoteMessagingModel: RemoteMessagingModel,
    private val ctaViewModel: CtaViewModel,
    private val searchCountDao: SearchCountDao,
    private val pixel: Pixel,
    private val dispatchers: DispatcherProvider,
    private val userEventsStore: UserEventsStore,
    private val fileDownloader: FileDownloader,
    private val gpc: Gpc,
    private val fireproofDialogsEventHandler: FireproofDialogsEventHandler,
    private val emailManager: EmailManager,
    private val accessibilitySettingsDataStore: AccessibilitySettingsDataStore,
    @AppCoroutineScope private val appCoroutineScope: CoroutineScope,
    private val appLinksHandler: AppLinksHandler,
    private val ampLinks: AmpLinks,
    private val trackingParameters: TrackingParameters,
    private val downloadCallback: DownloadCallback,
    private val voiceSearchAvailability: VoiceSearchAvailability,
    private val voiceSearchPixelLogger: VoiceSearchAvailabilityPixelLogger,
    private val settingsDataStore: SettingsDataStore,
    private val autofillStore: AutofillStore,
) : WebViewClientListener,
    EditSavedSiteListener,
    HttpAuthenticationListener,
    SiteLocationPermissionDialog.SiteLocationPermissionDialogListener,
    SystemLocationPermissionDialog.SystemLocationPermissionDialogListener,
    UrlExtractionListener,
    AutofillCredentialsSelectionResultHandler.AutofillCredentialSaver,
    AutofillCredentialsSelectionResultHandler.CredentialInjector,
    ViewModel(),
    NavigationHistoryListener {

    private var buildingSiteFactoryJob: Job? = null

    sealed class GlobalLayoutViewState {
        data class Browser(val isNewTabState: Boolean = true) : GlobalLayoutViewState()
        object Invalidated : GlobalLayoutViewState()
    }

    data class CtaViewState(
        val cta: Cta? = null,
        val message: RemoteMessage? = null,
        val favorites: List<FavoritesQuickAccessAdapter.QuickAccessFavorite> = emptyList()
    )

    data class SavedSiteChangedViewState(
        val savedSite: SavedSite,
        val bookmarkFolder: BookmarkFolder?
    )

    data class BrowserViewState(
        val browserShowing: Boolean = false,
        val isFullScreen: Boolean = false,
        val isDesktopBrowsingMode: Boolean = false,
        val canChangeBrowsingMode: Boolean = false,
        val showPrivacyGrade: Boolean = false,
        val showSearchIcon: Boolean = false,
        val showClearButton: Boolean = false,
        val showTabsButton: Boolean = true,
        val fireButton: HighlightableButton = HighlightableButton.Visible(),
        val showMenuButton: HighlightableButton = HighlightableButton.Visible(),
        val canSharePage: Boolean = false,
        val canSaveSite: Boolean = false,
        val bookmark: SavedSite.Bookmark? = null,
        val addFavorite: HighlightableButton = HighlightableButton.Visible(enabled = false),
        val favorite: SavedSite.Favorite? = null,
        val canFireproofSite: Boolean = false,
        val isFireproofWebsite: Boolean = false,
        val canGoBack: Boolean = false,
        val canGoForward: Boolean = false,
        val canChangePrivacyProtection: Boolean = false,
        val isPrivacyProtectionEnabled: Boolean = false,
        val canReportSite: Boolean = false,
        val addToHomeEnabled: Boolean = false,
        val addToHomeVisible: Boolean = false,
        val showDaxIcon: Boolean = false,
        val isEmailSignedIn: Boolean = false,
        var previousAppLink: AppLink? = null,
        val canFindInPage: Boolean = false,
        val forceRenderingTicker: Long = System.currentTimeMillis(),
        val canPrintPage: Boolean = false
    )

    sealed class HighlightableButton {
        data class Visible(
            val enabled: Boolean = true,
            val highlighted: Boolean = false
        ) : HighlightableButton()

        object Gone : HighlightableButton()

        fun isHighlighted(): Boolean {
            return when (this) {
                is Visible -> this.highlighted
                is Gone -> false
            }
        }

        fun isEnabled(): Boolean {
            return when (this) {
                is Visible -> this.enabled
                is Gone -> false
            }
        }
    }

    data class OmnibarViewState(
        val omnibarText: String = "",
        val isEditing: Boolean = false,
        val shouldMoveCaretToEnd: Boolean = false,
        val showVoiceSearch: Boolean = false
    )

    data class LoadingViewState(
        val isLoading: Boolean = false,
        val privacyOn: Boolean = true,
        val progress: Int = 0
    )

    data class AccessibilityViewState(
        val fontSize: Float,
        val forceZoom: Boolean,
        val refreshWebView: Boolean
    )

    data class FindInPageViewState(
        val visible: Boolean = false,
        val showNumberMatches: Boolean = false,
        val activeMatchIndex: Int = 0,
        val searchTerm: String = "",
        val numberMatches: Int = 0
    )

    data class PrivacyGradeViewState(
        val privacyGrade: PrivacyGrade? = null,
        val shouldAnimate: Boolean = false,
        val showEmptyGrade: Boolean = true
    ) {
        val isEnabled: Boolean = privacyGrade != PrivacyGrade.UNKNOWN
    }

    data class AutoCompleteViewState(
        val showSuggestions: Boolean = false,
        val showFavorites: Boolean = false,
        val searchResults: AutoCompleteResult = AutoCompleteResult("", emptyList()),
        val favorites: List<FavoritesQuickAccessAdapter.QuickAccessFavorite> = emptyList()
    )

    data class LocationPermission(
        val origin: String,
        val callback: GeolocationPermissions.Callback
    )

    sealed class Command {
        object Refresh : Command()
        class Navigate(
            val url: String,
            val headers: Map<String, String>
        ) : Command()

        class NavigateBack(val steps: Int) : Command()
        object NavigateForward : Command()
        class OpenInNewTab(
            val query: String,
            val sourceTabId: String? = null
        ) : Command()

        class OpenMessageInNewTab(
            val message: Message,
            val sourceTabId: String? = null
        ) : Command()

        class OpenInNewBackgroundTab(val query: String) : Command()
        object LaunchNewTab : Command()
        object ResetHistory : Command()
        class DialNumber(val telephoneNumber: String) : Command()
        class SendSms(val telephoneNumber: String) : Command()
        class SendEmail(val emailAddress: String) : Command()
        object ShowKeyboard : Command()
        object HideKeyboard : Command()
        class ShowFullScreen(val view: View) : Command()
        class DownloadImage(
            val url: String,
            val requestUserConfirmation: Boolean
        ) : Command()

        class ShowSavedSiteAddedConfirmation(val savedSiteChangedViewState: SavedSiteChangedViewState) : Command()
        class ShowEditSavedSiteDialog(val savedSiteChangedViewState: SavedSiteChangedViewState) : Command()
        class DeleteSavedSiteConfirmation(val savedSite: SavedSite) : Command()
        class ShowFireproofWebSiteConfirmation(val fireproofWebsiteEntity: FireproofWebsiteEntity) : Command()
        class DeleteFireproofConfirmation(val fireproofWebsiteEntity: FireproofWebsiteEntity) : Command()
        class ShowPrivacyProtectionEnabledConfirmation(val domain: String) : Command()
        class ShowPrivacyProtectionDisabledConfirmation(val domain: String) : Command()
        object AskToDisableLoginDetection : Command()
        class AskToFireproofWebsite(val fireproofWebsite: FireproofWebsiteEntity) : Command()
        class AskToAutomateFireproofWebsite(val fireproofWebsite: FireproofWebsiteEntity) : Command()
        class ShareLink(val url: String) : Command()
        class PrintLink(val url: String) : Command()
        class CopyLink(val url: String) : Command()
        class FindInPageCommand(val searchTerm: String) : Command()
        class BrokenSiteFeedback(val data: BrokenSiteData) : Command()
        object DismissFindInPage : Command()
        class ShowFileChooser(
            val filePathCallback: ValueCallback<Array<Uri>>,
            val fileChooserParams: WebChromeClient.FileChooserParams
        ) : Command()

        class HandleNonHttpAppLink(
            val nonHttpAppLink: NonHttpAppLink,
            val headers: Map<String, String>
        ) : Command()

        class ShowAppLinkPrompt(val appLink: AppLink) : Command()
        class OpenAppLink(val appLink: AppLink) : Command()
        class ExtractUrlFromCloakedAmpLink(val initialUrl: String) : Command()
        class LoadExtractedUrl(val extractedUrl: String) : Command()
        class AddHomeShortcut(
            val title: String,
            val url: String,
            val icon: Bitmap? = null
        ) : Command()

        class SubmitUrl(val url: String) : Command()
        class LaunchPlayStore(val appPackage: String) : Command()
        class LaunchSurvey(val survey: Survey) : Command()
        object LaunchDefaultBrowser : Command()
        object LaunchAddWidget : Command()
        class RequiresAuthentication(val request: BasicAuthenticationRequest) : Command()
        class SaveCredentials(
            val request: BasicAuthenticationRequest,
            val credentials: BasicAuthenticationCredentials
        ) : Command()

        object GenerateWebViewPreviewImage : Command()
        object LaunchTabSwitcher : Command()
        object HideWebContent : Command()
        object ShowWebContent : Command()
        class CheckSystemLocationPermission(
            val domain: String,
            val deniedForever: Boolean
        ) : Command()

        class AskDomainPermission(val domain: String) : Command()
        object RequestSystemLocationPermission : Command()
        class RefreshUserAgent(
            val url: String?,
            val isDesktop: Boolean
        ) : Command()

        class ShowErrorWithAction(
            val textResId: Int,
            val action: () -> Unit
        ) : Command()

        class ShowDomainHasPermissionMessage(val domain: String) : Command()
        class ConvertBlobToDataUri(
            val url: String,
            val mimeType: String
        ) : Command()

        class RequestFileDownload(
            val url: String,
            val contentDisposition: String?,
            val mimeType: String,
            val requestUserConfirmation: Boolean
        ) : Command()

        object ChildTabClosed : Command()

        class CopyAliasToClipboard(val alias: String) : Command()
        class InjectEmailAddress(val address: String) : Command()
        class ShowEmailTooltip(val address: String) : Command()
        sealed class DaxCommand : Command() {
            object FinishTrackerAnimation : DaxCommand()
            class HideDaxDialog(val cta: Cta) : DaxCommand()
        }
        class InjectCredentials(val url: String, val credentials: LoginCredentials) : Command()
        class CancelIncomingAutofillRequest(val url: String) : Command()
        class EditWithSelectedQuery(val query: String) : Command()
        class ShowBackNavigationHistory(val history: List<NavigationHistoryEntry>) : Command()
        class NavigateToHistory(val historyStackIndex: Int) : Command()
        object EmailSignEvent : Command()
    }

    val autoCompleteViewState: MutableLiveData<AutoCompleteViewState> = MutableLiveData()
    val browserViewState: MutableLiveData<BrowserViewState> = MutableLiveData()
    val globalLayoutState: MutableLiveData<GlobalLayoutViewState> = MutableLiveData()
    val loadingViewState: MutableLiveData<LoadingViewState> = MutableLiveData()
    val omnibarViewState: MutableLiveData<OmnibarViewState> = MutableLiveData()
    val findInPageViewState: MutableLiveData<FindInPageViewState> = MutableLiveData()
    val accessibilityViewState: MutableLiveData<AccessibilityViewState> = MutableLiveData()
    val ctaViewState: MutableLiveData<CtaViewState> = MutableLiveData()
    var siteLiveData: MutableLiveData<Site> = MutableLiveData()
    val privacyGradeViewState: MutableLiveData<PrivacyGradeViewState> = MutableLiveData()

    var skipHome = false
    val tabs: LiveData<List<TabEntity>> = tabRepository.liveTabs
    val survey: LiveData<Survey> = ctaViewModel.surveyLiveData
    val command: SingleLiveEvent<Command> = SingleLiveEvent()
    private var refreshOnViewVisible = MutableStateFlow(true)
    private var ctaChangedTicker = MutableStateFlow("")

    val url: String?
        get() = site?.url

    val title: String?
        get() = site?.title

    private var showFavoritesOnboarding = false
        set(value) {
            if (value != field) {
                if (value) {
                    browserViewState.observeForever(favoritesOnboardingObserver)
                } else {
                    browserViewState.removeObserver(favoritesOnboardingObserver)
                }
            }
            field = value
        }
    private var locationPermission: LocationPermission? = null
    private val locationPermissionMessages: MutableMap<String, Boolean> = mutableMapOf()
    private val locationPermissionSession: MutableMap<String, LocationPermissionType> = mutableMapOf()

    private val autoCompletePublishSubject = PublishRelay.create<String>()
    private val fireproofWebsiteState: LiveData<List<FireproofWebsiteEntity>> = fireproofWebsiteRepository.getFireproofWebsites()

    @ExperimentalCoroutinesApi
    @FlowPreview
    private val showPulseAnimation: LiveData<Boolean> = ctaViewModel.showFireButtonPulseAnimation.asLiveData(
        context = viewModelScope.coroutineContext
    )

    private var autoCompleteDisposable: Disposable? = null
    private var site: Site? = null
    private lateinit var tabId: String
    private var webNavigationState: WebNavigationState? = null
    private var httpsUpgraded = false
    private val browserStateModifier = BrowserStateModifier()
    private var faviconPrefetchJob: Job? = null
    private var deferredBlankSite: Job? = null
    private var accessibilityObserver: Job? = null
    private var isProcessingTrackingLink = false
    private var isLinkOpenedInNewTab = false

    private val fireproofWebsitesObserver = Observer<List<FireproofWebsiteEntity>> {
        browserViewState.value = currentBrowserViewState().copy(isFireproofWebsite = isFireproofWebsite())
    }

    private val favoritesOnboardingObserver = Observer<BrowserViewState> { state ->
        val shouldShowAnimation = state.browserShowing
        val menuButton = currentBrowserViewState().showMenuButton
        if (menuButton is HighlightableButton.Visible && menuButton.highlighted != shouldShowAnimation) {
            browserViewState.value = currentBrowserViewState().copy(showMenuButton = HighlightableButton.Visible(highlighted = shouldShowAnimation))
        }
    }

    private val fireproofDialogEventObserver = Observer<Event> { event ->
        command.value = when (event) {
            is Event.AskToDisableLoginDetection -> AskToDisableLoginDetection
            is Event.FireproofWebSiteSuccess -> ShowFireproofWebSiteConfirmation(event.fireproofWebsiteEntity)
        }
    }

    @ExperimentalCoroutinesApi
    private val fireButtonAnimation = Observer<Boolean> { shouldShowAnimation ->
        Timber.i("shouldShowAnimation $shouldShowAnimation")
        if (currentBrowserViewState().fireButton is HighlightableButton.Visible) {
            browserViewState.value = currentBrowserViewState().copy(fireButton = HighlightableButton.Visible(highlighted = shouldShowAnimation))
        }

        if (shouldShowAnimation) {
            registerAndScheduleDismissAction()
        }
    }

    private fun registerAndScheduleDismissAction() {
        viewModelScope.launch(dispatchers.io()) {
            val fireButtonHighlightedEvent = userEventsStore.getUserEvent(UserEventKey.FIRE_BUTTON_HIGHLIGHTED)
            if (fireButtonHighlightedEvent == null) {
                userEventsStore.registerUserEvent(UserEventKey.FIRE_BUTTON_HIGHLIGHTED)
            }
            val pulseElapsedTime = System.currentTimeMillis() - (fireButtonHighlightedEvent?.timestamp ?: System.currentTimeMillis())
            val pulsePendingTime = ONE_HOUR_IN_MS - pulseElapsedTime
            delay(pulsePendingTime)
            ctaViewModel.dismissPulseAnimation()
        }
    }

    private val loginDetectionObserver = Observer<LoginDetected> { loginEvent ->
        Timber.i("LoginDetection for $loginEvent")
        viewModelScope.launch(dispatchers.io()) {
            if (!isFireproofWebsite(loginEvent.forwardedToDomain)) {
                withContext(dispatchers.main()) {
                    val showAutomaticFireproofDialog =
                        settingsDataStore.automaticFireproofSetting == ASK_EVERY_TIME && settingsDataStore.showAutomaticFireproofDialog
                    when {
                        showAutomaticFireproofDialog ->
                            command.value = AskToAutomateFireproofWebsite(FireproofWebsiteEntity(loginEvent.forwardedToDomain))
                        settingsDataStore.automaticFireproofSetting == ALWAYS ->
                            fireproofDialogsEventHandler.onUserConfirmedFireproofDialog(loginEvent.forwardedToDomain)
                        else ->
                            command.value = AskToFireproofWebsite(FireproofWebsiteEntity(loginEvent.forwardedToDomain))
                    }
                }
            }
        }
    }

    init {
        initializeViewStates()
        configureAutoComplete()
        logVoiceSearchAvailability()

        fireproofWebsiteState.observeForever(fireproofWebsitesObserver)
        fireproofDialogsEventHandler.event.observeForever(fireproofDialogEventObserver)
        navigationAwareLoginDetector.loginEventLiveData.observeForever(loginDetectionObserver)
        showPulseAnimation.observeForever(fireButtonAnimation)

        tabRepository.childClosedTabs.onEach { closedTab ->
            if (this@BrowserTabViewModel::tabId.isInitialized && tabId == closedTab) {
                command.value = ChildTabClosed
            }
        }.launchIn(viewModelScope)

        emailManager.signedInFlow().onEach { isSignedIn ->
            browserViewState.value = currentBrowserViewState().copy(isEmailSignedIn = isSignedIn)
            command.value = EmailSignEvent
        }.launchIn(viewModelScope)

        observeAccessibilitySettings()

        favoritesRepository.favorites().onEach { favoriteSites ->
            val favorites = favoriteSites.map { FavoritesQuickAccessAdapter.QuickAccessFavorite(it) }
            ctaViewState.value = currentCtaViewState().copy(favorites = favorites)
            autoCompleteViewState.value = currentAutoCompleteViewState().copy(favorites = favorites)
            val favorite = favoriteSites.firstOrNull { it.url == url }
            browserViewState.value = currentBrowserViewState().copy(favorite = favorite)
        }.launchIn(viewModelScope)

        bookmarksRepository.bookmarks().onEach { bookmarks ->
            val bookmark = bookmarks.firstOrNull { it.url == url }
            browserViewState.value = currentBrowserViewState().copy(bookmark = bookmark)
        }.launchIn(viewModelScope)

        remoteMessagingModel.activeMessages
            .combine(ctaChangedTicker.asStateFlow(), ::Pair)
            .onEach { (activeMessage, ticker) ->
                Timber.v("RMF: $ticker-$activeMessage")

                if (ticker.isEmpty()) return@onEach
                if (currentBrowserViewState().browserShowing) return@onEach

                val cta = currentCtaViewState().cta?.takeUnless { it ->
                    activeMessage != null && it is HomePanelCta
                }

                withContext(dispatchers.main()) {
                    ctaViewState.value = currentCtaViewState().copy(
                        cta = cta,
                        message = if (cta == null) activeMessage else null
                    )
                }
            }.launchIn(viewModelScope)
    }

    fun loadData(
        tabId: String,
        initialUrl: String?,
        skipHome: Boolean,
        favoritesOnboarding: Boolean
    ) {
        Timber.i("favoritesOnboarding loadData $initialUrl, $skipHome, $favoritesOnboarding")
        this.tabId = tabId
        this.skipHome = skipHome
        this.showFavoritesOnboarding = favoritesOnboarding
        siteLiveData = tabRepository.retrieveSiteData(tabId)
        site = siteLiveData.value

        initialUrl?.let { buildSiteFactory(it) }
    }

    fun onViewReady() {
        url?.let {
            onUserSubmittedQuery(it)
        }
    }

    fun onViewRecreated() {
        observeAccessibilitySettings()
    }

    fun observeAccessibilitySettings() {
        accessibilityObserver?.cancel()
        accessibilityObserver = accessibilitySettingsDataStore.settingsFlow()
            .combine(refreshOnViewVisible.asStateFlow(), ::Pair)
            .onEach { (settings, viewVisible) ->
                Timber.v("Accessibility: newSettings $settings, $viewVisible")
                val shouldRefreshWebview =
                    (currentAccessibilityViewState().forceZoom != settings.forceZoom) || currentAccessibilityViewState().refreshWebView
                accessibilityViewState.value =
                    currentAccessibilityViewState().copy(
                        fontSize = settings.fontSize,
                        forceZoom = settings.forceZoom,
                        refreshWebView = shouldRefreshWebview
                    )
            }.launchIn(viewModelScope)
    }

    fun onMessageProcessed() {
        showBrowser()
    }

    fun downloadCommands(): Flow<DownloadCommand> {
        return downloadCallback.commands()
    }

    private fun buildSiteFactory(
        url: String,
        title: String? = null
    ) {

        if (buildingSiteFactoryJob?.isCompleted == false) {
            Timber.i("Cancelling existing work to build SiteMonitor for $url")
            buildingSiteFactoryJob?.cancel()
        }

        site = siteFactory.buildSite(url, title, httpsUpgraded)
        onSiteChanged()
        buildingSiteFactoryJob = viewModelScope.launch {
            site?.let {
                withContext(dispatchers.io()) {
                    siteFactory.loadFullSiteDetails(it)
                    onSiteChanged()
                }
            }
        }
    }

    private fun logVoiceSearchAvailability() {
        if (voiceSearchAvailability.isVoiceSearchSupported) voiceSearchPixelLogger.log()
    }

    @SuppressLint("CheckResult")
    private fun configureAutoComplete() {
        autoCompleteDisposable = autoCompletePublishSubject
            .debounce(300, TimeUnit.MILLISECONDS)
            .switchMap { autoComplete.autoComplete(it) }
            .subscribeOn(Schedulers.io())
            .observeOn(AndroidSchedulers.mainThread())
            .subscribe(
                { result ->
                    onAutoCompleteResultReceived(result)
                },
                { t: Throwable? -> Timber.w(t, "Failed to get search results") }
            )
    }

    private fun onAutoCompleteResultReceived(result: AutoCompleteResult) {
        val currentViewState = currentAutoCompleteViewState()
        autoCompleteViewState.value = currentViewState.copy(searchResults = AutoCompleteResult(result.query, result.suggestions))
    }

    @VisibleForTesting
    public override fun onCleared() {
        buildingSiteFactoryJob?.cancel()
        autoCompleteDisposable?.dispose()
        autoCompleteDisposable = null
        fireproofWebsiteState.removeObserver(fireproofWebsitesObserver)
        browserViewState.removeObserver(favoritesOnboardingObserver)
        navigationAwareLoginDetector.loginEventLiveData.removeObserver(loginDetectionObserver)
        fireproofDialogsEventHandler.event.removeObserver(fireproofDialogEventObserver)
        showPulseAnimation.removeObserver(fireButtonAnimation)
        super.onCleared()
    }

    fun registerWebViewListener(
        browserWebViewClient: BrowserWebViewClient,
        browserChromeClient: BrowserChromeClient
    ) {
        browserWebViewClient.webViewClientListener = this
        browserChromeClient.webViewClientListener = this
    }

    fun onViewResumed() {
        if (currentGlobalLayoutState() is Invalidated && currentBrowserViewState().browserShowing) {
            showErrorWithAction()
        }
    }

    fun onViewVisible() {
        // we expect refreshCta to be called when a site is fully loaded if browsingShowing -trackers data available-.
        if (!currentBrowserViewState().browserShowing) {
            viewModelScope.launch {
                val cta = refreshCta()
                showOrHideKeyboard(cta) // we hide the keyboard when showing a DialogCta and HomeCta type in the home screen otherwise we show it
            }
        } else {
            command.value = HideKeyboard
        }
        viewModelScope.launch {
            refreshOnViewVisible.emit(true)
        }
    }

    fun onViewHidden() {
        skipHome = false
        viewModelScope.launch {
            downloadCallback
            refreshOnViewVisible.emit(false)
        }
    }

    suspend fun fireAutocompletePixel(suggestion: AutoCompleteSuggestion) {
        val currentViewState = currentAutoCompleteViewState()
        val hasBookmarks = withContext(dispatchers.io()) {
            bookmarksRepository.hasBookmarks()
        }
        val hasBookmarkResults = currentViewState.searchResults.suggestions.any { it is AutoCompleteBookmarkSuggestion }
        val params = mapOf(
            PixelParameter.SHOWED_BOOKMARKS to hasBookmarkResults.toString(),
            PixelParameter.BOOKMARK_CAPABLE to hasBookmarks.toString()
        )
        val pixelName = when (suggestion) {
            is AutoCompleteBookmarkSuggestion -> AppPixelName.AUTOCOMPLETE_BOOKMARK_SELECTION
            is AutoCompleteSearchSuggestion -> AppPixelName.AUTOCOMPLETE_SEARCH_SELECTION
        }

        pixel.fire(pixelName, params)
    }

    fun onUserLongPressedBack() {
        val navigationHistory = webNavigationState?.navigationHistory ?: return

        // we don't want the current page, so drop the first entry. Also don't want too many, so take only most recent ones.
        val stack = navigationHistory
            .drop(1)
            .take(10)

        if (stack.isNotEmpty()) {
            command.value = ShowBackNavigationHistory(stack)
        }
    }

    fun onUserSubmittedQuery(
        query: String,
        queryOrigin: QueryOrigin = QueryOrigin.FromUser
    ) {
        navigationAwareLoginDetector.onEvent(NavigationEvent.UserAction.NewQuerySubmitted)

        if (query.isBlank()) {
            return
        }

        if (currentGlobalLayoutState() is Invalidated) {
            recoverTabWithQuery(query)
            return
        }

        command.value = HideKeyboard
        val trimmedInput = query.trim()

        viewModelScope.launch(dispatchers.io()) {
            searchCountDao.incrementSearchCount()
        }

        val verticalParameter = extractVerticalParameter(url)
        var urlToNavigate = queryUrlConverter.convertQueryToUrl(trimmedInput, verticalParameter, queryOrigin)

        when (val type = specialUrlDetector.determineType(trimmedInput)) {
            is NonHttpAppLink -> {
                nonHttpAppLinkClicked(type)
            }
            is SpecialUrlDetector.UrlType.CloakedAmpLink -> {
                handleCloakedAmpLink(type.ampUrl)
            }
            else -> {

                if (type is SpecialUrlDetector.UrlType.ExtractedAmpLink) {
                    Timber.d("AMP link detection: Using extracted URL: ${type.extractedUrl}")
                    urlToNavigate = type.extractedUrl
                } else if (type is SpecialUrlDetector.UrlType.TrackingParameterLink) {
                    Timber.d("Loading parameter cleaned URL: ${type.cleanedUrl}")
                    urlToNavigate = type.cleanedUrl
                }

                if (shouldClearHistoryOnNewQuery()) {
                    command.value = ResetHistory
                }

                fireQueryChangedPixel(trimmedInput)

                if (!appSettingsPreferencesStore.showAppLinksPrompt) {
                    appLinksHandler.updatePreviousUrl(urlToNavigate)
                    appLinksHandler.setUserQueryState(true)
                } else {
                    clearPreviousUrl()
                }

                command.value = Navigate(urlToNavigate, getUrlHeaders(urlToNavigate))
            }
        }

        globalLayoutState.value = Browser(isNewTabState = false)
        findInPageViewState.value = FindInPageViewState(visible = false)
        omnibarViewState.value = currentOmnibarViewState().copy(
            omnibarText = trimmedInput,
            shouldMoveCaretToEnd = false,
            showVoiceSearch = voiceSearchAvailability.shouldShowVoiceSearch(urlLoaded = urlToNavigate)
        )
        browserViewState.value = currentBrowserViewState().copy(browserShowing = true, showClearButton = false)
        autoCompleteViewState.value =
            currentAutoCompleteViewState().copy(showSuggestions = false, showFavorites = false, searchResults = AutoCompleteResult("", emptyList()))
    }

    private fun getUrlHeaders(url: String?): Map<String, String> {
        url?.let {
            return gpc.getHeaders(url)
        }
        return emptyMap()
    }

    private fun extractVerticalParameter(currentUrl: String?): String? {
        val url = currentUrl ?: return null

        return if (duckDuckGoUrlDetector.isDuckDuckGoVerticalUrl(url)) {
            duckDuckGoUrlDetector.extractVertical(url)
        } else {
            null
        }
    }

    private fun fireQueryChangedPixel(omnibarText: String) {
        val oldQuery = currentOmnibarViewState().omnibarText.toUri()
        val newQuery = omnibarText.toUri()

        if (Patterns.WEB_URL.matcher(oldQuery.toString()).matches()) return

        if (oldQuery == newQuery) {
            pixel.fire(String.format(Locale.US, AppPixelName.SERP_REQUERY.pixelName, PixelParameter.SERP_QUERY_NOT_CHANGED))
        } else if (oldQuery.toString().isNotBlank()) { // blank means no previous search, don't send pixel
            pixel.fire(String.format(Locale.US, AppPixelName.SERP_REQUERY.pixelName, PixelParameter.SERP_QUERY_CHANGED))
        }
    }

    private fun shouldClearHistoryOnNewQuery(): Boolean {
        val navigation = webNavigationState ?: return true
        return !currentBrowserViewState().browserShowing && navigation.hasNavigationHistory
    }

    private suspend fun removeCurrentTabFromRepository() {
        val currentTab = tabRepository.liveSelectedTab.value
        currentTab?.let {
            tabRepository.deleteTabAndSelectSource(it.tabId)
        }
    }

    override fun willOverrideUrl(newUrl: String) {
        navigationAwareLoginDetector.onEvent(NavigationEvent.Redirect(newUrl))
        val previousSiteStillLoading = currentLoadingViewState().isLoading
        if (previousSiteStillLoading) {
            showBlankContentfNewContentDelayed()
        }
    }

    override fun prefetchFavicon(url: String) {
        faviconPrefetchJob?.cancel()
        faviconPrefetchJob = viewModelScope.launch {
            val faviconFile = faviconManager.tryFetchFaviconForUrl(tabId = tabId, url = url)
            if (faviconFile != null) {
                tabRepository.updateTabFavicon(tabId, faviconFile.name)
            }
        }
    }

    override fun iconReceived(
        url: String,
        icon: Bitmap
    ) {
        val currentTab = tabRepository.liveSelectedTab.value ?: return
        val currentUrl = currentTab.url ?: return
        if (currentUrl != url) {
            Timber.d("Favicon received for a url $url, different than the current one $currentUrl")
            return
        }
        viewModelScope.launch(dispatchers.io()) {
            val faviconFile = faviconManager.storeFavicon(currentTab.tabId, ImageFavicon(icon, url))
            faviconFile?.let {
                tabRepository.updateTabFavicon(tabId, faviconFile.name)
            }
        }
    }

    override fun iconReceived(
        visitedUrl: String,
        iconUrl: String
    ) {
        val currentTab = tabRepository.liveSelectedTab.value ?: return
        val currentUrl = currentTab.url ?: return
        if (currentUrl.toUri().host != visitedUrl.toUri().host) {
            Timber.d("Favicon received for a url $visitedUrl, different than the current one $currentUrl")
            return
        }
        viewModelScope.launch {
            val faviconFile = faviconManager.storeFavicon(currentTab.tabId, UrlFavicon(iconUrl, visitedUrl))
            faviconFile?.let {
                tabRepository.updateTabFavicon(tabId, faviconFile.name)
            }
        }
    }

    override fun isDesktopSiteEnabled(): Boolean = currentBrowserViewState().isDesktopBrowsingMode

    override fun closeCurrentTab() {
        viewModelScope.launch { removeCurrentTabFromRepository() }
    }

    fun closeAndReturnToSourceIfBlankTab() {
        if (url == null) {
            closeAndSelectSourceTab()
        }
    }

    override fun closeAndSelectSourceTab() {
        viewModelScope.launch { removeAndSelectTabFromRepository() }
    }

    private suspend fun removeAndSelectTabFromRepository() {
        removeCurrentTabFromRepository()
    }

    fun onUserPressedForward() {
        navigationAwareLoginDetector.onEvent(NavigationEvent.UserAction.NavigateForward)
        if (!currentBrowserViewState().browserShowing) {
            browserViewState.value = browserStateModifier.copyForBrowserShowing(currentBrowserViewState())
            command.value = Refresh
        } else {
            command.value = NavigateForward
        }
    }

    fun onRefreshRequested() {
        val omnibarContent = currentOmnibarViewState().omnibarText
        if (!Patterns.WEB_URL.matcher(omnibarContent).matches()) {
            fireQueryChangedPixel(currentOmnibarViewState().omnibarText)
        }
        navigationAwareLoginDetector.onEvent(NavigationEvent.UserAction.Refresh)
        if (currentGlobalLayoutState() is Invalidated) {
            recoverTabWithQuery(url.orEmpty())
        } else {
            command.value = Refresh
        }
    }

    /**
     * Handles back navigation. Returns false if navigation could not be
     * handled at this level, giving system an opportunity to handle it
     *
     * @return true if navigation handled, otherwise false
     */
    fun onUserPressedBack(): Boolean {
        navigationAwareLoginDetector.onEvent(NavigationEvent.UserAction.NavigateBack)
        val navigation = webNavigationState ?: return false
        val hasSourceTab = tabRepository.liveSelectedTab.value?.sourceTabId != null

        if (currentFindInPageViewState().visible) {
            dismissFindInView()
            return true
        }

        if (!currentBrowserViewState().browserShowing) {
            return false
        }

        if (navigation.canGoBack) {
            command.value = NavigateBack(navigation.stepsToPreviousPage)
            return true
        } else if (hasSourceTab) {
            viewModelScope.launch {
                removeCurrentTabFromRepository()
            }
            return true
        } else if (!skipHome) {
            navigateHome()
            command.value = ShowKeyboard
            return true
        }

        Timber.d("User pressed back and tab is set to skip home; need to generate WebView preview now")
        command.value = GenerateWebViewPreviewImage
        return false
    }

    private fun navigateHome() {
        site = null
        onSiteChanged()
        webNavigationState = null

        val browserState = browserStateModifier.copyForHomeShowing(currentBrowserViewState()).copy(
            canGoForward = currentGlobalLayoutState() !is Invalidated
        )
        browserViewState.value = browserState

        findInPageViewState.value = FindInPageViewState()
        omnibarViewState.value = currentOmnibarViewState().copy(
            omnibarText = "",
            shouldMoveCaretToEnd = false,
            showVoiceSearch = voiceSearchAvailability.shouldShowVoiceSearch()
        )
        loadingViewState.value = currentLoadingViewState().copy(isLoading = false)

        deleteTabPreview(tabId)
    }

    override fun goFullScreen(view: View) {
        command.value = ShowFullScreen(view)

        val currentState = currentBrowserViewState()
        browserViewState.value = currentState.copy(isFullScreen = true)
    }

    override fun exitFullScreen() {
        val currentState = currentBrowserViewState()
        browserViewState.value = currentState.copy(isFullScreen = false)
    }

    override fun navigationStateChanged(newWebNavigationState: WebNavigationState) {
        val stateChange = newWebNavigationState.compare(webNavigationState)
        webNavigationState = newWebNavigationState

        if (!currentBrowserViewState().browserShowing) return

        browserViewState.value = currentBrowserViewState().copy(
            canGoBack = newWebNavigationState.canGoBack || !skipHome,
            canGoForward = newWebNavigationState.canGoForward
        )

        Timber.v("navigationStateChanged: $stateChange")
        when (stateChange) {
            is WebNavigationStateChange.NewPage -> pageChanged(stateChange.url, stateChange.title)
            is WebNavigationStateChange.PageCleared -> pageCleared()
            is WebNavigationStateChange.UrlUpdated -> urlUpdated(stateChange.url)
            is WebNavigationStateChange.PageNavigationCleared -> disableUserNavigation()
        }

        if (newWebNavigationState.progress ?: 0 >= SHOW_CONTENT_MIN_PROGRESS) {
            showWebContent()
        }
        navigationAwareLoginDetector.onEvent(NavigationEvent.WebNavigationEvent(stateChange))
    }

    private fun showBlankContentfNewContentDelayed() {
        Timber.i("Blank: cancel job $deferredBlankSite")
        deferredBlankSite?.cancel()
        deferredBlankSite = viewModelScope.launch {
            delay(timeMillis = NEW_CONTENT_MAX_DELAY_MS)
            withContext(dispatchers.main()) {
                command.value = HideWebContent
            }
        }
        Timber.i("Blank: schedule new blank $deferredBlankSite")
    }

    private fun showWebContent() {
        Timber.i("Blank: onsite changed cancel $deferredBlankSite")
        deferredBlankSite?.cancel()
        command.value = ShowWebContent
    }

    private fun pageChanged(
        url: String,
        title: String?
    ) {
        Timber.v("Page changed: $url")
        buildSiteFactory(url, title)

        val currentOmnibarViewState = currentOmnibarViewState()
        val omnibarText = omnibarTextForUrl(url)
        omnibarViewState.value = currentOmnibarViewState.copy(
            omnibarText = omnibarText,
            shouldMoveCaretToEnd = false,
            showVoiceSearch = voiceSearchAvailability.shouldShowVoiceSearch(urlLoaded = url)
        )
        val currentBrowserViewState = currentBrowserViewState()
        val domain = site?.domain
        val addFavorite = if (!currentBrowserViewState.addFavorite.isEnabled()) {
            HighlightableButton.Visible(enabled = true)
        } else {
            currentBrowserViewState.addFavorite
        }
        findInPageViewState.value = FindInPageViewState(visible = false)

        browserViewState.value = currentBrowserViewState.copy(
            browserShowing = true,
            canSaveSite = domain != null,
            addFavorite = addFavorite,
            addToHomeEnabled = domain != null,
            addToHomeVisible = addToHomeCapabilityDetector.isAddToHomeSupported(),
            canSharePage = domain != null,
            showPrivacyGrade = true,
            canReportSite = domain != null,
            canChangePrivacyProtection = domain != null,
            isPrivacyProtectionEnabled = false,
            showSearchIcon = false,
            showClearButton = false,
            canFindInPage = true,
            canChangeBrowsingMode = true,
            canFireproofSite = domain != null,
            isFireproofWebsite = isFireproofWebsite(),
            showDaxIcon = shouldShowDaxIcon(url, true),
            canPrintPage = domain != null
        )

        Timber.d("showPrivacyGrade=true, showSearchIcon=false, showClearButton=false")

        if (duckDuckGoUrlDetector.isDuckDuckGoQueryUrl(url)) {
            statisticsUpdater.refreshSearchRetentionAtb()
        }

        domain?.let { viewModelScope.launch { updateLoadingStatePrivacy(domain) } }
        domain?.let { viewModelScope.launch { updatePrivacyProtectionState(domain) } }

        viewModelScope.launch { updateBookmarkAndFavoriteState(url) }

        val permissionOrigin = site?.uri?.host?.asLocationPermissionOrigin()
        permissionOrigin?.let { viewModelScope.launch { notifyPermanentLocationPermission(permissionOrigin) } }

        registerSiteVisit()

        cacheAppLink(url)

        appLinksHandler.setUserQueryState(false)
        appLinksHandler.updatePreviousUrl(url)

        ampLinks.lastAmpLinkInfo?.let { lastAmpLinkInfo ->
            if (lastAmpLinkInfo.destinationUrl == null) {
                lastAmpLinkInfo.destinationUrl = url
            }
        }

        trackingParameters.lastCleanedUrl?.let {
            trackingParameters.lastCleanedUrl = null
            enableUrlParametersRemovedFlag()
        }

        isProcessingTrackingLink = false
        isLinkOpenedInNewTab = false
    }

    private fun cacheAppLink(url: String?) {
        val urlType = specialUrlDetector.determineType(url)
        if (urlType is AppLink) {
            updatePreviousAppLink(urlType)
        } else {
            clearPreviousAppLink()
        }
    }

    private fun shouldShowDaxIcon(
        currentUrl: String?,
        showPrivacyGrade: Boolean
    ): Boolean {
        val url = currentUrl ?: return false
        return showPrivacyGrade && duckDuckGoUrlDetector.isDuckDuckGoQueryUrl(url)
    }

    private suspend fun updateLoadingStatePrivacy(domain: String) {
        val isWhitelisted = isWhitelisted(domain)
        withContext(dispatchers.main()) {
            loadingViewState.value = currentLoadingViewState().copy(privacyOn = !isWhitelisted)
        }
    }

    private suspend fun updatePrivacyProtectionState(domain: String) {
        val isWhitelisted = isWhitelisted(domain)
        withContext(dispatchers.main()) {
            browserViewState.value = currentBrowserViewState().copy(isPrivacyProtectionEnabled = isWhitelisted)
        }
    }

    private suspend fun isWhitelisted(domain: String): Boolean {
        return withContext(dispatchers.io()) {
            userWhitelistDao.contains(domain) || contentBlocking.isAnException(domain)
        }
    }

    private suspend fun updateBookmarkAndFavoriteState(url: String) {
        val bookmark = getBookmark(url)
        val favorite = getFavorite(url)
        withContext(dispatchers.main()) {
            browserViewState.value = currentBrowserViewState().copy(
                bookmark = bookmark,
                favorite = favorite
            )
        }
    }

    private suspend fun getBookmark(url: String): SavedSite.Bookmark? {
        return withContext(dispatchers.io()) {
            bookmarksRepository.getBookmark(url)
        }
    }

    private suspend fun getBookmarkFolder(bookmark: SavedSite.Bookmark?): BookmarkFolder? {
        if (bookmark == null) return null
        return withContext(dispatchers.io()) {
            bookmarksRepository.getBookmarkFolderByParentId(bookmark.parentId)
        }
    }

    private suspend fun getFavorite(url: String): SavedSite.Favorite? {
        return withContext(dispatchers.io()) {
            favoritesRepository.favorite(url)
        }
    }

    private suspend fun notifyPermanentLocationPermission(domain: String) {
        if (!geoLocationPermissions.isDeviceLocationEnabled()) {
            viewModelScope.launch(dispatchers.io()) {
                onDeviceLocationDisabled()
            }
            return
        }

        if (!appSettingsPreferencesStore.appLocationPermission) {
            return
        }

        val permissionEntity = locationPermissionsRepository.getDomainPermission(domain)
        permissionEntity?.let {
            if (it.permission == LocationPermissionType.ALLOW_ALWAYS) {
                if (!locationPermissionMessages.containsKey(domain)) {
                    setDomainHasLocationPermissionShown(domain)
                    command.postValue(ShowDomainHasPermissionMessage(domain))
                }
            }
        }
    }

    private fun setDomainHasLocationPermissionShown(domain: String) {
        locationPermissionMessages[domain] = true
    }

    private fun urlUpdated(url: String) {
        Timber.v("Page url updated: $url")
        site?.url = url
        onSiteChanged()
        val currentOmnibarViewState = currentOmnibarViewState()
        val omnibarText = omnibarTextForUrl(url)
        omnibarViewState.postValue(
            currentOmnibarViewState.copy(
                omnibarText = omnibarText,
                shouldMoveCaretToEnd = false,
                showVoiceSearch = voiceSearchAvailability.shouldShowVoiceSearch(urlLoaded = url)
            )
        )
        browserViewState.postValue(currentBrowserViewState().copy(isFireproofWebsite = isFireproofWebsite()))
        viewModelScope.launch { updateBookmarkAndFavoriteState(url) }
    }

    private fun omnibarTextForUrl(url: String?): String {
        if (url == null) return ""

        return if (duckDuckGoUrlDetector.isDuckDuckGoQueryUrl(url)) {
            duckDuckGoUrlDetector.extractQuery(url) ?: url
        } else {
            url
        }
    }

    private fun pageCleared() {
        Timber.v("Page cleared: $url")
        site = null
        onSiteChanged()

        val currentBrowserViewState = currentBrowserViewState()
        browserViewState.value = currentBrowserViewState.copy(
            canSaveSite = false,
            addFavorite = HighlightableButton.Visible(enabled = false),
            addToHomeEnabled = false,
            addToHomeVisible = addToHomeCapabilityDetector.isAddToHomeSupported(),
            canSharePage = false,
            showPrivacyGrade = false,
            canReportSite = false,
            showSearchIcon = true,
            showClearButton = true,
            canFireproofSite = false,
            showDaxIcon = false,
            canPrintPage = false
        )
        Timber.d("showPrivacyGrade=false, showSearchIcon=true, showClearButton=true")
    }

    override fun pageRefreshed(refreshedUrl: String) {
        if (url == null || refreshedUrl == url) {
            Timber.v("Page refreshed: $refreshedUrl")
            pageChanged(refreshedUrl, title)
        }
    }

    override fun progressChanged(newProgress: Int) {
        Timber.v("Loading in progress $newProgress")
        if (!currentBrowserViewState().browserShowing) return

        val isLoading = newProgress < 100 || isProcessingTrackingLink
        val progress = currentLoadingViewState()
        if (progress.progress == newProgress) return
        val visualProgress = if (newProgress < FIXED_PROGRESS || isProcessingTrackingLink) {
            FIXED_PROGRESS
        } else {
            newProgress
        }

        loadingViewState.value = progress.copy(isLoading = isLoading, progress = visualProgress)

        val showLoadingGrade = progress.privacyOn || isLoading
        privacyGradeViewState.value = currentPrivacyGradeState().copy(
            shouldAnimate = isLoading,
            showEmptyGrade = showLoadingGrade
        )

        if (newProgress == 100) {
            command.value = RefreshUserAgent(url, currentBrowserViewState().isDesktopBrowsingMode)
            navigationAwareLoginDetector.onEvent(NavigationEvent.PageFinished)
        }
    }

    override fun onSiteLocationPermissionRequested(
        origin: String,
        callback: GeolocationPermissions.Callback
    ) {
        locationPermission = LocationPermission(origin, callback)

        if (!geoLocationPermissions.isDeviceLocationEnabled()) {
            viewModelScope.launch(dispatchers.io()) {
                onDeviceLocationDisabled()
            }
            onSiteLocationPermissionAlwaysDenied()
            return
        }

        if (site?.domainMatchesUrl(origin) == false) {
            onSiteLocationPermissionAlwaysDenied()
            return
        }

        if (!appSettingsPreferencesStore.appLocationPermission) {
            onSiteLocationPermissionAlwaysDenied()
            return
        }

        viewModelScope.launch {
            val previouslyDeniedForever = appSettingsPreferencesStore.appLocationPermissionDeniedForever
            val permissionEntity = locationPermissionsRepository.getDomainPermission(origin)
            if (permissionEntity == null) {
                if (locationPermissionSession.containsKey(origin)) {
                    reactToSiteSessionPermission(locationPermissionSession[origin]!!)
                } else {
                    command.postValue(CheckSystemLocationPermission(origin, previouslyDeniedForever))
                }
            } else {
                if (permissionEntity.permission == LocationPermissionType.DENY_ALWAYS) {
                    onSiteLocationPermissionAlwaysDenied()
                } else {
                    command.postValue(CheckSystemLocationPermission(origin, previouslyDeniedForever))
                }
            }
        }
    }

    override fun onSiteLocationPermissionSelected(
        domain: String,
        permission: LocationPermissionType
    ) {
        locationPermission?.let { locationPermission ->
            when (permission) {
                LocationPermissionType.ALLOW_ALWAYS -> {
                    onSiteLocationPermissionAlwaysAllowed()
                    setDomainHasLocationPermissionShown(domain)
                    pixel.fire(AppPixelName.PRECISE_LOCATION_SITE_DIALOG_ALLOW_ALWAYS)
                    viewModelScope.launch {
                        locationPermissionsRepository.savePermission(domain, permission)
                        faviconManager.persistCachedFavicon(tabId, domain)
                    }
                }
                LocationPermissionType.ALLOW_ONCE -> {
                    pixel.fire(AppPixelName.PRECISE_LOCATION_SITE_DIALOG_ALLOW_ONCE)
                    locationPermissionSession[domain] = permission
                    locationPermission.callback.invoke(locationPermission.origin, true, false)
                }
                LocationPermissionType.DENY_ALWAYS -> {
                    pixel.fire(AppPixelName.PRECISE_LOCATION_SITE_DIALOG_DENY_ALWAYS)
                    onSiteLocationPermissionAlwaysDenied()
                    viewModelScope.launch {
                        locationPermissionsRepository.savePermission(domain, permission)
                        faviconManager.persistCachedFavicon(tabId, domain)
                    }
                }
                LocationPermissionType.DENY_ONCE -> {
                    pixel.fire(AppPixelName.PRECISE_LOCATION_SITE_DIALOG_DENY_ONCE)
                    locationPermissionSession[domain] = permission
                    locationPermission.callback.invoke(locationPermission.origin, false, false)
                }
            }
        }
    }

    private fun onSiteLocationPermissionAlwaysAllowed() {
        locationPermission?.let { locationPermission ->
            geoLocationPermissions.allow(locationPermission.origin)
            locationPermission.callback.invoke(locationPermission.origin, true, false)
        }
    }

    fun onSiteLocationPermissionAlwaysDenied() {
        locationPermission?.let { locationPermission ->
            geoLocationPermissions.clear(locationPermission.origin)
            locationPermission.callback.invoke(locationPermission.origin, false, false)
        }
    }

    private suspend fun onDeviceLocationDisabled() {
        geoLocationPermissions.clearAll()
    }

    private fun reactToSitePermission(permission: LocationPermissionType) {
        locationPermission?.let { locationPermission ->
            when (permission) {
                LocationPermissionType.ALLOW_ALWAYS -> {
                    onSiteLocationPermissionAlwaysAllowed()
                }
                LocationPermissionType.ALLOW_ONCE -> {
                    command.postValue(AskDomainPermission(locationPermission.origin))
                }
                LocationPermissionType.DENY_ALWAYS -> {
                    onSiteLocationPermissionAlwaysDenied()
                }
                LocationPermissionType.DENY_ONCE -> {
                    command.postValue(AskDomainPermission(locationPermission.origin))
                }
            }

        }
    }

    private fun reactToSiteSessionPermission(permission: LocationPermissionType) {
        locationPermission?.let { locationPermission ->
            if (permission == LocationPermissionType.ALLOW_ONCE) {
                locationPermission.callback.invoke(locationPermission.origin, true, false)
            } else {
                locationPermission.callback.invoke(locationPermission.origin, false, false)
            }
        }
    }

    override fun onSystemLocationPermissionAllowed() {
        pixel.fire(AppPixelName.PRECISE_LOCATION_SYSTEM_DIALOG_ENABLE)
        command.postValue(RequestSystemLocationPermission)
    }

    override fun onSystemLocationPermissionNotAllowed() {
        pixel.fire(AppPixelName.PRECISE_LOCATION_SYSTEM_DIALOG_LATER)
        onSiteLocationPermissionAlwaysDenied()
    }

    override fun onSystemLocationPermissionNeverAllowed() {
        locationPermission?.let { locationPermission ->
            onSiteLocationPermissionSelected(locationPermission.origin, LocationPermissionType.DENY_ALWAYS)
            pixel.fire(AppPixelName.PRECISE_LOCATION_SYSTEM_DIALOG_NEVER)
        }
    }

    fun onSystemLocationPermissionGranted() {
        locationPermission?.let { locationPermission ->
            appSettingsPreferencesStore.appLocationPermissionDeniedForever = false
            appSettingsPreferencesStore.appLocationPermission = true
            pixel.fire(AppPixelName.PRECISE_LOCATION_SETTINGS_LOCATION_PERMISSION_ENABLE)
            viewModelScope.launch {
                val permissionEntity = locationPermissionsRepository.getDomainPermission(locationPermission.origin)
                if (permissionEntity == null) {
                    command.postValue(AskDomainPermission(locationPermission.origin))
                } else {
                    reactToSitePermission(permissionEntity.permission)
                }
            }
        }
    }

    fun onSystemLocationPermissionDeniedOneTime() {
        pixel.fire(AppPixelName.PRECISE_LOCATION_SETTINGS_LOCATION_PERMISSION_DISABLE)
        onSiteLocationPermissionAlwaysDenied()
    }

    fun onSystemLocationPermissionDeniedForever() {
        appSettingsPreferencesStore.appLocationPermissionDeniedForever = true
        onSystemLocationPermissionDeniedOneTime()
    }

    private fun registerSiteVisit() {
        Schedulers.io().scheduleDirect {
            networkLeaderboardDao.incrementSitesVisited()
        }
    }

    override fun dosAttackDetected() {
        invalidateBrowsingActions()
        showErrorWithAction(R.string.dosErrorMessage)
    }

    override fun titleReceived(newTitle: String) {
        site?.title = newTitle
        onSiteChanged()
    }

    @AnyThread
    override fun sendEmailRequested(emailAddress: String) {
        command.postValue(SendEmail(emailAddress))
    }

    @AnyThread
    override fun dialTelephoneNumberRequested(telephoneNumber: String) {
        command.postValue(DialNumber(telephoneNumber))
    }

    @AnyThread
    override fun sendSmsRequested(telephoneNumber: String) {
        command.postValue(SendSms(telephoneNumber))
    }

    override fun surrogateDetected(surrogate: SurrogateResponse) {
        site?.surrogateDetected(surrogate)
    }

    override fun upgradedToHttps() {
        httpsUpgraded = true
    }

    override fun trackerDetected(event: TrackingEvent) {
        Timber.d("Tracker detected while on $url and the document was ${event.documentUrl}")
        if (site?.domainMatchesUrl(event.documentUrl) == true) {
            site?.trackerDetected(event)
            onSiteChanged()
        }
        updateNetworkLeaderboard(event)
    }

    private fun updateNetworkLeaderboard(event: TrackingEvent) {
        val networkName = event.entity?.name ?: return
        networkLeaderboardDao.incrementNetworkCount(networkName)
    }

    override fun pageHasHttpResources(page: String) {
        if (site?.domainMatchesUrl(page) == true) {
            site?.hasHttpResources = true
            onSiteChanged()
        }
    }

    private fun enableUrlParametersRemovedFlag() {
        site?.urlParametersRemoved = true
        onSiteChanged()
    }

    private fun onSiteChanged() {
        httpsUpgraded = false
        viewModelScope.launch {

            val improvedGrade = withContext(dispatchers.io()) {
                site?.calculateGrades()?.improvedGrade
            }

            withContext(dispatchers.main()) {
                siteLiveData.value = site
                val isWhiteListed: Boolean = site?.domain?.let { isWhitelisted(it) } ?: false
                if (!isWhiteListed) {
                    privacyGradeViewState.value = currentPrivacyGradeState().copy(privacyGrade = improvedGrade)
                }
            }

            withContext(dispatchers.io()) {
                tabRepository.update(tabId, site)
            }
        }
    }

    fun stopShowingEmptyGrade() {
        if (currentPrivacyGradeState().showEmptyGrade) {
            privacyGradeViewState.value = currentPrivacyGradeState().copy(showEmptyGrade = false)
        }
    }

    override fun showFileChooser(
        filePathCallback: ValueCallback<Array<Uri>>,
        fileChooserParams: WebChromeClient.FileChooserParams
    ) {
        command.value = ShowFileChooser(filePathCallback, fileChooserParams)
    }

    private fun currentGlobalLayoutState(): GlobalLayoutViewState = globalLayoutState.value!!
    private fun currentAutoCompleteViewState(): AutoCompleteViewState = autoCompleteViewState.value!!
    private fun currentBrowserViewState(): BrowserViewState = browserViewState.value!!
    private fun currentFindInPageViewState(): FindInPageViewState = findInPageViewState.value!!
    private fun currentAccessibilityViewState(): AccessibilityViewState = accessibilityViewState.value!!
    private fun currentOmnibarViewState(): OmnibarViewState = omnibarViewState.value!!
    private fun currentLoadingViewState(): LoadingViewState = loadingViewState.value!!
    private fun currentCtaViewState(): CtaViewState = ctaViewState.value!!
    private fun currentPrivacyGradeState(): PrivacyGradeViewState = privacyGradeViewState.value!!

    fun onOmnibarInputStateChanged(
        query: String,
        hasFocus: Boolean,
        hasQueryChanged: Boolean
    ) {

        // determine if empty list to be shown, or existing search results
        val autoCompleteSearchResults = if (query.isBlank() || !hasFocus) {
            AutoCompleteResult(query, emptyList())
        } else {
            currentAutoCompleteViewState().searchResults
        }

        val autoCompleteSuggestionsEnabled = appSettingsPreferencesStore.autoCompleteSuggestionsEnabled
        val showAutoCompleteSuggestions = hasFocus && query.isNotBlank() && hasQueryChanged && autoCompleteSuggestionsEnabled
        val showFavoritesAsSuggestions = if (!showAutoCompleteSuggestions) {
            val urlFocused = hasFocus && query.isNotBlank() && !hasQueryChanged && UriString.isWebUrl(query)
            val emptyQueryBrowsing = query.isBlank() && currentBrowserViewState().browserShowing
            val favoritesAvailable = currentAutoCompleteViewState().favorites.isNotEmpty()
            hasFocus && (urlFocused || emptyQueryBrowsing) && favoritesAvailable
        } else {
            false
        }
        val showClearButton = hasFocus && query.isNotBlank()
        val showControls = !hasFocus || query.isBlank()
        val showPrivacyGrade = !hasFocus
        val showSearchIcon = hasFocus

        // show the real grade in case the animation was canceled before changing the state, this avoids showing an empty grade when regaining focus.
        if (showPrivacyGrade) {
            privacyGradeViewState.value = currentPrivacyGradeState().copy(showEmptyGrade = false)
        }

        omnibarViewState.value = currentOmnibarViewState().copy(
            isEditing = hasFocus,
            showVoiceSearch = voiceSearchAvailability.shouldShowVoiceSearch(
                isEditing = hasFocus,
                urlLoaded = url ?: ""
            )
        )

        val currentBrowserViewState = currentBrowserViewState()
        browserViewState.value = currentBrowserViewState.copy(
            showPrivacyGrade = showPrivacyGrade,
            showSearchIcon = showSearchIcon,
            showTabsButton = showControls,
            fireButton = if (showControls) {
                HighlightableButton.Visible(highlighted = showPulseAnimation.value ?: false)
            } else {
                HighlightableButton.Gone
            },
            showMenuButton = if (showControls) {
                HighlightableButton.Visible()
            } else {
                HighlightableButton.Gone
            },
            showClearButton = showClearButton,
            showDaxIcon = shouldShowDaxIcon(url, showPrivacyGrade)
        )

        Timber.d("showPrivacyGrade=$showPrivacyGrade, showSearchIcon=$showSearchIcon, showClearButton=$showClearButton")

        autoCompleteViewState.value = currentAutoCompleteViewState()
            .copy(
                showSuggestions = showAutoCompleteSuggestions,
                showFavorites = showFavoritesAsSuggestions,
                searchResults = autoCompleteSearchResults
            )

        if (hasQueryChanged && hasFocus && autoCompleteSuggestionsEnabled) {
            autoCompletePublishSubject.accept(query.trim())
        }
    }

    fun onBookmarkMenuClicked() {
        val url = url ?: return
        viewModelScope.launch {
            val bookmark = currentBrowserViewState().bookmark
            if (bookmark != null) {
                pixel.fire(AppPixelName.MENU_ACTION_EDIT_BOOKMARK_PRESSED.pixelName)
                onEditSavedSiteRequested(bookmark)
            } else {
                pixel.fire(AppPixelName.MENU_ACTION_ADD_BOOKMARK_PRESSED.pixelName)
                saveSiteBookmark(url, title ?: "")
            }
        }
    }

    private suspend fun saveSiteBookmark(
        url: String,
        title: String
    ) {
        val savedBookmark = withContext(dispatchers.io()) {
            if (url.isNotBlank()) {
                faviconManager.persistCachedFavicon(tabId, url)
            }
            bookmarksRepository.insert(title, url)
        }
        val bookmarkFolder = getBookmarkFolder(savedBookmark)
        withContext(dispatchers.main()) {
            command.value = ShowSavedSiteAddedConfirmation(SavedSiteChangedViewState(savedBookmark, bookmarkFolder))
        }
    }

    fun onFavoriteMenuClicked() {
        val url = url ?: return
        val favorite = currentBrowserViewState().favorite
        if (favorite != null) {
            pixel.fire(AppPixelName.MENU_ACTION_REMOVE_FAVORITE_PRESSED.pixelName)
            removeFavoriteSite(favorite)
        } else {
            val buttonHighlighted = currentBrowserViewState().addFavorite.isHighlighted()
            pixel.fire(
                AppPixelName.MENU_ACTION_ADD_FAVORITE_PRESSED.pixelName,
                mapOf(FAVORITE_MENU_ITEM_STATE to buttonHighlighted.toString())
            )
            saveFavoriteSite(url, title ?: "")
        }
    }

    private fun removeFavoriteSite(favorite: SavedSite.Favorite) {
        viewModelScope.launch {
            withContext(dispatchers.io()) {
                favoritesRepository.delete(favorite)
            }
            withContext(dispatchers.main()) {
                command.value = DeleteSavedSiteConfirmation(favorite)
            }
        }
    }

    private fun saveFavoriteSite(
        url: String,
        title: String
    ) {
        viewModelScope.launch {
            val favorite = withContext(dispatchers.io()) {
                if (url.isNotBlank()) {
                    faviconManager.persistCachedFavicon(tabId, url)
                    favoritesRepository.insert(title = title, url = url)
                } else null
            }
            favorite?.let {
                withContext(dispatchers.main()) {
                    command.value = ShowSavedSiteAddedConfirmation(SavedSiteChangedViewState(it, null))
                }
            }
        }
    }

    fun onFireproofWebsiteMenuClicked() {
        val domain = site?.domain ?: return
        viewModelScope.launch {
            if (currentBrowserViewState().isFireproofWebsite) {
                val fireproofWebsiteEntity = FireproofWebsiteEntity(domain)
                fireproofWebsiteRepository.removeFireproofWebsite(fireproofWebsiteEntity)
                command.value = DeleteFireproofConfirmation(fireproofWebsiteEntity = fireproofWebsiteEntity)
                pixel.fire(AppPixelName.FIREPROOF_WEBSITE_REMOVE)
            } else {
                fireproofWebsiteRepository.fireproofWebsite(domain)?.let {
                    pixel.fire(AppPixelName.FIREPROOF_WEBSITE_ADDED)
                    command.value = ShowFireproofWebSiteConfirmation(fireproofWebsiteEntity = it)
                    faviconManager.persistCachedFavicon(tabId, url = domain)
                }
            }
        }
    }

    fun onFireproofLoginDialogShown() {
        viewModelScope.launch {
            fireproofDialogsEventHandler.onFireproofLoginDialogShown()
        }
    }

    fun onUserConfirmedFireproofDialog(domain: String) {
        viewModelScope.launch {
            fireproofDialogsEventHandler.onUserConfirmedFireproofDialog(domain)
        }
    }

    fun onUserDismissedFireproofLoginDialog() {
        viewModelScope.launch {
            fireproofDialogsEventHandler.onUserDismissedFireproofLoginDialog()
        }
    }

    fun onDisableLoginDetectionDialogShown() {
        viewModelScope.launch(dispatchers.io()) {
            fireproofDialogsEventHandler.onDisableLoginDetectionDialogShown()
        }
    }

    fun onUserConfirmedDisableLoginDetectionDialog() {
        viewModelScope.launch(dispatchers.io()) {
            fireproofDialogsEventHandler.onUserConfirmedDisableLoginDetectionDialog()
        }
    }

    fun onUserDismissedDisableLoginDetectionDialog() {
        viewModelScope.launch(dispatchers.io()) {
            fireproofDialogsEventHandler.onUserDismissedDisableLoginDetectionDialog()
        }
    }

    fun onFireproofWebsiteSnackbarUndoClicked(fireproofWebsiteEntity: FireproofWebsiteEntity) {
        viewModelScope.launch(dispatchers.io()) {
            fireproofWebsiteRepository.removeFireproofWebsite(fireproofWebsiteEntity)
            pixel.fire(AppPixelName.FIREPROOF_WEBSITE_UNDO)
        }
    }

    fun onUserDismissedAutomaticFireproofLoginDialog() {
        viewModelScope.launch {
            fireproofDialogsEventHandler.onUserDismissedAutomaticFireproofLoginDialog()
        }
    }

    fun onUserFireproofSiteInAutomaticFireproofLoginDialog(domain: String) {
        viewModelScope.launch(dispatchers.io()) {
            fireproofDialogsEventHandler.onUserRequestedAskEveryTime(domain)
        }
    }

    fun onUserEnabledAutomaticFireproofLoginDialog(domain: String) {
        viewModelScope.launch(dispatchers.io()) {
            fireproofDialogsEventHandler.onUserEnabledAutomaticFireproofing(domain)
        }
    }

    fun onRemoveFireproofWebsiteSnackbarUndoClicked(fireproofWebsiteEntity: FireproofWebsiteEntity) {
        viewModelScope.launch(dispatchers.io()) {
            fireproofWebsiteRepository.fireproofWebsite(fireproofWebsiteEntity.domain)
            pixel.fire(AppPixelName.FIREPROOF_REMOVE_WEBSITE_UNDO)
        }
    }

    override fun onSavedSiteEdited(savedSite: SavedSite) {
        when (savedSite) {
            is SavedSite.Bookmark -> {
                viewModelScope.launch(dispatchers.io()) {
                    editBookmark(savedSite)
                }
            }
            is SavedSite.Favorite -> {
                viewModelScope.launch(dispatchers.io()) {
                    editFavorite(savedSite)
                }
            }
        }
    }

    fun onEditSavedSiteRequested(savedSite: SavedSite) {
        viewModelScope.launch(dispatchers.io()) {
            val bookmarkFolder =
                if (savedSite is SavedSite.Bookmark) getBookmarkFolder(savedSite)
                else null

            withContext(dispatchers.main()) {
                command.value = ShowEditSavedSiteDialog(
                    SavedSiteChangedViewState(
                        savedSite,
                        bookmarkFolder
                    )
                )
            }
        }
    }

    fun onDeleteQuickAccessItemRequested(savedSite: SavedSite) {
        command.value = DeleteSavedSiteConfirmation(savedSite)
    }

    private suspend fun editBookmark(bookmark: SavedSite.Bookmark) {
        withContext(dispatchers.io()) {
            bookmarksRepository.update(bookmark)
        }
    }

    private suspend fun editFavorite(favorite: SavedSite.Favorite) {
        withContext(dispatchers.io()) {
            favoritesRepository.update(favorite)
        }
    }

    fun onBrokenSiteSelected() {
        command.value = BrokenSiteFeedback(BrokenSiteData.fromSite(site))
    }

    fun onPrivacyProtectionMenuClicked() {
        val domain = site?.domain ?: return
        appCoroutineScope.launch(dispatchers.io()) {
            if (isWhitelisted(domain)) {
                removeFromWhitelist(domain)
            } else {
                addToWhitelist(domain)
            }
            command.postValue(Refresh)
        }
    }

    private suspend fun addToWhitelist(domain: String) {
        pixel.fire(AppPixelName.BROWSER_MENU_WHITELIST_ADD)
        withContext(dispatchers.io()) {
            userWhitelistDao.insert(domain)
        }
        withContext(dispatchers.main()) {
            command.value = ShowPrivacyProtectionDisabledConfirmation(domain)
            browserViewState.value = currentBrowserViewState().copy(isPrivacyProtectionEnabled = true)
        }
    }

    private suspend fun removeFromWhitelist(domain: String) {
        pixel.fire(AppPixelName.BROWSER_MENU_WHITELIST_REMOVE)
        withContext(dispatchers.io()) {
            userWhitelistDao.delete(domain)
        }
        withContext(dispatchers.main()) {
            command.value = ShowPrivacyProtectionEnabledConfirmation(domain)
            browserViewState.value = currentBrowserViewState().copy(isPrivacyProtectionEnabled = false)
        }
    }

    fun onDisablePrivacyProtectionSnackbarUndoClicked(domain: String) {
        viewModelScope.launch(dispatchers.io()) {
            userWhitelistDao.insert(domain)
            withContext(dispatchers.main()) {
                browserViewState.value = currentBrowserViewState().copy(isPrivacyProtectionEnabled = true)
                command.value = Refresh
            }
        }
    }

    fun onEnablePrivacyProtectionSnackbarUndoClicked(domain: String) {
        viewModelScope.launch(dispatchers.io()) {
            userWhitelistDao.delete(domain)
            withContext(dispatchers.main()) {
                browserViewState.value = currentBrowserViewState().copy(isPrivacyProtectionEnabled = false)
                command.value = Refresh
            }
        }
    }

    fun onUserSelectedToEditQuery(query: String) {
        command.value = EditWithSelectedQuery(query)
    }

    fun userLongPressedInWebView(
        target: LongPressTarget,
        menu: ContextMenu
    ) {
        Timber.i("Long pressed on ${target.type}, (url=${target.url}), (image url = ${target.imageUrl})")
        longPressHandler.handleLongPress(target.type, target.url, menu)
    }

    fun userSelectedItemFromLongPressMenu(
        longPressTarget: LongPressTarget,
        item: MenuItem
    ): Boolean {

        val requiredAction = longPressHandler.userSelectedMenuItem(longPressTarget, item)
        Timber.d("Required action from long press is $requiredAction")

        return when (requiredAction) {
            is RequiredAction.OpenInNewTab -> {
                command.value = GenerateWebViewPreviewImage
                command.value = OpenInNewTab(query = requiredAction.url, sourceTabId = tabId)
                true
            }
            is RequiredAction.OpenInNewBackgroundTab -> {
                command.value = GenerateWebViewPreviewImage
                viewModelScope.launch { openInNewBackgroundTab(requiredAction.url) }
                true
            }
            is RequiredAction.DownloadFile -> {
                command.value = DownloadImage(requiredAction.url, false)
                true
            }
            is RequiredAction.ShareLink -> {
                command.value = ShareLink(requiredAction.url)
                true
            }
            is RequiredAction.CopyLink -> {
                command.value = CopyLink(requiredAction.url)
                true
            }
            RequiredAction.None -> {
                false
            }
        }
    }

    suspend fun openInNewBackgroundTab(url: String) {
        tabRepository.addNewTabAfterExistingTab(url, tabId)
        command.value = OpenInNewBackgroundTab(url)
    }

    fun onFindInPageSelected() {
        findInPageViewState.value = FindInPageViewState(visible = true)
    }

    fun userFindingInPage(searchTerm: String) {
        val currentViewState = currentFindInPageViewState()
        var findInPage = currentViewState.copy(visible = true, searchTerm = searchTerm)
        if (searchTerm.isEmpty()) {
            findInPage = findInPage.copy(showNumberMatches = false)
        }
        findInPageViewState.value = findInPage
        command.value = FindInPageCommand(searchTerm)
    }

    fun dismissFindInView() {
        findInPageViewState.value = currentFindInPageViewState().copy(visible = false, searchTerm = "")
        command.value = DismissFindInPage
    }

    fun onFindResultsReceived(
        activeMatchOrdinal: Int,
        numberOfMatches: Int
    ) {
        val activeIndex = if (numberOfMatches == 0) 0 else activeMatchOrdinal + 1
        val currentViewState = currentFindInPageViewState()
        findInPageViewState.value = currentViewState.copy(
            showNumberMatches = true,
            activeMatchIndex = activeIndex,
            numberMatches = numberOfMatches
        )
    }

    fun onWebSessionRestored() {
        globalLayoutState.value = Browser(isNewTabState = false)
    }

    fun onChangeBrowserModeClicked() {
        val currentBrowserViewState = currentBrowserViewState()
        val desktopSiteRequested = !currentBrowserViewState().isDesktopBrowsingMode
        browserViewState.value = currentBrowserViewState.copy(isDesktopBrowsingMode = desktopSiteRequested)
        command.value = RefreshUserAgent(site?.uri?.toString(), desktopSiteRequested)

        val uri = site?.uri ?: return

        pixel.fire(
            if (desktopSiteRequested) AppPixelName.MENU_ACTION_DESKTOP_SITE_ENABLE_PRESSED
            else AppPixelName.MENU_ACTION_DESKTOP_SITE_DISABLE_PRESSED
        )

        if (desktopSiteRequested && uri.isMobileSite) {
            val desktopUrl = uri.toDesktopUri().toString()
            Timber.i("Original URL $url - attempting $desktopUrl with desktop site UA string")
            command.value = Navigate(desktopUrl, getUrlHeaders(desktopUrl))
        } else {
            command.value = Refresh
        }
    }

    private fun initializeViewStates() {
        globalLayoutState.value = Browser()
        browserViewState.value = BrowserViewState().copy(
            addToHomeVisible = addToHomeCapabilityDetector.isAddToHomeSupported()
        )
        loadingViewState.value = LoadingViewState()
        autoCompleteViewState.value = AutoCompleteViewState()
        omnibarViewState.value = OmnibarViewState(
            showVoiceSearch = voiceSearchAvailability.shouldShowVoiceSearch()
        )
        findInPageViewState.value = FindInPageViewState()
        ctaViewState.value = CtaViewState()
        privacyGradeViewState.value = PrivacyGradeViewState()
        accessibilityViewState.value = AccessibilityViewState(
            fontSize = accessibilitySettingsDataStore.fontSize,
            forceZoom = accessibilitySettingsDataStore.forceZoom,
            refreshWebView = false
        )
    }

    fun onShareSelected() {
        url?.let {
            command.value = ShareLink(removeAtbAndSourceParamsFromSearch(it))
        }
    }

    fun determineShowBrowser() {
        val showBrowser = currentBrowserViewState().browserShowing || !url.isNullOrBlank()
        browserViewState.value = currentBrowserViewState().copy(browserShowing = showBrowser)
    }

    private fun showBrowser() {
        browserViewState.value = currentBrowserViewState().copy(browserShowing = true)
        globalLayoutState.value = Browser(isNewTabState = false)
    }

    override fun historicalPageSelected(stackIndex: Int) {
        command.value = NavigateToHistory(stackIndex)
    }

    private fun removeAtbAndSourceParamsFromSearch(url: String): String {

        if (!duckDuckGoUrlDetector.isDuckDuckGoQueryUrl(url)) {
            return url
        }

        val uri = Uri.parse(url)
        val paramsToRemove = arrayOf(AppUrl.ParamKey.ATB, AppUrl.ParamKey.SOURCE)
        val parameterNames = uri.queryParameterNames.filterNot { paramsToRemove.contains(it) }
        val builder = uri.buildUpon()
        builder.clearQuery()

        for (paramName in parameterNames) {
            builder.appendQueryParameter(paramName, uri.getQueryParameter(paramName))
        }

        return builder.build().toString()
    }

    fun saveWebViewState(
        webView: WebView?,
        tabId: String
    ) {
        webViewSessionStorage.saveSession(webView, tabId)
    }

    fun restoreWebViewState(
        webView: WebView?,
        lastUrl: String
    ) {
        val sessionRestored = webViewSessionStorage.restoreSession(webView, tabId)
        if (sessionRestored) {
            Timber.v("Successfully restored session")
            onWebSessionRestored()
        } else {
            if (lastUrl.isNotBlank()) {
                Timber.w("Restoring last url but page history has been lost - url=[$lastUrl]")
                onUserSubmittedQuery(lastUrl)
            }
        }
    }

    @SuppressLint("CheckResult")
    fun onPinPageToHomeSelected() {
        val currentPage = url ?: return
        val title = if (duckDuckGoUrlDetector.isDuckDuckGoQueryUrl(currentPage)) {
            duckDuckGoUrlDetector.extractQuery(currentPage) ?: currentPage
        } else {
            currentPage.toUri().baseHost ?: currentPage
        }

        viewModelScope.launch {
            val favicon: Bitmap? = faviconManager.loadFromDisk(tabId = tabId, url = currentPage)
            command.value = AddHomeShortcut(title, currentPage, favicon)
        }
    }

    fun onBrowserMenuClicked() {
        Timber.i("favoritesOnboarding onBrowserMenuClicked")
        val menuHighlighted = currentBrowserViewState().showMenuButton.isHighlighted()
        if (menuHighlighted) {
            this.showFavoritesOnboarding = false
            browserViewState.value = currentBrowserViewState().copy(
                showMenuButton = HighlightableButton.Visible(highlighted = false),
                addFavorite = HighlightableButton.Visible(highlighted = true)
            )
        }
    }

    fun onBrowserMenuClosed() {
        viewModelScope.launch {
            Timber.i("favoritesOnboarding onBrowserMenuClosed")
            if (currentBrowserViewState().addFavorite.isHighlighted()) {
                browserViewState.value = currentBrowserViewState().copy(
                    addFavorite = HighlightableButton.Visible(highlighted = false)
                )
            }
        }
    }

    fun userRequestedOpeningNewTab() {
        command.value = GenerateWebViewPreviewImage
        command.value = LaunchNewTab
    }

    fun onSurveyChanged(
        survey: Survey?,
        locale: Locale = Locale.getDefault()
    ) {
        val surveyCleared = ctaViewModel.onSurveyChanged(survey)
        if (surveyCleared) {
            ctaViewState.value = currentCtaViewState().copy(cta = null)
            return
        }
        if (survey != null) {
            viewModelScope.launch {
                refreshCta(locale)
            }
        }
    }

    fun onCtaShown() {
        val cta = ctaViewState.value?.cta ?: return
        ctaViewModel.onCtaShown(cta)
    }

    suspend fun refreshCta(locale: Locale = Locale.getDefault()): Cta? {
        Timber.i("favoritesOnboarding: - refreshCta $showFavoritesOnboarding")
        if (currentGlobalLayoutState() is Browser) {
            val cta = withContext(dispatchers.io()) {
                ctaViewModel.refreshCta(
                    dispatchers.io(),
                    currentBrowserViewState().browserShowing,
                    siteLiveData.value,
                    showFavoritesOnboarding,
                    locale
                )
            }
            ctaViewState.value = currentCtaViewState().copy(cta = cta)
            ctaChangedTicker.emit(System.currentTimeMillis().toString())
            return cta
        }
        return null
    }

    private fun showOrHideKeyboard(cta: Cta?) {
        command.value = if (cta is DialogCta || cta is HomePanelCta) HideKeyboard else ShowKeyboard
    }

    fun registerDaxBubbleCtaDismissed() {
        viewModelScope.launch {
            val cta = ctaViewState.value?.cta ?: return@launch
            ctaViewModel.registerDaxBubbleCtaDismissed(cta)
        }
    }

    fun onUserClickCtaOkButton() {
        val cta = currentCtaViewState().cta ?: return
        ctaViewModel.onUserClickCtaOkButton(cta)
        command.value = when (cta) {
            is HomePanelCta.Survey -> LaunchSurvey(cta.survey)
            is HomePanelCta.AddWidgetAuto, is HomePanelCta.AddWidgetInstructions -> LaunchAddWidget
            else -> return
        }
    }

    fun onUserClickCtaSecondaryButton() {
        viewModelScope.launch {
            val cta = currentCtaViewState().cta ?: return@launch
            ctaViewModel.onUserDismissedCta(cta)
        }
    }

    fun onMessageShown() {
        val message = currentCtaViewState().message ?: return
        viewModelScope.launch {
            remoteMessagingModel.onMessageShown(message)
        }
    }

    fun onMessageCloseButtonClicked() {
        val message = currentCtaViewState().message ?: return
        viewModelScope.launch {
            remoteMessagingModel.onMessageDismissed(message)
            refreshCta()
        }
    }

    fun onMessagePrimaryButtonClicked() {
        val message = currentCtaViewState().message ?: return
        viewModelScope.launch {
            val action = remoteMessagingModel.onPrimaryActionClicked(message) ?: return@launch
            command.value = action.asBrowserTabCommand() ?: return@launch
            refreshCta()
        }
    }

    fun onMessageSecondaryButtonClicked() {
        val message = currentCtaViewState().message ?: return
        viewModelScope.launch {
            val action = remoteMessagingModel.onSecondaryActionClicked(message) ?: return@launch
            command.value = action.asBrowserTabCommand() ?: return@launch
            refreshCta()
        }
    }

    fun onUserHideDaxDialog() {
        val cta = currentCtaViewState().cta ?: return
        command.value = DaxCommand.HideDaxDialog(cta)
    }

    fun onDaxDialogDismissed() {
        val cta = currentCtaViewState().cta ?: return
        if (cta is DaxDialogCta.DaxTrackersBlockedCta) {
            command.value = DaxCommand.FinishTrackerAnimation
        }
        onUserDismissedCta()
    }

    fun onUserDismissedCta() {
        val cta = currentCtaViewState().cta ?: return
        viewModelScope.launch {
            ctaViewModel.onUserDismissedCta(cta)
            when (cta) {
                is HomePanelCta -> refreshCta()
                else -> ctaViewState.value = currentCtaViewState().copy(cta = null)
            }
        }
    }

    fun updateTabPreview(
        tabId: String,
        fileName: String
    ) {
        tabRepository.updateTabPreviewImage(tabId, fileName)
    }

    fun deleteTabPreview(tabId: String) {
        tabRepository.updateTabPreviewImage(tabId, null)
    }

    override fun handleAppLink(
        appLink: AppLink,
        isForMainFrame: Boolean
    ): Boolean {
        return appLinksHandler.handleAppLink(
            isForMainFrame,
            appLink.uriString,
            appSettingsPreferencesStore.appLinksEnabled,
            !appSettingsPreferencesStore.showAppLinksPrompt
        ) { appLinkClicked(appLink) }
    }

    fun openAppLink() {
        browserViewState.value?.previousAppLink?.let { appLink ->
            command.value = OpenAppLink(appLink)
        }
    }

    fun clearPreviousUrl() {
        appLinksHandler.updatePreviousUrl(null)
    }

    fun clearPreviousAppLink() {
        browserViewState.value = currentBrowserViewState().copy(
            previousAppLink = null
        )
    }

    private fun updatePreviousAppLink(appLink: AppLink) {
        browserViewState.value = currentBrowserViewState().copy(
            previousAppLink = appLink
        )
    }

    private fun appLinkClicked(appLink: AppLink) {
        if (appSettingsPreferencesStore.showAppLinksPrompt || appLinksHandler.isUserQuery()) {
            command.value = ShowAppLinkPrompt(appLink)
            appLinksHandler.setUserQueryState(false)
        } else {
            command.value = OpenAppLink(appLink)
        }
    }

    override fun handleNonHttpAppLink(nonHttpAppLink: NonHttpAppLink): Boolean {
        nonHttpAppLinkClicked(nonHttpAppLink)
        return true
    }

    fun nonHttpAppLinkClicked(appLink: NonHttpAppLink) {
        command.value = HandleNonHttpAppLink(appLink, getUrlHeaders(appLink.fallbackUrl))
    }

    fun onPrintSelected() {
        url?.let {
            pixel.fire(AppPixelName.MENU_ACTION_PRINT_PRESSED)
            command.value = PrintLink(removeAtbAndSourceParamsFromSearch(it))
        }
    }

    fun printFromWebView() {
        viewModelScope.launch {
            onPrintSelected()
        }
    }

    override fun openMessageInNewTab(message: Message) {
        command.value = OpenMessageInNewTab(message, tabId)
    }

    override fun recoverFromRenderProcessGone() {
        webNavigationState?.let {
            navigationStateChanged(EmptyNavigationState(it))
        }
        invalidateBrowsingActions()
        showErrorWithAction()
    }

    override fun requiresAuthentication(request: BasicAuthenticationRequest) {
        if (request.host != site?.uri?.host) {
            omnibarViewState.value = currentOmnibarViewState().copy(
                omnibarText = request.site,
                showVoiceSearch = false
            )
            command.value = HideWebContent
        }
        command.value = RequiresAuthentication(request)
    }

    override fun handleAuthentication(
        request: BasicAuthenticationRequest,
        credentials: BasicAuthenticationCredentials
    ) {
        request.handler.proceed(credentials.username, credentials.password)
        command.value = ShowWebContent
        command.value = SaveCredentials(request, credentials)
    }

    override fun cancelAuthentication(request: BasicAuthenticationRequest) {
        request.handler.cancel()
        command.value = ShowWebContent
    }

    fun userLaunchingTabSwitcher() {
        command.value = LaunchTabSwitcher
    }

    private fun isFireproofWebsite(domain: String? = site?.domain): Boolean {
        if (domain == null) return false
        val fireproofWebsites = fireproofWebsiteState.value
        return fireproofWebsites?.any { it.domain == domain } ?: false
    }

    private fun invalidateBrowsingActions() {
        globalLayoutState.value = Invalidated
        loadingViewState.value = LoadingViewState()
        findInPageViewState.value = FindInPageViewState()
    }

    private fun disableUserNavigation() {
        browserViewState.value = currentBrowserViewState().copy(
            canGoBack = false,
            canGoForward = false,
            canReportSite = false,
            canChangeBrowsingMode = false,
            canFireproofSite = false
        )
    }

    private fun showErrorWithAction(errorMessage: Int = R.string.crashedWebViewErrorMessage) {
        command.value = ShowErrorWithAction(errorMessage) { this.onUserSubmittedQuery(url.orEmpty()) }
    }

    private fun recoverTabWithQuery(query: String) {
        closeCurrentTab()
        command.value = OpenInNewTab(query)
    }

    override fun redirectTriggeredByGpc() {
        navigationAwareLoginDetector.onEvent(NavigationEvent.GpcRedirect)
    }

    override fun loginDetected() {
        val currentUrl = site?.url ?: return
        navigationAwareLoginDetector.onEvent(NavigationEvent.LoginAttempt(currentUrl))
    }

    fun requestFileDownload(
        url: String,
        contentDisposition: String?,
        mimeType: String,
        requestUserConfirmation: Boolean
    ) {
        if (url.startsWith("blob:")) {
            command.value = ConvertBlobToDataUri(url, mimeType)
        } else {
            sendRequestFileDownloadCommand(url, contentDisposition, mimeType, requestUserConfirmation)
        }
    }

    private fun sendRequestFileDownloadCommand(
        url: String,
        contentDisposition: String?,
        mimeType: String,
        requestUserConfirmation: Boolean
    ) {
        command.postValue(RequestFileDownload(url, contentDisposition, mimeType, requestUserConfirmation))
    }

    fun showEmailTooltip() {
        emailManager.getEmailAddress()?.let {
            command.postValue(ShowEmailTooltip(it))
        }
    }

    fun consumeAliasAndCopyToClipboard() {
        emailManager.getAlias()?.let {
            command.value = CopyAliasToClipboard(it)
            pixel.enqueueFire(
                AppPixelName.EMAIL_COPIED_TO_CLIPBOARD,
                mapOf(
                    PixelParameter.COHORT to emailManager.getCohort(),
                    PixelParameter.LAST_USED_DAY to emailManager.getLastUsedDate()
                )
            )
            emailManager.setNewLastUsedDate()
        }
    }

    fun consumeAlias() {
        emailManager.getAlias()?.let {
            command.postValue(InjectEmailAddress(it))
            pixel.enqueueFire(
                AppPixelName.EMAIL_USE_ALIAS,
                mapOf(
                    PixelParameter.COHORT to emailManager.getCohort(),
                    PixelParameter.LAST_USED_DAY to emailManager.getLastUsedDate()
                )
            )
            emailManager.setNewLastUsedDate()
        }
    }

    fun useAddress() {
        emailManager.getEmailAddress()?.let {
            command.postValue(InjectEmailAddress(it))
            pixel.enqueueFire(
                AppPixelName.EMAIL_USE_ADDRESS,
                mapOf(
                    PixelParameter.COHORT to emailManager.getCohort(),
                    PixelParameter.LAST_USED_DAY to emailManager.getLastUsedDate()
                )
            )
            emailManager.setNewLastUsedDate()
        }
    }

    fun cancelAutofillTooltip() {
        pixel.enqueueFire(AppPixelName.EMAIL_TOOLTIP_DISMISSED, mapOf(PixelParameter.COHORT to emailManager.getCohort()))
    }

    fun download(pendingFileDownload: PendingFileDownload) {
        viewModelScope.launch(dispatchers.io()) {
            fileDownloader.download(pendingFileDownload, downloadCallback)
        }
    }

    fun deleteQuickAccessItem(savedSite: SavedSite) {
        val favorite = savedSite as? SavedSite.Favorite ?: return
        viewModelScope.launch(dispatchers.io() + NonCancellable) {
            favoritesRepository.delete(favorite)
        }
    }

    fun insertQuickAccessItem(savedSite: SavedSite) {
        val favorite = savedSite as? SavedSite.Favorite ?: return
        viewModelScope.launch(dispatchers.io()) {
            favoritesRepository.insert(favorite)
        }
    }

    fun onQuickAccessListChanged(newList: List<FavoritesQuickAccessAdapter.QuickAccessFavorite>) {
        viewModelScope.launch(dispatchers.io()) {
            favoritesRepository.updateWithPosition(newList.map { it.favorite })
        }
    }

    fun onWebViewRefreshed() {
        accessibilityViewState.value = currentAccessibilityViewState().copy(refreshWebView = false)
    }

    override fun handleCloakedAmpLink(initialUrl: String) {
        isProcessingTrackingLink = true
        command.value = ExtractUrlFromCloakedAmpLink(initialUrl)
    }

    override fun startProcessingTrackingLink() {
        isProcessingTrackingLink = true
    }

    fun updateLastAmpLink(url: String) {
        ampLinks.lastAmpLinkInfo = AmpLinkInfo(ampLink = url)
    }

    override fun onUrlExtractionError(initialUrl: String) {
        command.postValue(LoadExtractedUrl(extractedUrl = initialUrl))
    }

    override fun onUrlExtracted(
        initialUrl: String,
        extractedUrl: String?
    ) {
        val destinationUrl: String = if (extractedUrl != null) {
            ampLinks.lastAmpLinkInfo = AmpLinkInfo(ampLink = initialUrl)
            Timber.d("AMP link detection: Success! Loading extracted URL: $extractedUrl")
            extractedUrl
        } else {
            Timber.d("AMP link detection: Failed! Loading initial URL: $initialUrl")
            initialUrl
        }
        command.postValue(LoadExtractedUrl(extractedUrl = destinationUrl))
    }

    override fun shareCredentialsWithPage(originalUrl: String, credentials: LoginCredentials) {
        command.postValue(InjectCredentials(originalUrl, credentials))
    }

    override fun returnNoCredentialsWithPage(originalUrl: String) {
        command.postValue(CancelIncomingAutofillRequest(originalUrl))
    }

    override fun saveCredentials(url: String, credentials: LoginCredentials) {
        viewModelScope.launch {
            autofillStore.saveCredentials(url, credentials)
        }
    }

    override fun updateCredentials(url: String, credentials: LoginCredentials) {
        viewModelScope.launch {
            autofillStore.updateCredentials(url, credentials)
        }
    }

    fun onConfigurationChanged() {
        browserViewState.value = currentBrowserViewState().copy(
            forceRenderingTicker = System.currentTimeMillis()
        )
    }

    fun onMessageReceived() {
        isLinkOpenedInNewTab = true
    }

    override fun linkOpenedInNewTab(): Boolean {
        return isLinkOpenedInNewTab
    }

    @VisibleForTesting
    fun updateWebNavigation(webNavigationState: WebNavigationState) {
        this.webNavigationState = webNavigationState
    }

    companion object {
        private const val FIXED_PROGRESS = 50

        // Minimum progress to show web content again after decided to hide web content (possible spoofing attack).
        // We think that progress is enough to assume next site has already loaded new content.
        private const val SHOW_CONTENT_MIN_PROGRESS = 50
        private const val NEW_CONTENT_MAX_DELAY_MS = 1000L
        private const val ONE_HOUR_IN_MS = 3_600_000
    }
}<|MERGE_RESOLUTION|>--- conflicted
+++ resolved
@@ -84,9 +84,6 @@
 import com.duckduckgo.app.global.*
 import com.duckduckgo.app.global.events.db.UserEventKey
 import com.duckduckgo.app.global.events.db.UserEventsStore
-import com.duckduckgo.site.api.Site
-import com.duckduckgo.site.api.SiteFactory
-import com.duckduckgo.site.api.domain
 import com.duckduckgo.app.global.view.asLocationPermissionOrigin
 import com.duckduckgo.app.location.GeoLocationPermissions
 import com.duckduckgo.app.location.data.LocationPermissionType
@@ -95,8 +92,6 @@
 import com.duckduckgo.app.location.ui.SystemLocationPermissionDialog
 import com.duckduckgo.app.pixels.AppPixelName
 import com.duckduckgo.app.privacy.db.NetworkLeaderboardDao
-import com.duckduckgo.browser.api.allowlist.UserWhitelistDao
-import com.duckduckgo.site.api.PrivacyGrade
 import com.duckduckgo.app.settings.db.SettingsDataStore
 import com.duckduckgo.app.settings.db.SettingsSharedPreferences.LoginDetectorPrefsMapper.AutomaticFireproofSetting.ALWAYS
 import com.duckduckgo.app.settings.db.SettingsSharedPreferences.LoginDetectorPrefsMapper.AutomaticFireproofSetting.ASK_EVERY_TIME
@@ -104,17 +99,13 @@
 import com.duckduckgo.app.statistics.pixels.Pixel
 import com.duckduckgo.app.statistics.pixels.Pixel.PixelParameter
 import com.duckduckgo.app.statistics.pixels.Pixel.PixelParameter.FAVORITE_MENU_ITEM_STATE
-import com.duckduckgo.site.api.SurrogateResponse
 import com.duckduckgo.app.survey.model.Survey
-import com.duckduckgo.site.api.TrackingEvent
 import com.duckduckgo.app.usage.search.SearchCountDao
-<<<<<<< HEAD
+import com.duckduckgo.autofill.domain.app.LoginCredentials
+import com.duckduckgo.autofill.store.AutofillStore
+import com.duckduckgo.browser.api.allowlist.UserWhitelistDao
 import com.duckduckgo.browser.api.tabs.TabEntity
 import com.duckduckgo.browser.api.tabs.TabRepository
-=======
-import com.duckduckgo.autofill.domain.app.LoginCredentials
-import com.duckduckgo.autofill.store.AutofillStore
->>>>>>> f4b5f3df
 import com.duckduckgo.di.scopes.FragmentScope
 import com.duckduckgo.downloads.api.DownloadCallback
 import com.duckduckgo.downloads.api.DownloadCommand
@@ -122,13 +113,15 @@
 import com.duckduckgo.downloads.api.FileDownloader.PendingFileDownload
 import com.duckduckgo.privacy.config.api.*
 import com.duckduckgo.remote.messaging.api.RemoteMessage
-<<<<<<< HEAD
-import com.duckduckgo.privacy.config.api.TrackingParameters
+import com.duckduckgo.site.api.PrivacyGrade
+import com.duckduckgo.site.api.Site
+import com.duckduckgo.site.api.SiteFactory
+import com.duckduckgo.site.api.SurrogateResponse
+import com.duckduckgo.site.api.TrackingEvent
+import com.duckduckgo.site.api.domain
 import com.duckduckgo.site.api.domainMatchesUrl
-=======
 import com.duckduckgo.voice.api.VoiceSearchAvailability
 import com.duckduckgo.voice.api.VoiceSearchAvailabilityPixelLogger
->>>>>>> f4b5f3df
 import com.jakewharton.rxrelay2.PublishRelay
 import io.reactivex.android.schedulers.AndroidSchedulers
 import io.reactivex.disposables.Disposable
@@ -438,7 +431,12 @@
             object FinishTrackerAnimation : DaxCommand()
             class HideDaxDialog(val cta: Cta) : DaxCommand()
         }
-        class InjectCredentials(val url: String, val credentials: LoginCredentials) : Command()
+
+        class InjectCredentials(
+            val url: String,
+            val credentials: LoginCredentials
+        ) : Command()
+
         class CancelIncomingAutofillRequest(val url: String) : Command()
         class EditWithSelectedQuery(val query: String) : Command()
         class ShowBackNavigationHistory(val history: List<NavigationHistoryEntry>) : Command()
@@ -2666,7 +2664,10 @@
         command.postValue(LoadExtractedUrl(extractedUrl = destinationUrl))
     }
 
-    override fun shareCredentialsWithPage(originalUrl: String, credentials: LoginCredentials) {
+    override fun shareCredentialsWithPage(
+        originalUrl: String,
+        credentials: LoginCredentials
+    ) {
         command.postValue(InjectCredentials(originalUrl, credentials))
     }
 
@@ -2674,13 +2675,19 @@
         command.postValue(CancelIncomingAutofillRequest(originalUrl))
     }
 
-    override fun saveCredentials(url: String, credentials: LoginCredentials) {
+    override fun saveCredentials(
+        url: String,
+        credentials: LoginCredentials
+    ) {
         viewModelScope.launch {
             autofillStore.saveCredentials(url, credentials)
         }
     }
 
-    override fun updateCredentials(url: String, credentials: LoginCredentials) {
+    override fun updateCredentials(
+        url: String,
+        credentials: LoginCredentials
+    ) {
         viewModelScope.launch {
             autofillStore.updateCredentials(url, credentials)
         }
