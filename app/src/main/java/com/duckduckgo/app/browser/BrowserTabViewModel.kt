/*
 * Copyright (c) 2017 DuckDuckGo
 *
 * Licensed under the Apache License, Version 2.0 (the "License");
 * you may not use this file except in compliance with the License.
 * You may obtain a copy of the License at
 *
 *     http://www.apache.org/licenses/LICENSE-2.0
 *
 * Unless required by applicable law or agreed to in writing, software
 * distributed under the License is distributed on an "AS IS" BASIS,
 * WITHOUT WARRANTIES OR CONDITIONS OF ANY KIND, either express or implied.
 * See the License for the specific language governing permissions and
 * limitations under the License.
 */

package com.duckduckgo.app.browser

import android.annotation.SuppressLint
import android.graphics.Bitmap
import android.net.Uri
import android.net.http.SslCertificate
import android.os.Message
import android.print.PrintAttributes
import android.provider.MediaStore
import android.util.Patterns
import android.view.ContextMenu
import android.view.MenuItem
import android.view.MotionEvent.ACTION_UP
import android.view.View
import android.webkit.MimeTypeMap
import android.webkit.PermissionRequest
import android.webkit.SslErrorHandler
import android.webkit.URLUtil
import android.webkit.ValueCallback
import android.webkit.WebChromeClient.FileChooserParams
import android.webkit.WebView
import androidx.annotation.AnyThread
import androidx.annotation.VisibleForTesting
import androidx.core.net.toUri
import androidx.lifecycle.LiveData
import androidx.lifecycle.MutableLiveData
import androidx.lifecycle.Observer
import androidx.lifecycle.ViewModel
import androidx.lifecycle.asLiveData
import androidx.lifecycle.viewModelScope
import androidx.webkit.JavaScriptReplyProxy
import com.duckduckgo.adclick.api.AdClickManager
import com.duckduckgo.anvil.annotations.ContributesViewModel
import com.duckduckgo.app.accessibility.data.AccessibilitySettingsDataStore
import com.duckduckgo.app.browser.LongPressHandler.RequiredAction
import com.duckduckgo.app.browser.SSLErrorType.EXPIRED
import com.duckduckgo.app.browser.SSLErrorType.GENERIC
import com.duckduckgo.app.browser.SSLErrorType.NONE
import com.duckduckgo.app.browser.SSLErrorType.UNTRUSTED_HOST
import com.duckduckgo.app.browser.SSLErrorType.WRONG_HOST
import com.duckduckgo.app.browser.SpecialUrlDetector.UrlType.AppLink
import com.duckduckgo.app.browser.SpecialUrlDetector.UrlType.NonHttpAppLink
import com.duckduckgo.app.browser.SpecialUrlDetector.UrlType.ShouldLaunchDuckChatLink
import com.duckduckgo.app.browser.SpecialUrlDetector.UrlType.ShouldLaunchPrivacyProLink
import com.duckduckgo.app.browser.WebViewErrorResponse.LOADING
import com.duckduckgo.app.browser.WebViewErrorResponse.OMITTED
import com.duckduckgo.app.browser.addtohome.AddToHomeCapabilityDetector
import com.duckduckgo.app.browser.applinks.AppLinksHandler
import com.duckduckgo.app.browser.camera.CameraHardwareChecker
import com.duckduckgo.app.browser.certificates.BypassedSSLCertificatesRepository
import com.duckduckgo.app.browser.certificates.remoteconfig.SSLCertificatesFeature
import com.duckduckgo.app.browser.commands.Command
import com.duckduckgo.app.browser.commands.Command.AddHomeShortcut
import com.duckduckgo.app.browser.commands.Command.AskToAutomateFireproofWebsite
import com.duckduckgo.app.browser.commands.Command.AskToDisableLoginDetection
import com.duckduckgo.app.browser.commands.Command.AskToFireproofWebsite
import com.duckduckgo.app.browser.commands.Command.AutocompleteItemRemoved
import com.duckduckgo.app.browser.commands.Command.BrokenSiteFeedback
import com.duckduckgo.app.browser.commands.Command.BypassMaliciousSiteWarning
import com.duckduckgo.app.browser.commands.Command.CancelIncomingAutofillRequest
import com.duckduckgo.app.browser.commands.Command.ChildTabClosed
import com.duckduckgo.app.browser.commands.Command.CloseCustomTab
import com.duckduckgo.app.browser.commands.Command.ConvertBlobToDataUri
import com.duckduckgo.app.browser.commands.Command.CopyAliasToClipboard
import com.duckduckgo.app.browser.commands.Command.CopyLink
import com.duckduckgo.app.browser.commands.Command.DeleteFavoriteConfirmation
import com.duckduckgo.app.browser.commands.Command.DeleteFireproofConfirmation
import com.duckduckgo.app.browser.commands.Command.DeleteSavedSiteConfirmation
import com.duckduckgo.app.browser.commands.Command.DialNumber
import com.duckduckgo.app.browser.commands.Command.DismissFindInPage
import com.duckduckgo.app.browser.commands.Command.DownloadImage
import com.duckduckgo.app.browser.commands.Command.EditWithSelectedQuery
import com.duckduckgo.app.browser.commands.Command.EmailSignEvent
import com.duckduckgo.app.browser.commands.Command.EscapeMaliciousSite
import com.duckduckgo.app.browser.commands.Command.ExtractSerpLogo
import com.duckduckgo.app.browser.commands.Command.ExtractUrlFromCloakedAmpLink
import com.duckduckgo.app.browser.commands.Command.FindInPageCommand
import com.duckduckgo.app.browser.commands.Command.GenerateWebViewPreviewImage
import com.duckduckgo.app.browser.commands.Command.HandleNonHttpAppLink
import com.duckduckgo.app.browser.commands.Command.HideBrokenSitePromptCta
import com.duckduckgo.app.browser.commands.Command.HideKeyboard
import com.duckduckgo.app.browser.commands.Command.HideKeyboardForChat
import com.duckduckgo.app.browser.commands.Command.HideOnboardingDaxBubbleCta
import com.duckduckgo.app.browser.commands.Command.HideOnboardingDaxDialog
import com.duckduckgo.app.browser.commands.Command.HideSSLError
import com.duckduckgo.app.browser.commands.Command.HideWarningMaliciousSite
import com.duckduckgo.app.browser.commands.Command.HideWebContent
import com.duckduckgo.app.browser.commands.Command.InjectEmailAddress
import com.duckduckgo.app.browser.commands.Command.LaunchAddWidget
import com.duckduckgo.app.browser.commands.Command.LaunchAutofillSettings
import com.duckduckgo.app.browser.commands.Command.LaunchBookmarksActivity
import com.duckduckgo.app.browser.commands.Command.LaunchFireDialogFromOnboardingDialog
import com.duckduckgo.app.browser.commands.Command.LaunchInputScreen
import com.duckduckgo.app.browser.commands.Command.LaunchNewTab
import com.duckduckgo.app.browser.commands.Command.LaunchPopupMenu
import com.duckduckgo.app.browser.commands.Command.LaunchPrivacyPro
import com.duckduckgo.app.browser.commands.Command.LaunchTabSwitcher
import com.duckduckgo.app.browser.commands.Command.LoadExtractedUrl
import com.duckduckgo.app.browser.commands.Command.OpenAppLink
import com.duckduckgo.app.browser.commands.Command.OpenBrokenSiteLearnMore
import com.duckduckgo.app.browser.commands.Command.OpenInNewBackgroundTab
import com.duckduckgo.app.browser.commands.Command.OpenInNewTab
import com.duckduckgo.app.browser.commands.Command.OpenMessageInNewTab
import com.duckduckgo.app.browser.commands.Command.PrintLink
import com.duckduckgo.app.browser.commands.Command.RefreshAndShowPrivacyProtectionDisabledConfirmation
import com.duckduckgo.app.browser.commands.Command.RefreshAndShowPrivacyProtectionEnabledConfirmation
import com.duckduckgo.app.browser.commands.Command.RefreshUserAgent
import com.duckduckgo.app.browser.commands.Command.ReportBrokenSiteError
import com.duckduckgo.app.browser.commands.Command.RequestFileDownload
import com.duckduckgo.app.browser.commands.Command.RequiresAuthentication
import com.duckduckgo.app.browser.commands.Command.ResetHistory
import com.duckduckgo.app.browser.commands.Command.SaveCredentials
import com.duckduckgo.app.browser.commands.Command.ScreenLock
import com.duckduckgo.app.browser.commands.Command.ScreenUnlock
import com.duckduckgo.app.browser.commands.Command.SendEmail
import com.duckduckgo.app.browser.commands.Command.SendResponseToJs
import com.duckduckgo.app.browser.commands.Command.SendSms
import com.duckduckgo.app.browser.commands.Command.SetBrowserBackground
import com.duckduckgo.app.browser.commands.Command.SetBrowserBackgroundColor
import com.duckduckgo.app.browser.commands.Command.SetOnboardingDialogBackground
import com.duckduckgo.app.browser.commands.Command.SetOnboardingDialogBackgroundColor
import com.duckduckgo.app.browser.commands.Command.ShareLink
import com.duckduckgo.app.browser.commands.Command.ShowAppLinkPrompt
import com.duckduckgo.app.browser.commands.Command.ShowAutoconsentAnimation
import com.duckduckgo.app.browser.commands.Command.ShowBackNavigationHistory
import com.duckduckgo.app.browser.commands.Command.ShowDomainHasPermissionMessage
import com.duckduckgo.app.browser.commands.Command.ShowEditSavedSiteDialog
import com.duckduckgo.app.browser.commands.Command.ShowEmailProtectionChooseEmailPrompt
import com.duckduckgo.app.browser.commands.Command.ShowErrorWithAction
import com.duckduckgo.app.browser.commands.Command.ShowExistingImageOrCameraChooser
import com.duckduckgo.app.browser.commands.Command.ShowFaviconsPrompt
import com.duckduckgo.app.browser.commands.Command.ShowFileChooser
import com.duckduckgo.app.browser.commands.Command.ShowFireproofWebSiteConfirmation
import com.duckduckgo.app.browser.commands.Command.ShowFullScreen
import com.duckduckgo.app.browser.commands.Command.ShowImageCamera
import com.duckduckgo.app.browser.commands.Command.ShowKeyboard
import com.duckduckgo.app.browser.commands.Command.ShowRemoveSearchSuggestionDialog
import com.duckduckgo.app.browser.commands.Command.ShowSSLError
import com.duckduckgo.app.browser.commands.Command.ShowSavedSiteAddedConfirmation
import com.duckduckgo.app.browser.commands.Command.ShowSitePermissionsDialog
import com.duckduckgo.app.browser.commands.Command.ShowSoundRecorder
import com.duckduckgo.app.browser.commands.Command.ShowUserCredentialSavedOrUpdatedConfirmation
import com.duckduckgo.app.browser.commands.Command.ShowVideoCamera
import com.duckduckgo.app.browser.commands.Command.ShowWarningMaliciousSite
import com.duckduckgo.app.browser.commands.Command.ShowWebContent
import com.duckduckgo.app.browser.commands.Command.ShowWebPageTitle
import com.duckduckgo.app.browser.commands.Command.ToggleReportFeedback
import com.duckduckgo.app.browser.commands.Command.WebShareRequest
import com.duckduckgo.app.browser.commands.Command.WebViewCompatScreenLock
import com.duckduckgo.app.browser.commands.Command.WebViewCompatWebShareRequest
import com.duckduckgo.app.browser.commands.Command.WebViewError
import com.duckduckgo.app.browser.commands.NavigationCommand
import com.duckduckgo.app.browser.customtabs.CustomTabPixelNames
import com.duckduckgo.app.browser.defaultbrowsing.prompts.AdditionalDefaultBrowserPrompts
import com.duckduckgo.app.browser.duckplayer.DUCK_PLAYER_FEATURE_NAME
import com.duckduckgo.app.browser.duckplayer.DUCK_PLAYER_PAGE_FEATURE_NAME
import com.duckduckgo.app.browser.duckplayer.DuckPlayerJSHelper
import com.duckduckgo.app.browser.favicon.FaviconManager
import com.duckduckgo.app.browser.favicon.FaviconSource.ImageFavicon
import com.duckduckgo.app.browser.favicon.FaviconSource.UrlFavicon
import com.duckduckgo.app.browser.history.NavigationHistoryAdapter.NavigationHistoryListener
import com.duckduckgo.app.browser.httperrors.HttpCodeSiteErrorHandler
import com.duckduckgo.app.browser.httperrors.HttpErrorPixelName
import com.duckduckgo.app.browser.httperrors.HttpErrorPixels
import com.duckduckgo.app.browser.httperrors.SiteErrorHandlerKillSwitch
import com.duckduckgo.app.browser.httperrors.StringSiteErrorHandler
import com.duckduckgo.app.browser.logindetection.FireproofDialogsEventHandler
import com.duckduckgo.app.browser.logindetection.FireproofDialogsEventHandler.Event
import com.duckduckgo.app.browser.logindetection.LoginDetected
import com.duckduckgo.app.browser.logindetection.NavigationAwareLoginDetector
import com.duckduckgo.app.browser.logindetection.NavigationEvent
import com.duckduckgo.app.browser.model.BasicAuthenticationCredentials
import com.duckduckgo.app.browser.model.BasicAuthenticationRequest
import com.duckduckgo.app.browser.model.LongPressTarget
import com.duckduckgo.app.browser.newtab.FavoritesQuickAccessAdapter
import com.duckduckgo.app.browser.omnibar.OmnibarEntryConverter
import com.duckduckgo.app.browser.omnibar.QueryOrigin
import com.duckduckgo.app.browser.omnibar.QueryOrigin.FromAutocomplete
import com.duckduckgo.app.browser.omnibar.model.OmnibarPosition
import com.duckduckgo.app.browser.omnibar.model.OmnibarPosition.TOP
import com.duckduckgo.app.browser.refreshpixels.RefreshPixelSender
import com.duckduckgo.app.browser.santize.NonHttpAppLinkChecker
import com.duckduckgo.app.browser.session.WebViewSessionStorage
import com.duckduckgo.app.browser.tabs.TabManager
import com.duckduckgo.app.browser.urlextraction.UrlExtractionListener
import com.duckduckgo.app.browser.viewstate.AccessibilityViewState
import com.duckduckgo.app.browser.viewstate.AutoCompleteViewState
import com.duckduckgo.app.browser.viewstate.BrowserViewState
import com.duckduckgo.app.browser.viewstate.CtaViewState
import com.duckduckgo.app.browser.viewstate.FindInPageViewState
import com.duckduckgo.app.browser.viewstate.GlobalLayoutViewState
import com.duckduckgo.app.browser.viewstate.GlobalLayoutViewState.Browser
import com.duckduckgo.app.browser.viewstate.GlobalLayoutViewState.Invalidated
import com.duckduckgo.app.browser.viewstate.HighlightableButton
import com.duckduckgo.app.browser.viewstate.LoadingViewState
import com.duckduckgo.app.browser.viewstate.OmnibarViewState
import com.duckduckgo.app.browser.viewstate.PrivacyShieldViewState
import com.duckduckgo.app.browser.viewstate.SavedSiteChangedViewState
import com.duckduckgo.app.browser.webview.MaliciousSiteBlockedWarningLayout
import com.duckduckgo.app.browser.webview.MaliciousSiteBlockedWarningLayout.Action.LearnMore
import com.duckduckgo.app.browser.webview.MaliciousSiteBlockedWarningLayout.Action.LeaveSite
import com.duckduckgo.app.browser.webview.MaliciousSiteBlockedWarningLayout.Action.ReportError
import com.duckduckgo.app.browser.webview.MaliciousSiteBlockedWarningLayout.Action.VisitSite
import com.duckduckgo.app.browser.webview.SCAM_PROTECTION_LEARN_MORE_URL
import com.duckduckgo.app.browser.webview.SslWarningLayout.Action
import com.duckduckgo.app.cta.ui.BrokenSitePromptDialogCta
import com.duckduckgo.app.cta.ui.Cta
import com.duckduckgo.app.cta.ui.CtaViewModel
import com.duckduckgo.app.cta.ui.DaxBubbleCta
import com.duckduckgo.app.cta.ui.HomePanelCta
import com.duckduckgo.app.cta.ui.OnboardingDaxDialogCta
import com.duckduckgo.app.di.AppCoroutineScope
import com.duckduckgo.app.dispatchers.ExternalIntentProcessingState
import com.duckduckgo.app.fire.fireproofwebsite.data.FireproofWebsiteEntity
import com.duckduckgo.app.fire.fireproofwebsite.data.FireproofWebsiteRepository
import com.duckduckgo.app.fire.fireproofwebsite.ui.AutomaticFireproofSetting.ALWAYS
import com.duckduckgo.app.fire.fireproofwebsite.ui.AutomaticFireproofSetting.ASK_EVERY_TIME
import com.duckduckgo.app.generalsettings.showonapplaunch.ShowOnAppLaunchOptionHandler
import com.duckduckgo.app.global.events.db.UserEventKey
import com.duckduckgo.app.global.events.db.UserEventsStore
import com.duckduckgo.app.global.model.MaliciousSiteStatus
import com.duckduckgo.app.global.model.PrivacyShield
import com.duckduckgo.app.global.model.Site
import com.duckduckgo.app.global.model.SiteFactory
import com.duckduckgo.app.global.model.domain
import com.duckduckgo.app.global.model.domainMatchesUrl
import com.duckduckgo.app.location.data.LocationPermissionType
import com.duckduckgo.app.onboardingdesignexperiment.OnboardingDesignExperimentManager
import com.duckduckgo.app.pixels.AppPixelName
import com.duckduckgo.app.pixels.AppPixelName.AUTOCOMPLETE_BANNER_DISMISSED
import com.duckduckgo.app.pixels.AppPixelName.AUTOCOMPLETE_BANNER_SHOWN
import com.duckduckgo.app.pixels.AppPixelName.AUTOCOMPLETE_RESULT_DELETED
import com.duckduckgo.app.pixels.AppPixelName.AUTOCOMPLETE_RESULT_DELETED_DAILY
import com.duckduckgo.app.pixels.AppPixelName.ONBOARDING_SEARCH_CUSTOM
import com.duckduckgo.app.pixels.AppPixelName.ONBOARDING_VISIT_SITE_CUSTOM
import com.duckduckgo.app.pixels.AppPixelName.TAB_MANAGER_CLICKED_DAILY
import com.duckduckgo.app.pixels.duckchat.createWasUsedBeforePixelParams
import com.duckduckgo.app.pixels.remoteconfig.AndroidBrowserConfigFeature
import com.duckduckgo.app.privacy.db.NetworkLeaderboardDao
import com.duckduckgo.app.privacy.db.UserAllowListRepository
import com.duckduckgo.app.settings.db.SettingsDataStore
import com.duckduckgo.app.statistics.api.StatisticsUpdater
import com.duckduckgo.app.statistics.pixels.Pixel
import com.duckduckgo.app.statistics.pixels.Pixel.PixelParameter
import com.duckduckgo.app.statistics.pixels.Pixel.PixelType.Count
import com.duckduckgo.app.statistics.pixels.Pixel.PixelType.Daily
import com.duckduckgo.app.statistics.pixels.Pixel.PixelType.Unique
import com.duckduckgo.app.surrogates.SurrogateResponse
import com.duckduckgo.app.tabs.model.TabEntity
import com.duckduckgo.app.tabs.model.TabRepository
import com.duckduckgo.app.tabs.store.TabStatsBucketing
import com.duckduckgo.app.trackerdetection.model.TrackingEvent
import com.duckduckgo.app.usage.search.SearchCountDao
import com.duckduckgo.autofill.api.AutofillCapabilityChecker
import com.duckduckgo.autofill.api.domain.app.LoginCredentials
import com.duckduckgo.autofill.api.email.EmailManager
import com.duckduckgo.autofill.api.passwordgeneration.AutomaticSavedLoginsMonitor
import com.duckduckgo.autofill.impl.AutofillFireproofDialogSuppressor
import com.duckduckgo.brokensite.api.BrokenSitePrompt
import com.duckduckgo.brokensite.api.RefreshPattern
import com.duckduckgo.browser.api.UserBrowserProperties
import com.duckduckgo.browser.api.autocomplete.AutoComplete
import com.duckduckgo.browser.api.autocomplete.AutoComplete.AutoCompleteResult
import com.duckduckgo.browser.api.autocomplete.AutoComplete.AutoCompleteSuggestion
import com.duckduckgo.browser.api.autocomplete.AutoComplete.AutoCompleteSuggestion.AutoCompleteDefaultSuggestion
import com.duckduckgo.browser.api.autocomplete.AutoComplete.AutoCompleteSuggestion.AutoCompleteHistoryRelatedSuggestion.AutoCompleteHistorySearchSuggestion
import com.duckduckgo.browser.api.autocomplete.AutoComplete.AutoCompleteSuggestion.AutoCompleteHistoryRelatedSuggestion.AutoCompleteHistorySuggestion
import com.duckduckgo.browser.api.autocomplete.AutoComplete.AutoCompleteSuggestion.AutoCompleteHistoryRelatedSuggestion.AutoCompleteInAppMessageSuggestion
import com.duckduckgo.browser.api.autocomplete.AutoComplete.AutoCompleteSuggestion.AutoCompleteSearchSuggestion
import com.duckduckgo.browser.api.autocomplete.AutoComplete.AutoCompleteSuggestion.AutoCompleteUrlSuggestion.AutoCompleteBookmarkSuggestion
import com.duckduckgo.browser.api.autocomplete.AutoComplete.AutoCompleteSuggestion.AutoCompleteUrlSuggestion.AutoCompleteSwitchToTabSuggestion
import com.duckduckgo.browser.api.autocomplete.AutoCompleteSettings
import com.duckduckgo.browser.api.brokensite.BrokenSiteData
import com.duckduckgo.browser.api.brokensite.BrokenSiteData.ReportFlow.MENU
import com.duckduckgo.browser.api.brokensite.BrokenSiteData.ReportFlow.RELOAD_THREE_TIMES_WITHIN_20_SECONDS
import com.duckduckgo.common.ui.tabs.SwipingTabsFeatureProvider
import com.duckduckgo.common.utils.AppUrl
import com.duckduckgo.common.utils.AppUrl.ParamKey.QUERY
import com.duckduckgo.common.utils.ConflatedJob
import com.duckduckgo.common.utils.DispatcherProvider
import com.duckduckgo.common.utils.SingleLiveEvent
import com.duckduckgo.common.utils.baseHost
import com.duckduckgo.common.utils.device.DeviceInfo
import com.duckduckgo.common.utils.extensions.asLocationPermissionOrigin
import com.duckduckgo.common.utils.isMobileSite
import com.duckduckgo.common.utils.plugins.PluginPoint
import com.duckduckgo.common.utils.plugins.headers.CustomHeadersProvider
import com.duckduckgo.common.utils.toDesktopUri
import com.duckduckgo.di.scopes.FragmentScope
import com.duckduckgo.downloads.api.DownloadCommand
import com.duckduckgo.downloads.api.DownloadStateListener
import com.duckduckgo.downloads.api.FileDownloader
import com.duckduckgo.downloads.api.FileDownloader.PendingFileDownload
import com.duckduckgo.duckchat.api.DuckAiFeatureState
import com.duckduckgo.duckchat.api.DuckChat
import com.duckduckgo.duckchat.impl.helper.DuckChatJSHelper
import com.duckduckgo.duckchat.impl.helper.RealDuckChatJSHelper.Companion.DUCK_CHAT_FEATURE_NAME
import com.duckduckgo.duckchat.impl.pixel.DuckChatPixelName
import com.duckduckgo.duckplayer.api.DuckPlayer
import com.duckduckgo.duckplayer.api.DuckPlayer.DuckPlayerState.ENABLED
import com.duckduckgo.feature.toggles.api.Toggle
import com.duckduckgo.history.api.NavigationHistory
import com.duckduckgo.js.messaging.api.JsCallbackData
import com.duckduckgo.malicioussiteprotection.api.MaliciousSiteProtection.Feed
import com.duckduckgo.malicioussiteprotection.api.MaliciousSiteProtection.Feed.MALWARE
import com.duckduckgo.malicioussiteprotection.api.MaliciousSiteProtection.Feed.PHISHING
import com.duckduckgo.malicioussiteprotection.api.MaliciousSiteProtection.Feed.SCAM
import com.duckduckgo.mobile.android.R as CommonR
import com.duckduckgo.newtabpage.impl.pixels.NewTabPixels
import com.duckduckgo.privacy.config.api.AmpLinkInfo
import com.duckduckgo.privacy.config.api.AmpLinks
import com.duckduckgo.privacy.config.api.ContentBlocking
import com.duckduckgo.privacy.config.api.TrackingParameters
import com.duckduckgo.privacy.dashboard.api.PrivacyProtectionTogglePlugin
import com.duckduckgo.privacy.dashboard.api.PrivacyToggleOrigin
import com.duckduckgo.privacy.dashboard.api.ui.DashboardOpener
import com.duckduckgo.privacy.dashboard.api.ui.ToggleReports
import com.duckduckgo.privacyprotectionspopup.api.PrivacyProtectionsPopupExperimentExternalPixels
import com.duckduckgo.privacyprotectionspopup.api.PrivacyProtectionsPopupManager
import com.duckduckgo.privacyprotectionspopup.api.PrivacyProtectionsPopupUiEvent
import com.duckduckgo.privacyprotectionspopup.api.PrivacyProtectionsToggleUsageListener
import com.duckduckgo.savedsites.api.SavedSitesRepository
import com.duckduckgo.savedsites.api.models.BookmarkFolder
import com.duckduckgo.savedsites.api.models.SavedSite
import com.duckduckgo.savedsites.api.models.SavedSite.Bookmark
import com.duckduckgo.savedsites.api.models.SavedSite.Favorite
import com.duckduckgo.savedsites.impl.SavedSitesPixelName
import com.duckduckgo.savedsites.impl.dialogs.EditSavedSiteDialogFragment.DeleteBookmarkListener
import com.duckduckgo.savedsites.impl.dialogs.EditSavedSiteDialogFragment.EditSavedSiteListener
import com.duckduckgo.serp.logos.api.SerpEasterEggLogosToggles
import com.duckduckgo.serp.logos.api.SerpLogo
import com.duckduckgo.site.permissions.api.SitePermissionsManager
import com.duckduckgo.site.permissions.api.SitePermissionsManager.LocationPermissionRequest
import com.duckduckgo.site.permissions.api.SitePermissionsManager.SitePermissionQueryResponse
import com.duckduckgo.site.permissions.api.SitePermissionsManager.SitePermissions
import com.duckduckgo.subscriptions.api.SUBSCRIPTIONS_FEATURE_NAME
import com.duckduckgo.subscriptions.api.Subscriptions
import com.duckduckgo.subscriptions.api.SubscriptionsJSHelper
import com.duckduckgo.sync.api.favicons.FaviconsFetchingPrompt
import dagger.Lazy
import io.reactivex.schedulers.Schedulers
import java.net.URI
import java.net.URISyntaxException
import java.util.Locale
import java.util.concurrent.atomic.AtomicBoolean
import javax.inject.Inject
import kotlin.time.Duration.Companion.milliseconds
import kotlinx.coroutines.CoroutineScope
import kotlinx.coroutines.ExperimentalCoroutinesApi
import kotlinx.coroutines.FlowPreview
import kotlinx.coroutines.Job
import kotlinx.coroutines.async
import kotlinx.coroutines.delay
import kotlinx.coroutines.flow.Flow
import kotlinx.coroutines.flow.MutableStateFlow
import kotlinx.coroutines.flow.SharingStarted
import kotlinx.coroutines.flow.asStateFlow
import kotlinx.coroutines.flow.catch
import kotlinx.coroutines.flow.combine
import kotlinx.coroutines.flow.debounce
import kotlinx.coroutines.flow.distinctUntilChanged
import kotlinx.coroutines.flow.distinctUntilChangedBy
import kotlinx.coroutines.flow.drop
import kotlinx.coroutines.flow.emptyFlow
import kotlinx.coroutines.flow.filter
import kotlinx.coroutines.flow.flatMapLatest
import kotlinx.coroutines.flow.flowOn
import kotlinx.coroutines.flow.launchIn
import kotlinx.coroutines.flow.map
import kotlinx.coroutines.flow.onEach
import kotlinx.coroutines.flow.stateIn
import kotlinx.coroutines.flow.update
import kotlinx.coroutines.launch
import kotlinx.coroutines.withContext
import logcat.LogPriority.ERROR
import logcat.LogPriority.INFO
import logcat.LogPriority.VERBOSE
import logcat.LogPriority.WARN
import logcat.asLog
import logcat.logcat
import okhttp3.HttpUrl.Companion.toHttpUrlOrNull
import org.json.JSONArray
import org.json.JSONObject

private const val SCAM_PROTECTION_REPORT_ERROR_URL = "https://duckduckgo.com/malicious-site-protection/report-error?url="

@OptIn(ExperimentalCoroutinesApi::class)
@ContributesViewModel(FragmentScope::class)
class BrowserTabViewModel @Inject constructor(
    private val statisticsUpdater: StatisticsUpdater,
    private val queryUrlConverter: OmnibarEntryConverter,
    private val duckDuckGoUrlDetector: DuckDuckGoUrlDetector,
    private val siteFactory: SiteFactory,
    private val tabRepository: TabRepository,
    private val userAllowListRepository: UserAllowListRepository,
    private val contentBlocking: ContentBlocking,
    private val networkLeaderboardDao: NetworkLeaderboardDao,
    private val savedSitesRepository: SavedSitesRepository,
    private val fireproofWebsiteRepository: FireproofWebsiteRepository,
    private val navigationAwareLoginDetector: NavigationAwareLoginDetector,
    private val autoComplete: AutoComplete,
    private val appSettingsPreferencesStore: SettingsDataStore,
    private val autoCompleteSettings: AutoCompleteSettings,
    private val longPressHandler: LongPressHandler,
    private val webViewSessionStorage: WebViewSessionStorage,
    private val specialUrlDetector: SpecialUrlDetector,
    private val faviconManager: FaviconManager,
    private val addToHomeCapabilityDetector: AddToHomeCapabilityDetector,
    private val ctaViewModel: CtaViewModel,
    private val searchCountDao: SearchCountDao,
    private val pixel: Pixel,
    private val dispatchers: DispatcherProvider,
    private val userEventsStore: UserEventsStore,
    private val fileDownloader: FileDownloader,
    private val fireproofDialogsEventHandler: FireproofDialogsEventHandler,
    private val emailManager: EmailManager,
    private val accessibilitySettingsDataStore: AccessibilitySettingsDataStore,
    @AppCoroutineScope private val appCoroutineScope: CoroutineScope,
    private val appLinksHandler: AppLinksHandler,
    private val ampLinks: AmpLinks,
    private val trackingParameters: TrackingParameters,
    private val downloadCallback: DownloadStateListener,
    private val settingsDataStore: SettingsDataStore,
    private val autofillCapabilityChecker: AutofillCapabilityChecker,
    private val adClickManager: AdClickManager,
    private val autofillFireproofDialogSuppressor: AutofillFireproofDialogSuppressor,
    private val automaticSavedLoginsMonitor: AutomaticSavedLoginsMonitor,
    private val device: DeviceInfo,
    private val sitePermissionsManager: SitePermissionsManager,
    private val cameraHardwareChecker: CameraHardwareChecker,
    private val androidBrowserConfig: AndroidBrowserConfigFeature,
    private val privacyProtectionsPopupManager: PrivacyProtectionsPopupManager,
    private val privacyProtectionsToggleUsageListener: PrivacyProtectionsToggleUsageListener,
    private val privacyProtectionsPopupExperimentExternalPixels: PrivacyProtectionsPopupExperimentExternalPixels,
    private val faviconsFetchingPrompt: FaviconsFetchingPrompt,
    private val subscriptions: Subscriptions,
    private val sslCertificatesFeature: SSLCertificatesFeature,
    private val bypassedSSLCertificatesRepository: BypassedSSLCertificatesRepository,
    private val userBrowserProperties: UserBrowserProperties,
    private val history: NavigationHistory,
    private val newTabPixels: Lazy<NewTabPixels>, // Lazy to construct the instance and deps only when actually sending the pixel
    private val httpErrorPixels: Lazy<HttpErrorPixels>,
    private val duckPlayer: DuckPlayer,
    private val duckChat: DuckChat,
    private val duckAiFeatureState: DuckAiFeatureState,
    private val duckPlayerJSHelper: DuckPlayerJSHelper,
    private val duckChatJSHelper: DuckChatJSHelper,
    private val refreshPixelSender: RefreshPixelSender,
    private val privacyProtectionTogglePlugin: PluginPoint<PrivacyProtectionTogglePlugin>,
    private val showOnAppLaunchOptionHandler: ShowOnAppLaunchOptionHandler,
    private val customHeadersProvider: CustomHeadersProvider,
    private val toggleReports: ToggleReports,
    private val brokenSitePrompt: BrokenSitePrompt,
    private val tabStatsBucketing: TabStatsBucketing,
    private val additionalDefaultBrowserPrompts: AdditionalDefaultBrowserPrompts,
    private val swipingTabsFeature: SwipingTabsFeatureProvider,
    private val siteErrorHandlerKillSwitch: SiteErrorHandlerKillSwitch,
    private val siteErrorHandler: StringSiteErrorHandler,
    private val siteHttpErrorHandler: HttpCodeSiteErrorHandler,
    private val subscriptionsJSHelper: SubscriptionsJSHelper,
<<<<<<< HEAD
    private val onboardingDesignExperimentToggles: OnboardingDesignExperimentToggles,
    private val tabManager: TabManager,
=======
    private val tabManager: TabManager,
    private val addressDisplayFormatter: AddressDisplayFormatter,
    private val onboardingDesignExperimentManager: OnboardingDesignExperimentManager,
    private val serpEasterEggLogosToggles: SerpEasterEggLogosToggles,
    private val nonHttpAppLinkChecker: NonHttpAppLinkChecker,
    private val externalIntentProcessingState: ExternalIntentProcessingState,
>>>>>>> 2e5565a8
) : WebViewClientListener,
    EditSavedSiteListener,
    DeleteBookmarkListener,
    UrlExtractionListener,
    ViewModel(),
    NavigationHistoryListener {

    private var buildingSiteFactoryJob: Job? = null
    private var hasUserSeenHistoryIAM = false
    private var lastAutoCompleteState: AutoCompleteViewState? = null
    private var lastFullSiteUrlEnabled: Boolean = settingsDataStore.isFullUrlEnabled

    // Map<String, Map<String, JavaScriptReplyProxy>>() = Map<Origin, Map<location.href, JavaScriptReplyProxy>>()
    private val fixedReplyProxyMap = mutableMapOf<String, Map<String, JavaScriptReplyProxy>>()

    data class FileChooserRequestedParams(
        val filePickingMode: Int,
        val acceptMimeTypes: List<String>,
    )

    val autoCompleteViewState: MutableLiveData<AutoCompleteViewState> = MutableLiveData()
    val browserViewState: MutableLiveData<BrowserViewState> = MutableLiveData()
    val globalLayoutState: MutableLiveData<GlobalLayoutViewState> = MutableLiveData()
    val loadingViewState: MutableLiveData<LoadingViewState> = MutableLiveData()
    val omnibarViewState: MutableLiveData<OmnibarViewState> = MutableLiveData()
    val findInPageViewState: MutableLiveData<FindInPageViewState> = MutableLiveData()
    val accessibilityViewState: MutableLiveData<AccessibilityViewState> = MutableLiveData()
    val ctaViewState: MutableLiveData<CtaViewState> = MutableLiveData()
    var siteLiveData: MutableLiveData<Site> = MutableLiveData()
    val privacyShieldViewState: MutableLiveData<PrivacyShieldViewState> = MutableLiveData()
    val buckTryASearchAnimationEnabled: MutableStateFlow<Boolean> = MutableStateFlow(false)
    val areFavoritesDisplayed = savedSitesRepository.getFavorites()
        .map { it.isNotEmpty() }
        .stateIn(viewModelScope, SharingStarted.Lazily, false)

    // if navigating from home, want to know if a site was loaded previously to decide whether to reset WebView
    private var returnedHomeAfterSiteLoaded = false
    var skipHome = false
    var hasCtaBeenShownForCurrentPage: AtomicBoolean = AtomicBoolean(false)
    val tabs: LiveData<List<TabEntity>> = tabRepository.liveTabs
    val liveSelectedTab: LiveData<TabEntity> = tabRepository.liveSelectedTab
    val command: SingleLiveEvent<Command> = SingleLiveEvent()
    private var refreshOnViewVisible = MutableStateFlow(true)
    private var ctaChangedTicker = MutableStateFlow("")
    val hiddenIds = MutableStateFlow(HiddenBookmarksIds())

    private var activeExperiments: List<Toggle>? = null

    data class HiddenBookmarksIds(
        val favorites: List<String> = emptyList(),
        val bookmarks: List<String> = emptyList(),
    )

    /*
      Used to prevent autofill credential picker from automatically showing
      Useful if user has done something that would result in a strange UX to then show the picker
      This only prevents against automatically showing; if the user taps on an autofill field directly, the dialog can still show
     */
    private var canAutofillSelectCredentialsDialogCanAutomaticallyShow = true

    val url: String?
        get() = site?.url

    val title: String?
        get() = site?.title

    private var locationPermissionRequest: LocationPermissionRequest? = null
    private val locationPermissionMessages: MutableMap<String, Boolean> = mutableMapOf()
    private val locationPermissionSession: MutableMap<String, LocationPermissionType> = mutableMapOf()

    @VisibleForTesting
    internal val autoCompleteStateFlow = MutableStateFlow("")
    private val fireproofWebsiteState: LiveData<List<FireproofWebsiteEntity>> = fireproofWebsiteRepository.getFireproofWebsites()

    @ExperimentalCoroutinesApi
    @FlowPreview
    private val showPulseAnimation: LiveData<Boolean> = ctaViewModel.showFireButtonPulseAnimation.asLiveData(
        context = viewModelScope.coroutineContext,
    )

    private var autoCompleteJob = ConflatedJob()

    private var site: Site? = null
        set(value) {
            field = value
            if (siteErrorHandlerKillSwitch.self().isEnabled()) {
                siteErrorHandler.assignErrorsAndClearCache(value)
                siteHttpErrorHandler.assignErrorsAndClearCache(value)
            }
        }
    private lateinit var tabId: String
    private var webNavigationState: WebNavigationState? = null
    private var httpsUpgraded = false
    private val browserStateModifier = BrowserStateModifier()
    private var faviconPrefetchJob: Job? = null
    private var deferredBlankSite: Job? = null
    private var accessibilityObserver: Job? = null
    private var isProcessingTrackingLink = false
    private var isLinkOpenedInNewTab = false
    private var allowlistRefreshTriggerJob: Job? = null

    private val fireproofWebsitesObserver = Observer<List<FireproofWebsiteEntity>> {
        browserViewState.value = currentBrowserViewState().copy(isFireproofWebsite = isFireproofWebsite())
    }

    private val fireproofDialogEventObserver = Observer<Event> { event ->
        command.value = when (event) {
            is Event.AskToDisableLoginDetection -> AskToDisableLoginDetection
            is Event.FireproofWebSiteSuccess -> ShowFireproofWebSiteConfirmation(event.fireproofWebsiteEntity)
        }
    }

    @ExperimentalCoroutinesApi
    private val fireButtonAnimation = Observer<Boolean> { shouldShowAnimation ->
        logcat(INFO) { "shouldShowAnimation $shouldShowAnimation" }
        if (currentBrowserViewState().fireButton is HighlightableButton.Visible) {
            browserViewState.value = currentBrowserViewState().copy(fireButton = HighlightableButton.Visible(highlighted = shouldShowAnimation))
        }

        if (shouldShowAnimation) {
            registerAndScheduleDismissAction()
        }
    }

    private fun registerAndScheduleDismissAction() {
        viewModelScope.launch(dispatchers.io()) {
            val fireButtonHighlightedEvent = userEventsStore.getUserEvent(UserEventKey.FIRE_BUTTON_HIGHLIGHTED)
            if (fireButtonHighlightedEvent == null) {
                userEventsStore.registerUserEvent(UserEventKey.FIRE_BUTTON_HIGHLIGHTED)
            }
            val pulseElapsedTime = System.currentTimeMillis() - (fireButtonHighlightedEvent?.timestamp ?: System.currentTimeMillis())
            val pulsePendingTime = ONE_HOUR_IN_MS - pulseElapsedTime
            delay(pulsePendingTime)
            ctaViewModel.dismissPulseAnimation()
        }
    }

    private val loginDetectionObserver = Observer<LoginDetected> { loginEvent ->
        logcat(INFO) { "LoginDetection for $loginEvent" }
        viewModelScope.launch(dispatchers.io()) {
            val canPromptAboutFireproofing = !autofillFireproofDialogSuppressor.isAutofillPreventingFireproofPrompts()

            if (!isFireproofWebsite(loginEvent.forwardedToDomain)) {
                withContext(dispatchers.main()) {
                    val showAutomaticFireproofDialog =
                        settingsDataStore.automaticFireproofSetting == ASK_EVERY_TIME && settingsDataStore.showAutomaticFireproofDialog
                    when {
                        showAutomaticFireproofDialog -> {
                            if (canPromptAboutFireproofing) {
                                command.value = AskToAutomateFireproofWebsite(FireproofWebsiteEntity(loginEvent.forwardedToDomain))
                            }
                        }

                        settingsDataStore.automaticFireproofSetting == ALWAYS ->
                            fireproofDialogsEventHandler.onUserConfirmedFireproofDialog(loginEvent.forwardedToDomain)

                        else -> {
                            if (canPromptAboutFireproofing) {
                                command.value = AskToFireproofWebsite(FireproofWebsiteEntity(loginEvent.forwardedToDomain))
                            }
                        }
                    }
                }
            }
        }
    }

    init {
        initializeViewStates()

        fireproofWebsiteState.observeForever(fireproofWebsitesObserver)
        fireproofDialogsEventHandler.event.observeForever(fireproofDialogEventObserver)
        navigationAwareLoginDetector.loginEventLiveData.observeForever(loginDetectionObserver)
        showPulseAnimation.observeForever(fireButtonAnimation)

        tabRepository.childClosedTabs.onEach { closedTab ->
            if (this@BrowserTabViewModel::tabId.isInitialized && tabId == closedTab) {
                command.value = ChildTabClosed
            }
        }.launchIn(viewModelScope)

        emailManager.signedInFlow().onEach { isSignedIn ->
            browserViewState.value = currentBrowserViewState().copy(isEmailSignedIn = isSignedIn)
            command.value = EmailSignEvent
        }.launchIn(viewModelScope)

        observeAccessibilitySettings()

        savedSitesRepository.getFavorites()
            .combine(hiddenIds) { favorites, hiddenIds ->
                favorites.filter { it.id !in hiddenIds.favorites }
            }
            .flowOn(dispatchers.io())
            .onEach { filteredFavourites ->
                withContext(dispatchers.main()) {
                    val favorites = filteredFavourites.map { FavoritesQuickAccessAdapter.QuickAccessFavorite(it) }
                    autoCompleteViewState.value = currentAutoCompleteViewState().copy(favorites = favorites)
                    val favorite = filteredFavourites.firstOrNull { it.url == url }
                    browserViewState.value = currentBrowserViewState().copy(favorite = favorite)
                }
            }
            .launchIn(viewModelScope)

        savedSitesRepository.getBookmarks()
            .flowOn(dispatchers.io())
            .combine(hiddenIds) { bookmarks, hiddenIds ->
                bookmarks.filter { it.id !in hiddenIds.bookmarks }
            }
            .map { bookmarks ->
                val bookmark = bookmarks.firstOrNull { it.url == url }
                val isFavorite = currentBrowserViewState().favorite != null
                browserViewState.value = currentBrowserViewState().copy(bookmark = bookmark?.copy(isFavorite = isFavorite))
            }
            .flowOn(dispatchers.main())
            .launchIn(viewModelScope)

        viewModelScope.launch(dispatchers.io()) {
            ctaChangedTicker.asStateFlow()
                .onEach { ticker ->
                    logcat(VERBOSE) { "RMF: $ticker" }

                    if (ticker.isEmpty()) return@onEach
                    if (currentBrowserViewState().browserShowing) return@onEach

                    val cta = currentCtaViewState().cta?.takeUnless { it ->
                        it is HomePanelCta
                    }

                    withContext(dispatchers.main()) {
                        ctaViewState.value = currentCtaViewState().copy(
                            cta = cta,
                        )
                    }
                }
                .flowOn(dispatchers.io())
                .launchIn(viewModelScope)
        }

        privacyProtectionsPopupManager.viewState
            .onEach { popupViewState ->
                browserViewState.value = currentBrowserViewState().copy(privacyProtectionsPopupViewState = popupViewState)
            }
            .launchIn(viewModelScope)

        duckPlayer.observeUserPreferences()
            .onEach { preferences ->
                command.value = duckPlayerJSHelper.userPreferencesUpdated(preferences)
            }
            .flowOn(dispatchers.main())
            .launchIn(viewModelScope)

        additionalDefaultBrowserPrompts.showSetAsDefaultPopupMenuItem
            .onEach {
                browserViewState.value = currentBrowserViewState().copy(showSelectDefaultBrowserMenuItem = it)
            }
            .launchIn(viewModelScope)

        // auto-launch input screen for new, empty tabs (New Tab Page)
        combine(
            externalIntentProcessingState.hasPendingTabLaunch,
            externalIntentProcessingState.hasPendingDuckAiOpen,
        ) { hasPendingTabLaunch, hasPendingDuckAiOpen ->
            hasPendingTabLaunch || hasPendingDuckAiOpen
        }.flatMapLatest {
            if (it) {
                // suppress auto-launch while processing external intents (for example, opening links from other apps)
                // this prevents the New Tab Page from incorrectly triggering the input screen when the app
                // is started via external intent while previously left on NTP
                emptyFlow()
            } else {
                tabRepository.flowSelectedTab
                    .distinctUntilChangedBy { selectedTab -> selectedTab?.tabId } // only observe when the tab changes and ignore further updates
                    .filter { selectedTab ->
                        // fire event when activating a new, empty tab
                        // (has no URL and wasn't opened from another tab)
                        val showInputScreenAutomatically = duckAiFeatureState.showInputScreenAutomaticallyOnNewTab.value
                        val isActiveTab = ::tabId.isInitialized && selectedTab?.tabId == tabId
                        val isOpenedFromAnotherTab = selectedTab?.sourceTabId != null
                        showInputScreenAutomatically && isActiveTab && selectedTab?.url.isNullOrBlank() && !isOpenedFromAnotherTab
                    }
                    .flowOn(dispatchers.main()) // don't use the immediate dispatcher so that the tabId field has a chance to initialize
            }
        }.onEach {
            // whenever an event fires, so the user switched to a new tab page, launch the input screen
            command.value = LaunchInputScreen
        }.launchIn(viewModelScope)
    }

    fun loadData(
        tabId: String,
        initialUrl: String?,
        skipHome: Boolean,
        isExternal: Boolean,
    ) {
        this.tabId = tabId
        this.skipHome = skipHome
        siteLiveData = tabRepository.retrieveSiteData(tabId)
        site = siteLiveData.value

        initialUrl?.let { buildSiteFactory(it, stillExternal = isExternal) }
    }

    fun onViewReady() {
        url?.let {
            onUserSubmittedQuery(it)
        }
    }

    fun onViewRecreated() {
        observeAccessibilitySettings()
    }

    fun observeAccessibilitySettings() {
        accessibilityObserver?.cancel()
        accessibilityObserver = accessibilitySettingsDataStore.settingsFlow()
            .combine(refreshOnViewVisible.asStateFlow(), ::Pair)
            .onEach { (settings, viewVisible) ->
                logcat(VERBOSE) { "Accessibility: newSettings $settings, $viewVisible" }
                val shouldRefreshWebview =
                    (currentAccessibilityViewState().forceZoom != settings.forceZoom) || currentAccessibilityViewState().refreshWebView
                accessibilityViewState.value =
                    currentAccessibilityViewState().copy(
                        fontSize = settings.fontSize,
                        forceZoom = settings.forceZoom,
                        refreshWebView = shouldRefreshWebview,
                    )
            }.launchIn(viewModelScope)
    }

    override fun getCurrentTabId(): String = tabId

    fun onMessageProcessed() {
        showBrowser()
    }

    fun downloadCommands(): Flow<DownloadCommand> {
        return downloadCallback.commands()
    }

    // updateMaliciousSiteStatus should be false, unless you know the site is safe or malicious
    private fun buildSiteFactory(
        url: String,
        title: String? = null,
        stillExternal: Boolean? = false,
        updateMaliciousSiteStatus: Boolean = false,
        maliciousSiteStatus: MaliciousSiteStatus? = null,
    ) {
        logcat(VERBOSE) {
            """
            buildSiteFactory for url=$url, 
            updateMaliciousSiteStatus=$updateMaliciousSiteStatus, 
            maliciousSiteStatus=$maliciousSiteStatus
            """.trimIndent()
        }
        if (buildingSiteFactoryJob?.isCompleted == false) {
            logcat(INFO) { "Cancelling existing work to build SiteMonitor for $url" }
            buildingSiteFactoryJob?.cancel()
        }
        val externalLaunch = stillExternal ?: false
        site = siteFactory.buildSite(url, tabId, title, httpsUpgraded, externalLaunch)
        if (updateMaliciousSiteStatus) {
            site?.maliciousSiteStatus = maliciousSiteStatus
        }
        site?.activeContentScopeExperiments = activeExperiments
        onSiteChanged()
        buildingSiteFactoryJob = viewModelScope.launch {
            site?.let {
                withContext(dispatchers.io()) {
                    siteFactory.loadFullSiteDetails(it)
                    onSiteChanged()
                }
            }
        }
    }

    @OptIn(FlowPreview::class, ExperimentalCoroutinesApi::class)
    @SuppressLint("CheckResult")
    private fun configureAutoComplete() {
        autoCompleteJob += autoCompleteStateFlow
            .debounce(300)
            .distinctUntilChanged()
            .flatMapLatest { autoComplete.autoComplete(it) }
            .flowOn(dispatchers.io())
            .onEach { result ->
                if (result.suggestions.contains(AutoCompleteInAppMessageSuggestion)) {
                    hasUserSeenHistoryIAM = true
                }
                onAutoCompleteResultReceived(result)
            }
            .flowOn(dispatchers.main())
            .catch { t: Throwable? -> logcat(WARN) { "Failed to get search results: ${t?.asLog()}" } }
            .launchIn(viewModelScope)
    }

    private fun onAutoCompleteResultReceived(result: AutoCompleteResult) {
        val currentViewState = currentAutoCompleteViewState()
        currentViewState.copy(searchResults = AutoCompleteResult(result.query, result.suggestions)).also {
            lastAutoCompleteState = it
            autoCompleteViewState.value = it
        }
    }

    @VisibleForTesting
    public override fun onCleared() {
        buildingSiteFactoryJob?.cancel()
        autoCompleteJob.cancel()
        fireproofWebsiteState.removeObserver(fireproofWebsitesObserver)
        navigationAwareLoginDetector.loginEventLiveData.removeObserver(loginDetectionObserver)
        fireproofDialogsEventHandler.event.removeObserver(fireproofDialogEventObserver)
        showPulseAnimation.removeObserver(fireButtonAnimation)
        super.onCleared()
    }

    fun registerWebViewListener(
        browserWebViewClient: BrowserWebViewClient,
        browserChromeClient: BrowserChromeClient,
    ) {
        browserWebViewClient.webViewClientListener = this
        browserChromeClient.webViewClientListener = this
    }

    fun onViewResumed() {
        if (currentGlobalLayoutState() is Invalidated && currentBrowserViewState().browserShowing) {
            showErrorWithAction()
        }

        if (lastFullSiteUrlEnabled != settingsDataStore.isFullUrlEnabled) {
            lastFullSiteUrlEnabled = settingsDataStore.isFullUrlEnabled
            command.value = Command.RefreshOmnibar
        }
    }

    fun onViewVisible() {
        setAdClickActiveTabData(url)

        // we expect refreshCta to be called when a site is fully loaded if browsingShowing -trackers data available-.
        if (!currentBrowserViewState().browserShowing && !currentBrowserViewState().maliciousSiteBlocked) {
            viewModelScope.launch {
                val cta = refreshCta()
                showOrHideKeyboard(cta)
                if (onboardingDesignExperimentManager.isBuckEnrolledAndEnabled()) {
                    when (cta) {
                        is DaxBubbleCta.DaxIntroSearchOptionsCta -> {
                            // Let the keyboard show before showing the animation, using insets were problematic
                            delay(750.milliseconds)
                            buckTryASearchAnimationEnabled.value = true
                        }
                    }
                }
            }
        } else {
            command.value = HideKeyboard
        }

        browserViewState.value = currentBrowserViewState().copy(
            showDuckChatOption = duckAiFeatureState.showPopupMenuShortcut.value,
        )

        viewModelScope.launch {
            refreshOnViewVisible.emit(true)
        }
    }

    fun onViewHidden() {
        ctaViewState.value?.cta.let {
            if (it is BrokenSitePromptDialogCta) {
                command.value = HideBrokenSitePromptCta(it)
            }
        }
        skipHome = false
        viewModelScope.launch {
            downloadCallback
            refreshOnViewVisible.emit(false)
        }
    }

    fun userSelectedAutocomplete(suggestion: AutoCompleteSuggestion) {
        // send pixel before submitting the query and changing the autocomplete state to empty; otherwise will send the wrong params
        appCoroutineScope.launch(dispatchers.io()) {
            val autoCompleteViewState = currentAutoCompleteViewState()
            withContext(dispatchers.main()) {
                when (suggestion) {
                    is AutoCompleteDefaultSuggestion -> onUserSubmittedQuery(suggestion.phrase, FromAutocomplete(isNav = false))
                    is AutoCompleteBookmarkSuggestion -> onUserSubmittedQuery(suggestion.url, FromAutocomplete(isNav = true))
                    is AutoCompleteSearchSuggestion -> onUserSubmittedQuery(suggestion.phrase, FromAutocomplete(isNav = suggestion.isUrl))
                    is AutoCompleteHistorySuggestion -> onUserSubmittedQuery(suggestion.url, FromAutocomplete(isNav = true))
                    is AutoCompleteHistorySearchSuggestion -> onUserSubmittedQuery(suggestion.phrase, FromAutocomplete(isNav = false))
                    is AutoCompleteSwitchToTabSuggestion -> onUserSwitchedToTab(suggestion.tabId)
                    is AutoCompleteInAppMessageSuggestion -> return@withContext
                    is AutoCompleteSuggestion.AutoCompleteDuckAIPrompt -> onUserTappedDuckAiPromptAutocomplete(suggestion.phrase)
                }
            }
            autoComplete.fireAutocompletePixel(autoCompleteViewState.searchResults.suggestions, suggestion)
        }
    }

    fun userLongPressedAutocomplete(suggestion: AutoCompleteSuggestion) {
        when (suggestion) {
            is AutoCompleteHistorySuggestion, is AutoCompleteHistorySearchSuggestion -> showRemoveSearchSuggestionDialog(suggestion)
            else -> return
        }
    }

    private fun showRemoveSearchSuggestionDialog(suggestion: AutoCompleteSuggestion) {
        appCoroutineScope.launch(dispatchers.main()) {
            command.value = ShowRemoveSearchSuggestionDialog(suggestion)
        }
    }

    fun onRemoveSearchSuggestionConfirmed(
        suggestion: AutoCompleteSuggestion,
        omnibarText: String,
    ) {
        configureAutoComplete()

        appCoroutineScope.launch(dispatchers.io()) {
            pixel.fire(AUTOCOMPLETE_RESULT_DELETED)
            pixel.fire(AUTOCOMPLETE_RESULT_DELETED_DAILY, type = Daily())

            when (suggestion) {
                is AutoCompleteHistorySuggestion -> {
                    history.removeHistoryEntryByUrl(suggestion.url)
                }

                is AutoCompleteHistorySearchSuggestion -> {
                    history.removeHistoryEntryByQuery(suggestion.phrase)
                }

                else -> {}
            }
            withContext(dispatchers.main()) {
                autoCompleteStateFlow.value = omnibarText
                command.value = AutocompleteItemRemoved
            }
        }
    }

    fun onUserLongPressedBack() {
        val navigationHistory = webNavigationState?.navigationHistory ?: return

        // we don't want the current page, so drop the first entry. Also don't want too many, so take only most recent ones.
        val stack = navigationHistory
            .drop(1)
            .take(10)

        if (stack.isNotEmpty()) {
            command.value = ShowBackNavigationHistory(stack)
        }
    }

    fun onUserSubmittedQuery(
        query: String,
        queryOrigin: QueryOrigin = QueryOrigin.FromUser,
    ) {
        navigationAwareLoginDetector.onEvent(NavigationEvent.UserAction.NewQuerySubmitted)

        if (query.isBlank()) {
            return
        }

        if (currentGlobalLayoutState() is Invalidated) {
            recoverTabWithQuery(query)
            return
        }

        val cta = currentCtaViewState().cta

        if (cta is OnboardingDaxDialogCta) {
            onDismissOnboardingDaxDialog(cta)
        }

        when (cta) {
            is DaxBubbleCta.DaxIntroSearchOptionsCta,
            -> {
                if (!ctaViewModel.isSuggestedSearchOption(query)) {
                    pixel.fire(ONBOARDING_SEARCH_CUSTOM, type = Unique())
                    viewModelScope.launch {
                        onboardingDesignExperimentManager.fireSearchOrNavCustomPixel()
                    }
                }
            }

            is DaxBubbleCta.DaxIntroVisitSiteOptionsCta,
            is OnboardingDaxDialogCta.DaxSiteSuggestionsCta,
            -> {
                if (!ctaViewModel.isSuggestedSiteOption(query)) {
                    pixel.fire(ONBOARDING_VISIT_SITE_CUSTOM, type = Unique())
                }
            }

            is BrokenSitePromptDialogCta -> {
                viewModelScope.launch(dispatchers.main()) {
                    command.value = HideBrokenSitePromptCta(cta)
                }
            }
        }

        command.value = HideKeyboard
        val trimmedInput = query.trim()

        viewModelScope.launch(dispatchers.io()) {
            searchCountDao.incrementSearchCount()
        }

        val verticalParameter = extractVerticalParameter(url)
        var urlToNavigate = queryUrlConverter.convertQueryToUrl(trimmedInput, verticalParameter, queryOrigin)

        when (val type = specialUrlDetector.determineType(trimmedInput)) {
            is ShouldLaunchDuckChatLink -> {
                runCatching {
                    val queryParameter = urlToNavigate.toUri().getQueryParameter(QUERY)
                    if (queryParameter != null) {
                        duckChat.openDuckChatWithPrefill(queryParameter)
                    } else {
                        duckChat.openDuckChat()
                    }
                    return
                }
            }

            is ShouldLaunchPrivacyProLink -> {
                if (webNavigationState == null || webNavigationState?.hasNavigationHistory == false) {
                    closeCurrentTab()
                }
                command.value = LaunchPrivacyPro(urlToNavigate.toUri())
                return
            }

            is NonHttpAppLink -> {
                nonHttpAppLinkClicked(type)
            }

            is SpecialUrlDetector.UrlType.CloakedAmpLink -> {
                handleCloakedAmpLink(type.ampUrl)
            }

            else -> {
                if (type is SpecialUrlDetector.UrlType.ExtractedAmpLink) {
                    logcat { "AMP link detection: Using extracted URL: ${type.extractedUrl}" }
                    urlToNavigate = type.extractedUrl
                } else if (type is SpecialUrlDetector.UrlType.TrackingParameterLink) {
                    logcat { "Loading parameter cleaned URL: ${type.cleanedUrl}" }
                    urlToNavigate = type.cleanedUrl
                }

                if (shouldClearHistoryOnNewQuery()) {
                    returnedHomeAfterSiteLoaded = false
                    command.value = ResetHistory
                }

                fireQueryChangedPixel(trimmedInput)

                if (!appSettingsPreferencesStore.showAppLinksPrompt) {
                    appLinksHandler.updatePreviousUrl(urlToNavigate)
                    appLinksHandler.setUserQueryState(true)
                } else {
                    clearPreviousUrl()
                }

                site?.nextUrl = urlToNavigate
                command.value = NavigationCommand.Navigate(urlToNavigate, getUrlHeaders(urlToNavigate))
            }
        }

        globalLayoutState.value = Browser(isNewTabState = false)
        findInPageViewState.value = FindInPageViewState(visible = false)
        omnibarViewState.value = currentOmnibarViewState().copy(
            omnibarText = if (settingsDataStore.isFullUrlEnabled) trimmedInput else addressDisplayFormatter.getShortUrl(trimmedInput),
            queryOrFullUrl = trimmedInput,
            forceExpand = true,
        )
        browserViewState.value = currentBrowserViewState().copy(
            browserShowing = true,
            browserError = OMITTED,
            sslError = NONE,
            maliciousSiteBlocked = false,
            maliciousSiteStatus = null,
            lastQueryOrigin = queryOrigin,
        )
        autoCompleteViewState.value =
            currentAutoCompleteViewState().copy(showSuggestions = false, showFavorites = false, searchResults = AutoCompleteResult("", emptyList()))
    }

    private fun getUrlHeaders(url: String?): Map<String, String> {
        return url?.let { customHeadersProvider.getCustomHeaders(it) } ?: emptyMap()
    }

    private fun extractVerticalParameter(currentUrl: String?): String? {
        val url = currentUrl ?: return null

        return if (duckDuckGoUrlDetector.isDuckDuckGoVerticalUrl(url)) {
            duckDuckGoUrlDetector.extractVertical(url)
        } else {
            null
        }
    }

    private fun fireQueryChangedPixel(omnibarText: String) {
        val oldQuery = currentOmnibarViewState().queryOrFullUrl.toUri()
        val newQuery = omnibarText.toUri()

        if (Patterns.WEB_URL.matcher(oldQuery.toString()).matches()) return

        if (oldQuery == newQuery) {
            pixel.fire(String.format(Locale.US, AppPixelName.SERP_REQUERY.pixelName, PixelParameter.SERP_QUERY_NOT_CHANGED))
        } else if (oldQuery.toString().isNotBlank()) { // blank means no previous search, don't send pixel
            pixel.fire(String.format(Locale.US, AppPixelName.SERP_REQUERY.pixelName, PixelParameter.SERP_QUERY_CHANGED))
        }
    }

    private fun shouldClearHistoryOnNewQuery(): Boolean {
        val navigation = webNavigationState ?: return returnedHomeAfterSiteLoaded
        return !currentBrowserViewState().browserShowing && navigation.hasNavigationHistory
    }

    private suspend fun removeCurrentTabFromRepository() {
        val currentTab = tabRepository.liveSelectedTab.value
        currentTab?.let {
            adClickManager.clearTabId(it.tabId)
            tabRepository.deleteTabAndSelectSource(it.tabId)
        }
    }

    override fun willOverrideUrl(newUrl: String) {
        site?.nextUrl = newUrl
        logcat { "SSLError: willOverride is $newUrl" }
        navigationAwareLoginDetector.onEvent(NavigationEvent.Redirect(newUrl))
        val previousSiteStillLoading = currentLoadingViewState().isLoading
        if (previousSiteStillLoading) {
            showBlankContentfNewContentDelayed()
        }
    }

    override fun prefetchFavicon(url: String) {
        faviconPrefetchJob?.cancel()
        faviconPrefetchJob = viewModelScope.launch {
            val faviconFile = faviconManager.tryFetchFaviconForUrl(tabId = tabId, url = url)
            if (faviconFile != null) {
                tabRepository.updateTabFavicon(tabId, faviconFile.name)
            }
        }
    }

    override fun iconReceived(
        url: String,
        icon: Bitmap,
    ) {
        val currentTab = tabRepository.liveSelectedTab.value ?: return
        val currentUrl = currentTab.url ?: return
        if (currentUrl != url) {
            logcat { "Favicon received for a url $url, different than the current one $currentUrl" }
            return
        }
        viewModelScope.launch(dispatchers.io()) {
            val faviconFile = faviconManager.storeFavicon(currentTab.tabId, ImageFavicon(icon, url))
            faviconFile?.let {
                tabRepository.updateTabFavicon(tabId, faviconFile.name)
            }
        }
    }

    override fun iconReceived(
        visitedUrl: String,
        iconUrl: String,
    ) {
        val currentTab = tabRepository.liveSelectedTab.value ?: return
        val currentUrl = currentTab.url ?: return
        if (currentUrl.toUri().host != visitedUrl.toUri().host) {
            logcat { "Favicon received for a url $visitedUrl, different than the current one $currentUrl" }
            return
        }
        viewModelScope.launch {
            val faviconFile = faviconManager.storeFavicon(currentTab.tabId, UrlFavicon(iconUrl, visitedUrl))
            faviconFile?.let {
                tabRepository.updateTabFavicon(tabId, faviconFile.name)
            }
        }
    }

    override fun isDesktopSiteEnabled(): Boolean = currentBrowserViewState().isDesktopBrowsingMode

    override fun isTabInForeground(): Boolean {
        return if (swipingTabsFeature.isEnabled) {
            tabId == tabManager.getSelectedTabId()
        } else {
            true
        }
    }

    override fun closeCurrentTab() {
        viewModelScope.launch {
            removeCurrentTabFromRepository()
        }
    }

    private fun openNewTab() {
        command.value = GenerateWebViewPreviewImage

        if (swipingTabsFeature.isEnabled) {
            viewModelScope.launch {
                val emptyTab = tabRepository.getTabs().firstOrNull { it.url.isNullOrBlank() }?.tabId
                if (emptyTab != null) {
                    tabRepository.select(tabId = emptyTab)
                } else {
                    command.value = LaunchNewTab
                }
            }
        } else {
            command.value = LaunchNewTab
        }

        onUserDismissedCta(ctaViewState.value?.cta)
    }

    fun closeAndReturnToSourceIfBlankTab() {
        if (url == null) {
            closeAndSelectSourceTab()
        }
    }

    override fun closeAndSelectSourceTab() {
        viewModelScope.launch {
            removeAndSelectTabFromRepository()
        }
    }

    private suspend fun removeAndSelectTabFromRepository() {
        removeCurrentTabFromRepository()
    }

    fun onUserPressedForward() {
        navigationAwareLoginDetector.onEvent(NavigationEvent.UserAction.NavigateForward)
        if (!currentBrowserViewState().browserShowing) {
            browserViewState.value = browserStateModifier.copyForBrowserShowing(currentBrowserViewState())
            command.value = NavigationCommand.Refresh
        } else {
            command.value = NavigationCommand.NavigateForward
        }
    }

    fun onRefreshRequested(triggeredByUser: Boolean) {
        val omnibarContent = currentOmnibarViewState().queryOrFullUrl
        if (!Patterns.WEB_URL.matcher(omnibarContent).matches()) {
            fireQueryChangedPixel(omnibarContent)
        }
        navigationAwareLoginDetector.onEvent(NavigationEvent.UserAction.Refresh)
        if (currentGlobalLayoutState() is Invalidated) {
            recoverTabWithQuery(url.orEmpty())
        } else {
            command.value = NavigationCommand.Refresh
        }

        if (triggeredByUser) {
            site?.realBrokenSiteContext?.onUserTriggeredRefresh()
            site?.uri?.let {
                brokenSitePrompt.pageRefreshed(it)
            }
            privacyProtectionsPopupManager.onPageRefreshTriggeredByUser(isOmnibarAtTheTop = settingsDataStore.omnibarPosition == TOP)
        }
    }

    fun handleExternalLaunch(isExternal: Boolean) {
        if (isExternal) {
            site?.isExternalLaunch = isExternal
        }
    }

    fun urlUnchangedForExternalLaunchPurposes(
        oldUrl: String?,
        newUrl: String,
    ): Boolean {
        if (oldUrl == null) return false
        fun normalizeUrl(url: String): String {
            val regex = Regex("^(https?://)?(www\\.)?")
            var normalizedUrl = url.replace(regex, "")

            if (normalizedUrl.endsWith("/")) {
                normalizedUrl = normalizedUrl.dropLast(1)
            }

            return normalizedUrl
        }

        val normalizedOldUrl = normalizeUrl(oldUrl)
        val normalizedNewUrl = normalizeUrl(newUrl)
        return normalizedOldUrl == normalizedNewUrl
    }

    /**
     * Handles back navigation. Returns false if navigation could not be
     * handled at this level, giving system an opportunity to handle it
     *
     * @return true if navigation handled, otherwise false
     */
    fun onUserPressedBack(isCustomTab: Boolean = false): Boolean {
        navigationAwareLoginDetector.onEvent(NavigationEvent.UserAction.NavigateBack)
        val navigation = webNavigationState ?: return false
        val hasSourceTab = tabRepository.liveSelectedTab.value?.sourceTabId != null

        if (currentFindInPageViewState().visible) {
            dismissFindInView()
            return true
        }

        if (currentBrowserViewState().sslError != NONE) {
            command.postValue(HideSSLError)
            return true
        }

        if (currentBrowserViewState().maliciousSiteBlocked) {
            command.postValue(HideWarningMaliciousSite(navigation.canGoBack))
            return true
        }

        if (!currentBrowserViewState().browserShowing) {
            return false
        }

        if (navigation.canGoBack) {
            command.value = NavigationCommand.NavigateBack(navigation.stepsToPreviousPage)
            return true
        } else if (hasSourceTab && !isCustomTab) {
            viewModelScope.launch {
                removeCurrentTabFromRepository()
            }
            return true
        } else if (!skipHome && !isCustomTab) {
            command.value = ShowKeyboard
            navigateHome()
            return true
        }

        if (!isCustomTab) {
            logcat { "User pressed back and tab is set to skip home; need to generate WebView preview now" }
            command.value = GenerateWebViewPreviewImage
        }
        return false
    }

    private fun navigateHome() {
        site = null
        onSiteChanged()
        webNavigationState = null
        returnedHomeAfterSiteLoaded = true

        val browserState = browserStateModifier.copyForHomeShowing(currentBrowserViewState()).copy(
            canGoForward = currentGlobalLayoutState() !is Invalidated,
        )
        browserViewState.value = browserState

        findInPageViewState.value = FindInPageViewState()
        omnibarViewState.value = currentOmnibarViewState().copy(
            omnibarText = "",
            queryOrFullUrl = "",
            forceExpand = true,
        )
        loadingViewState.value = currentLoadingViewState().copy(isLoading = false)

        deleteTabPreview(tabId)
    }

    override fun goFullScreen(view: View) {
        command.value = ShowFullScreen(view)

        val currentState = currentBrowserViewState()
        browserViewState.value = currentState.copy(isFullScreen = true)
    }

    override fun exitFullScreen() {
        val currentState = currentBrowserViewState()
        browserViewState.value = currentState.copy(isFullScreen = false)
    }

    /*
     * This method shouldn't be called from outside the ViewModel.
     * Calling this method when an error page is shown might cause unexpected issues, if said error page is a consequence
     * of an error that prevents the page load from starting altogether. This currently only happens with malicious site protection
     * when the WebView is stopped before the page load starts (local blocks)
     * In such cases, by stopping the WebView, we're effectively stopping the load for the previously loaded
     * page, which then triggers onProgressChanged/onPageFinished/etc. If we allow those to trigger an unfiltered navigationStateChanged,
     * we will end up in a situation where we receive NewPage events for the previous page while the error is shown.
     */
    fun navigationStateChanged(newWebNavigationState: WebNavigationState) {
        val stateChange = newWebNavigationState.compare(webNavigationState)

        viewModelScope.launch {
            showOnAppLaunchOptionHandler.handleResolvedUrlStorage(
                currentUrl = newWebNavigationState.currentUrl,
                isRootOfTab = !newWebNavigationState.canGoBack,
                tabId = tabId,
            )
        }

        webNavigationState = newWebNavigationState

        if (!currentBrowserViewState().browserShowing) return

        canAutofillSelectCredentialsDialogCanAutomaticallyShow = true

        browserViewState.value = currentBrowserViewState().copy(
            canGoBack = newWebNavigationState.canGoBack || !skipHome,
            canGoForward = newWebNavigationState.canGoForward,
        )

        when (stateChange) {
            is WebNavigationStateChange.NewPage -> {
                val uri = stateChange.url.toUri()
                viewModelScope.launch(dispatchers.io()) {
                    if (duckPlayer.getDuckPlayerState() == ENABLED && duckPlayer.isSimulatedYoutubeNoCookie(uri)) {
                        duckPlayer.createDuckPlayerUriFromYoutubeNoCookie(uri)?.let {
                            withContext(dispatchers.main()) {
                                pageChanged(it, stateChange.title)
                            }
                        }
                    } else {
                        withContext(dispatchers.main()) {
                            pageChanged(stateChange.url, stateChange.title)
                        }
                    }
                    ctaViewState.value?.cta?.let { cta ->
                        if (cta is BrokenSitePromptDialogCta) {
                            withContext(dispatchers.main()) {
                                command.value = HideBrokenSitePromptCta(cta)
                            }
                        }
                    }
                }
            }

            is WebNavigationStateChange.PageCleared -> pageCleared()
            is WebNavigationStateChange.UrlUpdated -> {
                val uri = stateChange.url.toUri()
                viewModelScope.launch(dispatchers.io()) {
                    if (duckPlayer.getDuckPlayerState() == ENABLED && duckPlayer.isSimulatedYoutubeNoCookie(uri)) {
                        duckPlayer.createDuckPlayerUriFromYoutubeNoCookie(uri)?.let {
                            withContext(dispatchers.main()) {
                                urlUpdated(it)
                            }
                        }
                    } else {
                        withContext(dispatchers.main()) {
                            urlUpdated(stateChange.url)
                        }
                    }
                }
                ctaViewState.value?.cta?.let { cta ->
                    if (cta is BrokenSitePromptDialogCta) {
                        command.value = HideBrokenSitePromptCta(cta)
                    }
                }
            }

            is WebNavigationStateChange.PageNavigationCleared -> disableUserNavigation()
            else -> {}
        }

        if ((newWebNavigationState.progress ?: 0) >= SHOW_CONTENT_MIN_PROGRESS) {
            showWebContent()
        }
        navigationAwareLoginDetector.onEvent(NavigationEvent.WebNavigationEvent(stateChange))
    }

    override fun onPageContentStart(url: String) {
        showWebContent()
    }

    private fun showBlankContentfNewContentDelayed() {
        logcat(INFO) { "Blank: cancel job $deferredBlankSite" }
        deferredBlankSite?.cancel()
        deferredBlankSite = viewModelScope.launch(dispatchers.io()) {
            withContext(dispatchers.main()) {
                command.value = HideWebContent
            }
        }
        logcat(INFO) { "Blank: schedule new blank $deferredBlankSite" }
    }

    private fun showWebContent() {
        logcat(INFO) { "Blank: onsite changed cancel $deferredBlankSite" }
        deferredBlankSite?.cancel()
        command.value = ShowWebContent
    }

    private fun pageChanged(
        url: String,
        title: String?,
    ) {
        logcat(VERBOSE) { "Page changed: $url" }
        cleanupBlobDownloadReplyProxyMaps()

        hasCtaBeenShownForCurrentPage.set(false)
        buildSiteFactory(url, title, urlUnchangedForExternalLaunchPurposes(site?.url, url))
        setAdClickActiveTabData(url)

        val currentOmnibarViewState = currentOmnibarViewState()
        omnibarViewState.value = currentOmnibarViewState.copy(
            queryOrFullUrl = omnibarTextForUrl(url, true),
            omnibarText = omnibarTextForUrl(url, settingsDataStore.isFullUrlEnabled),
            forceExpand = true,
            serpLogo = null,
        )
        val currentBrowserViewState = currentBrowserViewState()
        val domain = site?.domain

        findInPageViewState.value = FindInPageViewState(visible = false)

        browserViewState.value = currentBrowserViewState.copy(
            browserShowing = true,
            canSaveSite = domain != null,
            addToHomeEnabled = domain != null,
            canSharePage = domain != null,
            showPrivacyShield = HighlightableButton.Visible(enabled = true),
            canReportSite = domain != null && !duckPlayer.isDuckPlayerUri(url),
            canChangePrivacyProtection = domain != null && !duckPlayer.isDuckPlayerUri(url),
            isPrivacyProtectionDisabled = false,
            canFindInPage = true,
            canChangeBrowsingMode = true,
            canFireproofSite = domain != null,
            isFireproofWebsite = isFireproofWebsite(),
            canPrintPage = domain != null,
            maliciousSiteBlocked = false,
            maliciousSiteStatus = null,
        )

        if (duckDuckGoUrlDetector.isDuckDuckGoQueryUrl(url)) {
            statisticsUpdater.refreshSearchRetentionAtb()
        }

        domain?.let { viewModelScope.launch { updateLoadingStatePrivacy(domain) } }
        domain?.let { viewModelScope.launch { updatePrivacyProtectionState(domain) } }

        allowlistRefreshTriggerJob?.cancel()
        if (domain != null) {
            allowlistRefreshTriggerJob = isDomainInUserAllowlist(domain)
                .drop(count = 1) // skip current state - we're only interested in change events
                .onEach { isInAllowList ->
                    if (isInAllowList) {
                        command.postValue(RefreshAndShowPrivacyProtectionDisabledConfirmation(domain))
                    } else {
                        command.postValue(RefreshAndShowPrivacyProtectionEnabledConfirmation(domain))
                    }
                }
                .launchIn(viewModelScope)
        }

        viewModelScope.launch { updateBookmarkAndFavoriteState(url) }

        val permissionOrigin = site?.uri?.host?.asLocationPermissionOrigin()
        permissionOrigin?.let { notifyPermanentLocationPermission(permissionOrigin) }

        registerSiteVisit()

        cacheAppLink(url)

        appLinksHandler.setUserQueryState(false)
        appLinksHandler.updatePreviousUrl(url)

        ampLinks.lastAmpLinkInfo?.let { lastAmpLinkInfo ->
            if (lastAmpLinkInfo.destinationUrl == null) {
                lastAmpLinkInfo.destinationUrl = url
            }
        }

        trackingParameters.lastCleanedUrl?.let {
            trackingParameters.lastCleanedUrl = null
            enableUrlParametersRemovedFlag()
        }

        isProcessingTrackingLink = false
        isLinkOpenedInNewTab = false

        automaticSavedLoginsMonitor.clearAutoSavedLoginId(tabId)

        site?.run {
            val hasBrowserError = currentBrowserViewState().browserError != OMITTED
            privacyProtectionsPopupManager.onPageLoaded(url, httpErrorCodeEvents, hasBrowserError)
        }
    }

    private fun cleanupBlobDownloadReplyProxyMaps() {
        fixedReplyProxyMap.clear()
    }

    private fun setAdClickActiveTabData(url: String?) {
        val sourceTabId = tabRepository.liveSelectedTab.value?.sourceTabId
        val sourceTabUrl = tabRepository.liveTabs.value?.firstOrNull { it.tabId == sourceTabId }?.url
        adClickManager.setActiveTabId(tabId, url, sourceTabId, sourceTabUrl)
    }

    private fun cacheAppLink(url: String?) {
        val urlType = specialUrlDetector.determineType(url)
        if (urlType is AppLink) {
            updatePreviousAppLink(urlType)
        } else {
            clearPreviousAppLink()
        }
    }

    private suspend fun updateLoadingStatePrivacy(domain: String) {
        val privacyProtectionDisabled = isPrivacyProtectionDisabled(domain)
        withContext(dispatchers.main()) {
            loadingViewState.value =
                currentLoadingViewState().copy(
                    trackersAnimationEnabled = !(privacyProtectionDisabled || currentBrowserViewState().maliciousSiteBlocked),
                    url = site?.url ?: "",
                )
        }
    }

    private suspend fun updatePrivacyProtectionState(domain: String) {
        val privacyProtectionDisabled = isPrivacyProtectionDisabled(domain)
        withContext(dispatchers.main()) {
            browserViewState.value = currentBrowserViewState().copy(isPrivacyProtectionDisabled = privacyProtectionDisabled)
        }
    }

    private suspend fun isPrivacyProtectionDisabled(domain: String): Boolean {
        return withContext(dispatchers.io()) {
            userAllowListRepository.isDomainInUserAllowList(domain) || contentBlocking.isAnException(domain)
        }
    }

    private fun isDomainInUserAllowlist(domain: String): Flow<Boolean> =
        userAllowListRepository
            .domainsInUserAllowListFlow()
            .map { allowlistedDomains -> domain in allowlistedDomains }
            .distinctUntilChanged()

    private suspend fun updateBookmarkAndFavoriteState(url: String) {
        val bookmark = getBookmark(url)
        val favorite = getFavorite(url)
        withContext(dispatchers.main()) {
            browserViewState.value = currentBrowserViewState().copy(
                bookmark = bookmark?.copy(isFavorite = favorite != null),
                favorite = favorite,
            )
        }
    }

    private suspend fun getBookmark(url: String): Bookmark? {
        return withContext(dispatchers.io()) {
            savedSitesRepository.getBookmark(url)
        }
    }

    private suspend fun getBookmarkFolder(bookmark: Bookmark?): BookmarkFolder? {
        if (bookmark == null) return null
        return withContext(dispatchers.io()) {
            savedSitesRepository.getFolder(bookmark.parentId)
        }
    }

    private suspend fun getFavorite(url: String): Favorite? {
        return withContext(dispatchers.io()) {
            savedSitesRepository.getFavorite(url)
        }
    }

    private fun notifyPermanentLocationPermission(domain: String) {
        viewModelScope.launch(dispatchers.io()) {
            if (sitePermissionsManager.hasSitePermanentPermission(domain, LocationPermissionRequest.RESOURCE_LOCATION_PERMISSION)) {
                logcat { "Location Permission: domain $domain site url ${site?.url} has location permission" }
                if (!locationPermissionMessages.containsKey(domain)) {
                    logcat { "Location Permission: We haven't shown message for $domain this session" }
                    setDomainHasLocationPermissionShown(domain)
                    if (shouldShowLocationPermissionMessage()) {
                        logcat { "Location Permission: Show location permission for $domain" }
                        withContext(dispatchers.main()) {
                            command.postValue(ShowDomainHasPermissionMessage(domain))
                        }
                    }
                }
            }
        }
    }

    private fun setDomainHasLocationPermissionShown(domain: String) {
        locationPermissionMessages[domain] = true
    }

    private fun shouldShowLocationPermissionMessage(): Boolean {
        val url = site?.url ?: return true
        return !duckDuckGoUrlDetector.isDuckDuckGoChatUrl(url)
    }

    private fun urlUpdated(url: String) {
        logcat(VERBOSE) { "Page url updated: $url" }
        site?.url = url
        onSiteChanged()
        val currentOmnibarViewState = currentOmnibarViewState()
        omnibarViewState.postValue(
            currentOmnibarViewState.copy(
                queryOrFullUrl = omnibarTextForUrl(url, true),
                omnibarText = omnibarTextForUrl(url, settingsDataStore.isFullUrlEnabled),
                forceExpand = false,
            ),
        )
        viewModelScope.launch { updateBookmarkAndFavoriteState(url) }
    }

    @VisibleForTesting
    fun stripBasicAuthFromUrl(url: String): String {
        try {
            val uri = URI(url)
            val userInfo = uri.userInfo

            if (userInfo != null) {
                val queryStr = uri.rawQuery?.let { "?$it" } ?: ""
                val uriFragment = uri.fragment?.let { "#$it" } ?: ""
                val portStr = if (uri.port != -1) ":${uri.port}" else ""
                return "${uri.scheme}://${uri.host}$portStr${uri.path}$queryStr$uriFragment"
            }
        } catch (e: URISyntaxException) {
            logcat(ERROR) { "Failed to parse url for auth stripping: ${e.asLog()}" }
            return url
        }
        return url
    }

    private fun omnibarTextForUrl(
        url: String?,
        showFullUrl: Boolean,
    ): String {
        if (url == null) return ""

        return if (duckDuckGoUrlDetector.isDuckDuckGoQueryUrl(url)) {
            duckDuckGoUrlDetector.extractQuery(url) ?: url
        } else {
            val strippedAuthUrl = stripBasicAuthFromUrl(url)
            if (showFullUrl) {
                strippedAuthUrl
            } else {
                addressDisplayFormatter.getShortUrl(strippedAuthUrl)
            }
        }
    }

    private fun pageCleared() {
        logcat(VERBOSE) { "Page cleared: $url" }
        site = null
        onSiteChanged()

        val currentBrowserViewState = currentBrowserViewState()
        browserViewState.value = currentBrowserViewState.copy(
            canSaveSite = false,
            addToHomeEnabled = false,
            canSharePage = false,
            showPrivacyShield = HighlightableButton.Visible(enabled = false),
            canReportSite = false,
            canFireproofSite = false,
            canPrintPage = false,
        )
        logcat { "showPrivacyShield=false, showSearchIcon=true, showClearButton=true" }
    }

    override fun pageRefreshed(refreshedUrl: String) {
        if (url == null || refreshedUrl == url) {
            logcat(VERBOSE) { "Page refreshed: $refreshedUrl" }
            pageChanged(refreshedUrl, title)
        }
    }

    override fun progressChanged(
        newProgress: Int,
        webViewNavigationState: WebViewNavigationState,
    ) {
        logcat(VERBOSE) { "Loading in progress $newProgress, url: ${webViewNavigationState.currentUrl}" }

        if (!currentBrowserViewState().maliciousSiteBlocked) {
            navigationStateChanged(webViewNavigationState)
        }

        if (!currentBrowserViewState().browserShowing) return

        val isLoading = newProgress < 100 || isProcessingTrackingLink
        val progress = currentLoadingViewState()
        if (progress.progress == newProgress) return
        val visualProgress = if (newProgress < FIXED_PROGRESS || isProcessingTrackingLink) {
            FIXED_PROGRESS
        } else {
            newProgress
        }

        loadingViewState.value = progress.copy(isLoading = isLoading, progress = visualProgress, url = site?.url ?: "")

        if (newProgress == 100) {
            command.value = RefreshUserAgent(url, currentBrowserViewState().isDesktopBrowsingMode)
            navigationAwareLoginDetector.onEvent(NavigationEvent.PageFinished)
        }
    }

    override fun pageFinished(
        webViewNavigationState: WebViewNavigationState,
        url: String?,
    ) {
        if (!currentBrowserViewState().maliciousSiteBlocked) {
            navigationStateChanged(webViewNavigationState)
            url?.let { prefetchFavicon(url) }

            viewModelScope.launch {
                onboardingDesignExperimentManager.onWebPageFinishedLoading(url)
            }

            evaluateSerpLogoState(url)
        }
    }

    private fun evaluateSerpLogoState(url: String?) {
        if (serpEasterEggLogosToggles.feature().isEnabled()) {
            if (url != null && duckDuckGoUrlDetector.isDuckDuckGoQueryUrl(url)) {
                command.value = ExtractSerpLogo(url)
            } else {
                omnibarViewState.value = currentOmnibarViewState().copy(serpLogo = null)
            }
        }
    }

    override fun onPageCommitVisible(
        webViewNavigationState: WebViewNavigationState,
        url: String,
    ) {
        if (!currentBrowserViewState().maliciousSiteBlocked) {
            navigationStateChanged(webViewNavigationState)
            onPageContentStart(url)
        }
    }

    override fun pageStarted(
        webViewNavigationState: WebViewNavigationState,
        activeExperiments: List<Toggle>,
    ) {
        this.activeExperiments = activeExperiments

        browserViewState.value =
            currentBrowserViewState().copy(
                browserShowing = true,
                showPrivacyShield = HighlightableButton.Visible(enabled = false),
                fireButton = HighlightableButton.Visible(enabled = false),
                maliciousSiteBlocked = false,
            )
        navigationStateChanged(webViewNavigationState)
    }

    override fun onSitePermissionRequested(
        request: PermissionRequest,
        sitePermissionsAllowedToAsk: SitePermissions,
    ) {
        if (request is LocationPermissionRequest) {
            if (!sameEffectiveTldPlusOne(site, request.origin)) {
                logcat { "Permissions: sameEffectiveTldPlusOne false" }
                request.deny()
                return
            }
        }

        viewModelScope.launch(dispatchers.io()) {
            command.postValue(ShowSitePermissionsDialog(sitePermissionsAllowedToAsk, request))
        }
    }

    private fun sameEffectiveTldPlusOne(
        site: Site?,
        origin: String,
    ): Boolean {
        val siteDomain = site?.url?.toHttpUrlOrNull() ?: return false
        val originDomain = origin.toUri().toString().toHttpUrlOrNull() ?: return false

        val siteETldPlusOne = siteDomain.topPrivateDomain()
        val originETldPlusOne = originDomain.topPrivateDomain()

        return siteETldPlusOne == originETldPlusOne
    }

    private fun registerSiteVisit() {
        Schedulers.io().scheduleDirect {
            networkLeaderboardDao.incrementSitesVisited()
        }
    }

    override fun dosAttackDetected() {
        invalidateBrowsingActions()
        showErrorWithAction(R.string.dosErrorMessage)
    }

    override fun titleReceived(newTitle: String) {
        site?.title = newTitle
        val url = site?.url
        viewModelScope.launch(dispatchers.main()) {
            val isDuckPlayerUrl = withContext(dispatchers.io()) {
                url != null && duckPlayer.getDuckPlayerState() == ENABLED && duckPlayer.isDuckPlayerUri(url)
            }
            command.postValue(ShowWebPageTitle(newTitle, url, isDuckPlayerUrl))
            onSiteChanged()
        }
    }

    @AnyThread
    override fun sendEmailRequested(emailAddress: String) {
        command.postValue(SendEmail(emailAddress))
    }

    @AnyThread
    override fun dialTelephoneNumberRequested(telephoneNumber: String) {
        command.postValue(DialNumber(telephoneNumber))
    }

    @AnyThread
    override fun sendSmsRequested(telephoneNumber: String) {
        command.postValue(SendSms(telephoneNumber))
    }

    override fun surrogateDetected(surrogate: SurrogateResponse) {
        site?.surrogateDetected(surrogate)
    }

    // This is called when interceptor upgrades to https
    override fun upgradedToHttps() {
        httpsUpgraded = true
    }

    override fun trackerDetected(event: TrackingEvent) {
        logcat { "Tracker detected while on $url and the document was ${event.documentUrl}" }
        if (site?.domainMatchesUrl(event.documentUrl) == true) {
            site?.trackerDetected(event)
            onSiteChanged()
        }
        updateNetworkLeaderboard(event)
    }

    private fun updateNetworkLeaderboard(event: TrackingEvent) {
        val networkName = event.entity?.name ?: return
        networkLeaderboardDao.incrementNetworkCount(networkName)
    }

    override fun pageHasHttpResources(page: String) {
        if (site?.domainMatchesUrl(page) == true) {
            site?.hasHttpResources = true
            onSiteChanged()
        }
    }

    override fun pageHasHttpResources(page: Uri) {
        if (site?.domainMatchesUrl(page) == true) {
            site?.hasHttpResources = true
            onSiteChanged()
        }
    }

    override fun onCertificateReceived(certificate: SslCertificate?) {
        site?.certificate = certificate
    }

    private fun enableUrlParametersRemovedFlag() {
        site?.urlParametersRemoved = true
        onSiteChanged()
    }

    fun onAutoconsentResultReceived(
        consentManaged: Boolean,
        optOutFailed: Boolean,
        selfTestFailed: Boolean,
        isCosmetic: Boolean?,
    ) {
        site?.consentManaged = consentManaged
        site?.consentOptOutFailed = optOutFailed
        site?.consentSelfTestFailed = selfTestFailed
        site?.consentCosmeticHide = isCosmetic
    }

    fun onMaliciousSiteUserAction(
        action: MaliciousSiteBlockedWarningLayout.Action,
        siteUrl: Uri,
        feed: Feed,
        activeCustomTab: Boolean,
    ) {
        when (action) {
            LeaveSite -> {
                if (activeCustomTab) {
                    command.postValue(CloseCustomTab)
                } else {
                    command.postValue(EscapeMaliciousSite)
                    openNewTab()
                    closeCurrentTab()
                }
            }

            VisitSite -> {
                val params = mapOf(CATEGORY_KEY to feed.name.lowercase())
                pixel.fire(AppPixelName.MALICIOUS_SITE_PROTECTION_VISIT_SITE, params)
                command.postValue(BypassMaliciousSiteWarning(siteUrl, feed))
                val documentUrlString = siteUrl.toString()
                loadingViewState.value = currentLoadingViewState().copy(
                    isLoading = true,
                    trackersAnimationEnabled = true,
                    /*We set the progress to 20 so the omnibar starts animating and the user knows we are loading the page.
                    * We don't show the browser until the page actually starts loading, to prevent previous sites from briefly
                    * showing in case the URL was blocked locally and therefore never started to show*/
                    progress = 20,
                    url = documentUrlString,
                )
                omnibarViewState.value = currentOmnibarViewState().copy(
                    omnibarText = if (settingsDataStore.isFullUrlEnabled) {
                        documentUrlString
                    } else {
                        addressDisplayFormatter.getShortUrl(
                            documentUrlString,
                        )
                    },
                    queryOrFullUrl = documentUrlString,
                    isEditing = false,
                    navigationChange = true,
                )
            }

            LearnMore -> command.postValue(OpenBrokenSiteLearnMore(SCAM_PROTECTION_LEARN_MORE_URL))
            ReportError -> command.postValue(ReportBrokenSiteError("$SCAM_PROTECTION_REPORT_ERROR_URL$siteUrl"))
        }
    }

    private fun onSiteChanged() {
        httpsUpgraded = false
        site?.isDesktopMode = currentBrowserViewState().isDesktopBrowsingMode
        viewModelScope.launch {
            val privacyProtection: PrivacyShield = withContext(dispatchers.io()) {
                site?.privacyProtection() ?: PrivacyShield.UNKNOWN
            }
            withContext(dispatchers.main()) {
                siteLiveData.value = site
                val previousPrivacyShieldState = currentPrivacyShieldState()
                privacyShieldViewState.value = previousPrivacyShieldState.copy(
                    privacyShield = privacyProtection,
                    trackersBlocked = site?.trackerCount ?: 0,
                )
            }
            withContext(dispatchers.io()) {
                tabRepository.update(tabId, site)
            }
        }
    }

    private fun resetAutoConsent() {
        site?.consentCosmeticHide = false
        site?.consentManaged = false
        site?.consentOptOutFailed = false
        site?.consentSelfTestFailed = false
    }

    override fun getSite(): Site? = site

    override fun onReceivedSslError(
        handler: SslErrorHandler,
        errorResponse: SslErrorResponse,
    ) {
        if (sslCertificatesFeature.allowBypass().isEnabled()) {
            logcat { "SSLError: error received for ${errorResponse.url} and nextUrl is ${site?.nextUrl} and currentUrl is ${site?.url}" }
            if (site?.nextUrl != null && errorResponse.url != site?.nextUrl) {
                logcat { "SSLError: received ssl error for a page we are not loading, cancelling request" }
                handler.cancel()
            } else {
                browserViewState.value =
                    currentBrowserViewState().copy(
                        browserShowing = false,
                        showPrivacyShield = HighlightableButton.Visible(enabled = false),
                        sslError = errorResponse.errorType,
                    )
                command.postValue(ShowSSLError(handler, errorResponse))
            }
        } else {
            logcat { "SSLError: allow bypass certificates feature disabled, cancelling request" }
            handler.cancel()
        }
    }

    override fun showFileChooser(
        filePathCallback: ValueCallback<Array<Uri>>,
        fileChooserParams: FileChooserParams,
    ) {
        val mimeTypes = convertAcceptTypesToMimeTypes(fileChooserParams.acceptTypes)
        val fileChooserRequestedParams = FileChooserRequestedParams(fileChooserParams.mode, mimeTypes)
        val cameraHardwareAvailable = cameraHardwareChecker.hasCameraHardware()

        command.value = when {
            fileChooserParams.isCaptureEnabled -> {
                when {
                    acceptsOnly("image/", fileChooserParams.acceptTypes) && cameraHardwareAvailable ->
                        ShowImageCamera(filePathCallback, fileChooserRequestedParams)

                    acceptsOnly("video/", fileChooserParams.acceptTypes) && cameraHardwareAvailable ->
                        ShowVideoCamera(filePathCallback, fileChooserRequestedParams)

                    acceptsOnly("audio/", fileChooserParams.acceptTypes) ->
                        ShowSoundRecorder(filePathCallback, fileChooserRequestedParams)

                    else ->
                        ShowFileChooser(filePathCallback, fileChooserRequestedParams)
                }
            }

            fileChooserParams.acceptTypes.any { it.startsWith("image/") && cameraHardwareAvailable } ->
                ShowExistingImageOrCameraChooser(filePathCallback, fileChooserRequestedParams, MediaStore.ACTION_IMAGE_CAPTURE)

            fileChooserParams.acceptTypes.any { it.startsWith("video/") && cameraHardwareAvailable } ->
                ShowExistingImageOrCameraChooser(filePathCallback, fileChooserRequestedParams, MediaStore.ACTION_VIDEO_CAPTURE)

            else ->
                ShowFileChooser(filePathCallback, fileChooserRequestedParams)
        }
    }

    private fun acceptsOnly(
        type: String,
        acceptTypes: Array<String>,
    ): Boolean {
        return acceptTypes.filter { it.startsWith(type) }.size == acceptTypes.size
    }

    private fun convertAcceptTypesToMimeTypes(acceptTypes: Array<String>): List<String> {
        val mimeTypeMap = MimeTypeMap.getSingleton()
        val mimeTypes = mutableSetOf<String>()
        acceptTypes.forEach { type ->
            // Attempt to convert any identified file extensions into corresponding MIME types.
            val fileExtension = MimeTypeMap.getFileExtensionFromUrl(type)
            if (fileExtension.isNotEmpty()) {
                mimeTypeMap.getMimeTypeFromExtension(type.substring(1))?.let {
                    mimeTypes.add(it)
                }
            } else {
                mimeTypes.add(type)
            }
        }
        return mimeTypes.toList()
    }

    private fun currentGlobalLayoutState(): GlobalLayoutViewState = globalLayoutState.value!!
    private fun currentAutoCompleteViewState(): AutoCompleteViewState = autoCompleteViewState.value!!
    private fun currentBrowserViewState(): BrowserViewState = browserViewState.value!!
    private fun currentFindInPageViewState(): FindInPageViewState = findInPageViewState.value!!
    private fun currentAccessibilityViewState(): AccessibilityViewState = accessibilityViewState.value!!
    private fun currentOmnibarViewState(): OmnibarViewState = omnibarViewState.value!!
    private fun currentLoadingViewState(): LoadingViewState = loadingViewState.value!!
    private fun currentCtaViewState(): CtaViewState = ctaViewState.value!!
    private fun currentPrivacyShieldState(): PrivacyShieldViewState = privacyShieldViewState.value!!

    fun triggerAutocomplete(
        query: String,
        hasFocus: Boolean,
        hasQueryChanged: Boolean,
    ) {
        configureAutoComplete()

        // determine if empty list to be shown, or existing search results
        val autoCompleteSearchResults = if (query.isBlank() || !hasFocus) {
            AutoCompleteResult(query, emptyList())
        } else {
            currentAutoCompleteViewState().searchResults
        }

        val autoCompleteSuggestionsEnabled = autoCompleteSettings.autoCompleteSuggestionsEnabled
        val showAutoCompleteSuggestions = hasFocus && query.isNotBlank() && hasQueryChanged && autoCompleteSuggestionsEnabled
        val showFavoritesAsSuggestions = if (!showAutoCompleteSuggestions) {
            val urlFocused =
                hasFocus && query.isNotBlank() && !hasQueryChanged && (UriString.isWebUrl(query) || duckPlayer.isDuckPlayerUri(query))
            val emptyQueryBrowsing = query.isBlank() && currentBrowserViewState().browserShowing
            val favoritesAvailable = currentAutoCompleteViewState().favorites.isNotEmpty()
            hasFocus && (urlFocused || emptyQueryBrowsing) && favoritesAvailable
        } else {
            false
        }

        autoCompleteViewState.value = currentAutoCompleteViewState()
            .copy(
                showSuggestions = showAutoCompleteSuggestions,
                showFavorites = showFavoritesAsSuggestions,
                searchResults = autoCompleteSearchResults,
            )

        if (hasFocus && autoCompleteSuggestionsEnabled) {
            autoCompleteStateFlow.value = query.trim()
        }
    }

    fun onBookmarkMenuClicked() {
        val url = url ?: return
        viewModelScope.launch {
            val bookmark = currentBrowserViewState().bookmark
            if (bookmark != null) {
                pixel.fire(AppPixelName.MENU_ACTION_EDIT_BOOKMARK_PRESSED.pixelName)
                onEditSavedSiteRequested(bookmark)
            } else {
                pixel.fire(AppPixelName.MENU_ACTION_ADD_BOOKMARK_PRESSED.pixelName)
                saveSiteBookmark(url, title ?: "")
            }
        }
    }

    fun onFavoriteMenuClicked() {
        val url = url ?: return
        viewModelScope.launch {
            val favorite = currentBrowserViewState().favorite
            if (favorite != null) {
                pixel.fire(AppPixelName.MENU_ACTION_REMOVE_FAVORITE_PRESSED.pixelName)
                onDeleteFavoriteRequested(favorite)
            } else {
                pixel.fire(AppPixelName.MENU_ACTION_ADD_FAVORITE_PRESSED.pixelName)
                pixel.fire(SavedSitesPixelName.MENU_ACTION_ADD_FAVORITE_PRESSED_DAILY.pixelName, type = Daily())
                saveFavoriteSite(url, title ?: "")
            }
        }
    }

    private suspend fun saveSiteBookmark(
        url: String,
        title: String,
    ) {
        val savedBookmark = withContext(dispatchers.io()) {
            if (url.isNotBlank()) {
                faviconManager.persistCachedFavicon(tabId, url)
            }
            savedSitesRepository.insertBookmark(url, title)
        }
        val bookmarkFolder = getBookmarkFolder(savedBookmark)
        withContext(dispatchers.main()) {
            command.value = ShowSavedSiteAddedConfirmation(SavedSiteChangedViewState(savedBookmark, bookmarkFolder))
        }
    }

    private fun saveFavoriteSite(
        url: String,
        title: String,
    ) {
        viewModelScope.launch {
            val favorite = withContext(dispatchers.io()) {
                if (url.isNotBlank()) {
                    faviconManager.persistCachedFavicon(tabId, url)
                    savedSitesRepository.insertFavorite(title = title, url = url)
                } else {
                    null
                }
            }
            favorite?.let {
                withContext(dispatchers.io()) {
                    hiddenIds.emit(
                        hiddenIds.value.copy(
                            favorites = hiddenIds.value.favorites - favorite.id,
                        ),
                    )
                }
            }
        }
    }

    fun onFireproofWebsiteMenuClicked() {
        val domain = site?.domain ?: return
        viewModelScope.launch {
            if (currentBrowserViewState().isFireproofWebsite) {
                val fireproofWebsiteEntity = FireproofWebsiteEntity(domain)
                fireproofWebsiteRepository.removeFireproofWebsite(fireproofWebsiteEntity)
                command.value = DeleteFireproofConfirmation(fireproofWebsiteEntity = fireproofWebsiteEntity)
                pixel.fire(AppPixelName.FIREPROOF_WEBSITE_REMOVE)
            } else {
                fireproofWebsiteRepository.fireproofWebsite(domain)?.let {
                    pixel.fire(AppPixelName.FIREPROOF_WEBSITE_ADDED)
                    command.value = ShowFireproofWebSiteConfirmation(fireproofWebsiteEntity = it)
                    faviconManager.persistCachedFavicon(tabId, url = domain)
                }
            }
        }
    }

    fun onFireproofLoginDialogShown() {
        viewModelScope.launch {
            fireproofDialogsEventHandler.onFireproofLoginDialogShown()
        }
    }

    fun onUserConfirmedFireproofDialog(domain: String) {
        viewModelScope.launch {
            fireproofDialogsEventHandler.onUserConfirmedFireproofDialog(domain)
        }
    }

    fun onUserDismissedFireproofLoginDialog() {
        viewModelScope.launch {
            fireproofDialogsEventHandler.onUserDismissedFireproofLoginDialog()
        }
    }

    fun onDisableLoginDetectionDialogShown() {
        viewModelScope.launch(dispatchers.io()) {
            fireproofDialogsEventHandler.onDisableLoginDetectionDialogShown()
        }
    }

    fun onUserConfirmedDisableLoginDetectionDialog() {
        viewModelScope.launch(dispatchers.io()) {
            fireproofDialogsEventHandler.onUserConfirmedDisableLoginDetectionDialog()
        }
    }

    fun onUserDismissedDisableLoginDetectionDialog() {
        viewModelScope.launch(dispatchers.io()) {
            fireproofDialogsEventHandler.onUserDismissedDisableLoginDetectionDialog()
        }
    }

    fun onFireproofWebsiteSnackbarUndoClicked(fireproofWebsiteEntity: FireproofWebsiteEntity) {
        viewModelScope.launch(dispatchers.io()) {
            fireproofWebsiteRepository.removeFireproofWebsite(fireproofWebsiteEntity)
            pixel.fire(AppPixelName.FIREPROOF_WEBSITE_UNDO)
        }
    }

    fun onUserDismissedAutomaticFireproofLoginDialog() {
        viewModelScope.launch {
            fireproofDialogsEventHandler.onUserDismissedAutomaticFireproofLoginDialog()
        }
    }

    fun onUserFireproofSiteInAutomaticFireproofLoginDialog(domain: String) {
        viewModelScope.launch(dispatchers.io()) {
            fireproofDialogsEventHandler.onUserRequestedAskEveryTime(domain)
        }
    }

    fun onUserEnabledAutomaticFireproofLoginDialog(domain: String) {
        viewModelScope.launch(dispatchers.io()) {
            fireproofDialogsEventHandler.onUserEnabledAutomaticFireproofing(domain)
        }
    }

    fun onRemoveFireproofWebsiteSnackbarUndoClicked(fireproofWebsiteEntity: FireproofWebsiteEntity) {
        viewModelScope.launch(dispatchers.io()) {
            fireproofWebsiteRepository.fireproofWebsite(fireproofWebsiteEntity.domain)
            pixel.fire(AppPixelName.FIREPROOF_REMOVE_WEBSITE_UNDO)
        }
    }

    override fun onFavouriteEdited(favorite: Favorite) {
        viewModelScope.launch(dispatchers.io()) {
            savedSitesRepository.updateFavourite(favorite)
        }
    }

    override fun onBookmarkEdited(
        bookmark: Bookmark,
        oldFolderId: String,
        updateFavorite: Boolean,
    ) {
        viewModelScope.launch(dispatchers.io()) {
            savedSitesRepository.updateBookmark(bookmark, oldFolderId, updateFavorite)
        }
    }

    override fun onFavoriteAdded() {
        pixel.fire(SavedSitesPixelName.EDIT_BOOKMARK_ADD_FAVORITE_TOGGLED)
        pixel.fire(SavedSitesPixelName.EDIT_BOOKMARK_ADD_FAVORITE_TOGGLED_DAILY)
    }

    override fun onFavoriteRemoved() {
        pixel.fire(SavedSitesPixelName.EDIT_BOOKMARK_REMOVE_FAVORITE_TOGGLED)
    }

    override fun onSavedSiteDeleted(savedSite: SavedSite) {
        onDeleteSavedSiteRequested(savedSite)
    }

    override fun onSavedSiteDeleteCancelled() {
        pixel.fire(SavedSitesPixelName.EDIT_BOOKMARK_DELETE_BOOKMARK_CANCELLED)
    }

    override fun onSavedSiteDeleteRequested() {
        pixel.fire(SavedSitesPixelName.EDIT_BOOKMARK_DELETE_BOOKMARK_CLICKED)
    }

    fun onEditSavedSiteRequested(savedSite: SavedSite) {
        viewModelScope.launch(dispatchers.io()) {
            val bookmarkFolder =
                if (savedSite is Bookmark) {
                    getBookmarkFolder(savedSite)
                } else {
                    null
                }

            withContext(dispatchers.main()) {
                command.value = ShowEditSavedSiteDialog(
                    SavedSiteChangedViewState(
                        savedSite,
                        bookmarkFolder,
                    ),
                )
            }
        }
    }

    fun onBrokenSiteSelected() {
        command.value = BrokenSiteFeedback(BrokenSiteData.fromSite(site, reportFlow = MENU))
    }

    fun onPrivacyProtectionMenuClicked(clickedFromCustomTab: Boolean = false) {
        val domain = site?.domain ?: return
        appCoroutineScope.launch(dispatchers.io()) {
            if (isPrivacyProtectionDisabled(domain)) {
                removeFromAllowList(domain, clickedFromCustomTab)
            } else {
                performToggleReportCheck()
                addToAllowList(domain, clickedFromCustomTab)
            }

            privacyProtectionsToggleUsageListener.onPrivacyProtectionsToggleUsed()
        }
    }

    private suspend fun performToggleReportCheck() {
        if (toggleReports.shouldPrompt()) {
            withContext(dispatchers.main()) {
                command.value = ToggleReportFeedback(opener = DashboardOpener.MENU)
            }
        }
    }

    private suspend fun addToAllowList(
        domain: String,
        clickedFromCustomTab: Boolean,
    ) {
        val pixelParams = privacyProtectionsPopupExperimentExternalPixels.getPixelParams()
        if (clickedFromCustomTab) {
            pixel.fire(CustomTabPixelNames.CUSTOM_TABS_MENU_DISABLE_PROTECTIONS_ALLOW_LIST_ADD)
        } else {
            pixel.fire(AppPixelName.BROWSER_MENU_ALLOWLIST_ADD, pixelParams, type = Count)
        }
        privacyProtectionsPopupExperimentExternalPixels.tryReportProtectionsToggledFromBrowserMenu(protectionsEnabled = false)
        userAllowListRepository.addDomainToUserAllowList(domain)
        privacyProtectionTogglePlugin.getPlugins().forEach {
            it.onToggleOff(PrivacyToggleOrigin.MENU)
        }
        withContext(dispatchers.main()) {
            browserViewState.value = currentBrowserViewState().copy(isPrivacyProtectionDisabled = true)
        }
    }

    private suspend fun removeFromAllowList(
        domain: String,
        clickedFromCustomTab: Boolean,
    ) {
        val pixelParams = privacyProtectionsPopupExperimentExternalPixels.getPixelParams()
        if (clickedFromCustomTab) {
            pixel.fire(CustomTabPixelNames.CUSTOM_TABS_MENU_DISABLE_PROTECTIONS_ALLOW_LIST_REMOVE)
        } else {
            pixel.fire(AppPixelName.BROWSER_MENU_ALLOWLIST_REMOVE, pixelParams, type = Count)
        }
        privacyProtectionsPopupExperimentExternalPixels.tryReportProtectionsToggledFromBrowserMenu(protectionsEnabled = true)
        userAllowListRepository.removeDomainFromUserAllowList(domain)
        privacyProtectionTogglePlugin.getPlugins().forEach {
            it.onToggleOn(PrivacyToggleOrigin.MENU)
        }
        withContext(dispatchers.main()) {
            browserViewState.value = currentBrowserViewState().copy(isPrivacyProtectionDisabled = false)
        }
    }

    fun onUserSelectedToEditQuery(query: String) {
        command.value = EditWithSelectedQuery(query)
    }

    fun userLongPressedInWebView(
        target: LongPressTarget,
        menu: ContextMenu,
    ) {
        logcat(INFO) { "Long pressed on ${target.type}, (url=${target.url}), (image url = ${target.imageUrl})" }
        longPressHandler.handleLongPress(target.type, target.url, menu)
    }

    fun userSelectedItemFromLongPressMenu(
        longPressTarget: LongPressTarget,
        item: MenuItem,
    ): Boolean {
        val requiredAction = longPressHandler.userSelectedMenuItem(longPressTarget, item)
        logcat { "Required action from long press is $requiredAction" }

        return when (requiredAction) {
            is RequiredAction.OpenInNewTab -> {
                if (subscriptions.shouldLaunchPrivacyProForUrl(requiredAction.url)) {
                    command.value = LaunchPrivacyPro(requiredAction.url.toUri())
                    return true
                }
                command.value = GenerateWebViewPreviewImage
                command.value = OpenInNewTab(query = requiredAction.url, sourceTabId = tabId)
                true
            }

            is RequiredAction.OpenInNewBackgroundTab -> {
                if (subscriptions.shouldLaunchPrivacyProForUrl(requiredAction.url)) {
                    command.value = LaunchPrivacyPro(requiredAction.url.toUri())
                    return true
                }
                command.value = GenerateWebViewPreviewImage
                viewModelScope.launch { openInNewBackgroundTab(requiredAction.url) }
                true
            }

            is RequiredAction.DownloadFile -> {
                command.value = DownloadImage(requiredAction.url, false)
                true
            }

            is RequiredAction.ShareLink -> {
                command.value = ShareLink(requiredAction.url)
                true
            }

            is RequiredAction.CopyLink -> {
                command.value = CopyLink(requiredAction.url)
                true
            }

            RequiredAction.None -> {
                false
            }
        }
    }

    suspend fun openInNewBackgroundTab(url: String) {
        tabRepository.addNewTabAfterExistingTab(url, tabId)
        command.value = OpenInNewBackgroundTab(url)
    }

    fun onFindInPageSelected() {
        findInPageViewState.value = FindInPageViewState(visible = true)
    }

    fun userFindingInPage(searchTerm: String) {
        val currentViewState = currentFindInPageViewState()
        if (!currentViewState.visible && searchTerm.isEmpty()) {
            return
        }

        var findInPage = currentViewState.copy(visible = true, searchTerm = searchTerm)
        if (searchTerm.isEmpty()) {
            findInPage = findInPage.copy(showNumberMatches = false)
        }
        findInPageViewState.value = findInPage
        command.value = FindInPageCommand(searchTerm)
    }

    fun dismissFindInView() {
        findInPageViewState.value = currentFindInPageViewState().copy(visible = false, searchTerm = "")
        command.value = DismissFindInPage
    }

    fun onFindResultsReceived(
        activeMatchOrdinal: Int,
        numberOfMatches: Int,
    ) {
        val activeIndex = if (numberOfMatches == 0) 0 else activeMatchOrdinal + 1
        val currentViewState = currentFindInPageViewState()
        findInPageViewState.value = currentViewState.copy(
            showNumberMatches = true,
            activeMatchIndex = activeIndex,
            numberMatches = numberOfMatches,
        )
    }

    fun onWebSessionRestored() {
        globalLayoutState.value = Browser(isNewTabState = false)
    }

    fun onChangeBrowserModeClicked() {
        val currentBrowserViewState = currentBrowserViewState()
        val desktopSiteRequested = !currentBrowserViewState().isDesktopBrowsingMode
        browserViewState.value = currentBrowserViewState.copy(isDesktopBrowsingMode = desktopSiteRequested)
        command.value = RefreshUserAgent(site?.uri?.toString(), desktopSiteRequested)
        site?.isDesktopMode = desktopSiteRequested

        val uri = site?.uri ?: return

        pixel.fire(
            if (desktopSiteRequested) {
                AppPixelName.MENU_ACTION_DESKTOP_SITE_ENABLE_PRESSED
            } else {
                AppPixelName.MENU_ACTION_DESKTOP_SITE_DISABLE_PRESSED
            },
        )

        if (desktopSiteRequested && uri.isMobileSite) {
            val desktopUrl = uri.toDesktopUri().toString()
            logcat(INFO) { "Original URL $url - attempting $desktopUrl with desktop site UA string" }
            command.value = NavigationCommand.Navigate(desktopUrl, getUrlHeaders(desktopUrl))
        } else {
            command.value = NavigationCommand.Refresh
        }
    }

    fun onPrivacyProtectionsPopupUiEvent(event: PrivacyProtectionsPopupUiEvent) {
        privacyProtectionsPopupManager.onUiEvent(event)
    }

    private fun initializeViewStates() {
        initializeDefaultViewStates()
        viewModelScope.launch {
            initializeViewStatesFromPersistedData()
        }
    }

    private fun initializeDefaultViewStates() {
        globalLayoutState.value = Browser()
        browserViewState.value = BrowserViewState()
        loadingViewState.value = LoadingViewState()
        autoCompleteViewState.value = AutoCompleteViewState()
        omnibarViewState.value = OmnibarViewState()
        findInPageViewState.value = FindInPageViewState()
        ctaViewState.value = CtaViewState()
        privacyShieldViewState.value = PrivacyShieldViewState()
        accessibilityViewState.value = AccessibilityViewState()
    }

    private suspend fun initializeViewStatesFromPersistedData() {
        withContext(dispatchers.io()) {
            val addToHomeSupported = addToHomeCapabilityDetector.isAddToHomeSupported()
            val showAutofill = autofillCapabilityChecker.canAccessCredentialManagementScreen()
            val showDuckChat = duckAiFeatureState.showPopupMenuShortcut.value

            withContext(dispatchers.main()) {
                browserViewState.value = currentBrowserViewState().copy(
                    addToHomeVisible = addToHomeSupported,
                    showAutofill = showAutofill,
                    showDuckChatOption = showDuckChat,
                )
            }
        }
    }

    fun onSetDefaultBrowserSelected() {
        additionalDefaultBrowserPrompts.onSetAsDefaultPopupMenuItemSelected()
    }

    fun onShareSelected() {
        url?.let {
            viewModelScope.launch(dispatchers.io()) {
                transformUrlToShare(it).let {
                    withContext(dispatchers.main()) {
                        command.value = ShareLink(it, title.orEmpty())
                    }
                }
            }
        }
    }

    fun determineShowBrowser() {
        val showBrowser = currentBrowserViewState().browserShowing || !url.isNullOrBlank()
        browserViewState.value = currentBrowserViewState().copy(browserShowing = showBrowser)
    }

    private fun showBrowser() {
        browserViewState.value = currentBrowserViewState().copy(browserShowing = true)
        globalLayoutState.value = Browser(isNewTabState = false)
    }

    override fun historicalPageSelected(stackIndex: Int) {
        command.value = NavigationCommand.NavigateToHistory(stackIndex)
    }

    private suspend fun transformUrlToShare(url: String): String {
        return if (duckDuckGoUrlDetector.isDuckDuckGoQueryUrl(url)) {
            removeAtbAndSourceParamsFromSearch(url)
        } else if (duckPlayer.isDuckPlayerUri(url)) {
            transformDuckPlayerUrl(url)
        } else {
            url
        }
    }

    private fun removeAtbAndSourceParamsFromSearch(url: String): String {
        if (!duckDuckGoUrlDetector.isDuckDuckGoQueryUrl(url)) {
            return url
        }

        val uri = Uri.parse(url)
        val paramsToRemove = arrayOf(AppUrl.ParamKey.ATB, AppUrl.ParamKey.SOURCE)
        val parameterNames = uri.queryParameterNames.filterNot { paramsToRemove.contains(it) }
        val builder = uri.buildUpon()
        builder.clearQuery()

        for (paramName in parameterNames) {
            builder.appendQueryParameter(paramName, uri.getQueryParameter(paramName))
        }

        return builder.build().toString()
    }

    private suspend fun transformDuckPlayerUrl(url: String): String {
        return if (duckPlayer.isDuckPlayerUri(url)) {
            duckPlayer.createYoutubeWatchUrlFromDuckPlayer(url.toUri()) ?: url
        } else {
            url
        }
    }

    fun saveWebViewState(
        webView: WebView?,
        tabId: String,
    ) {
        webViewSessionStorage.saveSession(webView, tabId)
    }

    fun restoreWebViewState(
        webView: WebView?,
        lastUrl: String,
    ) {
        val sessionRestored = webViewSessionStorage.restoreSession(webView, tabId)
        if (sessionRestored) {
            logcat(VERBOSE) { "Successfully restored session" }
            onWebSessionRestored()
        } else {
            if (lastUrl.isNotBlank()) {
                logcat(WARN) { "Restoring last url but page history has been lost - url=[$lastUrl]" }
                onUserSubmittedQuery(lastUrl)
            }
        }
    }

    @SuppressLint("CheckResult")
    fun onPinPageToHomeSelected() {
        val currentPage = url ?: return
        val title = if (duckDuckGoUrlDetector.isDuckDuckGoQueryUrl(currentPage)) {
            duckDuckGoUrlDetector.extractQuery(currentPage) ?: currentPage
        } else {
            currentPage.toUri().baseHost ?: currentPage
        }

        viewModelScope.launch {
            val favicon: Bitmap? = faviconManager.loadFromDisk(tabId = tabId, url = currentPage)
            command.value = AddHomeShortcut(title, currentPage, favicon)
        }
    }

    fun onBrowserMenuClicked(isCustomTab: Boolean) {
        val menuHighlighted = currentBrowserViewState().showMenuButton.isHighlighted()
        if (menuHighlighted) {
            browserViewState.value = currentBrowserViewState().copy(
                showMenuButton = HighlightableButton.Visible(highlighted = false),
            )
        }
        command.value = LaunchPopupMenu
    }

    fun onPopupMenuLaunched() {
        additionalDefaultBrowserPrompts.onPopupMenuLaunched()
    }

    fun onNewTabMenuItemClicked(
        longPress: Boolean = false,
    ) {
        openNewTab()

        if (longPress) {
            pixel.fire(AppPixelName.TAB_MANAGER_NEW_TAB_LONG_PRESSED)
        } else {
            val url = site?.url
            if (url != null) {
                if (duckDuckGoUrlDetector.isDuckDuckGoUrl(url)) {
                    pixel.fire(AppPixelName.MENU_ACTION_NEW_TAB_PRESSED_FROM_SERP)
                } else {
                    pixel.fire(AppPixelName.MENU_ACTION_NEW_TAB_PRESSED_FROM_SITE)
                }
            }
        }
    }

    fun onNavigationBarNewTabButtonClicked() {
        openNewTab()
    }

    fun onCtaShown() {
        val cta = ctaViewState.value?.cta ?: return
        viewModelScope.launch(dispatchers.io()) {
            ctaViewModel.onCtaShown(cta)
            onboardingDesignExperimentManager.fireInContextDialogShownPixel(cta)
        }
    }

    suspend fun refreshCta(): Cta? {
        if (currentGlobalLayoutState() is Browser) {
            val isBrowserShowing = currentBrowserViewState().browserShowing
            val isErrorShowing = currentBrowserViewState().maliciousSiteBlocked
            if (hasCtaBeenShownForCurrentPage.get() && isBrowserShowing) return null
            val detectedRefreshPatterns = brokenSitePrompt.getUserRefreshPatterns()
            handleBreakageRefreshPatterns(detectedRefreshPatterns)
            val cta = withContext(dispatchers.io()) {
                ctaViewModel.refreshCta(
                    dispatchers.io(),
                    isBrowserShowing && !isErrorShowing,
                    siteLiveData.value,
                    detectedRefreshPatterns,
                )
            }
            val contextDaxDialogsShown = withContext(dispatchers.io()) {
                ctaViewModel.areBubbleDaxDialogsCompleted()
            }
            if (isBrowserShowing && cta != null) hasCtaBeenShownForCurrentPage.set(true)
            ctaViewState.value = currentCtaViewState().copy(
                cta = cta,
                isOnboardingCompleteInNewTabPage = contextDaxDialogsShown,
                isBrowserShowing = isBrowserShowing,
                isErrorShowing = isErrorShowing,
            )
            ctaChangedTicker.emit(System.currentTimeMillis().toString())
            return cta
        }
        return null
    }

    private fun showOrHideKeyboard(cta: Cta?) {
        // we hide the keyboard when showing a DialogCta and HomeCta type in the home screen otherwise we show it
        val shouldHideKeyboard = cta is HomePanelCta || cta is DaxBubbleCta.DaxPrivacyProCta ||
            duckAiFeatureState.showInputScreen.value || currentBrowserViewState().lastQueryOrigin == QueryOrigin.FromBookmark
        command.value = if (shouldHideKeyboard) HideKeyboard else ShowKeyboard
    }

    fun onUserClickCtaOkButton(cta: Cta) {
        viewModelScope.launch {
            ctaViewModel.onUserClickCtaOkButton(cta)
        }
        val onboardingCommand = when (cta) {
            is HomePanelCta.AddWidgetAuto, is HomePanelCta.AddWidgetAutoOnboardingExperiment, is HomePanelCta.AddWidgetInstructions -> {
                LaunchAddWidget
            }
            is OnboardingDaxDialogCta -> onOnboardingCtaOkButtonClicked(cta)
            is DaxBubbleCta -> onDaxBubbleCtaOkButtonClicked(cta)
            is BrokenSitePromptDialogCta -> onBrokenSiteCtaOkButtonClicked(cta)
            else -> null
        }
        onboardingCommand?.let {
            command.value = it
        }
    }

    fun onUserClickCtaSecondaryButton(cta: Cta) {
        viewModelScope.launch {
            ctaViewModel.onUserDismissedCta(cta)
            if (cta is BrokenSitePromptDialogCta) {
                onBrokenSiteCtaDismissButtonClicked(cta)
            }
        }
    }

    fun onUserClickCtaDismissButton(cta: Cta) {
        viewModelScope.launch {
            ctaViewModel.onUserDismissedCta(cta, viaCloseBtn = true)
            if (cta is DaxBubbleCta) {
                command.value = HideOnboardingDaxBubbleCta(cta)
            } else if (cta is OnboardingDaxDialogCta) {
                command.value = HideOnboardingDaxDialog(cta)
                if (cta is OnboardingDaxDialogCta.DaxTrackersBlockedCta) {
                    if (currentBrowserViewState().showPrivacyShield.isHighlighted()) {
                        browserViewState.value =
                            currentBrowserViewState().copy(showPrivacyShield = HighlightableButton.Visible(highlighted = false))
                        ctaViewModel.dismissPulseAnimation()
                    }
                }
            }
        }
    }

    fun onUserDismissedCta(cta: Cta?) {
        cta?.let {
            viewModelScope.launch {
                ctaViewModel.onUserDismissedCta(it)
            }
            if (cta is OnboardingDaxDialogCta.DaxTrackersBlockedCta && currentBrowserViewState().showPrivacyShield.isHighlighted()) {
                browserViewState.value = currentBrowserViewState().copy(showPrivacyShield = HighlightableButton.Visible(highlighted = false))
            }
        }
    }

    fun updateTabPreview(
        tabId: String,
        fileName: String,
    ) {
        tabRepository.updateTabPreviewImage(tabId, fileName)
    }

    fun deleteTabPreview(tabId: String) {
        tabRepository.updateTabPreviewImage(tabId, null)
        tabRepository.updateTabFavicon(tabId, null)
    }

    override fun handleAppLink(
        appLink: AppLink,
        isForMainFrame: Boolean,
    ): Boolean {
        return appLinksHandler.handleAppLink(
            isForMainFrame,
            appLink.uriString,
            appSettingsPreferencesStore.appLinksEnabled,
            !appSettingsPreferencesStore.showAppLinksPrompt,
        ) { appLinkClicked(appLink) }
    }

    fun openAppLink() {
        browserViewState.value?.previousAppLink?.let { appLink ->
            command.value = OpenAppLink(appLink)
        }
    }

    fun clearPreviousUrl() {
        appLinksHandler.updatePreviousUrl(null)
    }

    private fun clearPreviousAppLink() {
        browserViewState.value = currentBrowserViewState().copy(
            previousAppLink = null,
        )
    }

    private fun updatePreviousAppLink(appLink: AppLink) {
        browserViewState.value = currentBrowserViewState().copy(
            previousAppLink = appLink,
        )
    }

    private fun appLinkClicked(appLink: AppLink) {
        if (appSettingsPreferencesStore.showAppLinksPrompt || appLinksHandler.isUserQuery()) {
            command.value = ShowAppLinkPrompt(appLink)
            appLinksHandler.setUserQueryState(false)
        } else {
            command.value = OpenAppLink(appLink)
        }
    }

    override fun handleNonHttpAppLink(nonHttpAppLink: NonHttpAppLink): Boolean {
        nonHttpAppLinkClicked(nonHttpAppLink)
        return true
    }

    fun nonHttpAppLinkClicked(appLink: NonHttpAppLink) {
        if (nonHttpAppLinkChecker.isPermitted(appLink.intent)) {
            command.value = HandleNonHttpAppLink(appLink, getUrlHeaders(appLink.fallbackUrl))
        }
    }

    fun onPrintSelected() {
        url?.let {
            pixel.fire(AppPixelName.MENU_ACTION_PRINT_PRESSED)
            command.value = PrintLink(removeAtbAndSourceParamsFromSearch(it), defaultMediaSize())
        }
    }

    fun printFromWebView() {
        viewModelScope.launch {
            onPrintSelected()
        }
    }

    override fun openMessageInNewTab(message: Message) {
        command.value = GenerateWebViewPreviewImage
        command.value = OpenMessageInNewTab(message, tabId)
    }

    override fun openLinkInNewTab(uri: Uri) {
        command.value = OpenInNewTab(uri.toString(), tabId)
    }

    override fun recoverFromRenderProcessGone() {
        webNavigationState?.let {
            navigationStateChanged(EmptyNavigationState(it))
        }
        invalidateBrowsingActions()
        showErrorWithAction()
    }

    override fun requiresAuthentication(request: BasicAuthenticationRequest) {
        if (request.host != site?.uri?.host) {
            omnibarViewState.value = currentOmnibarViewState().copy(
                omnibarText = if (settingsDataStore.isFullUrlEnabled) request.site else addressDisplayFormatter.getShortUrl(request.site),
                queryOrFullUrl = request.site,
                forceExpand = true,
            )
            command.value = HideWebContent
        }
        command.value = RequiresAuthentication(request)
    }

    fun handleAuthentication(
        request: BasicAuthenticationRequest,
        credentials: BasicAuthenticationCredentials,
    ) {
        request.handler.proceed(credentials.username, credentials.password)
        command.value = ShowWebContent
        command.value = SaveCredentials(request, credentials)
    }

    fun cancelAuthentication(request: BasicAuthenticationRequest) {
        request.handler.cancel()
        command.value = ShowWebContent
    }

    fun userLaunchingTabSwitcher(launchedFromFocusedNtp: Boolean) {
        command.value = LaunchTabSwitcher
        pixel.fire(AppPixelName.TAB_MANAGER_CLICKED)
        fireDailyLaunchPixel()

        if (!currentBrowserViewState().browserShowing) {
            val params = mapOf(PixelParameter.FROM_FOCUSED_NTP to launchedFromFocusedNtp.toString())
            pixel.fire(AppPixelName.TAB_MANAGER_OPENED_FROM_NEW_TAB, parameters = params)
        } else {
            val url = site?.url
            if (url != null) {
                if (duckDuckGoUrlDetector.isDuckDuckGoUrl(url)) {
                    pixel.fire(AppPixelName.TAB_MANAGER_OPENED_FROM_SERP)
                } else {
                    pixel.fire(AppPixelName.TAB_MANAGER_OPENED_FROM_SITE)
                }
            }
        }

        onUserDismissedCta(ctaViewState.value?.cta)
    }

    fun onLaunchTabSwitcherAfterTabsUndeletedRequest() {
        command.value = LaunchTabSwitcher
    }

    private fun fireDailyLaunchPixel() {
        val tabCount = viewModelScope.async(dispatchers.io()) { tabStatsBucketing.getNumberOfOpenTabs() }
        val activeTabCount = viewModelScope.async(dispatchers.io()) { tabStatsBucketing.getTabsActiveLastWeek() }
        val inactive1w = viewModelScope.async(dispatchers.io()) { tabStatsBucketing.getTabsActiveOneWeekAgo() }
        val inactive2w = viewModelScope.async(dispatchers.io()) { tabStatsBucketing.getTabsActiveTwoWeeksAgo() }
        val inactive3w = viewModelScope.async(dispatchers.io()) { tabStatsBucketing.getTabsActiveMoreThanThreeWeeksAgo() }

        viewModelScope.launch(dispatchers.io()) {
            val params = mapOf(
                PixelParameter.TAB_COUNT to tabCount.await(),
                PixelParameter.TAB_ACTIVE_7D to activeTabCount.await(),
                PixelParameter.TAB_INACTIVE_1W to inactive1w.await(),
                PixelParameter.TAB_INACTIVE_2W to inactive2w.await(),
                PixelParameter.TAB_INACTIVE_3W to inactive3w.await(),
            )
            pixel.fire(TAB_MANAGER_CLICKED_DAILY, params, emptyMap(), Daily())
        }
    }

    private fun isFireproofWebsite(domain: String? = site?.domain): Boolean {
        if (domain == null) return false
        val fireproofWebsites = fireproofWebsiteState.value
        return fireproofWebsites?.any { it.domain == domain } ?: false
    }

    private fun invalidateBrowsingActions() {
        globalLayoutState.value = Invalidated
        loadingViewState.value = LoadingViewState()
        findInPageViewState.value = FindInPageViewState()
    }

    private fun disableUserNavigation() {
        browserViewState.value = currentBrowserViewState().copy(
            canGoBack = false,
            canGoForward = false,
            canReportSite = false,
            canChangeBrowsingMode = false,
            canFireproofSite = false,
        )
    }

    private fun showErrorWithAction(errorMessage: Int = R.string.crashedWebViewErrorMessage) {
        command.value = ShowErrorWithAction(errorMessage) { this.onUserSubmittedQuery(url.orEmpty()) }
    }

    private fun recoverTabWithQuery(query: String) {
        closeCurrentTab()
        command.value = OpenInNewTab(query)
    }

    override fun redirectTriggeredByGpc() {
        navigationAwareLoginDetector.onEvent(NavigationEvent.GpcRedirect)
    }

    override fun loginDetected() {
        val currentUrl = site?.url ?: return
        navigationAwareLoginDetector.onEvent(NavigationEvent.LoginAttempt(currentUrl))
    }

    fun requestFileDownload(
        url: String,
        contentDisposition: String?,
        mimeType: String,
        requestUserConfirmation: Boolean,
        isBlobDownloadWebViewFeatureEnabled: Boolean,
    ) {
        if (url.startsWith("blob:")) {
            if (isBlobDownloadWebViewFeatureEnabled) {
                postMessageToConvertBlobToDataUri(url)
            } else {
                command.value = ConvertBlobToDataUri(url, mimeType)
            }
        } else {
            sendRequestFileDownloadCommand(url, contentDisposition, mimeType, requestUserConfirmation)
        }
    }

    private fun sendRequestFileDownloadCommand(
        url: String,
        contentDisposition: String?,
        mimeType: String,
        requestUserConfirmation: Boolean,
    ) {
        command.postValue(RequestFileDownload(url, contentDisposition, mimeType, requestUserConfirmation))
    }

    @SuppressLint("RequiresFeature") // it's already checked in isBlobDownloadWebViewFeatureEnabled
    private fun postMessageToConvertBlobToDataUri(url: String) {
        appCoroutineScope.launch(dispatchers.main()) { // main because postMessage is not always safe in another thread
            for ((key, proxies) in fixedReplyProxyMap) {
                if (sameOrigin(url.removePrefix("blob:"), key)) {
                    for (replyProxy in proxies.values) {
                        replyProxy.postMessage(url)
                    }
                    return@launch
                }
            }
        }
    }

    private fun sameOrigin(
        firstUrl: String,
        secondUrl: String,
    ): Boolean {
        return kotlin.runCatching {
            val firstUri = Uri.parse(firstUrl)
            val secondUri = Uri.parse(secondUrl)

            firstUri.host == secondUri.host && firstUri.scheme == secondUri.scheme && firstUri.port == secondUri.port
        }.getOrNull() ?: return false
    }

    fun showEmailProtectionChooseEmailPrompt() {
        emailManager.getEmailAddress()?.let {
            command.postValue(ShowEmailProtectionChooseEmailPrompt(it))
        }
    }

    fun consumeAliasAndCopyToClipboard() {
        emailManager.getAlias()?.let {
            command.value = CopyAliasToClipboard(it)
            pixel.enqueueFire(
                AppPixelName.EMAIL_COPIED_TO_CLIPBOARD,
                mapOf(
                    PixelParameter.COHORT to emailManager.getCohort(),
                    PixelParameter.LAST_USED_DAY to emailManager.getLastUsedDate(),
                ),
            )
            emailManager.setNewLastUsedDate()
        }
    }

    /**
     * API called after user selected to autofill a private alias into a form
     */
    fun usePrivateDuckAddress(
        originalUrl: String,
        duckAddress: String,
    ) {
        command.postValue(InjectEmailAddress(duckAddress = duckAddress, originalUrl = originalUrl, autoSaveLogin = true))
    }

    fun usePersonalDuckAddress(
        originalUrl: String,
        duckAddress: String,
    ) {
        command.postValue(InjectEmailAddress(duckAddress = duckAddress, originalUrl = originalUrl, autoSaveLogin = false))
    }

    fun download(pendingFileDownload: PendingFileDownload) {
        fileDownloader.enqueueDownload(pendingFileDownload)
    }

    fun onDeleteFavoriteSnackbarDismissed(savedSite: SavedSite) {
        delete(savedSite)
    }

    fun onDeleteSavedSiteSnackbarDismissed(savedSite: SavedSite) {
        delete(savedSite, true)
    }

    private fun delete(
        savedSite: SavedSite,
        deleteBookmark: Boolean = false,
    ) {
        appCoroutineScope.launch(dispatchers.io()) {
            if (savedSite is Bookmark || deleteBookmark) {
                faviconManager.deletePersistedFavicon(savedSite.url)
            }
            savedSitesRepository.delete(savedSite, deleteBookmark)
        }
    }

    fun onDeleteFavoriteRequested(savedSite: SavedSite) {
        hide(savedSite, DeleteFavoriteConfirmation(savedSite))
    }

    fun onDeleteSavedSiteRequested(savedSite: SavedSite) {
        hide(savedSite, DeleteSavedSiteConfirmation(savedSite))
    }

    private fun hide(
        savedSite: SavedSite,
        deleteCommand: Command,
    ) {
        viewModelScope.launch(dispatchers.io()) {
            when (savedSite) {
                is Bookmark -> {
                    hiddenIds.emit(
                        hiddenIds.value.copy(
                            bookmarks = hiddenIds.value.bookmarks + savedSite.id,
                            favorites = hiddenIds.value.favorites + savedSite.id,
                        ),
                    )
                }

                is Favorite -> {
                    hiddenIds.emit(hiddenIds.value.copy(favorites = hiddenIds.value.favorites + savedSite.id))
                }
            }
            withContext(dispatchers.main()) {
                command.value = deleteCommand
            }
        }
    }

    fun undoDelete(savedSite: SavedSite) {
        viewModelScope.launch(dispatchers.io()) {
            hiddenIds.emit(
                hiddenIds.value.copy(
                    favorites = hiddenIds.value.favorites - savedSite.id,
                    bookmarks = hiddenIds.value.bookmarks - savedSite.id,
                ),
            )
        }
    }

    fun onQuickAccessListChanged(newList: List<FavoritesQuickAccessAdapter.QuickAccessFavorite>) {
        viewModelScope.launch(dispatchers.io()) {
            savedSitesRepository.updateWithPosition(newList.map { it.favorite })
        }
    }

    fun resetErrors() {
        site?.resetErrors()
    }

    fun resetBrowserError() {
        browserViewState.value = currentBrowserViewState().copy(browserError = OMITTED)
    }

    fun refreshBrowserError() {
        if (currentBrowserViewState().browserError != OMITTED && currentBrowserViewState().browserError != LOADING) {
            browserViewState.value = currentBrowserViewState().copy(browserError = LOADING)
        }
        if (currentBrowserViewState().sslError != NONE) {
            browserViewState.value = currentBrowserViewState().copy(browserShowing = true, sslError = NONE)
        }
        if (currentBrowserViewState().maliciousSiteBlocked) {
            browserViewState.value = currentBrowserViewState().copy(browserShowing = true, maliciousSiteBlocked = false, maliciousSiteStatus = null)
        }
    }

    fun onWebViewRefreshed() {
        resetTrackersCount()
        refreshBrowserError()
        resetAutoConsent()
        accessibilityViewState.value = currentAccessibilityViewState().copy(refreshWebView = false)
        canAutofillSelectCredentialsDialogCanAutomaticallyShow = true
    }

    override fun handleCloakedAmpLink(initialUrl: String) {
        isProcessingTrackingLink = true
        command.value = ExtractUrlFromCloakedAmpLink(initialUrl)
    }

    override fun startProcessingTrackingLink() {
        isProcessingTrackingLink = true
    }

    fun updateLastAmpLink(url: String) {
        ampLinks.lastAmpLinkInfo = AmpLinkInfo(ampLink = url)
    }

    override fun onUrlExtractionError(initialUrl: String) {
        command.postValue(LoadExtractedUrl(extractedUrl = initialUrl))
    }

    override fun onUrlExtracted(
        initialUrl: String,
        extractedUrl: String?,
    ) {
        val destinationUrl = ampLinks.processDestinationUrl(initialUrl, extractedUrl)
        command.postValue(LoadExtractedUrl(extractedUrl = destinationUrl))
    }

    fun returnNoCredentialsWithPage(originalUrl: String) {
        command.postValue(CancelIncomingAutofillRequest(originalUrl))
    }

    fun onConfigurationChanged() {
        browserViewState.value = currentBrowserViewState().copy(
            forceRenderingTicker = System.currentTimeMillis(),
        )
    }

    fun onMessageReceived() {
        isLinkOpenedInNewTab = true
    }

    override fun linkOpenedInNewTab(): Boolean {
        return isLinkOpenedInNewTab
    }

    override fun isActiveTab(): Boolean {
        liveSelectedTab.value?.let {
            return it.tabId == tabId
        }

        return false
    }

    override fun onReceivedError(
        errorType: WebViewErrorResponse,
        url: String,
    ) {
        browserViewState.value =
            currentBrowserViewState().copy(
                browserError = errorType,
                showPrivacyShield = HighlightableButton.Visible(enabled = false),
            )
        if (androidBrowserConfig.errorPagePixel().isEnabled()) {
            pixel.enqueueFire(AppPixelName.ERROR_PAGE_SHOWN)
        }
        command.postValue(WebViewError(errorType, url))
    }

    override fun onReceivedMaliciousSiteWarning(
        siteUrl: Uri,
        feed: Feed,
        exempted: Boolean,
        clientSideHit: Boolean,
        isMainframe: Boolean,
    ) {
        val previousSite = site

        val siteUrlString = siteUrl.toString()

        val maliciousSiteStatus = when (feed) {
            MALWARE -> MaliciousSiteStatus.MALWARE
            PHISHING -> MaliciousSiteStatus.PHISHING
            SCAM -> MaliciousSiteStatus.SCAM
        }

        buildSiteFactory(
            url = siteUrlString,
            updateMaliciousSiteStatus = true,
            maliciousSiteStatus = maliciousSiteStatus,
        )

        if (!exempted) {
            if (currentBrowserViewState().maliciousSiteBlocked && previousSite?.url == url.toString()) {
                logcat { "maliciousSiteBlocked already shown for $url, previousSite: ${previousSite.url}" }
            } else {
                val params = mapOf(CATEGORY_KEY to feed.name.lowercase(), CLIENT_SIDE_HIT_KEY to clientSideHit.toString())
                pixel.fire(AppPixelName.MALICIOUS_SITE_PROTECTION_ERROR_SHOWN, params)
            }
            logcat { "Received MaliciousSiteWarning for $url, feed: $feed, exempted: false, clientSideHit: $clientSideHit" }

            viewModelScope.launch(dispatchers.main()) {
                loadingViewState.value =
                    currentLoadingViewState().copy(
                        isLoading = false,
                        progress = 100,
                        url = siteUrlString,
                        trackersAnimationEnabled = false,
                    )

                browserViewState.value =
                    browserStateModifier.copyForMaliciousSiteWarningShowing(currentBrowserViewState(), maliciousSiteStatus)

                omnibarViewState.value =
                    currentOmnibarViewState().copy(
                        omnibarText = if (settingsDataStore.isFullUrlEnabled) siteUrlString else addressDisplayFormatter.getShortUrl(siteUrlString),
                        queryOrFullUrl = siteUrlString,
                        isEditing = false,
                    )

                command.value =
                    ShowWarningMaliciousSite(siteUrl, feed, clientSideHit, isMainframe) { navigationStateChanged(it) }
            }
        } else {
            viewModelScope.launch(dispatchers.main()) {
                browserViewState.value = currentBrowserViewState().copy(maliciousSiteStatus = maliciousSiteStatus)
                omnibarViewState.value =
                    currentOmnibarViewState().copy(
                        omnibarText = if (settingsDataStore.isFullUrlEnabled) siteUrlString else addressDisplayFormatter.getShortUrl(siteUrlString),
                        queryOrFullUrl = siteUrlString,
                        isEditing = false,
                    )
                loadingViewState.value =
                    currentLoadingViewState().copy(
                        url = siteUrlString,
                    )
            }
        }
    }

    override fun onReceivedMaliciousSiteSafe(
        url: Uri,
        isForMainFrame: Boolean,
    ) {
        if (isForMainFrame && currentBrowserViewState().maliciousSiteBlocked) {
            viewModelScope.launch(dispatchers.main()) {
                browserViewState.value =
                    browserStateModifier.copyForBrowserShowing(currentBrowserViewState())
            }

            buildSiteFactory(url = url.toString(), updateMaliciousSiteStatus = true, maliciousSiteStatus = null)
        }
    }

    suspend fun updateTabTitle(
        tabId: String,
        newTitle: String,
    ) {
        getSite()?.let { site ->
            site.title = newTitle
            tabRepository.update(tabId, site)
        }
    }

    override fun recordErrorCode(
        error: String,
        url: String,
    ) {
        if (siteErrorHandlerKillSwitch.self().isEnabled()) {
            siteErrorHandler.handleError(currentSite = site, urlWithError = url, error = error)
        } else {
            // when navigating from one page to another it can happen that errors are recorded before pageChanged etc. are
            // called triggering a buildSite.
            if (url != site?.url) {
                site = siteFactory.buildSite(url = url, tabId = tabId)
            }
            site?.onErrorDetected(error)
        }
        logcat { "recordErrorCode $error in ${site?.url}" }
    }

    override fun recordHttpErrorCode(
        statusCode: Int,
        url: String,
    ) {
        if (siteErrorHandlerKillSwitch.self().isEnabled()) {
            siteHttpErrorHandler.handleError(currentSite = site, urlWithError = url, error = statusCode)
        } else {
            // when navigating from one page to another it can happen that errors are recorded before pageChanged etc. are
            // called triggering a buildSite.
            if (url != site?.url) {
                site = siteFactory.buildSite(url = url, tabId = tabId)
            }
            site?.onHttpErrorDetected(statusCode)
        }
        logcat { "recordHttpErrorCode $statusCode in ${site?.url}" }
        updateHttpErrorCount(statusCode)
    }

    fun onAutofillMenuSelected() {
        launchAutofillSettings()
    }

    fun onNavigationBarAutofillButtonClicked() {
        launchAutofillSettings()
    }

    private fun launchAutofillSettings() {
        command.value = LaunchAutofillSettings(privacyProtectionEnabled = !currentBrowserViewState().isPrivacyProtectionDisabled)
    }

    fun cancelPendingAutofillRequestToChooseCredentials() {
        canAutofillSelectCredentialsDialogCanAutomaticallyShow = false
    }

    fun canAutofillSelectCredentialsDialogCanAutomaticallyShow(): Boolean {
        return canAutofillSelectCredentialsDialogCanAutomaticallyShow && !currentOmnibarViewState().isEditing
    }

    fun onShowUserCredentialsSaved(it: LoginCredentials) {
        viewModelScope.launch(dispatchers.main()) {
            command.value = ShowUserCredentialSavedOrUpdatedConfirmation(
                credentials = it,
                includeShortcutToViewCredential = autofillCapabilityChecker.canAccessCredentialManagementScreen(),
                messageResourceId = R.string.autofillLoginSavedSnackbarMessage,
            )
        }
    }

    fun onShowUserCredentialsUpdated(it: LoginCredentials) {
        viewModelScope.launch(dispatchers.main()) {
            command.value = ShowUserCredentialSavedOrUpdatedConfirmation(
                credentials = it,
                includeShortcutToViewCredential = autofillCapabilityChecker.canAccessCredentialManagementScreen(),
                messageResourceId = R.string.autofillLoginUpdatedSnackbarMessage,
            )
        }
    }

    private fun updateHttpErrorCount(statusCode: Int) {
        viewModelScope.launch(dispatchers.io()) {
            when {
                // 400 errors
                statusCode == HTTP_STATUS_CODE_BAD_REQUEST_ERROR -> httpErrorPixels.get().updateCountPixel(
                    HttpErrorPixelName.WEBVIEW_RECEIVED_HTTP_ERROR_400_DAILY,
                )
                // all 4xx errors apart from 400
                statusCode / 100 == HTTP_STATUS_CODE_CLIENT_ERROR_PREFIX -> httpErrorPixels.get().updateCountPixel(
                    HttpErrorPixelName.WEBVIEW_RECEIVED_HTTP_ERROR_4XX_DAILY,
                )
                // all 5xx errors
                statusCode / 100 == HTTP_STATUS_CODE_SERVER_ERROR_PREFIX -> httpErrorPixels.get().update5xxCountPixel(
                    HttpErrorPixelName.WEBVIEW_RECEIVED_HTTP_ERROR_5XX_DAILY,
                    statusCode,
                )
            }
        }
    }

    private fun defaultMediaSize(): PrintAttributes.MediaSize {
        val country = device.country.uppercase(Locale.getDefault())
        return if (PRINT_LETTER_FORMAT_COUNTRIES_ISO3166_2.contains(country)) {
            PrintAttributes.MediaSize.NA_LETTER
        } else {
            PrintAttributes.MediaSize.ISO_A4
        }
    }

    private fun getDataForPermissionState(
        featureName: String,
        method: String,
        id: String,
        permissionState: SitePermissionQueryResponse,
    ): JsCallbackData {
        val strPermissionState = when (permissionState) {
            SitePermissionQueryResponse.Granted -> "granted"
            SitePermissionQueryResponse.Prompt -> "prompt"
            SitePermissionQueryResponse.Denied -> "denied"
        }

        return JsCallbackData(
            JSONObject("""{ "state":"$strPermissionState"}"""),
            featureName,
            method,
            id,
        )
    }

    fun webViewCompatProcessJsCallbackMessage(
        context: String,
        featureName: String,
        method: String,
        id: String?,
        data: JSONObject?,
        onResponse: (JSONObject) -> Unit,
    ) {
        processGlobalMessages(
            featureName = featureName,
            method = method,
            id = id,
            data = data,
            onResponse = onResponse,
        )

        when (context) {
            "contentScopeScripts" -> processContentScopeMessages(
                featureName = featureName,
                method = method,
                id = id,
                data = data,
                onResponse = onResponse,
            )
        }
    }

    private fun processGlobalMessages(
        featureName: String,
        method: String,
        id: String?,
        data: JSONObject?,
        onResponse: (JSONObject) -> Unit,
    ) {
        when (method) {
            "addDebugFlag" -> {
                site?.debugFlags =
                    (site?.debugFlags ?: listOf())
                        .toMutableList()
                        .plus(featureName)
                        .distinct()
            }
        }
    }

    private fun processContentScopeMessages(
        featureName: String,
        method: String,
        id: String?,
        data: JSONObject?,
        onResponse: (JSONObject) -> Unit,
    ) {
        when (featureName) {
            "webCompat" -> {
                when (method) {
                    "webShare" -> if (id != null && data != null) {
                        webViewCompatWebShare(featureName, method, id, data, onResponse)
                    }
                    "permissionsQuery" -> if (id != null && data != null) {
                        webViewCompatPermissionsQuery(featureName, method, id, data, onResponse)
                    }

                    "screenLock" -> if (id != null && data != null) {
                        webViewCompatScreenLock(featureName, method, id, data, onResponse)
                    }

                    "screenUnlock" -> screenUnlock()
                }
            }
            "breakageReporting" -> if (data != null) {
                when (method) {
                    "breakageReportResult" -> {
                        breakageReportResult(data)
                    }
                }
            }
            "messaging" -> when (method) {
                "initialPing" -> {
                    // TODO: Eventually, we might want plugins here
                    val response = JSONObject(
                        mapOf(
                            "desktopModeEnabled" to (getSite()?.isDesktopMode ?: false),
                            "forcedZoomEnabled" to (accessibilityViewState.value?.forceZoom ?: false),
                        ),
                    )
                    onResponse(response)
                }
            }
        }
    }

    fun processJsCallbackMessage(
        featureName: String,
        method: String,
        id: String?,
        data: JSONObject?,
        isActiveCustomTab: Boolean = false,
        getWebViewUrl: () -> String?,
    ) {
        when (method) {
            "webShare" -> if (id != null && data != null) {
                webShare(featureName, method, id, data)
            }

            "permissionsQuery" -> if (id != null && data != null) {
                permissionsQuery(featureName, method, id, data)
            }

            "screenLock" -> if (id != null && data != null) {
                screenLock(featureName, method, id, data)
            }

            "screenUnlock" -> screenUnlock()

            "breakageReportResult" -> if (data != null) {
                breakageReportResult(data)
            }

            "addDebugFlag" -> {
                site?.debugFlags = (site?.debugFlags ?: listOf()).toMutableList().plus(featureName)?.toList()
            }

            else -> {
                // NOOP
            }
        }

        when (featureName) {
            DUCK_PLAYER_FEATURE_NAME, DUCK_PLAYER_PAGE_FEATURE_NAME -> {
                viewModelScope.launch(dispatchers.io()) {
                    val webViewUrl = withContext(dispatchers.main()) { getWebViewUrl() }
                    val response = duckPlayerJSHelper.processJsCallbackMessage(featureName, method, id, data, webViewUrl, tabId, isActiveCustomTab)
                    withContext(dispatchers.main()) {
                        response?.let {
                            command.value = it
                        }
                    }
                }
            }

            DUCK_CHAT_FEATURE_NAME -> {
                viewModelScope.launch(dispatchers.io()) {
                    val response = duckChatJSHelper.processJsCallbackMessage(featureName, method, id, data)
                    withContext(dispatchers.main()) {
                        response?.let {
                            command.value = SendResponseToJs(it)
                        }
                    }
                }
            }

            SUBSCRIPTIONS_FEATURE_NAME -> {
                viewModelScope.launch(dispatchers.io()) {
                    val response = subscriptionsJSHelper.processJsCallbackMessage(featureName, method, id, data)
                    withContext(dispatchers.main()) {
                        response?.let {
                            command.value = SendResponseToJs(it)
                        }
                    }
                }
            }

            else -> {}
        }
    }

    private fun webShare(
        featureName: String,
        method: String,
        id: String,
        data: JSONObject,
    ) {
        viewModelScope.launch(dispatchers.main()) {
            command.value = WebShareRequest(JsCallbackData(data, featureName, method, id))
        }
    }

    private fun webViewCompatWebShare(
        featureName: String,
        method: String,
        id: String,
        data: JSONObject,
        onResponse: (JSONObject) -> Unit,
    ) {
        viewModelScope.launch(dispatchers.main()) {
            command.value = WebViewCompatWebShareRequest(JsCallbackData(data, featureName, method, id), onResponse)
        }
    }

    private fun permissionsQuery(
        featureName: String,
        method: String,
        id: String,
        data: JSONObject,
    ) {
        viewModelScope.launch(dispatchers.io()) {
            val response = if (url == null) {
                getDataForPermissionState(featureName, method, id, SitePermissionQueryResponse.Denied)
            } else {
                val permissionState = sitePermissionsManager.getPermissionsQueryResponse(url!!, tabId, data.optString("name"))
                getDataForPermissionState(featureName, method, id, permissionState)
            }

            withContext(dispatchers.main()) {
                command.value = SendResponseToJs(response)
            }
        }
    }

    private fun webViewCompatPermissionsQuery(
        featureName: String,
        method: String,
        id: String,
        data: JSONObject,
        onResponse: (JSONObject) -> Unit,
    ) {
        viewModelScope.launch(dispatchers.io()) {
            val response = if (url == null) {
                getDataForPermissionState(featureName, method, id, SitePermissionQueryResponse.Denied)
            } else {
                val permissionState = sitePermissionsManager.getPermissionsQueryResponse(url!!, tabId, data.optString("name"))
                getDataForPermissionState(featureName, method, id, permissionState)
            }

            withContext(dispatchers.main()) {
                onResponse(response.params)
            }
        }
    }

    private fun screenLock(
        featureName: String,
        method: String,
        id: String,
        data: JSONObject,
    ) {
        viewModelScope.launch(dispatchers.main()) {
            if (androidBrowserConfig.screenLock().isEnabled()) {
                withContext(dispatchers.main()) {
                    command.value = ScreenLock(JsCallbackData(data, featureName, method, id))
                }
            }
        }
    }

    private fun webViewCompatScreenLock(
        featureName: String,
        method: String,
        id: String,
        data: JSONObject,
        onResponse: (JSONObject) -> Unit,
    ) {
        viewModelScope.launch(dispatchers.main()) {
            if (androidBrowserConfig.screenLock().isEnabled()) {
                withContext(dispatchers.main()) {
                    command.value = WebViewCompatScreenLock(JsCallbackData(data, featureName, method, id), onResponse)
                }
            }
        }
    }

    private fun screenUnlock() {
        viewModelScope.launch(dispatchers.main()) {
            if (androidBrowserConfig.screenLock().isEnabled()) {
                withContext(dispatchers.main()) {
                    command.value = ScreenUnlock
                }
            }
        }
    }

    fun breakageReportResult(
        data: JSONObject,
    ) {
        val jsPerformanceData = data.get("jsPerformance") as JSONArray
        val referrer = data.get("referrer") as? String
        val sanitizedReferrer = referrer?.removeSurrounding("\"")
        val isExternalLaunch = site?.isExternalLaunch ?: false

        site?.realBrokenSiteContext?.recordJsPerformance(jsPerformanceData)
        site?.realBrokenSiteContext?.inferOpenerContext(sanitizedReferrer, isExternalLaunch)
    }

    fun onHomeShown() {
        clearPreviousAppLink()
        viewModelScope.launch(dispatchers.io()) {
            if (faviconsFetchingPrompt.shouldShow() && savedSitesRepository.hasFavorites()) {
                withContext(dispatchers.main()) {
                    command.value = ShowFaviconsPrompt
                }
            }
        }
    }

    fun onFaviconsFetchingEnabled(
        fetchingEnabled: Boolean,
    ) {
        viewModelScope.launch(dispatchers.io()) {
            faviconsFetchingPrompt.onPromptAnswered(fetchingEnabled)
        }
    }

    fun onSSLCertificateWarningAction(
        action: Action,
        url: String,
        activeCustomTab: Boolean = false,
    ) {
        when (action) {
            is Action.Shown -> {
                when (action.errorType) {
                    EXPIRED -> pixel.fire(AppPixelName.SSL_CERTIFICATE_WARNING_EXPIRED_SHOWN)
                    WRONG_HOST -> pixel.fire(AppPixelName.SSL_CERTIFICATE_WARNING_WRONG_HOST_SHOWN)
                    UNTRUSTED_HOST -> pixel.fire(AppPixelName.SSL_CERTIFICATE_WARNING_UNTRUSTED_SHOWN)
                    GENERIC -> pixel.fire(AppPixelName.SSL_CERTIFICATE_WARNING_GENERIC_SHOWN)
                    else -> {} // nothing to report
                }
            }

            Action.Advance -> {
                pixel.fire(AppPixelName.SSL_CERTIFICATE_WARNING_ADVANCED_PRESSED)
            }

            Action.LeaveSite -> {
                pixel.fire(AppPixelName.SSL_CERTIFICATE_WARNING_CLOSE_PRESSED)
                if (activeCustomTab) {
                    command.postValue(CloseCustomTab)
                } else {
                    command.postValue(HideSSLError)
                }
            }

            Action.Proceed -> {
                refreshBrowserError()
                bypassedSSLCertificatesRepository.add(url)
                site?.sslError = true
                pixel.fire(AppPixelName.SSL_CERTIFICATE_WARNING_PROCEED_PRESSED)
            }
        }
    }

    fun recoverFromWarningPage(showBrowser: Boolean) {
        site?.maliciousSiteStatus = null
        if (showBrowser) {
            browserViewState.value = currentBrowserViewState().copy(
                browserShowing = true,
                sslError = NONE,
                maliciousSiteBlocked = false,
                maliciousSiteStatus = null,
            )
        } else {
            omnibarViewState.value = currentOmnibarViewState().copy(
                omnibarText = "",
                queryOrFullUrl = "",
                forceExpand = true,
            )
            loadingViewState.value = currentLoadingViewState().copy(isLoading = false)
            browserViewState.value = currentBrowserViewState().copy(
                showPrivacyShield = HighlightableButton.Visible(enabled = false),
                browserShowing = showBrowser,
                sslError = NONE,
                maliciousSiteBlocked = false,
                maliciousSiteStatus = null,
            )
        }
    }

    private fun onBrokenSiteCtaDismissButtonClicked(cta: BrokenSitePromptDialogCta): Command? {
        viewModelScope.launch {
            command.value = HideBrokenSitePromptCta(cta)
        }
        return null
    }

    private fun onBrokenSiteCtaOkButtonClicked(cta: BrokenSitePromptDialogCta): Command? {
        viewModelScope.launch {
            command.value = BrokenSiteFeedback(BrokenSiteData.fromSite(site, reportFlow = RELOAD_THREE_TIMES_WITHIN_20_SECONDS))
            command.value = HideBrokenSitePromptCta(cta)
        }
        return null
    }

    private fun onOnboardingCtaOkButtonClicked(onboardingCta: OnboardingDaxDialogCta): Command? {
        onUserDismissedCta(onboardingCta)
        return when (onboardingCta) {
            is OnboardingDaxDialogCta.DaxSerpCta -> {
                viewModelScope.launch {
                    val cta = withContext(dispatchers.io()) {
                        ctaViewModel.getSiteSuggestionsDialogCta(
                            onSiteSuggestionOptionClicked = { index ->
                                onUserSelectedOnboardingSiteSuggestionOption(index)
                            },
                        )
                    }
                    ctaViewState.value = currentCtaViewState().copy(cta = cta)
                    if (cta == null) {
                        command.value = HideOnboardingDaxDialog(onboardingCta)
                    }
                }
                null
            }

            is OnboardingDaxDialogCta.DaxTrackersBlockedCta,
            is OnboardingDaxDialogCta.DaxNoTrackersCta,
            is OnboardingDaxDialogCta.DaxMainNetworkCta,
            -> {
                viewModelScope.launch {
                    val cta = withContext(dispatchers.io()) {
                        if (currentBrowserViewState().maliciousSiteBlocked) null else ctaViewModel.getFireDialogCta()
                    }
                    ctaViewState.value = currentCtaViewState().copy(cta = cta)
                    if (cta == null) {
                        command.value = HideOnboardingDaxDialog(onboardingCta)
                    }
                }
                null
            }

            is OnboardingDaxDialogCta.DaxFireButtonCta -> LaunchFireDialogFromOnboardingDialog(onboardingCta)

            else -> HideOnboardingDaxDialog(onboardingCta)
        }
    }

    private fun onDaxBubbleCtaOkButtonClicked(cta: DaxBubbleCta): Command? {
        onUserDismissedCta(cta)
        return when (cta) {
            is DaxBubbleCta.DaxPrivacyProCta -> {
                LaunchPrivacyPro("https://duckduckgo.com/pro?origin=funnel_onboarding_android".toUri())
            }

            is DaxBubbleCta.DaxEndCta -> {
                viewModelScope.launch {
                    val updatedCta = refreshCta()
                    ctaViewState.value = currentCtaViewState().copy(cta = updatedCta)
                    showOrHideKeyboard(updatedCta)
                }
                null
            }

            else -> null
        }
    }

    private fun onDismissOnboardingDaxDialog(cta: OnboardingDaxDialogCta) {
        onUserDismissedCta(cta)
        command.value = HideOnboardingDaxDialog(cta)
    }

    fun onFireMenuSelected() {
        val cta = currentCtaViewState().cta
        if (cta is OnboardingDaxDialogCta.DaxFireButtonCta) {
            viewModelScope.launch {
                onboardingDesignExperimentManager.fireFireButtonClickedFromOnboardingPixel()
            }
            onUserDismissedCta(cta)
            command.value = HideOnboardingDaxDialog(cta as OnboardingDaxDialogCta)
        }
    }

    fun onOnboardingDaxTypingAnimationFinished() {
        if (currentBrowserViewState().browserShowing && currentBrowserViewState().maliciousSiteBlocked.not()) {
            browserViewState.value = currentBrowserViewState().copy(showPrivacyShield = HighlightableButton.Visible(highlighted = true))
        }
    }

    override fun onShouldOverride() {
        val cta = currentCtaViewState().cta
        if (cta is OnboardingDaxDialogCta) {
            onDismissOnboardingDaxDialog(cta)
        }
    }

    fun onUserDismissedAutoCompleteInAppMessage() {
        viewModelScope.launch(dispatchers.io()) {
            autoComplete.userDismissedHistoryInAutoCompleteIAM()
            pixel.fire(AUTOCOMPLETE_BANNER_DISMISSED)
        }
    }

    fun autoCompleteSuggestionsGone() {
        viewModelScope.launch(dispatchers.io()) {
            if (hasUserSeenHistoryIAM) {
                autoComplete.submitUserSeenHistoryIAM()
                pixel.fire(AUTOCOMPLETE_BANNER_SHOWN)
            }
            hasUserSeenHistoryIAM = false
            lastAutoCompleteState?.searchResults?.suggestions?.let { suggestions ->
                if (suggestions.any { it is AutoCompleteBookmarkSuggestion && it.isFavorite }) {
                    pixel.fire(AppPixelName.AUTOCOMPLETE_DISPLAYED_LOCAL_FAVORITE)
                }
                if (suggestions.any { it is AutoCompleteBookmarkSuggestion && !it.isFavorite }) {
                    pixel.fire(AppPixelName.AUTOCOMPLETE_DISPLAYED_LOCAL_BOOKMARK)
                }
                if (suggestions.any { it is AutoCompleteHistorySuggestion }) {
                    pixel.fire(AppPixelName.AUTOCOMPLETE_DISPLAYED_LOCAL_HISTORY)
                }
                if (suggestions.any { it is AutoCompleteHistorySearchSuggestion }) {
                    pixel.fire(AppPixelName.AUTOCOMPLETE_DISPLAYED_LOCAL_HISTORY_SEARCH)
                }
                if (suggestions.any { it is AutoCompleteSearchSuggestion && it.isUrl }) {
                    pixel.fire(AppPixelName.AUTOCOMPLETE_DISPLAYED_LOCAL_WEBSITE)
                }
                if (suggestions.any { it is AutoCompleteSwitchToTabSuggestion }) {
                    pixel.fire(AppPixelName.AUTOCOMPLETE_DISPLAYED_LOCAL_SWITCH_TO_TAB)
                }
            }
            lastAutoCompleteState = null
            autoCompleteJob.cancel()
        }
    }

    fun saveReplyProxyForBlobDownload(
        originUrl: String,
        replyProxy: JavaScriptReplyProxy,
        locationHref: String? = null,
    ) {
        appCoroutineScope.launch(dispatchers.io()) { // FF check has disk IO
            val frameProxies = fixedReplyProxyMap[originUrl]?.toMutableMap() ?: mutableMapOf()
            // if location.href is not passed, we fall back to origin
            val safeLocationHref = locationHref ?: originUrl
            frameProxies[safeLocationHref] = replyProxy
            fixedReplyProxyMap[originUrl] = frameProxies
        }
    }

    fun onStartPrint() {
        logcat { "Print started" }
        browserViewState.value = currentBrowserViewState().copy(isPrinting = true)
    }

    fun onFinishPrint() {
        logcat { "Print finished" }
        browserViewState.value = currentBrowserViewState().copy(isPrinting = false)
    }

    fun isPrinting(): Boolean {
        return currentBrowserViewState().isPrinting
    }

    fun onUserTouchedOmnibarTextInput(touchAction: Int) {
        if (touchAction == ACTION_UP) {
            firePixelBasedOnCurrentUrl(
                AppPixelName.ADDRESS_BAR_NEW_TAB_PAGE_CLICKED,
                AppPixelName.ADDRESS_BAR_SERP_CLICKED,
                AppPixelName.ADDRESS_BAR_WEBSITE_CLICKED,
            )
        }
    }

    fun onClearOmnibarTextInput() {
        firePixelBasedOnCurrentUrl(
            AppPixelName.ADDRESS_BAR_NEW_TAB_PAGE_ENTRY_CLEARED,
            AppPixelName.ADDRESS_BAR_SERP_ENTRY_CLEARED,
            AppPixelName.ADDRESS_BAR_WEBSITE_ENTRY_CLEARED,
        )
    }

    fun sendPixelsOnBackKeyPressed() {
        firePixelBasedOnCurrentUrl(
            AppPixelName.ADDRESS_BAR_NEW_TAB_PAGE_CANCELLED,
            AppPixelName.ADDRESS_BAR_SERP_CANCELLED,
            AppPixelName.ADDRESS_BAR_WEBSITE_CANCELLED,
        )
    }

    fun sendPixelsOnEnterKeyPressed() {
        firePixelBasedOnCurrentUrl(
            AppPixelName.KEYBOARD_GO_NEW_TAB_CLICKED,
            AppPixelName.KEYBOARD_GO_SERP_CLICKED,
            AppPixelName.KEYBOARD_GO_WEBSITE_CLICKED,
        )
    }

    fun hasOmnibarPositionChanged(currentPosition: OmnibarPosition): Boolean = settingsDataStore.omnibarPosition != currentPosition

    private fun firePixelBasedOnCurrentUrl(
        emptyUrlPixel: AppPixelName,
        duckDuckGoQueryUrlPixel: AppPixelName,
        websiteUrlPixel: AppPixelName,
    ) {
        val text = url.orEmpty()
        if (text.isEmpty()) {
            pixel.fire(emptyUrlPixel)
        } else if (duckDuckGoUrlDetector.isDuckDuckGoQueryUrl(text)) {
            pixel.fire(duckDuckGoQueryUrlPixel)
        } else if (isUrl(text)) {
            pixel.fire(websiteUrlPixel)
        }
    }

    private fun isUrl(text: String): Boolean {
        return URLUtil.isNetworkUrl(text) || URLUtil.isAssetUrl(text) || URLUtil.isFileUrl(text) || URLUtil.isContentUrl(text)
    }

    fun onNewTabShown() {
        newTabPixels.get().fireNewTabDisplayed()
    }

    fun handleMenuRefreshAction() {
        refreshPixelSender.sendMenuRefreshPixels()
    }

    fun handlePullToRefreshAction() {
        refreshPixelSender.sendPullToRefreshPixels()
    }

    fun fireCustomTabRefreshPixel() {
        refreshPixelSender.sendCustomTabRefreshPixel()
    }

    private fun handleBreakageRefreshPatterns(refreshPatterns: Set<RefreshPattern>) {
        refreshPixelSender.onRefreshPatternDetected(refreshPatterns)
    }

    fun setBrowserBackground(lightModeEnabled: Boolean) {
        when {
            onboardingDesignExperimentManager.isBuckEnrolledAndEnabled() -> {
                command.value = SetBrowserBackgroundColor(getBuckOnboardingExperimentBackgroundColor(lightModeEnabled))
            }
            onboardingDesignExperimentManager.isBbEnrolledAndEnabled() -> {
                // TODO if BB wins the we should rename the function to SetBubbleDialogBackground
                command.value = Command.SetBubbleDialogBackground(getBBBackgroundResource(lightModeEnabled))
            }
            else -> {
                command.value = SetBrowserBackground(getBackgroundResource(lightModeEnabled))
            }
        }
    }

    private fun getBuckOnboardingExperimentBackgroundColor(lightModeEnabled: Boolean): Int =
        if (lightModeEnabled) {
            CommonR.color.buckYellow
        } else {
            CommonR.color.buckLightBlue
        }

    fun setOnboardingDialogBackground(lightModeEnabled: Boolean) {
        when {
            onboardingDesignExperimentManager.isBuckEnrolledAndEnabled() -> {
                command.value = SetOnboardingDialogBackgroundColor(getBuckOnboardingExperimentBackgroundColor(lightModeEnabled))
            }
            onboardingDesignExperimentManager.isBbEnrolledAndEnabled() -> {
                command.value = SetOnboardingDialogBackground(getBBBackgroundResource(lightModeEnabled))
            }
            else -> {
                command.value = SetOnboardingDialogBackground(getBackgroundResource(lightModeEnabled))
            }
        }
    }

    private fun getBackgroundResource(lightModeEnabled: Boolean): Int =
        if (lightModeEnabled) {
            R.drawable.onboarding_background_bitmap_light
        } else {
            R.drawable.onboarding_background_bitmap_dark
        }

    private fun getBBBackgroundResource(lightModeEnabled: Boolean): Int =
        if (lightModeEnabled) {
            R.drawable.onboarding_background_bb_bitmap_light
        } else {
            R.drawable.onboarding_background_bb_bitmap_dark
        }

    private fun onUserSwitchedToTab(tabId: String) {
        command.value = Command.SwitchToTab(tabId)
    }

    private fun onUserTappedDuckAiPromptAutocomplete(prompt: String) {
        command.value = Command.SubmitChat(prompt)

        viewModelScope.launch {
            val params = duckChat.createWasUsedBeforePixelParams()
            pixel.fire(DuckChatPixelName.DUCK_CHAT_OPEN_AUTOCOMPLETE_LEGACY, parameters = params)
        }
    }

    fun onDuckChatMenuClicked() {
        viewModelScope.launch {
            command.value = HideKeyboardForChat
            val params = duckChat.createWasUsedBeforePixelParams()
            pixel.fire(DuckChatPixelName.DUCK_CHAT_OPEN_BROWSER_MENU, parameters = params)
        }
        duckChat.openDuckChat()
    }

    fun onDuckChatOmnibarButtonClicked(query: String?, hasFocus: Boolean, isNtp: Boolean) {
        viewModelScope.launch {
            command.value = HideKeyboardForChat
        }
        when {
            hasFocus && isNtp && query.isNullOrBlank() -> duckChat.openDuckChat()
            hasFocus -> duckChat.openDuckChatWithAutoPrompt(query ?: "")
            else -> duckChat.openDuckChat()
        }
    }

    fun onAutoConsentPopUpHandled(isCosmetic: Boolean) {
        if (!currentBrowserViewState().maliciousSiteBlocked) {
            command.postValue(ShowAutoconsentAnimation(isCosmetic))
        }
    }

    fun onTabSwipedAway() {
        command.value = GenerateWebViewPreviewImage
    }

    fun onBookmarksMenuItemClicked() {
        pixel.fire(AppPixelName.MENU_ACTION_BOOKMARKS_PRESSED.pixelName)
        launchBookmarksActivity()
    }

    fun onNavigationBarBookmarksButtonClicked() {
        launchBookmarksActivity()
    }

    private fun launchBookmarksActivity() {
        command.value = LaunchBookmarksActivity
    }

    fun trackersCount(): String = site?.trackerCount?.takeIf { it > 0 }?.toString() ?: ""

    fun resetTrackersCount() {
        site?.resetTrackingEvents()
    }

    fun onOmnibarPrivacyShieldButtonPressed() {
        if (currentCtaViewState().cta is OnboardingDaxDialogCta.DaxTrackersBlockedCta) {
            viewModelScope.launch {
                onboardingDesignExperimentManager.firePrivacyDashClickedFromOnboardingPixel()
            }
        }
    }

    fun onUserSelectedOnboardingDialogOption(
        cta: Cta,
        index: Int?,
    ) {
        if (index == null) return
        viewModelScope.launch {
            onboardingDesignExperimentManager.fireOptionSelectedPixel(cta, index)
        }
    }

    fun onUserSelectedOnboardingSiteSuggestionOption(index: Int) {
        viewModelScope.launch {
            onboardingDesignExperimentManager.fireSiteSuggestionOptionSelectedPixel(index)
        }
    }

    fun onLogoReceived(serpLogo: SerpLogo) {
        omnibarViewState.value = currentOmnibarViewState().copy(serpLogo = serpLogo)
    }

    fun onDynamicLogoClicked(url: String) {
        command.value = Command.ShowSerpEasterEggLogo(url)
    }

    companion object {
        private const val FIXED_PROGRESS = 50

        // Minimum progress to show web content again after decided to hide web content (possible spoofing attack).
        // We think that progress is enough to assume next site has already loaded new content.
        private const val SHOW_CONTENT_MIN_PROGRESS = 50
        private const val NEW_CONTENT_MAX_DELAY_MS = 1000L
        private const val ONE_HOUR_IN_MS = 3_600_000

        private const val HTTP_STATUS_CODE_BAD_REQUEST_ERROR = 400
        private const val HTTP_STATUS_CODE_CLIENT_ERROR_PREFIX = 4 // 4xx, client error status code prefix
        private const val HTTP_STATUS_CODE_SERVER_ERROR_PREFIX = 5 // 5xx, server error status code prefix

        private const val CATEGORY_KEY = "category"
        private const val CLIENT_SIDE_HIT_KEY = "clientSideHit"

        // https://www.iso.org/iso-3166-country-codes.html
        private val PRINT_LETTER_FORMAT_COUNTRIES_ISO3166_2 = setOf(
            Locale.US.country,
            Locale.CANADA.country,
            "MX", // Mexico
        )
    }
}<|MERGE_RESOLUTION|>--- conflicted
+++ resolved
@@ -474,17 +474,12 @@
     private val siteErrorHandler: StringSiteErrorHandler,
     private val siteHttpErrorHandler: HttpCodeSiteErrorHandler,
     private val subscriptionsJSHelper: SubscriptionsJSHelper,
-<<<<<<< HEAD
-    private val onboardingDesignExperimentToggles: OnboardingDesignExperimentToggles,
-    private val tabManager: TabManager,
-=======
     private val tabManager: TabManager,
     private val addressDisplayFormatter: AddressDisplayFormatter,
     private val onboardingDesignExperimentManager: OnboardingDesignExperimentManager,
     private val serpEasterEggLogosToggles: SerpEasterEggLogosToggles,
     private val nonHttpAppLinkChecker: NonHttpAppLinkChecker,
     private val externalIntentProcessingState: ExternalIntentProcessingState,
->>>>>>> 2e5565a8
 ) : WebViewClientListener,
     EditSavedSiteListener,
     DeleteBookmarkListener,
