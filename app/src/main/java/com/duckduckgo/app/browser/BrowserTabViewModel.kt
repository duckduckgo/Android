/*
 * Copyright (c) 2017 DuckDuckGo
 *
 * Licensed under the Apache License, Version 2.0 (the "License");
 * you may not use this file except in compliance with the License.
 * You may obtain a copy of the License at
 *
 *     http://www.apache.org/licenses/LICENSE-2.0
 *
 * Unless required by applicable law or agreed to in writing, software
 * distributed under the License is distributed on an "AS IS" BASIS,
 * WITHOUT WARRANTIES OR CONDITIONS OF ANY KIND, either express or implied.
 * See the License for the specific language governing permissions and
 * limitations under the License.
 */

package com.duckduckgo.app.browser

import android.annotation.SuppressLint
import android.graphics.Bitmap
import android.net.Uri
import android.os.Message
import android.view.ContextMenu
import android.view.MenuItem
import android.view.View
import android.webkit.ValueCallback
import android.webkit.WebChromeClient
import android.webkit.WebView
import androidx.annotation.AnyThread
import androidx.annotation.VisibleForTesting
import androidx.core.net.toUri
import androidx.lifecycle.LiveData
import androidx.lifecycle.MutableLiveData
import androidx.lifecycle.ViewModel
import androidx.lifecycle.viewModelScope
import com.duckduckgo.app.autocomplete.api.AutoComplete
import com.duckduckgo.app.autocomplete.api.AutoComplete.AutoCompleteResult
import com.duckduckgo.app.autocomplete.api.AutoComplete.AutoCompleteSuggestion
import com.duckduckgo.app.autocomplete.api.AutoComplete.AutoCompleteSuggestion.AutoCompleteBookmarkSuggestion
import com.duckduckgo.app.autocomplete.api.AutoComplete.AutoCompleteSuggestion.AutoCompleteSearchSuggestion
import com.duckduckgo.app.bookmarks.db.BookmarkEntity
import com.duckduckgo.app.bookmarks.db.BookmarksDao
import com.duckduckgo.app.bookmarks.ui.EditBookmarkDialogFragment.EditBookmarkListener
import com.duckduckgo.app.browser.BrowserTabViewModel.Command.*
import com.duckduckgo.app.browser.BrowserTabViewModel.GlobalLayoutViewState.Browser
import com.duckduckgo.app.browser.BrowserTabViewModel.GlobalLayoutViewState.Invalidated
import com.duckduckgo.app.browser.LongPressHandler.RequiredAction
import com.duckduckgo.app.browser.SpecialUrlDetector.UrlType.IntentType
import com.duckduckgo.app.browser.WebNavigationStateChange.*
import com.duckduckgo.app.browser.addtohome.AddToHomeCapabilityDetector
import com.duckduckgo.app.browser.favicon.FaviconDownloader
import com.duckduckgo.app.browser.model.BasicAuthenticationCredentials
import com.duckduckgo.app.browser.model.BasicAuthenticationRequest
import com.duckduckgo.app.browser.model.LongPressTarget
import com.duckduckgo.app.browser.omnibar.OmnibarEntryConverter
import com.duckduckgo.app.browser.session.WebViewSessionStorage
import com.duckduckgo.app.browser.ui.HttpAuthenticationDialogFragment.HttpAuthenticationListener
import com.duckduckgo.app.cta.ui.Cta
import com.duckduckgo.app.cta.ui.CtaViewModel
import com.duckduckgo.app.cta.ui.HomePanelCta
import com.duckduckgo.app.cta.ui.SecondaryButtonCta
import com.duckduckgo.app.global.*
import com.duckduckgo.app.global.model.Site
import com.duckduckgo.app.global.model.SiteFactory
import com.duckduckgo.app.global.model.domainMatchesUrl
import com.duckduckgo.app.privacy.db.NetworkLeaderboardDao
import com.duckduckgo.app.privacy.model.PrivacyGrade
import com.duckduckgo.app.settings.db.SettingsDataStore
import com.duckduckgo.app.statistics.api.StatisticsUpdater
import com.duckduckgo.app.statistics.pixels.Pixel
import com.duckduckgo.app.statistics.pixels.Pixel.PixelName
import com.duckduckgo.app.statistics.pixels.Pixel.PixelParameter
import com.duckduckgo.app.surrogates.SurrogateResponse
import com.duckduckgo.app.survey.model.Survey
import com.duckduckgo.app.tabs.model.TabEntity
import com.duckduckgo.app.tabs.model.TabRepository
import com.duckduckgo.app.trackerdetection.model.TrackingEvent
import com.duckduckgo.app.usage.search.SearchCountDao
import com.jakewharton.rxrelay2.PublishRelay
import io.reactivex.android.schedulers.AndroidSchedulers
import io.reactivex.disposables.Disposable
import io.reactivex.schedulers.Schedulers
import kotlinx.coroutines.Job
import kotlinx.coroutines.launch
import kotlinx.coroutines.withContext
import timber.log.Timber
import java.util.concurrent.TimeUnit

class BrowserTabViewModel(
    private val statisticsUpdater: StatisticsUpdater,
    private val queryUrlConverter: OmnibarEntryConverter,
    private val duckDuckGoUrlDetector: DuckDuckGoUrlDetector,
    private val siteFactory: SiteFactory,
    private val tabRepository: TabRepository,
    private val networkLeaderboardDao: NetworkLeaderboardDao,
    private val bookmarksDao: BookmarksDao,
    private val autoComplete: AutoComplete,
    private val appSettingsPreferencesStore: SettingsDataStore,
    private val longPressHandler: LongPressHandler,
    private val webViewSessionStorage: WebViewSessionStorage,
    private val specialUrlDetector: SpecialUrlDetector,
    private val faviconDownloader: FaviconDownloader,
    private val addToHomeCapabilityDetector: AddToHomeCapabilityDetector,
    private val ctaViewModel: CtaViewModel,
    private val searchCountDao: SearchCountDao,
    private val pixel: Pixel,
    private val dispatchers: DispatcherProvider = DefaultDispatcherProvider()
) : WebViewClientListener, EditBookmarkListener, HttpAuthenticationListener, ViewModel() {

    private var buildingSiteFactoryJob: Job? = null

    sealed class GlobalLayoutViewState {
        data class Browser(val isNewTabState: Boolean = true) : GlobalLayoutViewState()
        object Invalidated : GlobalLayoutViewState()
    }

    data class CtaViewState(
        val cta: Cta? = null
    )

    data class BrowserViewState(
        val browserShowing: Boolean = false,
        val isFullScreen: Boolean = false,
        val isDesktopBrowsingMode: Boolean = false,
        val canChangeBrowsingMode: Boolean = true,
        val showPrivacyGrade: Boolean = false,
        val showClearButton: Boolean = false,
        val showTabsButton: Boolean = true,
        val showFireButton: Boolean = true,
        val showMenuButton: Boolean = true,
        val canSharePage: Boolean = false,
        val canAddBookmarks: Boolean = false,
        val canGoBack: Boolean = false,
        val canGoForward: Boolean = false,
        val canReportSite: Boolean = false,
        val addToHomeEnabled: Boolean = false,
        val addToHomeVisible: Boolean = false
    )

    data class OmnibarViewState(
        val omnibarText: String = "",
        val isEditing: Boolean = false,
        val shouldMoveCaretToEnd: Boolean = false
    )

    data class LoadingViewState(
        val isLoading: Boolean = false,
        val progress: Int = 0
    )

    data class FindInPageViewState(
        val visible: Boolean = false,
        val showNumberMatches: Boolean = false,
        val activeMatchIndex: Int = 0,
        val searchTerm: String = "",
        val numberMatches: Int = 0,
        val canFindInPage: Boolean = false
    )

    data class AutoCompleteViewState(
        val showSuggestions: Boolean = false,
        val searchResults: AutoCompleteResult = AutoCompleteResult("", emptyList())
    )

    sealed class Command {
        object Refresh : Command()
        class Navigate(val url: String) : Command()
        class NavigateBack(val steps: Int) : Command()
        object NavigateForward : Command()
        class OpenInNewTab(val query: String) : Command()
        class OpenMessageInNewTab(val message: Message) : Command()
        class OpenInNewBackgroundTab(val query: String) : Command()
        object LaunchNewTab : Command()
        object ResetHistory : Command()
        class DialNumber(val telephoneNumber: String) : Command()
        class SendSms(val telephoneNumber: String) : Command()
        class SendEmail(val emailAddress: String) : Command()
        object ShowKeyboard : Command()
        object HideKeyboard : Command()
        class ShowFullScreen(val view: View) : Command()
        class DownloadImage(val url: String) : Command()
        class ShowBookmarkAddedConfirmation(val bookmarkId: Long, val title: String?, val url: String?) : Command()
        class ShareLink(val url: String) : Command()
        class CopyLink(val url: String) : Command()
        class FindInPageCommand(val searchTerm: String) : Command()
        class BrokenSiteFeedback(val url: String, val blockedTrackers: String, val surrogates: String, val httpsUpgraded: Boolean) : Command()
        object DismissFindInPage : Command()
        class ShowFileChooser(val filePathCallback: ValueCallback<Array<Uri>>, val fileChooserParams: WebChromeClient.FileChooserParams) : Command()
        class HandleExternalAppLink(val appLink: IntentType) : Command()
        class AddHomeShortcut(val title: String, val url: String, val icon: Bitmap? = null) : Command()
        class LaunchSurvey(val survey: Survey) : Command()
        object LaunchAddWidget : Command()
        object LaunchLegacyAddWidget : Command()
        class RequiresAuthentication(val request: BasicAuthenticationRequest) : Command()
        class SaveCredentials(val request: BasicAuthenticationRequest, val credentials: BasicAuthenticationCredentials) : Command()
        object GenerateWebViewPreviewImage : Command()
        object LaunchTabSwitcher : Command()
        class ShowErrorWithAction(val action: () -> Unit) : Command()
    }

    val autoCompleteViewState: MutableLiveData<AutoCompleteViewState> = MutableLiveData()
    val browserViewState: MutableLiveData<BrowserViewState> = MutableLiveData()
    val globalLayoutState: MutableLiveData<GlobalLayoutViewState> = MutableLiveData()
    val loadingViewState: MutableLiveData<LoadingViewState> = MutableLiveData()
    val omnibarViewState: MutableLiveData<OmnibarViewState> = MutableLiveData()
    val findInPageViewState: MutableLiveData<FindInPageViewState> = MutableLiveData()
    val ctaViewState: MutableLiveData<CtaViewState> = MutableLiveData()
    var siteLiveData: MutableLiveData<Site> = MutableLiveData()

    var skipHome = false
    val tabs: LiveData<List<TabEntity>> = tabRepository.liveTabs
    val survey: LiveData<Survey> = ctaViewModel.surveyLiveData
    val privacyGrade: MutableLiveData<PrivacyGrade> = MutableLiveData()
    val command: SingleLiveEvent<Command> = SingleLiveEvent()

    val url: String?
        get() = site?.url

    val title: String?
        get() = site?.title

    private val autoCompletePublishSubject = PublishRelay.create<String>()
    private var autoCompleteDisposable: Disposable? = null
    private var site: Site? = null
    private lateinit var tabId: String
    private var webNavigationState: WebNavigationState? = null
    private var httpsUpgraded = false

    init {
        initializeViewStates()
        configureAutoComplete()
    }

    fun loadData(tabId: String, initialUrl: String?, skipHome: Boolean) {
        this.tabId = tabId
        this.skipHome = skipHome
        siteLiveData = tabRepository.retrieveSiteData(tabId)
        site = siteLiveData.value

        initialUrl?.let { buildSiteFactory(it) }
    }

    fun onViewReady() {
        url?.let {
            onUserSubmittedQuery(it)
        }
    }

    fun onMessageProcessed() {
        showBrowser()
    }

    private fun buildSiteFactory(url: String, title: String? = null) {

        if (buildingSiteFactoryJob?.isCompleted == false) {
            Timber.i("Cancelling existing work to build SiteMonitor for $url")
            buildingSiteFactoryJob?.cancel()
        }

        site = siteFactory.buildSite(url, title, httpsUpgraded)
        onSiteChanged()
        buildingSiteFactoryJob = viewModelScope.launch {
            site?.let {
                withContext(dispatchers.io()) {
                    siteFactory.loadFullSiteDetails(it)
                    onSiteChanged()
                }
            }
        }
    }

    @SuppressLint("CheckResult")
    private fun configureAutoComplete() {
        autoCompleteDisposable = autoCompletePublishSubject
            .debounce(300, TimeUnit.MILLISECONDS)
            .switchMap { autoComplete.autoComplete(it) }
            .subscribeOn(Schedulers.io())
            .observeOn(AndroidSchedulers.mainThread())
            .subscribe({ result ->
                onAutoCompleteResultReceived(result)
            }, { t: Throwable? -> Timber.w(t, "Failed to get search results") })
    }

    private fun onAutoCompleteResultReceived(result: AutoCompleteResult) {
        val results = result.suggestions.take(6)
        val currentViewState = currentAutoCompleteViewState()
        autoCompleteViewState.value = currentViewState.copy(searchResults = AutoCompleteResult(result.query, results))
    }

    @VisibleForTesting
    public override fun onCleared() {
        buildingSiteFactoryJob?.cancel()
        autoCompleteDisposable?.dispose()
        autoCompleteDisposable = null
        super.onCleared()
    }

    fun registerWebViewListener(browserWebViewClient: BrowserWebViewClient, browserChromeClient: BrowserChromeClient) {
        browserWebViewClient.webViewClientListener = this
        browserChromeClient.webViewClientListener = this
    }

    fun onViewResumed() {
        command.value = if (!currentBrowserViewState().browserShowing) ShowKeyboard else HideKeyboard
        if (currentGlobalLayoutState() is Invalidated && currentBrowserViewState().browserShowing) {
            showErrorWithAction()
        }
    }

    fun onViewVisible() {
        //we expect refreshCta to be called when a site is fully loaded if browsingShowing -trackers data available-.
        if (!currentBrowserViewState().browserShowing) {
            refreshCta()
        }
    }

    fun onViewHidden() {
        skipHome = false
    }

    suspend fun fireAutocompletePixel(suggestion: AutoCompleteSuggestion) {
        val currentViewState = currentAutoCompleteViewState()
        val hasBookmarks = withContext(dispatchers.io()) {
            bookmarksDao.hasBookmarks()
        }
        val hasBookmarkResults = currentViewState.searchResults.suggestions.any { it is AutoCompleteBookmarkSuggestion }
        val params = mapOf(
            PixelParameter.SHOWED_BOOKMARKS to hasBookmarkResults.toString(),
            PixelParameter.BOOKMARK_CAPABLE to hasBookmarks.toString()
        )
        val pixelName = when (suggestion) {
            is AutoCompleteBookmarkSuggestion -> PixelName.AUTOCOMPLETE_BOOKMARK_SELECTION
            is AutoCompleteSearchSuggestion -> PixelName.AUTOCOMPLETE_SEARCH_SELECTION
        }

        pixel.fire(pixelName, params)
    }

    fun onUserSubmittedQuery(query: String) {
        if (query.isBlank()) {
            return
        }

        if (currentGlobalLayoutState() is Invalidated) {
            recoverTabWithQuery(query)
            return
        }

        command.value = HideKeyboard
        val trimmedInput = query.trim()

        viewModelScope.launch(dispatchers.io()) {
            searchCountDao.incrementSearchCount()
        }

        val type = specialUrlDetector.determineType(trimmedInput)
        if (type is IntentType) {
            externalAppLinkClicked(type)
        } else {
            if (shouldClearHistoryOnNewQuery()) {
                command.value = ResetHistory
            }
            command.value = Navigate(queryUrlConverter.convertQueryToUrl(trimmedInput))
        }

        globalLayoutState.value = Browser(isNewTabState = false)
        findInPageViewState.value = FindInPageViewState(visible = false, canFindInPage = true)
        omnibarViewState.value = currentOmnibarViewState().copy(omnibarText = trimmedInput, shouldMoveCaretToEnd = false)
        browserViewState.value = currentBrowserViewState().copy(browserShowing = true, showClearButton = false)
        autoCompleteViewState.value = AutoCompleteViewState(false)
    }

    private fun shouldClearHistoryOnNewQuery(): Boolean {
        val navigation = webNavigationState ?: return false
        return !currentBrowserViewState().browserShowing && navigation.hasNavigationHistory
    }

    private suspend fun removeCurrentTabFromRepository() {
        val currentTab = tabRepository.liveSelectedTab.value
        currentTab?.let {
            tabRepository.delete(currentTab)
        }
    }

    override fun closeCurrentTab() {
        viewModelScope.launch { removeCurrentTabFromRepository() }
    }

    fun onUserPressedForward() {
        if (!currentBrowserViewState().browserShowing) {
            browserViewState.value = currentBrowserViewState().copy(browserShowing = true)
            command.value = Refresh
        } else {
            command.value = NavigateForward
        }
    }

    fun onRefreshRequested() {
        if (currentGlobalLayoutState() is Invalidated) {
            recoverTabWithQuery(url.orEmpty())
        } else {
            command.value = Refresh
        }
    }

    /**
     * Handles back navigation. Returns false if navigation could not be
     * handled at this level, giving system an opportunity to handle it
     *
     * @return true if navigation handled, otherwise false
     */
    fun onUserPressedBack(): Boolean {
        val navigation = webNavigationState ?: return false

        if (!currentBrowserViewState().browserShowing) {
            return false
        }

        if (navigation.canGoBack) {
            command.value = NavigateBack(navigation.stepsToPreviousPage)
            return true
        } else if (!skipHome) {
            navigateHome()
            return true
        }

        Timber.d("User pressed back and tab is set to skip home; need to generate WebView preview now")
        command.value = GenerateWebViewPreviewImage
        return false
    }

    private fun navigateHome() {
        site = null
        onSiteChanged()

        browserViewState.value = currentBrowserViewState().copy(
            browserShowing = false,
            canGoBack = false,
            canGoForward = currentGlobalLayoutState() !is Invalidated
        )
        omnibarViewState.value = currentOmnibarViewState().copy(omnibarText = "", shouldMoveCaretToEnd = false)
        loadingViewState.value = currentLoadingViewState().copy(isLoading = false)

        deleteTabPreview(tabId)
    }

    override fun goFullScreen(view: View) {
        command.value = ShowFullScreen(view)

        val currentState = currentBrowserViewState()
        browserViewState.value = currentState.copy(isFullScreen = true)
    }

    override fun exitFullScreen() {
        val currentState = currentBrowserViewState()
        browserViewState.value = currentState.copy(isFullScreen = false)
    }

    override fun navigationStateChanged(newWebNavigationState: WebNavigationState) {

        val stateChange = newWebNavigationState.compare(webNavigationState)
        webNavigationState = newWebNavigationState

        if (!currentBrowserViewState().browserShowing) return

        browserViewState.value = currentBrowserViewState().copy(
            canGoBack = newWebNavigationState.canGoBack || !skipHome,
            canGoForward = newWebNavigationState.canGoForward
        )

        Timber.v("navigationStateChanged: $stateChange")
        when (stateChange) {
            is NewPage -> pageChanged(stateChange.url, stateChange.title)
            is PageCleared -> pageCleared()
            is UrlUpdated -> urlUpdated(stateChange.url)
            is PageNavigationCleared -> disableUserNavigation()
        }
    }

    private fun pageChanged(url: String, title: String?) {

        Timber.v("Page changed: $url")
        buildSiteFactory(url, title)

        val currentOmnibarViewState = currentOmnibarViewState()
        omnibarViewState.postValue(currentOmnibarViewState.copy(omnibarText = omnibarTextForUrl(url), shouldMoveCaretToEnd = false))

        val currentBrowserViewState = currentBrowserViewState()
        findInPageViewState.postValue(FindInPageViewState(visible = false, canFindInPage = true))
        browserViewState.postValue(
            currentBrowserViewState.copy(
                browserShowing = true,
                canAddBookmarks = true,
                addToHomeEnabled = true,
                addToHomeVisible = addToHomeCapabilityDetector.isAddToHomeSupported(),
                canSharePage = true,
                showPrivacyGrade = true,
                canReportSite = true
            )
        )

        if (duckDuckGoUrlDetector.isDuckDuckGoQueryUrl(url)) {
            statisticsUpdater.refreshSearchRetentionAtb()
        }

        registerSiteVisit()
    }

    private fun urlUpdated(url: String) {
        Timber.v("Page url updated: $url")
        site?.url = url
        onSiteChanged()
        val currentOmnibarViewState = currentOmnibarViewState()
        omnibarViewState.postValue(currentOmnibarViewState.copy(omnibarText = omnibarTextForUrl(url), shouldMoveCaretToEnd = false))
    }

    private fun omnibarTextForUrl(url: String?): String {
        if (url == null) return ""
        if (duckDuckGoUrlDetector.isDuckDuckGoQueryUrl(url)) {
            return duckDuckGoUrlDetector.extractQuery(url) ?: ""
        }
        return url
    }

    private fun pageCleared() {
        Timber.v("Page cleared: $url")
        site = null
        onSiteChanged()

        val currentBrowserViewState = currentBrowserViewState()
        browserViewState.value = currentBrowserViewState.copy(
            canAddBookmarks = false,
            addToHomeEnabled = false,
            addToHomeVisible = addToHomeCapabilityDetector.isAddToHomeSupported(),
            canSharePage = false,
            showPrivacyGrade = false,
            canReportSite = false
        )
    }

    override fun pageRefreshed(refreshedUrl: String) {
        if (url == null || refreshedUrl == url) {
            Timber.v("Page refreshed: $refreshedUrl")
            pageChanged(refreshedUrl, title)
        }
    }

    override fun progressChanged(newProgress: Int) {
        Timber.v("Loading in progress $newProgress")
        if (!currentBrowserViewState().browserShowing) return
        val isLoading = newProgress < 100
        val progress = currentLoadingViewState()
        val visualProgress = if (newProgress < FIXED_PROGRESS) {
            FIXED_PROGRESS
        } else {
            newProgress
        }
        loadingViewState.value = progress.copy(isLoading = isLoading, progress = visualProgress)
    }

    private fun registerSiteVisit() {
        Schedulers.io().scheduleDirect {
            networkLeaderboardDao.incrementSitesVisited()
        }
    }

    override fun titleReceived(newTitle: String) {
        site?.title = newTitle
        onSiteChanged()
    }

    @AnyThread
    override fun sendEmailRequested(emailAddress: String) {
        command.postValue(SendEmail(emailAddress))
    }

    @AnyThread
    override fun dialTelephoneNumberRequested(telephoneNumber: String) {
        command.postValue(DialNumber(telephoneNumber))
    }

    @AnyThread
    override fun sendSmsRequested(telephoneNumber: String) {
        command.postValue(SendSms(telephoneNumber))
    }

    override fun surrogateDetected(surrogate: SurrogateResponse) {
        site?.surrogateDetected(surrogate)
    }

    override fun upgradedToHttps() {
        httpsUpgraded = true
    }

    override fun trackerDetected(event: TrackingEvent) {
        Timber.d("Tracker detected while on $url and the document was ${event.documentUrl}")
        if (site?.domainMatchesUrl(event.documentUrl) == true) {
            site?.trackerDetected(event)
            onSiteChanged()
        }
        updateNetworkLeaderboard(event)
    }

    private fun updateNetworkLeaderboard(event: TrackingEvent) {
        val networkName = event.entity?.name ?: return
        networkLeaderboardDao.incrementNetworkCount(networkName)
    }

    override fun pageHasHttpResources(page: String) {
        if (site?.domainMatchesUrl(page) == true) {
            site?.hasHttpResources = true
            onSiteChanged()
        }
    }

    private fun onSiteChanged() {
        httpsUpgraded = false
        viewModelScope.launch {

            val improvedGrade = withContext(dispatchers.io()) {
                site?.calculateGrades()?.improvedGrade
            }

            withContext(dispatchers.main()) {
                siteLiveData.value = site
                privacyGrade.value = improvedGrade
            }

            withContext(dispatchers.io()) {
                tabRepository.update(tabId, site)
            }
        }
    }

    override fun showFileChooser(filePathCallback: ValueCallback<Array<Uri>>, fileChooserParams: WebChromeClient.FileChooserParams) {
        command.value = ShowFileChooser(filePathCallback, fileChooserParams)
    }

    private fun currentGlobalLayoutState(): GlobalLayoutViewState = globalLayoutState.value!!
    private fun currentAutoCompleteViewState(): AutoCompleteViewState = autoCompleteViewState.value!!
    private fun currentBrowserViewState(): BrowserViewState = browserViewState.value!!
    private fun currentFindInPageViewState(): FindInPageViewState = findInPageViewState.value!!
    private fun currentOmnibarViewState(): OmnibarViewState = omnibarViewState.value!!
    private fun currentLoadingViewState(): LoadingViewState = loadingViewState.value!!
    private fun currentCtaViewState(): CtaViewState = ctaViewState.value!!

    fun onOmnibarInputStateChanged(query: String, hasFocus: Boolean, hasQueryChanged: Boolean) {

        // determine if empty list to be shown, or existing search results
        val autoCompleteSearchResults = if (query.isBlank()) {
            AutoCompleteResult(query, emptyList())
        } else {
            currentAutoCompleteViewState().searchResults
        }

        val currentOmnibarViewState = currentOmnibarViewState()
        val autoCompleteSuggestionsEnabled = appSettingsPreferencesStore.autoCompleteSuggestionsEnabled
        val showAutoCompleteSuggestions = hasFocus && query.isNotBlank() && hasQueryChanged && autoCompleteSuggestionsEnabled
        val showClearButton = hasFocus && query.isNotBlank()
        val showControls = !hasFocus || query.isBlank()

        omnibarViewState.value = currentOmnibarViewState.copy(isEditing = hasFocus)

        val currentBrowserViewState = currentBrowserViewState()
        browserViewState.value = currentBrowserViewState.copy(
            showPrivacyGrade = currentBrowserViewState.browserShowing,
            showTabsButton = showControls,
            showFireButton = showControls,
            showMenuButton = showControls,
            showClearButton = showClearButton
        )

        autoCompleteViewState.value = AutoCompleteViewState(showAutoCompleteSuggestions, autoCompleteSearchResults)

        if (hasQueryChanged && hasFocus && autoCompleteSuggestionsEnabled) {
            autoCompletePublishSubject.accept(query.trim())
        }
    }

    suspend fun onBookmarkAddRequested() {
        val url = url ?: ""
        val title = title ?: ""
        val id = withContext(dispatchers.io()) {
            bookmarksDao.insert(BookmarkEntity(title = title, url = url))
        }
        withContext(dispatchers.main()) {
            command.value = ShowBookmarkAddedConfirmation(id, title, url)
        }
    }

    override fun onBookmarkEdited(id: Long, title: String, url: String) {
        viewModelScope.launch(dispatchers.io()) {
            editBookmark(id, title, url)
        }
    }

    suspend fun editBookmark(id: Long, title: String, url: String) {
        withContext(dispatchers.io()) {
            bookmarksDao.update(BookmarkEntity(id, title, url))
        }
    }

    fun onBrokenSiteSelected() {
        val events = site?.trackingEvents
        val blockedTrackers = events?.map { Uri.parse(it.trackerUrl).host }.orEmpty().distinct().joinToString(",")
        val upgradedHttps = site?.upgradedHttps ?: false
        val surrogates = site?.surrogates?.map { Uri.parse(it.name).baseHost }.orEmpty().distinct().joinToString(",")
        val url = url.orEmpty()

        command.value = BrokenSiteFeedback(url, blockedTrackers, surrogates, upgradedHttps)
    }

    fun onUserSelectedToEditQuery(query: String) {
        omnibarViewState.value = currentOmnibarViewState().copy(isEditing = false, omnibarText = query, shouldMoveCaretToEnd = true)
        autoCompleteViewState.value = AutoCompleteViewState(showSuggestions = false)
    }

    fun userLongPressedInWebView(target: LongPressTarget, menu: ContextMenu) {
        Timber.i("Long pressed on ${target.type}, (url=${target.url}), (image url = ${target.imageUrl})")
        longPressHandler.handleLongPress(target.type, target.url, menu)
    }

    fun userSelectedItemFromLongPressMenu(longPressTarget: LongPressTarget, item: MenuItem): Boolean {

        val requiredAction = longPressHandler.userSelectedMenuItem(longPressTarget, item)
        Timber.d("Required action from long press is $requiredAction")

        return when (requiredAction) {
            is RequiredAction.OpenInNewTab -> {
                command.value = GenerateWebViewPreviewImage
                command.value = OpenInNewTab(requiredAction.url)
                true
            }
            is RequiredAction.OpenInNewBackgroundTab -> {
                command.value = GenerateWebViewPreviewImage
                viewModelScope.launch { openInNewBackgroundTab(requiredAction.url) }
                true
            }
            is RequiredAction.DownloadFile -> {
                command.value = DownloadImage(requiredAction.url)
                true
            }
            is RequiredAction.ShareLink -> {
                command.value = ShareLink(requiredAction.url)
                true
            }
            is RequiredAction.CopyLink -> {
                command.value = CopyLink(requiredAction.url)
                true
            }
            RequiredAction.None -> {
                false
            }
        }
    }

    suspend fun openInNewBackgroundTab(url: String) {
        tabRepository.addNewTabAfterExistingTab(url, tabId)
        command.value = OpenInNewBackgroundTab(url)
    }

    fun onFindInPageSelected() {
        findInPageViewState.value = FindInPageViewState(visible = true, canFindInPage = true)
    }

    fun userFindingInPage(searchTerm: String) {
        val currentViewState = currentFindInPageViewState()
        var findInPage = currentViewState.copy(visible = true, searchTerm = searchTerm)
        if (searchTerm.isEmpty()) {
            findInPage = findInPage.copy(showNumberMatches = false)
        }
        findInPageViewState.value = findInPage
        command.value = FindInPageCommand(searchTerm)
    }

    fun dismissFindInView() {
        findInPageViewState.value = currentFindInPageViewState().copy(visible = false, searchTerm = "")
        command.value = DismissFindInPage
    }

    fun onFindResultsReceived(activeMatchOrdinal: Int, numberOfMatches: Int) {
        val activeIndex = if (numberOfMatches == 0) 0 else activeMatchOrdinal + 1
        val currentViewState = currentFindInPageViewState()
        findInPageViewState.value = currentViewState.copy(
            showNumberMatches = true,
            activeMatchIndex = activeIndex,
            numberMatches = numberOfMatches
        )
    }

    fun onWebSessionRestored() {
        globalLayoutState.value = Browser(isNewTabState = false)
    }

    fun onDesktopSiteModeToggled(desktopSiteRequested: Boolean) {
        val currentBrowserViewState = currentBrowserViewState()
        browserViewState.value = currentBrowserViewState.copy(isDesktopBrowsingMode = desktopSiteRequested)

        val uri = site?.uri ?: return

        if (desktopSiteRequested && uri.isMobileSite) {
            val desktopUrl = uri.toDesktopUri().toString()
            Timber.i("Original URL $url - attempting $desktopUrl with desktop site UA string")
            command.value = Navigate(desktopUrl)
        } else {
            command.value = Refresh
        }
    }

    private fun initializeViewStates() {
        globalLayoutState.value = Browser()
        browserViewState.value = BrowserViewState().copy(addToHomeVisible = addToHomeCapabilityDetector.isAddToHomeSupported())
        loadingViewState.value = LoadingViewState()
        autoCompleteViewState.value = AutoCompleteViewState()
        omnibarViewState.value = OmnibarViewState()
        findInPageViewState.value = FindInPageViewState()
        ctaViewState.value = CtaViewState()
    }

    fun onShareSelected() {
        url?.let {
            command.value = ShareLink(removeAtbAndSourceParamsFromSearch(it))
        }
    }

    fun determineShowBrowser() {
        val showBrowser = currentBrowserViewState().browserShowing || !url.isNullOrBlank()
        browserViewState.value = currentBrowserViewState().copy(browserShowing = showBrowser)
    }

    private fun showBrowser() {
        browserViewState.value = currentBrowserViewState().copy(browserShowing = true)
        globalLayoutState.value = Browser(isNewTabState = false)
    }

    private fun removeAtbAndSourceParamsFromSearch(url: String): String {

        if (!duckDuckGoUrlDetector.isDuckDuckGoQueryUrl(url)) {
            return url
        }

        val uri = Uri.parse(url)
        val paramsToRemove = arrayOf(AppUrl.ParamKey.ATB, AppUrl.ParamKey.SOURCE)
        val parameterNames = uri.queryParameterNames.filterNot { paramsToRemove.contains(it) }
        val builder = uri.buildUpon()
        builder.clearQuery()

        for (paramName in parameterNames) {
            builder.appendQueryParameter(paramName, uri.getQueryParameter(paramName))
        }

        return builder.build().toString()
    }

    fun saveWebViewState(webView: WebView?, tabId: String) {
        webViewSessionStorage.saveSession(webView, tabId)
    }

    fun restoreWebViewState(webView: WebView?, lastUrl: String) {
        val sessionRestored = webViewSessionStorage.restoreSession(webView, tabId)
        if (sessionRestored) {
            Timber.v("Successfully restored session")
            onWebSessionRestored()
        } else {
            if (lastUrl.isNotBlank()) {
                Timber.w("Restoring last url but page history has been lost - url=[$lastUrl]")
                onUserSubmittedQuery(lastUrl)
            }
        }
    }

    @SuppressLint("CheckResult")
    fun onPinPageToHomeSelected() {
        val currentPage = url ?: return
        val title = if (duckDuckGoUrlDetector.isDuckDuckGoQueryUrl(currentPage)) {
            duckDuckGoUrlDetector.extractQuery(currentPage) ?: currentPage
        } else {
            currentPage.toUri().baseHost ?: currentPage
        }

        faviconDownloader.download(currentPage.toUri())
            .subscribeOn(Schedulers.io())
            .observeOn(AndroidSchedulers.mainThread())
            .subscribe({
                Timber.i("Successfully got favicon")
                command.value = AddHomeShortcut(title, currentPage, it)
            }, { throwable ->
                Timber.w(throwable, "Failed to obtain favicon")
                command.value = AddHomeShortcut(title, currentPage)
            })
    }

    fun userRequestedOpeningNewTab() {
        command.value = GenerateWebViewPreviewImage
        command.value = LaunchNewTab
    }

    fun onSurveyChanged(survey: Survey?) {
        val activeSurvey = ctaViewModel.onSurveyChanged(survey)
        if (activeSurvey != null) {
            refreshCta()
        }
    }

    fun onCtaShown() {
        val cta = ctaViewState.value?.cta ?: return
        ctaViewModel.onCtaShown(cta)
    }

    fun onManualCtaShown(cta: Cta) {
        ctaViewModel.onCtaShown(cta)
    }

    fun refreshCta() {
        if (currentGlobalLayoutState() is Browser) {
            viewModelScope.launch {
                val cta = withContext(dispatchers.io()) {
                    ctaViewModel.refreshCta(dispatchers.io(), currentBrowserViewState().browserShowing, siteLiveData.value)
                }
                ctaViewState.value = currentCtaViewState().copy(cta = cta)
            }
        }
    }

    fun registerDaxBubbleCtaDismissed() {
<<<<<<< HEAD
=======
        val cta = ctaViewState.value?.cta ?: return
        ctaViewModel.registerDaxBubbleCtaDismissed(cta)
    }

    fun onUserClickTopCta(cta: HomeTopPanelCta) {
        if (cta is HomeTopPanelCta.CovidCta) {
            onUserSubmittedQuery(cta.searchTerm)
        }
    }

    fun onUserClickCtaOkButton(cta: Cta) {
        ctaViewModel.onUserClickCtaOkButton(cta)
>>>>>>> 63350e94
        viewModelScope.launch {
            val cta = ctaViewState.value?.cta ?: return@launch
            ctaViewModel.registerDaxBubbleCtaDismissed(cta)
        }
    }

<<<<<<< HEAD
    fun onUserClickCtaOkButton(cta: Cta) {
        ctaViewModel.onUserClickCtaOkButton(cta)
=======
    fun onUserClickCtaSecondaryButton(cta: SecondaryButtonCta) {
        ctaViewModel.onUserClickCtaSecondaryButton(cta)
    }

    fun onUserDismissedCta(dismissedCta: Cta) {
        ctaViewModel.onUserDismissedCta(dismissedCta)
        when (dismissedCta) {
            is HomeTopPanelCta -> {
                if (!variantManager.getVariant().hasFeature(VariantManager.VariantFeature.ConceptTest)) {
                    refreshCta()
                } else {
                    ctaViewState.value = currentCtaViewState().copy(cta = null)
                }
            }
            is HomePanelCta -> refreshCta()
            else -> ctaViewState.value = currentCtaViewState().copy(cta = null)
        }
    }

    private fun produceNewCommand(cta: Cta) {
>>>>>>> 63350e94
        command.value = when (cta) {
            is HomePanelCta.Survey -> LaunchSurvey(cta.survey)
            is HomePanelCta.AddWidgetAuto -> LaunchAddWidget
            is HomePanelCta.AddWidgetInstructions -> LaunchLegacyAddWidget
            else -> return
        }
    }

    fun onUserClickCtaSecondaryButton(cta: SecondaryButtonCta) {
        ctaViewModel.onUserClickCtaSecondaryButton(cta)
    }

    fun onUserDismissedCta(dismissedCta: Cta) {
        viewModelScope.launch {
            ctaViewModel.onUserDismissedCta(dismissedCta)
            if (dismissedCta is HomePanelCta) {
                refreshCta()
            } else {
                ctaViewState.value = currentCtaViewState().copy(cta = null)
            }
        }
    }

    fun updateTabPreview(tabId: String, fileName: String) {
        tabRepository.updateTabPreviewImage(tabId, fileName)
    }

    fun deleteTabPreview(tabId: String) {
        tabRepository.updateTabPreviewImage(tabId, null)
    }

    override fun externalAppLinkClicked(appLink: IntentType) {
        command.value = HandleExternalAppLink(appLink)
    }

    override fun openInNewTab(url: String?) {
        command.value = OpenInNewTab(url.orEmpty())
    }

    override fun openMessageInNewTab(message: Message) {
        command.value = OpenMessageInNewTab(message)
    }

    override fun recoverFromRenderProcessGone() {
        webNavigationState?.let {
            navigationStateChanged(EmptyNavigationState(it))
        }
        invalidateBrowsingActions()
        showErrorWithAction()
    }

    override fun requiresAuthentication(request: BasicAuthenticationRequest) {
        command.value = RequiresAuthentication(request)
    }

    override fun handleAuthentication(request: BasicAuthenticationRequest, credentials: BasicAuthenticationCredentials) {
        request.handler.proceed(credentials.username, credentials.password)
        command.value = SaveCredentials(request, credentials)
    }

    override fun cancelAuthentication(request: BasicAuthenticationRequest) {
        request.handler.cancel()
    }

    fun userLaunchingTabSwitcher() {
        command.value = LaunchTabSwitcher
    }

    private fun invalidateBrowsingActions() {
        globalLayoutState.value = Invalidated
        loadingViewState.value = LoadingViewState()
        findInPageViewState.value = FindInPageViewState()
    }

    private fun disableUserNavigation() {
        browserViewState.value = currentBrowserViewState().copy(
            canGoBack = false,
            canGoForward = false,
            canReportSite = false,
            canChangeBrowsingMode = false
        )
    }

    private fun showErrorWithAction() {
        command.value = ShowErrorWithAction { this.onUserSubmittedQuery(url.orEmpty()) }
    }

    private fun recoverTabWithQuery(query: String) {
        closeCurrentTab()
        command.value = OpenInNewTab(query)
    }

    companion object {
        private const val FIXED_PROGRESS = 50
    }
}<|MERGE_RESOLUTION|>--- conflicted
+++ resolved
@@ -55,10 +55,7 @@
 import com.duckduckgo.app.browser.omnibar.OmnibarEntryConverter
 import com.duckduckgo.app.browser.session.WebViewSessionStorage
 import com.duckduckgo.app.browser.ui.HttpAuthenticationDialogFragment.HttpAuthenticationListener
-import com.duckduckgo.app.cta.ui.Cta
-import com.duckduckgo.app.cta.ui.CtaViewModel
-import com.duckduckgo.app.cta.ui.HomePanelCta
-import com.duckduckgo.app.cta.ui.SecondaryButtonCta
+import com.duckduckgo.app.cta.ui.*
 import com.duckduckgo.app.global.*
 import com.duckduckgo.app.global.model.Site
 import com.duckduckgo.app.global.model.SiteFactory
@@ -923,10 +920,10 @@
     }
 
     fun registerDaxBubbleCtaDismissed() {
-<<<<<<< HEAD
-=======
-        val cta = ctaViewState.value?.cta ?: return
-        ctaViewModel.registerDaxBubbleCtaDismissed(cta)
+        viewModelScope.launch {
+            val cta = ctaViewState.value?.cta ?: return@launch
+            ctaViewModel.registerDaxBubbleCtaDismissed(cta)
+        }
     }
 
     fun onUserClickTopCta(cta: HomeTopPanelCta) {
@@ -937,38 +934,6 @@
 
     fun onUserClickCtaOkButton(cta: Cta) {
         ctaViewModel.onUserClickCtaOkButton(cta)
->>>>>>> 63350e94
-        viewModelScope.launch {
-            val cta = ctaViewState.value?.cta ?: return@launch
-            ctaViewModel.registerDaxBubbleCtaDismissed(cta)
-        }
-    }
-
-<<<<<<< HEAD
-    fun onUserClickCtaOkButton(cta: Cta) {
-        ctaViewModel.onUserClickCtaOkButton(cta)
-=======
-    fun onUserClickCtaSecondaryButton(cta: SecondaryButtonCta) {
-        ctaViewModel.onUserClickCtaSecondaryButton(cta)
-    }
-
-    fun onUserDismissedCta(dismissedCta: Cta) {
-        ctaViewModel.onUserDismissedCta(dismissedCta)
-        when (dismissedCta) {
-            is HomeTopPanelCta -> {
-                if (!variantManager.getVariant().hasFeature(VariantManager.VariantFeature.ConceptTest)) {
-                    refreshCta()
-                } else {
-                    ctaViewState.value = currentCtaViewState().copy(cta = null)
-                }
-            }
-            is HomePanelCta -> refreshCta()
-            else -> ctaViewState.value = currentCtaViewState().copy(cta = null)
-        }
-    }
-
-    private fun produceNewCommand(cta: Cta) {
->>>>>>> 63350e94
         command.value = when (cta) {
             is HomePanelCta.Survey -> LaunchSurvey(cta.survey)
             is HomePanelCta.AddWidgetAuto -> LaunchAddWidget
@@ -984,10 +949,12 @@
     fun onUserDismissedCta(dismissedCta: Cta) {
         viewModelScope.launch {
             ctaViewModel.onUserDismissedCta(dismissedCta)
-            if (dismissedCta is HomePanelCta) {
-                refreshCta()
-            } else {
-                ctaViewState.value = currentCtaViewState().copy(cta = null)
+            when (dismissedCta) {
+                is HomeTopPanelCta -> {
+                    ctaViewState.value = currentCtaViewState().copy(cta = null)
+                }
+                is HomePanelCta -> refreshCta()
+                else -> ctaViewState.value = currentCtaViewState().copy(cta = null)
             }
         }
     }
