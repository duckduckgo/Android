--- conflicted
+++ resolved
@@ -1847,7 +1847,6 @@
         }
     }
 
-<<<<<<< HEAD
     fun onUserDismissedAutomaticFireproofLoginDialog() {
         viewModelScope.launch {
             fireproofDialogsEventHandler.onUserDismissedAutomaticFireproofLoginDialog()
@@ -1863,12 +1862,13 @@
     fun onUserEnabledAutomaticFireproofLoginDialog(domain: String) {
         viewModelScope.launch(dispatchers.io()) {
             fireproofDialogsEventHandler.onUserEnabledAutomaticFireproofLoginDialog(domain)
-=======
+        }
+    }
+
     fun onRemoveFireproofWebsiteSnackbarUndoClicked(fireproofWebsiteEntity: FireproofWebsiteEntity) {
         viewModelScope.launch(dispatchers.io()) {
             fireproofWebsiteRepository.fireproofWebsite(fireproofWebsiteEntity.domain)
             pixel.fire(AppPixelName.FIREPROOF_REMOVE_WEBSITE_UNDO)
->>>>>>> f723bb0e
         }
     }
 
