/*
 * Copyright (c) 2017 DuckDuckGo
 *
 * Licensed under the Apache License, Version 2.0 (the "License");
 * you may not use this file except in compliance with the License.
 * You may obtain a copy of the License at
 *
 *     http://www.apache.org/licenses/LICENSE-2.0
 *
 * Unless required by applicable law or agreed to in writing, software
 * distributed under the License is distributed on an "AS IS" BASIS,
 * WITHOUT WARRANTIES OR CONDITIONS OF ANY KIND, either express or implied.
 * See the License for the specific language governing permissions and
 * limitations under the License.
 */

package com.duckduckgo.app.browser

import android.annotation.SuppressLint
import android.graphics.Bitmap
import android.net.Uri
import android.os.Message
import android.view.ContextMenu
import android.view.MenuItem
import android.view.View
import android.webkit.ValueCallback
import android.webkit.WebChromeClient
import android.webkit.WebView
import androidx.annotation.AnyThread
import androidx.annotation.VisibleForTesting
import androidx.core.net.toUri
import androidx.lifecycle.LiveData
import androidx.lifecycle.MutableLiveData
import androidx.lifecycle.ViewModel
import androidx.lifecycle.viewModelScope
import com.duckduckgo.app.autocomplete.api.AutoCompleteApi
import com.duckduckgo.app.autocomplete.api.AutoCompleteApi.AutoCompleteResult
import com.duckduckgo.app.autocomplete.api.AutoCompleteApi.AutoCompleteSuggestion
import com.duckduckgo.app.autocomplete.api.AutoCompleteApi.AutoCompleteSuggestion.AutoCompleteBookmarkSuggestion
import com.duckduckgo.app.autocomplete.api.AutoCompleteApi.AutoCompleteSuggestion.AutoCompleteSearchSuggestion
import com.duckduckgo.app.bookmarks.db.BookmarkEntity
import com.duckduckgo.app.bookmarks.db.BookmarksDao
import com.duckduckgo.app.bookmarks.ui.EditBookmarkDialogFragment.EditBookmarkListener
import com.duckduckgo.app.browser.BrowserTabViewModel.Command.*
import com.duckduckgo.app.browser.BrowserTabViewModel.GlobalLayoutViewState.Browser
import com.duckduckgo.app.browser.BrowserTabViewModel.GlobalLayoutViewState.Invalidated
import com.duckduckgo.app.browser.LongPressHandler.RequiredAction
import com.duckduckgo.app.browser.SpecialUrlDetector.UrlType.IntentType
import com.duckduckgo.app.browser.WebNavigationStateChange.*
import com.duckduckgo.app.browser.addtohome.AddToHomeCapabilityDetector
import com.duckduckgo.app.browser.favicon.FaviconDownloader
import com.duckduckgo.app.browser.model.BasicAuthenticationCredentials
import com.duckduckgo.app.browser.model.BasicAuthenticationRequest
import com.duckduckgo.app.browser.model.LongPressTarget
import com.duckduckgo.app.browser.omnibar.OmnibarEntryConverter
import com.duckduckgo.app.browser.session.WebViewSessionStorage
import com.duckduckgo.app.browser.ui.HttpAuthenticationDialogFragment.HttpAuthenticationListener
<<<<<<< HEAD
import com.duckduckgo.app.cta.ui.*
=======
import com.duckduckgo.app.cta.ui.Cta
import com.duckduckgo.app.cta.ui.HomePanelCta
import com.duckduckgo.app.cta.ui.CtaViewModel
import com.duckduckgo.app.cta.ui.SecondaryButtonCta
>>>>>>> 5227754f
import com.duckduckgo.app.global.*
import com.duckduckgo.app.global.model.Site
import com.duckduckgo.app.global.model.SiteFactory
import com.duckduckgo.app.global.model.domainMatchesUrl
import com.duckduckgo.app.privacy.db.NetworkLeaderboardDao
import com.duckduckgo.app.privacy.model.PrivacyGrade
import com.duckduckgo.app.settings.db.SettingsDataStore
import com.duckduckgo.app.statistics.VariantManager
import com.duckduckgo.app.statistics.api.StatisticsUpdater
import com.duckduckgo.app.statistics.pixels.Pixel
import com.duckduckgo.app.statistics.pixels.Pixel.PixelName
import com.duckduckgo.app.statistics.pixels.Pixel.PixelParameter
import com.duckduckgo.app.survey.model.Survey
import com.duckduckgo.app.tabs.model.TabEntity
import com.duckduckgo.app.tabs.model.TabRepository
import com.duckduckgo.app.trackerdetection.model.TrackingEvent
import com.duckduckgo.app.usage.search.SearchCountDao
import com.jakewharton.rxrelay2.PublishRelay
import io.reactivex.android.schedulers.AndroidSchedulers
import io.reactivex.schedulers.Schedulers
import kotlinx.coroutines.Job
import kotlinx.coroutines.launch
import kotlinx.coroutines.withContext
import timber.log.Timber
import java.util.concurrent.TimeUnit

class BrowserTabViewModel(
    private val statisticsUpdater: StatisticsUpdater,
    private val queryUrlConverter: OmnibarEntryConverter,
    private val duckDuckGoUrlDetector: DuckDuckGoUrlDetector,
    private val siteFactory: SiteFactory,
    private val tabRepository: TabRepository,
    private val networkLeaderboardDao: NetworkLeaderboardDao,
    private val bookmarksDao: BookmarksDao,
    private val autoCompleteApi: AutoCompleteApi,
    private val appSettingsPreferencesStore: SettingsDataStore,
    private val longPressHandler: LongPressHandler,
    private val webViewSessionStorage: WebViewSessionStorage,
    private val specialUrlDetector: SpecialUrlDetector,
    private val faviconDownloader: FaviconDownloader,
    private val addToHomeCapabilityDetector: AddToHomeCapabilityDetector,
    private val ctaViewModel: CtaViewModel,
    private val searchCountDao: SearchCountDao,
    private val pixel: Pixel,
    private val variantManager: VariantManager,
    private val dispatchers: DispatcherProvider = DefaultDispatcherProvider()
) : WebViewClientListener, EditBookmarkListener, HttpAuthenticationListener, ViewModel() {

    private var buildingSiteFactoryJob: Job? = null

    sealed class GlobalLayoutViewState {
        data class Browser(val isNewTabState: Boolean = true) : GlobalLayoutViewState()
        object Invalidated : GlobalLayoutViewState()
    }

    data class CtaViewState(
        val cta: Cta? = null
    )

    data class BrowserViewState(
        val browserShowing: Boolean = false,
        val isFullScreen: Boolean = false,
        val isDesktopBrowsingMode: Boolean = false,
        val canChangeBrowsingMode: Boolean = true,
        val showPrivacyGrade: Boolean = false,
        val showClearButton: Boolean = false,
        val showTabsButton: Boolean = true,
        val showFireButton: Boolean = true,
        val showMenuButton: Boolean = true,
        val canSharePage: Boolean = false,
        val canAddBookmarks: Boolean = false,
        val canGoBack: Boolean = false,
        val canGoForward: Boolean = false,
        val canReportSite: Boolean = true,
        val addToHomeEnabled: Boolean = false,
        val addToHomeVisible: Boolean = false
    )

    data class OmnibarViewState(
        val omnibarText: String = "",
        val isEditing: Boolean = false,
        val shouldMoveCaretToEnd: Boolean = false
    )

    data class LoadingViewState(
        val isLoading: Boolean = false,
        val progress: Int = 0
    )

    data class FindInPageViewState(
        val visible: Boolean = false,
        val showNumberMatches: Boolean = false,
        val activeMatchIndex: Int = 0,
        val searchTerm: String = "",
        val numberMatches: Int = 0,
        val canFindInPage: Boolean = false
    )

    data class AutoCompleteViewState(
        val showSuggestions: Boolean = false,
        val searchResults: AutoCompleteResult = AutoCompleteResult("", emptyList(), false)
    )

    sealed class Command {
        object Refresh : Command()
        class Navigate(val url: String) : Command()
        class NavigateBack(val steps: Int) : Command()
        object NavigateForward : Command()
        class OpenInNewTab(val query: String) : Command()
        class OpenMessageInNewTab(val message: Message) : Command()
        class OpenInNewBackgroundTab(val query: String) : Command()
        object LaunchNewTab : Command()
        object ResetHistory : Command()
        class DialNumber(val telephoneNumber: String) : Command()
        class SendSms(val telephoneNumber: String) : Command()
        class SendEmail(val emailAddress: String) : Command()
        object ShowKeyboard : Command()
        object HideKeyboard : Command()
        class ShowFullScreen(val view: View) : Command()
        class DownloadImage(val url: String) : Command()
        class ShowBookmarkAddedConfirmation(val bookmarkId: Long, val title: String?, val url: String?) : Command()
        class ShareLink(val url: String) : Command()
        class CopyLink(val url: String) : Command()
        class FindInPageCommand(val searchTerm: String) : Command()
        class BrokenSiteFeedback(val url: String?) : Command()
        object DismissFindInPage : Command()
        class ShowFileChooser(val filePathCallback: ValueCallback<Array<Uri>>, val fileChooserParams: WebChromeClient.FileChooserParams) : Command()
        class HandleExternalAppLink(val appLink: IntentType) : Command()
        class AddHomeShortcut(val title: String, val url: String, val icon: Bitmap? = null) : Command()
        class LaunchSurvey(val survey: Survey) : Command()
        object LaunchAddWidget : Command()
        object LaunchLegacyAddWidget : Command()
        class RequiresAuthentication(val request: BasicAuthenticationRequest) : Command()
        class SaveCredentials(val request: BasicAuthenticationRequest, val credentials: BasicAuthenticationCredentials) : Command()
        object GenerateWebViewPreviewImage : Command()
        object LaunchTabSwitcher : Command()
        class ShowErrorWithAction(val action: () -> Unit) : Command()
        class OpenDialog(val url: String = DEFAULT_URL) : Command()
        object OpenSettings : Command()
    }

    val autoCompleteViewState: MutableLiveData<AutoCompleteViewState> = MutableLiveData()
    val browserViewState: MutableLiveData<BrowserViewState> = MutableLiveData()
    val globalLayoutState: MutableLiveData<GlobalLayoutViewState> = MutableLiveData()
    val loadingViewState: MutableLiveData<LoadingViewState> = MutableLiveData()
    val omnibarViewState: MutableLiveData<OmnibarViewState> = MutableLiveData()
    val findInPageViewState: MutableLiveData<FindInPageViewState> = MutableLiveData()
    val ctaViewState: MutableLiveData<CtaViewState> = MutableLiveData()
    var siteLiveData: MutableLiveData<Site> = MutableLiveData()

    var skipHome = false
    val tabs: LiveData<List<TabEntity>> = tabRepository.liveTabs
    val survey: LiveData<Survey> = ctaViewModel.surveyLiveData
    val privacyGrade: MutableLiveData<PrivacyGrade> = MutableLiveData()
    val command: SingleLiveEvent<Command> = SingleLiveEvent()

    val url: String?
        get() = site?.url

    val title: String?
        get() = site?.title

    private val autoCompletePublishSubject = PublishRelay.create<String>()
    private var site: Site? = null
    private lateinit var tabId: String
    private var webNavigationState: WebNavigationState? = null

    init {
        initializeViewStates()
        configureAutoComplete()
    }

    fun loadData(tabId: String, initialUrl: String?, skipHome: Boolean) {
        this.tabId = tabId
        this.skipHome = skipHome
        siteLiveData = tabRepository.retrieveSiteData(tabId)
        site = siteLiveData.value

        initialUrl?.let { buildSiteFactory(it) }
    }

    fun onViewReady() {
        url?.let {
            onUserSubmittedQuery(it)
        }
    }

    fun onMessageProcessed() {
        showBrowser()
    }

    private fun buildSiteFactory(url: String, title: String? = null) {

        if (buildingSiteFactoryJob?.isCompleted == false) {
            Timber.i("Cancelling existing work to build SiteMonitor for $url")
            buildingSiteFactoryJob?.cancel()
        }

        site = siteFactory.buildSite(url, title)
        onSiteChanged()
        buildingSiteFactoryJob = viewModelScope.launch {
            site?.let {
                withContext(dispatchers.io()) {
                    siteFactory.loadFullSiteDetails(it)
                    onSiteChanged()
                }
            }
        }
    }

    @SuppressLint("CheckResult")
    private fun configureAutoComplete() {
        autoCompletePublishSubject
            .debounce(300, TimeUnit.MILLISECONDS)
            .switchMap { autoCompleteApi.autoComplete(it) }
            .subscribeOn(Schedulers.io())
            .observeOn(AndroidSchedulers.mainThread())
            .subscribe({ result ->
                onAutoCompleteResultReceived(result)
            }, { t: Throwable? -> Timber.w(t, "Failed to get search results") })
    }

    private fun onAutoCompleteResultReceived(result: AutoCompleteResult) {
        val results = result.suggestions.take(6)
        val currentViewState = currentAutoCompleteViewState()
        autoCompleteViewState.value = currentViewState.copy(searchResults = AutoCompleteResult(result.query, results, result.hasBookmarks))
    }

    @VisibleForTesting
    public override fun onCleared() {
        super.onCleared()
        buildingSiteFactoryJob?.cancel()
    }

    fun registerWebViewListener(browserWebViewClient: BrowserWebViewClient, browserChromeClient: BrowserChromeClient) {
        browserWebViewClient.webViewClientListener = this
        browserChromeClient.webViewClientListener = this
    }

    fun onViewResumed() {
        command.value = if (!currentBrowserViewState().browserShowing) ShowKeyboard else HideKeyboard
        if (currentGlobalLayoutState() is Invalidated && currentBrowserViewState().browserShowing) {
            showErrorWithAction()
        }
    }

    fun onViewVisible() {
        //we expect refreshCta to be called when a site is fully loaded if browsingShowing -trackers data available-.
        if (!currentBrowserViewState().browserShowing) {
            refreshCta()
        }
    }

    fun onViewHidden() {
        skipHome = false
    }

    suspend fun fireAutocompletePixel(suggestion: AutoCompleteSuggestion) {
        val currentViewState = currentAutoCompleteViewState()
        val hasBookmarks = withContext(dispatchers.io()) {
            bookmarksDao.hasBookmarks()
        }
        val params = mapOf(
            PixelParameter.SHOWED_BOOKMARKS to currentViewState.searchResults.hasBookmarks.toString(),
            PixelParameter.BOOKMARK_CAPABLE to hasBookmarks.toString()
        )
        val pixelName = when (suggestion) {
            is AutoCompleteBookmarkSuggestion -> PixelName.AUTOCOMPLETE_BOOKMARK_SELECTION
            is AutoCompleteSearchSuggestion -> PixelName.AUTOCOMPLETE_SEARCH_SELECTION
        }

        pixel.fire(pixelName, params)
    }

    fun onUserSubmittedQuery(query: String) {
        if (query.isBlank()) {
            return
        }

        if (currentGlobalLayoutState() is Invalidated) {
            recoverTabWithQuery(query)
            return
        }

        command.value = HideKeyboard
        val trimmedInput = query.trim()

        viewModelScope.launch(dispatchers.io()) {
            searchCountDao.incrementSearchCount()
        }

        val type = specialUrlDetector.determineType(trimmedInput)
        if (type is IntentType) {
            externalAppLinkClicked(type)
        } else {
            if (shouldClearHistoryOnNewQuery()) {
                command.value = ResetHistory
            }
            command.value = Navigate(queryUrlConverter.convertQueryToUrl(trimmedInput))
        }

        globalLayoutState.value = Browser(isNewTabState = false)
        findInPageViewState.value = FindInPageViewState(visible = false, canFindInPage = true)
        omnibarViewState.value = currentOmnibarViewState().copy(omnibarText = trimmedInput, shouldMoveCaretToEnd = false)
        browserViewState.value = currentBrowserViewState().copy(browserShowing = true, showClearButton = false)
        autoCompleteViewState.value = AutoCompleteViewState(false)
    }

    private fun shouldClearHistoryOnNewQuery(): Boolean {
        val navigation = webNavigationState ?: return false
        return !currentBrowserViewState().browserShowing && navigation.hasNavigationHistory
    }

    suspend fun closeCurrentTab() {
        val currentTab = tabRepository.liveSelectedTab.value
        currentTab?.let {
            tabRepository.delete(currentTab)
        }
    }

    fun onUserPressedForward() {
        if (!currentBrowserViewState().browserShowing) {
            browserViewState.value = currentBrowserViewState().copy(browserShowing = true)
            command.value = Refresh
        } else {
            command.value = NavigateForward
        }
    }

    fun onRefreshRequested() {
        if (currentGlobalLayoutState() is Invalidated) {
            recoverTabWithQuery(url.orEmpty())
        } else {
            command.value = Refresh
        }
    }

    /**
     * Handles back navigation. Returns false if navigation could not be
     * handled at this level, giving system an opportunity to handle it
     *
     * @return true if navigation handled, otherwise false
     */
    fun onUserPressedBack(): Boolean {
        val navigation = webNavigationState ?: return false

        if (!currentBrowserViewState().browserShowing) {
            return false
        }

        if (navigation.canGoBack) {
            command.value = NavigateBack(navigation.stepsToPreviousPage)
            return true
        } else if (!skipHome) {
            navigateHome()
            return true
        }

        Timber.d("User pressed back and tab is set to skip home; need to generate WebView preview now")
        command.value = GenerateWebViewPreviewImage
        return false
    }

    private fun navigateHome() {
        site = null
        onSiteChanged()

        browserViewState.value = currentBrowserViewState().copy(
            browserShowing = false,
            canGoBack = false,
            canGoForward = currentGlobalLayoutState() !is Invalidated
        )
        omnibarViewState.value = currentOmnibarViewState().copy(omnibarText = "", shouldMoveCaretToEnd = false)
        loadingViewState.value = currentLoadingViewState().copy(isLoading = false)

        deleteTabPreview(tabId)
    }

    override fun goFullScreen(view: View) {
        command.value = ShowFullScreen(view)

        val currentState = currentBrowserViewState()
        browserViewState.value = currentState.copy(isFullScreen = true)
    }

    override fun exitFullScreen() {
        val currentState = currentBrowserViewState()
        browserViewState.value = currentState.copy(isFullScreen = false)
    }

    override fun navigationStateChanged(newWebNavigationState: WebNavigationState) {

        val stateChange = newWebNavigationState.compare(webNavigationState)
        webNavigationState = newWebNavigationState

        if (!currentBrowserViewState().browserShowing) return

        browserViewState.value = currentBrowserViewState().copy(
            canGoBack = newWebNavigationState.canGoBack || !skipHome,
            canGoForward = newWebNavigationState.canGoForward
        )

        Timber.v("navigationStateChanged: $stateChange")
        when (stateChange) {
            is NewPage -> pageChanged(stateChange.url, stateChange.title)
            is PageCleared -> pageCleared()
            is UrlUpdated -> urlUpdated(stateChange.url)
            is PageNavigationCleared -> disableUserNavigation()
        }
    }

    private fun pageChanged(url: String, title: String?) {

        Timber.v("Page changed: $url")
        buildSiteFactory(url, title)

        val currentOmnibarViewState = currentOmnibarViewState()
        omnibarViewState.postValue(currentOmnibarViewState.copy(omnibarText = omnibarTextForUrl(url), shouldMoveCaretToEnd = false))

        val currentBrowserViewState = currentBrowserViewState()
        findInPageViewState.postValue(FindInPageViewState(visible = false, canFindInPage = true))
        browserViewState.postValue(
            currentBrowserViewState.copy(
                browserShowing = true,
                canAddBookmarks = true,
                addToHomeEnabled = true,
                addToHomeVisible = addToHomeCapabilityDetector.isAddToHomeSupported(),
                canSharePage = true,
                showPrivacyGrade = true
            )
        )

        if (duckDuckGoUrlDetector.isDuckDuckGoQueryUrl(url)) {
            statisticsUpdater.refreshSearchRetentionAtb()
        }

        registerSiteVisit()
    }

    private fun urlUpdated(url: String) {
        Timber.v("Page url updated: $url")
        site?.url = url
        onSiteChanged()
        val currentOmnibarViewState = currentOmnibarViewState()
        omnibarViewState.postValue(currentOmnibarViewState.copy(omnibarText = omnibarTextForUrl(url), shouldMoveCaretToEnd = false))
    }

    private fun omnibarTextForUrl(url: String?): String {
        if (url == null) return ""
        if (duckDuckGoUrlDetector.isDuckDuckGoQueryUrl(url)) {
            return duckDuckGoUrlDetector.extractQuery(url) ?: ""
        }
        return url
    }

    private fun pageCleared() {
        Timber.v("Page cleared: $url")
        site = null
        onSiteChanged()

        val currentBrowserViewState = currentBrowserViewState()
        browserViewState.value = currentBrowserViewState.copy(
            canAddBookmarks = false,
            addToHomeEnabled = false,
            addToHomeVisible = addToHomeCapabilityDetector.isAddToHomeSupported(),
            canSharePage = false,
            showPrivacyGrade = false
        )
    }

    override fun pageRefreshed(refreshedUrl: String) {
        if (url == null || refreshedUrl == url) {
            Timber.v("Page refreshed: $refreshedUrl")
            pageChanged(refreshedUrl, title)
        }
    }

    override fun progressChanged(newProgress: Int) {
        Timber.v("Loading in progress $newProgress")
        if (!currentBrowserViewState().browserShowing) return
        val isLoading = newProgress < 100
        val progress = currentLoadingViewState()
        loadingViewState.value = progress.copy(isLoading = isLoading, progress = newProgress)
    }

    private fun registerSiteVisit() {
        Schedulers.io().scheduleDirect {
            networkLeaderboardDao.incrementSitesVisited()
        }
    }

    override fun titleReceived(newTitle: String) {
        site?.title = newTitle
        onSiteChanged()
    }

    @AnyThread
    override fun sendEmailRequested(emailAddress: String) {
        command.postValue(SendEmail(emailAddress))
    }

    @AnyThread
    override fun dialTelephoneNumberRequested(telephoneNumber: String) {
        command.postValue(DialNumber(telephoneNumber))
    }

    @AnyThread
    override fun sendSmsRequested(telephoneNumber: String) {
        command.postValue(SendSms(telephoneNumber))
    }

    override fun trackerDetected(event: TrackingEvent) {
        Timber.d("Tracker detected while on $url and the document was ${event.documentUrl}")
        if (site?.domainMatchesUrl(event.documentUrl) == true) {
            site?.trackerDetected(event)
            onSiteChanged()
        }
        updateNetworkLeaderboard(event)
    }

    private fun updateNetworkLeaderboard(event: TrackingEvent) {
        val networkName = event.entity?.name ?: return
        networkLeaderboardDao.incrementNetworkCount(networkName)
    }

    override fun pageHasHttpResources(page: String) {
        if (site?.domainMatchesUrl(page) == true) {
            site?.hasHttpResources = true
            onSiteChanged()
        }
    }

    private fun onSiteChanged() {
        viewModelScope.launch {

            val improvedGrade = withContext(dispatchers.io()) {
                site?.calculateGrades()?.improvedGrade
            }

            withContext(dispatchers.main()) {
                siteLiveData.value = site
                privacyGrade.value = improvedGrade
            }

            withContext(dispatchers.io()) {
                tabRepository.update(tabId, site)
            }
        }
    }

    override fun showFileChooser(filePathCallback: ValueCallback<Array<Uri>>, fileChooserParams: WebChromeClient.FileChooserParams) {
        command.value = ShowFileChooser(filePathCallback, fileChooserParams)
    }

    private fun currentGlobalLayoutState(): GlobalLayoutViewState = globalLayoutState.value!!
    private fun currentAutoCompleteViewState(): AutoCompleteViewState = autoCompleteViewState.value!!
    private fun currentBrowserViewState(): BrowserViewState = browserViewState.value!!
    private fun currentFindInPageViewState(): FindInPageViewState = findInPageViewState.value!!
    private fun currentOmnibarViewState(): OmnibarViewState = omnibarViewState.value!!
    private fun currentLoadingViewState(): LoadingViewState = loadingViewState.value!!
    private fun currentCtaViewState(): CtaViewState = ctaViewState.value!!

    fun onOmnibarInputStateChanged(query: String, hasFocus: Boolean, hasQueryChanged: Boolean) {

        // determine if empty list to be shown, or existing search results
        val autoCompleteSearchResults = if (query.isBlank()) {
            AutoCompleteResult(query, emptyList(), false)
        } else {
            currentAutoCompleteViewState().searchResults
        }

        val currentOmnibarViewState = currentOmnibarViewState()
        val autoCompleteSuggestionsEnabled = appSettingsPreferencesStore.autoCompleteSuggestionsEnabled
        val showAutoCompleteSuggestions = hasFocus && query.isNotBlank() && hasQueryChanged && autoCompleteSuggestionsEnabled
        val showClearButton = hasFocus && query.isNotBlank()
        val showControls = !hasFocus || query.isBlank()

        omnibarViewState.value = currentOmnibarViewState.copy(isEditing = hasFocus)

        val currentBrowserViewState = currentBrowserViewState()
        browserViewState.value = currentBrowserViewState.copy(
            showPrivacyGrade = currentBrowserViewState.browserShowing,
            showTabsButton = showControls,
            showFireButton = showControls,
            showMenuButton = showControls,
            showClearButton = showClearButton
        )

        autoCompleteViewState.value = AutoCompleteViewState(showAutoCompleteSuggestions, autoCompleteSearchResults)

        if (hasQueryChanged && hasFocus && autoCompleteSuggestionsEnabled) {
            autoCompletePublishSubject.accept(query.trim())
        }
    }

    suspend fun onBookmarkAddRequested() {
        val url = url ?: ""
        val title = title ?: ""
        val id = withContext(dispatchers.io()) {
            bookmarksDao.insert(BookmarkEntity(title = title, url = url))
        }
        withContext(dispatchers.main()) {
            command.value = ShowBookmarkAddedConfirmation(id, title, url)
        }
    }

    override fun onBookmarkEdited(id: Long, title: String, url: String) {
        viewModelScope.launch(dispatchers.io()) {
            editBookmark(id, title, url)
        }
    }

    suspend fun editBookmark(id: Long, title: String, url: String) {
        withContext(dispatchers.io()) {
            bookmarksDao.update(BookmarkEntity(id, title, url))
        }
    }

    fun onBrokenSiteSelected() {
        command.value = BrokenSiteFeedback(url)
    }

    fun onUserSelectedToEditQuery(query: String) {
        omnibarViewState.value = currentOmnibarViewState().copy(isEditing = false, omnibarText = query, shouldMoveCaretToEnd = true)
        autoCompleteViewState.value = AutoCompleteViewState(showSuggestions = false)
    }

    fun userLongPressedInWebView(target: LongPressTarget, menu: ContextMenu) {
        Timber.i("Long pressed on ${target.type}, (url=${target.url}), (image url = ${target.imageUrl})")
        longPressHandler.handleLongPress(target.type, target.url, menu)
    }

    fun userSelectedItemFromLongPressMenu(longPressTarget: LongPressTarget, item: MenuItem): Boolean {

        val requiredAction = longPressHandler.userSelectedMenuItem(longPressTarget, item)
        Timber.d("Required action from long press is $requiredAction")

        return when (requiredAction) {
            is RequiredAction.OpenInNewTab -> {
                command.value = GenerateWebViewPreviewImage
                command.value = OpenInNewTab(requiredAction.url)
                true
            }
            is RequiredAction.OpenInNewBackgroundTab -> {
                command.value = GenerateWebViewPreviewImage
                viewModelScope.launch { openInNewBackgroundTab(requiredAction.url) }
                true
            }
            is RequiredAction.DownloadFile -> {
                command.value = DownloadImage(requiredAction.url)
                true
            }
            is RequiredAction.ShareLink -> {
                command.value = ShareLink(requiredAction.url)
                true
            }
            is RequiredAction.CopyLink -> {
                command.value = CopyLink(requiredAction.url)
                true
            }
            RequiredAction.None -> {
                false
            }
        }
    }

    suspend fun openInNewBackgroundTab(url: String) {
        tabRepository.addNewTabAfterExistingTab(url, tabId)
        command.value = OpenInNewBackgroundTab(url)
    }

    fun onFindInPageSelected() {
        findInPageViewState.value = FindInPageViewState(visible = true, canFindInPage = true)
    }

    fun userFindingInPage(searchTerm: String) {
        val currentViewState = currentFindInPageViewState()
        var findInPage = currentViewState.copy(visible = true, searchTerm = searchTerm)
        if (searchTerm.isEmpty()) {
            findInPage = findInPage.copy(showNumberMatches = false)
        }
        findInPageViewState.value = findInPage
        command.value = FindInPageCommand(searchTerm)
    }

    fun dismissFindInView() {
        findInPageViewState.value = currentFindInPageViewState().copy(visible = false, searchTerm = "")
        command.value = DismissFindInPage
    }

    fun onFindResultsReceived(activeMatchOrdinal: Int, numberOfMatches: Int) {
        val activeIndex = if (numberOfMatches == 0) 0 else activeMatchOrdinal + 1
        val currentViewState = currentFindInPageViewState()
        findInPageViewState.value = currentViewState.copy(
            showNumberMatches = true,
            activeMatchIndex = activeIndex,
            numberMatches = numberOfMatches
        )
    }

    fun onWebSessionRestored() {
        globalLayoutState.value = Browser(isNewTabState = false)
    }

    fun onDesktopSiteModeToggled(desktopSiteRequested: Boolean) {
        val currentBrowserViewState = currentBrowserViewState()
        browserViewState.value = currentBrowserViewState.copy(isDesktopBrowsingMode = desktopSiteRequested)

        val uri = site?.uri ?: return

        if (desktopSiteRequested && uri.isMobileSite) {
            val desktopUrl = uri.toDesktopUri().toString()
            Timber.i("Original URL $url - attempting $desktopUrl with desktop site UA string")
            command.value = Navigate(desktopUrl)
        } else {
            command.value = Refresh
        }
    }

    private fun initializeViewStates() {
        globalLayoutState.value = Browser()
        browserViewState.value = BrowserViewState().copy(addToHomeVisible = addToHomeCapabilityDetector.isAddToHomeSupported())
        loadingViewState.value = LoadingViewState()
        autoCompleteViewState.value = AutoCompleteViewState()
        omnibarViewState.value = OmnibarViewState()
        findInPageViewState.value = FindInPageViewState()
        ctaViewState.value = CtaViewState()
    }

    fun onShareSelected() {
        url?.let {
            command.value = ShareLink(removeAtbAndSourceParamsFromSearch(it))
        }
    }

    fun determineShowBrowser() {
        val showBrowser = currentBrowserViewState().browserShowing || !url.isNullOrBlank()
        browserViewState.value = currentBrowserViewState().copy(browserShowing = showBrowser)
    }

    private fun showBrowser() {
        browserViewState.value = currentBrowserViewState().copy(browserShowing = true)
        globalLayoutState.value = Browser(isNewTabState = false)
    }

    private fun removeAtbAndSourceParamsFromSearch(url: String): String {

        if (!duckDuckGoUrlDetector.isDuckDuckGoQueryUrl(url)) {
            return url
        }

        val uri = Uri.parse(url)
        val paramsToRemove = arrayOf(AppUrl.ParamKey.ATB, AppUrl.ParamKey.SOURCE)
        val parameterNames = uri.queryParameterNames.filterNot { paramsToRemove.contains(it) }
        val builder = uri.buildUpon()
        builder.clearQuery()

        for (paramName in parameterNames) {
            builder.appendQueryParameter(paramName, uri.getQueryParameter(paramName))
        }

        return builder.build().toString()
    }

    fun saveWebViewState(webView: WebView?, tabId: String) {
        webViewSessionStorage.saveSession(webView, tabId)
    }

    fun restoreWebViewState(webView: WebView?, lastUrl: String) {
        val sessionRestored = webViewSessionStorage.restoreSession(webView, tabId)
        if (sessionRestored) {
            Timber.v("Successfully restored session")
            onWebSessionRestored()
        } else {
            if (lastUrl.isNotBlank()) {
                Timber.w("Restoring last url but page history has been lost - url=[$lastUrl]")
                onUserSubmittedQuery(lastUrl)
            }
        }
    }

    @SuppressLint("CheckResult")
    fun onPinPageToHomeSelected() {
        val currentPage = url ?: return
        val title = if (duckDuckGoUrlDetector.isDuckDuckGoQueryUrl(currentPage)) {
            duckDuckGoUrlDetector.extractQuery(currentPage) ?: currentPage
        } else {
            currentPage.toUri().baseHost ?: currentPage
        }

        faviconDownloader.download(currentPage.toUri())
            .subscribeOn(Schedulers.io())
            .observeOn(AndroidSchedulers.mainThread())
            .subscribe({
                Timber.i("Successfully got favicon")
                command.value = AddHomeShortcut(title, currentPage, it)
            }, { throwable ->
                Timber.w(throwable, "Failed to obtain favicon")
                command.value = AddHomeShortcut(title, currentPage)
            })
    }

    fun userRequestedOpeningNewTab() {
        command.value = GenerateWebViewPreviewImage
        command.value = LaunchNewTab
    }

    fun onSurveyChanged(survey: Survey?) {
        val activeSurvey = ctaViewModel.onSurveyChanged(survey)
        if (activeSurvey != null) {
            refreshCta()
        }
    }

    fun onCtaShown() {
        val cta = ctaViewState.value?.cta ?: return
        ctaViewModel.onCtaShown(cta)
    }

    fun onManualCtaShown(cta: Cta) {
        ctaViewModel.onCtaShown(cta)
    }

    fun refreshCta() {
        if (currentGlobalLayoutState() is Browser) {
            viewModelScope.launch {
                val cta = withContext(dispatchers.io()) {
                    ctaViewModel.refreshCta(dispatchers.io(), currentBrowserViewState().browserShowing, siteLiveData.value)
                }
                ctaViewState.value = currentCtaViewState().copy(cta = cta)
            }
        }
    }

    fun registerDaxBubbleCtaDismissed() {
        val cta = ctaViewState.value?.cta ?: return
        ctaViewModel.registerDaxBubbleCtaDismissed(cta)
    }

    fun onUserClickCtaOkButton(cta: Cta) {
        ctaViewModel.onUserClickCtaOkButton(cta)
        ctaViewModel.produceNewCta(cta)?.let {
            ctaViewState.value = currentCtaViewState().copy(cta = it)
        } ?: produceNewCommand(cta)
    }

    fun onUserClickCtaSecondaryButton(cta: SecondaryButtonCta) {
        ctaViewModel.onUserClickCtaSecondaryButton(cta)
    }

    private fun produceNewCommand(cta: Cta) {
        command.value = when (cta) {
            is HomePanelCta.Survey -> LaunchSurvey(cta.survey)
            is HomePanelCta.AddWidgetAuto -> LaunchAddWidget
            is HomePanelCta.AddWidgetInstructions -> LaunchLegacyAddWidget
            is DaxDialogCta.DefaultBrowserCta -> cta.produceAction().mapToCommand()
            is DaxDialogCta.SearchWidgetCta -> cta.produceAction().mapToCommand()
            else -> return
        }
    }

<<<<<<< HEAD
    fun onUserDismissedCta(dismissedCta: Cta) {
        ctaViewModel.onUserDismissedCta(dismissedCta)
        if (dismissedCta is HomePanelCta) {
=======
    fun onUserClickCtaSecondaryButton(cta: SecondaryButtonCta) {
        ctaViewModel.onUserClickCtaSecondaryButton(cta)
    }

    fun onUserDismissedCta() {
        val cta = ctaViewState.value?.cta ?: return

        ctaViewModel.onUserDismissedCta(cta)
        if (cta is HomePanelCta) {
>>>>>>> 5227754f
            refreshCta()
        } else {
            ctaViewState.value = currentCtaViewState().copy(cta = null)
        }
    }

    fun updateTabPreview(tabId: String, fileName: String) {
        tabRepository.updateTabPreviewImage(tabId, fileName)
    }

    fun deleteTabPreview(tabId: String) {
        tabRepository.updateTabPreviewImage(tabId, null)
    }

    override fun externalAppLinkClicked(appLink: IntentType) {
        command.value = HandleExternalAppLink(appLink)
    }

    override fun openInNewTab(url: String?) {
        command.value = OpenInNewTab(url.orEmpty())
    }

    override fun openMessageInNewTab(message: Message) {
        command.value = OpenMessageInNewTab(message)
    }

    override fun recoverFromRenderProcessGone() {
        webNavigationState?.let {
            navigationStateChanged(EmptyNavigationState(it))
        }
        invalidateBrowsingActions()
        showErrorWithAction()
    }

    override fun requiresAuthentication(request: BasicAuthenticationRequest) {
        command.value = RequiresAuthentication(request)
    }

    override fun handleAuthentication(request: BasicAuthenticationRequest, credentials: BasicAuthenticationCredentials) {
        request.handler.proceed(credentials.username, credentials.password)
        command.value = SaveCredentials(request, credentials)
    }

    override fun cancelAuthentication(request: BasicAuthenticationRequest) {
        request.handler.cancel()
    }

    fun userLaunchingTabSwitcher() {
        command.value = LaunchTabSwitcher
    }

    private fun invalidateBrowsingActions() {
        globalLayoutState.value = Invalidated
        loadingViewState.value = LoadingViewState()
        findInPageViewState.value = FindInPageViewState()
    }

    private fun disableUserNavigation() {
        browserViewState.value = currentBrowserViewState().copy(
            canGoBack = false,
            canGoForward = false,
            canReportSite = false,
            canChangeBrowsingMode = false
        )
    }

    private fun showErrorWithAction() {
        command.value = ShowErrorWithAction { this.onUserSubmittedQuery(url.orEmpty()) }
    }

    private fun recoverTabWithQuery(query: String) {
        viewModelScope.launch { closeCurrentTab() }
        command.value = OpenInNewTab(query)
    }

    private fun DaxDialogCta.DefaultBrowserCta.DefaultBrowserAction.mapToCommand(): Command {
        return when (this) {
            is DaxDialogCta.DefaultBrowserCta.DefaultBrowserAction.ShowSettings -> OpenSettings
            is DaxDialogCta.DefaultBrowserCta.DefaultBrowserAction.ShowSystemDialog -> OpenDialog()
        }
    }

    private fun DaxDialogCta.SearchWidgetCta.SearchWidgetAction.mapToCommand(): Command {
        return when (this) {
            is DaxDialogCta.SearchWidgetCta.SearchWidgetAction.AddAutomatic -> LaunchAddWidget
            is DaxDialogCta.SearchWidgetCta.SearchWidgetAction.AddManually -> LaunchLegacyAddWidget
        }
    }

    companion object {
        const val MAX_DIALOG_ATTEMPTS = 2
        const val DEFAULT_URL = "https://duckduckgo.com"
    }
}<|MERGE_RESOLUTION|>--- conflicted
+++ resolved
@@ -55,14 +55,11 @@
 import com.duckduckgo.app.browser.omnibar.OmnibarEntryConverter
 import com.duckduckgo.app.browser.session.WebViewSessionStorage
 import com.duckduckgo.app.browser.ui.HttpAuthenticationDialogFragment.HttpAuthenticationListener
-<<<<<<< HEAD
-import com.duckduckgo.app.cta.ui.*
-=======
 import com.duckduckgo.app.cta.ui.Cta
 import com.duckduckgo.app.cta.ui.HomePanelCta
 import com.duckduckgo.app.cta.ui.CtaViewModel
+import com.duckduckgo.app.cta.ui.DaxDialogCta
 import com.duckduckgo.app.cta.ui.SecondaryButtonCta
->>>>>>> 5227754f
 import com.duckduckgo.app.global.*
 import com.duckduckgo.app.global.model.Site
 import com.duckduckgo.app.global.model.SiteFactory
@@ -913,6 +910,15 @@
         ctaViewModel.onUserClickCtaSecondaryButton(cta)
     }
 
+    fun onUserDismissedCta(dismissedCta: Cta) {
+        ctaViewModel.onUserDismissedCta(dismissedCta)
+        if (dismissedCta is HomePanelCta) {
+            refreshCta()
+        } else {
+            ctaViewState.value = currentCtaViewState().copy(cta = null)
+        }
+    }
+
     private fun produceNewCommand(cta: Cta) {
         command.value = when (cta) {
             is HomePanelCta.Survey -> LaunchSurvey(cta.survey)
@@ -924,27 +930,6 @@
         }
     }
 
-<<<<<<< HEAD
-    fun onUserDismissedCta(dismissedCta: Cta) {
-        ctaViewModel.onUserDismissedCta(dismissedCta)
-        if (dismissedCta is HomePanelCta) {
-=======
-    fun onUserClickCtaSecondaryButton(cta: SecondaryButtonCta) {
-        ctaViewModel.onUserClickCtaSecondaryButton(cta)
-    }
-
-    fun onUserDismissedCta() {
-        val cta = ctaViewState.value?.cta ?: return
-
-        ctaViewModel.onUserDismissedCta(cta)
-        if (cta is HomePanelCta) {
->>>>>>> 5227754f
-            refreshCta()
-        } else {
-            ctaViewState.value = currentCtaViewState().copy(cta = null)
-        }
-    }
-
     fun updateTabPreview(tabId: String, fileName: String) {
         tabRepository.updateTabPreviewImage(tabId, fileName)
     }
