--- conflicted
+++ resolved
@@ -86,11 +86,8 @@
     private val defaultBrowserNotification: DefaultBrowserNotification,
     private val longPressHandler: LongPressHandler,
     private val webViewSessionStorage: WebViewSessionStorage,
-<<<<<<< HEAD
     private val specialUrlDetector: SpecialUrlDetector,
-=======
     private val variantManager: VariantManager,
->>>>>>> 8252cf63
     private val faviconDownloader: FaviconDownloader,
     appConfigurationDao: AppConfigurationDao
 ) : WebViewClientListener, SaveBookmarkListener, ViewModel() {
