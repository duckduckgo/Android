/*
 * Copyright (c) 2017 DuckDuckGo
 *
 * Licensed under the Apache License, Version 2.0 (the "License");
 * you may not use this file except in compliance with the License.
 * You may obtain a copy of the License at
 *
 *     http://www.apache.org/licenses/LICENSE-2.0
 *
 * Unless required by applicable law or agreed to in writing, software
 * distributed under the License is distributed on an "AS IS" BASIS,
 * WITHOUT WARRANTIES OR CONDITIONS OF ANY KIND, either express or implied.
 * See the License for the specific language governing permissions and
 * limitations under the License.
 */

package com.duckduckgo.app.browser

import android.annotation.SuppressLint
import android.graphics.Bitmap
import android.net.Uri
import android.os.Message
import android.view.ContextMenu
import android.view.MenuItem
import android.view.View
import android.webkit.GeolocationPermissions
import android.webkit.ValueCallback
import android.webkit.WebChromeClient
import android.webkit.WebView
import androidx.annotation.AnyThread
import androidx.annotation.VisibleForTesting
import androidx.core.net.toUri
import androidx.lifecycle.LiveData
import androidx.lifecycle.MutableLiveData
import androidx.lifecycle.Observer
import androidx.lifecycle.ViewModel
import androidx.lifecycle.viewModelScope
import com.duckduckgo.app.autocomplete.api.AutoComplete
import com.duckduckgo.app.autocomplete.api.AutoComplete.AutoCompleteResult
import com.duckduckgo.app.autocomplete.api.AutoComplete.AutoCompleteSuggestion
import com.duckduckgo.app.autocomplete.api.AutoComplete.AutoCompleteSuggestion.AutoCompleteBookmarkSuggestion
import com.duckduckgo.app.autocomplete.api.AutoComplete.AutoCompleteSuggestion.AutoCompleteSearchSuggestion
import com.duckduckgo.app.bookmarks.db.BookmarkEntity
import com.duckduckgo.app.bookmarks.db.BookmarksDao
import com.duckduckgo.app.bookmarks.ui.EditBookmarkDialogFragment.EditBookmarkListener
import com.duckduckgo.app.brokensite.BrokenSiteData
import com.duckduckgo.app.browser.BrowserTabViewModel.Command.*
import com.duckduckgo.app.browser.BrowserTabViewModel.GlobalLayoutViewState.Browser
import com.duckduckgo.app.browser.BrowserTabViewModel.GlobalLayoutViewState.Invalidated
import com.duckduckgo.app.browser.LongPressHandler.RequiredAction
import com.duckduckgo.app.browser.SpecialUrlDetector.UrlType.IntentType
import com.duckduckgo.app.browser.WebNavigationStateChange.*
import com.duckduckgo.app.browser.addtohome.AddToHomeCapabilityDetector
import com.duckduckgo.app.browser.downloader.DownloadFailReason
import com.duckduckgo.app.browser.downloader.FileDownloader
import com.duckduckgo.app.browser.favicon.FaviconDownloader
import com.duckduckgo.app.browser.logindetection.LoginDetected
import com.duckduckgo.app.browser.logindetection.NavigationAwareLoginDetector
import com.duckduckgo.app.browser.logindetection.NavigationEvent
import com.duckduckgo.app.browser.model.BasicAuthenticationCredentials
import com.duckduckgo.app.browser.model.BasicAuthenticationRequest
import com.duckduckgo.app.browser.model.LongPressTarget
import com.duckduckgo.app.browser.omnibar.OmnibarEntryConverter
import com.duckduckgo.app.browser.session.WebViewSessionStorage
import com.duckduckgo.app.browser.ui.HttpAuthenticationDialogFragment.HttpAuthenticationListener
import com.duckduckgo.app.cta.ui.*
import com.duckduckgo.app.fire.fireproofwebsite.data.FireproofWebsiteEntity
import com.duckduckgo.app.fire.fireproofwebsite.data.FireproofWebsiteRepository
import com.duckduckgo.app.global.*
import com.duckduckgo.app.global.events.db.UserEventKey
import com.duckduckgo.app.global.events.db.UserEventsStore
import com.duckduckgo.app.global.model.Site
import com.duckduckgo.app.global.model.SiteFactory
import com.duckduckgo.app.global.model.domain
import com.duckduckgo.app.global.model.domainMatchesUrl
import com.duckduckgo.app.global.useourapp.UseOurAppDetector
import com.duckduckgo.app.global.useourapp.UseOurAppDetector.Companion.USE_OUR_APP_SHORTCUT_TITLE
import com.duckduckgo.app.global.useourapp.UseOurAppDetector.Companion.USE_OUR_APP_SHORTCUT_URL
import com.duckduckgo.app.global.view.asLocationPermissionOrigin
import com.duckduckgo.app.notification.db.NotificationDao
import com.duckduckgo.app.notification.model.UseOurAppNotification
import com.duckduckgo.app.location.GeoLocationPermissions
import com.duckduckgo.app.location.data.LocationPermissionType
import com.duckduckgo.app.location.data.LocationPermissionsRepository
import com.duckduckgo.app.location.ui.SiteLocationPermissionDialog
import com.duckduckgo.app.location.ui.SystemLocationPermissionDialog
import com.duckduckgo.app.privacy.db.NetworkLeaderboardDao
import com.duckduckgo.app.privacy.db.UserWhitelistDao
import com.duckduckgo.app.privacy.model.PrivacyGrade
import com.duckduckgo.app.settings.db.SettingsDataStore
import com.duckduckgo.app.statistics.VariantManager
import com.duckduckgo.app.statistics.api.StatisticsUpdater
import com.duckduckgo.app.statistics.pixels.Pixel
import com.duckduckgo.app.statistics.pixels.Pixel.PixelName
import com.duckduckgo.app.statistics.pixels.Pixel.PixelParameter
import com.duckduckgo.app.surrogates.SurrogateResponse
import com.duckduckgo.app.survey.model.Survey
import com.duckduckgo.app.tabs.model.TabEntity
import com.duckduckgo.app.tabs.model.TabRepository
import com.duckduckgo.app.trackerdetection.model.TrackingEvent
import com.duckduckgo.app.usage.search.SearchCountDao
import com.jakewharton.rxrelay2.PublishRelay
import io.reactivex.android.schedulers.AndroidSchedulers
import io.reactivex.disposables.Disposable
import io.reactivex.schedulers.Schedulers
import kotlinx.coroutines.GlobalScope
import kotlinx.coroutines.Job
import kotlinx.coroutines.launch
import kotlinx.coroutines.withContext
import timber.log.Timber
import java.io.File
import java.util.*
import java.util.concurrent.TimeUnit

class BrowserTabViewModel(
    private val statisticsUpdater: StatisticsUpdater,
    private val queryUrlConverter: OmnibarEntryConverter,
    private val duckDuckGoUrlDetector: DuckDuckGoUrlDetector,
    private val siteFactory: SiteFactory,
    private val tabRepository: TabRepository,
    private val userWhitelistDao: UserWhitelistDao,
    private val networkLeaderboardDao: NetworkLeaderboardDao,
    private val bookmarksDao: BookmarksDao,
    private val fireproofWebsiteRepository: FireproofWebsiteRepository,
    private val locationPermissionsRepository: LocationPermissionsRepository,
    private val geoLocationPermissions: GeoLocationPermissions,
    private val navigationAwareLoginDetector: NavigationAwareLoginDetector,
    private val autoComplete: AutoComplete,
    private val appSettingsPreferencesStore: SettingsDataStore,
    private val longPressHandler: LongPressHandler,
    private val webViewSessionStorage: WebViewSessionStorage,
    private val specialUrlDetector: SpecialUrlDetector,
    private val faviconDownloader: FaviconDownloader,
    private val addToHomeCapabilityDetector: AddToHomeCapabilityDetector,
    private val ctaViewModel: CtaViewModel,
    private val searchCountDao: SearchCountDao,
    private val pixel: Pixel,
    private val dispatchers: DispatcherProvider = DefaultDispatcherProvider(),
    private val userEventsStore: UserEventsStore,
    private val notificationDao: NotificationDao,
    private val useOurAppDetector: UseOurAppDetector,
    private val variantManager: VariantManager,
    private val fileDownloader: FileDownloader
) : WebViewClientListener, EditBookmarkListener, HttpAuthenticationListener, SiteLocationPermissionDialog.Listener,
    SystemLocationPermissionDialog.SystemLocationPermissionDialogListener, ViewModel() {

    private var buildingSiteFactoryJob: Job? = null

    sealed class GlobalLayoutViewState {
        data class Browser(val isNewTabState: Boolean = true) : GlobalLayoutViewState()
        object Invalidated : GlobalLayoutViewState()
    }

    data class CtaViewState(
        val cta: Cta? = null
    )

    data class BrowserViewState(
        val browserShowing: Boolean = false,
        val isFullScreen: Boolean = false,
        val isDesktopBrowsingMode: Boolean = false,
        val canChangeBrowsingMode: Boolean = true,
        val showPrivacyGrade: Boolean = false,
        val showSearchIcon: Boolean = false,
        val showClearButton: Boolean = false,
        val showTabsButton: Boolean = true,
        val showFireButton: Boolean = true,
        val showMenuButton: Boolean = true,
        val canSharePage: Boolean = false,
        val canAddBookmarks: Boolean = false,
        val canFireproofSite: Boolean = false,
        val isFireproofWebsite: Boolean = false,
        val canGoBack: Boolean = false,
        val canGoForward: Boolean = false,
        val canWhitelist: Boolean = false,
        val isWhitelisted: Boolean = false,
        val canReportSite: Boolean = false,
        val addToHomeEnabled: Boolean = false,
        val addToHomeVisible: Boolean = false,
        val showDaxIcon: Boolean = false
    )

    data class OmnibarViewState(
        val omnibarText: String = "",
        val isEditing: Boolean = false,
        val shouldMoveCaretToEnd: Boolean = false
    )

    data class LoadingViewState(
        val isLoading: Boolean = false,
        val privacyOn: Boolean = true,
        val progress: Int = 0
    )

    data class FindInPageViewState(
        val visible: Boolean = false,
        val showNumberMatches: Boolean = false,
        val activeMatchIndex: Int = 0,
        val searchTerm: String = "",
        val numberMatches: Int = 0,
        val canFindInPage: Boolean = false
    )

    data class PrivacyGradeViewState(
        val privacyGrade: PrivacyGrade? = null,
        val shouldAnimate: Boolean = false,
        val showEmptyGrade: Boolean = true
    ) {
        val isEnabled: Boolean = !showEmptyGrade && privacyGrade != PrivacyGrade.UNKNOWN
    }

    data class AutoCompleteViewState(
        val showSuggestions: Boolean = false,
        val searchResults: AutoCompleteResult = AutoCompleteResult("", emptyList())
    )

    sealed class Command {
        object Refresh : Command()
        class Navigate(val url: String) : Command()
        class NavigateBack(val steps: Int) : Command()
        object NavigateForward : Command()
        class OpenInNewTab(val query: String, val sourceTabId: String? = null) : Command()
        class OpenMessageInNewTab(val message: Message, val sourceTabId: String? = null) : Command()
        class OpenInNewBackgroundTab(val query: String) : Command()
        object LaunchNewTab : Command()
        object ResetHistory : Command()
        class DialNumber(val telephoneNumber: String) : Command()
        class SendSms(val telephoneNumber: String) : Command()
        class SendEmail(val emailAddress: String) : Command()
        object ShowKeyboard : Command()
        object HideKeyboard : Command()
        class ShowFullScreen(val view: View) : Command()
        class DownloadImage(val url: String, val requestUserConfirmation: Boolean) : Command()
        class ShowBookmarkAddedConfirmation(val bookmarkId: Long, val title: String?, val url: String?) : Command()
        class ShowFireproofWebSiteConfirmation(val fireproofWebsiteEntity: FireproofWebsiteEntity) : Command()
        class AskToFireproofWebsite(val fireproofWebsite: FireproofWebsiteEntity) : Command()
        class ShareLink(val url: String) : Command()
        class CopyLink(val url: String) : Command()
        class FindInPageCommand(val searchTerm: String) : Command()
        class BrokenSiteFeedback(val data: BrokenSiteData) : Command()
        object DismissFindInPage : Command()
        class ShowFileChooser(val filePathCallback: ValueCallback<Array<Uri>>, val fileChooserParams: WebChromeClient.FileChooserParams) : Command()
        class HandleExternalAppLink(val appLink: IntentType) : Command()
        class AddHomeShortcut(val title: String, val url: String, val icon: Bitmap? = null) : Command()
        class LaunchSurvey(val survey: Survey) : Command()
        object LaunchAddWidget : Command()
        object LaunchLegacyAddWidget : Command()
        class RequiresAuthentication(val request: BasicAuthenticationRequest) : Command()
        class SaveCredentials(val request: BasicAuthenticationRequest, val credentials: BasicAuthenticationCredentials) : Command()
        object GenerateWebViewPreviewImage : Command()
        object LaunchTabSwitcher : Command()
        object HideWebContent : Command()
        object ShowWebContent : Command()
        class CheckSystemLocationPermission(val domain: String) : Command()
        class AskDomainPermission(val domain: String) : Command()
        object RequestSystemLocationPermission : Command()
        class RefreshUserAgent(val host: String?, val isDesktop: Boolean) : Command()
<<<<<<< HEAD
        class ShowErrorWithAction(val action: () -> Unit) : Command()
        class ShowDomainHasPermissionMessage(val domain: String) : Command()
=======

        class ShowErrorWithAction(val textResId: Int, val action: () -> Unit) : Command()
>>>>>>> b9734261
        sealed class DaxCommand : Command() {
            object FinishTrackerAnimation : DaxCommand()
            class HideDaxDialog(val cta: Cta) : DaxCommand()
        }

        sealed class DownloadCommand : Command() {
            class ScanMediaFiles(val file: File) : DownloadCommand()
            class ShowDownloadFailedNotification(val message: String, val reason: DownloadFailReason) : DownloadCommand()
            class ShowDownloadFinishedNotification(val file: File, val mimeType: String?) : DownloadCommand()
            object ShowDownloadInProgressNotification : DownloadCommand()
        }
    }

    val autoCompleteViewState: MutableLiveData<AutoCompleteViewState> = MutableLiveData()
    val browserViewState: MutableLiveData<BrowserViewState> = MutableLiveData()
    val globalLayoutState: MutableLiveData<GlobalLayoutViewState> = MutableLiveData()
    val loadingViewState: MutableLiveData<LoadingViewState> = MutableLiveData()
    val omnibarViewState: MutableLiveData<OmnibarViewState> = MutableLiveData()
    val findInPageViewState: MutableLiveData<FindInPageViewState> = MutableLiveData()
    val ctaViewState: MutableLiveData<CtaViewState> = MutableLiveData()
    var siteLiveData: MutableLiveData<Site> = MutableLiveData()
    val privacyGradeViewState: MutableLiveData<PrivacyGradeViewState> = MutableLiveData()

    var skipHome = false
    val tabs: LiveData<List<TabEntity>> = tabRepository.liveTabs
    val survey: LiveData<Survey> = ctaViewModel.surveyLiveData
    val command: SingleLiveEvent<Command> = SingleLiveEvent()

    val url: String?
        get() = site?.url

    val title: String?
        get() = site?.title

    private lateinit var permissionOrigin: String
    private lateinit var permissionCallback: GeolocationPermissions.Callback

    private val autoCompletePublishSubject = PublishRelay.create<String>()
    private val fireproofWebsiteState: LiveData<List<FireproofWebsiteEntity>> = fireproofWebsiteRepository.getFireproofWebsites()
    private var autoCompleteDisposable: Disposable? = null
    private var site: Site? = null
    private lateinit var tabId: String
    private var webNavigationState: WebNavigationState? = null
    private var httpsUpgraded = false
    private val browserStateModifier = BrowserStateModifier()

    private val fireproofWebsitesObserver = Observer<List<FireproofWebsiteEntity>> {
        browserViewState.value = currentBrowserViewState().copy(isFireproofWebsite = isFireproofWebsite())
    }

    private val loginDetectionObserver = Observer<LoginDetected> { loginEvent ->
        Timber.i("LoginDetection for $loginEvent")
        viewModelScope.launch { useOurAppDetector.registerIfFireproofSeenForTheFirstTime(loginEvent.forwardedToDomain) }

        if (!isFireproofWebsite(loginEvent.forwardedToDomain)) {
            pixel.fire(PixelName.FIREPROOF_LOGIN_DIALOG_SHOWN)
            command.value = AskToFireproofWebsite(FireproofWebsiteEntity(loginEvent.forwardedToDomain))
        }
    }

    init {
        initializeViewStates()
        configureAutoComplete()
        fireproofWebsiteState.observeForever(fireproofWebsitesObserver)
        navigationAwareLoginDetector.loginEventLiveData.observeForever(loginDetectionObserver)
    }

    fun loadData(tabId: String, initialUrl: String?, skipHome: Boolean) {
        this.tabId = tabId
        this.skipHome = skipHome
        siteLiveData = tabRepository.retrieveSiteData(tabId)
        site = siteLiveData.value

        initialUrl?.let { buildSiteFactory(it) }
    }

    fun onViewReady() {
        url?.let {
            sendPixelIfUseOurAppSiteVisitedFirstTime(it)
            onUserSubmittedQuery(it)
        }
    }

    fun onMessageProcessed() {
        showBrowser()
    }

    private fun buildSiteFactory(url: String, title: String? = null) {

        if (buildingSiteFactoryJob?.isCompleted == false) {
            Timber.i("Cancelling existing work to build SiteMonitor for $url")
            buildingSiteFactoryJob?.cancel()
        }

        site = siteFactory.buildSite(url, title, httpsUpgraded)
        onSiteChanged()
        buildingSiteFactoryJob = viewModelScope.launch {
            site?.let {
                withContext(dispatchers.io()) {
                    siteFactory.loadFullSiteDetails(it)
                    onSiteChanged()
                }
            }
        }
    }

    @SuppressLint("CheckResult")
    private fun configureAutoComplete() {
        autoCompleteDisposable = autoCompletePublishSubject
            .debounce(300, TimeUnit.MILLISECONDS)
            .switchMap { autoComplete.autoComplete(it) }
            .subscribeOn(Schedulers.io())
            .observeOn(AndroidSchedulers.mainThread())
            .subscribe({ result ->
                onAutoCompleteResultReceived(result)
            }, { t: Throwable? -> Timber.w(t, "Failed to get search results") })
    }

    private fun onAutoCompleteResultReceived(result: AutoCompleteResult) {
        val results = result.suggestions.take(6)
        val currentViewState = currentAutoCompleteViewState()
        autoCompleteViewState.value = currentViewState.copy(searchResults = AutoCompleteResult(result.query, results))
    }

    @VisibleForTesting
    public override fun onCleared() {
        buildingSiteFactoryJob?.cancel()
        autoCompleteDisposable?.dispose()
        autoCompleteDisposable = null
        fireproofWebsiteState.removeObserver(fireproofWebsitesObserver)
        navigationAwareLoginDetector.loginEventLiveData.removeObserver(loginDetectionObserver)
        super.onCleared()
    }

    fun registerWebViewListener(browserWebViewClient: BrowserWebViewClient, browserChromeClient: BrowserChromeClient) {
        browserWebViewClient.webViewClientListener = this
        browserChromeClient.webViewClientListener = this
    }

    fun onViewResumed() {
        if (currentGlobalLayoutState() is Invalidated && currentBrowserViewState().browserShowing) {
            showErrorWithAction()
        }
    }

    fun onViewVisible() {
        // we expect refreshCta to be called when a site is fully loaded if browsingShowing -trackers data available-.
        if (!currentBrowserViewState().browserShowing) {
            viewModelScope.launch {
                val cta = refreshCta()
                showOrHideKeyboard(cta) // we hide the keyboard when showing a DialogCta type in the home screen otherwise we show it
            }
        } else {
            command.value = HideKeyboard
        }
    }

    fun onViewHidden() {
        skipHome = false
    }

    suspend fun fireAutocompletePixel(suggestion: AutoCompleteSuggestion) {
        val currentViewState = currentAutoCompleteViewState()
        val hasBookmarks = withContext(dispatchers.io()) {
            bookmarksDao.hasBookmarks()
        }
        val hasBookmarkResults = currentViewState.searchResults.suggestions.any { it is AutoCompleteBookmarkSuggestion }
        val params = mapOf(
            PixelParameter.SHOWED_BOOKMARKS to hasBookmarkResults.toString(),
            PixelParameter.BOOKMARK_CAPABLE to hasBookmarks.toString()
        )
        val pixelName = when (suggestion) {
            is AutoCompleteBookmarkSuggestion -> PixelName.AUTOCOMPLETE_BOOKMARK_SELECTION
            is AutoCompleteSearchSuggestion -> PixelName.AUTOCOMPLETE_SEARCH_SELECTION
        }

        pixel.fire(pixelName, params)
    }

    fun onUserSubmittedQuery(query: String) {
        navigationAwareLoginDetector.onEvent(NavigationEvent.UserAction.NewQuerySubmitted)

        if (query.isBlank()) {
            return
        }

        if (currentGlobalLayoutState() is Invalidated) {
            recoverTabWithQuery(query)
            return
        }

        command.value = HideKeyboard
        val trimmedInput = query.trim()

        viewModelScope.launch(dispatchers.io()) {
            searchCountDao.incrementSearchCount()
        }

        val verticalParameter = extractVerticalParameter(url)
        val urlToNavigate = queryUrlConverter.convertQueryToUrl(trimmedInput, verticalParameter)
        val omnibarText = if (variantManager.getVariant().hasFeature(VariantManager.VariantFeature.SerpHeaderQueryReplacement)) {
            urlToNavigate
        } else {
            trimmedInput
        }

        val type = specialUrlDetector.determineType(trimmedInput)
        if (type is IntentType) {
            externalAppLinkClicked(type)
        } else {
            if (shouldClearHistoryOnNewQuery()) {
                command.value = ResetHistory
            }

            fireQueryChangedPixel(omnibarText)

            command.value = Navigate(urlToNavigate)
        }

        globalLayoutState.value = Browser(isNewTabState = false)
        findInPageViewState.value = FindInPageViewState(visible = false, canFindInPage = true)
        omnibarViewState.value = currentOmnibarViewState().copy(omnibarText = omnibarText, shouldMoveCaretToEnd = false)
        browserViewState.value = currentBrowserViewState().copy(browserShowing = true, showClearButton = false)
        autoCompleteViewState.value = AutoCompleteViewState(false)
    }

    private fun extractVerticalParameter(currentUrl: String?): String? {
        val url = currentUrl ?: return null

        return if (duckDuckGoUrlDetector.isDuckDuckGoVerticalUrl(url)) {
            duckDuckGoUrlDetector.extractVertical(url)
        } else {
            null
        }
    }

    private fun fireQueryChangedPixel(omnibarText: String) {
        if (!variantManager.getVariant().hasFeature(VariantManager.VariantFeature.SerpHeaderRemoval)) {
            return
        }

        val oldQuery = currentOmnibarViewState().omnibarText.toUri()
        val newQuery = omnibarText.toUri()

        if (oldQuery == newQuery) {
            pixel.fire(String.format(Locale.US, PixelName.SERP_REQUERY.pixelName, PixelParameter.SERP_QUERY_NOT_CHANGED))
        } else {
            pixel.fire(String.format(Locale.US, PixelName.SERP_REQUERY.pixelName, PixelParameter.SERP_QUERY_CHANGED))
        }
    }

    private fun shouldClearHistoryOnNewQuery(): Boolean {
        val navigation = webNavigationState ?: return false
        return !currentBrowserViewState().browserShowing && navigation.hasNavigationHistory
    }

    private suspend fun removeCurrentTabFromRepository() {
        val currentTab = tabRepository.liveSelectedTab.value
        currentTab?.let {
            tabRepository.delete(currentTab)
        }
    }

    override fun closeCurrentTab() {
        viewModelScope.launch { removeCurrentTabFromRepository() }
    }

    fun closeAndReturnToSourceIfBlankTab() {
        if (url == null) {
            closeAndSelectSourceTab()
        }
    }

    override fun closeAndSelectSourceTab() {
        viewModelScope.launch { removeAndSelectTabFromRepository() }
    }

    private suspend fun removeAndSelectTabFromRepository() {
        tabRepository.deleteCurrentTabAndSelectSource()
    }

    fun onUserPressedForward() {
        navigationAwareLoginDetector.onEvent(NavigationEvent.UserAction.NavigateForward)
        if (!currentBrowserViewState().browserShowing) {
            browserViewState.value = browserStateModifier.copyForBrowserShowing(currentBrowserViewState())
            findInPageViewState.value = currentFindInPageViewState().copy(canFindInPage = true)
            command.value = Refresh
        } else {
            command.value = NavigateForward
        }
    }

    fun onRefreshRequested() {
        navigationAwareLoginDetector.onEvent(NavigationEvent.UserAction.Refresh)
        if (currentGlobalLayoutState() is Invalidated) {
            recoverTabWithQuery(url.orEmpty())
        } else {
            command.value = Refresh
        }
    }

    /**
     * Handles back navigation. Returns false if navigation could not be
     * handled at this level, giving system an opportunity to handle it
     *
     * @return true if navigation handled, otherwise false
     */
    fun onUserPressedBack(): Boolean {
        navigationAwareLoginDetector.onEvent(NavigationEvent.UserAction.NavigateBack)
        val navigation = webNavigationState ?: return false
        val hasSourceTab = tabRepository.liveSelectedTab.value?.sourceTabId != null

        if (currentFindInPageViewState().visible) {
            dismissFindInView()
            return true
        }

        if (!currentBrowserViewState().browserShowing) {
            return false
        }

        if (navigation.canGoBack) {
            command.value = NavigateBack(navigation.stepsToPreviousPage)
            return true
        } else if (hasSourceTab) {
            viewModelScope.launch {
                tabRepository.deleteCurrentTabAndSelectSource()
            }
            return true
        } else if (!skipHome) {
            navigateHome()
            command.value = ShowKeyboard
            return true
        }

        Timber.d("User pressed back and tab is set to skip home; need to generate WebView preview now")
        command.value = GenerateWebViewPreviewImage
        return false
    }

    private fun navigateHome() {
        site = null
        onSiteChanged()
        webNavigationState = null

        val browserState = browserStateModifier.copyForHomeShowing(currentBrowserViewState()).copy(
            canGoForward = currentGlobalLayoutState() !is Invalidated
        )
        browserViewState.value = browserState

        findInPageViewState.value = FindInPageViewState()
        omnibarViewState.value = currentOmnibarViewState().copy(omnibarText = "", shouldMoveCaretToEnd = false)
        loadingViewState.value = currentLoadingViewState().copy(isLoading = false)

        deleteTabPreview(tabId)
    }

    override fun goFullScreen(view: View) {
        command.value = ShowFullScreen(view)

        val currentState = currentBrowserViewState()
        browserViewState.value = currentState.copy(isFullScreen = true)
    }

    override fun exitFullScreen() {
        val currentState = currentBrowserViewState()
        browserViewState.value = currentState.copy(isFullScreen = false)
    }

    override fun navigationStateChanged(newWebNavigationState: WebNavigationState) {
        val stateChange = newWebNavigationState.compare(webNavigationState)
        webNavigationState = newWebNavigationState

        if (!currentBrowserViewState().browserShowing) return

        browserViewState.value = currentBrowserViewState().copy(
            canGoBack = newWebNavigationState.canGoBack || !skipHome,
            canGoForward = newWebNavigationState.canGoForward
        )

        Timber.v("navigationStateChanged: $stateChange")
        when (stateChange) {
            is NewPage -> pageChanged(stateChange.url, stateChange.title)
            is PageCleared -> pageCleared()
            is UrlUpdated -> urlUpdated(stateChange.url)
            is PageNavigationCleared -> disableUserNavigation()
        }
        navigationAwareLoginDetector.onEvent(NavigationEvent.WebNavigationEvent(stateChange))
    }

    private fun pageChanged(url: String, title: String?) {
        Timber.v("Page changed: $url")
        val previousUrl = site?.url

        buildSiteFactory(url, title)

        // Navigating from different website to use our app website
        if (!useOurAppDetector.isUseOurAppUrl(previousUrl)) {
            sendPixelIfUseOurAppSiteVisitedFirstTime(url)
        }

        command.value = RefreshUserAgent(site?.uri?.host, currentBrowserViewState().isDesktopBrowsingMode)

        val currentOmnibarViewState = currentOmnibarViewState()
        omnibarViewState.value = currentOmnibarViewState.copy(omnibarText = omnibarTextForUrl(url), shouldMoveCaretToEnd = false)
        val currentBrowserViewState = currentBrowserViewState()
        val domain = site?.domain
        val canWhitelist = domain != null
        val canFireproofSite = domain != null
        findInPageViewState.value = FindInPageViewState(visible = false, canFindInPage = true)

        browserViewState.value = currentBrowserViewState.copy(
            browserShowing = true,
            canAddBookmarks = true,
            addToHomeEnabled = true,
            addToHomeVisible = addToHomeCapabilityDetector.isAddToHomeSupported(),
            canSharePage = true,
            showPrivacyGrade = true,
            canReportSite = true,
            canWhitelist = canWhitelist,
            isWhitelisted = false,
            showSearchIcon = false,
            showClearButton = false,
            canFireproofSite = canFireproofSite,
            isFireproofWebsite = isFireproofWebsite(),
            showDaxIcon = shouldShowDaxIcon(url, true)
        )

        Timber.d("showPrivacyGrade=true, showSearchIcon=false, showClearButton=false")

        if (duckDuckGoUrlDetector.isDuckDuckGoQueryUrl(url)) {
            statisticsUpdater.refreshSearchRetentionAtb()
        }

        domain?.let { viewModelScope.launch { updateLoadingStatePrivacy(domain) } }
        domain?.let { viewModelScope.launch { updateWhitelistedState(domain) } }

        val permissionOrigin = site?.uri?.host?.asLocationPermissionOrigin()
        permissionOrigin?.let { viewModelScope.launch { notifyPermanentLocationPermission(permissionOrigin) } }

        registerSiteVisit()
    }

    private fun sendPixelIfUseOurAppSiteVisitedFirstTime(url: String) {
        if (useOurAppDetector.isUseOurAppUrl(url)) {
            viewModelScope.launch { sendUseOurAppSiteVisitedPixel() }
        }
    }

    private suspend fun sendUseOurAppSiteVisitedPixel() {
        withContext(dispatchers.io()) {
            val isShortcutAdded = userEventsStore.getUserEvent(UserEventKey.USE_OUR_APP_SHORTCUT_ADDED)
            val isUseOurAppNotificationSeen = notificationDao.exists(UseOurAppNotification.ID)
            val deleteCtaShown = ctaViewModel.useOurAppDeletionDialogShown()

            when {
                deleteCtaShown -> pixel.fire(PixelName.UOA_VISITED_AFTER_DELETE_CTA)
                isShortcutAdded != null -> pixel.fire(PixelName.UOA_VISITED_AFTER_SHORTCUT)
                isUseOurAppNotificationSeen -> pixel.fire(PixelName.UOA_VISITED_AFTER_NOTIFICATION)
                else -> pixel.fire(PixelName.UOA_VISITED)
            }
        }
    }

    private fun shouldShowDaxIcon(currentUrl: String?, showPrivacyGrade: Boolean): Boolean {
        if (!variantManager.getVariant().hasFeature(VariantManager.VariantFeature.SerpHeaderRemoval)) {
            return false
        }

        val url = currentUrl ?: return false

        return showPrivacyGrade && duckDuckGoUrlDetector.isDuckDuckGoQueryUrl(url)
    }

    private suspend fun updateLoadingStatePrivacy(domain: String) {
        val isWhitelisted = isWhitelisted(domain)
        withContext(dispatchers.main()) {
            loadingViewState.value = currentLoadingViewState().copy(privacyOn = !isWhitelisted)
        }
    }

    private suspend fun updateWhitelistedState(domain: String) {
        val isWhitelisted = isWhitelisted(domain)
        withContext(dispatchers.main()) {
            browserViewState.value = currentBrowserViewState().copy(isWhitelisted = isWhitelisted)
        }
    }

    private suspend fun isWhitelisted(domain: String): Boolean {
        return withContext(dispatchers.io()) { userWhitelistDao.contains(domain) }
    }

    private suspend fun notifyPermanentLocationPermission(domain: String) {
        if (!appSettingsPreferencesStore.appLocationPermission) {
            return
        }

        val userHasGivenPermission = locationPermissionsRepository.hasUserGivenPermissionTo(domain)
        if (userHasGivenPermission) {
            val permissionEntity = locationPermissionsRepository.getDomainPermission(domain)!!
            if (permissionEntity.permission == LocationPermissionType.ALLOW_ALWAYS) {
                command.postValue(ShowDomainHasPermissionMessage(domain))
            }
        }
    }

    private fun urlUpdated(url: String) {
        Timber.v("Page url updated: $url")
        site?.url = url
        onSiteChanged()
        val currentOmnibarViewState = currentOmnibarViewState()
        omnibarViewState.postValue(currentOmnibarViewState.copy(omnibarText = omnibarTextForUrl(url), shouldMoveCaretToEnd = false))
        browserViewState.postValue(currentBrowserViewState().copy(isFireproofWebsite = isFireproofWebsite()))
    }

    private fun omnibarTextForUrl(url: String?): String {
        if (url == null) return ""

        if (variantManager.getVariant().hasFeature(VariantManager.VariantFeature.SerpHeaderQueryReplacement)) {
            return url
        }

        return if (duckDuckGoUrlDetector.isDuckDuckGoQueryUrl(url)) {
            duckDuckGoUrlDetector.extractQuery(url) ?: url
        } else {
            url
        }
    }

    private fun pageCleared() {
        Timber.v("Page cleared: $url")
        site = null
        onSiteChanged()

        val currentBrowserViewState = currentBrowserViewState()
        browserViewState.value = currentBrowserViewState.copy(
            canAddBookmarks = false,
            addToHomeEnabled = false,
            addToHomeVisible = addToHomeCapabilityDetector.isAddToHomeSupported(),
            canSharePage = false,
            showPrivacyGrade = false,
            canReportSite = false,
            showSearchIcon = true,
            showClearButton = true,
            canFireproofSite = false,
            showDaxIcon = false
        )
        Timber.d("showPrivacyGrade=false, showSearchIcon=true, showClearButton=true")
    }

    override fun pageRefreshed(refreshedUrl: String) {
        if (url == null || refreshedUrl == url) {
            Timber.v("Page refreshed: $refreshedUrl")
            pageChanged(refreshedUrl, title)
        }
    }

    override fun progressChanged(newProgress: Int) {
        Timber.v("Loading in progress $newProgress")
        if (!currentBrowserViewState().browserShowing) return
        val isLoading = newProgress < 100
        val progress = currentLoadingViewState()
        if (progress.progress == newProgress) return
        val visualProgress = if (newProgress < FIXED_PROGRESS) {
            FIXED_PROGRESS
        } else {
            newProgress
        }
        loadingViewState.value = progress.copy(isLoading = isLoading, progress = visualProgress)

        val showLoadingGrade = progress.privacyOn || isLoading
        privacyGradeViewState.value = currentPrivacyGradeState().copy(shouldAnimate = isLoading, showEmptyGrade = showLoadingGrade)
        if (newProgress == 100) {
            navigationAwareLoginDetector.onEvent(NavigationEvent.PageFinished)
        }
    }

    override fun onSiteLocationPermissionRequested(origin: String?, callback: GeolocationPermissions.Callback?) {
        callback?.let { permissionCallback = callback }
        origin?.let { permissionOrigin = origin }

        if (site?.domainMatchesUrl(permissionOrigin) == false) {
            onSiteLocationPermissionAlwaysDenied()
            return
        }

        if (!appSettingsPreferencesStore.appLocationPermission) {
            onSiteLocationPermissionAlwaysDenied()
            return
        }

        if (origin != null) {
            viewModelScope.launch {
                val userHasGivenPermission = locationPermissionsRepository.hasUserGivenPermissionTo(permissionOrigin)
                if (userHasGivenPermission) {
                    val permissionEntity = locationPermissionsRepository.getDomainPermission(permissionOrigin)!!
                    if (permissionEntity.permission == LocationPermissionType.DENY_ALWAYS) {
                        onSiteLocationPermissionAlwaysDenied()
                    } else {
                        command.postValue(CheckSystemLocationPermission(origin))
                    }
                } else {
                    command.postValue(CheckSystemLocationPermission(origin))
                }
            }
        } else {
            onSiteLocationPermissionAlwaysDenied()
        }
    }

    override fun onSiteLocationPermissionSelected(domain: String, permission: LocationPermissionType) {
        when (permission) {
            LocationPermissionType.ALLOW_ALWAYS -> {
                onSiteLocationPermissionAlwaysAllowed()
                pixel.fire(PixelName.PRECISE_LOCATION_SITE_DIALOG_ALLOW_ALWAYS)
                viewModelScope.launch {
                    locationPermissionsRepository.savePermission(domain, permission)
                }
            }
            LocationPermissionType.ALLOW_ONCE -> {
                pixel.fire(PixelName.PRECISE_LOCATION_SITE_DIALOG_ALLOW_ONCE)
                permissionCallback?.invoke(permissionOrigin, true, false)
            }
            LocationPermissionType.DENY_ALWAYS -> {
                pixel.fire(PixelName.PRECISE_LOCATION_SITE_DIALOG_DENY_ALWAYS)
                onSiteLocationPermissionAlwaysDenied()
            }
            LocationPermissionType.DENY_ONCE -> {
                pixel.fire(PixelName.PRECISE_LOCATION_SITE_DIALOG_DENY_ONCE)
                permissionCallback?.invoke(permissionOrigin, false, false)
                viewModelScope.launch {
                    locationPermissionsRepository.savePermission(domain, permission)
                }
            }
        }
    }

    private fun onSiteLocationPermissionAlwaysAllowed() {
        geoLocationPermissions.allow(permissionOrigin)
        permissionCallback?.invoke(permissionOrigin, true, false)
    }

    fun onSiteLocationPermissionAlwaysDenied() {
        geoLocationPermissions.clear(permissionOrigin)
        permissionCallback?.invoke(permissionOrigin, false, false)
    }

    private fun reactToSitePermission(permission: LocationPermissionType) {
        when (permission) {
            LocationPermissionType.ALLOW_ALWAYS -> {
                onSiteLocationPermissionAlwaysAllowed()
            }
            LocationPermissionType.ALLOW_ONCE -> {
                command.postValue(AskDomainPermission(permissionOrigin))
            }
            LocationPermissionType.DENY_ALWAYS -> {
                onSiteLocationPermissionAlwaysDenied()
            }
            LocationPermissionType.DENY_ONCE -> {
                command.postValue(AskDomainPermission(permissionOrigin))
            }
        }
    }

    override fun onSystemLocationPermissionAllowed() {
        pixel.fire(PixelName.PRECISE_LOCATION_SYSTEM_DIALOG_ENABLE)
        command.postValue(RequestSystemLocationPermission)
    }

    override fun onSystemLocationPermissionNotAllowed() {
        pixel.fire(PixelName.PRECISE_LOCATION_SYSTEM_DIALOG_LATER)
        onSiteLocationPermissionAlwaysDenied()
    }

    override fun onSystemLocationPermissionNeverAllowed() {
        val neverAllowedPermission = LocationPermissionType.DENY_ALWAYS
        onSiteLocationPermissionSelected(permissionOrigin, neverAllowedPermission)
        pixel.fire(Pixel.PixelName.PRECISE_LOCATION_SYSTEM_DIALOG_NEVER)
        viewModelScope.launch {
            locationPermissionsRepository.savePermission(permissionOrigin, neverAllowedPermission)
        }
    }

    fun onSystemLocationPermissionGranted() {
        appSettingsPreferencesStore.appLocationPermission = true
        pixel.fire(Pixel.PixelName.PRECISE_LOCATION_SETTINGS_LOCATION_PERMISSION_ENABLE)
        viewModelScope.launch {
            val userHasGivenPermission = locationPermissionsRepository.hasUserGivenPermissionTo(permissionOrigin)
            if (userHasGivenPermission) {
                val permissionEntity = locationPermissionsRepository.getDomainPermission(permissionOrigin)
                permissionEntity?.let {
                    reactToSitePermission(permissionEntity.permission)
                }
            } else {
                command.postValue(AskDomainPermission(permissionOrigin))
            }
        }
    }

    fun onSystemLocationPermissionDenied() {
        pixel.fire(Pixel.PixelName.PRECISE_LOCATION_SETTINGS_LOCATION_PERMISSION_DISABLE)
        onSiteLocationPermissionAlwaysDenied()
    }

    private fun registerSiteVisit() {
        Schedulers.io().scheduleDirect {
            networkLeaderboardDao.incrementSitesVisited()
        }
    }

    override fun dosAttackDetected() {
        invalidateBrowsingActions()
        showErrorWithAction(R.string.dosErrorMessage)
    }

    override fun titleReceived(newTitle: String) {
        site?.title = newTitle
        onSiteChanged()
    }

    @AnyThread
    override fun sendEmailRequested(emailAddress: String) {
        command.postValue(SendEmail(emailAddress))
    }

    @AnyThread
    override fun dialTelephoneNumberRequested(telephoneNumber: String) {
        command.postValue(DialNumber(telephoneNumber))
    }

    @AnyThread
    override fun sendSmsRequested(telephoneNumber: String) {
        command.postValue(SendSms(telephoneNumber))
    }

    override fun surrogateDetected(surrogate: SurrogateResponse) {
        site?.surrogateDetected(surrogate)
    }

    override fun upgradedToHttps() {
        httpsUpgraded = true
    }

    override fun trackerDetected(event: TrackingEvent) {
        Timber.d("Tracker detected while on $url and the document was ${event.documentUrl}")
        if (site?.domainMatchesUrl(event.documentUrl) == true) {
            site?.trackerDetected(event)
            onSiteChanged()
        }
        updateNetworkLeaderboard(event)
    }

    private fun updateNetworkLeaderboard(event: TrackingEvent) {
        val networkName = event.entity?.name ?: return
        networkLeaderboardDao.incrementNetworkCount(networkName)
    }

    override fun pageHasHttpResources(page: String) {
        if (site?.domainMatchesUrl(page) == true) {
            site?.hasHttpResources = true
            onSiteChanged()
        }
    }

    private fun onSiteChanged() {
        httpsUpgraded = false
        viewModelScope.launch {

            val improvedGrade = withContext(dispatchers.io()) {
                site?.calculateGrades()?.improvedGrade
            }

            withContext(dispatchers.main()) {
                siteLiveData.value = site
                privacyGradeViewState.value = currentPrivacyGradeState().copy(privacyGrade = improvedGrade)
            }

            withContext(dispatchers.io()) {
                tabRepository.update(tabId, site)
            }
        }
    }

    fun stopShowingEmptyGrade() {
        if (currentPrivacyGradeState().showEmptyGrade) {
            privacyGradeViewState.value = currentPrivacyGradeState().copy(showEmptyGrade = false)
        }
    }

    override fun showFileChooser(filePathCallback: ValueCallback<Array<Uri>>, fileChooserParams: WebChromeClient.FileChooserParams) {
        command.value = ShowFileChooser(filePathCallback, fileChooserParams)
    }

    private fun currentGlobalLayoutState(): GlobalLayoutViewState = globalLayoutState.value!!
    private fun currentAutoCompleteViewState(): AutoCompleteViewState = autoCompleteViewState.value!!
    private fun currentBrowserViewState(): BrowserViewState = browserViewState.value!!
    private fun currentFindInPageViewState(): FindInPageViewState = findInPageViewState.value!!
    private fun currentOmnibarViewState(): OmnibarViewState = omnibarViewState.value!!
    private fun currentLoadingViewState(): LoadingViewState = loadingViewState.value!!
    private fun currentCtaViewState(): CtaViewState = ctaViewState.value!!
    private fun currentPrivacyGradeState(): PrivacyGradeViewState = privacyGradeViewState.value!!

    fun onOmnibarInputStateChanged(query: String, hasFocus: Boolean, hasQueryChanged: Boolean) {

        // determine if empty list to be shown, or existing search results
        val autoCompleteSearchResults = if (query.isBlank()) {
            AutoCompleteResult(query, emptyList())
        } else {
            currentAutoCompleteViewState().searchResults
        }

        val currentOmnibarViewState = currentOmnibarViewState()
        val autoCompleteSuggestionsEnabled = appSettingsPreferencesStore.autoCompleteSuggestionsEnabled
        val showAutoCompleteSuggestions = hasFocus && query.isNotBlank() && hasQueryChanged && autoCompleteSuggestionsEnabled
        val showClearButton = hasFocus && query.isNotBlank()
        val showControls = !hasFocus || query.isBlank()
        val showPrivacyGrade = !hasFocus
        val showSearchIcon = hasFocus

        // show the real grade in case the animation was canceled before changing the state, this avoids showing an empty grade when regaining focus.
        if (showPrivacyGrade) {
            privacyGradeViewState.value = currentPrivacyGradeState().copy(showEmptyGrade = false)
        }

        omnibarViewState.value = currentOmnibarViewState.copy(isEditing = hasFocus)

        val currentBrowserViewState = currentBrowserViewState()
        browserViewState.value = currentBrowserViewState.copy(
            showPrivacyGrade = showPrivacyGrade,
            showSearchIcon = showSearchIcon,
            showTabsButton = showControls,
            showFireButton = showControls,
            showMenuButton = showControls,
            showClearButton = showClearButton,
            showDaxIcon = shouldShowDaxIcon(url, showPrivacyGrade)
        )

        Timber.d("showPrivacyGrade=$showPrivacyGrade, showSearchIcon=$showSearchIcon, showClearButton=$showClearButton")

        autoCompleteViewState.value = AutoCompleteViewState(showAutoCompleteSuggestions, autoCompleteSearchResults)

        if (hasQueryChanged && hasFocus && autoCompleteSuggestionsEnabled) {
            autoCompletePublishSubject.accept(query.trim())
        }
    }

    suspend fun onBookmarkAddRequested() {
        val url = url ?: ""
        val title = title ?: ""
        val id = withContext(dispatchers.io()) {
            bookmarksDao.insert(BookmarkEntity(title = title, url = url))
        }
        withContext(dispatchers.main()) {
            command.value = ShowBookmarkAddedConfirmation(id, title, url)
        }
    }

    fun onFireproofWebsiteMenuClicked() {
        val domain = site?.domain ?: return
        viewModelScope.launch {
            if (currentBrowserViewState().isFireproofWebsite) {
                fireproofWebsiteRepository.removeFireproofWebsite(FireproofWebsiteEntity(domain))
                pixel.fire(PixelName.FIREPROOF_WEBSITE_REMOVE)
            } else {
                fireproofWebsiteRepository.fireproofWebsite(domain)?.let {
                    pixel.fire(PixelName.FIREPROOF_WEBSITE_ADDED)
                    command.value = ShowFireproofWebSiteConfirmation(fireproofWebsiteEntity = it)
                }
            }
        }
    }

    fun onUserConfirmedFireproofDialog(domain: String) {
        viewModelScope.launch {
            fireproofWebsiteRepository.fireproofWebsite(domain)?.let {
                pixel.fire(PixelName.FIREPROOF_WEBSITE_LOGIN_ADDED)
                command.value = ShowFireproofWebSiteConfirmation(fireproofWebsiteEntity = it)
            }
        }
    }

    fun onUserDismissedFireproofLoginDialog() {
        pixel.fire(PixelName.FIREPROOF_WEBSITE_LOGIN_DISMISS)
    }

    fun onFireproofWebsiteSnackbarUndoClicked(fireproofWebsiteEntity: FireproofWebsiteEntity) {
        viewModelScope.launch(dispatchers.io()) {
            fireproofWebsiteRepository.removeFireproofWebsite(fireproofWebsiteEntity)
            pixel.fire(PixelName.FIREPROOF_WEBSITE_UNDO)
        }
    }

    override fun onBookmarkEdited(id: Long, title: String, url: String) {
        viewModelScope.launch(dispatchers.io()) {
            editBookmark(id, title, url)
        }
    }

    suspend fun editBookmark(id: Long, title: String, url: String) {
        withContext(dispatchers.io()) {
            bookmarksDao.update(BookmarkEntity(id, title, url))
        }
    }

    fun onBrokenSiteSelected() {
        command.value = BrokenSiteFeedback(BrokenSiteData.fromSite(site))
    }

    fun onWhitelistSelected() {
        val domain = site?.domain ?: return
        GlobalScope.launch(dispatchers.io()) {
            if (isWhitelisted(domain)) {
                removeFromWhitelist(domain)
            } else {
                addToWhitelist(domain)
            }
            command.postValue(Refresh)
        }
    }

    private suspend fun addToWhitelist(domain: String) {
        pixel.fire(PixelName.BROWSER_MENU_WHITELIST_ADD)
        withContext(dispatchers.io()) {
            userWhitelistDao.insert(domain)
        }
        withContext(dispatchers.main()) {
            browserViewState.value = currentBrowserViewState().copy(isWhitelisted = true)
        }
    }

    private suspend fun removeFromWhitelist(domain: String) {
        pixel.fire(PixelName.BROWSER_MENU_WHITELIST_REMOVE)
        withContext(dispatchers.io()) {
            userWhitelistDao.delete(domain)
        }
        withContext(dispatchers.main()) {
            browserViewState.value = currentBrowserViewState().copy(isWhitelisted = false)
        }
    }

    fun onUserSelectedToEditQuery(query: String) {
        omnibarViewState.value = currentOmnibarViewState().copy(isEditing = false, omnibarText = query, shouldMoveCaretToEnd = true)
        autoCompleteViewState.value = AutoCompleteViewState(showSuggestions = false)
    }

    fun userLongPressedInWebView(target: LongPressTarget, menu: ContextMenu) {
        Timber.i("Long pressed on ${target.type}, (url=${target.url}), (image url = ${target.imageUrl})")
        longPressHandler.handleLongPress(target.type, target.url, menu)
    }

    fun userSelectedItemFromLongPressMenu(longPressTarget: LongPressTarget, item: MenuItem): Boolean {

        val requiredAction = longPressHandler.userSelectedMenuItem(longPressTarget, item)
        Timber.d("Required action from long press is $requiredAction")

        return when (requiredAction) {
            is RequiredAction.OpenInNewTab -> {
                command.value = GenerateWebViewPreviewImage
                command.value = OpenInNewTab(query = requiredAction.url, sourceTabId = tabId)
                true
            }
            is RequiredAction.OpenInNewBackgroundTab -> {
                command.value = GenerateWebViewPreviewImage
                viewModelScope.launch { openInNewBackgroundTab(requiredAction.url) }
                true
            }
            is RequiredAction.DownloadFile -> {
                command.value = DownloadImage(requiredAction.url, false)
                true
            }
            is RequiredAction.ShareLink -> {
                command.value = ShareLink(requiredAction.url)
                true
            }
            is RequiredAction.CopyLink -> {
                command.value = CopyLink(requiredAction.url)
                true
            }
            RequiredAction.None -> {
                false
            }
        }
    }

    suspend fun openInNewBackgroundTab(url: String) {
        tabRepository.addNewTabAfterExistingTab(url, tabId)
        command.value = OpenInNewBackgroundTab(url)
    }

    fun onFindInPageSelected() {
        findInPageViewState.value = FindInPageViewState(visible = true, canFindInPage = true)
    }

    fun userFindingInPage(searchTerm: String) {
        val currentViewState = currentFindInPageViewState()
        var findInPage = currentViewState.copy(visible = true, searchTerm = searchTerm)
        if (searchTerm.isEmpty()) {
            findInPage = findInPage.copy(showNumberMatches = false)
        }
        findInPageViewState.value = findInPage
        command.value = FindInPageCommand(searchTerm)
    }

    fun dismissFindInView() {
        findInPageViewState.value = currentFindInPageViewState().copy(visible = false, searchTerm = "")
        command.value = DismissFindInPage
    }

    fun onFindResultsReceived(activeMatchOrdinal: Int, numberOfMatches: Int) {
        val activeIndex = if (numberOfMatches == 0) 0 else activeMatchOrdinal + 1
        val currentViewState = currentFindInPageViewState()
        findInPageViewState.value = currentViewState.copy(
            showNumberMatches = true,
            activeMatchIndex = activeIndex,
            numberMatches = numberOfMatches
        )
    }

    fun onWebSessionRestored() {
        globalLayoutState.value = Browser(isNewTabState = false)
    }

    fun onDesktopSiteModeToggled(desktopSiteRequested: Boolean) {
        val currentBrowserViewState = currentBrowserViewState()
        browserViewState.value = currentBrowserViewState.copy(isDesktopBrowsingMode = desktopSiteRequested)
        command.value = RefreshUserAgent(site?.uri?.host, desktopSiteRequested)

        val uri = site?.uri ?: return

        if (desktopSiteRequested && uri.isMobileSite) {
            val desktopUrl = uri.toDesktopUri().toString()
            Timber.i("Original URL $url - attempting $desktopUrl with desktop site UA string")
            command.value = Navigate(desktopUrl)
        } else {
            command.value = Refresh
        }
    }

    private fun initializeViewStates() {
        globalLayoutState.value = Browser()
        browserViewState.value = BrowserViewState().copy(addToHomeVisible = addToHomeCapabilityDetector.isAddToHomeSupported())
        loadingViewState.value = LoadingViewState()
        autoCompleteViewState.value = AutoCompleteViewState()
        omnibarViewState.value = OmnibarViewState()
        findInPageViewState.value = FindInPageViewState()
        ctaViewState.value = CtaViewState()
        privacyGradeViewState.value = PrivacyGradeViewState()
    }

    fun onShareSelected() {
        url?.let {
            command.value = ShareLink(removeAtbAndSourceParamsFromSearch(it))
        }
    }

    fun determineShowBrowser() {
        val showBrowser = currentBrowserViewState().browserShowing || !url.isNullOrBlank()
        browserViewState.value = currentBrowserViewState().copy(browserShowing = showBrowser)
    }

    private fun showBrowser() {
        browserViewState.value = currentBrowserViewState().copy(browserShowing = true)
        globalLayoutState.value = Browser(isNewTabState = false)
    }

    private fun removeAtbAndSourceParamsFromSearch(url: String): String {

        if (!duckDuckGoUrlDetector.isDuckDuckGoQueryUrl(url)) {
            return url
        }

        val uri = Uri.parse(url)
        val paramsToRemove = arrayOf(AppUrl.ParamKey.ATB, AppUrl.ParamKey.SOURCE)
        val parameterNames = uri.queryParameterNames.filterNot { paramsToRemove.contains(it) }
        val builder = uri.buildUpon()
        builder.clearQuery()

        for (paramName in parameterNames) {
            builder.appendQueryParameter(paramName, uri.getQueryParameter(paramName))
        }

        return builder.build().toString()
    }

    fun saveWebViewState(webView: WebView?, tabId: String) {
        webViewSessionStorage.saveSession(webView, tabId)
    }

    fun restoreWebViewState(webView: WebView?, lastUrl: String) {
        val sessionRestored = webViewSessionStorage.restoreSession(webView, tabId)
        if (sessionRestored) {
            Timber.v("Successfully restored session")
            onWebSessionRestored()
        } else {
            if (lastUrl.isNotBlank()) {
                Timber.w("Restoring last url but page history has been lost - url=[$lastUrl]")
                onUserSubmittedQuery(lastUrl)
            }
        }
    }

    @SuppressLint("CheckResult")
    fun onPinPageToHomeSelected() {
        val currentPage = url ?: return
        val title = if (duckDuckGoUrlDetector.isDuckDuckGoQueryUrl(currentPage)) {
            duckDuckGoUrlDetector.extractQuery(currentPage) ?: currentPage
        } else {
            currentPage.toUri().baseHost ?: currentPage
        }

        faviconDownloader.download(currentPage.toUri())
            .subscribeOn(Schedulers.io())
            .observeOn(AndroidSchedulers.mainThread())
            .subscribe({
                Timber.i("Successfully got favicon")
                command.value = AddHomeShortcut(title, currentPage, it)
            }, { throwable ->
                Timber.w(throwable, "Failed to obtain favicon")
                command.value = AddHomeShortcut(title, currentPage)
            })
    }

    fun userRequestedOpeningNewTab() {
        command.value = GenerateWebViewPreviewImage
        command.value = LaunchNewTab
    }

    fun onSurveyChanged(survey: Survey?) {
        val activeSurvey = ctaViewModel.onSurveyChanged(survey)
        if (activeSurvey != null) {
            viewModelScope.launch {
                refreshCta()
            }
        }
    }

    fun onCtaShown() {
        val cta = ctaViewState.value?.cta ?: return
        ctaViewModel.onCtaShown(cta)
    }

    fun onManualCtaShown(cta: Cta) {
        ctaViewModel.onCtaShown(cta)
    }

    suspend fun refreshCta(): Cta? {
        if (currentGlobalLayoutState() is Browser) {
            val cta = withContext(dispatchers.io()) {
                ctaViewModel.refreshCta(dispatchers.io(), currentBrowserViewState().browserShowing, siteLiveData.value)
            }
            ctaViewState.value = currentCtaViewState().copy(cta = cta)
            return cta
        }
        return null
    }

    private fun showOrHideKeyboard(cta: Cta?) {
        command.value = if (cta is DialogCta) HideKeyboard else ShowKeyboard
    }

    fun registerDaxBubbleCtaDismissed() {
        viewModelScope.launch {
            val cta = ctaViewState.value?.cta ?: return@launch
            ctaViewModel.registerDaxBubbleCtaDismissed(cta)
        }
    }

    fun onUserClickTopCta(cta: HomeTopPanelCta) {
    }

    fun onUserClickCtaOkButton() {
        val cta = currentCtaViewState().cta ?: return
        ctaViewModel.onUserClickCtaOkButton(cta)
        command.value = when (cta) {
            is HomePanelCta.Survey -> LaunchSurvey(cta.survey)
            is HomePanelCta.AddWidgetAuto -> LaunchAddWidget
            is HomePanelCta.AddWidgetInstructions -> LaunchLegacyAddWidget
            is UseOurAppCta -> navigateToUrlAndLaunchShortcut(url = USE_OUR_APP_SHORTCUT_URL, title = USE_OUR_APP_SHORTCUT_TITLE)
            else -> return
        }
    }

    private fun navigateToUrlAndLaunchShortcut(url: String, title: String): AddHomeShortcut {
        onUserSubmittedQuery(url)
        return AddHomeShortcut(title, url)
    }

    fun onUserClickCtaSecondaryButton() {
        viewModelScope.launch {
            val cta = currentCtaViewState().cta ?: return@launch
            ctaViewModel.onUserDismissedCta(cta)
            if (cta is UseOurAppCta) {
                command.value = ShowKeyboard
            }
        }
    }

    fun onUserHideDaxDialog() {
        val cta = currentCtaViewState().cta ?: return
        command.value = DaxCommand.HideDaxDialog(cta)
    }

    fun onDaxDialogDismissed() {
        val cta = currentCtaViewState().cta ?: return
        if (cta is DaxDialogCta.DaxTrackersBlockedCta) {
            command.value = DaxCommand.FinishTrackerAnimation
        }
        onUserDismissedCta()
    }

    fun onUserDismissedCta() {
        val cta = currentCtaViewState().cta ?: return
        viewModelScope.launch {
            ctaViewModel.onUserDismissedCta(cta)
            when (cta) {
                is HomeTopPanelCta -> {
                    ctaViewState.value = currentCtaViewState().copy(cta = null)
                }
                is HomePanelCta -> refreshCta()
                else -> ctaViewState.value = currentCtaViewState().copy(cta = null)
            }
        }
    }

    fun updateTabPreview(tabId: String, fileName: String) {
        tabRepository.updateTabPreviewImage(tabId, fileName)
    }

    fun deleteTabPreview(tabId: String) {
        tabRepository.updateTabPreviewImage(tabId, null)
    }

    override fun externalAppLinkClicked(appLink: IntentType) {
        command.value = HandleExternalAppLink(appLink)
    }

    override fun openMessageInNewTab(message: Message) {
        command.value = OpenMessageInNewTab(message, tabId)
    }

    override fun recoverFromRenderProcessGone() {
        webNavigationState?.let {
            navigationStateChanged(EmptyNavigationState(it))
        }
        invalidateBrowsingActions()
        showErrorWithAction()
    }

    override fun requiresAuthentication(request: BasicAuthenticationRequest) {
        if (request.host != site?.uri?.host) {
            omnibarViewState.value = currentOmnibarViewState().copy(omnibarText = request.site)
            command.value = HideWebContent
        }
        command.value = RequiresAuthentication(request)
    }

    override fun handleAuthentication(request: BasicAuthenticationRequest, credentials: BasicAuthenticationCredentials) {
        request.handler.proceed(credentials.username, credentials.password)
        command.value = ShowWebContent
        command.value = SaveCredentials(request, credentials)
    }

    override fun cancelAuthentication(request: BasicAuthenticationRequest) {
        request.handler.cancel()
        command.value = ShowWebContent
    }

    fun userLaunchingTabSwitcher() {
        command.value = LaunchTabSwitcher
    }

    private fun isFireproofWebsite(domain: String? = site?.domain): Boolean {
        if (domain == null) return false
        val fireproofWebsites = fireproofWebsiteState.value
        return fireproofWebsites?.any { it.domain == domain } ?: false
    }

    private fun invalidateBrowsingActions() {
        globalLayoutState.value = Invalidated
        loadingViewState.value = LoadingViewState()
        findInPageViewState.value = FindInPageViewState()
    }

    private fun disableUserNavigation() {
        browserViewState.value = currentBrowserViewState().copy(
            canGoBack = false,
            canGoForward = false,
            canReportSite = false,
            canChangeBrowsingMode = false,
            canFireproofSite = false
        )
    }

    private fun showErrorWithAction(errorMessage: Int = R.string.crashedWebViewErrorMessage) {
        command.value = ShowErrorWithAction(errorMessage) { this.onUserSubmittedQuery(url.orEmpty()) }
    }

    private fun recoverTabWithQuery(query: String) {
        closeCurrentTab()
        command.value = OpenInNewTab(query)
    }

    override fun loginDetected() {
        val currentUrl = site?.url ?: return
        navigationAwareLoginDetector.onEvent(NavigationEvent.LoginAttempt(currentUrl))
    }

    fun download(pendingFileDownload: FileDownloader.PendingFileDownload) {
        viewModelScope.launch(dispatchers.io()) {
            fileDownloader.download(pendingFileDownload, object : FileDownloader.FileDownloadListener {

                override fun downloadStartedNetworkFile() {
                    Timber.d("download started: network file")
                    closeAndReturnToSourceIfBlankTab()
                }

                override fun downloadFinishedNetworkFile(file: File, mimeType: String?) {
                    Timber.i("downloadFinished network file")
                }

                override fun downloadStartedDataUri() {
                    Timber.i("downloadStarted data uri")
                    command.postValue(DownloadCommand.ShowDownloadInProgressNotification)
                    closeAndReturnToSourceIfBlankTab()
                }

                override fun downloadFinishedDataUri(file: File, mimeType: String?) {
                    Timber.i("downloadFinished data uri")
                    command.postValue(DownloadCommand.ScanMediaFiles(file))
                    command.postValue(DownloadCommand.ShowDownloadFinishedNotification(file, mimeType))
                }

                override fun downloadFailed(message: String, downloadFailReason: DownloadFailReason) {
                    Timber.w("Failed to download file [$message]")
                    command.postValue(DownloadCommand.ShowDownloadFailedNotification(message, downloadFailReason))
                }

                override fun downloadCancelled() {
                    Timber.i("Download cancelled")
                    closeAndReturnToSourceIfBlankTab()
                }

                override fun downloadOpened() {
                    closeAndReturnToSourceIfBlankTab()
                }

            })
        }
    }

    companion object {
        private const val FIXED_PROGRESS = 50
    }
}<|MERGE_RESOLUTION|>--- conflicted
+++ resolved
@@ -76,7 +76,6 @@
 import com.duckduckgo.app.global.useourapp.UseOurAppDetector
 import com.duckduckgo.app.global.useourapp.UseOurAppDetector.Companion.USE_OUR_APP_SHORTCUT_TITLE
 import com.duckduckgo.app.global.useourapp.UseOurAppDetector.Companion.USE_OUR_APP_SHORTCUT_URL
-import com.duckduckgo.app.global.view.asLocationPermissionOrigin
 import com.duckduckgo.app.notification.db.NotificationDao
 import com.duckduckgo.app.notification.model.UseOurAppNotification
 import com.duckduckgo.app.location.GeoLocationPermissions
@@ -255,13 +254,8 @@
         class AskDomainPermission(val domain: String) : Command()
         object RequestSystemLocationPermission : Command()
         class RefreshUserAgent(val host: String?, val isDesktop: Boolean) : Command()
-<<<<<<< HEAD
-        class ShowErrorWithAction(val action: () -> Unit) : Command()
+        class ShowErrorWithAction(val textResId: Int, val action: () -> Unit) : Command()
         class ShowDomainHasPermissionMessage(val domain: String) : Command()
-=======
-
-        class ShowErrorWithAction(val textResId: Int, val action: () -> Unit) : Command()
->>>>>>> b9734261
         sealed class DaxCommand : Command() {
             object FinishTrackerAnimation : DaxCommand()
             class HideDaxDialog(val cta: Cta) : DaxCommand()
@@ -698,10 +692,6 @@
 
         domain?.let { viewModelScope.launch { updateLoadingStatePrivacy(domain) } }
         domain?.let { viewModelScope.launch { updateWhitelistedState(domain) } }
-
-        val permissionOrigin = site?.uri?.host?.asLocationPermissionOrigin()
-        permissionOrigin?.let { viewModelScope.launch { notifyPermanentLocationPermission(permissionOrigin) } }
-
         registerSiteVisit()
     }
 
@@ -752,20 +742,6 @@
 
     private suspend fun isWhitelisted(domain: String): Boolean {
         return withContext(dispatchers.io()) { userWhitelistDao.contains(domain) }
-    }
-
-    private suspend fun notifyPermanentLocationPermission(domain: String) {
-        if (!appSettingsPreferencesStore.appLocationPermission) {
-            return
-        }
-
-        val userHasGivenPermission = locationPermissionsRepository.hasUserGivenPermissionTo(domain)
-        if (userHasGivenPermission) {
-            val permissionEntity = locationPermissionsRepository.getDomainPermission(domain)!!
-            if (permissionEntity.permission == LocationPermissionType.ALLOW_ALWAYS) {
-                command.postValue(ShowDomainHasPermissionMessage(domain))
-            }
-        }
     }
 
     private fun urlUpdated(url: String) {
@@ -1607,7 +1583,6 @@
                 override fun downloadOpened() {
                     closeAndReturnToSourceIfBlankTab()
                 }
-
             })
         }
     }
