--- conflicted
+++ resolved
@@ -429,14 +429,11 @@
         object LaunchAutofillSettings : Command()
         class EditWithSelectedQuery(val query: String) : Command()
         class ShowBackNavigationHistory(val history: List<NavigationHistoryEntry>) : Command()
+        class NavigateToHistory(val historyStackIndex: Int) : Command()
         object EmailSignEvent : Command()
     }
 
-<<<<<<< HEAD
-    sealed class NavigationCommand() : Command() {
-=======
     sealed class NavigationCommand : Command() {
->>>>>>> 14095a86
         class NavigateToHistory(val historyStackIndex: Int) : Command()
         object Refresh : NavigationCommand()
         class Navigate(
@@ -1364,10 +1361,7 @@
             showDaxIcon = false,
             canPrintPage = false
         )
-<<<<<<< HEAD
         Timber.d("showPrivacyShield=false, showSearchIcon=true, showClearButton=true")
-=======
->>>>>>> 14095a86
     }
 
     override fun pageRefreshed(refreshedUrl: String) {
