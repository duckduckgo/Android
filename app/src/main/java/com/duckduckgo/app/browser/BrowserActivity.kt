--- conflicted
+++ resolved
@@ -1238,36 +1238,19 @@
             OmnibarType.SCROLLING -> {
                 toolbarMockupBinding = when (settingsDataStore.omnibarPosition) {
                     TOP -> {
-<<<<<<< HEAD
                         binding.bottomMockupToolbar.appBarLayoutMockup.gone()
                         binding.topMockupToolbar
                     }
                     BOTTOM -> {
                         binding.topMockupToolbar.appBarLayoutMockup.gone()
                         binding.bottomMockupToolbar
-=======
-                        experimentalToolbarMockupBinding = binding.topMockupExperimentalToolbar
-                        binding.bottomMockupExperimentalToolbar.appBarLayoutMockup.gone()
-
-                        if (!duckAiFeatureState.showOmnibarShortcutOnNtpAndOnFocus.value) {
-                            experimentalToolbarMockupBinding.aiChatIconMockup.isVisible = false
-                        }
-                    }
-                    BOTTOM -> {
-                        experimentalToolbarMockupBottomBinding = binding.bottomMockupExperimentalToolbar
-                        binding.topMockupExperimentalToolbar.appBarLayoutMockup.gone()
-
-                        if (!duckAiFeatureState.showOmnibarShortcutOnNtpAndOnFocus.value) {
-                            experimentalToolbarMockupBottomBinding.aiChatIconMockup.isVisible = false
-                        }
->>>>>>> c18b2e77
                     }
                 }
 
                 binding.topMockupSingleToolbar.appBarLayoutMockup.gone()
                 binding.bottomMockupSingleToolbar.appBarLayoutMockup.gone()
 
-                toolbarMockupBinding.aiChatIconMenuMockup.isVisible = duckChat.showInAddressBar.value && duckChat.isEnabledInBrowser()
+                toolbarMockupBinding.aiChatIconMenuMockup.isVisible = duckAiFeatureState.showOmnibarShortcutInAllStates.value
             }
             else -> {
                 singleToolBarMockupBinding = when (settingsDataStore.omnibarPosition) {
@@ -1289,25 +1272,9 @@
                     }
                 }
 
-<<<<<<< HEAD
-                singleToolBarMockupBinding.aiChatIconMockup.isVisible = duckChat.showInAddressBar.value && duckChat.isEnabledInBrowser()
-=======
                 if (!duckAiFeatureState.showOmnibarShortcutOnNtpAndOnFocus.value) {
                     singleToolBarMockupBinding.aiChatIconMockup.isVisible = false
                 }
-            }
-            else -> {
-                toolbarMockupBinding = when (settingsDataStore.omnibarPosition) {
-                    TOP -> {
-                        binding.bottomMockupToolbar.appBarLayoutMockup.gone()
-                        binding.topMockupToolbar
-                    }
-                    BOTTOM -> {
-                        binding.topMockupToolbar.appBarLayoutMockup.gone()
-                        binding.bottomMockupToolbar
-                    }
-                }
->>>>>>> c18b2e77
 
                 if (Build.VERSION.SDK_INT >= 28) {
                     singleToolBarMockupBinding.mockOmniBarContainerShadow.addBottomShadow(
@@ -1318,12 +1285,8 @@
                     )
                 }
 
-<<<<<<< HEAD
                 binding.bottomMockupToolbar.appBarLayoutMockup.gone()
                 binding.topMockupToolbar.appBarLayoutMockup.gone()
-=======
-                toolbarMockupBinding.aiChatIconMenuMockup.isVisible = duckAiFeatureState.showOmnibarShortcutInAllStates.value
->>>>>>> c18b2e77
             }
         }
     }
