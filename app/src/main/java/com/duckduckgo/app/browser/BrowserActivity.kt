--- conflicted
+++ resolved
@@ -35,11 +35,7 @@
 import androidx.activity.result.ActivityResult
 import androidx.activity.result.contract.ActivityResultContracts
 import androidx.annotation.VisibleForTesting
-<<<<<<< HEAD
-import androidx.core.content.ContextCompat
 import androidx.core.view.ViewCompat
-=======
->>>>>>> 8cc3eb7b
 import androidx.core.view.isVisible
 import androidx.core.view.postDelayed
 import androidx.lifecycle.Lifecycle.State.STARTED
@@ -373,14 +369,11 @@
             viewModel.onLaunchedFromNotification(it)
         }
         configureOnBackPressedListener()
-<<<<<<< HEAD
+        showNewAddressBarOptionChoiceScreen()
 
         val insetsWithKeyboardCallback = InsetsWithKeyboardCallback(window)
         ViewCompat.setOnApplyWindowInsetsListener(binding.root, insetsWithKeyboardCallback)
         ViewCompat.setWindowInsetsAnimationCallback(binding.root, insetsWithKeyboardCallback)
-=======
-        showNewAddressBarOptionChoiceScreen()
->>>>>>> 8cc3eb7b
     }
 
     override fun onSaveInstanceState(outState: Bundle) {
