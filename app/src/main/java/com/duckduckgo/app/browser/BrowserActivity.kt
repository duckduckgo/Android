--- conflicted
+++ resolved
@@ -1286,26 +1286,10 @@
                     omnibarToolbarMockupBinding.aiChatIconMockup.isVisible = false
                 }
 
-<<<<<<< HEAD
-                        if (Build.VERSION.SDK_INT >= 28) {
-                            singleToolBarMockupBinding.mockOmniBarContainerShadow.addBottomShadow()
-                        }
-                    }
-                    BOTTOM -> {
-                        if (Build.VERSION.SDK_INT < 28) {
-                            binding.bottomMockupSingleToolbar.mockOmniBarContainerShadow.cardElevation = 0.5f.toPx(this)
-                        }
-=======
                 if (Build.VERSION.SDK_INT >= 28) {
-                    omnibarToolbarMockupBinding.mockOmniBarContainerShadow.addBottomShadow(
-                        shadowSizeDp = 12f,
-                        offsetYDp = 3f,
-                        insetDp = 3f,
-                        shadowColor = ContextCompat.getColor(this, com.duckduckgo.mobile.android.R.color.background_omnibar_shadow),
-                    )
-                }
-            }
->>>>>>> a4d00cec
+                    omnibarToolbarMockupBinding.mockOmniBarContainerShadow.addBottomShadow()
+                }
+            }
 
             BOTTOM -> {
                 if (Build.VERSION.SDK_INT < 28) {
@@ -1315,24 +1299,12 @@
                 binding.topMockupSingleToolbar.appBarLayoutMockup.gone()
                 omnibarToolbarMockupBottomBinding = binding.bottomMockupSingleToolbar
 
-<<<<<<< HEAD
-                        if (Build.VERSION.SDK_INT >= 28) {
-                            singleToolBarMockupBottomBinding.mockOmniBarContainerShadow.addBottomShadow()
-                        }
-                    }
-=======
                 if (!duckAiFeatureState.showOmnibarShortcutOnNtpAndOnFocus.value) {
                     omnibarToolbarMockupBottomBinding.aiChatIconMockup.isVisible = false
->>>>>>> a4d00cec
                 }
 
                 if (Build.VERSION.SDK_INT >= 28) {
-                    omnibarToolbarMockupBottomBinding.mockOmniBarContainerShadow.addBottomShadow(
-                        shadowSizeDp = 12f,
-                        offsetYDp = 3f,
-                        insetDp = 3f,
-                        shadowColor = ContextCompat.getColor(this, com.duckduckgo.mobile.android.R.color.background_omnibar_shadow),
-                    )
+                    omnibarToolbarMockupBottomBinding.mockOmniBarContainerShadow.addBottomShadow()
                 }
             }
         }
