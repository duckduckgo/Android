/*
 * Copyright (c) 2017 DuckDuckGo
 *
 * Licensed under the Apache License, Version 2.0 (the "License");
 * you may not use this file except in compliance with the License.
 * You may obtain a copy of the License at
 *
 *     http://www.apache.org/licenses/LICENSE-2.0
 *
 * Unless required by applicable law or agreed to in writing, software
 * distributed under the License is distributed on an "AS IS" BASIS,
 * WITHOUT WARRANTIES OR CONDITIONS OF ANY KIND, either express or implied.
 * See the License for the specific language governing permissions and
 * limitations under the License.
 */

package com.duckduckgo.app.browser

import android.annotation.SuppressLint
import android.app.DownloadManager
import android.app.DownloadManager.Request.VISIBILITY_VISIBLE_NOTIFY_COMPLETED
import android.arch.lifecycle.Observer
import android.arch.lifecycle.ViewModelProviders
import android.content.Context
import android.content.Intent
import android.net.Uri
import android.os.Bundle
import android.support.v7.widget.LinearLayoutManager
import android.text.Editable
import android.view.KeyEvent.KEYCODE_ENTER
import android.view.Menu
import android.view.MenuItem
import android.view.View
import android.view.ViewGroup
import android.view.ViewGroup.LayoutParams.MATCH_PARENT
import android.view.inputmethod.EditorInfo.IME_ACTION_DONE
import android.webkit.CookieManager
import android.webkit.WebSettings.MIXED_CONTENT_COMPATIBILITY_MODE
import android.webkit.WebView
import android.widget.TextView
import android.widget.Toast
import com.duckduckgo.app.bookmarks.ui.BookmarkAddEditDialogFragment
import com.duckduckgo.app.bookmarks.ui.BookmarkAddEditDialogFragment.BookmarkDialogCreationListener
import com.duckduckgo.app.bookmarks.ui.BookmarksActivity
import com.duckduckgo.app.browser.BrowserViewModel.Command
import com.duckduckgo.app.browser.autoComplete.BrowserAutoCompleteSuggestionsAdapter
import com.duckduckgo.app.browser.omnibar.OnBackKeyListener
import com.duckduckgo.app.global.DuckDuckGoActivity
import com.duckduckgo.app.global.ViewModelFactory
import com.duckduckgo.app.global.view.*
import com.duckduckgo.app.privacymonitor.model.PrivacyGrade
import com.duckduckgo.app.privacymonitor.renderer.icon
import com.duckduckgo.app.privacymonitor.ui.PrivacyDashboardActivity
import com.duckduckgo.app.settings.SettingsActivity
import kotlinx.android.synthetic.main.activity_browser.*
import kotlinx.android.synthetic.main.popup_window_browser_menu.view.*
import org.jetbrains.anko.doAsync
import org.jetbrains.anko.toast
import org.jetbrains.anko.uiThread
import timber.log.Timber
import javax.inject.Inject
import javax.inject.Provider


class BrowserActivity : DuckDuckGoActivity(), BookmarkDialogCreationListener {

    @Inject
    lateinit var webViewClient: BrowserWebViewClient

    @Inject
    lateinit var webChromeClient: BrowserChromeClient

    @Inject
    lateinit var viewModelFactory: ViewModelFactory
    
    @Inject
    lateinit var cookieManagerProvider: Provider<CookieManager>

    private lateinit var popupMenu: BrowserPopupMenu

    private lateinit var autoCompleteSuggestionsAdapter: BrowserAutoCompleteSuggestionsAdapter

    private var acceptingRenderUpdates = true

    private val viewModel: BrowserViewModel by lazy {
        ViewModelProviders.of(this, viewModelFactory).get(BrowserViewModel::class.java)
    }

    private val privacyGradeMenu: MenuItem?
        get() = toolbar.menu.findItem(R.id.privacy_dashboard_menu_item)

    private val fireMenu: MenuItem?
        get() = toolbar.menu.findItem(R.id.fire_menu_item)

    private lateinit var webView: WebView

    override fun onCreate(savedInstanceState: Bundle?) {
        super.onCreate(savedInstanceState)

        setContentView(R.layout.activity_browser)
<<<<<<< HEAD

=======
>>>>>>> 7e3ad981
        createPopupMenu()
        createWebView()
        configureObservers()
        configureToolbar()
        configureWebView()
        configureOmnibarTextInput()
        configureDummyViewTouchHandler()
        configureAutoComplete()

        if (savedInstanceState == null) {
            consumeSharedQuery()
        }
    }

    private fun createPopupMenu() {
        popupMenu = BrowserPopupMenu(layoutInflater)
        val view = popupMenu.contentView
        popupMenu.apply {
            enableMenuOption(view.forwardPopupMenuItem) { webView.goForward() }
            enableMenuOption(view.backPopupMenuItem) { webView.goBack() }
            enableMenuOption(view.refreshPopupMenuItem) { webView.reload() }
            enableMenuOption(view.bookmarksPopupMenuItem) { launchBookmarks() }
            enableMenuOption(view.addBookmarksPopupMenuItem) { addBookmark() }
            enableMenuOption(view.settingsPopupMenuItem) { launchSettings() }
        }
    }

    private fun configureObservers() {
        viewModel.viewState.observe(this, Observer<BrowserViewModel.ViewState> {
            it?.let { render(it) }
        })

        viewModel.url.observe(this, Observer {
            it?.let { webView.loadUrl(it) }
        })

        viewModel.command.observe(this, Observer {
            processCommand(it)
        })
    }

    private fun processCommand(it: Command?) {
        when (it) {
            Command.Refresh -> webView.reload()
            is Command.Navigate -> {
                focusDummy.requestFocus()
                webView.loadUrl(it.url)
            }
            Command.LandingPage -> finishActivityAnimated()
            is Command.DialNumber -> {
                val intent = Intent(Intent.ACTION_DIAL)
                intent.data = Uri.parse("tel:${it.telephoneNumber}")
                launchExternalActivity(intent)
            }
            is Command.SendEmail -> {
                val intent = Intent(Intent.ACTION_SENDTO)
                intent.data = Uri.parse(it.emailAddress)
                launchExternalActivity(intent)
            }
            is Command.SendSms -> {
                val intent = Intent(Intent.ACTION_SENDTO, Uri.parse("smsto:${it.telephoneNumber}"))
                startActivity(intent)
            }
            Command.ShowKeyboard -> {
                omnibarTextInput.postDelayed({ omnibarTextInput.showKeyboard() }, 300)
            }
            Command.HideKeyboard -> {
                omnibarTextInput.hideKeyboard()
                focusDummy.requestFocus()
            }
            Command.ReinitialiseWebView -> {
                webView.clearHistory()
            }
            is Command.ShowFullScreen -> {
                webViewFullScreenContainer.addView(it.view, ViewGroup.LayoutParams(MATCH_PARENT, MATCH_PARENT))
            }
        }
    }

    private fun configureAutoComplete() {
        autoCompleteSuggestionsList.layoutManager = LinearLayoutManager(this)
        autoCompleteSuggestionsAdapter = BrowserAutoCompleteSuggestionsAdapter(
                immediateSearchClickListener = {
                    userEnteredQuery(it.phrase)
                },
                editableSearchClickListener = {
                    viewModel.onUserSelectedToEditQuery(it.phrase)
                }
        )
        autoCompleteSuggestionsList.adapter = autoCompleteSuggestionsAdapter
    }

    private fun consumeSharedQuery() {
        val sharedText = intent.getStringExtra(QUERY_EXTRA)
        if (sharedText != null) {
            viewModel.onSharedTextReceived(sharedText)
        }
    }

    private fun render(viewState: BrowserViewModel.ViewState) {

        Timber.v("Rendering view state: $viewState")

        if (!acceptingRenderUpdates) return

        when (viewState.browserShowing) {
            true -> webView.show()
            false -> webView.hide()
        }

        when (viewState.isLoading) {
            true -> pageLoadingIndicator.show()
            false -> pageLoadingIndicator.hide()
        }

        if (shouldUpdateOmnibarTextInput(viewState, viewState.omnibarText)) {
            omnibarTextInput.setText(viewState.omnibarText)

            // ensures caret sits at the end of the query
            omnibarTextInput.post { omnibarTextInput.setSelection(omnibarTextInput.text.length) }
            appBarLayout.setExpanded(true, true)
        }

        pageLoadingIndicator.progress = viewState.progress

        when (viewState.showClearButton) {
            true -> showClearButton()
            false -> hideClearButton()
        }

        privacyGradeMenu?.isVisible = viewState.showPrivacyGrade
        fireMenu?.isVisible = viewState.showFireButton
        popupMenu.contentView.backPopupMenuItem.isEnabled = viewState.browserShowing && webView.canGoBack()
        popupMenu.contentView.forwardPopupMenuItem.isEnabled = viewState.browserShowing && webView.canGoForward()
        popupMenu.contentView.refreshPopupMenuItem.isEnabled = viewState.browserShowing
        popupMenu.contentView.addBookmarksPopupMenuItem?.isEnabled = viewState.canAddBookmarks

        when (viewState.showAutoCompleteSuggestions) {
            false -> autoCompleteSuggestionsList.gone()
            true -> {
                autoCompleteSuggestionsList.show()
                val results = viewState.autoCompleteSearchResults.suggestions
                autoCompleteSuggestionsAdapter.updateData(results)
            }
        }

        val immersiveMode = isImmersiveModeEnabled()
        Timber.d("Immersive mode %s", if (immersiveMode) "enabled" else "not enabled")
        when (viewState.isFullScreen) {
            true -> if (!immersiveMode) goFullScreen()
            false -> if (immersiveMode) exitFullScreen()
        }
    }

    private fun goFullScreen() {
        Timber.i("Entering full screen")

        webViewFullScreenContainer.show()

        toggleFullScreen()
    }

    private fun exitFullScreen() {
        Timber.i("Exiting full screen")

        webViewFullScreenContainer.removeAllViews()
        webViewFullScreenContainer.gone()

        this.toggleFullScreen()
    }

    private fun showClearButton() {
        omnibarTextInput.post {
            clearOmnibarInputButton.show()
            omnibarTextInput.updatePadding(paddingEnd = 40.toPx())
        }
    }

    private fun hideClearButton() {
        omnibarTextInput.post {
            clearOmnibarInputButton.hide()
            omnibarTextInput.updatePadding(paddingEnd = 10.toPx())
        }
    }

    private fun shouldUpdateOmnibarTextInput(viewState: BrowserViewModel.ViewState, omnibarInput: String?) =
            viewState.omnibarText != null && !viewState.isEditing && omnibarTextInput.isDifferent(omnibarInput)

    private fun configureToolbar() {
        setSupportActionBar(toolbar)
        supportActionBar?.let {
            it.title = null
        }
    }

    private fun configureOmnibarTextInput() {
        omnibarTextInput.onFocusChangeListener =
                View.OnFocusChangeListener { _, hasFocus: Boolean ->
                    viewModel.onOmnibarInputStateChanged(omnibarTextInput.text.toString(), hasFocus)
                }

        omnibarTextInput.addTextChangedListener(object : TextChangedWatcher() {

            override fun afterTextChanged(editable: Editable) {
                viewModel.onOmnibarInputStateChanged(
                        omnibarTextInput.text.toString(),
                        omnibarTextInput.hasFocus()
                )
            }
        })

        omnibarTextInput.onBackKeyListener = object : OnBackKeyListener {
            override fun onBackKey(): Boolean {
                focusDummy.requestFocus()
                return viewModel.userDismissedKeyboard()
            }
        }

        omnibarTextInput.setOnEditorActionListener(TextView.OnEditorActionListener { _, actionId, keyEvent ->
            if (actionId == IME_ACTION_DONE || keyEvent?.keyCode == KEYCODE_ENTER) {
                userEnteredQuery(omnibarTextInput.text.toString())
                return@OnEditorActionListener true
            }
            false
        })

        clearOmnibarInputButton.setOnClickListener { omnibarTextInput.setText("") }
    }

    private fun userEnteredQuery(query: String) {
        viewModel.onUserSubmittedQuery(query)
    }

    @SuppressLint("SetJavaScriptEnabled")
    private fun configureWebView() {
        webView = layoutInflater.inflate(R.layout.include_duckduckgo_browser_webview, webViewContainer, true).findViewById(R.id.browserWebView) as WebView
        webView.webViewClient = webViewClient
        webView.webChromeClient = webChromeClient

        webView.settings.apply {
            javaScriptEnabled = true
            domStorageEnabled = true
            loadWithOverviewMode = true
            useWideViewPort = true
            builtInZoomControls = true
            displayZoomControls = false
            mixedContentMode = MIXED_CONTENT_COMPATIBILITY_MODE
            setSupportZoom(true)
        }

        webView.setDownloadListener { url, _, _, _, _ ->
            val request = DownloadManager.Request(Uri.parse(url))
            request.allowScanningByMediaScanner()
            request.setNotificationVisibility(VISIBILITY_VISIBLE_NOTIFY_COMPLETED)
            val manager = getSystemService(Context.DOWNLOAD_SERVICE) as DownloadManager
            manager.enqueue(request)
            Toast.makeText(applicationContext, getString(R.string.webviewDownload), Toast.LENGTH_LONG).show()
        }

        webView.setOnTouchListener { _, _ ->
            if (omnibarTextInput.isFocused) {
                focusDummy.requestFocus()
            }
            false
        }

        viewModel.registerWebViewListener(webViewClient, webChromeClient)
    }

    override fun onSaveInstanceState(bundle: Bundle) {
        webView.saveState(bundle)
        super.onSaveInstanceState(bundle)
    }

    override fun onRestoreInstanceState(bundle: Bundle) {
        super.onRestoreInstanceState(bundle)
        webView.restoreState(bundle)
    }

    /**
     * Dummy view captures touches on areas outside of the toolbar, before the WebView is visible
     */
    private fun configureDummyViewTouchHandler() {
        focusDummy.setOnTouchListener { _, _ ->
            finishActivityAnimated()
            true
        }
    }

    override fun onCreateOptionsMenu(menu: Menu?): Boolean {
        menuInflater.inflate(R.menu.menu_browser_activity, menu)
        viewModel.privacyGrade.observe(this, Observer<PrivacyGrade> {
            it?.let {
                privacyGradeMenu?.icon = getDrawable(it.icon())
            }
        })
        return true
    }

    override fun onOptionsItemSelected(item: MenuItem): Boolean {
        when (item.itemId) {
            R.id.privacy_dashboard_menu_item -> {
                launchPrivacyDashboard()
                return true
            }
            R.id.fire_menu_item -> {
                launchFire()
                return true
            }
            R.id.browser_popup_menu_item -> {
                launchPopupMenu()
            }
        }
        return false
    }

    private fun launchPrivacyDashboard() {
        startActivityForResult(PrivacyDashboardActivity.intent(this), DASHBOARD_REQUEST_CODE)
    }

    private fun launchFire() {
        FireDialog(context = this,
                clearStarted = { finishActivityAnimated() },
                clearComplete = { applicationContext.toast(R.string.fireDataCleared) },
                cookieManager = cookieManagerProvider.get()
        ).show()
    }

    private fun launchPopupMenu() {
        popupMenu.show(rootView, toolbar)
    }

    private fun addBookmark() {

        val addBookmarkDialog = BookmarkAddEditDialogFragment.createDialogCreationMode(
                existingTitle = webView.title,
                existingUrl = webView.url
        )

        addBookmarkDialog.show(supportFragmentManager, ADD_BOOKMARK_FRAGMENT_TAG)
    }

    private fun launchSettings() {
        startActivity(SettingsActivity.intent(this))
    }

    private fun launchBookmarks() {
        startActivity(BookmarksActivity.intent(this))
    }

    override fun onActivityResult(requestCode: Int, resultCode: Int, data: Intent?) {
        if (requestCode == DASHBOARD_REQUEST_CODE) {
            viewModel.receivedDashboardResult(resultCode)
        }
    }

    override fun onBackPressed() {
        if (webView.canGoBack()) {
            webView.goBack()
            return
        }
        clearViewPriorToAnimation()
        super.onBackPressed()
    }

    private fun finishActivityAnimated() {
        clearViewPriorToAnimation()
        supportFinishAfterTransition()
    }

    private fun clearViewPriorToAnimation() {
        acceptingRenderUpdates = false
        privacyGradeMenu?.isVisible = false
        omnibarTextInput.text.clear()
        omnibarTextInput.hideKeyboard()
        webView.hide()
    }

    override fun onDestroy() {
        webViewContainer.removeAllViews()
        webView.destroy()

        popupMenu.dismiss()
        super.onDestroy()
    }

    override fun userWantsToCreateBookmark(title: String, url: String) {
        doAsync {
            viewModel.addBookmark(title, url)
            uiThread {
                toast(R.string.bookmarkAddedFeedback)
            }
        }
    }

    companion object {

        fun intent(context: Context, queryExtra: String? = null): Intent {
            val intent = Intent(context, BrowserActivity::class.java)
            intent.putExtra(QUERY_EXTRA, queryExtra)
            return intent
        }

        private const val ADD_BOOKMARK_FRAGMENT_TAG = "ADD_BOOKMARK"
        private const val QUERY_EXTRA = "QUERY_EXTRA"
        private const val DASHBOARD_REQUEST_CODE = 100
    }

}<|MERGE_RESOLUTION|>--- conflicted
+++ resolved
@@ -72,7 +72,7 @@
 
     @Inject
     lateinit var viewModelFactory: ViewModelFactory
-    
+
     @Inject
     lateinit var cookieManagerProvider: Provider<CookieManager>
 
@@ -98,12 +98,8 @@
         super.onCreate(savedInstanceState)
 
         setContentView(R.layout.activity_browser)
-<<<<<<< HEAD
-
-=======
->>>>>>> 7e3ad981
+
         createPopupMenu()
-        createWebView()
         configureObservers()
         configureToolbar()
         configureWebView()
