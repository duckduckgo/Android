--- conflicted
+++ resolved
@@ -307,12 +307,12 @@
         startActivityForResult(PrivacyDashboardActivity.intent(this), REQUEST_DASHBOARD)
     }
 
-<<<<<<< HEAD
     private fun launchFire() {
-=======
+
+    }
+
     private fun launchSettingsView() {
         startActivityForResult(SettingsActivity.intent(this), REQUEST_SETTINGS)
->>>>>>> 1e95b6c1
     }
 
     override fun onActivityResult(requestCode: Int, resultCode: Int, data: Intent?) {
