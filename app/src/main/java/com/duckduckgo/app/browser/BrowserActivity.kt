--- conflicted
+++ resolved
@@ -36,7 +36,6 @@
 import com.duckduckgo.app.privacy.ui.PrivacyDashboardActivity
 import com.duckduckgo.app.settings.SettingsActivity
 import com.duckduckgo.app.statistics.pixels.Pixel
-import com.duckduckgo.app.statistics.pixels.Pixel.PixelName.*
 import com.duckduckgo.app.tabs.model.TabEntity
 import com.duckduckgo.app.tabs.ui.TabSwitcherActivity
 import org.jetbrains.anko.longToast
@@ -50,14 +49,10 @@
     lateinit var viewModelFactory: ViewModelFactory
 
     @Inject
-<<<<<<< HEAD
     lateinit var clearPersonalDataAction: ClearPersonalDataAction
-=======
+
+    @Inject
     lateinit var pixel: Pixel
-
-    @Inject
-    lateinit var webDataManager: WebDataManager
->>>>>>> fad764e5
 
     private var currentTab: BrowserTabFragment? = null
 
@@ -191,19 +186,10 @@
     }
 
     fun launchFire() {
-<<<<<<< HEAD
-        val dialog = FireDialog(context = this, clearPersonalDataAction = clearPersonalDataAction)
+        val dialog = FireDialog(context = this, pixel = pixel, clearPersonalDataAction = clearPersonalDataAction)
         dialog.clearStarted = {viewModel.onClearRequested()}
         dialog.clearComplete = { viewModel.onClearComplete()}
         dialog.show()
-=======
-        FireDialog(context = this,
-                pixel = pixel,
-                webDataManager = webDataManager,
-                clearStarted = { viewModel.onClearRequested() },
-                clearComplete = { viewModel.onClearComplete() }
-        ).show()
->>>>>>> fad764e5
     }
 
     fun launchTabSwitcher() {
