/*
 * Copyright (c) 2017 DuckDuckGo
 *
 * Licensed under the Apache License, Version 2.0 (the "License");
 * you may not use this file except in compliance with the License.
 * You may obtain a copy of the License at
 *
 *     http://www.apache.org/licenses/LICENSE-2.0
 *
 * Unless required by applicable law or agreed to in writing, software
 * distributed under the License is distributed on an "AS IS" BASIS,
 * WITHOUT WARRANTIES OR CONDITIONS OF ANY KIND, either express or implied.
 * See the License for the specific language governing permissions and
 * limitations under the License.
 */

package com.duckduckgo.app.browser

import android.annotation.SuppressLint
import android.app.ActivityOptions
import android.content.Context
import android.content.Intent
import android.content.Intent.EXTRA_TEXT
import android.os.Bundle
import android.widget.Toast
import androidx.fragment.app.DialogFragment
import androidx.lifecycle.Observer
import com.duckduckgo.app.bookmarks.ui.BookmarksActivity
import com.duckduckgo.app.brokensite.BrokenSiteActivity
import com.duckduckgo.app.browser.BrowserViewModel.Command
import com.duckduckgo.app.browser.BrowserViewModel.Command.Query
import com.duckduckgo.app.browser.BrowserViewModel.Command.Refresh
import com.duckduckgo.app.browser.rating.ui.AppEnjoymentDialogFragment
import com.duckduckgo.app.browser.rating.ui.GiveFeedbackDialogFragment
import com.duckduckgo.app.browser.rating.ui.RateAppDialogFragment
import com.duckduckgo.app.feedback.ui.common.FeedbackActivity
import com.duckduckgo.app.fire.DataClearer
import com.duckduckgo.app.global.ApplicationClearDataState
import com.duckduckgo.app.global.DuckDuckGoActivity
import com.duckduckgo.app.global.intentText
import com.duckduckgo.app.global.view.*
import com.duckduckgo.app.playstore.PlayStoreUtils
import com.duckduckgo.app.privacy.ui.PrivacyDashboardActivity
import com.duckduckgo.app.settings.SettingsActivity
import com.duckduckgo.app.tabs.model.TabEntity
import com.duckduckgo.app.tabs.ui.TabSwitcherActivity
import kotlinx.android.synthetic.main.activity_browser.*
import kotlinx.coroutines.CoroutineScope
import kotlinx.coroutines.GlobalScope
import kotlinx.coroutines.MainScope
import kotlinx.coroutines.launch
import org.jetbrains.anko.longToast
import timber.log.Timber
import javax.inject.Inject

class BrowserActivity : DuckDuckGoActivity(), CoroutineScope by MainScope() {

    @Inject
    lateinit var clearPersonalDataAction: ClearPersonalDataAction

    @Inject
    lateinit var dataClearer: DataClearer

    @Inject
    lateinit var playStoreUtils: PlayStoreUtils

    private var currentTab: BrowserTabFragment? = null

    private val viewModel: BrowserViewModel by bindViewModel()

    private var instanceStateBundles: CombinedInstanceState? = null

    private var lastIntent: Intent? = null

    private var currentAppEnjoymentFragment: DialogFragment? = null

    private lateinit var renderer: BrowserStateRenderer

    @SuppressLint("MissingSuperCall")
    override fun onCreate(savedInstanceState: Bundle?) {
        super.daggerInject()

        renderer = BrowserStateRenderer()

        Timber.i("onCreate called. freshAppLaunch: ${dataClearer.isFreshAppLaunch}, savedInstanceState: $savedInstanceState")

        val newInstanceState = if (dataClearer.isFreshAppLaunch) null else savedInstanceState
        instanceStateBundles = CombinedInstanceState(originalInstanceState = savedInstanceState, newInstanceState = newInstanceState)

        super.onCreate(savedInstanceState = newInstanceState, daggerInject = false)
        setContentView(R.layout.activity_browser)
        viewModel.viewState.observe(this, Observer {
            renderer.renderBrowserViewState(it)
        })
        viewModel.awaitClearDataFinishedNotification()
    }

    override fun onNewIntent(intent: Intent?) {
        super.onNewIntent(intent)
        Timber.i("onNewIntent: $intent")

        if (dataClearer.dataClearerState.value == ApplicationClearDataState.FINISHED) {
            Timber.i("Automatic data clearer has finished, so processing intent now")
            launchNewSearchOrQuery(intent)
        } else {
            Timber.i("Automatic data clearer not yet finished, so deferring processing of intent")
            lastIntent = intent
        }
    }

    private fun openNewTab(tabId: String, url: String? = null, skipHome: Boolean) {
        Timber.i("Opening new tab, url: $url, tabId: $tabId")
        val fragment = BrowserTabFragment.newInstance(tabId, url, skipHome)
        val transaction = supportFragmentManager.beginTransaction()
        val tab = currentTab
        if (tab == null) {
            transaction.replace(R.id.fragmentContainer, fragment, tabId)
        } else {
            transaction.hide(tab)
            transaction.add(R.id.fragmentContainer, fragment, tabId)
        }
        transaction.commit()
        currentTab = fragment
    }

    private fun selectTab(tab: TabEntity?) {
        Timber.v("Select tab: $tab")

        if (tab == null) return

        if (tab.tabId == currentTab?.tabId) return

        val fragment = supportFragmentManager.findFragmentByTag(tab.tabId) as? BrowserTabFragment
        if (fragment == null) {
            openNewTab(tab.tabId, tab.url, tab.skipHome)
            return
        }
        val transaction = supportFragmentManager.beginTransaction()
        currentTab?.let {
            transaction.hide(it)
        }
        transaction.show(fragment)
        transaction.commit()
        currentTab = fragment
    }

    private fun removeTabs(fragments: List<BrowserTabFragment>) {
        val transaction = supportFragmentManager.beginTransaction()
        fragments.forEach { transaction.remove(it) }
        transaction.commit()
    }

    private fun launchNewSearchOrQuery(intent: Intent?) {

        Timber.i("launchNewSearchOrQuery: $intent")

        if (intent == null) {
            return
        }

        if (intent.getBooleanExtra(PERFORM_FIRE_ON_ENTRY_EXTRA, false)) {

            Timber.i("Clearing everything as a result of $PERFORM_FIRE_ON_ENTRY_EXTRA flag being set")
            GlobalScope.launch {
                clearPersonalDataAction.clearTabsAndAllDataAsync(appInForeground = true, shouldFireDataClearPixel = true)
                clearPersonalDataAction.setAppUsedSinceLastClearFlag(false)
                clearPersonalDataAction.killAndRestartProcess()
            }

            return
        }

        if (intent.getBooleanExtra(LAUNCHED_FROM_FIRE_EXTRA, false)) {
            Timber.i("Launched from fire")
            Toast.makeText(applicationContext, R.string.fireDataCleared, Toast.LENGTH_LONG).show()
        }

        if (launchNewSearch(intent)) {
            Timber.w("new tab requested")
            launch { viewModel.onNewTabRequested() }
            return
        }

        val sharedText = intent.intentText
        if (sharedText != null) {
            Timber.w("opening in new tab requested for $sharedText")
<<<<<<< HEAD
            launch { viewModel.onOpenInNewTabRequested(sharedText) }
=======
            viewModel.onOpenInNewTabRequested(sharedText, true)
>>>>>>> 356d487a
            return
        }
    }

    private fun configureObservers() {
        viewModel.command.observe(this, Observer {
            processCommand(it)
        })
        viewModel.selectedTab.observe(this, Observer {
            if (it != null) selectTab(it)
        })
        viewModel.tabs.observe(this, Observer {
            clearStaleTabs(it)
            launch { viewModel.onTabsUpdated(it) }
        })
    }

    private fun removeObservers() {
        viewModel.command.removeObservers(this)
        viewModel.selectedTab.removeObservers(this)
        viewModel.tabs.removeObservers(this)
    }

    private fun clearStaleTabs(updatedTabs: List<TabEntity>?) {
        if (updatedTabs == null) {
            return
        }

        val stale = supportFragmentManager
            .fragments.mapNotNull { it as? BrowserTabFragment }
            .filter { fragment -> updatedTabs.none { it.tabId == fragment.tabId } }

        if (stale.isNotEmpty()) {
            removeTabs(stale)
        }
    }

    private fun processCommand(command: Command?) {
        Timber.i("Processing command: $command")
        when (command) {
            is Query -> currentTab?.submitQuery(command.query)
            is Refresh -> currentTab?.refresh()
            is Command.DisplayMessage -> applicationContext?.longToast(command.messageId)
            is Command.LaunchPlayStore -> launchPlayStore()
            is Command.ShowAppEnjoymentPrompt -> showAppEnjoymentPrompt(AppEnjoymentDialogFragment.create(command.promptCount, viewModel))
            is Command.ShowAppRatingPrompt -> showAppEnjoymentPrompt(RateAppDialogFragment.create(command.promptCount, viewModel))
            is Command.ShowAppFeedbackPrompt -> showAppEnjoymentPrompt(GiveFeedbackDialogFragment.create(command.promptCount, viewModel))
            is Command.LaunchFeedbackView -> startActivity(FeedbackActivity.intent(this))
        }
    }

    private fun launchNewSearch(intent: Intent): Boolean {
        return intent.getBooleanExtra(NEW_SEARCH_EXTRA, false) || intent.action == Intent.ACTION_ASSIST
    }

    fun launchPrivacyDashboard() {
        currentTab?.tabId?.let {
            startActivityForResult(PrivacyDashboardActivity.intent(this, it), DASHBOARD_REQUEST_CODE)
        }
    }

    fun launchFire() {
        val dialog = FireDialog(context = this, clearPersonalDataAction = clearPersonalDataAction)
        dialog.clearStarted = {
            clearingInProgressView.show()
        }
        dialog.clearComplete = { viewModel.onClearComplete() }
        dialog.show()
    }

    fun launchTabSwitcher() {
        startActivity(TabSwitcherActivity.intent(this))
    }

    fun launchNewTab() {
        launch { viewModel.onNewTabRequested() }
    }

    fun openInNewTab(query: String) {
        launch { viewModel.onOpenInNewTabRequested(query) }
    }

    fun launchBrokenSiteFeedback(url: String?) {
        val options = ActivityOptions.makeSceneTransitionAnimation(this).toBundle()
        startActivity(BrokenSiteActivity.intent(this, url), options)
    }

    fun launchSettings() {
        startActivity(SettingsActivity.intent(this))
    }

    fun launchBookmarks() {
        startActivity(BookmarksActivity.intent(this))
    }

    override fun onActivityResult(requestCode: Int, resultCode: Int, data: Intent?) {
        if (requestCode == DASHBOARD_REQUEST_CODE) {
            viewModel.receivedDashboardResult(resultCode)
        } else {
            super.onActivityResult(requestCode, resultCode, data)
        }
    }

    override fun onBackPressed() {
        if (currentTab?.onBackPressed() != true) {
            super.onBackPressed()
        }
    }

    companion object {

        fun intent(context: Context, queryExtra: String? = null, newSearch: Boolean = false, launchedFromFireAction: Boolean = false): Intent {
            val intent = Intent(context, BrowserActivity::class.java)
            intent.putExtra(EXTRA_TEXT, queryExtra)
            intent.putExtra(NEW_SEARCH_EXTRA, newSearch)
            intent.putExtra(LAUNCHED_FROM_FIRE_EXTRA, launchedFromFireAction)
            return intent
        }

        const val NEW_SEARCH_EXTRA = "NEW_SEARCH_EXTRA"
        const val PERFORM_FIRE_ON_ENTRY_EXTRA = "PERFORM_FIRE_ON_ENTRY_EXTRA"
        const val LAUNCHED_FROM_FIRE_EXTRA = "LAUNCHED_FROM_FIRE_EXTRA"

        private const val APP_ENJOYMENT_DIALOG_TAG = "AppEnjoyment"

        private const val DASHBOARD_REQUEST_CODE = 100
    }

    inner class BrowserStateRenderer {

        private var lastSeenBrowserState: BrowserViewModel.ViewState? = null
        private var processedOriginalIntent = false

        fun renderBrowserViewState(viewState: BrowserViewModel.ViewState) {
            renderIfChanged(viewState, lastSeenBrowserState) {
                lastSeenBrowserState = viewState

                if (viewState.hideWebContent) {
                    hideWebContent()
                } else {
                    showWebContent()
                }
            }
        }

        private fun showWebContent() {
            Timber.d("BrowserActivity can now start displaying web content. instance state is $instanceStateBundles")
            configureObservers()
            clearingInProgressView.gone()

            if (lastIntent != null) {
                Timber.i("There was a deferred intent to process; handling now")
                launchNewSearchOrQuery(lastIntent)
                lastIntent = null
                return
            }

            if (!processedOriginalIntent && instanceStateBundles?.originalInstanceState == null && !intent.launchedFromRecents) {
                Timber.i("Original instance state is null, so will inspect intent for actions to take. $intent")
                launchNewSearchOrQuery(intent)
                processedOriginalIntent = true
            }
        }
    }

    private val Intent.launchedFromRecents: Boolean
        get() = (flags and Intent.FLAG_ACTIVITY_LAUNCHED_FROM_HISTORY) == Intent.FLAG_ACTIVITY_LAUNCHED_FROM_HISTORY

    private fun showAppEnjoymentPrompt(prompt: DialogFragment) {
        currentAppEnjoymentFragment?.dismiss()
        prompt.show(supportFragmentManager, APP_ENJOYMENT_DIALOG_TAG)
        currentAppEnjoymentFragment = prompt
    }

    private fun hideWebContent() {
        Timber.d("Hiding web view content")
        removeObservers()
        clearingInProgressView.show()
    }

    private fun launchPlayStore() {
        playStoreUtils.launchPlayStore()
    }

    private data class CombinedInstanceState(val originalInstanceState: Bundle?, val newInstanceState: Bundle?)

}<|MERGE_RESOLUTION|>--- conflicted
+++ resolved
@@ -184,11 +184,7 @@
         val sharedText = intent.intentText
         if (sharedText != null) {
             Timber.w("opening in new tab requested for $sharedText")
-<<<<<<< HEAD
-            launch { viewModel.onOpenInNewTabRequested(sharedText) }
-=======
-            viewModel.onOpenInNewTabRequested(sharedText, true)
->>>>>>> 356d487a
+            launch { viewModel.onOpenInNewTabRequested(sharedText, true) }
             return
         }
     }
