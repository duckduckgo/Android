/*
 * Copyright (c) 2017 DuckDuckGo
 *
 * Licensed under the Apache License, Version 2.0 (the "License");
 * you may not use this file except in compliance with the License.
 * You may obtain a copy of the License at
 *
 *     http://www.apache.org/licenses/LICENSE-2.0
 *
 * Unless required by applicable law or agreed to in writing, software
 * distributed under the License is distributed on an "AS IS" BASIS,
 * WITHOUT WARRANTIES OR CONDITIONS OF ANY KIND, either express or implied.
 * See the License for the specific language governing permissions and
 * limitations under the License.
 */

package com.duckduckgo.app.browser

import android.annotation.SuppressLint
import android.content.Context
import android.content.Intent
import android.content.Intent.EXTRA_TEXT
import android.os.Bundle
import android.os.Handler
import android.os.Looper
import android.os.Message
import android.os.SystemClock
import android.view.KeyEvent
import android.view.MotionEvent
import android.view.View
import android.widget.Toast
import androidx.activity.OnBackPressedCallback
import androidx.activity.result.ActivityResult
import androidx.activity.result.contract.ActivityResultContracts
import androidx.annotation.VisibleForTesting
import androidx.core.view.isVisible
import androidx.core.view.postDelayed
import androidx.lifecycle.Lifecycle.State.STARTED
import androidx.lifecycle.lifecycleScope
import androidx.lifecycle.repeatOnLifecycle
import androidx.viewpager2.widget.MarginPageTransformer
import androidx.viewpager2.widget.ViewPager2
import androidx.webkit.ServiceWorkerClientCompat
import androidx.webkit.ServiceWorkerControllerCompat
import androidx.webkit.WebViewFeature
import com.duckduckgo.anvil.annotations.InjectWith
import com.duckduckgo.app.browser.BrowserViewModel.Command
import com.duckduckgo.app.browser.databinding.ActivityBrowserBinding
import com.duckduckgo.app.browser.databinding.IncludeExperimentalOmnibarToolbarMockupBinding
import com.duckduckgo.app.browser.databinding.IncludeExperimentalOmnibarToolbarMockupBottomBinding
import com.duckduckgo.app.browser.databinding.IncludeOmnibarToolbarMockupBinding
import com.duckduckgo.app.browser.databinding.IncludeSingleOmnibarToolbarMockupBinding
import com.duckduckgo.app.browser.defaultbrowsing.prompts.ui.DefaultBrowserBottomSheetDialog
import com.duckduckgo.app.browser.defaultbrowsing.prompts.ui.DefaultBrowserBottomSheetDialog.EventListener
import com.duckduckgo.app.browser.omnibar.model.OmnibarPosition.BOTTOM
import com.duckduckgo.app.browser.omnibar.model.OmnibarPosition.TOP
import com.duckduckgo.app.browser.shortcut.ShortcutBuilder
import com.duckduckgo.app.browser.tabs.TabManager
import com.duckduckgo.app.browser.tabs.TabManager.TabModel
import com.duckduckgo.app.browser.tabs.adapter.TabPagerAdapter
import com.duckduckgo.app.browser.webview.RealMaliciousSiteBlockerWebViewIntegration
import com.duckduckgo.app.di.AppCoroutineScope
import com.duckduckgo.app.downloads.DownloadsScreens.DownloadsScreenNoParams
import com.duckduckgo.app.feedback.ui.common.FeedbackActivity
import com.duckduckgo.app.fire.DataClearer
import com.duckduckgo.app.fire.DataClearerForegroundAppRestartPixel
import com.duckduckgo.app.firebutton.FireButtonStore
import com.duckduckgo.app.global.ApplicationClearDataState
import com.duckduckgo.app.global.events.db.UserEventsStore
import com.duckduckgo.app.global.intentText
import com.duckduckgo.app.global.rating.PromptCount
import com.duckduckgo.app.global.sanitize
import com.duckduckgo.app.global.view.ClearDataAction
import com.duckduckgo.app.global.view.FireDialog
import com.duckduckgo.app.global.view.renderIfChanged
import com.duckduckgo.app.onboarding.ui.page.DefaultBrowserPage
import com.duckduckgo.app.onboardingdesignexperiment.OnboardingDesignExperimentToggles
import com.duckduckgo.app.pixels.AppPixelName
import com.duckduckgo.app.pixels.AppPixelName.FIRE_DIALOG_CANCEL
import com.duckduckgo.app.pixels.remoteconfig.AndroidBrowserConfigFeature
import com.duckduckgo.app.settings.clear.OnboardingExperimentFireAnimationHelper
import com.duckduckgo.app.settings.db.SettingsDataStore
import com.duckduckgo.app.statistics.pixels.Pixel
import com.duckduckgo.app.tabs.TabManagerFeatureFlags
import com.duckduckgo.app.tabs.model.TabEntity
import com.duckduckgo.app.tabs.ui.TabSwitcherSnackbar
import com.duckduckgo.appbuildconfig.api.AppBuildConfig
import com.duckduckgo.autofill.api.emailprotection.EmailProtectionLinkVerifier
import com.duckduckgo.browser.api.ui.BrowserScreens.BookmarksScreenNoParams
import com.duckduckgo.browser.api.ui.BrowserScreens.SettingsScreenNoParams
import com.duckduckgo.common.ui.DuckDuckGoActivity
import com.duckduckgo.common.ui.experiments.visual.store.VisualDesignExperimentDataStore
import com.duckduckgo.common.ui.tabs.SwipingTabsFeatureProvider
import com.duckduckgo.common.ui.view.dialog.TextAlertDialogBuilder
import com.duckduckgo.common.ui.view.gone
import com.duckduckgo.common.ui.view.isFullScreen
import com.duckduckgo.common.ui.view.show
import com.duckduckgo.common.ui.view.toPx
import com.duckduckgo.common.ui.viewbinding.viewBinding
import com.duckduckgo.common.utils.DispatcherProvider
import com.duckduckgo.common.utils.playstore.PlayStoreUtils
import com.duckduckgo.di.scopes.ActivityScope
import com.duckduckgo.duckchat.api.DuckAiFeatureState
import com.duckduckgo.duckchat.api.DuckChat
import com.duckduckgo.duckchat.impl.ui.DuckChatWebViewFragment
import com.duckduckgo.duckchat.impl.ui.DuckChatWebViewFragment.Companion.KEY_DUCK_AI_URL
import com.duckduckgo.navigation.api.GlobalActivityStarter
import com.duckduckgo.savedsites.impl.bookmarks.BookmarksActivity.Companion.SAVED_SITE_URL_EXTRA
import com.duckduckgo.site.permissions.impl.ui.SitePermissionScreenNoParams
import com.duckduckgo.sync.api.SyncActivityFromSetupUrl
import com.duckduckgo.sync.api.setup.SyncUrlIdentifier
import javax.inject.Inject
import kotlinx.coroutines.CoroutineScope
import kotlinx.coroutines.Job
import kotlinx.coroutines.delay
import kotlinx.coroutines.flow.collectLatest
import kotlinx.coroutines.launch
import logcat.LogPriority.ERROR
import logcat.LogPriority.INFO
import logcat.LogPriority.VERBOSE
import logcat.LogPriority.WARN
import logcat.asLog
import logcat.logcat

// open class so that we can test BrowserApplicationStateInfo
@InjectWith(ActivityScope::class)
open class BrowserActivity : DuckDuckGoActivity() {

    @Inject
    lateinit var settingsDataStore: SettingsDataStore

    @Inject
    lateinit var clearPersonalDataAction: ClearDataAction

    @Inject
    lateinit var dataClearer: DataClearer

    @Inject
    lateinit var pixel: Pixel

    @Inject
    lateinit var playStoreUtils: PlayStoreUtils

    @Inject
    lateinit var dataClearerForegroundAppRestartPixel: DataClearerForegroundAppRestartPixel

    @Inject
    lateinit var userEventsStore: UserEventsStore

    @Inject
    lateinit var serviceWorkerClientCompat: ServiceWorkerClientCompat

    @Inject
    lateinit var emailProtectionLinkVerifier: EmailProtectionLinkVerifier

    @Inject
    lateinit var globalActivityStarter: GlobalActivityStarter

    @Inject
    @AppCoroutineScope
    lateinit var appCoroutineScope: CoroutineScope

    @Inject lateinit var dispatcherProvider: DispatcherProvider

    @Inject
    lateinit var fireButtonStore: FireButtonStore

    @Inject
    lateinit var appBuildConfig: AppBuildConfig

    @Inject
    lateinit var maliciousSiteBlockerWebViewIntegration: RealMaliciousSiteBlockerWebViewIntegration

    @Inject
    lateinit var swipingTabsFeature: SwipingTabsFeatureProvider

    @Inject
    lateinit var tabManagerFeatureFlags: TabManagerFeatureFlags

    @Inject
    lateinit var tabManager: TabManager

    @Inject
    lateinit var duckChat: DuckChat

    @Inject
    lateinit var duckAiFeatureState: DuckAiFeatureState

    @Inject
    lateinit var syncUrlIdentifier: SyncUrlIdentifier

    @Inject
    lateinit var visualDesignExperimentDataStore: VisualDesignExperimentDataStore

    @Inject
    lateinit var onboardingDesignExperimentToggles: OnboardingDesignExperimentToggles

    @Inject
    lateinit var onboardingExperimentFireAnimationHelper: OnboardingExperimentFireAnimationHelper

    @Inject
    lateinit var browserFeatures: AndroidBrowserConfigFeature

    private val lastActiveTabs = TabList()

    private var duckAiFragment: DuckChatWebViewFragment? = null

    private var _currentTab: BrowserTabFragment? = null
    private var currentTab: BrowserTabFragment?
        get() {
            return if (swipingTabsFeature.isEnabled) {
                val selectedTabId = tabManager.getSelectedTabId()
                supportFragmentManager.fragments
                    .filterIsInstance<BrowserTabFragment>()
                    .firstOrNull { it.tabId == selectedTabId }
            } else {
                _currentTab
            }
        }
        set(value) {
            _currentTab = value
        }

    private val viewModel: BrowserViewModel by bindViewModel()

    private var instanceStateBundles: CombinedInstanceState? = null

    private var lastIntent: Intent? = null

    private lateinit var renderer: BrowserStateRenderer

    private val binding: ActivityBrowserBinding by viewBinding()

    private val tabPager: ViewPager2 by lazy {
        binding.tabPager
    }

    private val tabPagerAdapter by lazy {
        TabPagerAdapter(activity = this)
    }

    private lateinit var toolbarMockupBinding: IncludeOmnibarToolbarMockupBinding
    private lateinit var experimentalToolbarMockupBinding: IncludeExperimentalOmnibarToolbarMockupBinding
    private lateinit var experimentalToolbarMockupBottomBinding: IncludeExperimentalOmnibarToolbarMockupBottomBinding
    private lateinit var singleToolBarMockupBinding: IncludeSingleOmnibarToolbarMockupBinding

    private var openMessageInNewTabJob: Job? = null

    private val onTabPageChangeListener = object : ViewPager2.OnPageChangeCallback() {
        private val TOUCH_DELAY_MS = 200L
        private var wasSwipingStarted = false

        override fun onPageSelected(position: Int) {
            super.onPageSelected(position)
            if (wasSwipingStarted) {
                wasSwipingStarted = false

                onTabPageSwiped(position)
                enableWebViewScrolling()
            }
        }

        private fun enableWebViewScrolling() {
            // ViewPager2 requires an artificial tap to disable intercepting touch events and enable nested scrolling
            val time = SystemClock.uptimeMillis()
            val motionEvent = MotionEvent.obtain(time, time + 1, MotionEvent.ACTION_DOWN, 0f, 0f, 0)

            tabPager.postDelayed(TOUCH_DELAY_MS) {
                tabPager.dispatchTouchEvent(motionEvent)
            }
        }

        override fun onPageScrollStateChanged(state: Int) {
            super.onPageScrollStateChanged(state)
            if (state == ViewPager2.SCROLL_STATE_DRAGGING) {
                wasSwipingStarted = true
            }
        }
    }

    @VisibleForTesting
    var destroyedByBackPress: Boolean = false

    var isDataClearingInProgress: Boolean = false
    var isDuckChatVisible: Boolean = false

    private val startBookmarksActivityForResult =
        registerForActivityResult(ActivityResultContracts.StartActivityForResult()) { result: ActivityResult ->
            if (result.resultCode == RESULT_OK) {
                result.data?.getStringExtra(SAVED_SITE_URL_EXTRA)?.let {
                    viewModel.onBookmarksActivityResult(it)
                }
            }
        }

    private val startDefaultBrowserSystemDialogForResult =
        registerForActivityResult(ActivityResultContracts.StartActivityForResult()) { result: ActivityResult ->
            if (result.resultCode == RESULT_OK) {
                viewModel.onSystemDefaultBrowserDialogSuccess()
            } else {
                viewModel.onSystemDefaultBrowserDialogCanceled()
            }
        }

    private val startDefaultAppsSystemActivityForResult =
        registerForActivityResult(ActivityResultContracts.StartActivityForResult()) {
            viewModel.onSystemDefaultAppsActivityClosed()
        }

    private var setAsDefaultBrowserDialog: DefaultBrowserBottomSheetDialog? = null

    @SuppressLint("MissingSuperCall")
    override fun onCreate(savedInstanceState: Bundle?) {
        super.daggerInject()
        intent?.sanitize()
        logcat(INFO) { "onCreate called. freshAppLaunch: ${dataClearer.isFreshAppLaunch}, savedInstanceState: $savedInstanceState" }
        dataClearerForegroundAppRestartPixel.registerIntent(intent)
        renderer = BrowserStateRenderer()
        val newInstanceState = if (dataClearer.isFreshAppLaunch) null else savedInstanceState
        instanceStateBundles = CombinedInstanceState(originalInstanceState = savedInstanceState, newInstanceState = newInstanceState)

        super.onCreate(savedInstanceState = newInstanceState, daggerInject = false)

        bindMockupToolbars()

        setContentView(binding.root)

        initializeTabs(savedInstanceState)

        // LiveData observers are restarted on each showWebContent() call; we want to subscribe to
        // flows only once, so a separate initialization is necessary
        configureFlowCollectors()

        viewModel.viewState.observe(this) {
            renderer.renderBrowserViewState(it)
        }
        viewModel.awaitClearDataFinishedNotification()
        initializeServiceWorker()

        intent?.getStringExtra(LAUNCH_FROM_NOTIFICATION_PIXEL_NAME)?.let {
            viewModel.onLaunchedFromNotification(it)
        }
        configureOnBackPressedListener()
    }

    override fun onSaveInstanceState(outState: Bundle) {
        super.onSaveInstanceState(outState)

        if (swipingTabsFeature.isEnabled) {
            outState.putParcelable(KEY_TAB_PAGER_STATE, tabPagerAdapter.saveState())
        }
    }

    private fun configureFlowCollectors() {
        if (swipingTabsFeature.isEnabled) {
            lifecycleScope.launch {
                repeatOnLifecycle(STARTED) {
                    launch {
                        viewModel.tabsFlow.collectLatest {
                            tabManager.onTabsChanged(it)
                        }
                    }

                    launch {
                        viewModel.selectedTabFlow.collectLatest {
                            tabManager.onSelectedTabChanged(it)
                        }
                    }

                    launch {
                        viewModel.selectedTabIndex.collectLatest {
                            onMoveToTabRequested(it)
                        }
                    }
                }
            }
        }
    }

    override fun onStop() {
        openMessageInNewTabJob?.cancel()

        super.onStop()
    }

    override fun onDestroy() {
        currentTab = null

        if (swipingTabsFeature.isEnabled) {
            binding.tabPager.adapter = null
            binding.tabPager.unregisterOnPageChangeCallback(onTabPageChangeListener)
        }

        // we don't want to purge during device rotation
        if (isFinishing && tabManagerFeatureFlags.multiSelection().isEnabled()) {
            viewModel.purgeDeletableTabs()
        }

        super.onDestroy()
    }

    override fun onNewIntent(intent: Intent?) {
        super.onNewIntent(intent)
        logcat(INFO) { "onNewIntent: $intent" }

        intent?.sanitize()

        dataClearerForegroundAppRestartPixel.registerIntent(intent)

        if (dataClearer.dataClearerState.value == ApplicationClearDataState.FINISHED) {
            logcat(INFO) { "Automatic data clearer has finished, so processing intent now" }
            launchNewSearchOrQuery(intent)
        } else {
            logcat(INFO) { "Automatic data clearer not yet finished, so deferring processing of intent" }
            lastIntent = intent
        }
    }

    private fun initializeServiceWorker() {
        if (WebViewFeature.isFeatureSupported(WebViewFeature.SERVICE_WORKER_BASIC_USAGE)) {
            try {
                ServiceWorkerControllerCompat.getInstance().setServiceWorkerClient(serviceWorkerClientCompat)
            } catch (e: Throwable) {
                logcat(WARN) { e.localizedMessage }
            }
        }
    }

    private fun openNewTab(
        tabId: String,
        url: String? = null,
        skipHome: Boolean,
        isExternal: Boolean,
    ): BrowserTabFragment {
        logcat(INFO) { "Opening new tab, url: $url, tabId: $tabId" }
        val fragment = BrowserTabFragment.newInstance(tabId, url, skipHome, isExternal)
        addOrReplaceNewTab(fragment, tabId)
        currentTab = fragment
        return fragment
    }

    private fun addOrReplaceNewTab(
        fragment: BrowserTabFragment,
        tabId: String,
    ) {
        if (supportFragmentManager.isStateSaved) {
            return
        }
        val transaction = supportFragmentManager.beginTransaction()
        val tab = currentTab
        if (tab == null) {
            transaction.replace(R.id.fragmentContainer, fragment, tabId)
        } else {
            transaction.hide(tab)
            transaction.add(R.id.fragmentContainer, fragment, tabId)
        }
        transaction.commit()
    }

    private fun selectTab(tab: TabEntity?) {
        logcat(VERBOSE) { "Select tab: $tab" }

        if (tab == null) return

        if (tab.tabId == currentTab?.tabId) return

        lastActiveTabs.add(tab.tabId)

        viewModel.onTabActivated(tab.tabId)

        val fragment = supportFragmentManager.findFragmentByTag(tab.tabId) as? BrowserTabFragment
        if (fragment == null) {
            openNewTab(tab.tabId, tab.url, tab.skipHome, intent?.getBooleanExtra(LAUNCH_FROM_EXTERNAL_EXTRA, false) ?: false)
            return
        }
        val transaction = supportFragmentManager.beginTransaction()
        currentTab?.let {
            transaction.hide(it)
        }
        transaction.show(fragment)
        transaction.commit()
        currentTab = fragment
    }

    private fun removeTabs(fragments: List<BrowserTabFragment>) {
        val transaction = supportFragmentManager.beginTransaction()
        fragments.forEach {
            transaction.remove(it)
            lastActiveTabs.remove(it.tabId)
        }
        transaction.commit()
    }

    override fun onKeyLongPress(
        keyCode: Int,
        event: KeyEvent?,
    ): Boolean {
        return if (keyCode == KeyEvent.KEYCODE_BACK) {
            currentTab?.onLongPressBackButton()
            true
        } else {
            super.onKeyLongPress(keyCode, event)
        }
    }

    private fun launchNewSearchOrQuery(intent: Intent?) {
        logcat(INFO) { "launchNewSearchOrQuery: $intent" }

        if (intent == null) {
            return
        }

        if (intent.getBooleanExtra(LAUNCH_FROM_DEFAULT_BROWSER_DIALOG, false)) {
            logcat(INFO) { "launch from default browser" }
            setResult(DefaultBrowserPage.DEFAULT_BROWSER_RESULT_CODE_DIALOG_INTERNAL)
            finish()
            return
        }

        if (intent.getBooleanExtra(PERFORM_FIRE_ON_ENTRY_EXTRA, false)) {
            logcat(INFO) { "Clearing everything as a result of $PERFORM_FIRE_ON_ENTRY_EXTRA flag being set" }
            appCoroutineScope.launch(dispatcherProvider.io()) {
                clearPersonalDataAction.clearTabsAndAllDataAsync(appInForeground = true, shouldFireDataClearPixel = true)
                clearPersonalDataAction.setAppUsedSinceLastClearFlag(false)
                clearPersonalDataAction.killAndRestartProcess(notifyDataCleared = false)
            }

            return
        }

        if (intent.getBooleanExtra(NOTIFY_DATA_CLEARED_EXTRA, false)) {
            logcat(INFO) { "Should notify data cleared" }
            Toast.makeText(applicationContext, R.string.fireDataCleared, Toast.LENGTH_LONG).show()
        }

        if (emailProtectionLinkVerifier.shouldDelegateToInContextView(intent.intentText, currentTab?.inContextEmailProtectionShowing)) {
            currentTab?.showEmailProtectionInContextWebFlow(intent.intentText)
            logcat(VERBOSE) { "Verification link was consumed, so don't allow it to open in a new tab" }
            return
        }

        intent.intentText?.let {
            if (syncUrlIdentifier.shouldDelegateToSyncSetup(it)) {
                globalActivityStarter.start(this, SyncActivityFromSetupUrl(it))
                logcat { "Sync setup link was consumed, so don't allow it to open in a new tab" }
                return
            }
        }

        // the BrowserActivity will automatically clear its stack of activities when being brought to the foreground, so this can no longer be true
        currentTab?.inContextEmailProtectionShowing = false

        if (launchNewSearch(intent)) {
            logcat(WARN) { "new tab requested" }
            launchNewTab()
            return
        }

        if (intent.getBooleanExtra(OPEN_DUCK_CHAT, false)) {
            isDuckChatVisible = true
            val duckChatSessionActive = intent.getBooleanExtra(DUCK_CHAT_SESSION_ACTIVE, false)
            viewModel.openDuckChat(intent.getStringExtra(DUCK_CHAT_URL), duckChatSessionActive)
            return
        }

        if (intent.getBooleanExtra(CLOSE_DUCK_CHAT, false)) {
            closeDuckChat()
            return
        }

        val existingTabId = intent.getStringExtra(OPEN_EXISTING_TAB_ID_EXTRA)
        if (existingTabId != null) {
            openExistingTab(existingTabId)
            return
        }

        val sharedText = intent.intentText
        if (sharedText != null) {
            closeDuckChat()
            if (intent.getBooleanExtra(ShortcutBuilder.SHORTCUT_EXTRA_ARG, false)) {
                logcat { "Shortcut opened with url $sharedText" }
                lifecycleScope.launch { viewModel.onOpenShortcut(sharedText) }
            } else if (intent.getBooleanExtra(LAUNCH_FROM_FAVORITES_WIDGET, false)) {
                logcat { "Favorite clicked from widget $sharedText" }
                lifecycleScope.launch { viewModel.onOpenFavoriteFromWidget(query = sharedText) }
            } else if (intent.getBooleanExtra(OPEN_IN_CURRENT_TAB_EXTRA, false)) {
                logcat(WARN) { "open in current tab requested" }
                if (currentTab != null) {
                    currentTab?.submitQuery(sharedText)
                } else {
                    logcat(WARN) { "can't use current tab, opening in new tab instead" }
                    if (swipingTabsFeature.isEnabled) {
                        launchNewTab(query = sharedText, skipHome = true)
                    } else {
                        lifecycleScope.launch { viewModel.onOpenInNewTabRequested(query = sharedText, skipHome = true) }
                    }
                }
            } else {
                val isExternal = intent.getBooleanExtra(LAUNCH_FROM_EXTERNAL_EXTRA, false)
                val interstitialScreen = intent.getBooleanExtra(LAUNCH_FROM_INTERSTITIAL_EXTRA, false)
                logcat(WARN) { "opening in new tab requested for $sharedText isExternal $isExternal interstitial $interstitialScreen" }
                if (!interstitialScreen) {
                    logcat(WARN) { "not launching from interstitial screen" }
                    viewModel.launchFromThirdParty()
                }
                val selectedText = intent.getBooleanExtra(SELECTED_TEXT_EXTRA, false)
                val sourceTabId = if (selectedText) currentTab?.tabId else null
                val skipHome = !selectedText
                if (swipingTabsFeature.isEnabled) {
                    launchNewTab(query = sharedText, sourceTabId = sourceTabId, skipHome = skipHome)
                } else {
                    lifecycleScope.launch { viewModel.onOpenInNewTabRequested(sourceTabId = sourceTabId, query = sharedText, skipHome = skipHome) }
                }
            }
        } else {
            logcat(INFO) { "shared text empty, defaulting to show on app launch option" }
            if (!intent.getBooleanExtra(LAUNCH_FROM_CLEAR_DATA_ACTION, false)) {
                viewModel.handleShowOnAppLaunchOption()
            }
        }
    }

    private fun configureObservers() {
        viewModel.command.observe(this) {
            processCommand(it)
        }

        if (!swipingTabsFeature.isEnabled) {
            // when swiping is enabled, the state is controlled be flows initialized in configureFlowCollectors()
            viewModel.selectedTab.observe(this) {
                if (it != null) {
                    selectTab(it)
                }
            }

            viewModel.tabs.observe(this) {
                clearStaleTabs(it)
                removeOldTabs()
                lifecycleScope.launch { viewModel.onTabsUpdated(it) }
            }
        }
    }

    private fun removeObservers() {
        viewModel.command.removeObservers(this)

        if (!swipingTabsFeature.isEnabled) {
            viewModel.selectedTab.removeObservers(this)
            viewModel.tabs.removeObservers(this)
        }
    }

    private fun clearStaleTabs(updatedTabs: List<TabEntity>?) {
        if (updatedTabs == null) {
            return
        }

        val stale = supportFragmentManager
            .fragments.mapNotNull { it as? BrowserTabFragment }
            .filter { fragment -> updatedTabs.none { it.tabId == fragment.tabId } }

        if (stale.isNotEmpty()) {
            removeTabs(stale)
        }
    }

    private fun removeOldTabs() {
        val candidatesToRemove = lastActiveTabs.dropLast(MAX_ACTIVE_TABS)
        if (candidatesToRemove.isEmpty()) return

        val tabsToRemove = supportFragmentManager.fragments
            .mapNotNull { it as? BrowserTabFragment }
            .filter { candidatesToRemove.contains(it.tabId) }

        if (tabsToRemove.isNotEmpty()) {
            removeTabs(tabsToRemove)
        }
    }

    private fun processCommand(command: Command) {
        logcat(INFO) { "Processing command: $command" }
        when (command) {
            is Command.Query -> currentTab?.submitQuery(command.query)
            is Command.LaunchPlayStore -> launchPlayStore()
            is Command.ShowAppEnjoymentPrompt -> showAppEnjoymentDialog(command.promptCount)
            is Command.ShowAppRatingPrompt -> showAppRatingDialog(command.promptCount)
            is Command.ShowAppFeedbackPrompt -> showGiveFeedbackDialog(command.promptCount)
            is Command.LaunchFeedbackView -> startActivity(FeedbackActivity.intent(this))
            is Command.SwitchToTab -> openExistingTab(command.tabId)
            is Command.OpenInNewTab -> launchNewTab(command.url)
            is Command.OpenSavedSite -> currentTab?.openSavedSite(command.url)
            is Command.ShowSetAsDefaultBrowserDialog -> showSetAsDefaultBrowserDialog()
            is Command.DismissSetAsDefaultBrowserDialog -> dismissSetAsDefaultBrowserDialog()
            is Command.ShowSystemDefaultAppsActivity -> showSystemDefaultAppsActivity(command.intent)
            is Command.ShowSystemDefaultBrowserDialog -> showSystemDefaultBrowserDialog(command.intent)
            is Command.ShowUndoDeleteTabsMessage -> showTabsDeletedSnackbar(command.tabIds)
            is Command.OpenDuckChat -> openDuckChat(command.duckChatUrl, command.duckChatSessionActive)
            Command.LaunchTabSwitcher -> currentTab?.launchTabSwitcherAfterTabsUndeleted()
        }
    }

    private fun showTabsDeletedSnackbar(tabIds: List<String>) {
        lifecycleScope.launch {
            // allow the tab fragment to initialize for the snackbar
            delay(500)

            val anchorView = when (settingsDataStore.omnibarPosition) {
                TOP -> binding.fragmentContainer
                BOTTOM -> currentTab?.omnibar?.newOmnibar ?: binding.fragmentContainer
            }
            TabSwitcherSnackbar(
                anchorView = anchorView,
                message = resources.getQuantityString(R.plurals.tabSwitcherCloseTabsSnackbar, tabIds.size, tabIds.size),
                action = getString(R.string.tabClosedUndo),
                showAction = true,
                onAction = { viewModel.undoDeletableTabs(tabIds) },
                onDismiss = { viewModel.purgeDeletableTabs() },
            ).show()
        }
    }

    private fun launchNewSearch(intent: Intent): Boolean {
        return intent.getBooleanExtra(NEW_SEARCH_EXTRA, false)
    }

    fun onTabsDeletedInTabSwitcher(tabIds: List<String>) {
        viewModel.onTabsDeletedInTabSwitcher(tabIds)
    }

    fun clearTabsAndRecreate() {
        tabPagerAdapter.clearFragments()
        recreate()
    }

    fun launchFire() {
        pixel.fire(AppPixelName.FORGET_ALL_PRESSED_BROWSING)
        val dialog = FireDialog(
            context = this,
            clearPersonalDataAction = clearPersonalDataAction,
            pixel = pixel,
            settingsDataStore = settingsDataStore,
            userEventsStore = userEventsStore,
            appCoroutineScope = appCoroutineScope,
            dispatcherProvider = dispatcherProvider,
            fireButtonStore = fireButtonStore,
            appBuildConfig = appBuildConfig,
            onboardingDesignExperimentToggles = onboardingDesignExperimentToggles,
            onboardingExperimentFireAnimationHelper = onboardingExperimentFireAnimationHelper,
        )
        dialog.setOnShowListener { currentTab?.onFireDialogVisibilityChanged(isVisible = true) }
        dialog.setOnCancelListener {
            pixel.fire(FIRE_DIALOG_CANCEL)
            currentTab?.onFireDialogVisibilityChanged(isVisible = false)
        }
        dialog.clearStarted = {
            isDataClearingInProgress = true
            removeObservers()
        }
        dialog.show()
    }

    fun launchSettings() {
        globalActivityStarter.start(this, SettingsScreenNoParams)
    }

    fun launchSitePermissionsSettings() {
        globalActivityStarter.start(this, SitePermissionScreenNoParams)
    }

    fun launchBookmarks() {
        startBookmarksActivityForResult.launch(globalActivityStarter.startIntent(this, BookmarksScreenNoParams))
    }

    fun launchDownloads() {
        globalActivityStarter.start(this, DownloadsScreenNoParams)
    }

    private fun closeDuckChat() {
        isDuckChatVisible = false
        val fragment = duckAiFragment
        if (fragment?.isVisible == true) {
            val transaction = supportFragmentManager.beginTransaction()
            transaction.setCustomAnimations(
                com.duckduckgo.mobile.android.R.anim.slide_from_right,
                com.duckduckgo.mobile.android.R.anim.slide_to_right,
            )
            transaction.hide(fragment)
            transaction.commit()
        }
    }

    private fun openDuckChat(
        url: String?,
        duckChatSessionActive: Boolean,
    ) {
        duckAiFragment?.let { fragment ->
            if (duckChatSessionActive) {
                restoreDuckChat(fragment)
            } else {
                launchNewDuckChat(url)
            }
        } ?: run {
            launchNewDuckChat(url)
        }
    }

    private fun launchNewDuckChat(duckChatUrl: String?) {
        val fragment = DuckChatWebViewFragment().apply {
            duckChatUrl?.let {
                arguments = Bundle().apply {
                    putString(KEY_DUCK_AI_URL, duckChatUrl)
                }
            }
        }

        duckAiFragment = fragment
        val transaction = supportFragmentManager.beginTransaction()
        transaction.setCustomAnimations(
            com.duckduckgo.mobile.android.R.anim.slide_from_right,
            com.duckduckgo.mobile.android.R.anim.slide_to_right,
        )
        transaction.replace(binding.duckAiFragmentContainer.id, fragment)
        transaction.commit()
    }

    private fun restoreDuckChat(fragment: DuckChatWebViewFragment) {
        val transaction = supportFragmentManager.beginTransaction()
        transaction.setCustomAnimations(
            com.duckduckgo.mobile.android.R.anim.slide_from_right,
            com.duckduckgo.mobile.android.R.anim.slide_to_right,
        )
        transaction.show(fragment)
        transaction.commit()
    }

    private fun configureOnBackPressedListener() {
        onBackPressedDispatcher.addCallback(
            this,
            object : OnBackPressedCallback(true) {
                override fun handleOnBackPressed() {
                    val duckAiFragmentRef = duckAiFragment
                    if (duckAiFragmentRef != null && duckAiFragmentRef.onBackPressed()) {
                        return
                    }
                    if (currentTab?.onBackPressed() != true) {
                        // signal user press back button to exit the app so that BrowserApplicationStateInfo
                        // can call the right callback
                        destroyedByBackPress = true
                        isEnabled = false
                        this@BrowserActivity.onBackPressedDispatcher.onBackPressed()
                    }
                }
            },
        )
    }

    override fun onAttachFragment(fragment: androidx.fragment.app.Fragment) {
        super.onAttachFragment(fragment)
        hideMockupOmnibar()
    }

    private fun hideMockupOmnibar() {
        // Delaying this code to avoid race condition when fragment and activity recreated
        Handler(Looper.getMainLooper()).postDelayed(
            {
                if (this::toolbarMockupBinding.isInitialized) {
                    toolbarMockupBinding.appBarLayoutMockup.visibility = View.GONE
                }
                if (this::experimentalToolbarMockupBinding.isInitialized) {
                    experimentalToolbarMockupBinding.appBarLayoutMockup.visibility = View.GONE
                }
                if (this::experimentalToolbarMockupBottomBinding.isInitialized) {
                    experimentalToolbarMockupBottomBinding.appBarLayoutMockup.visibility = View.GONE
                }
                if (this::singleToolBarMockupBinding.isInitialized) {
                    singleToolBarMockupBinding.appBarLayoutMockup.visibility = View.GONE
                }
            },
            300,
        )
    }

    override fun toggleFullScreen() {
        super.toggleFullScreen()

        if (swipingTabsFeature.isEnabled) {
            viewModel.onFullScreenModeChanged(isFullScreen())
        }
    }

    companion object {

        fun intent(
            context: Context,
            queryExtra: String? = null,
            newSearch: Boolean = false,
            notifyDataCleared: Boolean = false,
            openInCurrentTab: Boolean = false,
            selectedText: Boolean = false,
            isExternal: Boolean = false,
            interstitialScreen: Boolean = false,
            openExistingTabId: String? = null,
            isLaunchFromClearDataAction: Boolean = false,
            openDuckChat: Boolean = false,
            closeDuckChat: Boolean = false,
            duckChatUrl: String? = null,
            duckChatSessionActive: Boolean = false,
        ): Intent {
            val intent = Intent(context, BrowserActivity::class.java)
            intent.putExtra(EXTRA_TEXT, queryExtra)
            intent.putExtra(NEW_SEARCH_EXTRA, newSearch)
            intent.putExtra(NOTIFY_DATA_CLEARED_EXTRA, notifyDataCleared)
            intent.putExtra(OPEN_IN_CURRENT_TAB_EXTRA, openInCurrentTab)
            intent.putExtra(SELECTED_TEXT_EXTRA, selectedText)
            intent.putExtra(LAUNCH_FROM_EXTERNAL_EXTRA, isExternal)
            intent.putExtra(LAUNCH_FROM_INTERSTITIAL_EXTRA, interstitialScreen)
            intent.putExtra(OPEN_EXISTING_TAB_ID_EXTRA, openExistingTabId)
            intent.putExtra(LAUNCH_FROM_CLEAR_DATA_ACTION, isLaunchFromClearDataAction)
            intent.putExtra(OPEN_DUCK_CHAT, openDuckChat)
            intent.putExtra(CLOSE_DUCK_CHAT, closeDuckChat)
            intent.putExtra(DUCK_CHAT_URL, duckChatUrl)
            intent.putExtra(DUCK_CHAT_SESSION_ACTIVE, duckChatSessionActive)
            return intent
        }

        const val NEW_SEARCH_EXTRA = "NEW_SEARCH_EXTRA"
        const val PERFORM_FIRE_ON_ENTRY_EXTRA = "PERFORM_FIRE_ON_ENTRY_EXTRA"
        const val NOTIFY_DATA_CLEARED_EXTRA = "NOTIFY_DATA_CLEARED_EXTRA"
        const val LAUNCH_FROM_DEFAULT_BROWSER_DIALOG = "LAUNCH_FROM_DEFAULT_BROWSER_DIALOG"
        const val LAUNCH_FROM_FAVORITES_WIDGET = "LAUNCH_FROM_FAVORITES_WIDGET"
        const val LAUNCH_FROM_NOTIFICATION_PIXEL_NAME = "LAUNCH_FROM_NOTIFICATION_PIXEL_NAME"
        const val OPEN_IN_CURRENT_TAB_EXTRA = "OPEN_IN_CURRENT_TAB_EXTRA"
        const val SELECTED_TEXT_EXTRA = "SELECTED_TEXT_EXTRA"
        private const val LAUNCH_FROM_INTERSTITIAL_EXTRA = "INTERSTITIAL_SCREEN_EXTRA"
        const val OPEN_EXISTING_TAB_ID_EXTRA = "OPEN_EXISTING_TAB_ID_EXTRA"

        const val LAUNCH_FROM_EXTERNAL_EXTRA = "LAUNCH_FROM_EXTERNAL_EXTRA"
        private const val LAUNCH_FROM_CLEAR_DATA_ACTION = "LAUNCH_FROM_CLEAR_DATA_ACTION"
        private const val OPEN_DUCK_CHAT = "OPEN_DUCK_CHAT_EXTRA"
        private const val CLOSE_DUCK_CHAT = "CLOSE_DUCK_CHAT_EXTRA"
        private const val DUCK_CHAT_URL = "DUCK_CHAT_URL"
        private const val DUCK_CHAT_SESSION_ACTIVE = "DUCK_CHAT_SESSION_ACTIVE"

        private const val MAX_ACTIVE_TABS = 40
        private const val KEY_TAB_PAGER_STATE = "tabPagerState"
    }

    inner class BrowserStateRenderer {

        private var lastSeenBrowserState: BrowserViewModel.ViewState? = null
        private var processedOriginalIntent = false

        fun renderBrowserViewState(viewState: BrowserViewModel.ViewState) {
            renderIfChanged(viewState, lastSeenBrowserState) {
                lastSeenBrowserState = viewState

                if (viewState.hideWebContent) {
                    hideWebContent()
                } else {
                    showWebContent()
                }

                if (swipingTabsFeature.isEnabled) {
                    tabPager.isUserInputEnabled = viewState.isTabSwipingEnabled
                }
            }
        }

        private fun showWebContent() {
            logcat { "BrowserActivity can now start displaying web content. instance state is $instanceStateBundles" }
            configureObservers()
            binding.clearingInProgressView.gone()

            if (lastIntent != null) {
                logcat(INFO) { "There was a deferred intent to process; handling now" }
                launchNewSearchOrQuery(lastIntent)
                lastIntent = null
                return
            }

            if (!processedOriginalIntent && instanceStateBundles?.originalInstanceState == null && !intent.launchedFromRecents) {
                logcat(INFO) { "Original instance state is null, so will inspect intent for actions to take. $intent" }
                launchNewSearchOrQuery(intent)
                processedOriginalIntent = true
            }
        }
    }

    private fun initializeTabs(savedInstanceState: Bundle?) {
        if (swipingTabsFeature.isEnabled) {
            tabManager.registerCallbacks(
                onTabsUpdated = ::onTabsUpdated,
            )

            tabPager.adapter = tabPagerAdapter
            tabPager.registerOnPageChangeCallback(onTabPageChangeListener)
            tabPager.setPageTransformer(MarginPageTransformer(resources.getDimension(com.duckduckgo.mobile.android.R.dimen.keyline_1).toPx().toInt()))

            savedInstanceState?.getBundle(KEY_TAB_PAGER_STATE)?.let {
                tabPagerAdapter.restore(it)
            }
        }

        binding.fragmentContainer.isVisible = !swipingTabsFeature.isEnabled
        tabPager.isVisible = swipingTabsFeature.isEnabled
    }

    private val Intent.launchedFromRecents: Boolean
        get() = (flags and Intent.FLAG_ACTIVITY_LAUNCHED_FROM_HISTORY) == Intent.FLAG_ACTIVITY_LAUNCHED_FROM_HISTORY

    private fun showAppEnjoymentDialog(promptCount: PromptCount) {
        TextAlertDialogBuilder(this)
            .setTitle(R.string.appEnjoymentDialogTitle)
            .setMessage(R.string.appEnjoymentDialogMessage)
            .setCancellable(true)
            .setPositiveButton(R.string.appEnjoymentDialogPositiveButton)
            .setNegativeButton(R.string.appEnjoymentDialogNegativeButton)
            .addEventListener(
                object : TextAlertDialogBuilder.EventListener() {
                    override fun onPositiveButtonClicked() {
                        viewModel.onUserSelectedAppIsEnjoyed(promptCount)
                    }

                    override fun onNegativeButtonClicked() {
                        viewModel.onUserSelectedAppIsNotEnjoyed(promptCount)
                    }

                    override fun onDialogShown() {
                        viewModel.onAppEnjoymentDialogShown(promptCount)
                    }

                    override fun onDialogCancelled() {
                        viewModel.onUserCancelledAppEnjoymentDialog(promptCount)
                    }
                },
            )
            .show()
    }

    private fun showAppRatingDialog(promptCount: PromptCount) {
        TextAlertDialogBuilder(this)
            .setTitle(R.string.rateAppDialogTitle)
            .setMessage(R.string.rateAppDialogMessage)
            .setCancellable(true)
            .setPositiveButton(R.string.rateAppDialogPositiveButton)
            .setNegativeButton(R.string.rateAppDialogNegativeButton)
            .addEventListener(
                object : TextAlertDialogBuilder.EventListener() {
                    override fun onPositiveButtonClicked() {
                        viewModel.onUserSelectedToRateApp(promptCount)
                    }

                    override fun onNegativeButtonClicked() {
                        viewModel.onUserDeclinedToRateApp(promptCount)
                    }

                    override fun onDialogShown() {
                        viewModel.onAppRatingDialogShown(promptCount)
                    }

                    override fun onDialogCancelled() {
                        viewModel.onUserCancelledRateAppDialog(promptCount)
                    }
                },
            )
            .show()
    }

    private fun showGiveFeedbackDialog(promptCount: PromptCount) {
        TextAlertDialogBuilder(this)
            .setTitle(R.string.giveFeedbackDialogTitle)
            .setMessage(R.string.giveFeedbackDialogMessage)
            .setCancellable(true)
            .setPositiveButton(R.string.giveFeedbackDialogPositiveButton)
            .setNegativeButton(R.string.giveFeedbackDialogNegativeButton)
            .addEventListener(
                object : TextAlertDialogBuilder.EventListener() {
                    override fun onPositiveButtonClicked() {
                        viewModel.onUserSelectedToGiveFeedback(promptCount)
                    }

                    override fun onNegativeButtonClicked() {
                        viewModel.onUserDeclinedToGiveFeedback(promptCount)
                    }

                    override fun onDialogShown() {
                        viewModel.onGiveFeedbackDialogShown(promptCount)
                    }

                    override fun onDialogCancelled() {
                        viewModel.onUserCancelledGiveFeedbackDialog(promptCount)
                    }
                },
            )
            .show()
    }

    private fun hideWebContent() {
        logcat { "Hiding web view content" }
        removeObservers()
        binding.clearingInProgressView.show()
    }

    private fun launchPlayStore() {
        playStoreUtils.launchPlayStore()
    }

    private fun onMoveToTabRequested(index: Int) {
        tabPager.post {
            tabPagerAdapter.currentTabIndex = index
            tabPager.setCurrentItem(index, false)
        }
    }

    private fun onTabPageSwiped(newPosition: Int) {
        currentTab?.onTabSwipedAway()
        viewModel.onTabsSwiped()

        lifecycleScope.launch {
            val tabId = tabPagerAdapter.getTabIdAtPosition(newPosition)
            if (tabId != null) {
                tabManager.switchToTab(tabId)
            }
        }
    }

    private fun onTabsUpdated(updatedTabIds: List<TabModel>) {
        tabPagerAdapter.onTabsUpdated(updatedTabIds)
    }

    fun launchNewTab(
        query: String? = null,
        sourceTabId: String? = null,
        skipHome: Boolean = false,
    ) {
        lifecycleScope.launch {
            if (swipingTabsFeature.isEnabled) {
                tabManager.openNewTab(query, sourceTabId, skipHome)
            } else {
                viewModel.onNewTabRequested()
            }
        }
    }

    fun openInNewTab(
        query: String,
        sourceTabId: String?,
    ) {
        lifecycleScope.launch {
            viewModel.onOpenInNewTabRequested(query = query, sourceTabId = sourceTabId)
        }
    }

    fun openMessageInNewTab(
        message: Message,
        sourceTabId: String?,
    ) {
        openMessageInNewTabJob = lifecycleScope.launch {
            if (swipingTabsFeature.isEnabled) {
                tabPagerAdapter.setMessageForNewFragment(message)
                tabManager.openNewTab(sourceTabId = sourceTabId)
            } else {
                val tabId = viewModel.onNewTabRequested(sourceTabId = sourceTabId)
                val fragment = openNewTab(tabId, null, false, intent?.getBooleanExtra(LAUNCH_FROM_EXTERNAL_EXTRA, false) ?: false)
                fragment.messageFromPreviousTab = message
            }
        }
    }

    fun openExistingTab(tabId: String) = lifecycleScope.launch {
        if (swipingTabsFeature.isEnabled) {
            tabManager.switchToTab(tabId)
        } else {
            viewModel.onTabSelected(tabId)
        }
    }

    fun onEditModeChanged(isInEditMode: Boolean) {
        viewModel.onOmnibarEditModeChanged(isInEditMode)
    }

    private data class CombinedInstanceState(
        val originalInstanceState: Bundle?,
        val newInstanceState: Bundle?,
    )

    private fun showSetAsDefaultBrowserDialog() {
        val dialog = DefaultBrowserBottomSheetDialog(context = this)
        dialog.eventListener = object : EventListener {
            override fun onShown() {
                viewModel.onSetDefaultBrowserDialogShown()
            }

            override fun onCanceled() {
                viewModel.onSetDefaultBrowserDialogCanceled()
            }

            override fun onSetBrowserButtonClicked() {
                viewModel.onSetDefaultBrowserConfirmationButtonClicked()
            }

            override fun onNotNowButtonClicked() {
                viewModel.onSetDefaultBrowserNotNowButtonClicked()
            }
        }
        dialog.show()
        setAsDefaultBrowserDialog = dialog
    }

    private fun dismissSetAsDefaultBrowserDialog() {
        setAsDefaultBrowserDialog?.dismiss()
        setAsDefaultBrowserDialog = null
    }

    private fun showSystemDefaultAppsActivity(intent: Intent) {
        try {
            startDefaultAppsSystemActivityForResult.launch(intent)
        } catch (ex: Exception) {
            logcat(ERROR) { ex.asLog() }
        }
    }

    private fun showSystemDefaultBrowserDialog(intent: Intent) {
        try {
            startDefaultBrowserSystemDialogForResult.launch(intent)
            viewModel.onSystemDefaultBrowserDialogShown()
        } catch (ex: Exception) {
            logcat(ERROR) { ex.asLog() }
        }
    }

    private fun bindMockupToolbars() {
        when {
            visualDesignExperimentDataStore.isNewDesignEnabled.value -> {
                when (settingsDataStore.omnibarPosition) {
                    TOP -> {
                        experimentalToolbarMockupBinding = binding.topMockupExperimentalToolbar
                        binding.bottomMockupExperimentalToolbar.appBarLayoutMockup.gone()

                        experimentalToolbarMockupBinding.aiChatIconMockup.isVisible = duckChat.showInAddressBar.value && duckChat.isEnabledInBrowser()
                    }
                    BOTTOM -> {
                        experimentalToolbarMockupBottomBinding = binding.bottomMockupExperimentalToolbar
                        binding.topMockupExperimentalToolbar.appBarLayoutMockup.gone()

                        experimentalToolbarMockupBottomBinding.aiChatIconMockup.isVisible = duckChat.showInAddressBar.value &&
                            duckChat.isEnabledInBrowser()
                    }
                }
                binding.bottomMockupToolbar.appBarLayoutMockup.gone()
                binding.bottomMockupSingleToolbar.appBarLayoutMockup.gone()
                binding.topMockupToolbar.appBarLayoutMockup.gone()
<<<<<<< HEAD
                binding.topMockupSingleToolbar.appBarLayoutMockup.gone()
            }
            visualDesignExperimentDataStore.isNewDesignWithoutBottomBarEnabled.value -> {
                singleToolBarMockupBinding = when (settingsDataStore.omnibarPosition) {
                    TOP -> {
                        binding.bottomMockupSingleToolbar.appBarLayoutMockup.gone()
                        binding.topMockupSingleToolbar
                    }
                    BOTTOM -> {
                        binding.topMockupSingleToolbar.appBarLayoutMockup.gone()
                        binding.bottomMockupSingleToolbar
                    }
=======

                if (!duckAiFeatureState.showOmnibarShortcutOnNtpAndOnFocus.value) {
                    experimentalToolbarMockupBinding.aiChatIconMockup.isVisible = false
>>>>>>> 1ddce1c3
                }
                binding.bottomMockupExperimentalToolbar.appBarLayoutMockup.gone()
                binding.bottomMockupToolbar.appBarLayoutMockup.gone()
                binding.topMockupExperimentalToolbar.appBarLayoutMockup.gone()
                binding.topMockupToolbar.appBarLayoutMockup.gone()

<<<<<<< HEAD
                singleToolBarMockupBinding.aiChatIconMockup.isVisible = duckChat.showInAddressBar.value && duckChat.isEnabledInBrowser()
=======
                if (!duckAiFeatureState.showOmnibarShortcutOnNtpAndOnFocus.value) {
                    experimentalToolbarMockupBottomBinding.aiChatIconMockup.isVisible = false
                }
>>>>>>> 1ddce1c3
            }
            else -> {
                toolbarMockupBinding = when (settingsDataStore.omnibarPosition) {
                    TOP -> {
                        binding.bottomMockupToolbar.appBarLayoutMockup.gone()
                        binding.topMockupToolbar
                    }
                    BOTTOM -> {
                        binding.topMockupToolbar.appBarLayoutMockup.gone()
                        binding.bottomMockupToolbar
                    }
                }

                binding.topMockupSingleToolbar.appBarLayoutMockup.gone()
                binding.topMockupExperimentalToolbar.appBarLayoutMockup.gone()
                binding.bottomMockupExperimentalToolbar.appBarLayoutMockup.gone()
                binding.bottomMockupSingleToolbar.appBarLayoutMockup.gone()

<<<<<<< HEAD
                toolbarMockupBinding.aiChatIconMenuMockup.isVisible = duckChat.showInAddressBar.value && duckChat.isEnabledInBrowser()
            }
=======
            toolbarMockupBinding.aiChatIconMenuMockup.isVisible = duckAiFeatureState.showOmnibarShortcutInAllStates.value
>>>>>>> 1ddce1c3
        }
    }
}

// Temporary class to keep track of latest visited tabs, keeping unique ids.
private class TabList() : ArrayList<String>() {
    override fun add(element: String): Boolean {
        if (this.contains(element)) {
            this.remove(element)
        }
        return super.add(element)
    }
}<|MERGE_RESOLUTION|>--- conflicted
+++ resolved
@@ -1237,20 +1237,22 @@
                         experimentalToolbarMockupBinding = binding.topMockupExperimentalToolbar
                         binding.bottomMockupExperimentalToolbar.appBarLayoutMockup.gone()
 
-                        experimentalToolbarMockupBinding.aiChatIconMockup.isVisible = duckChat.showInAddressBar.value && duckChat.isEnabledInBrowser()
+                        if (!duckAiFeatureState.showOmnibarShortcutOnNtpAndOnFocus.value) {
+                            experimentalToolbarMockupBinding.aiChatIconMockup.isVisible = false
+                        }
                     }
                     BOTTOM -> {
                         experimentalToolbarMockupBottomBinding = binding.bottomMockupExperimentalToolbar
                         binding.topMockupExperimentalToolbar.appBarLayoutMockup.gone()
 
-                        experimentalToolbarMockupBottomBinding.aiChatIconMockup.isVisible = duckChat.showInAddressBar.value &&
-                            duckChat.isEnabledInBrowser()
+                        if (!duckAiFeatureState.showOmnibarShortcutOnNtpAndOnFocus.value) {
+                            experimentalToolbarMockupBottomBinding.aiChatIconMockup.isVisible = false
+                        }
                     }
                 }
                 binding.bottomMockupToolbar.appBarLayoutMockup.gone()
                 binding.bottomMockupSingleToolbar.appBarLayoutMockup.gone()
                 binding.topMockupToolbar.appBarLayoutMockup.gone()
-<<<<<<< HEAD
                 binding.topMockupSingleToolbar.appBarLayoutMockup.gone()
             }
             visualDesignExperimentDataStore.isNewDesignWithoutBottomBarEnabled.value -> {
@@ -1263,24 +1265,15 @@
                         binding.topMockupSingleToolbar.appBarLayoutMockup.gone()
                         binding.bottomMockupSingleToolbar
                     }
-=======
-
-                if (!duckAiFeatureState.showOmnibarShortcutOnNtpAndOnFocus.value) {
-                    experimentalToolbarMockupBinding.aiChatIconMockup.isVisible = false
->>>>>>> 1ddce1c3
                 }
                 binding.bottomMockupExperimentalToolbar.appBarLayoutMockup.gone()
                 binding.bottomMockupToolbar.appBarLayoutMockup.gone()
                 binding.topMockupExperimentalToolbar.appBarLayoutMockup.gone()
                 binding.topMockupToolbar.appBarLayoutMockup.gone()
 
-<<<<<<< HEAD
-                singleToolBarMockupBinding.aiChatIconMockup.isVisible = duckChat.showInAddressBar.value && duckChat.isEnabledInBrowser()
-=======
                 if (!duckAiFeatureState.showOmnibarShortcutOnNtpAndOnFocus.value) {
-                    experimentalToolbarMockupBottomBinding.aiChatIconMockup.isVisible = false
-                }
->>>>>>> 1ddce1c3
+                    singleToolBarMockupBinding.aiChatIconMockup.isVisible = false
+                }
             }
             else -> {
                 toolbarMockupBinding = when (settingsDataStore.omnibarPosition) {
@@ -1299,12 +1292,8 @@
                 binding.bottomMockupExperimentalToolbar.appBarLayoutMockup.gone()
                 binding.bottomMockupSingleToolbar.appBarLayoutMockup.gone()
 
-<<<<<<< HEAD
-                toolbarMockupBinding.aiChatIconMenuMockup.isVisible = duckChat.showInAddressBar.value && duckChat.isEnabledInBrowser()
-            }
-=======
-            toolbarMockupBinding.aiChatIconMenuMockup.isVisible = duckAiFeatureState.showOmnibarShortcutInAllStates.value
->>>>>>> 1ddce1c3
+                toolbarMockupBinding.aiChatIconMenuMockup.isVisible = duckAiFeatureState.showOmnibarShortcutInAllStates.value
+            }
         }
     }
 }
