--- conflicted
+++ resolved
@@ -30,14 +30,8 @@
 import android.widget.TextView
 import com.duckduckgo.app.global.DuckDuckGoActivity
 import com.duckduckgo.app.global.ViewModelFactory
-<<<<<<< HEAD
-import com.duckduckgo.app.global.view.hide
-import com.duckduckgo.app.global.view.hideKeyboard
-import com.duckduckgo.app.global.view.show
+import com.duckduckgo.app.global.view.*
 import com.duckduckgo.app.privacydashboard.PrivacyDashboardActivity
-=======
-import com.duckduckgo.app.global.view.*
->>>>>>> c9d545ec
 import kotlinx.android.synthetic.main.activity_browser.*
 import kotlinx.android.synthetic.main.content_browser.*
 import javax.inject.Inject
@@ -204,19 +198,15 @@
 
     override fun onOptionsItemSelected(item: MenuItem): Boolean {
         when (item.itemId) {
-<<<<<<< HEAD
-            R.id.privacy_dashboard -> {
-                launchPrivacyDashboard()
-                return true
-            }
-=======
             android.R.id.home -> {
                 clearViewPriorToAnimation()
                 supportFinishAfterTransition()
                 return true
             }
-
->>>>>>> c9d545ec
+            R.id.privacy_dashboard -> {
+                launchPrivacyDashboard()
+                return true
+            }
             R.id.refresh_menu_item -> {
                 webView.reload()
                 return true
