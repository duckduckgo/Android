--- conflicted
+++ resolved
@@ -271,9 +271,6 @@
     data object CloseCustomTab : Command()
     data class LaunchPopupMenu(val anchorToNavigationBar: Boolean) : Command()
     data class ShowAutoconsentAnimation(val isCosmetic: Boolean) : Command()
-<<<<<<< HEAD
+    data object LaunchBookmarksActivity : Command()
     data object StartTrackersExperimentShieldPopAnimation : Command()
-=======
-    data object LaunchBookmarksActivity : Command()
->>>>>>> 1714a182
 }