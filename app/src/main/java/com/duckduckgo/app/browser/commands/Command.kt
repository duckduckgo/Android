/*
 * Copyright (c) 2024 DuckDuckGo
 *
 * Licensed under the Apache License, Version 2.0 (the "License");
 * you may not use this file except in compliance with the License.
 * You may obtain a copy of the License at
 *
 *     http://www.apache.org/licenses/LICENSE-2.0
 *
 * Unless required by applicable law or agreed to in writing, software
 * distributed under the License is distributed on an "AS IS" BASIS,
 * WITHOUT WARRANTIES OR CONDITIONS OF ANY KIND, either express or implied.
 * See the License for the specific language governing permissions and
 * limitations under the License.
 */

package com.duckduckgo.app.browser.commands

import android.graphics.Bitmap
import android.net.Uri
import android.os.Message
import android.print.PrintAttributes.MediaSize
import android.view.View
import android.webkit.PermissionRequest
import android.webkit.SslErrorHandler
import android.webkit.ValueCallback
import com.duckduckgo.app.browser.BrowserTabViewModel.FileChooserRequestedParams
import com.duckduckgo.app.browser.BrowserTabViewModel.LocationPermission
import com.duckduckgo.app.browser.SpecialUrlDetector.UrlType.AppLink
import com.duckduckgo.app.browser.SpecialUrlDetector.UrlType.NonHttpAppLink
import com.duckduckgo.app.browser.SslErrorResponse
import com.duckduckgo.app.browser.WebViewErrorResponse
import com.duckduckgo.app.browser.history.NavigationHistoryEntry
import com.duckduckgo.app.browser.model.BasicAuthenticationCredentials
import com.duckduckgo.app.browser.model.BasicAuthenticationRequest
import com.duckduckgo.app.browser.viewstate.SavedSiteChangedViewState
import com.duckduckgo.app.cta.ui.Cta
import com.duckduckgo.app.fire.fireproofwebsite.data.FireproofWebsiteEntity
import com.duckduckgo.app.survey.model.Survey
import com.duckduckgo.autofill.api.domain.app.LoginCredentials
import com.duckduckgo.browser.api.brokensite.BrokenSiteData
import com.duckduckgo.js.messaging.api.JsCallbackData
import com.duckduckgo.savedsites.api.models.SavedSite
import com.duckduckgo.site.permissions.api.SitePermissionsManager.SitePermissions

sealed class Command {
    class OpenInNewTab(
        val query: String,
        val sourceTabId: String? = null,
    ) : Command()

    class OpenMessageInNewTab(
        val message: Message,
        val sourceTabId: String? = null,
    ) : Command()

    class OpenInNewBackgroundTab(val query: String) : Command()
    object LaunchNewTab : Command()
    object ResetHistory : Command()
    object LaunchPrivacyPro : Command()
    class DialNumber(val telephoneNumber: String) : Command()
    class SendSms(val telephoneNumber: String) : Command()
    class SendEmail(val emailAddress: String) : Command()
    object ShowKeyboard : Command()
    object HideKeyboard : Command()
    class ShowFullScreen(val view: View) : Command()
    class DownloadImage(
        val url: String,
        val requestUserConfirmation: Boolean,
    ) : Command()

    class ShowSavedSiteAddedConfirmation(val savedSiteChangedViewState: SavedSiteChangedViewState) : Command()
    class ShowEditSavedSiteDialog(val savedSiteChangedViewState: SavedSiteChangedViewState) : Command()
    class DeleteSavedSiteConfirmation(val savedSite: SavedSite) : Command()
    class DeleteFavoriteConfirmation(val savedSite: SavedSite) : Command()

    class ShowFireproofWebSiteConfirmation(val fireproofWebsiteEntity: FireproofWebsiteEntity) : Command()
    class DeleteFireproofConfirmation(val fireproofWebsiteEntity: FireproofWebsiteEntity) : Command()
    class ShowPrivacyProtectionEnabledConfirmation(val domain: String) : Command()
    class ShowPrivacyProtectionDisabledConfirmation(val domain: String) : Command()
    object AskToDisableLoginDetection : Command()
    class AskToFireproofWebsite(val fireproofWebsite: FireproofWebsiteEntity) : Command()
    class AskToAutomateFireproofWebsite(val fireproofWebsite: FireproofWebsiteEntity) : Command()
    class ShareLink(
        val url: String,
        val title: String = "",
    ) : Command()

    class SharePromoLinkRMF(
        val url: String,
        val shareTitle: String,
    ) : Command()

    class PrintLink(
        val url: String,
        val mediaSize: MediaSize,
    ) : Command()

    class CopyLink(val url: String) : Command()
    class FindInPageCommand(val searchTerm: String) : Command()
    class BrokenSiteFeedback(val data: BrokenSiteData) : Command()
    object DismissFindInPage : Command()
    class ShowFileChooser(
        val filePathCallback: ValueCallback<Array<Uri>>,
        val fileChooserParams: FileChooserRequestedParams,
    ) : Command()

    class ShowExistingImageOrCameraChooser(
        val filePathCallback: ValueCallback<Array<Uri>>,
        val fileChooserParams: FileChooserRequestedParams,
        val inputAction: String,
    ) : Command()
    class ShowImageCamera(
        val filePathCallback: ValueCallback<Array<Uri>>,
        val fileChooserParams: FileChooserRequestedParams,
    ) : Command()
    class ShowVideoCamera(
        val filePathCallback: ValueCallback<Array<Uri>>,
        val fileChooserParams: FileChooserRequestedParams,
    ) : Command()
    class ShowSoundRecorder(
        val filePathCallback: ValueCallback<Array<Uri>>,
        val fileChooserParams: FileChooserRequestedParams,
    ) : Command()

    class HandleNonHttpAppLink(
        val nonHttpAppLink: NonHttpAppLink,
        val headers: Map<String, String>,
    ) : Command()

    class ShowAppLinkPrompt(val appLink: AppLink) : Command()
    class OpenAppLink(val appLink: AppLink) : Command()
    class ExtractUrlFromCloakedAmpLink(val initialUrl: String) : Command()
    class LoadExtractedUrl(val extractedUrl: String) : Command()
    class AddHomeShortcut(
        val title: String,
        val url: String,
        val icon: Bitmap? = null,
    ) : Command()

    class SubmitUrl(val url: String) : Command()
    class LaunchPlayStore(val appPackage: String) : Command()
    class LaunchSurvey(val survey: Survey) : Command()
    object LaunchDefaultBrowser : Command()
    object LaunchAppTPOnboarding : Command()
    object LaunchAddWidget : Command()
    class RequiresAuthentication(val request: BasicAuthenticationRequest) : Command()
    class SaveCredentials(
        val request: BasicAuthenticationRequest,
        val credentials: BasicAuthenticationCredentials,
    ) : Command()

    object GenerateWebViewPreviewImage : Command()
    object LaunchTabSwitcher : Command()
    object HideWebContent : Command()
    object ShowWebContent : Command()
    class ShowWebPageTitle(
        val title: String,
        val url: String?,
    ) : Command()
    class CheckSystemLocationPermission(
        val domain: String,
        val deniedForever: Boolean,
    ) : Command()

    class AskDomainPermission(val locationPermission: LocationPermission) : Command()
    object RequestSystemLocationPermission : Command()
    class RefreshUserAgent(
        val url: String?,
        val isDesktop: Boolean,
    ) : Command()

    class ShowErrorWithAction(
        val textResId: Int,
        val action: () -> Unit,
    ) : Command()

    class ShowDomainHasPermissionMessage(val domain: String) : Command()
    class ConvertBlobToDataUri(
        val url: String,
        val mimeType: String,
    ) : Command()

    class RequestFileDownload(
        val url: String,
        val contentDisposition: String?,
        val mimeType: String,
        val requestUserConfirmation: Boolean,
    ) : Command()

    object ChildTabClosed : Command()

    class CopyAliasToClipboard(val alias: String) : Command()
    class InjectEmailAddress(
        val duckAddress: String,
        val originalUrl: String,
        val autoSaveLogin: Boolean,
    ) : Command()

    class ShowEmailProtectionChooseEmailPrompt(val address: String) : Command()
    object ShowEmailProtectionInContextSignUpPrompt : Command()
    sealed class DaxCommand : Command() {
        object FinishPartialTrackerAnimation : DaxCommand()
        class HideDaxDialog(val cta: Cta) : DaxCommand()
    }

    class CancelIncomingAutofillRequest(val url: String) : Command()
    object LaunchAutofillSettings : Command()
    class EditWithSelectedQuery(val query: String) : Command()
    class ShowBackNavigationHistory(val history: List<NavigationHistoryEntry>) : Command()
    object EmailSignEvent : Command()
    class ShowSitePermissionsDialog(
        val permissionsToRequest: SitePermissions,
        val request: PermissionRequest,
    ) : Command()

    class ShowUserCredentialSavedOrUpdatedConfirmation(
        val credentials: LoginCredentials,
        val includeShortcutToViewCredential: Boolean,
        val messageResourceId: Int,
    ) : Command()

    data class WebViewError(
        val errorType: WebViewErrorResponse,
        val url: String,
    ) : Command()

    data class SendResponseToJs(val data: JsCallbackData) : Command()
    data class WebShareRequest(val data: JsCallbackData) : Command()
    data class ScreenLock(val data: JsCallbackData) : Command()
    object ScreenUnlock : Command()
    data object ShowFaviconsPrompt : Command()
    data class SetBrowserBackground(val backgroundRes: Int) : Command()
    data class ShowSSLError(val handler: SslErrorHandler, val error: SslErrorResponse) : Command()
<<<<<<< HEAD
    data class HideSSLError(val showBrowser: Boolean) : Command()
=======
    data object HideSSLError : Command()
>>>>>>> af16730a
}<|MERGE_RESOLUTION|>--- conflicted
+++ resolved
@@ -232,9 +232,5 @@
     data object ShowFaviconsPrompt : Command()
     data class SetBrowserBackground(val backgroundRes: Int) : Command()
     data class ShowSSLError(val handler: SslErrorHandler, val error: SslErrorResponse) : Command()
-<<<<<<< HEAD
-    data class HideSSLError(val showBrowser: Boolean) : Command()
-=======
     data object HideSSLError : Command()
->>>>>>> af16730a
 }