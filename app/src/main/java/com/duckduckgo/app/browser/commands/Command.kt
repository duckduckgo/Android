--- conflicted
+++ resolved
@@ -262,11 +262,8 @@
     data class LaunchFireDialogFromOnboardingDialog(val onboardingCta: OnboardingDaxDialogCta) : Command()
     data class SwitchToTab(val tabId: String) : Command()
     data object CloseCustomTab : Command()
-<<<<<<< HEAD
+    data class LaunchPopupMenu(val anchorToNavigationBar: Boolean) : Command()
     data class StartExperimentTrackersBurstAnimation(val logos: List<TrackerLogo>, val ignoreLogos: Boolean) : Command()
     data object StartExperimentShieldPopAnimation : Command()
     data object StartExperimentV2ShieldPopAnimation : Command()
-=======
-    data class LaunchPopupMenu(val anchorToNavigationBar: Boolean) : Command()
->>>>>>> 5b7deb6e
 }