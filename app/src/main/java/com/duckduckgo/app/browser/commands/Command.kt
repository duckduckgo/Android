/*
 * Copyright (c) 2024 DuckDuckGo
 *
 * Licensed under the Apache License, Version 2.0 (the "License");
 * you may not use this file except in compliance with the License.
 * You may obtain a copy of the License at
 *
 *     http://www.apache.org/licenses/LICENSE-2.0
 *
 * Unless required by applicable law or agreed to in writing, software
 * distributed under the License is distributed on an "AS IS" BASIS,
 * WITHOUT WARRANTIES OR CONDITIONS OF ANY KIND, either express or implied.
 * See the License for the specific language governing permissions and
 * limitations under the License.
 */

package com.duckduckgo.app.browser.commands

import android.graphics.Bitmap
import android.net.Uri
import android.os.Message
import android.print.PrintAttributes.MediaSize
import android.view.View
import android.webkit.PermissionRequest
import android.webkit.SslErrorHandler
import android.webkit.ValueCallback
import androidx.annotation.DrawableRes
import com.duckduckgo.app.autocomplete.api.AutoComplete.AutoCompleteSuggestion
import com.duckduckgo.app.browser.BrowserTabViewModel.FileChooserRequestedParams
import com.duckduckgo.app.browser.ErrorNavigationState
import com.duckduckgo.app.browser.SpecialUrlDetector.UrlType.AppLink
import com.duckduckgo.app.browser.SpecialUrlDetector.UrlType.NonHttpAppLink
import com.duckduckgo.app.browser.SslErrorResponse
import com.duckduckgo.app.browser.WebViewErrorResponse
import com.duckduckgo.app.browser.history.NavigationHistoryEntry
import com.duckduckgo.app.browser.model.BasicAuthenticationCredentials
import com.duckduckgo.app.browser.model.BasicAuthenticationRequest
import com.duckduckgo.app.browser.omnibar.animations.TrackerLogo
import com.duckduckgo.app.browser.viewstate.SavedSiteChangedViewState
import com.duckduckgo.app.cta.ui.BrokenSitePromptDialogCta
import com.duckduckgo.app.cta.ui.OnboardingDaxDialogCta
import com.duckduckgo.app.fire.fireproofwebsite.data.FireproofWebsiteEntity
import com.duckduckgo.autofill.api.domain.app.LoginCredentials
import com.duckduckgo.browser.api.brokensite.BrokenSiteData
import com.duckduckgo.js.messaging.api.JsCallbackData
import com.duckduckgo.js.messaging.api.SubscriptionEventData
import com.duckduckgo.malicioussiteprotection.api.MaliciousSiteProtection.Feed
import com.duckduckgo.privacy.dashboard.api.ui.DashboardOpener
import com.duckduckgo.savedsites.api.models.SavedSite
import com.duckduckgo.site.permissions.api.SitePermissionsManager.SitePermissions

sealed class Command {
    class OpenInNewTab(
        val query: String,
        val sourceTabId: String? = null,
    ) : Command()

    class OpenMessageInNewTab(
        val message: Message,
        val sourceTabId: String? = null,
    ) : Command()

    class OpenInNewBackgroundTab(val query: String) : Command()
    object LaunchNewTab : Command()
    object ResetHistory : Command()
    class LaunchPrivacyPro(val uri: Uri) : Command()
    class DialNumber(val telephoneNumber: String) : Command()
    class SendSms(val telephoneNumber: String) : Command()
    class SendEmail(val emailAddress: String) : Command()
    object ShowKeyboard : Command()
    object HideKeyboard : Command()
    class ShowFullScreen(val view: View) : Command()
    class DownloadImage(
        val url: String,
        val requestUserConfirmation: Boolean,
    ) : Command()

    class ShowSavedSiteAddedConfirmation(val savedSiteChangedViewState: SavedSiteChangedViewState) : Command()
    class ShowEditSavedSiteDialog(val savedSiteChangedViewState: SavedSiteChangedViewState) : Command()
    class DeleteSavedSiteConfirmation(val savedSite: SavedSite) : Command()
    class DeleteFavoriteConfirmation(val savedSite: SavedSite) : Command()

    class ShowFireproofWebSiteConfirmation(val fireproofWebsiteEntity: FireproofWebsiteEntity) : Command()
    class DeleteFireproofConfirmation(val fireproofWebsiteEntity: FireproofWebsiteEntity) : Command()
    class RefreshAndShowPrivacyProtectionEnabledConfirmation(val domain: String) : Command()
    class RefreshAndShowPrivacyProtectionDisabledConfirmation(val domain: String) : Command()
    object AskToDisableLoginDetection : Command()
    class AskToFireproofWebsite(val fireproofWebsite: FireproofWebsiteEntity) : Command()
    class AskToAutomateFireproofWebsite(val fireproofWebsite: FireproofWebsiteEntity) : Command()
    class ShareLink(
        val url: String,
        val title: String = "",
    ) : Command()

    class SharePromoLinkRMF(
        val url: String,
        val shareTitle: String,
    ) : Command()

    class PrintLink(
        val url: String,
        val mediaSize: MediaSize,
    ) : Command()

    class CopyLink(val url: String) : Command()
    class FindInPageCommand(val searchTerm: String) : Command()
    class BrokenSiteFeedback(val data: BrokenSiteData) : Command()
    class ToggleReportFeedback(val opener: DashboardOpener) : Command()
    object DismissFindInPage : Command()
    class ShowFileChooser(
        val filePathCallback: ValueCallback<Array<Uri>>,
        val fileChooserParams: FileChooserRequestedParams,
    ) : Command()

    class ShowExistingImageOrCameraChooser(
        val filePathCallback: ValueCallback<Array<Uri>>,
        val fileChooserParams: FileChooserRequestedParams,
        val inputAction: String,
    ) : Command()
    class ShowImageCamera(
        val filePathCallback: ValueCallback<Array<Uri>>,
        val fileChooserParams: FileChooserRequestedParams,
    ) : Command()
    class ShowVideoCamera(
        val filePathCallback: ValueCallback<Array<Uri>>,
        val fileChooserParams: FileChooserRequestedParams,
    ) : Command()
    class ShowSoundRecorder(
        val filePathCallback: ValueCallback<Array<Uri>>,
        val fileChooserParams: FileChooserRequestedParams,
    ) : Command()

    class HandleNonHttpAppLink(
        val nonHttpAppLink: NonHttpAppLink,
        val headers: Map<String, String>,
    ) : Command()

    class ShowAppLinkPrompt(val appLink: AppLink) : Command()
    class OpenAppLink(val appLink: AppLink) : Command()
    class ExtractUrlFromCloakedAmpLink(val initialUrl: String) : Command()
    class LoadExtractedUrl(val extractedUrl: String) : Command()
    class AddHomeShortcut(
        val title: String,
        val url: String,
        val icon: Bitmap? = null,
    ) : Command()

    class SubmitUrl(val url: String) : Command()
    class LaunchPlayStore(val appPackage: String) : Command()
    object LaunchDefaultBrowser : Command()
    object LaunchAppTPOnboarding : Command()
    object LaunchAddWidget : Command()
    class RequiresAuthentication(val request: BasicAuthenticationRequest) : Command()
    class SaveCredentials(
        val request: BasicAuthenticationRequest,
        val credentials: BasicAuthenticationCredentials,
    ) : Command()

    object GenerateWebViewPreviewImage : Command()
    object LaunchTabSwitcher : Command()
    object HideWebContent : Command()
    object ShowWebContent : Command()
    class ShowWebPageTitle(
        val title: String,
        val url: String?,
        val showDuckPlayerIcon: Boolean = false,
    ) : Command()
    class RefreshUserAgent(
        val url: String?,
        val isDesktop: Boolean,
    ) : Command()

    class ShowErrorWithAction(
        val textResId: Int,
        val action: () -> Unit,
    ) : Command()

    class ShowDomainHasPermissionMessage(val domain: String) : Command()
    class ConvertBlobToDataUri(
        val url: String,
        val mimeType: String,
    ) : Command()

    class RequestFileDownload(
        val url: String,
        val contentDisposition: String?,
        val mimeType: String,
        val requestUserConfirmation: Boolean,
    ) : Command()

    object ChildTabClosed : Command()

    class CopyAliasToClipboard(val alias: String) : Command()
    class InjectEmailAddress(
        val duckAddress: String,
        val originalUrl: String,
        val autoSaveLogin: Boolean,
    ) : Command()

    class ShowEmailProtectionChooseEmailPrompt(val address: String) : Command()
    object ShowEmailProtectionInContextSignUpPrompt : Command()
    class CancelIncomingAutofillRequest(val url: String) : Command()
    data class LaunchAutofillSettings(val privacyProtectionEnabled: Boolean) : Command()
    class EditWithSelectedQuery(val query: String) : Command()
    class ShowBackNavigationHistory(val history: List<NavigationHistoryEntry>) : Command()
    object EmailSignEvent : Command()
    class ShowSitePermissionsDialog(
        val permissionsToRequest: SitePermissions,
        val request: PermissionRequest,
    ) : Command()

    class ShowUserCredentialSavedOrUpdatedConfirmation(
        val credentials: LoginCredentials,
        val includeShortcutToViewCredential: Boolean,
        val messageResourceId: Int,
    ) : Command()

    data class WebViewError(
        val errorType: WebViewErrorResponse,
        val url: String,
    ) : Command()

    data class ShowWarningMaliciousSite(
        val siteUrl: Uri,
        val feed: Feed,
        val clientSideHit: Boolean,
        val isMainFrame: Boolean,
        val onMaliciousWarningShown: (errorNavigationState: ErrorNavigationState) -> Unit,
    ) : Command()

    data class HideWarningMaliciousSite(
        val canGoBack: Boolean,
    ) : Command()

    data object EscapeMaliciousSite : Command()

    data class BypassMaliciousSiteWarning(
        val url: Uri,
        val feed: Feed,
    ) : Command()

    data class OpenBrokenSiteLearnMore(val url: String) : Command()
    data class ReportBrokenSiteError(val url: String) : Command()

    // TODO (cbarreiro) Rename to SendResponseToCSS
    data class SendResponseToJs(val data: JsCallbackData) : Command()
    data class SendResponseToDuckPlayer(val data: JsCallbackData) : Command()
    data class SendSubscriptions(val cssData: SubscriptionEventData, val duckPlayerData: SubscriptionEventData) : Command()
    data class WebShareRequest(val data: JsCallbackData) : Command()
    data class ScreenLock(val data: JsCallbackData) : Command()
    object ScreenUnlock : Command()
    data object ShowFaviconsPrompt : Command()
    data class ShowSSLError(val handler: SslErrorHandler, val error: SslErrorResponse) : Command()
    data object HideSSLError : Command()
    class LaunchScreen(
        val screen: String,
        val payload: String,
    ) : Command()
    data class HideOnboardingDaxDialog(val onboardingCta: OnboardingDaxDialogCta) : Command()
    data class HideBrokenSitePromptCta(val brokenSitePromptDialogCta: BrokenSitePromptDialogCta) : Command()
    data class ShowRemoveSearchSuggestionDialog(val suggestion: AutoCompleteSuggestion) : Command()
    data object AutocompleteItemRemoved : Command()
    object OpenDuckPlayerSettings : Command()
    object OpenDuckPlayerOverlayInfo : Command()
    object OpenDuckPlayerPageInfo : Command()
    class SetBrowserBackground(@DrawableRes val backgroundRes: Int) : Command()
    class SetOnboardingDialogBackground(@DrawableRes val backgroundRes: Int) : Command()
    data class LaunchFireDialogFromOnboardingDialog(val onboardingCta: OnboardingDaxDialogCta) : Command()
    data class SwitchToTab(val tabId: String) : Command()
    data object CloseCustomTab : Command()
    data class LaunchPopupMenu(val anchorToNavigationBar: Boolean) : Command()
<<<<<<< HEAD
    data class StartExperimentTrackersBurstAnimation(val logos: List<TrackerLogo>, val ignoreLogos: Boolean) : Command()
    data object StartExperimentShieldPopAnimation : Command()
    data object StartExperimentV2ShieldPopAnimation : Command()
=======
    data class ShowAutoconsentAnimation(val isCosmetic: Boolean) : Command()
>>>>>>> b160dea5
}<|MERGE_RESOLUTION|>--- conflicted
+++ resolved
@@ -269,11 +269,8 @@
     data class SwitchToTab(val tabId: String) : Command()
     data object CloseCustomTab : Command()
     data class LaunchPopupMenu(val anchorToNavigationBar: Boolean) : Command()
-<<<<<<< HEAD
+    data class ShowAutoconsentAnimation(val isCosmetic: Boolean) : Command()
     data class StartExperimentTrackersBurstAnimation(val logos: List<TrackerLogo>, val ignoreLogos: Boolean) : Command()
     data object StartExperimentShieldPopAnimation : Command()
     data object StartExperimentV2ShieldPopAnimation : Command()
-=======
-    data class ShowAutoconsentAnimation(val isCosmetic: Boolean) : Command()
->>>>>>> b160dea5
 }