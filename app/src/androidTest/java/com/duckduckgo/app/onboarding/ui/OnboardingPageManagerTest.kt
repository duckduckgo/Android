/*
 * Copyright (c) 2019 DuckDuckGo
 *
 * Licensed under the Apache License, Version 2.0 (the "License");
 * you may not use this file except in compliance with the License.
 * You may obtain a copy of the License at
 *
 *     http://www.apache.org/licenses/LICENSE-2.0
 *
 * Unless required by applicable law or agreed to in writing, software
 * distributed under the License is distributed on an "AS IS" BASIS,
 * WITHOUT WARRANTIES OR CONDITIONS OF ANY KIND, either express or implied.
 * See the License for the specific language governing permissions and
 * limitations under the License.
 */

package com.duckduckgo.app.onboarding.ui

import com.duckduckgo.app.browser.defaultbrowsing.DefaultBrowserDetector
<<<<<<< HEAD
import com.duckduckgo.app.statistics.Variant
import com.duckduckgo.app.statistics.VariantManager
=======
import com.duckduckgo.app.global.DefaultRoleBrowserDialog
>>>>>>> a3558c0c
import com.nhaarman.mockitokotlin2.mock
import com.nhaarman.mockitokotlin2.whenever
import org.junit.Assert.assertEquals
import org.junit.Before
import org.junit.Test

class OnboardingPageManagerTest {

    private lateinit var testee: OnboardingPageManager
    private val onboardingPageBuilder: OnboardingPageBuilder = mock()
    private val mockDefaultBrowserDetector: DefaultBrowserDetector = mock()
<<<<<<< HEAD
    private val variantManager: VariantManager = mock()
    private val defaultBrowserVariant = Variant(
        key = "variant",
        features = listOf(VariantManager.VariantFeature.SetDefaultBrowserDialog),
        filterBy = { true }
    )
    private val otherVariant = Variant(key = "variant", features = listOf(), filterBy = { true })

    @Before
    fun setup() {
        testee = OnboardingPageManagerWithTrackerBlocking(variantManager, onboardingPageBuilder, mockDefaultBrowserDetector)
=======
    private val defaultRoleBrowserDialog: DefaultRoleBrowserDialog = mock()

    @Before
    fun setup() {
        testee = OnboardingPageManagerWithTrackerBlocking(defaultRoleBrowserDialog, onboardingPageBuilder, mockDefaultBrowserDetector)
>>>>>>> a3558c0c
    }

    @Test
    fun whenDDGIsNotDefaultBrowserThenExpectedOnboardingPagesAreTwo() {
        configureDeviceSupportsDefaultBrowser()
        whenever(mockDefaultBrowserDetector.isDefaultBrowser()).thenReturn(false)
<<<<<<< HEAD
        whenever(variantManager.getVariant()).thenReturn(otherVariant)
=======
        whenever(defaultRoleBrowserDialog.shouldShowDialog()).thenReturn(false)
>>>>>>> a3558c0c

        testee.buildPageBlueprints()

        assertEquals(2, testee.pageCount())
    }

    @Test
<<<<<<< HEAD
    fun whenDDGIsNotDefaultBrowserAndBrowserDialogVariantThenExpectedOnboardingPagesAre1() {
        configureDeviceSupportsDefaultBrowser()
        whenever(mockDefaultBrowserDetector.isDefaultBrowser()).thenReturn(false)
        whenever(variantManager.getVariant()).thenReturn(defaultBrowserVariant)
=======
    fun whenDDGIsNotDefaultBrowserAndShouldShowBrowserDialogThenExpectedOnboardingPagesAre1() {
        configureDeviceSupportsDefaultBrowser()
        whenever(mockDefaultBrowserDetector.isDefaultBrowser()).thenReturn(false)
        whenever(defaultRoleBrowserDialog.shouldShowDialog()).thenReturn(true)
>>>>>>> a3558c0c

        testee.buildPageBlueprints()

        assertEquals(1, testee.pageCount())
    }

    @Test
    fun whenDDGAsDefaultBrowserThenSinglePageOnBoarding() {
        configureDeviceSupportsDefaultBrowser()
        whenever(mockDefaultBrowserDetector.isDefaultBrowser()).thenReturn(true)
<<<<<<< HEAD
        whenever(variantManager.getVariant()).thenReturn(otherVariant)
=======
        whenever(defaultRoleBrowserDialog.shouldShowDialog()).thenReturn(false)
>>>>>>> a3558c0c

        testee.buildPageBlueprints()

        assertEquals(1, testee.pageCount())
    }

    @Test
<<<<<<< HEAD
    fun whenDDGAsDefaultBrowserAndBrowserDialogVariantThenSinglePageOnBoarding() {
        configureDeviceSupportsDefaultBrowser()
        whenever(mockDefaultBrowserDetector.isDefaultBrowser()).thenReturn(true)
        whenever(variantManager.getVariant()).thenReturn(defaultBrowserVariant)
=======
    fun whenDDGAsDefaultBrowserAndShouldShowBrowserDialogThenSinglePageOnBoarding() {
        configureDeviceSupportsDefaultBrowser()
        whenever(mockDefaultBrowserDetector.isDefaultBrowser()).thenReturn(true)
        whenever(defaultRoleBrowserDialog.shouldShowDialog()).thenReturn(true)
>>>>>>> a3558c0c

        testee.buildPageBlueprints()

        assertEquals(1, testee.pageCount())
    }

    @Test
    fun whenDeviceDoesNotSupportDefaultBrowserThenSinglePageOnBoarding() {
        configureDeviceDoesNotSupportDefaultBrowser()
<<<<<<< HEAD
        whenever(variantManager.getVariant()).thenReturn(otherVariant)
=======
        whenever(defaultRoleBrowserDialog.shouldShowDialog()).thenReturn(false)
>>>>>>> a3558c0c

        testee.buildPageBlueprints()

        assertEquals(1, testee.pageCount())
    }

    @Test
<<<<<<< HEAD
    fun whenDeviceDoesNotSupportDefaultBrowserAndBrowserDialogVariantThenSinglePageOnBoarding() {
        configureDeviceDoesNotSupportDefaultBrowser()
        whenever(variantManager.getVariant()).thenReturn(defaultBrowserVariant)
=======
    fun whenDeviceDoesNotSupportDefaultBrowserAndShouldShowBrowserDialogThenSinglePageOnBoarding() {
        configureDeviceDoesNotSupportDefaultBrowser()
        whenever(defaultRoleBrowserDialog.shouldShowDialog()).thenReturn(true)
>>>>>>> a3558c0c

        testee.buildPageBlueprints()

        assertEquals(1, testee.pageCount())
    }

    private fun configureDeviceSupportsDefaultBrowser() {
        whenever(mockDefaultBrowserDetector.deviceSupportsDefaultBrowserConfiguration()).thenReturn(true)
    }

    private fun configureDeviceDoesNotSupportDefaultBrowser() {
        whenever(mockDefaultBrowserDetector.deviceSupportsDefaultBrowserConfiguration()).thenReturn(false)
    }
}<|MERGE_RESOLUTION|>--- conflicted
+++ resolved
@@ -17,12 +17,7 @@
 package com.duckduckgo.app.onboarding.ui
 
 import com.duckduckgo.app.browser.defaultbrowsing.DefaultBrowserDetector
-<<<<<<< HEAD
-import com.duckduckgo.app.statistics.Variant
-import com.duckduckgo.app.statistics.VariantManager
-=======
 import com.duckduckgo.app.global.DefaultRoleBrowserDialog
->>>>>>> a3558c0c
 import com.nhaarman.mockitokotlin2.mock
 import com.nhaarman.mockitokotlin2.whenever
 import org.junit.Assert.assertEquals
@@ -34,36 +29,18 @@
     private lateinit var testee: OnboardingPageManager
     private val onboardingPageBuilder: OnboardingPageBuilder = mock()
     private val mockDefaultBrowserDetector: DefaultBrowserDetector = mock()
-<<<<<<< HEAD
-    private val variantManager: VariantManager = mock()
-    private val defaultBrowserVariant = Variant(
-        key = "variant",
-        features = listOf(VariantManager.VariantFeature.SetDefaultBrowserDialog),
-        filterBy = { true }
-    )
-    private val otherVariant = Variant(key = "variant", features = listOf(), filterBy = { true })
-
-    @Before
-    fun setup() {
-        testee = OnboardingPageManagerWithTrackerBlocking(variantManager, onboardingPageBuilder, mockDefaultBrowserDetector)
-=======
     private val defaultRoleBrowserDialog: DefaultRoleBrowserDialog = mock()
 
     @Before
     fun setup() {
         testee = OnboardingPageManagerWithTrackerBlocking(defaultRoleBrowserDialog, onboardingPageBuilder, mockDefaultBrowserDetector)
->>>>>>> a3558c0c
     }
 
     @Test
     fun whenDDGIsNotDefaultBrowserThenExpectedOnboardingPagesAreTwo() {
         configureDeviceSupportsDefaultBrowser()
         whenever(mockDefaultBrowserDetector.isDefaultBrowser()).thenReturn(false)
-<<<<<<< HEAD
-        whenever(variantManager.getVariant()).thenReturn(otherVariant)
-=======
         whenever(defaultRoleBrowserDialog.shouldShowDialog()).thenReturn(false)
->>>>>>> a3558c0c
 
         testee.buildPageBlueprints()
 
@@ -71,17 +48,10 @@
     }
 
     @Test
-<<<<<<< HEAD
-    fun whenDDGIsNotDefaultBrowserAndBrowserDialogVariantThenExpectedOnboardingPagesAre1() {
-        configureDeviceSupportsDefaultBrowser()
-        whenever(mockDefaultBrowserDetector.isDefaultBrowser()).thenReturn(false)
-        whenever(variantManager.getVariant()).thenReturn(defaultBrowserVariant)
-=======
     fun whenDDGIsNotDefaultBrowserAndShouldShowBrowserDialogThenExpectedOnboardingPagesAre1() {
         configureDeviceSupportsDefaultBrowser()
         whenever(mockDefaultBrowserDetector.isDefaultBrowser()).thenReturn(false)
         whenever(defaultRoleBrowserDialog.shouldShowDialog()).thenReturn(true)
->>>>>>> a3558c0c
 
         testee.buildPageBlueprints()
 
@@ -92,11 +62,7 @@
     fun whenDDGAsDefaultBrowserThenSinglePageOnBoarding() {
         configureDeviceSupportsDefaultBrowser()
         whenever(mockDefaultBrowserDetector.isDefaultBrowser()).thenReturn(true)
-<<<<<<< HEAD
-        whenever(variantManager.getVariant()).thenReturn(otherVariant)
-=======
         whenever(defaultRoleBrowserDialog.shouldShowDialog()).thenReturn(false)
->>>>>>> a3558c0c
 
         testee.buildPageBlueprints()
 
@@ -104,17 +70,10 @@
     }
 
     @Test
-<<<<<<< HEAD
-    fun whenDDGAsDefaultBrowserAndBrowserDialogVariantThenSinglePageOnBoarding() {
-        configureDeviceSupportsDefaultBrowser()
-        whenever(mockDefaultBrowserDetector.isDefaultBrowser()).thenReturn(true)
-        whenever(variantManager.getVariant()).thenReturn(defaultBrowserVariant)
-=======
     fun whenDDGAsDefaultBrowserAndShouldShowBrowserDialogThenSinglePageOnBoarding() {
         configureDeviceSupportsDefaultBrowser()
         whenever(mockDefaultBrowserDetector.isDefaultBrowser()).thenReturn(true)
         whenever(defaultRoleBrowserDialog.shouldShowDialog()).thenReturn(true)
->>>>>>> a3558c0c
 
         testee.buildPageBlueprints()
 
@@ -124,11 +83,7 @@
     @Test
     fun whenDeviceDoesNotSupportDefaultBrowserThenSinglePageOnBoarding() {
         configureDeviceDoesNotSupportDefaultBrowser()
-<<<<<<< HEAD
-        whenever(variantManager.getVariant()).thenReturn(otherVariant)
-=======
         whenever(defaultRoleBrowserDialog.shouldShowDialog()).thenReturn(false)
->>>>>>> a3558c0c
 
         testee.buildPageBlueprints()
 
@@ -136,15 +91,9 @@
     }
 
     @Test
-<<<<<<< HEAD
-    fun whenDeviceDoesNotSupportDefaultBrowserAndBrowserDialogVariantThenSinglePageOnBoarding() {
-        configureDeviceDoesNotSupportDefaultBrowser()
-        whenever(variantManager.getVariant()).thenReturn(defaultBrowserVariant)
-=======
     fun whenDeviceDoesNotSupportDefaultBrowserAndShouldShowBrowserDialogThenSinglePageOnBoarding() {
         configureDeviceDoesNotSupportDefaultBrowser()
         whenever(defaultRoleBrowserDialog.shouldShowDialog()).thenReturn(true)
->>>>>>> a3558c0c
 
         testee.buildPageBlueprints()
 
