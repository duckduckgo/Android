--- conflicted
+++ resolved
@@ -26,6 +26,7 @@
 import androidx.test.platform.app.InstrumentationRegistry.getInstrumentation
 import com.duckduckgo.app.global.exception.UncaughtExceptionSource
 import com.duckduckgo.app.onboarding.store.AppStage
+import com.duckduckgo.app.settings.db.SettingsDataStore
 import com.nhaarman.mockitokotlin2.any
 import com.nhaarman.mockitokotlin2.eq
 import com.nhaarman.mockitokotlin2.mock
@@ -45,13 +46,8 @@
     val testHelper = MigrationTestHelper(getInstrumentation(), AppDatabase::class.qualifiedName, FrameworkSQLiteOpenHelperFactory())
 
     private val context = mock<Context>()
-<<<<<<< HEAD
     private val mockSettingsDataStore = mock<SettingsDataStore>()
-
     private val migrationsProvider: MigrationsProvider = MigrationsProvider(context, mockSettingsDataStore)
-=======
-    private val migrationsProvider: MigrationsProvider = MigrationsProvider(context)
->>>>>>> b735b158
 
     @Before
     fun setup() {
@@ -423,7 +419,6 @@
         }
     }
 
-<<<<<<< HEAD
     @Test
     fun whenMigratingFromVersion34To35ThenValidationSucceeds() {
         createDatabaseAndMigrate(34, 35, migrationsProvider.MIGRATION_34_TO_35)
@@ -434,8 +429,6 @@
         createDatabaseAndMigrate(35, 36, migrationsProvider.MIGRATION_35_TO_36)
     }
 
-=======
->>>>>>> b735b158
     private fun givenUserStageIs(database: SupportSQLiteDatabase, appStage: AppStage) {
         database.execSQL("INSERT INTO `userStage` values (1, '${appStage.name}') ")
     }
