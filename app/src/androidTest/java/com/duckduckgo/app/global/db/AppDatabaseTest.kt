--- conflicted
+++ resolved
@@ -112,12 +112,8 @@
                 AppDatabase.MIGRATION_2_TO_3,
                 AppDatabase.MIGRATION_3_TO_4,
                 AppDatabase.MIGRATION_4_TO_5,
-<<<<<<< HEAD
                 AppDatabase.MIGRATION_5_TO_6,
                 AppDatabase.MIGRATION_6_TO_7
-=======
-                AppDatabase.MIGRATION_5_TO_6
->>>>>>> 15db73ac
             )
             .allowMainThreadQueries()
             .build()
