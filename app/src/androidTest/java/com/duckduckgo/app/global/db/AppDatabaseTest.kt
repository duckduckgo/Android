/*
 * Copyright (c) 2018 DuckDuckGo
 *
 * Licensed under the Apache License, Version 2.0 (the "License");
 * you may not use this file except in compliance with the License.
 * You may obtain a copy of the License at
 *
 *     http://www.apache.org/licenses/LICENSE-2.0
 *
 * Unless required by applicable law or agreed to in writing, software
 * distributed under the License is distributed on an "AS IS" BASIS,
 * WITHOUT WARRANTIES OR CONDITIONS OF ANY KIND, either express or implied.
 * See the License for the specific language governing permissions and
 * limitations under the License.
 */

package com.duckduckgo.app.global.db

import android.content.Context
import android.content.SharedPreferences
import androidx.arch.core.executor.testing.InstantTaskExecutorRule
import androidx.room.Room
import androidx.room.migration.Migration
import androidx.room.testing.MigrationTestHelper
import androidx.sqlite.db.framework.FrameworkSQLiteOpenHelperFactory
import androidx.test.platform.app.InstrumentationRegistry.getInstrumentation
import com.duckduckgo.app.CoroutineTestRule
import com.duckduckgo.app.blockingObserve
import com.duckduckgo.app.global.exception.UncaughtExceptionEntity
import com.duckduckgo.app.global.exception.UncaughtExceptionSource
import com.duckduckgo.app.onboarding.store.AppStage
import com.duckduckgo.app.runBlocking
import com.nhaarman.mockitokotlin2.any
import com.nhaarman.mockitokotlin2.eq
import com.nhaarman.mockitokotlin2.mock
import com.nhaarman.mockitokotlin2.whenever
import kotlinx.coroutines.ExperimentalCoroutinesApi
import org.junit.Assert.*
import org.junit.Before
import org.junit.Rule
import org.junit.Test

@ExperimentalCoroutinesApi
class AppDatabaseTest {

    @get:Rule
    @Suppress("unused")
    var instantTaskExecutorRule = InstantTaskExecutorRule()

    @get:Rule
    @Suppress("unused")
    val coroutineRule = CoroutineTestRule()

    @get:Rule
    val testHelper = MigrationTestHelper(getInstrumentation(), AppDatabase::class.qualifiedName, FrameworkSQLiteOpenHelperFactory())

    private val context = mock<Context>()

    private val migrationsProvider: MigrationsProvider = MigrationsProvider(context)

    @Before
    fun setup() {
        givenSharedPreferencesEmpty()
    }

    @Test
    fun whenMigratingFromVersion1To2ThenValidationSucceeds() {
        createDatabaseAndMigrate(1, 2, migrationsProvider.MIGRATION_1_TO_2)
    }

    @Test
    fun whenMigratingFromVersion2To3ThenValidationSucceeds() {
        createDatabaseAndMigrate(2, 3, migrationsProvider.MIGRATION_2_TO_3)
    }

    @Test
    fun whenMigratingFromVersion2To3ThenOldLeaderboardDataIsDeleted() {
        testHelper.createDatabase(TEST_DB_NAME, 2).use {
            it.execSQL("INSERT INTO `network_leaderboard` VALUES ('Network2', 'example.com')")
        }
        assertTrue(database().networkLeaderboardDao().trackerNetworkLeaderboard().blockingObserve()!!.isEmpty())
    }

    @Test
    fun whenMigratingFromVersion3To4ThenValidationSucceeds() {
        createDatabaseAndMigrate(3, 4, migrationsProvider.MIGRATION_3_TO_4)
    }

    @Test
    fun whenMigratingFromVersion4To5ThenValidationSucceeds() {
        createDatabaseAndMigrate(4, 5, migrationsProvider.MIGRATION_4_TO_5)
    }

    @Test
    fun whenMigratingFromVersion4To5ThenUpdatePositionsOfStoredTabs() {

        testHelper.createDatabase(TEST_DB_NAME, 4).use {
            it.execSQL("INSERT INTO `tabs` values ('tabid1', 'url', 'title') ")
            it.execSQL("INSERT INTO `tabs` values ('tabid2', 'url', 'title') ")
        }

        assertEquals(0, database().tabsDao().tabs()[0].position)
        assertEquals(1, database().tabsDao().tabs()[1].position)
    }

    @Test
    fun whenMigratingFromVersion4To5ThenTabsAreConsideredViewed() {
        testHelper.createDatabase(TEST_DB_NAME, 4).use {
            it.execSQL("INSERT INTO `tabs` values ('tabid1', 'url', 'title') ")
        }
        assertTrue(database().tabsDao().tabs()[0].viewed)
    }

    @Test
    fun whenMigratingFromVersion5To6ThenValidationSucceeds() {
        createDatabaseAndMigrate(5, 6, migrationsProvider.MIGRATION_5_TO_6)
    }

    @Test
    fun whenMigratingFromVersion6To7ThenValidationSucceeds() {
        createDatabaseAndMigrate(6, 7, migrationsProvider.MIGRATION_6_TO_7)
    }

    @Test
    fun whenMigratingFromVersion7To8ThenValidationSucceeds() {
        createDatabaseAndMigrate(7, 8, migrationsProvider.MIGRATION_7_TO_8)
    }

    @Test
    fun whenMigratingFromVersion8To9ThenValidationSucceeds() {
        createDatabaseAndMigrate(8, 9, migrationsProvider.MIGRATION_8_TO_9)
    }

    @Test
    fun whenMigratingFromVersion9To10ThenValidationSucceeds() {
        createDatabaseAndMigrate(9, 10, migrationsProvider.MIGRATION_9_TO_10)
    }

    @Test
    fun whenMigratingFromVersion10To11ThenValidationSucceeds() {
        createDatabaseAndMigrate(10, 11, migrationsProvider.MIGRATION_10_TO_11)
    }

    @Test
    fun whenMigratingFromVersion11To12ThenValidationSucceeds() {
        createDatabaseAndMigrate(11, 12, migrationsProvider.MIGRATION_11_TO_12)
    }

    @Test
    fun whenMigratingFromVersion11To12ThenTabsDoNotSkipHome() {
        testHelper.createDatabase(TEST_DB_NAME, 11).use {
            it.execSQL("INSERT INTO `tabs` values ('tabid1', 'url', 'title', 1, 0) ")
        }
        assertFalse(database().tabsDao().tabs()[0].skipHome)
    }

    @Test
    fun whenMigratingFromVersion12To13ThenValidationSucceeds() {
        createDatabaseAndMigrate(12, 13, migrationsProvider.MIGRATION_12_TO_13)
    }

    @Test
    fun whenMigratingFromVersion13To14ThenValidationSucceeds() {
        createDatabaseAndMigrate(13, 14, migrationsProvider.MIGRATION_13_TO_14)
    }

    @Test
    fun whenMigratingFromVersion14To15ThenValidationSucceeds() {
        createDatabaseAndMigrate(14, 15, migrationsProvider.MIGRATION_14_TO_15)
    }

    @Test
    fun whenMigratingFromVersion15To16ThenValidationSucceeds() {
        createDatabaseAndMigrate(15, 16, migrationsProvider.MIGRATION_15_TO_16)
    }

    @Test
    fun whenMigratingFromVersion16To17ThenValidationSucceeds() {
        createDatabaseAndMigrate(16, 17, migrationsProvider.MIGRATION_16_TO_17)
    }

    @Test
    fun whenMigratingFromVersion17To18ThenValidationSucceeds() {
        createDatabaseAndMigrate(17, 18, migrationsProvider.MIGRATION_17_TO_18)
    }

    @Test
    fun whenMigratingFromVersion18To19ThenValidationSucceeds() {
        createDatabaseAndMigrate(18, 19, migrationsProvider.MIGRATION_18_TO_19)
    }

<<<<<<< HEAD
=======
    @Test
    fun whenMigratingFromVersion19To20ThenValidationSucceeds() {
        createDatabaseAndMigrate(19, 20, migrationsProvider.MIGRATION_19_TO_20)
    }
>>>>>>> 6f69575a

    @Test
    fun whenMigratingFromVersion17To18IfUserDidNotSawOnboardingThenMigrateToNew() = coroutineRule.runBlocking {
        givenUserNeverSawOnboarding()
        createDatabaseAndMigrate(17, 18, migrationsProvider.MIGRATION_17_TO_18)
        assertEquals(AppStage.NEW, database().userStageDao().currentUserAppStage()?.appStage)
    }

    @Test
    fun whenMigratingFromVersion17To18IfUserSawOnboardingThenMigrateToEstablished() = coroutineRule.runBlocking {
        givenUserSawOnboarding()
        createDatabaseAndMigrate(17, 18, migrationsProvider.MIGRATION_17_TO_18)
        assertEquals(AppStage.ESTABLISHED, database().userStageDao().currentUserAppStage()?.appStage)
    }

    @Test
    fun whenMigratingFromVersion18To19ThenValidationSucceedsAndRowsDeletedFromTable() {
        database().uncaughtExceptionDao().add(UncaughtExceptionEntity(1, UncaughtExceptionSource.GLOBAL, "version", 1234))
        createDatabaseAndMigrate(18, 19, migrationsProvider.MIGRATION_18_TO_19)
        assertEquals(0, database().uncaughtExceptionDao().count())
    }

    private fun createDatabase(version: Int) {
        testHelper.createDatabase(TEST_DB_NAME, version).close()
    }

    private fun runMigrations(newVersion: Int, vararg migrations: Migration) {
        testHelper.runMigrationsAndValidate(TEST_DB_NAME, newVersion, true, *migrations)
    }

    private fun createDatabaseAndMigrate(originalVersion: Int, newVersion: Int, vararg migrations: Migration) {
        createDatabase(originalVersion)
        runMigrations(newVersion, *migrations)
    }

    private fun database(): AppDatabase {
        val database = Room
            .databaseBuilder(getInstrumentation().targetContext, AppDatabase::class.java, TEST_DB_NAME)
            .addMigrations(*migrationsProvider.ALL_MIGRATIONS.toTypedArray())
            .allowMainThreadQueries()
            .build()

        testHelper.closeWhenFinished(database)

        return database
    }

    private fun givenSharedPreferencesEmpty() {
        val sharedPreferences = mock<SharedPreferences>()
        whenever(context.getSharedPreferences(FILE_NAME, Context.MODE_PRIVATE)).thenReturn(sharedPreferences)
    }

    private fun givenUserNeverSawOnboarding() {
        val sharedPreferences = mock<SharedPreferences>()
        whenever(context.getSharedPreferences(FILE_NAME, Context.MODE_PRIVATE)).thenReturn(sharedPreferences)
        whenever(sharedPreferences.getInt(eq(PROPERTY_KEY), any())).thenReturn(0)
    }

    private fun givenUserSawOnboarding() {
        val sharedPreferences = mock<SharedPreferences>()
        whenever(context.getSharedPreferences(FILE_NAME, Context.MODE_PRIVATE)).thenReturn(sharedPreferences)
        whenever(sharedPreferences.getInt(eq(PROPERTY_KEY), any())).thenReturn(1)
    }

    companion object {
        private const val TEST_DB_NAME = "TEST_DB_NAME"
        private const val FILE_NAME = "com.duckduckgo.app.onboarding.settings"
        private const val PROPERTY_KEY = "com.duckduckgo.app.onboarding.currentVersion"
    }
}<|MERGE_RESOLUTION|>--- conflicted
+++ resolved
@@ -189,13 +189,10 @@
         createDatabaseAndMigrate(18, 19, migrationsProvider.MIGRATION_18_TO_19)
     }
 
-<<<<<<< HEAD
-=======
     @Test
     fun whenMigratingFromVersion19To20ThenValidationSucceeds() {
         createDatabaseAndMigrate(19, 20, migrationsProvider.MIGRATION_19_TO_20)
     }
->>>>>>> 6f69575a
 
     @Test
     fun whenMigratingFromVersion17To18IfUserDidNotSawOnboardingThenMigrateToNew() = coroutineRule.runBlocking {
