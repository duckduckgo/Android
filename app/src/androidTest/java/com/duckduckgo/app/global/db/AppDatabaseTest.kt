/*
 * Copyright (c) 2018 DuckDuckGo
 *
 * Licensed under the Apache License, Version 2.0 (the "License");
 * you may not use this file except in compliance with the License.
 * You may obtain a copy of the License at
 *
 *     http://www.apache.org/licenses/LICENSE-2.0
 *
 * Unless required by applicable law or agreed to in writing, software
 * distributed under the License is distributed on an "AS IS" BASIS,
 * WITHOUT WARRANTIES OR CONDITIONS OF ANY KIND, either express or implied.
 * See the License for the specific language governing permissions and
 * limitations under the License.
 */

package com.duckduckgo.app.global.db

import android.arch.persistence.db.framework.FrameworkSQLiteOpenHelperFactory
import android.arch.persistence.room.Room
import android.arch.persistence.room.testing.MigrationTestHelper
import android.support.test.InstrumentationRegistry
import android.support.test.InstrumentationRegistry.getInstrumentation
import com.duckduckgo.app.blockingObserve
import org.junit.Assert.assertEquals
import org.junit.Assert.assertTrue
import org.junit.Rule
import org.junit.Test


class AppDatabaseTest {

    @get:Rule
    val testHelper = MigrationTestHelper(getInstrumentation(), AppDatabase::class.qualifiedName, FrameworkSQLiteOpenHelperFactory())

    @Test
    fun whenMigratingFromVersion1To2ThenValidationSucceeds() {
        testHelper.createDatabase(TEST_DB_NAME, 1).close()
        testHelper.runMigrationsAndValidate(TEST_DB_NAME, 2, true, AppDatabase.MIGRATION_1_TO_2)
    }

    @Test
    fun whenMigratingFromVersion2To3ThenValidationSucceeds() {
        testHelper.createDatabase(TEST_DB_NAME, 2).close()
        testHelper.runMigrationsAndValidate(TEST_DB_NAME, 3, true, AppDatabase.MIGRATION_2_TO_3)
    }

    @Test
    fun whenMigratingFromVersion2To3ThenOldLeaderboardDataIsDeleted() {
        testHelper.createDatabase(TEST_DB_NAME, 2).use {
            it.execSQL("INSERT INTO `network_leaderboard` VALUES ('Network2', 'example.com')")
        }
        assertTrue(database().networkLeaderboardDao().trackerNetworkTally().blockingObserve()!!.isEmpty())
    }

    @Test
<<<<<<< HEAD
    fun whenMigratingFromVersion3To4ThenUpdatePositionsOfStoredTabs() {

        testHelper.createDatabase(TEST_DB_NAME, 3).use {
            it.execSQL("INSERT INTO `tabs` values ('tabid1', 'url', 'title') ")
            it.execSQL("INSERT INTO `tabs` values ('tabid2', 'url', 'title') ")
        }

        assertEquals(0, database().tabsDao().tabs()[0].position)
        assertEquals(1, database().tabsDao().tabs()[1].position)
=======
    fun whenMigratingFromVersion3To4ThenValidationSucceeds() {
        testHelper.createDatabase(TEST_DB_NAME, 3).close()
        testHelper.runMigrationsAndValidate(TEST_DB_NAME, 4, true, AppDatabase.MIGRATION_3_TO_4)
>>>>>>> 0ee4e3a4
    }

    private fun database(): AppDatabase {
        val database = Room
<<<<<<< HEAD
                .databaseBuilder(InstrumentationRegistry.getTargetContext(), AppDatabase::class.java, TEST_DB_NAME)
                .addMigrations(AppDatabase.MIGRATION_1_TO_2, AppDatabase.MIGRATION_2_TO_3, AppDatabase.MIGRATION_3_TO_4)
                .allowMainThreadQueries()
                .build()
=======
            .databaseBuilder(InstrumentationRegistry.getTargetContext(), AppDatabase::class.java, TEST_DB_NAME)
            .addMigrations(AppDatabase.MIGRATION_1_TO_2, AppDatabase.MIGRATION_2_TO_3, AppDatabase.MIGRATION_3_TO_4)
            .allowMainThreadQueries()
            .build()
>>>>>>> 0ee4e3a4

        testHelper.closeWhenFinished(database)

        return database
    }

    companion object {
        private const val TEST_DB_NAME = "TEST_DB_NAME"
    }
}<|MERGE_RESOLUTION|>--- conflicted
+++ resolved
@@ -54,36 +54,35 @@
     }
 
     @Test
-<<<<<<< HEAD
-    fun whenMigratingFromVersion3To4ThenUpdatePositionsOfStoredTabs() {
+    fun whenMigratingFromVersion3To4ThenValidationSucceeds() {
+        testHelper.createDatabase(TEST_DB_NAME, 3).close()
+        testHelper.runMigrationsAndValidate(TEST_DB_NAME, 4, true, AppDatabase.MIGRATION_3_TO_4)
+    }
 
-        testHelper.createDatabase(TEST_DB_NAME, 3).use {
+    @Test
+    fun whenMigratingFromVersion4To5ThenValidationSucceeds() {
+        testHelper.createDatabase(TEST_DB_NAME, 4).close()
+        testHelper.runMigrationsAndValidate(TEST_DB_NAME, 5, true, AppDatabase.MIGRATION_4_TO_5)
+    }
+
+    @Test
+    fun whenMigratingFromVersion4To5ThenUpdatePositionsOfStoredTabs() {
+
+        testHelper.createDatabase(TEST_DB_NAME, 4).use {
             it.execSQL("INSERT INTO `tabs` values ('tabid1', 'url', 'title') ")
             it.execSQL("INSERT INTO `tabs` values ('tabid2', 'url', 'title') ")
         }
 
         assertEquals(0, database().tabsDao().tabs()[0].position)
         assertEquals(1, database().tabsDao().tabs()[1].position)
-=======
-    fun whenMigratingFromVersion3To4ThenValidationSucceeds() {
-        testHelper.createDatabase(TEST_DB_NAME, 3).close()
-        testHelper.runMigrationsAndValidate(TEST_DB_NAME, 4, true, AppDatabase.MIGRATION_3_TO_4)
->>>>>>> 0ee4e3a4
     }
 
     private fun database(): AppDatabase {
         val database = Room
-<<<<<<< HEAD
                 .databaseBuilder(InstrumentationRegistry.getTargetContext(), AppDatabase::class.java, TEST_DB_NAME)
-                .addMigrations(AppDatabase.MIGRATION_1_TO_2, AppDatabase.MIGRATION_2_TO_3, AppDatabase.MIGRATION_3_TO_4)
+                .addMigrations(AppDatabase.MIGRATION_1_TO_2, AppDatabase.MIGRATION_2_TO_3, AppDatabase.MIGRATION_3_TO_4, AppDatabase.MIGRATION_4_TO_5)
                 .allowMainThreadQueries()
                 .build()
-=======
-            .databaseBuilder(InstrumentationRegistry.getTargetContext(), AppDatabase::class.java, TEST_DB_NAME)
-            .addMigrations(AppDatabase.MIGRATION_1_TO_2, AppDatabase.MIGRATION_2_TO_3, AppDatabase.MIGRATION_3_TO_4)
-            .allowMainThreadQueries()
-            .build()
->>>>>>> 0ee4e3a4
 
         testHelper.closeWhenFinished(database)
 
