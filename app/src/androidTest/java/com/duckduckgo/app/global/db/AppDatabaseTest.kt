/*
 * Copyright (c) 2018 DuckDuckGo
 *
 * Licensed under the Apache License, Version 2.0 (the "License");
 * you may not use this file except in compliance with the License.
 * You may obtain a copy of the License at
 *
 *     http://www.apache.org/licenses/LICENSE-2.0
 *
 * Unless required by applicable law or agreed to in writing, software
 * distributed under the License is distributed on an "AS IS" BASIS,
 * WITHOUT WARRANTIES OR CONDITIONS OF ANY KIND, either express or implied.
 * See the License for the specific language governing permissions and
 * limitations under the License.
 */

package com.duckduckgo.app.global.db

import android.content.ContentValues
import android.content.Context
import android.content.SharedPreferences
import android.database.sqlite.SQLiteDatabase
import androidx.arch.core.executor.testing.InstantTaskExecutorRule
import androidx.room.Room
import androidx.room.migration.Migration
import androidx.room.testing.MigrationTestHelper
import androidx.sqlite.db.SupportSQLiteDatabase
import androidx.sqlite.db.framework.FrameworkSQLiteOpenHelperFactory
import androidx.test.platform.app.InstrumentationRegistry.getInstrumentation
import com.duckduckgo.app.CoroutineTestRule
import com.duckduckgo.app.blockingObserve
import com.duckduckgo.app.browser.addtohome.AddToHomeCapabilityDetector
import com.duckduckgo.app.global.exception.UncaughtExceptionEntity
import com.duckduckgo.app.global.exception.UncaughtExceptionSource
import com.duckduckgo.app.global.useourapp.MigrationManager
import com.duckduckgo.app.onboarding.store.AppStage
import com.duckduckgo.app.runBlocking
import com.duckduckgo.app.settings.db.SettingsDataStore
import com.nhaarman.mockitokotlin2.any
import com.nhaarman.mockitokotlin2.eq
import com.nhaarman.mockitokotlin2.mock
import com.nhaarman.mockitokotlin2.whenever
import kotlinx.coroutines.ExperimentalCoroutinesApi
import org.junit.Assert.*
import org.junit.Before
import org.junit.Rule
import org.junit.Test

@ExperimentalCoroutinesApi
class AppDatabaseTest {

    @get:Rule
    @Suppress("unused")
    var instantTaskExecutorRule = InstantTaskExecutorRule()

    @get:Rule
    @Suppress("unused")
    val coroutineRule = CoroutineTestRule()

    @get:Rule
    val testHelper = MigrationTestHelper(getInstrumentation(), AppDatabase::class.qualifiedName, FrameworkSQLiteOpenHelperFactory())

    private val context = mock<Context>()
    private val mockSettingsDataStore = mock<SettingsDataStore>()
    private val mockAddToHomeCapabilityDetector = mock<AddToHomeCapabilityDetector>()
    private val mockUseOurAppMigrationManager = mock<MigrationManager>()

    private val migrationsProvider: MigrationsProvider =
        MigrationsProvider(context, mockSettingsDataStore, mockAddToHomeCapabilityDetector, mockUseOurAppMigrationManager)

    @Before
    fun setup() {
        givenSharedPreferencesEmpty()
    }

    @Test
    fun whenMigratingFromVersion1To2ThenValidationSucceeds() {
        createDatabaseAndMigrate(1, 2, migrationsProvider.MIGRATION_1_TO_2)
    }

    @Test
    fun whenMigratingFromVersion2To3ThenValidationSucceeds() {
        createDatabaseAndMigrate(2, 3, migrationsProvider.MIGRATION_2_TO_3)
    }

    @Test
    fun whenMigratingFromVersion2To3ThenOldLeaderboardDataIsDeleted() {
        testHelper.createDatabase(TEST_DB_NAME, 2).use {
            it.execSQL("INSERT INTO `network_leaderboard` VALUES ('Network2', 'example.com')")
        }
        assertTrue(database().networkLeaderboardDao().trackerNetworkLeaderboard().blockingObserve()!!.isEmpty())
    }

    @Test
    fun whenMigratingFromVersion3To4ThenValidationSucceeds() {
        createDatabaseAndMigrate(3, 4, migrationsProvider.MIGRATION_3_TO_4)
    }

    @Test
    fun whenMigratingFromVersion4To5ThenValidationSucceeds() {
        createDatabaseAndMigrate(4, 5, migrationsProvider.MIGRATION_4_TO_5)
    }

    @Test
    fun whenMigratingFromVersion4To5ThenUpdatePositionsOfStoredTabs() {

        testHelper.createDatabase(TEST_DB_NAME, 4).use {
            it.execSQL("INSERT INTO `tabs` values ('tabid1', 'url', 'title') ")
            it.execSQL("INSERT INTO `tabs` values ('tabid2', 'url', 'title') ")
        }

        assertEquals(0, database().tabsDao().tabs()[0].position)
        assertEquals(1, database().tabsDao().tabs()[1].position)
    }

    @Test
    fun whenMigratingFromVersion4To5ThenTabsAreConsideredViewed() {
        testHelper.createDatabase(TEST_DB_NAME, 4).use {
            it.execSQL("INSERT INTO `tabs` values ('tabid1', 'url', 'title') ")
        }
        assertTrue(database().tabsDao().tabs()[0].viewed)
    }

    @Test
    fun whenMigratingFromVersion5To6ThenValidationSucceeds() {
        createDatabaseAndMigrate(5, 6, migrationsProvider.MIGRATION_5_TO_6)
    }

    @Test
    fun whenMigratingFromVersion6To7ThenValidationSucceeds() {
        createDatabaseAndMigrate(6, 7, migrationsProvider.MIGRATION_6_TO_7)
    }

    @Test
    fun whenMigratingFromVersion7To8ThenValidationSucceeds() {
        createDatabaseAndMigrate(7, 8, migrationsProvider.MIGRATION_7_TO_8)
    }

    @Test
    fun whenMigratingFromVersion8To9ThenValidationSucceeds() {
        createDatabaseAndMigrate(8, 9, migrationsProvider.MIGRATION_8_TO_9)
    }

    @Test
    fun whenMigratingFromVersion9To10ThenValidationSucceeds() {
        createDatabaseAndMigrate(9, 10, migrationsProvider.MIGRATION_9_TO_10)
    }

    @Test
    fun whenMigratingFromVersion10To11ThenValidationSucceeds() {
        createDatabaseAndMigrate(10, 11, migrationsProvider.MIGRATION_10_TO_11)
    }

    @Test
    fun whenMigratingFromVersion11To12ThenValidationSucceeds() {
        createDatabaseAndMigrate(11, 12, migrationsProvider.MIGRATION_11_TO_12)
    }

    @Test
    fun whenMigratingFromVersion11To12ThenTabsDoNotSkipHome() {
        testHelper.createDatabase(TEST_DB_NAME, 11).use {
            it.execSQL("INSERT INTO `tabs` values ('tabid1', 'url', 'title', 1, 0) ")
        }
        assertFalse(database().tabsDao().tabs()[0].skipHome)
    }

    @Test
    fun whenMigratingFromVersion12To13ThenValidationSucceeds() {
        createDatabaseAndMigrate(12, 13, migrationsProvider.MIGRATION_12_TO_13)
    }

    @Test
    fun whenMigratingFromVersion13To14ThenValidationSucceeds() {
        createDatabaseAndMigrate(13, 14, migrationsProvider.MIGRATION_13_TO_14)
    }

    @Test
    fun whenMigratingFromVersion14To15ThenValidationSucceeds() {
        createDatabaseAndMigrate(14, 15, migrationsProvider.MIGRATION_14_TO_15)
    }

    @Test
    fun whenMigratingFromVersion15To16ThenValidationSucceeds() {
        createDatabaseAndMigrate(15, 16, migrationsProvider.MIGRATION_15_TO_16)
    }

    @Test
    fun whenMigratingFromVersion16To17ThenValidationSucceeds() {
        createDatabaseAndMigrate(16, 17, migrationsProvider.MIGRATION_16_TO_17)
    }

    @Test
    fun whenMigratingFromVersion17To18ThenValidationSucceeds() {
        createDatabaseAndMigrate(17, 18, migrationsProvider.MIGRATION_17_TO_18)
    }

    @Test
    fun whenMigratingFromVersion17To18IfUserDidNotSeeOnboardingThenMigrateToNew() = coroutineRule.runBlocking {
        givenUserNeverSawOnboarding()
        val database = createDatabaseAndMigrate(17, 18, migrationsProvider.MIGRATION_17_TO_18)
        val stage = getUserStage(database)
        assertEquals(AppStage.NEW.name, stage)
    }

    @Test
    fun whenMigratingFromVersion17To18IfUserSeeOnboardingThenMigrateToEstablished() {
        givenUserSawOnboarding()
        val database = createDatabaseAndMigrate(17, 18, migrationsProvider.MIGRATION_17_TO_18)
        val stage = getUserStage(database)
        assertEquals(AppStage.ESTABLISHED.name, stage)
    }

    @Test
    fun whenMigratingFromVersion18To19ThenValidationSucceedsAndRowsDeletedFromTable() {
        database().uncaughtExceptionDao().add(UncaughtExceptionEntity(1, UncaughtExceptionSource.GLOBAL, "version", 1234))
        createDatabaseAndMigrate(18, 19, migrationsProvider.MIGRATION_18_TO_19)
        assertEquals(0, database().uncaughtExceptionDao().count())
    }

    @Test
    fun whenMigratingFromVersion19To20ThenValidationSucceeds() {
        createDatabaseAndMigrate(19, 20, migrationsProvider.MIGRATION_19_TO_20)
        assertEquals(0, database().uncaughtExceptionDao().count())
    }

    @Test
    fun whenMigratingFromVersion20To21ThenValidationSucceeds() {
        createDatabaseAndMigrate(20, 21, migrationsProvider.MIGRATION_20_TO_21)
    }

    @Test
    fun whenMigratingFromVersion21To22ThenValidationSucceeds() {
        createDatabaseAndMigrate(21, 22, migrationsProvider.MIGRATION_21_TO_22)
    }

<<<<<<< HEAD
=======
    @Test
    fun whenMigratingFromVersion21To22IfUserIsEstablishedAndConditionsAreMetThenMigrateToNotification() {
        testHelper.createDatabase(TEST_DB_NAME, 21).use {
            givenUseOurAppStateIs(canMigrate = true, hideTips = false, canAddToHome = true)
            givenUserStageIs(it, AppStage.ESTABLISHED)

            testHelper.runMigrationsAndValidate(TEST_DB_NAME, 22, true, migrationsProvider.MIGRATION_21_TO_22)
            val stage = getUserStage(it)

            assertEquals(AppStage.USE_OUR_APP_NOTIFICATION.name, stage)
        }
    }

    @Test
    fun whenMigratingFromVersion21To22IfUserIsEstablishedAndHideTipsIsTrueThenDoNotMigrateToNotification() {
        testHelper.createDatabase(TEST_DB_NAME, 21).use {
            givenUseOurAppStateIs(canMigrate = true, hideTips = true, canAddToHome = true)
            givenUserStageIs(it, AppStage.ESTABLISHED)

            testHelper.runMigrationsAndValidate(TEST_DB_NAME, 22, true, migrationsProvider.MIGRATION_21_TO_22)
            val stage = getUserStage(it)

            assertEquals(AppStage.ESTABLISHED.name, stage)
        }
    }

    @Test
    fun whenMigratingFromVersion21To22IfUserIsEstablishedAndHomeShortcutNotSupportedThenDoNotMigrateToNotification() {
        testHelper.createDatabase(TEST_DB_NAME, 21).use {
            givenUseOurAppStateIs(canMigrate = true, hideTips = false, canAddToHome = false)
            givenUserStageIs(it, AppStage.ESTABLISHED)

            testHelper.runMigrationsAndValidate(TEST_DB_NAME, 22, true, migrationsProvider.MIGRATION_21_TO_22)
            val stage = getUserStage(it)

            assertEquals(AppStage.ESTABLISHED.name, stage)
        }
    }

    @Test
    fun whenMigratingFromVersion21To22IfUserIsNotEstablishedThenDoNotMigrateToNotification() {
        testHelper.createDatabase(TEST_DB_NAME, 21).use {
            givenUseOurAppStateIs(canMigrate = true, hideTips = false, canAddToHome = false)
            givenUserStageIs(it, AppStage.ESTABLISHED)

            testHelper.runMigrationsAndValidate(TEST_DB_NAME, 22, true, migrationsProvider.MIGRATION_21_TO_22)
            val stage = getUserStage(it)

            assertEquals(AppStage.ESTABLISHED.name, stage)
        }
    }

    @Test
    fun whenMigratingFromVersion21To22IfShouldNotRunMigrationThenDoNotMigrateToNotification2() {
        testHelper.createDatabase(TEST_DB_NAME, 21).use {
            givenUseOurAppStateIs(canMigrate = false)
            givenUserStageIs(it, AppStage.ESTABLISHED)

            testHelper.runMigrationsAndValidate(TEST_DB_NAME, 22, true, migrationsProvider.MIGRATION_21_TO_22)
            val stage = getUserStage(it)

            assertEquals(AppStage.ESTABLISHED.name, stage)
        }
    }

    private fun givenUseOurAppStateIs(canMigrate: Boolean = true, hideTips: Boolean = false, canAddToHome: Boolean = true) {
        whenever(mockUseOurAppMigrationManager.shouldRunMigration()).thenReturn(canMigrate)
        whenever(mockSettingsDataStore.hideTips).thenReturn(hideTips)
        whenever(mockAddToHomeCapabilityDetector.isAddToHomeSupported()).thenReturn(canAddToHome)
    }

    private fun givenUserStageIs(database: SupportSQLiteDatabase, appStage: AppStage) {
        val values: ContentValues = ContentValues().apply {
            put("key", 1)
            put("appStage", appStage.name)
        }

        database.apply {
            insert("userStage", SQLiteDatabase.CONFLICT_REPLACE, values)
        }
    }

    private fun getUserStage(database: SupportSQLiteDatabase): String {
        var stage = ""

        database.query("SELECT appStage from userStage limit 1").apply {
            moveToFirst()
            stage = getString(0)
        }
        return stage
    }

>>>>>>> f0a8acfa
    private fun createDatabase(version: Int) {
        testHelper.createDatabase(TEST_DB_NAME, version).close()
    }

    private fun runMigrations(newVersion: Int, vararg migrations: Migration): SupportSQLiteDatabase {
        return testHelper.runMigrationsAndValidate(TEST_DB_NAME, newVersion, true, *migrations)
    }

    private fun createDatabaseAndMigrate(originalVersion: Int, newVersion: Int, vararg migrations: Migration): SupportSQLiteDatabase {
        createDatabase(originalVersion)
        return runMigrations(newVersion, *migrations)
    }

    @Deprecated("Don't use anymore, instead execute a query directly to the database, see getUserStage as an example. Using this methods runs all the migrations using the latest schema version and cannot be used to validate intermediate migrations")
    private fun database(): AppDatabase {
        val database = Room
            .databaseBuilder(getInstrumentation().targetContext, AppDatabase::class.java, TEST_DB_NAME)
            .addMigrations(*migrationsProvider.ALL_MIGRATIONS.toTypedArray())
            .allowMainThreadQueries()
            .build()

        testHelper.closeWhenFinished(database)

        return database
    }

    private fun givenSharedPreferencesEmpty() {
        val sharedPreferences = mock<SharedPreferences>()
        whenever(context.getSharedPreferences(FILE_NAME, Context.MODE_PRIVATE)).thenReturn(sharedPreferences)
    }

    private fun givenUserNeverSawOnboarding() {
        val sharedPreferences = mock<SharedPreferences>()
        whenever(context.getSharedPreferences(FILE_NAME, Context.MODE_PRIVATE)).thenReturn(sharedPreferences)
        whenever(sharedPreferences.getInt(eq(PROPERTY_KEY), any())).thenReturn(0)
    }

    private fun givenUserSawOnboarding() {
        val sharedPreferences = mock<SharedPreferences>()
        whenever(context.getSharedPreferences(FILE_NAME, Context.MODE_PRIVATE)).thenReturn(sharedPreferences)
        whenever(sharedPreferences.getInt(eq(PROPERTY_KEY), any())).thenReturn(1)
    }

    companion object {
        private const val TEST_DB_NAME = "TEST_DB_NAME"
        private const val FILE_NAME = "com.duckduckgo.app.onboarding.settings"
        private const val PROPERTY_KEY = "com.duckduckgo.app.onboarding.currentVersion"
    }
}<|MERGE_RESOLUTION|>--- conflicted
+++ resolved
@@ -233,8 +233,6 @@
         createDatabaseAndMigrate(21, 22, migrationsProvider.MIGRATION_21_TO_22)
     }
 
-<<<<<<< HEAD
-=======
     @Test
     fun whenMigratingFromVersion21To22IfUserIsEstablishedAndConditionsAreMetThenMigrateToNotification() {
         testHelper.createDatabase(TEST_DB_NAME, 21).use {
@@ -327,7 +325,11 @@
         return stage
     }
 
->>>>>>> f0a8acfa
+    @Test
+    fun whenMigratingFromVersion22To23ThenValidationSucceeds() {
+        createDatabaseAndMigrate(22, 23, migrationsProvider.MIGRATION_22_TO_23)
+    }
+
     private fun createDatabase(version: Int) {
         testHelper.createDatabase(TEST_DB_NAME, version).close()
     }
