--- conflicted
+++ resolved
@@ -318,8 +318,6 @@
     }
 
     @Test
-<<<<<<< HEAD
-=======
     fun whenMigratingFromVersion29To30ThenValidationSucceeds() {
         createDatabaseAndMigrate(29, 30, migrationsProvider.MIGRATION_29_TO_30).use {
             it.execSQL("INSERT INTO `bookmarks` values (1,'duckduckgo','https://duckduckgo.com/') ")
@@ -336,7 +334,6 @@
     }
 
     @Test
->>>>>>> a3558c0c
     fun whenMigratingFromVersion28To29IfUserStageIsDaxOnboardingThenMigrateToEstablished() {
         testHelper.createDatabase(TEST_DB_NAME, 28).use {
             givenUserStageIs(it, AppStage.DAX_ONBOARDING)
