/*
 * Copyright (c) 2018 DuckDuckGo
 *
 * Licensed under the Apache License, Version 2.0 (the "License");
 * you may not use this file except in compliance with the License.
 * You may obtain a copy of the License at
 *
 *     http://www.apache.org/licenses/LICENSE-2.0
 *
 * Unless required by applicable law or agreed to in writing, software
 * distributed under the License is distributed on an "AS IS" BASIS,
 * WITHOUT WARRANTIES OR CONDITIONS OF ANY KIND, either express or implied.
 * See the License for the specific language governing permissions and
 * limitations under the License.
 */

package com.duckduckgo.app.global.db

import android.content.Context
import android.content.SharedPreferences
import androidx.arch.core.executor.testing.InstantTaskExecutorRule
import androidx.room.migration.Migration
import androidx.room.testing.MigrationTestHelper
import androidx.sqlite.db.SupportSQLiteDatabase
import androidx.sqlite.db.framework.FrameworkSQLiteOpenHelperFactory
import androidx.test.platform.app.InstrumentationRegistry.getInstrumentation
import com.duckduckgo.app.browser.addtohome.AddToHomeCapabilityDetector
import com.duckduckgo.app.global.exception.UncaughtExceptionSource
import com.duckduckgo.app.onboarding.store.AppStage
import com.duckduckgo.app.settings.db.SettingsDataStore
import com.nhaarman.mockitokotlin2.any
import com.nhaarman.mockitokotlin2.eq
import com.nhaarman.mockitokotlin2.mock
import com.nhaarman.mockitokotlin2.whenever
import org.junit.Assert.*
import org.junit.Before
import org.junit.Rule
import org.junit.Test

class AppDatabaseTest {

    @get:Rule
    @Suppress("unused")
    var instantTaskExecutorRule = InstantTaskExecutorRule()

    @get:Rule
    val testHelper = MigrationTestHelper(getInstrumentation(), AppDatabase::class.qualifiedName, FrameworkSQLiteOpenHelperFactory())

    private val context = mock<Context>()
    private val mockSettingsDataStore = mock<SettingsDataStore>()
    private val mockAddToHomeCapabilityDetector = mock<AddToHomeCapabilityDetector>()

    private val migrationsProvider: MigrationsProvider =
        MigrationsProvider(context, mockSettingsDataStore, mockAddToHomeCapabilityDetector)

    @Before
    fun setup() {
        givenSharedPreferencesEmpty()
    }

    @Test
    fun whenMigratingFromVersion1To2ThenValidationSucceeds() {
        createDatabaseAndMigrate(1, 2, migrationsProvider.MIGRATION_1_TO_2)
    }

    @Test
    fun whenMigratingFromVersion2To3ThenValidationSucceeds() {
        createDatabaseAndMigrate(2, 3, migrationsProvider.MIGRATION_2_TO_3)
    }

    @Test
    fun whenMigratingFromVersion2To3ThenOldLeaderboardDataIsDeleted() {
        testHelper.createDatabase(TEST_DB_NAME, 2).use {
            it.execSQL("INSERT INTO `network_leaderboard` VALUES ('Network2', 'example.com')")

            testHelper.runMigrationsAndValidate(TEST_DB_NAME, 3, true, migrationsProvider.MIGRATION_2_TO_3)

            val count = it.query("SELECT COUNT() FROM network_leaderboard").run {
                moveToNext()
                getInt(0)
            }

            assertEquals(0, count)
        }
    }

    @Test
    fun whenMigratingFromVersion3To4ThenValidationSucceeds() {
        createDatabaseAndMigrate(3, 4, migrationsProvider.MIGRATION_3_TO_4)
    }

    @Test
    fun whenMigratingFromVersion4To5ThenValidationSucceeds() {
        createDatabaseAndMigrate(4, 5, migrationsProvider.MIGRATION_4_TO_5)
    }

    @Test
    fun whenMigratingFromVersion4To5ThenUpdatePositionsOfStoredTabs() {
        testHelper.createDatabase(TEST_DB_NAME, 4).use {
            it.execSQL("INSERT INTO `tabs` values ('tabid1', 'url', 'title') ")
            it.execSQL("INSERT INTO `tabs` values ('tabid2', 'url', 'title') ")

            testHelper.runMigrationsAndValidate(TEST_DB_NAME, 5, true, migrationsProvider.MIGRATION_4_TO_5)

            it.query("SELECT position FROM tabs ORDER BY position").apply {
                moveToNext()
                assertEquals(0, getInt(0))
                moveToNext()
                assertEquals(1, getInt(0))
            }
        }
    }

    @Test
    fun whenMigratingFromVersion4To5ThenTabsAreConsideredViewed() {
        testHelper.createDatabase(TEST_DB_NAME, 4).use {

            it.execSQL("INSERT INTO `tabs` values ('tabid1', 'url', 'title') ")

            testHelper.runMigrationsAndValidate(TEST_DB_NAME, 5, true, migrationsProvider.MIGRATION_4_TO_5)

            val viewed = it.query("SELECT viewed FROM tabs ORDER BY position").run {
                moveToFirst()
                getInt(0) > 0
            }

            assertTrue(viewed)
        }
    }

    @Test
    fun whenMigratingFromVersion5To6ThenValidationSucceeds() {
        createDatabaseAndMigrate(5, 6, migrationsProvider.MIGRATION_5_TO_6)
    }

    @Test
    fun whenMigratingFromVersion6To7ThenValidationSucceeds() {
        createDatabaseAndMigrate(6, 7, migrationsProvider.MIGRATION_6_TO_7)
    }

    @Test
    fun whenMigratingFromVersion7To8ThenValidationSucceeds() {
        createDatabaseAndMigrate(7, 8, migrationsProvider.MIGRATION_7_TO_8)
    }

    @Test
    fun whenMigratingFromVersion8To9ThenValidationSucceeds() {
        createDatabaseAndMigrate(8, 9, migrationsProvider.MIGRATION_8_TO_9)
    }

    @Test
    fun whenMigratingFromVersion9To10ThenValidationSucceeds() {
        createDatabaseAndMigrate(9, 10, migrationsProvider.MIGRATION_9_TO_10)
    }

    @Test
    fun whenMigratingFromVersion10To11ThenValidationSucceeds() {
        createDatabaseAndMigrate(10, 11, migrationsProvider.MIGRATION_10_TO_11)
    }

    @Test
    fun whenMigratingFromVersion11To12ThenValidationSucceeds() {
        createDatabaseAndMigrate(11, 12, migrationsProvider.MIGRATION_11_TO_12)
    }

    @Test
    fun whenMigratingFromVersion11To12ThenTabsDoNotSkipHome() {
        testHelper.createDatabase(TEST_DB_NAME, 11).use {

            it.execSQL("INSERT INTO `tabs` values ('tabid1', 'url', 'title', 1, 0) ")

            testHelper.runMigrationsAndValidate(TEST_DB_NAME, 12, true, migrationsProvider.MIGRATION_11_TO_12)

            val skipHome = it.query("SELECT skipHome FROM tabs ORDER BY position").run {
                moveToFirst()
                getInt(0) > 0
            }

            assertFalse(skipHome)
        }
    }

    @Test
    fun whenMigratingFromVersion12To13ThenValidationSucceeds() {
        createDatabaseAndMigrate(12, 13, migrationsProvider.MIGRATION_12_TO_13)
    }

    @Test
    fun whenMigratingFromVersion13To14ThenValidationSucceeds() {
        createDatabaseAndMigrate(13, 14, migrationsProvider.MIGRATION_13_TO_14)
    }

    @Test
    fun whenMigratingFromVersion14To15ThenValidationSucceeds() {
        createDatabaseAndMigrate(14, 15, migrationsProvider.MIGRATION_14_TO_15)
    }

    @Test
    fun whenMigratingFromVersion15To16ThenValidationSucceeds() {
        createDatabaseAndMigrate(15, 16, migrationsProvider.MIGRATION_15_TO_16)
    }

    @Test
    fun whenMigratingFromVersion16To17ThenValidationSucceeds() {
        createDatabaseAndMigrate(16, 17, migrationsProvider.MIGRATION_16_TO_17)
    }

    @Test
    fun whenMigratingFromVersion17To18ThenValidationSucceeds() {
        createDatabaseAndMigrate(17, 18, migrationsProvider.MIGRATION_17_TO_18)
    }

    @Test
    fun whenMigratingFromVersion17To18IfUserDidNotSeeOnboardingThenMigrateToNew() {
        givenUserNeverSawOnboarding()
        val database = createDatabaseAndMigrate(17, 18, migrationsProvider.MIGRATION_17_TO_18)
        val stage = getUserStage(database)
        assertEquals(AppStage.NEW.name, stage)
    }

    @Test
    fun whenMigratingFromVersion17To18IfUserSeeOnboardingThenMigrateToEstablished() {
        givenUserSawOnboarding()
        val database = createDatabaseAndMigrate(17, 18, migrationsProvider.MIGRATION_17_TO_18)
        val stage = getUserStage(database)
        assertEquals(AppStage.ESTABLISHED.name, stage)
    }

    @Test
    fun whenMigratingFromVersion18To19ThenValidationSucceedsAndRowsDeletedFromTable() {
        testHelper.createDatabase(TEST_DB_NAME, 18).use {

            it.execSQL("INSERT INTO `UncaughtExceptionEntity` values (1, '${UncaughtExceptionSource.GLOBAL.name}', 'message') ")

            testHelper.runMigrationsAndValidate(TEST_DB_NAME, 19, true, migrationsProvider.MIGRATION_18_TO_19)

            val count = it.query("SELECT COUNT() FROM UncaughtExceptionEntity").run {
                moveToFirst()
                getInt(0)
            }

            assertEquals(0, count)
        }
    }

    @Test
    fun whenMigratingFromVersion19To20ThenValidationSucceeds() {
        createDatabaseAndMigrate(19, 20, migrationsProvider.MIGRATION_19_TO_20)
    }

    @Test
    fun whenMigratingFromVersion20To21ThenValidationSucceeds() {
        createDatabaseAndMigrate(20, 21, migrationsProvider.MIGRATION_20_TO_21)
    }

    @Test
    fun whenMigratingFromVersion21To22ThenValidationSucceeds() {
        createDatabaseAndMigrate(21, 22, migrationsProvider.MIGRATION_21_TO_22)
    }

    @Test
    fun whenMigratingFromVersion22To23ThenValidationSucceeds() {
        createDatabaseAndMigrate(22, 23, migrationsProvider.MIGRATION_22_TO_23)
    }

    @Test
    fun whenMigratingFromVersion22To23IfUserStageIsUseOurAppNotificationThenMigrateToEstablished() {
        testHelper.createDatabase(TEST_DB_NAME, 22).use {
            givenUserStageIs(it, AppStage.USE_OUR_APP_NOTIFICATION)

            testHelper.runMigrationsAndValidate(TEST_DB_NAME, 23, true, migrationsProvider.MIGRATION_22_TO_23)
            val stage = getUserStage(it)

            assertEquals(AppStage.ESTABLISHED.name, stage)
        }
    }

    @Test
    fun whenMigratingFromVersion22To23IfUserStageIsNotUseOurAppNotificationThenDoNotMigrateToEstablished() {
        testHelper.createDatabase(TEST_DB_NAME, 22).use {
            givenUserStageIs(it, AppStage.ESTABLISHED)

            testHelper.runMigrationsAndValidate(TEST_DB_NAME, 23, true, migrationsProvider.MIGRATION_22_TO_23)
            val stage = getUserStage(it)

            assertEquals(AppStage.ESTABLISHED.name, stage)
        }
    }

    @Test
    fun whenMigratingFromVersion23To24ThenValidationSucceeds() {
        createDatabaseAndMigrate(23, 24, migrationsProvider.MIGRATION_23_TO_24)
    }

    @Test
    fun whenMigratingFromVersion24To25ThenValidationSucceeds() {
        createDatabaseAndMigrate(24, 25, migrationsProvider.MIGRATION_24_TO_25)
    }

    @Test
    fun whenMigratingFromVersion25To26ThenValidationSucceeds() {
        createDatabaseAndMigrate(25, 26, migrationsProvider.MIGRATION_25_TO_26)
    }

    @Test
    fun whenMigratingFromVersion26To27ThenValidationSucceeds() {
        createDatabaseAndMigrate(26, 27, migrationsProvider.MIGRATION_26_TO_27)
    }

    @Test
    fun whenMigratingFromVersion27To28ThenValidationSucceeds() {
        createDatabaseAndMigrate(27, 28, migrationsProvider.MIGRATION_27_TO_28)
    }

    @Test
    fun whenMigratingFromVersion28To29ThenValidationSucceeds() {
        createDatabaseAndMigrate(28, 29, migrationsProvider.MIGRATION_28_TO_29)
    }

    @Test
    fun whenMigratingFromVersion29To30ThenValidationSucceeds() {
        createDatabaseAndMigrate(29, 30, migrationsProvider.MIGRATION_29_TO_30).use {
            it.execSQL("INSERT INTO `bookmarks` values (1,'duckduckgo','https://duckduckgo.com/') ")
            it.execSQL("INSERT INTO `bookmarks` values (2,'duckduckgo','https://duckduckgo.com/') ")
            it.execSQL("INSERT INTO `bookmarks` values (3,'opensource','https://opensource.com/') ")

            val bookmarkCount = it.query("select count(*) from bookmarks").run {
                moveToFirst()
                getInt(0)
            }

            assertEquals(2, bookmarkCount)
        }
    }

    @Test
    fun whenMigratingFromVersion28To29IfUserStageIsDaxOnboardingThenMigrateToEstablished() {
        testHelper.createDatabase(TEST_DB_NAME, 28).use {
            givenUserStageIs(it, AppStage.DAX_ONBOARDING)

            testHelper.runMigrationsAndValidate(TEST_DB_NAME, 29, true, migrationsProvider.MIGRATION_28_TO_29)
            val stage = getUserStage(it)

            assertEquals(AppStage.ESTABLISHED.name, stage)
        }
    }

    @Test
    fun whenMigratingFromVersion30To31ThenValidationSucceeds() {
        createDatabaseAndMigrate(30, 31, migrationsProvider.MIGRATION_30_TO_31)
    }

    @Test
    fun whenMigratingFromVersion31To32ThenValidationSucceeds() {
        createDatabaseAndMigrate(31, 32, migrationsProvider.MIGRATION_31_TO_32)
    }

    @Test
<<<<<<< HEAD
    fun whenMigratingFromVersion32To33ThenValidationSucceeds() {
=======
    fun whenMigratingFromVersion32o33ThenValidationSucceeds() {
>>>>>>> b697c255
        createDatabaseAndMigrate(32, 33, migrationsProvider.MIGRATION_32_TO_33)
    }

    private fun givenUserStageIs(database: SupportSQLiteDatabase, appStage: AppStage) {
        database.execSQL("INSERT INTO `userStage` values (1, '${appStage.name}') ")
    }

    private fun getUserStage(database: SupportSQLiteDatabase): String {
        var stage: String

        database.query("SELECT appStage from userStage limit 1").apply {
            moveToFirst()
            stage = getString(0)
        }
        return stage
    }

    private fun createDatabase(version: Int) {
        testHelper.createDatabase(TEST_DB_NAME, version).close()
    }

    private fun runMigrations(newVersion: Int, vararg migrations: Migration): SupportSQLiteDatabase {
        return testHelper.runMigrationsAndValidate(TEST_DB_NAME, newVersion, true, *migrations)
    }

    private fun createDatabaseAndMigrate(originalVersion: Int, newVersion: Int, vararg migrations: Migration): SupportSQLiteDatabase {
        createDatabase(originalVersion)
        return runMigrations(newVersion, *migrations)
    }

    private fun givenSharedPreferencesEmpty() {
        val sharedPreferences = mock<SharedPreferences>()
        whenever(context.getSharedPreferences(FILE_NAME, Context.MODE_PRIVATE)).thenReturn(sharedPreferences)
    }

    private fun givenUserNeverSawOnboarding() {
        val sharedPreferences = mock<SharedPreferences>()
        whenever(context.getSharedPreferences(FILE_NAME, Context.MODE_PRIVATE)).thenReturn(sharedPreferences)
        whenever(sharedPreferences.getInt(eq(PROPERTY_KEY), any())).thenReturn(0)
    }

    private fun givenUserSawOnboarding() {
        val sharedPreferences = mock<SharedPreferences>()
        whenever(context.getSharedPreferences(FILE_NAME, Context.MODE_PRIVATE)).thenReturn(sharedPreferences)
        whenever(sharedPreferences.getInt(eq(PROPERTY_KEY), any())).thenReturn(1)
    }

    companion object {
        private const val TEST_DB_NAME = "TEST_DB_NAME"
        private const val FILE_NAME = "com.duckduckgo.app.onboarding.settings"
        private const val PROPERTY_KEY = "com.duckduckgo.app.onboarding.currentVersion"
    }
}<|MERGE_RESOLUTION|>--- conflicted
+++ resolved
@@ -356,12 +356,13 @@
     }
 
     @Test
-<<<<<<< HEAD
-    fun whenMigratingFromVersion32To33ThenValidationSucceeds() {
-=======
     fun whenMigratingFromVersion32o33ThenValidationSucceeds() {
->>>>>>> b697c255
         createDatabaseAndMigrate(32, 33, migrationsProvider.MIGRATION_32_TO_33)
+    }
+
+    @Test
+    fun whenMigratingFromVersion33To34ThenValidationSucceeds() {
+        createDatabaseAndMigrate(33, 34, migrationsProvider.MIGRATION_33_TO_34)
     }
 
     private fun givenUserStageIs(database: SupportSQLiteDatabase, appStage: AppStage) {
