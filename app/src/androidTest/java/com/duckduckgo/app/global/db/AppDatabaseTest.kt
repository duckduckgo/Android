--- conflicted
+++ resolved
@@ -185,21 +185,7 @@
     }
 
     @Test
-<<<<<<< HEAD
-    fun whenMigratingFromVersion18To19ThenValidationSucceeds() {
-        createDatabaseAndMigrate(18, 19, migrationsProvider.MIGRATION_18_TO_19)
-    }
-
-    @Test
-    fun whenMigratingFromVersion19To20ThenValidationSucceeds() {
-        createDatabaseAndMigrate(19, 20, migrationsProvider.MIGRATION_19_TO_20)
-    }
-
-    @Test
-    fun whenMigratingFromVersion17To18IfUserDidNotSawOnboardingThenMigrateToNew() = coroutineRule.runBlocking {
-=======
     fun whenMigratingFromVersion17To18IfUserDidNotSeeOnboardingThenMigrateToNew() = coroutineRule.runBlocking {
->>>>>>> 6afd9923
         givenUserNeverSawOnboarding()
         createDatabaseAndMigrate(17, 18, migrationsProvider.MIGRATION_17_TO_18)
         assertEquals(AppStage.NEW, database().userStageDao().currentUserAppStage()?.appStage)
@@ -223,6 +209,11 @@
     fun whenMigratingFromVersion19To20ThenValidationSucceeds() {
         createDatabaseAndMigrate(19, 20, migrationsProvider.MIGRATION_19_TO_20)
         assertEquals(0, database().uncaughtExceptionDao().count())
+    }
+
+    @Test
+    fun whenMigratingFromVersion20To21ThenValidationSucceeds() {
+        createDatabaseAndMigrate(20, 21, migrationsProvider.MIGRATION_20_TO_21)
     }
 
     private fun createDatabase(version: Int) {
