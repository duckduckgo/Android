--- conflicted
+++ resolved
@@ -31,14 +31,14 @@
 import com.duckduckgo.app.tabs.model.TabRepository
 import com.duckduckgo.cookies.api.DuckDuckGoCookieManager
 import com.duckduckgo.site.permissions.api.SitePermissionsManager
+import org.mockito.kotlin.any
+import org.mockito.kotlin.mock
+import org.mockito.kotlin.never
+import org.mockito.kotlin.verify
 import kotlinx.coroutines.ExperimentalCoroutinesApi
 import kotlinx.coroutines.test.runTest
 import org.junit.Before
 import org.junit.Test
-import org.mockito.kotlin.any
-import org.mockito.kotlin.mock
-import org.mockito.kotlin.never
-import org.mockito.kotlin.verify
 import org.mockito.kotlin.whenever
 
 @ExperimentalCoroutinesApi
@@ -76,10 +76,6 @@
             adClickManager = mockAdClickManager,
             fireproofWebsiteRepository = mockFireproofWebsiteRepository,
             sitePermissionsManager = mockSitePermissionsManager,
-<<<<<<< HEAD
-            clearDataPixel = mockClearDataPixel,
-=======
->>>>>>> 52a48d3b
         )
         whenever(mockFireproofWebsiteRepository.getFireproofWebsites()).thenReturn(fireproofWebsites)
     }
