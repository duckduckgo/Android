--- conflicted
+++ resolved
@@ -79,11 +79,8 @@
         PlayStoreReferralModule::class,
         CoroutinesModule::class,
         CertificateTrustedStoreModule::class,
-<<<<<<< HEAD
+        WelcomePageModule::class,
         FormatterModule::class
-=======
-        WelcomePageModule::class
->>>>>>> a3558c0c
     ]
 )
 interface TestAppComponent : AppComponent {
