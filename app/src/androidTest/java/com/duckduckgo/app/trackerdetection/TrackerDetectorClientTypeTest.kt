/*
 * Copyright (c) 2017 DuckDuckGo
 *
 * Licensed under the Apache License, Version 2.0 (the "License");
 * you may not use this file except in compliance with the License.
 * You may obtain a copy of the License at
 *
 *     http://www.apache.org/licenses/LICENSE-2.0
 *
 * Unless required by applicable law or agreed to in writing, software
 * distributed under the License is distributed on an "AS IS" BASIS,
 * WITHOUT WARRANTIES OR CONDITIONS OF ANY KIND, either express or implied.
 * See the License for the specific language governing permissions and
 * limitations under the License.
 */

package com.duckduckgo.app.trackerdetection

import com.duckduckgo.app.privacy.db.UserWhitelistDao
import com.duckduckgo.app.trackerdetection.db.WebTrackersBlockedDao
import com.duckduckgo.app.trackerdetection.model.TrackingEvent
import com.duckduckgo.privacy.config.api.ContentBlocking
import com.nhaarman.mockitokotlin2.any
import com.nhaarman.mockitokotlin2.eq
import com.nhaarman.mockitokotlin2.mock
import com.nhaarman.mockitokotlin2.whenever
import org.junit.Assert.assertEquals
import org.junit.Assert.assertNull
import org.junit.Before
import org.junit.Test

class TrackerDetectorClientTypeTest {

    private var mockEntityLookup: EntityLookup = mock()
    private var mockBlockingClient: Client = mock()
    private var mockUserWhitelistDao: UserWhitelistDao = mock()
<<<<<<< HEAD
    private var mockWebTrackersBlockedDao: WebTrackersBlockedDao = mock()

    private var testee: TrackerDetector = TrackerDetectorImpl(mockEntityLookup, mockUserWhitelistDao, mockWebTrackersBlockedDao)
=======
    private var mockContentBlocking: ContentBlocking = mock()

    private var testee = TrackerDetectorImpl(mockEntityLookup, mockUserWhitelistDao, mockContentBlocking)
>>>>>>> c75e68da

    @Before
    fun before() {
        whenever(mockUserWhitelistDao.contains(any())).thenReturn(false)

        whenever(mockBlockingClient.matches(eq(Url.BLOCKED), any())).thenReturn(Client.Result(true))
        whenever(mockBlockingClient.matches(eq(Url.UNLISTED), any())).thenReturn(Client.Result(false))
        whenever(mockBlockingClient.name).thenReturn(Client.ClientName.TDS)
        testee.addClient(mockBlockingClient)
    }

    @Test
    fun whenUrlMatchesOnlyInBlockingClientThenEvaluateReturnsTrackingEvent() {
        val url = Url.BLOCKED
        val expected = TrackingEvent(documentUrl, url, null, null, true, null)
        assertEquals(expected, testee.evaluate(url, documentUrl))
    }

    @Test
    fun whenUrlDoesNotMatchInAnyClientsThenEvaluateReturnsNull() {
        val url = Url.UNLISTED
        assertNull(testee.evaluate(url, documentUrl))
    }

    companion object {
        private const val documentUrl = "http://example.com"
    }

    object Url {
        const val BLOCKED = "blocked.com"
        const val UNLISTED = "unlisted.com"
    }
}<|MERGE_RESOLUTION|>--- conflicted
+++ resolved
@@ -34,15 +34,10 @@
     private var mockEntityLookup: EntityLookup = mock()
     private var mockBlockingClient: Client = mock()
     private var mockUserWhitelistDao: UserWhitelistDao = mock()
-<<<<<<< HEAD
     private var mockWebTrackersBlockedDao: WebTrackersBlockedDao = mock()
-
-    private var testee: TrackerDetector = TrackerDetectorImpl(mockEntityLookup, mockUserWhitelistDao, mockWebTrackersBlockedDao)
-=======
     private var mockContentBlocking: ContentBlocking = mock()
 
-    private var testee = TrackerDetectorImpl(mockEntityLookup, mockUserWhitelistDao, mockContentBlocking)
->>>>>>> c75e68da
+    private var testee = TrackerDetectorImpl(mockEntityLookup, mockUserWhitelistDao, mockBlockingClient, mockContentBlocking)
 
     @Before
     fun before() {
