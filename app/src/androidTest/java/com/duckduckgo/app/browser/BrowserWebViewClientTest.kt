/*
 * Copyright (c) 2018 DuckDuckGo
 *
 * Licensed under the Apache License, Version 2.0 (the "License");
 * you may not use this file except in compliance with the License.
 * You may obtain a copy of the License at
 *
 *     http://www.apache.org/licenses/LICENSE-2.0
 *
 * Unless required by applicable law or agreed to in writing, software
 * distributed under the License is distributed on an "AS IS" BASIS,
 * WITHOUT WARRANTIES OR CONDITIONS OF ANY KIND, either express or implied.
 * See the License for the specific language governing permissions and
 * limitations under the License.
 */

package com.duckduckgo.app.browser

import android.content.Context
import android.os.Build
import android.webkit.*
import androidx.test.annotation.UiThreadTest
import androidx.test.filters.SdkSuppress
import androidx.test.platform.app.InstrumentationRegistry
import com.duckduckgo.app.CoroutineTestRule
import com.duckduckgo.app.browser.certificates.rootstore.TrustedCertificateStore
<<<<<<< HEAD
=======
import com.duckduckgo.app.browser.httpauth.WebViewHttpAuthStore
>>>>>>> a3558c0c
import com.duckduckgo.app.browser.logindetection.DOMLoginDetector
import com.duckduckgo.app.browser.logindetection.WebNavigationEvent
import com.duckduckgo.app.browser.model.BasicAuthenticationRequest
import com.duckduckgo.app.global.exception.UncaughtExceptionRepository
import com.duckduckgo.app.globalprivacycontrol.GlobalPrivacyControl
import com.duckduckgo.app.runBlocking
import com.duckduckgo.app.statistics.store.OfflinePixelCountDataStore
import com.nhaarman.mockitokotlin2.*
import kotlinx.coroutines.ExperimentalCoroutinesApi
import org.junit.Before
import org.junit.Rule
import org.junit.Test

@ExperimentalCoroutinesApi
class BrowserWebViewClientTest {

    @get:Rule
    var coroutinesTestRule = CoroutineTestRule()

    private lateinit var testee: BrowserWebViewClient
    private lateinit var webView: WebView

    private val requestRewriter: RequestRewriter = mock()
    private val specialUrlDetector: SpecialUrlDetector = mock()
    private val requestInterceptor: RequestInterceptor = mock()
    private val listener: WebViewClientListener = mock()
    private val cookieManager: CookieManager = mock()
    private val loginDetector: DOMLoginDetector = mock()
    private val offlinePixelCountDataStore: OfflinePixelCountDataStore = mock()
    private val uncaughtExceptionRepository: UncaughtExceptionRepository = mock()
    private val dosDetector: DosDetector = DosDetector()
    private val globalPrivacyControl: GlobalPrivacyControl = mock()
    private val trustedCertificateStore: TrustedCertificateStore = mock()
<<<<<<< HEAD
=======
    private val webViewHttpAuthStore: WebViewHttpAuthStore = mock()
>>>>>>> a3558c0c

    @UiThreadTest
    @Before
    fun setup() {
        webView = TestWebView(InstrumentationRegistry.getInstrumentation().targetContext)
        testee = BrowserWebViewClient(
<<<<<<< HEAD
=======
            webViewHttpAuthStore,
>>>>>>> a3558c0c
            trustedCertificateStore,
            requestRewriter,
            specialUrlDetector,
            requestInterceptor,
            offlinePixelCountDataStore,
            uncaughtExceptionRepository,
            cookieManager,
            loginDetector,
            dosDetector,
            globalPrivacyControl
        )
        testee.webViewClientListener = listener
    }

    @UiThreadTest
    @Test
    fun whenOnPageStartedCalledThenListenerInstructedToUpdateNavigationState() {
        testee.onPageStarted(webView, EXAMPLE_URL, null)
        verify(listener).navigationStateChanged(any())
    }

    @UiThreadTest
    @Test
    fun whenOnPageStartedCalledWithSameUrlAsPreviousThenListenerNotifiedOfRefresh() {
        testee.onPageStarted(webView, EXAMPLE_URL, null)
        testee.onPageStarted(webView, EXAMPLE_URL, null)
        verify(listener).pageRefreshed(EXAMPLE_URL)
    }

    @UiThreadTest
    @Test
    fun whenOnPageStartedCalledWithDifferentUrlToPreviousThenListenerNotNotifiedOfRefresh() {
        testee.onPageStarted(webView, EXAMPLE_URL, null)
        testee.onPageStarted(webView, "foo.com", null)
        verify(listener, never()).pageRefreshed(any())
    }

    @UiThreadTest
    @Test
    fun whenOnPageStartedCalledThenEventSentToLoginDetector() = coroutinesTestRule.runBlocking {
        testee.onPageStarted(webView, EXAMPLE_URL, null)
        verify(loginDetector).onEvent(WebNavigationEvent.OnPageStarted(webView))
    }

    @UiThreadTest
    @Test
    fun whenOnPageStartedCalledThenInjectDoNotSellToDom() = coroutinesTestRule.runBlocking {
        testee.onPageStarted(webView, EXAMPLE_URL, null)
        verify(globalPrivacyControl).injectDoNotSellToDom(webView)
    }

    @UiThreadTest
    @Test
    fun whenOnPageFinishedCalledThenListenerInstructedToUpdateNavigationState() {
        testee.onPageFinished(webView, EXAMPLE_URL)
        verify(listener).navigationStateChanged(any())
    }

    @UiThreadTest
    @Test
    fun whenOnReceivedHttpAuthRequestThenListenerNotified() {
        val mockHandler = mock<HttpAuthHandler>()
        val authenticationRequest = BasicAuthenticationRequest(mockHandler, EXAMPLE_URL, EXAMPLE_URL, EXAMPLE_URL)
        testee.onReceivedHttpAuthRequest(webView, mockHandler, EXAMPLE_URL, EXAMPLE_URL)
        verify(listener).requiresAuthentication(authenticationRequest)
    }

    @UiThreadTest
    @Test
    fun whenShouldInterceptRequestThenEventSentToLoginDetector() = coroutinesTestRule.runBlocking {
        val webResourceRequest = mock<WebResourceRequest>()
        testee.shouldInterceptRequest(webView, webResourceRequest)
        verify(loginDetector).onEvent(WebNavigationEvent.ShouldInterceptRequest(webView, webResourceRequest))
    }

    @Test
    @SdkSuppress(minSdkVersion = Build.VERSION_CODES.O)
    fun whenRenderProcessGoneDueToCrashThenCrashDataStoreEntryIsIncremented() {
        val detail: RenderProcessGoneDetail = mock()
        whenever(detail.didCrash()).thenReturn(true)
        testee.onRenderProcessGone(webView, detail)
        verify(offlinePixelCountDataStore, times(1)).webRendererGoneCrashCount = 1
    }

    @Test
    @SdkSuppress(minSdkVersion = Build.VERSION_CODES.O)
    fun whenRenderProcessGoneDueToNonCrashThenOtherDataStoreEntryIsIncremented() {
        val detail: RenderProcessGoneDetail = mock()
        whenever(detail.didCrash()).thenReturn(false)
        testee.onRenderProcessGone(webView, detail)
        verify(offlinePixelCountDataStore, times(1)).webRendererGoneKilledCount = 1
    }

    @Test
    @SdkSuppress(minSdkVersion = Build.VERSION_CODES.O)
    fun whenRenderProcessGoneThenEmitEventIntoListener() {
        val detail: RenderProcessGoneDetail = mock()
        whenever(detail.didCrash()).thenReturn(true)
        testee.onRenderProcessGone(webView, detail)
        verify(listener, times(1)).recoverFromRenderProcessGone()
    }

    @UiThreadTest
    @Test
    fun whenOnPageFinishedCalledThenPrefetchIconCalled() {
        testee.onPageFinished(webView, EXAMPLE_URL)
        verify(listener).prefetchFavicon(EXAMPLE_URL)
    }

    @UiThreadTest
    @Test
    fun whenOnPageFinishedCalledIfUrlIsNullThenDoNotCallPrefetchIcon() {
        testee.onPageFinished(webView, null)
        verify(listener, never()).prefetchFavicon(any())
    }

    private class TestWebView(context: Context) : WebView(context)

    companion object {
        const val EXAMPLE_URL = "example.com"
    }
}<|MERGE_RESOLUTION|>--- conflicted
+++ resolved
@@ -24,10 +24,7 @@
 import androidx.test.platform.app.InstrumentationRegistry
 import com.duckduckgo.app.CoroutineTestRule
 import com.duckduckgo.app.browser.certificates.rootstore.TrustedCertificateStore
-<<<<<<< HEAD
-=======
 import com.duckduckgo.app.browser.httpauth.WebViewHttpAuthStore
->>>>>>> a3558c0c
 import com.duckduckgo.app.browser.logindetection.DOMLoginDetector
 import com.duckduckgo.app.browser.logindetection.WebNavigationEvent
 import com.duckduckgo.app.browser.model.BasicAuthenticationRequest
@@ -61,20 +58,14 @@
     private val dosDetector: DosDetector = DosDetector()
     private val globalPrivacyControl: GlobalPrivacyControl = mock()
     private val trustedCertificateStore: TrustedCertificateStore = mock()
-<<<<<<< HEAD
-=======
     private val webViewHttpAuthStore: WebViewHttpAuthStore = mock()
->>>>>>> a3558c0c
 
     @UiThreadTest
     @Before
     fun setup() {
         webView = TestWebView(InstrumentationRegistry.getInstrumentation().targetContext)
         testee = BrowserWebViewClient(
-<<<<<<< HEAD
-=======
             webViewHttpAuthStore,
->>>>>>> a3558c0c
             trustedCertificateStore,
             requestRewriter,
             specialUrlDetector,
