/*
 * Copyright (c) 2020 DuckDuckGo
 *
 * Licensed under the Apache License, Version 2.0 (the "License");
 * you may not use this file except in compliance with the License.
 * You may obtain a copy of the License at
 *
 *     http://www.apache.org/licenses/LICENSE-2.0
 *
 * Unless required by applicable law or agreed to in writing, software
 * distributed under the License is distributed on an "AS IS" BASIS,
 * WITHOUT WARRANTIES OR CONDITIONS OF ANY KIND, either express or implied.
 * See the License for the specific language governing permissions and
 * limitations under the License.
 */

package com.duckduckgo.app.browser.shortcut

import android.content.Intent
import com.duckduckgo.app.CoroutineTestRule
import com.duckduckgo.app.pixels.AppPixelName
import com.duckduckgo.app.statistics.pixels.Pixel
import com.nhaarman.mockitokotlin2.mock
import com.nhaarman.mockitokotlin2.verify
import kotlinx.coroutines.ExperimentalCoroutinesApi
import kotlinx.coroutines.test.TestCoroutineScope
import org.junit.Before
import org.junit.Rule
import org.junit.Test

@ExperimentalCoroutinesApi
class ShortcutReceiverTest {

    @get:Rule
    var coroutinesTestRule = CoroutineTestRule()

    private val mockPixel: Pixel = mock()
    private lateinit var testee: ShortcutReceiver

    @Before
    fun before() {
<<<<<<< HEAD
        testee = ShortcutReceiver(UseOurAppDetector(mockUserEventsStore), mockPixel, mockUserEventsStore, coroutinesTestRule.testDispatcherProvider, mockVariantManager, TestCoroutineScope())
=======
        testee = ShortcutReceiver(mockPixel, coroutinesTestRule.testDispatcherProvider)
>>>>>>> 5596ef12
    }

    @Test
    fun whenIntentReceivedThenFireShortcutAddedPixel() {
        val intent = Intent()
        intent.putExtra(ShortcutBuilder.SHORTCUT_URL_ARG, "www.example.com")
        intent.putExtra(ShortcutBuilder.SHORTCUT_TITLE_ARG, "Title")
        testee.onReceive(null, intent)

        verify(mockPixel).fire(AppPixelName.SHORTCUT_ADDED)
    }
}<|MERGE_RESOLUTION|>--- conflicted
+++ resolved
@@ -23,7 +23,6 @@
 import com.nhaarman.mockitokotlin2.mock
 import com.nhaarman.mockitokotlin2.verify
 import kotlinx.coroutines.ExperimentalCoroutinesApi
-import kotlinx.coroutines.test.TestCoroutineScope
 import org.junit.Before
 import org.junit.Rule
 import org.junit.Test
@@ -39,11 +38,7 @@
 
     @Before
     fun before() {
-<<<<<<< HEAD
-        testee = ShortcutReceiver(UseOurAppDetector(mockUserEventsStore), mockPixel, mockUserEventsStore, coroutinesTestRule.testDispatcherProvider, mockVariantManager, TestCoroutineScope())
-=======
         testee = ShortcutReceiver(mockPixel, coroutinesTestRule.testDispatcherProvider)
->>>>>>> 5596ef12
     }
 
     @Test
