--- conflicted
+++ resolved
@@ -19,24 +19,13 @@
 package com.duckduckgo.app.browser
 
 import android.net.Uri
-<<<<<<< HEAD
-import android.webkit.WebBackForwardList
-import android.webkit.WebHistoryItem
-import android.webkit.WebResourceRequest
-import android.webkit.WebResourceResponse
-import android.webkit.WebView
-=======
 import android.webkit.*
->>>>>>> a3558c0c
 import androidx.test.annotation.UiThreadTest
 import com.duckduckgo.app.CoroutineTestRule
 import com.duckduckgo.app.globalprivacycontrol.GlobalPrivacyControl
 import com.duckduckgo.app.globalprivacycontrol.GlobalPrivacyControlManager
-<<<<<<< HEAD
-=======
 import com.duckduckgo.app.browser.useragent.MobileUrlReWriter
 import com.duckduckgo.app.browser.useragent.UserAgentProvider
->>>>>>> a3558c0c
 import com.duckduckgo.app.httpsupgrade.HttpsUpgrader
 import com.duckduckgo.app.privacy.db.PrivacyProtectionCountDao
 import com.duckduckgo.app.surrogates.ResourceSurrogates
@@ -68,11 +57,8 @@
     private val mockPrivacyProtectionCountDao: PrivacyProtectionCountDao = mock()
     private val mockGlobalPrivacyControl: GlobalPrivacyControl = mock()
     private val mockWebBackForwardList: WebBackForwardList = mock()
-<<<<<<< HEAD
-=======
     private val userAgentProvider: UserAgentProvider = UserAgentProvider(DEFAULT, mock())
     private val mobileUrlReWriter = MobileUrlReWriter()
->>>>>>> a3558c0c
 
     private var webView: WebView = mock()
 
@@ -80,24 +66,17 @@
     @Before
     fun setup() {
         MockitoAnnotations.openMocks(this)
-<<<<<<< HEAD
-=======
         configureUserAgent()
         configureStack()
->>>>>>> a3558c0c
 
         testee = WebViewRequestInterceptor(
             trackerDetector = mockTrackerDetector,
             httpsUpgrader = mockHttpsUpgrader,
             resourceSurrogates = mockResourceSurrogates,
             privacyProtectionCountDao = mockPrivacyProtectionCountDao,
-<<<<<<< HEAD
-            globalPrivacyControl = mockGlobalPrivacyControl
-=======
             globalPrivacyControl = mockGlobalPrivacyControl,
             userAgentProvider = userAgentProvider,
             mobileUrlReWriter = mobileUrlReWriter
->>>>>>> a3558c0c
         )
     }
 
@@ -465,8 +444,6 @@
         verify(webView, never()).loadUrl(any(), any())
     }
 
-<<<<<<< HEAD
-=======
     @Test
     fun whenUrlShouldChangeToMobileUrlThenLoadUrlWithMobileSubDomain() = runBlocking<Unit> {
         configureShouldChangeToMobileUrl()
@@ -530,7 +507,6 @@
         verify(webView, never()).loadUrl(any())
     }
 
->>>>>>> a3558c0c
     private fun assertRequestCanContinueToLoad(response: WebResourceResponse?) {
         assertNull(response)
     }
@@ -561,13 +537,10 @@
         whenever(webView.copyBackForwardList()).thenReturn(mockWebBackForwardList)
     }
 
-<<<<<<< HEAD
-=======
     private fun configureStack() {
         configureUrlExistsInTheStack()
     }
 
->>>>>>> a3558c0c
     private fun configureRequestContainsGcpHeader() = runBlocking<Unit> {
         whenever(mockGlobalPrivacyControl.isGpcActive()).thenReturn(true)
         whenever(mockRequest.method).thenReturn("GET")
@@ -589,8 +562,6 @@
         whenever(mockRequest.method).thenReturn("GET")
     }
 
-<<<<<<< HEAD
-=======
     private fun configureUserAgentShouldChange() = runBlocking<Unit> {
         whenever(mockRequest.url).thenReturn(Uri.parse("https://m.facebook.com"))
         whenever(mockRequest.isForMainFrame).thenReturn(true)
@@ -603,7 +574,6 @@
         whenever(mockRequest.method).thenReturn("GET")
     }
 
->>>>>>> a3558c0c
     private fun configureShouldUpgrade() = runBlocking<Unit> {
         whenever(mockHttpsUpgrader.shouldUpgrade(any())).thenReturn(true)
         whenever(mockHttpsUpgrader.upgrade(any())).thenReturn(validHttpsUri())
