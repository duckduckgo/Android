/*
 * Copyright (c) 2018 DuckDuckGo
 *
 * Licensed under the Apache License, Version 2.0 (the "License");
 * you may not use this file except in compliance with the License.
 * You may obtain a copy of the License at
 *
 *     http://www.apache.org/licenses/LICENSE-2.0
 *
 * Unless required by applicable law or agreed to in writing, software
 * distributed under the License is distributed on an "AS IS" BASIS,
 * WITHOUT WARRANTIES OR CONDITIONS OF ANY KIND, either express or implied.
 * See the License for the specific language governing permissions and
 * limitations under the License.
 */

@file:Suppress("RemoveExplicitTypeArguments")

package com.duckduckgo.app.browser

import android.net.Uri
import android.webkit.WebBackForwardList
<<<<<<< HEAD
=======
import android.webkit.WebHistoryItem
>>>>>>> 30bee801
import android.webkit.WebResourceRequest
import android.webkit.WebResourceResponse
import android.webkit.WebView
import androidx.test.annotation.UiThreadTest
import com.duckduckgo.app.CoroutineTestRule
<<<<<<< HEAD
import com.duckduckgo.app.browser.useragent.MobileUrlReWriter
import com.duckduckgo.app.browser.useragent.UserAgentProvider
=======
import com.duckduckgo.app.globalprivacycontrol.GlobalPrivacyControl
import com.duckduckgo.app.globalprivacycontrol.GlobalPrivacyControlManager
>>>>>>> 30bee801
import com.duckduckgo.app.httpsupgrade.HttpsUpgrader
import com.duckduckgo.app.privacy.db.PrivacyProtectionCountDao
import com.duckduckgo.app.surrogates.ResourceSurrogates
import com.duckduckgo.app.surrogates.SurrogateResponse
import com.duckduckgo.app.trackerdetection.TrackerDetector
import com.duckduckgo.app.trackerdetection.model.TrackingEvent
import com.nhaarman.mockitokotlin2.*
import kotlinx.coroutines.ExperimentalCoroutinesApi
import kotlinx.coroutines.runBlocking
import org.junit.Assert.*
import org.junit.Before
import org.junit.Rule
import org.junit.Test
import org.mockito.ArgumentMatchers.anyString
import org.mockito.MockitoAnnotations

class WebViewRequestInterceptorTest {

    @ExperimentalCoroutinesApi
    @get:Rule
    var coroutinesTestRule = CoroutineTestRule()

    private lateinit var testee: WebViewRequestInterceptor

    private var mockTrackerDetector: TrackerDetector = mock()
    private var mockHttpsUpgrader: HttpsUpgrader = mock()
    private var mockResourceSurrogates: ResourceSurrogates = mock()
    private var mockRequest: WebResourceRequest = mock()
    private val mockPrivacyProtectionCountDao: PrivacyProtectionCountDao = mock()
<<<<<<< HEAD
    private val userAgentProvider: UserAgentProvider = UserAgentProvider(DEFAULT, mock())
    private val mobileUrlReWriter = MobileUrlReWriter()
=======
    private val mockGlobalPrivacyControl: GlobalPrivacyControl = mock()
    private val mockWebBackForwardList: WebBackForwardList = mock()
>>>>>>> 30bee801

    private var webView: WebView = mock()

    @UiThreadTest
    @Before
    fun setup() {
        MockitoAnnotations.openMocks(this)

        testee = WebViewRequestInterceptor(
            trackerDetector = mockTrackerDetector,
            httpsUpgrader = mockHttpsUpgrader,
            resourceSurrogates = mockResourceSurrogates,
            privacyProtectionCountDao = mockPrivacyProtectionCountDao,
<<<<<<< HEAD
            userAgentProvider = userAgentProvider,
            mobileUrlReWriter = mobileUrlReWriter
=======
            globalPrivacyControl = mockGlobalPrivacyControl
>>>>>>> 30bee801
        )
    }

    @Test
    fun whenUrlShouldBeUpgradedThenUpgraderInvoked() = runBlocking<Unit> {
        configureShouldUpgrade()
        testee.shouldIntercept(
            request = mockRequest,
            documentUrl = null,
            webView = webView,
            webViewClientListener = null
        )

        verify(mockHttpsUpgrader).upgrade(any())
    }

    @Test
    fun whenUrlShouldBeUpgradedThenCancelledResponseReturned() = runBlocking<Unit> {
        configureShouldUpgrade()
        val response = testee.shouldIntercept(
            request = mockRequest,
            documentUrl = null,
            webView = webView,
            webViewClientListener = null
        )

        assertCancelledResponse(response)
    }

    @Test
    fun whenUrlShouldBeUpgradedButNotOnMainFrameThenNotUpgraded() = runBlocking<Unit> {
        configureShouldUpgrade()
        whenever(mockRequest.isForMainFrame).thenReturn(false)
        testee.shouldIntercept(
            request = mockRequest,
            documentUrl = null,
            webView = webView,
            webViewClientListener = null
        )

        verify(mockHttpsUpgrader, never()).upgrade(any())
    }

    @Test
    fun whenUrlShouldBeUpgradedButUrlIsNullThenNotUpgraded() = runBlocking<Unit> {
        configureShouldUpgrade()
        whenever(mockRequest.url).thenReturn(null)
        testee.shouldIntercept(
            request = mockRequest,
            documentUrl = null,
            webView = webView,
            webViewClientListener = null
        )

        verify(mockHttpsUpgrader, never()).upgrade(any())
    }

    @Test
    fun whenUrlShouldNotBeUpgradedThenUpgraderNotInvoked() = runBlocking<Unit> {
        whenever(mockHttpsUpgrader.shouldUpgrade(any())).thenReturn(false)
        testee.shouldIntercept(
            request = mockRequest,
            documentUrl = null,
            webView = webView,
            webViewClientListener = null
        )

        verify(mockHttpsUpgrader, never()).upgrade(any())
    }

    @Test
    fun whenDocumentUrlIsNullThenShouldContinueToLoad() = runBlocking<Unit> {
        configureShouldNotUpgrade()
        val response = testee.shouldIntercept(
            request = mockRequest,
            documentUrl = null,
            webView = webView,
            webViewClientListener = null
        )
        assertRequestCanContinueToLoad(response)
    }

    @Test
    fun whenIsTrustedSite_DuckDuckGo_ThenShouldContinueToLoad() = runBlocking<Unit> {
        configureShouldNotUpgrade()
        val response = testee.shouldIntercept(
            request = mockRequest,
            documentUrl = "duckduckgo.com/a/b/c?q=123",
            webView = webView,
            webViewClientListener = null
        )

        assertRequestCanContinueToLoad(response)
    }

    @Test
    fun whenIsTrustedSite_DontTrack_ThenShouldContinueToLoad() = runBlocking<Unit> {
        configureShouldNotUpgrade()
        val response = testee.shouldIntercept(
            request = mockRequest,
            documentUrl = "donttrack.us/a/b/c?q=123",
            webView = webView,
            webViewClientListener = null
        )

        assertRequestCanContinueToLoad(response)
    }

    @Test
    fun whenIsTrustedSite_SpreadPrivacy_ThenShouldContinueToLoad() = runBlocking<Unit> {
        configureShouldNotUpgrade()
        val response = testee.shouldIntercept(
            request = mockRequest,
            documentUrl = "spreadprivacy.com/a/b/c?q=123",
            webView = webView,
            webViewClientListener = null
        )

        assertRequestCanContinueToLoad(response)
    }

    @Test
    fun whenIsTrustedSite_DuckDuckHack_ThenShouldContinueToLoad() = runBlocking<Unit> {
        configureShouldNotUpgrade()
        val response = testee.shouldIntercept(
            request = mockRequest,
            documentUrl = "duckduckhack.com/a/b/c?q=123",
            webView = webView,
            webViewClientListener = null
        )

        assertRequestCanContinueToLoad(response)
    }

    @Test
    fun whenIsTrustedSite_PrivateBrowsingMyths_ThenShouldContinueToLoad() = runBlocking<Unit> {
        configureShouldNotUpgrade()
        val response = testee.shouldIntercept(
            request = mockRequest,
            documentUrl = "privatebrowsingmyths.com/a/b/c?q=123",
            webView = webView,
            webViewClientListener = null
        )

        assertRequestCanContinueToLoad(response)
    }

    @Test
    fun whenIsTrustedSite_DuckDotCo_ThenShouldContinueToLoad() = runBlocking<Unit> {
        configureShouldNotUpgrade()
        val response = testee.shouldIntercept(
            request = mockRequest,
            documentUrl = "duck.co/a/b/c?q=123",
            webView = webView,
            webViewClientListener = null
        )

        assertRequestCanContinueToLoad(response)
    }

    @Test
    fun whenIsHttpRequestThenHttpRequestListenerCalled() = runBlocking<Unit> {
        configureShouldNotUpgrade()
        whenever(mockRequest.url).thenReturn(Uri.parse("http://example.com"))
        val mockListener = mock<WebViewClientListener>()

        val response = testee.shouldIntercept(
            request = mockRequest,
            documentUrl = "foo.com",
            webView = webView,
            webViewClientListener = mockListener
        )

        verify(mockListener).pageHasHttpResources(anyString())
        assertRequestCanContinueToLoad(response)
    }

    @Test
    fun whenIsHttpsRequestThenHttpRequestListenerNotCalled() = runBlocking<Unit> {
        configureShouldNotUpgrade()
        whenever(mockRequest.url).thenReturn(Uri.parse("https://example.com"))
        val mockListener = mock<WebViewClientListener>()

        val response = testee.shouldIntercept(
            request = mockRequest,
            documentUrl = "foo.com",
            webView = webView,
            webViewClientListener = mockListener
        )

        verify(mockListener, never()).pageHasHttpResources(anyString())
        assertRequestCanContinueToLoad(response)
    }

    @Test
    fun whenRequestShouldBlockAndNoSurrogateThenCancellingResponseReturned() = runBlocking<Unit> {
        whenever(mockResourceSurrogates.get(any())).thenReturn(SurrogateResponse(responseAvailable = false))

        configureShouldNotUpgrade()
        configureShouldBlock()
        val response = testee.shouldIntercept(
            request = mockRequest,
            documentUrl = "foo.com",
            webView = webView,
            webViewClientListener = null
        )

        assertCancelledResponse(response)
    }

    @Test
    fun whenRequestShouldBlockButThereIsASurrogateThen() = runBlocking<Unit> {
        val availableSurrogate = SurrogateResponse(
            responseAvailable = true,
            mimeType = "application/javascript",
            jsFunction = "javascript replacement function goes here"
        )
        whenever(mockResourceSurrogates.get(any())).thenReturn(availableSurrogate)

        configureShouldNotUpgrade()
        configureShouldBlock()
        val response = testee.shouldIntercept(
            request = mockRequest,
            documentUrl = "foo.com",
            webView = webView,
            webViewClientListener = null
        )

        assertEquals(availableSurrogate.jsFunction.byteInputStream().read(), response!!.data.read())
    }

    @Test
    fun whenRequestShouldBlockButThereIsASurrogateThenCallSurrogateDetected() = runBlocking<Unit> {
        val availableSurrogate = SurrogateResponse(
            responseAvailable = true,
            mimeType = "application/javascript",
            jsFunction = "javascript replacement function goes here"
        )
        val mockWebViewClientListener: WebViewClientListener = mock()
        whenever(mockResourceSurrogates.get(any())).thenReturn(availableSurrogate)

        configureShouldNotUpgrade()
        configureShouldBlock()
        testee.shouldIntercept(
            request = mockRequest,
            documentUrl = "foo.com",
            webView = webView,
            webViewClientListener = mockWebViewClientListener
        )

        verify(mockWebViewClientListener).surrogateDetected(availableSurrogate)
    }

    @Test
    fun whenUrlShouldBeUpgradedThenNotifyWebViewClientListener() = runBlocking<Unit> {
        configureShouldUpgrade()
        val mockWebViewClientListener: WebViewClientListener = mock()
        testee.shouldIntercept(
            request = mockRequest,
            documentUrl = null,
            webView = webView,
            webViewClientListener = mockWebViewClientListener
        )

        verify(mockWebViewClientListener).upgradedToHttps()
    }

    @Test
<<<<<<< HEAD
    fun whenUrlShouldChangeToMobileUrlThenLoadUrlWithMobileSubdomain() = runBlocking<Unit> {
        configureShouldChangeToMobileUrl()

        val mockWebViewClientListener: WebViewClientListener = mock()
=======
    fun whenUrlShouldBeUpgradedAndGcpActiveThenLoadUrlWithGpcHeaders() = runBlocking<Unit> {
        configureShouldUpgrade()
        configureShouldAddGpcHeader()
        val mockWebViewClientListener: WebViewClientListener = mock()

>>>>>>> 30bee801
        testee.shouldIntercept(
            request = mockRequest,
            documentUrl = null,
            webView = webView,
            webViewClientListener = mockWebViewClientListener
        )

<<<<<<< HEAD
        verify(webView).loadUrl("https://m.facebook.com")
    }

    @Test
    fun whenUserAgentShouldChangeThenReloadUrl() = runBlocking<Unit> {
        configureUserAgentShouldChange()
        configureWebBackForwardListHasOneElement()

        val mockWebViewClientListener: WebViewClientListener = mock()
=======
        verify(webView).loadUrl(validHttpsUri().toString(), mockGlobalPrivacyControl.getHeaders())
    }

    @Test
    fun whenRequestShouldAddGcpHeadersThenRedirectTriggeredByGpcCalled() = runBlocking<Unit> {
        configureShouldNotUpgrade()
        configureShouldAddGpcHeader()
        configureUrlDoesNotExistInTheStack()
        val mockWebViewClientListener: WebViewClientListener = mock()

>>>>>>> 30bee801
        testee.shouldIntercept(
            request = mockRequest,
            documentUrl = null,
            webView = webView,
            webViewClientListener = mockWebViewClientListener
        )

<<<<<<< HEAD
        verify(webView).loadUrl(any())
    }

    @Test
    fun whenUserAgentShouldChangeAndUrlAlreadyWasInTheStackButIsNotTheLastElementThenDoNotReloadUrl() = runBlocking<Unit> {
        configureUserAgentShouldChange()
        configureWebBackForwardListIsOldElement()

        val mockWebViewClientListener: WebViewClientListener = mock()
=======
        verify(mockWebViewClientListener).redirectTriggeredByGpc()
    }

    @Test
    fun whenRequestShouldAddGcpHeadersThenLoadUrlWithGpcHeaders() = runBlocking<Unit> {
        configureShouldNotUpgrade()
        configureShouldAddGpcHeader()
        configureUrlDoesNotExistInTheStack()
        val mockWebViewClientListener: WebViewClientListener = mock()

        testee.shouldIntercept(
            request = mockRequest,
            documentUrl = null,
            webView = webView,
            webViewClientListener = mockWebViewClientListener
        )

        verify(webView).loadUrl(validUri().toString(), mockGlobalPrivacyControl.getHeaders())
    }

    @Test
    fun whenRequestShouldAddGcpHeadersButUrlExistsInTheStackThenLoadUrlNotCalled() = runBlocking<Unit> {
        configureShouldNotUpgrade()
        configureShouldAddGpcHeader()
        configureUrlExistsInTheStack()
        val mockWebViewClientListener: WebViewClientListener = mock()

>>>>>>> 30bee801
        testee.shouldIntercept(
            request = mockRequest,
            documentUrl = null,
            webView = webView,
            webViewClientListener = mockWebViewClientListener
        )

        verify(webView, never()).loadUrl(any())
    }

    @Test
<<<<<<< HEAD
    fun whenUserAgentHasNotChangedThenDoNotReloadUrl() = runBlocking<Unit> {
        configureShouldNotUpgrade()
        configureWebBackForwardListHasOneElement()

        val mockWebViewClientListener: WebViewClientListener = mock()
=======
    fun whenRequestShouldAddGcpHeadersButAlreadyContainsHeadersThenLoadUrlNotCalled() = runBlocking<Unit> {
        configureShouldNotUpgrade()
        configureRequestContainsGcpHeader()

        val mockWebViewClientListener: WebViewClientListener = mock()

>>>>>>> 30bee801
        testee.shouldIntercept(
            request = mockRequest,
            documentUrl = null,
            webView = webView,
            webViewClientListener = mockWebViewClientListener
        )

<<<<<<< HEAD
        verify(webView, never()).loadUrl(any())
=======
        verify(webView, never()).loadUrl(any(), any())
    }

    @Test
    fun whenRequestShouldNotAddGcpHeadersThenLoadUrlNotCalled() = runBlocking<Unit> {
        configureShouldNotUpgrade()
        configureShouldNotAddGpcHeader()
        val mockWebViewClientListener: WebViewClientListener = mock()

        testee.shouldIntercept(
            request = mockRequest,
            documentUrl = null,
            webView = webView,
            webViewClientListener = mockWebViewClientListener
        )

        verify(webView, never()).loadUrl(any(), any())
>>>>>>> 30bee801
    }

    private fun assertRequestCanContinueToLoad(response: WebResourceResponse?) {
        assertNull(response)
    }

    private fun configureShouldBlock() {
        val blockTrackingEvent = TrackingEvent(
            blocked = true,
            documentUrl = "",
            trackerUrl = "",
            entity = null,
            categories = null
        )
        whenever(mockRequest.isForMainFrame).thenReturn(false)
        whenever(mockTrackerDetector.evaluate(any(), any())).thenReturn(blockTrackingEvent)
    }

<<<<<<< HEAD
    private fun configureUserAgentShouldChange() = runBlocking<Unit> {
        whenever(mockRequest.url).thenReturn(Uri.parse("https://m.facebook.com"))
        whenever(mockRequest.isForMainFrame).thenReturn(true)
        whenever(mockRequest.method).thenReturn("GET")
    }

    private fun configureWebBackForwardListHasOneElement() {
        val mockWebBackForwardList: WebBackForwardList = mock()
        whenever(mockWebBackForwardList.currentIndex).thenReturn(0)
        whenever(mockWebBackForwardList.size).thenReturn(1)
        whenever(webView.copyBackForwardList()).thenReturn(mockWebBackForwardList)
    }

    private fun configureWebBackForwardListIsOldElement() {
        val mockWebBackForwardList: WebBackForwardList = mock()
        whenever(mockWebBackForwardList.currentIndex).thenReturn(0)
        whenever(mockWebBackForwardList.size).thenReturn(2)
        whenever(webView.copyBackForwardList()).thenReturn(mockWebBackForwardList)
    }

    private fun configureShouldChangeToMobileUrl() = runBlocking<Unit> {
        whenever(mockRequest.url).thenReturn((Uri.parse("https://facebook.com")))
        whenever(mockRequest.isForMainFrame).thenReturn(true)
=======
    private fun configureUrlExistsInTheStack() {
        val mockWebHistoryItem: WebHistoryItem = mock()
        whenever(mockWebHistoryItem.url).thenReturn(validUri().toString())
        whenever(mockWebBackForwardList.currentItem).thenReturn(mockWebHistoryItem)
        whenever(webView.copyBackForwardList()).thenReturn(mockWebBackForwardList)
    }

    private fun configureUrlDoesNotExistInTheStack() {
        val mockWebHistoryItem: WebHistoryItem = mock()
        whenever(mockWebHistoryItem.url).thenReturn("www.test.com")
        whenever(mockWebBackForwardList.currentItem).thenReturn(mockWebHistoryItem)
        whenever(webView.copyBackForwardList()).thenReturn(mockWebBackForwardList)
    }

    private fun configureRequestContainsGcpHeader() = runBlocking<Unit> {
        whenever(mockGlobalPrivacyControl.isGpcActive()).thenReturn(true)
        whenever(mockRequest.method).thenReturn("GET")
        whenever(mockRequest.requestHeaders).thenReturn(mapOf(GlobalPrivacyControlManager.GPC_HEADER to "test"))

    }

    private fun configureShouldAddGpcHeader() = runBlocking<Unit> {
        whenever(mockGlobalPrivacyControl.isGpcActive()).thenReturn(true)
        whenever(mockGlobalPrivacyControl.getHeaders()).thenReturn(mapOf("test" to "test"))
        whenever(mockGlobalPrivacyControl.shouldAddHeaders(any())).thenReturn(true)
        whenever(mockRequest.method).thenReturn("GET")
    }

    private fun configureShouldNotAddGpcHeader() = runBlocking<Unit> {
        whenever(mockGlobalPrivacyControl.isGpcActive()).thenReturn(false)
        whenever(mockGlobalPrivacyControl.getHeaders()).thenReturn(mapOf("test" to "test"))
        whenever(mockGlobalPrivacyControl.shouldAddHeaders(any())).thenReturn(false)
>>>>>>> 30bee801
        whenever(mockRequest.method).thenReturn("GET")
    }

    private fun configureShouldUpgrade() = runBlocking<Unit> {
        whenever(mockHttpsUpgrader.shouldUpgrade(any())).thenReturn(true)
        whenever(mockHttpsUpgrader.upgrade(any())).thenReturn(validHttpsUri())
        whenever(mockRequest.url).thenReturn(validUri())
        whenever(mockRequest.isForMainFrame).thenReturn(true)
    }

    private fun configureShouldNotUpgrade() = runBlocking<Unit> {
        whenever(mockHttpsUpgrader.shouldUpgrade(any())).thenReturn(false)

        whenever(mockRequest.url).thenReturn(validUri())
        whenever(mockRequest.isForMainFrame).thenReturn(true)
    }

    private fun validUri() = Uri.parse("example.com")
    private fun validHttpsUri() = Uri.parse("https://example.com")

    private fun assertCancelledResponse(response: WebResourceResponse?) {
        assertNotNull(response)
        assertNull(response!!.data)
        assertNull(response.mimeType)
        assertNull(response.encoding)
    }

    companion object {
        const val DEFAULT =
            "Mozilla/5.0 (Linux; Android 8.1.0; Nexus 6P Build/OPM3.171019.014) AppleWebKit/537.36 (KHTML, like Gecko) Version/4.0 Chrome/64.0.3282.137 Mobile Safari/537.36"
    }
}<|MERGE_RESOLUTION|>--- conflicted
+++ resolved
@@ -20,22 +20,16 @@
 
 import android.net.Uri
 import android.webkit.WebBackForwardList
-<<<<<<< HEAD
-=======
 import android.webkit.WebHistoryItem
->>>>>>> 30bee801
 import android.webkit.WebResourceRequest
 import android.webkit.WebResourceResponse
 import android.webkit.WebView
 import androidx.test.annotation.UiThreadTest
 import com.duckduckgo.app.CoroutineTestRule
-<<<<<<< HEAD
+import com.duckduckgo.app.globalprivacycontrol.GlobalPrivacyControl
+import com.duckduckgo.app.globalprivacycontrol.GlobalPrivacyControlManager
 import com.duckduckgo.app.browser.useragent.MobileUrlReWriter
 import com.duckduckgo.app.browser.useragent.UserAgentProvider
-=======
-import com.duckduckgo.app.globalprivacycontrol.GlobalPrivacyControl
-import com.duckduckgo.app.globalprivacycontrol.GlobalPrivacyControlManager
->>>>>>> 30bee801
 import com.duckduckgo.app.httpsupgrade.HttpsUpgrader
 import com.duckduckgo.app.privacy.db.PrivacyProtectionCountDao
 import com.duckduckgo.app.surrogates.ResourceSurrogates
@@ -65,13 +59,10 @@
     private var mockResourceSurrogates: ResourceSurrogates = mock()
     private var mockRequest: WebResourceRequest = mock()
     private val mockPrivacyProtectionCountDao: PrivacyProtectionCountDao = mock()
-<<<<<<< HEAD
+    private val mockGlobalPrivacyControl: GlobalPrivacyControl = mock()
+    private val mockWebBackForwardList: WebBackForwardList = mock()
     private val userAgentProvider: UserAgentProvider = UserAgentProvider(DEFAULT, mock())
     private val mobileUrlReWriter = MobileUrlReWriter()
-=======
-    private val mockGlobalPrivacyControl: GlobalPrivacyControl = mock()
-    private val mockWebBackForwardList: WebBackForwardList = mock()
->>>>>>> 30bee801
 
     private var webView: WebView = mock()
 
@@ -85,12 +76,9 @@
             httpsUpgrader = mockHttpsUpgrader,
             resourceSurrogates = mockResourceSurrogates,
             privacyProtectionCountDao = mockPrivacyProtectionCountDao,
-<<<<<<< HEAD
+            globalPrivacyControl = mockGlobalPrivacyControl,
             userAgentProvider = userAgentProvider,
             mobileUrlReWriter = mobileUrlReWriter
-=======
-            globalPrivacyControl = mockGlobalPrivacyControl
->>>>>>> 30bee801
         )
     }
 
@@ -359,26 +347,117 @@
     }
 
     @Test
-<<<<<<< HEAD
-    fun whenUrlShouldChangeToMobileUrlThenLoadUrlWithMobileSubdomain() = runBlocking<Unit> {
-        configureShouldChangeToMobileUrl()
-
-        val mockWebViewClientListener: WebViewClientListener = mock()
-=======
     fun whenUrlShouldBeUpgradedAndGcpActiveThenLoadUrlWithGpcHeaders() = runBlocking<Unit> {
         configureShouldUpgrade()
         configureShouldAddGpcHeader()
         val mockWebViewClientListener: WebViewClientListener = mock()
 
->>>>>>> 30bee801
-        testee.shouldIntercept(
-            request = mockRequest,
-            documentUrl = null,
-            webView = webView,
-            webViewClientListener = mockWebViewClientListener
-        )
-
-<<<<<<< HEAD
+        testee.shouldIntercept(
+            request = mockRequest,
+            documentUrl = null,
+            webView = webView,
+            webViewClientListener = mockWebViewClientListener
+        )
+
+        verify(webView).loadUrl(validHttpsUri().toString(), mockGlobalPrivacyControl.getHeaders())
+    }
+
+    @Test
+    fun whenRequestShouldAddGcpHeadersThenRedirectTriggeredByGpcCalled() = runBlocking<Unit> {
+        configureShouldNotUpgrade()
+        configureShouldAddGpcHeader()
+        configureUrlDoesNotExistInTheStack()
+        val mockWebViewClientListener: WebViewClientListener = mock()
+
+        testee.shouldIntercept(
+            request = mockRequest,
+            documentUrl = null,
+            webView = webView,
+            webViewClientListener = mockWebViewClientListener
+        )
+
+        verify(mockWebViewClientListener).redirectTriggeredByGpc()
+    }
+
+    @Test
+    fun whenRequestShouldAddGcpHeadersThenLoadUrlWithGpcHeaders() = runBlocking<Unit> {
+        configureShouldNotUpgrade()
+        configureShouldAddGpcHeader()
+        configureUrlDoesNotExistInTheStack()
+        val mockWebViewClientListener: WebViewClientListener = mock()
+
+        testee.shouldIntercept(
+            request = mockRequest,
+            documentUrl = null,
+            webView = webView,
+            webViewClientListener = mockWebViewClientListener
+        )
+
+        verify(webView).loadUrl(validUri().toString(), mockGlobalPrivacyControl.getHeaders())
+    }
+
+    @Test
+    fun whenRequestShouldAddGcpHeadersButUrlExistsInTheStackThenLoadUrlNotCalled() = runBlocking<Unit> {
+        configureShouldNotUpgrade()
+        configureShouldAddGpcHeader()
+        configureUrlExistsInTheStack()
+        val mockWebViewClientListener: WebViewClientListener = mock()
+
+        testee.shouldIntercept(
+            request = mockRequest,
+            documentUrl = null,
+            webView = webView,
+            webViewClientListener = mockWebViewClientListener
+        )
+
+        verify(webView, never()).loadUrl(any())
+    }
+
+    @Test
+    fun whenRequestShouldAddGcpHeadersButAlreadyContainsHeadersThenLoadUrlNotCalled() = runBlocking<Unit> {
+        configureShouldNotUpgrade()
+        configureRequestContainsGcpHeader()
+
+        val mockWebViewClientListener: WebViewClientListener = mock()
+
+        testee.shouldIntercept(
+            request = mockRequest,
+            documentUrl = null,
+            webView = webView,
+            webViewClientListener = mockWebViewClientListener
+        )
+
+        verify(webView, never()).loadUrl(any(), any())
+    }
+
+    @Test
+    fun whenRequestShouldNotAddGcpHeadersThenLoadUrlNotCalled() = runBlocking<Unit> {
+        configureShouldNotUpgrade()
+        configureShouldNotAddGpcHeader()
+        val mockWebViewClientListener: WebViewClientListener = mock()
+
+        testee.shouldIntercept(
+            request = mockRequest,
+            documentUrl = null,
+            webView = webView,
+            webViewClientListener = mockWebViewClientListener
+        )
+
+        verify(webView, never()).loadUrl(any(), any())
+    }
+
+    @Test
+    fun whenUrlShouldChangeToMobileUrlThenLoadUrlWithMobileSubdomain() = runBlocking<Unit> {
+        configureShouldChangeToMobileUrl()
+
+        val mockWebViewClientListener: WebViewClientListener = mock()
+        testee.shouldIntercept(
+            request = mockRequest,
+            documentUrl = null,
+            webView = webView,
+            webViewClientListener = mockWebViewClientListener
+        )
+
         verify(webView).loadUrl("https://m.facebook.com")
     }
 
@@ -388,26 +467,13 @@
         configureWebBackForwardListHasOneElement()
 
         val mockWebViewClientListener: WebViewClientListener = mock()
-=======
-        verify(webView).loadUrl(validHttpsUri().toString(), mockGlobalPrivacyControl.getHeaders())
-    }
-
-    @Test
-    fun whenRequestShouldAddGcpHeadersThenRedirectTriggeredByGpcCalled() = runBlocking<Unit> {
-        configureShouldNotUpgrade()
-        configureShouldAddGpcHeader()
-        configureUrlDoesNotExistInTheStack()
-        val mockWebViewClientListener: WebViewClientListener = mock()
-
->>>>>>> 30bee801
-        testee.shouldIntercept(
-            request = mockRequest,
-            documentUrl = null,
-            webView = webView,
-            webViewClientListener = mockWebViewClientListener
-        )
-
-<<<<<<< HEAD
+        testee.shouldIntercept(
+            request = mockRequest,
+            documentUrl = null,
+            webView = webView,
+            webViewClientListener = mockWebViewClientListener
+        )
+
         verify(webView).loadUrl(any())
     }
 
@@ -417,35 +483,6 @@
         configureWebBackForwardListIsOldElement()
 
         val mockWebViewClientListener: WebViewClientListener = mock()
-=======
-        verify(mockWebViewClientListener).redirectTriggeredByGpc()
-    }
-
-    @Test
-    fun whenRequestShouldAddGcpHeadersThenLoadUrlWithGpcHeaders() = runBlocking<Unit> {
-        configureShouldNotUpgrade()
-        configureShouldAddGpcHeader()
-        configureUrlDoesNotExistInTheStack()
-        val mockWebViewClientListener: WebViewClientListener = mock()
-
-        testee.shouldIntercept(
-            request = mockRequest,
-            documentUrl = null,
-            webView = webView,
-            webViewClientListener = mockWebViewClientListener
-        )
-
-        verify(webView).loadUrl(validUri().toString(), mockGlobalPrivacyControl.getHeaders())
-    }
-
-    @Test
-    fun whenRequestShouldAddGcpHeadersButUrlExistsInTheStackThenLoadUrlNotCalled() = runBlocking<Unit> {
-        configureShouldNotUpgrade()
-        configureShouldAddGpcHeader()
-        configureUrlExistsInTheStack()
-        val mockWebViewClientListener: WebViewClientListener = mock()
-
->>>>>>> 30bee801
         testee.shouldIntercept(
             request = mockRequest,
             documentUrl = null,
@@ -457,48 +494,19 @@
     }
 
     @Test
-<<<<<<< HEAD
     fun whenUserAgentHasNotChangedThenDoNotReloadUrl() = runBlocking<Unit> {
         configureShouldNotUpgrade()
         configureWebBackForwardListHasOneElement()
 
         val mockWebViewClientListener: WebViewClientListener = mock()
-=======
-    fun whenRequestShouldAddGcpHeadersButAlreadyContainsHeadersThenLoadUrlNotCalled() = runBlocking<Unit> {
-        configureShouldNotUpgrade()
-        configureRequestContainsGcpHeader()
-
-        val mockWebViewClientListener: WebViewClientListener = mock()
-
->>>>>>> 30bee801
-        testee.shouldIntercept(
-            request = mockRequest,
-            documentUrl = null,
-            webView = webView,
-            webViewClientListener = mockWebViewClientListener
-        )
-
-<<<<<<< HEAD
+        testee.shouldIntercept(
+            request = mockRequest,
+            documentUrl = null,
+            webView = webView,
+            webViewClientListener = mockWebViewClientListener
+        )
+
         verify(webView, never()).loadUrl(any())
-=======
-        verify(webView, never()).loadUrl(any(), any())
-    }
-
-    @Test
-    fun whenRequestShouldNotAddGcpHeadersThenLoadUrlNotCalled() = runBlocking<Unit> {
-        configureShouldNotUpgrade()
-        configureShouldNotAddGpcHeader()
-        val mockWebViewClientListener: WebViewClientListener = mock()
-
-        testee.shouldIntercept(
-            request = mockRequest,
-            documentUrl = null,
-            webView = webView,
-            webViewClientListener = mockWebViewClientListener
-        )
-
-        verify(webView, never()).loadUrl(any(), any())
->>>>>>> 30bee801
     }
 
     private fun assertRequestCanContinueToLoad(response: WebResourceResponse?) {
@@ -517,7 +525,41 @@
         whenever(mockTrackerDetector.evaluate(any(), any())).thenReturn(blockTrackingEvent)
     }
 
-<<<<<<< HEAD
+    private fun configureUrlExistsInTheStack() {
+        val mockWebHistoryItem: WebHistoryItem = mock()
+        whenever(mockWebHistoryItem.url).thenReturn(validUri().toString())
+        whenever(mockWebBackForwardList.currentItem).thenReturn(mockWebHistoryItem)
+        whenever(webView.copyBackForwardList()).thenReturn(mockWebBackForwardList)
+    }
+
+    private fun configureUrlDoesNotExistInTheStack() {
+        val mockWebHistoryItem: WebHistoryItem = mock()
+        whenever(mockWebHistoryItem.url).thenReturn("www.test.com")
+        whenever(mockWebBackForwardList.currentItem).thenReturn(mockWebHistoryItem)
+        whenever(webView.copyBackForwardList()).thenReturn(mockWebBackForwardList)
+    }
+
+    private fun configureRequestContainsGcpHeader() = runBlocking<Unit> {
+        whenever(mockGlobalPrivacyControl.isGpcActive()).thenReturn(true)
+        whenever(mockRequest.method).thenReturn("GET")
+        whenever(mockRequest.requestHeaders).thenReturn(mapOf(GlobalPrivacyControlManager.GPC_HEADER to "test"))
+
+    }
+
+    private fun configureShouldAddGpcHeader() = runBlocking<Unit> {
+        whenever(mockGlobalPrivacyControl.isGpcActive()).thenReturn(true)
+        whenever(mockGlobalPrivacyControl.getHeaders()).thenReturn(mapOf("test" to "test"))
+        whenever(mockGlobalPrivacyControl.shouldAddHeaders(any())).thenReturn(true)
+        whenever(mockRequest.method).thenReturn("GET")
+    }
+
+    private fun configureShouldNotAddGpcHeader() = runBlocking<Unit> {
+        whenever(mockGlobalPrivacyControl.isGpcActive()).thenReturn(false)
+        whenever(mockGlobalPrivacyControl.getHeaders()).thenReturn(mapOf("test" to "test"))
+        whenever(mockGlobalPrivacyControl.shouldAddHeaders(any())).thenReturn(false)
+        whenever(mockRequest.method).thenReturn("GET")
+    }
+
     private fun configureUserAgentShouldChange() = runBlocking<Unit> {
         whenever(mockRequest.url).thenReturn(Uri.parse("https://m.facebook.com"))
         whenever(mockRequest.isForMainFrame).thenReturn(true)
@@ -541,40 +583,6 @@
     private fun configureShouldChangeToMobileUrl() = runBlocking<Unit> {
         whenever(mockRequest.url).thenReturn((Uri.parse("https://facebook.com")))
         whenever(mockRequest.isForMainFrame).thenReturn(true)
-=======
-    private fun configureUrlExistsInTheStack() {
-        val mockWebHistoryItem: WebHistoryItem = mock()
-        whenever(mockWebHistoryItem.url).thenReturn(validUri().toString())
-        whenever(mockWebBackForwardList.currentItem).thenReturn(mockWebHistoryItem)
-        whenever(webView.copyBackForwardList()).thenReturn(mockWebBackForwardList)
-    }
-
-    private fun configureUrlDoesNotExistInTheStack() {
-        val mockWebHistoryItem: WebHistoryItem = mock()
-        whenever(mockWebHistoryItem.url).thenReturn("www.test.com")
-        whenever(mockWebBackForwardList.currentItem).thenReturn(mockWebHistoryItem)
-        whenever(webView.copyBackForwardList()).thenReturn(mockWebBackForwardList)
-    }
-
-    private fun configureRequestContainsGcpHeader() = runBlocking<Unit> {
-        whenever(mockGlobalPrivacyControl.isGpcActive()).thenReturn(true)
-        whenever(mockRequest.method).thenReturn("GET")
-        whenever(mockRequest.requestHeaders).thenReturn(mapOf(GlobalPrivacyControlManager.GPC_HEADER to "test"))
-
-    }
-
-    private fun configureShouldAddGpcHeader() = runBlocking<Unit> {
-        whenever(mockGlobalPrivacyControl.isGpcActive()).thenReturn(true)
-        whenever(mockGlobalPrivacyControl.getHeaders()).thenReturn(mapOf("test" to "test"))
-        whenever(mockGlobalPrivacyControl.shouldAddHeaders(any())).thenReturn(true)
-        whenever(mockRequest.method).thenReturn("GET")
-    }
-
-    private fun configureShouldNotAddGpcHeader() = runBlocking<Unit> {
-        whenever(mockGlobalPrivacyControl.isGpcActive()).thenReturn(false)
-        whenever(mockGlobalPrivacyControl.getHeaders()).thenReturn(mapOf("test" to "test"))
-        whenever(mockGlobalPrivacyControl.shouldAddHeaders(any())).thenReturn(false)
->>>>>>> 30bee801
         whenever(mockRequest.method).thenReturn("GET")
     }
 
