/*
 * Copyright (c) 2018 DuckDuckGo
 *
 * Licensed under the Apache License, Version 2.0 (the "License");
 * you may not use this file except in compliance with the License.
 * You may obtain a copy of the License at
 *
 *     http://www.apache.org/licenses/LICENSE-2.0
 *
 * Unless required by applicable law or agreed to in writing, software
 * distributed under the License is distributed on an "AS IS" BASIS,
 * WITHOUT WARRANTIES OR CONDITIONS OF ANY KIND, either express or implied.
 * See the License for the specific language governing permissions and
 * limitations under the License.
 */

package com.duckduckgo.app.browser.useragent

import com.duckduckgo.app.global.device.DeviceInfo
<<<<<<< HEAD
import com.duckduckgo.app.global.plugins.PluginPoint
import com.nhaarman.mockitokotlin2.mock
import com.nhaarman.mockitokotlin2.whenever
=======
import org.mockito.kotlin.mock
import org.mockito.kotlin.whenever
>>>>>>> 25d5df4f
import org.junit.Assert.assertTrue
import org.junit.Before
import org.junit.Test

class UserAgentProviderTest {

    private lateinit var testee: UserAgentProvider

    private var deviceInfo: DeviceInfo = mock()

    @Before
    fun before() {
        whenever(deviceInfo.majorAppVersion).thenReturn("5")
    }

    @Test
    fun whenUaRetrievedWithNoParamsThenDeviceStrippedAndApplicationComponentAddedBeforeSafari() {
<<<<<<< HEAD
        testee = getUserAgentProvider(Agent.DEFAULT, deviceInfo)
=======
        testee = UserAgentProvider({ Agent.DEFAULT }, deviceInfo)
>>>>>>> 25d5df4f
        val actual = testee.userAgent()
        assertTrue("$actual does not match expected regex", ValidationRegex.converted.matches(actual))
    }

    @Test
    fun whenMobileUaRetrievedThenDeviceStrippedAndApplicationComponentAddedBeforeSafari() {
<<<<<<< HEAD
        testee = getUserAgentProvider(Agent.DEFAULT, deviceInfo)
=======
        testee = UserAgentProvider({ Agent.DEFAULT }, deviceInfo)
>>>>>>> 25d5df4f
        val actual = testee.userAgent(isDesktop = false)
        assertTrue("$actual does not match expected regex", ValidationRegex.converted.matches(actual))
    }

    @Test
    fun whenDesktopUaRetrievedThenDeviceStrippedAndApplicationComponentAddedBeforeSafari() {
<<<<<<< HEAD
        testee = getUserAgentProvider(Agent.DEFAULT, deviceInfo)
=======
        testee = UserAgentProvider({ Agent.DEFAULT }, deviceInfo)
>>>>>>> 25d5df4f
        val actual = testee.userAgent(isDesktop = true)
        assertTrue("$actual does not match expected regex", ValidationRegex.desktop.matches(actual))
    }

    @Test
    fun whenMissingAppleWebKitComponentThenUaContainsMozillaAndApplicationAndSafariComponents() {
<<<<<<< HEAD
        testee = getUserAgentProvider(Agent.NO_WEBKIT, deviceInfo)
=======
        testee = UserAgentProvider({ Agent.NO_WEBKIT }, deviceInfo)
>>>>>>> 25d5df4f
        val actual = testee.userAgent(isDesktop = false)
        assertTrue("$actual does not match expected regex", ValidationRegex.missingWebKit.matches(actual))
    }

    @Test
    fun whenMissingSafariComponentThenUaContainsMozillaAndVersionAndApplicationComponents() {
<<<<<<< HEAD
        testee = getUserAgentProvider(Agent.NO_SAFARI, deviceInfo)
=======
        testee = UserAgentProvider({ Agent.NO_SAFARI }, deviceInfo)
>>>>>>> 25d5df4f
        val actual = testee.userAgent(isDesktop = false)
        assertTrue("$actual does not match expected result", ValidationRegex.missingSafari.matches(actual))
    }

    @Test
    fun whenMissingVersionComponentThenUaContainsMozillaAndApplicationAndSafariComponents() {
<<<<<<< HEAD
        testee = getUserAgentProvider(Agent.NO_VERSION, deviceInfo)
=======
        testee = UserAgentProvider({ Agent.NO_VERSION }, deviceInfo)
>>>>>>> 25d5df4f
        val actual = testee.userAgent(isDesktop = false)
        assertTrue("$actual does not match expected result", ValidationRegex.noVersion.matches(actual))
    }

    @Test
    fun whenDomainDoesNotSupportApplicationThenUaOmitsApplicationComponent() {
<<<<<<< HEAD
        testee = getUserAgentProvider(Agent.DEFAULT, deviceInfo)
=======
        testee = UserAgentProvider({ Agent.DEFAULT }, deviceInfo)
>>>>>>> 25d5df4f
        val actual = testee.userAgent(NO_APPLICATION_DOMAIN)
        assertTrue("$actual does not match expected regex", ValidationRegex.noApplication.matches(actual))
    }

    @Test
    fun whenSubdomsinDoesNotSupportApplicationThenUaOmitsApplicationComponent() {
<<<<<<< HEAD
        testee = getUserAgentProvider(Agent.DEFAULT, deviceInfo)
=======
        testee = UserAgentProvider({ Agent.DEFAULT }, deviceInfo)
>>>>>>> 25d5df4f
        val actual = testee.userAgent(NO_APPLICATION_SUBDOMAIN)
        assertTrue("$actual does not match expected regex", ValidationRegex.noApplication.matches(actual))
    }

    @Test
    fun whenDomainSupportsApplicationThenUaAddsApplicationComponentBeforeSafari() {
<<<<<<< HEAD
        testee = getUserAgentProvider(Agent.DEFAULT, deviceInfo)
=======
        testee = UserAgentProvider({ Agent.DEFAULT }, deviceInfo)
>>>>>>> 25d5df4f
        val actual = testee.userAgent(DOMAIN)
        assertTrue("$actual does not match expected regex", ValidationRegex.converted.matches(actual))
    }

    @Test
    fun whenDomainDoesNotSupportVersionThenUaOmitsVersionComponent() {
<<<<<<< HEAD
        testee = getUserAgentProvider(Agent.DEFAULT, deviceInfo)
=======
        testee = UserAgentProvider({ Agent.DEFAULT }, deviceInfo)
>>>>>>> 25d5df4f
        val actual = testee.userAgent(NO_VERSION_DOMAIN)
        assertTrue("$actual does not match expected regex", ValidationRegex.noVersion.matches(actual))
    }

    @Test
    fun whenSubdomainDoesNotSupportVersionThenUaOmitsVersionComponent() {
<<<<<<< HEAD
        testee = getUserAgentProvider(Agent.DEFAULT, deviceInfo)
=======
        testee = UserAgentProvider({ Agent.DEFAULT }, deviceInfo)
>>>>>>> 25d5df4f
        val actual = testee.userAgent(NO_VERSION_SUBDOMAIN)
        assertTrue("$actual does not match expected regex", ValidationRegex.noVersion.matches(actual))
    }

    @Test
    fun whenDomainSupportsVersionThenUaIncludesVersionComponentInUsualLocation() {
<<<<<<< HEAD
        testee = getUserAgentProvider(Agent.DEFAULT, deviceInfo)
=======
        testee = UserAgentProvider({ Agent.DEFAULT }, deviceInfo)
>>>>>>> 25d5df4f
        val actual = testee.userAgent(DOMAIN)
        assertTrue("$actual does not match expected regex", ValidationRegex.converted.matches(actual))
    }

    @Test
    fun whenUserAgentIsForASiteThatShouldUseDesktopAgentThenReturnDesktopUserAgent() {
<<<<<<< HEAD
        testee = getUserAgentProvider(Agent.DEFAULT, deviceInfo)
=======
        testee = UserAgentProvider({ Agent.DEFAULT }, deviceInfo)
>>>>>>> 25d5df4f
        val actual = testee.userAgent(DESKTOP_ONLY_SITE)
        assertTrue("$actual does not match expected regex", ValidationRegex.desktop.matches(actual))
    }

    @Test
    fun whenUserAgentIsForASiteThatShouldUseDesktopAgentButContainsAnExclusionThenDoNotReturnConvertedUserAgent() {
<<<<<<< HEAD
        testee = getUserAgentProvider(Agent.DEFAULT, deviceInfo)
=======
        testee = UserAgentProvider({ Agent.DEFAULT }, deviceInfo)
>>>>>>> 25d5df4f
        val actual = testee.userAgent(DESKTOP_ONLY_SITE_EXCEPTION)
        assertTrue("$actual does not match expected regex", ValidationRegex.converted.matches(actual))
    }

    private fun getUserAgentProvider(defaultUserAgent: String, device: DeviceInfo, userAgentOverridePluginPoint: PluginPoint<UserAgentOverride> = provideUserAgentOverridePluginPoint()): UserAgentProvider {
        return UserAgentProvider(defaultUserAgent, device, userAgentOverridePluginPoint)
    }

    companion object {
        const val DOMAIN = "http://example.com"
        const val NO_APPLICATION_DOMAIN = "http://cvs.com"
        const val NO_APPLICATION_SUBDOMAIN = "http://subdomain.cvs.com"
        const val NO_VERSION_DOMAIN = "http://ing.nl"
        const val NO_VERSION_SUBDOMAIN = "http://subdomain.ing.nl"
        const val DESKTOP_ONLY_SITE = "http://m.facebook.com"
        const val DESKTOP_ONLY_SITE_EXCEPTION = "http://m.facebook.com/dialog/"
    }

    private object Agent {
        const val DEFAULT =
            "Mozilla/5.0 (Linux; Android 8.1.0; Nexus 6P Build/OPM3.171019.014) AppleWebKit/537.36 " +
                "(KHTML, like Gecko) Version/4.0 Chrome/64.0.3282.137 Mobile Safari/537.36"
        const val NO_WEBKIT =
            "Mozilla/5.0 (Linux; Android 8.1.0; Nexus 6P Build/OPM3.171019.014) Version/4.0 Chrome/64.0.3282.137 Mobile Safari/537.36"
        const val NO_SAFARI =
            "Mozilla/5.0 (Linux; Android 8.1.0; Nexus 6P Build/OPM3.171019.014) AppleWebKit/537.36 " +
                "(KHTML, like Gecko) Version/4.0 Chrome/64.0.3282.137 Mobile"
        const val NO_VERSION =
            "Mozilla/5.0 (Linux; Android 8.1.0; Nexus 6P Build/OPM3.171019.014) AppleWebKit/537.36 " +
                "(KHTML, like Gecko) Chrome/64.0.3282.137 Mobile Safari/537.36"
    }

    // Some values will be dynamic based on OS/Architecture/Software versions, so we use Regex to validate values
    private object ValidationRegex {
        val converted = Regex(
            "Mozilla/5.0 \\(Linux; Android .*?\\) AppleWebKit/[.0-9]+" +
                " \\(KHTML, like Gecko\\) Version/[.0-9]+ Chrome/[.0-9]+ Mobile DuckDuckGo/5 Safari/[.0-9]+"
        )
        val desktop = Regex(
            "Mozilla/5.0 \\(X11; Linux .*?\\) AppleWebKit/[.0-9]+ " +
                "\\(KHTML, like Gecko\\) Version/[.0-9]+ Chrome/[.0-9]+ DuckDuckGo/5 Safari/[.0-9]+"
        )
        val noApplication = Regex(
            "Mozilla/5.0 \\(Linux; Android .*?\\) AppleWebKit/[.0-9]+ " +
                "\\(KHTML, like Gecko\\) Version/[.0-9]+ Chrome/[.0-9]+ Mobile Safari/[.0-9]+"
        )
        val noVersion = Regex(
            "Mozilla/5.0 \\(Linux; Android .*?\\) AppleWebKit/[.0-9]+ " +
                "\\(KHTML, like Gecko\\) Chrome/[.0-9]+ Mobile DuckDuckGo/5 Safari/[.0-9]+"
        )
        val missingWebKit = Regex(
            "Mozilla/5.0 \\(Linux; Android .*?\\) DuckDuckGo/5 Safari/[.0-9]+"
        )
        val missingSafari = Regex(
            "Mozilla/5.0 \\(Linux; Android .*?\\) AppleWebKit/[.0-9]+ " +
                "\\(KHTML, like Gecko\\) Version/[.0-9]+ Chrome/[.0-9]+ Mobile DuckDuckGo/5"
        )
    }
}<|MERGE_RESOLUTION|>--- conflicted
+++ resolved
@@ -17,14 +17,9 @@
 package com.duckduckgo.app.browser.useragent
 
 import com.duckduckgo.app.global.device.DeviceInfo
-<<<<<<< HEAD
 import com.duckduckgo.app.global.plugins.PluginPoint
-import com.nhaarman.mockitokotlin2.mock
-import com.nhaarman.mockitokotlin2.whenever
-=======
 import org.mockito.kotlin.mock
 import org.mockito.kotlin.whenever
->>>>>>> 25d5df4f
 import org.junit.Assert.assertTrue
 import org.junit.Before
 import org.junit.Test
@@ -42,160 +37,104 @@
 
     @Test
     fun whenUaRetrievedWithNoParamsThenDeviceStrippedAndApplicationComponentAddedBeforeSafari() {
-<<<<<<< HEAD
         testee = getUserAgentProvider(Agent.DEFAULT, deviceInfo)
-=======
-        testee = UserAgentProvider({ Agent.DEFAULT }, deviceInfo)
->>>>>>> 25d5df4f
         val actual = testee.userAgent()
         assertTrue("$actual does not match expected regex", ValidationRegex.converted.matches(actual))
     }
 
     @Test
     fun whenMobileUaRetrievedThenDeviceStrippedAndApplicationComponentAddedBeforeSafari() {
-<<<<<<< HEAD
         testee = getUserAgentProvider(Agent.DEFAULT, deviceInfo)
-=======
-        testee = UserAgentProvider({ Agent.DEFAULT }, deviceInfo)
->>>>>>> 25d5df4f
         val actual = testee.userAgent(isDesktop = false)
         assertTrue("$actual does not match expected regex", ValidationRegex.converted.matches(actual))
     }
 
     @Test
     fun whenDesktopUaRetrievedThenDeviceStrippedAndApplicationComponentAddedBeforeSafari() {
-<<<<<<< HEAD
         testee = getUserAgentProvider(Agent.DEFAULT, deviceInfo)
-=======
-        testee = UserAgentProvider({ Agent.DEFAULT }, deviceInfo)
->>>>>>> 25d5df4f
         val actual = testee.userAgent(isDesktop = true)
         assertTrue("$actual does not match expected regex", ValidationRegex.desktop.matches(actual))
     }
 
     @Test
     fun whenMissingAppleWebKitComponentThenUaContainsMozillaAndApplicationAndSafariComponents() {
-<<<<<<< HEAD
         testee = getUserAgentProvider(Agent.NO_WEBKIT, deviceInfo)
-=======
-        testee = UserAgentProvider({ Agent.NO_WEBKIT }, deviceInfo)
->>>>>>> 25d5df4f
         val actual = testee.userAgent(isDesktop = false)
         assertTrue("$actual does not match expected regex", ValidationRegex.missingWebKit.matches(actual))
     }
 
     @Test
     fun whenMissingSafariComponentThenUaContainsMozillaAndVersionAndApplicationComponents() {
-<<<<<<< HEAD
         testee = getUserAgentProvider(Agent.NO_SAFARI, deviceInfo)
-=======
-        testee = UserAgentProvider({ Agent.NO_SAFARI }, deviceInfo)
->>>>>>> 25d5df4f
         val actual = testee.userAgent(isDesktop = false)
         assertTrue("$actual does not match expected result", ValidationRegex.missingSafari.matches(actual))
     }
 
     @Test
     fun whenMissingVersionComponentThenUaContainsMozillaAndApplicationAndSafariComponents() {
-<<<<<<< HEAD
         testee = getUserAgentProvider(Agent.NO_VERSION, deviceInfo)
-=======
-        testee = UserAgentProvider({ Agent.NO_VERSION }, deviceInfo)
->>>>>>> 25d5df4f
         val actual = testee.userAgent(isDesktop = false)
         assertTrue("$actual does not match expected result", ValidationRegex.noVersion.matches(actual))
     }
 
     @Test
     fun whenDomainDoesNotSupportApplicationThenUaOmitsApplicationComponent() {
-<<<<<<< HEAD
         testee = getUserAgentProvider(Agent.DEFAULT, deviceInfo)
-=======
-        testee = UserAgentProvider({ Agent.DEFAULT }, deviceInfo)
->>>>>>> 25d5df4f
         val actual = testee.userAgent(NO_APPLICATION_DOMAIN)
         assertTrue("$actual does not match expected regex", ValidationRegex.noApplication.matches(actual))
     }
 
     @Test
     fun whenSubdomsinDoesNotSupportApplicationThenUaOmitsApplicationComponent() {
-<<<<<<< HEAD
         testee = getUserAgentProvider(Agent.DEFAULT, deviceInfo)
-=======
-        testee = UserAgentProvider({ Agent.DEFAULT }, deviceInfo)
->>>>>>> 25d5df4f
         val actual = testee.userAgent(NO_APPLICATION_SUBDOMAIN)
         assertTrue("$actual does not match expected regex", ValidationRegex.noApplication.matches(actual))
     }
 
     @Test
     fun whenDomainSupportsApplicationThenUaAddsApplicationComponentBeforeSafari() {
-<<<<<<< HEAD
         testee = getUserAgentProvider(Agent.DEFAULT, deviceInfo)
-=======
-        testee = UserAgentProvider({ Agent.DEFAULT }, deviceInfo)
->>>>>>> 25d5df4f
         val actual = testee.userAgent(DOMAIN)
         assertTrue("$actual does not match expected regex", ValidationRegex.converted.matches(actual))
     }
 
     @Test
     fun whenDomainDoesNotSupportVersionThenUaOmitsVersionComponent() {
-<<<<<<< HEAD
         testee = getUserAgentProvider(Agent.DEFAULT, deviceInfo)
-=======
-        testee = UserAgentProvider({ Agent.DEFAULT }, deviceInfo)
->>>>>>> 25d5df4f
         val actual = testee.userAgent(NO_VERSION_DOMAIN)
         assertTrue("$actual does not match expected regex", ValidationRegex.noVersion.matches(actual))
     }
 
     @Test
     fun whenSubdomainDoesNotSupportVersionThenUaOmitsVersionComponent() {
-<<<<<<< HEAD
         testee = getUserAgentProvider(Agent.DEFAULT, deviceInfo)
-=======
-        testee = UserAgentProvider({ Agent.DEFAULT }, deviceInfo)
->>>>>>> 25d5df4f
         val actual = testee.userAgent(NO_VERSION_SUBDOMAIN)
         assertTrue("$actual does not match expected regex", ValidationRegex.noVersion.matches(actual))
     }
 
     @Test
     fun whenDomainSupportsVersionThenUaIncludesVersionComponentInUsualLocation() {
-<<<<<<< HEAD
         testee = getUserAgentProvider(Agent.DEFAULT, deviceInfo)
-=======
-        testee = UserAgentProvider({ Agent.DEFAULT }, deviceInfo)
->>>>>>> 25d5df4f
         val actual = testee.userAgent(DOMAIN)
         assertTrue("$actual does not match expected regex", ValidationRegex.converted.matches(actual))
     }
 
     @Test
     fun whenUserAgentIsForASiteThatShouldUseDesktopAgentThenReturnDesktopUserAgent() {
-<<<<<<< HEAD
         testee = getUserAgentProvider(Agent.DEFAULT, deviceInfo)
-=======
-        testee = UserAgentProvider({ Agent.DEFAULT }, deviceInfo)
->>>>>>> 25d5df4f
         val actual = testee.userAgent(DESKTOP_ONLY_SITE)
         assertTrue("$actual does not match expected regex", ValidationRegex.desktop.matches(actual))
     }
 
     @Test
     fun whenUserAgentIsForASiteThatShouldUseDesktopAgentButContainsAnExclusionThenDoNotReturnConvertedUserAgent() {
-<<<<<<< HEAD
         testee = getUserAgentProvider(Agent.DEFAULT, deviceInfo)
-=======
-        testee = UserAgentProvider({ Agent.DEFAULT }, deviceInfo)
->>>>>>> 25d5df4f
         val actual = testee.userAgent(DESKTOP_ONLY_SITE_EXCEPTION)
         assertTrue("$actual does not match expected regex", ValidationRegex.converted.matches(actual))
     }
 
     private fun getUserAgentProvider(defaultUserAgent: String, device: DeviceInfo, userAgentOverridePluginPoint: PluginPoint<UserAgentOverride> = provideUserAgentOverridePluginPoint()): UserAgentProvider {
-        return UserAgentProvider(defaultUserAgent, device, userAgentOverridePluginPoint)
+        return UserAgentProvider({ Agent.DEFAULT }, device, userAgentOverridePluginPoint)
     }
 
     companion object {
