--- conflicted
+++ resolved
@@ -28,22 +28,16 @@
 import com.duckduckgo.app.browser.BrowserViewModel.Command.Navigate
 import com.duckduckgo.app.browser.omnibar.OmnibarEntryConverter
 import com.duckduckgo.app.global.StringResolver
-<<<<<<< HEAD
 import com.duckduckgo.app.global.db.AppDatabase
-import com.duckduckgo.app.privacymonitor.model.PrivacyGrade
-import com.duckduckgo.app.privacymonitor.store.PrivacyMonitorRepository
-import com.duckduckgo.app.privacymonitor.store.TermsOfServiceStore
-import com.duckduckgo.app.settings.db.AppConfigurationDao
-import com.duckduckgo.app.settings.db.AppConfigurationEntity
-=======
 import com.duckduckgo.app.privacymonitor.db.NetworkLeaderboardDao
 import com.duckduckgo.app.privacymonitor.db.NetworkLeaderboardEntry
 import com.duckduckgo.app.privacymonitor.db.NetworkPercent
 import com.duckduckgo.app.privacymonitor.model.PrivacyGrade
 import com.duckduckgo.app.privacymonitor.store.PrivacyMonitorRepository
 import com.duckduckgo.app.privacymonitor.store.TermsOfServiceStore
+import com.duckduckgo.app.settings.db.AppConfigurationDao
+import com.duckduckgo.app.settings.db.AppConfigurationEntity
 import com.duckduckgo.app.trackerdetection.model.TrackerNetwork
->>>>>>> 90d0aa65
 import com.duckduckgo.app.trackerdetection.model.TrackerNetworks
 import com.duckduckgo.app.trackerdetection.model.TrackingEvent
 import com.nhaarman.mockito_kotlin.mock
@@ -62,31 +56,23 @@
     @Suppress("unused")
     var instantTaskExecutorRule = InstantTaskExecutorRule()
 
-<<<<<<< HEAD
-    private lateinit var testee: BrowserViewModel
+    private var lastEntry: NetworkLeaderboardEntry? = null
+
+    private val testStringResolver: StringResolver = object : StringResolver {
+        override fun getString(stringId: Int): String = ""
+        override fun getString(stringId: Int, vararg formatArgs: Any): String = ""
+    }
+
+    private val testNetworkLeaderboardDao: NetworkLeaderboardDao = object : NetworkLeaderboardDao {
+        override fun insert(leaderboardEntry: NetworkLeaderboardEntry) { lastEntry = leaderboardEntry }
+        override fun networkPercents(): LiveData<Array<NetworkPercent>> { return MutableLiveData<Array<NetworkPercent>>() }
+    }
     private lateinit var queryObserver: Observer<String>
     private lateinit var navigationObserver: Observer<Command>
     private lateinit var termsOfServiceStore: TermsOfServiceStore
     private lateinit var mockStringResolver: StringResolver
     private lateinit var db: AppDatabase
-    private lateinit var dao: AppConfigurationDao
-=======
-    private var lastEntry: NetworkLeaderboardEntry? = null
-
-    private val queryObserver: Observer<String> = mock()
-    private val navigationObserver: Observer<Command> = mock()
-    private val termsOfServiceStore: TermsOfServiceStore = mock()
-
-    private val testStringResolver: StringResolver = object : StringResolver {
-        override fun getString(stringId: Int): String = ""
-        override fun getString(stringId: Int, vararg formatArgs: Any): String = ""
-    }
-
-    private val testNetworkLeaderboardDao: NetworkLeaderboardDao = object : NetworkLeaderboardDao {
-        override fun insert(leaderboardEntry: NetworkLeaderboardEntry) { lastEntry = leaderboardEntry }
-        override fun networkPercents(): LiveData<Array<NetworkPercent>> { return MutableLiveData<Array<NetworkPercent>>() }
-    }
->>>>>>> 90d0aa65
+    private lateinit var appConfigurationDao: AppConfigurationDao
 
     private val testOmnibarConverter: OmnibarEntryConverter = object : OmnibarEntryConverter {
         override fun convertUri(input: String): String = "duckduckgo.com"
@@ -98,21 +84,18 @@
 
     @Before
     fun before() {
-<<<<<<< HEAD
-        db = Room.inMemoryDatabaseBuilder(InstrumentationRegistry.getContext(), AppDatabase::class.java)
+
+
+          db = Room.inMemoryDatabaseBuilder(InstrumentationRegistry.getContext(), AppDatabase::class.java)
                 .allowMainThreadQueries()
                 .build()
-        dao = db.appConfigurationDao()
+        appConfigurationDao = db.appConfigurationDao()
 
         mockStringResolver = mock()
         queryObserver = mock()
         navigationObserver = mock()
         termsOfServiceStore = mock()
-        testee = BrowserViewModel(testOmnibarConverter, DuckDuckGoUrlDetector(), termsOfServiceStore, TrackerNetworks(), PrivacyMonitorRepository(), object : StringResolver {
-            override fun getString(stringId: Int): String = ""
-            override fun getString(stringId: Int, vararg formatArgs: Any): String = ""
-        }, SpecialUrlDetector(), dao)
-=======
+
         testee = BrowserViewModel(
                 testOmnibarConverter,
                 DuckDuckGoUrlDetector(),
@@ -120,8 +103,8 @@
                 TrackerNetworks(),
                 PrivacyMonitorRepository(),
                 testStringResolver,
-                testNetworkLeaderboardDao)
->>>>>>> 90d0aa65
+                testNetworkLeaderboardDao, appConfigurationDao)
+
         testee.url.observeForever(queryObserver)
         testee.command.observeForever(navigationObserver)
     }
