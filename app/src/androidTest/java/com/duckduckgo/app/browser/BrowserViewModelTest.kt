--- conflicted
+++ resolved
@@ -79,11 +79,7 @@
         testee = BrowserViewModel(testOmnibarConverter, DuckDuckGoUrlDetector(), termsOfServiceStore, TrackerNetworks(), PrivacyMonitorRepository(), object : StringResolver {
             override fun getString(stringId: Int): String = ""
             override fun getString(stringId: Int, vararg formatArgs: Any): String = ""
-<<<<<<< HEAD
-        }, dao)
-=======
-        }, SpecialUrlDetector())
->>>>>>> 816d53ac
+        }, SpecialUrlDetector(), dao)
         testee.url.observeForever(queryObserver)
         testee.command.observeForever(navigationObserver)
     }
@@ -236,7 +232,6 @@
     }
 
     @Test
-<<<<<<< HEAD
     fun whenUrlUpdatedAfterConfigDownloadThenPrivacyGradeIsShown() {
         testee.appConfigurationObserver.onChanged(AppConfigurationEntity(appConfigurationDownloaded = true))
         testee.urlChanged((""))
@@ -250,7 +245,8 @@
         testee.urlChanged((""))
         assertFalse(testee.viewState.value!!.showPrivacyGrade)
     }
-=======
+
+    @Test
     fun whenOmnibarInputDoesNotHaveFocusThenPrivacyGradeIsShown() {
         testee.onOmnibarInputStateChanged("", false)
         assertTrue(testee.viewState.value!!.showPrivacyGrade)
@@ -278,6 +274,4 @@
         testee.onOmnibarInputStateChanged("", true)
         assertFalse(testee.viewState.value!!.showFireButton)
     }
-
->>>>>>> 816d53ac
 }