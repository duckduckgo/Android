/*
 * Copyright (c) 2017 DuckDuckGo
 *
 * Licensed under the Apache License, Version 2.0 (the "License");
 * you may not use this file except in compliance with the License.
 * You may obtain a copy of the License at
 *
 *     http://www.apache.org/licenses/LICENSE-2.0
 *
 * Unless required by applicable law or agreed to in writing, software
 * distributed under the License is distributed on an "AS IS" BASIS,
 * WITHOUT WARRANTIES OR CONDITIONS OF ANY KIND, either express or implied.
 * See the License for the specific language governing permissions and
 * limitations under the License.
 */

package com.duckduckgo.app.browser

import android.arch.core.executor.testing.InstantTaskExecutorRule
import android.arch.lifecycle.Observer
import android.content.Context
import android.net.Uri
import com.duckduckgo.app.browser.omnibar.OmnibarEntryConverter
import com.duckduckgo.app.trackerdetection.TrackerDetectionClient
import com.duckduckgo.app.trackerdetection.TrackerDetectionClient.ClientName
import com.duckduckgo.app.trackerdetection.TrackerDetector
import com.duckduckgo.app.trackerdetection.api.TrackerListService
import com.duckduckgo.app.trackerdetection.store.TrackerDataProvider
import com.nhaarman.mockito_kotlin.any
import com.nhaarman.mockito_kotlin.whenever
import mock
import org.junit.After
import org.junit.Assert.*
import org.junit.Before
import org.junit.Rule
import org.junit.Test
import org.mockito.ArgumentMatchers
import org.mockito.Mock
import org.mockito.Mockito.never
import org.mockito.Mockito.verify

class BrowserViewModelTest {

    @get:Rule
    var instantTaskExecutorRule = InstantTaskExecutorRule()

    @Mock
<<<<<<< HEAD
    val viewStateObserver: Observer<BrowserViewModel.ViewState> = mock()

    @Mock
    val observer: Observer<String> = mock()
=======
    private val observer: Observer<String> = mock()
>>>>>>> adea8ead

    @Mock
    private val mockContext: Context = mock()

    @Mock
    private val mockTrackerService: TrackerListService = mock()


    private val testOmnibarConverter: OmnibarEntryConverter = object : OmnibarEntryConverter {
        override fun convertUri(input: String): String = "duckduckgo.com"
        override fun isWebUrl(inputQuery: String): Boolean = true
        override fun convertQueryToUri(inputQuery: String): Uri = Uri.parse("duckduckgo.com")
    }

    private lateinit var testee: BrowserViewModel

    @Before
    fun before() {
<<<<<<< HEAD
        testee = BrowserViewModel(testOmnibarConverter)
        testee.query.observeForever(observer)
        testee.viewState.observeForever(viewStateObserver)
    }

    @After
    fun after() {
        testee.query.removeObserver(observer)
        testee.viewState.removeObserver(viewStateObserver)
=======
        testee = BrowserViewModel(testOmnibarConverter, TrackerDataProvider(mockContext), testTrackerDetector(), mockTrackerService)
>>>>>>> adea8ead
    }

    @Test
    fun whenEmptyInputQueryThenNoQueryMadeAvailableToActivity() {
        testee.onQueryEntered("")
        verify(observer, never()).onChanged(ArgumentMatchers.anyString())
    }

    @Test
    fun whenBlankInputQueryThenNoQueryMadeAvailableToActivity() {
        testee.onQueryEntered("     ")
        verify(observer, never()).onChanged(ArgumentMatchers.anyString())
    }

    @Test
    fun whenNonEmptyInputThenQueryMadeAvailableToActivity() {
        testee.onQueryEntered("foo")
        verify(observer).onChanged(ArgumentMatchers.anyString())
    }

<<<<<<< HEAD
    @Test
    fun whenViewModelNotifiedThatWebViewIsLoadingThenViewStateIsUpdated() {
        testee.loadingStateChange(true)
        assertTrue(testee.viewState.value!!.isLoading)
    }

    @Test
    fun whenViewModelNotifiedThatWebViewIsNotLoadingThenViewStateIsUpdated() {
        testee.loadingStateChange(false)
        assertFalse(testee.viewState.value!!.isLoading)
    }

    @Test
    fun whenViewModelNotifiedThatUrlFocusChangedGotFocusThenViewStateIsUpdated() {
        testee.urlFocusChanged(true)
        assertTrue(testee.viewState.value!!.isEditing)
    }

    @Test
    fun whenViewModelNotifiedThatUrlFocusChangedLostFocusThenViewStateIsUpdated() {
        testee.urlFocusChanged(false)
        assertFalse(testee.viewState.value!!.isEditing)
    }

    @Test
    fun whenNoUrlEverEnteredThenViewStateHasNull() {
        assertNull(testee.viewState.value!!.url)
    }

    @Test
    fun whenUrlChangedThenViewStateIsUpdated() {
        testee.urlChanged("duckduckgo.com")
        assertEquals("duckduckgo.com", testee.viewState.value!!.url)
    }

    @Test
    fun whenViewModelGetsProgressUpdateThenViewStateIsUpdated() {
        testee.progressChanged(0)
        assertEquals(0, testee.viewState.value!!.progress)

        testee.progressChanged(50)
        assertEquals(50, testee.viewState.value!!.progress)

        testee.progressChanged(100)
        assertEquals(100, testee.viewState.value!!.progress)
=======
    private fun testTrackerDetector(): TrackerDetector {
        val trackerDetector = TrackerDetector()
        trackerDetector.addClient(clientMock(ClientName.EASYLIST))
        trackerDetector.addClient(clientMock(ClientName.EASYPRIVACY))
        return trackerDetector
    }

    private fun clientMock(name: ClientName): TrackerDetectionClient {
        val client: TrackerDetectionClient = mock()
        whenever(client.name).thenReturn(name)
        whenever(client.matches(ArgumentMatchers.anyString(), ArgumentMatchers.anyString(), any())).thenReturn(false)
        return client
>>>>>>> adea8ead
    }
}<|MERGE_RESOLUTION|>--- conflicted
+++ resolved
@@ -45,14 +45,10 @@
     var instantTaskExecutorRule = InstantTaskExecutorRule()
 
     @Mock
-<<<<<<< HEAD
     val viewStateObserver: Observer<BrowserViewModel.ViewState> = mock()
 
     @Mock
-    val observer: Observer<String> = mock()
-=======
     private val observer: Observer<String> = mock()
->>>>>>> adea8ead
 
     @Mock
     private val mockContext: Context = mock()
@@ -71,8 +67,7 @@
 
     @Before
     fun before() {
-<<<<<<< HEAD
-        testee = BrowserViewModel(testOmnibarConverter)
+        testee = BrowserViewModel(testOmnibarConverter, TrackerDataProvider(mockContext), testTrackerDetector(), mockTrackerService)
         testee.query.observeForever(observer)
         testee.viewState.observeForever(viewStateObserver)
     }
@@ -81,9 +76,6 @@
     fun after() {
         testee.query.removeObserver(observer)
         testee.viewState.removeObserver(viewStateObserver)
-=======
-        testee = BrowserViewModel(testOmnibarConverter, TrackerDataProvider(mockContext), testTrackerDetector(), mockTrackerService)
->>>>>>> adea8ead
     }
 
     @Test
@@ -104,7 +96,6 @@
         verify(observer).onChanged(ArgumentMatchers.anyString())
     }
 
-<<<<<<< HEAD
     @Test
     fun whenViewModelNotifiedThatWebViewIsLoadingThenViewStateIsUpdated() {
         testee.loadingStateChange(true)
@@ -150,7 +141,8 @@
 
         testee.progressChanged(100)
         assertEquals(100, testee.viewState.value!!.progress)
-=======
+    }
+
     private fun testTrackerDetector(): TrackerDetector {
         val trackerDetector = TrackerDetector()
         trackerDetector.addClient(clientMock(ClientName.EASYLIST))
@@ -163,6 +155,5 @@
         whenever(client.name).thenReturn(name)
         whenever(client.matches(ArgumentMatchers.anyString(), ArgumentMatchers.anyString(), any())).thenReturn(false)
         return client
->>>>>>> adea8ead
     }
 }