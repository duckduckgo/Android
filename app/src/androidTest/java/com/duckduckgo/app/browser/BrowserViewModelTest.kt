--- conflicted
+++ resolved
@@ -119,13 +119,8 @@
     }
 
     @Test
-<<<<<<< HEAD
     fun whenTabsUpdatedWithTabsThenNewTabNotLaunched() = runBlocking {
-        testee.onTabsUpdated(asList(TabEntity(TAB_ID, "", "", true, 0)))
-=======
-    fun whenTabsUpdatedWithTabsThenNewTabNotLaunched() {
         testee.onTabsUpdated(asList(TabEntity(TAB_ID, "", "", false, true, 0)))
->>>>>>> 356d487a
         verify(mockCommandObserver, never()).onChanged(any())
     }
 
