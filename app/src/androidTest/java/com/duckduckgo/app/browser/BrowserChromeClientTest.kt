/*
 * Copyright (c) 2018 DuckDuckGo
 *
 * Licensed under the Apache License, Version 2.0 (the "License");
 * you may not use this file except in compliance with the License.
 * You may obtain a copy of the License at
 *
 *     http://www.apache.org/licenses/LICENSE-2.0
 *
 * Unless required by applicable law or agreed to in writing, software
 * distributed under the License is distributed on an "AS IS" BASIS,
 * WITHOUT WARRANTIES OR CONDITIONS OF ANY KIND, either express or implied.
 * See the License for the specific language governing permissions and
 * limitations under the License.
 */

@file:Suppress("RemoveExplicitTypeArguments")

package com.duckduckgo.app.browser

import android.content.Context
import android.view.View
import android.webkit.WebChromeClient
import android.webkit.WebView
import androidx.test.annotation.UiThreadTest
import androidx.test.platform.app.InstrumentationRegistry.getInstrumentation
import com.nhaarman.mockitokotlin2.*
import org.junit.Before
import org.junit.Test

class BrowserChromeClientTest {

    private lateinit var testee: BrowserChromeClient
    private lateinit var webView: TestWebView
    private lateinit var mockWebViewClientListener: WebViewClientListener
    private val fakeView = View(getInstrumentation().targetContext)

    @UiThreadTest
    @Before
    fun setup() {
        testee = BrowserChromeClient()
        mockWebViewClientListener = mock()
        testee.webViewClientListener = mockWebViewClientListener
        webView = TestWebView(getInstrumentation().targetContext)
    }

    @Test
    fun whenCustomViewShownForFirstTimeListenerInstructedToGoFullScreen() {
        testee.onShowCustomView(fakeView, null)
        verify(mockWebViewClientListener).goFullScreen(fakeView)
    }

    @Test
    fun whenCustomViewShownMultipleTimesListenerInstructedToGoFullScreenOnlyOnce() {
        testee.onShowCustomView(fakeView, null)
        testee.onShowCustomView(fakeView, null)
        testee.onShowCustomView(fakeView, null)
        verify(mockWebViewClientListener, times(1)).goFullScreen(fakeView)
    }

    @Test
    fun whenCustomViewShownMultipleTimesCallbackInstructedToHideForAllButTheFirstCall() {
        val mockCustomViewCallback: WebChromeClient.CustomViewCallback = mock()
        testee.onShowCustomView(fakeView, mockCustomViewCallback)
        testee.onShowCustomView(fakeView, mockCustomViewCallback)
        testee.onShowCustomView(fakeView, mockCustomViewCallback)
        verify(mockCustomViewCallback, times(2)).onCustomViewHidden()
    }

    @Test
    fun whenHideCustomViewCalledThenListenerInstructedToExistFullScreen() {
        testee.onHideCustomView()
        verify(mockWebViewClientListener).exitFullScreen()
    }

    @UiThreadTest
    @Test
    fun whenOnProgressChangedCalledThenListenerInstructedToUpdateProgress() {
        testee.onProgressChanged(webView, 10)
        verify(mockWebViewClientListener).progressChanged(10)
    }

    @UiThreadTest
    @Test
    fun whenOnProgressChangedCalledThenListenerInstructedToUpdateNavigationState() {
        testee.onProgressChanged(webView, 10)
        verify(mockWebViewClientListener).navigationStateChanged(any())
    }

<<<<<<< HEAD
    @UiThreadTest
    @Test
    fun whenOnProgressChangedCalledAfterUrlChangeThenListenerInstructedToUpdateProgressAgain() {
        webView.stubUrl = "foo.com"
        testee.onProgressChanged(webView, 10)
        testee.onProgressChanged(webView, 20)
        webView.stubUrl = "bar.com"
        testee.onProgressChanged(webView, 30)
        verify(mockWebViewClientListener, times(3)).progressChanged(any(), any())
    }

    @UiThreadTest
    @Test
    fun whenOnProgressChangedCalledThenPassedOnToWebClient() {
        val url = "https://example.com"
        webView.stubUrl = url
        testee.onProgressChanged(webView, 10)
        verify(mockWebViewClientListener).progressChanged(url, 10)
    }

    @UiThreadTest
    @Test
    fun whenOnCreateWindowThenOpenUrlInNewTab() {
        val url = "https://example.com"
        webView.stubUrl = url
        testee.onCreateWindow(webView, false, false,  null)
        verify(mockWebViewClientListener).openInNewTab(webView.stubUrl)
        verifyNoMoreInteractions(mockWebViewClientListener)
    }

    private class TestWebView(context: Context) : WebView(context) {
        var stubUrl: String = ""

        override fun getUrl(): String {
            return stubUrl
        }
    }
=======
    private class TestWebView(context: Context) : WebView(context)
>>>>>>> 9360e686
}<|MERGE_RESOLUTION|>--- conflicted
+++ resolved
@@ -87,27 +87,6 @@
         verify(mockWebViewClientListener).navigationStateChanged(any())
     }
 
-<<<<<<< HEAD
-    @UiThreadTest
-    @Test
-    fun whenOnProgressChangedCalledAfterUrlChangeThenListenerInstructedToUpdateProgressAgain() {
-        webView.stubUrl = "foo.com"
-        testee.onProgressChanged(webView, 10)
-        testee.onProgressChanged(webView, 20)
-        webView.stubUrl = "bar.com"
-        testee.onProgressChanged(webView, 30)
-        verify(mockWebViewClientListener, times(3)).progressChanged(any(), any())
-    }
-
-    @UiThreadTest
-    @Test
-    fun whenOnProgressChangedCalledThenPassedOnToWebClient() {
-        val url = "https://example.com"
-        webView.stubUrl = url
-        testee.onProgressChanged(webView, 10)
-        verify(mockWebViewClientListener).progressChanged(url, 10)
-    }
-
     @UiThreadTest
     @Test
     fun whenOnCreateWindowThenOpenUrlInNewTab() {
@@ -125,7 +104,4 @@
             return stubUrl
         }
     }
-=======
-    private class TestWebView(context: Context) : WebView(context)
->>>>>>> 9360e686
 }