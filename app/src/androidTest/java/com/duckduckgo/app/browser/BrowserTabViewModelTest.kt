--- conflicted
+++ resolved
@@ -195,12 +195,9 @@
 import com.duckduckgo.browser.api.brokensite.BrokenSiteContext
 import com.duckduckgo.common.test.CoroutineTestRule
 import com.duckduckgo.common.test.InstantSchedulersRule
-<<<<<<< HEAD
 import com.duckduckgo.common.ui.internal.experiments.trackersblocking.AppPersonalityFeature
-=======
 import com.duckduckgo.common.ui.experiments.visual.store.VisualDesignExperimentDataStore
 import com.duckduckgo.common.ui.experiments.visual.store.VisualDesignExperimentDataStore.FeatureState
->>>>>>> 5b7deb6e
 import com.duckduckgo.common.utils.DispatcherProvider
 import com.duckduckgo.common.utils.device.DeviceInfo
 import com.duckduckgo.common.utils.plugins.PluginPoint
@@ -519,15 +516,13 @@
     private val defaultBrowserPromptsExperimentShowPopupMenuItemFlow = MutableStateFlow(false)
     private val mockDefaultBrowserPromptsExperiment: DefaultBrowserPromptsExperiment = mock()
 
-<<<<<<< HEAD
+    private val mockVisualDesignExperimentDataStore: VisualDesignExperimentDataStore = mock()
+    private val defaultVisualExperimentStateFlow = MutableStateFlow(FeatureState(isAvailable = true, isEnabled = false))
+    private val defaultVisualExperimentNavBarStateFlow = MutableStateFlow(FeatureState(isAvailable = true, isEnabled = false))
+
     private val fakeAppPersonalityFeature = FakeFeatureToggleFactory.create(AppPersonalityFeature::class.java)
     private val mockPrivacyDashboardExternalPixelParams: PrivacyDashboardExternalPixelParams = mock()
     private val mockTrackersBurstAnimationPreferencesStore: TrackersBurstAnimationPreferencesStore = mock()
-=======
-    private val mockVisualDesignExperimentDataStore: VisualDesignExperimentDataStore = mock()
-    private val defaultVisualExperimentStateFlow = MutableStateFlow(FeatureState(isAvailable = true, isEnabled = false))
-    private val defaultVisualExperimentNavBarStateFlow = MutableStateFlow(FeatureState(isAvailable = true, isEnabled = false))
->>>>>>> 5b7deb6e
 
     @Before
     fun before() = runTest {
@@ -707,14 +702,11 @@
             tabStatsBucketing = mockTabStatsBucketing,
             defaultBrowserPromptsExperiment = mockDefaultBrowserPromptsExperiment,
             swipingTabsFeature = swipingTabsFeatureProvider,
-<<<<<<< HEAD
+            visualDesignExperimentDataStore = mockVisualDesignExperimentDataStore,
             appPersonalityFeature = fakeAppPersonalityFeature,
             userStageStore = mockUserStageStore,
             privacyDashboardExternalPixelParams = mockPrivacyDashboardExternalPixelParams,
             trackersBurstAnimationPreferencesStore = mockTrackersBurstAnimationPreferencesStore,
-=======
-            visualDesignExperimentDataStore = mockVisualDesignExperimentDataStore,
->>>>>>> 5b7deb6e
         )
 
         testee.loadData("abc", null, false, false)
