--- conflicted
+++ resolved
@@ -170,12 +170,9 @@
             specialUrlDetector = SpecialUrlDetectorImpl(),
             faviconDownloader = mockFaviconDownloader,
             addToHomeCapabilityDetector = mockAddToHomeCapabilityDetector,
-<<<<<<< HEAD
-            appConfigurationDao = appConfigurationDao
-=======
+            appConfigurationDao = appConfigurationDao,
             surveyDao = surveyDao,
             appInstallStore = mockAppInstallStore
->>>>>>> 67199b66
         )
 
         testee.loadData("abc", null)
