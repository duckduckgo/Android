--- conflicted
+++ resolved
@@ -3384,10 +3384,11 @@
     }
 
     @Test
-    fun whenUserSubmittedQueryIsNotNonHttpAppLinkThenNavigateToLink() {
+    fun whenUserSubmittedQueryIsAppLinkThenOpenAppLinkInBrowser() {
         whenever(mockOmnibarConverter.convertQueryToUrl("foo", null)).thenReturn("foo.com")
         whenever(mockSpecialUrlDetector.determineType(anyString())).thenReturn(SpecialUrlDetector.UrlType.AppLink(uriString = "http://foo.com"))
         testee.onUserSubmittedQuery("foo")
+        verify(mockAppLinksHandler).userEnteredBrowserState("foo.com")
         assertCommandIssued<Navigate>()
     }
 
@@ -3428,25 +3429,6 @@
     }
 
     @Test
-<<<<<<< HEAD
-    fun whenPageStartedThenCacheUrl() {
-        testee.pageStarted("example.com")
-        verify(mockAppLinksHandler).updatePreviousUrl("example.com")
-    }
-
-    @Test
-    fun whenClearCachedAppLinkThenClearAppLink() {
-        testee.browserViewState.value = browserViewState().copy(previousAppLink = SpecialUrlDetector.UrlType.AppLink(uriString = "foo.com"))
-        testee.clearCachedAppLink()
-        assertNull(browserViewState().previousAppLink)
-    }
-
-    @Test
-    fun whenUpdateCachedAppLinkThenUpdateAppLink() {
-        val appLink = SpecialUrlDetector.UrlType.AppLink(uriString = "foo.com")
-        testee.updateCachedAppLink(appLink)
-        assertEquals(appLink, browserViewState().previousAppLink)
-=======
     fun whenEditBookmarkRequestedThenDaoIsNotUpdated() = coroutineRule.runBlocking {
         val bookmark = Bookmark(id = 1L, title = "", url = "www.example.com", parentId = 0L)
         whenever(mockBookmarksRepository.getBookmark("www.example.com")).thenReturn(bookmark)
@@ -3523,7 +3505,6 @@
         val command = commandCaptor.lastValue as Command.DeleteSavedSiteConfirmation
         assertEquals("www.example.com", command.savedSite.url)
         assertEquals("title", command.savedSite.title)
->>>>>>> b575e731
     }
 
     private fun givenUrlCanUseGpc() {
