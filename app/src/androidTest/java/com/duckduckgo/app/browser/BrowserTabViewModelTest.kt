/*
 * Copyright (c) 2017 DuckDuckGo
 *
 * Licensed under the Apache License, Version 2.0 (the "License");
 * you may not use this file except in compliance with the License.
 * You may obtain a copy of the License at
 *
 *     http://www.apache.org/licenses/LICENSE-2.0
 *
 * Unless required by applicable law or agreed to in writing, software
 * distributed under the License is distributed on an "AS IS" BASIS,
 * WITHOUT WARRANTIES OR CONDITIONS OF ANY KIND, either express or implied.
 * See the License for the specific language governing permissions and
 * limitations under the License.
 */

package com.duckduckgo.app.browser

import android.view.MenuItem
import android.view.View
import android.webkit.HttpAuthHandler
import android.webkit.WebView
import androidx.arch.core.executor.testing.InstantTaskExecutorRule
import androidx.lifecycle.MutableLiveData
import androidx.lifecycle.Observer
import androidx.room.Room
import androidx.test.platform.app.InstrumentationRegistry.getInstrumentation
import com.duckduckgo.app.CoroutineTestRule
import com.duckduckgo.app.InstantSchedulersRule
import com.duckduckgo.app.ValueCaptorObserver
import com.duckduckgo.app.autocomplete.api.AutoComplete.AutoCompleteResult
import com.duckduckgo.app.autocomplete.api.AutoComplete.AutoCompleteSuggestion.AutoCompleteBookmarkSuggestion
import com.duckduckgo.app.autocomplete.api.AutoComplete.AutoCompleteSuggestion.AutoCompleteSearchSuggestion
import com.duckduckgo.app.autocomplete.api.AutoCompleteApi
import com.duckduckgo.app.autocomplete.api.AutoCompleteService
import com.duckduckgo.app.bookmarks.db.BookmarkEntity
import com.duckduckgo.app.bookmarks.db.BookmarksDao
import com.duckduckgo.app.browser.BrowserTabViewModel.Command
import com.duckduckgo.app.browser.BrowserTabViewModel.Command.Navigate
import com.duckduckgo.app.browser.LongPressHandler.RequiredAction.DownloadFile
import com.duckduckgo.app.browser.LongPressHandler.RequiredAction.OpenInNewTab
import com.duckduckgo.app.browser.addtohome.AddToHomeCapabilityDetector
import com.duckduckgo.app.browser.favicon.FaviconDownloader
import com.duckduckgo.app.browser.model.BasicAuthenticationCredentials
import com.duckduckgo.app.browser.model.BasicAuthenticationRequest
import com.duckduckgo.app.browser.model.LongPressTarget
import com.duckduckgo.app.browser.omnibar.OmnibarEntryConverter
import com.duckduckgo.app.browser.session.WebViewSessionStorage
import com.duckduckgo.app.cta.db.DismissedCtaDao
import com.duckduckgo.app.cta.model.CtaId
import com.duckduckgo.app.cta.model.DismissedCta
import com.duckduckgo.app.cta.ui.*
import com.duckduckgo.app.global.db.AppDatabase
import com.duckduckgo.app.cta.ui.HomeTopPanelCta
import com.duckduckgo.app.global.install.AppInstallStore
import com.duckduckgo.app.global.model.SiteFactory
import com.duckduckgo.app.onboarding.store.OnboardingStore
import com.duckduckgo.app.onboarding.store.UserStageStore
import com.duckduckgo.app.privacy.db.NetworkLeaderboardDao
import com.duckduckgo.app.privacy.model.PrivacyPractices
import com.duckduckgo.app.privacy.model.TestEntity
import com.duckduckgo.app.privacy.store.PrivacySettingsStore
import com.duckduckgo.app.runBlocking
import com.duckduckgo.app.settings.db.SettingsDataStore
import com.duckduckgo.app.statistics.VariantManager
import com.duckduckgo.app.statistics.VariantManager.Companion.DEFAULT_VARIANT
import com.duckduckgo.app.statistics.api.StatisticsUpdater
import com.duckduckgo.app.statistics.pixels.Pixel
import com.duckduckgo.app.surrogates.SurrogateResponse
import com.duckduckgo.app.survey.db.SurveyDao
import com.duckduckgo.app.survey.model.Survey
import com.duckduckgo.app.tabs.model.TabEntity
import com.duckduckgo.app.tabs.model.TabRepository
import com.duckduckgo.app.trackerdetection.EntityLookup
import com.duckduckgo.app.trackerdetection.model.TrackingEvent
import com.duckduckgo.app.usage.search.SearchCountDao
import com.duckduckgo.app.widget.ui.WidgetCapabilities
import com.nhaarman.mockitokotlin2.*
import io.reactivex.Observable
import io.reactivex.Single
import kotlinx.coroutines.ExperimentalCoroutinesApi
import kotlinx.coroutines.runBlocking
import kotlinx.coroutines.test.runBlockingTest
import org.junit.After
import org.junit.Assert.*
import org.junit.Before
import org.junit.Rule
import org.junit.Test
import org.mockito.*
import org.mockito.ArgumentMatchers.anyString
import org.mockito.Mockito.never
import org.mockito.Mockito.verify
import java.util.concurrent.TimeUnit

@ExperimentalCoroutinesApi
class BrowserTabViewModelTest {

    @get:Rule
    var instantTaskExecutorRule = InstantTaskExecutorRule()

    @get:Rule
    val schedulers = InstantSchedulersRule()

    @ExperimentalCoroutinesApi
    @get:Rule
    var coroutineRule = CoroutineTestRule()

    @Mock
    private lateinit var mockEntityLookup: EntityLookup

    @Mock
    private lateinit var mockNetworkLeaderboardDao: NetworkLeaderboardDao

    @Mock
    private lateinit var mockStatisticsUpdater: StatisticsUpdater

    @Mock
    private lateinit var mockCommandObserver: Observer<Command>

    @Mock
    private lateinit var mockPrivacyPractices: PrivacyPractices

    @Mock
    private lateinit var mockSettingsStore: SettingsDataStore

    @Mock
    private lateinit var mockBookmarksDao: BookmarksDao

    @Mock
    private lateinit var mockLongPressHandler: LongPressHandler

    @Mock
    private lateinit var mockOmnibarConverter: OmnibarEntryConverter

    @Mock
    private lateinit var mockTabsRepository: TabRepository

    @Mock
    private lateinit var webViewSessionStorage: WebViewSessionStorage

    @Mock
    private lateinit var mockFaviconDownloader: FaviconDownloader

    @Mock
    private lateinit var mockAddToHomeCapabilityDetector: AddToHomeCapabilityDetector

    @Mock
    private lateinit var mockSurveyDao: SurveyDao

    @Mock
    private lateinit var mockDismissedCtaDao: DismissedCtaDao

    @Mock
    private lateinit var mockSearchCountDao: SearchCountDao

    @Mock
    private lateinit var mockAppInstallStore: AppInstallStore

    @Mock
    private lateinit var mockVariantManager: VariantManager

    @Mock
    private lateinit var mockPixel: Pixel

    @Mock
    private lateinit var mockOnboardingStore: OnboardingStore

    @Mock
    private lateinit var mockAutoCompleteService: AutoCompleteService

    @Mock
    private lateinit var mockWidgetCapabilities: WidgetCapabilities

    @Mock
    private lateinit var mockPrivacySettingsStore: PrivacySettingsStore

    @Mock
    private lateinit var mockUserStageStore: UserStageStore

    private lateinit var mockAutoCompleteApi: AutoCompleteApi

    private lateinit var ctaViewModel: CtaViewModel

    @Captor
    private lateinit var commandCaptor: ArgumentCaptor<Command>

    private lateinit var db: AppDatabase

    private lateinit var testee: BrowserTabViewModel

    private val selectedTabLiveData = MutableLiveData<TabEntity>()

    @Before
    fun before() {
        MockitoAnnotations.initMocks(this)

        db = Room.inMemoryDatabaseBuilder(getInstrumentation().targetContext, AppDatabase::class.java)
            .allowMainThreadQueries()
            .build()

        mockAutoCompleteApi = AutoCompleteApi(mockAutoCompleteService, mockBookmarksDao)

        ctaViewModel = CtaViewModel(
            mockAppInstallStore,
            mockPixel,
            mockSurveyDao,
            mockWidgetCapabilities,
            mockDismissedCtaDao,
            mockVariantManager,
            mockSettingsStore,
            mockOnboardingStore,
            mockPrivacySettingsStore,
            mockUserStageStore,
            coroutineRule.testDispatcherProvider
        )

        val siteFactory = SiteFactory(mockPrivacyPractices, mockEntityLookup)

        whenever(mockOmnibarConverter.convertQueryToUrl(any())).thenReturn("duckduckgo.com")
        whenever(mockVariantManager.getVariant()).thenReturn(DEFAULT_VARIANT)
        whenever(mockTabsRepository.liveSelectedTab).thenReturn(selectedTabLiveData)
        whenever(mockTabsRepository.retrieveSiteData(any())).thenReturn(MutableLiveData())
        whenever(mockPrivacyPractices.privacyPracticesFor(any())).thenReturn(PrivacyPractices.UNKNOWN)
        whenever(mockAppInstallStore.installTimestamp).thenReturn(System.currentTimeMillis() - TimeUnit.DAYS.toMillis(1))
        whenever(mockPrivacySettingsStore.privacyOn).thenReturn(true)

        testee = BrowserTabViewModel(
            statisticsUpdater = mockStatisticsUpdater,
            queryUrlConverter = mockOmnibarConverter,
            duckDuckGoUrlDetector = DuckDuckGoUrlDetector(),
            siteFactory = siteFactory,
            tabRepository = mockTabsRepository,
            networkLeaderboardDao = mockNetworkLeaderboardDao,
            autoComplete = mockAutoCompleteApi,
            appSettingsPreferencesStore = mockSettingsStore,
            bookmarksDao = mockBookmarksDao,
            longPressHandler = mockLongPressHandler,
            webViewSessionStorage = webViewSessionStorage,
            specialUrlDetector = SpecialUrlDetectorImpl(),
            faviconDownloader = mockFaviconDownloader,
            addToHomeCapabilityDetector = mockAddToHomeCapabilityDetector,
            ctaViewModel = ctaViewModel,
            searchCountDao = mockSearchCountDao,
            pixel = mockPixel,
            dispatchers = coroutineRule.testDispatcherProvider
        )

        testee.loadData("abc", null, false)
        testee.command.observeForever(mockCommandObserver)
    }

    @ExperimentalCoroutinesApi
    @After
    fun after() {
        testee.onCleared()
        db.close()
        testee.command.removeObserver(mockCommandObserver)
    }

    @Test
    fun whenSearchUrlSharedThenAtbAndSourceParametersAreRemoved() {
        loadUrl("https://duckduckgo.com/?q=test&atb=v117-1&t=ddg_test")
        testee.onShareSelected()
        verify(mockCommandObserver, atLeastOnce()).onChanged(commandCaptor.capture())
        assertTrue(commandCaptor.lastValue is Command.ShareLink)

        val shareLink = commandCaptor.lastValue as Command.ShareLink
        assertEquals("https://duckduckgo.com/?q=test", shareLink.url)
    }

    @Test
    fun whenNonSearchUrlSharedThenUrlIsUnchanged() {
        val url = "https://duckduckgo.com/about?atb=v117-1&t=ddg_test"
        loadUrl(url)
        testee.onShareSelected()
        verify(mockCommandObserver, atLeastOnce()).onChanged(commandCaptor.capture())
        assertTrue(commandCaptor.lastValue is Command.ShareLink)

        val shareLink = commandCaptor.lastValue as Command.ShareLink
        assertEquals(url, shareLink.url)
    }

    @Test
    fun whenOpenInNewBackgroundRequestedThenTabRepositoryUpdatedAndCommandIssued() = coroutineRule.runBlocking {
        val url = "http://www.example.com"
        testee.openInNewBackgroundTab(url)

        verify(mockCommandObserver, atLeastOnce()).onChanged(commandCaptor.capture())
        assertTrue(commandCaptor.lastValue is Command.OpenInNewBackgroundTab)

        verify(mockTabsRepository).addNewTabAfterExistingTab(url, "abc")
    }

    @Test
    fun whenViewIsResumedAndBrowserShowingThenKeyboardHidden() {
        setBrowserShowing(true)
        testee.onViewResumed()
        verify(mockCommandObserver, atLeastOnce()).onChanged(commandCaptor.capture())
        assertTrue(commandCaptor.allValues.contains(Command.HideKeyboard))
    }

    @Test
    fun whenViewIsResumedAndHomeShowingThenKeyboardShown() {
        setBrowserShowing(false)
        testee.onViewResumed()
        verify(mockCommandObserver, atLeastOnce()).onChanged(commandCaptor.capture())
        assertTrue(commandCaptor.allValues.contains(Command.ShowKeyboard))
    }

    @Test
    fun whenViewBecomesVisibleAndHomeShowingThenRefreshCtaIsCalled() {
        coroutineRule.runBlocking {
            setBrowserShowing(false)
            val observer = ValueCaptorObserver<BrowserTabViewModel.CtaViewState>()
            testee.ctaViewState.observeForever(observer)

            testee.onViewVisible()

            testee.ctaViewState.removeObserver(observer)
            assertTrue(observer.hasReceivedValue)
        }
    }

    @Test
    fun whenViewBecomesVisibleAndBrowserShowingThenRefreshCtaIsNotCalled() {
        coroutineRule.runBlocking {
            setBrowserShowing(true)
            val observer = ValueCaptorObserver<BrowserTabViewModel.CtaViewState>()
            testee.ctaViewState.observeForever(observer)

            testee.onViewVisible()

            testee.ctaViewState.removeObserver(observer)
            assertFalse(observer.hasReceivedValue)
        }
    }

    @Test
    fun whenInvalidatedGlobalLayoutRestoredThenErrorIsShown() {
        givenInvalidatedGlobalLayout()
        setBrowserShowing(true)
        testee.onViewResumed()
        assertCommandIssued<Command.ShowErrorWithAction>()
    }

    @Test
    fun whenSubmittedQueryHasWhitespaceItIsTrimmed() {
        testee.onUserSubmittedQuery(" nytimes.com ")
        assertEquals("nytimes.com", omnibarViewState().omnibarText)
    }

    @Test
    fun whenBrowsingAndUrlPresentThenAddBookmarkButtonEnabled() {
        loadUrl("www.example.com", isBrowserShowing = true)
        assertTrue(browserViewState().canAddBookmarks)
    }

    @Test
    fun whenBrowsingAndNoUrlThenAddBookmarkButtonDisabled() {
        loadUrl(null, isBrowserShowing = true)
        assertFalse(browserViewState().canAddBookmarks)
    }

    @Test
    fun whenNotBrowsingAndUrlPresentThenAddBookmarkButtonDisabled() {
        loadUrl("www.example.com", isBrowserShowing = false)
        assertFalse(browserViewState().canAddBookmarks)
    }

    @Test
    fun whenBookmarkEditedThenDaoIsUpdated() = coroutineRule.runBlocking {
        testee.editBookmark(0, "A title", "www.example.com")
        verify(mockBookmarksDao).update(BookmarkEntity(title = "A title", url = "www.example.com"))
    }

    @Test
    fun whenBookmarkAddedThenDaoIsUpdatedAndUserNotified() = coroutineRule.runBlocking {
        loadUrl("www.example.com", "A title")

        testee.onBookmarkAddRequested()
        verify(mockBookmarksDao).insert(BookmarkEntity(title = "A title", url = "www.example.com"))
        verify(mockCommandObserver, atLeastOnce()).onChanged(commandCaptor.capture())
        assertTrue(commandCaptor.lastValue is Command.ShowBookmarkAddedConfirmation)
    }

    @Test
    fun whenTrackerDetectedThenNetworkLeaderboardUpdated() {
        val networkEntity = TestEntity("Network1", "Network1", 10.0)
        val event = TrackingEvent("http://www.example.com", "http://www.tracker.com/tracker.js", emptyList(), networkEntity, false)
        testee.trackerDetected(event)
        verify(mockNetworkLeaderboardDao).incrementNetworkCount("Network1")
    }

    @Test
    fun whenEmptyInputQueryThenQueryNavigateCommandNotSubmittedToActivity() {
        testee.onUserSubmittedQuery("")
        verify(mockCommandObserver, never()).onChanged(commandCaptor.capture())
    }

    @Test
    fun whenBlankInputQueryThenQueryNavigateCommandNotSubmittedToActivity() {
        testee.onUserSubmittedQuery("     ")
        verify(mockCommandObserver, never()).onChanged(commandCaptor.capture())
    }

    @Test
    fun whenNonEmptyInputThenNavigateCommandSubmittedToActivity() {
        testee.onUserSubmittedQuery("foo")
        verify(mockCommandObserver, atLeastOnce()).onChanged(commandCaptor.capture())
        assertTrue(commandCaptor.lastValue is Navigate)
    }

    @Test
    fun whenInvalidatedGlobalLayoutAndNonEmptyInputThenOpenInNewTab() {
        givenOneActiveTabSelected()
        givenInvalidatedGlobalLayout()
        testee.onUserSubmittedQuery("foo")
        assertCommandIssued<Command.OpenInNewTab>()
    }

    @Test
    fun whenInvalidatedGlobalLayoutAndNonEmptyInputThenCloseCurrentTab() {
        givenOneActiveTabSelected()
        givenInvalidatedGlobalLayout()

        testee.onUserSubmittedQuery("foo")

        coroutineRule.runBlocking {
            verify(mockTabsRepository).delete(selectedTabLiveData.value!!)
        }
    }

    @Test
    fun whenBrowsingAndUrlLoadedThenSiteVisitedEntryAddedToLeaderboardDao() = coroutineRule.runBlocking {
        loadUrl("http://example.com/abc", isBrowserShowing = true)
        verify(mockNetworkLeaderboardDao).incrementSitesVisited()
    }

    @Test
    fun whenBrowsingAndUrlClearedThenSiteVisitedEntryNotAddedToLeaderboardDao() {
        loadUrl(null, isBrowserShowing = true)
        verify(mockNetworkLeaderboardDao, never()).incrementSitesVisited()
    }

    @Test
    fun whenNotBrowsingAndUrlLoadedThenSiteVisitedEntryNotAddedToLeaderboardDao() {
        loadUrl("http://example.com/abc", isBrowserShowing = false)
        verify(mockNetworkLeaderboardDao, never()).incrementSitesVisited()
    }

    @Test
    fun whenBrowsingAndUrlLoadedThenUrlTitleAndOmnibarTextUpdatedToMatch() {
        val exampleUrl = "http://example.com/abc"
        val exampleTitle = "Title"
        loadUrl(exampleUrl, title = exampleTitle, isBrowserShowing = true)
        assertEquals(exampleUrl, testee.url)
        assertEquals(exampleUrl, omnibarViewState().omnibarText)
        assertEquals(exampleTitle, testee.title)
    }

    @Test
    fun whenNotBrowsingAndUrlLoadedThenUrlAndTitleNullAndOmnibarTextRemainsBlank() {
        loadUrl("http://example.com/abc", "Title", isBrowserShowing = false)
        assertEquals(null, testee.url)
        assertEquals("", omnibarViewState().omnibarText)
        assertEquals(null, testee.title)
    }

    @Test
    fun whenBrowsingAndUrlIsUpdatedThenUrlAndOmnibarTextUpdatedToMatch() {
        val originalUrl = "http://example.com/"
        val currentUrl = "http://example.com/current"
        loadUrl(originalUrl, isBrowserShowing = true)
        updateUrl(originalUrl, currentUrl, true)
        assertEquals(currentUrl, testee.url)
        assertEquals(currentUrl, omnibarViewState().omnibarText)
    }

    @Test
    fun whenNotBrowsingAndUrlIsUpdatedThenUrlAndOmnibarTextRemainUnchanged() {
        val originalUrl = "http://example.com/"
        val currentUrl = "http://example.com/current"
        loadUrl(originalUrl, isBrowserShowing = true)
        updateUrl(originalUrl, currentUrl, false)
        assertEquals(originalUrl, testee.url)
        assertEquals(originalUrl, omnibarViewState().omnibarText)
    }

    @Test
    fun whenBrowsingAndUrlLoadedWithQueryUrlThenOmnibarTextUpdatedToShowQuery() {
        val queryUrl = "http://duckduckgo.com?q=test"
        loadUrl(queryUrl, isBrowserShowing = true)
        assertEquals("test", omnibarViewState().omnibarText)
    }

    @Test
    fun whenNotBrowsingAndUrlLoadedWithQueryUrlThenOmnibarTextextRemainsBlank() {
        loadUrl("http://duckduckgo.com?q=test", isBrowserShowing = false)
        assertEquals("", omnibarViewState().omnibarText)
    }

    @Test
    fun whenViewModelNotifiedThatUrlGotFocusThenViewStateIsUpdated() = coroutineRule.runBlocking {
        testee.onOmnibarInputStateChanged("", true, hasQueryChanged = false)
        assertTrue(omnibarViewState().isEditing)
    }

    @Test
    fun whenViewModelNotifiedThatUrlLostFocusThenViewStateIsUpdated() {
        testee.onOmnibarInputStateChanged("", false, hasQueryChanged = false)
        assertFalse(omnibarViewState().isEditing)
    }

    @Test
    fun whenNoOmnibarTextEverEnteredThenViewStateHasEmptyString() {
        assertEquals("", omnibarViewState().omnibarText)
    }

    @Test
    fun whenDuckDuckGoUrlContainingQueryLoadedThenUrlRewrittenToContainQuery() {
        loadUrl("http://duckduckgo.com?q=test")
        assertEquals("test", omnibarViewState().omnibarText)
    }

    @Test
    fun whenDuckDuckGoUrlContainingQueryLoadedThenAtbRefreshed() {
        loadUrl("http://duckduckgo.com?q=test")
        verify(mockStatisticsUpdater).refreshSearchRetentionAtb()
    }

    @Test
    fun whenDuckDuckGoUrlNotContainingQueryLoadedThenFullUrlShown() {
        loadUrl("http://duckduckgo.com")
        assertEquals("http://duckduckgo.com", omnibarViewState().omnibarText)
    }

    @Test
    fun whenNonDuckDuckGoUrlLoadedThenFullUrlShown() {
        loadUrl("http://example.com")
        assertEquals("http://example.com", omnibarViewState().omnibarText)
    }

    @Test
    fun whenBrowsingAndViewModelGetsProgressUpdateThenViewStateIsUpdated() {
        setBrowserShowing(true)

        testee.progressChanged(50)
        assertEquals(50, loadingViewState().progress)
        assertEquals(true, loadingViewState().isLoading)

        testee.progressChanged(100)
        assertEquals(100, loadingViewState().progress)
        assertEquals(false, loadingViewState().isLoading)
    }

    @Test
    fun whenBrowsingAndViewModelGetsProgressUpdateLowerThan50ThenViewStateIsUpdatedTo50() {
        setBrowserShowing(true)

        testee.progressChanged(0)
        assertEquals(50, loadingViewState().progress)
        assertEquals(true, loadingViewState().isLoading)

        testee.progressChanged(15)
        assertEquals(50, loadingViewState().progress)
        assertEquals(true, loadingViewState().isLoading)
    }

    @Test
    fun whenNotBrowserAndViewModelGetsProgressUpdateThenViewStateIsNotUpdated() {
        setBrowserShowing(false)
        testee.progressChanged(10)
        assertEquals(0, loadingViewState().progress)
        assertEquals(false, loadingViewState().isLoading)
    }

    @Test
    fun whenUrlClearedThenPrivacyGradeIsCleared() = coroutineRule.runBlocking {
        loadUrl("https://duckduckgo.com")
        assertNotNull(testee.privacyGrade.value)
        loadUrl(null)
        assertNull(testee.privacyGrade.value)
    }

    @Test
    fun whenUrlLoadedThenPrivacyGradeIsReset() = coroutineRule.runBlocking {
        loadUrl("https://duckduckgo.com")
        assertNotNull(testee.privacyGrade.value)
    }

    @Test
    fun whenEnoughTrackersDetectedThenPrivacyGradeIsUpdated() {
        val grade = testee.privacyGrade.value
        loadUrl("https://example.com")
        val entity = TestEntity("Network1", "Network1", 10.0)
        for (i in 1..10) {
            testee.trackerDetected(TrackingEvent("https://example.com", "", null, entity, false))
        }
        assertNotEquals(grade, testee.privacyGrade.value)
    }

    @Test
    fun whenInitialisedThenPrivacyGradeIsNotShown() {
        assertFalse(browserViewState().showPrivacyGrade)
    }

    @Test
    fun whenUrlUpdatedThenPrivacyGradeIsShown() {
        loadUrl("")
        assertTrue(browserViewState().showPrivacyGrade)
    }

    @Test
    fun whenBrowserNotShownAndOmnibarInputDoesNotHaveFocusThenPrivacyGradeIsNotShown() {
        testee.onOmnibarInputStateChanged(query = "", hasFocus = false, hasQueryChanged = false)
        assertFalse(browserViewState().showPrivacyGrade)
    }

    @Test
    fun whenBrowserShownAndOmnibarInputDoesNotHaveFocusThenPrivacyGradeIsShown() {
        testee.onUserSubmittedQuery("foo")
        testee.onOmnibarInputStateChanged(query = "", hasFocus = false, hasQueryChanged = false)
        assertTrue(browserViewState().showPrivacyGrade)
    }

    @Test
    fun whenBrowserNotShownAndOmnibarInputHasFocusThenPrivacyGradeIsNotShown() {
        testee.onOmnibarInputStateChanged("", true, hasQueryChanged = false)
        assertFalse(browserViewState().showPrivacyGrade)
    }

    @Test
    fun whenBrowserShownAndOmnibarInputHasFocusThenPrivacyGradeIsShown() {
        testee.onUserSubmittedQuery("foo")
        testee.onOmnibarInputStateChanged("", true, hasQueryChanged = false)
        assertTrue(browserViewState().showPrivacyGrade)
    }

    @Test
    fun whenInitialisedThenFireButtonIsShown() {
        assertTrue(browserViewState().showFireButton)
    }

    @Test
    fun whenOmnibarInputDoesNotHaveFocusAndHasQueryThenFireButtonIsShown() {
        testee.onOmnibarInputStateChanged("query", false, hasQueryChanged = false)
        assertTrue(browserViewState().showFireButton)
    }

    @Test
    fun whenOmnibarInputDoesNotHaveFocusOrQueryThenFireButtonIsShown() {
        testee.onOmnibarInputStateChanged("", false, hasQueryChanged = false)
        assertTrue(browserViewState().showFireButton)
    }

    @Test
    fun whenOmnibarInputHasFocusAndNoQueryThenFireButtonIsShown() {
        testee.onOmnibarInputStateChanged("", true, hasQueryChanged = false)
        assertTrue(browserViewState().showFireButton)
    }

    @Test
    fun whenOmnibarInputHasFocusAndQueryThenFireButtonIsHidden() {
        testee.onOmnibarInputStateChanged("query", true, hasQueryChanged = false)
        assertFalse(browserViewState().showFireButton)
    }

    @Test
    fun whenInitialisedThenTabsButtonIsShown() {
        assertTrue(browserViewState().showTabsButton)
    }

    @Test
    fun whenOmnibarInputDoesNotHaveFocusOrQueryThenTabsButtonIsShown() {
        testee.onOmnibarInputStateChanged("", false, hasQueryChanged = false)
        assertTrue(browserViewState().showTabsButton)
    }

    @Test
    fun whenOmnibarInputDoesNotHaveFocusAndHasQueryThenTabsButtonIsShown() {
        testee.onOmnibarInputStateChanged("query", false, hasQueryChanged = false)
        assertTrue(browserViewState().showTabsButton)
    }

    @Test
    fun whenOmnibarInputHasFocusAndNoQueryThenTabsButtonIsShown() {
        testee.onOmnibarInputStateChanged("", true, hasQueryChanged = false)
        assertTrue(browserViewState().showTabsButton)
    }

    @Test
    fun whenOmnibarInputHasFocusAndQueryThenTabsButtonIsHidden() {
        testee.onOmnibarInputStateChanged("query", true, hasQueryChanged = false)
        assertFalse(browserViewState().showTabsButton)
    }

    @Test
    fun whenInitialisedThenMenuButtonIsShown() {
        assertTrue(browserViewState().showMenuButton)
    }

    @Test
    fun whenOmnibarInputDoesNotHaveFocusOrQueryThenMenuButtonIsShown() {
        testee.onOmnibarInputStateChanged("", false, hasQueryChanged = false)
        assertTrue(browserViewState().showMenuButton)
    }

    @Test
    fun whenOmnibarInputDoesNotHaveFocusAndHasQueryThenMenuButtonIsShown() {
        testee.onOmnibarInputStateChanged("query", false, hasQueryChanged = false)
        assertTrue(browserViewState().showMenuButton)
    }

    @Test
    fun whenOmnibarInputHasFocusAndNoQueryThenMenuButtonIsShown() {
        testee.onOmnibarInputStateChanged("", true, hasQueryChanged = false)
        assertTrue(browserViewState().showMenuButton)
    }

    @Test
    fun whenOmnibarInputHasFocusAndQueryThenMenuButtonIsHidden() {
        testee.onOmnibarInputStateChanged("query", true, hasQueryChanged = false)
        assertFalse(browserViewState().showMenuButton)
    }

    @Test
    fun whenEnteringQueryWithAutoCompleteEnabledThenAutoCompleteSuggestionsShown() {
        whenever(mockBookmarksDao.bookmarksByQuery("%foo%")).thenReturn(Single.just(emptyList()))
        whenever(mockAutoCompleteService.autoComplete("foo")).thenReturn(Observable.just(emptyList()))
        doReturn(true).whenever(mockSettingsStore).autoCompleteSuggestionsEnabled
        testee.onOmnibarInputStateChanged("foo", true, hasQueryChanged = true)
        assertTrue(autoCompleteViewState().showSuggestions)
    }

    @Test
    fun whenOmnibarInputStateChangedWithAutoCompleteEnabledButNoQueryChangeThenAutoCompleteSuggestionsNotShown() {
        doReturn(true).whenever(mockSettingsStore).autoCompleteSuggestionsEnabled
        testee.onOmnibarInputStateChanged("foo", true, hasQueryChanged = false)
        assertFalse(autoCompleteViewState().showSuggestions)
    }

    @Test
    fun whenEnteringQueryWithAutoCompleteDisabledThenAutoCompleteSuggestionsNotShown() {
        doReturn(false).whenever(mockSettingsStore).autoCompleteSuggestionsEnabled
        testee.onOmnibarInputStateChanged("foo", true, hasQueryChanged = true)
        assertFalse(autoCompleteViewState().showSuggestions)
    }

    @Test
    fun whenEnteringEmptyQueryWithAutoCompleteEnabledThenAutoCompleteSuggestionsNotShown() {
        doReturn(true).whenever(mockSettingsStore).autoCompleteSuggestionsEnabled
        testee.onOmnibarInputStateChanged("", true, hasQueryChanged = true)
        assertFalse(autoCompleteViewState().showSuggestions)
    }

    @Test
    fun whenEnteringEmptyQueryWithAutoCompleteDisabledThenAutoCompleteSuggestionsNotShown() {
        doReturn(false).whenever(mockSettingsStore).autoCompleteSuggestionsEnabled
        testee.onOmnibarInputStateChanged("", true, hasQueryChanged = true)
        assertFalse(autoCompleteViewState().showSuggestions)
    }

    @Test
    fun whenEnteringEmptyQueryThenHideKeyboardCommandNotIssued() {
        testee.onUserSubmittedQuery("")
        verify(mockCommandObserver, never()).onChanged(Mockito.any(Command.HideKeyboard.javaClass))
    }

    @Test
    fun whenEnteringNonEmptyQueryThenHideKeyboardCommandIssued() {
        testee.onUserSubmittedQuery("foo")
        verify(mockCommandObserver, atLeastOnce()).onChanged(commandCaptor.capture())
        assertTrue(commandCaptor.allValues.any { it == Command.HideKeyboard })
    }

    @Test
    fun whenNotifiedEnteringFullScreenThenViewStateUpdatedWithFullScreenFlag() {
        val stubView = View(getInstrumentation().targetContext)
        testee.goFullScreen(stubView)
        assertTrue(browserViewState().isFullScreen)
    }

    @Test
    fun whenNotifiedEnteringFullScreenThenEnterFullScreenCommandIssued() {
        val stubView = View(getInstrumentation().targetContext)
        testee.goFullScreen(stubView)
        verify(mockCommandObserver, atLeastOnce()).onChanged(commandCaptor.capture())
        assertTrue(commandCaptor.lastValue is Command.ShowFullScreen)
    }

    @Test
    fun whenNotifiedLeavingFullScreenThenViewStateUpdatedWithFullScreenFlagDisabled() {
        testee.exitFullScreen()
        assertFalse(browserViewState().isFullScreen)
    }

    @Test
    fun whenViewModelInitialisedThenFullScreenFlagIsDisabled() {
        assertFalse(browserViewState().isFullScreen)
    }

    @Test
    fun whenUserSelectsDownloadImageOptionFromContextMenuThenDownloadCommandIssuedWithoutRequirementForFurtherUserConfirmation() {
        whenever(mockLongPressHandler.userSelectedMenuItem(any(), any()))
            .thenReturn(DownloadFile("example.com"))

        val mockMenuItem: MenuItem = mock()
        val longPressTarget = LongPressTarget(url = "example.com", type = WebView.HitTestResult.SRC_ANCHOR_TYPE)
        testee.userSelectedItemFromLongPressMenu(longPressTarget, mockMenuItem)
        verify(mockCommandObserver, atLeastOnce()).onChanged(commandCaptor.capture())
        assertTrue(commandCaptor.lastValue is Command.DownloadImage)

        val lastCommand = commandCaptor.lastValue as Command.DownloadImage
        assertEquals("example.com", lastCommand.url)
        assertFalse(lastCommand.requestUserConfirmation)
    }

    @Test
    fun whenUserTypesSearchTermThenViewStateUpdatedToDenoteUserIsFindingInPage() {
        testee.userFindingInPage("foo")
        assertTrue(findInPageViewState().visible)
    }

    @Test
    fun whenUserTypesSearchTermThenViewStateUpdatedToContainSearchTerm() {
        testee.userFindingInPage("foo")
        assertEquals("foo", findInPageViewState().searchTerm)
    }

    @Test
    fun whenUserDismissesFindInPageThenViewStateUpdatedToDenoteUserIsNotFindingInPage() {
        testee.dismissFindInView()
        assertFalse(findInPageViewState().visible)
    }

    @Test
    fun whenUserDismissesFindInPageThenViewStateUpdatedToClearSearchTerm() {
        testee.userFindingInPage("foo")
        testee.dismissFindInView()
        assertEquals("", findInPageViewState().searchTerm)
    }

    @Test
    fun whenUserSelectsDesktopSiteThenDesktopModeStateUpdated() {
        loadUrl("http://example.com")
        testee.onDesktopSiteModeToggled(true)
        verify(mockCommandObserver, atLeastOnce()).onChanged(commandCaptor.capture())
        assertTrue(browserViewState().isDesktopBrowsingMode)
    }

    @Test
    fun whenUserSelectsMobileSiteThenMobileModeStateUpdated() {
        loadUrl("http://example.com")
        testee.onDesktopSiteModeToggled(false)
        assertFalse(browserViewState().isDesktopBrowsingMode)
    }

    @Test
    fun whenHomeShowingAndNeverBrowsedThenForwardButtonInactive() {
        setupNavigation(isBrowsing = false)
        assertFalse(browserViewState().canGoForward)
    }

    @Test
    fun whenHomeShowingByPressingBackOnBrowserThenForwardButtonActive() {
        setupNavigation(isBrowsing = true)
        testee.onUserPressedBack()
        assertFalse(browserViewState().browserShowing)
        assertTrue(browserViewState().canGoForward)
    }

    @Test
    fun whenHomeShowingByPressingBackOnInvalidatedBrowserThenForwardButtonInactive() {
        setupNavigation(isBrowsing = true)
        givenInvalidatedGlobalLayout()
        testee.onUserPressedBack()
        assertFalse(browserViewState().browserShowing)
        assertFalse(browserViewState().canGoForward)
    }

    @Test
    fun whenBrowserShowingAndCanGoForwardThenForwardButtonActive() {
        setupNavigation(isBrowsing = true, canGoForward = true)
        assertTrue(browserViewState().canGoForward)
    }

    @Test
    fun whenBrowserShowingAndCannotGoForwardThenForwardButtonInactive() {
        setupNavigation(isBrowsing = true, canGoForward = false)
        assertFalse(browserViewState().canGoForward)
    }

    @Test
    fun whenHomeShowingThenBackButtonInactiveEvenIfBrowserCanGoBack() {
        setupNavigation(isBrowsing = false, canGoBack = false)
        assertFalse(browserViewState().canGoBack)

        setupNavigation(isBrowsing = false, canGoBack = true)
        assertFalse(browserViewState().canGoBack)
    }

    @Test
    fun whenBrowserShowingAndCanGoBackThenBackButtonActive() {
        setupNavigation(isBrowsing = true, canGoBack = true)
        assertTrue(browserViewState().canGoBack)
    }

    @Test
    fun whenBrowserShowingAndCannotGoBackAndSkipHomeThenBackButtonInactive() {
        setupNavigation(skipHome = true, isBrowsing = true, canGoBack = false)
        assertFalse(browserViewState().canGoBack)
    }

    @Test
    fun whenBrowserShowingAndCannotGoBackAndNotSkipHomeThenBackButtonActive() {
        setupNavigation(skipHome = false, isBrowsing = true, canGoBack = false)
        assertTrue(browserViewState().canGoBack)
    }

    @Test
    fun whenUserBrowsingPressesForwardThenNavigatesForward() {
        setBrowserShowing(true)
        testee.onUserPressedForward()
        assertTrue(captureCommands().lastValue == Command.NavigateForward)
    }

    @Test
    fun whenUserOnHomePressesForwardThenBrowserShownAndPageRefreshed() {
        setBrowserShowing(false)
        testee.onUserPressedForward()
        assertTrue(browserViewState().browserShowing)
        assertTrue(captureCommands().lastValue == Command.Refresh)
    }

    @Test
    fun whenRefreshRequestedWithInvalidatedGlobalLayoutThenOpenCurrentUrlInNewTab() {
        givenOneActiveTabSelected()
        givenInvalidatedGlobalLayout()

        testee.onRefreshRequested()

        assertCommandIssued<Command.OpenInNewTab>()
    }

    @Test
    fun whenRefreshRequestedWithInvalidatedGlobalLayoutThenCloseCurrentTab() {
        givenOneActiveTabSelected()
        givenInvalidatedGlobalLayout()

        testee.onRefreshRequested()

        coroutineRule.runBlocking {
            verify(mockTabsRepository).delete(selectedTabLiveData.value!!)
        }
    }

    @Test
    fun whenRefreshRequestedWithBrowserGlobalLayoutThenRefresh() {
        testee.onRefreshRequested()
        assertCommandIssued<Command.Refresh>()
    }

    @Test
    fun whenUserBrowsingPressesBackAndBrowserCanGoBackThenNavigatesToPreviousPageAndHandledTrue() {
        setupNavigation(isBrowsing = true, canGoBack = true, stepsToPreviousPage = 2)
        assertTrue(testee.onUserPressedBack())

        val backCommand = captureCommands().lastValue as Command.NavigateBack
        assertNotNull(backCommand)
        assertEquals(2, backCommand.steps)
    }

    @Test
    fun whenUserBrowsingPressesBackAndBrowserCannotGoBackAndHomeNotSkippedThenHomeShownAndHandledTrue() {
        setupNavigation(skipHome = false, isBrowsing = true, canGoBack = false)
        assertTrue(testee.onUserPressedBack())
        assertFalse(browserViewState().browserShowing)
        assertEquals("", omnibarViewState().omnibarText)
    }

    @Test
    fun whenUserBrowsingPressesBackAndBrowserCannotGoBackAndHomeIsSkippedThenHandledFalse() {
        setupNavigation(skipHome = true, isBrowsing = false, canGoBack = false)
        assertFalse(testee.onUserPressedBack())
    }

    @Test
    fun whenUserOnHomePressesBackThenReturnsHandledFalse() {
        setBrowserShowing(false)
        assertFalse(testee.onUserPressedBack())
    }

    @Test
    fun whenUserSelectsDesktopSiteWhenOnMobileSpecificSiteThenUrlModified() {
        loadUrl("http://m.example.com")
        testee.onDesktopSiteModeToggled(true)
        verify(mockCommandObserver, atLeastOnce()).onChanged(commandCaptor.capture())
        val ultimateCommand = commandCaptor.lastValue as Navigate
        assertEquals("http://example.com", ultimateCommand.url)
    }

    @Test
    fun whenUserSelectsDesktopSiteWhenNotOnMobileSpecificSiteThenUrlNotModified() {
        loadUrl("http://example.com")
        testee.onDesktopSiteModeToggled(true)
        verify(mockCommandObserver, atLeastOnce()).onChanged(commandCaptor.capture())
        val ultimateCommand = commandCaptor.lastValue
        assertTrue(ultimateCommand == Command.Refresh)
    }

    @Test
    fun whenUserSelectsMobileSiteWhenOnMobileSpecificSiteThenUrlNotModified() {
        loadUrl("http://m.example.com")
        testee.onDesktopSiteModeToggled(false)
        verify(mockCommandObserver, atLeastOnce()).onChanged(commandCaptor.capture())
        val ultimateCommand = commandCaptor.lastValue
        assertTrue(ultimateCommand == Command.Refresh)
    }

    @Test
    fun whenUserSelectsMobileSiteWhenNotOnMobileSpecificSiteThenUrlNotModified() {
        loadUrl("http://example.com")
        testee.onDesktopSiteModeToggled(false)
        verify(mockCommandObserver, atLeastOnce()).onChanged(commandCaptor.capture())
        val ultimateCommand = commandCaptor.lastValue
        assertTrue(ultimateCommand == Command.Refresh)
    }

    @Test
    fun whenUserSelectsOpenTabThenTabCommandSent() {
        whenever(mockLongPressHandler.userSelectedMenuItem(any(), any())).thenReturn(OpenInNewTab("http://example.com"))
        val mockMenItem: MenuItem = mock()
        val longPressTarget = LongPressTarget(url = "http://example.com", type = WebView.HitTestResult.SRC_ANCHOR_TYPE)
        testee.userSelectedItemFromLongPressMenu(longPressTarget, mockMenItem)
        val command = captureCommands().value as Command.OpenInNewTab
        assertEquals("http://example.com", command.query)
    }

    @Test
    fun whenSiteLoadedAndUserSelectsToAddBookmarkThenAddBookmarkCommandSentWithUrlAndTitle() = coroutineRule.runBlocking {
        loadUrl("foo.com")
        testee.titleReceived("Foo Title")
        testee.onBookmarkAddRequested()
        val command = captureCommands().value as Command.ShowBookmarkAddedConfirmation
        assertEquals("foo.com", command.url)
        assertEquals("Foo Title", command.title)
    }

    @Test
    fun whenNoSiteAndUserSelectsToAddBookmarkThenBookmarkAddedWithBlankTitleAndUrl() = coroutineRule.runBlocking {
        whenever(mockBookmarksDao.insert(any())).thenReturn(1)
        testee.onBookmarkAddRequested()
        verify(mockBookmarksDao).insert(BookmarkEntity(title = "", url = ""))
        val command = captureCommands().value as Command.ShowBookmarkAddedConfirmation
        assertEquals(1, command.bookmarkId)
        assertEquals("", command.title)
        assertEquals("", command.url)
    }

    @Test
    fun whenUserSelectsToShareLinkThenShareLinkCommandSent() {
        loadUrl("foo.com")
        testee.onShareSelected()
        val command = captureCommands().value as Command.ShareLink
        assertEquals("foo.com", command.url)
    }

    @Test
    fun whenOnSiteAndBrokenSiteSelectedThenBrokenSiteFeedbackCommandSentWithUrl() = coroutineRule.runBlocking {
        loadUrl("foo.com", isBrowserShowing = true)
        testee.onBrokenSiteSelected()
        val command = captureCommands().value as Command.BrokenSiteFeedback
        assertEquals("foo.com", command.url)
    }

    @Test
    fun whenNoSiteAndBrokenSiteSelectedThenBrokenSiteFeedbackCommandSentWithoutUrl() {
        testee.onBrokenSiteSelected()
        val command = captureCommands().value as Command.BrokenSiteFeedback
        assertEquals("", command.url)
    }

    @Test
    fun whenUserSelectsToShareLinkWithNullUrlThenShareLinkCommandNotSent() {
        loadUrl(null)
        testee.onShareSelected()
        verify(mockCommandObserver, never()).onChanged(any())
    }

    @Test
    fun whenWebSessionRestoredThenGlobalLayoutSwitchedToShowingBrowser() {
        testee.onWebSessionRestored()
        assertFalse(browserGlobalLayoutViewState().isNewTabState)
    }

    @Test
    fun whenWebViewSessionIsToBeSavedThenUnderlyingSessionStoredCalled() {
        testee.saveWebViewState(null, "")
        verify(webViewSessionStorage).saveSession(anyOrNull(), anyString())
    }

    @Test
    fun whenRestoringWebViewSessionNotRestorableThenPreviousUrlLoaded() {
        whenever(mockOmnibarConverter.convertQueryToUrl("foo.com")).thenReturn("foo.com")
        whenever(webViewSessionStorage.restoreSession(anyOrNull(), anyString())).thenReturn(false)
        testee.restoreWebViewState(null, "foo.com")

        verify(mockCommandObserver, atLeastOnce()).onChanged(commandCaptor.capture())
        val command = commandCaptor.lastValue as Navigate
        assertEquals("foo.com", command.url)
    }

    @Test
    fun whenRestoringWebViewSessionNotRestorableAndNoPreviousUrlThenNoUrlLoaded() {
        whenever(webViewSessionStorage.restoreSession(anyOrNull(), anyString())).thenReturn(false)
        testee.restoreWebViewState(null, "")
        assertFalse(commandCaptor.allValues.any { it is Navigate })
    }

    @Test
    fun whenWebViewSessionRestorableThenSessionRestored() {
        whenever(webViewSessionStorage.restoreSession(anyOrNull(), anyString())).thenReturn(true)
        testee.restoreWebViewState(null, "")
        assertFalse(browserGlobalLayoutViewState().isNewTabState)
    }

    @Test
    fun whenUrlNullThenSetBrowserNotShowing() = coroutineRule.runBlocking {
        testee.loadData("id", null, false)
        testee.determineShowBrowser()
        assertEquals(false, testee.browserViewState.value?.browserShowing)
    }

    @Test
    fun whenUrlBlankThenSetBrowserNotShowing() = coroutineRule.runBlocking {
        testee.loadData("id", "  ", false)
        testee.determineShowBrowser()
        assertEquals(false, testee.browserViewState.value?.browserShowing)
    }

    @Test
    fun whenUrlPresentThenSetBrowserShowing() = coroutineRule.runBlocking {
        testee.loadData("id", "https://example.com", false)
        testee.determineShowBrowser()
        assertEquals(true, testee.browserViewState.value?.browserShowing)
    }

    @Test
    fun whenOpenInNewTabThenOpenInNewTabCommandWithCorrectUrlSent() {
        val url = "https://example.com"
        testee.openInNewTab(url)
        verify(mockCommandObserver).onChanged(commandCaptor.capture())

        val command = commandCaptor.lastValue
        assertTrue(command is Command.OpenInNewTab)
        command as Command.OpenInNewTab
        assertEquals(url, command.query)
    }

    @Test
    fun whenRecoveringFromProcessGoneThenShowErrorWithAction() {
        testee.recoverFromRenderProcessGone()
        assertCommandIssued<Command.ShowErrorWithAction>()
    }

    @Test
    fun whenUserClicksOnErrorActionThenOpenCurrentUrlInNewTab() {
        givenOneActiveTabSelected()
        testee.recoverFromRenderProcessGone()
        verify(mockCommandObserver, atLeastOnce()).onChanged(commandCaptor.capture())
        val showErrorWithAction = commandCaptor.value as Command.ShowErrorWithAction

        showErrorWithAction.action()

        assertCommandIssued<Command.OpenInNewTab> {
            assertEquals("https://example.com", query)
        }
    }

    @Test
    fun whenUserClicksOnErrorActionThenOpenCurrentTabIsClosed() {
        givenOneActiveTabSelected()
        testee.recoverFromRenderProcessGone()
        verify(mockCommandObserver, atLeastOnce()).onChanged(commandCaptor.capture())
        val showErrorWithAction = commandCaptor.value as Command.ShowErrorWithAction

        showErrorWithAction.action()

        coroutineRule.runBlocking {
            verify(mockTabsRepository).delete(selectedTabLiveData.value!!)
        }
    }

    @Test
    fun whenRecoveringFromProcessGoneThenGlobalLayoutIsInvalidated() {
        testee.recoverFromRenderProcessGone()

        assertTrue(globalLayoutViewState() is BrowserTabViewModel.GlobalLayoutViewState.Invalidated)
    }

    @Test
    fun whenRecoveringFromProcessGoneThenLoadingIsReset() {
        testee.recoverFromRenderProcessGone()

        assertEquals(loadingViewState(), BrowserTabViewModel.LoadingViewState())
    }

    @Test
    fun whenRecoveringFromProcessGoneThenFindInPageIsReset() {
        testee.recoverFromRenderProcessGone()

        assertEquals(findInPageViewState(), BrowserTabViewModel.FindInPageViewState())
    }

    @Test
    fun whenRecoveringFromProcessGoneThenExpectedBrowserOptionsAreDisabled() {
        setupNavigation(skipHome = true, isBrowsing = true, canGoForward = true, canGoBack = true, stepsToPreviousPage = 1)

        testee.recoverFromRenderProcessGone()

        assertFalse(browserViewState().canGoBack)
        assertFalse(browserViewState().canGoForward)
        assertFalse(browserViewState().canReportSite)
        assertFalse(browserViewState().canChangeBrowsingMode)
        assertFalse(findInPageViewState().canFindInPage)
    }

    @Test
    fun whenAuthenticationIsRequiredThenRequiresAuthenticationCommandSent() {
        val mockHandler = mock<HttpAuthHandler>()
        val siteURL = "http://example.com/requires-auth"
        val authenticationRequest = BasicAuthenticationRequest(mockHandler, "example.com", "test realm", siteURL)
        testee.requiresAuthentication(authenticationRequest)
        verify(mockCommandObserver, atLeastOnce()).onChanged(commandCaptor.capture())

        val command = commandCaptor.lastValue
        assertTrue(command is Command.RequiresAuthentication)

        val requiresAuthCommand = command as Command.RequiresAuthentication
        assertSame(authenticationRequest, requiresAuthCommand.request)
    }

    @Test
    fun whenHandleAuthenticationThenHandlerCalledWithParameters() {
        val mockHandler = mock<HttpAuthHandler>()
        val username = "user"
        val password = "password"
        val authenticationRequest = BasicAuthenticationRequest(mockHandler, "example.com", "test realm", "")
        val credentials = BasicAuthenticationCredentials(username = username, password = password)
        testee.handleAuthentication(request = authenticationRequest, credentials = credentials)

        verify(mockHandler, atLeastOnce()).proceed(username, password)
    }

    @Test
    fun whenBookmarkSuggestionSubmittedThenAutoCompleteBookmarkSelectionPixelSent() = runBlocking {
        whenever(mockBookmarksDao.hasBookmarks()).thenReturn(true)
        val suggestion = AutoCompleteBookmarkSuggestion("example", "Example", "https://example.com")
        testee.autoCompleteViewState.value = autoCompleteViewState().copy(searchResults = AutoCompleteResult("", listOf(suggestion)))
        testee.fireAutocompletePixel(suggestion)
        verify(mockPixel).fire(Pixel.PixelName.AUTOCOMPLETE_BOOKMARK_SELECTION, pixelParams(showedBookmarks = true, bookmarkCapable = true))
    }

    @Test
    fun whenSearchSuggestionSubmittedWithBookmarksThenAutoCompleteSearchSelectionPixelSent() = runBlocking {
        whenever(mockBookmarksDao.hasBookmarks()).thenReturn(true)
        val suggestions = listOf(AutoCompleteSearchSuggestion("", false), AutoCompleteBookmarkSuggestion("", "", ""))
        testee.autoCompleteViewState.value = autoCompleteViewState().copy(searchResults = AutoCompleteResult("", suggestions))
        testee.fireAutocompletePixel(AutoCompleteSearchSuggestion("example", false))

        verify(mockPixel).fire(Pixel.PixelName.AUTOCOMPLETE_SEARCH_SELECTION, pixelParams(showedBookmarks = true, bookmarkCapable = true))
    }

    @Test
    fun whenSearchSuggestionSubmittedWithoutBookmarksThenAutoCompleteSearchSelectionPixelSent() = runBlocking {
        whenever(mockBookmarksDao.hasBookmarks()).thenReturn(false)
        testee.autoCompleteViewState.value = autoCompleteViewState().copy(searchResults = AutoCompleteResult("", emptyList()))
        testee.fireAutocompletePixel(AutoCompleteSearchSuggestion("example", false))

        verify(mockPixel).fire(Pixel.PixelName.AUTOCOMPLETE_SEARCH_SELECTION, pixelParams(showedBookmarks = false, bookmarkCapable = false))
    }

    @Test
    fun whenUserSelectToEditQueryThenMoveCaretToTheEnd() = coroutineRule.runBlocking {
        testee.onUserSelectedToEditQuery("foo")
        assertTrue(omnibarViewState().shouldMoveCaretToEnd)
    }

    @Test
    fun whenUserSubmitsQueryThenCaretDoesNotMoveToTheEnd() {
        testee.onUserSubmittedQuery("foo")
        assertFalse(omnibarViewState().shouldMoveCaretToEnd)
    }

    @Test
    fun whenUserRequestedToOpenNewTabThenGenerateWebViewPreviewImage() {
        testee.userRequestedOpeningNewTab()
        verify(mockCommandObserver, atLeastOnce()).onChanged(commandCaptor.capture())
        val command = commandCaptor.firstValue
        assertTrue(command is Command.GenerateWebViewPreviewImage)
    }

    @Test
    fun whenUserRequestedToOpenNewTabThenNewTabCommandIssued() {
        testee.userRequestedOpeningNewTab()
        verify(mockCommandObserver, atLeastOnce()).onChanged(commandCaptor.capture())
        val command = commandCaptor.lastValue
        assertTrue(command is Command.LaunchNewTab)
    }

    @Test
    fun whenCloseCurrentTabSelectedThenTabDeletedFromRepository() = runBlocking {
        givenOneActiveTabSelected()
        testee.closeCurrentTab()
        verify(mockTabsRepository).delete(selectedTabLiveData.value!!)
    }

    @Test
    fun whenUserPressesBackAndSkippingHomeThenWebViewPreviewGenerated() {
        setupNavigation(isBrowsing = true, canGoBack = false, skipHome = true)
        testee.onUserPressedBack()
        assertCommandIssued<Command.GenerateWebViewPreviewImage>()
    }

    @Test
    fun whenUserPressesBackAndNotSkippingHomeThenWebViewPreviewNotGenerated() {
        setupNavigation(isBrowsing = true, canGoBack = false, skipHome = false)
        testee.onUserPressedBack()
        verify(mockCommandObserver, never()).onChanged(commandCaptor.capture())
    }

    @Test
    fun whenScheduledSurveyChangesAndInstalledDaysMatchThenCtaIsSurvey() {
        testee.onSurveyChanged(Survey("abc", "http://example.com", daysInstalled = 1, status = Survey.Status.SCHEDULED))
        assertTrue(testee.ctaViewState.value!!.cta is HomePanelCta.Survey)
    }

    @Test
    fun whenScheduledSurveyChangesAndInstalledDaysDontMatchThenCtaIsNull() {
        testee.onSurveyChanged(Survey("abc", "http://example.com", daysInstalled = 2, status = Survey.Status.SCHEDULED))
        assertNull(testee.ctaViewState.value!!.cta)
    }

    @Test
    fun whenScheduledSurveyIsNullThenCtaIsNotSurvey() {
        testee.onSurveyChanged(null)
        assertFalse(testee.ctaViewState.value!!.cta is HomePanelCta.Survey)
    }

    @Test
    fun whenCtaRefreshedAndAutoAddSupportedAndWidgetNotInstalledThenCtaIsAutoWidget() = coroutineRule.runBlocking {
        whenever(mockWidgetCapabilities.supportsStandardWidgetAdd).thenReturn(true)
        whenever(mockWidgetCapabilities.supportsAutomaticWidgetAdd).thenReturn(true)
        whenever(mockWidgetCapabilities.hasInstalledWidgets).thenReturn(false)
        testee.refreshCta()
        assertEquals(HomePanelCta.AddWidgetAuto, testee.ctaViewState.value!!.cta)
    }

    @Test
    fun whenCtaRefreshedAndAutoAddSupportedAndWidgetAlreadyInstalledThenCtaIsNull() = coroutineRule.runBlocking {
        whenever(mockWidgetCapabilities.supportsStandardWidgetAdd).thenReturn(true)
        whenever(mockWidgetCapabilities.supportsAutomaticWidgetAdd).thenReturn(true)
        whenever(mockWidgetCapabilities.hasInstalledWidgets).thenReturn(true)
        testee.refreshCta()
        assertNull(testee.ctaViewState.value!!.cta)
    }

    @Test
    fun whenCtaRefreshedAndOnlyStandardAddSupportedAndWidgetNotInstalledThenCtaIsInstructionsWidget() = coroutineRule.runBlocking {
        givenExpectedCtaAddWidgetInstructions()
        testee.refreshCta()
        assertEquals(HomePanelCta.AddWidgetInstructions, testee.ctaViewState.value!!.cta)
    }

    @Test
    fun whenCtaRefreshedAndOnlyStandardAddSupportedAndWidgetAlreadyInstalledThenCtaIsNull() = coroutineRule.runBlocking {
        whenever(mockWidgetCapabilities.supportsStandardWidgetAdd).thenReturn(true)
        whenever(mockWidgetCapabilities.supportsAutomaticWidgetAdd).thenReturn(false)
        whenever(mockWidgetCapabilities.hasInstalledWidgets).thenReturn(true)
        testee.refreshCta()
        assertNull(testee.ctaViewState.value!!.cta)
    }

    @Test
    fun whenCtaRefreshedAndStandardAddNotSupportedAndWidgetNotInstalledThenCtaIsNull() = coroutineRule.runBlocking {
        whenever(mockWidgetCapabilities.supportsStandardWidgetAdd).thenReturn(false)
        whenever(mockWidgetCapabilities.supportsAutomaticWidgetAdd).thenReturn(false)
        whenever(mockWidgetCapabilities.hasInstalledWidgets).thenReturn(false)
        testee.refreshCta()
        assertNull(testee.ctaViewState.value!!.cta)
    }

    @Test
    fun whenCtaRefreshedAndStandardAddNotSupportedAndWidgetAlreadyInstalledThenCtaIsNull() = coroutineRule.runBlocking {
        whenever(mockWidgetCapabilities.supportsStandardWidgetAdd).thenReturn(false)
        whenever(mockWidgetCapabilities.supportsAutomaticWidgetAdd).thenReturn(false)
        whenever(mockWidgetCapabilities.hasInstalledWidgets).thenReturn(true)
        testee.refreshCta()
        assertNull(testee.ctaViewState.value!!.cta)
    }

    @Test
    fun whenCtaRefreshedAndIsNewTabIsFalseThenReturnNull() = coroutineRule.runBlocking {
        setBrowserShowing(true)
        whenever(mockWidgetCapabilities.supportsStandardWidgetAdd).thenReturn(true)
        whenever(mockWidgetCapabilities.supportsAutomaticWidgetAdd).thenReturn(true)
        whenever(mockWidgetCapabilities.hasInstalledWidgets).thenReturn(false)
        testee.refreshCta()
        assertNull(testee.ctaViewState.value!!.cta)
    }

    @Test
    fun whenCtaShownThenFirePixel() {
        val cta = HomePanelCta.Survey(Survey("abc", "http://example.com", daysInstalled = 1, status = Survey.Status.SCHEDULED))
        testee.ctaViewState.value = BrowserTabViewModel.CtaViewState(cta = cta)

        testee.onCtaShown()
        verify(mockPixel).fire(cta.shownPixel!!, cta.pixelShownParameters())
    }

    @Test
    fun whenManualCtaShownThenFirePixel() {
        val cta = HomePanelCta.Survey(Survey("abc", "http://example.com", daysInstalled = 1, status = Survey.Status.SCHEDULED))

        testee.onManualCtaShown(cta)
        verify(mockPixel).fire(cta.shownPixel!!, cta.pixelShownParameters())
    }

    @Test
    fun whenRegisterDaxBubbleCtaDismissedThenRegisterInDatabase() = coroutineRule.runBlocking {
        val cta = DaxBubbleCta.DaxIntroCta(mockOnboardingStore, mockAppInstallStore)
        testee.ctaViewState.value = BrowserTabViewModel.CtaViewState(cta = cta)

        testee.registerDaxBubbleCtaDismissed()
        verify(mockDismissedCtaDao).insert(DismissedCta(cta.ctaId))
    }

    @Test
    fun whenUserClickedCtaButtonThenFirePixel() {
        val cta = DaxBubbleCta.DaxIntroCta(mockOnboardingStore, mockAppInstallStore)
        setCta(cta)
        testee.onUserClickCtaOkButton()
        verify(mockPixel).fire(cta.okPixel!!, cta.pixelOkParameters())
    }

    @Test
    fun whenUserClickedSurveyCtaButtonThenLaunchSurveyCommand() {
        val cta = HomePanelCta.Survey(Survey("abc", "http://example.com", daysInstalled = 1, status = Survey.Status.SCHEDULED))
        setCta(cta)
        testee.onUserClickCtaOkButton()
        assertCommandIssued<Command.LaunchSurvey>()
    }

    @Test
    fun whenUserClickedAddWidgetCtaButtonThenLaunchAddWidgetCommand() {
        val cta = HomePanelCta.AddWidgetAuto
        setCta(cta)
        testee.onUserClickCtaOkButton()
        assertCommandIssued<Command.LaunchAddWidget>()
    }

    @Test
    fun whenUserClickedLegacyAddWidgetCtaButtonThenLaunchLegacyAddWidgetCommand() {
        val cta = HomePanelCta.AddWidgetInstructions
        setCta(cta)
        testee.onUserClickCtaOkButton()
        assertCommandIssued<Command.LaunchLegacyAddWidget>()
    }

    @Test
    fun whenSurveyCtaDismissedAndNoOtherCtaPossibleCtaIsNull() = coroutineRule.runBlocking {
<<<<<<< HEAD
        givenShownCtas(CtaId.DAX_INTRO, CtaId.DAX_END, CtaId.COVID)
        testee.onSurveyChanged(Survey("abc", "http://example.com", daysInstalled = 1, status = Survey.Status.SCHEDULED))
        testee.onUserDismissedCta()
        assertNull(testee.ctaViewState.value!!.cta)
    }

    @Test
    fun whenSurveyCtaDismissedAndWidgetNotCompatibleAndCovidCtaNotShownThenCtaIsCovid() = coroutineRule.runBlocking {
        givenShownCtas(CtaId.DAX_INTRO, CtaId.DAX_END)
        testee.onSurveyChanged(Survey("abc", "http://example.com", daysInstalled = 1, status = Survey.Status.SCHEDULED))
        testee.onUserDismissedCta()
        assertEquals(HomeTopPanelCta.CovidCta(), testee.ctaViewState.value!!.cta)
=======
        givenShownCtas(CtaId.DAX_INTRO, CtaId.DAX_END)
        testee.onSurveyChanged(Survey("abc", "http://example.com", daysInstalled = 1, status = Survey.Status.SCHEDULED))
        testee.onUserDismissedCta(testee.ctaViewState.value!!.cta!!)
        assertNull(testee.ctaViewState.value!!.cta)
>>>>>>> 7f4cf70d
    }

    @Test
    fun whenSurveyCtaDismissedAndWidgetCtaIsPossibleThenNextCtaIsWidget() = coroutineRule.runBlocking {
        whenever(mockWidgetCapabilities.supportsStandardWidgetAdd).thenReturn(true)
        whenever(mockWidgetCapabilities.supportsAutomaticWidgetAdd).thenReturn(true)
        whenever(mockWidgetCapabilities.hasInstalledWidgets).thenReturn(false)

        testee.onSurveyChanged(Survey("abc", "http://example.com", daysInstalled = 1, status = Survey.Status.SCHEDULED))
        testee.onUserDismissedCta()
        assertEquals(HomePanelCta.AddWidgetAuto, testee.ctaViewState.value!!.cta)
    }

    @Test
    fun whenUserDismissedCtaThenFirePixel() = coroutineRule.runBlocking {
        val cta = HomePanelCta.Survey(Survey("abc", "http://example.com", daysInstalled = 1, status = Survey.Status.SCHEDULED))
        setCta(cta)
        testee.onUserDismissedCta()
        verify(mockPixel).fire(cta.cancelPixel!!, cta.pixelCancelParameters())
    }

    @Test
    fun whenUserClickedHideDaxDialogThenHideDaxDialogCommandSent() {
        val cta = DaxDialogCta.DaxSerpCta(mockOnboardingStore, mockAppInstallStore)
        setCta(cta)
        testee.onUserHideDaxDialog()
        val command = captureCommands().lastValue
        assertTrue(command is Command.DaxCommand.HideDaxDialog)
    }

    @Test
    fun whenUserDismissDaxTrackersBlockedDialogThenFinishTrackerAnimationCommandSent() {
        val cta = DaxDialogCta.DaxTrackersBlockedCta(mockOnboardingStore, mockAppInstallStore, emptyList(), "")
        setCta(cta)
        testee.onDaxDialogDismissed()
        val command = captureCommands().lastValue
        assertTrue(command is Command.DaxCommand.FinishTrackerAnimation)
    }

    @Test
    fun whenUserDismissDifferentThanDaxTrackersBlockedDialogThenFinishTrackerAnimationCommandNotSent() {
        val cta = DaxDialogCta.DaxSerpCta(mockOnboardingStore, mockAppInstallStore)
        setCta(cta)
        testee.onDaxDialogDismissed()
        verify(mockCommandObserver, never()).onChanged(commandCaptor.capture())
    }

    @Test
    fun whenUserDismissedCtaThenRegisterInDatabase() = coroutineRule.runBlocking {
        val cta = HomePanelCta.AddWidgetAuto
        setCta(cta)
        testee.onUserDismissedCta()
        verify(mockDismissedCtaDao).insert(DismissedCta(cta.ctaId))
    }

    @Test
    fun whenUserDismissedSurveyCtaThenDoNotRegisterInDatabase() = coroutineRule.runBlocking {
        val cta = HomePanelCta.Survey(Survey("abc", "http://example.com", daysInstalled = 1, status = Survey.Status.SCHEDULED))
        setCta(cta)
        testee.onUserDismissedCta()
        verify(mockDismissedCtaDao, never()).insert(DismissedCta(cta.ctaId))
    }

    @Test
    fun whenUserDismissedSurveyCtaThenCancelScheduledSurveys() = coroutineRule.runBlocking {
        val cta = HomePanelCta.Survey(Survey("abc", "http://example.com", daysInstalled = 1, status = Survey.Status.SCHEDULED))
        setCta(cta)
        testee.onUserDismissedCta()
        verify(mockSurveyDao).cancelScheduledSurveys()
    }

<<<<<<< HEAD
    @Test
    fun whenUserDismissedHomeTopPanelCtaThenReturnEmptyCta() {
        val cta = HomeTopPanelCta.CovidCta()
        setCta(cta)
        testee.onUserDismissedCta()
        assertNull(testee.ctaViewState.value!!.cta)
    }

=======
>>>>>>> 7f4cf70d
    @Test
    fun whenSurrogateDetectedThenSiteUpdated() {
        givenOneActiveTabSelected()
        val surrogate = SurrogateResponse()
        testee.surrogateDetected(surrogate)
        assertTrue(testee.siteLiveData.value?.surrogates?.size == 1)
    }

    @Test
    fun whenUpgradedToHttpsThenSiteUpgradedHttpsReturnsTrue() {
        val url = "http://www.example.com"
        selectedTabLiveData.value = TabEntity("TAB_ID", url, "", skipHome = false, viewed = true, position = 0)
        testee.upgradedToHttps()
        loadUrl("https://www.example.com")
        assertTrue(testee.siteLiveData.value?.upgradedHttps!!)
    }

    @Test
    fun whenNotUpgradedToHttpsThenSiteUpgradedHttpsReturnsFalse() {
        givenOneActiveTabSelected()
        assertFalse(testee.siteLiveData.value?.upgradedHttps!!)
    }

    @Test
    fun whenOnBrokenSiteSelectedOpenBokenSiteFeedback() = runBlockingTest {
        testee.onBrokenSiteSelected()
        assertCommandIssued<Command.BrokenSiteFeedback>()
    }

    @Test
    fun whenOnBrokenSiteSelectedAndNoHttpsUpgradedThenReturnHttpsUpgradedFalse() {
        testee.onBrokenSiteSelected()

        val command = captureCommands().lastValue
        assertTrue(command is Command.BrokenSiteFeedback)

        val brokenSiteFeedback = command as Command.BrokenSiteFeedback
        assertFalse(brokenSiteFeedback.httpsUpgraded)
    }

    @Test
    fun whenOnBrokenSiteSelectedAndNoTrackersThenReturnBlockedTrackersEmptyString() {
        givenOneActiveTabSelected()

        testee.onBrokenSiteSelected()

        val command = captureCommands().lastValue
        assertTrue(command is Command.BrokenSiteFeedback)

        val brokenSiteFeedback = command as Command.BrokenSiteFeedback
        assertEquals("", brokenSiteFeedback.blockedTrackers)
    }

    @Test
    fun whenOnBrokenSiteSelectedAndTrackersBlockedThenReturnBlockedTrackers() {
        givenOneActiveTabSelected()
        val event = TrackingEvent("http://www.example.com", "http://www.tracker.com/tracker.js", emptyList(), null, false)
        val anotherEvent = TrackingEvent("http://www.example.com/test", "http://www.anothertracker.com/tracker.js", emptyList(), null, false)

        testee.trackerDetected(event)
        testee.trackerDetected(anotherEvent)
        testee.onBrokenSiteSelected()

        val command = captureCommands().lastValue
        assertTrue(command is Command.BrokenSiteFeedback)

        val brokenSiteFeedback = command as Command.BrokenSiteFeedback
        assertEquals("www.tracker.com,www.anothertracker.com", brokenSiteFeedback.blockedTrackers)
    }

    @Test
    fun whenOnBrokenSiteSelectedAndSameHostTrackersBlockedThenDoNotReturnDuplicatedBlockedTrackers() {
        givenOneActiveTabSelected()
        val event = TrackingEvent("http://www.example.com", "http://www.tracker.com/tracker.js", emptyList(), null, false)
        val anotherEvent = TrackingEvent("http://www.example.com/test", "http://www.tracker.com/tracker2.js", emptyList(), null, false)

        testee.trackerDetected(event)
        testee.trackerDetected(anotherEvent)
        testee.onBrokenSiteSelected()

        val command = captureCommands().lastValue
        assertTrue(command is Command.BrokenSiteFeedback)

        val brokenSiteFeedback = command as Command.BrokenSiteFeedback
        assertEquals("www.tracker.com", brokenSiteFeedback.blockedTrackers)
    }

    @Test
    fun whenOnBrokenSiteSelectedAndNoSurrogatesThenReturnSurrogatesEmptyString() {
        givenOneActiveTabSelected()

        testee.onBrokenSiteSelected()

        val command = captureCommands().lastValue
        assertTrue(command is Command.BrokenSiteFeedback)

        val brokenSiteFeedback = command as Command.BrokenSiteFeedback
        assertEquals("", brokenSiteFeedback.surrogates)
    }

    @Test
    fun whenOnBrokenSiteSelectedAndSurrogatesThenReturnSurrogates() {
        givenOneActiveTabSelected()
        val surrogate = SurrogateResponse(true, "surrogate.com/test.js", "", "")
        val anotherSurrogate = SurrogateResponse(true, "anothersurrogate.com/test.js", "", "")

        testee.surrogateDetected(surrogate)
        testee.surrogateDetected(anotherSurrogate)
        testee.onBrokenSiteSelected()

        val command = captureCommands().lastValue
        assertTrue(command is Command.BrokenSiteFeedback)

        val brokenSiteFeedback = command as Command.BrokenSiteFeedback
        assertEquals("surrogate.com,anothersurrogate.com", brokenSiteFeedback.surrogates)
    }

    @Test
    fun whenOnBrokenSiteSelectedAndSameHostSurrogatesThenDoNotReturnDuplicatedSurrogates() {
        givenOneActiveTabSelected()
        val surrogate = SurrogateResponse(true, "surrogate.com/test.js", "", "")
        val anotherSurrogate = SurrogateResponse(true, "surrogate.com/test2.js", "", "")

        testee.surrogateDetected(surrogate)
        testee.surrogateDetected(anotherSurrogate)
        testee.onBrokenSiteSelected()

        val command = captureCommands().lastValue
        assertTrue(command is Command.BrokenSiteFeedback)

        val brokenSiteFeedback = command as Command.BrokenSiteFeedback
        assertEquals("surrogate.com", brokenSiteFeedback.surrogates)
    }

    private inline fun <reified T : Command> assertCommandIssued(instanceAssertions: T.() -> Unit = {}) {
        verify(mockCommandObserver, atLeastOnce()).onChanged(commandCaptor.capture())
        val issuedCommand = commandCaptor.allValues.find { it is T }
        assertNotNull(issuedCommand)
        (issuedCommand as T).apply { instanceAssertions() }
    }

    private fun pixelParams(showedBookmarks: Boolean, bookmarkCapable: Boolean) = mapOf(
        Pixel.PixelParameter.SHOWED_BOOKMARKS to showedBookmarks.toString(),
        Pixel.PixelParameter.BOOKMARK_CAPABLE to bookmarkCapable.toString()
    )

    private fun givenExpectedCtaAddWidgetInstructions() {
        setBrowserShowing(false)
        whenever(mockWidgetCapabilities.supportsStandardWidgetAdd).thenReturn(true)
        whenever(mockWidgetCapabilities.supportsAutomaticWidgetAdd).thenReturn(false)
        whenever(mockWidgetCapabilities.hasInstalledWidgets).thenReturn(false)
    }

    private fun givenShownCtas(vararg shownCtas: CtaId) {
        shownCtas.forEach {
            whenever(mockDismissedCtaDao.exists(it)).thenReturn(true)
        }
    }

    private fun givenInvalidatedGlobalLayout() {
        testee.globalLayoutState.value = BrowserTabViewModel.GlobalLayoutViewState.Invalidated
    }

    private fun givenOneActiveTabSelected() {
        selectedTabLiveData.value = TabEntity("TAB_ID", "https://example.com", "", skipHome = false, viewed = true, position = 0)
        testee.loadData("TAB_ID", "https://example.com", false)
    }

    private fun setBrowserShowing(isBrowsing: Boolean) {
        testee.browserViewState.value = browserViewState().copy(browserShowing = isBrowsing)
    }

    private fun setCta(cta: Cta) {
        testee.ctaViewState.value = ctaViewState().copy(cta = cta)
    }

    private fun loadUrl(url: String?, title: String? = null, isBrowserShowing: Boolean = true) {
        setBrowserShowing(isBrowserShowing)
        testee.navigationStateChanged(buildWebNavigation(originalUrl = url, currentUrl = url, title = title))
    }

    @Suppress("SameParameterValue")
    private fun updateUrl(originalUrl: String?, currentUrl: String?, isBrowserShowing: Boolean) {
        setBrowserShowing(isBrowserShowing)
        testee.navigationStateChanged(buildWebNavigation(originalUrl = originalUrl, currentUrl = currentUrl))
    }

    private fun setupNavigation(
        skipHome: Boolean = false,
        isBrowsing: Boolean,
        canGoForward: Boolean = false,
        canGoBack: Boolean = false,
        stepsToPreviousPage: Int = 0
    ) {
        testee.skipHome = skipHome
        setBrowserShowing(isBrowsing)
        val nav = buildWebNavigation(canGoForward = canGoForward, canGoBack = canGoBack, stepsToPreviousPage = stepsToPreviousPage)
        testee.navigationStateChanged(nav)
    }

    private fun captureCommands(): ArgumentCaptor<Command> {
        verify(mockCommandObserver, atLeastOnce()).onChanged(commandCaptor.capture())
        return commandCaptor
    }

    private fun buildWebNavigation(
        currentUrl: String? = null,
        originalUrl: String? = null,
        title: String? = null,
        canGoForward: Boolean = false,
        canGoBack: Boolean = false,
        stepsToPreviousPage: Int = 0
    ): WebNavigationState {
        val nav: WebNavigationState = mock()
        whenever(nav.originalUrl).thenReturn(originalUrl)
        whenever(nav.currentUrl).thenReturn(currentUrl)
        whenever(nav.title).thenReturn(title)
        whenever(nav.canGoForward).thenReturn(canGoForward)
        whenever(nav.canGoBack).thenReturn(canGoBack)
        whenever(nav.stepsToPreviousPage).thenReturn(stepsToPreviousPage)
        return nav
    }

    private fun ctaViewState() = testee.ctaViewState.value!!
    private fun browserViewState() = testee.browserViewState.value!!
    private fun omnibarViewState() = testee.omnibarViewState.value!!
    private fun loadingViewState() = testee.loadingViewState.value!!
    private fun autoCompleteViewState() = testee.autoCompleteViewState.value!!
    private fun findInPageViewState() = testee.findInPageViewState.value!!
    private fun globalLayoutViewState() = testee.globalLayoutState.value!!
    private fun browserGlobalLayoutViewState() = testee.globalLayoutState.value!! as BrowserTabViewModel.GlobalLayoutViewState.Browser
}<|MERGE_RESOLUTION|>--- conflicted
+++ resolved
@@ -1469,25 +1469,10 @@
 
     @Test
     fun whenSurveyCtaDismissedAndNoOtherCtaPossibleCtaIsNull() = coroutineRule.runBlocking {
-<<<<<<< HEAD
-        givenShownCtas(CtaId.DAX_INTRO, CtaId.DAX_END, CtaId.COVID)
+        givenShownCtas(CtaId.DAX_INTRO, CtaId.DAX_END)
         testee.onSurveyChanged(Survey("abc", "http://example.com", daysInstalled = 1, status = Survey.Status.SCHEDULED))
         testee.onUserDismissedCta()
         assertNull(testee.ctaViewState.value!!.cta)
-    }
-
-    @Test
-    fun whenSurveyCtaDismissedAndWidgetNotCompatibleAndCovidCtaNotShownThenCtaIsCovid() = coroutineRule.runBlocking {
-        givenShownCtas(CtaId.DAX_INTRO, CtaId.DAX_END)
-        testee.onSurveyChanged(Survey("abc", "http://example.com", daysInstalled = 1, status = Survey.Status.SCHEDULED))
-        testee.onUserDismissedCta()
-        assertEquals(HomeTopPanelCta.CovidCta(), testee.ctaViewState.value!!.cta)
-=======
-        givenShownCtas(CtaId.DAX_INTRO, CtaId.DAX_END)
-        testee.onSurveyChanged(Survey("abc", "http://example.com", daysInstalled = 1, status = Survey.Status.SCHEDULED))
-        testee.onUserDismissedCta(testee.ctaViewState.value!!.cta!!)
-        assertNull(testee.ctaViewState.value!!.cta)
->>>>>>> 7f4cf70d
     }
 
     @Test
@@ -1559,17 +1544,6 @@
         verify(mockSurveyDao).cancelScheduledSurveys()
     }
 
-<<<<<<< HEAD
-    @Test
-    fun whenUserDismissedHomeTopPanelCtaThenReturnEmptyCta() {
-        val cta = HomeTopPanelCta.CovidCta()
-        setCta(cta)
-        testee.onUserDismissedCta()
-        assertNull(testee.ctaViewState.value!!.cta)
-    }
-
-=======
->>>>>>> 7f4cf70d
     @Test
     fun whenSurrogateDetectedThenSiteUpdated() {
         givenOneActiveTabSelected()
