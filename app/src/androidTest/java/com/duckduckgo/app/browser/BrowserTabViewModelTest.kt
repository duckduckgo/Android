/*
 * Copyright (c) 2017 DuckDuckGo
 *
 * Licensed under the Apache License, Version 2.0 (the "License");
 * you may not use this file except in compliance with the License.
 * You may obtain a copy of the License at
 *
 *     http://www.apache.org/licenses/LICENSE-2.0
 *
 * Unless required by applicable law or agreed to in writing, software
 * distributed under the License is distributed on an "AS IS" BASIS,
 * WITHOUT WARRANTIES OR CONDITIONS OF ANY KIND, either express or implied.
 * See the License for the specific language governing permissions and
 * limitations under the License.
 */

@file:Suppress("RemoveExplicitTypeArguments")

package com.duckduckgo.app.browser

import android.view.MenuItem
import android.view.View
import android.webkit.HttpAuthHandler
import android.webkit.WebView
import androidx.arch.core.executor.testing.InstantTaskExecutorRule
import androidx.lifecycle.MutableLiveData
import androidx.lifecycle.Observer
import androidx.room.Room
import androidx.test.platform.app.InstrumentationRegistry.getInstrumentation
import com.duckduckgo.app.CoroutineTestRule
import com.duckduckgo.app.InstantSchedulersRule
import com.duckduckgo.app.autocomplete.api.AutoCompleteApi
import com.duckduckgo.app.autocomplete.api.AutoCompleteApi.AutoCompleteSuggestion.AutoCompleteBookmarkSuggestion
import com.duckduckgo.app.autocomplete.api.AutoCompleteApi.AutoCompleteSuggestion.AutoCompleteSearchSuggestion
import com.duckduckgo.app.autocomplete.api.AutoCompleteService
import com.duckduckgo.app.bookmarks.db.BookmarkEntity
import com.duckduckgo.app.bookmarks.db.BookmarksDao
import com.duckduckgo.app.browser.BrowserTabViewModel.Command
import com.duckduckgo.app.browser.BrowserTabViewModel.Command.Navigate
import com.duckduckgo.app.browser.LongPressHandler.RequiredAction.DownloadFile
import com.duckduckgo.app.browser.LongPressHandler.RequiredAction.OpenInNewTab
import com.duckduckgo.app.browser.addtohome.AddToHomeCapabilityDetector
import com.duckduckgo.app.browser.favicon.FaviconDownloader
import com.duckduckgo.app.browser.model.BasicAuthenticationCredentials
import com.duckduckgo.app.browser.model.BasicAuthenticationRequest
import com.duckduckgo.app.browser.model.LongPressTarget
import com.duckduckgo.app.browser.omnibar.OmnibarEntryConverter
import com.duckduckgo.app.browser.session.WebViewSessionStorage
import com.duckduckgo.app.cta.db.DismissedCtaDao
import com.duckduckgo.app.cta.ui.CtaViewModel
import com.duckduckgo.app.global.db.AppConfigurationDao
import com.duckduckgo.app.global.db.AppConfigurationEntity
import com.duckduckgo.app.global.db.AppDatabase
import com.duckduckgo.app.global.install.AppInstallStore
import com.duckduckgo.app.global.model.SiteFactory
import com.duckduckgo.app.privacy.db.NetworkLeaderboardDao
import com.duckduckgo.app.privacy.model.PrivacyPractices
import com.duckduckgo.app.privacy.store.PrevalenceStore
import com.duckduckgo.app.settings.db.SettingsDataStore
import com.duckduckgo.app.statistics.VariantManager
import com.duckduckgo.app.statistics.VariantManager.Companion.DEFAULT_VARIANT
import com.duckduckgo.app.statistics.api.StatisticsUpdater
import com.duckduckgo.app.statistics.pixels.Pixel
import com.duckduckgo.app.survey.db.SurveyDao
import com.duckduckgo.app.tabs.model.TabEntity
import com.duckduckgo.app.tabs.model.TabRepository
import com.duckduckgo.app.trackerdetection.model.TrackerNetwork
import com.duckduckgo.app.trackerdetection.model.TrackerNetworks
import com.duckduckgo.app.trackerdetection.model.TrackingEvent
import com.duckduckgo.app.usage.search.SearchCountDao
import com.duckduckgo.app.widget.ui.WidgetCapabilities
import com.nhaarman.mockitokotlin2.*
import io.reactivex.Observable
import io.reactivex.Single
import kotlinx.coroutines.Dispatchers
import kotlinx.coroutines.ExperimentalCoroutinesApi
import kotlinx.coroutines.runBlocking
import kotlinx.coroutines.test.TestCoroutineScope
import kotlinx.coroutines.test.runBlockingTest
import kotlinx.coroutines.withContext
import org.junit.After
import org.junit.Assert.*
import org.junit.Before
import org.junit.Rule
import org.junit.Test
import org.mockito.*
import org.mockito.ArgumentMatchers.anyString
import org.mockito.Mockito.never
import org.mockito.Mockito.verify
import java.util.concurrent.TimeUnit

@ExperimentalCoroutinesApi
class BrowserTabViewModelTest {

    @get:Rule
    var instantTaskExecutorRule = InstantTaskExecutorRule()

    @get:Rule
    val schedulers = InstantSchedulersRule()

    @ExperimentalCoroutinesApi
    @get:Rule
    var coroutineRule = CoroutineTestRule()

    @Mock
    private lateinit var mockPrevalenceStore: PrevalenceStore

    @Mock
    private lateinit var mockTrackerNetworks: TrackerNetworks

    @Mock
    private lateinit var mockNetworkLeaderboardDao: NetworkLeaderboardDao

    @Mock
    private lateinit var mockStatisticsUpdater: StatisticsUpdater

    @Mock
    private lateinit var mockCommandObserver: Observer<Command>

    @Mock
    private lateinit var mockPrivacyPractices: PrivacyPractices

    @Mock
    private lateinit var mockSettingsStore: SettingsDataStore

    @Mock
    private lateinit var mockBookmarksDao: BookmarksDao

    @Mock
    private lateinit var mockLongPressHandler: LongPressHandler

    @Mock
    private lateinit var mockOmnibarConverter: OmnibarEntryConverter

    @Mock
    private lateinit var mockTabsRepository: TabRepository

    @Mock
    private lateinit var webViewSessionStorage: WebViewSessionStorage

    @Mock
    private lateinit var mockFaviconDownloader: FaviconDownloader

    @Mock
    private lateinit var mockAddToHomeCapabilityDetector: AddToHomeCapabilityDetector

    @Mock
    private lateinit var mockSurveyDao: SurveyDao

    @Mock
    private lateinit var mockDismissedCtaDao: DismissedCtaDao

    @Mock
    private lateinit var mockSearchCountDao: SearchCountDao

    @Mock
    private lateinit var mockAppInstallStore: AppInstallStore

    @Mock
    private lateinit var mockVariantManager: VariantManager

    @Mock
    private lateinit var mockPixel: Pixel

    @Mock
    private lateinit var mockAutoCompleteService: AutoCompleteService

    @Mock
    private lateinit var mockWidgetCapabilities: WidgetCapabilities

    private lateinit var mockAutoCompleteApi: AutoCompleteApi

    private lateinit var ctaViewModel: CtaViewModel

    @Captor
    private lateinit var commandCaptor: ArgumentCaptor<Command>

    private lateinit var db: AppDatabase

    private lateinit var appConfigurationDao: AppConfigurationDao

    private lateinit var testee: BrowserTabViewModel

    private val selectedTabLiveData = MutableLiveData<TabEntity>()

    @Before
    fun before() {
        MockitoAnnotations.initMocks(this)

        db = Room.inMemoryDatabaseBuilder(getInstrumentation().targetContext, AppDatabase::class.java)
            .allowMainThreadQueries()
            .build()

        appConfigurationDao = db.appConfigurationDao()

        mockAutoCompleteApi = AutoCompleteApi(mockAutoCompleteService, mockBookmarksDao)

        ctaViewModel = CtaViewModel(
            mockAppInstallStore,
            mockPixel,
            mockSurveyDao,
            mockWidgetCapabilities,
            mockDismissedCtaDao
        )

        val siteFactory = SiteFactory(mockPrivacyPractices, mockTrackerNetworks, prevalenceStore = mockPrevalenceStore)

        whenever(mockOmnibarConverter.convertQueryToUrl(any())).thenReturn("duckduckgo.com")
        whenever(mockVariantManager.getVariant()).thenReturn(DEFAULT_VARIANT)
        whenever(mockTabsRepository.liveSelectedTab).thenReturn(selectedTabLiveData)
        whenever(mockTabsRepository.retrieveSiteData(any())).thenReturn(MutableLiveData())
        whenever(mockPrivacyPractices.privacyPracticesFor(any())).thenReturn(PrivacyPractices.UNKNOWN)
        whenever(mockAppInstallStore.installTimestamp).thenReturn(System.currentTimeMillis() - TimeUnit.DAYS.toMillis(1))

        testee = BrowserTabViewModel(
            statisticsUpdater = mockStatisticsUpdater,
            queryUrlConverter = mockOmnibarConverter,
            duckDuckGoUrlDetector = DuckDuckGoUrlDetector(),
            siteFactory = siteFactory,
            tabRepository = mockTabsRepository,
            networkLeaderboardDao = mockNetworkLeaderboardDao,
            autoCompleteApi = mockAutoCompleteApi,
            appSettingsPreferencesStore = mockSettingsStore,
            bookmarksDao = mockBookmarksDao,
            longPressHandler = mockLongPressHandler,
            appConfigurationDao = appConfigurationDao,
            webViewSessionStorage = webViewSessionStorage,
            specialUrlDetector = SpecialUrlDetectorImpl(),
            faviconDownloader = mockFaviconDownloader,
            addToHomeCapabilityDetector = mockAddToHomeCapabilityDetector,
            ctaViewModel = ctaViewModel,
            searchCountDao = mockSearchCountDao,
            pixel = mockPixel,
            variantManager = mockVariantManager,
            dispatchers = coroutineRule.testDispatcherProvider
        )

        testee.loadData("abc", null, false)
        testee.command.observeForever(mockCommandObserver)
    }

    @ExperimentalCoroutinesApi
    @After
    fun after() {
        testee.onCleared()
        db.close()
        testee.command.removeObserver(mockCommandObserver)
    }

    @Test
    fun whenSearchUrlSharedThenAtbAndSourceParametersAreRemoved() {
        loadUrl("https://duckduckgo.com/?q=test&atb=v117-1&t=ddg_test")
        testee.onShareSelected()
        verify(mockCommandObserver, atLeastOnce()).onChanged(commandCaptor.capture())
        assertTrue(commandCaptor.lastValue is Command.ShareLink)

        val shareLink = commandCaptor.lastValue as Command.ShareLink
        assertEquals("https://duckduckgo.com/?q=test", shareLink.url)
    }

    @Test
    fun whenNonSearchUrlSharedThenUrlIsUnchanged() {
        val url = "https://duckduckgo.com/about?atb=v117-1&t=ddg_test"
        loadUrl(url)
        testee.onShareSelected()
        verify(mockCommandObserver, atLeastOnce()).onChanged(commandCaptor.capture())
        assertTrue(commandCaptor.lastValue is Command.ShareLink)

        val shareLink = commandCaptor.lastValue as Command.ShareLink
        assertEquals(url, shareLink.url)
    }

    @Test
    fun whenOpenInNewBackgroundRequestedThenTabRepositoryUpdatedAndCommandIssued() = ruleRunBlockingTest {
        val url = "http://www.example.com"
        testee.openInNewBackgroundTab(url)

        verify(mockCommandObserver, atLeastOnce()).onChanged(commandCaptor.capture())
        assertTrue(commandCaptor.lastValue is Command.OpenInNewBackgroundTab)

        verify(mockTabsRepository).addNewTabAfterExistingTab(url, "abc")
    }

    @Test
    fun whenViewBecomesVisibleAndBrowserShowingThenKeyboardHidden() {
        setBrowserShowing(true)
        testee.onViewVisible()
        verify(mockCommandObserver, atLeastOnce()).onChanged(commandCaptor.capture())
        assertTrue(commandCaptor.allValues.contains(Command.HideKeyboard))
    }

    @Test
    fun whenViewBecomesVisibleAndHomeShowingThenKeyboardShown() {
        setBrowserShowing(false)
        testee.onViewVisible()
        verify(mockCommandObserver, atLeastOnce()).onChanged(commandCaptor.capture())
        assertTrue(commandCaptor.allValues.contains(Command.ShowKeyboard))
    }

    @Test
    fun whenInvalidatedGlobalLayoutRestoredThenErrorIsShown() {
        givenInvalidatedGlobalLayout()
        setBrowserShowing(true)
        testee.onViewVisible()
        assertCommandIssued<Command.ShowErrorWithAction>()
    }

    @Test
    fun whenSubmittedQueryHasWhitespaceItIsTrimmed() {
        testee.onUserSubmittedQuery(" nytimes.com ")
        assertEquals("nytimes.com", omnibarViewState().omnibarText)
    }

    @Test
    fun whenBrowsingAndUrlPresentThenAddBookmarkButtonEnabled() {
        loadUrl("www.example.com", isBrowserShowing = true)
        assertTrue(browserViewState().canAddBookmarks)
    }

    @Test
    fun whenBrowsingAndNoUrlThenAddBookmarkButtonDisabled() {
        loadUrl(null, isBrowserShowing = true)
        assertFalse(browserViewState().canAddBookmarks)
    }

    @Test
    fun whenNotBrowsingAndUrlPresentThenAddBookmarkButtonDisabled() {
        loadUrl("www.example.com", isBrowserShowing = false)
        assertFalse(browserViewState().canAddBookmarks)
    }

    @Test
    fun whenBookmarkEditedThenDaoIsUpdated() = ruleRunBlockingTest {
        testee.editBookmark(0, "A title", "www.example.com")
        verify(mockBookmarksDao).update(BookmarkEntity(title = "A title", url = "www.example.com"))
    }

    @Test
    fun whenBookmarkAddedThenDaoIsUpdatedAndUserNotified() = ruleRunBlockingTest {
        loadUrl("www.example.com", "A title")

        testee.onBookmarkAddRequested()
        verify(mockBookmarksDao).insert(BookmarkEntity(title = "A title", url = "www.example.com"))
        verify(mockCommandObserver, atLeastOnce()).onChanged(commandCaptor.capture())
        assertTrue(commandCaptor.lastValue is Command.ShowBookmarkAddedConfirmation)
    }

    @Test
    fun whenTrackerDetectedThenNetworkLeaderboardUpdated() {
        val event = TrackingEvent("http://www.example.com", "http://www.tracker.com/tracker.js", TrackerNetwork("Network1", "www.tracker.com"), false)
        testee.trackerDetected(event)
        verify(mockNetworkLeaderboardDao).incrementNetworkCount("Network1")
    }

    @Test
    fun whenEmptyInputQueryThenQueryNavigateCommandNotSubmittedToActivity() {
        testee.onUserSubmittedQuery("")
        verify(mockCommandObserver, never()).onChanged(commandCaptor.capture())
    }

    @Test
    fun whenBlankInputQueryThenQueryNavigateCommandNotSubmittedToActivity() {
        testee.onUserSubmittedQuery("     ")
        verify(mockCommandObserver, never()).onChanged(commandCaptor.capture())
    }

    @Test
    fun whenNonEmptyInputThenNavigateCommandSubmittedToActivity() {
        testee.onUserSubmittedQuery("foo")
        verify(mockCommandObserver, atLeastOnce()).onChanged(commandCaptor.capture())
        assertTrue(commandCaptor.lastValue is Navigate)
    }

    @Test
    fun whenInvalidatedGlobalLayoutAndNonEmptyInputThenOpenInNewTab() {
        givenOneActiveTabSelected()
        givenInvalidatedGlobalLayout()
        testee.onUserSubmittedQuery("foo")
        assertCommandIssued<Command.OpenInNewTab>()
    }

    @Test
    fun whenInvalidatedGlobalLayoutAndNonEmptyInputThenCloseCurrentTab() {
        givenOneActiveTabSelected()
        givenInvalidatedGlobalLayout()

        testee.onUserSubmittedQuery("foo")

        ruleRunBlockingTest {
            verify(mockTabsRepository).delete(selectedTabLiveData.value!!)
        }
    }

    @Test
    fun whenBrowsingAndUrlLoadedThenSiteVisitedEntryAddedToLeaderboardDao() = ruleRunBlockingTest {
        loadUrl("http://example.com/abc", isBrowserShowing = true)
        verify(mockNetworkLeaderboardDao).incrementSitesVisited()
    }

    @Test
    fun whenBrowsingAndUrlClearedThenSiteVisitedEntryNotAddedToLeaderboardDao() {
        loadUrl(null, isBrowserShowing = true)
        verify(mockNetworkLeaderboardDao, never()).incrementSitesVisited()
    }

    @Test
    fun whenNotBrowsingAndUrlLoadedThenSiteVisitedEntryNotAddedToLeaderboardDao() {
        loadUrl("http://example.com/abc", isBrowserShowing = false)
        verify(mockNetworkLeaderboardDao, never()).incrementSitesVisited()
    }

    @Test
    fun whenBrowsingAndUrlLoadedThenUrlTitleAndOmnibarTextUpdatedToMatch() {
        val exampleUrl = "http://example.com/abc"
        val exampleTitle = "Title"
        loadUrl(exampleUrl, title = exampleTitle, isBrowserShowing = true)
        assertEquals(exampleUrl, testee.url)
        assertEquals(exampleUrl, omnibarViewState().omnibarText)
        assertEquals(exampleTitle, testee.title)
    }

    @Test
    fun whenNotBrowsingAndUrlLoadedThenUrlAndTitleNullAndOmnibarTextRemainsBlank() {
        loadUrl("http://example.com/abc", "Title", isBrowserShowing = false)
        assertEquals(null, testee.url)
        assertEquals("", omnibarViewState().omnibarText)
        assertEquals(null, testee.title)
    }

    @Test
    fun whenBrowsingAndUrlIsUpdatedThenUrlAndOmnibarTextUpdatedToMatch() {
        val originalUrl = "http://example.com/"
        val currentUrl = "http://example.com/current"
        loadUrl(originalUrl, isBrowserShowing = true)
        updateUrl(originalUrl, currentUrl, true)
        assertEquals(currentUrl, testee.url)
        assertEquals(currentUrl, omnibarViewState().omnibarText)
    }

    @Test
    fun whenNotBrowsingAndUrlIsUpdatedThenUrlAndOmnibarTextRemainUnchanged() {
        val originalUrl = "http://example.com/"
        val currentUrl = "http://example.com/current"
        loadUrl(originalUrl, isBrowserShowing = true)
        updateUrl(originalUrl, currentUrl, false)
        assertEquals(originalUrl, testee.url)
        assertEquals(originalUrl, omnibarViewState().omnibarText)
    }

    @Test
    fun whenBrowsingAndUrlLoadedWithQueryUrlThenOmnibarTextUpdatedToShowQuery() {
        val queryUrl = "http://duckduckgo.com?q=test"
        loadUrl(queryUrl, isBrowserShowing = true)
        assertEquals("test", omnibarViewState().omnibarText)
    }

    @Test
    fun whenNotBrowsingAndUrlLoadedWithQueryUrlThenOmnibarTextextRemainsBlank() {
        loadUrl("http://duckduckgo.com?q=test", isBrowserShowing = false)
        assertEquals("", omnibarViewState().omnibarText)
    }

    @Test
    fun whenViewModelNotifiedThatUrlGotFocusThenViewStateIsUpdated() = ruleRunBlockingTest {
        withContext(Dispatchers.Main) {
            testee.onOmnibarInputStateChanged("", true, hasQueryChanged = false)
            assertTrue(omnibarViewState().isEditing)
        }
    }

    @Test
    fun whenViewModelNotifiedThatUrlLostFocusThenViewStateIsUpdated() {
        testee.onOmnibarInputStateChanged("", false, hasQueryChanged = false)
        assertFalse(omnibarViewState().isEditing)
    }

    @Test
    fun whenNoOmnibarTextEverEnteredThenViewStateHasEmptyString() {
        assertEquals("", omnibarViewState().omnibarText)
    }

    @Test
    fun whenDuckDuckGoUrlContainingQueryLoadedThenUrlRewrittenToContainQuery() {
        loadUrl("http://duckduckgo.com?q=test")
        assertEquals("test", omnibarViewState().omnibarText)
    }

    @Test
    fun whenDuckDuckGoUrlContainingQueryLoadedThenAtbRefreshed() {
        loadUrl("http://duckduckgo.com?q=test")
        verify(mockStatisticsUpdater).refreshSearchRetentionAtb()
    }

    @Test
    fun whenDuckDuckGoUrlNotContainingQueryLoadedThenFullUrlShown() {
        loadUrl("http://duckduckgo.com")
        assertEquals("http://duckduckgo.com", omnibarViewState().omnibarText)
    }

    @Test
    fun whenNonDuckDuckGoUrlLoadedThenFullUrlShown() {
        loadUrl("http://example.com")
        assertEquals("http://example.com", omnibarViewState().omnibarText)
    }

    @Test
    fun whenBrowsingAndViewModelGetsProgressUpdateThenViewStateIsUpdated() {
        setBrowserShowing(true)

        testee.progressChanged(0)
        assertEquals(0, loadingViewState().progress)
        assertEquals(true, loadingViewState().isLoading)

        testee.progressChanged(50)
        assertEquals(50, loadingViewState().progress)
        assertEquals(true, loadingViewState().isLoading)

        testee.progressChanged(100)
        assertEquals(100, loadingViewState().progress)
        assertEquals(false, loadingViewState().isLoading)
    }

    @Test
    fun whenNotBrowserAndViewModelGetsProgressUpdateThenViewStateIsNotUpdated() {
        setBrowserShowing(false)
        testee.progressChanged(10)
        assertEquals(0, loadingViewState().progress)
        assertEquals(false, loadingViewState().isLoading)
    }

    @Test
    fun whenUrlClearedThenPrivacyGradeIsCleared() = ruleRunBlockingTest {
        withContext(Dispatchers.Main) {
            loadUrl("https://duckduckgo.com")
            assertNotNull(testee.privacyGrade.value)
            loadUrl(null)
            assertNull(testee.privacyGrade.value)
        }
    }

    @Test
    fun whenUrlLoadedThenPrivacyGradeIsReset() = ruleRunBlockingTest {
        withContext(Dispatchers.Main) {
            loadUrl("https://duckduckgo.com")
            assertNotNull(testee.privacyGrade.value)
        }
    }

    @Test
    fun whenEnoughTrackersDetectedThenPrivacyGradeIsUpdated() {
        val grade = testee.privacyGrade.value
        loadUrl("https://example.com")
        for (i in 1..10) {
            testee.trackerDetected(TrackingEvent("https://example.com", "", null, false))
        }
        assertNotEquals(grade, testee.privacyGrade.value)
    }

    @Test
    fun whenInitialisedThenPrivacyGradeIsNotShown() {
        assertFalse(browserViewState().showPrivacyGrade)
    }

    @Test
    fun whenUrlUpdatedAfterConfigDownloadThenPrivacyGradeIsShown() {
        testee.appConfigurationObserver.onChanged(AppConfigurationEntity(appConfigurationDownloaded = true))
        loadUrl("")
        assertTrue(browserViewState().showPrivacyGrade)
    }

    @Test
    fun whenUrlUpdatedBeforeConfigDownloadThenPrivacyGradeIsShown() {
        testee.appConfigurationObserver.onChanged(AppConfigurationEntity(appConfigurationDownloaded = false))
        loadUrl("")
        assertFalse(browserViewState().showPrivacyGrade)
    }

    @Test
    fun whenOmnibarInputDoesNotHaveFocusAndAppConfigDownloadedAndBrowserShownThenPrivacyGradeIsShown() {
        testee.onUserSubmittedQuery("foo")
        testee.appConfigurationObserver.onChanged(AppConfigurationEntity(appConfigurationDownloaded = true))
        testee.onOmnibarInputStateChanged(query = "", hasFocus = false, hasQueryChanged = false)
        assertTrue(browserViewState().showPrivacyGrade)
    }

    @Test
    fun whenOmnibarInputDoesNotHaveFocusAndAppConfigDownloadedButBrowserNotShownThenPrivacyGradeIsHidden() {
        testee.appConfigurationObserver.onChanged(AppConfigurationEntity(appConfigurationDownloaded = true))
        testee.onOmnibarInputStateChanged(query = "", hasFocus = false, hasQueryChanged = false)
        assertFalse(browserViewState().showPrivacyGrade)
    }

    @Test
    fun whenOmnibarInputDoesNotHaveFocusAndAppConfigNotDownloadedThenPrivacyGradeIsNotShown() {
        testee.appConfigurationObserver.onChanged(AppConfigurationEntity(appConfigurationDownloaded = false))
        testee.onOmnibarInputStateChanged("", false, hasQueryChanged = false)
        assertFalse(browserViewState().showPrivacyGrade)
    }

    @Test
    fun whenOmnibarInputHasFocusThenPrivacyGradeIsNotShown() {
        testee.onOmnibarInputStateChanged("", true, hasQueryChanged = false)
        assertFalse(browserViewState().showPrivacyGrade)
    }

    @Test
    fun whenInitialisedThenFireButtonIsShown() {
        assertTrue(browserViewState().showFireButton)
    }

    @Test
    fun whenOmnibarInputDoesNotHaveFocusAndHasQueryThenFireButtonIsShown() {
        testee.onOmnibarInputStateChanged("query", false, hasQueryChanged = false)
        assertTrue(browserViewState().showFireButton)
    }

    @Test
    fun whenOmnibarInputDoesNotHaveFocusOrQueryThenFireButtonIsShown() {
        testee.onOmnibarInputStateChanged("", false, hasQueryChanged = false)
        assertTrue(browserViewState().showFireButton)
    }

    @Test
    fun whenOmnibarInputHasFocusAndNoQueryThenFireButtonIsShown() {
        testee.onOmnibarInputStateChanged("", true, hasQueryChanged = false)
        assertTrue(browserViewState().showFireButton)
    }

    @Test
    fun whenOmnibarInputHasFocusAndQueryThenFireButtonIsHidden() {
        testee.onOmnibarInputStateChanged("query", true, hasQueryChanged = false)
        assertFalse(browserViewState().showFireButton)
    }

    @Test
    fun whenInitialisedThenTabsButtonIsShown() {
        assertTrue(browserViewState().showTabsButton)
    }

    @Test
    fun whenOmnibarInputDoesNotHaveFocusOrQueryThenTabsButtonIsShown() {
        testee.onOmnibarInputStateChanged("", false, hasQueryChanged = false)
        assertTrue(browserViewState().showTabsButton)
    }

    @Test
    fun whenOmnibarInputDoesNotHaveFocusAndHasQueryThenTabsButtonIsShown() {
        testee.onOmnibarInputStateChanged("query", false, hasQueryChanged = false)
        assertTrue(browserViewState().showTabsButton)
    }

    @Test
    fun whenOmnibarInputHasFocusAndNoQueryThenTabsButtonIsShown() {
        testee.onOmnibarInputStateChanged("", true, hasQueryChanged = false)
        assertTrue(browserViewState().showTabsButton)
    }

    @Test
    fun whenOmnibarInputHasFocusAndQueryThenTabsButtonIsHidden() {
        testee.onOmnibarInputStateChanged("query", true, hasQueryChanged = false)
        assertFalse(browserViewState().showTabsButton)
    }

    @Test
    fun whenInitialisedThenMenuButtonIsShown() {
        assertTrue(browserViewState().showMenuButton)
    }

    @Test
    fun whenOmnibarInputDoesNotHaveFocusOrQueryThenMenuButtonIsShown() {
        testee.onOmnibarInputStateChanged("", false, hasQueryChanged = false)
        assertTrue(browserViewState().showMenuButton)
    }

    @Test
    fun whenOmnibarInputDoesNotHaveFocusAndHasQueryThenMenuButtonIsShown() {
        testee.onOmnibarInputStateChanged("query", false, hasQueryChanged = false)
        assertTrue(browserViewState().showMenuButton)
    }

    @Test
    fun whenOmnibarInputHasFocusAndNoQueryThenMenuButtonIsShown() {
        testee.onOmnibarInputStateChanged("", true, hasQueryChanged = false)
        assertTrue(browserViewState().showMenuButton)
    }

    @Test
    fun whenOmnibarInputHasFocusAndQueryThenMenuButtonIsHidden() {
        testee.onOmnibarInputStateChanged("query", true, hasQueryChanged = false)
        assertFalse(browserViewState().showMenuButton)
    }

    @Test
    fun whenEnteringQueryWithAutoCompleteEnabledThenAutoCompleteSuggestionsShown() {
        whenever(mockBookmarksDao.bookmarksByQuery("%foo%")).thenReturn(Single.just(emptyList()))
        whenever(mockAutoCompleteService.autoComplete("foo")).thenReturn(Observable.just(emptyList()))
        doReturn(true).whenever(mockSettingsStore).autoCompleteSuggestionsEnabled
        testee.onOmnibarInputStateChanged("foo", true, hasQueryChanged = true)
        assertTrue(autoCompleteViewState().showSuggestions)
    }

    @Test
    fun whenOmnibarInputStateChangedWithAutoCompleteEnabledButNoQueryChangeThenAutoCompleteSuggestionsNotShown() {
        doReturn(true).whenever(mockSettingsStore).autoCompleteSuggestionsEnabled
        testee.onOmnibarInputStateChanged("foo", true, hasQueryChanged = false)
        assertFalse(autoCompleteViewState().showSuggestions)
    }

    @Test
    fun whenEnteringQueryWithAutoCompleteDisabledThenAutoCompleteSuggestionsNotShown() {
        doReturn(false).whenever(mockSettingsStore).autoCompleteSuggestionsEnabled
        testee.onOmnibarInputStateChanged("foo", true, hasQueryChanged = true)
        assertFalse(autoCompleteViewState().showSuggestions)
    }

    @Test
    fun whenEnteringEmptyQueryWithAutoCompleteEnabledThenAutoCompleteSuggestionsNotShown() {
        doReturn(true).whenever(mockSettingsStore).autoCompleteSuggestionsEnabled
        testee.onOmnibarInputStateChanged("", true, hasQueryChanged = true)
        assertFalse(autoCompleteViewState().showSuggestions)
    }

    @Test
    fun whenEnteringEmptyQueryWithAutoCompleteDisabledThenAutoCompleteSuggestionsNotShown() {
        doReturn(false).whenever(mockSettingsStore).autoCompleteSuggestionsEnabled
        testee.onOmnibarInputStateChanged("", true, hasQueryChanged = true)
        assertFalse(autoCompleteViewState().showSuggestions)
    }

    @Test
    fun whenEnteringEmptyQueryThenHideKeyboardCommandNotIssued() {
        testee.onUserSubmittedQuery("")
        verify(mockCommandObserver, never()).onChanged(Mockito.any(Command.HideKeyboard.javaClass))
    }

    @Test
    fun whenEnteringNonEmptyQueryThenHideKeyboardCommandIssued() {
        testee.onUserSubmittedQuery("foo")
        verify(mockCommandObserver, atLeastOnce()).onChanged(commandCaptor.capture())
        assertTrue(commandCaptor.allValues.any { it == Command.HideKeyboard })
    }

    @Test
    fun whenNotifiedEnteringFullScreenThenViewStateUpdatedWithFullScreenFlag() {
        val stubView = View(getInstrumentation().targetContext)
        testee.goFullScreen(stubView)
        assertTrue(browserViewState().isFullScreen)
    }

    @Test
    fun whenNotifiedEnteringFullScreenThenEnterFullScreenCommandIssued() {
        val stubView = View(getInstrumentation().targetContext)
        testee.goFullScreen(stubView)
        verify(mockCommandObserver, atLeastOnce()).onChanged(commandCaptor.capture())
        assertTrue(commandCaptor.lastValue is Command.ShowFullScreen)
    }

    @Test
    fun whenNotifiedLeavingFullScreenThenViewStateUpdatedWithFullScreenFlagDisabled() {
        testee.exitFullScreen()
        assertFalse(browserViewState().isFullScreen)
    }

    @Test
    fun whenViewModelInitialisedThenFullScreenFlagIsDisabled() {
        assertFalse(browserViewState().isFullScreen)
    }

    @Test
    fun whenUserSelectsDownloadImageOptionFromContextMenuThenDownloadFileCommandIssued() {
        whenever(mockLongPressHandler.userSelectedMenuItem(any(), any()))
            .thenReturn(DownloadFile("example.com"))

        val mockMenuItem: MenuItem = mock()
        val longPressTarget = LongPressTarget(url = "example.com", type = WebView.HitTestResult.SRC_ANCHOR_TYPE)
        testee.userSelectedItemFromLongPressMenu(longPressTarget, mockMenuItem)
        verify(mockCommandObserver, atLeastOnce()).onChanged(commandCaptor.capture())
        assertTrue(commandCaptor.lastValue is Command.DownloadImage)

        val lastCommand = commandCaptor.lastValue as Command.DownloadImage
        assertEquals("example.com", lastCommand.url)
    }

    @Test
    fun whenUserTypesSearchTermThenViewStateUpdatedToDenoteUserIsFindingInPage() {
        testee.userFindingInPage("foo")
        assertTrue(findInPageViewState().visible)
    }

    @Test
    fun whenUserTypesSearchTermThenViewStateUpdatedToContainSearchTerm() {
        testee.userFindingInPage("foo")
        assertEquals("foo", findInPageViewState().searchTerm)
    }

    @Test
    fun whenUserDismissesFindInPageThenViewStateUpdatedToDenoteUserIsNotFindingInPage() {
        testee.dismissFindInView()
        assertFalse(findInPageViewState().visible)
    }

    @Test
    fun whenUserDismissesFindInPageThenViewStateUpdatedToClearSearchTerm() {
        testee.userFindingInPage("foo")
        testee.dismissFindInView()
        assertEquals("", findInPageViewState().searchTerm)
    }

    @Test
    fun whenUserSelectsDesktopSiteThenDesktopModeStateUpdated() {
        loadUrl("http://example.com")
        testee.onDesktopSiteModeToggled(true)
        verify(mockCommandObserver, atLeastOnce()).onChanged(commandCaptor.capture())
        assertTrue(browserViewState().isDesktopBrowsingMode)
    }

    @Test
    fun whenUserSelectsMobileSiteThenMobileModeStateUpdated() {
        loadUrl("http://example.com")
        testee.onDesktopSiteModeToggled(false)
        assertFalse(browserViewState().isDesktopBrowsingMode)
    }

    @Test
    fun whenHomeShowingAndNeverBrowsedThenForwardButtonInactive() {
        setupNavigation(isBrowsing = false)
        assertFalse(browserViewState().canGoForward)
    }

    @Test
    fun whenHomeShowingByPressingBackOnBrowserThenForwardButtonActive() {
        setupNavigation(isBrowsing = true)
        testee.onUserPressedBack()
        assertFalse(browserViewState().browserShowing)
        assertTrue(browserViewState().canGoForward)
    }

    @Test
    fun whenHomeShowingByPressingBackOnInvalidatedBrowserThenForwardButtonInactive() {
        setupNavigation(isBrowsing = true)
        givenInvalidatedGlobalLayout()
        testee.onUserPressedBack()
        assertFalse(browserViewState().browserShowing)
        assertFalse(browserViewState().canGoForward)
    }
    
    @Test
    fun whenBrowserShowingAndCanGoForwardThenForwardButtonActive() {
        setupNavigation(isBrowsing = true, canGoForward = true)
        assertTrue(browserViewState().canGoForward)
    }

    @Test
    fun whenBrowserShowingAndCannotGoForwardThenForwardButtonInactive() {
        setupNavigation(isBrowsing = true, canGoForward = false)
        assertFalse(browserViewState().canGoForward)
    }

    @Test
    fun whenHomeShowingThenBackButtonInactiveEvenIfBrowserCanGoBack() {
        setupNavigation(isBrowsing = false, canGoBack = false)
        assertFalse(browserViewState().canGoBack)

        setupNavigation(isBrowsing = false, canGoBack = true)
        assertFalse(browserViewState().canGoBack)
    }

    @Test
    fun whenBrowserShowingAndCanGoBackThenBackButtonActive() {
        setupNavigation(isBrowsing = true, canGoBack = true)
        assertTrue(browserViewState().canGoBack)
    }

    @Test
    fun whenBrowserShowingAndCannotGoBackAndSkipHomeThenBackButtonInactive() {
        setupNavigation(skipHome = true, isBrowsing = true, canGoBack = false)
        assertFalse(browserViewState().canGoBack)
    }

    @Test
    fun whenBrowserShowingAndCannotGoBackAndNotSkipHomeThenBackButtonActive() {
        setupNavigation(skipHome = false, isBrowsing = true, canGoBack = false)
        assertTrue(browserViewState().canGoBack)
    }

    @Test
    fun whenUserBrowsingPressesForwardThenNavigatesForward() {
        setBrowserShowing(true)
        testee.onUserPressedForward()
        assertTrue(captureCommands().lastValue == Command.NavigateForward)
    }

    @Test
    fun whenUserOnHomePressesForwardThenBrowserShownAndPageRefreshed() {
        setBrowserShowing(false)
        testee.onUserPressedForward()
        assertTrue(browserViewState().browserShowing)
        assertTrue(captureCommands().lastValue == Command.Refresh)
    }

    @Test
    fun whenRefreshRequestedWithInvalidatedGlobalLayoutThenOpenCurrentUrlInNewTab() {
        givenOneActiveTabSelected()
        givenInvalidatedGlobalLayout()

        testee.onRefreshRequested()

        assertCommandIssued<Command.OpenInNewTab>()
    }

    @Test
    fun whenRefreshRequestedWithInvalidatedGlobalLayoutThenCloseCurrentTab() {
        givenOneActiveTabSelected()
        givenInvalidatedGlobalLayout()

        testee.onRefreshRequested()

        ruleRunBlockingTest {
            verify(mockTabsRepository).delete(selectedTabLiveData.value!!)
        }
    }

    @Test
    fun whenRefreshRequestedWithBrowserGlobalLayoutThenRefresh() {
        testee.onRefreshRequested()
        assertCommandIssued<Command.Refresh>()
    }

    @Test
    fun whenUserBrowsingPressesBackAndBrowserCanGoBackThenNavigatesToPreviousPageAndHandledTrue() {
        setupNavigation(isBrowsing = true, canGoBack = true, stepsToPreviousPage = 2)
        assertTrue(testee.onUserPressedBack())

        val backCommand = captureCommands().lastValue as Command.NavigateBack
        assertNotNull(backCommand)
        assertEquals(2, backCommand.steps)
    }

    @Test
    fun whenUserBrowsingPressesBackAndBrowserCannotGoBackAndHomeNotSkippedThenHomeShownAndHandledTrue() {
        setupNavigation(skipHome = false, isBrowsing = true, canGoBack = false)
        assertTrue(testee.onUserPressedBack())
        assertFalse(browserViewState().browserShowing)
        assertEquals("", omnibarViewState().omnibarText)
    }

    @Test
    fun whenUserBrowsingPressesBackAndBrowserCannotGoBackAndHomeIsSkippedThenHandledFalse() {
        setupNavigation(skipHome = true, isBrowsing = false, canGoBack = false)
        assertFalse(testee.onUserPressedBack())
    }

    @Test
    fun whenUserOnHomePressesBackThenReturnsHandledFalse() {
        setBrowserShowing(false)
        assertFalse(testee.onUserPressedBack())
    }

    @Test
    fun whenUserSelectsDesktopSiteWhenOnMobileSpecificSiteThenUrlModified() {
        loadUrl("http://m.example.com")
        testee.onDesktopSiteModeToggled(true)
        verify(mockCommandObserver, atLeastOnce()).onChanged(commandCaptor.capture())
        val ultimateCommand = commandCaptor.lastValue as Navigate
        assertEquals("http://example.com", ultimateCommand.url)
    }

    @Test
    fun whenUserSelectsDesktopSiteWhenNotOnMobileSpecificSiteThenUrlNotModified() {
        loadUrl("http://example.com")
        testee.onDesktopSiteModeToggled(true)
        verify(mockCommandObserver, atLeastOnce()).onChanged(commandCaptor.capture())
        val ultimateCommand = commandCaptor.lastValue
        assertTrue(ultimateCommand == Command.Refresh)
    }

    @Test
    fun whenUserSelectsMobileSiteWhenOnMobileSpecificSiteThenUrlNotModified() {
        loadUrl("http://m.example.com")
        testee.onDesktopSiteModeToggled(false)
        verify(mockCommandObserver, atLeastOnce()).onChanged(commandCaptor.capture())
        val ultimateCommand = commandCaptor.lastValue
        assertTrue(ultimateCommand == Command.Refresh)
    }

    @Test
    fun whenUserSelectsMobileSiteWhenNotOnMobileSpecificSiteThenUrlNotModified() {
        loadUrl("http://example.com")
        testee.onDesktopSiteModeToggled(false)
        verify(mockCommandObserver, atLeastOnce()).onChanged(commandCaptor.capture())
        val ultimateCommand = commandCaptor.lastValue
        assertTrue(ultimateCommand == Command.Refresh)
    }

    @Test
    fun whenUserSelectsOpenTabThenTabCommandSent() {
        whenever(mockLongPressHandler.userSelectedMenuItem(any(), any())).thenReturn(OpenInNewTab("http://example.com"))
        val mockMenItem: MenuItem = mock()
        val longPressTarget = LongPressTarget(url = "http://example.com", type = WebView.HitTestResult.SRC_ANCHOR_TYPE)
        testee.userSelectedItemFromLongPressMenu(longPressTarget, mockMenItem)
        val command = captureCommands().value as Command.OpenInNewTab
        assertEquals("http://example.com", command.query)
    }

    @Test
    fun whenSiteLoadedAndUserSelectsToAddBookmarkThenAddBookmarkCommandSentWithUrlAndTitle() = ruleRunBlockingTest {
        loadUrl("foo.com")
        testee.titleReceived("Foo Title")
        testee.onBookmarkAddRequested()
        val command = captureCommands().value as Command.ShowBookmarkAddedConfirmation
        assertEquals("foo.com", command.url)
        assertEquals("Foo Title", command.title)
    }

    @Test
    fun whenNoSiteAndUserSelectsToAddBookmarkThenBookmarkAddedWithBlankTitleAndUrl() = ruleRunBlockingTest {
        whenever(mockBookmarksDao.insert(any())).thenReturn(1)
        testee.onBookmarkAddRequested()
        verify(mockBookmarksDao).insert(BookmarkEntity(title = "", url = ""))
        val command = captureCommands().value as Command.ShowBookmarkAddedConfirmation
        assertEquals(1, command.bookmarkId)
        assertEquals("", command.title)
        assertEquals("", command.url)
    }

    @Test
    fun whenUserSelectsToShareLinkThenShareLinkCommandSent() {
        loadUrl("foo.com")
        testee.onShareSelected()
        val command = captureCommands().value as Command.ShareLink
        assertEquals("foo.com", command.url)
    }

    @Test
    fun whenOnSiteAndBrokenSiteSelectedThenBrokenSiteFeedbackCommandSentWithUrl() = ruleRunBlockingTest {
        loadUrl("foo.com", isBrowserShowing = true)
        testee.onBrokenSiteSelected()
        val command = captureCommands().value as Command.BrokenSiteFeedback
        assertEquals("foo.com", command.url)
    }

    @Test
    fun whenNoSiteAndBrokenSiteSelectedThenBrokenSiteFeedbackCommandSentWithoutUrl() {
        testee.onBrokenSiteSelected()
        val command = captureCommands().value as Command.BrokenSiteFeedback
        assertNull(command.url)
    }

    @Test
    fun whenUserSelectsToShareLinkWithNullUrlThenShareLinkCommandNotSent() {
        loadUrl(null)
        testee.onShareSelected()
        verify(mockCommandObserver, never()).onChanged(any())
    }

    @Test
    fun whenWebSessionRestoredThenGlobalLayoutSwitchedToShowingBrowser() {
        testee.onWebSessionRestored()
        assertFalse(browserGlobalLayoutViewState().isNewTabState)
    }

    @Test
    fun whenWebViewSessionIsToBeSavedThenUnderlyingSessionStoredCalled() {
        testee.saveWebViewState(null, "")
        verify(webViewSessionStorage).saveSession(anyOrNull(), anyString())
    }

    @Test
    fun whenRestoringWebViewSessionNotRestorableThenPreviousUrlLoaded() {
        whenever(mockOmnibarConverter.convertQueryToUrl("foo.com")).thenReturn("foo.com")
        whenever(webViewSessionStorage.restoreSession(anyOrNull(), anyString())).thenReturn(false)
        testee.restoreWebViewState(null, "foo.com")

        verify(mockCommandObserver, atLeastOnce()).onChanged(commandCaptor.capture())
        val command = commandCaptor.lastValue as Navigate
        assertEquals("foo.com", command.url)
    }

    @Test
    fun whenRestoringWebViewSessionNotRestorableAndNoPreviousUrlThenNoUrlLoaded() {
        whenever(webViewSessionStorage.restoreSession(anyOrNull(), anyString())).thenReturn(false)
        testee.restoreWebViewState(null, "")
        assertFalse(commandCaptor.allValues.any { it is Navigate })
    }

    @Test
    fun whenWebViewSessionRestorableThenSessionRestored() {
        whenever(webViewSessionStorage.restoreSession(anyOrNull(), anyString())).thenReturn(true)
        testee.restoreWebViewState(null, "")
        assertFalse(browserGlobalLayoutViewState().isNewTabState)
    }

    @Test
    fun whenUrlNullThenSetBrowserNotShowing() = ruleRunBlockingTest {
        withContext(Dispatchers.Main) {
            testee.loadData("id", null, false)
            testee.determineShowBrowser()
            assertEquals(false, testee.browserViewState.value?.browserShowing)
        }
    }

    @Test
    fun whenUrlBlankThenSetBrowserNotShowing() = ruleRunBlockingTest {
        withContext(Dispatchers.Main) {
            testee.loadData("id", "  ", false)
            testee.determineShowBrowser()
            assertEquals(false, testee.browserViewState.value?.browserShowing)
        }
    }

    @Test
    fun whenUrlPresentThenSetBrowserShowing() = ruleRunBlockingTest {
        withContext(Dispatchers.Main) {
            testee.loadData("id", "https://example.com", false)
            testee.determineShowBrowser()
            assertEquals(true, testee.browserViewState.value?.browserShowing)
        }
    }

    @Test
<<<<<<< HEAD
    fun whenOpenInNewTabThenOpenInNewTabCommandWithCorrectUrlSent() {
        val url = "https://example.com"
        testee.openInNewTab(url)
        verify(mockCommandObserver).onChanged(commandCaptor.capture())

        val command = commandCaptor.lastValue
        assertTrue(command is Command.OpenInNewTab)
        command as Command.OpenInNewTab
        assertEquals(url, command.query)
=======
    fun whenRecoveringFromProcessGoneThenShowErrorWithAction() {
        testee.recoverFromRenderProcessGone()
        assertCommandIssued<Command.ShowErrorWithAction>()
    }

    @Test
    fun whenUserClicksOnErrorActionThenOpenCurrentUrlInNewTab() {
        givenOneActiveTabSelected()
        testee.recoverFromRenderProcessGone()
        verify(mockCommandObserver, atLeastOnce()).onChanged(commandCaptor.capture())
        val showErrorWithAction = commandCaptor.value as Command.ShowErrorWithAction

        showErrorWithAction.action()

        assertCommandIssued<Command.OpenInNewTab> {
            assertEquals("https://example.com", query)
        }
    }

    @Test
    fun whenUserClicksOnErrorActionThenOpenCurrentTabIsClosed() {
        givenOneActiveTabSelected()
        testee.recoverFromRenderProcessGone()
        verify(mockCommandObserver, atLeastOnce()).onChanged(commandCaptor.capture())
        val showErrorWithAction = commandCaptor.value as Command.ShowErrorWithAction

        showErrorWithAction.action()

        ruleRunBlockingTest {
            verify(mockTabsRepository).delete(selectedTabLiveData.value!!)
        }
    }

    @Test
    fun whenRecoveringFromProcessGoneThenGlobalLayoutIsInvalidated() {
        testee.recoverFromRenderProcessGone()

        assertTrue(globalLayoutViewState() is BrowserTabViewModel.GlobalLayoutViewState.Invalidated)
    }

    @Test
    fun whenRecoveringFromProcessGoneThenLoadingIsReset() {
        testee.recoverFromRenderProcessGone()

        assertEquals(loadingViewState(), BrowserTabViewModel.LoadingViewState())
    }

    @Test
    fun whenRecoveringFromProcessGoneThenFindInPageIsReset() {
        testee.recoverFromRenderProcessGone()

        assertEquals(findInPageViewState(), BrowserTabViewModel.FindInPageViewState())
    }

    @Test
    fun whenRecoveringFromProcessGoneThenExpectedBrowserOptionsAreDisabled() {
        setupNavigation(skipHome = true, isBrowsing = true, canGoForward = true, canGoBack = true, stepsToPreviousPage = 1)

        testee.recoverFromRenderProcessGone()

        assertFalse(browserViewState().canGoBack)
        assertFalse(browserViewState().canGoForward)
        assertFalse(browserViewState().canReportSite)
        assertFalse(browserViewState().canChangeBrowsingMode)
        assertFalse(findInPageViewState().canFindInPage)
>>>>>>> 65c7cca7
    }

    @Test
    fun whenAuthenticationIsRequiredThenRequiresAuthenticationCommandSent() {
        val mockHandler = mock<HttpAuthHandler>()
        val siteURL = "http://example.com/requires-auth"
        val authenticationRequest = BasicAuthenticationRequest(mockHandler, "example.com", "test realm", siteURL)
        testee.requiresAuthentication(authenticationRequest)
        verify(mockCommandObserver, atLeastOnce()).onChanged(commandCaptor.capture())

        val command = commandCaptor.lastValue
        assertTrue(command is Command.RequiresAuthentication)

        val requiresAuthCommand = command as Command.RequiresAuthentication
        assertSame(authenticationRequest, requiresAuthCommand.request)
    }

    @Test
    fun whenHandleAuthenticationThenHandlerCalledWithParameters() {
        val mockHandler = mock<HttpAuthHandler>()
        val username = "user"
        val password = "password"
        val authenticationRequest = BasicAuthenticationRequest(mockHandler, "example.com", "test realm", "")
        val credentials = BasicAuthenticationCredentials(username = username, password = password)
        testee.handleAuthentication(request = authenticationRequest, credentials = credentials)

        verify(mockHandler, atLeastOnce()).proceed(username, password)
    }

    @Test
    fun whenBookmarkSuggestionSubmittedThenAutoCompleteBookmarkSelectionPixelSent() = runBlocking {
        whenever(mockBookmarksDao.hasBookmarks()).thenReturn(true)
        testee.autoCompleteViewState.value = autoCompleteViewState().copy(searchResults = AutoCompleteApi.AutoCompleteResult("", emptyList(), true))
        testee.fireAutocompletePixel(AutoCompleteBookmarkSuggestion("example", "Example", "https://example.com"))

        verify(mockPixel).fire(Pixel.PixelName.AUTOCOMPLETE_BOOKMARK_SELECTION, pixelParams(showedBookmarks = true, bookmarkCapable = true))
    }

    @Test
    fun whenSearchSuggestionSubmittedWithBookmarksThenAutoCompleteSearchSelectionPixelSent() = runBlocking {
        whenever(mockBookmarksDao.hasBookmarks()).thenReturn(true)
        testee.autoCompleteViewState.value = autoCompleteViewState().copy(searchResults = AutoCompleteApi.AutoCompleteResult("", emptyList(), true))
        testee.fireAutocompletePixel(AutoCompleteSearchSuggestion("example", false))

        verify(mockPixel).fire(Pixel.PixelName.AUTOCOMPLETE_SEARCH_SELECTION, pixelParams(showedBookmarks = true, bookmarkCapable = true))
    }

    @Test
    fun whenSearchSuggestionSubmittedWithoutBookmarksThenAutoCompleteSearchSelectionPixelSent() = runBlocking {
        whenever(mockBookmarksDao.hasBookmarks()).thenReturn(false)
        testee.autoCompleteViewState.value = autoCompleteViewState().copy(searchResults = AutoCompleteApi.AutoCompleteResult("", emptyList(), false))
        testee.fireAutocompletePixel(AutoCompleteSearchSuggestion("example", false))

        verify(mockPixel).fire(Pixel.PixelName.AUTOCOMPLETE_SEARCH_SELECTION, pixelParams(showedBookmarks = false, bookmarkCapable = false))
    }

    @Test
    fun whenUserSelectToEditQueryThenMoveCaretToTheEnd() = ruleRunBlockingTest {
        withContext(Dispatchers.Main) {
            testee.onUserSelectedToEditQuery("foo")
            assertTrue(omnibarViewState().shouldMoveCaretToEnd)
        }
    }

    @Test
    fun whenUserSubmitsQueryThenCaretDoesNotMoveToTheEnd() {
        testee.onUserSubmittedQuery("foo")
        assertFalse(omnibarViewState().shouldMoveCaretToEnd)
    }

    @Test
    fun whenUserRequestedToOpenNewTabThenGenerateWebViewPreviewImage() {
        testee.userRequestedOpeningNewTab()
        verify(mockCommandObserver, atLeastOnce()).onChanged(commandCaptor.capture())
        val command = commandCaptor.firstValue
        assertTrue(command is Command.GenerateWebViewPreviewImage)
    }

    @Test
    fun whenUserRequestedToOpenNewTabThenNewTabCommandIssued() {
        testee.userRequestedOpeningNewTab()
        verify(mockCommandObserver, atLeastOnce()).onChanged(commandCaptor.capture())
        val command = commandCaptor.lastValue
        assertTrue(command is Command.LaunchNewTab)
    }

    @Test
    fun whenCloseCurrentTabSelectedThenTabDeletedFromRepository() = runBlocking {
        givenOneActiveTabSelected()
        testee.closeCurrentTab()
        verify(mockTabsRepository).delete(selectedTabLiveData.value!!)
    }

    @Test
    fun whenUserPressesBackAndSkippingHomeThenWebViewPreviewGenerated() {
        setupNavigation(isBrowsing = true, canGoBack = false, skipHome = true)
        testee.onUserPressedBack()
        assertCommandIssued<Command.GenerateWebViewPreviewImage>()
    }

    @Test
    fun whenUserPressesBackAndNotSkippingHomeThenWebViewPreviewNotGenerated() {
        setupNavigation(isBrowsing = true, canGoBack = false, skipHome = false)
        testee.onUserPressedBack()
        verify(mockCommandObserver, never()).onChanged(commandCaptor.capture())
    }

    private inline fun <reified T : Command> assertCommandIssued(instanceAssertions: T.() -> Unit = {}) {
        verify(mockCommandObserver, atLeastOnce()).onChanged(commandCaptor.capture())
        val issuedCommand = commandCaptor.allValues.find { it is T }
        assertNotNull(issuedCommand)
        (issuedCommand as T).apply { instanceAssertions() }
    }

    private fun pixelParams(showedBookmarks: Boolean, bookmarkCapable: Boolean) = mapOf(
        Pixel.PixelParameter.SHOWED_BOOKMARKS to showedBookmarks.toString(),
        Pixel.PixelParameter.BOOKMARK_CAPABLE to bookmarkCapable.toString()
    )

    private fun givenInvalidatedGlobalLayout() {
        testee.globalLayoutState.value = BrowserTabViewModel.GlobalLayoutViewState.Invalidated
    }

    private fun givenOneActiveTabSelected() {
        selectedTabLiveData.value = TabEntity("TAB_ID", "https://example.com", "", skipHome = false, viewed = true, position = 0)
        testee.loadData("TAB_ID", "https://example.com", false)
    }

    private fun setBrowserShowing(isBrowsing: Boolean) {
        testee.browserViewState.value = browserViewState().copy(browserShowing = isBrowsing)
    }

    private fun loadUrl(url: String?, title: String? = null, isBrowserShowing: Boolean = true) {
        setBrowserShowing(isBrowserShowing)
        testee.navigationStateChanged(buildWebNavigation(originalUrl = url, currentUrl = url, title = title))
    }

    @Suppress("SameParameterValue")
    private fun updateUrl(originalUrl: String?, currentUrl: String?, isBrowserShowing: Boolean) {
        setBrowserShowing(isBrowserShowing)
        testee.navigationStateChanged(buildWebNavigation(originalUrl = originalUrl, currentUrl = currentUrl))
    }

    private fun setupNavigation(
        skipHome: Boolean = false,
        isBrowsing: Boolean,
        canGoForward: Boolean = false,
        canGoBack: Boolean = false,
        stepsToPreviousPage: Int = 0
    ) {
        testee.skipHome = skipHome
        setBrowserShowing(isBrowsing)
        val nav = buildWebNavigation(canGoForward = canGoForward, canGoBack = canGoBack, stepsToPreviousPage = stepsToPreviousPage)
        testee.navigationStateChanged(nav)
    }

    private fun captureCommands(): ArgumentCaptor<Command> {
        verify(mockCommandObserver, atLeastOnce()).onChanged(commandCaptor.capture())
        return commandCaptor
    }

    private fun buildWebNavigation(
        currentUrl: String? = null,
        originalUrl: String? = null,
        title: String? = null,
        canGoForward: Boolean = false,
        canGoBack: Boolean = false,
        stepsToPreviousPage: Int = 0
    ): WebNavigationState {
        val nav: WebNavigationState = mock()
        whenever(nav.originalUrl).thenReturn(originalUrl)
        whenever(nav.currentUrl).thenReturn(currentUrl)
        whenever(nav.title).thenReturn(title)
        whenever(nav.canGoForward).thenReturn(canGoForward)
        whenever(nav.canGoBack).thenReturn(canGoBack)
        whenever(nav.stepsToPreviousPage).thenReturn(stepsToPreviousPage)
        return nav
    }

    private fun browserViewState() = testee.browserViewState.value!!
    private fun omnibarViewState() = testee.omnibarViewState.value!!
    private fun loadingViewState() = testee.loadingViewState.value!!
    private fun autoCompleteViewState() = testee.autoCompleteViewState.value!!
    private fun findInPageViewState() = testee.findInPageViewState.value!!
    private fun globalLayoutViewState() = testee.globalLayoutState.value!!
    private fun browserGlobalLayoutViewState() = testee.globalLayoutState.value!! as BrowserTabViewModel.GlobalLayoutViewState.Browser

    private fun ruleRunBlockingTest(block: suspend TestCoroutineScope.() -> Unit) =
        coroutineRule.testDispatcher.runBlockingTest(block)
}<|MERGE_RESOLUTION|>--- conflicted
+++ resolved
@@ -1118,7 +1118,6 @@
     }
 
     @Test
-<<<<<<< HEAD
     fun whenOpenInNewTabThenOpenInNewTabCommandWithCorrectUrlSent() {
         val url = "https://example.com"
         testee.openInNewTab(url)
@@ -1128,7 +1127,9 @@
         assertTrue(command is Command.OpenInNewTab)
         command as Command.OpenInNewTab
         assertEquals(url, command.query)
-=======
+    }
+
+    @Test
     fun whenRecoveringFromProcessGoneThenShowErrorWithAction() {
         testee.recoverFromRenderProcessGone()
         assertCommandIssued<Command.ShowErrorWithAction>()
@@ -1194,7 +1195,6 @@
         assertFalse(browserViewState().canReportSite)
         assertFalse(browserViewState().canChangeBrowsingMode)
         assertFalse(findInPageViewState().canFindInPage)
->>>>>>> 65c7cca7
     }
 
     @Test
