--- conflicted
+++ resolved
@@ -49,17 +49,14 @@
 import com.duckduckgo.app.cta.db.DismissedCtaDao
 import com.duckduckgo.app.cta.model.CtaId
 import com.duckduckgo.app.cta.model.DismissedCta
-<<<<<<< HEAD
+import com.duckduckgo.app.cta.ui.*
+import com.duckduckgo.app.fire.fireproofwebsite.data.FireproofWebsiteDao
+import com.duckduckgo.app.fire.fireproofwebsite.data.FireproofWebsiteEntity
 import com.duckduckgo.app.cta.ui.Cta
 import com.duckduckgo.app.cta.ui.CtaViewModel
 import com.duckduckgo.app.cta.ui.DaxBubbleCta
 import com.duckduckgo.app.cta.ui.DaxDialogCta
 import com.duckduckgo.app.cta.ui.HomePanelCta
-=======
-import com.duckduckgo.app.cta.ui.*
-import com.duckduckgo.app.fire.fireproofwebsite.data.FireproofWebsiteDao
-import com.duckduckgo.app.fire.fireproofwebsite.data.FireproofWebsiteEntity
->>>>>>> 6f047352
 import com.duckduckgo.app.global.db.AppDatabase
 import com.duckduckgo.app.global.install.AppInstallStore
 import com.duckduckgo.app.global.model.SiteFactory
@@ -267,13 +264,10 @@
             ctaViewModel = ctaViewModel,
             searchCountDao = mockSearchCountDao,
             pixel = mockPixel,
-<<<<<<< HEAD
+            dispatchers = coroutineRule.testDispatcherProvider,
+            fireproofWebsiteDao = fireproofWebsiteDao
             variantManager = mockVariantManager,
             dispatchers = coroutineRule.testDispatcherProvider
-=======
-            dispatchers = coroutineRule.testDispatcherProvider,
-            fireproofWebsiteDao = fireproofWebsiteDao
->>>>>>> 6f047352
         )
 
         testee.loadData("abc", null, false)
