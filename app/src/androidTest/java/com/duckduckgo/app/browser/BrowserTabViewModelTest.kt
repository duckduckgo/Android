/*
 * Copyright (c) 2017 DuckDuckGo
 *
 * Licensed under the Apache License, Version 2.0 (the "License");
 * you may not use this file except in compliance with the License.
 * You may obtain a copy of the License at
 *
 *     http://www.apache.org/licenses/LICENSE-2.0
 *
 * Unless required by applicable law or agreed to in writing, software
 * distributed under the License is distributed on an "AS IS" BASIS,
 * WITHOUT WARRANTIES OR CONDITIONS OF ANY KIND, either express or implied.
 * See the License for the specific language governing permissions and
 * limitations under the License.
 */

package com.duckduckgo.app.browser

import android.content.Context
import android.content.Intent
import android.graphics.Bitmap
import android.net.Uri
import android.view.MenuItem
import android.view.View
import android.webkit.GeolocationPermissions
import android.webkit.HttpAuthHandler
import android.webkit.WebView
import androidx.arch.core.executor.testing.InstantTaskExecutorRule
import androidx.lifecycle.MutableLiveData
import androidx.lifecycle.Observer
import androidx.room.Room
import androidx.test.platform.app.InstrumentationRegistry.getInstrumentation
import com.duckduckgo.app.CoroutineTestRule
import kotlinx.coroutines.test.runTest
import com.duckduckgo.app.InstantSchedulersRule
import com.duckduckgo.app.ValueCaptorObserver
import com.duckduckgo.app.accessibility.data.AccessibilitySettingsDataStore
import com.duckduckgo.app.accessibility.data.AccessibilitySettingsSharedPreferences
import com.duckduckgo.app.autocomplete.api.AutoComplete.AutoCompleteResult
import com.duckduckgo.app.autocomplete.api.AutoComplete.AutoCompleteSuggestion.AutoCompleteBookmarkSuggestion
import com.duckduckgo.app.autocomplete.api.AutoComplete.AutoCompleteSuggestion.AutoCompleteSearchSuggestion
import com.duckduckgo.app.autocomplete.api.AutoCompleteApi
import com.duckduckgo.app.autocomplete.api.AutoCompleteService
import com.duckduckgo.app.bookmarks.db.BookmarksDao
import com.duckduckgo.app.bookmarks.model.BookmarksRepository
import com.duckduckgo.app.bookmarks.model.FavoritesRepository
import com.duckduckgo.app.bookmarks.model.SavedSite.Bookmark
import com.duckduckgo.app.bookmarks.model.SavedSite.Favorite
import com.duckduckgo.app.browser.BrowserTabViewModel.Command
import com.duckduckgo.app.browser.BrowserTabViewModel.Command.LoadExtractedUrl
import com.duckduckgo.app.browser.BrowserTabViewModel.Command.Navigate
import com.duckduckgo.app.browser.BrowserTabViewModel.HighlightableButton
import com.duckduckgo.app.browser.LongPressHandler.RequiredAction.DownloadFile
import com.duckduckgo.app.browser.LongPressHandler.RequiredAction.OpenInNewTab
import com.duckduckgo.app.browser.addtohome.AddToHomeCapabilityDetector
import com.duckduckgo.app.browser.applinks.AppLinksHandler
import com.duckduckgo.app.browser.downloader.DownloadFailReason
import com.duckduckgo.app.browser.downloader.FileDownloader
import com.duckduckgo.app.browser.favicon.FaviconManager
import com.duckduckgo.app.browser.favicon.FaviconSource
import com.duckduckgo.app.browser.favorites.FavoritesQuickAccessAdapter.QuickAccessFavorite
import com.duckduckgo.app.browser.logindetection.FireproofDialogsEventHandler
import com.duckduckgo.app.browser.logindetection.LoginDetected
import com.duckduckgo.app.browser.logindetection.NavigationAwareLoginDetector
import com.duckduckgo.app.browser.logindetection.NavigationEvent
import com.duckduckgo.app.browser.logindetection.NavigationEvent.LoginAttempt
import com.duckduckgo.app.browser.model.BasicAuthenticationCredentials
import com.duckduckgo.app.browser.model.BasicAuthenticationRequest
import com.duckduckgo.app.browser.model.LongPressTarget
import com.duckduckgo.app.browser.omnibar.OmnibarEntryConverter
import com.duckduckgo.app.browser.remotemessage.RemoteMessagingModel
import com.duckduckgo.app.browser.session.WebViewSessionStorage
import com.duckduckgo.app.cta.db.DismissedCtaDao
import com.duckduckgo.app.cta.model.CtaId
import com.duckduckgo.app.cta.model.DismissedCta
import com.duckduckgo.app.cta.ui.Cta
import com.duckduckgo.app.cta.ui.CtaViewModel
import com.duckduckgo.app.cta.ui.DaxBubbleCta
import com.duckduckgo.app.cta.ui.DaxDialogCta
import com.duckduckgo.app.cta.ui.HomePanelCta
import com.duckduckgo.app.email.EmailManager
import com.duckduckgo.app.fire.fireproofwebsite.data.FireproofWebsiteDao
import com.duckduckgo.app.fire.fireproofwebsite.data.FireproofWebsiteEntity
import com.duckduckgo.app.fire.fireproofwebsite.data.FireproofWebsiteRepository
import com.duckduckgo.app.global.DispatcherProvider
import com.duckduckgo.app.global.db.AppDatabase
import com.duckduckgo.app.global.events.db.UserEventsStore
import com.duckduckgo.app.global.install.AppInstallStore
import com.duckduckgo.app.global.model.Site
import com.duckduckgo.app.global.model.SiteFactory
import com.duckduckgo.app.location.GeoLocationPermissions
import com.duckduckgo.app.location.data.LocationPermissionEntity
import com.duckduckgo.app.location.data.LocationPermissionType
import com.duckduckgo.app.location.data.LocationPermissionsDao
import com.duckduckgo.app.location.data.LocationPermissionsRepository
import com.duckduckgo.app.onboarding.store.AppStage
import com.duckduckgo.app.onboarding.store.OnboardingStore
import com.duckduckgo.app.onboarding.store.UserStageStore
import com.duckduckgo.app.pixels.AppPixelName
import com.duckduckgo.app.privacy.db.NetworkLeaderboardDao
import com.duckduckgo.app.privacy.db.UserWhitelistDao
import com.duckduckgo.app.privacy.model.PrivacyGrade
import com.duckduckgo.app.privacy.model.PrivacyPractices
import com.duckduckgo.app.privacy.model.TestEntity
import com.duckduckgo.app.privacy.model.UserWhitelistedDomain
import com.duckduckgo.app.settings.db.SettingsDataStore
import com.duckduckgo.app.statistics.VariantManager
import com.duckduckgo.app.statistics.VariantManager.Companion.ACTIVE_VARIANTS
import com.duckduckgo.app.statistics.api.StatisticsUpdater
import com.duckduckgo.app.statistics.pixels.Pixel
import com.duckduckgo.app.surrogates.SurrogateResponse
import com.duckduckgo.app.survey.db.SurveyDao
import com.duckduckgo.app.survey.model.Survey
import com.duckduckgo.app.tabs.model.TabEntity
import com.duckduckgo.app.tabs.model.TabRepository
import com.duckduckgo.app.trackerdetection.EntityLookup
import com.duckduckgo.app.trackerdetection.model.TrackingEvent
import com.duckduckgo.app.usage.search.SearchCountDao
import com.duckduckgo.app.widget.ui.WidgetCapabilities
import com.duckduckgo.feature.toggles.api.FeatureToggle
import com.duckduckgo.privacy.config.api.*
import com.duckduckgo.privacy.config.impl.features.gpc.RealGpc
import com.duckduckgo.privacy.config.impl.features.gpc.RealGpc.Companion.GPC_HEADER
import com.duckduckgo.privacy.config.impl.features.gpc.RealGpc.Companion.GPC_HEADER_VALUE
import com.duckduckgo.privacy.config.impl.features.unprotectedtemporary.UnprotectedTemporary
import com.duckduckgo.privacy.config.store.features.gpc.GpcRepository
import com.duckduckgo.remote.messaging.api.Content
import com.duckduckgo.remote.messaging.api.RemoteMessage
import com.duckduckgo.remote.messaging.api.RemoteMessagingRepository
import org.mockito.kotlin.*
import org.mockito.kotlin.any
import org.mockito.kotlin.atLeastOnce
import org.mockito.kotlin.doReturn
import org.mockito.kotlin.eq
import org.mockito.kotlin.whenever
import dagger.Lazy
import io.reactivex.Observable
import kotlinx.coroutines.ExperimentalCoroutinesApi
import kotlinx.coroutines.FlowPreview
import kotlinx.coroutines.channels.Channel
import kotlinx.coroutines.flow.MutableSharedFlow
import kotlinx.coroutines.flow.MutableStateFlow
import kotlinx.coroutines.flow.asSharedFlow
import kotlinx.coroutines.flow.asStateFlow
import kotlinx.coroutines.flow.consumeAsFlow
import kotlinx.coroutines.flow.flowOf
import kotlinx.coroutines.test.TestScope
import kotlinx.coroutines.test.advanceTimeBy
import org.junit.After
import org.junit.Assert.*
import org.junit.Before
import org.junit.Rule
import org.junit.Test
import org.mockito.ArgumentCaptor
import org.mockito.Captor
import org.mockito.Mock
import org.mockito.Mockito
import org.mockito.Mockito.*
import org.mockito.Mockito.never
import org.mockito.Mockito.times
import org.mockito.Mockito.verify
import org.mockito.MockitoAnnotations
import org.mockito.internal.util.DefaultMockingDetails
import java.io.File
import java.util.Locale
import java.util.concurrent.CopyOnWriteArrayList
import java.util.concurrent.TimeUnit

@FlowPreview
@ExperimentalCoroutinesApi
class BrowserTabViewModelTest {

    @get:Rule
    var instantTaskExecutorRule = InstantTaskExecutorRule()

    @get:Rule
    val schedulers = InstantSchedulersRule()

    @ExperimentalCoroutinesApi
    @get:Rule
    var coroutineRule = CoroutineTestRule()

    @Mock
    private lateinit var mockEntityLookup: EntityLookup

    @Mock
    private lateinit var mockNetworkLeaderboardDao: NetworkLeaderboardDao

    @Mock
    private lateinit var mockStatisticsUpdater: StatisticsUpdater

    @Mock
    private lateinit var mockCommandObserver: Observer<Command>

    @Mock
    private lateinit var mockPrivacyPractices: PrivacyPractices

    @Mock
    private lateinit var mockSettingsStore: SettingsDataStore

    @Mock
    private lateinit var mockBookmarksDao: BookmarksDao

    @Mock
    private lateinit var mockBookmarksRepository: BookmarksRepository

    @Mock
    private lateinit var mockLongPressHandler: LongPressHandler

    @Mock
    private lateinit var mockOmnibarConverter: OmnibarEntryConverter

    @Mock
    private lateinit var mockTabRepository: TabRepository

    @Mock
    private lateinit var webViewSessionStorage: WebViewSessionStorage

    @Mock
    private lateinit var mockFaviconManager: FaviconManager

    @Mock
    private lateinit var mockAddToHomeCapabilityDetector: AddToHomeCapabilityDetector

    @Mock
    private lateinit var mockSurveyDao: SurveyDao

    @Mock
    private lateinit var mockDismissedCtaDao: DismissedCtaDao

    @Mock
    private lateinit var mockSearchCountDao: SearchCountDao

    @Mock
    private lateinit var mockAppInstallStore: AppInstallStore

    @Mock
    private lateinit var mockPixel: Pixel

    @Mock
    private lateinit var mockOnboardingStore: OnboardingStore

    @Mock
    private lateinit var mockAutoCompleteService: AutoCompleteService

    @Mock
    private lateinit var mockWidgetCapabilities: WidgetCapabilities

    @Mock
    private lateinit var mockUserStageStore: UserStageStore

    @Mock
    private lateinit var mockUserWhitelistDao: UserWhitelistDao

    @Mock
    private lateinit var mockContentBlocking: ContentBlocking

    @Mock
    private lateinit var mockNavigationAwareLoginDetector: NavigationAwareLoginDetector

    @Mock
    private lateinit var mockUserEventsStore: UserEventsStore

    @Mock
    private lateinit var mockFileDownloader: FileDownloader

    @Mock
    private lateinit var geoLocationPermissions: GeoLocationPermissions

    @Mock
    private lateinit var fireproofDialogsEventHandler: FireproofDialogsEventHandler

    @Mock
    private lateinit var mockEmailManager: EmailManager

    @Mock
    private lateinit var mockFavoritesRepository: FavoritesRepository

    @Mock
    private lateinit var mockSpecialUrlDetector: SpecialUrlDetector

    @Mock
    private lateinit var mockAppLinksHandler: AppLinksHandler

    @Mock
    private lateinit var mockVariantManager: VariantManager

    @Mock
    private lateinit var mockFeatureToggle: FeatureToggle

    @Mock
    private lateinit var mockGpcRepository: GpcRepository

    @Mock
    private lateinit var mockUnprotectedTemporary: UnprotectedTemporary

    @Mock
    private lateinit var mockTrackingLinkDetector: TrackingLinkDetector

    @Mock
<<<<<<< HEAD
    private lateinit var mockTrackingParameters: TrackingParameters
=======
    private lateinit var mockRemoteMessagingRepository: RemoteMessagingRepository

    private lateinit var remoteMessagingModel: RemoteMessagingModel
>>>>>>> cabe280f

    private val lazyFaviconManager = Lazy { mockFaviconManager }

    private lateinit var mockAutoCompleteApi: AutoCompleteApi

    private lateinit var ctaViewModel: CtaViewModel

    @Captor
    private lateinit var commandCaptor: ArgumentCaptor<Command>

    @Captor
    private lateinit var appLinkCaptor: ArgumentCaptor<() -> Unit>

    private lateinit var db: AppDatabase

    private lateinit var testee: BrowserTabViewModel

    private lateinit var fireproofWebsiteDao: FireproofWebsiteDao

    private lateinit var locationPermissionsDao: LocationPermissionsDao

    private lateinit var accessibilitySettingsDataStore: AccessibilitySettingsDataStore

    private val context = getInstrumentation().targetContext

    private val selectedTabLiveData = MutableLiveData<TabEntity>()

    private val loginEventLiveData = MutableLiveData<LoginDetected>()

    private val fireproofDialogsEventHandlerLiveData = MutableLiveData<FireproofDialogsEventHandler.Event>()

    private val dismissedCtaDaoChannel = Channel<List<DismissedCta>>()

    private val childClosedTabsSharedFlow = MutableSharedFlow<String>()

    private val childClosedTabsFlow = childClosedTabsSharedFlow.asSharedFlow()

    private val emailStateFlow = MutableStateFlow(false)

    private val bookmarksListFlow = Channel<List<Bookmark>>()

    private val remoteMessageFlow = Channel<RemoteMessage>()

    private val favoriteListFlow = Channel<List<Favorite>>()

    @Before
    fun before() {
        MockitoAnnotations.openMocks(this)
        db = Room.inMemoryDatabaseBuilder(context, AppDatabase::class.java)
            .allowMainThreadQueries()
            .build()
        fireproofWebsiteDao = db.fireproofWebsiteDao()
        locationPermissionsDao = db.locationPermissionsDao()

        mockAutoCompleteApi = AutoCompleteApi(mockAutoCompleteService, mockBookmarksDao, mockFavoritesRepository)
        val fireproofWebsiteRepository = FireproofWebsiteRepository(fireproofWebsiteDao, coroutineRule.testDispatcherProvider, lazyFaviconManager)

        whenever(mockDismissedCtaDao.dismissedCtas()).thenReturn(dismissedCtaDaoChannel.consumeAsFlow())
        whenever(mockTabRepository.flowTabs).thenReturn(flowOf(emptyList()))
        whenever(mockEmailManager.signedInFlow()).thenReturn(emailStateFlow.asStateFlow())
        whenever(mockFavoritesRepository.favorites()).thenReturn(favoriteListFlow.consumeAsFlow())
        whenever(mockBookmarksRepository.bookmarks()).thenReturn(bookmarksListFlow.consumeAsFlow())
        whenever(mockRemoteMessagingRepository.messageFlow()).thenReturn(remoteMessageFlow.consumeAsFlow())

        remoteMessagingModel = givenRemoteMessagingModel(mockRemoteMessagingRepository, mockPixel, coroutineRule.testDispatcherProvider)

        ctaViewModel = CtaViewModel(
            appInstallStore = mockAppInstallStore,
            pixel = mockPixel,
            surveyDao = mockSurveyDao,
            widgetCapabilities = mockWidgetCapabilities,
            dismissedCtaDao = mockDismissedCtaDao,
            userWhitelistDao = mockUserWhitelistDao,
            settingsDataStore = mockSettingsStore,
            onboardingStore = mockOnboardingStore,
            userStageStore = mockUserStageStore,
            tabRepository = mockTabRepository,
            dispatchers = coroutineRule.testDispatcherProvider,
            variantManager = mockVariantManager,
            userEventsStore = mockUserEventsStore,
            duckDuckGoUrlDetector = DuckDuckGoUrlDetector()
        )

        val siteFactory = SiteFactory(mockPrivacyPractices, mockEntityLookup)

        accessibilitySettingsDataStore = AccessibilitySettingsSharedPreferences(context, coroutineRule.testDispatcherProvider, TestScope())

        whenever(mockOmnibarConverter.convertQueryToUrl(any(), any(), any())).thenReturn("duckduckgo.com")
        whenever(mockTabRepository.liveSelectedTab).thenReturn(selectedTabLiveData)
        whenever(mockNavigationAwareLoginDetector.loginEventLiveData).thenReturn(loginEventLiveData)
        whenever(mockTabRepository.retrieveSiteData(any())).thenReturn(MutableLiveData())
        whenever(mockTabRepository.childClosedTabs).thenReturn(childClosedTabsFlow)
        whenever(mockPrivacyPractices.privacyPracticesFor(any())).thenReturn(PrivacyPractices.UNKNOWN)
        whenever(mockAppInstallStore.installTimestamp).thenReturn(System.currentTimeMillis() - TimeUnit.DAYS.toMillis(1))
        whenever(mockUserWhitelistDao.contains(anyString())).thenReturn(false)
        whenever(mockContentBlocking.isAnException(anyString())).thenReturn(false)
        whenever(fireproofDialogsEventHandler.event).thenReturn(fireproofDialogsEventHandlerLiveData)

        testee = BrowserTabViewModel(
            statisticsUpdater = mockStatisticsUpdater,
            queryUrlConverter = mockOmnibarConverter,
            duckDuckGoUrlDetector = DuckDuckGoUrlDetector(),
            siteFactory = siteFactory,
            tabRepository = mockTabRepository,
            userWhitelistDao = mockUserWhitelistDao,
            networkLeaderboardDao = mockNetworkLeaderboardDao,
            autoComplete = mockAutoCompleteApi,
            appSettingsPreferencesStore = mockSettingsStore,
            bookmarksRepository = mockBookmarksRepository,
            longPressHandler = mockLongPressHandler,
            webViewSessionStorage = webViewSessionStorage,
            specialUrlDetector = mockSpecialUrlDetector,
            faviconManager = mockFaviconManager,
            addToHomeCapabilityDetector = mockAddToHomeCapabilityDetector,
            ctaViewModel = ctaViewModel,
            searchCountDao = mockSearchCountDao,
            pixel = mockPixel,
            dispatchers = coroutineRule.testDispatcherProvider,
            fireproofWebsiteRepository = fireproofWebsiteRepository,
            locationPermissionsRepository = LocationPermissionsRepository(
                locationPermissionsDao,
                lazyFaviconManager,
                coroutineRule.testDispatcherProvider
            ),
            geoLocationPermissions = geoLocationPermissions,
            navigationAwareLoginDetector = mockNavigationAwareLoginDetector,
            userEventsStore = mockUserEventsStore,
            fileDownloader = mockFileDownloader,
            gpc = RealGpc(context, mockFeatureToggle, mockGpcRepository, mockUnprotectedTemporary),
            fireproofDialogsEventHandler = fireproofDialogsEventHandler,
            emailManager = mockEmailManager,
            favoritesRepository = mockFavoritesRepository,
            appCoroutineScope = TestScope(),
            appLinksHandler = mockAppLinksHandler,
            contentBlocking = mockContentBlocking,
            accessibilitySettingsDataStore = accessibilitySettingsDataStore,
            variantManager = mockVariantManager,
            trackingLinkDetector = mockTrackingLinkDetector,
<<<<<<< HEAD
            trackingParameters = mockTrackingParameters
=======
            remoteMessagingModel = remoteMessagingModel
>>>>>>> cabe280f
        )

        testee.loadData("abc", null, false, false)
        testee.command.observeForever(mockCommandObserver)

        whenever(mockVariantManager.getVariant()).thenReturn(ACTIVE_VARIANTS.first { it.key == "mi" })
    }

    @ExperimentalCoroutinesApi
    @After
    fun after() {
        ctaViewModel.isFireButtonPulseAnimationFlowEnabled.close()
        dismissedCtaDaoChannel.close()
        bookmarksListFlow.close()
        favoriteListFlow.close()
        remoteMessageFlow.close()
        testee.onCleared()
        db.close()
        testee.command.removeObserver(mockCommandObserver)
        clearAccessibilitySettings()
    }

    @Test
    fun whenSearchUrlSharedThenAtbAndSourceParametersAreRemoved() {
        loadUrl("https://duckduckgo.com/?q=test&atb=v117-1&t=ddg_test")
        testee.onShareSelected()
        verify(mockCommandObserver, atLeastOnce()).onChanged(commandCaptor.capture())
        assertTrue(commandCaptor.lastValue is Command.ShareLink)

        val shareLink = commandCaptor.lastValue as Command.ShareLink
        assertEquals("https://duckduckgo.com/?q=test", shareLink.url)
    }

    @Test
    fun whenNonSearchUrlSharedThenUrlIsUnchanged() {
        val url = "https://duckduckgo.com/about?atb=v117-1&t=ddg_test"
        loadUrl(url)
        testee.onShareSelected()
        verify(mockCommandObserver, atLeastOnce()).onChanged(commandCaptor.capture())
        assertTrue(commandCaptor.lastValue is Command.ShareLink)

        val shareLink = commandCaptor.lastValue as Command.ShareLink
        assertEquals(url, shareLink.url)
    }

    @Test
    fun whenOpenInNewBackgroundRequestedThenTabRepositoryUpdatedAndCommandIssued() = runTest {
        val url = "http://www.example.com"
        testee.openInNewBackgroundTab(url)

        verify(mockCommandObserver, atLeastOnce()).onChanged(commandCaptor.capture())
        assertTrue(commandCaptor.lastValue is Command.OpenInNewBackgroundTab)

        verify(mockTabRepository).addNewTabAfterExistingTab(url, "abc")
    }

    @Test
    fun whenViewBecomesVisibleAndHomeShowingThenKeyboardShown() = runTest {
        setBrowserShowing(false)

        testee.onViewVisible()
        verify(mockCommandObserver, atLeastOnce()).onChanged(commandCaptor.capture())
        assertTrue(commandCaptor.allValues.contains(Command.ShowKeyboard))
    }

    @Test
    fun whenViewBecomesVisibleAndHomeCtaPresentThenKeyboardHidden() = runTest {
        givenExpectedCtaAddWidgetInstructions()

        testee.onViewVisible()

        assertCommandIssued<Command.HideKeyboard>()
        assertEquals(HomePanelCta.AddWidgetInstructions, testee.ctaViewState.value!!.cta)
    }

    @Test
    fun whenViewBecomesVisibleAndBrowserShowingThenKeyboardHidden() {
        setBrowserShowing(true)
        testee.onViewVisible()
        verify(mockCommandObserver, atLeastOnce()).onChanged(commandCaptor.capture())
        assertTrue(commandCaptor.allValues.contains(Command.HideKeyboard))
    }

    @Test
    fun whenViewBecomesVisibleAndHomeShowingThenRefreshCtaIsCalled() {
        runTest {
            setBrowserShowing(false)
            val observer = ValueCaptorObserver<BrowserTabViewModel.CtaViewState>()
            testee.ctaViewState.observeForever(observer)

            testee.onViewVisible()

            testee.ctaViewState.removeObserver(observer)
            assertTrue(observer.hasReceivedValue)
        }
    }

    @Test
    fun whenViewBecomesVisibleAndBrowserShowingThenRefreshCtaIsNotCalled() {
        runTest {
            setBrowserShowing(true)
            val observer = ValueCaptorObserver<BrowserTabViewModel.CtaViewState>()
            testee.ctaViewState.observeForever(observer)

            testee.onViewVisible()

            testee.ctaViewState.removeObserver(observer)
            assertFalse(observer.hasReceivedValue)
        }
    }

    @Test
    fun whenInvalidatedGlobalLayoutRestoredThenErrorIsShown() {
        givenInvalidatedGlobalLayout()
        setBrowserShowing(true)
        testee.onViewResumed()
        assertCommandIssued<Command.ShowErrorWithAction>()
    }

    @Test
    fun whenSubmittedQueryHasWhitespaceItIsTrimmed() {
        whenever(mockOmnibarConverter.convertQueryToUrl("nytimes.com", null)).thenReturn("nytimes.com")
        testee.onUserSubmittedQuery(" nytimes.com ")
        assertEquals("nytimes.com", omnibarViewState().omnibarText)
    }

    @Test
    fun whenBrowsingAndUrlPresentThenAddBookmarkFavoriteButtonsEnabled() {
        loadUrl("www.example.com", isBrowserShowing = true)
        assertTrue(browserViewState().canAddBookmarks)
        assertTrue(browserViewState().addFavorite.isEnabled())
    }

    @Test
    fun whenBrowsingAndNoUrlThenAddBookmarkFavoriteButtonsDisabled() {
        loadUrl(null, isBrowserShowing = true)
        assertFalse(browserViewState().canAddBookmarks)
        assertFalse(browserViewState().addFavorite.isEnabled())
    }

    @Test
    fun whenNotBrowsingAndUrlPresentThenAddBookmarkFavoriteButtonsDisabled() {
        loadUrl("www.example.com", isBrowserShowing = false)
        assertFalse(browserViewState().canAddBookmarks)
        assertFalse(browserViewState().addFavorite.isEnabled())
    }

    @Test
    fun whenBookmarkEditedThenRepositoryIsUpdated() = runTest {
        val bookmark = Bookmark(id = 0, title = "A title", url = "www.example.com", parentId = 0)
        testee.onSavedSiteEdited(bookmark)
        verify(mockBookmarksRepository).update(bookmark)
    }

    @Test
    fun whenFavoriteEditedThenRepositoryUpdated() = runTest {
        val favorite = Favorite(0, "A title", "www.example.com", 1)
        testee.onSavedSiteEdited(favorite)
        verify(mockFavoritesRepository).update(favorite)
    }

    @Test
    fun whenBookmarkAddedThenRepositoryIsUpdatedAndUserNotified() = runTest {
        val url = "http://www.example.com"
        val title = "A title"
        val bookmark = Bookmark(id = 0, title = title, url = url, parentId = 0)
        whenever(mockBookmarksRepository.insert(title = anyString(), url = anyString(), parentId = anyLong())).thenReturn(bookmark)
        loadUrl(url = url, title = title)

        testee.onBookmarkMenuClicked()
        verify(mockBookmarksRepository).insert(title = title, url = url)
        verify(mockCommandObserver, atLeastOnce()).onChanged(commandCaptor.capture())
        assertTrue(commandCaptor.lastValue is Command.ShowSavedSiteAddedConfirmation)
    }

    @Test
    fun whenFavoriteAddedThenRepositoryUpdatedAndUserNotified() = runTest {
        val savedSite = Favorite(1, "title", "http://example.com", 0)
        loadUrl("www.example.com", "A title")
        whenever(mockFavoritesRepository.insert(any(), any())).thenReturn(savedSite)

        testee.onFavoriteMenuClicked()

        verify(mockFavoritesRepository).insert(title = "A title", url = "www.example.com")
        assertCommandIssued<Command.ShowSavedSiteAddedConfirmation>()
    }

    @Test
    fun whenNoSiteAndUserSelectsToAddFavoriteThenSiteIsNotAdded() = runTest {

        testee.onFavoriteMenuClicked()

        verify(mockFavoritesRepository, times(0)).insert(any(), any())
    }

    @Test
    fun whenQuickAccessDeletedThenRepositoryUpdated() = runTest {
        val savedSite = Favorite(1, "title", "http://example.com", 0)

        testee.deleteQuickAccessItem(savedSite)

        verify(mockFavoritesRepository).delete(savedSite)
    }

    @Test
    fun whenQuickAccessInsertedThenRepositoryUpdated() {
        val savedSite = Favorite(1, "title", "http://example.com", 0)

        testee.insertQuickAccessItem(savedSite)

        verify(mockFavoritesRepository).insert(savedSite)
    }

    @Test
    fun whenQuickAccessListChangedThenRepositoryUpdated() {
        val savedSite = Favorite(1, "title", "http://example.com", 0)
        val savedSites = listOf(QuickAccessFavorite(savedSite))

        testee.onQuickAccessListChanged(savedSites)

        verify(mockFavoritesRepository).updateWithPosition(listOf(savedSite))
    }

    @Test
    fun whenTrackerDetectedThenNetworkLeaderboardUpdated() {
        val networkEntity = TestEntity("Network1", "Network1", 10.0)
        val event = TrackingEvent("http://www.example.com", "http://www.tracker.com/tracker.js", emptyList(), networkEntity, false, null)
        testee.trackerDetected(event)
        verify(mockNetworkLeaderboardDao).incrementNetworkCount("Network1")
    }

    @Test
    fun whenEmptyInputQueryThenQueryNavigateCommandNotSubmittedToActivity() {
        testee.onUserSubmittedQuery("")
        verify(mockCommandObserver, never()).onChanged(commandCaptor.capture())
    }

    @Test
    fun whenBlankInputQueryThenQueryNavigateCommandNotSubmittedToActivity() {
        testee.onUserSubmittedQuery("     ")
        verify(mockCommandObserver, never()).onChanged(commandCaptor.capture())
    }

    @Test
    fun whenNonEmptyInputThenNavigateCommandSubmittedToActivity() {
        whenever(mockOmnibarConverter.convertQueryToUrl("foo", null)).thenReturn("foo.com")
        testee.onUserSubmittedQuery("foo")
        verify(mockCommandObserver, atLeastOnce()).onChanged(commandCaptor.capture())
        assertTrue(commandCaptor.lastValue is Navigate)
    }

    @Test
    fun whenInvalidatedGlobalLayoutAndNonEmptyInputThenOpenInNewTab() {
        givenOneActiveTabSelected()
        givenInvalidatedGlobalLayout()
        testee.onUserSubmittedQuery("foo")
        assertCommandIssued<Command.OpenInNewTab> {
            assertNull(sourceTabId)
        }
    }

    @Test
    fun whenInvalidatedGlobalLayoutAndNonEmptyInputThenCloseCurrentTab() {
        givenOneActiveTabSelected()
        givenInvalidatedGlobalLayout()

        testee.onUserSubmittedQuery("foo")

        runTest {
            verify(mockTabRepository).deleteTabAndSelectSource(selectedTabLiveData.value!!.tabId)
        }
    }

    @Test
    fun whenBrowsingAndUrlLoadedThenSiteVisitedEntryAddedToLeaderboardDao() = runTest {
        loadUrl("http://example.com/abc", isBrowserShowing = true)
        verify(mockNetworkLeaderboardDao).incrementSitesVisited()
    }

    @Test
    fun whenBrowsingAndUrlClearedThenSiteVisitedEntryNotAddedToLeaderboardDao() {
        loadUrl(null, isBrowserShowing = true)
        verify(mockNetworkLeaderboardDao, never()).incrementSitesVisited()
    }

    @Test
    fun whenNotBrowsingAndUrlLoadedThenSiteVisitedEntryNotAddedToLeaderboardDao() {
        loadUrl("http://example.com/abc", isBrowserShowing = false)
        verify(mockNetworkLeaderboardDao, never()).incrementSitesVisited()
    }

    @Test
    fun whenBrowsingAndUrlLoadedThenUrlTitleAndOmnibarTextUpdatedToMatch() {
        val exampleUrl = "http://example.com/abc"
        val exampleTitle = "Title"
        loadUrl(exampleUrl, title = exampleTitle, isBrowserShowing = true)
        assertEquals(exampleUrl, testee.url)
        assertEquals(exampleUrl, omnibarViewState().omnibarText)
        assertEquals(exampleTitle, testee.title)
    }

    @Test
    fun whenNotBrowsingAndUrlLoadedThenUrlAndTitleNullAndOmnibarTextRemainsBlank() {
        loadUrl("http://example.com/abc", "Title", isBrowserShowing = false)
        assertEquals(null, testee.url)
        assertEquals("", omnibarViewState().omnibarText)
        assertEquals(null, testee.title)
    }

    @Test
    fun whenBrowsingAndUrlIsUpdatedThenUrlAndOmnibarTextUpdatedToMatch() {
        val originalUrl = "http://example.com/"
        val currentUrl = "http://example.com/current"
        loadUrl(originalUrl, isBrowserShowing = true)
        updateUrl(originalUrl, currentUrl, true)
        assertEquals(currentUrl, testee.url)
        assertEquals(currentUrl, omnibarViewState().omnibarText)
    }

    @Test
    fun whenNotBrowsingAndUrlIsUpdatedThenUrlAndOmnibarTextRemainUnchanged() {
        val originalUrl = "http://example.com/"
        val currentUrl = "http://example.com/current"
        loadUrl(originalUrl, isBrowserShowing = true)
        updateUrl(originalUrl, currentUrl, false)
        assertEquals(originalUrl, testee.url)
        assertEquals(originalUrl, omnibarViewState().omnibarText)
    }

    @Test
    fun whenBrowsingAndUrlLoadedWithQueryUrlThenOmnibarTextUpdatedToShowQuery() {
        val queryUrl = "http://duckduckgo.com?q=test"
        loadUrl(queryUrl, isBrowserShowing = true)
        assertEquals("test", omnibarViewState().omnibarText)
    }

    @Test
    fun whenNotBrowsingAndUrlLoadedWithQueryUrlThenOmnibarTextextRemainsBlank() {
        loadUrl("http://duckduckgo.com?q=test", isBrowserShowing = false)
        assertEquals("", omnibarViewState().omnibarText)
    }

    @Test
    fun whenUserRedirectedBeforePreviousSiteLoadedAndNewContentDelayedThenWebContentIsBlankedOut() = runTest {
        loadUrl("http://duckduckgo.com")
        testee.progressChanged(50)

        overrideUrl("http://example.com")
        advanceTimeBy(2000)

        assertCommandIssued<Command.HideWebContent>()
    }

    @Test
    fun whenUserRedirectedAfterSiteLoadedAndNewContentDelayedThenWebContentNotBlankedOut() = runTest {
        loadUrl("http://duckduckgo.com")
        testee.progressChanged(100)

        overrideUrl("http://example.com")
        advanceTimeBy(2000)

        assertCommandNotIssued<Command.HideWebContent>()
    }

    @Test
    fun whenUserRedirectedThenNotifyLoginDetector() = runTest {
        loadUrl("http://duckduckgo.com")
        testee.progressChanged(100)

        overrideUrl("http://example.com")

        verify(mockNavigationAwareLoginDetector).onEvent(NavigationEvent.Redirect("http://example.com"))
    }

    @Test
    fun whenLoadingProgressReaches50ThenShowWebContent() = runTest {
        loadUrl("http://duckduckgo.com")
        testee.progressChanged(50)
        overrideUrl("http://example.com")
        advanceTimeBy(2000)

        onProgressChanged(url = "http://example.com", newProgress = 50)

        assertCommandIssued<Command.ShowWebContent>()
    }

    @Test
    fun whenViewModelNotifiedThatUrlGotFocusThenViewStateIsUpdated() = runTest {
        testee.onOmnibarInputStateChanged("", true, hasQueryChanged = false)
        assertTrue(omnibarViewState().isEditing)
    }

    @Test
    fun whenViewModelNotifiedThatUrlLostFocusThenViewStateIsUpdated() {
        testee.onOmnibarInputStateChanged("", false, hasQueryChanged = false)
        assertFalse(omnibarViewState().isEditing)
    }

    @Test
    fun whenNoOmnibarTextEverEnteredThenViewStateHasEmptyString() {
        assertEquals("", omnibarViewState().omnibarText)
    }

    @Test
    fun whenDuckDuckGoUrlContainingQueryLoadedThenUrlRewrittenToContainQuery() {
        loadUrl("http://duckduckgo.com?q=test")
        assertEquals("test", omnibarViewState().omnibarText)
    }

    @Test
    fun whenDuckDuckGoUrlContainingQueryLoadedThenAtbRefreshed() {
        loadUrl("http://duckduckgo.com?q=test")
        verify(mockStatisticsUpdater).refreshSearchRetentionAtb()
    }

    @Test
    fun whenDuckDuckGoUrlNotContainingQueryLoadedThenFullUrlShown() {
        loadUrl("http://duckduckgo.com")
        assertEquals("http://duckduckgo.com", omnibarViewState().omnibarText)
    }

    @Test
    fun whenNonDuckDuckGoUrlLoadedThenFullUrlShown() {
        loadUrl("http://example.com")
        assertEquals("http://example.com", omnibarViewState().omnibarText)
    }

    @Test
    fun whenBrowsingAndViewModelGetsProgressUpdateThenViewStateIsUpdated() {
        setBrowserShowing(true)

        testee.progressChanged(50)
        assertEquals(50, loadingViewState().progress)
        assertEquals(true, loadingViewState().isLoading)

        testee.progressChanged(100)
        assertEquals(100, loadingViewState().progress)
        assertEquals(false, loadingViewState().isLoading)
    }

    @Test
    fun whenBrowsingAndViewModelGetsProgressUpdateLowerThan50ThenViewStateIsUpdatedTo50() {
        setBrowserShowing(true)

        testee.progressChanged(15)
        assertEquals(50, loadingViewState().progress)
        assertEquals(true, loadingViewState().isLoading)
    }

    @Test
    fun whenNotBrowserAndViewModelGetsProgressUpdateThenViewStateIsNotUpdated() {
        setBrowserShowing(false)
        testee.progressChanged(10)
        assertEquals(0, loadingViewState().progress)
        assertEquals(false, loadingViewState().isLoading)
    }

    @Test
    fun whenUrlClearedThenPrivacyGradeIsCleared() = runTest {
        loadUrl("https://duckduckgo.com")
        assertNotNull(privacyGradeState().privacyGrade)
        loadUrl(null)
        assertNull(privacyGradeState().privacyGrade)
    }

    @Test
    fun whenUrlLoadedThenPrivacyGradeIsReset() = runTest {
        loadUrl("https://duckduckgo.com")
        assertNotNull(privacyGradeState().privacyGrade)
    }

    @Test
    fun whenEnoughTrackersDetectedThenPrivacyGradeIsUpdated() {
        val grade = privacyGradeState().privacyGrade
        loadUrl("https://example.com")
        val entity = TestEntity("Network1", "Network1", 10.0)
        for (i in 1..10) {
            testee.trackerDetected(TrackingEvent("https://example.com", "", null, entity, false, null))
        }
        assertNotEquals(grade, privacyGradeState().privacyGrade)
    }

    @Test
    fun whenPrivacyGradeFinishedLoadingThenDoNotShowLoadingGrade() {
        testee.stopShowingEmptyGrade()
        assertFalse(privacyGradeState().showEmptyGrade)
    }

    @Test
    fun whenProgressChangesWhileBrowsingButSiteNotFullyLoadedThenPrivacyGradeShouldAnimateIsTrue() {
        setBrowserShowing(true)
        testee.progressChanged(50)
        assertTrue(privacyGradeState().shouldAnimate)
    }

    @Test
    fun whenProgressChangesWhileBrowsingAndSiteIsFullyLoadedThenPrivacyGradeShouldAnimateIsFalse() {
        setBrowserShowing(true)
        testee.progressChanged(100)
        assertFalse(privacyGradeState().shouldAnimate)
    }

    @Test
    fun whenProgressChangesAndIsProcessingTrackingLinkThenVisualProgressEqualsFixedProgress() {
        setBrowserShowing(true)
        testee.startProcessingTrackingLink()
        testee.progressChanged(100)
        assertEquals(50, loadingViewState().progress)
    }

    @Test
    fun whenProgressChangesAndIsProcessingTrackingLinkThenPrivacyGradeShouldAnimateIsTrue() {
        setBrowserShowing(true)
        testee.startProcessingTrackingLink()
        testee.progressChanged(100)
        assertTrue(privacyGradeState().shouldAnimate)
    }

    @Test
    fun whenProgressChangesAndPrivacyIsOnThenShowLoadingGradeIsAlwaysTrue() {
        setBrowserShowing(true)
        testee.progressChanged(50)
        assertTrue(privacyGradeState().showEmptyGrade)
        testee.progressChanged(100)
        assertTrue(privacyGradeState().showEmptyGrade)
    }

    @Test
    fun whenProgressChangesAndPrivacyIsOffButSiteNotFullyLoadedThenShowLoadingGradeIsTrue() {
        setBrowserShowing(true)
        testee.loadingViewState.value = loadingViewState().copy(privacyOn = false)
        testee.progressChanged(50)
        assertTrue(privacyGradeState().showEmptyGrade)
    }

    @Test
    fun whenProgressChangesAndPrivacyIsOffAndSiteIsFullyLoadedThenShowLoadingGradeIsFalse() {
        setBrowserShowing(true)
        testee.loadingViewState.value = loadingViewState().copy(privacyOn = false)
        testee.progressChanged(100)
        assertFalse(privacyGradeState().showEmptyGrade)
    }

    @Test
    fun whenProgressChangesAndIsProcessingTrackingLinkThenShowLoadingGradeIsTrue() {
        setBrowserShowing(true)
        testee.loadingViewState.value = loadingViewState().copy(privacyOn = false)
        testee.startProcessingTrackingLink()
        testee.progressChanged(100)
        assertTrue(privacyGradeState().showEmptyGrade)
    }

    @Test
    fun whenProgressChangesButIsTheSameAsBeforeThenDoNotUpdateState() {
        setBrowserShowing(true)
        testee.progressChanged(100)
        testee.stopShowingEmptyGrade()
        testee.progressChanged(100)
        assertFalse(privacyGradeState().showEmptyGrade)
    }

    @Test
    fun whenNotShowingEmptyGradeAndPrivacyGradeIsNotUnknownThenIsEnableIsTrue() {
        val testee = BrowserTabViewModel.PrivacyGradeViewState(PrivacyGrade.A, shouldAnimate = false, showEmptyGrade = false)
        assertTrue(testee.isEnabled)
    }

    @Test
    fun whenPrivacyGradeIsUnknownThenIsEnableIsFalse() {
        val testee = BrowserTabViewModel.PrivacyGradeViewState(PrivacyGrade.UNKNOWN, shouldAnimate = false, showEmptyGrade = false)
        assertFalse(testee.isEnabled)
    }

    @Test
    fun whenShowEmptyGradeIsTrueThenIsEnableIsTrue() {
        val testee = BrowserTabViewModel.PrivacyGradeViewState(PrivacyGrade.A, shouldAnimate = false, showEmptyGrade = true)
        assertTrue(testee.isEnabled)
    }

    @Test
    fun whenInitialisedThenPrivacyGradeIsNotShown() {
        assertFalse(browserViewState().showPrivacyGrade)
    }

    @Test
    fun whenUrlUpdatedThenPrivacyGradeIsShown() {
        loadUrl("")
        assertTrue(browserViewState().showPrivacyGrade)
    }

    @Test
    fun whenOmnibarDoesNotHaveFocusThenShowEmptyGradeIsFalse() {
        testee.onOmnibarInputStateChanged(query = "", hasFocus = false, hasQueryChanged = false)
        assertFalse(privacyGradeState().showEmptyGrade)
    }

    @Test
    fun whenOmnibarDoesNotHaveFocusThenPrivacyGradeIsShownAndSearchIconIsHidden() {
        testee.onOmnibarInputStateChanged(query = "", hasFocus = false, hasQueryChanged = false)
        assertTrue(browserViewState().showPrivacyGrade)
        assertFalse(browserViewState().showSearchIcon)
    }

    @Test
    fun whenBrowserShownAndOmnibarInputDoesNotHaveFocusThenPrivacyGradeIsShownAndSearchIconIsHidden() {
        whenever(mockOmnibarConverter.convertQueryToUrl("foo", null)).thenReturn("foo.com")
        testee.onUserSubmittedQuery("foo")
        testee.onOmnibarInputStateChanged(query = "", hasFocus = false, hasQueryChanged = false)
        assertTrue(browserViewState().showPrivacyGrade)
        assertFalse(browserViewState().showSearchIcon)
    }

    @Test
    fun whenBrowserNotShownAndOmnibarInputHasFocusThenPrivacyGradeIsNotShown() {
        testee.onOmnibarInputStateChanged("", true, hasQueryChanged = false)
        assertFalse(browserViewState().showPrivacyGrade)
    }

    @Test
    fun whenBrowserShownAndOmnibarInputHasFocusThenSearchIconIsShownAndPrivacyGradeIsHidden() {
        whenever(mockOmnibarConverter.convertQueryToUrl("foo", null)).thenReturn("foo.com")
        testee.onUserSubmittedQuery("foo")
        testee.onOmnibarInputStateChanged("", true, hasQueryChanged = false)
        assertFalse(browserViewState().showPrivacyGrade)
        assertTrue(browserViewState().showSearchIcon)
    }

    @Test
    fun whenInitialisedThenFireButtonIsShown() {
        assertTrue(browserViewState().fireButton is HighlightableButton.Visible)
    }

    @Test
    fun whenOmnibarInputDoesNotHaveFocusAndHasQueryThenFireButtonIsShown() {
        testee.onOmnibarInputStateChanged("query", false, hasQueryChanged = false)
        assertTrue(browserViewState().fireButton is HighlightableButton.Visible)
    }

    @Test
    fun whenOmnibarInputDoesNotHaveFocusOrQueryThenFireButtonIsShown() {
        testee.onOmnibarInputStateChanged("", false, hasQueryChanged = false)
        assertTrue(browserViewState().fireButton is HighlightableButton.Visible)
    }

    @Test
    fun whenOmnibarInputHasFocusAndNoQueryThenFireButtonIsShown() {
        testee.onOmnibarInputStateChanged("", true, hasQueryChanged = false)
        assertTrue(browserViewState().fireButton is HighlightableButton.Visible)
    }

    @Test
    fun whenOmnibarInputHasFocusAndQueryThenFireButtonIsHidden() {
        testee.onOmnibarInputStateChanged("query", true, hasQueryChanged = false)
        assertTrue(browserViewState().fireButton is HighlightableButton.Gone)
    }

    @Test
    fun whenInitialisedThenTabsButtonIsShown() {
        assertTrue(browserViewState().showTabsButton)
    }

    @Test
    fun whenOmnibarInputDoesNotHaveFocusOrQueryThenTabsButtonIsShown() {
        testee.onOmnibarInputStateChanged("", false, hasQueryChanged = false)
        assertTrue(browserViewState().showTabsButton)
    }

    @Test
    fun whenOmnibarInputDoesNotHaveFocusAndHasQueryThenTabsButtonIsShown() {
        testee.onOmnibarInputStateChanged("query", false, hasQueryChanged = false)
        assertTrue(browserViewState().showTabsButton)
    }

    @Test
    fun whenOmnibarInputHasFocusAndNoQueryThenTabsButtonIsShown() {
        testee.onOmnibarInputStateChanged("", true, hasQueryChanged = false)
        assertTrue(browserViewState().showTabsButton)
    }

    @Test
    fun whenOmnibarInputHasFocusAndQueryThenTabsButtonIsHidden() {
        testee.onOmnibarInputStateChanged("query", true, hasQueryChanged = false)
        assertFalse(browserViewState().showTabsButton)
    }

    @Test
    fun whenInitialisedThenMenuButtonIsShown() {
        assertTrue(browserViewState().showMenuButton.isEnabled())
    }

    @Test
    fun whenOmnibarInputDoesNotHaveFocusOrQueryThenMenuButtonIsShown() {
        testee.onOmnibarInputStateChanged("", false, hasQueryChanged = false)
        assertTrue(browserViewState().showMenuButton.isEnabled())
    }

    @Test
    fun whenOmnibarInputDoesNotHaveFocusAndHasQueryThenMenuButtonIsShown() {
        testee.onOmnibarInputStateChanged("query", false, hasQueryChanged = false)
        assertTrue(browserViewState().showMenuButton.isEnabled())
    }

    @Test
    fun whenOmnibarInputHasFocusAndNoQueryThenMenuButtonIsShown() {
        testee.onOmnibarInputStateChanged("", true, hasQueryChanged = false)
        assertTrue(browserViewState().showMenuButton.isEnabled())
    }

    @Test
    fun whenOmnibarInputHasFocusAndQueryThenMenuButtonIsHidden() {
        testee.onOmnibarInputStateChanged("query", true, hasQueryChanged = false)
        assertFalse(browserViewState().showMenuButton.isEnabled())
    }

    @Test
    fun whenEnteringQueryWithAutoCompleteEnabledThenAutoCompleteSuggestionsShown() {
        whenever(mockAutoCompleteService.autoComplete("foo")).thenReturn(Observable.just(emptyList()))
        doReturn(true).whenever(mockSettingsStore).autoCompleteSuggestionsEnabled
        testee.onOmnibarInputStateChanged("foo", true, hasQueryChanged = true)
        assertTrue(autoCompleteViewState().showSuggestions)
    }

    @Test
    fun whenOmnibarInputStateChangedWithAutoCompleteEnabledButNoQueryChangeThenAutoCompleteSuggestionsNotShown() {
        doReturn(true).whenever(mockSettingsStore).autoCompleteSuggestionsEnabled
        testee.onOmnibarInputStateChanged("foo", true, hasQueryChanged = false)
        assertFalse(autoCompleteViewState().showSuggestions)
    }

    @Test
    fun whenOmnibarFocusedWithUrlAndUserHasFavoritesThenAutoCompleteShowsFavorites() {
        testee.autoCompleteViewState.value =
            autoCompleteViewState().copy(favorites = listOf(QuickAccessFavorite(Favorite(1, "title", "http://example.com", 1))))
        doReturn(true).whenever(mockSettingsStore).autoCompleteSuggestionsEnabled
        testee.onOmnibarInputStateChanged("https://example.com", true, hasQueryChanged = false)
        assertFalse(autoCompleteViewState().showSuggestions)
        assertTrue(autoCompleteViewState().showFavorites)
    }

    @Test
    fun whenEnteringQueryWithAutoCompleteDisabledThenAutoCompleteSuggestionsNotShown() {
        doReturn(false).whenever(mockSettingsStore).autoCompleteSuggestionsEnabled
        testee.onOmnibarInputStateChanged("foo", true, hasQueryChanged = true)
        assertFalse(autoCompleteViewState().showSuggestions)
    }

    @Test
    fun whenEnteringEmptyQueryWithAutoCompleteEnabledThenAutoCompleteSuggestionsNotShown() {
        doReturn(true).whenever(mockSettingsStore).autoCompleteSuggestionsEnabled
        testee.onOmnibarInputStateChanged("", true, hasQueryChanged = true)
        assertFalse(autoCompleteViewState().showSuggestions)
    }

    @Test
    fun whenEnteringEmptyQueryWithAutoCompleteDisabledThenAutoCompleteSuggestionsNotShown() {
        doReturn(false).whenever(mockSettingsStore).autoCompleteSuggestionsEnabled
        testee.onOmnibarInputStateChanged("", true, hasQueryChanged = true)
        assertFalse(autoCompleteViewState().showSuggestions)
    }

    @Test
    fun whenEnteringEmptyQueryThenHideKeyboardCommandNotIssued() {
        testee.onUserSubmittedQuery("")
        verify(mockCommandObserver, never()).onChanged(Mockito.any(Command.HideKeyboard.javaClass))
    }

    @Test
    fun whenEnteringNonEmptyQueryThenHideKeyboardCommandIssued() {
        whenever(mockOmnibarConverter.convertQueryToUrl("foo", null)).thenReturn("foo.com")
        testee.onUserSubmittedQuery("foo")
        verify(mockCommandObserver, atLeastOnce()).onChanged(commandCaptor.capture())
        assertTrue(commandCaptor.allValues.any { it == Command.HideKeyboard })
    }

    @Test
    fun whenEnteringAppLinkQueryAndShouldShowAppLinksPromptThenNavigateInBrowserAndSetPreviousUrlToNull() {
        whenever(mockSettingsStore.showAppLinksPrompt).thenReturn(true)
        whenever(mockOmnibarConverter.convertQueryToUrl("foo", null)).thenReturn("foo.com")
        testee.onUserSubmittedQuery("foo")
        verify(mockCommandObserver, atLeastOnce()).onChanged(commandCaptor.capture())
        assertTrue(commandCaptor.allValues.any { it == Command.HideKeyboard })
        verify(mockAppLinksHandler).updatePreviousUrl(null)
    }

    @Test
    fun whenEnteringAppLinkQueryAndShouldNotShowAppLinksPromptThenNavigateInBrowserAndSetUserQueryState() {
        whenever(mockSettingsStore.showAppLinksPrompt).thenReturn(false)
        whenever(mockOmnibarConverter.convertQueryToUrl("foo", null)).thenReturn("foo.com")
        testee.onUserSubmittedQuery("foo")
        verify(mockCommandObserver, atLeastOnce()).onChanged(commandCaptor.capture())
        assertTrue(commandCaptor.allValues.any { it == Command.HideKeyboard })
        verify(mockAppLinksHandler).updatePreviousUrl("foo.com")
        verify(mockAppLinksHandler).setUserQueryState(true)
    }

    @Test
    fun whenNotifiedEnteringFullScreenThenViewStateUpdatedWithFullScreenFlag() {
        val stubView = View(context)
        testee.goFullScreen(stubView)
        assertTrue(browserViewState().isFullScreen)
    }

    @Test
    fun whenNotifiedEnteringFullScreenThenEnterFullScreenCommandIssued() {
        val stubView = View(context)
        testee.goFullScreen(stubView)
        verify(mockCommandObserver, atLeastOnce()).onChanged(commandCaptor.capture())
        assertTrue(commandCaptor.lastValue is Command.ShowFullScreen)
    }

    @Test
    fun whenNotifiedLeavingFullScreenThenViewStateUpdatedWithFullScreenFlagDisabled() {
        testee.exitFullScreen()
        assertFalse(browserViewState().isFullScreen)
    }

    @Test
    fun whenViewModelInitialisedThenFullScreenFlagIsDisabled() {
        assertFalse(browserViewState().isFullScreen)
    }

    @Test
    fun whenUserSelectsDownloadImageOptionFromContextMenuThenDownloadCommandIssuedWithoutRequirementForFurtherUserConfirmation() {
        whenever(mockLongPressHandler.userSelectedMenuItem(any(), any()))
            .thenReturn(DownloadFile("example.com"))

        val mockMenuItem: MenuItem = mock()
        val longPressTarget = LongPressTarget(url = "example.com", type = WebView.HitTestResult.SRC_ANCHOR_TYPE)
        testee.userSelectedItemFromLongPressMenu(longPressTarget, mockMenuItem)
        verify(mockCommandObserver, atLeastOnce()).onChanged(commandCaptor.capture())
        assertTrue(commandCaptor.lastValue is Command.DownloadImage)

        val lastCommand = commandCaptor.lastValue as Command.DownloadImage
        assertEquals("example.com", lastCommand.url)
        assertFalse(lastCommand.requestUserConfirmation)
    }

    @Test
    fun whenUserTypesSearchTermThenViewStateUpdatedToDenoteUserIsFindingInPage() {
        testee.userFindingInPage("foo")
        assertTrue(findInPageViewState().visible)
    }

    @Test
    fun whenUserTypesSearchTermThenViewStateUpdatedToContainSearchTerm() {
        testee.userFindingInPage("foo")
        assertEquals("foo", findInPageViewState().searchTerm)
    }

    @Test
    fun whenUserDismissesFindInPageThenViewStateUpdatedToDenoteUserIsNotFindingInPage() {
        testee.dismissFindInView()
        assertFalse(findInPageViewState().visible)
    }

    @Test
    fun whenUserDismissesFindInPageThenViewStateUpdatedToClearSearchTerm() {
        testee.userFindingInPage("foo")
        testee.dismissFindInView()
        assertEquals("", findInPageViewState().searchTerm)
    }

    @Test
    fun whenUserSelectsDesktopSiteThenDesktopModeStateUpdated() {
        loadUrl("http://example.com")
        testee.onDesktopSiteModeToggled(true)
        verify(mockCommandObserver, atLeastOnce()).onChanged(commandCaptor.capture())
        verify(mockPixel).fire(AppPixelName.MENU_ACTION_DESKTOP_SITE_ENABLE_PRESSED)
        assertTrue(browserViewState().isDesktopBrowsingMode)
    }

    @Test
    fun whenUserSelectsMobileSiteThenMobileModeStateUpdated() {
        loadUrl("http://example.com")
        testee.onDesktopSiteModeToggled(false)
        verify(mockPixel).fire(AppPixelName.MENU_ACTION_DESKTOP_SITE_DISABLE_PRESSED)
        assertFalse(browserViewState().isDesktopBrowsingMode)
    }

    @Test
    fun whenHomeShowingAndNeverBrowsedThenForwardButtonInactive() {
        setupNavigation(isBrowsing = false)
        assertFalse(browserViewState().canGoForward)
    }

    @Test
    fun whenHomeShowingByPressingBackOnBrowserThenForwardButtonActive() {
        setupNavigation(isBrowsing = true)
        testee.onUserPressedBack()
        assertFalse(browserViewState().browserShowing)
        assertTrue(browserViewState().canGoForward)
    }

    @Test
    fun whenFindInPageShowingByPressingBackOnBrowserThenViewStateUpdatedInvisibleAndDoesNotGoToPreviousPage() {
        setupNavigation(isBrowsing = true, canGoBack = true)
        testee.onFindInPageSelected()
        testee.onUserPressedBack()

        assertFalse(findInPageViewState().visible)
        assertCommandIssued<Command.DismissFindInPage>()

        val issuedCommand = commandCaptor.allValues.find { it is Command.NavigateBack }
        assertNull(issuedCommand)
    }

    @Test
    fun whenHomeShowingByPressingBackOnInvalidatedBrowserThenForwardButtonInactive() {
        setupNavigation(isBrowsing = true)
        givenInvalidatedGlobalLayout()
        testee.onUserPressedBack()
        assertFalse(browserViewState().browserShowing)
        assertFalse(browserViewState().canGoForward)
    }

    @Test
    fun whenBrowserShowingAndCanGoForwardThenForwardButtonActive() {
        setupNavigation(isBrowsing = true, canGoForward = true)
        assertTrue(browserViewState().canGoForward)
    }

    @Test
    fun whenBrowserShowingAndCannotGoForwardThenForwardButtonInactive() {
        setupNavigation(isBrowsing = true, canGoForward = false)
        assertFalse(browserViewState().canGoForward)
    }

    @Test
    fun whenHomeShowingThenBackButtonInactiveEvenIfBrowserCanGoBack() {
        setupNavigation(isBrowsing = false, canGoBack = false)
        assertFalse(browserViewState().canGoBack)

        setupNavigation(isBrowsing = false, canGoBack = true)
        assertFalse(browserViewState().canGoBack)
    }

    @Test
    fun whenBrowserShowingAndCanGoBackThenBackButtonActive() {
        setupNavigation(isBrowsing = true, canGoBack = true)
        assertTrue(browserViewState().canGoBack)
    }

    @Test
    fun whenBrowserShowingAndCannotGoBackAndSkipHomeThenBackButtonInactive() {
        setupNavigation(skipHome = true, isBrowsing = true, canGoBack = false)
        assertFalse(browserViewState().canGoBack)
    }

    @Test
    fun whenBrowserShowingAndCannotGoBackAndNotSkipHomeThenBackButtonActive() {
        setupNavigation(skipHome = false, isBrowsing = true, canGoBack = false)
        assertTrue(browserViewState().canGoBack)
    }

    @Test
    fun whenUserBrowsingPressesForwardThenNavigatesForward() {
        setBrowserShowing(true)
        testee.onUserPressedForward()
        assertTrue(captureCommands().lastValue == Command.NavigateForward)
    }

    @Test
    fun whenUserOnHomePressesForwardThenBrowserShownAndPageRefreshed() {
        setBrowserShowing(false)
        testee.onUserPressedForward()
        assertTrue(browserViewState().browserShowing)
        assertTrue(captureCommands().lastValue == Command.Refresh)
    }

    @Test
    fun whenRefreshRequestedWithInvalidatedGlobalLayoutThenOpenCurrentUrlInNewTab() {
        givenOneActiveTabSelected()
        givenInvalidatedGlobalLayout()

        testee.onRefreshRequested()

        assertCommandIssued<Command.OpenInNewTab>() {
            assertNull(sourceTabId)
        }
    }

    @Test
    fun whenRefreshRequestedWithInvalidatedGlobalLayoutThenCloseCurrentTab() {
        givenOneActiveTabSelected()
        givenInvalidatedGlobalLayout()

        testee.onRefreshRequested()

        runTest {
            verify(mockTabRepository).deleteTabAndSelectSource(selectedTabLiveData.value!!.tabId)
        }
    }

    @Test
    fun whenRefreshRequestedWithBrowserGlobalLayoutThenRefresh() {
        testee.onRefreshRequested()
        assertCommandIssued<Command.Refresh>()
    }

    @Test
    fun whenRefreshRequestedWithQuerySearchThenFireQueryChangePixelZero() {
        loadUrl("query")

        testee.onRefreshRequested()

        verify(mockPixel).fire("rq_0")
    }

    @Test
    fun whenRefreshRequestedWithUrlThenDoNotFireQueryChangePixel() {
        loadUrl("https://example.com")

        testee.onRefreshRequested()

        verify(mockPixel, never()).fire("rq_0")
    }

    @Test
    fun whenUserSubmittedQueryWithPreviousBlankQueryThenDoNotSendQueryChangePixel() {
        whenever(mockOmnibarConverter.convertQueryToUrl("another query", null)).thenReturn("another query")
        loadUrl("")

        testee.onUserSubmittedQuery("another query")

        verify(mockPixel, never()).fire("rq_0")
        verify(mockPixel, never()).fire("rq_1")
    }

    @Test
    fun whenUserSubmittedQueryWithDifferentPreviousQueryThenSendQueryChangePixel() {
        whenever(mockOmnibarConverter.convertQueryToUrl("another query", null)).thenReturn("another query")
        loadUrl("query")

        testee.onUserSubmittedQuery("another query")

        verify(mockPixel, never()).fire("rq_0")
        verify(mockPixel).fire("rq_1")
    }

    @Test
    fun whenUserSubmittedDifferentQueryAndOldQueryIsUrlThenDoNotSendQueryChangePixel() {
        whenever(mockOmnibarConverter.convertQueryToUrl("another query", null)).thenReturn("another query")
        loadUrl("www.foo.com")

        testee.onUserSubmittedQuery("another query")

        verify(mockPixel, never()).fire("rq_0")
        verify(mockPixel, never()).fire("rq_1")
    }

    @Test
    fun whenUserBrowsingPressesBackAndBrowserCanGoBackThenNavigatesToPreviousPageAndHandledTrue() {
        setupNavigation(isBrowsing = true, canGoBack = true, stepsToPreviousPage = 2)
        assertTrue(testee.onUserPressedBack())

        val backCommand = captureCommands().lastValue as Command.NavigateBack
        assertNotNull(backCommand)
        assertEquals(2, backCommand.steps)
    }

    @Test
    fun whenUserBrowsingPressesBackAndBrowserCannotGoBackAndHomeNotSkippedThenHomeShownAndHandledTrue() {
        setupNavigation(skipHome = false, isBrowsing = true, canGoBack = false)
        assertTrue(testee.onUserPressedBack())
        assertFalse(browserViewState().browserShowing)
        assertEquals("", omnibarViewState().omnibarText)
    }

    @Test
    fun whenUserBrowsingPressesBackAndBrowserCannotGoBackAndHomeIsSkippedThenHandledFalse() {
        setupNavigation(skipHome = true, isBrowsing = false, canGoBack = false)
        assertFalse(testee.onUserPressedBack())
    }

    @Test
    fun whenUserOnHomePressesBackThenReturnsHandledFalse() {
        setBrowserShowing(false)
        assertFalse(testee.onUserPressedBack())
    }

    @Test
    fun whenUserSelectsDesktopSiteWhenOnMobileSpecificSiteThenUrlModified() {
        loadUrl("http://m.example.com")
        testee.onDesktopSiteModeToggled(true)
        verify(mockCommandObserver, atLeastOnce()).onChanged(commandCaptor.capture())
        val ultimateCommand = commandCaptor.lastValue as Navigate
        assertEquals("http://example.com", ultimateCommand.url)
    }

    @Test
    fun whenUserSelectsDesktopSiteWhenNotOnMobileSpecificSiteThenUrlNotModified() {
        loadUrl("http://example.com")
        testee.onDesktopSiteModeToggled(true)
        verify(mockCommandObserver, atLeastOnce()).onChanged(commandCaptor.capture())
        val ultimateCommand = commandCaptor.lastValue
        assertTrue(ultimateCommand == Command.Refresh)
    }

    @Test
    fun whenUserSelectsMobileSiteWhenOnMobileSpecificSiteThenUrlNotModified() {
        loadUrl("http://m.example.com")
        testee.onDesktopSiteModeToggled(false)
        verify(mockCommandObserver, atLeastOnce()).onChanged(commandCaptor.capture())
        val ultimateCommand = commandCaptor.lastValue
        assertTrue(ultimateCommand == Command.Refresh)
    }

    @Test
    fun whenUserSelectsMobileSiteWhenNotOnMobileSpecificSiteThenUrlNotModified() {
        loadUrl("http://example.com")
        testee.onDesktopSiteModeToggled(false)
        verify(mockCommandObserver, atLeastOnce()).onChanged(commandCaptor.capture())
        val ultimateCommand = commandCaptor.lastValue
        assertTrue(ultimateCommand == Command.Refresh)
    }

    @Test
    fun whenUserSelectsOpenTabThenTabCommandSent() {
        whenever(mockLongPressHandler.userSelectedMenuItem(any(), any())).thenReturn(OpenInNewTab("http://example.com"))
        val mockMenItem: MenuItem = mock()
        val longPressTarget = LongPressTarget(url = "http://example.com", type = WebView.HitTestResult.SRC_ANCHOR_TYPE)
        testee.userSelectedItemFromLongPressMenu(longPressTarget, mockMenItem)
        val command = captureCommands().value as Command.OpenInNewTab
        assertEquals("http://example.com", command.query)

        assertCommandIssued<Command.OpenInNewTab> {
            assertNotNull(sourceTabId)
        }
    }

    @Test
    fun whenSiteLoadedAndUserSelectsToAddBookmarkThenAddBookmarkCommandSentWithUrlAndTitle() = runTest {
        val url = "http://foo.com"
        val title = "Foo Title"
        val bookmark = Bookmark(id = 0, title = title, url = url, parentId = 0)
        whenever(mockBookmarksRepository.insert(title = anyString(), url = anyString(), parentId = anyLong())).thenReturn(bookmark)
        loadUrl(url = url)
        testee.titleReceived(newTitle = title)
        testee.onBookmarkMenuClicked()
        val command = captureCommands().value as Command.ShowSavedSiteAddedConfirmation
        assertEquals(url, command.savedSiteChangedViewState.savedSite.url)
        assertEquals(title, command.savedSiteChangedViewState.savedSite.title)
    }

    @Test
    fun whenNoSiteAndUserSelectsToAddBookmarkThenBookmarkIsNotAdded() = runTest {
        val bookmark = Bookmark(id = 0, title = "A title", url = "www.example.com", parentId = 0)
        whenever(mockBookmarksRepository.insert(anyString(), anyString(), anyLong())).thenReturn(bookmark)

        testee.onBookmarkMenuClicked()

        verify(mockBookmarksRepository, times(0)).insert(bookmark)
    }

    @Test
    fun whenUserTogglesNonWhitelistedSiteThenSiteAddedToWhitelistAndPixelSentAndPageRefreshed() = runTest {
        whenever(mockUserWhitelistDao.contains("www.example.com")).thenReturn(false)
        loadUrl("http://www.example.com/home.html")
        testee.onWhitelistSelected()
        verify(mockUserWhitelistDao).insert(UserWhitelistedDomain("www.example.com"))
        verify(mockPixel).fire(AppPixelName.BROWSER_MENU_WHITELIST_ADD)
        verify(mockCommandObserver).onChanged(Command.Refresh)
    }

    @Test
    fun whenUserTogglesWhitelsitedSiteThenSiteRemovedFromWhitelistAndPixelSentAndPageRefreshed() = runTest {
        whenever(mockUserWhitelistDao.contains("www.example.com")).thenReturn(true)
        loadUrl("http://www.example.com/home.html")
        testee.onWhitelistSelected()
        verify(mockUserWhitelistDao).delete(UserWhitelistedDomain("www.example.com"))
        verify(mockPixel).fire(AppPixelName.BROWSER_MENU_WHITELIST_REMOVE)
        verify(mockCommandObserver).onChanged(Command.Refresh)
    }

    @Test
    fun whenOnSiteAndBrokenSiteSelectedThenBrokenSiteFeedbackCommandSentWithUrl() = runTest {
        loadUrl("foo.com", isBrowserShowing = true)
        testee.onBrokenSiteSelected()
        val command = captureCommands().value as Command.BrokenSiteFeedback
        assertEquals("foo.com", command.data.url)
    }

    @Test
    fun whenNoSiteAndBrokenSiteSelectedThenBrokenSiteFeedbackCommandSentWithoutUrl() {
        testee.onBrokenSiteSelected()
        val command = captureCommands().value as Command.BrokenSiteFeedback
        assertEquals("", command.data.url)
    }

    @Test
    fun whenUserSelectsToShareLinkThenShareLinkCommandSent() {
        loadUrl("foo.com")
        testee.onShareSelected()
        val command = captureCommands().value as Command.ShareLink
        assertEquals("foo.com", command.url)
    }

    @Test
    fun whenUserSelectsToShareLinkWithNullUrlThenShareLinkCommandNotSent() {
        loadUrl(null)
        testee.onShareSelected()
        verify(mockCommandObserver, never()).onChanged(any())
    }

    @Test
    fun whenWebSessionRestoredThenGlobalLayoutSwitchedToShowingBrowser() {
        testee.onWebSessionRestored()
        assertFalse(browserGlobalLayoutViewState().isNewTabState)
    }

    @Test
    fun whenWebViewSessionIsToBeSavedThenUnderlyingSessionStoredCalled() {
        testee.saveWebViewState(null, "")
        verify(webViewSessionStorage).saveSession(anyOrNull(), anyString())
    }

    @Test
    fun whenRestoringWebViewSessionNotRestorableThenPreviousUrlLoaded() {
        whenever(mockOmnibarConverter.convertQueryToUrl("foo.com")).thenReturn("foo.com")
        whenever(webViewSessionStorage.restoreSession(anyOrNull(), anyString())).thenReturn(false)
        testee.restoreWebViewState(null, "foo.com")

        verify(mockCommandObserver, atLeastOnce()).onChanged(commandCaptor.capture())
        val command = commandCaptor.lastValue as Navigate
        assertEquals("foo.com", command.url)
    }

    @Test
    fun whenRestoringWebViewSessionNotRestorableAndNoPreviousUrlThenNoUrlLoaded() {
        whenever(webViewSessionStorage.restoreSession(anyOrNull(), anyString())).thenReturn(false)
        testee.restoreWebViewState(null, "")
        assertFalse(commandCaptor.allValues.any { it is Navigate })
    }

    @Test
    fun whenWebViewSessionRestorableThenSessionRestored() {
        whenever(webViewSessionStorage.restoreSession(anyOrNull(), anyString())).thenReturn(true)
        testee.restoreWebViewState(null, "")
        assertFalse(browserGlobalLayoutViewState().isNewTabState)
    }

    @Test
    fun whenUrlNullThenSetBrowserNotShowing() = runTest {
        testee.loadData("id", null, false, false)
        testee.determineShowBrowser()
        assertEquals(false, testee.browserViewState.value?.browserShowing)
    }

    @Test
    fun whenUrlBlankThenSetBrowserNotShowing() = runTest {
        testee.loadData("id", "  ", false, false)
        testee.determineShowBrowser()
        assertEquals(false, testee.browserViewState.value?.browserShowing)
    }

    @Test
    fun whenUrlPresentThenSetBrowserShowing() = runTest {
        testee.loadData("id", "https://example.com", false, false)
        testee.determineShowBrowser()
        assertEquals(true, testee.browserViewState.value?.browserShowing)
    }

    @Test
    fun whenFavoritesOnboardingAndSiteLoadedThenHighglightMenuButton() = runTest {
        testee.loadData("id", "https://example.com", false, true)
        testee.determineShowBrowser()
        assertEquals(true, testee.browserViewState.value?.showMenuButton?.isHighlighted())
    }

    @Test
    fun whenFavoritesOnboardingAndUserOpensOptionsMenuThenHighglightAddFavoriteOption() = runTest {
        testee.loadData("id", "https://example.com", false, true)
        testee.determineShowBrowser()

        testee.onBrowserMenuClicked()

        assertEquals(true, testee.browserViewState.value?.addFavorite?.isHighlighted())
    }

    @Test
    fun whenFavoritesOnboardingAndUserClosesOptionsMenuThenMenuButtonNotHighlighted() = runTest {
        testee.loadData("id", "https://example.com", false, true)
        testee.determineShowBrowser()

        testee.onBrowserMenuClosed()

        assertEquals(false, testee.browserViewState.value?.addFavorite?.isHighlighted())
    }

    @Test
    fun whenFavoritesOnboardingAndUserClosesOptionsMenuThenLoadingNewSiteDoesNotHighlightMenuOption() = runTest {
        testee.loadData("id", "https://example.com", false, true)
        testee.determineShowBrowser()
        testee.onBrowserMenuClicked()
        testee.onBrowserMenuClosed()

        testee.determineShowBrowser()

        assertEquals(false, testee.browserViewState.value?.addFavorite?.isHighlighted())
    }

    @Test
    fun whenRecoveringFromProcessGoneThenShowErrorWithAction() {
        testee.recoverFromRenderProcessGone()
        assertCommandIssued<Command.ShowErrorWithAction>()
    }

    @Test
    fun whenUserClicksOnErrorActionThenOpenCurrentUrlInNewTab() {
        givenOneActiveTabSelected()
        testee.recoverFromRenderProcessGone()
        verify(mockCommandObserver, atLeastOnce()).onChanged(commandCaptor.capture())
        val showErrorWithAction = commandCaptor.value as Command.ShowErrorWithAction

        showErrorWithAction.action()

        assertCommandIssued<Command.OpenInNewTab> {
            assertEquals("https://example.com", query)
            assertNull(sourceTabId)
        }
    }

    @Test
    fun whenUserClicksOnErrorActionThenOpenCurrentTabIsClosed() {
        givenOneActiveTabSelected()
        testee.recoverFromRenderProcessGone()
        verify(mockCommandObserver, atLeastOnce()).onChanged(commandCaptor.capture())
        val showErrorWithAction = commandCaptor.value as Command.ShowErrorWithAction

        showErrorWithAction.action()

        runTest {
            verify(mockTabRepository).deleteTabAndSelectSource(selectedTabLiveData.value!!.tabId)
        }
    }

    @Test
    fun whenRecoveringFromProcessGoneThenGlobalLayoutIsInvalidated() {
        testee.recoverFromRenderProcessGone()

        assertTrue(globalLayoutViewState() is BrowserTabViewModel.GlobalLayoutViewState.Invalidated)
    }

    @Test
    fun whenRecoveringFromProcessGoneThenLoadingIsReset() {
        testee.recoverFromRenderProcessGone()

        assertEquals(loadingViewState(), BrowserTabViewModel.LoadingViewState())
    }

    @Test
    fun whenRecoveringFromProcessGoneThenFindInPageIsReset() {
        testee.recoverFromRenderProcessGone()

        assertEquals(findInPageViewState(), BrowserTabViewModel.FindInPageViewState())
    }

    @Test
    fun whenRecoveringFromProcessGoneThenExpectedBrowserOptionsAreDisabled() {
        setupNavigation(skipHome = true, isBrowsing = true, canGoForward = true, canGoBack = true, stepsToPreviousPage = 1)

        testee.recoverFromRenderProcessGone()

        assertFalse(browserViewState().canGoBack)
        assertFalse(browserViewState().canGoForward)
        assertFalse(browserViewState().canReportSite)
        assertFalse(browserViewState().canChangeBrowsingMode)
        assertFalse(browserViewState().canFireproofSite)
        assertFalse(findInPageViewState().canFindInPage)
    }

    @Test
    fun whenAuthenticationIsRequiredThenRequiresAuthenticationCommandSent() {
        val mockHandler = mock<HttpAuthHandler>()
        val siteURL = "http://example.com/requires-auth"
        val authenticationRequest = BasicAuthenticationRequest(mockHandler, "example.com", "test realm", siteURL)
        testee.requiresAuthentication(authenticationRequest)
        verify(mockCommandObserver, atLeastOnce()).onChanged(commandCaptor.capture())

        val command = commandCaptor.lastValue
        assertTrue(command is Command.RequiresAuthentication)

        val requiresAuthCommand = command as Command.RequiresAuthentication
        assertSame(authenticationRequest, requiresAuthCommand.request)
    }

    @Test
    fun whenAuthenticationIsRequiredForSameHostThenNoChangesOnBrowser() {
        val mockHandler = mock<HttpAuthHandler>()
        val siteURL = "http://example.com/requires-auth"
        val authenticationRequest = BasicAuthenticationRequest(mockHandler, "example.com", "test realm", siteURL)

        loadUrl(url = "http://example.com", isBrowserShowing = true)
        testee.requiresAuthentication(authenticationRequest)

        assertCommandNotIssued<Command.HideWebContent>()
        assertEquals("http://example.com", omnibarViewState().omnibarText)
    }

    @Test
    fun whenAuthenticationIsRequiredForDifferentHostThenUpdateUrlAndHideWebContent() {
        val mockHandler = mock<HttpAuthHandler>()
        val siteURL = "http://example.com/requires-auth"
        val authenticationRequest = BasicAuthenticationRequest(mockHandler, "example.com", "test realm", siteURL)

        loadUrl(url = "http://another.website.com", isBrowserShowing = true)
        testee.requiresAuthentication(authenticationRequest)

        assertCommandIssued<Command.HideWebContent>()
        assertEquals(siteURL, omnibarViewState().omnibarText)
    }

    @Test
    fun whenHandleAuthenticationThenHandlerCalledWithParameters() {
        val mockHandler = mock<HttpAuthHandler>()
        val username = "user"
        val password = "password"
        val authenticationRequest = BasicAuthenticationRequest(mockHandler, "example.com", "test realm", "")
        val credentials = BasicAuthenticationCredentials(username = username, password = password)
        testee.handleAuthentication(request = authenticationRequest, credentials = credentials)

        verify(mockHandler, atLeastOnce()).proceed(username, password)
    }

    @Test
    fun whenAuthenticationDialogAcceptedThenShowWebContent() {
        val authenticationRequest = BasicAuthenticationRequest(mock(), "example.com", "test realm", "")
        val credentials = BasicAuthenticationCredentials(username = "user", password = "password")

        testee.handleAuthentication(request = authenticationRequest, credentials = credentials)

        assertCommandIssued<Command.ShowWebContent>()
    }

    @Test
    fun whenAuthenticationDialogCanceledThenShowWebContent() {
        val authenticationRequest = BasicAuthenticationRequest(mock(), "example.com", "test realm", "")

        testee.cancelAuthentication(request = authenticationRequest)

        assertCommandIssued<Command.ShowWebContent>()
    }

    @Test
    fun whenBookmarkSuggestionSubmittedThenAutoCompleteBookmarkSelectionPixelSent() = runTest {
        whenever(mockBookmarksRepository.hasBookmarks()).thenReturn(true)
        val suggestion = AutoCompleteBookmarkSuggestion("example", "Example", "https://example.com")
        testee.autoCompleteViewState.value = autoCompleteViewState().copy(searchResults = AutoCompleteResult("", listOf(suggestion)))
        testee.fireAutocompletePixel(suggestion)
        verify(mockPixel).fire(AppPixelName.AUTOCOMPLETE_BOOKMARK_SELECTION, pixelParams(showedBookmarks = true, bookmarkCapable = true))
    }

    @Test
    fun whenSearchSuggestionSubmittedWithBookmarksThenAutoCompleteSearchSelectionPixelSent() = runTest {
        whenever(mockBookmarksRepository.hasBookmarks()).thenReturn(true)
        val suggestions = listOf(AutoCompleteSearchSuggestion("", false), AutoCompleteBookmarkSuggestion("", "", ""))
        testee.autoCompleteViewState.value = autoCompleteViewState().copy(searchResults = AutoCompleteResult("", suggestions))
        testee.fireAutocompletePixel(AutoCompleteSearchSuggestion("example", false))

        verify(mockPixel).fire(AppPixelName.AUTOCOMPLETE_SEARCH_SELECTION, pixelParams(showedBookmarks = true, bookmarkCapable = true))
    }

    @Test
    fun whenSearchSuggestionSubmittedWithoutBookmarksThenAutoCompleteSearchSelectionPixelSent() = runTest {
        whenever(mockBookmarksRepository.hasBookmarks()).thenReturn(false)
        testee.autoCompleteViewState.value = autoCompleteViewState().copy(searchResults = AutoCompleteResult("", emptyList()))
        testee.fireAutocompletePixel(AutoCompleteSearchSuggestion("example", false))

        verify(mockPixel).fire(AppPixelName.AUTOCOMPLETE_SEARCH_SELECTION, pixelParams(showedBookmarks = false, bookmarkCapable = false))
    }

    @Test
    fun whenUserSelectToEditQueryThenMoveCaretToTheEnd() = runTest {
        testee.onUserSelectedToEditQuery("foo")

        assertCommandIssued<Command.EditWithSelectedQuery>()
    }

    @Test
    fun whenUserSubmitsQueryThenCaretDoesNotMoveToTheEnd() {
        whenever(mockOmnibarConverter.convertQueryToUrl("foo", null)).thenReturn("foo.com")
        testee.onUserSubmittedQuery("foo")
        assertFalse(omnibarViewState().shouldMoveCaretToEnd)
    }

    @Test
    fun whenUserRequestedToOpenNewTabThenGenerateWebViewPreviewImage() {
        testee.userRequestedOpeningNewTab()
        verify(mockCommandObserver, atLeastOnce()).onChanged(commandCaptor.capture())
        val command = commandCaptor.firstValue
        assertTrue(command is Command.GenerateWebViewPreviewImage)
    }

    @Test
    fun whenUserRequestedToOpenNewTabThenNewTabCommandIssued() {
        testee.userRequestedOpeningNewTab()
        verify(mockCommandObserver, atLeastOnce()).onChanged(commandCaptor.capture())
        val command = commandCaptor.lastValue
        assertTrue(command is Command.LaunchNewTab)
    }

    @Test
    fun whenCloseCurrentTabSelectedThenTabDeletedFromRepository() = runTest {
        givenOneActiveTabSelected()
        testee.closeCurrentTab()
        verify(mockTabRepository).deleteTabAndSelectSource(selectedTabLiveData.value!!.tabId)
    }

    @Test
    fun whenUserPressesBackAndSkippingHomeThenWebViewPreviewGenerated() {
        setupNavigation(isBrowsing = true, canGoBack = false, skipHome = true)
        testee.onUserPressedBack()
        assertCommandIssued<Command.GenerateWebViewPreviewImage>()
    }

    @Test
    fun whenUserPressesBackAndNotSkippingHomeThenWebViewPreviewNotGenerated() {
        setupNavigation(isBrowsing = true, canGoBack = false, skipHome = false)
        testee.onUserPressedBack()
        assertFalse(commandCaptor.allValues.contains(Command.GenerateWebViewPreviewImage))
    }

    @Test
    fun whenUserPressesBackAndGoesToHomeThenKeyboardShown() {
        setupNavigation(isBrowsing = true, canGoBack = false, skipHome = false)
        testee.onUserPressedBack()
        verify(mockCommandObserver, atLeastOnce()).onChanged(commandCaptor.capture())
        assertTrue(commandCaptor.allValues.contains(Command.ShowKeyboard))
    }

    @Test
    fun whenUserPressesBackOnATabWithASourceTabThenDeleteCurrentAndSelectSource() = runTest {
        selectedTabLiveData.value = TabEntity("TAB_ID", "https://example.com", position = 0, sourceTabId = "TAB_ID_SOURCE")
        setupNavigation(isBrowsing = true)

        testee.onUserPressedBack()

        verify(mockTabRepository).deleteTabAndSelectSource("TAB_ID")
    }

    @Test
    fun whenScheduledSurveyChangesAndInstalledDaysMatchThenCtaIsSurvey() {
        testee.onSurveyChanged(Survey("abc", "http://example.com", daysInstalled = 1, status = Survey.Status.SCHEDULED), Locale.US)
        assertTrue(testee.ctaViewState.value!!.cta is HomePanelCta.Survey)
    }

    @Test
    fun whenScheduledSurveyChangesAndInstalledDaysDontMatchThenCtaIsNull() {
        testee.onSurveyChanged(Survey("abc", "http://example.com", daysInstalled = 2, status = Survey.Status.SCHEDULED), Locale.US)
        assertNull(testee.ctaViewState.value!!.cta)
    }

    @Test
    fun whenScheduledSurveyIsNullThenCtaIsNotSurvey() {
        testee.onSurveyChanged(null)
        assertFalse(testee.ctaViewState.value!!.cta is HomePanelCta.Survey)
    }

    @Test
    fun whenCtaRefreshedAndAutoAddSupportedAndWidgetNotInstalledThenCtaIsAutoWidget() = runTest {
        whenever(mockWidgetCapabilities.supportsStandardWidgetAdd).thenReturn(true)
        whenever(mockWidgetCapabilities.supportsAutomaticWidgetAdd).thenReturn(true)
        whenever(mockWidgetCapabilities.hasInstalledWidgets).thenReturn(false)
        testee.refreshCta()
        assertEquals(HomePanelCta.AddWidgetAuto, testee.ctaViewState.value!!.cta)
    }

    @Test
    fun whenCtaRefreshedAndAutoAddSupportedAndWidgetAlreadyInstalledThenCtaIsNull() = runTest {
        whenever(mockWidgetCapabilities.supportsStandardWidgetAdd).thenReturn(true)
        whenever(mockWidgetCapabilities.supportsAutomaticWidgetAdd).thenReturn(true)
        whenever(mockWidgetCapabilities.hasInstalledWidgets).thenReturn(true)
        testee.refreshCta()
        assertNull(testee.ctaViewState.value!!.cta)
    }

    @Test
    fun whenCtaRefreshedAndOnlyStandardAddSupportedAndWidgetNotInstalledThenCtaIsInstructionsWidget() = runTest {
        givenExpectedCtaAddWidgetInstructions()
        testee.refreshCta()
        assertEquals(HomePanelCta.AddWidgetInstructions, testee.ctaViewState.value!!.cta)
    }

    @Test
    fun whenCtaRefreshedAndOnlyStandardAddSupportedAndWidgetAlreadyInstalledThenCtaIsNull() = runTest {
        whenever(mockWidgetCapabilities.supportsStandardWidgetAdd).thenReturn(true)
        whenever(mockWidgetCapabilities.supportsAutomaticWidgetAdd).thenReturn(false)
        whenever(mockWidgetCapabilities.hasInstalledWidgets).thenReturn(true)
        testee.refreshCta()
        assertNull(testee.ctaViewState.value!!.cta)
    }

    @Test
    fun whenCtaRefreshedAndStandardAddNotSupportedAndWidgetNotInstalledThenCtaIsNull() = runTest {
        whenever(mockWidgetCapabilities.supportsStandardWidgetAdd).thenReturn(false)
        whenever(mockWidgetCapabilities.supportsAutomaticWidgetAdd).thenReturn(false)
        whenever(mockWidgetCapabilities.hasInstalledWidgets).thenReturn(false)
        testee.refreshCta()
        assertNull(testee.ctaViewState.value!!.cta)
    }

    @Test
    fun whenCtaRefreshedAndStandardAddNotSupportedAndWidgetAlreadyInstalledThenCtaIsNull() = runTest {
        whenever(mockWidgetCapabilities.supportsStandardWidgetAdd).thenReturn(false)
        whenever(mockWidgetCapabilities.supportsAutomaticWidgetAdd).thenReturn(false)
        whenever(mockWidgetCapabilities.hasInstalledWidgets).thenReturn(true)
        testee.refreshCta()
        assertNull(testee.ctaViewState.value!!.cta)
    }

    @Test
    fun whenCtaRefreshedAndIsNewTabIsFalseThenReturnNull() = runTest {
        setBrowserShowing(true)
        whenever(mockWidgetCapabilities.supportsStandardWidgetAdd).thenReturn(true)
        whenever(mockWidgetCapabilities.supportsAutomaticWidgetAdd).thenReturn(true)
        whenever(mockWidgetCapabilities.hasInstalledWidgets).thenReturn(false)
        testee.refreshCta()
        assertNull(testee.ctaViewState.value!!.cta)
    }

    @Test
    fun whenCtaShownThenFirePixel() {
        val cta = HomePanelCta.Survey(Survey("abc", "http://example.com", daysInstalled = 1, status = Survey.Status.SCHEDULED))
        testee.ctaViewState.value = BrowserTabViewModel.CtaViewState(cta = cta)

        testee.onCtaShown()
        verify(mockPixel).fire(cta.shownPixel!!, cta.pixelShownParameters())
    }

    @Test
    fun whenRegisterDaxBubbleCtaDismissedThenRegisterInDatabase() = runTest {
        val cta = DaxBubbleCta.DaxIntroCta(mockOnboardingStore, mockAppInstallStore)
        testee.ctaViewState.value = BrowserTabViewModel.CtaViewState(cta = cta)

        testee.registerDaxBubbleCtaDismissed()
        verify(mockDismissedCtaDao).insert(DismissedCta(cta.ctaId))
    }

    @Test
    fun whenUserClickedCtaButtonThenFirePixel() {
        val cta = DaxBubbleCta.DaxIntroCta(mockOnboardingStore, mockAppInstallStore)
        setCta(cta)
        testee.onUserClickCtaOkButton()
        verify(mockPixel).fire(cta.okPixel!!, cta.pixelOkParameters())
    }

    @Test
    fun whenUserClickedSurveyCtaButtonThenLaunchSurveyCommand() {
        val cta = HomePanelCta.Survey(Survey("abc", "http://example.com", daysInstalled = 1, status = Survey.Status.SCHEDULED))
        setCta(cta)
        testee.onUserClickCtaOkButton()
        assertCommandIssued<Command.LaunchSurvey>()
    }

    @Test
    fun whenUserClickedAddWidgetCtaButtonThenLaunchAddWidgetCommand() {
        val cta = HomePanelCta.AddWidgetAuto
        setCta(cta)
        testee.onUserClickCtaOkButton()
        assertCommandIssued<Command.LaunchAddWidget>()
    }

    @Test
    fun whenUserClickedLegacyAddWidgetCtaButtonThenLaunchAddWidgetCommand() {
        val cta = HomePanelCta.AddWidgetInstructions
        setCta(cta)
        testee.onUserClickCtaOkButton()
        assertCommandIssued<Command.LaunchAddWidget>()
    }

    @Test
    fun whenSurveyCtaDismissedAndNoOtherCtaPossibleCtaIsNull() = runTest {
        givenShownCtas(CtaId.DAX_INTRO, CtaId.DAX_END)
        testee.onSurveyChanged(Survey("abc", "http://example.com", daysInstalled = 1, status = Survey.Status.SCHEDULED))
        testee.onUserDismissedCta()
        assertNull(testee.ctaViewState.value!!.cta)
    }

    @Test
    fun whenSurveyCtaDismissedAndWidgetCtaIsPossibleThenNextCtaIsWidget() = runTest {
        whenever(mockWidgetCapabilities.supportsStandardWidgetAdd).thenReturn(true)
        whenever(mockWidgetCapabilities.supportsAutomaticWidgetAdd).thenReturn(true)
        whenever(mockWidgetCapabilities.hasInstalledWidgets).thenReturn(false)

        testee.onSurveyChanged(Survey("abc", "http://example.com", daysInstalled = 1, status = Survey.Status.SCHEDULED))
        testee.onUserDismissedCta()
        assertEquals(HomePanelCta.AddWidgetAuto, testee.ctaViewState.value!!.cta)
    }

    @Test
    fun whenUserDismissedCtaThenFirePixel() = runTest {
        val cta = HomePanelCta.Survey(Survey("abc", "http://example.com", daysInstalled = 1, status = Survey.Status.SCHEDULED))
        setCta(cta)
        testee.onUserDismissedCta()
        verify(mockPixel).fire(cta.cancelPixel!!, cta.pixelCancelParameters())
    }

    @Test
    fun whenUserClickedHideDaxDialogThenHideDaxDialogCommandSent() {
        val cta = DaxDialogCta.DaxSerpCta(mockOnboardingStore, mockAppInstallStore)
        setCta(cta)
        testee.onUserHideDaxDialog()
        val command = captureCommands().lastValue
        assertTrue(command is Command.DaxCommand.HideDaxDialog)
    }

    @Test
    fun whenUserDismissDaxTrackersBlockedDialogThenFinishTrackerAnimationCommandSent() {
        val cta = DaxDialogCta.DaxTrackersBlockedCta(mockOnboardingStore, mockAppInstallStore, emptyList(), "")
        setCta(cta)
        testee.onDaxDialogDismissed()
        val command = captureCommands().lastValue
        assertTrue(command is Command.DaxCommand.FinishTrackerAnimation)
    }

    @Test
    fun whenUserDismissDifferentThanDaxTrackersBlockedDialogThenFinishTrackerAnimationCommandNotSent() {
        val cta = DaxDialogCta.DaxSerpCta(mockOnboardingStore, mockAppInstallStore)
        setCta(cta)
        testee.onDaxDialogDismissed()
        verify(mockCommandObserver, never()).onChanged(commandCaptor.capture())
    }

    @Test
    fun whenUserDismissedCtaThenRegisterInDatabase() = runTest {
        val cta = HomePanelCta.AddWidgetAuto
        setCta(cta)
        testee.onUserDismissedCta()
        verify(mockDismissedCtaDao).insert(DismissedCta(cta.ctaId))
    }

    @Test
    fun whenUserDismissedSurveyCtaThenDoNotRegisterInDatabase() = runTest {
        val cta = HomePanelCta.Survey(Survey("abc", "http://example.com", daysInstalled = 1, status = Survey.Status.SCHEDULED))
        setCta(cta)
        testee.onUserDismissedCta()
        verify(mockDismissedCtaDao, never()).insert(DismissedCta(cta.ctaId))
    }

    @Test
    fun whenUserDismissedSurveyCtaThenCancelScheduledSurveys() = runTest {
        val cta = HomePanelCta.Survey(Survey("abc", "http://example.com", daysInstalled = 1, status = Survey.Status.SCHEDULED))
        setCta(cta)
        testee.onUserDismissedCta()
        verify(mockSurveyDao).cancelScheduledSurveys()
    }

    @Test
    fun whenSurrogateDetectedThenSiteUpdated() {
        givenOneActiveTabSelected()
        val surrogate = SurrogateResponse()
        testee.surrogateDetected(surrogate)
        assertTrue(testee.siteLiveData.value?.surrogates?.size == 1)
    }

    @Test
    fun whenUpgradedToHttpsThenSiteUpgradedHttpsReturnsTrue() {
        val url = "http://www.example.com"
        selectedTabLiveData.value = TabEntity("TAB_ID", url, "", skipHome = false, viewed = true, position = 0)
        testee.upgradedToHttps()
        loadUrl("https://www.example.com")
        assertTrue(testee.siteLiveData.value?.upgradedHttps!!)
    }

    @Test
    fun whenNotUpgradedToHttpsThenSiteUpgradedHttpsReturnsFalse() {
        givenOneActiveTabSelected()
        assertFalse(testee.siteLiveData.value?.upgradedHttps!!)
    }

    @Test
    fun whenOnBrokenSiteSelectedOpenBokenSiteFeedback() = runTest {
        testee.onBrokenSiteSelected()
        assertCommandIssued<Command.BrokenSiteFeedback>()
    }

    @Test
    fun whenHomeShowingByPressingBackThenFireproofWebsiteOptionMenuDisabled() {
        setupNavigation(isBrowsing = true)
        testee.onUserPressedBack()
        assertFalse(browserViewState().canFireproofSite)
    }

    @Test
    fun whenUserLoadsNotFireproofWebsiteThenFireproofWebsiteBrowserStateUpdated() {
        loadUrl("http://www.example.com/path", isBrowserShowing = true)
        assertTrue(browserViewState().canFireproofSite)
        assertFalse(browserViewState().isFireproofWebsite)
    }

    @Test
    fun whenUserLoadsFireproofWebsiteThenFireproofWebsiteBrowserStateUpdated() {
        givenFireproofWebsiteDomain("www.example.com")
        loadUrl("http://www.example.com/path", isBrowserShowing = true)
        assertTrue(browserViewState().isFireproofWebsite)
    }

    @Test
    fun whenUserLoadsFireproofWebsiteSubDomainThenFireproofWebsiteBrowserStateUpdated() {
        givenFireproofWebsiteDomain("example.com")
        loadUrl("http://mobile.example.com/path", isBrowserShowing = true)
        assertTrue(browserViewState().canFireproofSite)
        assertFalse(browserViewState().isFireproofWebsite)
    }

    @Test
    fun whenUrlClearedThenFireproofWebsiteOptionMenuDisabled() {
        loadUrl("http://www.example.com/path")
        assertTrue(browserViewState().canFireproofSite)
        loadUrl(null)
        assertFalse(browserViewState().canFireproofSite)
    }

    @Test
    fun whenUrlIsUpdatedWithNonFireproofWebsiteThenFireproofWebsiteBrowserStateUpdated() {
        givenFireproofWebsiteDomain("www.example.com")
        loadUrl("http://www.example.com/", isBrowserShowing = true)
        updateUrl("http://www.example.com/", "http://twitter.com/explore", true)
        assertTrue(browserViewState().canFireproofSite)
        assertFalse(browserViewState().isFireproofWebsite)
    }

    @Test
    fun whenUrlIsUpdatedWithFireproofWebsiteThenFireproofWebsiteBrowserStateUpdated() {
        givenFireproofWebsiteDomain("twitter.com")
        loadUrl("http://example.com/", isBrowserShowing = true)
        updateUrl("http://example.com/", "http://twitter.com/explore", true)
        assertTrue(browserViewState().isFireproofWebsite)
    }

    @Test
    fun whenUserClicksFireproofWebsiteOptionMenuThenShowConfirmationIsIssued() {
        loadUrl("http://mobile.example.com/", isBrowserShowing = true)
        testee.onFireproofWebsiteMenuClicked()
        assertCommandIssued<Command.ShowFireproofWebSiteConfirmation> {
            assertEquals("mobile.example.com", this.fireproofWebsiteEntity.domain)
        }
    }

    @Test
    fun whenUserClicksFireproofWebsiteOptionMenuThenFireproofWebsiteBrowserStateUpdated() {
        loadUrl("http://example.com/", isBrowserShowing = true)
        testee.onFireproofWebsiteMenuClicked()
        assertTrue(browserViewState().isFireproofWebsite)
    }

    @Test
    fun whenFireproofWebsiteAddedThenPixelSent() {
        loadUrl("http://example.com/", isBrowserShowing = true)
        testee.onFireproofWebsiteMenuClicked()
        verify(mockPixel).fire(AppPixelName.FIREPROOF_WEBSITE_ADDED)
    }

    @Test
    fun whenUserRemovesFireproofWebsiteFromOptionMenuThenFireproofWebsiteBrowserStateUpdated() {
        givenFireproofWebsiteDomain("mobile.example.com")
        loadUrl("http://mobile.example.com/", isBrowserShowing = true)
        testee.onFireproofWebsiteMenuClicked()
        assertFalse(browserViewState().isFireproofWebsite)
    }

    @Test
    fun whenUserRemovesFireproofWebsiteFromOptionMenuThenPixelSent() {
        givenFireproofWebsiteDomain("mobile.example.com")
        loadUrl("http://mobile.example.com/", isBrowserShowing = true)
        testee.onFireproofWebsiteMenuClicked()
        verify(mockPixel).fire(AppPixelName.FIREPROOF_WEBSITE_REMOVE)
    }

    @Test
    fun whenUserClicksOnFireproofWebsiteSnackbarUndoActionThenFireproofWebsiteIsRemoved() {
        loadUrl("http://example.com/", isBrowserShowing = true)
        testee.onFireproofWebsiteMenuClicked()
        assertCommandIssued<Command.ShowFireproofWebSiteConfirmation> {
            testee.onFireproofWebsiteSnackbarUndoClicked(this.fireproofWebsiteEntity)
        }
        assertTrue(browserViewState().canFireproofSite)
        assertFalse(browserViewState().isFireproofWebsite)
    }

    @Test
    fun whenUserClicksOnFireproofWebsiteSnackbarUndoActionThenPixelSent() {
        loadUrl("http://example.com/", isBrowserShowing = true)
        testee.onFireproofWebsiteMenuClicked()
        assertCommandIssued<Command.ShowFireproofWebSiteConfirmation> {
            testee.onFireproofWebsiteSnackbarUndoClicked(this.fireproofWebsiteEntity)
        }
        verify(mockPixel).fire(AppPixelName.FIREPROOF_WEBSITE_UNDO)
    }

    @Test
    fun whenUserFireproofsWebsiteFromLoginDialogThenShowConfirmationIsIssuedWithExpectedDomain() = runTest {
        whenever(fireproofDialogsEventHandler.onUserConfirmedFireproofDialog(anyString())).doAnswer {
            val domain = it.arguments.first() as String
            fireproofDialogsEventHandlerLiveData.postValue(FireproofDialogsEventHandler.Event.FireproofWebSiteSuccess(FireproofWebsiteEntity(domain)))
        }

        testee.onUserConfirmedFireproofDialog("login.example.com")

        assertCommandIssued<Command.ShowFireproofWebSiteConfirmation> {
            assertEquals("login.example.com", this.fireproofWebsiteEntity.domain)
        }
    }

    @Test
    fun whenAskToDisableLoginDetectionEventReceivedThenAskUserToDisableLoginDetection() = runTest {
        whenever(fireproofDialogsEventHandler.onUserDismissedFireproofLoginDialog()).doAnswer {
            fireproofDialogsEventHandlerLiveData.postValue(FireproofDialogsEventHandler.Event.AskToDisableLoginDetection)
        }

        testee.onUserDismissedFireproofLoginDialog()

        assertCommandIssued<Command.AskToDisableLoginDetection>()
    }

    @Test
    fun whenLoginAttempDetectedThenNotifyNavigationAwareLoginDetector() {
        loadUrl("http://example.com/", isBrowserShowing = true)

        testee.loginDetected()

        verify(mockNavigationAwareLoginDetector).onEvent(LoginAttempt("http://example.com/"))
    }

    @Test
    fun whenLoginDetectedOnAFireproofedWebsiteThenDoNotAskToFireproofWebsite() {
        givenFireproofWebsiteDomain("example.com")
        loginEventLiveData.value = givenLoginDetected("example.com")
        assertCommandNotIssued<Command.AskToFireproofWebsite>()
    }

    @Test
    fun whenLoginDetectedThenAskToFireproofWebsite() {
        whenever(mockVariantManager.getVariant()).thenReturn(ACTIVE_VARIANTS.first { it.key == "mi" })

        loginEventLiveData.value = givenLoginDetected("example.com")
        assertCommandIssued<Command.AskToFireproofWebsite> {
            assertEquals(FireproofWebsiteEntity("example.com"), this.fireproofWebsite)
        }
    }

    @Test
    fun whenLoginDetectedAndIsFireproofExperimentAndAppLoginDetectionEnabledThenFireproofWebsite() = runTest {
        whenever(mockVariantManager.getVariant()).thenReturn(ACTIVE_VARIANTS.first { it.key == "mj" })
        whenever(mockSettingsStore.appLoginDetection).thenReturn(true)

        loginEventLiveData.value = givenLoginDetected("example.com")

        assertCommandNotIssued<Command.AskToFireproofWebsite>()
        verify(fireproofDialogsEventHandler).onUserConfirmedFireproofDialog("example.com")
    }

    @Test
    fun whenLoginDetectedAndIsFireproofExperimentAndAppLoginDetectionDisabledThenDoNothing() = runTest {
        whenever(mockVariantManager.getVariant()).thenReturn(ACTIVE_VARIANTS.first { it.key == "mj" })
        whenever(mockSettingsStore.appLoginDetection).thenReturn(false)

        loginEventLiveData.value = givenLoginDetected("example.com")

        assertCommandNotIssued<Command.AskToFireproofWebsite>()
        verify(fireproofDialogsEventHandler, never()).onUserConfirmedFireproofDialog("example.com")
    }

    @Test
    fun whenUserBrowsingPressesBackThenCannotAddBookmarkOrFavorite() {
        setupNavigation(skipHome = false, isBrowsing = true, canGoBack = false)
        assertTrue(testee.onUserPressedBack())
        assertFalse(browserViewState().canAddBookmarks)
        assertFalse(browserViewState().addFavorite.isEnabled())
    }

    @Test
    fun whenUserBrowsingPressesBackThenCannotSharePage() {
        setupNavigation(skipHome = false, isBrowsing = true, canGoBack = false)
        assertTrue(testee.onUserPressedBack())
        assertFalse(browserViewState().canSharePage)
    }

    @Test
    fun whenUserBrowsingPressesBackThenCannotReportSite() {
        setupNavigation(skipHome = false, isBrowsing = true, canGoBack = false)
        assertTrue(testee.onUserPressedBack())
        assertFalse(browserViewState().canReportSite)
    }

    @Test
    fun whenUserBrowsingPressesBackThenCannotAddToHome() {
        setupNavigation(skipHome = false, isBrowsing = true, canGoBack = false)
        assertTrue(testee.onUserPressedBack())
        assertFalse(browserViewState().addToHomeEnabled)
    }

    @Test
    fun whenUserBrowsingPressesBackThenCannotWhitelist() {
        setupNavigation(skipHome = false, isBrowsing = true, canGoBack = false)
        assertTrue(testee.onUserPressedBack())
        assertFalse(browserViewState().canWhitelist)
    }

    @Test
    fun whenUserBrowsingPressesBackThenCannotNavigateBack() {
        setupNavigation(skipHome = false, isBrowsing = true, canGoBack = false)
        assertTrue(testee.onUserPressedBack())
        assertFalse(browserViewState().canGoBack)
    }

    @Test
    fun whenUserBrowsingPressesBackThenCannotFindInPage() {
        setupNavigation(skipHome = false, isBrowsing = true, canGoBack = false)
        assertTrue(testee.onUserPressedBack())
        assertFalse(findInPageViewState().canFindInPage)
    }

    @Test
    fun whenUserBrowsingPressesBackThenCanGoForward() {
        setupNavigation(skipHome = false, isBrowsing = true, canGoBack = false)
        assertTrue(testee.onUserPressedBack())
        assertTrue(browserViewState().canGoForward)
    }

    @Test
    fun whenUserBrowsingPressesBackAndForwardThenCanAddBookmarkOrFavorite() {
        setupNavigation(skipHome = false, isBrowsing = true, canGoBack = false)
        testee.onUserPressedBack()
        testee.onUserPressedForward()
        assertTrue(browserViewState().canAddBookmarks)
        assertTrue(browserViewState().addFavorite.isEnabled())
    }

    @Test
    fun whenUserBrowsingPressesBackAndForwardThenCanWhitelist() {
        setupNavigation(skipHome = false, isBrowsing = true, canGoBack = false)
        testee.onUserPressedBack()
        testee.onUserPressedForward()
        assertTrue(browserViewState().canWhitelist)
    }

    @Test
    fun whenUserBrowsingPressesBackAndForwardThenCanShare() {
        setupNavigation(skipHome = false, isBrowsing = true, canGoBack = false)
        testee.onUserPressedBack()
        testee.onUserPressedForward()
        assertTrue(browserViewState().canSharePage)
    }

    @Test
    fun whenUserBrowsingPressesBackAndForwardThenCanReportSite() {
        setupNavigation(skipHome = false, isBrowsing = true, canGoBack = false)
        testee.onUserPressedBack()
        testee.onUserPressedForward()
        assertTrue(browserViewState().canReportSite)
    }

    @Test
    fun whenUserBrowsingPressesBackAndForwardThenCanAddToHome() {
        setupNavigation(skipHome = false, isBrowsing = true, canGoBack = false)
        testee.onUserPressedBack()
        testee.onUserPressedForward()
        assertTrue(browserViewState().addToHomeEnabled)
    }

    @Test
    fun whenUserBrowsingPressesBackAndForwardThenCanFindInPage() {
        setupNavigation(skipHome = false, isBrowsing = true, canGoBack = false)
        testee.onUserPressedBack()
        testee.onUserPressedForward()
        assertTrue(findInPageViewState().canFindInPage)
    }

    @Test
    fun whenBrowsingDDGSiteAndPrivacyGradeIsVisibleThenDaxIconIsVisible() {
        val url = "https://duckduckgo.com?q=test%20search"
        loadUrl(url, isBrowserShowing = true)
        assertTrue(browserViewState().showDaxIcon)
        assertFalse(browserViewState().showSearchIcon)
    }

    @Test
    fun whenBrowsingNonDDGSiteAndPrivacyGradeIsVisibleThenDaxIconIsNotVisible() {
        val url = "https://example.com"
        loadUrl(url, isBrowserShowing = true)
        assertFalse(browserViewState().showDaxIcon)
        assertTrue(browserViewState().showPrivacyGrade)
    }

    @Test
    fun whenNotBrowsingAndDDGUrlPresentThenDaxIconIsNotVisible() {
        loadUrl("https://duckduckgo.com?q=test%20search", isBrowserShowing = false)
        assertFalse(browserViewState().showDaxIcon)
    }

    @Test
    fun whenQueryIsNotHierarchicalThenUnsupportedOperationExceptionIsHandled() {
        whenever(mockOmnibarConverter.convertQueryToUrl("about:blank", null)).thenReturn("about:blank")
        testee.onUserSubmittedQuery("about:blank")
    }

    @Test
    fun whenDosAttackDetectedThenErrorIsShown() {
        testee.dosAttackDetected()
        assertCommandIssued<Command.ShowErrorWithAction>()
    }

    @Test
    fun whenDeviceLocationSharingIsDisabledThenSitePermissionIsDenied() = runTest {
        val domain = "https://www.example.com/"

        givenDeviceLocationSharingIsEnabled(false)
        givenCurrentSite(domain)
        givenNewPermissionRequestFromDomain(domain)

        verify(geoLocationPermissions).clear(domain)
    }

    @Test
    fun whenCurrentDomainAndPermissionRequestingDomainAreDifferentThenSitePermissionIsDenied() = runTest {
        givenDeviceLocationSharingIsEnabled(true)
        givenCurrentSite("https://wwww.example.com/")
        givenNewPermissionRequestFromDomain("https://wwww.anotherexample.com/")

        verify(geoLocationPermissions).clear("https://wwww.anotherexample.com/")
    }

    @Test
    fun whenDomainRequestsSitePermissionThenAppChecksSystemLocationPermission() = runTest {
        val domain = "https://www.example.com/"

        givenDeviceLocationSharingIsEnabled(true)
        givenLocationPermissionIsEnabled(true)
        givenCurrentSite(domain)
        givenNewPermissionRequestFromDomain(domain)

        assertCommandIssued<Command.CheckSystemLocationPermission>()
    }

    @Test
    fun whenDomainRequestsSitePermissionAndAlreadyRepliedThenAppChecksSystemLocationPermission() = runTest {
        val domain = "https://www.example.com/"

        givenDeviceLocationSharingIsEnabled(true)
        givenLocationPermissionIsEnabled(true)
        givenCurrentSite(domain)
        givenUserAlreadySelectedPermissionForDomain(domain, LocationPermissionType.DENY_ALWAYS)

        givenNewPermissionRequestFromDomain(domain)

        verify(geoLocationPermissions).clear(domain)
    }

    @Test
    fun whenDomainRequestsSitePermissionAndAllowedThenAppChecksSystemLocationPermission() = runTest {
        val domain = "https://www.example.com/"

        givenDeviceLocationSharingIsEnabled(true)
        givenLocationPermissionIsEnabled(true)
        givenCurrentSite(domain)
        givenUserAlreadySelectedPermissionForDomain(domain, LocationPermissionType.ALLOW_ALWAYS)

        givenNewPermissionRequestFromDomain(domain)

        assertCommandIssued<Command.CheckSystemLocationPermission>()
    }

    @Test
    fun whenDomainRequestsSitePermissionAndUserAllowedSessionPermissionThenPermissionIsAllowed() = runTest {
        val domain = "https://www.example.com/"

        givenDeviceLocationSharingIsEnabled(true)
        givenLocationPermissionIsEnabled(true)
        givenCurrentSite(domain)
        givenNewPermissionRequestFromDomain(domain)
        testee.onSiteLocationPermissionSelected(domain, LocationPermissionType.ALLOW_ONCE)

        givenNewPermissionRequestFromDomain(domain)

        assertCommandIssuedTimes<Command.CheckSystemLocationPermission>(times = 1)
    }

    @Test
    fun whenAppLocationPermissionIsDeniedThenSitePermissionIsDenied() = runTest {
        val domain = "https://www.example.com/"
        givenDeviceLocationSharingIsEnabled(true)
        givenLocationPermissionIsEnabled(false)
        givenCurrentSite(domain)
        givenNewPermissionRequestFromDomain(domain)

        verify(geoLocationPermissions).clear(domain)
    }

    @Test
    fun whenSystemPermissionIsDeniedThenSitePermissionIsCleared() = runTest {
        val domain = "https://www.example.com/"
        givenDeviceLocationSharingIsEnabled(true)
        givenLocationPermissionIsEnabled(true)
        givenCurrentSite(domain)
        givenNewPermissionRequestFromDomain(domain)

        testee.onSystemLocationPermissionDeniedOneTime()

        verify(mockPixel).fire(AppPixelName.PRECISE_LOCATION_SETTINGS_LOCATION_PERMISSION_DISABLE)
        verify(geoLocationPermissions).clear(domain)
    }

    @Test
    fun whenUserGrantsSystemLocationPermissionThenSettingsLocationPermissionShoulbBeEnabled() = runTest {
        val domain = "https://www.example.com/"
        givenDeviceLocationSharingIsEnabled(true)
        givenLocationPermissionIsEnabled(true)
        givenCurrentSite(domain)
        givenNewPermissionRequestFromDomain(domain)

        testee.onSystemLocationPermissionGranted()

        verify(mockSettingsStore).appLocationPermission = true
    }

    @Test
    fun whenUserGrantsSystemLocationPermissionThenPixelIsFired() = runTest {
        val domain = "https://www.example.com/"
        givenDeviceLocationSharingIsEnabled(true)
        givenLocationPermissionIsEnabled(true)
        givenCurrentSite(domain)
        givenNewPermissionRequestFromDomain(domain)

        testee.onSystemLocationPermissionGranted()

        verify(mockPixel).fire(AppPixelName.PRECISE_LOCATION_SETTINGS_LOCATION_PERMISSION_ENABLE)
    }

    @Test
    fun whenUserChoosesToAlwaysAllowSitePermissionThenGeoPermissionIsAllowed() = runTest {
        val domain = "https://www.example.com/"
        givenDeviceLocationSharingIsEnabled(true)
        givenLocationPermissionIsEnabled(true)
        givenCurrentSite(domain)
        givenUserAlreadySelectedPermissionForDomain(domain, LocationPermissionType.ALLOW_ALWAYS)
        givenNewPermissionRequestFromDomain(domain)

        testee.onSystemLocationPermissionGranted()

        verify(geoLocationPermissions, atLeastOnce()).allow(domain)
    }

    @Test
    fun whenUserChoosesToAlwaysDenySitePermissionThenGeoPermissionIsAllowed() = runTest {
        val domain = "https://www.example.com/"
        givenDeviceLocationSharingIsEnabled(true)
        givenLocationPermissionIsEnabled(true)
        givenCurrentSite(domain)
        givenUserAlreadySelectedPermissionForDomain(domain, LocationPermissionType.DENY_ALWAYS)
        givenNewPermissionRequestFromDomain(domain)

        testee.onSystemLocationPermissionGranted()

        verify(geoLocationPermissions, atLeastOnce()).clear(domain)
    }

    @Test
    fun whenUserChoosesToAllowSitePermissionThenGeoPermissionIsAllowed() = runTest {
        val domain = "https://www.example.com/"
        givenDeviceLocationSharingIsEnabled(true)
        givenLocationPermissionIsEnabled(true)
        givenCurrentSite(domain)
        givenUserAlreadySelectedPermissionForDomain(domain, LocationPermissionType.ALLOW_ONCE)
        givenNewPermissionRequestFromDomain(domain)

        testee.onSystemLocationPermissionGranted()

        assertCommandIssued<Command.AskDomainPermission>()
    }

    @Test
    fun whenUserChoosesToDenySitePermissionThenGeoPermissionIsAllowed() = runTest {
        val domain = "https://www.example.com/"
        givenDeviceLocationSharingIsEnabled(true)
        givenLocationPermissionIsEnabled(true)
        givenCurrentSite(domain)
        givenUserAlreadySelectedPermissionForDomain(domain, LocationPermissionType.DENY_ONCE)
        givenNewPermissionRequestFromDomain(domain)

        testee.onSystemLocationPermissionGranted()

        assertCommandIssued<Command.AskDomainPermission>()
    }

    @Test
    fun whenNewDomainRequestsForPermissionThenUserShouldBeAskedToGivePermission() = runTest {
        val domain = "https://www.example.com/"
        givenDeviceLocationSharingIsEnabled(true)
        givenLocationPermissionIsEnabled(true)
        givenCurrentSite(domain)
        givenNewPermissionRequestFromDomain(domain)

        testee.onSystemLocationPermissionGranted()

        assertCommandIssued<Command.AskDomainPermission>()
    }

    @Test
    fun whenSystemLocationPermissionIsDeniedThenSitePermissionIsDenied() = runTest {
        val domain = "https://www.example.com/"
        givenDeviceLocationSharingIsEnabled(true)
        givenLocationPermissionIsEnabled(true)
        givenCurrentSite(domain)
        givenNewPermissionRequestFromDomain(domain)

        testee.onSystemLocationPermissionNotAllowed()

        verify(mockPixel).fire(AppPixelName.PRECISE_LOCATION_SYSTEM_DIALOG_LATER)
        verify(geoLocationPermissions).clear(domain)
    }

    @Test
    fun whenSystemLocationPermissionIsNeverAllowedThenSitePermissionIsDenied() = runTest {
        val domain = "https://www.example.com/"
        givenDeviceLocationSharingIsEnabled(true)
        givenLocationPermissionIsEnabled(true)
        givenCurrentSite(domain)
        givenNewPermissionRequestFromDomain(domain)

        testee.onSystemLocationPermissionNeverAllowed()

        verify(mockPixel).fire(AppPixelName.PRECISE_LOCATION_SYSTEM_DIALOG_NEVER)
        verify(geoLocationPermissions).clear(domain)
        assertEquals(locationPermissionsDao.getPermission(domain)!!.permission, LocationPermissionType.DENY_ALWAYS)
    }

    @Test
    fun whenSystemLocationPermissionIsAllowedThenAppAsksForSystemPermission() = runTest {
        val domain = "https://www.example.com/"
        givenDeviceLocationSharingIsEnabled(true)
        givenLocationPermissionIsEnabled(true)
        givenCurrentSite(domain)
        givenNewPermissionRequestFromDomain(domain)

        testee.onSystemLocationPermissionAllowed()

        assertCommandIssued<Command.RequestSystemLocationPermission>()
    }

    @Test
    fun whenUserDeniesSitePermissionThenSitePermissionIsDenied() = runTest {
        val domain = "https://www.example.com/"
        givenDeviceLocationSharingIsEnabled(true)
        givenLocationPermissionIsEnabled(true)
        givenCurrentSite(domain)
        givenNewPermissionRequestFromDomain(domain)

        testee.onSiteLocationPermissionAlwaysDenied()

        verify(geoLocationPermissions).clear(domain)
    }

    @Test
    fun whenUserVisitsDomainWithPermanentLocationPermissionThenMessageIsShown() = runTest {
        val domain = "https://www.example.com/"

        givenUserAlreadySelectedPermissionForDomain(domain, LocationPermissionType.ALLOW_ALWAYS)
        givenCurrentSite(domain)
        givenDeviceLocationSharingIsEnabled(true)
        givenLocationPermissionIsEnabled(true)

        loadUrl("https://www.example.com", isBrowserShowing = true)

        assertCommandIssued<Command.ShowDomainHasPermissionMessage>()
    }

    @Test
    fun whenUserVisitsDomainWithoutPermanentLocationPermissionThenMessageIsNotShown() = runTest {
        val domain = "https://www.example.com/"

        givenUserAlreadySelectedPermissionForDomain(domain, LocationPermissionType.DENY_ALWAYS)
        givenCurrentSite(domain)
        givenDeviceLocationSharingIsEnabled(true)
        givenLocationPermissionIsEnabled(true)

        loadUrl("https://www.example.com", isBrowserShowing = true)

        assertCommandNotIssued<Command.ShowDomainHasPermissionMessage>()
    }

    @Test
    fun whenUserVisitsDomainWithoutLocationPermissionThenMessageIsNotShown() = runTest {
        val domain = "https://www.example.com"
        givenDeviceLocationSharingIsEnabled(true)
        givenLocationPermissionIsEnabled(true)
        givenCurrentSite(domain)
        loadUrl("https://www.example.com", isBrowserShowing = true)

        assertCommandNotIssued<Command.ShowDomainHasPermissionMessage>()
    }

    @Test
    fun whenUserVisitsDomainAndLocationIsNotEnabledThenMessageIsNotShown() = runTest {
        val domain = "https://www.example.com"
        givenDeviceLocationSharingIsEnabled(true)
        givenLocationPermissionIsEnabled(false)
        givenCurrentSite(domain)

        loadUrl("https://www.example.com", isBrowserShowing = true)

        assertCommandNotIssued<Command.ShowDomainHasPermissionMessage>()
    }

    @Test
    fun whenUserRefreshesASiteLocationMessageIsNotShownAgain() = runTest {
        val domain = "https://www.example.com/"

        givenUserAlreadySelectedPermissionForDomain(domain, LocationPermissionType.ALLOW_ALWAYS)
        givenCurrentSite(domain)
        givenDeviceLocationSharingIsEnabled(true)
        givenLocationPermissionIsEnabled(true)

        loadUrl("https://www.example.com", isBrowserShowing = true)
        loadUrl("https://www.example.com", isBrowserShowing = true)
        assertCommandIssuedTimes<Command.ShowDomainHasPermissionMessage>(1)
    }

    @Test
    fun whenUserSelectsPermissionAndRefreshesPageThenLocationMessageIsNotShown() = runTest {
        val domain = "http://example.com"

        givenCurrentSite(domain)
        givenDeviceLocationSharingIsEnabled(true)
        givenLocationPermissionIsEnabled(true)

        testee.onSiteLocationPermissionSelected(domain, LocationPermissionType.ALLOW_ALWAYS)

        loadUrl(domain, isBrowserShowing = true)

        assertCommandNotIssued<Command.ShowDomainHasPermissionMessage>()
    }

    @Test
    fun whenSystemLocationPermissionIsDeniedThenSiteLocationPermissionIsAlwaysDenied() = runTest {
        val domain = "https://www.example.com/"
        givenDeviceLocationSharingIsEnabled(true)
        givenLocationPermissionIsEnabled(true)
        givenCurrentSite(domain)
        givenNewPermissionRequestFromDomain(domain)

        testee.onSystemLocationPermissionDeniedOneTime()

        verify(geoLocationPermissions).clear(domain)
    }

    @Test
    fun whenSystemLocationPermissionIsDeniedForeverThenSiteLocationPermissionIsAlwaysDenied() = runTest {
        val domain = "https://www.example.com/"
        givenDeviceLocationSharingIsEnabled(true)
        givenLocationPermissionIsEnabled(true)
        givenCurrentSite(domain)
        givenNewPermissionRequestFromDomain(domain)

        testee.onSystemLocationPermissionDeniedForever()

        verify(geoLocationPermissions).clear(domain)
    }

    @Test
    fun whenSystemLocationPermissionIsDeniedForeverThenSettingsFlagIsUpdated() = runTest {
        val domain = "https://www.example.com/"
        givenDeviceLocationSharingIsEnabled(true)
        givenLocationPermissionIsEnabled(true)
        givenCurrentSite(domain)
        givenNewPermissionRequestFromDomain(domain)

        testee.onSystemLocationPermissionDeniedForever()

        verify(mockSettingsStore).appLocationPermissionDeniedForever = true
    }

    @Test
    fun whenSystemLocationIsGrantedThenSettingsFlagIsUpdated() = runTest {
        val domain = "https://www.example.com/"
        givenDeviceLocationSharingIsEnabled(true)
        givenLocationPermissionIsEnabled(true)
        givenCurrentSite(domain)
        givenNewPermissionRequestFromDomain(domain)

        testee.onSystemLocationPermissionGranted()

        verify(mockSettingsStore).appLocationPermissionDeniedForever = false
    }

    @Test
    fun whenPrefetchFaviconThenFetchFaviconForCurrentTab() = runTest {
        val url = "https://www.example.com/"
        givenCurrentSite(url)
        testee.prefetchFavicon(url)

        verify(mockFaviconManager).tryFetchFaviconForUrl("TAB_ID", url)
    }

    @Test
    fun whenPrefetchFaviconAndFaviconExistsThenUpdateTabFavicon() = runTest {
        val url = "https://www.example.com/"
        val file = File("test")
        givenCurrentSite(url)
        whenever(mockFaviconManager.tryFetchFaviconForUrl(any(), any())).thenReturn(file)

        testee.prefetchFavicon(url)

        verify(mockTabRepository).updateTabFavicon("TAB_ID", file.name)
    }

    @Test
    fun whenPrefetchFaviconAndFaviconDoesNotExistThenDoNotCallUpdateTabFavicon() = runTest {
        whenever(mockFaviconManager.tryFetchFaviconForUrl(any(), any())).thenReturn(null)

        testee.prefetchFavicon("url")

        verify(mockTabRepository, never()).updateTabFavicon(any(), any())
    }

    @Test
    fun whenIconReceivedThenStoreFavicon() = runTest {
        givenOneActiveTabSelected()
        val bitmap: Bitmap = Bitmap.createBitmap(1, 1, Bitmap.Config.RGB_565)

        testee.iconReceived("https://example.com", bitmap)

        verify(mockFaviconManager).storeFavicon("TAB_ID", FaviconSource.ImageFavicon(bitmap, "https://example.com"))
    }

    @Test
    fun whenIconReceivedIfCorrectlySavedThenUpdateTabFavicon() = runTest {
        givenOneActiveTabSelected()
        val bitmap: Bitmap = Bitmap.createBitmap(1, 1, Bitmap.Config.RGB_565)
        val file = File("test")
        whenever(mockFaviconManager.storeFavicon(any(), any())).thenReturn(file)

        testee.iconReceived("https://example.com", bitmap)

        verify(mockTabRepository).updateTabFavicon("TAB_ID", file.name)
    }

    @Test
    fun whenIconReceivedIfNotCorrectlySavedThenDoNotUpdateTabFavicon() = runTest {
        givenOneActiveTabSelected()
        val bitmap: Bitmap = Bitmap.createBitmap(1, 1, Bitmap.Config.RGB_565)
        whenever(mockFaviconManager.storeFavicon(any(), any())).thenReturn(null)

        testee.iconReceived("https://example.com", bitmap)

        verify(mockTabRepository, never()).updateTabFavicon(any(), any())
    }

    @Test
    fun whenIconReceivedFromPreviousUrlThenDontUpdateTabFavicon() = runTest {
        givenOneActiveTabSelected()
        val bitmap: Bitmap = Bitmap.createBitmap(1, 1, Bitmap.Config.RGB_565)
        val file = File("test")
        whenever(mockFaviconManager.storeFavicon(any(), any())).thenReturn(file)

        testee.iconReceived("https://notexample.com", bitmap)

        verify(mockTabRepository, never()).updateTabFavicon("TAB_ID", file.name)
    }

    @Test
    fun whenUrlIconReceivedThenStoreFavicon() = runTest {
        givenOneActiveTabSelected()

        testee.iconReceived("https://example.com", "https://example.com/favicon.png")

        verify(mockFaviconManager).storeFavicon("TAB_ID", FaviconSource.UrlFavicon("https://example.com/favicon.png", "https://example.com"))
    }

    @Test
    fun whenUrlIconReceivedIfCorrectlySavedThenUpdateTabFavicon() = runTest {
        givenOneActiveTabSelected()
        val file = File("test")
        whenever(mockFaviconManager.storeFavicon(any(), any())).thenReturn(file)

        testee.iconReceived("https://example.com", "https://example.com/favicon.png")

        verify(mockTabRepository).updateTabFavicon("TAB_ID", file.name)
    }

    @Test
    fun whenUrlIconReceivedIfNotCorrectlySavedThenDoNotUpdateTabFavicon() = runTest {
        givenOneActiveTabSelected()
        whenever(mockFaviconManager.storeFavicon(any(), any())).thenReturn(null)

        testee.iconReceived("https://example.com", "https://example.com/favicon.png")

        verify(mockTabRepository, never()).updateTabFavicon(any(), any())
    }

    @Test
    fun whenUrlIconReceivedFromPreviousUrlThenDontUpdateTabFavicon() = runTest {
        givenOneActiveTabSelected()
        val file = File("test")
        whenever(mockFaviconManager.storeFavicon(any(), any())).thenReturn(file)

        testee.iconReceived("https://notexample.com", "https://example.com/favicon.png")

        verify(mockFaviconManager, never()).storeFavicon(any(), any())
    }

    @Test
    fun whenOnSiteLocationPermissionSelectedAndPermissionIsAllowAlwaysThenPersistFavicon() = runTest {
        val url = "http://example.com"
        val permission = LocationPermissionType.ALLOW_ALWAYS
        givenNewPermissionRequestFromDomain(url)

        testee.onSiteLocationPermissionSelected(url, permission)

        verify(mockFaviconManager).persistCachedFavicon(any(), eq(url))
    }

    @Test
    fun whenOnSiteLocationPermissionSelectedAndPermissionIsDenyAlwaysThenPersistFavicon() = runTest {
        val url = "http://example.com"
        val permission = LocationPermissionType.DENY_ALWAYS
        givenNewPermissionRequestFromDomain(url)

        testee.onSiteLocationPermissionSelected(url, permission)

        verify(mockFaviconManager).persistCachedFavicon(any(), eq(url))
    }

    @Test
    fun whenOnSystemLocationPermissionNeverAllowedThenPersistFavicon() = runTest {
        val url = "http://example.com"
        givenNewPermissionRequestFromDomain(url)

        testee.onSystemLocationPermissionNeverAllowed()

        verify(mockFaviconManager).persistCachedFavicon(any(), eq(url))
    }

    @Test
    fun whenBookmarkAddedThenPersistFavicon() = runTest {
        val url = "http://example.com"
        val title = "A title"
        val bookmark = Bookmark(id = 0, title = title, url = url, parentId = 0)
        whenever(mockBookmarksRepository.insert(title = anyString(), url = anyString(), parentId = anyLong())).thenReturn(bookmark)
        loadUrl(url = url, title = title)

        testee.onBookmarkMenuClicked()

        verify(mockFaviconManager).persistCachedFavicon(any(), eq(url))
    }

    @Test
    fun whenBookmarkAddedButUrlIsNullThenDoNotPersistFavicon() = runTest {
        loadUrl(null, "A title")

        testee.onBookmarkMenuClicked()

        verify(mockFaviconManager, never()).persistCachedFavicon(any(), any())
    }

    @Test
    fun whenFireproofWebsiteAddedThenPersistFavicon() = runTest {
        val url = "http://example.com"
        loadUrl(url, isBrowserShowing = true)

        testee.onFireproofWebsiteMenuClicked()

        assertCommandIssued<Command.ShowFireproofWebSiteConfirmation> {
            verify(mockFaviconManager).persistCachedFavicon(any(), eq(this.fireproofWebsiteEntity.domain))
        }
    }

    @Test
    fun whenOnPinPageToHomeSelectedThenAddHomeShortcutCommandIssuedWithFavicon() = runTest {
        val url = "http://example.com"
        val bitmap: Bitmap = Bitmap.createBitmap(1, 1, Bitmap.Config.RGB_565)
        whenever(mockFaviconManager.loadFromDisk(any(), any())).thenReturn(bitmap)
        loadUrl(url, "A title")

        testee.onPinPageToHomeSelected()

        assertCommandIssued<Command.AddHomeShortcut> {
            assertEquals(bitmap, this.icon)
            assertEquals(url, this.url)
            assertEquals("example.com", this.title)
        }
    }

    @Test
    fun whenOnPinPageToHomeSelectedAndFaviconDoesNotExistThenAddHomeShortcutCommandIssuedWithoutFavicon() = runTest {
        val url = "http://example.com"
        whenever(mockFaviconManager.loadFromDisk(any(), any())).thenReturn(null)
        loadUrl(url, "A title")

        testee.onPinPageToHomeSelected()

        assertCommandIssued<Command.AddHomeShortcut> {
            assertNull(this.icon)
            assertEquals(url, this.url)
            assertEquals("example.com", this.title)
        }
    }

    @Test
    fun whenUserSubmittedQueryIfGpcIsEnabledAndUrlIsValidThenAddHeaderToUrl() {
        givenUrlCanUseGpc()
        whenever(mockOmnibarConverter.convertQueryToUrl("foo", null)).thenReturn("foo.com")

        testee.onUserSubmittedQuery("foo")
        verify(mockCommandObserver, atLeastOnce()).onChanged(commandCaptor.capture())

        val command = commandCaptor.lastValue as Navigate
        assertEquals(GPC_HEADER_VALUE, command.headers[GPC_HEADER])
    }

    @Test
    fun whenUserSubmittedQueryIfGpcIsEnabledAndUrlIsNotValidThenDoNotAddHeaderToUrl() {
        val url = "foo.com"
        givenUrlCannotUseGpc(url)
        whenever(mockOmnibarConverter.convertQueryToUrl("foo", null)).thenReturn(url)

        testee.onUserSubmittedQuery("foo")
        verify(mockCommandObserver, atLeastOnce()).onChanged(commandCaptor.capture())

        val command = commandCaptor.lastValue as Navigate
        assertTrue(command.headers.isEmpty())
    }

    @Test
    fun whenUserSubmittedQueryIfGpcIsDisabledThenDoNotAddHeaderToUrl() {
        givenGpcIsDisabled()
        whenever(mockOmnibarConverter.convertQueryToUrl("foo", null)).thenReturn("foo.com")

        testee.onUserSubmittedQuery("foo")
        verify(mockCommandObserver, atLeastOnce()).onChanged(commandCaptor.capture())

        val command = commandCaptor.lastValue as Navigate
        assertTrue(command.headers.isEmpty())
    }

    @Test
    fun whenOnDesktopSiteModeToggledIfGpcIsEnabledAndUrlIsValidThenAddHeaderToUrl() {
        givenUrlCanUseGpc()
        loadUrl("http://m.example.com")

        testee.onDesktopSiteModeToggled(true)
        verify(mockCommandObserver, atLeastOnce()).onChanged(commandCaptor.capture())

        val command = commandCaptor.lastValue as Navigate
        assertEquals(GPC_HEADER_VALUE, command.headers[GPC_HEADER])
    }

    @Test
    fun whenOnDesktopSiteModeToggledIfGpcIsEnabledAndUrlIsNotValidThenDoNotAddHeaderToUrl() {
        givenUrlCannotUseGpc("example.com")
        loadUrl("http://m.example.com")

        testee.onDesktopSiteModeToggled(true)
        verify(mockCommandObserver, atLeastOnce()).onChanged(commandCaptor.capture())

        val command = commandCaptor.lastValue as Navigate
        assertTrue(command.headers.isEmpty())
    }

    @Test
    fun whenOnDesktopSiteModeToggledIfGpcIsDisabledThenDoNotAddHeaderToUrl() {
        givenGpcIsDisabled()
        loadUrl("http://m.example.com")

        testee.onDesktopSiteModeToggled(true)
        verify(mockCommandObserver, atLeastOnce()).onChanged(commandCaptor.capture())

        val command = commandCaptor.lastValue as Navigate
        assertTrue(command.headers.isEmpty())
    }

    @Test
    fun whenExternalAppLinkClickedIfGpcIsEnabledAndUrlIsValidThenAddHeaderToUrl() {
        givenUrlCanUseGpc()
        val intentType = SpecialUrlDetector.UrlType.NonHttpAppLink("query", mock(), "fallback")

        testee.nonHttpAppLinkClicked(intentType)
        verify(mockCommandObserver, atLeastOnce()).onChanged(commandCaptor.capture())

        val command = commandCaptor.lastValue as Command.HandleNonHttpAppLink
        assertEquals(GPC_HEADER_VALUE, command.headers[GPC_HEADER])
    }

    @Test
    fun whenExternalAppLinkClickedIfGpcIsEnabledAndFallbackUrlIsNullThenDoNotAddHeaderToUrl() {
        givenUrlCanUseGpc()
        val intentType = SpecialUrlDetector.UrlType.NonHttpAppLink("query", mock(), null)

        testee.nonHttpAppLinkClicked(intentType)
        verify(mockCommandObserver, atLeastOnce()).onChanged(commandCaptor.capture())

        val command = commandCaptor.lastValue as Command.HandleNonHttpAppLink
        assertTrue(command.headers.isEmpty())
    }

    @Test
    fun whenExternalAppLinkClickedIfGpcIsEnabledAndUrlIsNotValidThenDoNotAddHeaderToUrl() {
        val url = "fallback"
        givenUrlCannotUseGpc(url)
        val intentType = SpecialUrlDetector.UrlType.NonHttpAppLink("query", mock(), url)

        testee.nonHttpAppLinkClicked(intentType)
        verify(mockCommandObserver, atLeastOnce()).onChanged(commandCaptor.capture())

        val command = commandCaptor.lastValue as Command.HandleNonHttpAppLink
        assertTrue(command.headers.isEmpty())
    }

    @Test
    fun whenExternalAppLinkClickedIfGpcIsDisabledThenDoNotAddHeaderToUrl() {
        givenGpcIsDisabled()
        val intentType = SpecialUrlDetector.UrlType.NonHttpAppLink("query", mock(), "fallback")

        testee.nonHttpAppLinkClicked(intentType)
        verify(mockCommandObserver, atLeastOnce()).onChanged(commandCaptor.capture())

        val command = commandCaptor.lastValue as Command.HandleNonHttpAppLink
        assertTrue(command.headers.isEmpty())
    }

    @Test
    fun whenFirePulsingAnimationStartsThenItStopsAfterMoreThanOneHour() = runTest {
        givenFireButtonPulsing()
        val observer = ValueCaptorObserver<BrowserTabViewModel.BrowserViewState>(false)
        testee.browserViewState.observeForever(observer)

        testee.onViewVisible()

        advanceTimeBy(4_600_000)
        verify(mockDismissedCtaDao).insert(DismissedCta(CtaId.DAX_FIRE_BUTTON))
        verify(mockDismissedCtaDao).insert(DismissedCta(CtaId.DAX_FIRE_BUTTON_PULSE))
    }

    @Test
    fun whenRedirectTriggeredByGpcThenGpcRedirectEventSent() {
        testee.redirectTriggeredByGpc()
        verify(mockNavigationAwareLoginDetector).onEvent(NavigationEvent.GpcRedirect)
    }

    @Test
    fun whenProgressIs100ThenRefreshUserAgentCommandSent() {
        loadUrl("http://duckduckgo.com")
        testee.progressChanged(100)

        assertCommandIssued<Command.RefreshUserAgent>()
    }

    @Test
    fun whenRequestFileDownloadAndUrlIsBlobThenConvertBlobToDataUriCommandSent() {
        val blobUrl = "blob:https://example.com/283nasdho23jkasdAjd"
        val mime = "application/plain"

        testee.requestFileDownload(blobUrl, null, mime, true)

        assertCommandIssued<Command.ConvertBlobToDataUri> {
            assertEquals(blobUrl, url)
            assertEquals(mime, mimeType)
        }
    }

    @Test
    fun whenRequestFileDownloadAndUrlIsNotBlobThenRquestFileDownloadCommandSent() {
        val normalUrl = "https://example.com/283nasdho23jkasdAjd"
        val mime = "application/plain"

        testee.requestFileDownload(normalUrl, null, mime, true)

        assertCommandIssued<Command.RequestFileDownload> {
            assertEquals(normalUrl, url)
            assertEquals(mime, mimeType)
            assertNull(contentDisposition)
            assertTrue(requestUserConfirmation)
        }
    }

    @Test
    fun whenChildrenTabClosedIfViewModelIsParentThenChildTabClosedCommandSent() = runTest {
        givenOneActiveTabSelected()

        childClosedTabsSharedFlow.emit("TAB_ID")

        assertCommandIssued<Command.ChildTabClosed>()
    }

    @Test
    fun whenChildrenTabClosedIfViewModelIsNotParentThenChildTabClosedCommandNotSent() = runTest {
        givenOneActiveTabSelected()

        childClosedTabsSharedFlow.emit("other_tab")

        assertCommandNotIssued<Command.ChildTabClosed>()
    }

    @Test
    fun whenConsumeAliasAndCopyToClipboardThenCopyAliasToClipboardCommandSent() {
        whenever(mockEmailManager.getAlias()).thenReturn("alias")

        testee.consumeAliasAndCopyToClipboard()

        assertCommandIssued<Command.CopyAliasToClipboard>()
    }

    @Test
    fun whenConsumeAliasAndCopyToClipboardThenSetNewLastUsedDateCalled() {
        whenever(mockEmailManager.getAlias()).thenReturn("alias")

        testee.consumeAliasAndCopyToClipboard()

        verify(mockEmailManager).setNewLastUsedDate()
    }

    @Test
    fun whenConsumeAliasAndCopyToClipboardThenPixelSent() {
        whenever(mockEmailManager.getAlias()).thenReturn("alias")
        whenever(mockEmailManager.getCohort()).thenReturn("cohort")
        whenever(mockEmailManager.getLastUsedDate()).thenReturn("2021-01-01")

        testee.consumeAlias()

        verify(mockPixel).enqueueFire(
            AppPixelName.EMAIL_USE_ALIAS,
            mapOf(Pixel.PixelParameter.COHORT to "cohort", Pixel.PixelParameter.LAST_USED_DAY to "2021-01-01")
        )
    }

    @Test
    fun whenEmailIsSignedOutThenIsEmailSignedInReturnsFalse() = runTest {
        emailStateFlow.emit(false)

        assertFalse(browserViewState().isEmailSignedIn)
    }

    @Test
    fun whenEmailIsSignedInThenIsEmailSignedInReturnsTrue() = runTest {
        emailStateFlow.emit(true)

        assertTrue(browserViewState().isEmailSignedIn)
    }

    @Test
    fun whenConsumeAliasThenInjectAddressCommandSent() {
        whenever(mockEmailManager.getAlias()).thenReturn("alias")

        testee.consumeAlias()

        assertCommandIssued<Command.InjectEmailAddress> {
            assertEquals("alias", this.address)
        }
    }

    @Test
    fun whenConsumeAliasThenPixelSent() {
        whenever(mockEmailManager.getAlias()).thenReturn("alias")
        whenever(mockEmailManager.getCohort()).thenReturn("cohort")
        whenever(mockEmailManager.getLastUsedDate()).thenReturn("2021-01-01")

        testee.consumeAlias()

        verify(mockPixel).enqueueFire(
            AppPixelName.EMAIL_USE_ALIAS,
            mapOf(Pixel.PixelParameter.COHORT to "cohort", Pixel.PixelParameter.LAST_USED_DAY to "2021-01-01")
        )
    }

    @Test
    fun whenConsumeAliasThenSetNewLastUsedDateCalled() {
        whenever(mockEmailManager.getAlias()).thenReturn("alias")

        testee.consumeAlias()

        verify(mockEmailManager).setNewLastUsedDate()
    }

    @Test
    fun whenCancelAutofillTooltipThenPixelSent() {
        whenever(mockEmailManager.getAlias()).thenReturn("alias")
        whenever(mockEmailManager.getCohort()).thenReturn("cohort")

        testee.cancelAutofillTooltip()

        verify(mockPixel).enqueueFire(AppPixelName.EMAIL_TOOLTIP_DISMISSED, mapOf(Pixel.PixelParameter.COHORT to "cohort"))
    }

    @Test
    fun whenUseAddressThenInjectAddressCommandSent() {
        whenever(mockEmailManager.getEmailAddress()).thenReturn("address")

        testee.useAddress()

        assertCommandIssued<Command.InjectEmailAddress> {
            assertEquals("address", this.address)
        }
    }

    @Test
    fun whenUseAddressThenPixelSent() {
        whenever(mockEmailManager.getEmailAddress()).thenReturn("address")
        whenever(mockEmailManager.getCohort()).thenReturn("cohort")
        whenever(mockEmailManager.getLastUsedDate()).thenReturn("2021-01-01")

        testee.useAddress()

        verify(mockPixel).enqueueFire(
            AppPixelName.EMAIL_USE_ADDRESS,
            mapOf(Pixel.PixelParameter.COHORT to "cohort", Pixel.PixelParameter.LAST_USED_DAY to "2021-01-01")
        )
    }

    @Test
    fun whenUseAddressThenSetNewLastUsedDateCalled() {
        whenever(mockEmailManager.getEmailAddress()).thenReturn("address")

        testee.useAddress()

        verify(mockEmailManager).setNewLastUsedDate()
    }

    @Test
    fun whenShowEmailTooltipIfAddressExistsThenShowEmailTooltipCommandSent() {
        whenever(mockEmailManager.getEmailAddress()).thenReturn("address")

        testee.showEmailTooltip()

        assertCommandIssued<Command.ShowEmailTooltip> {
            assertEquals("address", this.address)
        }
    }

    @Test
    fun whenShowEmailTooltipIfAddressDoesNotExistThenCommandNotSent() {
        whenever(mockEmailManager.getEmailAddress()).thenReturn(null)

        testee.showEmailTooltip()

        assertCommandNotIssued<Command.ShowEmailTooltip>()
    }

    @Test
    fun whenHandleAppLinkCalledAndShowAppLinksPromptIsTrueThenShowAppLinkPromptAndUserQueryStateSetToFalse() {
        val urlType = SpecialUrlDetector.UrlType.AppLink(uriString = "http://example.com")
        testee.handleAppLink(urlType, isForMainFrame = true)
        whenever(mockAppLinksHandler.isUserQuery()).thenReturn(false)
        whenever(mockSettingsStore.showAppLinksPrompt).thenReturn(true)
        verify(mockAppLinksHandler).handleAppLink(eq(true), eq("http://example.com"), eq(false), eq(true), capture(appLinkCaptor))
        appLinkCaptor.value.invoke()
        assertCommandIssued<Command.ShowAppLinkPrompt>()
        verify(mockAppLinksHandler).setUserQueryState(false)
    }

    @Test
    fun whenHandleAppLinkCalledAndIsUserQueryThenShowAppLinkPromptAndUserQueryStateSetToFalse() {
        val urlType = SpecialUrlDetector.UrlType.AppLink(uriString = "http://example.com")
        testee.handleAppLink(urlType, isForMainFrame = true)
        whenever(mockAppLinksHandler.isUserQuery()).thenReturn(true)
        whenever(mockSettingsStore.showAppLinksPrompt).thenReturn(false)
        verify(mockAppLinksHandler).handleAppLink(eq(true), eq("http://example.com"), eq(false), eq(true), capture(appLinkCaptor))
        appLinkCaptor.value.invoke()
        assertCommandIssued<Command.ShowAppLinkPrompt>()
        verify(mockAppLinksHandler).setUserQueryState(false)
    }

    @Test
    fun whenHandleAppLinkCalledAndIsNotUserQueryAndShowAppLinksPromptIsFalseThenOpenAppLink() {
        val urlType = SpecialUrlDetector.UrlType.AppLink(uriString = "http://example.com")
        testee.handleAppLink(urlType, isForMainFrame = true)
        whenever(mockAppLinksHandler.isUserQuery()).thenReturn(false)
        whenever(mockSettingsStore.showAppLinksPrompt).thenReturn(false)
        verify(mockAppLinksHandler).handleAppLink(eq(true), eq("http://example.com"), eq(false), eq(true), capture(appLinkCaptor))
        appLinkCaptor.value.invoke()
        assertCommandIssued<Command.OpenAppLink>()
    }

    @Test
    fun whenHandleNonHttpAppLinkCalledThenHandleNonHttpAppLink() {
        val urlType = SpecialUrlDetector.UrlType.NonHttpAppLink("market://details?id=com.example", Intent(), "http://example.com")
        assertTrue(testee.handleNonHttpAppLink(urlType))
        assertCommandIssued<Command.HandleNonHttpAppLink>()
    }

    @Test
    fun whenUserSubmittedQueryIsAppLinkAndShouldShowPromptThenOpenAppLinkInBrowserAndSetPreviousUrlToNull() {
        whenever(mockOmnibarConverter.convertQueryToUrl("foo", null)).thenReturn("foo.com")
        whenever(mockSpecialUrlDetector.determineType(anyString())).thenReturn(SpecialUrlDetector.UrlType.AppLink(uriString = "http://foo.com"))
        whenever(mockSettingsStore.showAppLinksPrompt).thenReturn(true)
        testee.onUserSubmittedQuery("foo")
        verify(mockAppLinksHandler).updatePreviousUrl(null)
        assertCommandIssued<Navigate>()
    }

    @Test
    fun whenUserSubmittedQueryIsAppLinkAndShouldNotShowPromptThenOpenAppLinkInBrowserAndSetPreviousUrl() {
        whenever(mockOmnibarConverter.convertQueryToUrl("foo", null)).thenReturn("foo.com")
        whenever(mockSpecialUrlDetector.determineType(anyString())).thenReturn(SpecialUrlDetector.UrlType.AppLink(uriString = "http://foo.com"))
        whenever(mockSettingsStore.showAppLinksPrompt).thenReturn(false)
        testee.onUserSubmittedQuery("foo")
        verify(mockAppLinksHandler).updatePreviousUrl("foo.com")
        assertCommandIssued<Navigate>()
    }

    @Test
    fun whenSubmittedQueryAndNavigationStateIsNullThenResetHistoryCommandSent() {
        whenever(mockOmnibarConverter.convertQueryToUrl("nytimes.com", null)).thenReturn("nytimes.com")
        testee.onUserSubmittedQuery("nytimes.com")
        assertCommandIssued<Command.ResetHistory>()
    }

    @Test
    fun whenSubmittedQueryAndNavigationStateIsNotNullThenResetHistoryCommandNotSent() {
        setupNavigation(isBrowsing = true)
        whenever(mockOmnibarConverter.convertQueryToUrl("nytimes.com", null)).thenReturn("nytimes.com")
        testee.onUserSubmittedQuery("nytimes.com")
        assertCommandNotIssued<Command.ResetHistory>()
    }

    @Test
    fun whenLoadUrlAndUrlIsInContentBlockingExceptionsListThenIsWhitelistedIsTrue() {
        whenever(mockContentBlocking.isAnException("example.com")).thenReturn(true)
        loadUrl("https://example.com")
        assertTrue(browserViewState().isWhitelisted)
    }

    @Test
    fun whenLoadUrlAndUrlIsInContentBlockingExceptionsListThenPrivacyOnIsFalse() {
        whenever(mockContentBlocking.isAnException("example.com")).thenReturn(true)
        loadUrl("https://example.com")
        assertFalse(loadingViewState().privacyOn)
    }

    @Test
    fun whenLoadUrlAndSiteIsInContentBlockingExceptionsListThenDoNotChangePrivacyGrade() {
        whenever(mockContentBlocking.isAnException(any())).thenReturn(true)
        loadUrl("https://example.com")
        assertNull(privacyGradeState().privacyGrade)
    }

    @Test
    fun whenEditBookmarkRequestedThenRepositoryIsNotUpdated() = runTest {
        val url = "http://www.example.com"
        val bookmark = Bookmark(id = 1L, title = "", url = url, parentId = 0L)
        whenever(mockBookmarksRepository.getBookmark(url = url)).thenReturn(bookmark)
        bookmarksListFlow.send(listOf(bookmark))
        loadUrl(url = url, isBrowserShowing = true)
        testee.onBookmarkMenuClicked()
        verify(mockBookmarksRepository, never()).insert(title = anyString(), url = anyString(), parentId = anyLong())
    }

    @Test
    fun whenEditBookmarkRequestedThenEditBookmarkPressedPixelIsFired() = runTest {
        val bookmark = Bookmark(id = 1L, title = "title", url = "www.example.com", parentId = 0L)
        whenever(mockBookmarksRepository.getBookmark("www.example.com")).thenReturn(bookmark)
        bookmarksListFlow.send(listOf(bookmark))
        loadUrl("www.example.com", isBrowserShowing = true)
        testee.onBookmarkMenuClicked()
        verify(mockPixel).fire(AppPixelName.MENU_ACTION_EDIT_BOOKMARK_PRESSED.pixelName)
    }

    @Test
    fun whenEditBookmarkRequestedThenEditDialogIsShownWithCorrectUrlAndTitle() = runTest {
        val bookmark = Bookmark(id = 1L, title = "title", url = "www.example.com", parentId = 0L)
        whenever(mockBookmarksRepository.getBookmark("www.example.com")).thenReturn(bookmark)
        bookmarksListFlow.send(listOf(bookmark))
        loadUrl("www.example.com", isBrowserShowing = true)
        testee.onBookmarkMenuClicked()
        verify(mockCommandObserver, atLeastOnce()).onChanged(commandCaptor.capture())
        assertTrue(commandCaptor.lastValue is Command.ShowEditSavedSiteDialog)
        val command = commandCaptor.lastValue as Command.ShowEditSavedSiteDialog
        assertEquals("www.example.com", command.savedSiteChangedViewState.savedSite.url)
        assertEquals("title", command.savedSiteChangedViewState.savedSite.title)
    }

    @Test
    fun whenRemoveFavoriteRequestedThenDaoInsertIsNotCalled() = runTest {
        val favoriteSite = Favorite(id = 1L, title = "", url = "www.example.com", position = 0)
        favoriteListFlow.send(listOf(favoriteSite))
        loadUrl("www.example.com", isBrowserShowing = true)
        testee.onFavoriteMenuClicked()
        verify(mockFavoritesRepository, never()).insert(any())
    }

    @Test
    fun whenRemoveFavoriteRequestedThenRemoveFavoritePressedPixelIsFired() = runTest {
        val favoriteSite = Favorite(id = 1L, title = "", url = "www.example.com", position = 0)
        whenever(mockFavoritesRepository.favorite("www.example.com")).thenReturn(favoriteSite)
        favoriteListFlow.send(listOf(favoriteSite))
        loadUrl("www.example.com", isBrowserShowing = true)
        testee.onFavoriteMenuClicked()
        verify(mockPixel).fire(
            AppPixelName.MENU_ACTION_REMOVE_FAVORITE_PRESSED.pixelName
        )
    }

    @Test
    fun whenRemoveFavoriteRequestedThenRepositoryDeleteIsCalledForThatSite() = runTest {
        val favoriteSite = Favorite(id = 1L, title = "", url = "www.example.com", position = 0)
        whenever(mockFavoritesRepository.favorite("www.example.com")).thenReturn(favoriteSite)
        favoriteListFlow.send(listOf(favoriteSite))
        loadUrl("www.example.com", isBrowserShowing = true)
        testee.onFavoriteMenuClicked()
        verify(mockFavoritesRepository, atLeastOnce()).delete(favoriteSite)
    }

    @Test
    fun whenRemoveFavoriteRequestedThenDeleteConfirmationDialogIsShownWithCorrectUrlAndTitle() = runTest {
        val favoriteSite = Favorite(id = 1L, title = "title", url = "www.example.com", position = 0)
        whenever(mockFavoritesRepository.favorite("www.example.com")).thenReturn(favoriteSite)
        favoriteListFlow.send(listOf(favoriteSite))
        loadUrl("www.example.com", isBrowserShowing = true)
        testee.onFavoriteMenuClicked()
        verify(mockCommandObserver, atLeastOnce()).onChanged(commandCaptor.capture())
        assertTrue(commandCaptor.lastValue is Command.DeleteSavedSiteConfirmation)
        val command = commandCaptor.lastValue as Command.DeleteSavedSiteConfirmation
        assertEquals("www.example.com", command.savedSite.url)
        assertEquals("title", command.savedSite.title)
    }

    @Test
    fun whenPageChangedThenUpdatePreviousUrlAndUserQueryStateSetToFalse() {
        loadUrl(url = "www.example.com", isBrowserShowing = true)
        verify(mockAppLinksHandler).updatePreviousUrl("www.example.com")
        verify(mockAppLinksHandler).setUserQueryState(false)
    }

    @Test
    fun whenPageChangedAndIsAppLinkThenUpdatePreviousAppLink() {
        val appLink = SpecialUrlDetector.UrlType.AppLink(uriString = "www.example.com")
        whenever(mockSpecialUrlDetector.determineType(anyString())).thenReturn(appLink)
        loadUrl(url = "www.example.com", isBrowserShowing = true)
        assertEquals(appLink, browserViewState().previousAppLink)
    }

    @Test
    fun whenPageChangedAndIsNotAppLinkThenSetPreviousAppLinkToNull() {
        whenever(mockSpecialUrlDetector.determineType(anyString())).thenReturn(SpecialUrlDetector.UrlType.Web("www.example.com"))
        loadUrl(url = "www.example.com", isBrowserShowing = true)
        assertNull(browserViewState().previousAppLink)
    }

    @Test
    fun whenOpenAppLinkThenOpenPreviousAppLink() {
        testee.browserViewState.value = browserViewState().copy(previousAppLink = SpecialUrlDetector.UrlType.AppLink(uriString = "example.com"))
        testee.openAppLink()
        assertCommandIssued<Command.OpenAppLink>()
    }

    @Test
    fun whenOpenAppLinkAndPreviousAppLinkIsNullThenDoNotOpenAppLink() {
        testee.openAppLink()
        assertCommandNotIssued<Command.OpenAppLink>()
    }

    @Test
    fun whenForceZoomEnabledThenEmitNewState() {
        accessibilitySettingsDataStore.forceZoom = true
        assertTrue(accessibilityViewState().forceZoom)
        assertTrue(accessibilityViewState().refreshWebView)
    }

    @Test
    fun whenForceZoomEnabledAndWebViewRefreshedThenEmitNewState() {
        accessibilitySettingsDataStore.forceZoom = true
        assertTrue(accessibilityViewState().forceZoom)
        assertTrue(accessibilityViewState().refreshWebView)

        testee.onWebViewRefreshed()

        assertFalse(accessibilityViewState().refreshWebView)
    }

    @Test
    fun whenFontSizeChangedThenEmitNewState() {
        accessibilitySettingsDataStore.appFontSize = 150f
        accessibilitySettingsDataStore.overrideSystemFontSize = false

        assertFalse(accessibilityViewState().refreshWebView)
        assertEquals(accessibilitySettingsDataStore.fontSize, accessibilityViewState().fontSize)
    }

    @Test
    fun whenDownloadIsCalledThenDownloadRequestStartedPixelFired() {
        val pendingFileDownload = buildPendingDownload(url = "http://www.example.com/download.pdf", contentDisposition = null, mimeType = null)

        testee.download(pendingFileDownload)

        verify(mockPixel).fire(AppPixelName.DOWNLOAD_REQUEST_STARTED)
    }

    @Test
    fun whenDownloadIsCalledForDataAndFinishedThenDownloadRequestStartedAndDownloadRequestSucceededPixelsFired() {
        val pendingFileDownload = buildPendingDownload(url = "data://image.jpg", contentDisposition = null, mimeType = null)
        whenever(mockFileDownloader.download(eq(pendingFileDownload), any())).then {
            (it.getArgument(1) as FileDownloader.FileDownloadListener).downloadFinishedDataUri(
                file = File("image.jpg"),
                mimeType = null
            )
        }

        testee.download(pendingFileDownload)

        verify(mockPixel).fire(AppPixelName.DOWNLOAD_REQUEST_STARTED)
        verify(mockPixel).fire(AppPixelName.DOWNLOAD_REQUEST_SUCCEEDED)
    }

    @Test
    fun whenDownloadIsCalledForDataAndFinishedThenDownloadRequestStartedAndDownloadRequestFailedPixelsFired() {
        val pendingFileDownload = buildPendingDownload(url = "data://image.jpg", contentDisposition = null, mimeType = null)
        whenever(mockFileDownloader.download(eq(pendingFileDownload), any())).then {
            (it.getArgument(1) as FileDownloader.FileDownloadListener).downloadFailed(
                message = "message",
                downloadFailReason = DownloadFailReason.ConnectionRefused
            )
        }

        testee.download(pendingFileDownload)

        verify(mockPixel).fire(AppPixelName.DOWNLOAD_REQUEST_STARTED)
        verify(mockPixel).fire(AppPixelName.DOWNLOAD_REQUEST_FAILED)
    }

    private fun buildPendingDownload(
        url: String,
        contentDisposition: String?,
        mimeType: String?
    ): FileDownloader.PendingFileDownload {
        return FileDownloader.PendingFileDownload(
            url = url,
            contentDisposition = contentDisposition,
            mimeType = mimeType,
            subfolder = "folder",
            userAgent = "user_agent"
        )
    }

    @Test
    fun whenHandleCloakedTrackingLinkThenIssueExtractUrlFromTrackingLinkCommand() {
        testee.handleCloakedTrackingLink(initialUrl = "example.com")
        assertCommandIssued<Command.ExtractUrlFromCloakedTrackingLink>()
    }

    @Test
    fun whenPageChangedThenUpdateTrackingLinkInfo() {
        val trackingLinkInfo = TrackingLinkInfo("https://foo.com")
        whenever(mockTrackingLinkDetector.lastTrackingLinkInfo).thenReturn(trackingLinkInfo)
        updateUrl("http://www.example.com/", "http://twitter.com/explore", true)
        assertEquals("https://foo.com", trackingLinkInfo.trackingLink)
        assertEquals("http://twitter.com/explore", trackingLinkInfo.destinationUrl)
    }

    @Test
    fun whenPageChangedAndTrackingLinkInfoHasDestinationUrlThenDontUpdateTrackingLinkInfo() {
        val trackingLinkInfo = TrackingLinkInfo("https://foo.com", "https://bar.com")
        whenever(mockTrackingLinkDetector.lastTrackingLinkInfo).thenReturn(trackingLinkInfo)
        updateUrl("http://www.example.com/", "http://twitter.com/explore", true)
        assertEquals("https://foo.com", trackingLinkInfo.trackingLink)
        assertEquals("https://bar.com", trackingLinkInfo.destinationUrl)
    }

    @Test
    fun whenPageChangedAndTrackingLinkInfoIsNullThenDontUpdateTrackingLinkInfo() {
        val trackingLinkInfo = null
        whenever(mockTrackingLinkDetector.lastTrackingLinkInfo).thenReturn(trackingLinkInfo)
        updateUrl("http://www.example.com/", "http://twitter.com/explore", true)
        assertNull(trackingLinkInfo)
    }

    @Test
    fun whenUpdateLastTrackingLinkThenUpdateTrackingLinkInfo() {
        testee.updateLastTrackingLink("https://foo.com")
        verify(mockTrackingLinkDetector).lastTrackingLinkInfo = TrackingLinkInfo("https://foo.com")
    }

    @Test
    fun whenUserSubmittedQueryIsCloakedTrackingLinkThenHandleCloakedTrackingLink() {
        whenever(mockOmnibarConverter.convertQueryToUrl("foo", null)).thenReturn("foo.com")
        whenever(mockSpecialUrlDetector.determineType(anyString()))
            .thenReturn(SpecialUrlDetector.UrlType.CloakedTrackingLink(trackingUrl = "http://foo.com"))
        testee.onUserSubmittedQuery("foo")
        verify(mockCommandObserver, atLeastOnce()).onChanged(commandCaptor.capture())
        val issuedCommand = commandCaptor.allValues.find { it is Command.ExtractUrlFromCloakedTrackingLink }
        assertEquals("http://foo.com", (issuedCommand as Command.ExtractUrlFromCloakedTrackingLink).initialUrl)
    }

    @Test
    fun whenUserSubmittedQueryIsExtractedTrackingLinkThenNavigateToExtractedTrackingLink() {
        whenever(mockOmnibarConverter.convertQueryToUrl("foo", null)).thenReturn("foo.com")
        whenever(mockSpecialUrlDetector.determineType(anyString()))
            .thenReturn(SpecialUrlDetector.UrlType.ExtractedTrackingLink(extractedUrl = "http://foo.com"))
        testee.onUserSubmittedQuery("foo")
        verify(mockCommandObserver, atLeastOnce()).onChanged(commandCaptor.capture())
        val issuedCommand = commandCaptor.allValues.find { it is Navigate }
        assertEquals("http://foo.com", (issuedCommand as Navigate).url)
    }

    @Test
    fun whenUserSubmittedQueryIsTrackingParameterLinkThenNavigateToCleanedUrl() {
        whenever(mockOmnibarConverter.convertQueryToUrl("foo", null)).thenReturn("foo.com")
        whenever(mockSpecialUrlDetector.determineType(anyString()))
            .thenReturn(SpecialUrlDetector.UrlType.TrackingParameterLink(cleanedUrl = "http://foo.com"))
        testee.onUserSubmittedQuery("foo")
        verify(mockCommandObserver, atLeastOnce()).onChanged(commandCaptor.capture())
        val issuedCommand = commandCaptor.allValues.find { it is Navigate }
        assertEquals("http://foo.com", (issuedCommand as Navigate).url)
    }

    @Test
    fun whenUrlExtractionErrorThenIssueLoadExtractedUrlCommandWithInitialUrl() {
        testee.onUrlExtractionError("http://foo.com")
        verify(mockCommandObserver, atLeastOnce()).onChanged(commandCaptor.capture())
        val issuedCommand = commandCaptor.allValues.find { it is LoadExtractedUrl }
        assertEquals("http://foo.com", (issuedCommand as LoadExtractedUrl).extractedUrl)
    }

    @Test
    fun whenUrlExtractedAndIsNotNullThenIssueLoadExtractedUrlCommandWithExtractedUrl() {
        testee.onUrlExtracted("http://foo.com", "http://example.com")
        verify(mockTrackingLinkDetector).lastTrackingLinkInfo = TrackingLinkInfo(trackingLink = "http://foo.com")
        verify(mockCommandObserver, atLeastOnce()).onChanged(commandCaptor.capture())
        val issuedCommand = commandCaptor.allValues.find { it is LoadExtractedUrl }
        assertEquals("http://example.com", (issuedCommand as LoadExtractedUrl).extractedUrl)
    }

    @Test
    fun whenUrlExtractedAndIsNullThenIssueLoadExtractedUrlCommandWithInitialUrl() {
        testee.onUrlExtracted("http://foo.com", null)
        verify(mockCommandObserver, atLeastOnce()).onChanged(commandCaptor.capture())
        val issuedCommand = commandCaptor.allValues.find { it is LoadExtractedUrl }
        assertEquals("http://foo.com", (issuedCommand as LoadExtractedUrl).extractedUrl)
    }

    @Test
<<<<<<< HEAD
    fun whenPageChangedThenClearLastCleanedUrlAndUpdateSite() {
        whenever(mockTrackingParameters.lastCleanedUrl).thenReturn("https://foo.com")
        updateUrl("http://www.example.com/", "http://twitter.com/explore", true)
        verify(mockTrackingParameters).lastCleanedUrl = null
        assertTrue(testee.siteLiveData.value?.urlParametersRemoved!!)
    }

    @Test
    fun whenPageChangedAndLastCleanedUrlIsNullThenDoNothing() {
        whenever(mockTrackingParameters.lastCleanedUrl).thenReturn(null)
        updateUrl("http://www.example.com/", "http://twitter.com/explore", true)
        verify(mockTrackingParameters, times(0)).lastCleanedUrl = null
        assertFalse(testee.siteLiveData.value?.urlParametersRemoved!!)
=======
    fun whenRemoteMessageShownThenFirePixelAndMarkAsShown() = runTest {
        val remoteMessage = RemoteMessage("id1", Content.Small("", ""), emptyList(), emptyList())
        givenRemoteMessage(remoteMessage)
        testee.onViewVisible()

        testee.onMessageShown()

        verify(mockRemoteMessagingRepository).markAsShown(remoteMessage)
        verify(mockPixel).fire(AppPixelName.REMOTE_MESSAGE_SHOWN_UNIQUE, mapOf("cta" to "id1"))
        verify(mockPixel).fire(AppPixelName.REMOTE_MESSAGE_SHOWN, mapOf("cta" to "id1"))
    }

    @Test
    fun whenRemoteMessageCloseButtonClickedThenFirePixelAndDismiss() = runTest {
        val remoteMessage = RemoteMessage("id1", Content.Small("", ""), emptyList(), emptyList())
        givenRemoteMessage(remoteMessage)
        testee.onViewVisible()

        testee.onMessageCloseButtonClicked()

        verify(mockRemoteMessagingRepository).dismissMessage("id1")
        verify(mockPixel).fire(AppPixelName.REMOTE_MESSAGE_DISMISSED, mapOf("cta" to "id1"))
    }

    @Test
    fun whenRemoteMessagePrimaryButtonClickedThenFirePixelAndDismiss() = runTest {
        val remoteMessage = RemoteMessage("id1", Content.Small("", ""), emptyList(), emptyList())
        givenRemoteMessage(remoteMessage)
        testee.onViewVisible()

        testee.onMessagePrimaryButtonClicked()

        verify(mockRemoteMessagingRepository).dismissMessage("id1")
        verify(mockPixel).fire(AppPixelName.REMOTE_MESSAGE_PRIMARY_ACTION_CLICKED, mapOf("cta" to "id1"))
    }

    @Test
    fun whenRemoteMessageSecondaryButtonClickedThenFirePixelAndDismiss() = runTest {
        val remoteMessage = RemoteMessage("id1", Content.Small("", ""), emptyList(), emptyList())
        givenRemoteMessage(remoteMessage)
        testee.onViewVisible()

        testee.onMessageSecondaryButtonClicked()

        verify(mockRemoteMessagingRepository).dismissMessage("id1")
        verify(mockPixel).fire(AppPixelName.REMOTE_MESSAGE_SECONDARY_ACTION_CLICKED, mapOf("cta" to "id1"))
>>>>>>> cabe280f
    }

    private fun givenUrlCanUseGpc() {
        whenever(mockFeatureToggle.isFeatureEnabled(any(), any())).thenReturn(true)
        whenever(mockGpcRepository.isGpcEnabled()).thenReturn(true)
        whenever(mockGpcRepository.exceptions).thenReturn(CopyOnWriteArrayList())
    }

    private fun givenUrlCannotUseGpc(url: String) {
        val exceptions = CopyOnWriteArrayList<GpcException>().apply { add(GpcException(url)) }
        whenever(mockFeatureToggle.isFeatureEnabled(eq(PrivacyFeatureName.GpcFeatureName()), any())).thenReturn(true)
        whenever(mockGpcRepository.isGpcEnabled()).thenReturn(true)
        whenever(mockGpcRepository.exceptions).thenReturn(exceptions)
    }

    private fun givenGpcIsDisabled() {
        whenever(mockFeatureToggle.isFeatureEnabled(any(), any())).thenReturn(true)
        whenever(mockGpcRepository.isGpcEnabled()).thenReturn(false)
    }

    private suspend fun givenFireButtonPulsing() {
        whenever(mockUserStageStore.getUserAppStage()).thenReturn(AppStage.DAX_ONBOARDING)
        dismissedCtaDaoChannel.send(listOf(DismissedCta(CtaId.DAX_DIALOG_TRACKERS_FOUND)))
    }

    private fun givenNewPermissionRequestFromDomain(domain: String) {
        testee.onSiteLocationPermissionRequested(domain, StubPermissionCallback())
    }

    private fun givenDeviceLocationSharingIsEnabled(state: Boolean) {
        whenever(geoLocationPermissions.isDeviceLocationEnabled()).thenReturn(state)
    }

    private fun givenLocationPermissionIsEnabled(state: Boolean) {
        whenever(mockSettingsStore.appLocationPermission).thenReturn(state)
    }

    private fun givenUserAlreadySelectedPermissionForDomain(
        domain: String,
        permission: LocationPermissionType
    ) {
        locationPermissionsDao.insert(LocationPermissionEntity(domain, permission))
    }

    class StubPermissionCallback : GeolocationPermissions.Callback {
        override fun invoke(
            p0: String?,
            p1: Boolean,
            p2: Boolean
        ) {
            // nothing to see
        }
    }

    private inline fun <reified T : Command> assertCommandIssued(instanceAssertions: T.() -> Unit = {}) {
        verify(mockCommandObserver, atLeastOnce()).onChanged(commandCaptor.capture())
        val issuedCommand = commandCaptor.allValues.find { it is T }
        assertNotNull(issuedCommand)
        (issuedCommand as T).apply { instanceAssertions() }
    }

    private inline fun <reified T : Command> assertCommandNotIssued() {
        val defaultMockingDetails = DefaultMockingDetails(mockCommandObserver)
        if (defaultMockingDetails.invocations.isNotEmpty()) {
            verify(mockCommandObserver, atLeastOnce()).onChanged(commandCaptor.capture())
            val issuedCommand = commandCaptor.allValues.find { it is T }
            assertNull(issuedCommand)
        }
    }

    private inline fun <reified T : Command> assertCommandIssuedTimes(times: Int) {
        if (times == 0) {
            assertCommandNotIssued<T>()
        } else {
            verify(mockCommandObserver, atLeastOnce()).onChanged(commandCaptor.capture())
            val timesIssued = commandCaptor.allValues.count { it is T }
            assertEquals(times, timesIssued)
        }
    }

    private fun pixelParams(
        showedBookmarks: Boolean,
        bookmarkCapable: Boolean
    ) = mapOf(
        Pixel.PixelParameter.SHOWED_BOOKMARKS to showedBookmarks.toString(),
        Pixel.PixelParameter.BOOKMARK_CAPABLE to bookmarkCapable.toString()
    )

    private fun givenExpectedCtaAddWidgetInstructions() {
        setBrowserShowing(false)
        whenever(mockWidgetCapabilities.supportsStandardWidgetAdd).thenReturn(true)
        whenever(mockWidgetCapabilities.supportsAutomaticWidgetAdd).thenReturn(false)
        whenever(mockWidgetCapabilities.hasInstalledWidgets).thenReturn(false)
    }

    private fun givenShownCtas(vararg shownCtas: CtaId) {
        shownCtas.forEach {
            whenever(mockDismissedCtaDao.exists(it)).thenReturn(true)
        }
    }

    private fun givenInvalidatedGlobalLayout() {
        testee.globalLayoutState.value = BrowserTabViewModel.GlobalLayoutViewState.Invalidated
    }

    private fun givenOneActiveTabSelected() {
        selectedTabLiveData.value = TabEntity("TAB_ID", "https://example.com", "", skipHome = false, viewed = true, position = 0)
        testee.loadData("TAB_ID", "https://example.com", false, false)
    }

    private fun givenFireproofWebsiteDomain(vararg fireproofWebsitesDomain: String) {
        fireproofWebsitesDomain.forEach {
            fireproofWebsiteDao.insert(FireproofWebsiteEntity(domain = it))
        }
    }

    private fun givenLoginDetected(domain: String) = LoginDetected(authLoginDomain = "", forwardedToDomain = domain)

    private fun givenCurrentSite(domain: String) {
        val site: Site = mock()
        whenever(site.url).thenReturn(domain)
        whenever(site.uri).thenReturn(Uri.parse(domain))
        val siteLiveData = MutableLiveData<Site>()
        siteLiveData.value = site
        whenever(mockTabRepository.retrieveSiteData("TAB_ID")).thenReturn(siteLiveData)
        testee.loadData("TAB_ID", domain, false, false)
    }

    private fun givenRemoteMessagingModel(
        remoteMessagingRepository: RemoteMessagingRepository,
        pixel: Pixel,
        dispatchers: DispatcherProvider
    ) = RemoteMessagingModel(remoteMessagingRepository, pixel, dispatchers)

    private fun setBrowserShowing(isBrowsing: Boolean) {
        testee.browserViewState.value = browserViewState().copy(browserShowing = isBrowsing)
    }

    private fun setCta(cta: Cta) {
        testee.ctaViewState.value = ctaViewState().copy(cta = cta)
    }

    private suspend fun givenRemoteMessage(remoteMessage: RemoteMessage) {
        remoteMessageFlow.send(remoteMessage)
    }

    private fun loadUrl(
        url: String?,
        title: String? = null,
        isBrowserShowing: Boolean = true
    ) {
        setBrowserShowing(isBrowserShowing)
        testee.navigationStateChanged(buildWebNavigation(originalUrl = url, currentUrl = url, title = title))
    }

    @Suppress("SameParameterValue")
    private fun updateUrl(
        originalUrl: String?,
        currentUrl: String?,
        isBrowserShowing: Boolean
    ) {
        setBrowserShowing(isBrowserShowing)
        testee.navigationStateChanged(buildWebNavigation(originalUrl = originalUrl, currentUrl = currentUrl))
    }

    @Suppress("SameParameterValue")
    private fun onProgressChanged(
        url: String?,
        newProgress: Int
    ) {
        testee.navigationStateChanged(buildWebNavigation(originalUrl = url, currentUrl = url, progress = newProgress))
    }

    private fun overrideUrl(
        url: String,
        isBrowserShowing: Boolean = true
    ) {
        setBrowserShowing(isBrowserShowing)
        testee.willOverrideUrl(newUrl = url)
    }

    private fun setupNavigation(
        skipHome: Boolean = false,
        isBrowsing: Boolean,
        canGoForward: Boolean = false,
        canGoBack: Boolean = false,
        stepsToPreviousPage: Int = 0
    ) {
        testee.skipHome = skipHome
        setBrowserShowing(isBrowsing)
        val nav = buildWebNavigation(canGoForward = canGoForward, canGoBack = canGoBack, stepsToPreviousPage = stepsToPreviousPage)
        testee.navigationStateChanged(nav)
    }

    private fun captureCommands(): ArgumentCaptor<Command> {
        verify(mockCommandObserver, atLeastOnce()).onChanged(commandCaptor.capture())
        return commandCaptor
    }

    private fun clearAccessibilitySettings() {
        context.getSharedPreferences(AccessibilitySettingsSharedPreferences.FILENAME, Context.MODE_PRIVATE).edit().clear().commit()
    }

    private fun buildWebNavigation(
        currentUrl: String? = null,
        originalUrl: String? = null,
        title: String? = null,
        canGoForward: Boolean = false,
        canGoBack: Boolean = false,
        stepsToPreviousPage: Int = 0,
        progress: Int? = null
    ): WebNavigationState {
        val nav: WebNavigationState = mock()
        whenever(nav.originalUrl).thenReturn(originalUrl)
        whenever(nav.currentUrl).thenReturn(currentUrl)
        whenever(nav.title).thenReturn(title)
        whenever(nav.canGoForward).thenReturn(canGoForward)
        whenever(nav.canGoBack).thenReturn(canGoBack)
        whenever(nav.stepsToPreviousPage).thenReturn(stepsToPreviousPage)
        whenever(nav.progress).thenReturn(progress)
        return nav
    }

    private fun privacyGradeState() = testee.privacyGradeViewState.value!!
    private fun ctaViewState() = testee.ctaViewState.value!!
    private fun browserViewState() = testee.browserViewState.value!!
    private fun omnibarViewState() = testee.omnibarViewState.value!!
    private fun loadingViewState() = testee.loadingViewState.value!!
    private fun autoCompleteViewState() = testee.autoCompleteViewState.value!!
    private fun findInPageViewState() = testee.findInPageViewState.value!!
    private fun globalLayoutViewState() = testee.globalLayoutState.value!!
    private fun browserGlobalLayoutViewState() = testee.globalLayoutState.value!! as BrowserTabViewModel.GlobalLayoutViewState.Browser
    private fun accessibilityViewState() = testee.accessibilityViewState.value!!
}<|MERGE_RESOLUTION|>--- conflicted
+++ resolved
@@ -298,13 +298,12 @@
     private lateinit var mockTrackingLinkDetector: TrackingLinkDetector
 
     @Mock
-<<<<<<< HEAD
     private lateinit var mockTrackingParameters: TrackingParameters
-=======
+
+    @Mock
     private lateinit var mockRemoteMessagingRepository: RemoteMessagingRepository
 
     private lateinit var remoteMessagingModel: RemoteMessagingModel
->>>>>>> cabe280f
 
     private val lazyFaviconManager = Lazy { mockFaviconManager }
 
@@ -443,11 +442,8 @@
             accessibilitySettingsDataStore = accessibilitySettingsDataStore,
             variantManager = mockVariantManager,
             trackingLinkDetector = mockTrackingLinkDetector,
-<<<<<<< HEAD
+            remoteMessagingModel = remoteMessagingModel,
             trackingParameters = mockTrackingParameters
-=======
-            remoteMessagingModel = remoteMessagingModel
->>>>>>> cabe280f
         )
 
         testee.loadData("abc", null, false, false)
@@ -3877,7 +3873,6 @@
     }
 
     @Test
-<<<<<<< HEAD
     fun whenPageChangedThenClearLastCleanedUrlAndUpdateSite() {
         whenever(mockTrackingParameters.lastCleanedUrl).thenReturn("https://foo.com")
         updateUrl("http://www.example.com/", "http://twitter.com/explore", true)
@@ -3891,7 +3886,9 @@
         updateUrl("http://www.example.com/", "http://twitter.com/explore", true)
         verify(mockTrackingParameters, times(0)).lastCleanedUrl = null
         assertFalse(testee.siteLiveData.value?.urlParametersRemoved!!)
-=======
+    }
+
+    @Test
     fun whenRemoteMessageShownThenFirePixelAndMarkAsShown() = runTest {
         val remoteMessage = RemoteMessage("id1", Content.Small("", ""), emptyList(), emptyList())
         givenRemoteMessage(remoteMessage)
@@ -3938,7 +3935,6 @@
 
         verify(mockRemoteMessagingRepository).dismissMessage("id1")
         verify(mockPixel).fire(AppPixelName.REMOTE_MESSAGE_SECONDARY_ACTION_CLICKED, mapOf("cta" to "id1"))
->>>>>>> cabe280f
     }
 
     private fun givenUrlCanUseGpc() {
