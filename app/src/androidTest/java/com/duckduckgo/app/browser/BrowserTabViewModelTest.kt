--- conflicted
+++ resolved
@@ -3086,8 +3086,6 @@
         verify(mockNavigationAwareLoginDetector).onEvent(NavigationEvent.GpcRedirect)
     }
 
-<<<<<<< HEAD
-=======
     @Test
     fun whenProgressIs100ThenRefreshUserAgentCommandSent() {
         loadUrl("http://duckduckgo.com")
@@ -3151,7 +3149,6 @@
         }
     }
 
->>>>>>> a3558c0c
     private suspend fun givenFireButtonPulsing() {
         whenever(mockUserStageStore.getUserAppStage()).thenReturn(AppStage.DAX_ONBOARDING)
         dismissedCtaDaoChannel.send(listOf(DismissedCta(CtaId.DAX_DIALOG_TRACKERS_FOUND)))
