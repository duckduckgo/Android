/*
 * Copyright (c) 2017 DuckDuckGo
 *
 * Licensed under the Apache License, Version 2.0 (the "License");
 * you may not use this file except in compliance with the License.
 * You may obtain a copy of the License at
 *
 *     http://www.apache.org/licenses/LICENSE-2.0
 *
 * Unless required by applicable law or agreed to in writing, software
 * distributed under the License is distributed on an "AS IS" BASIS,
 * WITHOUT WARRANTIES OR CONDITIONS OF ANY KIND, either express or implied.
 * See the License for the specific language governing permissions and
 * limitations under the License.
 */

package com.duckduckgo.app.browser

import android.annotation.SuppressLint
import android.content.Context
import android.content.Intent
import android.graphics.Bitmap
import android.net.Uri
import android.net.http.SslCertificate
import android.net.http.SslError
import android.os.Build
import android.print.PrintAttributes
import android.view.MenuItem
import android.view.MotionEvent
import android.view.View
import android.webkit.HttpAuthHandler
import android.webkit.PermissionRequest
import android.webkit.SslErrorHandler
import android.webkit.ValueCallback
import android.webkit.WebBackForwardList
import android.webkit.WebChromeClient.FileChooserParams
import android.webkit.WebHistoryItem
import android.webkit.WebView
import androidx.arch.core.executor.testing.InstantTaskExecutorRule
import androidx.core.net.toUri
import androidx.lifecycle.LiveData
import androidx.lifecycle.MutableLiveData
import androidx.lifecycle.Observer
import androidx.room.Room
import androidx.test.filters.SdkSuppress
import androidx.test.platform.app.InstrumentationRegistry.getInstrumentation
import com.duckduckgo.adclick.api.AdClickManager
import com.duckduckgo.app.ValueCaptorObserver
import com.duckduckgo.app.accessibility.data.AccessibilitySettingsDataStore
import com.duckduckgo.app.accessibility.data.AccessibilitySettingsSharedPreferences
import com.duckduckgo.app.autocomplete.AutocompleteTabsFeature
import com.duckduckgo.app.autocomplete.api.AutoCompleteApi
import com.duckduckgo.app.autocomplete.api.AutoCompleteScorer
import com.duckduckgo.app.autocomplete.api.AutoCompleteService
import com.duckduckgo.app.autocomplete.impl.AutoCompleteRepository
import com.duckduckgo.app.browser.LongPressHandler.RequiredAction
import com.duckduckgo.app.browser.LongPressHandler.RequiredAction.DownloadFile
import com.duckduckgo.app.browser.LongPressHandler.RequiredAction.OpenInNewTab
import com.duckduckgo.app.browser.SSLErrorType.EXPIRED
import com.duckduckgo.app.browser.SSLErrorType.GENERIC
import com.duckduckgo.app.browser.SSLErrorType.NONE
import com.duckduckgo.app.browser.SSLErrorType.UNTRUSTED_HOST
import com.duckduckgo.app.browser.SSLErrorType.WRONG_HOST
import com.duckduckgo.app.browser.WebViewErrorResponse.BAD_URL
import com.duckduckgo.app.browser.WebViewErrorResponse.LOADING
import com.duckduckgo.app.browser.WebViewErrorResponse.OMITTED
import com.duckduckgo.app.browser.addtohome.AddToHomeCapabilityDetector
import com.duckduckgo.app.browser.applinks.AppLinksHandler
import com.duckduckgo.app.browser.camera.CameraHardwareChecker
import com.duckduckgo.app.browser.certificates.BypassedSSLCertificatesRepository
import com.duckduckgo.app.browser.certificates.remoteconfig.SSLCertificatesFeature
import com.duckduckgo.app.browser.commands.Command
import com.duckduckgo.app.browser.commands.Command.CloseCustomTab
import com.duckduckgo.app.browser.commands.Command.EscapeMaliciousSite
import com.duckduckgo.app.browser.commands.Command.HideBrokenSitePromptCta
import com.duckduckgo.app.browser.commands.Command.HideOnboardingDaxBubbleCta
import com.duckduckgo.app.browser.commands.Command.HideOnboardingDaxDialog
import com.duckduckgo.app.browser.commands.Command.HideWarningMaliciousSite
import com.duckduckgo.app.browser.commands.Command.LaunchNewTab
import com.duckduckgo.app.browser.commands.Command.LaunchPrivacyPro
import com.duckduckgo.app.browser.commands.Command.LoadExtractedUrl
import com.duckduckgo.app.browser.commands.Command.OpenBrokenSiteLearnMore
import com.duckduckgo.app.browser.commands.Command.RefreshAndShowPrivacyProtectionDisabledConfirmation
import com.duckduckgo.app.browser.commands.Command.RefreshAndShowPrivacyProtectionEnabledConfirmation
import com.duckduckgo.app.browser.commands.Command.ReportBrokenSiteError
import com.duckduckgo.app.browser.commands.Command.ShareLink
import com.duckduckgo.app.browser.commands.Command.ShowAutoconsentAnimation
import com.duckduckgo.app.browser.commands.Command.ShowBackNavigationHistory
import com.duckduckgo.app.browser.commands.Command.ShowKeyboard
import com.duckduckgo.app.browser.commands.NavigationCommand
import com.duckduckgo.app.browser.commands.NavigationCommand.Navigate
import com.duckduckgo.app.browser.customtabs.CustomTabPixelNames
import com.duckduckgo.app.browser.defaultbrowsing.prompts.AdditionalDefaultBrowserPrompts
import com.duckduckgo.app.browser.duckplayer.DUCK_PLAYER_FEATURE_NAME
import com.duckduckgo.app.browser.duckplayer.DUCK_PLAYER_PAGE_FEATURE_NAME
import com.duckduckgo.app.browser.duckplayer.DuckPlayerJSHelper
import com.duckduckgo.app.browser.favicon.FaviconManager
import com.duckduckgo.app.browser.favicon.FaviconSource
import com.duckduckgo.app.browser.history.NavigationHistoryEntry
import com.duckduckgo.app.browser.httperrors.HttpCodeSiteErrorHandler
import com.duckduckgo.app.browser.httperrors.HttpErrorPixelName
import com.duckduckgo.app.browser.httperrors.HttpErrorPixels
import com.duckduckgo.app.browser.httperrors.SiteErrorHandlerKillSwitch
import com.duckduckgo.app.browser.httperrors.StringSiteErrorHandler
import com.duckduckgo.app.browser.logindetection.FireproofDialogsEventHandler
import com.duckduckgo.app.browser.logindetection.LoginDetected
import com.duckduckgo.app.browser.logindetection.NavigationAwareLoginDetector
import com.duckduckgo.app.browser.logindetection.NavigationEvent
import com.duckduckgo.app.browser.logindetection.NavigationEvent.LoginAttempt
import com.duckduckgo.app.browser.model.BasicAuthenticationCredentials
import com.duckduckgo.app.browser.model.BasicAuthenticationRequest
import com.duckduckgo.app.browser.model.LongPressTarget
import com.duckduckgo.app.browser.newtab.FavoritesQuickAccessAdapter.QuickAccessFavorite
import com.duckduckgo.app.browser.omnibar.OmnibarEntryConverter
import com.duckduckgo.app.browser.omnibar.QueryOrigin.*
import com.duckduckgo.app.browser.omnibar.model.OmnibarPosition.BOTTOM
import com.duckduckgo.app.browser.omnibar.model.OmnibarPosition.TOP
import com.duckduckgo.app.browser.refreshpixels.RefreshPixelSender
import com.duckduckgo.app.browser.remotemessage.RemoteMessagingModel
import com.duckduckgo.app.browser.santize.NonHttpAppLinkChecker
import com.duckduckgo.app.browser.session.WebViewSessionStorage
import com.duckduckgo.app.browser.tabs.TabManager
import com.duckduckgo.app.browser.trafficquality.AndroidFeaturesHeaderPlugin.Companion.X_DUCKDUCKGO_ANDROID_HEADER
import com.duckduckgo.app.browser.ui.dialogs.widgetprompt.OnboardingHomeScreenWidgetToggles
import com.duckduckgo.app.browser.viewstate.BrowserViewState
import com.duckduckgo.app.browser.viewstate.CtaViewState
import com.duckduckgo.app.browser.viewstate.FindInPageViewState
import com.duckduckgo.app.browser.viewstate.GlobalLayoutViewState
import com.duckduckgo.app.browser.viewstate.HighlightableButton
import com.duckduckgo.app.browser.viewstate.LoadingViewState
import com.duckduckgo.app.browser.webview.MaliciousSiteBlockedWarningLayout.Action.LearnMore
import com.duckduckgo.app.browser.webview.MaliciousSiteBlockedWarningLayout.Action.LeaveSite
import com.duckduckgo.app.browser.webview.MaliciousSiteBlockedWarningLayout.Action.ReportError
import com.duckduckgo.app.browser.webview.MaliciousSiteBlockedWarningLayout.Action.VisitSite
import com.duckduckgo.app.browser.webview.SslWarningLayout.Action
import com.duckduckgo.app.cta.db.DismissedCtaDao
import com.duckduckgo.app.cta.model.CtaId
import com.duckduckgo.app.cta.model.CtaId.DAX_DIALOG_NETWORK
import com.duckduckgo.app.cta.model.CtaId.DAX_DIALOG_TRACKERS_FOUND
import com.duckduckgo.app.cta.model.CtaId.DAX_END
import com.duckduckgo.app.cta.model.DismissedCta
import com.duckduckgo.app.cta.ui.BrokenSitePromptDialogCta
import com.duckduckgo.app.cta.ui.Cta
import com.duckduckgo.app.cta.ui.CtaViewModel
import com.duckduckgo.app.cta.ui.DaxBubbleCta
import com.duckduckgo.app.cta.ui.DaxBubbleCta.DaxIntroSearchOptionsCta
import com.duckduckgo.app.cta.ui.HomePanelCta
import com.duckduckgo.app.cta.ui.OnboardingDaxDialogCta
import com.duckduckgo.app.cta.ui.OnboardingDaxDialogCta.DaxMainNetworkCta
import com.duckduckgo.app.cta.ui.OnboardingDaxDialogCta.DaxSerpCta
import com.duckduckgo.app.cta.ui.OnboardingDaxDialogCta.DaxTrackersBlockedCta
import com.duckduckgo.app.dispatchers.ExternalIntentProcessingState
import com.duckduckgo.app.fire.fireproofwebsite.data.FireproofWebsiteDao
import com.duckduckgo.app.fire.fireproofwebsite.data.FireproofWebsiteEntity
import com.duckduckgo.app.fire.fireproofwebsite.data.FireproofWebsiteRepositoryImpl
import com.duckduckgo.app.fire.fireproofwebsite.ui.AutomaticFireproofSetting
import com.duckduckgo.app.generalsettings.showonapplaunch.ShowOnAppLaunchOptionHandler
import com.duckduckgo.app.global.db.AppDatabase
import com.duckduckgo.app.global.events.db.UserEventsStore
import com.duckduckgo.app.global.install.AppInstallStore
import com.duckduckgo.app.global.model.MaliciousSiteStatus.PHISHING
import com.duckduckgo.app.global.model.PrivacyShield.PROTECTED
import com.duckduckgo.app.global.model.Site
import com.duckduckgo.app.global.model.SiteFactoryImpl
import com.duckduckgo.app.location.data.LocationPermissionsDao
import com.duckduckgo.app.onboarding.store.AppStage
import com.duckduckgo.app.onboarding.store.AppStage.ESTABLISHED
import com.duckduckgo.app.onboarding.store.OnboardingStore
import com.duckduckgo.app.onboarding.store.UserStageStore
import com.duckduckgo.app.onboarding.ui.page.extendedonboarding.ExtendedOnboardingFeatureToggles
import com.duckduckgo.app.onboardingdesignexperiment.OnboardingDesignExperimentManager
import com.duckduckgo.app.pixels.AppPixelName
import com.duckduckgo.app.pixels.AppPixelName.AUTOCOMPLETE_BANNER_SHOWN
import com.duckduckgo.app.pixels.AppPixelName.DUCK_PLAYER_SETTING_ALWAYS_DUCK_PLAYER
import com.duckduckgo.app.pixels.AppPixelName.DUCK_PLAYER_SETTING_ALWAYS_OVERLAY_YOUTUBE
import com.duckduckgo.app.pixels.AppPixelName.DUCK_PLAYER_SETTING_NEVER_OVERLAY_YOUTUBE
import com.duckduckgo.app.pixels.AppPixelName.ONBOARDING_DAX_CTA_DISMISS_BUTTON
import com.duckduckgo.app.pixels.AppPixelName.ONBOARDING_SEARCH_CUSTOM
import com.duckduckgo.app.pixels.AppPixelName.ONBOARDING_VISIT_SITE_CUSTOM
import com.duckduckgo.app.pixels.remoteconfig.AndroidBrowserConfigFeature
import com.duckduckgo.app.privacy.db.NetworkLeaderboardDao
import com.duckduckgo.app.privacy.db.UserAllowListRepository
import com.duckduckgo.app.privacy.model.TestEntity
import com.duckduckgo.app.settings.db.SettingsDataStore
import com.duckduckgo.app.statistics.api.StatisticsUpdater
import com.duckduckgo.app.statistics.pixels.Pixel
import com.duckduckgo.app.statistics.pixels.Pixel.PixelParameter
import com.duckduckgo.app.statistics.pixels.Pixel.PixelType.Count
import com.duckduckgo.app.statistics.pixels.Pixel.PixelType.Daily
import com.duckduckgo.app.statistics.pixels.Pixel.PixelType.Unique
import com.duckduckgo.app.statistics.pixels.Pixel.PixelValues.DAX_INITIAL_CTA
import com.duckduckgo.app.statistics.pixels.Pixel.PixelValues.DAX_SERP_CTA
import com.duckduckgo.app.surrogates.SurrogateResponse
import com.duckduckgo.app.tabs.model.TabEntity
import com.duckduckgo.app.tabs.model.TabRepository
import com.duckduckgo.app.tabs.store.TabStatsBucketing
import com.duckduckgo.app.trackerdetection.EntityLookup
import com.duckduckgo.app.trackerdetection.model.TrackerStatus
import com.duckduckgo.app.trackerdetection.model.TrackerType
import com.duckduckgo.app.trackerdetection.model.TrackingEvent
import com.duckduckgo.app.usage.search.SearchCountDao
import com.duckduckgo.app.widget.ui.WidgetCapabilities
import com.duckduckgo.appbuildconfig.api.AppBuildConfig
import com.duckduckgo.autofill.api.AutofillCapabilityChecker
import com.duckduckgo.autofill.api.domain.app.LoginCredentials
import com.duckduckgo.autofill.api.email.EmailManager
import com.duckduckgo.autofill.api.passwordgeneration.AutomaticSavedLoginsMonitor
import com.duckduckgo.autofill.impl.AutofillFireproofDialogSuppressor
import com.duckduckgo.brokensite.api.BrokenSitePrompt
import com.duckduckgo.brokensite.api.RefreshPattern
import com.duckduckgo.browser.api.UserBrowserProperties
import com.duckduckgo.browser.api.autocomplete.AutoComplete
import com.duckduckgo.browser.api.autocomplete.AutoComplete.AutoCompleteSuggestion.AutoCompleteDefaultSuggestion
import com.duckduckgo.browser.api.autocomplete.AutoComplete.AutoCompleteSuggestion.AutoCompleteHistoryRelatedSuggestion.AutoCompleteHistorySearchSuggestion
import com.duckduckgo.browser.api.autocomplete.AutoComplete.AutoCompleteSuggestion.AutoCompleteHistoryRelatedSuggestion.AutoCompleteHistorySuggestion
import com.duckduckgo.browser.api.autocomplete.AutoComplete.AutoCompleteSuggestion.AutoCompleteUrlSuggestion.AutoCompleteSwitchToTabSuggestion
import com.duckduckgo.browser.api.autocomplete.AutoCompleteSettings
import com.duckduckgo.browser.api.brokensite.BrokenSiteContext
import com.duckduckgo.common.test.CoroutineTestRule
import com.duckduckgo.common.test.InstantSchedulersRule
import com.duckduckgo.common.ui.tabs.SwipingTabsFeature
import com.duckduckgo.common.ui.tabs.SwipingTabsFeatureProvider
import com.duckduckgo.common.utils.DefaultDispatcherProvider
import com.duckduckgo.common.utils.DispatcherProvider
import com.duckduckgo.common.utils.baseHost
import com.duckduckgo.common.utils.device.DeviceInfo
import com.duckduckgo.common.utils.plugins.PluginPoint
import com.duckduckgo.common.utils.plugins.headers.CustomHeadersProvider
import com.duckduckgo.daxprompts.impl.ReactivateUsersExperiment
import com.duckduckgo.downloads.api.DownloadStateListener
import com.duckduckgo.downloads.api.FileDownloader
import com.duckduckgo.downloads.api.FileDownloader.PendingFileDownload
import com.duckduckgo.duckchat.api.DuckAiFeatureState
import com.duckduckgo.duckchat.api.DuckChat
import com.duckduckgo.duckchat.impl.helper.DuckChatJSHelper
import com.duckduckgo.duckchat.impl.helper.RealDuckChatJSHelper.Companion.DUCK_CHAT_FEATURE_NAME
import com.duckduckgo.duckchat.impl.pixel.DuckChatPixelName
import com.duckduckgo.duckplayer.api.DuckPlayer
import com.duckduckgo.duckplayer.api.DuckPlayer.DuckPlayerOrigin.AUTO
import com.duckduckgo.duckplayer.api.DuckPlayer.DuckPlayerOrigin.OVERLAY
import com.duckduckgo.duckplayer.api.DuckPlayer.DuckPlayerState.DISABLED
import com.duckduckgo.duckplayer.api.DuckPlayer.DuckPlayerState.ENABLED
import com.duckduckgo.duckplayer.api.DuckPlayer.OpenDuckPlayerInNewTab.Off
import com.duckduckgo.duckplayer.api.DuckPlayer.OpenDuckPlayerInNewTab.On
import com.duckduckgo.duckplayer.api.DuckPlayer.OpenDuckPlayerInNewTab.Unavailable
import com.duckduckgo.duckplayer.api.DuckPlayer.UserPreferences
import com.duckduckgo.duckplayer.api.DuckPlayerPageSettingsPlugin
import com.duckduckgo.duckplayer.api.PrivatePlayerMode.AlwaysAsk
import com.duckduckgo.duckplayer.api.PrivatePlayerMode.Disabled
import com.duckduckgo.duckplayer.api.PrivatePlayerMode.Enabled
import com.duckduckgo.feature.toggles.api.FakeFeatureToggleFactory
import com.duckduckgo.feature.toggles.api.Toggle
import com.duckduckgo.feature.toggles.api.Toggle.State
import com.duckduckgo.history.api.HistoryEntry.VisitedPage
import com.duckduckgo.history.api.NavigationHistory
import com.duckduckgo.js.messaging.api.JsCallbackData
import com.duckduckgo.malicioussiteprotection.api.MaliciousSiteProtection.Feed
import com.duckduckgo.malicioussiteprotection.api.MaliciousSiteProtection.Feed.MALWARE
import com.duckduckgo.mobile.android.R as CommonR
import com.duckduckgo.newtabpage.impl.pixels.NewTabPixels
import com.duckduckgo.privacy.config.api.AmpLinkInfo
import com.duckduckgo.privacy.config.api.AmpLinks
import com.duckduckgo.privacy.config.api.ContentBlocking
import com.duckduckgo.privacy.config.api.TrackingParameters
import com.duckduckgo.privacy.config.impl.features.gpc.RealGpc.Companion.GPC_HEADER
import com.duckduckgo.privacy.config.impl.features.gpc.RealGpc.Companion.GPC_HEADER_VALUE
import com.duckduckgo.privacy.dashboard.api.PrivacyProtectionTogglePlugin
import com.duckduckgo.privacy.dashboard.api.PrivacyToggleOrigin
import com.duckduckgo.privacy.dashboard.api.ui.ToggleReports
import com.duckduckgo.privacyprotectionspopup.api.PrivacyProtectionsPopupExperimentExternalPixels
import com.duckduckgo.privacyprotectionspopup.api.PrivacyProtectionsPopupManager
import com.duckduckgo.privacyprotectionspopup.api.PrivacyProtectionsPopupUiEvent
import com.duckduckgo.privacyprotectionspopup.api.PrivacyProtectionsPopupViewState
import com.duckduckgo.privacyprotectionspopup.api.PrivacyProtectionsToggleUsageListener
import com.duckduckgo.remote.messaging.api.RemoteMessage
import com.duckduckgo.remote.messaging.api.RemoteMessagingRepository
import com.duckduckgo.savedsites.api.SavedSitesRepository
import com.duckduckgo.savedsites.api.models.SavedSite.Bookmark
import com.duckduckgo.savedsites.api.models.SavedSite.Favorite
import com.duckduckgo.savedsites.impl.SavedSitesPixelName
import com.duckduckgo.serp.logos.api.SerpEasterEggLogosToggles
import com.duckduckgo.serp.logos.api.SerpLogo
import com.duckduckgo.site.permissions.api.SitePermissionsManager
import com.duckduckgo.site.permissions.api.SitePermissionsManager.LocationPermissionRequest
import com.duckduckgo.site.permissions.api.SitePermissionsManager.SitePermissionQueryResponse
import com.duckduckgo.site.permissions.api.SitePermissionsManager.SitePermissions
import com.duckduckgo.subscriptions.api.SUBSCRIPTIONS_FEATURE_NAME
import com.duckduckgo.subscriptions.api.SubscriptionRebrandingFeatureToggle
import com.duckduckgo.subscriptions.api.Subscriptions
import com.duckduckgo.subscriptions.api.SubscriptionsJSHelper
import com.duckduckgo.sync.api.favicons.FaviconsFetchingPrompt
import com.duckduckgo.voice.api.VoiceSearchAvailabilityPixelLogger
import dagger.Lazy
import java.io.File
import java.math.BigInteger
import java.security.cert.X509Certificate
import java.security.interfaces.RSAPublicKey
import java.time.LocalDateTime
import java.util.UUID
import java.util.concurrent.TimeUnit
import kotlinx.coroutines.FlowPreview
import kotlinx.coroutines.channels.Channel
import kotlinx.coroutines.delay
import kotlinx.coroutines.flow.MutableSharedFlow
import kotlinx.coroutines.flow.MutableStateFlow
import kotlinx.coroutines.flow.asSharedFlow
import kotlinx.coroutines.flow.asStateFlow
import kotlinx.coroutines.flow.consumeAsFlow
import kotlinx.coroutines.flow.flowOf
import kotlinx.coroutines.runBlocking
import kotlinx.coroutines.test.TestScope
import kotlinx.coroutines.test.advanceTimeBy
import kotlinx.coroutines.test.runTest
import org.json.JSONObject
import org.junit.After
import org.junit.Assert.assertArrayEquals
import org.junit.Assert.assertEquals
import org.junit.Assert.assertFalse
import org.junit.Assert.assertNotEquals
import org.junit.Assert.assertNotNull
import org.junit.Assert.assertNull
import org.junit.Assert.assertSame
import org.junit.Assert.assertTrue
import org.junit.Before
import org.junit.Rule
import org.junit.Test
import org.mockito.ArgumentMatchers.anyString
import org.mockito.Mockito.never
import org.mockito.Mockito.times
import org.mockito.Mockito.verify
import org.mockito.MockitoAnnotations
import org.mockito.internal.util.DefaultMockingDetails
import org.mockito.kotlin.KArgumentCaptor
import org.mockito.kotlin.any
import org.mockito.kotlin.anyOrNull
import org.mockito.kotlin.argumentCaptor
import org.mockito.kotlin.atLeastOnce
import org.mockito.kotlin.doAnswer
import org.mockito.kotlin.doReturn
import org.mockito.kotlin.eq
import org.mockito.kotlin.mock
import org.mockito.kotlin.whenever

@SuppressLint("DenyListedApi")
@FlowPreview
class BrowserTabViewModelTest {

    @get:Rule
    var instantTaskExecutorRule = InstantTaskExecutorRule()

    @get:Rule
    val schedulers = InstantSchedulersRule()

    @get:Rule
    var coroutineRule = CoroutineTestRule()

    private val mockEntityLookup: EntityLookup = mock()

    private val mockNetworkLeaderboardDao: NetworkLeaderboardDao = mock()

    private val mockStatisticsUpdater: StatisticsUpdater = mock()

    private val mockCommandObserver: Observer<Command> = mock()

    private val ctaViewModelMockSettingsStore: SettingsDataStore = mock()

    private val mockSavedSitesRepository: SavedSitesRepository = mock()

    private val mockNavigationHistory: NavigationHistory = mock()

    private val mockLongPressHandler: LongPressHandler = mock()

    private val mockOmnibarConverter: OmnibarEntryConverter = mock()

    private val mockTabRepository: TabRepository = mock()

    private val webViewSessionStorage: WebViewSessionStorage = mock()

    private val mockFaviconManager: FaviconManager = mock()

    private val mockAddToHomeCapabilityDetector: AddToHomeCapabilityDetector = mock()

    private val mockDismissedCtaDao: DismissedCtaDao = mock()

    private val mockSearchCountDao: SearchCountDao = mock()

    private val mockAppInstallStore: AppInstallStore = mock()

    private val mockPixel: Pixel = mock()

    private val mockNewTabPixels: NewTabPixels = mock()

    private val mockHttpErrorPixels: HttpErrorPixels = mock()

    private val mockOnboardingStore: OnboardingStore = mock()

    private val mockAutoCompleteService: AutoCompleteService = mock()

    private val mockAutoCompleteScorer: AutoCompleteScorer = mock()

    private val mockWidgetCapabilities: WidgetCapabilities = mock()

    private val mockUserStageStore: UserStageStore = mock()

    private val mockContentBlocking: ContentBlocking = mock()

    private val mockNavigationAwareLoginDetector: NavigationAwareLoginDetector = mock()

    private val mockUserEventsStore: UserEventsStore = mock()

    private val mockFileDownloader: FileDownloader = mock()

    private val fireproofDialogsEventHandler: FireproofDialogsEventHandler = mock()

    private val mockEmailManager: EmailManager = mock()

    private val mockSpecialUrlDetector: SpecialUrlDetector = mock()

    private val mockAppLinksHandler: AppLinksHandler = mock()

    private val mockAmpLinks: AmpLinks = mock()

    private val mockTrackingParameters: TrackingParameters = mock()

    private val mockDownloadCallback: DownloadStateListener = mock()

    private val mockRemoteMessagingRepository: RemoteMessagingRepository = mock()

    private val voiceSearchPixelLogger: VoiceSearchAvailabilityPixelLogger = mock()

    private val mockSettingsDataStore: SettingsDataStore = mock()

    private val mockAutoCompleteSettings: AutoCompleteSettings = mock()

    private val mockAdClickManager: AdClickManager = mock()

    private val mockUserAllowListRepository: UserAllowListRepository = mock()

    private val mockBrokenSiteContext: BrokenSiteContext = mock()

    private val mockFileChooserCallback: ValueCallback<Array<Uri>> = mock()

    private val mockDuckPlayer: DuckPlayer = mock()

    private val mockDuckAiFeatureState: DuckAiFeatureState = mock()

    private val mockDuckAiFeatureStateInputScreenFlow = MutableStateFlow(false)

    private val mockDuckAiFeatureStateInputScreenOpenAutomaticallyFlow = MutableStateFlow(false)

    private val mockExternalIntentProcessingState: ExternalIntentProcessingState = mock()

    private val mockHasPendingTabLaunchFlow = MutableStateFlow(false)

    private val mockHasPendingDuckAiOpenFlow = MutableStateFlow(false)

    private val mockAppBuildConfig: AppBuildConfig = mock()

    private val mockDuckDuckGoUrlDetector: DuckDuckGoUrlDetector = mock()

    private val mockPagesSettingPlugin: PluginPoint<DuckPlayerPageSettingsPlugin> = mock()

    private val mockShowOnAppLaunchHandler: ShowOnAppLaunchOptionHandler = mock()

    private lateinit var remoteMessagingModel: RemoteMessagingModel

    private val lazyFaviconManager = Lazy { mockFaviconManager }

    private lateinit var mockAutoCompleteApi: AutoComplete

    private lateinit var ctaViewModel: CtaViewModel

    private val commandCaptor = argumentCaptor<Command>()

    private val appLinkCaptor = argumentCaptor<() -> Unit>()

    private lateinit var db: AppDatabase

    private lateinit var testee: BrowserTabViewModel

    private lateinit var fireproofWebsiteDao: FireproofWebsiteDao

    private lateinit var locationPermissionsDao: LocationPermissionsDao

    private lateinit var accessibilitySettingsDataStore: AccessibilitySettingsDataStore

    private val context = getInstrumentation().targetContext

    private val selectedTabLiveData = MutableLiveData<TabEntity>()

    private val tabsLiveData = MutableLiveData<List<TabEntity>>()

    private val loginEventLiveData = MutableLiveData<LoginDetected>()

    private val fireproofDialogsEventHandlerLiveData = MutableLiveData<FireproofDialogsEventHandler.Event>()

    private val dismissedCtaDaoChannel = Channel<List<DismissedCta>>()

    private val childClosedTabsSharedFlow = MutableSharedFlow<String>()

    private val childClosedTabsFlow = childClosedTabsSharedFlow.asSharedFlow()

    private val emailStateFlow = MutableStateFlow(false)

    private val bookmarksListFlow = Channel<List<Bookmark>>()

    private val remoteMessageFlow = Channel<RemoteMessage>()

    private val favoriteListFlow = Channel<List<Favorite>>()

    private val autofillCapabilityChecker: FakeCapabilityChecker = FakeCapabilityChecker(enabled = false)

    private val autofillFireproofDialogSuppressor: AutofillFireproofDialogSuppressor = mock()

    private val automaticSavedLoginsMonitor: AutomaticSavedLoginsMonitor = mock()

    private val mockDeviceInfo: DeviceInfo = mock()

    private val mockSitePermissionsManager: SitePermissionsManager = mock()

    private val cameraHardwareChecker: CameraHardwareChecker = mock()

    private val mockEnabledToggle: Toggle = mock { on { it.isEnabled() } doReturn true }

    private val mockDisabledToggle: Toggle = mock {
        on { it.isEnabled() } doReturn false
    }

    private val mockPrivacyProtectionsPopupManager: PrivacyProtectionsPopupManager = mock()

    private val mockPrivacyProtectionsToggleUsageListener: PrivacyProtectionsToggleUsageListener = mock()

    private val subscriptions: Subscriptions = mock()

    private val refreshPixelSender: RefreshPixelSender = mock()

    private val privacyProtectionsPopupExperimentExternalPixels: PrivacyProtectionsPopupExperimentExternalPixels = mock {
        runBlocking { whenever(mock.getPixelParams()).thenReturn(emptyMap()) }
    }

    private val mockFaviconFetchingPrompt: FaviconsFetchingPrompt = mock()
    private val mockSSLCertificatesFeature: SSLCertificatesFeature = mock()
    private val mockBypassedSSLCertificatesRepository: BypassedSSLCertificatesRepository = mock()
    private val mockExtendedOnboardingFeatureToggles: ExtendedOnboardingFeatureToggles = mock()
    private val mockUserBrowserProperties: UserBrowserProperties = mock()
    private val mockAutoCompleteRepository: AutoCompleteRepository = mock()
    private val protectionTogglePlugin = FakePrivacyProtectionTogglePlugin()
    private val protectionTogglePluginPoint = FakePluginPoint(protectionTogglePlugin)
    private var fakeAndroidConfigBrowserFeature = FakeFeatureToggleFactory.create(AndroidBrowserConfigFeature::class.java)
    private val mockAutocompleteTabsFeature: AutocompleteTabsFeature = mock()
    private val fakeCustomHeadersPlugin = FakeCustomHeadersProvider(emptyMap())
    private val mockToggleReports: ToggleReports = mock()
    private val mockBrokenSitePrompt: BrokenSitePrompt = mock()
    private val mockTabStatsBucketing: TabStatsBucketing = mock()
    private val mockDuckChatJSHelper: DuckChatJSHelper = mock()
    private val swipingTabsFeature = FakeFeatureToggleFactory.create(SwipingTabsFeature::class.java)
    private val swipingTabsFeatureProvider = SwipingTabsFeatureProvider(swipingTabsFeature)
    private val mockDuckChat: DuckChat = mock()
    private val mockHistory: NavigationHistory = mock()

    private val defaultBrowserPromptsExperimentShowPopupMenuItemFlow = MutableStateFlow(false)
    private val mockAdditionalDefaultBrowserPrompts: AdditionalDefaultBrowserPrompts = mock()
    val mockStack: WebBackForwardList = mock()

    private val mockSiteErrorHandlerKillSwitch: SiteErrorHandlerKillSwitch = mock()
    private val mockSiteErrorHandlerKillSwitchToggle: Toggle = mock { on { it.isEnabled() } doReturn true }
    private val mockSiteErrorHandler: StringSiteErrorHandler = mock()
    private val mockSiteHttpErrorHandler: HttpCodeSiteErrorHandler = mock()
    private val mockSubscriptionsJSHelper: SubscriptionsJSHelper = mock()
    private val mockReactivateUsersExperiment: ReactivateUsersExperiment = mock()
<<<<<<< HEAD
    private val tabManager: TabManager = mock()
=======
    private val mockOnboardingHomeScreenWidgetToggles: OnboardingHomeScreenWidgetToggles = mock()
    private val mockRebrandingFeatureToggle: SubscriptionRebrandingFeatureToggle = mock()
    private val tabManager: TabManager = mock()

    private val mockAddressDisplayFormatter: AddressDisplayFormatter by lazy {
        mock {
            on { getShortUrl(any()) } doAnswer { invocation ->
                val url = invocation.getArgument<String>(0)
                if (url.startsWith("duck://player")) {
                    "Duck Player"
                } else {
                    url.toUri().baseHost ?: url
                }
            }
        }
    }

    private val mockOnboardingDesignExperimentManager: OnboardingDesignExperimentManager = mock()
    private val mockSerpEasterEggLogoToggles: SerpEasterEggLogosToggles = mock()

    private val nonHttpAppLinkChecker: NonHttpAppLinkChecker = mock()

    private val EXAMPLE_URL = "http://example.com"
    private val SHORT_EXAMPLE_URL = "example.com"
>>>>>>> 2e5565a8

    private val selectedTab = TabEntity("TAB_ID", EXAMPLE_URL, position = 0, sourceTabId = "TAB_ID_SOURCE")
    private val flowSelectedTab = MutableStateFlow(selectedTab)

    private var isFullSiteAddressEnabled = true

    @Before
    fun before() = runTest {
        MockitoAnnotations.openMocks(this)

        swipingTabsFeature.self().setRawStoredState(State(enable = true))
        swipingTabsFeature.enabledForUsers().setRawStoredState(State(enable = true))

        db = Room.inMemoryDatabaseBuilder(context, AppDatabase::class.java)
            .allowMainThreadQueries()
            .build()
        fireproofWebsiteDao = db.fireproofWebsiteDao()
        locationPermissionsDao = db.locationPermissionsDao()

        mockAutoCompleteApi = AutoCompleteApi(
            mockAutoCompleteService,
            mockSavedSitesRepository,
            mockNavigationHistory,
            mockAutoCompleteScorer,
            mockAutoCompleteRepository,
            mockTabRepository,
            mockUserStageStore,
            mockAutocompleteTabsFeature,
            mockDuckChat,
            mockHistory,
            DefaultDispatcherProvider(),
            mockPixel,
        )
        val fireproofWebsiteRepositoryImpl = FireproofWebsiteRepositoryImpl(
            fireproofWebsiteDao,
            coroutineRule.testDispatcherProvider,
            lazyFaviconManager,
        )

        whenever(mockDuckPlayer.observeUserPreferences()).thenReturn(flowOf(UserPreferences(false, Disabled)))
        whenever(mockDismissedCtaDao.dismissedCtas()).thenReturn(dismissedCtaDaoChannel.consumeAsFlow())
        whenever(mockTabRepository.flowTabs).thenReturn(flowOf(emptyList()))
        whenever(mockTabRepository.getTabs()).thenReturn(emptyList())
        whenever(mockTabRepository.flowSelectedTab).thenReturn(flowSelectedTab)
        whenever(mockTabRepository.liveTabs).thenReturn(tabsLiveData)
        whenever(mockEmailManager.signedInFlow()).thenReturn(emailStateFlow.asStateFlow())
        whenever(mockSavedSitesRepository.getFavorites()).thenReturn(favoriteListFlow.consumeAsFlow())
        whenever(mockSavedSitesRepository.getBookmarks()).thenReturn(bookmarksListFlow.consumeAsFlow())
        whenever(mockRemoteMessagingRepository.messageFlow()).thenReturn(remoteMessageFlow.consumeAsFlow())
        whenever(mockSettingsDataStore.automaticFireproofSetting).thenReturn(AutomaticFireproofSetting.ASK_EVERY_TIME)
        whenever(mockSettingsDataStore.omnibarPosition).thenReturn(TOP)
        whenever(mockSettingsDataStore.isFullUrlEnabled).then { isFullSiteAddressEnabled }
        whenever(mockSSLCertificatesFeature.allowBypass()).thenReturn(mockEnabledToggle)
        whenever(subscriptions.shouldLaunchPrivacyProForUrl(any())).thenReturn(false)
        whenever(mockDuckDuckGoUrlDetector.isDuckDuckGoUrl(any())).thenReturn(false)
        whenever(mockDuckPlayer.isSimulatedYoutubeNoCookie(any())).thenReturn(false)
        whenever(mockDuckPlayer.isDuckPlayerUri(anyString())).thenReturn(false)
        whenever(mockDuckPlayer.getDuckPlayerState()).thenReturn(ENABLED)
        whenever(mockAutocompleteTabsFeature.self()).thenReturn(mockEnabledToggle)
        whenever(mockAutocompleteTabsFeature.self().isEnabled()).thenReturn(true)
        whenever(mockSitePermissionsManager.hasSitePermanentPermission(any(), any())).thenReturn(false)
        whenever(mockToggleReports.shouldPrompt()).thenReturn(false)
        whenever(subscriptions.isEligible()).thenReturn(false)
        whenever(mockDuckAiFeatureState.showPopupMenuShortcut).thenReturn(MutableStateFlow(false))
        whenever(mockDuckAiFeatureState.showInputScreen).thenReturn(mockDuckAiFeatureStateInputScreenFlow)
        whenever(mockDuckAiFeatureState.showInputScreenAutomaticallyOnNewTab).thenReturn(mockDuckAiFeatureStateInputScreenOpenAutomaticallyFlow)
        whenever(mockExternalIntentProcessingState.hasPendingTabLaunch).thenReturn(mockHasPendingTabLaunchFlow)
        whenever(mockExternalIntentProcessingState.hasPendingDuckAiOpen).thenReturn(mockHasPendingDuckAiOpenFlow)
        whenever(mockOnboardingDesignExperimentManager.isModifiedControlEnrolledAndEnabled()).thenReturn(false)
        whenever(mockOnboardingDesignExperimentManager.isBuckEnrolledAndEnabled()).thenReturn(false)
        whenever(mockOnboardingDesignExperimentManager.isBbEnrolledAndEnabled()).thenReturn(false)
        whenever(mockSerpEasterEggLogoToggles.feature()).thenReturn(mockDisabledToggle)
        whenever(nonHttpAppLinkChecker.isPermitted(anyOrNull())).thenReturn(true)
        remoteMessagingModel = givenRemoteMessagingModel(mockRemoteMessagingRepository, mockPixel, coroutineRule.testDispatcherProvider)

        ctaViewModel = CtaViewModel(
            appInstallStore = mockAppInstallStore,
            pixel = mockPixel,
            widgetCapabilities = mockWidgetCapabilities,
            dismissedCtaDao = mockDismissedCtaDao,
            userAllowListRepository = mockUserAllowListRepository,
            settingsDataStore = ctaViewModelMockSettingsStore,
            onboardingStore = mockOnboardingStore,
            userStageStore = mockUserStageStore,
            tabRepository = mockTabRepository,
            dispatchers = coroutineRule.testDispatcherProvider,
            duckDuckGoUrlDetector = DuckDuckGoUrlDetectorImpl(),
            extendedOnboardingFeatureToggles = mockExtendedOnboardingFeatureToggles,
            subscriptions = subscriptions,
            duckPlayer = mockDuckPlayer,
            brokenSitePrompt = mockBrokenSitePrompt,
            onboardingHomeScreenWidgetToggles = mockOnboardingHomeScreenWidgetToggles,
            onboardingDesignExperimentManager = mockOnboardingDesignExperimentManager,
            rebrandingFeatureToggle = mockRebrandingFeatureToggle,
        )

        val siteFactory = SiteFactoryImpl(
            mockEntityLookup,
            mockContentBlocking,
            mockUserAllowListRepository,
            mockBypassedSSLCertificatesRepository,
            coroutineRule.testScope,
            coroutineRule.testDispatcherProvider,
            DuckDuckGoUrlDetectorImpl(),
            mockDuckPlayer,
        )

        accessibilitySettingsDataStore = AccessibilitySettingsSharedPreferences(
            context,
            coroutineRule.testDispatcherProvider,
            coroutineRule.testScope,
        )

        whenever(mockOmnibarConverter.convertQueryToUrl(any(), any(), any(), any())).thenReturn("duckduckgo.com")
        whenever(mockTabRepository.liveSelectedTab).thenReturn(selectedTabLiveData)
        whenever(mockNavigationAwareLoginDetector.loginEventLiveData).thenReturn(loginEventLiveData)
        whenever(mockTabRepository.retrieveSiteData(any())).thenReturn(MutableLiveData())
        whenever(mockTabRepository.childClosedTabs).thenReturn(childClosedTabsFlow)
        whenever(mockAppInstallStore.installTimestamp).thenReturn(System.currentTimeMillis() - TimeUnit.DAYS.toMillis(1))
        whenever(mockUserAllowListRepository.isDomainInUserAllowList(anyString())).thenReturn(false)
        whenever(mockUserAllowListRepository.domainsInUserAllowListFlow()).thenReturn(flowOf(emptyList()))
        whenever(mockContentBlocking.isAnException(anyString())).thenReturn(false)
        whenever(fireproofDialogsEventHandler.event).thenReturn(fireproofDialogsEventHandlerLiveData)
        whenever(cameraHardwareChecker.hasCameraHardware()).thenReturn(true)
        whenever(mockPrivacyProtectionsPopupManager.viewState).thenReturn(flowOf(PrivacyProtectionsPopupViewState.Gone))
        whenever(mockAppBuildConfig.buildType).thenReturn("debug")
        whenever(mockDuckPlayer.observeUserPreferences()).thenReturn(flowOf(UserPreferences(false, AlwaysAsk)))
        whenever(mockAdditionalDefaultBrowserPrompts.showSetAsDefaultPopupMenuItem).thenReturn(
            defaultBrowserPromptsExperimentShowPopupMenuItemFlow,
        )

        whenever(mockSiteErrorHandlerKillSwitch.self()).thenReturn(mockSiteErrorHandlerKillSwitchToggle)

        testee = BrowserTabViewModel(
            statisticsUpdater = mockStatisticsUpdater,
            queryUrlConverter = mockOmnibarConverter,
            duckDuckGoUrlDetector = DuckDuckGoUrlDetectorImpl(),
            siteFactory = siteFactory,
            tabRepository = mockTabRepository,
            userAllowListRepository = mockUserAllowListRepository,
            networkLeaderboardDao = mockNetworkLeaderboardDao,
            autoComplete = mockAutoCompleteApi,
            appSettingsPreferencesStore = ctaViewModelMockSettingsStore,
            longPressHandler = mockLongPressHandler,
            webViewSessionStorage = webViewSessionStorage,
            specialUrlDetector = mockSpecialUrlDetector,
            faviconManager = mockFaviconManager,
            addToHomeCapabilityDetector = mockAddToHomeCapabilityDetector,
            ctaViewModel = ctaViewModel,
            searchCountDao = mockSearchCountDao,
            pixel = mockPixel,
            dispatchers = coroutineRule.testDispatcherProvider,
            fireproofWebsiteRepository = fireproofWebsiteRepositoryImpl,
            savedSitesRepository = mockSavedSitesRepository,
            navigationAwareLoginDetector = mockNavigationAwareLoginDetector,
            userEventsStore = mockUserEventsStore,
            fileDownloader = mockFileDownloader,
            fireproofDialogsEventHandler = fireproofDialogsEventHandler,
            emailManager = mockEmailManager,
            appCoroutineScope = TestScope(),
            appLinksHandler = mockAppLinksHandler,
            contentBlocking = mockContentBlocking,
            accessibilitySettingsDataStore = accessibilitySettingsDataStore,
            ampLinks = mockAmpLinks,
            downloadCallback = mockDownloadCallback,
            trackingParameters = mockTrackingParameters,
            settingsDataStore = mockSettingsDataStore,
            adClickManager = mockAdClickManager,
            autofillCapabilityChecker = autofillCapabilityChecker,
            autofillFireproofDialogSuppressor = autofillFireproofDialogSuppressor,
            automaticSavedLoginsMonitor = automaticSavedLoginsMonitor,
            device = mockDeviceInfo,
            sitePermissionsManager = mockSitePermissionsManager,
            cameraHardwareChecker = cameraHardwareChecker,
            androidBrowserConfig = fakeAndroidConfigBrowserFeature,
            privacyProtectionsPopupManager = mockPrivacyProtectionsPopupManager,
            privacyProtectionsToggleUsageListener = mockPrivacyProtectionsToggleUsageListener,
            privacyProtectionsPopupExperimentExternalPixels = privacyProtectionsPopupExperimentExternalPixels,
            faviconsFetchingPrompt = mockFaviconFetchingPrompt,
            subscriptions = subscriptions,
            sslCertificatesFeature = mockSSLCertificatesFeature,
            bypassedSSLCertificatesRepository = mockBypassedSSLCertificatesRepository,
            userBrowserProperties = mockUserBrowserProperties,
            history = mockNavigationHistory,
            newTabPixels = { mockNewTabPixels },
            httpErrorPixels = { mockHttpErrorPixels },
            duckPlayer = mockDuckPlayer,
            duckChat = mockDuckChat,
            duckAiFeatureState = mockDuckAiFeatureState,
            duckPlayerJSHelper = DuckPlayerJSHelper(
                mockDuckPlayer,
                mockAppBuildConfig,
                mockPixel,
                mockDuckDuckGoUrlDetector,
                mockPagesSettingPlugin,
                mockReactivateUsersExperiment,
            ),
            duckChatJSHelper = mockDuckChatJSHelper,
            refreshPixelSender = refreshPixelSender,
            privacyProtectionTogglePlugin = protectionTogglePluginPoint,
            showOnAppLaunchOptionHandler = mockShowOnAppLaunchHandler,
            customHeadersProvider = fakeCustomHeadersPlugin,
            toggleReports = mockToggleReports,
            brokenSitePrompt = mockBrokenSitePrompt,
            tabStatsBucketing = mockTabStatsBucketing,
            additionalDefaultBrowserPrompts = mockAdditionalDefaultBrowserPrompts,
            swipingTabsFeature = swipingTabsFeatureProvider,
            siteErrorHandlerKillSwitch = mockSiteErrorHandlerKillSwitch,
            siteErrorHandler = mockSiteErrorHandler,
            siteHttpErrorHandler = mockSiteHttpErrorHandler,
            subscriptionsJSHelper = mockSubscriptionsJSHelper,
<<<<<<< HEAD
            onboardingDesignExperimentToggles = fakeOnboardingDesignExperimentToggles,
            tabManager = tabManager,
=======
            onboardingDesignExperimentManager = mockOnboardingDesignExperimentManager,
            tabManager = tabManager,
            addressDisplayFormatter = mockAddressDisplayFormatter,
            autoCompleteSettings = mockAutoCompleteSettings,
            serpEasterEggLogosToggles = mockSerpEasterEggLogoToggles,
            nonHttpAppLinkChecker = nonHttpAppLinkChecker,
            externalIntentProcessingState = mockExternalIntentProcessingState,
>>>>>>> 2e5565a8
        )

        testee.loadData("abc", null, false, false)
        testee.command.observeForever(mockCommandObserver)
        val mockWebHistoryItem: WebHistoryItem = mock()
        whenever(mockWebHistoryItem.title).thenReturn("title")
        whenever(mockWebHistoryItem.url).thenReturn(EXAMPLE_URL)
        whenever(mockStack.getItemAtIndex(any())).thenReturn(mockWebHistoryItem)
    }

    @After
    fun after() {
        dismissedCtaDaoChannel.close()
        bookmarksListFlow.close()
        favoriteListFlow.close()
        remoteMessageFlow.close()
        testee.onCleared()
        db.close()
        testee.command.removeObserver(mockCommandObserver)
        clearAccessibilitySettings()
    }

    @Test
    fun whenSearchUrlSharedThenAtbAndSourceParametersAreRemoved() {
        loadUrl("https://duckduckgo.com/?q=test&atb=v117-1&t=ddg_test")
        testee.onShareSelected()
        verify(mockCommandObserver, atLeastOnce()).onChanged(commandCaptor.capture())
        assertTrue(commandCaptor.lastValue is ShareLink)

        val shareLink = commandCaptor.lastValue as ShareLink
        assertEquals("https://duckduckgo.com/?q=test", shareLink.url)
    }

    @Test
    fun whenNonSearchUrlSharedThenUrlIsUnchanged() {
        val url = "https://duckduckgo.com/about?atb=v117-1&t=ddg_test"
        loadUrl(url)
        testee.onShareSelected()
        verify(mockCommandObserver, atLeastOnce()).onChanged(commandCaptor.capture())
        assertTrue(commandCaptor.lastValue is ShareLink)

        val shareLink = commandCaptor.lastValue as ShareLink
        assertEquals(url, shareLink.url)
    }

    @Test
    fun whenOpenInNewBackgroundRequestedThenTabRepositoryUpdatedAndCommandIssued() = runTest {
        val url = "http://www.example.com"
        testee.openInNewBackgroundTab(url)

        verify(mockCommandObserver, atLeastOnce()).onChanged(commandCaptor.capture())
        assertTrue(commandCaptor.lastValue is Command.OpenInNewBackgroundTab)

        verify(mockTabRepository).addNewTabAfterExistingTab(url, "abc")
    }

    @Test
    fun whenViewBecomesVisibleAndHomeShowingThenKeyboardShown() = runTest {
        whenever(mockExtendedOnboardingFeatureToggles.noBrowserCtas()).thenReturn(mockDisabledToggle)
        whenever(mockWidgetCapabilities.hasInstalledWidgets).thenReturn(true)

        setBrowserShowing(false)

        testee.onViewVisible()
        verify(mockCommandObserver, atLeastOnce()).onChanged(commandCaptor.capture())
        assertTrue(commandCaptor.allValues.contains(Command.ShowKeyboard))
    }

    @Test
    fun whenViewBecomesVisibleAndMaliciousSiteBlockedThenKeyboardNotShown() = runTest {
        whenever(mockExtendedOnboardingFeatureToggles.noBrowserCtas()).thenReturn(mockDisabledToggle)
        whenever(mockWidgetCapabilities.hasInstalledWidgets).thenReturn(true)
        testee.browserViewState.value = browserViewState().copy(maliciousSiteBlocked = true)

        testee.onViewVisible()

        assertCommandNotIssued<ShowKeyboard>()
    }

    @Test
    fun whenViewBecomesVisibleAndDuckAIPoCIsEnabledThenKeyboardNotShown() = runTest {
        whenever(mockExtendedOnboardingFeatureToggles.noBrowserCtas()).thenReturn(mockDisabledToggle)
        whenever(mockWidgetCapabilities.hasInstalledWidgets).thenReturn(true)
        whenever(mockDuckAiFeatureState.showInputScreen).thenReturn(MutableStateFlow(true))

        testee.onViewVisible()

        assertCommandNotIssued<ShowKeyboard>()
    }

    @Test
    fun whenViewBecomesVisibleAndBrowserShowingThenKeyboardHidden() {
        setBrowserShowing(true)
        testee.onViewVisible()
        verify(mockCommandObserver, atLeastOnce()).onChanged(commandCaptor.capture())
        assertTrue(commandCaptor.allValues.contains(Command.HideKeyboard))
    }

    @Test
    fun whenViewBecomesVisibleAndHomeShowingThenRefreshCtaIsCalled() {
        runTest {
            setBrowserShowing(false)
            whenever(mockExtendedOnboardingFeatureToggles.noBrowserCtas()).thenReturn(mockDisabledToggle)
            val observer = ValueCaptorObserver<CtaViewState>()
            testee.ctaViewState.observeForever(observer)

            testee.onViewVisible()

            testee.ctaViewState.removeObserver(observer)
            assertTrue(observer.hasReceivedValue)
        }
    }

    @Test
    fun whenViewBecomesVisibleAndBrowserShowingThenRefreshCtaIsNotCalled() {
        runTest {
            setBrowserShowing(true)
            val observer = ValueCaptorObserver<CtaViewState>()
            testee.ctaViewState.observeForever(observer)

            testee.onViewVisible()

            testee.ctaViewState.removeObserver(observer)
            assertFalse(observer.hasReceivedValue)
        }
    }

    @Test
    fun whenViewBecomesVisibleAndDuckChatDisabledThenDuckChatNotVisible() {
        whenever(mockDuckAiFeatureState.showPopupMenuShortcut).thenReturn(MutableStateFlow(false))
        setBrowserShowing(true)
        testee.onViewVisible()
        assertFalse(browserViewState().showDuckChatOption)
    }

    @Test
    fun whenViewBecomesVisibleAndDuckChatEnabledThenDuckChatIsVisible() {
        whenever(mockDuckAiFeatureState.showPopupMenuShortcut).thenReturn(MutableStateFlow(true))
        setBrowserShowing(true)
        testee.onViewVisible()
        assertTrue(browserViewState().showDuckChatOption)
    }

    @Test
    fun whenInvalidatedGlobalLayoutRestoredThenErrorIsShown() {
        givenInvalidatedGlobalLayout()
        setBrowserShowing(true)
        testee.onViewResumed()
        assertCommandIssued<Command.ShowErrorWithAction>()
    }

    @Test
    fun whenSubmittedQueryIsPrivacyProThenSendLaunchPrivacyProComment() {
        whenever(mockSpecialUrlDetector.determineType(anyString())).thenReturn(SpecialUrlDetector.UrlType.ShouldLaunchPrivacyProLink)
        whenever(mockOmnibarConverter.convertQueryToUrl("https://duckduckgo.com/pro", null)).thenReturn("https://duckduckgo.com/pro")
        whenever(subscriptions.shouldLaunchPrivacyProForUrl(any())).thenReturn(true)
        testee.onUserSubmittedQuery("https://duckduckgo.com/pro")
        assertCommandIssued<LaunchPrivacyPro> {
            assertEquals("https://duckduckgo.com/pro", uri.toString())
        }
    }

    @Test
    fun whenSubmittedQueryIsPrivacyProAndNavigationStateNullThenCloseTab() = runTest {
        givenOneActiveTabSelected()
        whenever(mockSpecialUrlDetector.determineType(anyString())).thenReturn(SpecialUrlDetector.UrlType.ShouldLaunchPrivacyProLink)
        whenever(mockOmnibarConverter.convertQueryToUrl("https://duckduckgo.com/pro", null)).thenReturn("https://duckduckgo.com/pro")
        whenever(subscriptions.shouldLaunchPrivacyProForUrl(any())).thenReturn(true)

        testee.onUserSubmittedQuery("https://duckduckgo.com/pro")
        assertCommandIssued<LaunchPrivacyPro> {
            assertEquals("https://duckduckgo.com/pro", uri.toString())
        }
        verify(mockAdClickManager).clearTabId(any())
        verify(mockTabRepository).deleteTabAndSelectSource(any())
    }

    @Test
    fun whenSubmittedQueryIsPrivacyProAndNoNavigationHistoryThenCloseTab() = runTest {
        givenOneActiveTabSelected()
        whenever(mockSpecialUrlDetector.determineType(anyString())).thenReturn(SpecialUrlDetector.UrlType.ShouldLaunchPrivacyProLink)
        whenever(mockOmnibarConverter.convertQueryToUrl("https://duckduckgo.com/pro", null)).thenReturn("https://duckduckgo.com/pro")
        whenever(subscriptions.shouldLaunchPrivacyProForUrl(any())).thenReturn(true)
        val nav: WebNavigationState = mock()
        whenever(nav.hasNavigationHistory).thenReturn(false)

        testee.navigationStateChanged(nav)
        testee.onUserSubmittedQuery("https://duckduckgo.com/pro")
        assertCommandIssued<LaunchPrivacyPro> {
            assertEquals("https://duckduckgo.com/pro", uri.toString())
        }
        verify(mockAdClickManager).clearTabId(any())
        verify(mockTabRepository).deleteTabAndSelectSource(any())
    }

    @Test
    fun whenSubmittedQueryIsPrivacyProAndNavigationHistoryThenDoNotCloseTab() = runTest {
        givenOneActiveTabSelected()
        whenever(mockSpecialUrlDetector.determineType(anyString())).thenReturn(SpecialUrlDetector.UrlType.ShouldLaunchPrivacyProLink)
        whenever(mockOmnibarConverter.convertQueryToUrl("https://duckduckgo.com/pro", null)).thenReturn("https://duckduckgo.com/pro")
        whenever(subscriptions.shouldLaunchPrivacyProForUrl(any())).thenReturn(true)
        val nav: WebNavigationState = mock()
        whenever(nav.hasNavigationHistory).thenReturn(true)

        testee.navigationStateChanged(nav)
        testee.onUserSubmittedQuery("https://duckduckgo.com/pro")
        assertCommandIssued<LaunchPrivacyPro> {
            assertEquals("https://duckduckgo.com/pro", uri.toString())
        }
        verify(mockAdClickManager, never()).clearTabId(any())
        verify(mockTabRepository, never()).deleteTabAndSelectSource(any())
    }

    @Test
    fun whenSubmittedQueryHasWhitespaceItIsTrimmed() {
        whenever(mockOmnibarConverter.convertQueryToUrl("nytimes.com", null)).thenReturn("nytimes.com")
        testee.onUserSubmittedQuery(" nytimes.com ")
        assertEquals("nytimes.com", omnibarViewState().omnibarText)
    }

    @Test
    fun whenBrowsingAndUrlPresentThenAddBookmarkButtonEnabled() {
        loadUrl("https://www.example.com", isBrowserShowing = true)
        assertTrue(browserViewState().canSaveSite)
    }

    @Test
    fun whenBrowsingAndNoUrlThenAddBookmarkButtonDisabled() {
        loadUrl(null, isBrowserShowing = true)
        assertFalse(browserViewState().canSaveSite)
    }

    @Test
    fun whenNotBrowsingAndUrlPresentThenAddBookmarkButtonDisabled() {
        loadUrl("https://www.example.com", isBrowserShowing = false)
        assertFalse(browserViewState().canSaveSite)
    }

    @Test
    fun whenLoadUrlDoNotUpdateSiteMaliciousSiteStatus() {
        val maliciousUri = "https://www.malicious.com".toUri()
        testee.onReceivedMaliciousSiteWarning(
            maliciousUri,
            Feed.PHISHING,
            exempted = false,
            clientSideHit = false,
            isMainframe = true,
        )

        testee.navigationStateChanged(
            buildWebNavigation(originalUrl = "https://www.example.com", currentUrl = "https://www.example.com", title = "title"),
        )

        assertEquals(PHISHING, testee.getSite()?.maliciousSiteStatus)
    }

    @Test
    fun whenOnReceivedSafeSiteUpdateSiteMaliciousSiteStatus() {
        val maliciousUri = "https://www.malicious.com".toUri()
        testee.onReceivedMaliciousSiteWarning(
            maliciousUri,
            Feed.PHISHING,
            exempted = false,
            clientSideHit = false,
            isMainframe = true,
        )
        testee.navigationStateChanged(
            buildWebNavigation(originalUrl = "https://www.example.com", currentUrl = "https://www.example.com", title = "title"),
        )

        testee.onReceivedMaliciousSiteSafe("https://www.example.com".toUri(), true)

        assertNull(testee.getSite()?.maliciousSiteStatus)
    }

    @Test
    fun whenBookmarkEditedThenRepositoryIsUpdated() = runTest {
        val folderId = "folder1"
        val bookmark =
            Bookmark(id = UUID.randomUUID().toString(), title = "A title", url = "www.example.com", parentId = folderId, lastModified = "timestamp")
        testee.onBookmarkEdited(bookmark, folderId, false)
        verify(mockSavedSitesRepository).updateBookmark(bookmark, folderId)
    }

    @Test
    fun whenFavoriteEditedThenRepositoryUpdated() = runTest {
        val favorite = Favorite(UUID.randomUUID().toString(), "A title", "www.example.com", lastModified = "timestamp", 1)
        testee.onFavouriteEdited(favorite)
        verify(mockSavedSitesRepository).updateFavourite(favorite)
    }

    @Test
    fun whenBookmarkDeleteRequestedThenViewStateUpdated() = runTest {
        val bookmark =
            Bookmark(id = UUID.randomUUID().toString(), title = "A title", url = "www.example.com", lastModified = "timestamp")

        testee.onSavedSiteDeleted(bookmark)

        assertTrue(browserViewState().bookmark == null)
        assertTrue(browserViewState().favorite == null)
    }

    @Test
    fun whenBookmarkDeletionConfirmedThenFaviconDeletedAndRepositoryIsUpdated() = runTest {
        val bookmark =
            Bookmark(id = UUID.randomUUID().toString(), title = "A title", url = "www.example.com", lastModified = "timestamp")

        testee.onDeleteFavoriteSnackbarDismissed(bookmark)

        verify(mockFaviconManager).deletePersistedFavicon(bookmark.url)
        verify(mockSavedSitesRepository).delete(bookmark)
    }

    @Test
    fun whenBookmarkAddedThenRepositoryIsUpdatedAndUserNotified() = runTest {
        val url = "http://www.example.com"
        val title = "A title"
        val bookmark = Bookmark(
            id = UUID.randomUUID().toString(),
            title = title,
            url = url,
            parentId = UUID.randomUUID().toString(),
            lastModified = "timestamp",
        )
        whenever(mockSavedSitesRepository.insertBookmark(title = anyString(), url = anyString())).thenReturn(bookmark)
        loadUrl(url = url, title = title)

        testee.onBookmarkMenuClicked()
        verify(mockSavedSitesRepository).insertBookmark(title = title, url = url)
        verify(mockCommandObserver, atLeastOnce()).onChanged(commandCaptor.capture())
        assertTrue(commandCaptor.lastValue is Command.ShowSavedSiteAddedConfirmation)
    }

    @Test
    fun whenFavoriteAddedThenRepositoryUpdatedAndUserNotified() = runTest {
        val url = "http://www.example.com"
        val title = "A title"

        val savedSite = Favorite(UUID.randomUUID().toString(), title, url, lastModified = "timestamp", 0)
        whenever(mockSavedSitesRepository.insertFavorite(url = url, title = title)).thenReturn(savedSite)
        loadUrl(url = url, title = title)

        testee.onFavoriteMenuClicked()
        verify(mockSavedSitesRepository).insertFavorite(title = title, url = url)
        verify(mockCommandObserver, atLeastOnce()).onChanged(commandCaptor.capture())
    }

    @Test
    fun whenNoSiteAndUserSelectsToAddFavoriteThenSiteIsNotAdded() = runTest {
        testee.onFavoriteMenuClicked()

        verify(mockSavedSitesRepository, times(0)).insertFavorite(any(), any(), any(), any())
    }

    @Test
    fun whenDeleteQuickAccessItemCalledWithFavoriteThenRepositoryUpdated() = runTest {
        val savedSite = Favorite(UUID.randomUUID().toString(), "title", EXAMPLE_URL, lastModified = "timestamp", 0)

        testee.onDeleteFavoriteSnackbarDismissed(savedSite)

        verify(mockSavedSitesRepository).delete(savedSite)
    }

    @Test
    fun whenDeleteQuickAccessItemCalledWithBookmarkThenRepositoryUpdated() = runTest {
        val savedSite = Bookmark(UUID.randomUUID().toString(), "title", EXAMPLE_URL, lastModified = "timestamp")

        testee.onDeleteFavoriteSnackbarDismissed(savedSite)

        verify(mockSavedSitesRepository).delete(savedSite)
    }

    @Test
    fun whenDeleteSavedSiteCalledThenRepositoryUpdated() = runTest {
        val savedSite = Favorite(UUID.randomUUID().toString(), "title", EXAMPLE_URL, lastModified = "timestamp", 0)

        testee.onDeleteSavedSiteSnackbarDismissed(savedSite)

        verify(mockSavedSitesRepository).delete(savedSite, true)
    }

    @Test
    fun whenQuickAccessListChangedThenRepositoryUpdated() {
        val savedSite = Favorite(UUID.randomUUID().toString(), "title", EXAMPLE_URL, lastModified = "timestamp", 0)
        val savedSites = listOf(QuickAccessFavorite(savedSite))

        testee.onQuickAccessListChanged(savedSites)

        verify(mockSavedSitesRepository).updateWithPosition(listOf(savedSite))
    }

    @Test
    fun whenTrackerDetectedThenNetworkLeaderboardUpdated() {
        val networkEntity = TestEntity("Network1", "Network1", 10.0)
        val event = TrackingEvent(
            documentUrl = "http://www.example.com",
            trackerUrl = "http://www.tracker.com/tracker.js",
            categories = emptyList(),
            entity = networkEntity,
            surrogateId = null,
            status = TrackerStatus.ALLOWED,
            type = TrackerType.OTHER,
        )
        testee.trackerDetected(event)
        verify(mockNetworkLeaderboardDao).incrementNetworkCount("Network1")
    }

    @Test
    fun whenEmptyInputQueryThenQueryNavigateCommandNotSubmittedToActivity() {
        testee.onUserSubmittedQuery("")
        assertCommandNotIssued<Navigate>()
    }

    @Test
    fun whenBlankInputQueryThenQueryNavigateCommandNotSubmittedToActivity() {
        testee.onUserSubmittedQuery("     ")
        assertCommandNotIssued<Navigate>()
    }

    @Test
    fun whenNonEmptyInputThenNavigateCommandSubmittedToActivity() {
        whenever(mockOmnibarConverter.convertQueryToUrl("foo", null)).thenReturn("foo.com")
        testee.onUserSubmittedQuery("foo")
        verify(mockCommandObserver, atLeastOnce()).onChanged(commandCaptor.capture())
        assertTrue(commandCaptor.lastValue is Navigate)
    }

    @Test
    fun whenInvalidatedGlobalLayoutAndNonEmptyInputThenOpenInNewTab() {
        givenOneActiveTabSelected()
        givenInvalidatedGlobalLayout()
        testee.onUserSubmittedQuery("foo")
        assertCommandIssued<Command.OpenInNewTab> {
            assertNull(sourceTabId)
        }
    }

    @Test
    fun whenInvalidatedGlobalLayoutAndNonEmptyInputThenCloseCurrentTab() {
        givenOneActiveTabSelected()
        givenInvalidatedGlobalLayout()

        testee.onUserSubmittedQuery("foo")

        runTest {
            verify(mockTabRepository).deleteTabAndSelectSource(selectedTabLiveData.value!!.tabId)
        }
    }

    @Test
    fun whenBrowsingAndUrlLoadedThenSiteVisitedEntryAddedToLeaderboardDao() = runTest {
        loadUrl("http://example.com/abc", isBrowserShowing = true)
        verify(mockNetworkLeaderboardDao).incrementSitesVisited()
    }

    @Test
    fun whenBrowsingAndUrlClearedThenSiteVisitedEntryNotAddedToLeaderboardDao() {
        loadUrl(null, isBrowserShowing = true)
        verify(mockNetworkLeaderboardDao, never()).incrementSitesVisited()
    }

    @Test
    fun whenNotBrowsingAndUrlLoadedThenSiteVisitedEntryNotAddedToLeaderboardDao() {
        loadUrl("http://example.com/abc", isBrowserShowing = false)
        verify(mockNetworkLeaderboardDao, never()).incrementSitesVisited()
    }

    @Test
    fun whenBrowsingAndUrlLoadedThenUrlTitleAndOmnibarTextUpdatedToMatch() {
        val exampleUrl = "http://example.com/abc"
        val exampleTitle = "Title"
        loadUrl(exampleUrl, title = exampleTitle, isBrowserShowing = true)
        assertEquals(exampleUrl, testee.url)
        assertEquals(exampleUrl, omnibarViewState().omnibarText)
        assertEquals(exampleTitle, testee.title)
    }

    @Test
    fun whenBrowsingAndUrlLoadedAndFullUrlDisabledThenUrlTitleAndOmnibarTextUpdatedToMatch() {
        isFullSiteAddressEnabled = false
        val exampleUrl = "http://example.com/abc"
        val exampleTitle = "Title"
        loadUrl(exampleUrl, title = exampleTitle, isBrowserShowing = true)
        assertEquals(exampleUrl, testee.url)
        assertEquals(SHORT_EXAMPLE_URL, omnibarViewState().omnibarText)
        assertEquals(exampleTitle, testee.title)
    }

    @Test
    fun whenNotBrowsingAndUrlLoadedThenUrlAndTitleNullAndOmnibarTextRemainsBlank() {
        loadUrl("http://example.com/abc", "Title", isBrowserShowing = false)
        assertEquals(null, testee.url)
        assertEquals("", omnibarViewState().omnibarText)
        assertEquals(null, testee.title)
    }

    @Test
    fun whenBrowsingAndUrlIsUpdatedThenUrlAndOmnibarTextUpdatedToMatch() {
        val originalUrl = "http://example.com/"
        val currentUrl = "http://example.com/current"
        loadUrl(originalUrl, isBrowserShowing = true)
        updateUrl(originalUrl, currentUrl, true)
        assertEquals(currentUrl, testee.url)
        assertEquals(currentUrl, omnibarViewState().omnibarText)
    }

    @Test
    fun whenBrowsingAndUrlIsUpdatedAndFullUrlDisabledThenUrlAndOmnibarTextUpdatedToMatch() {
        isFullSiteAddressEnabled = false
        val currentUrl = "http://example.com/current"
        loadUrl(EXAMPLE_URL, isBrowserShowing = true)
        updateUrl(EXAMPLE_URL, currentUrl, true)
        assertEquals(currentUrl, testee.url)
        assertEquals(SHORT_EXAMPLE_URL, omnibarViewState().omnibarText)
    }

    @Test
    fun whenNotBrowsingAndUrlIsUpdatedThenUrlAndOmnibarTextRemainUnchanged() {
        val originalUrl = "http://example.com/"
        val currentUrl = "http://example.com/current"
        loadUrl(originalUrl, isBrowserShowing = true)
        updateUrl(originalUrl, currentUrl, false)
        assertEquals(originalUrl, testee.url)
        assertEquals(originalUrl, omnibarViewState().omnibarText)
    }

    @Test
    fun whenNotBrowsingAndUrlIsUpdatedAndFullUrlDisabledThenUrlAndOmnibarTextRemainUnchanged() {
        isFullSiteAddressEnabled = false
        val currentUrl = "http://example.com/current"
        loadUrl(EXAMPLE_URL, isBrowserShowing = true)
        updateUrl(EXAMPLE_URL, currentUrl, false)
        assertEquals(EXAMPLE_URL, testee.url)
        assertEquals(SHORT_EXAMPLE_URL, omnibarViewState().omnibarText)
    }

    @Test
    fun whenBrowsingAndUrlLoadedWithQueryUrlThenOmnibarTextUpdatedToShowQuery() {
        val queryUrl = "http://duckduckgo.com?q=test"
        loadUrl(queryUrl, isBrowserShowing = true)
        assertEquals("test", omnibarViewState().omnibarText)
    }

    @Test
    fun whenNotBrowsingAndUrlLoadedWithQueryUrlThenOmnibarTextextRemainsBlank() {
        loadUrl("http://duckduckgo.com?q=test", isBrowserShowing = false)
        assertEquals("", omnibarViewState().omnibarText)
    }

    @Test
    fun whenUserRedirectedBeforePreviousSiteLoadedAndNewContentDelayedThenWebContentIsBlankedOut() = runTest {
        loadUrl("http://duckduckgo.com")
        testee.progressChanged(50, WebViewNavigationState(mockStack, 50))

        overrideUrl(EXAMPLE_URL)
        advanceTimeBy(2000)

        assertCommandIssued<Command.HideWebContent>()
    }

    @Test
    fun whenUserRedirectedAfterSiteLoadedAndNewContentDelayedThenWebContentNotBlankedOut() = runTest {
        loadUrl("http://duckduckgo.com")
        testee.progressChanged(100, WebViewNavigationState(mockStack, 100))

        overrideUrl(EXAMPLE_URL)
        advanceTimeBy(2000)

        assertCommandNotIssued<Command.HideWebContent>()
    }

    @Test
    fun whenUserRedirectedThenNotifyLoginDetector() = runTest {
        loadUrl("http://duckduckgo.com")
        testee.progressChanged(100, WebViewNavigationState(mockStack, 100))

        overrideUrl(EXAMPLE_URL)

        verify(mockNavigationAwareLoginDetector).onEvent(NavigationEvent.Redirect(EXAMPLE_URL))
    }

    @Test
    fun whenLoadingProgressReaches50ThenShowWebContent() = runTest {
        loadUrl("http://duckduckgo.com")
        testee.progressChanged(50, WebViewNavigationState(mockStack, 50))
        overrideUrl(EXAMPLE_URL)
        advanceTimeBy(2000)

        onProgressChanged(url = EXAMPLE_URL, newProgress = 50)

        assertCommandIssued<Command.ShowWebContent>()
    }

    @Test
    fun whenNoOmnibarTextEverEnteredThenViewStateHasEmptyString() {
        assertEquals("", omnibarViewState().omnibarText)
    }

    @Test
    fun whenDuckDuckGoUrlContainingQueryLoadedThenUrlRewrittenToContainQuery() {
        loadUrl("http://duckduckgo.com?q=test")
        assertEquals("test", omnibarViewState().omnibarText)
    }

    @Test
    fun whenDuckDuckGoUrlContainingQueryLoadedThenAtbRefreshed() {
        loadUrl("http://duckduckgo.com?q=test")
        verify(mockStatisticsUpdater).refreshSearchRetentionAtb()
    }

    @Test
    fun whenDuckDuckGoUrlNotContainingQueryLoadedAndFullUrlDisabledThenShortUrlShown() {
        isFullSiteAddressEnabled = false
        loadUrl("http://duckduckgo.com")
        assertEquals("duckduckgo.com", omnibarViewState().omnibarText)
    }

    @Test
    fun whenNonDuckDuckGoUrlLoadedThenFullUrlShown() {
        loadUrl(EXAMPLE_URL)
        assertEquals(EXAMPLE_URL, omnibarViewState().omnibarText)
    }

    @Test
    fun whenNonDuckDuckGoUrlLoadedAndFullUrlDisabledThenShortUrlShown() {
        isFullSiteAddressEnabled = false
        loadUrl(EXAMPLE_URL)
        assertEquals(SHORT_EXAMPLE_URL, omnibarViewState().omnibarText)
    }

    @Test
    fun whenBrowsingAndViewModelGetsProgressUpdateThenViewStateIsUpdated() {
        setBrowserShowing(true)

        testee.progressChanged(50, WebViewNavigationState(mockStack, 50))
        assertEquals(50, loadingViewState().progress)
        assertEquals(true, loadingViewState().isLoading)

        testee.progressChanged(100, WebViewNavigationState(mockStack, 100))
        assertEquals(100, loadingViewState().progress)
        assertEquals(false, loadingViewState().isLoading)
    }

    @Test
    fun whenBrowsingAndViewModelGetsProgressUpdateLowerThan50ThenViewStateIsUpdatedTo50() {
        setBrowserShowing(true)

        testee.progressChanged(15, WebViewNavigationState(mockStack, 15))
        assertEquals(50, loadingViewState().progress)
        assertEquals(true, loadingViewState().isLoading)
    }

    @Test
    fun whenNotBrowserAndViewModelGetsProgressUpdateThenViewStateIsNotUpdated() {
        setBrowserShowing(false)
        testee.progressChanged(10, WebViewNavigationState(mockStack, 10))
        assertEquals(0, loadingViewState().progress)
        assertEquals(false, loadingViewState().isLoading)
    }

    @Test
    fun whentrackersDetectedThenPrivacyGradeIsUpdated() {
        val grade = privacyShieldState().privacyShield
        loadUrl("https://example.com")
        val entity = TestEntity("Network1", "Network1", 10.0)
        for (i in 1..10) {
            testee.trackerDetected(
                TrackingEvent(
                    documentUrl = "https://example.com",
                    trackerUrl = "",
                    categories = null,
                    entity = entity,
                    surrogateId = null,
                    status = TrackerStatus.ALLOWED,
                    type = TrackerType.OTHER,
                ),
            )
        }
        assertNotEquals(grade, privacyShieldState().privacyShield)
    }

    @Test
    fun whenOnSiteChangedThenPrivacyShieldIsUpdated() {
        givenCurrentSite("https://www.example.com/").also {
            whenever(it.privacyProtection()).thenReturn(PROTECTED)
        }
        loadUrl("https://example.com")
        val entity = TestEntity("Network1", "Network1", 10.0)
        for (i in 1..10) {
            testee.trackerDetected(
                TrackingEvent(
                    documentUrl = "https://example.com",
                    trackerUrl = "",
                    categories = null,
                    entity = entity,
                    surrogateId = null,
                    status = TrackerStatus.ALLOWED,
                    type = TrackerType.OTHER,
                ),
            )
        }
        assertEquals(PROTECTED, privacyShieldState().privacyShield)
    }

    @Test
    fun whenProgressChangesAndIsProcessingTrackingLinkThenVisualProgressEqualsFixedProgress() {
        setBrowserShowing(true)
        testee.startProcessingTrackingLink()
        testee.progressChanged(100, WebViewNavigationState(mockStack, 100))
        assertEquals(50, loadingViewState().progress)
    }

    @Test
    fun whenInitialisedThenPrivacyGradeIsNotShown() {
        assertFalse(browserViewState().showPrivacyShield.isEnabled())
    }

    @Test
    fun whenUrlUpdatedThenPrivacyGradeIsShown() {
        loadUrl("")
        assertTrue(browserViewState().showPrivacyShield.isEnabled())
    }

    @Test
    fun whenInitialisedThenFireButtonIsShown() {
        assertTrue(browserViewState().fireButton is HighlightableButton.Visible)
    }

    @Test
    fun whenInitialisedThenMenuButtonIsShown() {
        assertTrue(browserViewState().showMenuButton.isEnabled())
    }

    @Test
    fun whenTriggeringAutocompleteThenAutoCompleteSuggestionsShown() = runTest {
        whenever(mockAutoCompleteService.autoComplete("foo")).thenReturn(emptyList())
        doReturn(true).whenever(mockAutoCompleteSettings).autoCompleteSuggestionsEnabled
        testee.triggerAutocomplete("foo", true, hasQueryChanged = true)
        assertTrue(autoCompleteViewState().showSuggestions)
    }

    @Test
    fun whenTriggeringAutoCompleteButNoQueryChangeThenAutoCompleteSuggestionsNotShown() {
        doReturn(true).whenever(mockAutoCompleteSettings).autoCompleteSuggestionsEnabled
        testee.triggerAutocomplete("foo", true, hasQueryChanged = false)
        assertFalse(autoCompleteViewState().showSuggestions)
    }

    @Test
    fun whenTriggeringAutocompleteWithUrlAndUserHasFavoritesThenAutoCompleteShowsFavorites() {
        testee.autoCompleteViewState.value =
            autoCompleteViewState().copy(
                favorites = listOf(
                    QuickAccessFavorite(
                        Favorite(
                            UUID.randomUUID().toString(),
                            "title",
                            EXAMPLE_URL,
                            lastModified = "timestamp",
                            1,
                        ),
                    ),
                ),
            )
        doReturn(true).whenever(mockAutoCompleteSettings).autoCompleteSuggestionsEnabled
        testee.triggerAutocomplete("https://example.com", true, hasQueryChanged = false)
        assertFalse(autoCompleteViewState().showSuggestions)
        assertTrue(autoCompleteViewState().showFavorites)
    }

    @Test
    fun wheneverAutoCompleteIsGoneAndHistoryIAMHasBeenShownThenNotifyUserSeenIAM() {
        runTest {
            whenever(mockAutoCompleteService.autoComplete("title")).thenReturn(emptyList())
            whenever(mockSavedSitesRepository.getBookmarks()).thenReturn(
                flowOf(listOf(Bookmark("abc", "title", "https://example.com", lastModified = null))),
            )
            whenever(mockSavedSitesRepository.getFavorites()).thenReturn(
                flowOf(listOf(Favorite("abc", "title", "https://example.com", position = 1, lastModified = null))),
            )
            whenever(mockNavigationHistory.getHistory()).thenReturn(
                flowOf(listOf(VisitedPage("https://foo.com".toUri(), "title", listOf(LocalDateTime.now())))),
            )
            whenever(mockTabRepository.flowTabs).thenReturn(
                flowOf(listOf(TabEntity(tabId = "1", position = 1, url = "https://example.com", title = "title"))),
            )
            doReturn(true).whenever(mockAutoCompleteSettings).autoCompleteSuggestionsEnabled

            whenever(mockAutoCompleteRepository.wasHistoryInAutoCompleteIAMDismissed()).thenReturn(false)
            whenever(mockAutoCompleteRepository.countHistoryInAutoCompleteIAMShown()).thenReturn(0)
            whenever(mockAutoCompleteScorer.score("title", "https://foo.com".toUri(), 1, "title")).thenReturn(1)
            whenever(mockUserStageStore.getUserAppStage()).thenReturn(ESTABLISHED)

            testee.triggerAutocomplete("title", hasFocus = true, hasQueryChanged = true)
            delay(500)
            testee.autoCompleteSuggestionsGone()
            verify(mockAutoCompleteRepository).submitUserSeenHistoryIAM()
            verify(mockPixel).fire(AUTOCOMPLETE_BANNER_SHOWN)
        }
    }

    @Test
    fun wheneverAutoCompleteIsGoneAndHistoryIAMHasNotBeenShownThenDoNotNotifyUserSeenIAM() {
        runTest {
            whenever(mockAutoCompleteService.autoComplete("query")).thenReturn(emptyList())
            whenever(mockSavedSitesRepository.getBookmarks()).thenReturn(
                flowOf(listOf(Bookmark("abc", "title", "https://example.com", lastModified = null))),
            )
            whenever(mockSavedSitesRepository.getFavorites()).thenReturn(
                flowOf(listOf(Favorite("abc", "title", "https://example.com", position = 1, lastModified = null))),
            )
            whenever(mockNavigationHistory.getHistory()).thenReturn(flowOf(emptyList()))
            doReturn(true).whenever(mockAutoCompleteSettings).autoCompleteSuggestionsEnabled
            testee.autoCompleteStateFlow.value = "query"
            testee.autoCompleteSuggestionsGone()
            verify(mockAutoCompleteRepository, never()).submitUserSeenHistoryIAM()
            verify(mockPixel, never()).fire(AUTOCOMPLETE_BANNER_SHOWN)
        }
    }

    @Test
    fun whenEnteringEmptyQueryThenHideKeyboardCommandNotIssued() {
        testee.onUserSubmittedQuery("")
        verify(mockCommandObserver, never()).onChanged(any<Command.HideKeyboard>())
    }

    @Test
    fun whenEnteringNonEmptyQueryThenHideKeyboardCommandIssued() {
        whenever(mockOmnibarConverter.convertQueryToUrl("foo", null)).thenReturn("foo.com")
        testee.onUserSubmittedQuery("foo")
        verify(mockCommandObserver, atLeastOnce()).onChanged(commandCaptor.capture())
        assertTrue(commandCaptor.allValues.any { it == Command.HideKeyboard })
    }

    @Test
    fun whenEnteringAppLinkQueryAndShouldShowAppLinksPromptThenNavigateInBrowserAndSetPreviousUrlToNull() {
        whenever(ctaViewModelMockSettingsStore.showAppLinksPrompt).thenReturn(true)
        whenever(mockOmnibarConverter.convertQueryToUrl("foo", null)).thenReturn("foo.com")
        testee.onUserSubmittedQuery("foo")
        verify(mockCommandObserver, atLeastOnce()).onChanged(commandCaptor.capture())
        assertTrue(commandCaptor.allValues.any { it == Command.HideKeyboard })
        verify(mockAppLinksHandler).updatePreviousUrl(null)
    }

    @Test
    fun whenEnteringAppLinkQueryAndShouldNotShowAppLinksPromptThenNavigateInBrowserAndSetUserQueryState() {
        whenever(ctaViewModelMockSettingsStore.showAppLinksPrompt).thenReturn(false)
        whenever(mockOmnibarConverter.convertQueryToUrl("foo", null)).thenReturn("foo.com")
        testee.onUserSubmittedQuery("foo")
        verify(mockCommandObserver, atLeastOnce()).onChanged(commandCaptor.capture())
        assertTrue(commandCaptor.allValues.any { it == Command.HideKeyboard })
        verify(mockAppLinksHandler).updatePreviousUrl("foo.com")
        verify(mockAppLinksHandler).setUserQueryState(true)
    }

    @Test
    fun whenNotifiedEnteringFullScreenThenViewStateUpdatedWithFullScreenFlag() {
        val stubView = View(context)
        testee.goFullScreen(stubView)
        assertTrue(browserViewState().isFullScreen)
    }

    @Test
    fun whenNotifiedEnteringFullScreenThenEnterFullScreenCommandIssued() {
        val stubView = View(context)
        testee.goFullScreen(stubView)
        verify(mockCommandObserver, atLeastOnce()).onChanged(commandCaptor.capture())
        assertTrue(commandCaptor.lastValue is Command.ShowFullScreen)
    }

    @Test
    fun whenNotifiedLeavingFullScreenThenViewStateUpdatedWithFullScreenFlagDisabled() {
        testee.exitFullScreen()
        assertFalse(browserViewState().isFullScreen)
    }

    @Test
    fun whenViewModelInitialisedThenFullScreenFlagIsDisabled() {
        assertFalse(browserViewState().isFullScreen)
    }

    @Test
    fun whenUserSelectsDownloadImageOptionFromContextMenuThenDownloadCommandIssuedWithoutRequirementForFurtherUserConfirmation() {
        whenever(mockLongPressHandler.userSelectedMenuItem(any(), any()))
            .thenReturn(DownloadFile("example.com"))

        val mockMenuItem: MenuItem = mock()
        val longPressTarget = LongPressTarget(url = "example.com", type = WebView.HitTestResult.SRC_ANCHOR_TYPE)
        testee.userSelectedItemFromLongPressMenu(longPressTarget, mockMenuItem)
        verify(mockCommandObserver, atLeastOnce()).onChanged(commandCaptor.capture())
        assertTrue(commandCaptor.lastValue is Command.DownloadImage)

        val lastCommand = commandCaptor.lastValue as Command.DownloadImage
        assertEquals("example.com", lastCommand.url)
        assertFalse(lastCommand.requestUserConfirmation)
    }

    @Test
    fun whenUserTypesSearchTermThenViewStateUpdatedToDenoteUserIsFindingInPage() {
        testee.userFindingInPage("foo")
        assertTrue(findInPageViewState().visible)
    }

    @Test
    fun whenUserTypesSearchTermThenViewStateUpdatedToContainSearchTerm() {
        testee.userFindingInPage("foo")
        assertEquals("foo", findInPageViewState().searchTerm)
    }

    @Test
    fun whenUserDismissesFindInPageThenViewStateUpdatedToDenoteUserIsNotFindingInPage() {
        testee.dismissFindInView()
        assertFalse(findInPageViewState().visible)
    }

    @Test
    fun whenUserDismissesFindInPageThenViewStateUpdatedToClearSearchTerm() {
        testee.userFindingInPage("foo")
        testee.dismissFindInView()
        assertEquals("", findInPageViewState().searchTerm)
    }

    @Test
    fun whenUserSelectsDesktopSiteThenDesktopModeStateUpdated() {
        loadUrl(EXAMPLE_URL)
        setDesktopBrowsingMode(false)
        testee.onChangeBrowserModeClicked()
        verify(mockCommandObserver, atLeastOnce()).onChanged(commandCaptor.capture())
        verify(mockPixel).fire(AppPixelName.MENU_ACTION_DESKTOP_SITE_ENABLE_PRESSED)
        assertTrue(browserViewState().isDesktopBrowsingMode)
        val site = testee.siteLiveData.value
        assertTrue(site?.isDesktopMode == true)
    }

    @Test
    fun whenUserSelectsMobileSiteThenMobileModeStateUpdated() {
        loadUrl(EXAMPLE_URL)
        setDesktopBrowsingMode(true)
        testee.onChangeBrowserModeClicked()
        verify(mockPixel).fire(AppPixelName.MENU_ACTION_DESKTOP_SITE_DISABLE_PRESSED)
        assertFalse(browserViewState().isDesktopBrowsingMode)
        val site = testee.siteLiveData.value
        assertFalse(site?.isDesktopMode == true)
    }

    @Test
    fun whenHomeShowingAndNeverBrowsedThenForwardButtonInactive() {
        setupNavigation(isBrowsing = false)
        assertFalse(browserViewState().canGoForward)
    }

    @Test
    fun whenHomeShowingByPressingBackOnBrowserThenForwardButtonActive() {
        setupNavigation(isBrowsing = true)
        testee.onUserPressedBack()
        assertFalse(browserViewState().browserShowing)
        assertTrue(browserViewState().canGoForward)
    }

    @Test
    fun whenFindInPageShowingByPressingBackOnBrowserThenViewStateUpdatedInvisibleAndDoesNotGoToPreviousPage() {
        setupNavigation(isBrowsing = true, canGoBack = true)
        testee.onFindInPageSelected()
        testee.onUserPressedBack()

        assertFalse(findInPageViewState().visible)
        assertCommandIssued<Command.DismissFindInPage>()

        val issuedCommand = commandCaptor.allValues.find { it is NavigationCommand.NavigateBack }
        assertNull(issuedCommand)
    }

    @Test
    fun whenIsCustomTabAndCannotGoBackThenReturnFalse() {
        setupNavigation(isBrowsing = true, canGoBack = false)
        assertFalse(testee.onUserPressedBack(isCustomTab = true))
    }

    @Test
    fun whenIsCustomTabAndCannotGoBackThenNavigateBackAndReturnTrue() {
        setupNavigation(isBrowsing = true, canGoBack = true)
        assertTrue(testee.onUserPressedBack(isCustomTab = true))

        val backCommand = captureCommands().lastValue as NavigationCommand.NavigateBack
        assertNotNull(backCommand)
    }

    @Test
    fun whenHomeShowingByPressingBackOnInvalidatedBrowserThenForwardButtonInactive() {
        setupNavigation(isBrowsing = true)
        givenInvalidatedGlobalLayout()
        testee.onUserPressedBack()
        assertFalse(browserViewState().browserShowing)
        assertFalse(browserViewState().canGoForward)
    }

    @Test
    fun whenMaliciousSiteWarningShowingByPressingBackThenHideMaliciousSiteBlocked() {
        setupNavigation(isBrowsing = false, isMaliciousSiteBlocked = true, canGoBack = true, stepsToPreviousPage = 1)

        val result = testee.onUserPressedBack()

        assertFalse(browserViewState().browserShowing)
        assertCommandIssued<HideWarningMaliciousSite>()
        assertTrue(result)
    }

    @Test
    fun whenBrowserShowingAndCanGoForwardThenForwardButtonActive() {
        setupNavigation(isBrowsing = true, canGoForward = true)
        assertTrue(browserViewState().canGoForward)
    }

    @Test
    fun whenBrowserShowingAndCannotGoForwardThenForwardButtonInactive() {
        setupNavigation(isBrowsing = true, canGoForward = false)
        assertFalse(browserViewState().canGoForward)
    }

    @Test
    fun whenHomeShowingThenBackButtonInactiveEvenIfBrowserCanGoBack() {
        setupNavigation(isBrowsing = false, canGoBack = false)
        assertFalse(browserViewState().canGoBack)

        setupNavigation(isBrowsing = false, canGoBack = true)
        assertFalse(browserViewState().canGoBack)
    }

    @Test
    fun whenBrowserShowingAndCanGoBackThenBackButtonActive() {
        setupNavigation(isBrowsing = true, canGoBack = true)
        assertTrue(browserViewState().canGoBack)
    }

    @Test
    fun whenBrowserShowingAndCannotGoBackAndSkipHomeThenBackButtonInactive() {
        setupNavigation(skipHome = true, isBrowsing = true, canGoBack = false)
        assertFalse(browserViewState().canGoBack)
    }

    @Test
    fun whenBrowserShowingAndCannotGoBackAndNotSkipHomeThenBackButtonActive() {
        setupNavigation(skipHome = false, isBrowsing = true, canGoBack = false)
        assertTrue(browserViewState().canGoBack)
    }

    @Test
    fun whenUserBrowsingPressesForwardThenNavigatesForward() {
        setBrowserShowing(true)
        testee.onUserPressedForward()
        assertTrue(captureCommands().lastValue == NavigationCommand.NavigateForward)
    }

    @Test
    fun whenUserOnHomePressesForwardThenBrowserShownAndPageRefreshed() {
        setBrowserShowing(false)
        testee.onUserPressedForward()
        assertTrue(browserViewState().browserShowing)
        assertTrue(captureCommands().lastValue == NavigationCommand.Refresh)
    }

    @Test
    fun whenRefreshRequestedWithInvalidatedGlobalLayoutThenOpenCurrentUrlInNewTab() {
        givenOneActiveTabSelected()
        givenInvalidatedGlobalLayout()

        testee.onRefreshRequested(triggeredByUser = true)

        assertCommandIssued<Command.OpenInNewTab> {
            assertNull(sourceTabId)
        }
    }

    @Test
    fun whenRefreshRequestedWithInvalidatedGlobalLayoutThenCloseCurrentTab() {
        givenOneActiveTabSelected()
        givenInvalidatedGlobalLayout()

        testee.onRefreshRequested(triggeredByUser = true)

        runTest {
            verify(mockTabRepository).deleteTabAndSelectSource(selectedTabLiveData.value!!.tabId)
        }
    }

    @Test
    fun whenRefreshRequestedWithBrowserGlobalLayoutThenRefresh() {
        testee.onRefreshRequested(triggeredByUser = true)
        assertCommandIssued<NavigationCommand.Refresh>()
    }

    @Test
    fun whenRefreshRequestedWithQuerySearchThenFireQueryChangePixelZero() {
        loadUrl("query")

        testee.onRefreshRequested(triggeredByUser = true)

        verify(mockPixel).fire("rq_0")
    }

    @Test
    fun whenRefreshRequestedWithUrlThenDoNotFireQueryChangePixel() {
        loadUrl("https://example.com")

        testee.onRefreshRequested(triggeredByUser = true)

        verify(mockPixel, never()).fire("rq_0")
    }

    @Test
    fun whenUserSubmittedQueryWithPreviousBlankQueryThenDoNotSendQueryChangePixel() {
        whenever(mockOmnibarConverter.convertQueryToUrl("another query", null)).thenReturn("another query")
        loadUrl("")

        testee.onUserSubmittedQuery("another query")

        verify(mockPixel, never()).fire("rq_0")
        verify(mockPixel, never()).fire("rq_1")
    }

    @Test
    fun whenUserSubmittedQueryWithDifferentPreviousQueryThenSendQueryChangePixel() {
        whenever(mockOmnibarConverter.convertQueryToUrl("another query", null)).thenReturn("another query")
        loadUrl("query")

        testee.onUserSubmittedQuery("another query")

        verify(mockPixel, never()).fire("rq_0")
        verify(mockPixel).fire("rq_1")
    }

    @Test
    fun whenUserSubmittedDifferentQueryAndOldQueryIsUrlThenDoNotSendQueryChangePixel() {
        whenever(mockOmnibarConverter.convertQueryToUrl("another query", null)).thenReturn("another query")
        loadUrl("www.foo.com")

        testee.onUserSubmittedQuery("another query")

        verify(mockPixel, never()).fire("rq_0")
        verify(mockPixel, never()).fire("rq_1")
    }

    @Test
    fun whenUserBrowsingPressesBackAndBrowserCanGoBackThenNavigatesToPreviousPageAndHandledTrue() {
        setupNavigation(isBrowsing = true, canGoBack = true, stepsToPreviousPage = 2)
        assertTrue(testee.onUserPressedBack())

        val backCommand = captureCommands().lastValue as NavigationCommand.NavigateBack
        assertNotNull(backCommand)
        assertEquals(2, backCommand.steps)
    }

    @Test
    fun whenUserBrowsingPressesBackAndBrowserCannotGoBackAndHomeNotSkippedThenHomeShownAndHandledTrue() {
        setupNavigation(skipHome = false, isBrowsing = true, canGoBack = false)
        assertTrue(testee.onUserPressedBack())
        assertFalse(browserViewState().browserShowing)
        assertEquals("", omnibarViewState().omnibarText)
    }

    @Test
    fun whenUserBrowsingPressesBackAndBrowserCannotGoBackAndHomeIsSkippedThenHandledFalse() {
        setupNavigation(skipHome = true, isBrowsing = false, canGoBack = false)
        assertFalse(testee.onUserPressedBack())
    }

    @Test
    fun whenUserOnHomePressesBackThenReturnsHandledFalse() {
        setBrowserShowing(false)
        assertFalse(testee.onUserPressedBack())
    }

    @Test
    fun whenUserSelectsDesktopSiteWhenOnMobileSpecificSiteThenUrlModified() {
        loadUrl("http://m.example.com")
        setDesktopBrowsingMode(false)
        testee.onChangeBrowserModeClicked()
        verify(mockCommandObserver, atLeastOnce()).onChanged(commandCaptor.capture())
        val ultimateCommand = commandCaptor.lastValue as Navigate
        assertEquals(EXAMPLE_URL, ultimateCommand.url)
    }

    @Test
    fun whenUserSelectsDesktopSiteWhenNotOnMobileSpecificSiteThenUrlNotModified() {
        loadUrl(EXAMPLE_URL)
        setDesktopBrowsingMode(false)
        testee.onChangeBrowserModeClicked()
        verify(mockCommandObserver, atLeastOnce()).onChanged(commandCaptor.capture())
        val ultimateCommand = commandCaptor.lastValue
        assertTrue(ultimateCommand == NavigationCommand.Refresh)
    }

    @Test
    fun whenUserSelectsMobileSiteWhenOnMobileSpecificSiteThenUrlNotModified() {
        loadUrl("http://m.example.com")
        setDesktopBrowsingMode(true)
        testee.onChangeBrowserModeClicked()
        verify(mockCommandObserver, atLeastOnce()).onChanged(commandCaptor.capture())
        val ultimateCommand = commandCaptor.lastValue
        assertTrue(ultimateCommand == NavigationCommand.Refresh)
    }

    @Test
    fun whenUserSelectsMobileSiteWhenNotOnMobileSpecificSiteThenUrlNotModified() {
        loadUrl(EXAMPLE_URL)
        setDesktopBrowsingMode(true)
        testee.onChangeBrowserModeClicked()
        verify(mockCommandObserver, atLeastOnce()).onChanged(commandCaptor.capture())
        val ultimateCommand = commandCaptor.lastValue
        assertTrue(ultimateCommand == NavigationCommand.Refresh)
    }

    @Test
    fun whenUserSelectsOpenTabAndItIsPrivacyProThenLaunchPrivacyProCommandSent() {
        whenever(mockLongPressHandler.userSelectedMenuItem(any(), any())).thenReturn(OpenInNewTab(EXAMPLE_URL))
        whenever(subscriptions.shouldLaunchPrivacyProForUrl(any())).thenReturn(true)

        val mockMenItem: MenuItem = mock()
        val longPressTarget = LongPressTarget(url = EXAMPLE_URL, type = WebView.HitTestResult.SRC_ANCHOR_TYPE)
        testee.userSelectedItemFromLongPressMenu(longPressTarget, mockMenItem)

        assertCommandIssued<LaunchPrivacyPro>()
        assertCommandNotIssued<Command.OpenInNewTab>()
    }

    @Test
    fun whenUserSelectsOpenInBackgroundTabAndItIsPrivacyProThenLaunchPrivacyProCommandSent() {
        whenever(mockLongPressHandler.userSelectedMenuItem(any(), any())).thenReturn(RequiredAction.OpenInNewBackgroundTab(EXAMPLE_URL))
        whenever(subscriptions.shouldLaunchPrivacyProForUrl(any())).thenReturn(true)

        val mockMenItem: MenuItem = mock()
        val longPressTarget = LongPressTarget(url = EXAMPLE_URL, type = WebView.HitTestResult.SRC_ANCHOR_TYPE)
        testee.userSelectedItemFromLongPressMenu(longPressTarget, mockMenItem)

        assertCommandIssued<LaunchPrivacyPro>()
        assertCommandNotIssued<Command.OpenInNewBackgroundTab>()
    }

    @Test
    fun whenUserSelectsOpenTabThenTabCommandSent() {
        whenever(mockLongPressHandler.userSelectedMenuItem(any(), any())).thenReturn(OpenInNewTab(EXAMPLE_URL))
        val mockMenItem: MenuItem = mock()
        val longPressTarget = LongPressTarget(url = EXAMPLE_URL, type = WebView.HitTestResult.SRC_ANCHOR_TYPE)
        testee.userSelectedItemFromLongPressMenu(longPressTarget, mockMenItem)
        val command = captureCommands().lastValue as Command.OpenInNewTab
        assertEquals(EXAMPLE_URL, command.query)

        assertCommandIssued<Command.OpenInNewTab> {
            assertNotNull(sourceTabId)
        }
    }

    @Test
    fun whenSiteLoadedAndUserSelectsToAddBookmarkThenAddBookmarkCommandSentWithUrlAndTitle() = runTest {
        val url = "http://foo.com"
        val title = "Foo Title"
        val bookmark = Bookmark(
            id = UUID.randomUUID().toString(),
            title = title,
            url = url,
            parentId = UUID.randomUUID().toString(),
            lastModified = "timestamp",
        )
        whenever(mockSavedSitesRepository.insertBookmark(title = anyString(), url = anyString())).thenReturn(bookmark)
        loadUrl(url = url)
        testee.titleReceived(newTitle = title)
        testee.onBookmarkMenuClicked()
        val command = captureCommands().lastValue as Command.ShowSavedSiteAddedConfirmation
        assertEquals(url, command.savedSiteChangedViewState.savedSite.url)
        assertEquals(title, command.savedSiteChangedViewState.savedSite.title)
    }

    @Test
    fun whenSiteLoadedWithSimulatedYouTubeNoCookieAndDuckPlayerEnabledThenShowWebPageTitleWithDuckPlayerIcon() = runTest {
        val url = "http://youtube-nocookie.com/videoID=1234"
        val title = "Duck Player"
        whenever(mockDuckPlayer.isDuckPlayerUri(anyString())).thenReturn(true)
        whenever(mockDuckPlayer.isSimulatedYoutubeNoCookie(any())).thenReturn(true)
        whenever(mockDuckPlayer.createDuckPlayerUriFromYoutubeNoCookie(any())).thenReturn("duck://player/1234")
        whenever(mockDuckPlayer.getDuckPlayerState()).thenReturn(ENABLED)

        loadUrl(url = url)
        testee.titleReceived(newTitle = title)
        val command = captureCommands().lastValue as Command.ShowWebPageTitle
        assertTrue(command.showDuckPlayerIcon)
        assertEquals("duck://player/1234", command.url)
    }

    @Test
    fun whenSiteLoadedWithDuckPlayerDisabledThenShowWebPageTitleWithoutDuckPlayerIcon() = runTest {
        val url = "http://youtube-nocookie.com/videoID=1234"
        val title = "Duck Player"
        whenever(mockDuckPlayer.getDuckPlayerState()).thenReturn(DISABLED)

        loadUrl(url = url)
        testee.titleReceived(newTitle = title)
        val command = captureCommands().lastValue as Command.ShowWebPageTitle
        assertFalse(command.showDuckPlayerIcon)
        assertEquals("http://youtube-nocookie.com/videoID=1234", command.url)
    }

    @Test
    fun whenNoSiteAndUserSelectsToAddBookmarkThenBookmarkIsNotAdded() = runTest {
        val bookmark = Bookmark(
            id = UUID.randomUUID().toString(),
            title = "A title",
            url = "www.example.com",
            parentId = UUID.randomUUID().toString(),
            lastModified = "timestamp",
        )
        whenever(mockSavedSitesRepository.insertBookmark(anyString(), anyString())).thenReturn(bookmark)

        testee.onBookmarkMenuClicked()

        verify(mockSavedSitesRepository, times(0)).insert(bookmark)
    }

    @Test
    fun whenPrivacyProtectionMenuClickedAndSiteNotInAllowListThenSiteAddedToAllowListAndPixelSentAndPageRefreshed() = runTest {
        whenever(mockUserAllowListRepository.isDomainInUserAllowList("www.example.com")).thenReturn(false)
        loadUrl("http://www.example.com/home.html")
        testee.onPrivacyProtectionMenuClicked()
        verify(mockUserAllowListRepository).addDomainToUserAllowList("www.example.com")
        verify(mockPixel).fire(AppPixelName.BROWSER_MENU_ALLOWLIST_ADD)
        assertEquals(1, protectionTogglePlugin.toggleOff)
    }

    @Test
    fun whenPrivacyProtectionMenuClickedToTurnOffProtectionsThenTogglePromptIsShownWhenCheckIsTrue() = runTest {
        whenever(mockUserAllowListRepository.isDomainInUserAllowList("www.example.com")).thenReturn(false)
        loadUrl("http://www.example.com/home.html")
        testee.onPrivacyProtectionMenuClicked()
        verify(mockToggleReports).shouldPrompt()
    }

    @Test
    fun whenPrivacyProtectionMenuClickedForNonAllowListedSiteThenRefreshAndShowDisabledConfirmationMessage() = runTest {
        val domain = "www.example.com"
        val url = "http://www.example.com/home.html"

        val allowlistFlow = MutableStateFlow(listOf<String>())
        whenever(mockUserAllowListRepository.domainsInUserAllowListFlow()).thenReturn(allowlistFlow)

        loadUrl(url)
        testee.onPrivacyProtectionMenuClicked()
        allowlistFlow.value = listOf(domain)

        assertCommandIssued<RefreshAndShowPrivacyProtectionDisabledConfirmation> {
            assertEquals(domain, this.domain)
        }
    }

    @Test
    fun whenPrivacyProtectionMenuClickedForAllowListedSiteThenRefreshAndShowEnabledConfirmationMessage() = runTest {
        val domain = "www.example.com"
        val url = "http://www.example.com/home.html"

        val allowlistFlow = MutableStateFlow(listOf(domain))
        whenever(mockUserAllowListRepository.domainsInUserAllowListFlow()).thenReturn(allowlistFlow)

        loadUrl(url)
        testee.onPrivacyProtectionMenuClicked()
        allowlistFlow.value = emptyList()

        assertCommandIssued<RefreshAndShowPrivacyProtectionEnabledConfirmation> {
            assertEquals(domain, this.domain)
        }
    }

    @Test
    fun whenPrivacyProtectionMenuClickedForAllowListedSiteThenSiteRemovedFromAllowListAndPixelSentAndPageRefreshed() = runTest {
        whenever(mockUserAllowListRepository.isDomainInUserAllowList("www.example.com")).thenReturn(true)
        loadUrl("http://www.example.com/home.html")
        testee.onPrivacyProtectionMenuClicked()
        verify(mockUserAllowListRepository).removeDomainFromUserAllowList("www.example.com")
        verify(mockPixel).fire(AppPixelName.BROWSER_MENU_ALLOWLIST_REMOVE)
        assertEquals(1, protectionTogglePlugin.toggleOn)
    }

    @Test
    fun whenInCustomTabAndPrivacyProtectionMenuClickedAndSiteNotInAllowListThenSiteAddedToAllowListAndPixelSentAndPageRefreshed() = runTest {
        whenever(mockUserAllowListRepository.isDomainInUserAllowList("www.example.com")).thenReturn(false)
        loadUrl("http://www.example.com/home.html")
        testee.onPrivacyProtectionMenuClicked(clickedFromCustomTab = true)
        verify(mockUserAllowListRepository).addDomainToUserAllowList("www.example.com")
        verify(mockPixel).fire(CustomTabPixelNames.CUSTOM_TABS_MENU_DISABLE_PROTECTIONS_ALLOW_LIST_ADD)
    }

    @Test
    fun whenInCustomTabAndPrivacyProtectionMenuClickedForAllowListedSiteThenSiteRemovedFromAllowListAndPixelSentAndPageRefreshed() = runTest {
        whenever(mockUserAllowListRepository.isDomainInUserAllowList("www.example.com")).thenReturn(true)
        loadUrl("http://www.example.com/home.html")
        testee.onPrivacyProtectionMenuClicked(clickedFromCustomTab = true)
        verify(mockUserAllowListRepository).removeDomainFromUserAllowList("www.example.com")
        verify(mockPixel).fire(CustomTabPixelNames.CUSTOM_TABS_MENU_DISABLE_PROTECTIONS_ALLOW_LIST_REMOVE)
    }

    @Test
    fun whenOnSiteAndBrokenSiteSelectedThenBrokenSiteFeedbackCommandSentWithUrl() = runTest {
        loadUrl("foo.com", isBrowserShowing = true)
        testee.onBrokenSiteSelected()
        val command = captureCommands().lastValue as Command.BrokenSiteFeedback
        assertEquals("foo.com", command.data.url)
    }

    @Test
    fun whenNoSiteAndBrokenSiteSelectedThenBrokenSiteFeedbackCommandSentWithoutUrl() {
        testee.onBrokenSiteSelected()
        val command = captureCommands().lastValue as Command.BrokenSiteFeedback
        assertEquals("", command.data.url)
    }

    @Test
    fun whenUserSelectsToShareLinkThenShareLinkCommandSent() {
        loadUrl("foo.com")
        testee.onShareSelected()
        val command = captureCommands().lastValue as ShareLink
        assertEquals("foo.com", command.url)
    }

    @Test
    fun whenUserSelectsToShareLinkWithNullUrlThenShareLinkCommandNotSent() {
        loadUrl(null)
        testee.onShareSelected()
        assertCommandNotIssued<ShareLink>()
    }

    @Test
    fun whenWebSessionRestoredThenGlobalLayoutSwitchedToShowingBrowser() {
        testee.onWebSessionRestored()
        assertFalse(browserGlobalLayoutViewState().isNewTabState)
    }

    @Test
    fun whenWebViewSessionIsToBeSavedThenUnderlyingSessionStoredCalled() {
        testee.saveWebViewState(null, "")
        verify(webViewSessionStorage).saveSession(anyOrNull(), anyString())
    }

    @Test
    fun whenRestoringWebViewSessionNotRestorableThenPreviousUrlLoaded() {
        whenever(mockOmnibarConverter.convertQueryToUrl("foo.com")).thenReturn("foo.com")
        whenever(webViewSessionStorage.restoreSession(anyOrNull(), anyString())).thenReturn(false)
        testee.restoreWebViewState(null, "foo.com")

        verify(mockCommandObserver, atLeastOnce()).onChanged(commandCaptor.capture())
        val command = commandCaptor.lastValue as Navigate
        assertEquals("foo.com", command.url)
    }

    @Test
    fun whenRestoringWebViewSessionNotRestorableAndNoPreviousUrlThenNoUrlLoaded() {
        whenever(webViewSessionStorage.restoreSession(anyOrNull(), anyString())).thenReturn(false)
        testee.restoreWebViewState(null, "")
        assertFalse(commandCaptor.allValues.any { it is Navigate })
    }

    @Test
    fun whenWebViewSessionRestorableThenSessionRestored() {
        whenever(webViewSessionStorage.restoreSession(anyOrNull(), anyString())).thenReturn(true)
        testee.restoreWebViewState(null, "")
        assertFalse(browserGlobalLayoutViewState().isNewTabState)
    }

    @Test
    fun whenUrlNullThenSetBrowserNotShowing() = runTest {
        testee.loadData("id", null, false, false)
        testee.determineShowBrowser()
        assertEquals(false, testee.browserViewState.value?.browserShowing)
    }

    @Test
    fun whenUrlBlankThenSetBrowserNotShowing() = runTest {
        testee.loadData("id", "  ", false, false)
        testee.determineShowBrowser()
        assertEquals(false, testee.browserViewState.value?.browserShowing)
    }

    @Test
    fun whenUrlPresentThenSetBrowserShowing() = runTest {
        testee.loadData("id", "https://example.com", false, false)
        testee.determineShowBrowser()
        assertEquals(true, testee.browserViewState.value?.browserShowing)
    }

    @Test
    fun whenRecoveringFromProcessGoneThenShowErrorWithAction() {
        testee.recoverFromRenderProcessGone()
        assertCommandIssued<Command.ShowErrorWithAction>()
    }

    @Test
    fun whenUserClicksOnErrorActionThenOpenCurrentUrlInNewTab() {
        givenOneActiveTabSelected()
        testee.recoverFromRenderProcessGone()
        verify(mockCommandObserver, atLeastOnce()).onChanged(commandCaptor.capture())
        val showErrorWithAction = commandCaptor.lastValue as Command.ShowErrorWithAction

        showErrorWithAction.action()

        assertCommandIssued<Command.OpenInNewTab> {
            assertEquals("https://example.com", query)
            assertNull(sourceTabId)
        }
    }

    @Test
    fun whenUserClicksOnErrorActionThenOpenCurrentTabIsClosed() {
        givenOneActiveTabSelected()
        testee.recoverFromRenderProcessGone()
        verify(mockCommandObserver, atLeastOnce()).onChanged(commandCaptor.capture())
        val showErrorWithAction = commandCaptor.lastValue as Command.ShowErrorWithAction

        showErrorWithAction.action()

        runTest {
            verify(mockTabRepository).deleteTabAndSelectSource(selectedTabLiveData.value!!.tabId)
        }
    }

    @Test
    fun whenRecoveringFromProcessGoneThenGlobalLayoutIsInvalidated() {
        testee.recoverFromRenderProcessGone()

        assertTrue(globalLayoutViewState() is GlobalLayoutViewState.Invalidated)
    }

    @Test
    fun whenRecoveringFromProcessGoneThenLoadingIsReset() {
        testee.recoverFromRenderProcessGone()

        assertEquals(loadingViewState(), LoadingViewState())
    }

    @Test
    fun whenRecoveringFromProcessGoneThenFindInPageIsReset() {
        testee.recoverFromRenderProcessGone()

        assertEquals(findInPageViewState(), FindInPageViewState())
    }

    @Test
    fun whenRecoveringFromProcessGoneThenExpectedBrowserOptionsAreDisabled() {
        setupNavigation(skipHome = true, isBrowsing = true, canGoForward = true, canGoBack = true, stepsToPreviousPage = 1)

        testee.recoverFromRenderProcessGone()

        assertFalse(browserViewState().canGoBack)
        assertFalse(browserViewState().canGoForward)
        assertFalse(browserViewState().canReportSite)
        assertFalse(browserViewState().canChangeBrowsingMode)
        assertFalse(browserViewState().canFireproofSite)
        assertFalse(browserViewState().canFindInPage)
    }

    @Test
    fun whenAuthenticationIsRequiredThenRequiresAuthenticationCommandSent() {
        val mockHandler = mock<HttpAuthHandler>()
        val siteURL = "http://example.com/requires-auth"
        val authenticationRequest = BasicAuthenticationRequest(mockHandler, "example.com", "test realm", siteURL)
        testee.requiresAuthentication(authenticationRequest)
        verify(mockCommandObserver, atLeastOnce()).onChanged(commandCaptor.capture())

        val command = commandCaptor.lastValue
        assertTrue(command is Command.RequiresAuthentication)

        val requiresAuthCommand = command as Command.RequiresAuthentication
        assertSame(authenticationRequest, requiresAuthCommand.request)
    }

    @Test
    fun whenAuthenticationIsRequiredForSameHostThenNoChangesOnBrowser() {
        val mockHandler = mock<HttpAuthHandler>()
        val siteURL = "http://example.com/requires-auth"
        val authenticationRequest = BasicAuthenticationRequest(mockHandler, "example.com", "test realm", siteURL)

        loadUrl(url = EXAMPLE_URL, isBrowserShowing = true)
        testee.requiresAuthentication(authenticationRequest)

        assertCommandNotIssued<Command.HideWebContent>()
        assertEquals(EXAMPLE_URL, omnibarViewState().omnibarText)
    }

    @Test
    fun whenAuthenticationIsRequiredForSameHostAndFullUrlDisabledThenNoChangesOnBrowser() {
        isFullSiteAddressEnabled = false

        val mockHandler = mock<HttpAuthHandler>()
        val siteURL = "http://example.com/requires-auth"
        val authenticationRequest = BasicAuthenticationRequest(mockHandler, "example.com", "test realm", siteURL)

        loadUrl(url = EXAMPLE_URL, isBrowserShowing = true)
        testee.requiresAuthentication(authenticationRequest)

        assertCommandNotIssued<Command.HideWebContent>()
        assertEquals(SHORT_EXAMPLE_URL, omnibarViewState().omnibarText)
    }

    @Test
    fun whenAuthenticationIsRequiredForDifferentHostThenUpdateUrlAndHideWebContent() {
        val mockHandler = mock<HttpAuthHandler>()
        val siteURL = "http://example.com/requires-auth"
        val authenticationRequest = BasicAuthenticationRequest(mockHandler, "example.com", "test realm", siteURL)

        loadUrl(url = "http://another.website.com", isBrowserShowing = true)
        testee.requiresAuthentication(authenticationRequest)

        assertCommandIssued<Command.HideWebContent>()
        assertEquals(siteURL, omnibarViewState().omnibarText)
    }

    @Test
    fun whenAuthenticationIsRequiredForDifferentHostAndFullUrlDisabledThenUpdateUrlAndHideWebContent() {
        isFullSiteAddressEnabled = false
        val mockHandler = mock<HttpAuthHandler>()
        val siteURL = "http://example.com/requires-auth"
        val authenticationRequest = BasicAuthenticationRequest(mockHandler, "example.com", "test realm", siteURL)

        loadUrl(url = "http://another.website.com", isBrowserShowing = true)
        testee.requiresAuthentication(authenticationRequest)

        assertCommandIssued<Command.HideWebContent>()
        assertEquals(SHORT_EXAMPLE_URL, omnibarViewState().omnibarText)
    }

    @Test
    fun whenHandleAuthenticationThenHandlerCalledWithParameters() {
        val mockHandler = mock<HttpAuthHandler>()
        val username = "user"
        val password = "password"
        val authenticationRequest = BasicAuthenticationRequest(mockHandler, "example.com", "test realm", "")
        val credentials = BasicAuthenticationCredentials(username = username, password = password)
        testee.handleAuthentication(request = authenticationRequest, credentials = credentials)

        verify(mockHandler, atLeastOnce()).proceed(username, password)
    }

    @Test
    fun whenAuthenticationDialogAcceptedThenShowWebContent() {
        val authenticationRequest = BasicAuthenticationRequest(mock(), "example.com", "test realm", "")
        val credentials = BasicAuthenticationCredentials(username = "user", password = "password")

        testee.handleAuthentication(request = authenticationRequest, credentials = credentials)

        assertCommandIssued<Command.ShowWebContent>()
    }

    @Test
    fun whenAuthenticationDialogCanceledThenShowWebContent() {
        val authenticationRequest = BasicAuthenticationRequest(mock(), "example.com", "test realm", "")

        testee.cancelAuthentication(request = authenticationRequest)

        assertCommandIssued<Command.ShowWebContent>()
    }

    @Test
    fun whenUserSelectToEditQueryThenMoveCaretToTheEnd() = runTest {
        testee.onUserSelectedToEditQuery("foo")

        assertCommandIssued<Command.EditWithSelectedQuery>()
    }

    @Test
    fun whenUserRequestedToOpenNewTabThenGenerateWebViewPreviewImage() {
        testee.onNewTabMenuItemClicked()
        assertCommandIssued<Command.GenerateWebViewPreviewImage>()
        verify(mockPixel, never()).fire(AppPixelName.TAB_MANAGER_NEW_TAB_LONG_PRESSED)
    }

    @Test
    fun whenUserRequestedToOpenNewTabAndNoEmptyTabExistsThenNewTabCommandIssued() {
        tabsLiveData.value = listOf(TabEntity("1", "https://example.com", position = 0))
        testee.onNewTabMenuItemClicked()
        verify(mockCommandObserver, atLeastOnce()).onChanged(commandCaptor.capture())
        val command = commandCaptor.lastValue
        assertTrue(command is Command.LaunchNewTab)
        verify(mockPixel, never()).fire(AppPixelName.TAB_MANAGER_NEW_TAB_LONG_PRESSED)
    }

    @Test
    fun whenUserRequestedToOpenNewTabAndEmptyTabExistsThenSelectTheEmptyTab() = runTest {
        val emptyTabId = "EMPTY_TAB"
        whenever(mockTabRepository.getTabs()).thenReturn(listOf(TabEntity(emptyTabId)))
        testee.onNewTabMenuItemClicked()

        verify(mockCommandObserver, atLeastOnce()).onChanged(commandCaptor.capture())
        val command = commandCaptor.lastValue
        assertFalse(command is Command.LaunchNewTab)

        verify(mockTabRepository).select(emptyTabId)
        verify(mockPixel, never()).fire(AppPixelName.TAB_MANAGER_NEW_TAB_LONG_PRESSED)
    }

    @Test
    fun whenUserRequestedToOpenNewTabByLongPressThenPixelFired() {
        testee.onNewTabMenuItemClicked(longPress = true)

        verify(mockPixel).fire(AppPixelName.TAB_MANAGER_NEW_TAB_LONG_PRESSED)
    }

    @Test
    fun whenCloseCurrentTabSelectedThenTabDeletedFromRepository() = runTest {
        givenOneActiveTabSelected()
        testee.closeCurrentTab()
        verify(mockTabRepository).deleteTabAndSelectSource(selectedTabLiveData.value!!.tabId)
    }

    @Test
    fun whenCloseAndSelectSourceTabSelectedThenTabDeletedFromRepository() = runTest {
        givenOneActiveTabSelected()
        testee.closeAndSelectSourceTab()
        verify(mockTabRepository).deleteTabAndSelectSource(selectedTabLiveData.value!!.tabId)
    }

    @Test
    fun whenUserPressesBackAndSkippingHomeThenWebViewPreviewGenerated() {
        setupNavigation(isBrowsing = true, canGoBack = false, skipHome = true)
        testee.onUserPressedBack()
        assertCommandIssued<Command.GenerateWebViewPreviewImage>()
    }

    @Test
    fun whenUserPressesBackAndNotSkippingHomeThenWebViewPreviewNotGenerated() {
        setupNavigation(isBrowsing = true, canGoBack = false, skipHome = false)
        testee.onUserPressedBack()
        assertFalse(commandCaptor.allValues.contains(Command.GenerateWebViewPreviewImage))
    }

    @Test
    fun whenUserPressesBackAndGoesToHomeThenKeyboardShown() {
        setupNavigation(isBrowsing = true, canGoBack = false, skipHome = false)
        testee.onUserPressedBack()
        verify(mockCommandObserver, atLeastOnce()).onChanged(commandCaptor.capture())
        assertTrue(commandCaptor.allValues.contains(Command.ShowKeyboard))
    }

    @Test
    fun whenUserPressesBackOnATabWithASourceTabThenDeleteCurrentAndSelectSource() = runTest {
        selectedTabLiveData.value = TabEntity("TAB_ID", "https://example.com", position = 0, sourceTabId = "TAB_ID_SOURCE")
        setupNavigation(isBrowsing = true)

        testee.onUserPressedBack()

        verify(mockTabRepository).deleteTabAndSelectSource("TAB_ID")
    }

    @Test
    fun whenCtaRefreshedAndOnlyStandardAddSupportedAndWidgetAlreadyInstalledThenCtaIsNull() = runTest {
        whenever(mockExtendedOnboardingFeatureToggles.noBrowserCtas()).thenReturn(mockDisabledToggle)
        whenever(mockWidgetCapabilities.supportsAutomaticWidgetAdd).thenReturn(false)
        whenever(mockWidgetCapabilities.hasInstalledWidgets).thenReturn(true)
        testee.refreshCta()
        assertNull(testee.ctaViewState.value!!.cta)
    }

    @Test
    fun whenCtaRefreshedAndIsNewTabIsFalseThenReturnNull() = runTest {
        setBrowserShowing(true)
        whenever(mockExtendedOnboardingFeatureToggles.noBrowserCtas()).thenReturn(mockDisabledToggle)
        whenever(mockWidgetCapabilities.supportsAutomaticWidgetAdd).thenReturn(true)
        whenever(mockWidgetCapabilities.hasInstalledWidgets).thenReturn(false)
        testee.refreshCta()
        assertNull(testee.ctaViewState.value!!.cta)
    }

    @Test
    fun whenCtaRefreshedAndOnboardingCompleteThenViewStateUpdated() = runTest {
        whenever(mockExtendedOnboardingFeatureToggles.noBrowserCtas()).thenReturn(mockDisabledToggle)
        whenever(mockWidgetCapabilities.supportsAutomaticWidgetAdd).thenReturn(false)
        whenever(mockWidgetCapabilities.hasInstalledWidgets).thenReturn(true)
        whenever(mockDismissedCtaDao.exists(DAX_END)).thenReturn(true)
        whenever(mockDismissedCtaDao.exists(DAX_DIALOG_TRACKERS_FOUND)).thenReturn(true)
        testee.refreshCta()
        assertNull(testee.ctaViewState.value!!.cta)
        assertTrue(testee.ctaViewState.value!!.isOnboardingCompleteInNewTabPage)
        assertFalse(testee.ctaViewState.value!!.isBrowserShowing)
    }

    @Test
    fun whenCtaRefreshedAndBrowserShowingThenViewStateUpdated() = runTest {
        setBrowserShowing(true)
        whenever(mockExtendedOnboardingFeatureToggles.noBrowserCtas()).thenReturn(mockDisabledToggle)
        whenever(mockWidgetCapabilities.supportsAutomaticWidgetAdd).thenReturn(false)
        whenever(mockWidgetCapabilities.hasInstalledWidgets).thenReturn(true)
        whenever(mockDismissedCtaDao.exists(DAX_END)).thenReturn(true)
        whenever(mockDismissedCtaDao.exists(DAX_DIALOG_NETWORK)).thenReturn(true)
        testee.refreshCta()
        assertNull(testee.ctaViewState.value!!.cta)
        assertTrue(testee.ctaViewState.value!!.isOnboardingCompleteInNewTabPage)
        assertTrue(testee.ctaViewState.value!!.isBrowserShowing)
    }

    @Test
    fun whenCtaRefreshedAndMaliciousSiteBlockedThenViewStateUpdated() = runTest {
        whenever(mockExtendedOnboardingFeatureToggles.noBrowserCtas()).thenReturn(mockDisabledToggle)
        testee.browserViewState.value = browserViewState().copy(
            browserShowing = false,
            maliciousSiteBlocked = true,
        )

        testee.refreshCta()

        assertTrue(testee.ctaViewState.value!!.isErrorShowing)
    }

    @Test
    fun whenCtaRefreshedGetUserRefreshesCalled() = runTest {
        setBrowserShowing(true)
        whenever(mockExtendedOnboardingFeatureToggles.noBrowserCtas()).thenReturn(mockDisabledToggle)
        whenever(mockWidgetCapabilities.supportsAutomaticWidgetAdd).thenReturn(false)
        whenever(mockWidgetCapabilities.hasInstalledWidgets).thenReturn(true)
        val expectedRefreshPatterns = setOf(RefreshPattern.THRICE_IN_20_SECONDS)
        whenever(mockBrokenSitePrompt.getUserRefreshPatterns()).thenReturn(expectedRefreshPatterns)
        testee.refreshCta()
        verify(mockBrokenSitePrompt).getUserRefreshPatterns()
    }

    @Test
    fun whenCtaShownThenFirePixel() = runTest {
        val cta = HomePanelCta.AddWidgetAuto
        testee.ctaViewState.value = CtaViewState(cta = cta)

        testee.onCtaShown()
        verify(mockPixel).fire(cta.shownPixel!!, cta.pixelShownParameters())
    }

    @Test
    fun whenRefreshCtaIfCtaAlreadyShownForCurrentPageThenReturnNull() = runTest {
        setBrowserShowing(isBrowsing = true)
        testee.hasCtaBeenShownForCurrentPage.set(true)

        assertNull(testee.refreshCta())
    }

    @Test
    fun whenUserClickedCtaButtonThenFirePixel() {
        val cta = DaxBubbleCta.DaxIntroSearchOptionsCta(mockOnboardingStore, mockAppInstallStore)
        setCta(cta)
        testee.onUserClickCtaOkButton(cta)
        verify(mockPixel).fire(cta.okPixel!!, cta.pixelOkParameters())
    }

    @Test
    fun whenUserClickedDaxMainNetworkCtaOKButtonAndMaliciousSiteBlockedThenCtaIsNull() {
        val cta = DaxMainNetworkCta(mockOnboardingStore, mockAppInstallStore, "", "", mockOnboardingDesignExperimentManager)
        setCta(cta)

        testee.onUserClickCtaOkButton(cta)

        assertNull(testee.ctaViewState.value?.cta)
    }

    @Test
    fun whenUserClickedAddWidgetCtaButtonThenLaunchAddWidgetCommand() {
        val cta = HomePanelCta.AddWidgetAuto
        setCta(cta)
        testee.onUserClickCtaOkButton(cta)
        assertCommandIssued<Command.LaunchAddWidget>()
    }

    @Test
    fun whenUserClickedLegacyAddWidgetCtaButtonThenLaunchAddWidgetCommand() {
        val cta = HomePanelCta.AddWidgetInstructions
        setCta(cta)
        testee.onUserClickCtaOkButton(cta)
        assertCommandIssued<Command.LaunchAddWidget>()
    }

    @Test
    fun whenUserClickedLearnMoreExperimentBubbleCtaButtonThenLaunchPrivacyPro() {
        val cta = DaxBubbleCta.DaxPrivacyProCta(
            mockOnboardingStore,
            mockAppInstallStore,
            R.string.onboardingPrivacyProDaxDialogTitle,
            R.string.onboardingPrivacyProDaxDialogDescription,
            R.string.onboardingPrivacyProDaxDialogOkButton,
        )
        setCta(cta)
        testee.onUserClickCtaOkButton(cta)
        assertCommandIssued<LaunchPrivacyPro>()
    }

    @Test
    fun whenUserDismissedCtaThenFirePixel() = runTest {
        val cta = HomePanelCta.AddWidgetAuto
        setCta(cta)
        testee.onUserDismissedCta(cta)
        verify(mockPixel).fire(cta.cancelPixel!!, cta.pixelCancelParameters())
    }

    @Test
    fun whenUserDismissedCtaThenRegisterInDatabase() = runTest {
        val cta = HomePanelCta.AddWidgetAuto
        setCta(cta)
        testee.onUserDismissedCta(cta)
        verify(mockDismissedCtaDao).insert(DismissedCta(cta.ctaId))
    }

    @Test
    fun whenSurrogateDetectedThenSiteUpdated() {
        givenOneActiveTabSelected()
        val surrogate = SurrogateResponse()
        testee.surrogateDetected(surrogate)
        assertTrue(testee.siteLiveData.value?.surrogates?.size == 1)
    }

    @Test
    fun whenUpgradedToHttpsThenSiteUpgradedHttpsReturnsTrue() {
        val url = "http://www.example.com"
        selectedTabLiveData.value = TabEntity("TAB_ID", url, "", skipHome = false, viewed = true, position = 0)
        testee.upgradedToHttps()
        loadUrl("https://www.example.com")
        assertTrue(testee.siteLiveData.value?.upgradedHttps!!)
    }

    @Test
    fun whenNotUpgradedToHttpsThenSiteUpgradedHttpsReturnsFalse() {
        givenOneActiveTabSelected()
        assertFalse(testee.siteLiveData.value?.upgradedHttps!!)
    }

    @Test
    fun whenOnBrokenSiteSelectedOpenBokenSiteFeedback() = runTest {
        testee.onBrokenSiteSelected()
        assertCommandIssued<Command.BrokenSiteFeedback>()
    }

    @Test
    fun whenHomeShowingByPressingBackThenFireproofWebsiteOptionMenuDisabled() {
        setupNavigation(isBrowsing = true)
        testee.onUserPressedBack()
        assertFalse(browserViewState().canFireproofSite)
    }

    @Test
    fun whenUserLoadsNotFireproofWebsiteThenFireproofWebsiteBrowserStateUpdated() {
        loadUrl("http://www.example.com/path", isBrowserShowing = true)
        assertTrue(browserViewState().canFireproofSite)
        assertFalse(browserViewState().isFireproofWebsite)
    }

    @Test
    fun whenUserLoadsFireproofWebsiteThenFireproofWebsiteBrowserStateUpdated() {
        givenFireproofWebsiteDomain("www.example.com")
        loadUrl("http://www.example.com/path", isBrowserShowing = true)
        assertTrue(browserViewState().isFireproofWebsite)
    }

    @Test
    fun whenUserLoadsFireproofWebsiteSubDomainThenFireproofWebsiteBrowserStateUpdated() {
        givenFireproofWebsiteDomain("example.com")
        loadUrl("http://mobile.example.com/path", isBrowserShowing = true)
        assertTrue(browserViewState().canFireproofSite)
        assertFalse(browserViewState().isFireproofWebsite)
    }

    @Test
    fun whenUrlClearedThenFireproofWebsiteOptionMenuDisabled() {
        loadUrl("http://www.example.com/path")
        assertTrue(browserViewState().canFireproofSite)
        loadUrl(null)
        assertFalse(browserViewState().canFireproofSite)
    }

    @Test
    fun whenUrlIsUpdatedWithNonFireproofWebsiteThenFireproofWebsiteBrowserStateUpdated() {
        givenFireproofWebsiteDomain("www.example.com")
        loadUrl("http://www.example.com/", isBrowserShowing = true)
        updateUrl("http://www.example.com/", "http://twitter.com/explore", true)
        assertTrue(browserViewState().canFireproofSite)
        assertFalse(browserViewState().isFireproofWebsite)
    }

    @Test
    fun whenUrlIsUpdatedWithFireproofWebsiteThenFireproofWebsiteBrowserStateUpdated() {
        givenFireproofWebsiteDomain("twitter.com")
        loadUrl("http://example.com/", isBrowserShowing = true)
        updateUrl("http://example.com/", "http://twitter.com/explore", true)
        assertTrue(browserViewState().isFireproofWebsite)
    }

    @Test
    fun whenUserClicksFireproofWebsiteOptionMenuThenShowConfirmationIsIssued() {
        loadUrl("http://mobile.example.com/", isBrowserShowing = true)
        testee.onFireproofWebsiteMenuClicked()
        assertCommandIssued<Command.ShowFireproofWebSiteConfirmation> {
            assertEquals("mobile.example.com", this.fireproofWebsiteEntity.domain)
        }
    }

    @Test
    fun whenUserClicksFireproofWebsiteOptionMenuThenFireproofWebsiteBrowserStateUpdated() {
        loadUrl("http://example.com/", isBrowserShowing = true)
        testee.onFireproofWebsiteMenuClicked()
        assertTrue(browserViewState().isFireproofWebsite)
    }

    @Test
    fun whenFireproofWebsiteAddedThenPixelSent() {
        loadUrl("http://example.com/", isBrowserShowing = true)
        testee.onFireproofWebsiteMenuClicked()
        verify(mockPixel).fire(AppPixelName.FIREPROOF_WEBSITE_ADDED)
    }

    @Test
    fun whenUserRemovesFireproofWebsiteFromOptionMenuThenFireproofWebsiteBrowserStateUpdated() {
        givenFireproofWebsiteDomain("mobile.example.com")
        loadUrl("http://mobile.example.com/", isBrowserShowing = true)
        testee.onFireproofWebsiteMenuClicked()
        assertFalse(browserViewState().isFireproofWebsite)
    }

    @Test
    fun whenUserRemovesFireproofWebsiteFromOptionMenuThenPixelSent() {
        givenFireproofWebsiteDomain("mobile.example.com")
        loadUrl("http://mobile.example.com/", isBrowserShowing = true)
        testee.onFireproofWebsiteMenuClicked()
        verify(mockPixel).fire(AppPixelName.FIREPROOF_WEBSITE_REMOVE)
    }

    @Test
    fun whenUserRemovesFireproofWebsiteFromOptionMenuThenShowConfirmationIsIssued() {
        givenFireproofWebsiteDomain("mobile.example.com")
        loadUrl("http://mobile.example.com/", isBrowserShowing = true)
        testee.onFireproofWebsiteMenuClicked()
        assertCommandIssued<Command.DeleteFireproofConfirmation> {
            assertEquals("mobile.example.com", this.fireproofWebsiteEntity.domain)
        }
    }

    @Test
    fun whenUserClicksOnFireproofWebsiteSnackbarUndoActionThenFireproofWebsiteIsRemoved() {
        loadUrl("http://example.com/", isBrowserShowing = true)
        testee.onFireproofWebsiteMenuClicked()
        assertCommandIssued<Command.ShowFireproofWebSiteConfirmation> {
            testee.onFireproofWebsiteSnackbarUndoClicked(this.fireproofWebsiteEntity)
        }
        assertTrue(browserViewState().canFireproofSite)
        assertFalse(browserViewState().isFireproofWebsite)
    }

    @Test
    fun whenUserClicksOnFireproofWebsiteSnackbarUndoActionThenPixelSent() {
        loadUrl("http://example.com/", isBrowserShowing = true)
        testee.onFireproofWebsiteMenuClicked()
        assertCommandIssued<Command.ShowFireproofWebSiteConfirmation> {
            testee.onFireproofWebsiteSnackbarUndoClicked(this.fireproofWebsiteEntity)
        }
        verify(mockPixel).fire(AppPixelName.FIREPROOF_WEBSITE_UNDO)
    }

    @Test
    fun whenUserClicksOnRemoveFireproofingSnackbarUndoActionThenFireproofWebsiteIsAddedBack() {
        givenFireproofWebsiteDomain("example.com")
        loadUrl("http://example.com/", isBrowserShowing = true)
        testee.onFireproofWebsiteMenuClicked()
        assertCommandIssued<Command.DeleteFireproofConfirmation> {
            testee.onRemoveFireproofWebsiteSnackbarUndoClicked(this.fireproofWebsiteEntity)
        }
        assertTrue(browserViewState().canFireproofSite)
        assertTrue(browserViewState().isFireproofWebsite)
    }

    @Test
    fun whenUserClicksOnRemoveFireproofingSnackbarUndoActionThenPixelSent() = runTest {
        givenFireproofWebsiteDomain("example.com")
        loadUrl("http://example.com/", isBrowserShowing = true)
        testee.onFireproofWebsiteMenuClicked()
        assertCommandIssued<Command.DeleteFireproofConfirmation> {
            testee.onRemoveFireproofWebsiteSnackbarUndoClicked(this.fireproofWebsiteEntity)
        }
        verify(mockPixel).fire(AppPixelName.FIREPROOF_REMOVE_WEBSITE_UNDO)
    }

    @Test
    fun whenUserFireproofsWebsiteFromLoginDialogThenShowConfirmationIsIssuedWithExpectedDomain() = runTest {
        whenever(fireproofDialogsEventHandler.onUserConfirmedFireproofDialog(anyString())).doAnswer {
            val domain = it.arguments.first() as String
            fireproofDialogsEventHandlerLiveData.postValue(FireproofDialogsEventHandler.Event.FireproofWebSiteSuccess(FireproofWebsiteEntity(domain)))
        }

        testee.onUserConfirmedFireproofDialog("login.example.com")

        assertCommandIssued<Command.ShowFireproofWebSiteConfirmation> {
            assertEquals("login.example.com", this.fireproofWebsiteEntity.domain)
        }
    }

    @Test
    fun whenAskToDisableLoginDetectionEventReceivedThenAskUserToDisableLoginDetection() = runTest {
        whenever(fireproofDialogsEventHandler.onUserDismissedFireproofLoginDialog()).doAnswer {
            fireproofDialogsEventHandlerLiveData.postValue(FireproofDialogsEventHandler.Event.AskToDisableLoginDetection)
        }

        testee.onUserDismissedFireproofLoginDialog()

        assertCommandIssued<Command.AskToDisableLoginDetection>()
    }

    @Test
    fun whenLoginAttempDetectedThenNotifyNavigationAwareLoginDetector() {
        loadUrl("http://example.com/", isBrowserShowing = true)

        testee.loginDetected()

        verify(mockNavigationAwareLoginDetector).onEvent(LoginAttempt("http://example.com/"))
    }

    @Test
    fun whenLoginDetectedOnAFireproofedWebsiteThenDoNotAskToFireproofWebsite() {
        givenFireproofWebsiteDomain("example.com")
        loginEventLiveData.value = givenLoginDetected("example.com")
        assertCommandNotIssued<Command.AskToFireproofWebsite>()
    }

    @Test
    fun whenLoginDetectedAndAutomaticFireproofSettingIsAskEveryTimeThenAskToFireproofWebsite() {
        loginEventLiveData.value = givenLoginDetected("example.com")
        assertCommandIssued<Command.AskToFireproofWebsite> {
            assertEquals(FireproofWebsiteEntity("example.com"), this.fireproofWebsite)
        }
    }

    @Test
    fun whenLoginDetectedAndAutomaticFireproofSettingIsAlwaysThenDoNotAskToFireproofWebsite() {
        whenever(mockSettingsDataStore.automaticFireproofSetting).thenReturn(AutomaticFireproofSetting.ALWAYS)
        loginEventLiveData.value = givenLoginDetected("example.com")
        assertCommandNotIssued<Command.AskToFireproofWebsite>()
    }

    @Test
    fun whenUserBrowsingPressesBackThenCannotAddBookmark() {
        setupNavigation(skipHome = false, isBrowsing = true, canGoBack = false)
        assertTrue(testee.onUserPressedBack())
        assertFalse(browserViewState().canSaveSite)
    }

    @Test
    fun whenUserBrowsingPressesBackThenCannotSharePage() {
        setupNavigation(skipHome = false, isBrowsing = true, canGoBack = false)
        assertTrue(testee.onUserPressedBack())
        assertFalse(browserViewState().canSharePage)
    }

    @Test
    fun whenUserBrowsingPressesBackThenCannotReportSite() {
        setupNavigation(skipHome = false, isBrowsing = true, canGoBack = false)
        assertTrue(testee.onUserPressedBack())
        assertFalse(browserViewState().canReportSite)
    }

    @Test
    fun whenUserInDuckPlayerThenCannotReportSite() {
        setupNavigation(skipHome = false, isBrowsing = true)
        whenever(mockDuckPlayer.isDuckPlayerUri(anyString())).thenReturn(true)
        assertFalse(browserViewState().canReportSite)
    }

    @Test
    fun whenUserInDuckPlayerThenCannotAllowList() {
        setupNavigation(skipHome = false, isBrowsing = true)
        whenever(mockDuckPlayer.isDuckPlayerUri(anyString())).thenReturn(true)
        assertFalse(browserViewState().canChangePrivacyProtection)
    }

    @Test
    fun whenUserBrowsingPressesBackThenCannotAddToHome() {
        setupNavigation(skipHome = false, isBrowsing = true, canGoBack = false)
        assertTrue(testee.onUserPressedBack())
        assertFalse(browserViewState().addToHomeEnabled)
    }

    @Test
    fun whenUserBrowsingPressesBackThenCannotAllowList() {
        setupNavigation(skipHome = false, isBrowsing = true, canGoBack = false)
        assertTrue(testee.onUserPressedBack())
        assertFalse(browserViewState().canChangePrivacyProtection)
    }

    @Test
    fun whenUserBrowsingPressesBackThenCannotNavigateBack() {
        setupNavigation(skipHome = false, isBrowsing = true, canGoBack = false)
        assertTrue(testee.onUserPressedBack())
        assertFalse(browserViewState().canGoBack)
    }

    @Test
    fun whenUserBrowsingPressesBackThenCannotFindInPage() {
        setupNavigation(skipHome = false, isBrowsing = true, canGoBack = false)
        assertTrue(testee.onUserPressedBack())
        assertFalse(browserViewState().canFindInPage)
    }

    @Test
    fun whenUserBrowsingPressesBackThenCannotPrintPage() {
        setupNavigation(skipHome = false, isBrowsing = true, canGoBack = false)
        assertTrue(testee.onUserPressedBack())
        assertFalse(browserViewState().canPrintPage)
    }

    @Test
    fun whenUserBrowsingPressesBackThenCanGoForward() {
        setupNavigation(skipHome = false, isBrowsing = true, canGoBack = false)
        assertTrue(testee.onUserPressedBack())
        assertTrue(browserViewState().canGoForward)
    }

    @Test
    fun whenUserBrowsingPressesBackAndForwardThenCanAddBookmark() {
        setupNavigation(skipHome = false, isBrowsing = true, canGoBack = false)
        testee.onUserPressedBack()
        testee.onUserPressedForward()
        assertTrue(browserViewState().canSaveSite)
    }

    @Test
    fun whenUserBrowsingPressesBackAndForwardThenCanAllowList() {
        setupNavigation(skipHome = false, isBrowsing = true, canGoBack = false)
        testee.onUserPressedBack()
        testee.onUserPressedForward()
        assertTrue(browserViewState().canChangePrivacyProtection)
    }

    @Test
    fun whenUserBrowsingPressesBackAndForwardThenCanShare() {
        setupNavigation(skipHome = false, isBrowsing = true, canGoBack = false)
        testee.onUserPressedBack()
        testee.onUserPressedForward()
        assertTrue(browserViewState().canSharePage)
    }

    @Test
    fun whenUserBrowsingPressesBackAndForwardThenCanReportSite() {
        setupNavigation(skipHome = false, isBrowsing = true, canGoBack = false)
        testee.onUserPressedBack()
        testee.onUserPressedForward()
        assertTrue(browserViewState().canReportSite)
    }

    @Test
    fun whenUserBrowsingPressesBackAndForwardThenCanAddToHome() {
        setupNavigation(skipHome = false, isBrowsing = true, canGoBack = false)
        testee.onUserPressedBack()
        testee.onUserPressedForward()
        assertTrue(browserViewState().addToHomeEnabled)
    }

    @Test
    fun whenUserBrowsingPressesBackAndForwardThenCanFindInPage() {
        setupNavigation(skipHome = false, isBrowsing = true, canGoBack = false)
        testee.onUserPressedBack()
        testee.onUserPressedForward()
        assertTrue(browserViewState().canFindInPage)
    }

    @Test
    fun whenUserBrowsingPressesBackAndForwardThenCanPrint() {
        setupNavigation(skipHome = false, isBrowsing = true, canGoBack = false)
        testee.onUserPressedBack()
        testee.onUserPressedForward()
        assertTrue(browserViewState().canPrintPage)
    }

    @Test
    fun whenQueryIsNotHierarchicalThenUnsupportedOperationExceptionIsHandled() {
        whenever(mockOmnibarConverter.convertQueryToUrl("about:blank", null)).thenReturn("about:blank")
        testee.onUserSubmittedQuery("about:blank")
    }

    @Test
    fun whenDosAttackDetectedThenErrorIsShown() {
        testee.dosAttackDetected()
        assertCommandIssued<Command.ShowErrorWithAction>()
    }

    @Test
    fun whenUserVisitsDomainWithPermanentLocationPermissionThenMessageIsShown() = runTest {
        val domain = "https://www.example.com/"

        whenever(mockSitePermissionsManager.hasSitePermanentPermission(domain, LocationPermissionRequest.RESOURCE_LOCATION_PERMISSION)).thenReturn(
            true,
        )

        givenCurrentSite(domain)

        loadUrl("https://www.example.com", isBrowserShowing = true)

        assertCommandIssued<Command.ShowDomainHasPermissionMessage>()
    }

    @Test
    fun whenUserVisitsDomainWithoutPermanentLocationPermissionThenMessageIsNotShown() = runTest {
        val domain = "https://www.example.com/"

        whenever(mockSitePermissionsManager.hasSitePermanentPermission(domain, LocationPermissionRequest.RESOURCE_LOCATION_PERMISSION)).thenReturn(
            false,
        )

        givenCurrentSite(domain)

        loadUrl("https://www.example.com", isBrowserShowing = true)

        assertCommandNotIssued<Command.ShowDomainHasPermissionMessage>()
    }

    @Test
    fun whenUserVisitsDomainWithoutLocationPermissionThenMessageIsNotShown() = runTest {
        val domain = "https://www.example.com"
        givenCurrentSite(domain)
        loadUrl("https://www.example.com", isBrowserShowing = true)

        assertCommandNotIssued<Command.ShowDomainHasPermissionMessage>()
    }

    @Test
    fun whenUserVisitsDomainAndLocationIsNotEnabledThenMessageIsNotShown() = runTest {
        val domain = "https://www.example.com"
        givenCurrentSite(domain)

        loadUrl("https://www.example.com", isBrowserShowing = true)

        assertCommandNotIssued<Command.ShowDomainHasPermissionMessage>()
    }

    @Test
    fun whenUserRefreshesASiteLocationMessageIsNotShownAgain() = runTest {
        val domain = "https://www.example.com/"

        whenever(mockSitePermissionsManager.hasSitePermanentPermission(domain, LocationPermissionRequest.RESOURCE_LOCATION_PERMISSION)).thenReturn(
            true,
        )

        givenCurrentSite(domain)

        loadUrl("https://www.example.com", isBrowserShowing = true)
        loadUrl("https://www.example.com", isBrowserShowing = true)
        assertCommandIssuedTimes<Command.ShowDomainHasPermissionMessage>(1)
    }

    @Test
    fun whenPrefetchFaviconThenFetchFaviconForCurrentTab() = runTest {
        val url = "https://www.example.com/"
        givenCurrentSite(url)
        testee.prefetchFavicon(url)

        verify(mockFaviconManager).tryFetchFaviconForUrl("TAB_ID", url)
    }

    @Test
    fun whenPrefetchFaviconAndFaviconExistsThenUpdateTabFavicon() = runTest {
        val url = "https://www.example.com/"
        val file = File("test")
        givenCurrentSite(url)
        whenever(mockFaviconManager.tryFetchFaviconForUrl(any(), any())).thenReturn(file)

        testee.prefetchFavicon(url)

        verify(mockTabRepository).updateTabFavicon("TAB_ID", file.name)
    }

    @Test
    fun whenPrefetchFaviconAndFaviconDoesNotExistThenDoNotCallUpdateTabFavicon() = runTest {
        whenever(mockFaviconManager.tryFetchFaviconForUrl(any(), any())).thenReturn(null)

        testee.prefetchFavicon("url")

        verify(mockTabRepository, never()).updateTabFavicon(any(), any())
    }

    @Test
    fun whenIconReceivedThenStoreFavicon() = runTest {
        givenOneActiveTabSelected()
        val bitmap: Bitmap = Bitmap.createBitmap(1, 1, Bitmap.Config.RGB_565)

        testee.iconReceived("https://example.com", bitmap)

        verify(mockFaviconManager).storeFavicon("TAB_ID", FaviconSource.ImageFavicon(bitmap, "https://example.com"))
    }

    @Test
    fun whenIconReceivedIfCorrectlySavedThenUpdateTabFavicon() = runTest {
        givenOneActiveTabSelected()
        val bitmap: Bitmap = Bitmap.createBitmap(1, 1, Bitmap.Config.RGB_565)
        val file = File("test")
        whenever(mockFaviconManager.storeFavicon(any(), any())).thenReturn(file)

        testee.iconReceived("https://example.com", bitmap)

        verify(mockTabRepository).updateTabFavicon("TAB_ID", file.name)
    }

    @Test
    fun whenIconReceivedIfNotCorrectlySavedThenDoNotUpdateTabFavicon() = runTest {
        givenOneActiveTabSelected()
        val bitmap: Bitmap = Bitmap.createBitmap(1, 1, Bitmap.Config.RGB_565)
        whenever(mockFaviconManager.storeFavicon(any(), any())).thenReturn(null)

        testee.iconReceived("https://example.com", bitmap)

        verify(mockTabRepository, never()).updateTabFavicon(any(), any())
    }

    @Test
    fun whenIconReceivedFromPreviousUrlThenDontUpdateTabFavicon() = runTest {
        givenOneActiveTabSelected()
        val bitmap: Bitmap = Bitmap.createBitmap(1, 1, Bitmap.Config.RGB_565)
        val file = File("test")
        whenever(mockFaviconManager.storeFavicon(any(), any())).thenReturn(file)

        testee.iconReceived("https://notexample.com", bitmap)

        verify(mockTabRepository, never()).updateTabFavicon("TAB_ID", file.name)
    }

    @Test
    fun whenUrlIconReceivedThenStoreFavicon() = runTest {
        givenOneActiveTabSelected()

        testee.iconReceived("https://example.com", "https://example.com/favicon.png")

        verify(mockFaviconManager).storeFavicon("TAB_ID", FaviconSource.UrlFavicon("https://example.com/favicon.png", "https://example.com"))
    }

    @Test
    fun whenUrlIconReceivedIfCorrectlySavedThenUpdateTabFavicon() = runTest {
        givenOneActiveTabSelected()
        val file = File("test")
        whenever(mockFaviconManager.storeFavicon(any(), any())).thenReturn(file)

        testee.iconReceived("https://example.com", "https://example.com/favicon.png")

        verify(mockTabRepository).updateTabFavicon("TAB_ID", file.name)
    }

    @Test
    fun whenUrlIconReceivedIfNotCorrectlySavedThenDoNotUpdateTabFavicon() = runTest {
        givenOneActiveTabSelected()
        whenever(mockFaviconManager.storeFavicon(any(), any())).thenReturn(null)

        testee.iconReceived("https://example.com", "https://example.com/favicon.png")

        verify(mockTabRepository, never()).updateTabFavicon(any(), any())
    }

    @Test
    fun whenUrlIconReceivedFromPreviousUrlThenDontUpdateTabFavicon() = runTest {
        givenOneActiveTabSelected()
        val file = File("test")
        whenever(mockFaviconManager.storeFavicon(any(), any())).thenReturn(file)

        testee.iconReceived("https://notexample.com", "https://example.com/favicon.png")

        verify(mockFaviconManager, never()).storeFavicon(any(), any())
    }

    @Test
    fun whenBookmarkAddedThenPersistFavicon() = runTest {
        val url = EXAMPLE_URL
        val title = "A title"
        val bookmark = Bookmark(
            id = UUID.randomUUID().toString(),
            title = title,
            url = url,
            parentId = UUID.randomUUID().toString(),
            lastModified = "timestamp",
        )
        whenever(mockSavedSitesRepository.insertBookmark(title = anyString(), url = anyString())).thenReturn(bookmark)
        loadUrl(url = url, title = title)

        testee.onBookmarkMenuClicked()

        verify(mockFaviconManager).persistCachedFavicon(any(), eq(url))
    }

    @Test
    fun whenBookmarkAddedButUrlIsNullThenDoNotPersistFavicon() = runTest {
        loadUrl(null, "A title")

        testee.onBookmarkMenuClicked()

        verify(mockFaviconManager, never()).persistCachedFavicon(any(), any())
    }

    @Test
    fun whenFireproofWebsiteAddedThenPersistFavicon() = runTest {
        val url = EXAMPLE_URL
        loadUrl(url, isBrowserShowing = true)

        testee.onFireproofWebsiteMenuClicked()

        assertCommandIssued<Command.ShowFireproofWebSiteConfirmation> {
            verify(mockFaviconManager).persistCachedFavicon(any(), eq(this.fireproofWebsiteEntity.domain))
        }
    }

    @Test
    fun whenOnPinPageToHomeSelectedThenAddHomeShortcutCommandIssuedWithFavicon() = runTest {
        val url = EXAMPLE_URL
        val bitmap: Bitmap = Bitmap.createBitmap(1, 1, Bitmap.Config.RGB_565)
        whenever(mockFaviconManager.loadFromDisk(any(), any())).thenReturn(bitmap)
        loadUrl(url, "A title")

        testee.onPinPageToHomeSelected()

        assertCommandIssued<Command.AddHomeShortcut> {
            assertEquals(bitmap, this.icon)
            assertEquals(url, this.url)
            assertEquals("example.com", this.title)
        }
    }

    @Test
    fun whenOnPinPageToHomeSelectedAndFaviconDoesNotExistThenAddHomeShortcutCommandIssuedWithoutFavicon() = runTest {
        val url = EXAMPLE_URL
        whenever(mockFaviconManager.loadFromDisk(any(), any())).thenReturn(null)
        loadUrl(url, "A title")

        testee.onPinPageToHomeSelected()

        assertCommandIssued<Command.AddHomeShortcut> {
            assertNull(this.icon)
            assertEquals(url, this.url)
            assertEquals("example.com", this.title)
        }
    }

    @Test
    fun whenUserSubmittedQueryIfGpcIsEnabledAndUrlIsValidThenAddHeaderToUrl() {
        givenCustomHeadersProviderReturnsGpcHeader()
        whenever(mockOmnibarConverter.convertQueryToUrl("foo", null)).thenReturn("foo.com")

        testee.onUserSubmittedQuery("foo")
        verify(mockCommandObserver, atLeastOnce()).onChanged(commandCaptor.capture())

        val command = commandCaptor.lastValue as Navigate
        assertEquals(GPC_HEADER_VALUE, command.headers[GPC_HEADER])
    }

    @Test
    fun whenUserSubmittedQueryIfGpcReturnsNoHeaderThenDoNotAddHeaderToUrl() {
        val url = "foo.com"
        givenCustomHeadersProviderReturnsNoHeaders()
        whenever(mockOmnibarConverter.convertQueryToUrl("foo", null)).thenReturn(url)

        testee.onUserSubmittedQuery("foo")
        verify(mockCommandObserver, atLeastOnce()).onChanged(commandCaptor.capture())

        val command = commandCaptor.lastValue as Navigate
        assertTrue(command.headers.isEmpty())
    }

    @Test
    fun whenOnDesktopSiteModeToggledIfGpcReturnsHeaderThenAddHeaderToUrl() {
        givenCustomHeadersProviderReturnsGpcHeader()
        loadUrl("http://m.example.com")
        setDesktopBrowsingMode(false)
        testee.onChangeBrowserModeClicked()
        verify(mockCommandObserver, atLeastOnce()).onChanged(commandCaptor.capture())

        val command = commandCaptor.lastValue as Navigate
        assertEquals(GPC_HEADER_VALUE, command.headers[GPC_HEADER])
    }

    @Test
    fun whenExternalAppLinkClickedIfGpcReturnsHeaderThenAddHeaderToUrl() {
        givenCustomHeadersProviderReturnsGpcHeader()
        val intentType = SpecialUrlDetector.UrlType.NonHttpAppLink("query", mock(), "fallback")

        testee.nonHttpAppLinkClicked(intentType)
        verify(mockCommandObserver, atLeastOnce()).onChanged(commandCaptor.capture())

        val command = commandCaptor.lastValue as Command.HandleNonHttpAppLink
        assertEquals(GPC_HEADER_VALUE, command.headers[GPC_HEADER])
    }

    @Test
    fun whenExternalAppLinkClickedIfGpcReturnsNoHeaderThenDoNotAddHeaderToUrl() {
        givenCustomHeadersProviderReturnsNoHeaders()
        val intentType = SpecialUrlDetector.UrlType.NonHttpAppLink("query", mock(), null)

        testee.nonHttpAppLinkClicked(intentType)
        verify(mockCommandObserver, atLeastOnce()).onChanged(commandCaptor.capture())

        val command = commandCaptor.lastValue as Command.HandleNonHttpAppLink
        assertTrue(command.headers.isEmpty())
    }

    @Test
    fun whenUserSubmittedQueryIfAndroidFeaturesReturnsHeaderThenAddHeaderToUrl() {
        givenCustomHeadersProviderReturnsAndroidFeaturesHeader()
        whenever(mockOmnibarConverter.convertQueryToUrl("foo", null)).thenReturn("foo.com")

        testee.onUserSubmittedQuery("foo")
        verify(mockCommandObserver, atLeastOnce()).onChanged(commandCaptor.capture())

        val command = commandCaptor.lastValue as Navigate
        assertEquals("TEST_VALUE", command.headers[X_DUCKDUCKGO_ANDROID_HEADER])
    }

    @Test
    fun whenUserSubmittedQueryIfAndroidFeaturesReturnsNoHeaderThenDoNotAddHeaderToUrl() {
        givenCustomHeadersProviderReturnsNoHeaders()
        whenever(mockOmnibarConverter.convertQueryToUrl("foo", null)).thenReturn("foo.com")

        testee.onUserSubmittedQuery("foo")
        verify(mockCommandObserver, atLeastOnce()).onChanged(commandCaptor.capture())

        val command = commandCaptor.lastValue as Navigate
        assertTrue(command.headers.isEmpty())
    }

    @Test
    fun whenFirePulsingAnimationStartsThenItStopsAfterMoreThanOneHour() = runTest {
        givenFireButtonPulsing()
        val observer = ValueCaptorObserver<BrowserViewState>(false)
        testee.browserViewState.observeForever(observer)

        testee.onViewVisible()

        advanceTimeBy(4_600_000)
        verify(mockDismissedCtaDao).insert(DismissedCta(CtaId.DAX_FIRE_BUTTON))
        verify(mockDismissedCtaDao).insert(DismissedCta(CtaId.DAX_FIRE_BUTTON_PULSE))
    }

    @Test
    fun whenRedirectTriggeredByGpcThenGpcRedirectEventSent() {
        testee.redirectTriggeredByGpc()
        verify(mockNavigationAwareLoginDetector).onEvent(NavigationEvent.GpcRedirect)
    }

    @Test
    fun whenProgressIs100ThenRefreshUserAgentCommandSent() {
        loadUrl("http://duckduckgo.com")
        testee.progressChanged(100, WebViewNavigationState(mockStack, 100))

        assertCommandIssued<Command.RefreshUserAgent>()
    }

    @Test
    fun whenRequestFileDownloadAndUrlIsBlobAndBlobDownloadWebViewFeatureIsNotEnabledThenConvertBlobToDataUriCommandSent() {
        val blobUrl = "blob:https://example.com/283nasdho23jkasdAjd"
        val mime = "application/plain"
        val enabled = false

        testee.requestFileDownload(
            url = blobUrl,
            contentDisposition = null,
            mimeType = mime,
            requestUserConfirmation = true,
            isBlobDownloadWebViewFeatureEnabled = enabled,
        )

        assertCommandIssued<Command.ConvertBlobToDataUri> {
            assertEquals(blobUrl, url)
            assertEquals(mime, mimeType)
        }
    }

    @Test
    fun whenRequestFileDownloadAndUrlIsBlobAndBlobDownloadWebViewFeatureIsEnabledThenConvertBlobToDataUriCommandNotSent() {
        val blobUrl = "blob:https://example.com/283nasdho23jkasdAjd"
        val mime = "application/plain"
        val enabled = true

        testee.requestFileDownload(
            url = blobUrl,
            contentDisposition = null,
            mimeType = mime,
            requestUserConfirmation = true,
            isBlobDownloadWebViewFeatureEnabled = enabled,
        )

        assertCommandNotIssued<Command.ConvertBlobToDataUri>()
    }

    @Test
    fun whenRequestFileDownloadAndUrlIsNotBlobThenRequestFileDownloadCommandSent() {
        val normalUrl = "https://example.com/283nasdho23jkasdAjd"
        val mime = "application/plain"

        testee.requestFileDownload(
            url = normalUrl,
            contentDisposition = null,
            mimeType = mime,
            requestUserConfirmation = true,
            isBlobDownloadWebViewFeatureEnabled = false,
        )

        assertCommandIssued<Command.RequestFileDownload> {
            assertEquals(normalUrl, url)
            assertEquals(mime, mimeType)
            assertNull(contentDisposition)
            assertTrue(requestUserConfirmation)
        }
    }

    @Test
    fun whenChildrenTabClosedIfViewModelIsParentThenChildTabClosedCommandSent() = runTest {
        givenOneActiveTabSelected()

        childClosedTabsSharedFlow.emit("TAB_ID")

        assertCommandIssued<Command.ChildTabClosed>()
    }

    @Test
    fun whenChildrenTabClosedIfViewModelIsNotParentThenChildTabClosedCommandNotSent() = runTest {
        givenOneActiveTabSelected()

        childClosedTabsSharedFlow.emit("other_tab")

        assertCommandNotIssued<Command.ChildTabClosed>()
    }

    @Test
    fun whenConsumeAliasAndCopyToClipboardThenCopyAliasToClipboardCommandSent() {
        whenever(mockEmailManager.getAlias()).thenReturn("alias")

        testee.consumeAliasAndCopyToClipboard()

        assertCommandIssued<Command.CopyAliasToClipboard>()
    }

    @Test
    fun whenConsumeAliasAndCopyToClipboardThenSetNewLastUsedDateCalled() {
        whenever(mockEmailManager.getAlias()).thenReturn("alias")

        testee.consumeAliasAndCopyToClipboard()

        verify(mockEmailManager).setNewLastUsedDate()
    }

    @Test
    fun whenConsumeAliasAndCopyToClipboardThenPixelSent() {
        whenever(mockEmailManager.getAlias()).thenReturn("alias")
        whenever(mockEmailManager.getCohort()).thenReturn("cohort")
        whenever(mockEmailManager.getLastUsedDate()).thenReturn("2021-01-01")

        testee.consumeAliasAndCopyToClipboard()

        verify(mockPixel).enqueueFire(
            AppPixelName.EMAIL_COPIED_TO_CLIPBOARD,
            mapOf(PixelParameter.COHORT to "cohort", PixelParameter.LAST_USED_DAY to "2021-01-01"),
        )
    }

    @Test
    fun whenEmailIsSignedOutThenIsEmailSignedInReturnsFalse() = runTest {
        emailStateFlow.emit(false)

        assertFalse(browserViewState().isEmailSignedIn)
    }

    @Test
    fun whenEmailIsSignedInThenIsEmailSignedInReturnsTrue() = runTest {
        emailStateFlow.emit(true)

        assertTrue(browserViewState().isEmailSignedIn)
    }

    @Test
    fun whenEmailSignOutEventThenEmailSignEventCommandSent() = runTest {
        emailStateFlow.emit(true)
        emailStateFlow.emit(false)

        assertCommandIssuedTimes<Command.EmailSignEvent>(2)
    }

    @Test
    fun whenEmailIsSignedInThenEmailSignEventCommandSent() = runTest {
        emailStateFlow.emit(true)

        assertCommandIssued<Command.EmailSignEvent>()
    }

    @Test
    fun whenConsumeAliasThenInjectAddressCommandSent() {
        whenever(mockEmailManager.getAlias()).thenReturn("alias")

        testee.usePrivateDuckAddress("", "alias")

        assertCommandIssued<Command.InjectEmailAddress> {
            assertEquals("alias", this.duckAddress)
        }
    }

    @Test
    fun whenUseAddressThenInjectAddressCommandSent() {
        whenever(mockEmailManager.getEmailAddress()).thenReturn("address")

        testee.usePersonalDuckAddress("", "address")

        assertCommandIssued<Command.InjectEmailAddress> {
            assertEquals("address", this.duckAddress)
        }
    }

    @Test
    fun whenShowEmailTooltipIfAddressExistsThenShowEmailTooltipCommandSent() {
        whenever(mockEmailManager.getEmailAddress()).thenReturn("address")

        testee.showEmailProtectionChooseEmailPrompt()

        assertCommandIssued<Command.ShowEmailProtectionChooseEmailPrompt> {
            assertEquals("address", this.address)
        }
    }

    @Test
    fun whenShowEmailTooltipIfAddressDoesNotExistThenCommandNotSent() {
        whenever(mockEmailManager.getEmailAddress()).thenReturn(null)

        testee.showEmailProtectionChooseEmailPrompt()

        assertCommandNotIssued<Command.ShowEmailProtectionChooseEmailPrompt>()
    }

    @Test
    fun whenHandleAppLinkCalledAndShowAppLinksPromptIsTrueThenShowAppLinkPromptAndUserQueryStateSetToFalse() {
        val urlType = SpecialUrlDetector.UrlType.AppLink(uriString = EXAMPLE_URL)
        testee.handleAppLink(urlType, isForMainFrame = true)
        whenever(mockAppLinksHandler.isUserQuery()).thenReturn(false)
        whenever(ctaViewModelMockSettingsStore.showAppLinksPrompt).thenReturn(true)
        verify(mockAppLinksHandler).handleAppLink(eq(true), eq(EXAMPLE_URL), eq(false), eq(true), appLinkCaptor.capture())
        appLinkCaptor.lastValue.invoke()
        assertCommandIssued<Command.ShowAppLinkPrompt>()
        verify(mockAppLinksHandler).setUserQueryState(false)
    }

    @Test
    fun whenHandleAppLinkCalledAndIsUserQueryThenShowAppLinkPromptAndUserQueryStateSetToFalse() {
        val urlType = SpecialUrlDetector.UrlType.AppLink(uriString = EXAMPLE_URL)
        testee.handleAppLink(urlType, isForMainFrame = true)
        whenever(mockAppLinksHandler.isUserQuery()).thenReturn(true)
        whenever(ctaViewModelMockSettingsStore.showAppLinksPrompt).thenReturn(false)
        verify(mockAppLinksHandler).handleAppLink(eq(true), eq(EXAMPLE_URL), eq(false), eq(true), appLinkCaptor.capture())
        appLinkCaptor.lastValue.invoke()
        assertCommandIssued<Command.ShowAppLinkPrompt>()
        verify(mockAppLinksHandler).setUserQueryState(false)
    }

    @Test
    fun whenHandleAppLinkCalledAndIsNotUserQueryAndShowAppLinksPromptIsFalseThenOpenAppLink() {
        val urlType = SpecialUrlDetector.UrlType.AppLink(uriString = EXAMPLE_URL)
        testee.handleAppLink(urlType, isForMainFrame = true)
        whenever(mockAppLinksHandler.isUserQuery()).thenReturn(false)
        whenever(ctaViewModelMockSettingsStore.showAppLinksPrompt).thenReturn(false)
        verify(mockAppLinksHandler).handleAppLink(eq(true), eq(EXAMPLE_URL), eq(false), eq(true), appLinkCaptor.capture())
        appLinkCaptor.lastValue.invoke()
        assertCommandIssued<Command.OpenAppLink>()
    }

    @Test
    fun whenHandleNonHttpAppLinkCalledThenHandleNonHttpAppLink() {
        val urlType = SpecialUrlDetector.UrlType.NonHttpAppLink("market://details?id=com.example", Intent(), EXAMPLE_URL)
        assertTrue(testee.handleNonHttpAppLink(urlType))
        assertCommandIssued<Command.HandleNonHttpAppLink>()
    }

    @Test
    fun whenHandleNonHttpAppLinkCalledWithUnpermittedIntentThenDoNotHandleNonHttpAppLink() {
        whenever(nonHttpAppLinkChecker.isPermitted(any())).thenReturn(false)
        val urlType = SpecialUrlDetector.UrlType.NonHttpAppLink("market://details?id=com.example", Intent(), EXAMPLE_URL)
        assertTrue(testee.handleNonHttpAppLink(urlType))
        assertCommandNotIssued<Command.HandleNonHttpAppLink>()
    }

    @Test
    fun whenUserSubmittedQueryIsAppLinkAndShouldShowPromptThenOpenAppLinkInBrowserAndSetPreviousUrlToNull() {
        whenever(mockOmnibarConverter.convertQueryToUrl("foo", null)).thenReturn("foo.com")
        whenever(mockSpecialUrlDetector.determineType(anyString())).thenReturn(SpecialUrlDetector.UrlType.AppLink(uriString = "http://foo.com"))
        whenever(ctaViewModelMockSettingsStore.showAppLinksPrompt).thenReturn(true)
        testee.onUserSubmittedQuery("foo")
        verify(mockAppLinksHandler).updatePreviousUrl(null)
        assertCommandIssued<Navigate>()
    }

    @Test
    fun whenUserSubmittedQueryIsAppLinkAndShouldNotShowPromptThenOpenAppLinkInBrowserAndSetPreviousUrl() {
        whenever(mockOmnibarConverter.convertQueryToUrl("foo", null)).thenReturn("foo.com")
        whenever(mockSpecialUrlDetector.determineType(anyString())).thenReturn(SpecialUrlDetector.UrlType.AppLink(uriString = "http://foo.com"))
        whenever(ctaViewModelMockSettingsStore.showAppLinksPrompt).thenReturn(false)
        testee.onUserSubmittedQuery("foo")
        verify(mockAppLinksHandler).updatePreviousUrl("foo.com")
        assertCommandIssued<Navigate>()
    }

    @Test
    fun whenUserSelectsToPrintPageAndCountryFromLetterFormatDefinedSetThenPrintLinkCommandSentWithLetter() {
        whenever(mockDeviceInfo.country).thenReturn("US")
        loadUrl("foo.com")
        testee.onPrintSelected()
        val command = captureCommands().lastValue as Command.PrintLink
        assertEquals("foo.com", command.url)
        assertEquals(PrintAttributes.MediaSize.NA_LETTER, command.mediaSize)
    }

    @Test
    fun whenUserSelectsToPrintPageAndCountryNotFromLetterFormatDefinedSetThenPrintLinkCommandSentWithA4() {
        whenever(mockDeviceInfo.country).thenReturn("FR")
        loadUrl("foo.com")
        testee.onPrintSelected()
        val command = captureCommands().lastValue as Command.PrintLink
        assertEquals("foo.com", command.url)
        assertEquals(PrintAttributes.MediaSize.ISO_A4, command.mediaSize)
    }

    @Test
    fun whenUserSelectsToPrintPageAndCountryIsEmptyThenPrintLinkCommandSentWithA4() {
        whenever(mockDeviceInfo.country).thenReturn("")
        loadUrl("foo.com")
        testee.onPrintSelected()
        val command = captureCommands().lastValue as Command.PrintLink
        assertEquals("foo.com", command.url)
        assertEquals(PrintAttributes.MediaSize.ISO_A4, command.mediaSize)
    }

    @Test
    fun whenUserSelectsToPrintPageThenPixelIsSent() {
        whenever(mockDeviceInfo.country).thenReturn("US")
        loadUrl("foo.com")
        testee.onPrintSelected()
        verify(mockPixel).fire(AppPixelName.MENU_ACTION_PRINT_PRESSED)
    }

    @Test
    fun whenSubmittedQueryAndNavigationStateIsNullAndNeverPreviouslyLoadedSiteThenResetHistoryCommandNotSent() {
        whenever(mockOmnibarConverter.convertQueryToUrl("nytimes.com", null)).thenReturn("nytimes.com")
        testee.onUserSubmittedQuery("nytimes.com")
        assertCommandNotIssued<Command.ResetHistory>()
    }

    @Test
    fun whenSubmittedQueryAndNavigationStateIsNullAndPreviouslyLoadedSiteThenResetHistoryCommandSent() {
        whenever(mockOmnibarConverter.convertQueryToUrl("nytimes.com", null)).thenReturn("nytimes.com")
        setupNavigation(isBrowsing = true)
        testee.onUserPressedBack()
        testee.onUserSubmittedQuery("nytimes.com")
        assertCommandIssued<Command.ResetHistory>()
    }

    @Test
    fun whenSubmittedQueryAndNavigationStateIsNotNullThenResetHistoryCommandNotSent() {
        setupNavigation(isBrowsing = true)
        whenever(mockOmnibarConverter.convertQueryToUrl("nytimes.com", null)).thenReturn("nytimes.com")
        testee.onUserSubmittedQuery("nytimes.com")
        assertCommandNotIssued<Command.ResetHistory>()
    }

    @Test
    fun whenLoadUrlAndUrlIsInContentBlockingExceptionsListThenIsPrivacyProtectionDisabledIsTrue() {
        whenever(mockContentBlocking.isAnException("example.com")).thenReturn(true)
        loadUrl("https://example.com")
        assertTrue(browserViewState().isPrivacyProtectionDisabled)
    }

    @Test
    fun whenLoadUrlAndUrlIsInContentBlockingExceptionsListThenPrivacyOnIsFalse() {
        whenever(mockContentBlocking.isAnException("example.com")).thenReturn(true)
        loadUrl("https://example.com")
        assertFalse(loadingViewState().trackersAnimationEnabled)
    }

    @Test
    fun whenEditBookmarkRequestedThenRepositoryIsNotUpdated() = runTest {
        val url = "http://www.example.com"
        val bookmark = Bookmark(
            id = UUID.randomUUID().toString(),
            title = "",
            url = url,
            parentId = UUID.randomUUID().toString(),
            lastModified = "timestamp",
        )
        whenever(mockSavedSitesRepository.getBookmark(url = url)).thenReturn(bookmark)
        bookmarksListFlow.send(listOf(bookmark))
        loadUrl(url = url, isBrowserShowing = true)
        testee.onBookmarkMenuClicked()
        verify(mockSavedSitesRepository, never()).insertBookmark(title = anyString(), url = anyString())
    }

    @Test
    fun whenEditBookmarkRequestedThenEditBookmarkPressedPixelIsFired() = runTest {
        val bookmark = Bookmark(
            id = UUID.randomUUID().toString(),
            title = "title",
            url = "www.example.com",
            parentId = UUID.randomUUID().toString(),
            lastModified = "timestamp",
        )
        whenever(mockSavedSitesRepository.getBookmark("www.example.com")).thenReturn(bookmark)
        bookmarksListFlow.send(listOf(bookmark))
        loadUrl("www.example.com", isBrowserShowing = true)
        testee.onBookmarkMenuClicked()
        verify(mockPixel).fire(AppPixelName.MENU_ACTION_EDIT_BOOKMARK_PRESSED.pixelName)
    }

    @Test
    fun whenEditBookmarkRequestedThenEditDialogIsShownWithCorrectUrlAndTitle() = runTest {
        val bookmark = Bookmark(
            id = UUID.randomUUID().toString(),
            title = "title",
            url = "www.example.com",
            parentId = UUID.randomUUID().toString(),
            lastModified = "timestamp",
        )
        whenever(mockSavedSitesRepository.getBookmark("www.example.com")).thenReturn(bookmark)
        bookmarksListFlow.send(listOf(bookmark))
        loadUrl("www.example.com", isBrowserShowing = true)
        testee.onBookmarkMenuClicked()
        verify(mockCommandObserver, atLeastOnce()).onChanged(commandCaptor.capture())
        assertTrue(commandCaptor.lastValue is Command.ShowEditSavedSiteDialog)
        val command = commandCaptor.lastValue as Command.ShowEditSavedSiteDialog
        assertEquals("www.example.com", command.savedSiteChangedViewState.savedSite.url)
        assertEquals("title", command.savedSiteChangedViewState.savedSite.title)
    }

    @Test
    fun whenRemoveFavoriteRequestedThenDaoInsertIsNotCalled() = runTest {
        val favoriteSite = Favorite(id = UUID.randomUUID().toString(), title = "", url = "www.example.com", position = 0, lastModified = "timestamp")
        favoriteListFlow.send(listOf(favoriteSite))
        loadUrl("www.example.com", isBrowserShowing = true)
        testee.onFavoriteMenuClicked()
        verify(mockSavedSitesRepository, never()).insert(any<Favorite>())
    }

    @Test
    fun whenRemoveFavoriteRequestedThenRemoveFavoritePressedPixelIsFired() = runTest {
        val favoriteSite = Favorite(id = UUID.randomUUID().toString(), title = "", url = "www.example.com", position = 0, lastModified = "timestamp")
        whenever(mockSavedSitesRepository.getFavorite("www.example.com")).thenReturn(favoriteSite)
        favoriteListFlow.send(listOf(favoriteSite))
        loadUrl("www.example.com", isBrowserShowing = true)
        testee.onFavoriteMenuClicked()
        verify(mockPixel).fire(
            AppPixelName.MENU_ACTION_REMOVE_FAVORITE_PRESSED.pixelName,
        )
    }

    @Test
    fun whenRemoveFavoriteRequestedThenViewStateUpdated() = runTest {
        val favoriteSite = Favorite(id = UUID.randomUUID().toString(), title = "", url = "www.example.com", position = 0, lastModified = "timestamp")
        whenever(mockSavedSitesRepository.getFavorite("www.example.com")).thenReturn(favoriteSite)
        favoriteListFlow.send(listOf(favoriteSite))
        loadUrl("www.example.com", isBrowserShowing = true)
        testee.onFavoriteMenuClicked()

        assertTrue(browserViewState().favorite == null)
    }

    @Test
    fun whenRemoveFavoriteRequestedThenDeleteConfirmationDialogIsShownWithCorrectUrlAndTitle() = runTest {
        val favoriteSite = Favorite(
            id = UUID.randomUUID().toString(),
            title = "title",
            url = "www.example.com",
            position = 0,
            lastModified = "timestamp",
        )
        whenever(mockSavedSitesRepository.getFavorite("www.example.com")).thenReturn(favoriteSite)
        favoriteListFlow.send(listOf(favoriteSite))
        loadUrl("www.example.com", isBrowserShowing = true)
        testee.onFavoriteMenuClicked()
        verify(mockCommandObserver, atLeastOnce()).onChanged(commandCaptor.capture())
        assertTrue(commandCaptor.lastValue is Command.DeleteFavoriteConfirmation)
        val command = commandCaptor.lastValue as Command.DeleteFavoriteConfirmation
        assertEquals("www.example.com", command.savedSite.url)
        assertEquals("title", command.savedSite.title)
    }

    @Test
    fun whenRemoveFavoriteUndoThenViewStateUpdated() = runTest {
        val favoriteSite = Favorite(id = UUID.randomUUID().toString(), title = "", url = "www.example.com", position = 0, lastModified = "timestamp")
        val quickAccessFavorites = listOf(QuickAccessFavorite(favoriteSite))

        whenever(mockSavedSitesRepository.getFavorite("www.example.com")).thenReturn(favoriteSite)
        favoriteListFlow.send(listOf(favoriteSite))
        loadUrl("www.example.com", isBrowserShowing = true)
        testee.onFavoriteMenuClicked()

        assertTrue(browserViewState().favorite == null)
        assertTrue(autoCompleteViewState().favorites.isEmpty())

        testee.undoDelete(favoriteSite)

        assertTrue(browserViewState().favorite == favoriteSite)
        assertTrue(autoCompleteViewState().favorites == quickAccessFavorites)
    }

    @Test
    fun whenDeleteBookmarkUndoThenViewStateUpdated() = runTest {
        val bookmark =
            Bookmark(id = UUID.randomUUID().toString(), title = "A title", url = "www.example.com", lastModified = "timestamp")

        bookmarksListFlow.send(listOf(bookmark))

        loadUrl(bookmark.url, isBrowserShowing = true)

        testee.onSavedSiteDeleted(bookmark)

        assertTrue(browserViewState().bookmark == null)
        assertTrue(browserViewState().favorite == null)

        testee.undoDelete(bookmark)

        assertTrue(browserViewState().bookmark == bookmark)
    }

    @Test
    fun whenDeleteFavouriteUndoThenViewStateUpdated() = runTest {
        val favourite =
            Favorite(id = UUID.randomUUID().toString(), title = "A title", url = "www.example.com", lastModified = "timestamp", 0)

        favoriteListFlow.send(listOf(favourite))

        loadUrl(favourite.url, isBrowserShowing = true)

        testee.onSavedSiteDeleted(favourite)

        assertTrue(browserViewState().bookmark == null)
        assertTrue(browserViewState().favorite == null)

        testee.undoDelete(favourite)

        assertTrue(browserViewState().favorite == favourite)
    }

    @Test
    fun whenPageChangedThenUpdatePreviousUrlAndUserQueryStateSetToFalse() {
        loadUrl(url = "www.example.com", isBrowserShowing = true)
        verify(mockAppLinksHandler).updatePreviousUrl("www.example.com")
        verify(mockAppLinksHandler).setUserQueryState(false)
    }

    @Test
    fun whenPageChangedThenSetCtaBeenShownForCurrentPageToFalse() {
        testee.hasCtaBeenShownForCurrentPage.set(true)
        loadUrl(url = "www.example.com", isBrowserShowing = true)
        assertFalse(testee.hasCtaBeenShownForCurrentPage.get())
    }

    @Test
    fun whenPageChangedAndIsAppLinkThenUpdatePreviousAppLink() {
        val appLink = SpecialUrlDetector.UrlType.AppLink(uriString = "www.example.com")
        whenever(mockSpecialUrlDetector.determineType(anyString())).thenReturn(appLink)
        loadUrl(url = "www.example.com", isBrowserShowing = true)
        assertEquals(appLink, browserViewState().previousAppLink)
    }

    @Test
    fun whenPageChangedAndIsNotAppLinkThenSetPreviousAppLinkToNull() {
        whenever(mockSpecialUrlDetector.determineType(anyString())).thenReturn(SpecialUrlDetector.UrlType.Web("www.example.com"))
        loadUrl(url = "www.example.com", isBrowserShowing = true)
        assertNull(browserViewState().previousAppLink)
    }

    @Test
    fun whenOpenAppLinkThenOpenPreviousAppLink() {
        testee.browserViewState.value = browserViewState().copy(previousAppLink = SpecialUrlDetector.UrlType.AppLink(uriString = "example.com"))
        testee.openAppLink()
        assertCommandIssued<Command.OpenAppLink>()
    }

    @Test
    fun whenOpenAppLinkAndPreviousAppLinkIsNullThenDoNotOpenAppLink() {
        testee.openAppLink()
        assertCommandNotIssued<Command.OpenAppLink>()
    }

    @Test
    fun whenForceZoomEnabledThenEmitNewState() {
        accessibilitySettingsDataStore.forceZoom = true
        assertTrue(accessibilityViewState().forceZoom)
        assertTrue(accessibilityViewState().refreshWebView)
    }

    @Test
    fun whenForceZoomEnabledAndWebViewRefreshedThenEmitNewState() {
        accessibilitySettingsDataStore.forceZoom = true
        assertTrue(accessibilityViewState().forceZoom)
        assertTrue(accessibilityViewState().refreshWebView)

        testee.onWebViewRefreshed()

        assertFalse(accessibilityViewState().refreshWebView)
    }

    @Test
    fun whenFontSizeChangedThenEmitNewState() {
        accessibilitySettingsDataStore.appFontSize = 150f
        accessibilitySettingsDataStore.overrideSystemFontSize = false

        assertFalse(accessibilityViewState().refreshWebView)
        assertEquals(accessibilitySettingsDataStore.fontSize, accessibilityViewState().fontSize)
    }

    @Test
    fun whenDownloadIsCalledThenDownloadRequestedForUrl() = runTest {
        val pendingFileDownload = buildPendingDownload(url = "http://www.example.com/download.pdf", contentDisposition = null, mimeType = null)

        testee.download(pendingFileDownload)

        verify(mockFileDownloader).enqueueDownload(pendingFileDownload)
    }

    private fun buildPendingDownload(
        url: String,
        contentDisposition: String?,
        mimeType: String?,
    ): PendingFileDownload {
        return PendingFileDownload(
            url = url,
            contentDisposition = contentDisposition,
            mimeType = mimeType,
            subfolder = "folder",
        )
    }

    @Test
    fun whenHandleCloakedAmpLinkThenIssueExtractUrlFromCloakedAmpLinkCommand() {
        testee.handleCloakedAmpLink(initialUrl = "example.com")
        assertCommandIssued<Command.ExtractUrlFromCloakedAmpLink>()
    }

    @Test
    fun whenPageChangedThenUpdateAmpLinkInfo() {
        val ampLinkInfo = AmpLinkInfo("https://foo.com")
        whenever(mockAmpLinks.lastAmpLinkInfo).thenReturn(ampLinkInfo)
        updateUrl("http://www.example.com/", "http://twitter.com/explore", true)
        assertEquals("https://foo.com", ampLinkInfo.ampLink)
        assertEquals("http://twitter.com/explore", ampLinkInfo.destinationUrl)
    }

    @Test
    fun whenPageChangedAndAmpLinkInfoHasDestinationUrlThenDontUpdateAmpLinkInfo() {
        val ampLinkInfo = AmpLinkInfo("https://foo.com", "https://bar.com")
        whenever(mockAmpLinks.lastAmpLinkInfo).thenReturn(ampLinkInfo)
        updateUrl("http://www.example.com/", "http://twitter.com/explore", true)
        assertEquals("https://foo.com", ampLinkInfo.ampLink)
        assertEquals("https://bar.com", ampLinkInfo.destinationUrl)
    }

    @Test
    fun whenPageChangedAndAmpLinkInfoIsNullThenDontUpdateAmpLinkInfo() {
        val ampLinkInfo = null
        whenever(mockAmpLinks.lastAmpLinkInfo).thenReturn(ampLinkInfo)
        updateUrl("http://www.example.com/", "http://twitter.com/explore", true)
        assertNull(ampLinkInfo)
    }

    @Test
    fun whenUpdateLastAmpLinkThenUpdateAmpLinkInfo() {
        testee.updateLastAmpLink("https://foo.com")
        verify(mockAmpLinks).lastAmpLinkInfo = AmpLinkInfo("https://foo.com")
    }

    @Test
    fun whenUserSubmittedQueryIsCloakedAmpLinkThenHandleCloakedAmpLink() {
        whenever(mockOmnibarConverter.convertQueryToUrl("foo", null)).thenReturn("foo.com")
        whenever(mockSpecialUrlDetector.determineType(anyString()))
            .thenReturn(SpecialUrlDetector.UrlType.CloakedAmpLink(ampUrl = "http://foo.com"))
        testee.onUserSubmittedQuery("foo")
        verify(mockCommandObserver, atLeastOnce()).onChanged(commandCaptor.capture())
        val issuedCommand = commandCaptor.allValues.find { it is Command.ExtractUrlFromCloakedAmpLink }
        assertEquals("http://foo.com", (issuedCommand as Command.ExtractUrlFromCloakedAmpLink).initialUrl)
    }

    @Test
    fun whenUserSubmittedQueryIsExtractedAmpLinkThenNavigateToExtractedAmpLink() {
        whenever(mockOmnibarConverter.convertQueryToUrl("foo", null)).thenReturn("foo.com")
        whenever(mockSpecialUrlDetector.determineType(anyString()))
            .thenReturn(SpecialUrlDetector.UrlType.ExtractedAmpLink(extractedUrl = "http://foo.com"))
        testee.onUserSubmittedQuery("foo")
        verify(mockCommandObserver, atLeastOnce()).onChanged(commandCaptor.capture())
        val issuedCommand = commandCaptor.allValues.find { it is Navigate }
        assertEquals("http://foo.com", (issuedCommand as Navigate).url)
    }

    @Test
    fun whenUserSubmittedQueryIsTrackingParameterLinkThenNavigateToCleanedUrl() {
        whenever(mockOmnibarConverter.convertQueryToUrl("foo", null)).thenReturn("foo.com")
        whenever(mockSpecialUrlDetector.determineType(anyString()))
            .thenReturn(SpecialUrlDetector.UrlType.TrackingParameterLink(cleanedUrl = "http://foo.com"))
        testee.onUserSubmittedQuery("foo")
        verify(mockCommandObserver, atLeastOnce()).onChanged(commandCaptor.capture())
        val issuedCommand = commandCaptor.allValues.find { it is Navigate }
        assertEquals("http://foo.com", (issuedCommand as Navigate).url)
    }

    @Test
    fun whenUrlExtractionErrorThenIssueLoadExtractedUrlCommandWithInitialUrl() {
        testee.onUrlExtractionError("http://foo.com")
        verify(mockCommandObserver, atLeastOnce()).onChanged(commandCaptor.capture())
        val issuedCommand = commandCaptor.allValues.find { it is LoadExtractedUrl }
        assertEquals("http://foo.com", (issuedCommand as LoadExtractedUrl).extractedUrl)
    }

    @Test
    fun whenUrlExtractedThenIssueLoadExtractedUrlCommand() {
        whenever(mockAmpLinks.processDestinationUrl(anyString(), anyOrNull())).thenReturn(EXAMPLE_URL)
        testee.onUrlExtracted("http://foo.com", EXAMPLE_URL)
        verify(mockCommandObserver, atLeastOnce()).onChanged(commandCaptor.capture())
        val issuedCommand = commandCaptor.allValues.find { it is LoadExtractedUrl }
        assertEquals(EXAMPLE_URL, (issuedCommand as LoadExtractedUrl).extractedUrl)
    }

    @Test
    fun whenPageChangedThenClearLastCleanedUrlAndUpdateSite() {
        whenever(mockTrackingParameters.lastCleanedUrl).thenReturn("https://foo.com")
        updateUrl("http://www.example.com/", "http://twitter.com/explore", true)
        verify(mockTrackingParameters).lastCleanedUrl = null
        assertTrue(testee.siteLiveData.value?.urlParametersRemoved!!)
    }

    @Test
    fun whenPageChangedAndLastCleanedUrlIsNullThenDoNothing() {
        whenever(mockTrackingParameters.lastCleanedUrl).thenReturn(null)
        updateUrl("http://www.example.com/", "http://twitter.com/explore", true)
        verify(mockTrackingParameters, times(0)).lastCleanedUrl = null
        assertFalse(testee.siteLiveData.value?.urlParametersRemoved!!)
    }

    @Test
    fun whenConfigurationChangesThenForceRenderingMenu() {
        val oldForceRenderingTicker = browserViewState().forceRenderingTicker

        testee.onConfigurationChanged()

        assertTrue(oldForceRenderingTicker != browserViewState().forceRenderingTicker)
    }

    @Test
    fun whenInitializedAndVoiceSearchNotSupportedThenDontLogVoiceSearch() {
        verify(voiceSearchPixelLogger, never()).log()
    }

    @Test
    fun whenMessageReceivedThenSetLinkOpenedInNewTabToTrue() {
        assertFalse(testee.linkOpenedInNewTab())
        testee.onMessageReceived()
        assertTrue(testee.linkOpenedInNewTab())
    }

    @Test
    fun whenPageChangedThenSetLinkOpenedInNewTabToFalse() {
        testee.onMessageReceived()
        loadUrl(url = "www.example.com", isBrowserShowing = true)
        assertFalse(testee.linkOpenedInNewTab())
    }

    @Test
    fun whenUserLongPressedBackOnEmptyStackBrowserNotShowingThenShowHistoryCommandNotSent() {
        setBrowserShowing(false)
        testee.onUserLongPressedBack()
        assertCommandNotIssued<ShowBackNavigationHistory>()
    }

    @Test
    fun whenUserLongPressedBackOnEmptyStackBrowserShowingThenShowHistoryCommandNotSent() {
        buildNavigationHistoryStack(stackSize = 0)
        testee.onUserLongPressedBack()
        assertCommandNotIssued<ShowBackNavigationHistory>()
    }

    @Test
    fun whenUserLongPressedBackOnSingleStackEntryThenShowHistoryCommandNotSent() {
        buildNavigationHistoryStack(stackSize = 1)
        testee.onUserLongPressedBack()
        assertCommandNotIssued<ShowBackNavigationHistory>()
    }

    @Test
    fun whenUserLongPressedBackOnStackWithMultipleEntriesThenShowHistoryCommandSent() {
        buildNavigationHistoryStack(stackSize = 10)
        testee.onUserLongPressedBack()
        assertShowHistoryCommandSent(expectedStackSize = 9)
    }

    @Test
    fun whenUserLongPressedBackOnStackWithMoreThanTenEntriesThenTruncatedToMostRecentOnly() {
        buildNavigationHistoryStack(stackSize = 20)
        testee.onUserLongPressedBack()
        assertShowHistoryCommandSent(expectedStackSize = 10)
    }

    @Test
    fun whenReturnNoCredentialsWithPageThenEmitCancelIncomingAutofillRequestCommand() = runTest {
        val url = "originalurl.com"
        testee.returnNoCredentialsWithPage(url)

        assertCommandIssued<Command.CancelIncomingAutofillRequest> {
            assertEquals(url, this.url)
        }
    }

    @Test
    fun whenOnAutoconsentResultReceivedThenSiteUpdated() {
        updateUrl("http://www.example.com/", "http://twitter.com/explore", true)
        testee.onAutoconsentResultReceived(consentManaged = true, optOutFailed = true, selfTestFailed = true, isCosmetic = true)
        assertTrue(testee.siteLiveData.value?.consentManaged!!)
        assertTrue(testee.siteLiveData.value?.consentOptOutFailed!!)
        assertTrue(testee.siteLiveData.value?.consentSelfTestFailed!!)
        assertTrue(testee.siteLiveData.value?.consentCosmeticHide!!)
    }

    @Test
    fun whenOnPageChangeThenAutoconsentReset() {
        updateUrl("http://www.example.com/", "http://twitter.com/explore", true)
        testee.onAutoconsentResultReceived(consentManaged = true, optOutFailed = true, selfTestFailed = true, isCosmetic = true)
        assertTrue(testee.siteLiveData.value?.consentManaged!!)
        assertTrue(testee.siteLiveData.value?.consentOptOutFailed!!)
        assertTrue(testee.siteLiveData.value?.consentSelfTestFailed!!)
        assertTrue(testee.siteLiveData.value?.consentCosmeticHide!!)
        testee.onWebViewRefreshed()
        assertFalse(testee.siteLiveData.value?.consentManaged!!)
        assertFalse(testee.siteLiveData.value?.consentOptOutFailed!!)
        assertFalse(testee.siteLiveData.value?.consentSelfTestFailed!!)
        assertFalse(testee.siteLiveData.value?.consentCosmeticHide!!)
    }

    @Test
    fun whenNotEditingUrlBarAndNotCancelledThenCanAutomaticallyShowAutofillPrompt() {
        assertTrue(testee.canAutofillSelectCredentialsDialogCanAutomaticallyShow())
    }

    @Test
    fun whenNotEditingUrlBarAndCancelledThenCannotAutomaticallyShowAutofillPrompt() {
        testee.cancelPendingAutofillRequestToChooseCredentials()
        assertFalse(testee.canAutofillSelectCredentialsDialogCanAutomaticallyShow())
    }

    @Test
    fun whenEditingUrlBarAndCancelledThenCannotAutomaticallyShowAutofillPrompt() {
        testee.cancelPendingAutofillRequestToChooseCredentials()
        assertFalse(testee.canAutofillSelectCredentialsDialogCanAutomaticallyShow())
    }

    @Test
    fun whenNavigationStateChangesSameSiteThenShowAutofillPromptFlagIsReset() {
        testee.cancelPendingAutofillRequestToChooseCredentials()
        updateUrl("example.com", "example.com", true)
        assertTrue(testee.canAutofillSelectCredentialsDialogCanAutomaticallyShow())
    }

    @Test
    fun whenNavigationStateChangesDifferentSiteThenShowAutofillPromptFlagIsReset() {
        testee.cancelPendingAutofillRequestToChooseCredentials()
        updateUrl("example.com", "foo.com", true)
        assertTrue(testee.canAutofillSelectCredentialsDialogCanAutomaticallyShow())
    }

    @Test
    fun whenPageRefreshesThenShowAutofillPromptFlagIsReset() {
        testee.cancelPendingAutofillRequestToChooseCredentials()
        testee.onWebViewRefreshed()
        assertTrue(testee.canAutofillSelectCredentialsDialogCanAutomaticallyShow())
    }

    @Test
    fun whenShowingUserCredentialsSavedConfirmationAndCanAccessCredentialManagementScreenThenShouldShowLinkToViewCredential() = runTest {
        autofillCapabilityChecker.enabled = true
        testee.onShowUserCredentialsSaved(aCredential())
        assertCommandIssued<Command.ShowUserCredentialSavedOrUpdatedConfirmation> {
            assertTrue(this.includeShortcutToViewCredential)
        }
    }

    @Test
    fun whenShowingUserCredentialsSavedConfirmationAndCannotAccessCredentialManagementScreenThenShouldNotShowLinkToViewCredential() = runTest {
        autofillCapabilityChecker.enabled = false
        testee.onShowUserCredentialsSaved(aCredential())
        assertCommandIssued<Command.ShowUserCredentialSavedOrUpdatedConfirmation> {
            assertFalse(this.includeShortcutToViewCredential)
        }
    }

    @Test
    fun whenShowingUserCredentialsUpdatedConfirmationAndCanAccessCredentialManagementScreenThenShouldShowLinkToViewCredential() = runTest {
        autofillCapabilityChecker.enabled = true
        testee.onShowUserCredentialsUpdated(aCredential())
        assertCommandIssued<Command.ShowUserCredentialSavedOrUpdatedConfirmation> {
            assertTrue(this.includeShortcutToViewCredential)
        }
    }

    @Test
    fun whenShowingUserCredentialsUpdatedConfirmationAndCannotAccessCredentialManagementScreenThenShouldNotShowLinkToViewCredential() = runTest {
        autofillCapabilityChecker.enabled = false
        testee.onShowUserCredentialsUpdated(aCredential())
        assertCommandIssued<Command.ShowUserCredentialSavedOrUpdatedConfirmation> {
            assertFalse(this.includeShortcutToViewCredential)
        }
    }

    @Test
    fun whenMultipleTabsAndViewModelIsForActiveTabThenActiveTabReturnsTrue() {
        val tabId = "abc123"
        selectedTabLiveData.value = aTabEntity(id = tabId)
        loadTabWithId("foo")
        loadTabWithId("bar")
        loadTabWithId(tabId)
        assertTrue(testee.isActiveTab())
    }

    @Test
    fun whenMultipleTabsAndViewModelIsForInactiveTabThenActiveTabReturnsFalse() {
        val tabId = "abc123"
        selectedTabLiveData.value = aTabEntity(id = tabId)
        loadTabWithId(tabId)
        loadTabWithId("foo")
        loadTabWithId("bar")
        assertFalse(testee.isActiveTab())
    }

    @Test
    fun whenSingleTabThenActiveTabReturnsTrue() {
        val tabId = "abc123"
        selectedTabLiveData.value = aTabEntity(id = tabId)
        loadTabWithId(tabId)
        assertTrue(testee.isActiveTab())
    }

    @Test
    fun whenNoTabsThenActiveTabReturnsFalse() {
        assertFalse(testee.isActiveTab())
    }

    @Test
    fun whenUrlIsUpdatedWithDifferentHostThenForceUpdateShouldBeTrue() {
        val originalUrl = "http://www.example.com/"
        loadUrl(originalUrl, isBrowserShowing = true)
        updateUrl(originalUrl, "http://twitter.com/explore", true)

        assertTrue(omnibarViewState().forceExpand)
    }

    @Test
    fun whenUrlIsUpdateButSameHostThenForceUpdateShouldBeFalse() = runTest {
        val originalUrl = "https://www.example.com/search/sss#search=1~grid~0~25"
        loadUrl(originalUrl, isBrowserShowing = true)
        updateUrl(
            originalUrl,
            "https://www.example.com/search/sss#search=1~grid~0~28",
            true,
        )

        assertFalse(omnibarViewState().forceExpand)
    }

    @Test
    fun whenOnSitePermissionRequestedThenSendCommand() = runTest {
        val request: PermissionRequest = mock()
        val sitePermissions = SitePermissions(
            autoAccept = listOf(PermissionRequest.RESOURCE_AUDIO_CAPTURE),
            userHandled = listOf(PermissionRequest.RESOURCE_VIDEO_CAPTURE),
        )
        whenever(request.origin).thenReturn("https://example.com".toUri())
        testee.onSitePermissionRequested(request, sitePermissions)
        assertCommandIssued<Command.ShowSitePermissionsDialog> {
            assertEquals(request, this.request)
            assertEquals(sitePermissions, this.permissionsToRequest)
        }
    }

    @Test
    fun whenBasicAuthCredentialsInUrlThenStrippedSafely() {
        val testUrls = listOf(
            // Valid basic auth URLs
            "https://user:pass@example.com",
            "http://user:pass@example.com",
            "ftp://user:pass@example.com",
            "https://user@example.com",
            "https://user:pass@sub.example.com",
            "https://user:pass@sub.sub.example.com",
            "https://user:pass@sub.example.com/path",
            "https://user:pass@sub.example.com/path?param=value",
            "https://user:pass@sub.example.com/path#fragment",
            "https://user:pass@sub.example.com/path?param=value#fragment",
            "https://user:pass@sub.example.com:8080",
            "https://user:pass@sub.example.com:8080/path",
            "https://user:pass@sub.example.com:8080/path?param=value",
            "https://user:pass@sub.example.com:8080/path#fragment",
            "https://user:pass@sub.example.com:8080/path?param=value#fragment",
            "https://user:pass@192.0.2.0",
            "https://user:pass@[2001:db8::1]",
            "https://user:pass@[2001:db8::1]/path",
            "https://user:pass@[2001:db8::1]/path?param=value",
            "https://user:pass@[2001:db8::1]/path#fragment",
            "https://user:pass@[2001:db8::1]/path?param=value#fragment",
            "https://user:pass@[2001:db8::1]:8080",
            "https://user:pass@[2001:db8::1]:8080/path",
            "https://user:pass@[2001:db8::1]:8080/path?param=value",
            "https://user:pass@[2001:db8::1]:8080/path#fragment",
            "https://user:pass@[2001:db8::1]:8080/path?param=value#fragment",
        )

        val expectedUrls = listOf(
            "https://example.com",
            EXAMPLE_URL,
            "ftp://example.com",
            "https://example.com",
            "https://sub.example.com",
            "https://sub.sub.example.com",
            "https://sub.example.com/path",
            "https://sub.example.com/path?param=value",
            "https://sub.example.com/path#fragment",
            "https://sub.example.com/path?param=value#fragment",
            "https://sub.example.com:8080",
            "https://sub.example.com:8080/path",
            "https://sub.example.com:8080/path?param=value",
            "https://sub.example.com:8080/path#fragment",
            "https://sub.example.com:8080/path?param=value#fragment",
            "https://192.0.2.0",
            "https://[2001:db8::1]",
            "https://[2001:db8::1]/path",
            "https://[2001:db8::1]/path?param=value",
            "https://[2001:db8::1]/path#fragment",
            "https://[2001:db8::1]/path?param=value#fragment",
            "https://[2001:db8::1]:8080",
            "https://[2001:db8::1]:8080/path",
            "https://[2001:db8::1]:8080/path?param=value",
            "https://[2001:db8::1]:8080/path#fragment",
            "https://[2001:db8::1]:8080/path?param=value#fragment",
        )

        for (i in testUrls.indices) {
            val actual = testee.stripBasicAuthFromUrl(testUrls[i])
            assertEquals(expectedUrls[i], actual)
        }
    }

    @Test
    fun whenNoBasicAuthProvidedThenDoNotAffectAddressBar() {
        val testUrls = listOf(
            // No basic auth, should not be affected
            "https://example.com/@?param=value",
            "https://example.com/@path/to/resource?param=value",
            "https://example.com#@fragment",
            "https://example.com/path/to/@resource#fragment",
            "https://example.com?param=%E2%82%AC",
            "https://example.com/@notbasicAuth?q=none#f",
            "https://example.com:8080/foobar/",
            "https://sub.domain.example.com/foobar/",
            "https://sub.domain.example.com:8080/?q=none#f",
            // IP address/port combinations
            "https://192.0.2.0",
            "https://192.0.2.0:1337",
            "https://[2001:db8::1]",
            "https://[2001:db8::1]/path?param=value#fragment",
            "https://[2001:db8::1]:8080",
            "https://[2001:db8::1]:8080/path",
            "https://[2001:db8::1]:8080/path?param=value",
            // invalid URLs, should do nothing
            "https://user:pass%40example.com/%40urlencoded@symbol",
            "user:pass@https://example.com",
            "not a valid URI",
            "982.000.564.11:65666",
            "http://example.com/index[/].html",
            "http://example.com/</a/path>",
        )

        for (i in testUrls.indices) {
            val actual = testee.stripBasicAuthFromUrl(testUrls[i])
            assertEquals(testUrls[i], actual)
        }
    }

    @Test
    fun whenOnShowFileChooserWithImageWildcardedTypeThenImageOrCameraChooserCommandSent() {
        val params = buildFileChooserParams(arrayOf("image/*"))
        testee.showFileChooser(mockFileChooserCallback, params)
        assertCommandIssued<Command.ShowExistingImageOrCameraChooser>()
    }

    @Test
    fun whenOnShowFileChooserWithImageWildcardedTypeButCameraHardwareUnavailableThenFileChooserCommandSent() {
        whenever(cameraHardwareChecker.hasCameraHardware()).thenReturn(false)
        val params = buildFileChooserParams(arrayOf("image/*"))
        testee.showFileChooser(mockFileChooserCallback, params)
        assertCommandIssued<Command.ShowFileChooser>()
    }

    @Test
    fun whenOnShowFileChooserContainsImageWildcardedTypeThenImageOrCameraChooserCommandSent() {
        val params = buildFileChooserParams(arrayOf("image/*", "application/pdf"))
        testee.showFileChooser(mockFileChooserCallback, params)
        assertCommandIssued<Command.ShowExistingImageOrCameraChooser>()
    }

    @Test
    fun whenOnShowFileChooserWithImageSpecificTypeThenImageOrCameraChooserCommandSent() {
        val params = buildFileChooserParams(arrayOf("image/png"))
        testee.showFileChooser(mockFileChooserCallback, params)
        assertCommandIssued<Command.ShowExistingImageOrCameraChooser>()
    }

    @Test
    fun whenOnShowFileChooserWithNonImageTypeThenExistingFileChooserCommandSent() {
        val params = buildFileChooserParams(arrayOf("application/pdf"))
        testee.showFileChooser(mockFileChooserCallback, params)
        assertCommandIssued<Command.ShowFileChooser>()
    }

    @Test
    fun whenOnShowFileChooserWithFileExtensionTypesThenFileChooserCommandSentWithUpdatedValues() {
        val fileExtensionTypes = arrayOf(".doc", ".docx", ".pdf")
        val expectedMimeTypes =
            arrayOf("application/msword", "application/vnd.openxmlformats-officedocument.wordprocessingml.document", "application/pdf")
        val params = buildFileChooserParams(fileExtensionTypes)

        testee.showFileChooser(mockFileChooserCallback, params)

        verify(mockCommandObserver, atLeastOnce()).onChanged(commandCaptor.capture())
        val issuedCommand = commandCaptor.allValues.find { it is Command.ShowFileChooser }
        assertNotNull(issuedCommand)
        assertArrayEquals(
            expectedMimeTypes,
            (issuedCommand as Command.ShowFileChooser).fileChooserParams.acceptMimeTypes.toTypedArray(),
        )
    }

    @Test
    fun whenOnShowFileChooserWithFileExtensionTypesAndImageMimeTypeThenImageOrCameraChooserCommandSentWithUpdatedValues() {
        val fileExtensionTypes = arrayOf("image/jpeg", "image/pjpeg", ".jpeg", ".jpg")
        val expectedMimeTypes = arrayOf("image/jpeg", "image/pjpeg")
        val params = buildFileChooserParams(fileExtensionTypes)

        testee.showFileChooser(mockFileChooserCallback, params)

        verify(mockCommandObserver, atLeastOnce()).onChanged(commandCaptor.capture())
        val issuedCommand = commandCaptor.allValues.find { it is Command.ShowExistingImageOrCameraChooser }
        assertNotNull(issuedCommand)
        assertArrayEquals(
            expectedMimeTypes,
            (issuedCommand as Command.ShowExistingImageOrCameraChooser).fileChooserParams.acceptMimeTypes.toTypedArray(),
        )
    }

    @Test
    fun whenOnShowFileChooserWithImageWildcardedTypeOnlyAndCaptureEnabledThenShowImageCameraCommandSent() {
        val params = buildFileChooserParams(acceptTypes = arrayOf("image/*"), captureEnabled = true)

        testee.showFileChooser(mockFileChooserCallback, params)

        assertCommandIssued<Command.ShowImageCamera>()
    }

    @Test
    fun whenOnShowFileChooserWithVideoWildcardedTypeOnlyAndCaptureEnabledThenShowVideoCameraCommandSent() {
        val params = buildFileChooserParams(acceptTypes = arrayOf("video/*"), captureEnabled = true)

        testee.showFileChooser(mockFileChooserCallback, params)

        assertCommandIssued<Command.ShowVideoCamera>()
    }

    @Test
    fun whenOnShowFileChooserWithImageWildcardedTypeOnlyAndCaptureEnabledButCameraHardwareUnavailableThenShowFileChooserCommandSent() {
        whenever(cameraHardwareChecker.hasCameraHardware()).thenReturn(false)
        val params = buildFileChooserParams(acceptTypes = arrayOf("image/*"), captureEnabled = true)

        testee.showFileChooser(mockFileChooserCallback, params)

        assertCommandIssued<Command.ShowFileChooser>()
    }

    @Test
    fun whenOnShowFileChooserWithAudioWildcardedTypeOnlyAndCaptureEnabledThenShowSoundRecorderCommandSent() {
        val params = buildFileChooserParams(acceptTypes = arrayOf("audio/*"), captureEnabled = true)

        testee.showFileChooser(mockFileChooserCallback, params)

        assertCommandIssued<Command.ShowSoundRecorder>()
    }

    @Test
    fun whenWebViewRefreshedThenBrowserErrorStateIsOmitted() {
        testee.onWebViewRefreshed()

        assertEquals(OMITTED, browserViewState().browserError)
    }

    @Test
    fun whenWebViewRefreshedWithErrorThenBrowserErrorStateIsLoading() {
        testee.onReceivedError(BAD_URL, EXAMPLE_URL)
        testee.onWebViewRefreshed()

        assertEquals(LOADING, browserViewState().browserError)
    }

    @Test
    fun whenResetBrowserErrorThenBrowserErrorStateIsLoading() {
        testee.onReceivedError(BAD_URL, EXAMPLE_URL)
        assertEquals(BAD_URL, browserViewState().browserError)
        testee.resetBrowserError()
        assertEquals(OMITTED, browserViewState().browserError)
    }

    @Test
    fun whenProcessJsCallbackMessageWebShareSendCommand() = runTest {
        val url = "someUrl"
        loadUrl(url)
        testee.processJsCallbackMessage(
            "myFeature",
            "webShare",
            "myId",
            JSONObject("""{ "my":"object"}"""),
            false,
            { "someUrl" },
        )
        assertCommandIssued<Command.WebShareRequest> {
            assertEquals("object", this.data.params.getString("my"))
            assertEquals("myFeature", this.data.featureName)
            assertEquals("webShare", this.data.method)
            assertEquals("myId", this.data.id)
        }
    }

    @Test
    fun whenProcessJsCallbackMessagePermissionsQuerySendCommand() = runTest {
        val url = "someUrl"
        loadUrl(url)
        whenever(mockSitePermissionsManager.getPermissionsQueryResponse(eq(url), any(), any())).thenReturn(SitePermissionQueryResponse.Granted)
        testee.processJsCallbackMessage(
            "myFeature",
            "permissionsQuery",
            "myId",
            JSONObject("""{ "name":"somePermission"}"""),
            false,
        ) { "someUrl" }
        assertCommandIssued<Command.SendResponseToJs> {
            assertEquals("granted", this.data.params.getString("state"))
            assertEquals("myFeature", this.data.featureName)
            assertEquals("permissionsQuery", this.data.method)
            assertEquals("myId", this.data.id)
        }
    }

    @Test
    fun whenProcessJsCallbackMessageScreenLockNotEnabledDoNotSendCommand() = runTest {
        whenever(mockEnabledToggle.isEnabled()).thenReturn(false)
        testee.processJsCallbackMessage(
            "myFeature",
            "screenLock",
            "myId",
            JSONObject("""{ "my":"object"}"""),
            false,
        ) { "someUrl" }
        assertCommandNotIssued<Command.ScreenLock>()
    }

    @Test
    fun whenProcessJsCallbackMessageScreenLockEnabledSendCommand() = runTest {
        fakeAndroidConfigBrowserFeature.screenLock().setRawStoredState(State(enable = true))
        testee.processJsCallbackMessage(
            "myFeature",
            "screenLock",
            "myId",
            JSONObject("""{ "my":"object"}"""),
            false,
            { "someUrl" },
        )
        assertCommandIssued<Command.ScreenLock> {
            assertEquals("object", this.data.params.getString("my"))
            assertEquals("myFeature", this.data.featureName)
            assertEquals("screenLock", this.data.method)
            assertEquals("myId", this.data.id)
        }
    }

    @Test
    fun whenProcessJsCallbackMessageScreenUnlockNotEnabledDoNotSendCommand() = runTest {
        whenever(mockEnabledToggle.isEnabled()).thenReturn(false)
        testee.processJsCallbackMessage(
            "myFeature",
            "screenUnlock",
            "myId",
            JSONObject("""{ "my":"object"}"""),
            false,
            { "someUrl" },
        )
        assertCommandNotIssued<Command.ScreenUnlock>()
    }

    @Test
    fun whenProcessJsCallbackMessageScreenUnlockEnabledSendCommand() = runTest {
        fakeAndroidConfigBrowserFeature.screenLock().setRawStoredState(State(enable = true))
        testee.processJsCallbackMessage(
            "myFeature",
            "screenUnlock",
            "myId",
            JSONObject("""{ "my":"object"}"""),
            false,
            { "someUrl" },
        )
        assertCommandIssued<Command.ScreenUnlock>()
    }

    @Test
    fun whenProcessJsCallbackMessageGetUserPreferencesFromOverlayThenSendCommand() = runTest {
        whenever(mockEnabledToggle.isEnabled()).thenReturn(true)
        whenever(mockDuckPlayer.getUserPreferences()).thenReturn(UserPreferences(overlayInteracted = true, privatePlayerMode = AlwaysAsk))
        testee.processJsCallbackMessage(
            DUCK_PLAYER_FEATURE_NAME,
            "getUserValues",
            "id",
            data = null,
            false,
            { "someUrl" },
        )
        assertCommandIssued<Command.SendResponseToJs>()
    }

    @Test
    fun whenProcessJsCallbackMessageSetUserPreferencesDisabledFromDuckPlayerOverlayThenSendCommand() = runTest {
        whenever(mockEnabledToggle.isEnabled()).thenReturn(true)
        whenever(mockDuckPlayer.getUserPreferences()).thenReturn(UserPreferences(overlayInteracted = true, privatePlayerMode = AlwaysAsk))
        testee.processJsCallbackMessage(
            DUCK_PLAYER_FEATURE_NAME,
            "setUserValues",
            "id",
            JSONObject("""{ overlayInteracted: "true", privatePlayerMode: {disabled: {} }}"""),
            false,
        ) { "someUrl" }
        assertCommandIssued<Command.SendResponseToJs>()
        verify(mockDuckPlayer).setUserPreferences(any(), any())
        verify(mockPixel).fire(DUCK_PLAYER_SETTING_NEVER_OVERLAY_YOUTUBE)
    }

    @Test
    fun whenProcessJsCallbackMessageSetUserPreferencesEnabledFromDuckPlayerOverlayThenSendCommand() = runTest {
        whenever(mockEnabledToggle.isEnabled()).thenReturn(true)
        whenever(mockDuckPlayer.getUserPreferences()).thenReturn(UserPreferences(overlayInteracted = true, privatePlayerMode = AlwaysAsk))
        testee.processJsCallbackMessage(
            DUCK_PLAYER_FEATURE_NAME,
            "setUserValues",
            "id",
            JSONObject("""{ overlayInteracted: "true", privatePlayerMode: {enabled: {} }}"""),
            false,
            { "someUrl" },
        )
        assertCommandIssued<Command.SendResponseToJs>()
        verify(mockDuckPlayer).setUserPreferences(any(), any())
        verify(mockPixel).fire(DUCK_PLAYER_SETTING_ALWAYS_OVERLAY_YOUTUBE)
    }

    @Test
    fun whenProcessJsCallbackMessageSetUserPreferencesFromDuckPlayerPageThenSendCommand() = runTest {
        whenever(mockEnabledToggle.isEnabled()).thenReturn(true)
        whenever(mockDuckPlayer.getUserPreferences()).thenReturn(UserPreferences(overlayInteracted = true, privatePlayerMode = AlwaysAsk))
        testee.processJsCallbackMessage(
            DUCK_PLAYER_PAGE_FEATURE_NAME,
            "setUserValues",
            "id",
            JSONObject("""{ overlayInteracted: "true", privatePlayerMode: {enabled: {} }}"""),
            false,
        ) { "someUrl" }
        assertCommandIssued<Command.SendResponseToDuckPlayer>()
        verify(mockDuckPlayer).setUserPreferences(true, "enabled")
        verify(mockPixel).fire(DUCK_PLAYER_SETTING_ALWAYS_DUCK_PLAYER)
    }

    @Test
    fun whenProcessJsCallbackMessageSendDuckPlayerPixelThenSendPixel() = runTest {
        whenever(mockEnabledToggle.isEnabled()).thenReturn(true)
        whenever(mockDuckPlayer.getUserPreferences()).thenReturn(UserPreferences(overlayInteracted = true, privatePlayerMode = AlwaysAsk))
        testee.processJsCallbackMessage(
            DUCK_PLAYER_FEATURE_NAME,
            "sendDuckPlayerPixel",
            "id",
            JSONObject("""{ pixelName: "pixel", params: {}}"""),
            false,
        ) { "someUrl" }
        verify(mockDuckPlayer).sendDuckPlayerPixel("pixel", mapOf())
    }

    @Test
    fun whenProcessJsCallbackMessageOpenDuckPlayerWithUrlAndOpenInNewTabOffThenNavigate() = runTest {
        whenever(mockEnabledToggle.isEnabled()).thenReturn(true)
        whenever(mockDuckPlayer.getUserPreferences()).thenReturn(UserPreferences(overlayInteracted = true, privatePlayerMode = AlwaysAsk))
        whenever(mockDuckPlayer.shouldOpenDuckPlayerInNewTab()).thenReturn(Off)
        testee.processJsCallbackMessage(
            DUCK_PLAYER_FEATURE_NAME,
            "openDuckPlayer",
            "id",
            JSONObject("""{ href: "duck://player/1234" }"""),
            false,
            { "someUrl" },
        )
        assertCommandIssued<Navigate>()
    }

    @Test
    fun whenProcessJsCallbackMessageOpenDuckPlayerWithUrlAndOpenInNewTabThenSetOrigin() = runTest {
        whenever(mockEnabledToggle.isEnabled()).thenReturn(true)
        whenever(mockDuckPlayer.getUserPreferences()).thenReturn(UserPreferences(overlayInteracted = true, privatePlayerMode = AlwaysAsk))
        whenever(mockDuckPlayer.shouldOpenDuckPlayerInNewTab()).thenReturn(Off)
        testee.processJsCallbackMessage(
            DUCK_PLAYER_FEATURE_NAME,
            "openDuckPlayer",
            "id",
            JSONObject("""{ href: "duck://player/1234" }"""),
            false,
            { "someUrl" },
        )
        verify(mockDuckPlayer).setDuckPlayerOrigin(OVERLAY)
    }

    @Test
    fun whenProcessJsCallbackMessageOpenDuckPlayerWithDuckPlayerAlwaysEnabledUrlAndOpenInNewTabThenSetOrigin() = runTest {
        whenever(mockEnabledToggle.isEnabled()).thenReturn(true)
        whenever(mockDuckPlayer.getUserPreferences()).thenReturn(UserPreferences(overlayInteracted = true, privatePlayerMode = Enabled))
        whenever(mockDuckPlayer.shouldOpenDuckPlayerInNewTab()).thenReturn(Off)
        testee.processJsCallbackMessage(
            DUCK_PLAYER_FEATURE_NAME,
            "openDuckPlayer",
            "id",
            JSONObject("""{ href: "duck://player/1234" }"""),
            false,
            { "someUrl" },
        )
        verify(mockDuckPlayer).setDuckPlayerOrigin(AUTO)
    }

    @Test
    fun whenProcessJsCallbackMessageOpenDuckPlayerWithUrlAndOpenInNewTabUnavailableThenNavigate() = runTest {
        whenever(mockEnabledToggle.isEnabled()).thenReturn(true)
        whenever(mockDuckPlayer.getUserPreferences()).thenReturn(UserPreferences(overlayInteracted = true, privatePlayerMode = AlwaysAsk))
        whenever(mockDuckPlayer.shouldOpenDuckPlayerInNewTab()).thenReturn(Unavailable)
        testee.processJsCallbackMessage(
            DUCK_PLAYER_FEATURE_NAME,
            "openDuckPlayer",
            "id",
            JSONObject("""{ href: "duck://player/1234" }"""),
            false,
            { "someUrl" },
        )
        assertCommandIssued<Navigate>()
    }

    @Test
    fun whenProcessJsCallbackMessageOpenDuckPlayerWithUrlAndOpenInNewTabOnThenOpenInNewTab() = runTest {
        whenever(mockEnabledToggle.isEnabled()).thenReturn(true)
        whenever(mockDuckPlayer.getUserPreferences()).thenReturn(UserPreferences(overlayInteracted = true, privatePlayerMode = AlwaysAsk))
        whenever(mockDuckPlayer.shouldOpenDuckPlayerInNewTab()).thenReturn(On)
        testee.processJsCallbackMessage(
            DUCK_PLAYER_FEATURE_NAME,
            "openDuckPlayer",
            "id",
            JSONObject("""{ href: "duck://player/1234" }"""),
            false,
            { "someUrl" },
        )
        assertCommandIssued<Command.OpenInNewTab>()
    }

    @Test
    fun whenProcessJsCallbackMessageOpenDuckPlayerWithUrlAndOpenInNewTabOnWithCustomTabThenNavigate() = runTest {
        whenever(mockEnabledToggle.isEnabled()).thenReturn(true)
        whenever(mockDuckPlayer.getUserPreferences()).thenReturn(UserPreferences(overlayInteracted = true, privatePlayerMode = AlwaysAsk))
        whenever(mockDuckPlayer.shouldOpenDuckPlayerInNewTab()).thenReturn(On)
        testee.processJsCallbackMessage(
            DUCK_PLAYER_FEATURE_NAME,
            "openDuckPlayer",
            "id",
            JSONObject("""{ href: "duck://player/1234" }"""),
            true,
        ) { "someUrl" }
        assertCommandIssued<Navigate>()
    }

    @Test
    fun whenProcessJsCallbackMessageOpenDuckPlayerWithoutUrlThenDoNotNavigate() = runTest {
        whenever(mockEnabledToggle.isEnabled()).thenReturn(true)
        whenever(mockDuckPlayer.shouldOpenDuckPlayerInNewTab()).thenReturn(On)
        whenever(mockDuckPlayer.getUserPreferences()).thenReturn(UserPreferences(overlayInteracted = true, privatePlayerMode = AlwaysAsk))
        testee.processJsCallbackMessage(
            DUCK_PLAYER_FEATURE_NAME,
            "openDuckPlayer",
            "id",
            null,
            false,
        ) { "someUrl" }
        assertCommandNotIssued<Navigate>()
    }

    @Test
    fun whenJsCallbackMessageInitialSetupFromOverlayThenSendResponseToJs() = runTest {
        whenever(mockEnabledToggle.isEnabled()).thenReturn(true)
        whenever(mockDuckPlayer.getUserPreferences()).thenReturn(UserPreferences(overlayInteracted = true, privatePlayerMode = AlwaysAsk))
        testee.processJsCallbackMessage(
            DUCK_PLAYER_FEATURE_NAME,
            "initialSetup",
            "id",
            null,
            false,
            { "someUrl" },
        )
        assertCommandIssued<Command.SendResponseToJs>()
    }

    @Test
    fun whenJsCallbackMessageInitialSetupFromDuckPlayerPageThenSendResponseToDuckPlayer() = runTest {
        whenever(mockEnabledToggle.isEnabled()).thenReturn(true)
        whenever(mockDuckPlayer.getUserPreferences()).thenReturn(UserPreferences(overlayInteracted = true, privatePlayerMode = AlwaysAsk))
        testee.processJsCallbackMessage(
            DUCK_PLAYER_PAGE_FEATURE_NAME,
            "initialSetup",
            "id",
            null,
            false,
            { "someUrl" },
        )
        assertCommandIssued<Command.SendResponseToDuckPlayer>()
    }

    @Test
    fun whenJsCallbackMessageOpenSettingsThenOpenSettings() = runTest {
        whenever(mockEnabledToggle.isEnabled()).thenReturn(true)
        testee.processJsCallbackMessage(
            DUCK_PLAYER_PAGE_FEATURE_NAME,
            "openSettings",
            "id",
            null,
            false,
            { "someUrl" },
        )
        assertCommandIssued<Command.OpenDuckPlayerSettings>()
    }

    @Test
    fun whenJsCallbackMessageOpenInfoThenOpenInfo() = runTest {
        whenever(mockEnabledToggle.isEnabled()).thenReturn(true)
        whenever(mockDuckPlayer.getDuckPlayerState()).thenReturn(ENABLED)

        testee.processJsCallbackMessage(
            DUCK_PLAYER_PAGE_FEATURE_NAME,
            "openInfo",
            "id",
            null,
            false,
            { "someUrl" },
        )
        assertCommandIssued<Command.OpenDuckPlayerPageInfo>()
    }

    @Test
    fun whenPrivacyProtectionMenuClickedThenListenerIsInvoked() = runTest {
        loadUrl("http://www.example.com/home.html")
        testee.onPrivacyProtectionMenuClicked()
        verify(mockPrivacyProtectionsToggleUsageListener).onPrivacyProtectionsToggleUsed()
    }

    @Test
    fun whenPageIsChangedThenPrivacyProtectionsPopupManagerIsNotified() = runTest {
        updateUrl(
            originalUrl = "example.com",
            currentUrl = "example2.com",
            isBrowserShowing = true,
        )

        verify(mockPrivacyProtectionsPopupManager).onPageLoaded(
            url = "example2.com",
            httpErrorCodes = emptyList(),
            hasBrowserError = false,
        )
    }

    @Test
    fun whenPageIsChangedWithWebViewErrorResponseThenPrivacyProtectionsPopupManagerIsNotified() = runTest {
        testee.onReceivedError(BAD_URL, "example2.com")

        updateUrl(
            originalUrl = "example.com",
            currentUrl = "example2.com",
            isBrowserShowing = true,
        )

        verify(mockPrivacyProtectionsPopupManager).onPageLoaded(
            url = "example2.com",
            httpErrorCodes = emptyList(),
            hasBrowserError = true,
        )
    }

    @Test
    fun whenErrorHandlerKilledAndPageIsChangedWithHttpErrorThenPrivacyProtectionsPopupManagerIsNotified() = runTest {
        whenever(mockSiteErrorHandlerKillSwitchToggle.isEnabled()).thenReturn(false)
        testee.recordHttpErrorCode(statusCode = 404, url = "example2.com")

        updateUrl(
            originalUrl = "example.com",
            currentUrl = "example2.com",
            isBrowserShowing = true,
        )

        verify(mockPrivacyProtectionsPopupManager).onPageLoaded(
            url = "example2.com",
            httpErrorCodes = listOf(404),
            hasBrowserError = false,
        )
    }

    @Test
    fun whenPageIsChangedWithHttpErrorThenPrivacyProtectionsPopupManagerIsNotified() = runTest {
        val siteCaptor = argumentCaptor<Site>()
        whenever(mockSiteHttpErrorHandler.assignErrorsAndClearCache(siteCaptor.capture())).then {
            siteCaptor.lastValue.onHttpErrorDetected(404)
        }

        updateUrl(
            originalUrl = "example.com",
            currentUrl = "example2.com",
            isBrowserShowing = true,
        )

        verify(mockPrivacyProtectionsPopupManager).onPageLoaded(
            url = "example2.com",
            httpErrorCodes = listOf(404),
            hasBrowserError = false,
        )
    }

    @Test
    fun whenPageIsChangedWithHttpError400ThenUpdateCountPixelCalledForWebViewReceivedHttpError400Daily() = runTest {
        testee.recordHttpErrorCode(statusCode = 400, url = "example2.com")

        verify(mockHttpErrorPixels).updateCountPixel(HttpErrorPixelName.WEBVIEW_RECEIVED_HTTP_ERROR_400_DAILY)
    }

    @Test
    fun whenPageIsChangedWithHttpError4XXThenUpdateCountPixelCalledForWebViewReceivedHttpError4XXDaily() = runTest {
        testee.recordHttpErrorCode(statusCode = 403, url = "example2.com")

        verify(mockHttpErrorPixels).updateCountPixel(HttpErrorPixelName.WEBVIEW_RECEIVED_HTTP_ERROR_4XX_DAILY)
        verify(mockHttpErrorPixels, never()).updateCountPixel(HttpErrorPixelName.WEBVIEW_RECEIVED_HTTP_ERROR_400_DAILY)
    }

    @Test
    fun whenPageIsChangedWithHttpError5XXThenUpdate5xxCountPixelCalledForWebViewReceivedHttpError5XXDaily() = runTest {
        testee.recordHttpErrorCode(statusCode = 504, url = "example2.com")

        verify(mockHttpErrorPixels).update5xxCountPixel(HttpErrorPixelName.WEBVIEW_RECEIVED_HTTP_ERROR_5XX_DAILY, 504)
    }

    @Test
    fun whenPrivacyProtectionsPopupUiEventIsReceivedThenItIsPassedToPrivacyProtectionsPopupManager() = runTest {
        PrivacyProtectionsPopupUiEvent.entries.forEach { event ->
            testee.onPrivacyProtectionsPopupUiEvent(event)
            verify(mockPrivacyProtectionsPopupManager).onUiEvent(event)
        }
    }

    @Test
    fun whenRefreshIsTriggeredByUserThenIncrementRefreshCount() = runTest {
        val url = EXAMPLE_URL
        givenCurrentSite(url)

        testee.onRefreshRequested(triggeredByUser = false)
        verify(mockBrokenSitePrompt, never()).pageRefreshed(any())

        testee.onRefreshRequested(triggeredByUser = true)
        verify(mockBrokenSitePrompt).pageRefreshed(url.toUri())
    }

    @Test
    fun whenRefreshIsTriggeredByUserThenPrivacyProtectionsPopupManagerIsNotifiedWithTopPosition() = runTest {
        testee.onRefreshRequested(triggeredByUser = false)
        verify(mockPrivacyProtectionsPopupManager, never()).onPageRefreshTriggeredByUser(isOmnibarAtTheTop = true)
        testee.onRefreshRequested(triggeredByUser = true)
        verify(mockPrivacyProtectionsPopupManager).onPageRefreshTriggeredByUser(isOmnibarAtTheTop = true)
    }

    @Test
    fun whenRefreshIsTriggeredByUserThenPrivacyProtectionsPopupManagerIsNotifiedWithBottomPosition() = runTest {
        whenever(mockSettingsDataStore.omnibarPosition).thenReturn(BOTTOM)
        testee.onRefreshRequested(triggeredByUser = false)
        verify(mockPrivacyProtectionsPopupManager, never()).onPageRefreshTriggeredByUser(isOmnibarAtTheTop = false)
        testee.onRefreshRequested(triggeredByUser = true)
        verify(mockPrivacyProtectionsPopupManager).onPageRefreshTriggeredByUser(isOmnibarAtTheTop = false)
    }

    @Test
    fun whenOnlyChangeInUrlIsHttpsUpgradeNakedDomainRedirectOrTrailingSlashThenConsiderSameForExternalLaunch() = runTest {
        val urlA = "https://example.com"
        val urlB = "http://www.example.com"
        val urlC = "https://www.example.com/"
        val urlD = "http://www.example.com/path/"

        assertTrue(testee.urlUnchangedForExternalLaunchPurposes(urlA, urlB))
        assertTrue(testee.urlUnchangedForExternalLaunchPurposes(urlB, urlC))
        assertTrue(testee.urlUnchangedForExternalLaunchPurposes(urlA, urlC))
        assertFalse(testee.urlUnchangedForExternalLaunchPurposes(urlC, urlD))
    }

    @Test
    fun whenPrivacyProtectionsAreToggledThenCorrectPixelsAreSent() = runTest {
        val params = mapOf("test_key" to "test_value")
        whenever(privacyProtectionsPopupExperimentExternalPixels.getPixelParams()).thenReturn(params)
        whenever(mockUserAllowListRepository.isDomainInUserAllowList("www.example.com")).thenReturn(false)
        loadUrl("http://www.example.com/home.html")
        testee.onPrivacyProtectionMenuClicked()
        whenever(mockUserAllowListRepository.isDomainInUserAllowList("www.example.com")).thenReturn(true)
        testee.onPrivacyProtectionMenuClicked()

        verify(mockPixel).fire(AppPixelName.BROWSER_MENU_ALLOWLIST_ADD, params, type = Count)
        verify(mockPixel).fire(AppPixelName.BROWSER_MENU_ALLOWLIST_REMOVE, params, type = Count)
        assertEquals(1, protectionTogglePlugin.toggleOff)
        assertEquals(1, protectionTogglePlugin.toggleOn)
        verify(privacyProtectionsPopupExperimentExternalPixels).tryReportProtectionsToggledFromBrowserMenu(protectionsEnabled = false)
        verify(privacyProtectionsPopupExperimentExternalPixels).tryReportProtectionsToggledFromBrowserMenu(protectionsEnabled = true)
    }

    @Test
    fun whenHomeShownAndFaviconPromptShouldShowAndFavouritesIsNotEmptyThenShowFaviconsPromptCommandSent() = runTest {
        whenever(mockFaviconFetchingPrompt.shouldShow()).thenReturn(true)
        whenever(mockSavedSitesRepository.hasFavorites()).thenReturn(true)

        testee.onHomeShown()

        assertCommandIssued<Command.ShowFaviconsPrompt>()
    }

    @Test
    fun whenHomeShownAndFaviconPromptShouldShowAndFavouritesIsEmptyThenShowFaviconsPromptCommandNotSent() = runTest {
        whenever(mockFaviconFetchingPrompt.shouldShow()).thenReturn(true)
        whenever(mockSavedSitesRepository.hasFavorites()).thenReturn(false)

        testee.onHomeShown()

        assertCommandNotIssued<Command.ShowFaviconsPrompt>()
    }

    @Test
    fun whenHomeShownAndFaviconPromptShouldNotShowAndFavouritesIsNotEmptyThenShowFaviconsPromptCommandNotSent() = runTest {
        whenever(mockFaviconFetchingPrompt.shouldShow()).thenReturn(false)
        whenever(mockSavedSitesRepository.hasFavorites()).thenReturn(true)

        testee.onHomeShown()

        assertCommandNotIssued<Command.ShowFaviconsPrompt>()
    }

    @Test
    fun whenHomeShownAndFaviconPromptShouldNotShowAndFavouritesEmptyThenShowFaviconsPromptCommandNotSent() = runTest {
        whenever(mockFaviconFetchingPrompt.shouldShow()).thenReturn(false)
        whenever(mockSavedSitesRepository.hasFavorites()).thenReturn(false)

        testee.onHomeShown()

        assertCommandNotIssued<Command.ShowFaviconsPrompt>()
    }

    @Test
    @SdkSuppress(minSdkVersion = Build.VERSION_CODES.Q)
    fun whenAllowBypassSSLCertificatesFeatureDisabledThenSSLCertificateErrorsAreIgnored() {
        whenever(mockEnabledToggle.isEnabled()).thenReturn(false)

        val url = EXAMPLE_URL
        givenCurrentSite(url)

        val certificate = aRSASslCertificate()
        val sslErrorResponse = SslErrorResponse(SslError(SslError.SSL_EXPIRED, certificate, url), EXPIRED, url)
        testee.onReceivedSslError(aHandler(), sslErrorResponse)

        assertCommandNotIssued<Command.ShowSSLError>()
    }

    @Test
    @SdkSuppress(minSdkVersion = Build.VERSION_CODES.Q)
    fun whenSslCertificateIssueReceivedForLoadingSiteThenShowSslWarningCommandSentAndViewStatesUpdated() {
        whenever(mockEnabledToggle.isEnabled()).thenReturn(true)

        val url = EXAMPLE_URL
        givenCurrentSite(url)

        val certificate = aRSASslCertificate()
        val sslErrorResponse = SslErrorResponse(SslError(SslError.SSL_EXPIRED, certificate, url), EXPIRED, url)
        testee.onReceivedSslError(aHandler(), sslErrorResponse)

        assertCommandIssued<Command.ShowSSLError>()

        assertEquals(EXPIRED, browserViewState().sslError)
        assertEquals(false, browserViewState().showPrivacyShield.isEnabled())
        assertEquals(false, loadingViewState().isLoading)
    }

    @Test
    @SdkSuppress(minSdkVersion = Build.VERSION_CODES.Q)
    fun whenSslCertificateIssueReceivedForAnotherSiteThenShowSslWarningCommandNotSentAndViewStatesNotUpdated() {
        whenever(mockEnabledToggle.isEnabled()).thenReturn(true)
        val url = EXAMPLE_URL
        givenCurrentSite(url)

        val certificate = aRSASslCertificate()
        val sslErrorResponse = SslErrorResponse(SslError(SslError.SSL_EXPIRED, certificate, url), EXPIRED, "another.com")
        testee.onReceivedSslError(aHandler(), sslErrorResponse)

        assertCommandNotIssued<Command.ShowSSLError>()

        assertEquals(NONE, browserViewState().sslError)
    }

    @Test
    @SdkSuppress(minSdkVersion = Build.VERSION_CODES.Q)
    fun whenInFreshStartAndSslCertificateIssueReceivedThenShowSslWarningCommandSentAndViewStatesUpdated() = runTest {
        whenever(mockEnabledToggle.isEnabled()).thenReturn(true)
        val url = EXAMPLE_URL
        val site: Site = mock()
        whenever(site.url).thenReturn(url)
        whenever(site.nextUrl).thenReturn(null)
        val siteLiveData = MutableLiveData<Site>()
        siteLiveData.value = site

        val certificate = aRSASslCertificate()
        val sslErrorResponse = SslErrorResponse(SslError(SslError.SSL_EXPIRED, certificate, url), EXPIRED, url)
        testee.onReceivedSslError(aHandler(), sslErrorResponse)

        assertCommandIssued<Command.ShowSSLError>()

        assertEquals(EXPIRED, browserViewState().sslError)
        assertEquals(false, browserViewState().showPrivacyShield.isEnabled())
        assertEquals(false, loadingViewState().isLoading)
    }

    @Test
    fun whenSslCertificateBypassedThenUrlAddedToRepository() {
        val url = EXAMPLE_URL

        testee.onSSLCertificateWarningAction(Action.Proceed, url)

        verify(mockBypassedSSLCertificatesRepository).add(url)

        verify(mockPixel).fire(AppPixelName.SSL_CERTIFICATE_WARNING_PROCEED_PRESSED)
    }

    @Test
    fun whenSslCertificateActionShownThenPixelsFired() {
        val url = EXAMPLE_URL

        testee.onSSLCertificateWarningAction(Action.Shown(EXPIRED), url)
        verify(mockPixel).fire(AppPixelName.SSL_CERTIFICATE_WARNING_EXPIRED_SHOWN)

        testee.onSSLCertificateWarningAction(Action.Shown(WRONG_HOST), url)
        verify(mockPixel).fire(AppPixelName.SSL_CERTIFICATE_WARNING_WRONG_HOST_SHOWN)

        testee.onSSLCertificateWarningAction(Action.Shown(UNTRUSTED_HOST), url)
        verify(mockPixel).fire(AppPixelName.SSL_CERTIFICATE_WARNING_UNTRUSTED_SHOWN)

        testee.onSSLCertificateWarningAction(Action.Shown(GENERIC), url)
        verify(mockPixel).fire(AppPixelName.SSL_CERTIFICATE_WARNING_GENERIC_SHOWN)
    }

    @Test
    fun whenSslCertificateActionAdvanceThenPixelsFired() {
        val url = EXAMPLE_URL
        testee.onSSLCertificateWarningAction(Action.Advance, url)

        verify(mockPixel).fire(AppPixelName.SSL_CERTIFICATE_WARNING_ADVANCED_PRESSED)
    }

    @Test
    fun whenSslCertificateActionLeaveSiteThenPixelsFiredAndViewStatesUpdated() {
        val url = EXAMPLE_URL
        testee.onSSLCertificateWarningAction(Action.LeaveSite, url)

        verify(mockPixel).fire(AppPixelName.SSL_CERTIFICATE_WARNING_CLOSE_PRESSED)
        assertEquals(NONE, browserViewState().sslError)
    }

    @Test
    fun whenSslCertificateActionLeaveSiteAndCustomTabThenClose() {
        val url = EXAMPLE_URL
        testee.onSSLCertificateWarningAction(Action.LeaveSite, url, true)

        verify(mockPixel).fire(AppPixelName.SSL_CERTIFICATE_WARNING_CLOSE_PRESSED)
        verify(mockCommandObserver, atLeastOnce()).onChanged(commandCaptor.capture())
        assertTrue(commandCaptor.allValues.any { it is Command.CloseCustomTab })
    }

    @Test
    fun whenSslCertificateActionLeaveSiteAndCustomTabFalseThenHideSSLError() {
        val url = EXAMPLE_URL
        testee.onSSLCertificateWarningAction(Action.LeaveSite, url, false)

        verify(mockPixel).fire(AppPixelName.SSL_CERTIFICATE_WARNING_CLOSE_PRESSED)
        verify(mockCommandObserver, atLeastOnce()).onChanged(commandCaptor.capture())
        assertTrue(commandCaptor.allValues.any { it is Command.HideSSLError })
    }

    @Test
    fun whenMaliciousSiteActionLeaveSiteAndCustomTabThenClose() {
        val url = EXAMPLE_URL.toUri()
        testee.onMaliciousSiteUserAction(LeaveSite, url, MALWARE, true)
        verify(mockCommandObserver, atLeastOnce()).onChanged(commandCaptor.capture())
        assertTrue(commandCaptor.allValues.any { it is Command.CloseCustomTab })
    }

    @Test
    fun whenMaliciousSiteActionLeaveSiteAndCustomTabFalseThenHideSSLError() {
        val url = EXAMPLE_URL.toUri()
        testee.onMaliciousSiteUserAction(LeaveSite, url, MALWARE, false)
        verify(mockCommandObserver, atLeastOnce()).onChanged(commandCaptor.capture())
        assertTrue(commandCaptor.allValues.any { it is Command.EscapeMaliciousSite })
    }

    @Test
    @SdkSuppress(minSdkVersion = Build.VERSION_CODES.Q)
    fun whenSslCertificateActionProceedThenPixelsFiredAndViewStatesUpdated() {
        whenever(mockEnabledToggle.isEnabled()).thenReturn(true)
        val url = EXAMPLE_URL
        val certificate = aRSASslCertificate()
        val sslErrorResponse = SslErrorResponse(SslError(SslError.SSL_EXPIRED, certificate, url), EXPIRED, url)

        testee.onReceivedSslError(aHandler(), sslErrorResponse)

        testee.onSSLCertificateWarningAction(Action.Proceed, url)

        assertCommandNotIssued<Command.HideSSLError>()
        verify(mockPixel).fire(AppPixelName.SSL_CERTIFICATE_WARNING_PROCEED_PRESSED)
        verify(mockBypassedSSLCertificatesRepository).add(url)
        assertEquals(NONE, browserViewState().sslError)
        assertEquals(true, browserViewState().browserShowing)
    }

    @Test
    @SdkSuppress(minSdkVersion = Build.VERSION_CODES.Q)
    fun whenWebViewRefreshedThenSSLErrorStateIsNone() {
        whenever(mockEnabledToggle.isEnabled()).thenReturn(true)
        val url = EXAMPLE_URL
        val certificate = aRSASslCertificate()
        val sslErrorResponse = SslErrorResponse(SslError(SslError.SSL_EXPIRED, certificate, url), EXPIRED, url)

        testee.onReceivedSslError(aHandler(), sslErrorResponse)

        testee.onWebViewRefreshed()

        assertEquals(NONE, browserViewState().sslError)
    }

    @Test
    @SdkSuppress(minSdkVersion = Build.VERSION_CODES.Q)
    fun whenResetSSLErrorThenBrowserErrorStateIsLoading() {
        whenever(mockEnabledToggle.isEnabled()).thenReturn(true)
        val url = EXAMPLE_URL
        val certificate = aRSASslCertificate()
        val sslErrorResponse = SslErrorResponse(SslError(SslError.SSL_EXPIRED, certificate, url), EXPIRED, url)

        testee.onReceivedSslError(aHandler(), sslErrorResponse)
        assertEquals(EXPIRED, browserViewState().sslError)

        testee.refreshBrowserError()
        assertEquals(NONE, browserViewState().sslError)
    }

    @Test
    fun whenRecoveringFromWarningPageAndBrowserShouldShowThenViewStatesUpdated() {
        testee.recoverFromWarningPage(true)

        assertEquals(NONE, browserViewState().sslError)
        assertEquals(true, browserViewState().browserShowing)
    }

    @Test
    fun whenRecoveringFromWarningPageAndBrowserShouldNotShowThenViewStatesUpdated() = runTest {
        testee.recoverFromWarningPage(false)

        assertEquals(NONE, browserViewState().sslError)
        assertEquals(false, browserViewState().browserShowing)
        assertEquals(false, browserViewState().showPrivacyShield.isEnabled())

        assertEquals(false, loadingViewState().isLoading)

        assertEquals("", omnibarViewState().omnibarText)
        assertEquals(true, omnibarViewState().forceExpand)
    }

    fun aHandler(): SslErrorHandler {
        val handler = mock<SslErrorHandler>().apply {
        }
        return handler
    }

    private fun aRSASslCertificate(): SslCertificate {
        val certificate = mock<X509Certificate>().apply {
            val key = mock<RSAPublicKey>().apply {
                whenever(this.algorithm).thenReturn("rsa")
                whenever(this.modulus).thenReturn(BigInteger("1"))
            }
            whenever(this.publicKey).thenReturn(key)
        }
        return mock<SslCertificate>().apply {
            whenever(x509Certificate).thenReturn(certificate)
        }
    }

    @Test
    fun whenTrackersBlockedCtaShownWithBrowserShowingThenPrivacyShieldIsHighlighted() = runTest {
        val cta = DaxTrackersBlockedCta(
            onboardingStore = mockOnboardingStore,
            appInstallStore = mockAppInstallStore,
            trackers = emptyList(),
            settingsDataStore = mockSettingsDataStore,
            onboardingDesignExperimentManager = mockOnboardingDesignExperimentManager,
        )
        testee.ctaViewState.value = ctaViewState().copy(cta = cta)
        testee.browserViewState.value = browserViewState().copy(browserShowing = true, maliciousSiteBlocked = false)

        testee.onOnboardingDaxTypingAnimationFinished()

        assertTrue(browserViewState().showPrivacyShield.isHighlighted())
    }

    @Test
    fun whenTrackersBlockedCtaShownWithMaliciousSiteBlockedThenPrivacyShieldIsNotHighlighted() = runTest {
        val cta = DaxTrackersBlockedCta(
            onboardingStore = mockOnboardingStore,
            appInstallStore = mockAppInstallStore,
            trackers = emptyList(),
            settingsDataStore = mockSettingsDataStore,
            onboardingDesignExperimentManager = mockOnboardingDesignExperimentManager,
        )
        testee.ctaViewState.value = ctaViewState().copy(cta = cta)
        testee.browserViewState.value = browserViewState().copy(browserShowing = false, maliciousSiteBlocked = true)

        testee.onOnboardingDaxTypingAnimationFinished()

        assertFalse(browserViewState().showPrivacyShield.isHighlighted())
    }

    @Test
    fun givenTrackersBlockedCtaShownWhenLaunchingTabSwitcherThenCtaIsDismissed() = runTest {
        val cta = DaxTrackersBlockedCta(
            onboardingStore = mockOnboardingStore,
            appInstallStore = mockAppInstallStore,
            trackers = emptyList(),
            settingsDataStore = mockSettingsDataStore,
            onboardingDesignExperimentManager = mockOnboardingDesignExperimentManager,
        )
        testee.ctaViewState.value = ctaViewState().copy(cta = cta)

        testee.userLaunchingTabSwitcher(false)

        verify(mockDismissedCtaDao).insert(DismissedCta(cta.ctaId))
    }

    @Test
    fun givenTrackersBlockedCtaShownWhenUserRequestOpeningNewTabThenCtaIsDismissed() = runTest {
        val cta = DaxTrackersBlockedCta(
            onboardingStore = mockOnboardingStore,
            appInstallStore = mockAppInstallStore,
            trackers = emptyList(),
            settingsDataStore = mockSettingsDataStore,
            onboardingDesignExperimentManager = mockOnboardingDesignExperimentManager,
        )
        testee.ctaViewState.value = ctaViewState().copy(cta = cta)

        testee.onNewTabMenuItemClicked()

        verify(mockDismissedCtaDao).insert(DismissedCta(cta.ctaId))
    }

    @Test
    fun whenUserDismissDaxTrackersBlockedDialogThenFinishPrivacyShieldPulse() {
        val cta = DaxTrackersBlockedCta(
            onboardingStore = mockOnboardingStore,
            appInstallStore = mockAppInstallStore,
            trackers = emptyList(),
            settingsDataStore = mockSettingsDataStore,
            onboardingDesignExperimentManager = mockOnboardingDesignExperimentManager,
        )
        setCta(cta)

        testee.onUserDismissedCta(cta)
        assertFalse(browserViewState().showPrivacyShield.isHighlighted())
    }

    @Test
    fun givenOnboardingCtaShownWhenUserSubmittedQueryThenDismissCta() {
        whenever(mockOmnibarConverter.convertQueryToUrl("foo", null)).thenReturn("foo.com")
        val cta = DaxSerpCta(mockOnboardingStore, mockAppInstallStore, mockOnboardingDesignExperimentManager)
        testee.ctaViewState.value = CtaViewState(cta = cta)

        testee.onUserSubmittedQuery("foo")

        assertCommandIssued<HideOnboardingDaxDialog> {
            assertEquals(cta, this.onboardingCta)
        }
    }

    @Test
    fun givenRequestSubmittedFromBookmarkThenCorrectQueryOriginSetInBrowserViewState() {
        whenever(mockOmnibarConverter.convertQueryToUrl("foo", null, FromBookmark)).thenReturn("foo.com")

        testee.onUserSubmittedQuery("foo", queryOrigin = FromBookmark)

        assertEquals(testee.browserViewState.value?.lastQueryOrigin, FromBookmark)
    }

    @Test
    fun givenRequestSubmittedFromUserThenCorrectQueryOriginSetInBrowserViewState() {
        whenever(mockOmnibarConverter.convertQueryToUrl("foo", null)).thenReturn("foo.com")

        testee.onUserSubmittedQuery("foo")

        assertEquals(testee.browserViewState.value?.lastQueryOrigin, FromUser)
    }

    @Test
    fun givenSuggestedSearchesDialogShownWhenUserSubmittedQueryThenCustomSearchPixelIsSent() {
        whenever(mockOmnibarConverter.convertQueryToUrl("foo", null)).thenReturn("foo.com")
        val cta = DaxBubbleCta.DaxIntroSearchOptionsCta(mockOnboardingStore, mockAppInstallStore)
        testee.ctaViewState.value = CtaViewState(cta = cta)

        testee.onUserSubmittedQuery("foo")

        verify(mockPixel).fire(ONBOARDING_SEARCH_CUSTOM, type = Unique())
    }

    @Test
    fun givenSuggestedSitesDialogShownWhenUserSubmittedQueryThenCustomSitePixelIsSent() {
        whenever(mockOmnibarConverter.convertQueryToUrl("foo", null)).thenReturn("foo.com")
        val cta = DaxBubbleCta.DaxIntroVisitSiteOptionsCta(mockOnboardingStore, mockAppInstallStore)
        testee.ctaViewState.value = CtaViewState(cta = cta)

        testee.onUserSubmittedQuery("foo")

        verify(mockPixel).fire(ONBOARDING_VISIT_SITE_CUSTOM, type = Unique())
    }

    @Test
    fun whenOnStartPrintThenIsPrintingTrue() {
        testee.onStartPrint()
        assertTrue(browserViewState().isPrinting)
        assertTrue(testee.isPrinting())
    }

    @Test
    fun whenOnFinishPrintThenIsPrintingFalse() {
        testee.onFinishPrint()
        assertFalse(browserViewState().isPrinting)
        assertFalse(testee.isPrinting())
    }

    @Test
    fun whenOnFavoriteAddedThePixelFired() {
        testee.onFavoriteAdded()

        verify(mockPixel).fire(SavedSitesPixelName.EDIT_BOOKMARK_ADD_FAVORITE_TOGGLED)
    }

    @Test
    fun whenOnFavoriteRemovedThePixelFired() {
        testee.onFavoriteRemoved()

        verify(mockPixel).fire(SavedSitesPixelName.EDIT_BOOKMARK_REMOVE_FAVORITE_TOGGLED)
    }

    @Test
    fun whenOnSavedSiteDeleteCancelledThenPixelFired() {
        testee.onSavedSiteDeleteCancelled()

        verify(mockPixel).fire(SavedSitesPixelName.EDIT_BOOKMARK_DELETE_BOOKMARK_CANCELLED)
    }

    @Test
    fun whenOnSavedSiteDeleteRequestedThenPixelFired() {
        testee.onSavedSiteDeleteRequested()

        verify(mockPixel).fire(SavedSitesPixelName.EDIT_BOOKMARK_DELETE_BOOKMARK_CLICKED)
    }

    @Test
    fun whenUserLaunchingTabSwitcherThenLaunchTabSwitcherCommandSentAndPixelFired() = runTest {
        val tabCount = "61-80"
        val active7d = "21+"
        val inactive1w = "11-20"
        val inactive2w = "6-10"
        val inactive3w = "0"

        whenever(mockTabStatsBucketing.getNumberOfOpenTabs()).thenReturn(tabCount)
        whenever(mockTabStatsBucketing.getTabsActiveLastWeek()).thenReturn(active7d)
        whenever(mockTabStatsBucketing.getTabsActiveOneWeekAgo()).thenReturn(inactive1w)
        whenever(mockTabStatsBucketing.getTabsActiveTwoWeeksAgo()).thenReturn(inactive2w)
        whenever(mockTabStatsBucketing.getTabsActiveMoreThanThreeWeeksAgo()).thenReturn(inactive3w)

        val params = mapOf(
            PixelParameter.TAB_COUNT to tabCount,
            PixelParameter.TAB_ACTIVE_7D to active7d,
            PixelParameter.TAB_INACTIVE_1W to inactive1w,
            PixelParameter.TAB_INACTIVE_2W to inactive2w,
            PixelParameter.TAB_INACTIVE_3W to inactive3w,
        )

        testee.userLaunchingTabSwitcher(false)

        assertCommandIssued<Command.LaunchTabSwitcher>()
        verify(mockPixel).fire(AppPixelName.TAB_MANAGER_CLICKED)
        verify(mockPixel).fire(AppPixelName.TAB_MANAGER_CLICKED_DAILY, params, emptyMap(), Daily())
    }

    @Test
    fun whenOnUserTouchedOmnibarTextInputWithEmptyTextAndActionUpThenPixelFired() {
        testee.onUserTouchedOmnibarTextInput(MotionEvent.ACTION_UP)

        verify(mockPixel).fire(AppPixelName.ADDRESS_BAR_NEW_TAB_PAGE_CLICKED)
    }

    @Test
    fun whenOnUserTouchedOmnibarTextInputWithUrlAndActionUpThenPixelFired() {
        loadUrl("https://example.com")
        testee.onUserTouchedOmnibarTextInput(MotionEvent.ACTION_UP)

        verify(mockPixel).fire(AppPixelName.ADDRESS_BAR_WEBSITE_CLICKED)
    }

    @Test
    fun whenOnUserTouchedOmnibarTextInputWithQueryAndActionUpThenPixelFired() {
        loadUrl("https://duckduckgo.com/?q=example")
        testee.onUserTouchedOmnibarTextInput(MotionEvent.ACTION_UP)

        verify(mockPixel).fire(AppPixelName.ADDRESS_BAR_SERP_CLICKED)
    }

    @Test
    fun whenOnUserTouchedOmnibarTextInputWithAnyTextAndOtherActionThenPixelNotFired() {
        loadUrl("https://duckduckgo.com/?q=example")
        testee.onUserTouchedOmnibarTextInput(MotionEvent.ACTION_DOWN)

        verify(mockPixel, never()).fire(AppPixelName.ADDRESS_BAR_NEW_TAB_PAGE_CLICKED)
        verify(mockPixel, never()).fire(AppPixelName.ADDRESS_BAR_WEBSITE_CLICKED)
        verify(mockPixel, never()).fire(AppPixelName.ADDRESS_BAR_SERP_CLICKED)
    }

    @Test
    fun whenOnClearOmnibarTextInputWithEmptyTextThenPixelFired() {
        testee.onClearOmnibarTextInput()

        verify(mockPixel).fire(AppPixelName.ADDRESS_BAR_NEW_TAB_PAGE_ENTRY_CLEARED)
    }

    @Test
    fun whenOnClearOmnibarTextInputWithUrlThenPixelFired() {
        loadUrl("https://example.com")
        testee.onClearOmnibarTextInput()

        verify(mockPixel).fire(AppPixelName.ADDRESS_BAR_WEBSITE_ENTRY_CLEARED)
    }

    @Test
    fun whenOnClearOmnibarTextInputWithQueryUrlThenPixelFired() {
        loadUrl("https://duckduckgo.com/?q=example")
        testee.onClearOmnibarTextInput()

        verify(mockPixel).fire(AppPixelName.ADDRESS_BAR_SERP_ENTRY_CLEARED)
    }

    @Test
    fun whenSendPixelsOnBackKeyPressedWithEmptyTextThenPixelFired() {
        testee.sendPixelsOnBackKeyPressed()

        verify(mockPixel).fire(AppPixelName.ADDRESS_BAR_NEW_TAB_PAGE_CANCELLED)
    }

    @Test
    fun whenSendPixelsOnBackKeyPressedWithUrlThenPixelFired() {
        loadUrl("https://example.com")
        testee.sendPixelsOnBackKeyPressed()

        verify(mockPixel).fire(AppPixelName.ADDRESS_BAR_WEBSITE_CANCELLED)
    }

    @Test
    fun whenSendPixelsOnBackKeyPressedWithQueryUrlThenPixelFired() {
        loadUrl("https://duckduckgo.com/?q=example")

        testee.sendPixelsOnBackKeyPressed()

        verify(mockPixel).fire(AppPixelName.ADDRESS_BAR_SERP_CANCELLED)
    }

    @Test
    fun whenSendPixelsOnEnterKeyPressedWithEmptyTextThenPixelFired() {
        testee.sendPixelsOnEnterKeyPressed()

        verify(mockPixel).fire(AppPixelName.KEYBOARD_GO_NEW_TAB_CLICKED)
    }

    @Test
    fun whenSendPixelsOnEnterKeyPressedWithUrlThenPixelFired() {
        loadUrl("https://example.com")
        testee.sendPixelsOnEnterKeyPressed()

        verify(mockPixel).fire(AppPixelName.KEYBOARD_GO_WEBSITE_CLICKED)
    }

    @Test
    fun whenSendPixelsOnEnterKeyPressedWithQueryUrlThenPixelFired() {
        loadUrl("https://duckduckgo.com/?q=example")

        testee.sendPixelsOnEnterKeyPressed()

        verify(mockPixel).fire(AppPixelName.KEYBOARD_GO_SERP_CLICKED)
    }

    @Test
    fun whenNewTabShownThenPixelIsFired() {
        testee.onNewTabShown()

        verify(mockNewTabPixels).fireNewTabDisplayed()
    }

    @Test
    fun whenUserLongPressedOnHistorySuggestionThenShowRemoveSearchSuggestionDialogCommandIssued() {
        val suggestion = AutoCompleteHistorySuggestion(phrase = "phrase", title = "title", url = "url", isAllowedInTopHits = false)

        testee.userLongPressedAutocomplete(suggestion)

        verify(mockCommandObserver, atLeastOnce()).onChanged(commandCaptor.capture())
        val issuedCommand = commandCaptor.allValues.find { it is Command.ShowRemoveSearchSuggestionDialog }
        assertEquals(suggestion, (issuedCommand as Command.ShowRemoveSearchSuggestionDialog).suggestion)
    }

    @Test
    fun whenUserLongPressedOnHistorySearchSuggestionThenShowRemoveSearchSuggestionDialogCommandIssued() {
        val suggestion = AutoCompleteHistorySearchSuggestion(phrase = "phrase", isAllowedInTopHits = false)

        testee.userLongPressedAutocomplete(suggestion)

        verify(mockCommandObserver, atLeastOnce()).onChanged(commandCaptor.capture())
        val issuedCommand = commandCaptor.allValues.find { it is Command.ShowRemoveSearchSuggestionDialog }
        assertEquals(suggestion, (issuedCommand as Command.ShowRemoveSearchSuggestionDialog).suggestion)
    }

    @Test
    fun whenUserLongPressedOnOtherSuggestionThenDoNothing() {
        val suggestion = AutoCompleteDefaultSuggestion(phrase = "phrase")

        testee.userLongPressedAutocomplete(suggestion)

        assertCommandNotIssued<Command.ShowRemoveSearchSuggestionDialog>()
    }

    @Test
    fun whenOnRemoveSearchSuggestionConfirmedForHistorySuggestionThenPixelsFiredAndHistoryEntryRemoved() = runBlocking {
        val suggestion = AutoCompleteHistorySuggestion(phrase = "phrase", title = "title", url = "url", isAllowedInTopHits = false)
        val omnibarText = "foo"

        testee.onRemoveSearchSuggestionConfirmed(suggestion, omnibarText)

        verify(mockPixel).fire(AppPixelName.AUTOCOMPLETE_RESULT_DELETED)
        verify(mockPixel).fire(AppPixelName.AUTOCOMPLETE_RESULT_DELETED_DAILY, type = Daily())
        verify(mockNavigationHistory).removeHistoryEntryByUrl(suggestion.url)
        assertCommandIssued<Command.AutocompleteItemRemoved>()
    }

    @Test
    fun whenOnRemoveSearchSuggestionConfirmedForHistorySearchSuggestionThenPixelsFiredAndHistoryEntryRemoved() = runBlocking {
        val suggestion = AutoCompleteHistorySearchSuggestion(phrase = "phrase", isAllowedInTopHits = false)
        val omnibarText = "foo"

        testee.onRemoveSearchSuggestionConfirmed(suggestion, omnibarText)

        verify(mockPixel).fire(AppPixelName.AUTOCOMPLETE_RESULT_DELETED)
        verify(mockPixel).fire(AppPixelName.AUTOCOMPLETE_RESULT_DELETED_DAILY, type = Daily())
        verify(mockNavigationHistory).removeHistoryEntryByQuery(suggestion.phrase)
        assertCommandIssued<Command.AutocompleteItemRemoved>()
    }

    @Test
    fun whenNewPageWithUrlYouTubeNoCookieThenReplaceUrlWithDuckPlayer() = runTest {
        whenever(mockDuckPlayer.isSimulatedYoutubeNoCookie("https://youtube-nocookie.com/?videoID=1234".toUri())).thenReturn(true)
        whenever(mockDuckPlayer.isSimulatedYoutubeNoCookie("duck://player/1234".toUri())).thenReturn(false)
        whenever(mockDuckPlayer.createDuckPlayerUriFromYoutubeNoCookie("https://youtube-nocookie.com/?videoID=1234".toUri())).thenReturn(
            "duck://player/1234",
        )
        whenever(mockDuckPlayer.getDuckPlayerState()).thenReturn(ENABLED)
        testee.browserViewState.value = browserViewState().copy(browserShowing = true)

        testee.navigationStateChanged(buildWebNavigation("https://youtube-nocookie.com/?videoID=1234"))

        assertEquals("duck://player/1234", omnibarViewState().omnibarText)
    }

    @Test
    fun whenNewPageWithUrlYouTubeNoCookieAndFullUrlDisabledThenReplaceUrlWithDuckPlayer() = runTest {
        isFullSiteAddressEnabled = false
        whenever(mockDuckPlayer.isSimulatedYoutubeNoCookie("https://youtube-nocookie.com/?videoID=1234".toUri())).thenReturn(true)
        whenever(mockDuckPlayer.isSimulatedYoutubeNoCookie("duck://player/1234".toUri())).thenReturn(false)
        whenever(mockDuckPlayer.createDuckPlayerUriFromYoutubeNoCookie("https://youtube-nocookie.com/?videoID=1234".toUri())).thenReturn(
            "duck://player/1234",
        )
        whenever(mockDuckPlayer.getDuckPlayerState()).thenReturn(ENABLED)
        testee.browserViewState.value = browserViewState().copy(browserShowing = true)

        testee.navigationStateChanged(buildWebNavigation("https://youtube-nocookie.com/?videoID=1234"))

        assertEquals("Duck Player", omnibarViewState().omnibarText)
    }

    @Test
    fun whenNewPageAndBrokenSitePromptVisibleThenHideCta() = runTest {
        setCta(BrokenSitePromptDialogCta())

        testee.browserViewState.value = browserViewState().copy(browserShowing = true)
        testee.navigationStateChanged(buildWebNavigation("https://example.com"))

        assertCommandIssued<HideBrokenSitePromptCta>()
    }

    @Test
    fun whenUrlUpdatedWithUrlYouTubeNoCookieThenReplaceUrlWithDuckPlayer() = runTest {
        whenever(mockDuckPlayer.isSimulatedYoutubeNoCookie("https://youtube-nocookie.com/?videoID=1234".toUri())).thenReturn(true)
        whenever(mockDuckPlayer.isSimulatedYoutubeNoCookie("duck://player/1234".toUri())).thenReturn(false)
        whenever(mockDuckPlayer.isSimulatedYoutubeNoCookie(EXAMPLE_URL.toUri())).thenReturn(false)
        whenever(mockDuckPlayer.createDuckPlayerUriFromYoutubeNoCookie("https://youtube-nocookie.com/?videoID=1234".toUri())).thenReturn(
            "duck://player/1234",
        )
        whenever(mockDuckPlayer.getDuckPlayerState()).thenReturn(ENABLED)

        testee.browserViewState.value = browserViewState().copy(browserShowing = true)

        testee.navigationStateChanged(buildWebNavigation(EXAMPLE_URL))
        testee.navigationStateChanged(buildWebNavigation("https://youtube-nocookie.com/?videoID=1234"))

        assertEquals("duck://player/1234", omnibarViewState().omnibarText)
    }

    @Test
    fun whenUrlUpdatedWithUrlYouTubeNoCookieAndFullUrlDisabledThenReplaceUrlWithDuckPlayerString() = runTest {
        isFullSiteAddressEnabled = false
        whenever(mockDuckPlayer.isSimulatedYoutubeNoCookie("https://youtube-nocookie.com/?videoID=1234".toUri())).thenReturn(true)
        whenever(mockDuckPlayer.isSimulatedYoutubeNoCookie("duck://player/1234".toUri())).thenReturn(false)
        whenever(mockDuckPlayer.isSimulatedYoutubeNoCookie(EXAMPLE_URL.toUri())).thenReturn(false)
        whenever(mockDuckPlayer.createDuckPlayerUriFromYoutubeNoCookie("https://youtube-nocookie.com/?videoID=1234".toUri())).thenReturn(
            "duck://player/1234",
        )
        whenever(mockDuckPlayer.getDuckPlayerState()).thenReturn(ENABLED)

        testee.browserViewState.value = browserViewState().copy(browserShowing = true)

        testee.navigationStateChanged(buildWebNavigation(EXAMPLE_URL))
        testee.navigationStateChanged(buildWebNavigation("https://youtube-nocookie.com/?videoID=1234"))

        assertEquals("Duck Player", omnibarViewState().omnibarText)
    }

    @Test
    fun whenSharingDuckPlayerUrlThenReplaceWithYouTubeUrl() = runTest {
        givenCurrentSite("duck://player/1234")
        whenever(mockDuckPlayer.isDuckPlayerUri("duck://player/1234")).thenReturn(true)
        whenever(mockDuckPlayer.createYoutubeWatchUrlFromDuckPlayer(any())).thenReturn("https://youtube.com/watch?v=1234")

        testee.onShareSelected()

        assertCommandIssued<ShareLink> {
            assertEquals("https://youtube.com/watch?v=1234", this.url)
        }
    }

    @Test
    fun whenHandleMenuRefreshActionThenSendMenuRefreshPixels() {
        testee.handleMenuRefreshAction()

        verify(refreshPixelSender).sendMenuRefreshPixels()
    }

    @Test
    fun whenHandlePullToRefreshActionThenSendPullToRefreshPixels() {
        testee.handlePullToRefreshAction()

        verify(refreshPixelSender).sendPullToRefreshPixels()
    }

    @Test
    fun whenFireCustomTabRefreshPixelThenSendCustomTabRefreshPixel() {
        testee.fireCustomTabRefreshPixel()

        verify(refreshPixelSender).sendCustomTabRefreshPixel()
    }

    @Test
    fun whenRefreshCtaAndPatternsDetectedThenSendBreakageRefreshPixels() = runTest {
        setBrowserShowing(true)
        whenever(mockExtendedOnboardingFeatureToggles.noBrowserCtas()).thenReturn(mockDisabledToggle)
        val refreshPatterns = setOf(RefreshPattern.TWICE_IN_12_SECONDS, RefreshPattern.THRICE_IN_20_SECONDS)
        whenever(mockBrokenSitePrompt.getUserRefreshPatterns()).thenReturn(refreshPatterns)
        testee.refreshCta()

        verify(refreshPixelSender).onRefreshPatternDetected(refreshPatterns)
    }

    @Test
    fun whenPageIsChangedWithWebViewErrorResponseThenPixelIsFired() = runTest {
        testee.onReceivedError(BAD_URL, "example2.com")

        updateUrl(
            originalUrl = "example.com",
            currentUrl = "example2.com",
            isBrowserShowing = true,
        )

        verify(mockPixel).enqueueFire(AppPixelName.ERROR_PAGE_SHOWN)
    }

    @Test
    fun givenErrorPageFeatureDisabledWhenPageIsChangedWithWebViewErrorResponseThenPixelIsNotFired() = runTest {
        fakeAndroidConfigBrowserFeature.errorPagePixel().setRawStoredState(State(enable = false))
        testee.onReceivedError(BAD_URL, "example2.com")

        updateUrl(
            originalUrl = "example.com",
            currentUrl = "example2.com",
            isBrowserShowing = true,
        )

        verify(mockPixel, never()).enqueueFire(AppPixelName.ERROR_PAGE_SHOWN)
    }

    @Test
    fun whenUserSelectedAutocompleteWithAutoCompleteSwitchToTabSuggestionThenSwitchToTabCommandSentWithTabId() = runTest {
        val tabId = "tabId"
        val suggestion = AutoCompleteSwitchToTabSuggestion(phrase = "phrase", title = "title", url = "https://www.example.com", tabId = tabId)

        whenever(mockDuckChat.wasOpenedBefore()).thenReturn(true)
        whenever(mockSavedSitesRepository.hasBookmarks()).thenReturn(false)
        whenever(mockSavedSitesRepository.hasFavorites()).thenReturn(false)
        whenever(mockNavigationHistory.hasHistory()).thenReturn(false)

        testee.userSelectedAutocomplete(suggestion)

        assertCommandIssued<Command.SwitchToTab> {
            assertEquals(tabId, this.tabId)
        }
    }

    @Test
    fun whenUserSelectedAutocompleteDuckAiPromptThenCommandSent() = runTest {
        whenever(mockDuckChat.wasOpenedBefore()).thenReturn(true)
        whenever(mockSavedSitesRepository.hasBookmarks()).thenReturn(false)
        whenever(mockSavedSitesRepository.hasFavorites()).thenReturn(false)
        whenever(mockNavigationHistory.hasHistory()).thenReturn(false)

        val duckPrompt = AutoComplete.AutoCompleteSuggestion.AutoCompleteDuckAIPrompt("title")

        testee.userSelectedAutocomplete(duckPrompt)
        assertCommandIssued<Command.SubmitChat> {
            assertEquals(query, "title")
        }
    }

    @Test
    fun whenNavigationStateChangedCalledThenHandleResolvedUrlIsChecked() = runTest {
        testee.navigationStateChanged(buildWebNavigation("https://example.com"))

        verify(mockShowOnAppLaunchHandler).handleResolvedUrlStorage(eq("https://example.com"), any(), any())
    }

    @Test
    fun whenTabSwitcherPressedAndUserOnSiteThenPixelIsSent() = runTest {
        givenTabManagerData()
        setBrowserShowing(true)
        val domain = "https://www.example.com"
        givenCurrentSite(domain)

        testee.userLaunchingTabSwitcher(false)

        verify(mockPixel).fire(AppPixelName.TAB_MANAGER_OPENED_FROM_SITE)
    }

    @Test
    fun whenTabSwitcherPressedAndUserOnNtpThenPixelIsSent() = runTest {
        givenTabManagerData()
        setBrowserShowing(false)

        testee.userLaunchingTabSwitcher(false)

        verify(mockPixel).fire(AppPixelName.TAB_MANAGER_OPENED_FROM_NEW_TAB, mapOf(PixelParameter.FROM_FOCUSED_NTP to "false"))
    }

    @Test
    fun whenTabSwitcherPressedInFocusModeAndUserOnNtpThenPixelIsSent() = runTest {
        givenTabManagerData()
        setBrowserShowing(false)

        testee.userLaunchingTabSwitcher(true)

        verify(mockPixel).fire(AppPixelName.TAB_MANAGER_OPENED_FROM_NEW_TAB, mapOf(PixelParameter.FROM_FOCUSED_NTP to "true"))
    }

    @Test
    fun whenTabSwitcherPressedAndUserOnSerpThenPixelIsSent() = runTest {
        givenTabManagerData()
        setBrowserShowing(true)
        whenever(mockDuckDuckGoUrlDetector.isDuckDuckGoUrl(any())).thenReturn(true)
        val domain = "https://duckduckgo.com/?q=test&atb=v395-1-wb&ia=web"
        givenCurrentSite(domain)

        testee.userLaunchingTabSwitcher(false)

        verify(mockPixel).fire(AppPixelName.TAB_MANAGER_OPENED_FROM_SERP)
    }

    @Test
    fun whenInitialisedThenDefaultBrowserMenuButtonIsNotShown() {
        assertFalse(browserViewState().showSelectDefaultBrowserMenuItem)
    }

    @Test
    fun whenDefaultBrowserMenuButtonVisibilityChangesThenShowIt() = runTest {
        defaultBrowserPromptsExperimentShowPopupMenuItemFlow.value = true
        assertTrue(browserViewState().showSelectDefaultBrowserMenuItem)
    }

    @Test
    fun whenDefaultBrowserMenuButtonClickedThenNotifyExperiment() = runTest {
        testee.onSetDefaultBrowserSelected()
        verify(mockAdditionalDefaultBrowserPrompts).onSetAsDefaultPopupMenuItemSelected()
    }

    @Test
    fun whenPopupMenuLaunchedThenNotifyDefaultBrowserPromptsExperiment() = runTest {
        testee.onPopupMenuLaunched()
        verify(mockAdditionalDefaultBrowserPrompts).onPopupMenuLaunched()
    }

    private fun givenTabManagerData() = runTest {
        val tabCount = "61-80"
        val active7d = "21+"
        val inactive1w = "11-20"
        val inactive2w = "6-10"
        val inactive3w = "0"

        whenever(mockTabStatsBucketing.getNumberOfOpenTabs()).thenReturn(tabCount)
        whenever(mockTabStatsBucketing.getTabsActiveLastWeek()).thenReturn(active7d)
        whenever(mockTabStatsBucketing.getTabsActiveOneWeekAgo()).thenReturn(inactive1w)
        whenever(mockTabStatsBucketing.getTabsActiveTwoWeeksAgo()).thenReturn(inactive2w)
        whenever(mockTabStatsBucketing.getTabsActiveMoreThanThreeWeeksAgo()).thenReturn(inactive3w)
    }

    @Test
    fun whenSubmittedQueryIsDuckChatLinkThenOpenDuckChat() {
        whenever(mockSpecialUrlDetector.determineType(anyString())).thenReturn(SpecialUrlDetector.UrlType.ShouldLaunchDuckChatLink)
        whenever(mockOmnibarConverter.convertQueryToUrl("https://duckduckgo.com/?q=example&ia=chat&duckai=5", null)).thenReturn(
            "https://duckduckgo.com/?q=example&ia=chat&duckai=5",
        )
        testee.onUserSubmittedQuery("https://duckduckgo.com/?q=example&ia=chat&duckai=5")
        mockDuckChat.openDuckChatWithPrefill("example")
    }

    @Test
    fun whenSubmittedQueryIsDuckChatLinkWithoutQueryThenOpenDuckChatWithoutQuery() {
        whenever(mockSpecialUrlDetector.determineType(anyString())).thenReturn(SpecialUrlDetector.UrlType.ShouldLaunchDuckChatLink)
        whenever(mockOmnibarConverter.convertQueryToUrl("https://duckduckgo.com/?ia=chat", null)).thenReturn("https://duckduckgo.com/?ia=chat")
        testee.onUserSubmittedQuery("https://duckduckgo.com/?ia=chat")
        mockDuckChat.openDuckChat()
    }

    @Test
    fun whenProcessJsCallbackMessageForDuckChatThenSendCommand() = runTest {
        whenever(mockEnabledToggle.isEnabled()).thenReturn(true)
        val jsCallbackData = JsCallbackData(JSONObject(), "", "", "")
        whenever(mockDuckChatJSHelper.processJsCallbackMessage(anyString(), anyString(), anyOrNull(), anyOrNull())).thenReturn(jsCallbackData)
        testee.processJsCallbackMessage(
            DUCK_CHAT_FEATURE_NAME,
            "method",
            "id",
            data = null,
            false,
        ) { "someUrl" }
        verify(mockDuckChatJSHelper).processJsCallbackMessage(DUCK_CHAT_FEATURE_NAME, "method", "id", null)
        assertCommandIssued<Command.SendResponseToJs>()
    }

    @Test
    fun whenProcessJsCallbackMessageForDuckChatAndResponseIsNullThenDoNotSendCommand() = runTest {
        whenever(mockEnabledToggle.isEnabled()).thenReturn(true)
        whenever(mockDuckChatJSHelper.processJsCallbackMessage(anyString(), anyString(), anyOrNull(), anyOrNull())).thenReturn(null)
        testee.processJsCallbackMessage(
            DUCK_CHAT_FEATURE_NAME,
            "method",
            "id",
            data = null,
            false,
        ) { "someUrl" }
        verify(mockDuckChatJSHelper).processJsCallbackMessage(DUCK_CHAT_FEATURE_NAME, "method", "id", null)
        assertCommandNotIssued<Command.SendResponseToJs>()
    }

    @Test
    fun whenDuckChatMenuItemClickedAndItWasntUsedBeforeThenOpenDuckChatAndSendPixel() = runTest {
        whenever(mockDuckChat.wasOpenedBefore()).thenReturn(false)

        testee.onDuckChatMenuClicked()

        verify(mockPixel).fire(DuckChatPixelName.DUCK_CHAT_OPEN_BROWSER_MENU, mapOf("was_used_before" to "0"))
        verify(mockDuckChat).openDuckChat()
    }

    @Test
    fun whenDuckChatMenuItemClickedAndItWasUsedBeforeThenOpenDuckChatAndSendPixel() = runTest {
        whenever(mockDuckChat.wasOpenedBefore()).thenReturn(true)

        testee.onDuckChatMenuClicked()

        verify(mockPixel).fire(DuckChatPixelName.DUCK_CHAT_OPEN_BROWSER_MENU, mapOf("was_used_before" to "1"))
        verify(mockDuckChat).openDuckChat()
    }

    @Test
    fun whenOnDuckChatOmnibarButtonClickedWithFocusThenOpenDuckChatWithAutoPrompt() {
        testee.onDuckChatOmnibarButtonClicked(query = "example", hasFocus = true, isNtp = false)
        verify(mockDuckChat).openDuckChatWithAutoPrompt(query = "example")
    }

    @Test
    fun whenOnDuckChatOmnibarButtonClickedWithoutFocusThenOpenDuckChat() {
        testee.onDuckChatOmnibarButtonClicked(query = "example", hasFocus = false, isNtp = false)
        verify(mockDuckChat).openDuckChat()
    }

    @Test
    fun whenOnDuckChatOmnibarButtonClickedWithNullQueryAndFocusThenOpenDuckChatWithAutoPrompt() {
        testee.onDuckChatOmnibarButtonClicked(query = null, hasFocus = true, isNtp = false)
        verify(mockDuckChat).openDuckChatWithAutoPrompt(query = "")
    }

    @Test
    fun whenOnDuckChatOmnibarButtonClickedWithNullQueryWithoutFocusThenOpenDuckChat() {
        testee.onDuckChatOmnibarButtonClicked(query = null, hasFocus = false, isNtp = false)
        verify(mockDuckChat).openDuckChat()
    }

    @Test
    fun whenOnDuckChatOmnibarButtonClickedWhenOnNtpWithNullQueryAndWithFocusThenOpenDuckChat() {
        testee.onDuckChatOmnibarButtonClicked(query = null, hasFocus = true, isNtp = true)
        verify(mockDuckChat).openDuckChat()
    }

    @Test
    fun whenOnDuckChatOmnibarButtonClickedWhenOnNtpWithBlankQueryAndWithFocusThenOpenDuckChat() {
        testee.onDuckChatOmnibarButtonClicked(query = " ", hasFocus = true, isNtp = true)
        verify(mockDuckChat).openDuckChat()
    }

    @Test
    fun whenOnDuckChatOmnibarButtonClickedWhenOnNtpWithQueryAndWithFocusThenOpenDuckChatWithAutoPrompt() {
        testee.onDuckChatOmnibarButtonClicked(query = "example", hasFocus = true, isNtp = true)
        verify(mockDuckChat).openDuckChatWithAutoPrompt(query = "example")
    }

    @Test
    fun whenOnDuckChatOmnibarButtonClickedWhenOnNtpWithQueryAndWithoutFocusThenOpenDuckChat() {
        testee.onDuckChatOmnibarButtonClicked(query = "example", hasFocus = false, isNtp = true)
        verify(mockDuckChat).openDuckChat()
    }

    @Test
    fun whenPageFinishedWithMaliciousSiteBlockedThenDoNotUpdateSite() {
        testee.browserViewState.value = testee.browserViewState.value?.copy(
            browserShowing = false,
            maliciousSiteBlocked = true,
            maliciousSiteStatus = PHISHING,
        )
        val site: Site = mock()
        whenever(site.url).thenReturn("http://malicious.com")
        whenever(site.maliciousSiteStatus).thenReturn(PHISHING)
        testee.siteLiveData.value = site

        testee.pageFinished(WebViewNavigationState(mockStack, 100), EXAMPLE_URL)

        assertEquals("http://malicious.com", testee.siteLiveData.value?.url)
        assertEquals(PHISHING, testee.siteLiveData.value?.maliciousSiteStatus)
    }

    @Test
    fun whenPageCommitVisibleWithMaliciousSiteBlockedThenDoNotUpdateSite() {
        testee.browserViewState.value = testee.browserViewState.value?.copy(
            browserShowing = false,
            maliciousSiteBlocked = true,
            maliciousSiteStatus = PHISHING,
        )
        val site: Site = mock()
        whenever(site.url).thenReturn("http://malicious.com")
        whenever(site.maliciousSiteStatus).thenReturn(PHISHING)
        testee.siteLiveData.value = site

        testee.onPageCommitVisible(WebViewNavigationState(mockStack, 100), EXAMPLE_URL)

        assertEquals("http://malicious.com", testee.siteLiveData.value?.url)
        assertEquals(PHISHING, testee.siteLiveData.value?.maliciousSiteStatus)
    }

    @Test
    fun whenProgressChangedWithMaliciousSiteBlockedThenDoNotUpdateSite() {
        testee.browserViewState.value = testee.browserViewState.value?.copy(
            browserShowing = false,
            maliciousSiteBlocked = true,
            maliciousSiteStatus = PHISHING,
        )
        val site: Site = mock()
        whenever(site.url).thenReturn("http://malicious.com")
        whenever(site.maliciousSiteStatus).thenReturn(PHISHING)
        testee.siteLiveData.value = site

        testee.progressChanged(100, WebViewNavigationState(mockStack, 100))

        assertEquals("http://malicious.com", testee.siteLiveData.value?.url)
        assertEquals(PHISHING, testee.siteLiveData.value?.maliciousSiteStatus)
    }

    @Test
    fun whenAutoConsentPopupHandledWithMaliciousSiteBlockedThenDoNotPostCommand() {
        testee.browserViewState.value = testee.browserViewState.value?.copy(
            browserShowing = false,
            maliciousSiteBlocked = true,
            maliciousSiteStatus = PHISHING,
        )

        testee.onAutoConsentPopUpHandled(true)

        assertCommandNotIssued<ShowAutoconsentAnimation>()
    }

    @Test
    fun whenAutoConsentPopupHandledWithNotMaliciousSiteBlockedThenPostCommand() {
        testee.browserViewState.value = testee.browserViewState.value?.copy(
            browserShowing = true,
            maliciousSiteBlocked = false,
            maliciousSiteStatus = null,
        )

        testee.onAutoConsentPopUpHandled(true)

        assertCommandIssued<ShowAutoconsentAnimation>()
    }

    @Test
    fun whenVisitSiteThenUpdateLoadingViewStateAndOmnibarViewState() {
        testee.browserViewState.value = browserViewState().copy(
            browserShowing = false,
            maliciousSiteBlocked = true,
            showPrivacyShield = HighlightableButton.Gone,
            fireButton = HighlightableButton.Gone,
        )
        testee.loadingViewState.value = loadingViewState().copy(isLoading = false)
        testee.omnibarViewState.value = omnibarViewState().copy(isEditing = true)

        testee.onMaliciousSiteUserAction(VisitSite, EXAMPLE_URL.toUri(), Feed.PHISHING, false)

        assertEquals(
            loadingViewState().copy(
                isLoading = true,
                trackersAnimationEnabled = true,
                progress = 20,
                url = EXAMPLE_URL,
            ),
            loadingViewState(),
        )
        assertEquals(
            omnibarViewState().copy(
                omnibarText = EXAMPLE_URL,
                isEditing = false,
                navigationChange = true,
            ),
            omnibarViewState(),
        )
    }

    @Test
    fun whenVisitSiteThenUpdateLoadingViewStateAndOmnibarViewStateAndFullUrlDisabled() {
        isFullSiteAddressEnabled = false

        testee.browserViewState.value = browserViewState().copy(
            browserShowing = false,
            maliciousSiteBlocked = true,
            showPrivacyShield = HighlightableButton.Gone,
            fireButton = HighlightableButton.Gone,
        )
        testee.loadingViewState.value = loadingViewState().copy(isLoading = false)
        testee.omnibarViewState.value = omnibarViewState().copy(isEditing = true)

        testee.onMaliciousSiteUserAction(VisitSite, EXAMPLE_URL.toUri(), Feed.PHISHING, false)

        assertEquals(
            loadingViewState().copy(
                isLoading = true,
                trackersAnimationEnabled = true,
                progress = 20,
                url = EXAMPLE_URL,
            ),
            loadingViewState(),
        )
        assertEquals(
            omnibarViewState().copy(
                omnibarText = SHORT_EXAMPLE_URL,
                isEditing = false,
                navigationChange = true,
            ),
            omnibarViewState(),
        )
    }

    @Test
    fun whenLeaveSiteAndCustomTabThenEmitCloseCustomTab() {
        testee.onMaliciousSiteUserAction(LeaveSite, EXAMPLE_URL.toUri(), Feed.PHISHING, true)
        assertCommandIssued<CloseCustomTab>()
    }

    @Test
    fun whenLeaveSiteAndNotCustomTabThenEmitEscapeMaliciousSite() = runTest() {
        val mockLiveSelectedTab = mock<LiveData<TabEntity>>()
        whenever(mockLiveSelectedTab.value).thenReturn(TabEntity("ID"))
        whenever(mockTabRepository.liveSelectedTab).thenReturn(mockLiveSelectedTab)

        testee.onMaliciousSiteUserAction(LeaveSite, EXAMPLE_URL.toUri(), Feed.PHISHING, false)

        assertCommandIssued<EscapeMaliciousSite>()
        assertCommandIssued<LaunchNewTab>()
        verify(mockTabRepository).deleteTabAndSelectSource("ID")
    }

    @Test
    fun whenLearnMoreThenEmitOpenBrokenSiteLearnMore() {
        testee.onMaliciousSiteUserAction(LearnMore, EXAMPLE_URL.toUri(), Feed.PHISHING, false)
        assertCommandIssued<OpenBrokenSiteLearnMore>()
    }

    @Test
    fun whenReportErrorThenEmitOpenBrokenSiteLearnMore() {
        testee.onMaliciousSiteUserAction(ReportError, EXAMPLE_URL.toUri(), Feed.PHISHING, false)
        assertCommandIssued<ReportBrokenSiteError>()
    }

    @Test
    fun whenUserClicksDaxIntroSearchOptionsCtaDismissButtonThenHideOnboardingDaxBubbleCtaCommandIssuedAndPixelFired() = runTest {
        val cta = DaxIntroSearchOptionsCta(mockOnboardingStore, mockAppInstallStore)

        testee.onUserClickCtaDismissButton(cta)

        assertCommandIssued<HideOnboardingDaxBubbleCta> {
            assertEquals(cta, this.daxBubbleCta)
        }
        verify(mockPixel).fire(ONBOARDING_DAX_CTA_DISMISS_BUTTON, mapOf(PixelParameter.CTA_SHOWN to DAX_INITIAL_CTA))
    }

    @Test
    fun whenUserClicksDaxSerpCtaDismissButtonThenHideOnboardingDaxDialogCommandIssuedAndPixelFired() = runTest {
        val cta = DaxSerpCta(mockOnboardingStore, mockAppInstallStore, mockOnboardingDesignExperimentManager)

        testee.onUserClickCtaDismissButton(cta)

        assertCommandIssued<HideOnboardingDaxDialog> {
            assertEquals(cta, this.onboardingCta)
        }
        verify(mockPixel).fire(ONBOARDING_DAX_CTA_DISMISS_BUTTON, mapOf(PixelParameter.CTA_SHOWN to DAX_SERP_CTA))
    }

    @Test
    fun whenRecordErrorCodeThenProvideValueToErrorHandler() {
        val site = givenCurrentSite("some.domain")
        val siteCaptor = argumentCaptor<Site>()
        val errorUrl = "some.domain"
        val errorValue = "error value"

        testee.recordErrorCode(url = errorUrl, error = errorValue)

        verify(mockSiteErrorHandler).handleError(currentSite = siteCaptor.capture(), urlWithError = eq(errorUrl), error = eq(errorValue))
        assertEquals(site.url, siteCaptor.lastValue.url)
    }

    @Test
    fun whenRecordHttpErrorCodeThenProvideValueToErrorHandler() {
        val site = givenCurrentSite("some.domain")
        val siteCaptor = argumentCaptor<Site>()
        val errorUrl = "some.domain"
        val errorValue = -1

        testee.recordHttpErrorCode(url = errorUrl, statusCode = errorValue)

        verify(mockSiteHttpErrorHandler).handleError(currentSite = siteCaptor.capture(), urlWithError = eq(errorUrl), error = eq(errorValue))
        assertEquals(site.url, siteCaptor.lastValue.url)
    }

    @Test
    fun whenRecordErrorCodeNotMatchingCurrentSiteThenProvideValueToErrorHandler() {
        val site = givenCurrentSite("some.domain")
        val siteCaptor = argumentCaptor<Site>()
        val errorUrl = "error.com"
        val errorValue = "error value"

        testee.recordErrorCode(url = errorUrl, error = errorValue)

        verify(mockSiteErrorHandler).handleError(currentSite = siteCaptor.capture(), urlWithError = eq(errorUrl), error = eq(errorValue))
        assertEquals(site.url, siteCaptor.lastValue.url)
    }

    @Test
    fun whenRecordHttpErrorCodeNotMatchingCurrentSiteThenProvideValueToErrorHandler() {
        val site = givenCurrentSite("some.domain")
        val siteCaptor = argumentCaptor<Site>()
        val errorUrl = "error.com"
        val errorValue = -1

        testee.recordHttpErrorCode(url = errorUrl, statusCode = errorValue)

        verify(mockSiteHttpErrorHandler).handleError(currentSite = siteCaptor.capture(), urlWithError = eq(errorUrl), error = eq(errorValue))
        assertEquals(site.url, siteCaptor.lastValue.url)
    }

    @Test
    fun whenSiteLoadedThenAssignCachedErrors() {
        val site = givenCurrentSite("some.domain")

        verify(mockSiteErrorHandler).assignErrorsAndClearCache(site)
        verify(mockSiteHttpErrorHandler).assignErrorsAndClearCache(site)
    }

    @Test
    fun whenProcessJsCallbackMessageForSubscriptionsThenSendCommand() = runTest {
        val jsCallbackData = JsCallbackData(JSONObject(), "", "", "")
        whenever(mockSubscriptionsJSHelper.processJsCallbackMessage(anyString(), anyString(), anyOrNull(), anyOrNull())).thenReturn(jsCallbackData)
        testee.processJsCallbackMessage(
            featureName = SUBSCRIPTIONS_FEATURE_NAME,
            method = "method",
            id = "id",
            data = null,
        ) { "someUrl" }
        verify(mockSubscriptionsJSHelper).processJsCallbackMessage(SUBSCRIPTIONS_FEATURE_NAME, "method", "id", null)
        assertCommandIssued<Command.SendResponseToJs>()
    }

    @Test
    fun whenProcessJsCallbackMessageForSubscriptionsAndResponseIsNullThenDoNotSendCommand() = runTest {
        whenever(mockDuckChatJSHelper.processJsCallbackMessage(anyString(), anyString(), anyOrNull(), anyOrNull())).thenReturn(null)
        testee.processJsCallbackMessage(
            featureName = SUBSCRIPTIONS_FEATURE_NAME,
            method = "method",
            id = "id",
            data = null,
        ) { "someUrl" }
        verify(mockSubscriptionsJSHelper).processJsCallbackMessage(SUBSCRIPTIONS_FEATURE_NAME, "method", "id", null)
        assertCommandNotIssued<Command.SendResponseToJs>()
    }

    @Test
    fun whenShowFullSiteAddressSettingDisabledThenOmnibarIsRefreshed() = runTest {
        testee.onViewResumed()

        assertCommandNotIssued<Command.RefreshOmnibar>()

        isFullSiteAddressEnabled = false

        testee.onViewResumed()

        assertCommandIssued<Command.RefreshOmnibar>()
    }

    @Test
    fun whenShowFullSiteAddressSettingEnabledThenOmnibarIsRefreshed() = runTest {
        isFullSiteAddressEnabled = false

        testee.onViewResumed()

        isFullSiteAddressEnabled = true

        testee.onViewResumed()

        assertCommandIssued<Command.RefreshOmnibar>()
    }

    @Test
    fun whenSetBrowserBackgroundWithBuckOnboardingEnabledAndLightModeEnabledThenSetBrowserBackgroundColorCommandIssuedWithCorrectColor() {
        whenever(mockOnboardingDesignExperimentManager.isBuckEnrolledAndEnabled()).thenReturn(true)

        testee.setBrowserBackground(lightModeEnabled = true)

        assertCommandIssued<Command.SetBrowserBackgroundColor> {
            assertEquals(CommonR.color.buckYellow, this.colorRes)
        }
    }

    @Test
    fun whenSetBrowserBackgroundWithBuckOnboardingEnabledAndLightModeDisabledThenSetBrowserBackgroundColorCommandIssuedWithCorrectColor() {
        whenever(mockOnboardingDesignExperimentManager.isBuckEnrolledAndEnabled()).thenReturn(true)

        testee.setBrowserBackground(lightModeEnabled = false)

        assertCommandIssued<Command.SetBrowserBackgroundColor> {
            assertEquals(CommonR.color.buckLightBlue, this.colorRes)
        }
    }

    @Test
    fun whenSetBrowserBackgroundWithBuckOnboardingDisabledAndLightModeEnabledThenSetBrowserBackgroundCommandIssuedWithCorrectColor() {
        whenever(mockOnboardingDesignExperimentManager.isBuckEnrolledAndEnabled()).thenReturn(false)

        testee.setBrowserBackground(lightModeEnabled = true)

        assertCommandIssued<Command.SetBrowserBackground> {
            assertEquals(R.drawable.onboarding_background_bitmap_light, this.backgroundRes)
        }
    }

    @Test
    fun whenSetBrowserBackgroundWithBuckOnboardingDisabledAndDarkModeEnabledThenSetBrowserBackgroundCommandIssuedWithCorrectColor() {
        whenever(mockOnboardingDesignExperimentManager.isBuckEnrolledAndEnabled()).thenReturn(false)

        testee.setBrowserBackground(lightModeEnabled = false)

        assertCommandIssued<Command.SetBrowserBackground> {
            assertEquals(R.drawable.onboarding_background_bitmap_dark, this.backgroundRes)
        }
    }

    @Test
    fun whenSetOnboardingDialogBackgroundWithBuckOnboardingAndLightModeEnabledThenSetOnboardingDialogBackgroundColorCommandIssuedWithCorrectColor() {
        whenever(mockOnboardingDesignExperimentManager.isBuckEnrolledAndEnabled()).thenReturn(true)

        testee.setOnboardingDialogBackground(lightModeEnabled = true)

        assertCommandIssued<Command.SetOnboardingDialogBackgroundColor> {
            assertEquals(CommonR.color.buckYellow, this.colorRes)
        }
    }

    @Test
    fun whenSetOnboardingDialogBackgroundWithBuckOnboardinAndDarkModeEnabledThenSetOnboardingDialogBackgroundColorCommandIssuedWithCorrectColor() {
        whenever(mockOnboardingDesignExperimentManager.isBuckEnrolledAndEnabled()).thenReturn(true)

        testee.setOnboardingDialogBackground(lightModeEnabled = false)

        assertCommandIssued<Command.SetOnboardingDialogBackgroundColor> {
            assertEquals(CommonR.color.buckLightBlue, this.colorRes)
        }
    }

    @Test
    fun whenSetOnboardingDialogBackgroundAndLightModeEnabledThenSetBrowserBackgroundCommandIssuedWithCorrectColor() {
        whenever(mockOnboardingDesignExperimentManager.isBuckEnrolledAndEnabled()).thenReturn(false)

        testee.setOnboardingDialogBackground(lightModeEnabled = true)

        assertCommandIssued<Command.SetOnboardingDialogBackground> {
            assertEquals(R.drawable.onboarding_background_bitmap_light, this.backgroundRes)
        }
    }

    @Test
    fun whenSetOnboardingDialogBackgroundAndDarkModeEnabledThenSetBrowserBackgroundCommandIssuedWithCorrectColor() {
        whenever(mockOnboardingDesignExperimentManager.isBuckEnrolledAndEnabled()).thenReturn(false)

        testee.setOnboardingDialogBackground(lightModeEnabled = false)

        assertCommandIssued<Command.SetOnboardingDialogBackground> {
            assertEquals(R.drawable.onboarding_background_bitmap_dark, this.backgroundRes)
        }
    }

    @Test
    fun whenInitializedThenQueryOrFullUrlIsEmptyString() {
        assertEquals("", omnibarViewState().queryOrFullUrl)
    }

    @Test
    fun whenLoadingUrlThenQueryOrFullUrlIsUpdated() = runTest {
        testee.omnibarViewState.value = omnibarViewState().copy(omnibarText = "foo", queryOrFullUrl = "foo")
        loadUrl("https://example.com")

        assertEquals("https://example.com", omnibarViewState().queryOrFullUrl)
    }

    @Test
    fun whenPageChangesToNewUrlThenViewStatesAreUpdatedCorrectly() = runTest {
        // Setup initial state
        val initialUrl = "https://example.com"
        val newUrl = "https://example.org"
        val title = "Example Page"

        // First load initial URL
        loadUrl(initialUrl)

        // Then navigate to a new URL with title
        testee.navigationStateChanged(buildWebNavigation(originalUrl = initialUrl, currentUrl = newUrl, title = title))

        // Verify browser view state is updated
        assertTrue(browserViewState().browserShowing)

        // Verify omnibar state is updated with the new URL
        assertEquals(newUrl, omnibarViewState().omnibarText)
        assertEquals(newUrl, omnibarViewState().queryOrFullUrl)

        // Verify loading state reflects the completed navigation
        assertFalse(loadingViewState().isLoading)
    }

    @Test
    fun whenPageChangesToNewUrlAndFullUrlDisabledThenViewStatesAreUpdatedCorrectly() = runTest {
        // Setup initial state
        val initialUrl = "https://example.org"
        val title = "Example Page"
        isFullSiteAddressEnabled = false

        // First load initial URL
        loadUrl(initialUrl)

        // Then navigate to a new URL with title
        testee.navigationStateChanged(buildWebNavigation(originalUrl = initialUrl, currentUrl = EXAMPLE_URL, title = title))

        // Verify browser view state is updated
        assertTrue(browserViewState().browserShowing)

        // Verify omnibar state is updated with the new URL
        assertEquals(SHORT_EXAMPLE_URL, omnibarViewState().omnibarText)
        assertEquals(EXAMPLE_URL, omnibarViewState().queryOrFullUrl)

        // Verify loading state reflects the completed navigation
        assertFalse(loadingViewState().isLoading)
    }

    @Test
    fun whenNavigatingThenQueryOrFullUrlIsPreserved() = runTest {
        loadUrl(EXAMPLE_URL)

        testee.navigationStateChanged(buildWebNavigation(EXAMPLE_URL))

        assertEquals(EXAMPLE_URL, omnibarViewState().queryOrFullUrl)
    }

    @Test
    fun whenNavigatingAndFullUrlDisabledThenQueryOrFullUrlIsPreserved() = runTest {
        isFullSiteAddressEnabled = false

        loadUrl(EXAMPLE_URL)

        testee.navigationStateChanged(buildWebNavigation(EXAMPLE_URL))

        assertEquals(EXAMPLE_URL, omnibarViewState().queryOrFullUrl)
    }

    @Test
    fun whenRecoveringFromWarningPageThenQueryOrFullUrlIsEmptied() = runTest {
        loadUrl("https://example.com")

        testee.recoverFromWarningPage(false)

        assertEquals("", omnibarViewState().omnibarText)
        assertEquals("", omnibarViewState().queryOrFullUrl)
    }

    @Test
    fun whenMaliciousSiteVisitedThenQueryOrFullUrlUpdates() {
        testee.browserViewState.value = browserViewState().copy(
            browserShowing = false,
            maliciousSiteBlocked = true,
        )
        testee.loadingViewState.value = loadingViewState().copy(isLoading = false)
        testee.omnibarViewState.value = omnibarViewState().copy(isEditing = true)

        testee.onMaliciousSiteUserAction(VisitSite, EXAMPLE_URL.toUri(), Feed.PHISHING, false)

        assertEquals(EXAMPLE_URL, omnibarViewState().queryOrFullUrl)
    }

    @Test
    fun whenMaliciousSiteVisitedAndFullUrlDisabledThenQueryOrFullUrlUpdates() {
        isFullSiteAddressEnabled = false

        testee.browserViewState.value = browserViewState().copy(
            browserShowing = false,
            maliciousSiteBlocked = true,
        )
        testee.loadingViewState.value = loadingViewState().copy(isLoading = false)
        testee.omnibarViewState.value = omnibarViewState().copy(isEditing = true)

        testee.onMaliciousSiteUserAction(VisitSite, EXAMPLE_URL.toUri(), Feed.PHISHING, false)

        assertEquals(EXAMPLE_URL, omnibarViewState().queryOrFullUrl)
    }

    @Test
    fun whenOnOmnibarPrivacyShieldButtonPressedWithTrackersBlockedCtaThenFirePrivacyDashClickedFromOnboardingPixel() = runTest {
        val cta = DaxTrackersBlockedCta(
            onboardingStore = mockOnboardingStore,
            appInstallStore = mockAppInstallStore,
            trackers = emptyList(),
            settingsDataStore = mockSettingsDataStore,
            onboardingDesignExperimentManager = mockOnboardingDesignExperimentManager,
        )
        setCta(cta)

        testee.onOmnibarPrivacyShieldButtonPressed()

        verify(mockOnboardingDesignExperimentManager).firePrivacyDashClickedFromOnboardingPixel()
    }

    @Test
    fun whenOnOmnibarPrivacyShieldButtonPressedWithoutTrackersBlockedCtaThenDoNotFirePrivacyDashClickedFromOnboardingPixel() = runTest {
        val cta = DaxSerpCta(mockOnboardingStore, mockAppInstallStore, mockOnboardingDesignExperimentManager)
        setCta(cta)

        testee.onOmnibarPrivacyShieldButtonPressed()

        verify(mockOnboardingDesignExperimentManager, never()).firePrivacyDashClickedFromOnboardingPixel()
    }

    @Test
    fun whenOnUserSelectedOnboardingDialogOptionWithValidIndexThenFireOptionSelectedPixel() = runTest {
        val cta = DaxSerpCta(mockOnboardingStore, mockAppInstallStore, mockOnboardingDesignExperimentManager)
        val index = 2

        testee.onUserSelectedOnboardingDialogOption(cta, index)

        verify(mockOnboardingDesignExperimentManager).fireOptionSelectedPixel(cta, index)
    }

    @Test
    fun whenOnUserSelectedOnboardingDialogOptionWithNullIndexThenDoNotFireOptionSelectedPixel() = runTest {
        val cta = DaxSerpCta(mockOnboardingStore, mockAppInstallStore, mockOnboardingDesignExperimentManager)

        testee.onUserSelectedOnboardingDialogOption(cta, null)

        verify(mockOnboardingDesignExperimentManager, never()).fireOptionSelectedPixel(any(), any())
    }

    @Test
    fun whenOnUserSelectedOnboardingSiteSuggestionOptionWithValidIndexThenFireOptionSelectedPixel() = runTest {
        testee.onUserSelectedOnboardingSiteSuggestionOption(1)

        verify(mockOnboardingDesignExperimentManager).fireSiteSuggestionOptionSelectedPixel(1)
    }

    @Test
    fun whenUserSubmittedQueryNotSuggestedSearchOptionThenFireSearchOrNavCustomPixel() = runTest {
        whenever(mockOmnibarConverter.convertQueryToUrl("custom query", null)).thenReturn("custom query")
        whenever(mockOnboardingStore.getSearchOptions()).thenReturn(emptyList())
        val cta = DaxIntroSearchOptionsCta(mockOnboardingStore, mockAppInstallStore)
        setCta(cta)

        testee.onUserSubmittedQuery("custom query")

        verify(mockOnboardingDesignExperimentManager).fireSearchOrNavCustomPixel()
    }

    @Test
    fun whenPageFinishedThenOnWebPageFinishedLoadingCalled() = runTest {
        val url = "https://example.com"
        val webViewNavState = WebViewNavigationState(mockStack, 100)

        testee.pageFinished(webViewNavState, url)

        verify(mockOnboardingDesignExperimentManager).onWebPageFinishedLoading(url)
    }

    @Test
    fun whenCtaShownThenFireInContextDialogShownPixel() = runTest {
        val cta = DaxSerpCta(mockOnboardingStore, mockAppInstallStore, mockOnboardingDesignExperimentManager)
        setCta(cta)

        testee.onCtaShown()

        verify(mockOnboardingDesignExperimentManager).fireInContextDialogShownPixel(cta)
    }

    @Test
    fun whenFireMenuSelectedAndDaxFireButtonCtaThenFireFireButtonClickedFromOnboardingPixel() = runTest {
        val cta = OnboardingDaxDialogCta.DaxFireButtonCta(mockOnboardingStore, mockAppInstallStore, mockOnboardingDesignExperimentManager)
        setCta(cta)

        testee.onFireMenuSelected()

        verify(mockOnboardingDesignExperimentManager).fireFireButtonClickedFromOnboardingPixel()
    }

    @Test
    fun whenInputScreenEnabledAndSwitchToNewTabThenLaunchInputScreenCommandTriggered() = runTest {
        val initialTabId = "initial-tab"
        val initialTab = TabEntity(tabId = initialTabId, url = "https://example.com", title = "EX", skipHome = false, viewed = true, position = 0)
        val ntpTabId = "ntp-tab"
        val ntpTab = TabEntity(tabId = ntpTabId, url = null, title = "", skipHome = false, viewed = true, position = 0)
        whenever(mockTabRepository.getTab(initialTabId)).thenReturn(initialTab)
        whenever(mockTabRepository.getTab(ntpTabId)).thenReturn(ntpTab)
        flowSelectedTab.emit(initialTab)

        testee.loadData(tabId = ntpTabId, initialUrl = null, skipHome = false, isExternal = false)
        mockDuckAiFeatureStateInputScreenOpenAutomaticallyFlow.emit(true)

        flowSelectedTab.emit(ntpTab)

        verify(mockCommandObserver, atLeastOnce()).onChanged(commandCaptor.capture())
        val commands = commandCaptor.allValues
        assertTrue(
            "LaunchInputScreen command should be triggered for null URL tab",
            commands.any { it is Command.LaunchInputScreen },
        )
    }

    @Test
    fun whenInputScreenDisabledAndSwitchToNewTabThenLaunchInputScreenCommandNotTriggered() = runTest {
        val initialTabId = "initial-tab"
        val initialTab = TabEntity(tabId = initialTabId, url = "https://example.com", title = "EX", skipHome = false, viewed = true, position = 0)
        val ntpTabId = "ntp-tab"
        val ntpTab = TabEntity(tabId = ntpTabId, url = null, title = "", skipHome = false, viewed = true, position = 0)
        whenever(mockTabRepository.getTab(initialTabId)).thenReturn(initialTab)
        whenever(mockTabRepository.getTab(ntpTabId)).thenReturn(ntpTab)
        flowSelectedTab.emit(initialTab)

        testee.loadData(tabId = ntpTabId, initialUrl = null, skipHome = false, isExternal = false)
        mockDuckAiFeatureStateInputScreenOpenAutomaticallyFlow.emit(false)

        flowSelectedTab.emit(ntpTab)

        verify(mockCommandObserver, atLeastOnce()).onChanged(commandCaptor.capture())
        val commands = commandCaptor.allValues
        assertFalse(
            "LaunchInputScreen command should NOT be triggered when input screen is disabled",
            commands.any { it is Command.LaunchInputScreen },
        )
    }

    @Test
    fun whenInputScreenEnabledAndSwitchToTabWithUrlThenLaunchInputScreenCommandNotTriggered() = runTest {
        val initialTabId = "initial-tab"
        val initialTab = TabEntity(tabId = initialTabId, url = "https://example.com", title = "EX", skipHome = false, viewed = true, position = 0)
        val targetTabId = "target-tab"
        val targetTab = TabEntity(tabId = targetTabId, url = "https://duckduckgo.com", title = "DDG", skipHome = false, viewed = true, position = 0)
        whenever(mockTabRepository.getTab(initialTabId)).thenReturn(initialTab)
        whenever(mockTabRepository.getTab(targetTabId)).thenReturn(targetTab)
        flowSelectedTab.emit(initialTab)

        testee.loadData(tabId = targetTabId, initialUrl = null, skipHome = false, isExternal = false)
        mockDuckAiFeatureStateInputScreenOpenAutomaticallyFlow.emit(true)

        flowSelectedTab.emit(targetTab)

        verify(mockCommandObserver, atLeastOnce()).onChanged(commandCaptor.capture())
        val commands = commandCaptor.allValues
        assertFalse(
            "LaunchInputScreen command should NOT be triggered when switching to tab with existing URL",
            commands.any { it is Command.LaunchInputScreen },
        )
    }

    @Test
    fun whenInputScreenEnabledAndSwitchToNewTabThatManagedByAnotherViewModelThenLaunchInputScreenCommandNotTriggered() = runTest {
        val initialTabId = "initial-tab"
        val initialTab = TabEntity(tabId = initialTabId, url = "https://example.com", title = "EX", skipHome = false, viewed = true, position = 0)
        val ntpTabId = "ntp-tab"
        val ntpTab = TabEntity(tabId = ntpTabId, url = null, title = "", skipHome = false, viewed = true, position = 0)
        whenever(mockTabRepository.getTab(initialTabId)).thenReturn(initialTab)
        whenever(mockTabRepository.getTab(ntpTabId)).thenReturn(ntpTab)
        flowSelectedTab.emit(initialTab)

        testee.loadData(tabId = initialTabId, initialUrl = null, skipHome = false, isExternal = false)
        mockDuckAiFeatureStateInputScreenOpenAutomaticallyFlow.emit(true)

        flowSelectedTab.emit(ntpTab)

        verify(mockCommandObserver, atLeastOnce()).onChanged(commandCaptor.capture())
        val commands = commandCaptor.allValues
        assertFalse(
            "LaunchInputScreen command should NOT be triggered when switching to new tab that's managed by another view model",
            commands.any { it is Command.LaunchInputScreen },
        )
    }

    @Test
    fun whenInputScreenPrefChangesToEnabledThenLaunchInputScreenCommandNotTriggered() = runTest {
        val initialTabId = "initial-tab"
        val initialTab = TabEntity(tabId = initialTabId, url = "https://example.com", title = "EX", skipHome = false, viewed = true, position = 0)
        val ntpTabId = "ntp-tab"
        val ntpTab = TabEntity(tabId = ntpTabId, url = null, title = "", skipHome = false, viewed = true, position = 0)
        whenever(mockTabRepository.getTab(initialTabId)).thenReturn(initialTab)
        whenever(mockTabRepository.getTab(ntpTabId)).thenReturn(ntpTab)
        flowSelectedTab.emit(initialTab)

        testee.loadData(tabId = ntpTabId, initialUrl = null, skipHome = false, isExternal = false)
        mockDuckAiFeatureStateInputScreenOpenAutomaticallyFlow.emit(false)

        flowSelectedTab.emit(ntpTab)
        mockDuckAiFeatureStateInputScreenOpenAutomaticallyFlow.emit(true)

        verify(mockCommandObserver, atLeastOnce()).onChanged(commandCaptor.capture())
        val commands = commandCaptor.allValues
        assertFalse(
            "LaunchInputScreen command should NOT be triggered when preference is toggled",
            commands.any { it is Command.LaunchInputScreen },
        )
    }

    @Test
    fun whenInputScreenEnabledAndSwitchToNewTabOpenedFromAnotherTabThenLaunchInputScreenCommandNotTriggered() = runTest {
        val initialTabId = "initial-tab"
        val initialTab = TabEntity(tabId = initialTabId, url = "https://example.com", title = "EX", skipHome = false, viewed = true, position = 0)
        val sourceTabId = "source-tab"
        val ntpTabId = "ntp-tab"
        val ntpTab = TabEntity(tabId = ntpTabId, url = null, title = "", skipHome = false, viewed = true, position = 0, sourceTabId = sourceTabId)
        whenever(mockTabRepository.getTab(initialTabId)).thenReturn(initialTab)
        whenever(mockTabRepository.getTab(ntpTabId)).thenReturn(ntpTab)
        flowSelectedTab.emit(initialTab)

        testee.loadData(tabId = ntpTabId, initialUrl = null, skipHome = false, isExternal = false)
        mockDuckAiFeatureStateInputScreenOpenAutomaticallyFlow.emit(true)

        flowSelectedTab.emit(ntpTab)

        verify(mockCommandObserver, atLeastOnce()).onChanged(commandCaptor.capture())
        val commands = commandCaptor.allValues
        assertFalse(
            "LaunchInputScreen command should NOT be triggered when switching to new tab that was opened from another tab",
            commands.any { it is Command.LaunchInputScreen },
        )
    }

    @Test
    fun whenInputScreenEnabledAndSwitchToNewTabNotOpenedFromAnotherTabThenLaunchInputScreenCommandTriggered() = runTest {
        val initialTabId = "initial-tab"
        val initialTab = TabEntity(tabId = initialTabId, url = "https://example.com", title = "EX", skipHome = false, viewed = true, position = 0)
        val ntpTabId = "ntp-tab"
        val ntpTab = TabEntity(tabId = ntpTabId, url = null, title = "", skipHome = false, viewed = true, position = 0, sourceTabId = null)
        whenever(mockTabRepository.getTab(initialTabId)).thenReturn(initialTab)
        whenever(mockTabRepository.getTab(ntpTabId)).thenReturn(ntpTab)
        flowSelectedTab.emit(initialTab)

        testee.loadData(tabId = ntpTabId, initialUrl = null, skipHome = false, isExternal = false)
        mockDuckAiFeatureStateInputScreenOpenAutomaticallyFlow.emit(true)

        flowSelectedTab.emit(ntpTab)

        verify(mockCommandObserver, atLeastOnce()).onChanged(commandCaptor.capture())
        val commands = commandCaptor.allValues
        assertTrue(
            "LaunchInputScreen command should be triggered when switching to new tab that was NOT opened from another tab",
            commands.any { it is Command.LaunchInputScreen },
        )
    }

    @Test
    fun whenInputScreenEnabledAndExternalIntentProcessingThenLaunchInputScreenCommandSuppressed() = runTest {
        val initialTabId = "initial-tab"
        val initialTab = TabEntity(tabId = initialTabId, url = "https://example.com", title = "EX", skipHome = false, viewed = true, position = 0)
        val ntpTabId = "ntp-tab"
        val ntpTab = TabEntity(tabId = ntpTabId, url = null, title = "", skipHome = false, viewed = true, position = 0)
        whenever(mockTabRepository.getTab(initialTabId)).thenReturn(initialTab)
        whenever(mockTabRepository.getTab(ntpTabId)).thenReturn(ntpTab)
        flowSelectedTab.emit(initialTab)

        testee.loadData(tabId = ntpTabId, initialUrl = null, skipHome = false, isExternal = false)
        mockDuckAiFeatureStateInputScreenOpenAutomaticallyFlow.emit(true)
        mockHasPendingTabLaunchFlow.emit(true)

        flowSelectedTab.emit(ntpTab)

        verify(mockCommandObserver, atLeastOnce()).onChanged(commandCaptor.capture())
        val commands = commandCaptor.allValues
        assertFalse(
            "LaunchInputScreen command should be suppressed when external intent processing is active",
            commands.any { it is Command.LaunchInputScreen },
        )
    }

    @Test
    fun whenInputScreenEnabledAndExternalIntentProcessingCompletedThenLaunchInputScreenCommandTriggered() = runTest {
        val initialTabId = "initial-tab"
        val initialTab = TabEntity(tabId = initialTabId, url = "https://example.com", title = "EX", skipHome = false, viewed = true, position = 0)
        val ntpTabId = "ntp-tab"
        val ntpTab = TabEntity(tabId = ntpTabId, url = null, title = "", skipHome = false, viewed = true, position = 0)
        whenever(mockTabRepository.getTab(initialTabId)).thenReturn(initialTab)
        whenever(mockTabRepository.getTab(ntpTabId)).thenReturn(ntpTab)
        flowSelectedTab.emit(initialTab)

        testee.loadData(tabId = ntpTabId, initialUrl = null, skipHome = false, isExternal = false)
        mockDuckAiFeatureStateInputScreenOpenAutomaticallyFlow.emit(true)
        mockHasPendingTabLaunchFlow.emit(true)

        // Switch to a new tab with no URL
        flowSelectedTab.emit(ntpTab)

        // Complete external intent processing
        mockHasPendingTabLaunchFlow.emit(false)

        verify(mockCommandObserver, atLeastOnce()).onChanged(commandCaptor.capture())
        val commands = commandCaptor.allValues
        assertTrue(
            "LaunchInputScreen command should be triggered when external intent processing completes",
            commands.any { it is Command.LaunchInputScreen },
        )
    }

    @Test
    fun whenInputScreenEnabledAndDuckAiOpenThenLaunchInputScreenCommandSuppressed() = runTest {
        val initialTabId = "initial-tab"
        val initialTab = TabEntity(tabId = initialTabId, url = "https://example.com", title = "EX", skipHome = false, viewed = true, position = 0)
        val ntpTabId = "ntp-tab"
        val ntpTab = TabEntity(tabId = ntpTabId, url = null, title = "", skipHome = false, viewed = true, position = 0)
        whenever(mockTabRepository.getTab(initialTabId)).thenReturn(initialTab)
        whenever(mockTabRepository.getTab(ntpTabId)).thenReturn(ntpTab)
        flowSelectedTab.emit(initialTab)

        testee.loadData(tabId = ntpTabId, initialUrl = null, skipHome = false, isExternal = false)
        mockDuckAiFeatureStateInputScreenOpenAutomaticallyFlow.emit(true)
        mockHasPendingDuckAiOpenFlow.emit(true)

        flowSelectedTab.emit(ntpTab)

        verify(mockCommandObserver, atLeastOnce()).onChanged(commandCaptor.capture())
        val commands = commandCaptor.allValues
        assertFalse(
            "LaunchInputScreen command should be suppressed when Duck.ai is opened",
            commands.any { it is Command.LaunchInputScreen },
        )
    }

    @Test
    fun whenInputScreenEnabledAndDuckAiClosedThenLaunchInputScreenCommandTriggered() = runTest {
        val initialTabId = "initial-tab"
        val initialTab = TabEntity(tabId = initialTabId, url = "https://example.com", title = "EX", skipHome = false, viewed = true, position = 0)
        val ntpTabId = "ntp-tab"
        val ntpTab = TabEntity(tabId = ntpTabId, url = null, title = "", skipHome = false, viewed = true, position = 0)
        whenever(mockTabRepository.getTab(initialTabId)).thenReturn(initialTab)
        whenever(mockTabRepository.getTab(ntpTabId)).thenReturn(ntpTab)
        flowSelectedTab.emit(initialTab)

        testee.loadData(tabId = ntpTabId, initialUrl = null, skipHome = false, isExternal = false)
        mockDuckAiFeatureStateInputScreenOpenAutomaticallyFlow.emit(true)
        mockHasPendingDuckAiOpenFlow.emit(true)

        // Switch to a new tab with no URL
        flowSelectedTab.emit(ntpTab)

        // Close Duck.ai
        mockHasPendingDuckAiOpenFlow.emit(false)

        verify(mockCommandObserver, atLeastOnce()).onChanged(commandCaptor.capture())
        val commands = commandCaptor.allValues
        assertTrue(
            "LaunchInputScreen command should be triggered when Duck.ai is closed",
            commands.any { it is Command.LaunchInputScreen },
        )
    }

    @Test
    fun whenEvaluateSerpLogoStateCalledWithDuckDuckGoUrlAndFeatureEnabledThenExtractSerpLogoCommandIssued() {
        whenever(mockSerpEasterEggLogoToggles.feature()).thenReturn(mockEnabledToggle)
        val ddgUrl = "https://duckduckgo.com/?q=test"
        val webViewNavState = WebViewNavigationState(mockStack, 100)

        testee.pageFinished(webViewNavState, ddgUrl)

        verify(mockCommandObserver, atLeastOnce()).onChanged(commandCaptor.capture())
        val commands = commandCaptor.allValues
        assertTrue(
            "ExtractSerpLogo command should be issued when SERP logos feature is enabled and URL is DuckDuckGo query",
            commands.any { it is Command.ExtractSerpLogo && it.currentUrl == ddgUrl },
        )
    }

    @Test
    fun whenEvaluateSerpLogoStateCalledWithDuckDuckGoUrlAndFeatureDisabledThenExtractSerpLogoCommandNotIssued() {
        whenever(mockSerpEasterEggLogoToggles.feature()).thenReturn(mockDisabledToggle)
        val ddgUrl = "https://duckduckgo.com/?q=test"
        val webViewNavState = WebViewNavigationState(mockStack, 100)

        testee.pageFinished(webViewNavState, ddgUrl)

        val commands = commandCaptor.allValues
        assertFalse(
            "ExtractSerpLogo command should NOT be issued when SERP logos feature is disabled",
            commands.any { it is Command.ExtractSerpLogo },
        )
    }

    @Test
    fun whenEvaluateSerpLogoStateCalledWithNonDuckDuckGoUrlAndFeatureEnabledThenExtractSerpLogoCommandNotIssued() {
        whenever(mockSerpEasterEggLogoToggles.feature()).thenReturn(mockEnabledToggle)
        val nonDdgUrl = "https://example.com/search?q=test"
        val webViewNavState = WebViewNavigationState(mockStack, 100)

        testee.pageFinished(webViewNavState, nonDdgUrl)

        val commands = commandCaptor.allValues
        assertFalse(
            "ExtractSerpLogo command should NOT be issued for non-DuckDuckGo URLs even when feature is enabled",
            commands.any { it is Command.ExtractSerpLogo },
        )
    }

    @Test
    fun whenEvaluateSerpLogoStateCalledWithNonDuckDuckGoUrlAndFeatureEnabledThenSerpLogoIsCleared() {
        whenever(mockSerpEasterEggLogoToggles.feature()).thenReturn(mockEnabledToggle)
        val nonDdgUrl = "https://example.com/search?q=test"
        val webViewNavState = WebViewNavigationState(mockStack, 100)

        testee.omnibarViewState.value = omnibarViewState().copy(serpLogo = SerpLogo.EasterEgg("some-logo-url"))
        testee.pageFinished(webViewNavState, nonDdgUrl)

        assertNull("SERP logo should be cleared when navigating to non-DuckDuckGo URL", omnibarViewState().serpLogo)
    }

    private fun aCredential(): LoginCredentials {
        return LoginCredentials(domain = null, username = null, password = null)
    }

    private fun assertShowHistoryCommandSent(expectedStackSize: Int) {
        assertCommandIssued<ShowBackNavigationHistory> {
            assertEquals(expectedStackSize, history.size)
        }
    }

    private fun buildNavigationHistoryStack(stackSize: Int) {
        val history = mutableListOf<NavigationHistoryEntry>()
        for (i in 0 until stackSize) {
            history.add(NavigationHistoryEntry(url = "$i.example.com"))
        }

        testee.navigationStateChanged(buildWebNavigation(navigationHistory = history))
    }

    private fun givenCustomHeadersProviderReturnsGpcHeader() {
        fakeCustomHeadersPlugin.headers = mapOf(GPC_HEADER to GPC_HEADER_VALUE)
    }

    private fun givenCustomHeadersProviderReturnsNoHeaders() {
        fakeCustomHeadersPlugin.headers = emptyMap()
    }

    private fun givenCustomHeadersProviderReturnsAndroidFeaturesHeader() {
        fakeCustomHeadersPlugin.headers = mapOf(X_DUCKDUCKGO_ANDROID_HEADER to "TEST_VALUE")
    }

    private suspend fun givenFireButtonPulsing() {
        whenever(mockExtendedOnboardingFeatureToggles.noBrowserCtas()).thenReturn(mockEnabledToggle)
        whenever(mockUserStageStore.getUserAppStage()).thenReturn(AppStage.DAX_ONBOARDING)
        dismissedCtaDaoChannel.send(listOf(DismissedCta(DAX_DIALOG_TRACKERS_FOUND)))
    }

    private inline fun <reified T : Command> assertCommandIssued(instanceAssertions: T.() -> Unit = {}) {
        verify(mockCommandObserver, atLeastOnce()).onChanged(commandCaptor.capture())
        val issuedCommand = commandCaptor.allValues.find { it is T }
        assertNotNull(issuedCommand)
        (issuedCommand as T).apply { instanceAssertions() }
    }

    private inline fun <reified T : Command> assertCommandNotIssued() {
        val defaultMockingDetails = DefaultMockingDetails(mockCommandObserver)
        if (defaultMockingDetails.invocations.isNotEmpty()) {
            verify(mockCommandObserver, atLeastOnce()).onChanged(commandCaptor.capture())
            val issuedCommand = commandCaptor.allValues.find { it is T }
            assertNull(issuedCommand)
        }
    }

    private inline fun <reified T : Command> assertCommandIssuedTimes(times: Int) {
        if (times == 0) {
            assertCommandNotIssued<T>()
        } else {
            verify(mockCommandObserver, atLeastOnce()).onChanged(commandCaptor.capture())
            val timesIssued = commandCaptor.allValues.count { it is T }
            assertEquals(times, timesIssued)
        }
    }

    private fun givenInvalidatedGlobalLayout() {
        testee.globalLayoutState.value = GlobalLayoutViewState.Invalidated
    }

    private fun givenOneActiveTabSelected() {
        selectedTabLiveData.value = TabEntity("TAB_ID", "https://example.com", "", skipHome = false, viewed = true, position = 0)
        testee.loadData("TAB_ID", "https://example.com", false, false)
    }

    private fun givenFireproofWebsiteDomain(vararg fireproofWebsitesDomain: String) {
        fireproofWebsitesDomain.forEach {
            fireproofWebsiteDao.insert(FireproofWebsiteEntity(domain = it))
        }
    }

    private fun givenLoginDetected(domain: String) = LoginDetected(authLoginDomain = "", forwardedToDomain = domain)

    private fun givenCurrentSite(domain: String): Site {
        val site: Site = mock()
        whenever(site.url).thenReturn(domain)
        whenever(site.nextUrl).thenReturn(domain)
        whenever(site.uri).thenReturn(Uri.parse(domain))
        whenever(site.realBrokenSiteContext).thenReturn(mockBrokenSiteContext)
        val siteLiveData = MutableLiveData<Site>()
        siteLiveData.value = site
        whenever(mockTabRepository.retrieveSiteData("TAB_ID")).thenReturn(siteLiveData)
        testee.loadData("TAB_ID", domain, false, false)

        return site
    }

    private fun givenRemoteMessagingModel(
        remoteMessagingRepository: RemoteMessagingRepository,
        pixel: Pixel,
        dispatchers: DispatcherProvider,
    ) = RemoteMessagingModel(remoteMessagingRepository, pixel, dispatchers)

    private fun setBrowserShowing(isBrowsing: Boolean) {
        testee.browserViewState.value = browserViewState().copy(browserShowing = isBrowsing)
    }

    private fun setDesktopBrowsingMode(desktopBrowsingMode: Boolean) {
        testee.browserViewState.value = browserViewState().copy(isDesktopBrowsingMode = desktopBrowsingMode)
    }

    private fun setCta(cta: Cta) {
        testee.ctaViewState.value = ctaViewState().copy(cta = cta)
    }

    private fun aTabEntity(id: String): TabEntity {
        return TabEntity(tabId = id, position = 0)
    }

    private fun loadTabWithId(tabId: String) {
        testee.loadData(tabId, initialUrl = null, skipHome = false, isExternal = false)
    }

    private fun loadUrl(
        url: String?,
        title: String? = null,
        isBrowserShowing: Boolean = true,
    ) = runTest {
        whenever(mockDuckPlayer.observeUserPreferences()).thenReturn(flowOf(UserPreferences(false, Disabled)))

        setBrowserShowing(isBrowserShowing)
        testee.navigationStateChanged(buildWebNavigation(originalUrl = url, currentUrl = url, title = title))
    }

    @Suppress("SameParameterValue")
    private fun updateUrl(
        originalUrl: String?,
        currentUrl: String?,
        isBrowserShowing: Boolean,
    ) = runTest {
        whenever(mockDuckPlayer.isSimulatedYoutubeNoCookie(anyUri())).thenReturn(false)
        setBrowserShowing(isBrowserShowing)
        testee.navigationStateChanged(buildWebNavigation(originalUrl = originalUrl, currentUrl = currentUrl))
    }

    @Suppress("SameParameterValue")
    private fun onProgressChanged(
        url: String?,
        newProgress: Int,
    ) {
        testee.navigationStateChanged(buildWebNavigation(originalUrl = url, currentUrl = url, progress = newProgress))
    }

    private fun overrideUrl(
        url: String,
        isBrowserShowing: Boolean = true,
    ) {
        setBrowserShowing(isBrowserShowing)
        testee.willOverrideUrl(newUrl = url)
    }

    private fun setupNavigation(
        skipHome: Boolean = false,
        isBrowsing: Boolean,
        isMaliciousSiteBlocked: Boolean = false,
        canGoForward: Boolean = false,
        canGoBack: Boolean = false,
        stepsToPreviousPage: Int = 0,
    ) {
        testee.skipHome = skipHome
        setBrowserShowing(isBrowsing)
        setMaliciousSiteBlocked(isMaliciousSiteBlocked)
        val nav = buildWebNavigation(canGoForward = canGoForward, canGoBack = canGoBack, stepsToPreviousPage = stepsToPreviousPage)
        testee.navigationStateChanged(nav)
    }

    private fun setMaliciousSiteBlocked(isMaliciousSiteBlocked: Boolean) {
        testee.browserViewState.value = browserViewState().copy(maliciousSiteBlocked = isMaliciousSiteBlocked)
    }

    private fun captureCommands(): KArgumentCaptor<Command> {
        verify(mockCommandObserver, atLeastOnce()).onChanged(commandCaptor.capture())
        return commandCaptor
    }

    private fun clearAccessibilitySettings() {
        context.getSharedPreferences(AccessibilitySettingsSharedPreferences.FILENAME, Context.MODE_PRIVATE).edit().clear().commit()
    }

    private fun buildWebNavigation(
        currentUrl: String? = null,
        originalUrl: String? = null,
        title: String? = null,
        canGoForward: Boolean = false,
        canGoBack: Boolean = false,
        stepsToPreviousPage: Int = 0,
        progress: Int? = null,
        navigationHistory: List<NavigationHistoryEntry> = emptyList(),
    ): WebNavigationState {
        val nav: WebNavigationState = mock()
        whenever(nav.originalUrl).thenReturn(originalUrl)
        whenever(nav.currentUrl).thenReturn(currentUrl)
        whenever(nav.title).thenReturn(title)
        whenever(nav.canGoForward).thenReturn(canGoForward)
        whenever(nav.canGoBack).thenReturn(canGoBack)
        whenever(nav.stepsToPreviousPage).thenReturn(stepsToPreviousPage)
        whenever(nav.progress).thenReturn(progress)
        whenever(nav.navigationHistory).thenReturn(navigationHistory)
        return nav
    }

    private fun buildFileChooserParams(
        acceptTypes: Array<String>,
        captureEnabled: Boolean = false,
    ): FileChooserParams {
        return object : FileChooserParams() {
            override fun getAcceptTypes(): Array<String> = acceptTypes
            override fun getMode(): Int = 0
            override fun isCaptureEnabled(): Boolean = captureEnabled
            override fun getTitle(): CharSequence? = null
            override fun getFilenameHint(): String? = null
            override fun createIntent(): Intent = Intent()
        }
    }

    private fun privacyShieldState() = testee.privacyShieldViewState.value!!
    private fun ctaViewState() = testee.ctaViewState.value!!
    private fun browserViewState() = testee.browserViewState.value!!
    private fun omnibarViewState() = testee.omnibarViewState.value!!
    private fun loadingViewState() = testee.loadingViewState.value!!
    private fun autoCompleteViewState() = testee.autoCompleteViewState.value!!
    private fun findInPageViewState() = testee.findInPageViewState.value!!
    private fun globalLayoutViewState() = testee.globalLayoutState.value!!
    private fun browserGlobalLayoutViewState() = testee.globalLayoutState.value!! as GlobalLayoutViewState.Browser
    private fun accessibilityViewState() = testee.accessibilityViewState.value!!

    fun anyUri(): Uri = any()

    class FakeCapabilityChecker(var enabled: Boolean) : AutofillCapabilityChecker {
        override suspend fun isAutofillEnabledByConfiguration(url: String) = enabled
        override suspend fun canInjectCredentialsToWebView(url: String) = enabled
        override suspend fun canSaveCredentialsFromWebView(url: String) = enabled
        override suspend fun canGeneratePasswordFromWebView(url: String) = enabled
        override suspend fun canAccessCredentialManagementScreen() = enabled
    }

    class FakePluginPoint(val plugin: FakePrivacyProtectionTogglePlugin) : PluginPoint<PrivacyProtectionTogglePlugin> {
        override fun getPlugins(): Collection<PrivacyProtectionTogglePlugin> {
            return listOf(plugin)
        }
    }

    class FakePrivacyProtectionTogglePlugin : PrivacyProtectionTogglePlugin {
        var toggleOff = 0
        var toggleOn = 0

        override suspend fun onToggleOff(origin: PrivacyToggleOrigin) {
            toggleOff++
        }

        override suspend fun onToggleOn(origin: PrivacyToggleOrigin) {
            toggleOn++
        }
    }

    class FakeCustomHeadersProvider(var headers: Map<String, String>) : CustomHeadersProvider {
        override fun getCustomHeaders(url: String): Map<String, String> {
            return headers
        }
    }
}<|MERGE_RESOLUTION|>--- conflicted
+++ resolved
@@ -568,9 +568,6 @@
     private val mockSiteHttpErrorHandler: HttpCodeSiteErrorHandler = mock()
     private val mockSubscriptionsJSHelper: SubscriptionsJSHelper = mock()
     private val mockReactivateUsersExperiment: ReactivateUsersExperiment = mock()
-<<<<<<< HEAD
-    private val tabManager: TabManager = mock()
-=======
     private val mockOnboardingHomeScreenWidgetToggles: OnboardingHomeScreenWidgetToggles = mock()
     private val mockRebrandingFeatureToggle: SubscriptionRebrandingFeatureToggle = mock()
     private val tabManager: TabManager = mock()
@@ -595,7 +592,6 @@
 
     private val EXAMPLE_URL = "http://example.com"
     private val SHORT_EXAMPLE_URL = "example.com"
->>>>>>> 2e5565a8
 
     private val selectedTab = TabEntity("TAB_ID", EXAMPLE_URL, position = 0, sourceTabId = "TAB_ID_SOURCE")
     private val flowSelectedTab = MutableStateFlow(selectedTab)
@@ -807,10 +803,6 @@
             siteErrorHandler = mockSiteErrorHandler,
             siteHttpErrorHandler = mockSiteHttpErrorHandler,
             subscriptionsJSHelper = mockSubscriptionsJSHelper,
-<<<<<<< HEAD
-            onboardingDesignExperimentToggles = fakeOnboardingDesignExperimentToggles,
-            tabManager = tabManager,
-=======
             onboardingDesignExperimentManager = mockOnboardingDesignExperimentManager,
             tabManager = tabManager,
             addressDisplayFormatter = mockAddressDisplayFormatter,
@@ -818,7 +810,6 @@
             serpEasterEggLogosToggles = mockSerpEasterEggLogoToggles,
             nonHttpAppLinkChecker = nonHttpAppLinkChecker,
             externalIntentProcessingState = mockExternalIntentProcessingState,
->>>>>>> 2e5565a8
         )
 
         testee.loadData("abc", null, false, false)
