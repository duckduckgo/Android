--- conflicted
+++ resolved
@@ -4014,7 +4014,19 @@
     }
 
     @Test
-<<<<<<< HEAD
+    fun whenMessageReceivedThenSetLinkOpenedInNewTabToTrue() {
+        assertFalse(testee.linkOpenedInNewTab())
+        testee.onMessageReceived()
+        assertTrue(testee.linkOpenedInNewTab())
+    }
+
+    @Test
+    fun whenPageChangedThenSetLinkOpenedInNewTabToFalse() {
+        testee.onMessageReceived()
+        loadUrl(url = "www.example.com", isBrowserShowing = true)
+        assertFalse(testee.linkOpenedInNewTab())
+    }
+    @Test
     fun whenUserLongPressedBackOnEmptyStackBrowserNotShowingThenShowHistoryCommandNotSent() {
         setBrowserShowing(false)
         testee.onUserLongPressedBack()
@@ -4062,19 +4074,6 @@
         }
 
         testee.navigationStateChanged(buildWebNavigation(navigationHistory = history))
-=======
-    fun whenMessageReceivedThenSetLinkOpenedInNewTabToTrue() {
-        assertFalse(testee.linkOpenedInNewTab())
-        testee.onMessageReceived()
-        assertTrue(testee.linkOpenedInNewTab())
-    }
-
-    @Test
-    fun whenPageChangedThenSetLinkOpenedInNewTabToFalse() {
-        testee.onMessageReceived()
-        loadUrl(url = "www.example.com", isBrowserShowing = true)
-        assertFalse(testee.linkOpenedInNewTab())
->>>>>>> 7cf58ac5
     }
 
     private fun givenUrlCanUseGpc() {
