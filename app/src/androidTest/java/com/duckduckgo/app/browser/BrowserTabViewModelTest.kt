/*
 * Copyright (c) 2017 DuckDuckGo
 *
 * Licensed under the Apache License, Version 2.0 (the "License");
 * you may not use this file except in compliance with the License.
 * You may obtain a copy of the License at
 *
 *     http://www.apache.org/licenses/LICENSE-2.0
 *
 * Unless required by applicable law or agreed to in writing, software
 * distributed under the License is distributed on an "AS IS" BASIS,
 * WITHOUT WARRANTIES OR CONDITIONS OF ANY KIND, either express or implied.
 * See the License for the specific language governing permissions and
 * limitations under the License.
 */

package com.duckduckgo.app.browser

import android.net.Uri
import android.view.MenuItem
import android.view.View
import android.webkit.GeolocationPermissions
import android.webkit.HttpAuthHandler
import android.webkit.WebView
import androidx.arch.core.executor.testing.InstantTaskExecutorRule
import androidx.lifecycle.MutableLiveData
import androidx.lifecycle.Observer
import androidx.room.Room
import androidx.test.platform.app.InstrumentationRegistry.getInstrumentation
import com.duckduckgo.app.CoroutineTestRule
import com.duckduckgo.app.InstantSchedulersRule
import com.duckduckgo.app.ValueCaptorObserver
import com.duckduckgo.app.autocomplete.api.AutoComplete.AutoCompleteResult
import com.duckduckgo.app.autocomplete.api.AutoComplete.AutoCompleteSuggestion.AutoCompleteBookmarkSuggestion
import com.duckduckgo.app.autocomplete.api.AutoComplete.AutoCompleteSuggestion.AutoCompleteSearchSuggestion
import com.duckduckgo.app.autocomplete.api.AutoCompleteApi
import com.duckduckgo.app.autocomplete.api.AutoCompleteService
import com.duckduckgo.app.bookmarks.db.BookmarkEntity
import com.duckduckgo.app.bookmarks.db.BookmarksDao
import com.duckduckgo.app.browser.BrowserTabViewModel.Command
import com.duckduckgo.app.browser.BrowserTabViewModel.Command.Navigate
import com.duckduckgo.app.browser.LongPressHandler.RequiredAction.DownloadFile
import com.duckduckgo.app.browser.LongPressHandler.RequiredAction.OpenInNewTab
import com.duckduckgo.app.browser.addtohome.AddToHomeCapabilityDetector
import com.duckduckgo.app.browser.downloader.FileDownloader
import com.duckduckgo.app.browser.favicon.FaviconDownloader
import com.duckduckgo.app.browser.logindetection.LoginDetected
import com.duckduckgo.app.browser.logindetection.NavigationAwareLoginDetector
import com.duckduckgo.app.browser.logindetection.NavigationEvent.LoginAttempt
import com.duckduckgo.app.browser.model.BasicAuthenticationCredentials
import com.duckduckgo.app.browser.model.BasicAuthenticationRequest
import com.duckduckgo.app.browser.model.LongPressTarget
import com.duckduckgo.app.browser.omnibar.OmnibarEntryConverter
import com.duckduckgo.app.browser.session.WebViewSessionStorage
import com.duckduckgo.app.cta.db.DismissedCtaDao
import com.duckduckgo.app.cta.model.CtaId
import com.duckduckgo.app.cta.model.DismissedCta
import com.duckduckgo.app.cta.ui.*
import com.duckduckgo.app.fire.fireproofwebsite.data.FireproofWebsiteDao
import com.duckduckgo.app.fire.fireproofwebsite.data.FireproofWebsiteEntity
import com.duckduckgo.app.fire.fireproofwebsite.data.FireproofWebsiteRepository
import com.duckduckgo.app.global.db.AppDatabase
import com.duckduckgo.app.global.events.db.UserEventEntity
import com.duckduckgo.app.global.events.db.UserEventKey
import com.duckduckgo.app.global.events.db.UserEventsStore
import com.duckduckgo.app.global.install.AppInstallStore
import com.duckduckgo.app.global.model.Site
import com.duckduckgo.app.global.model.SiteFactory
import com.duckduckgo.app.global.useourapp.UseOurAppDetector
import com.duckduckgo.app.global.useourapp.UseOurAppDetector.Companion.USE_OUR_APP_DOMAIN
import com.duckduckgo.app.global.useourapp.UseOurAppDetector.Companion.USE_OUR_APP_SHORTCUT_URL
import com.duckduckgo.app.location.GeoLocationPermissions
import com.duckduckgo.app.location.data.LocationPermissionEntity
import com.duckduckgo.app.location.data.LocationPermissionType
import com.duckduckgo.app.location.data.LocationPermissionsDao
import com.duckduckgo.app.location.data.LocationPermissionsRepository
import com.duckduckgo.app.notification.db.NotificationDao
import com.duckduckgo.app.notification.model.UseOurAppNotification
import com.duckduckgo.app.onboarding.store.AppStage
import com.duckduckgo.app.onboarding.store.OnboardingStore
import com.duckduckgo.app.onboarding.store.UserStageStore
import com.duckduckgo.app.privacy.db.NetworkLeaderboardDao
import com.duckduckgo.app.privacy.db.UserWhitelistDao
import com.duckduckgo.app.privacy.model.PrivacyGrade
import com.duckduckgo.app.privacy.model.PrivacyPractices
import com.duckduckgo.app.privacy.model.TestEntity
import com.duckduckgo.app.privacy.model.UserWhitelistedDomain
import com.duckduckgo.app.runBlocking
import com.duckduckgo.app.settings.db.SettingsDataStore
import com.duckduckgo.app.statistics.Variant
import com.duckduckgo.app.statistics.VariantManager
import com.duckduckgo.app.statistics.VariantManager.Companion.DEFAULT_VARIANT
import com.duckduckgo.app.statistics.api.StatisticsUpdater
import com.duckduckgo.app.statistics.pixels.Pixel
import com.duckduckgo.app.surrogates.SurrogateResponse
import com.duckduckgo.app.survey.db.SurveyDao
import com.duckduckgo.app.survey.model.Survey
import com.duckduckgo.app.tabs.model.TabEntity
import com.duckduckgo.app.tabs.model.TabRepository
import com.duckduckgo.app.trackerdetection.EntityLookup
import com.duckduckgo.app.trackerdetection.model.TrackingEvent
import com.duckduckgo.app.usage.search.SearchCountDao
import com.duckduckgo.app.widget.ui.WidgetCapabilities
import com.nhaarman.mockitokotlin2.*
import io.reactivex.Observable
import io.reactivex.Single
import kotlinx.coroutines.ExperimentalCoroutinesApi
import kotlinx.coroutines.runBlocking
import kotlinx.coroutines.test.runBlockingTest
import org.junit.After
import org.junit.Assert
import org.junit.Assert.*
import org.junit.Before
import org.junit.Rule
import org.junit.Test
import org.mockito.*
import org.mockito.ArgumentMatchers.anyString
import org.mockito.Mockito.never
import org.mockito.Mockito.verify
import java.util.concurrent.TimeUnit

@ExperimentalCoroutinesApi
class BrowserTabViewModelTest {

    @get:Rule
    var instantTaskExecutorRule = InstantTaskExecutorRule()

    @get:Rule
    val schedulers = InstantSchedulersRule()

    @ExperimentalCoroutinesApi
    @get:Rule
    var coroutineRule = CoroutineTestRule()

    @Mock
    private lateinit var mockEntityLookup: EntityLookup

    @Mock
    private lateinit var mockNetworkLeaderboardDao: NetworkLeaderboardDao

    @Mock
    private lateinit var mockStatisticsUpdater: StatisticsUpdater

    @Mock
    private lateinit var mockCommandObserver: Observer<Command>

    @Mock
    private lateinit var mockPrivacyPractices: PrivacyPractices

    @Mock
    private lateinit var mockSettingsStore: SettingsDataStore

    @Mock
    private lateinit var mockBookmarksDao: BookmarksDao

    @Mock
    private lateinit var mockLongPressHandler: LongPressHandler

    @Mock
    private lateinit var mockOmnibarConverter: OmnibarEntryConverter

    @Mock
    private lateinit var mockTabsRepository: TabRepository

    @Mock
    private lateinit var webViewSessionStorage: WebViewSessionStorage

    @Mock
    private lateinit var mockFaviconDownloader: FaviconDownloader

    @Mock
    private lateinit var mockAddToHomeCapabilityDetector: AddToHomeCapabilityDetector

    @Mock
    private lateinit var mockSurveyDao: SurveyDao

    @Mock
    private lateinit var mockDismissedCtaDao: DismissedCtaDao

    @Mock
    private lateinit var mockSearchCountDao: SearchCountDao

    @Mock
    private lateinit var mockAppInstallStore: AppInstallStore

    @Mock
    private lateinit var mockVariantManager: VariantManager

    @Mock
    private lateinit var mockPixel: Pixel

    @Mock
    private lateinit var mockOnboardingStore: OnboardingStore

    @Mock
    private lateinit var mockAutoCompleteService: AutoCompleteService

    @Mock
    private lateinit var mockWidgetCapabilities: WidgetCapabilities

    @Mock
    private lateinit var mockUserStageStore: UserStageStore

    @Mock
    private lateinit var mockUserWhitelistDao: UserWhitelistDao

    @Mock
    private lateinit var mockNavigationAwareLoginDetector: NavigationAwareLoginDetector

    @Mock
    private lateinit var mockUserEventsStore: UserEventsStore

    @Mock
    private lateinit var mockNotificationDao: NotificationDao

    @Mock
    private lateinit var mockFileDownloader: FileDownloader

    @Mock
    private lateinit var geoLocationPermissions: GeoLocationPermissions

    private lateinit var mockAutoCompleteApi: AutoCompleteApi

    private lateinit var ctaViewModel: CtaViewModel

    @Captor
    private lateinit var commandCaptor: ArgumentCaptor<Command>

    private lateinit var db: AppDatabase

    private lateinit var testee: BrowserTabViewModel

    private lateinit var fireproofWebsiteDao: FireproofWebsiteDao

    private lateinit var locationPermissionsDao: LocationPermissionsDao

    private val selectedTabLiveData = MutableLiveData<TabEntity>()

    private val loginEventLiveData = MutableLiveData<LoginDetected>()

    @Before
    fun before() {
        MockitoAnnotations.initMocks(this)

        db = Room.inMemoryDatabaseBuilder(getInstrumentation().targetContext, AppDatabase::class.java)
            .allowMainThreadQueries()
            .build()
        fireproofWebsiteDao = db.fireproofWebsiteDao()
        locationPermissionsDao = db.locationPermissionsDao()

        mockAutoCompleteApi = AutoCompleteApi(mockAutoCompleteService, mockBookmarksDao)

        ctaViewModel = CtaViewModel(
            mockAppInstallStore,
            mockPixel,
            mockSurveyDao,
            mockWidgetCapabilities,
            mockDismissedCtaDao,
            mockUserWhitelistDao,
            mockVariantManager,
            mockSettingsStore,
            mockOnboardingStore,
            mockUserStageStore,
            mockUserEventsStore,
            UseOurAppDetector(mockUserEventsStore),
            coroutineRule.testDispatcherProvider
        )

        val siteFactory = SiteFactory(mockPrivacyPractices, mockEntityLookup)

        whenever(mockOmnibarConverter.convertQueryToUrl(any(), any())).thenReturn("duckduckgo.com")
        whenever(mockVariantManager.getVariant()).thenReturn(DEFAULT_VARIANT)
        whenever(mockTabsRepository.liveSelectedTab).thenReturn(selectedTabLiveData)
        whenever(mockNavigationAwareLoginDetector.loginEventLiveData).thenReturn(loginEventLiveData)
        whenever(mockTabsRepository.retrieveSiteData(any())).thenReturn(MutableLiveData())
        whenever(mockPrivacyPractices.privacyPracticesFor(any())).thenReturn(PrivacyPractices.UNKNOWN)
        whenever(mockAppInstallStore.installTimestamp).thenReturn(System.currentTimeMillis() - TimeUnit.DAYS.toMillis(1))
        whenever(mockUserWhitelistDao.contains(anyString())).thenReturn(false)

        testee = BrowserTabViewModel(
            statisticsUpdater = mockStatisticsUpdater,
            queryUrlConverter = mockOmnibarConverter,
            duckDuckGoUrlDetector = DuckDuckGoUrlDetector(),
            siteFactory = siteFactory,
            tabRepository = mockTabsRepository,
            userWhitelistDao = mockUserWhitelistDao,
            networkLeaderboardDao = mockNetworkLeaderboardDao,
            autoComplete = mockAutoCompleteApi,
            appSettingsPreferencesStore = mockSettingsStore,
            bookmarksDao = mockBookmarksDao,
            longPressHandler = mockLongPressHandler,
            webViewSessionStorage = webViewSessionStorage,
            specialUrlDetector = SpecialUrlDetectorImpl(),
            faviconDownloader = mockFaviconDownloader,
            addToHomeCapabilityDetector = mockAddToHomeCapabilityDetector,
            ctaViewModel = ctaViewModel,
            searchCountDao = mockSearchCountDao,
            pixel = mockPixel,
            dispatchers = coroutineRule.testDispatcherProvider,
            fireproofWebsiteRepository = FireproofWebsiteRepository(fireproofWebsiteDao, coroutineRule.testDispatcherProvider),
            locationPermissionsRepository = LocationPermissionsRepository(locationPermissionsDao, coroutineRule.testDispatcherProvider),
            geoLocationPermissions = geoLocationPermissions,
            navigationAwareLoginDetector = mockNavigationAwareLoginDetector,
            userEventsStore = mockUserEventsStore,
            notificationDao = mockNotificationDao,
            useOurAppDetector = UseOurAppDetector(mockUserEventsStore),
            variantManager = mockVariantManager,
            fileDownloader = mockFileDownloader
        )

        testee.loadData("abc", null, false)
        testee.command.observeForever(mockCommandObserver)
    }

    @ExperimentalCoroutinesApi
    @After
    fun after() {
        testee.onCleared()
        db.close()
        testee.command.removeObserver(mockCommandObserver)
    }

    @Test
    fun whenSearchUrlSharedThenAtbAndSourceParametersAreRemoved() {
        loadUrl("https://duckduckgo.com/?q=test&atb=v117-1&t=ddg_test")
        testee.onShareSelected()
        verify(mockCommandObserver, atLeastOnce()).onChanged(commandCaptor.capture())
        assertTrue(commandCaptor.lastValue is Command.ShareLink)

        val shareLink = commandCaptor.lastValue as Command.ShareLink
        assertEquals("https://duckduckgo.com/?q=test", shareLink.url)
    }

    @Test
    fun whenNonSearchUrlSharedThenUrlIsUnchanged() {
        val url = "https://duckduckgo.com/about?atb=v117-1&t=ddg_test"
        loadUrl(url)
        testee.onShareSelected()
        verify(mockCommandObserver, atLeastOnce()).onChanged(commandCaptor.capture())
        assertTrue(commandCaptor.lastValue is Command.ShareLink)

        val shareLink = commandCaptor.lastValue as Command.ShareLink
        assertEquals(url, shareLink.url)
    }

    @Test
    fun whenOpenInNewBackgroundRequestedThenTabRepositoryUpdatedAndCommandIssued() = coroutineRule.runBlocking {
        val url = "http://www.example.com"
        testee.openInNewBackgroundTab(url)

        verify(mockCommandObserver, atLeastOnce()).onChanged(commandCaptor.capture())
        assertTrue(commandCaptor.lastValue is Command.OpenInNewBackgroundTab)

        verify(mockTabsRepository).addNewTabAfterExistingTab(url, "abc")
    }

    @Test
    fun whenViewBecomesVisibleAndHomeShowingAndUserIsNotInUseOurAppOnboardingStageThenKeyboardShown() = coroutineRule.runBlocking {
        whenever(mockUserStageStore.getUserAppStage()).thenReturn(AppStage.ESTABLISHED)
        setBrowserShowing(false)

        testee.onViewVisible()
        verify(mockCommandObserver, atLeastOnce()).onChanged(commandCaptor.capture())
        assertTrue(commandCaptor.allValues.contains(Command.ShowKeyboard))
    }

    @Test
    fun whenViewBecomesVisibleAndHomeShowingAndUserIsInUseOurAppOnboardingStageThenKeyboardHidden() = coroutineRule.runBlocking {
        whenever(mockUserStageStore.getUserAppStage()).thenReturn(AppStage.USE_OUR_APP_ONBOARDING)
        setBrowserShowing(false)

        testee.onViewVisible()
        verify(mockCommandObserver, atLeastOnce()).onChanged(commandCaptor.capture())
        assertTrue(commandCaptor.allValues.contains(Command.HideKeyboard))
    }

    @Test
    fun whenViewBecomesVisibleAndBrowserShowingThenKeyboardHidden() {
        setBrowserShowing(true)
        testee.onViewVisible()
        verify(mockCommandObserver, atLeastOnce()).onChanged(commandCaptor.capture())
        assertTrue(commandCaptor.allValues.contains(Command.HideKeyboard))
    }

    @Test
    fun whenViewBecomesVisibleAndHomeShowingThenRefreshCtaIsCalled() {
        coroutineRule.runBlocking {
            setBrowserShowing(false)
            val observer = ValueCaptorObserver<BrowserTabViewModel.CtaViewState>()
            testee.ctaViewState.observeForever(observer)

            testee.onViewVisible()

            testee.ctaViewState.removeObserver(observer)
            assertTrue(observer.hasReceivedValue)
        }
    }

    @Test
    fun whenViewBecomesVisibleAndBrowserShowingThenRefreshCtaIsNotCalled() {
        coroutineRule.runBlocking {
            setBrowserShowing(true)
            val observer = ValueCaptorObserver<BrowserTabViewModel.CtaViewState>()
            testee.ctaViewState.observeForever(observer)

            testee.onViewVisible()

            testee.ctaViewState.removeObserver(observer)
            assertFalse(observer.hasReceivedValue)
        }
    }

    @Test
    fun whenInvalidatedGlobalLayoutRestoredThenErrorIsShown() {
        givenInvalidatedGlobalLayout()
        setBrowserShowing(true)
        testee.onViewResumed()
        assertCommandIssued<Command.ShowErrorWithAction>()
    }

    @Test
    fun whenSubmittedQueryHasWhitespaceItIsTrimmed() {
        whenever(mockOmnibarConverter.convertQueryToUrl("nytimes.com", null)).thenReturn("nytimes.com")
        testee.onUserSubmittedQuery(" nytimes.com ")
        assertEquals("nytimes.com", omnibarViewState().omnibarText)
    }

    @Test
    fun whenBrowsingAndUrlPresentThenAddBookmarkButtonEnabled() {
        loadUrl("www.example.com", isBrowserShowing = true)
        assertTrue(browserViewState().canAddBookmarks)
    }

    @Test
    fun whenBrowsingAndNoUrlThenAddBookmarkButtonDisabled() {
        loadUrl(null, isBrowserShowing = true)
        assertFalse(browserViewState().canAddBookmarks)
    }

    @Test
    fun whenNotBrowsingAndUrlPresentThenAddBookmarkButtonDisabled() {
        loadUrl("www.example.com", isBrowserShowing = false)
        assertFalse(browserViewState().canAddBookmarks)
    }

    @Test
    fun whenBookmarkEditedThenDaoIsUpdated() = coroutineRule.runBlocking {
        testee.editBookmark(0, "A title", "www.example.com")
        verify(mockBookmarksDao).update(BookmarkEntity(title = "A title", url = "www.example.com"))
    }

    @Test
    fun whenBookmarkAddedThenDaoIsUpdatedAndUserNotified() = coroutineRule.runBlocking {
        loadUrl("www.example.com", "A title")

        testee.onBookmarkAddRequested()
        verify(mockBookmarksDao).insert(BookmarkEntity(title = "A title", url = "www.example.com"))
        verify(mockCommandObserver, atLeastOnce()).onChanged(commandCaptor.capture())
        assertTrue(commandCaptor.lastValue is Command.ShowBookmarkAddedConfirmation)
    }

    @Test
    fun whenTrackerDetectedThenNetworkLeaderboardUpdated() {
        val networkEntity = TestEntity("Network1", "Network1", 10.0)
        val event = TrackingEvent("http://www.example.com", "http://www.tracker.com/tracker.js", emptyList(), networkEntity, false)
        testee.trackerDetected(event)
        verify(mockNetworkLeaderboardDao).incrementNetworkCount("Network1")
    }

    @Test
    fun whenEmptyInputQueryThenQueryNavigateCommandNotSubmittedToActivity() {
        testee.onUserSubmittedQuery("")
        verify(mockCommandObserver, never()).onChanged(commandCaptor.capture())
    }

    @Test
    fun whenBlankInputQueryThenQueryNavigateCommandNotSubmittedToActivity() {
        testee.onUserSubmittedQuery("     ")
        verify(mockCommandObserver, never()).onChanged(commandCaptor.capture())
    }

    @Test
    fun whenNonEmptyInputThenNavigateCommandSubmittedToActivity() {
        whenever(mockOmnibarConverter.convertQueryToUrl("foo", null)).thenReturn("foo.com")
        testee.onUserSubmittedQuery("foo")
        verify(mockCommandObserver, atLeastOnce()).onChanged(commandCaptor.capture())
        assertTrue(commandCaptor.lastValue is Navigate)
    }

    @Test
    fun whenInvalidatedGlobalLayoutAndNonEmptyInputThenOpenInNewTab() {
        givenOneActiveTabSelected()
        givenInvalidatedGlobalLayout()
        testee.onUserSubmittedQuery("foo")
        assertCommandIssued<Command.OpenInNewTab> {
            assertNull(sourceTabId)
        }
    }

    @Test
    fun whenInvalidatedGlobalLayoutAndNonEmptyInputThenCloseCurrentTab() {
        givenOneActiveTabSelected()
        givenInvalidatedGlobalLayout()

        testee.onUserSubmittedQuery("foo")

        coroutineRule.runBlocking {
            verify(mockTabsRepository).delete(selectedTabLiveData.value!!)
        }
    }

    @Test
    fun whenBrowsingAndUrlLoadedThenSiteVisitedEntryAddedToLeaderboardDao() = coroutineRule.runBlocking {
        loadUrl("http://example.com/abc", isBrowserShowing = true)
        verify(mockNetworkLeaderboardDao).incrementSitesVisited()
    }

    @Test
    fun whenBrowsingAndUrlClearedThenSiteVisitedEntryNotAddedToLeaderboardDao() {
        loadUrl(null, isBrowserShowing = true)
        verify(mockNetworkLeaderboardDao, never()).incrementSitesVisited()
    }

    @Test
    fun whenNotBrowsingAndUrlLoadedThenSiteVisitedEntryNotAddedToLeaderboardDao() {
        loadUrl("http://example.com/abc", isBrowserShowing = false)
        verify(mockNetworkLeaderboardDao, never()).incrementSitesVisited()
    }

    @Test
    fun whenBrowsingAndUrlLoadedThenUrlTitleAndOmnibarTextUpdatedToMatch() {
        val exampleUrl = "http://example.com/abc"
        val exampleTitle = "Title"
        loadUrl(exampleUrl, title = exampleTitle, isBrowserShowing = true)
        assertEquals(exampleUrl, testee.url)
        assertEquals(exampleUrl, omnibarViewState().omnibarText)
        assertEquals(exampleTitle, testee.title)
    }

    @Test
    fun whenNotBrowsingAndUrlLoadedThenUrlAndTitleNullAndOmnibarTextRemainsBlank() {
        loadUrl("http://example.com/abc", "Title", isBrowserShowing = false)
        assertEquals(null, testee.url)
        assertEquals("", omnibarViewState().omnibarText)
        assertEquals(null, testee.title)
    }

    @Test
    fun whenBrowsingAndUrlIsUpdatedThenUrlAndOmnibarTextUpdatedToMatch() {
        val originalUrl = "http://example.com/"
        val currentUrl = "http://example.com/current"
        loadUrl(originalUrl, isBrowserShowing = true)
        updateUrl(originalUrl, currentUrl, true)
        assertEquals(currentUrl, testee.url)
        assertEquals(currentUrl, omnibarViewState().omnibarText)
    }

    @Test
    fun whenNotBrowsingAndUrlIsUpdatedThenUrlAndOmnibarTextRemainUnchanged() {
        val originalUrl = "http://example.com/"
        val currentUrl = "http://example.com/current"
        loadUrl(originalUrl, isBrowserShowing = true)
        updateUrl(originalUrl, currentUrl, false)
        assertEquals(originalUrl, testee.url)
        assertEquals(originalUrl, omnibarViewState().omnibarText)
    }

    @Test
    fun whenBrowsingAndUrlLoadedWithQueryUrlThenOmnibarTextUpdatedToShowQuery() {
        val queryUrl = "http://duckduckgo.com?q=test"
        loadUrl(queryUrl, isBrowserShowing = true)
        assertEquals("test", omnibarViewState().omnibarText)
    }

    @Test
    fun whenNotBrowsingAndUrlLoadedWithQueryUrlThenOmnibarTextextRemainsBlank() {
        loadUrl("http://duckduckgo.com?q=test", isBrowserShowing = false)
        assertEquals("", omnibarViewState().omnibarText)
    }

    @Test
    fun whenViewModelNotifiedThatUrlGotFocusThenViewStateIsUpdated() = coroutineRule.runBlocking {
        testee.onOmnibarInputStateChanged("", true, hasQueryChanged = false)
        assertTrue(omnibarViewState().isEditing)
    }

    @Test
    fun whenViewModelNotifiedThatUrlLostFocusThenViewStateIsUpdated() {
        testee.onOmnibarInputStateChanged("", false, hasQueryChanged = false)
        assertFalse(omnibarViewState().isEditing)
    }

    @Test
    fun whenNoOmnibarTextEverEnteredThenViewStateHasEmptyString() {
        assertEquals("", omnibarViewState().omnibarText)
    }

    @Test
    fun whenDuckDuckGoUrlContainingQueryLoadedThenUrlRewrittenToContainQuery() {
        loadUrl("http://duckduckgo.com?q=test")
        assertEquals("test", omnibarViewState().omnibarText)
    }

    @Test
    fun whenDuckDuckGoUrlContainingQueryLoadedThenAtbRefreshed() {
        loadUrl("http://duckduckgo.com?q=test")
        verify(mockStatisticsUpdater).refreshSearchRetentionAtb()
    }

    @Test
    fun whenDuckDuckGoUrlNotContainingQueryLoadedThenFullUrlShown() {
        loadUrl("http://duckduckgo.com")
        assertEquals("http://duckduckgo.com", omnibarViewState().omnibarText)
    }

    @Test
    fun whenNonDuckDuckGoUrlLoadedThenFullUrlShown() {
        loadUrl("http://example.com")
        assertEquals("http://example.com", omnibarViewState().omnibarText)
    }

    @Test
    fun whenBrowsingAndViewModelGetsProgressUpdateThenViewStateIsUpdated() {
        setBrowserShowing(true)

        testee.progressChanged(50)
        assertEquals(50, loadingViewState().progress)
        assertEquals(true, loadingViewState().isLoading)

        testee.progressChanged(100)
        assertEquals(100, loadingViewState().progress)
        assertEquals(false, loadingViewState().isLoading)
    }

    @Test
    fun whenBrowsingAndViewModelGetsProgressUpdateLowerThan50ThenViewStateIsUpdatedTo50() {
        setBrowserShowing(true)

        testee.progressChanged(15)
        assertEquals(50, loadingViewState().progress)
        assertEquals(true, loadingViewState().isLoading)
    }

    @Test
    fun whenNotBrowserAndViewModelGetsProgressUpdateThenViewStateIsNotUpdated() {
        setBrowserShowing(false)
        testee.progressChanged(10)
        assertEquals(0, loadingViewState().progress)
        assertEquals(false, loadingViewState().isLoading)
    }

    @Test
    fun whenUrlClearedThenPrivacyGradeIsCleared() = coroutineRule.runBlocking {
        loadUrl("https://duckduckgo.com")
        assertNotNull(privacyGradeState().privacyGrade)
        loadUrl(null)
        assertNull(privacyGradeState().privacyGrade)
    }

    @Test
    fun whenUrlLoadedThenPrivacyGradeIsReset() = coroutineRule.runBlocking {
        loadUrl("https://duckduckgo.com")
        assertNotNull(privacyGradeState().privacyGrade)
    }

    @Test
    fun whenEnoughTrackersDetectedThenPrivacyGradeIsUpdated() {
        val grade = privacyGradeState().privacyGrade
        loadUrl("https://example.com")
        val entity = TestEntity("Network1", "Network1", 10.0)
        for (i in 1..10) {
            testee.trackerDetected(TrackingEvent("https://example.com", "", null, entity, false))
        }
        assertNotEquals(grade, privacyGradeState().privacyGrade)
    }

    @Test
    fun whenPrivacyGradeFinishedLoadingThenDoNotShowLoadingGrade() {
        testee.stopShowingEmptyGrade()
        assertFalse(privacyGradeState().showEmptyGrade)
    }

    @Test
    fun whenProgressChangesWhileBrowsingButSiteNotFullyLoadedThenPrivacyGradeShouldAnimateIsTrue() {
        setBrowserShowing(true)
        testee.progressChanged(50)
        assertTrue(privacyGradeState().shouldAnimate)
    }

    @Test
    fun whenProgressChangesWhileBrowsingAndSiteIsFullyLoadedThenPrivacyGradeShouldAnimateIsFalse() {
        setBrowserShowing(true)
        testee.progressChanged(100)
        assertFalse(privacyGradeState().shouldAnimate)
    }

    @Test
    fun whenProgressChangesAndPrivacyIsOnThenShowLoadingGradeIsAlwaysTrue() {
        setBrowserShowing(true)
        testee.progressChanged(50)
        assertTrue(privacyGradeState().showEmptyGrade)
        testee.progressChanged(100)
        assertTrue(privacyGradeState().showEmptyGrade)
    }

    @Test
    fun whenProgressChangesAndPrivacyIsOffButSiteNotFullyLoadedThenShowLoadingGradeIsTrue() {
        setBrowserShowing(true)
        testee.loadingViewState.value = loadingViewState().copy(privacyOn = false)
        testee.progressChanged(50)
        assertTrue(privacyGradeState().showEmptyGrade)
    }

    @Test
    fun whenProgressChangesAndPrivacyIsOffAndSiteIsFullyLoadedThenShowLoadingGradeIsFalse() {
        setBrowserShowing(true)
        testee.loadingViewState.value = loadingViewState().copy(privacyOn = false)
        testee.progressChanged(100)
        assertFalse(privacyGradeState().showEmptyGrade)
    }

    @Test
    fun whenProgressChangesButIsTheSameAsBeforeThenDoNotUpdateState() {
        setBrowserShowing(true)
        testee.progressChanged(100)
        testee.stopShowingEmptyGrade()
        testee.progressChanged(100)
        assertFalse(privacyGradeState().showEmptyGrade)
    }

    @Test
    fun whenNotShowingEmptyGradeAndPrivacyGradeIsNotUnknownThenIsEnableIsTrue() {
        val testee = BrowserTabViewModel.PrivacyGradeViewState(PrivacyGrade.A, shouldAnimate = false, showEmptyGrade = false)
        assertTrue(testee.isEnabled)
    }

    @Test
    fun whenPrivacyGradeIsUnknownThenIsEnableIsFalse() {
        val testee = BrowserTabViewModel.PrivacyGradeViewState(PrivacyGrade.UNKNOWN, shouldAnimate = false, showEmptyGrade = false)
        assertFalse(testee.isEnabled)
    }

    @Test
    fun whenShowEmptyGradeIsTrueThenIsEnableIsFalse() {
        val testee = BrowserTabViewModel.PrivacyGradeViewState(PrivacyGrade.A, shouldAnimate = false, showEmptyGrade = true)
        assertFalse(testee.isEnabled)
    }

    @Test
    fun whenInitialisedThenPrivacyGradeIsNotShown() {
        assertFalse(browserViewState().showPrivacyGrade)
    }

    @Test
    fun whenUrlUpdatedThenPrivacyGradeIsShown() {
        loadUrl("")
        assertTrue(browserViewState().showPrivacyGrade)
    }

    @Test
    fun whenOmnibarDoesNotHaveFocusThenShowEmptyGradeIsFalse() {
        testee.onOmnibarInputStateChanged(query = "", hasFocus = false, hasQueryChanged = false)
        assertFalse(privacyGradeState().showEmptyGrade)
    }

    @Test
    fun whenOmnibarDoesNotHaveFocusThenPrivacyGradeIsShownAndSearchIconIsHidden() {
        testee.onOmnibarInputStateChanged(query = "", hasFocus = false, hasQueryChanged = false)
        assertTrue(browserViewState().showPrivacyGrade)
        assertFalse(browserViewState().showSearchIcon)
    }

    @Test
    fun whenBrowserShownAndOmnibarInputDoesNotHaveFocusThenPrivacyGradeIsShownAndSearchIconIsHidden() {
        whenever(mockOmnibarConverter.convertQueryToUrl("foo", null)).thenReturn("foo.com")
        testee.onUserSubmittedQuery("foo")
        testee.onOmnibarInputStateChanged(query = "", hasFocus = false, hasQueryChanged = false)
        assertTrue(browserViewState().showPrivacyGrade)
        assertFalse(browserViewState().showSearchIcon)
    }

    @Test
    fun whenBrowserNotShownAndOmnibarInputHasFocusThenPrivacyGradeIsNotShown() {
        testee.onOmnibarInputStateChanged("", true, hasQueryChanged = false)
        assertFalse(browserViewState().showPrivacyGrade)
    }

    @Test
    fun whenBrowserShownAndOmnibarInputHasFocusThenSearchIconIsShownAndPrivacyGradeIsHidden() {
        whenever(mockOmnibarConverter.convertQueryToUrl("foo", null)).thenReturn("foo.com")
        testee.onUserSubmittedQuery("foo")
        testee.onOmnibarInputStateChanged("", true, hasQueryChanged = false)
        assertFalse(browserViewState().showPrivacyGrade)
        assertTrue(browserViewState().showSearchIcon)
    }

    @Test
    fun whenInitialisedThenFireButtonIsShown() {
        assertTrue(browserViewState().showFireButton)
    }

    @Test
    fun whenOmnibarInputDoesNotHaveFocusAndHasQueryThenFireButtonIsShown() {
        testee.onOmnibarInputStateChanged("query", false, hasQueryChanged = false)
        assertTrue(browserViewState().showFireButton)
    }

    @Test
    fun whenOmnibarInputDoesNotHaveFocusOrQueryThenFireButtonIsShown() {
        testee.onOmnibarInputStateChanged("", false, hasQueryChanged = false)
        assertTrue(browserViewState().showFireButton)
    }

    @Test
    fun whenOmnibarInputHasFocusAndNoQueryThenFireButtonIsShown() {
        testee.onOmnibarInputStateChanged("", true, hasQueryChanged = false)
        assertTrue(browserViewState().showFireButton)
    }

    @Test
    fun whenOmnibarInputHasFocusAndQueryThenFireButtonIsHidden() {
        testee.onOmnibarInputStateChanged("query", true, hasQueryChanged = false)
        assertFalse(browserViewState().showFireButton)
    }

    @Test
    fun whenInitialisedThenTabsButtonIsShown() {
        assertTrue(browserViewState().showTabsButton)
    }

    @Test
    fun whenOmnibarInputDoesNotHaveFocusOrQueryThenTabsButtonIsShown() {
        testee.onOmnibarInputStateChanged("", false, hasQueryChanged = false)
        assertTrue(browserViewState().showTabsButton)
    }

    @Test
    fun whenOmnibarInputDoesNotHaveFocusAndHasQueryThenTabsButtonIsShown() {
        testee.onOmnibarInputStateChanged("query", false, hasQueryChanged = false)
        assertTrue(browserViewState().showTabsButton)
    }

    @Test
    fun whenOmnibarInputHasFocusAndNoQueryThenTabsButtonIsShown() {
        testee.onOmnibarInputStateChanged("", true, hasQueryChanged = false)
        assertTrue(browserViewState().showTabsButton)
    }

    @Test
    fun whenOmnibarInputHasFocusAndQueryThenTabsButtonIsHidden() {
        testee.onOmnibarInputStateChanged("query", true, hasQueryChanged = false)
        assertFalse(browserViewState().showTabsButton)
    }

    @Test
    fun whenInitialisedThenMenuButtonIsShown() {
        assertTrue(browserViewState().showMenuButton)
    }

    @Test
    fun whenOmnibarInputDoesNotHaveFocusOrQueryThenMenuButtonIsShown() {
        testee.onOmnibarInputStateChanged("", false, hasQueryChanged = false)
        assertTrue(browserViewState().showMenuButton)
    }

    @Test
    fun whenOmnibarInputDoesNotHaveFocusAndHasQueryThenMenuButtonIsShown() {
        testee.onOmnibarInputStateChanged("query", false, hasQueryChanged = false)
        assertTrue(browserViewState().showMenuButton)
    }

    @Test
    fun whenOmnibarInputHasFocusAndNoQueryThenMenuButtonIsShown() {
        testee.onOmnibarInputStateChanged("", true, hasQueryChanged = false)
        assertTrue(browserViewState().showMenuButton)
    }

    @Test
    fun whenOmnibarInputHasFocusAndQueryThenMenuButtonIsHidden() {
        testee.onOmnibarInputStateChanged("query", true, hasQueryChanged = false)
        assertFalse(browserViewState().showMenuButton)
    }

    @Test
    fun whenEnteringQueryWithAutoCompleteEnabledThenAutoCompleteSuggestionsShown() {
        whenever(mockBookmarksDao.bookmarksByQuery("%foo%")).thenReturn(Single.just(emptyList()))
        whenever(mockAutoCompleteService.autoComplete("foo")).thenReturn(Observable.just(emptyList()))
        doReturn(true).whenever(mockSettingsStore).autoCompleteSuggestionsEnabled
        testee.onOmnibarInputStateChanged("foo", true, hasQueryChanged = true)
        assertTrue(autoCompleteViewState().showSuggestions)
    }

    @Test
    fun whenOmnibarInputStateChangedWithAutoCompleteEnabledButNoQueryChangeThenAutoCompleteSuggestionsNotShown() {
        doReturn(true).whenever(mockSettingsStore).autoCompleteSuggestionsEnabled
        testee.onOmnibarInputStateChanged("foo", true, hasQueryChanged = false)
        assertFalse(autoCompleteViewState().showSuggestions)
    }

    @Test
    fun whenEnteringQueryWithAutoCompleteDisabledThenAutoCompleteSuggestionsNotShown() {
        doReturn(false).whenever(mockSettingsStore).autoCompleteSuggestionsEnabled
        testee.onOmnibarInputStateChanged("foo", true, hasQueryChanged = true)
        assertFalse(autoCompleteViewState().showSuggestions)
    }

    @Test
    fun whenEnteringEmptyQueryWithAutoCompleteEnabledThenAutoCompleteSuggestionsNotShown() {
        doReturn(true).whenever(mockSettingsStore).autoCompleteSuggestionsEnabled
        testee.onOmnibarInputStateChanged("", true, hasQueryChanged = true)
        assertFalse(autoCompleteViewState().showSuggestions)
    }

    @Test
    fun whenEnteringEmptyQueryWithAutoCompleteDisabledThenAutoCompleteSuggestionsNotShown() {
        doReturn(false).whenever(mockSettingsStore).autoCompleteSuggestionsEnabled
        testee.onOmnibarInputStateChanged("", true, hasQueryChanged = true)
        assertFalse(autoCompleteViewState().showSuggestions)
    }

    @Test
    fun whenEnteringEmptyQueryThenHideKeyboardCommandNotIssued() {
        testee.onUserSubmittedQuery("")
        verify(mockCommandObserver, never()).onChanged(Mockito.any(Command.HideKeyboard.javaClass))
    }

    @Test
    fun whenEnteringNonEmptyQueryThenHideKeyboardCommandIssued() {
        whenever(mockOmnibarConverter.convertQueryToUrl("foo", null)).thenReturn("foo.com")
        testee.onUserSubmittedQuery("foo")
        verify(mockCommandObserver, atLeastOnce()).onChanged(commandCaptor.capture())
        assertTrue(commandCaptor.allValues.any { it == Command.HideKeyboard })
    }

    @Test
    fun whenNotifiedEnteringFullScreenThenViewStateUpdatedWithFullScreenFlag() {
        val stubView = View(getInstrumentation().targetContext)
        testee.goFullScreen(stubView)
        assertTrue(browserViewState().isFullScreen)
    }

    @Test
    fun whenNotifiedEnteringFullScreenThenEnterFullScreenCommandIssued() {
        val stubView = View(getInstrumentation().targetContext)
        testee.goFullScreen(stubView)
        verify(mockCommandObserver, atLeastOnce()).onChanged(commandCaptor.capture())
        assertTrue(commandCaptor.lastValue is Command.ShowFullScreen)
    }

    @Test
    fun whenNotifiedLeavingFullScreenThenViewStateUpdatedWithFullScreenFlagDisabled() {
        testee.exitFullScreen()
        assertFalse(browserViewState().isFullScreen)
    }

    @Test
    fun whenViewModelInitialisedThenFullScreenFlagIsDisabled() {
        assertFalse(browserViewState().isFullScreen)
    }

    @Test
    fun whenUserSelectsDownloadImageOptionFromContextMenuThenDownloadCommandIssuedWithoutRequirementForFurtherUserConfirmation() {
        whenever(mockLongPressHandler.userSelectedMenuItem(any(), any()))
            .thenReturn(DownloadFile("example.com"))

        val mockMenuItem: MenuItem = mock()
        val longPressTarget = LongPressTarget(url = "example.com", type = WebView.HitTestResult.SRC_ANCHOR_TYPE)
        testee.userSelectedItemFromLongPressMenu(longPressTarget, mockMenuItem)
        verify(mockCommandObserver, atLeastOnce()).onChanged(commandCaptor.capture())
        assertTrue(commandCaptor.lastValue is Command.DownloadImage)

        val lastCommand = commandCaptor.lastValue as Command.DownloadImage
        assertEquals("example.com", lastCommand.url)
        assertFalse(lastCommand.requestUserConfirmation)
    }

    @Test
    fun whenUserTypesSearchTermThenViewStateUpdatedToDenoteUserIsFindingInPage() {
        testee.userFindingInPage("foo")
        assertTrue(findInPageViewState().visible)
    }

    @Test
    fun whenUserTypesSearchTermThenViewStateUpdatedToContainSearchTerm() {
        testee.userFindingInPage("foo")
        assertEquals("foo", findInPageViewState().searchTerm)
    }

    @Test
    fun whenUserDismissesFindInPageThenViewStateUpdatedToDenoteUserIsNotFindingInPage() {
        testee.dismissFindInView()
        assertFalse(findInPageViewState().visible)
    }

    @Test
    fun whenUserDismissesFindInPageThenViewStateUpdatedToClearSearchTerm() {
        testee.userFindingInPage("foo")
        testee.dismissFindInView()
        assertEquals("", findInPageViewState().searchTerm)
    }

    @Test
    fun whenUserSelectsDesktopSiteThenDesktopModeStateUpdated() {
        loadUrl("http://example.com")
        testee.onDesktopSiteModeToggled(true)
        verify(mockCommandObserver, atLeastOnce()).onChanged(commandCaptor.capture())
        assertTrue(browserViewState().isDesktopBrowsingMode)
    }

    @Test
    fun whenUserSelectsMobileSiteThenMobileModeStateUpdated() {
        loadUrl("http://example.com")
        testee.onDesktopSiteModeToggled(false)
        assertFalse(browserViewState().isDesktopBrowsingMode)
    }

    @Test
    fun whenHomeShowingAndNeverBrowsedThenForwardButtonInactive() {
        setupNavigation(isBrowsing = false)
        assertFalse(browserViewState().canGoForward)
    }

    @Test
    fun whenHomeShowingByPressingBackOnBrowserThenForwardButtonActive() {
        setupNavigation(isBrowsing = true)
        testee.onUserPressedBack()
        assertFalse(browserViewState().browserShowing)
        assertTrue(browserViewState().canGoForward)
    }

    @Test
    fun whenFindInPageShowingByPressingBackOnBrowserThenViewStateUpdatedInvisibleAndDoesNotGoToPreviousPage() {
        setupNavigation(isBrowsing = true, canGoBack = true)
        testee.onFindInPageSelected()
        testee.onUserPressedBack()

        assertFalse(findInPageViewState().visible)
        assertCommandIssued<Command.DismissFindInPage>()

        val issuedCommand = commandCaptor.allValues.find { it is Command.NavigateBack }
        assertNull(issuedCommand)
    }

    @Test
    fun whenHomeShowingByPressingBackOnInvalidatedBrowserThenForwardButtonInactive() {
        setupNavigation(isBrowsing = true)
        givenInvalidatedGlobalLayout()
        testee.onUserPressedBack()
        assertFalse(browserViewState().browserShowing)
        assertFalse(browserViewState().canGoForward)
    }

    @Test
    fun whenBrowserShowingAndCanGoForwardThenForwardButtonActive() {
        setupNavigation(isBrowsing = true, canGoForward = true)
        assertTrue(browserViewState().canGoForward)
    }

    @Test
    fun whenBrowserShowingAndCannotGoForwardThenForwardButtonInactive() {
        setupNavigation(isBrowsing = true, canGoForward = false)
        assertFalse(browserViewState().canGoForward)
    }

    @Test
    fun whenHomeShowingThenBackButtonInactiveEvenIfBrowserCanGoBack() {
        setupNavigation(isBrowsing = false, canGoBack = false)
        assertFalse(browserViewState().canGoBack)

        setupNavigation(isBrowsing = false, canGoBack = true)
        assertFalse(browserViewState().canGoBack)
    }

    @Test
    fun whenBrowserShowingAndCanGoBackThenBackButtonActive() {
        setupNavigation(isBrowsing = true, canGoBack = true)
        assertTrue(browserViewState().canGoBack)
    }

    @Test
    fun whenBrowserShowingAndCannotGoBackAndSkipHomeThenBackButtonInactive() {
        setupNavigation(skipHome = true, isBrowsing = true, canGoBack = false)
        assertFalse(browserViewState().canGoBack)
    }

    @Test
    fun whenBrowserShowingAndCannotGoBackAndNotSkipHomeThenBackButtonActive() {
        setupNavigation(skipHome = false, isBrowsing = true, canGoBack = false)
        assertTrue(browserViewState().canGoBack)
    }

    @Test
    fun whenUserBrowsingPressesForwardThenNavigatesForward() {
        setBrowserShowing(true)
        testee.onUserPressedForward()
        assertTrue(captureCommands().lastValue == Command.NavigateForward)
    }

    @Test
    fun whenUserOnHomePressesForwardThenBrowserShownAndPageRefreshed() {
        setBrowserShowing(false)
        testee.onUserPressedForward()
        assertTrue(browserViewState().browserShowing)
        assertTrue(captureCommands().lastValue == Command.Refresh)
    }

    @Test
    fun whenRefreshRequestedWithInvalidatedGlobalLayoutThenOpenCurrentUrlInNewTab() {
        givenOneActiveTabSelected()
        givenInvalidatedGlobalLayout()

        testee.onRefreshRequested()

        assertCommandIssued<Command.OpenInNewTab>() {
            assertNull(sourceTabId)
        }
    }

    @Test
    fun whenRefreshRequestedWithInvalidatedGlobalLayoutThenCloseCurrentTab() {
        givenOneActiveTabSelected()
        givenInvalidatedGlobalLayout()

        testee.onRefreshRequested()

        coroutineRule.runBlocking {
            verify(mockTabsRepository).delete(selectedTabLiveData.value!!)
        }
    }

    @Test
    fun whenRefreshRequestedWithBrowserGlobalLayoutThenRefresh() {
        testee.onRefreshRequested()
        assertCommandIssued<Command.Refresh>()
    }

    @Test
    fun whenUserBrowsingPressesBackAndBrowserCanGoBackThenNavigatesToPreviousPageAndHandledTrue() {
        setupNavigation(isBrowsing = true, canGoBack = true, stepsToPreviousPage = 2)
        assertTrue(testee.onUserPressedBack())

        val backCommand = captureCommands().lastValue as Command.NavigateBack
        assertNotNull(backCommand)
        assertEquals(2, backCommand.steps)
    }

    @Test
    fun whenUserBrowsingPressesBackAndBrowserCannotGoBackAndHomeNotSkippedThenHomeShownAndHandledTrue() {
        setupNavigation(skipHome = false, isBrowsing = true, canGoBack = false)
        assertTrue(testee.onUserPressedBack())
        assertFalse(browserViewState().browserShowing)
        assertEquals("", omnibarViewState().omnibarText)
    }

    @Test
    fun whenUserBrowsingPressesBackAndBrowserCannotGoBackAndHomeIsSkippedThenHandledFalse() {
        setupNavigation(skipHome = true, isBrowsing = false, canGoBack = false)
        assertFalse(testee.onUserPressedBack())
    }

    @Test
    fun whenUserOnHomePressesBackThenReturnsHandledFalse() {
        setBrowserShowing(false)
        assertFalse(testee.onUserPressedBack())
    }

    @Test
    fun whenUserSelectsDesktopSiteWhenOnMobileSpecificSiteThenUrlModified() {
        loadUrl("http://m.example.com")
        testee.onDesktopSiteModeToggled(true)
        verify(mockCommandObserver, atLeastOnce()).onChanged(commandCaptor.capture())
        val ultimateCommand = commandCaptor.lastValue as Navigate
        assertEquals("http://example.com", ultimateCommand.url)
    }

    @Test
    fun whenUserSelectsDesktopSiteWhenNotOnMobileSpecificSiteThenUrlNotModified() {
        loadUrl("http://example.com")
        testee.onDesktopSiteModeToggled(true)
        verify(mockCommandObserver, atLeastOnce()).onChanged(commandCaptor.capture())
        val ultimateCommand = commandCaptor.lastValue
        assertTrue(ultimateCommand == Command.Refresh)
    }

    @Test
    fun whenUserSelectsMobileSiteWhenOnMobileSpecificSiteThenUrlNotModified() {
        loadUrl("http://m.example.com")
        testee.onDesktopSiteModeToggled(false)
        verify(mockCommandObserver, atLeastOnce()).onChanged(commandCaptor.capture())
        val ultimateCommand = commandCaptor.lastValue
        assertTrue(ultimateCommand == Command.Refresh)
    }

    @Test
    fun whenUserSelectsMobileSiteWhenNotOnMobileSpecificSiteThenUrlNotModified() {
        loadUrl("http://example.com")
        testee.onDesktopSiteModeToggled(false)
        verify(mockCommandObserver, atLeastOnce()).onChanged(commandCaptor.capture())
        val ultimateCommand = commandCaptor.lastValue
        assertTrue(ultimateCommand == Command.Refresh)
    }

    @Test
    fun whenUserSelectsOpenTabThenTabCommandSent() {
        whenever(mockLongPressHandler.userSelectedMenuItem(any(), any())).thenReturn(OpenInNewTab("http://example.com"))
        val mockMenItem: MenuItem = mock()
        val longPressTarget = LongPressTarget(url = "http://example.com", type = WebView.HitTestResult.SRC_ANCHOR_TYPE)
        testee.userSelectedItemFromLongPressMenu(longPressTarget, mockMenItem)
        val command = captureCommands().value as Command.OpenInNewTab
        assertEquals("http://example.com", command.query)
    }

    @Test
    fun whenSiteLoadedAndUserSelectsToAddBookmarkThenAddBookmarkCommandSentWithUrlAndTitle() = coroutineRule.runBlocking {
        loadUrl("foo.com")
        testee.titleReceived("Foo Title")
        testee.onBookmarkAddRequested()
        val command = captureCommands().value as Command.ShowBookmarkAddedConfirmation
        assertEquals("foo.com", command.url)
        assertEquals("Foo Title", command.title)
    }

    @Test
    fun whenNoSiteAndUserSelectsToAddBookmarkThenBookmarkAddedWithBlankTitleAndUrl() = coroutineRule.runBlocking {
        whenever(mockBookmarksDao.insert(any())).thenReturn(1)
        testee.onBookmarkAddRequested()
        verify(mockBookmarksDao).insert(BookmarkEntity(title = "", url = ""))
        val command = captureCommands().value as Command.ShowBookmarkAddedConfirmation
        assertEquals(1, command.bookmarkId)
        assertEquals("", command.title)
        assertEquals("", command.url)
    }

    @Test
    fun whenUserTogglesNonWhitelistedSiteThenSiteAddedToWhitelistAndPixelSentAndPageRefreshed() = coroutineRule.runBlocking {
        whenever(mockUserWhitelistDao.contains("www.example.com")).thenReturn(false)
        loadUrl("http://www.example.com/home.html")
        testee.onWhitelistSelected()
        verify(mockUserWhitelistDao).insert(UserWhitelistedDomain("www.example.com"))
        verify(mockPixel).fire(Pixel.PixelName.BROWSER_MENU_WHITELIST_ADD)
        verify(mockCommandObserver).onChanged(Command.Refresh)
    }

    @Test
    fun whenUserTogglesWhitelsitedSiteThenSiteRemovedFromWhitelistAndPixelSentAndPageRefreshed() = coroutineRule.runBlocking {
        whenever(mockUserWhitelistDao.contains("www.example.com")).thenReturn(true)
        loadUrl("http://www.example.com/home.html")
        testee.onWhitelistSelected()
        verify(mockUserWhitelistDao).delete(UserWhitelistedDomain("www.example.com"))
        verify(mockPixel).fire(Pixel.PixelName.BROWSER_MENU_WHITELIST_REMOVE)
        verify(mockCommandObserver).onChanged(Command.Refresh)
    }

    @Test
    fun whenOnSiteAndBrokenSiteSelectedThenBrokenSiteFeedbackCommandSentWithUrl() = coroutineRule.runBlocking {
        loadUrl("foo.com", isBrowserShowing = true)
        testee.onBrokenSiteSelected()
        val command = captureCommands().value as Command.BrokenSiteFeedback
        assertEquals("foo.com", command.data.url)
    }

    @Test
    fun whenNoSiteAndBrokenSiteSelectedThenBrokenSiteFeedbackCommandSentWithoutUrl() {
        testee.onBrokenSiteSelected()
        val command = captureCommands().value as Command.BrokenSiteFeedback
        assertEquals("", command.data.url)
    }

    @Test
    fun whenUserSelectsToShareLinkThenShareLinkCommandSent() {
        loadUrl("foo.com")
        testee.onShareSelected()
        val command = captureCommands().value as Command.ShareLink
        assertEquals("foo.com", command.url)
    }

    @Test
    fun whenUserSelectsToShareLinkWithNullUrlThenShareLinkCommandNotSent() {
        loadUrl(null)
        testee.onShareSelected()
        verify(mockCommandObserver, never()).onChanged(any())
    }

    @Test
    fun whenWebSessionRestoredThenGlobalLayoutSwitchedToShowingBrowser() {
        testee.onWebSessionRestored()
        assertFalse(browserGlobalLayoutViewState().isNewTabState)
    }

    @Test
    fun whenWebViewSessionIsToBeSavedThenUnderlyingSessionStoredCalled() {
        testee.saveWebViewState(null, "")
        verify(webViewSessionStorage).saveSession(anyOrNull(), anyString())
    }

    @Test
    fun whenRestoringWebViewSessionNotRestorableThenPreviousUrlLoaded() {
        whenever(mockOmnibarConverter.convertQueryToUrl("foo.com")).thenReturn("foo.com")
        whenever(webViewSessionStorage.restoreSession(anyOrNull(), anyString())).thenReturn(false)
        testee.restoreWebViewState(null, "foo.com")

        verify(mockCommandObserver, atLeastOnce()).onChanged(commandCaptor.capture())
        val command = commandCaptor.lastValue as Navigate
        assertEquals("foo.com", command.url)
    }

    @Test
    fun whenRestoringWebViewSessionNotRestorableAndNoPreviousUrlThenNoUrlLoaded() {
        whenever(webViewSessionStorage.restoreSession(anyOrNull(), anyString())).thenReturn(false)
        testee.restoreWebViewState(null, "")
        assertFalse(commandCaptor.allValues.any { it is Navigate })
    }

    @Test
    fun whenWebViewSessionRestorableThenSessionRestored() {
        whenever(webViewSessionStorage.restoreSession(anyOrNull(), anyString())).thenReturn(true)
        testee.restoreWebViewState(null, "")
        assertFalse(browserGlobalLayoutViewState().isNewTabState)
    }

    @Test
    fun whenUrlNullThenSetBrowserNotShowing() = coroutineRule.runBlocking {
        testee.loadData("id", null, false)
        testee.determineShowBrowser()
        assertEquals(false, testee.browserViewState.value?.browserShowing)
    }

    @Test
    fun whenUrlBlankThenSetBrowserNotShowing() = coroutineRule.runBlocking {
        testee.loadData("id", "  ", false)
        testee.determineShowBrowser()
        assertEquals(false, testee.browserViewState.value?.browserShowing)
    }

    @Test
    fun whenUrlPresentThenSetBrowserShowing() = coroutineRule.runBlocking {
        testee.loadData("id", "https://example.com", false)
        testee.determineShowBrowser()
        assertEquals(true, testee.browserViewState.value?.browserShowing)
    }

    @Test
    fun whenRecoveringFromProcessGoneThenShowErrorWithAction() {
        testee.recoverFromRenderProcessGone()
        assertCommandIssued<Command.ShowErrorWithAction>()
    }

    @Test
    fun whenUserClicksOnErrorActionThenOpenCurrentUrlInNewTab() {
        givenOneActiveTabSelected()
        testee.recoverFromRenderProcessGone()
        verify(mockCommandObserver, atLeastOnce()).onChanged(commandCaptor.capture())
        val showErrorWithAction = commandCaptor.value as Command.ShowErrorWithAction

        showErrorWithAction.action()

        assertCommandIssued<Command.OpenInNewTab> {
            assertEquals("https://example.com", query)
            assertNull(sourceTabId)
        }
    }

    @Test
    fun whenUserClicksOnErrorActionThenOpenCurrentTabIsClosed() {
        givenOneActiveTabSelected()
        testee.recoverFromRenderProcessGone()
        verify(mockCommandObserver, atLeastOnce()).onChanged(commandCaptor.capture())
        val showErrorWithAction = commandCaptor.value as Command.ShowErrorWithAction

        showErrorWithAction.action()

        coroutineRule.runBlocking {
            verify(mockTabsRepository).delete(selectedTabLiveData.value!!)
        }
    }

    @Test
    fun whenRecoveringFromProcessGoneThenGlobalLayoutIsInvalidated() {
        testee.recoverFromRenderProcessGone()

        assertTrue(globalLayoutViewState() is BrowserTabViewModel.GlobalLayoutViewState.Invalidated)
    }

    @Test
    fun whenRecoveringFromProcessGoneThenLoadingIsReset() {
        testee.recoverFromRenderProcessGone()

        assertEquals(loadingViewState(), BrowserTabViewModel.LoadingViewState())
    }

    @Test
    fun whenRecoveringFromProcessGoneThenFindInPageIsReset() {
        testee.recoverFromRenderProcessGone()

        assertEquals(findInPageViewState(), BrowserTabViewModel.FindInPageViewState())
    }

    @Test
    fun whenRecoveringFromProcessGoneThenExpectedBrowserOptionsAreDisabled() {
        setupNavigation(skipHome = true, isBrowsing = true, canGoForward = true, canGoBack = true, stepsToPreviousPage = 1)

        testee.recoverFromRenderProcessGone()

        assertFalse(browserViewState().canGoBack)
        assertFalse(browserViewState().canGoForward)
        assertFalse(browserViewState().canReportSite)
        assertFalse(browserViewState().canChangeBrowsingMode)
        assertFalse(browserViewState().canFireproofSite)
        assertFalse(findInPageViewState().canFindInPage)
    }

    @Test
    fun whenAuthenticationIsRequiredThenRequiresAuthenticationCommandSent() {
        val mockHandler = mock<HttpAuthHandler>()
        val siteURL = "http://example.com/requires-auth"
        val authenticationRequest = BasicAuthenticationRequest(mockHandler, "example.com", "test realm", siteURL)
        testee.requiresAuthentication(authenticationRequest)
        verify(mockCommandObserver, atLeastOnce()).onChanged(commandCaptor.capture())

        val command = commandCaptor.lastValue
        assertTrue(command is Command.RequiresAuthentication)

        val requiresAuthCommand = command as Command.RequiresAuthentication
        assertSame(authenticationRequest, requiresAuthCommand.request)
    }

    @Test
    fun whenAuthenticationIsRequiredForSameHostThenNoChangesOnBrowser() {
        val mockHandler = mock<HttpAuthHandler>()
        val siteURL = "http://example.com/requires-auth"
        val authenticationRequest = BasicAuthenticationRequest(mockHandler, "example.com", "test realm", siteURL)

        loadUrl(url = "http://example.com", isBrowserShowing = true)
        testee.requiresAuthentication(authenticationRequest)

        assertCommandNotIssued<Command.HideWebContent>()
        assertEquals("http://example.com", omnibarViewState().omnibarText)
    }

    @Test
    fun whenAuthenticationIsRequiredForDifferentHostThenUpdateUrlAndHideWebContent() {
        val mockHandler = mock<HttpAuthHandler>()
        val siteURL = "http://example.com/requires-auth"
        val authenticationRequest = BasicAuthenticationRequest(mockHandler, "example.com", "test realm", siteURL)

        loadUrl(url = "http://another.website.com", isBrowserShowing = true)
        testee.requiresAuthentication(authenticationRequest)

        assertCommandIssued<Command.HideWebContent>()
        assertEquals(siteURL, omnibarViewState().omnibarText)
    }

    @Test
    fun whenHandleAuthenticationThenHandlerCalledWithParameters() {
        val mockHandler = mock<HttpAuthHandler>()
        val username = "user"
        val password = "password"
        val authenticationRequest = BasicAuthenticationRequest(mockHandler, "example.com", "test realm", "")
        val credentials = BasicAuthenticationCredentials(username = username, password = password)
        testee.handleAuthentication(request = authenticationRequest, credentials = credentials)

        verify(mockHandler, atLeastOnce()).proceed(username, password)
    }

    @Test
    fun whenAuthenticationDialogAcceptedThenShowWebContent() {
        val authenticationRequest = BasicAuthenticationRequest(mock(), "example.com", "test realm", "")
        val credentials = BasicAuthenticationCredentials(username = "user", password = "password")

        testee.handleAuthentication(request = authenticationRequest, credentials = credentials)

        assertCommandIssued<Command.ShowWebContent>()
    }

    @Test
    fun whenAuthenticationDialogCanceledThenShowWebContent() {
        val authenticationRequest = BasicAuthenticationRequest(mock(), "example.com", "test realm", "")

        testee.cancelAuthentication(request = authenticationRequest)

        assertCommandIssued<Command.ShowWebContent>()
    }

    @Test
    fun whenBookmarkSuggestionSubmittedThenAutoCompleteBookmarkSelectionPixelSent() = runBlocking {
        whenever(mockBookmarksDao.hasBookmarks()).thenReturn(true)
        val suggestion = AutoCompleteBookmarkSuggestion("example", "Example", "https://example.com")
        testee.autoCompleteViewState.value = autoCompleteViewState().copy(searchResults = AutoCompleteResult("", listOf(suggestion)))
        testee.fireAutocompletePixel(suggestion)
        verify(mockPixel).fire(Pixel.PixelName.AUTOCOMPLETE_BOOKMARK_SELECTION, pixelParams(showedBookmarks = true, bookmarkCapable = true))
    }

    @Test
    fun whenSearchSuggestionSubmittedWithBookmarksThenAutoCompleteSearchSelectionPixelSent() = runBlocking {
        whenever(mockBookmarksDao.hasBookmarks()).thenReturn(true)
        val suggestions = listOf(AutoCompleteSearchSuggestion("", false), AutoCompleteBookmarkSuggestion("", "", ""))
        testee.autoCompleteViewState.value = autoCompleteViewState().copy(searchResults = AutoCompleteResult("", suggestions))
        testee.fireAutocompletePixel(AutoCompleteSearchSuggestion("example", false))

        verify(mockPixel).fire(Pixel.PixelName.AUTOCOMPLETE_SEARCH_SELECTION, pixelParams(showedBookmarks = true, bookmarkCapable = true))
    }

    @Test
    fun whenSearchSuggestionSubmittedWithoutBookmarksThenAutoCompleteSearchSelectionPixelSent() = runBlocking {
        whenever(mockBookmarksDao.hasBookmarks()).thenReturn(false)
        testee.autoCompleteViewState.value = autoCompleteViewState().copy(searchResults = AutoCompleteResult("", emptyList()))
        testee.fireAutocompletePixel(AutoCompleteSearchSuggestion("example", false))

        verify(mockPixel).fire(Pixel.PixelName.AUTOCOMPLETE_SEARCH_SELECTION, pixelParams(showedBookmarks = false, bookmarkCapable = false))
    }

    @Test
    fun whenUserSelectToEditQueryThenMoveCaretToTheEnd() = coroutineRule.runBlocking {
        testee.onUserSelectedToEditQuery("foo")
        assertTrue(omnibarViewState().shouldMoveCaretToEnd)
    }

    @Test
    fun whenUserSubmitsQueryThenCaretDoesNotMoveToTheEnd() {
        whenever(mockOmnibarConverter.convertQueryToUrl("foo", null)).thenReturn("foo.com")
        testee.onUserSubmittedQuery("foo")
        assertFalse(omnibarViewState().shouldMoveCaretToEnd)
    }

    @Test
    fun whenUserRequestedToOpenNewTabThenGenerateWebViewPreviewImage() {
        testee.userRequestedOpeningNewTab()
        verify(mockCommandObserver, atLeastOnce()).onChanged(commandCaptor.capture())
        val command = commandCaptor.firstValue
        assertTrue(command is Command.GenerateWebViewPreviewImage)
    }

    @Test
    fun whenUserRequestedToOpenNewTabThenNewTabCommandIssued() {
        testee.userRequestedOpeningNewTab()
        verify(mockCommandObserver, atLeastOnce()).onChanged(commandCaptor.capture())
        val command = commandCaptor.lastValue
        assertTrue(command is Command.LaunchNewTab)
    }

    @Test
    fun whenCloseCurrentTabSelectedThenTabDeletedFromRepository() = runBlocking {
        givenOneActiveTabSelected()
        testee.closeCurrentTab()
        verify(mockTabsRepository).delete(selectedTabLiveData.value!!)
    }

    @Test
    fun whenUserPressesBackAndSkippingHomeThenWebViewPreviewGenerated() {
        setupNavigation(isBrowsing = true, canGoBack = false, skipHome = true)
        testee.onUserPressedBack()
        assertCommandIssued<Command.GenerateWebViewPreviewImage>()
    }

    @Test
    fun whenUserPressesBackAndNotSkippingHomeThenWebViewPreviewNotGenerated() {
        setupNavigation(isBrowsing = true, canGoBack = false, skipHome = false)
        testee.onUserPressedBack()
        assertFalse(commandCaptor.allValues.contains(Command.GenerateWebViewPreviewImage))
    }

    @Test
    fun whenUserPressesBackAndGoesToHomeThenKeyboardShown() {
        setupNavigation(isBrowsing = true, canGoBack = false, skipHome = false)
        testee.onUserPressedBack()
        verify(mockCommandObserver, atLeastOnce()).onChanged(commandCaptor.capture())
        assertTrue(commandCaptor.allValues.contains(Command.ShowKeyboard))
    }

    @Test
    fun whenUserPressesBackOnATabWithASourceTabThenDeleteCurrentAndSelectSource() = coroutineRule.runBlocking {
        selectedTabLiveData.value = TabEntity("TAB_ID", "https://example.com", position = 0, sourceTabId = "TAB_ID_SOURCE")
        setupNavigation(isBrowsing = true)

        testee.onUserPressedBack()

        verify(mockTabsRepository).deleteCurrentTabAndSelectSource()
    }

    @Test
    fun whenScheduledSurveyChangesAndInstalledDaysMatchThenCtaIsSurvey() {
        testee.onSurveyChanged(Survey("abc", "http://example.com", daysInstalled = 1, status = Survey.Status.SCHEDULED))
        assertTrue(testee.ctaViewState.value!!.cta is HomePanelCta.Survey)
    }

    @Test
    fun whenScheduledSurveyChangesAndInstalledDaysDontMatchThenCtaIsNull() {
        testee.onSurveyChanged(Survey("abc", "http://example.com", daysInstalled = 2, status = Survey.Status.SCHEDULED))
        assertNull(testee.ctaViewState.value!!.cta)
    }

    @Test
    fun whenScheduledSurveyIsNullThenCtaIsNotSurvey() {
        testee.onSurveyChanged(null)
        assertFalse(testee.ctaViewState.value!!.cta is HomePanelCta.Survey)
    }

    @Test
    fun whenCtaRefreshedAndAutoAddSupportedAndWidgetNotInstalledThenCtaIsAutoWidget() = coroutineRule.runBlocking {
        whenever(mockWidgetCapabilities.supportsStandardWidgetAdd).thenReturn(true)
        whenever(mockWidgetCapabilities.supportsAutomaticWidgetAdd).thenReturn(true)
        whenever(mockWidgetCapabilities.hasInstalledWidgets).thenReturn(false)
        testee.refreshCta()
        assertEquals(HomePanelCta.AddWidgetAuto, testee.ctaViewState.value!!.cta)
    }

    @Test
    fun whenCtaRefreshedAndAutoAddSupportedAndWidgetAlreadyInstalledThenCtaIsNull() = coroutineRule.runBlocking {
        whenever(mockWidgetCapabilities.supportsStandardWidgetAdd).thenReturn(true)
        whenever(mockWidgetCapabilities.supportsAutomaticWidgetAdd).thenReturn(true)
        whenever(mockWidgetCapabilities.hasInstalledWidgets).thenReturn(true)
        testee.refreshCta()
        assertNull(testee.ctaViewState.value!!.cta)
    }

    @Test
    fun whenCtaRefreshedAndOnlyStandardAddSupportedAndWidgetNotInstalledThenCtaIsInstructionsWidget() = coroutineRule.runBlocking {
        givenExpectedCtaAddWidgetInstructions()
        testee.refreshCta()
        assertEquals(HomePanelCta.AddWidgetInstructions, testee.ctaViewState.value!!.cta)
    }

    @Test
    fun whenCtaRefreshedAndOnlyStandardAddSupportedAndWidgetAlreadyInstalledThenCtaIsNull() = coroutineRule.runBlocking {
        whenever(mockWidgetCapabilities.supportsStandardWidgetAdd).thenReturn(true)
        whenever(mockWidgetCapabilities.supportsAutomaticWidgetAdd).thenReturn(false)
        whenever(mockWidgetCapabilities.hasInstalledWidgets).thenReturn(true)
        testee.refreshCta()
        assertNull(testee.ctaViewState.value!!.cta)
    }

    @Test
    fun whenCtaRefreshedAndStandardAddNotSupportedAndWidgetNotInstalledThenCtaIsNull() = coroutineRule.runBlocking {
        whenever(mockWidgetCapabilities.supportsStandardWidgetAdd).thenReturn(false)
        whenever(mockWidgetCapabilities.supportsAutomaticWidgetAdd).thenReturn(false)
        whenever(mockWidgetCapabilities.hasInstalledWidgets).thenReturn(false)
        testee.refreshCta()
        assertNull(testee.ctaViewState.value!!.cta)
    }

    @Test
    fun whenCtaRefreshedAndStandardAddNotSupportedAndWidgetAlreadyInstalledThenCtaIsNull() = coroutineRule.runBlocking {
        whenever(mockWidgetCapabilities.supportsStandardWidgetAdd).thenReturn(false)
        whenever(mockWidgetCapabilities.supportsAutomaticWidgetAdd).thenReturn(false)
        whenever(mockWidgetCapabilities.hasInstalledWidgets).thenReturn(true)
        testee.refreshCta()
        assertNull(testee.ctaViewState.value!!.cta)
    }

    @Test
    fun whenCtaRefreshedAndIsNewTabIsFalseThenReturnNull() = coroutineRule.runBlocking {
        setBrowserShowing(true)
        whenever(mockWidgetCapabilities.supportsStandardWidgetAdd).thenReturn(true)
        whenever(mockWidgetCapabilities.supportsAutomaticWidgetAdd).thenReturn(true)
        whenever(mockWidgetCapabilities.hasInstalledWidgets).thenReturn(false)
        testee.refreshCta()
        assertNull(testee.ctaViewState.value!!.cta)
    }

    @Test
    fun whenCtaShownThenFirePixel() {
        val cta = HomePanelCta.Survey(Survey("abc", "http://example.com", daysInstalled = 1, status = Survey.Status.SCHEDULED))
        testee.ctaViewState.value = BrowserTabViewModel.CtaViewState(cta = cta)

        testee.onCtaShown()
        verify(mockPixel).fire(cta.shownPixel!!, cta.pixelShownParameters())
    }

    @Test
    fun whenManualCtaShownThenFirePixel() {
        val cta = HomePanelCta.Survey(Survey("abc", "http://example.com", daysInstalled = 1, status = Survey.Status.SCHEDULED))

        testee.onManualCtaShown(cta)
        verify(mockPixel).fire(cta.shownPixel!!, cta.pixelShownParameters())
    }

    @Test
    fun whenRegisterDaxBubbleCtaDismissedThenRegisterInDatabase() = coroutineRule.runBlocking {
        val cta = DaxBubbleCta.DaxIntroCta(mockOnboardingStore, mockAppInstallStore)
        testee.ctaViewState.value = BrowserTabViewModel.CtaViewState(cta = cta)

        testee.registerDaxBubbleCtaDismissed()
        verify(mockDismissedCtaDao).insert(DismissedCta(cta.ctaId))
    }

    @Test
    fun whenUserClickedCtaButtonThenFirePixel() {
        val cta = DaxBubbleCta.DaxIntroCta(mockOnboardingStore, mockAppInstallStore)
        setCta(cta)
        testee.onUserClickCtaOkButton()
        verify(mockPixel).fire(cta.okPixel!!, cta.pixelOkParameters())
    }

    @Test
    fun whenUserClickedSurveyCtaButtonThenLaunchSurveyCommand() {
        val cta = HomePanelCta.Survey(Survey("abc", "http://example.com", daysInstalled = 1, status = Survey.Status.SCHEDULED))
        setCta(cta)
        testee.onUserClickCtaOkButton()
        assertCommandIssued<Command.LaunchSurvey>()
    }

    @Test
    fun whenUserClickedAddWidgetCtaButtonThenLaunchAddWidgetCommand() {
        val cta = HomePanelCta.AddWidgetAuto
        setCta(cta)
        testee.onUserClickCtaOkButton()
        assertCommandIssued<Command.LaunchAddWidget>()
    }

    @Test
    fun whenUserClickedLegacyAddWidgetCtaButtonThenLaunchLegacyAddWidgetCommand() {
        val cta = HomePanelCta.AddWidgetInstructions
        setCta(cta)
        testee.onUserClickCtaOkButton()
        assertCommandIssued<Command.LaunchLegacyAddWidget>()
    }

    @Test
    fun whenUserClickedUseOurAppCtaOkButtonThenLaunchAddHomeShortcutAndNavigateCommand() {
        whenever(mockOmnibarConverter.convertQueryToUrl(USE_OUR_APP_SHORTCUT_URL, null)).thenReturn(USE_OUR_APP_SHORTCUT_URL)
        val cta = UseOurAppCta()
        setCta(cta)
        testee.onUserClickCtaOkButton()
        assertCommandIssued<Command.AddHomeShortcut>()
        assertCommandIssued<Navigate>()
    }

    @Test
    fun whenSurveyCtaDismissedAndNoOtherCtaPossibleCtaIsNull() = coroutineRule.runBlocking {
        givenShownCtas(CtaId.DAX_INTRO, CtaId.DAX_END)
        testee.onSurveyChanged(Survey("abc", "http://example.com", daysInstalled = 1, status = Survey.Status.SCHEDULED))
        testee.onUserDismissedCta()
        assertNull(testee.ctaViewState.value!!.cta)
    }

    @Test
    fun whenSurveyCtaDismissedAndWidgetCtaIsPossibleThenNextCtaIsWidget() = coroutineRule.runBlocking {
        whenever(mockWidgetCapabilities.supportsStandardWidgetAdd).thenReturn(true)
        whenever(mockWidgetCapabilities.supportsAutomaticWidgetAdd).thenReturn(true)
        whenever(mockWidgetCapabilities.hasInstalledWidgets).thenReturn(false)

        testee.onSurveyChanged(Survey("abc", "http://example.com", daysInstalled = 1, status = Survey.Status.SCHEDULED))
        testee.onUserDismissedCta()
        assertEquals(HomePanelCta.AddWidgetAuto, testee.ctaViewState.value!!.cta)
    }

    @Test
    fun whenUserDismissedCtaThenFirePixel() = coroutineRule.runBlocking {
        val cta = HomePanelCta.Survey(Survey("abc", "http://example.com", daysInstalled = 1, status = Survey.Status.SCHEDULED))
        setCta(cta)
        testee.onUserDismissedCta()
        verify(mockPixel).fire(cta.cancelPixel!!, cta.pixelCancelParameters())
    }

    @Test
    fun whenUserClickedHideDaxDialogThenHideDaxDialogCommandSent() {
        val cta = DaxDialogCta.DaxSerpCta(mockOnboardingStore, mockAppInstallStore)
        setCta(cta)
        testee.onUserHideDaxDialog()
        val command = captureCommands().lastValue
        assertTrue(command is Command.DaxCommand.HideDaxDialog)
    }

    @Test
    fun whenUserDismissDaxTrackersBlockedDialogThenFinishTrackerAnimationCommandSent() {
        val cta = DaxDialogCta.DaxTrackersBlockedCta(mockOnboardingStore, mockAppInstallStore, emptyList(), "")
        setCta(cta)
        testee.onDaxDialogDismissed()
        val command = captureCommands().lastValue
        assertTrue(command is Command.DaxCommand.FinishTrackerAnimation)
    }

    @Test
    fun whenUserDismissDifferentThanDaxTrackersBlockedDialogThenFinishTrackerAnimationCommandNotSent() {
        val cta = DaxDialogCta.DaxSerpCta(mockOnboardingStore, mockAppInstallStore)
        setCta(cta)
        testee.onDaxDialogDismissed()
        verify(mockCommandObserver, never()).onChanged(commandCaptor.capture())
    }

    @Test
    fun whenUserDismissedCtaThenRegisterInDatabase() = coroutineRule.runBlocking {
        val cta = HomePanelCta.AddWidgetAuto
        setCta(cta)
        testee.onUserDismissedCta()
        verify(mockDismissedCtaDao).insert(DismissedCta(cta.ctaId))
    }

    @Test
    fun whenUserDismissedSurveyCtaThenDoNotRegisterInDatabase() = coroutineRule.runBlocking {
        val cta = HomePanelCta.Survey(Survey("abc", "http://example.com", daysInstalled = 1, status = Survey.Status.SCHEDULED))
        setCta(cta)
        testee.onUserDismissedCta()
        verify(mockDismissedCtaDao, never()).insert(DismissedCta(cta.ctaId))
    }

    @Test
    fun whenUserDismissedSurveyCtaThenCancelScheduledSurveys() = coroutineRule.runBlocking {
        val cta = HomePanelCta.Survey(Survey("abc", "http://example.com", daysInstalled = 1, status = Survey.Status.SCHEDULED))
        setCta(cta)
        testee.onUserDismissedCta()
        verify(mockSurveyDao).cancelScheduledSurveys()
    }

    @Test
    fun whenUserClickedSecondaryCtaButtonInUseOurAppCtaThenLaunchShowKeyboardCommand() {
        val cta = UseOurAppCta()
        setCta(cta)
        testee.onUserClickCtaSecondaryButton()
        assertCommandIssued<Command.ShowKeyboard>()
    }

    @Test
    fun whenSurrogateDetectedThenSiteUpdated() {
        givenOneActiveTabSelected()
        val surrogate = SurrogateResponse()
        testee.surrogateDetected(surrogate)
        assertTrue(testee.siteLiveData.value?.surrogates?.size == 1)
    }

    @Test
    fun whenUpgradedToHttpsThenSiteUpgradedHttpsReturnsTrue() {
        val url = "http://www.example.com"
        selectedTabLiveData.value = TabEntity("TAB_ID", url, "", skipHome = false, viewed = true, position = 0)
        testee.upgradedToHttps()
        loadUrl("https://www.example.com")
        assertTrue(testee.siteLiveData.value?.upgradedHttps!!)
    }

    @Test
    fun whenNotUpgradedToHttpsThenSiteUpgradedHttpsReturnsFalse() {
        givenOneActiveTabSelected()
        assertFalse(testee.siteLiveData.value?.upgradedHttps!!)
    }

    @Test
    fun whenOnBrokenSiteSelectedOpenBokenSiteFeedback() = runBlockingTest {
        testee.onBrokenSiteSelected()
        assertCommandIssued<Command.BrokenSiteFeedback>()
    }

    @Test
    fun whenHomeShowingByPressingBackThenFireproofWebsiteOptionMenuDisabled() {
        setupNavigation(isBrowsing = true)
        testee.onUserPressedBack()
        assertFalse(browserViewState().canFireproofSite)
    }

    @Test
    fun whenUserLoadsNotFireproofWebsiteThenFireproofWebsiteBrowserStateUpdated() {
        loadUrl("http://www.example.com/path", isBrowserShowing = true)
        assertTrue(browserViewState().canFireproofSite)
        assertFalse(browserViewState().isFireproofWebsite)
    }

    @Test
    fun whenUserLoadsFireproofWebsiteThenFireproofWebsiteBrowserStateUpdated() {
        givenFireproofWebsiteDomain("www.example.com")
        loadUrl("http://www.example.com/path", isBrowserShowing = true)
        assertTrue(browserViewState().isFireproofWebsite)
    }

    @Test
    fun whenUserLoadsFireproofWebsiteSubDomainThenFireproofWebsiteBrowserStateUpdated() {
        givenFireproofWebsiteDomain("example.com")
        loadUrl("http://mobile.example.com/path", isBrowserShowing = true)
        assertTrue(browserViewState().canFireproofSite)
        assertFalse(browserViewState().isFireproofWebsite)
    }

    @Test
    fun whenUrlClearedThenFireproofWebsiteOptionMenuDisabled() {
        loadUrl("http://www.example.com/path")
        assertTrue(browserViewState().canFireproofSite)
        loadUrl(null)
        assertFalse(browserViewState().canFireproofSite)
    }

    @Test
    fun whenUrlIsUpdatedWithNonFireproofWebsiteThenFireproofWebsiteBrowserStateUpdated() {
        givenFireproofWebsiteDomain("www.example.com")
        loadUrl("http://www.example.com/", isBrowserShowing = true)
        updateUrl("http://www.example.com/", "http://twitter.com/explore", true)
        assertTrue(browserViewState().canFireproofSite)
        assertFalse(browserViewState().isFireproofWebsite)
    }

    @Test
    fun whenUrlIsUpdatedWithFireproofWebsiteThenFireproofWebsiteBrowserStateUpdated() {
        givenFireproofWebsiteDomain("twitter.com")
        loadUrl("http://example.com/", isBrowserShowing = true)
        updateUrl("http://example.com/", "http://twitter.com/explore", true)
        assertTrue(browserViewState().isFireproofWebsite)
    }

    @Test
    fun whenUserClicksFireproofWebsiteOptionMenuThenShowConfirmationIsIssued() {
        loadUrl("http://mobile.example.com/", isBrowserShowing = true)
        testee.onFireproofWebsiteMenuClicked()
        assertCommandIssued<Command.ShowFireproofWebSiteConfirmation> {
            assertEquals("mobile.example.com", this.fireproofWebsiteEntity.domain)
        }
    }

    @Test
    fun whenUserClicksFireproofWebsiteOptionMenuThenFireproofWebsiteBrowserStateUpdated() {
        loadUrl("http://example.com/", isBrowserShowing = true)
        testee.onFireproofWebsiteMenuClicked()
        assertTrue(browserViewState().isFireproofWebsite)
    }

    @Test
    fun whenFireproofWebsiteAddedThenPixelSent() {
        loadUrl("http://example.com/", isBrowserShowing = true)
        testee.onFireproofWebsiteMenuClicked()
        verify(mockPixel).fire(Pixel.PixelName.FIREPROOF_WEBSITE_ADDED)
    }

    @Test
    fun whenUserRemovesFireproofWebsiteFromOptionMenuThenFireproofWebsiteBrowserStateUpdated() {
        givenFireproofWebsiteDomain("mobile.example.com")
        loadUrl("http://mobile.example.com/", isBrowserShowing = true)
        testee.onFireproofWebsiteMenuClicked()
        assertFalse(browserViewState().isFireproofWebsite)
    }

    @Test
    fun whenUserRemovesFireproofWebsiteFromOptionMenuThenPixelSent() {
        givenFireproofWebsiteDomain("mobile.example.com")
        loadUrl("http://mobile.example.com/", isBrowserShowing = true)
        testee.onFireproofWebsiteMenuClicked()
        verify(mockPixel).fire(Pixel.PixelName.FIREPROOF_WEBSITE_REMOVE)
    }

    @Test
    fun whenUserClicksOnFireproofWebsiteSnackbarUndoActionThenFireproofWebsiteIsRemoved() {
        loadUrl("http://example.com/", isBrowserShowing = true)
        testee.onFireproofWebsiteMenuClicked()
        assertCommandIssued<Command.ShowFireproofWebSiteConfirmation> {
            testee.onFireproofWebsiteSnackbarUndoClicked(this.fireproofWebsiteEntity)
        }
        assertTrue(browserViewState().canFireproofSite)
        assertFalse(browserViewState().isFireproofWebsite)
    }

    @Test
    fun whenUserClicksOnFireproofWebsiteSnackbarUndoActionThenPixelSent() {
        loadUrl("http://example.com/", isBrowserShowing = true)
        testee.onFireproofWebsiteMenuClicked()
        assertCommandIssued<Command.ShowFireproofWebSiteConfirmation> {
            testee.onFireproofWebsiteSnackbarUndoClicked(this.fireproofWebsiteEntity)
        }
        verify(mockPixel).fire(Pixel.PixelName.FIREPROOF_WEBSITE_UNDO)
    }

    @Test
    fun whenUserFireproofsWebsiteFromLoginDialogThenShowConfirmationIsIssuedWithExpectedDomain() {
        loadUrl("http://mobile.example.com/", isBrowserShowing = true)
        testee.onUserConfirmedFireproofDialog("login.example.com")
        assertCommandIssued<Command.ShowFireproofWebSiteConfirmation> {
            assertEquals("login.example.com", this.fireproofWebsiteEntity.domain)
        }
    }

    @Test
    fun whenUserFireproofsWebsiteFromLoginDialogThenPixelSent() {
        testee.onUserConfirmedFireproofDialog("login.example.com")
        verify(mockPixel).fire(Pixel.PixelName.FIREPROOF_WEBSITE_LOGIN_ADDED)
    }

    @Test
    fun whenUserDismissesFireproofWebsiteLoginDialogThenPixelSent() {
        testee.onUserDismissedFireproofLoginDialog()
        verify(mockPixel).fire(Pixel.PixelName.FIREPROOF_WEBSITE_LOGIN_DISMISS)
    }

    @Test
    fun whenLoginAttempDetectedThenNotifyNavigationAwareLoginDetector() {
        loadUrl("http://example.com/", isBrowserShowing = true)

        testee.loginDetected()

        verify(mockNavigationAwareLoginDetector).onEvent(LoginAttempt("http://example.com/"))
    }

    @Test
    fun whenLoginDetectedOnAFireproofedWebsiteThenDoNotAskToFireproofWebsite() {
        givenFireproofWebsiteDomain("example.com")
        loginEventLiveData.value = givenLoginDetected("example.com")
        assertCommandNotIssued<Command.AskToFireproofWebsite>()
    }

    @Test
    fun whenLoginDetectedThenAskToFireproofWebsite() {
        loginEventLiveData.value = givenLoginDetected("example.com")
        assertCommandIssued<Command.AskToFireproofWebsite> {
            assertEquals(FireproofWebsiteEntity("example.com"), this.fireproofWebsite)
        }
    }

    @Test
    fun whenLoginDetectedAndUrlIsUseOurAppThenRegisterUserEvent() = coroutineRule.runBlocking {
        whenever(mockUserEventsStore.getUserEvent(UserEventKey.USE_OUR_APP_FIREPROOF_DIALOG_SEEN)).thenReturn(null)
        loginEventLiveData.value = givenLoginDetected(USE_OUR_APP_SHORTCUT_URL)

        verify(mockUserEventsStore).registerUserEvent(UserEventKey.USE_OUR_APP_FIREPROOF_DIALOG_SEEN)
    }

    @Test
    fun whenLoginDetectedAndUrlIsNotUseOurAppThenDoNotRegisterUserEvent() = coroutineRule.runBlocking {
        whenever(mockUserEventsStore.getUserEvent(UserEventKey.USE_OUR_APP_FIREPROOF_DIALOG_SEEN)).thenReturn(null)
        loginEventLiveData.value = givenLoginDetected("example.com")

        verify(mockUserEventsStore, never()).registerUserEvent(UserEventKey.USE_OUR_APP_FIREPROOF_DIALOG_SEEN)
    }

    @Test
    fun whenLoginDetectedAndDialogAlreadySeenThenDoNotRegisterUserEvent() = coroutineRule.runBlocking {
        whenever(mockUserEventsStore.getUserEvent(UserEventKey.USE_OUR_APP_FIREPROOF_DIALOG_SEEN)).thenReturn(UserEventEntity(UserEventKey.USE_OUR_APP_FIREPROOF_DIALOG_SEEN))
        loginEventLiveData.value = givenLoginDetected(USE_OUR_APP_SHORTCUT_URL)

        verify(mockUserEventsStore, never()).registerUserEvent(UserEventKey.USE_OUR_APP_FIREPROOF_DIALOG_SEEN)
    }

    @Test
    fun whenUserBrowsingPressesBackThenCannotAddBookmark() {
        setupNavigation(skipHome = false, isBrowsing = true, canGoBack = false)
        assertTrue(testee.onUserPressedBack())
        assertFalse(browserViewState().canAddBookmarks)
    }

    @Test
    fun whenUserBrowsingPressesBackThenCannotSharePage() {
        setupNavigation(skipHome = false, isBrowsing = true, canGoBack = false)
        assertTrue(testee.onUserPressedBack())
        assertFalse(browserViewState().canSharePage)
    }

    @Test
    fun whenUserBrowsingPressesBackThenCannotReportSite() {
        setupNavigation(skipHome = false, isBrowsing = true, canGoBack = false)
        assertTrue(testee.onUserPressedBack())
        assertFalse(browserViewState().canReportSite)
    }

    @Test
    fun whenUserBrowsingPressesBackThenCannotAddToHome() {
        setupNavigation(skipHome = false, isBrowsing = true, canGoBack = false)
        assertTrue(testee.onUserPressedBack())
        assertFalse(browserViewState().addToHomeEnabled)
    }

    @Test
    fun whenUserBrowsingPressesBackThenCannotWhitelist() {
        setupNavigation(skipHome = false, isBrowsing = true, canGoBack = false)
        assertTrue(testee.onUserPressedBack())
        assertFalse(browserViewState().canWhitelist)
    }

    @Test
    fun whenUserBrowsingPressesBackThenCannotNavigateBack() {
        setupNavigation(skipHome = false, isBrowsing = true, canGoBack = false)
        assertTrue(testee.onUserPressedBack())
        assertFalse(browserViewState().canGoBack)
    }

    @Test
    fun whenUserBrowsingPressesBackThenCannotFindInPage() {
        setupNavigation(skipHome = false, isBrowsing = true, canGoBack = false)
        assertTrue(testee.onUserPressedBack())
        assertFalse(findInPageViewState().canFindInPage)
    }

    @Test
    fun whenUserBrowsingPressesBackThenCanGoForward() {
        setupNavigation(skipHome = false, isBrowsing = true, canGoBack = false)
        assertTrue(testee.onUserPressedBack())
        assertTrue(browserViewState().canGoForward)
    }

    @Test
    fun whenUserBrowsingPressesBackAndForwardThenCanAddBookmark() {
        setupNavigation(skipHome = false, isBrowsing = true, canGoBack = false)
        testee.onUserPressedBack()
        testee.onUserPressedForward()
        assertTrue(browserViewState().canAddBookmarks)
    }

    @Test
    fun whenUserBrowsingPressesBackAndForwardThenCanWhitelist() {
        setupNavigation(skipHome = false, isBrowsing = true, canGoBack = false)
        testee.onUserPressedBack()
        testee.onUserPressedForward()
        assertTrue(browserViewState().canWhitelist)
    }

    @Test
    fun whenUserBrowsingPressesBackAndForwardThenCanShare() {
        setupNavigation(skipHome = false, isBrowsing = true, canGoBack = false)
        testee.onUserPressedBack()
        testee.onUserPressedForward()
        assertTrue(browserViewState().canSharePage)
    }

    @Test
    fun whenUserBrowsingPressesBackAndForwardThenCanReportSite() {
        setupNavigation(skipHome = false, isBrowsing = true, canGoBack = false)
        testee.onUserPressedBack()
        testee.onUserPressedForward()
        assertTrue(browserViewState().canReportSite)
    }

    @Test
    fun whenUserBrowsingPressesBackAndForwardThenCanAddToHome() {
        setupNavigation(skipHome = false, isBrowsing = true, canGoBack = false)
        testee.onUserPressedBack()
        testee.onUserPressedForward()
        assertTrue(browserViewState().addToHomeEnabled)
    }

    @Test
    fun whenUserBrowsingPressesBackAndForwardThenCanFindInPage() {
        setupNavigation(skipHome = false, isBrowsing = true, canGoBack = false)
        testee.onUserPressedBack()
        testee.onUserPressedForward()
        assertTrue(findInPageViewState().canFindInPage)
    }

    @Test
    fun whenSERPRemovalFeatureIsActiveAndBrowsingDDGSiteAndPrivacyGradeIsVisibleThenShowDaxIconIsTrue() {
        val serpRemovalVariant = Variant("foo", 100.0, features = listOf(VariantManager.VariantFeature.SerpHeaderRemoval), filterBy = { true })
        whenever(mockVariantManager.getVariant()).thenReturn(serpRemovalVariant)
        val url = "https://duckduckgo.com?q=test%20search"
        loadUrl(url, isBrowserShowing = true)
        assertTrue(browserViewState().showDaxIcon)
    }

    @Test
    fun whenSERPRemovalFeatureIsActiveAndBrowsingNonDDGSiteAndPrivacyGradeIsVisibleThenShowDaxIconIsFalse() {
        val serpRemovalVariant = Variant("foo", 100.0, features = listOf(VariantManager.VariantFeature.SerpHeaderRemoval), filterBy = { true })
        whenever(mockVariantManager.getVariant()).thenReturn(serpRemovalVariant)
        val url = "https://example.com"
        loadUrl(url, isBrowserShowing = true)
        assertFalse(browserViewState().showDaxIcon)
    }

    @Test
    fun whenSERPRemovalFeatureIsInactiveAndBrowsingDDGSiteAndPrivacyGradeIsVisibleThenShowDaxIconIsFalse() {
        val url = "https://duckduckgo.com?q=test%20search"
        loadUrl(url, isBrowserShowing = true)
        assertFalse(browserViewState().showDaxIcon)
    }

    @Test
    fun whenSERPRemovalFeatureIsInactiveAndBrowsingNonDDGSiteAndPrivacyGradeIsVisibleThenShowDaxIconIsFalse() {
        val url = "https://example.com"
        loadUrl(url, isBrowserShowing = true)
        assertFalse(browserViewState().showDaxIcon)
    }

    @Test
    fun whenQueryIsNotHierarchicalThenUnsupportedOperationExceptionIsHandled() {
        whenever(mockOmnibarConverter.convertQueryToUrl("about:blank", null)).thenReturn("about:blank")
        testee.onUserSubmittedQuery("about:blank")
    }

    @Test
    fun whenViewReadyIfDomainSameAsUseOurAppAfterNotificationSeenThenPixelSent() = coroutineRule.runBlocking {
        givenUseOurAppSiteSelected()
        whenever(mockNotificationDao.exists(UseOurAppNotification.ID)).thenReturn(true)

        testee.onViewReady()

        verify(mockPixel).fire(Pixel.PixelName.UOA_VISITED_AFTER_NOTIFICATION)
    }

    @Test
    fun whenViewReadyIfDomainSameAsUseOurAppAfterShortcutAddedThenPixelSent() = coroutineRule.runBlocking {
        givenUseOurAppSiteSelected()
        whenever(mockUserEventsStore.getUserEvent(UserEventKey.USE_OUR_APP_SHORTCUT_ADDED)).thenReturn(UserEventEntity(UserEventKey.USE_OUR_APP_SHORTCUT_ADDED))

        testee.onViewReady()

        verify(mockPixel).fire(Pixel.PixelName.UOA_VISITED_AFTER_SHORTCUT)
    }

    @Test
    fun whenViewReadyIfDomainSameAsUseOurAppAfterDeleteCtaShownThenPixelSent() = coroutineRule.runBlocking {
        givenUseOurAppSiteSelected()
        whenever(mockDismissedCtaDao.exists(CtaId.USE_OUR_APP_DELETION)).thenReturn(true)

        testee.onViewReady()

        verify(mockPixel).fire(Pixel.PixelName.UOA_VISITED_AFTER_DELETE_CTA)
    }

    @Test
    fun whenViewReadyIfDomainSameAsUseOurAppThenPixelSent() = coroutineRule.runBlocking {
        givenUseOurAppSiteSelected()

        testee.onViewReady()

        verify(mockPixel).fire(Pixel.PixelName.UOA_VISITED)
    }

    @Test
    fun whenViewReadyIfDomainIsNotTheSameAsUseOurAppAfterNotificationSeenThenPixelNotSent() = coroutineRule.runBlocking {
        givenUseOurAppSiteIsNotSelected()
        whenever(mockNotificationDao.exists(UseOurAppNotification.ID)).thenReturn(true)

        testee.onViewReady()

        verify(mockPixel, never()).fire(Pixel.PixelName.UOA_VISITED_AFTER_NOTIFICATION)
    }

    @Test
    fun whenViewReadyIfDomainIsNotTheSameAsUseOurAppAfterShortcutAddedThenPixelNotSent() = coroutineRule.runBlocking {
        givenUseOurAppSiteIsNotSelected()
        whenever(mockUserEventsStore.getUserEvent(UserEventKey.USE_OUR_APP_SHORTCUT_ADDED)).thenReturn(UserEventEntity(UserEventKey.USE_OUR_APP_SHORTCUT_ADDED))

        testee.onViewReady()

        verify(mockPixel, never()).fire(Pixel.PixelName.UOA_VISITED_AFTER_SHORTCUT)
    }

    @Test
    fun whenViewReadyIfDomainIsNotTheSameAsUseOurAppAfterDeleteCtaShownThenPixelNotSent() = coroutineRule.runBlocking {
        givenUseOurAppSiteIsNotSelected()
        whenever(mockDismissedCtaDao.exists(CtaId.USE_OUR_APP_DELETION)).thenReturn(true)

        testee.onViewReady()

        verify(mockPixel, never()).fire(Pixel.PixelName.UOA_VISITED_AFTER_DELETE_CTA)
    }

    @Test
    fun whenViewReadyIfDomainIsNotTheSameAsUseOurAppAThenPixelNotSent() = coroutineRule.runBlocking {
        givenUseOurAppSiteIsNotSelected()

        testee.onViewReady()

        verify(mockPixel, never()).fire(Pixel.PixelName.UOA_VISITED)
    }

    @Test
    fun whenPageChangedIfPreviousOneWasNotUseOurAppSiteAfterNotificationSeenThenPixelSent() = coroutineRule.runBlocking {
        givenUseOurAppSiteIsNotSelected()
        whenever(mockNotificationDao.exists(UseOurAppNotification.ID)).thenReturn(true)

        loadUrl(USE_OUR_APP_DOMAIN, isBrowserShowing = true)

        verify(mockPixel).fire(Pixel.PixelName.UOA_VISITED_AFTER_NOTIFICATION)
    }

    @Test
    fun whenPageChangedIfPreviousOneWasNotUseOurAppSiteAfterShortcutAddedThenPixelSent() = coroutineRule.runBlocking {
        givenUseOurAppSiteIsNotSelected()
        whenever(mockUserEventsStore.getUserEvent(UserEventKey.USE_OUR_APP_SHORTCUT_ADDED)).thenReturn(UserEventEntity(UserEventKey.USE_OUR_APP_SHORTCUT_ADDED))

        loadUrl(USE_OUR_APP_DOMAIN, isBrowserShowing = true)

        verify(mockPixel).fire(Pixel.PixelName.UOA_VISITED_AFTER_SHORTCUT)
    }

    @Test
    fun whenPageChangedIfPreviousOneWasNotUseOurAppSiteAfterDeleteCtaShownThenPixelSent() = coroutineRule.runBlocking {
        givenUseOurAppSiteIsNotSelected()
        whenever(mockDismissedCtaDao.exists(CtaId.USE_OUR_APP_DELETION)).thenReturn(true)

        loadUrl(USE_OUR_APP_DOMAIN, isBrowserShowing = true)

        verify(mockPixel).fire(Pixel.PixelName.UOA_VISITED_AFTER_DELETE_CTA)
    }

    @Test
    fun whenPageChangedIfPreviousOneWasNotUseOurAppSiteThenPixelSent() = coroutineRule.runBlocking {
        givenUseOurAppSiteIsNotSelected()

        loadUrl(USE_OUR_APP_DOMAIN, isBrowserShowing = true)

        verify(mockPixel).fire(Pixel.PixelName.UOA_VISITED)
    }

    @Test
    fun whenPageChangedIfPreviousOneWasUseOurAppSiteAfterNotificationSeenThenPixelNotSent() = coroutineRule.runBlocking {
        givenUseOurAppSiteSelected()
        whenever(mockNotificationDao.exists(UseOurAppNotification.ID)).thenReturn(true)

        loadUrl(USE_OUR_APP_DOMAIN, isBrowserShowing = true)

        verify(mockPixel, never()).fire(Pixel.PixelName.UOA_VISITED_AFTER_NOTIFICATION)
    }

    @Test
    fun whenPageChangedIfPreviousOneWasUseOurAppSiteAfterShortcutAddedThenPixelNotSent() = coroutineRule.runBlocking {
        givenUseOurAppSiteSelected()
        val timestampEntity = UserEventEntity(UserEventKey.USE_OUR_APP_SHORTCUT_ADDED)
        whenever(mockUserEventsStore.getUserEvent(UserEventKey.USE_OUR_APP_SHORTCUT_ADDED)).thenReturn(timestampEntity)

        loadUrl(USE_OUR_APP_DOMAIN, isBrowserShowing = true)

        verify(mockPixel, never()).fire(Pixel.PixelName.UOA_VISITED_AFTER_SHORTCUT)
    }

    @Test
    fun whenPageChangedIfPreviousOneWasUseOurAppSiteThenAfterDeleteCtaShownPixelNotSent() = coroutineRule.runBlocking {
        givenUseOurAppSiteSelected()
        whenever(mockDismissedCtaDao.exists(CtaId.USE_OUR_APP_DELETION)).thenReturn(true)

        loadUrl(USE_OUR_APP_DOMAIN, isBrowserShowing = true)

        verify(mockPixel, never()).fire(Pixel.PixelName.UOA_VISITED_AFTER_DELETE_CTA)
    }

    @Test
    fun whenPageChangedIfPreviousOneWasUseOurAppSiteThenNotSent() = coroutineRule.runBlocking {
        givenUseOurAppSiteSelected()

        loadUrl(USE_OUR_APP_DOMAIN, isBrowserShowing = true)

        verify(mockPixel, never()).fire(Pixel.PixelName.UOA_VISITED)
    }

    @Test
<<<<<<< HEAD
    fun whenCurrentDomainAndPermissionRequestingDomainAreDifferentThenSitePermissionIsDenied() = coroutineRule.runBlocking {
        givenCurrentSite("https://wwww.example.com/")
        givenNewPermissionRequestFromDomain("https://wwww.anotherexample.com/")

        verify(geoLocationPermissions).clear("https://wwww.anotherexample.com/")
    }

    @Test
    fun whenDomainRequestsSitePermissionThenAppChecksSystemLocationPermission() = coroutineRule.runBlocking {
        val domain = "https://www.example.com/"

        givenLocationPermissionIsEnabled(true)
        givenCurrentSite(domain)
        givenNewPermissionRequestFromDomain(domain)

        assertCommandIssued<Command.CheckSystemLocationPermission>()
    }

    @Test
    fun whenDomainRequestsSitePermissionAndAlreadyRepliedThenAppChecksSystemLocationPermission() = coroutineRule.runBlocking {
        val domain = "https://www.example.com/"

        givenLocationPermissionIsEnabled(true)
        givenCurrentSite(domain)
        givenUserAlreadySelectedPermissionForDomain(domain, LocationPermissionType.DENY_ALWAYS)

        givenNewPermissionRequestFromDomain(domain)

        verify(geoLocationPermissions).clear(domain)
    }

    @Test
    fun whenDomainRequestsSitePermissionAndAllowedThenAppChecksSystemLocationPermission() = coroutineRule.runBlocking {
        val domain = "https://www.example.com/"

        givenLocationPermissionIsEnabled(true)
        givenCurrentSite(domain)
        givenUserAlreadySelectedPermissionForDomain(domain, LocationPermissionType.ALLOW_ALWAYS)

        givenNewPermissionRequestFromDomain(domain)

        assertCommandIssued<Command.CheckSystemLocationPermission>()
    }

    @Test
    fun whenAppLocationPermissionIsDeniedThenSitePermissionIsDenied() = coroutineRule.runBlocking {
        val domain = "https://www.example.com/"

        givenLocationPermissionIsEnabled(false)
        givenCurrentSite(domain)
        givenNewPermissionRequestFromDomain(domain)

        verify(geoLocationPermissions).clear(domain)
    }

    @Test
    fun whenSystemPermissionIsDeniedThenSitePermissionIsCleared() = coroutineRule.runBlocking {
        val domain = "https://www.example.com/"
        givenLocationPermissionIsEnabled(true)
        givenCurrentSite(domain)
        givenNewPermissionRequestFromDomain(domain)

        testee.onSystemLocationPermissionDenied()

        verify(mockPixel).fire(Pixel.PixelName.PRECISE_LOCATION_SETTINGS_LOCATION_PERMISSION_DISABLE)
        verify(geoLocationPermissions).clear(domain)
    }

    @Test
    fun whenUserGrantsSystemLocationPermissionThenSettingsLocationPermissionShoulbBeEnabled() = coroutineRule.runBlocking {
        val domain = "https://www.example.com/"

        givenLocationPermissionIsEnabled(true)
        givenCurrentSite(domain)
        givenNewPermissionRequestFromDomain(domain)

        testee.onSystemLocationPermissionGranted()

        verify(mockSettingsStore).appLocationPermission = true
    }

    @Test
    fun whenUserGrantsSystemLocationPermissionThenPixelIsFired() = coroutineRule.runBlocking {
        val domain = "https://www.example.com/"

        givenLocationPermissionIsEnabled(true)
        givenCurrentSite(domain)
        givenNewPermissionRequestFromDomain(domain)

        testee.onSystemLocationPermissionGranted()

        verify(mockPixel).fire(Pixel.PixelName.PRECISE_LOCATION_SETTINGS_LOCATION_PERMISSION_ENABLE)
    }

    @Test
    fun whenUserChoosesToAlwaysAllowSitePermissionThenGeoPermissionIsAllowed() = coroutineRule.runBlocking {
        val domain = "https://www.example.com/"

        givenLocationPermissionIsEnabled(true)
        givenCurrentSite(domain)
        givenUserAlreadySelectedPermissionForDomain(domain, LocationPermissionType.ALLOW_ALWAYS)
        givenNewPermissionRequestFromDomain(domain)

        testee.onSystemLocationPermissionGranted()

        verify(geoLocationPermissions, atLeastOnce()).allow(domain)
    }

    @Test
    fun whenUserChoosesToAlwaysDenySitePermissionThenGeoPermissionIsAllowed() = coroutineRule.runBlocking {
        val domain = "https://www.example.com/"

        givenLocationPermissionIsEnabled(true)
        givenCurrentSite(domain)
        givenUserAlreadySelectedPermissionForDomain(domain, LocationPermissionType.DENY_ALWAYS)
        givenNewPermissionRequestFromDomain(domain)

        testee.onSystemLocationPermissionGranted()

        verify(geoLocationPermissions, atLeastOnce()).clear(domain)
    }

    @Test
    fun whenUserChoosesToAllowSitePermissionThenGeoPermissionIsAllowed() = coroutineRule.runBlocking {
        val domain = "https://www.example.com/"

        givenLocationPermissionIsEnabled(true)
        givenCurrentSite(domain)
        givenUserAlreadySelectedPermissionForDomain(domain, LocationPermissionType.ALLOW_ONCE)
        givenNewPermissionRequestFromDomain(domain)

        testee.onSystemLocationPermissionGranted()

        assertCommandIssued<Command.AskDomainPermission>()
    }

    @Test
    fun whenUserChoosesToDenySitePermissionThenGeoPermissionIsAllowed() = coroutineRule.runBlocking {
        val domain = "https://www.example.com/"

        givenLocationPermissionIsEnabled(true)
        givenCurrentSite(domain)
        givenUserAlreadySelectedPermissionForDomain(domain, LocationPermissionType.DENY_ONCE)
        givenNewPermissionRequestFromDomain(domain)

        testee.onSystemLocationPermissionGranted()

        assertCommandIssued<Command.AskDomainPermission>()
    }

    @Test
    fun whenNewDomainRequestsForPermissionThenUserShouldBeAskedToGivePermission() = coroutineRule.runBlocking {
        val domain = "https://www.example.com/"

        givenLocationPermissionIsEnabled(true)
        givenCurrentSite(domain)
        givenNewPermissionRequestFromDomain(domain)

        testee.onSystemLocationPermissionGranted()

        assertCommandIssued<Command.AskDomainPermission>()
    }

    @Test
    fun whenSystemLocationPermissionIsDeniedThenSitePermissionIsDenied() = coroutineRule.runBlocking {
        val domain = "https://www.example.com/"

        givenLocationPermissionIsEnabled(true)
        givenCurrentSite(domain)
        givenNewPermissionRequestFromDomain(domain)

        testee.onSystemLocationPermissionNotAllowed()

        verify(mockPixel).fire(Pixel.PixelName.PRECISE_LOCATION_SYSTEM_DIALOG_LATER)
        verify(geoLocationPermissions).clear(domain)
    }

    @Test
    fun whenSystemLocationPermissionIsNeverAllowedThenSitePermissionIsDenied() = coroutineRule.runBlocking {
        val domain = "https://www.example.com/"

        givenLocationPermissionIsEnabled(true)
        givenCurrentSite(domain)
        givenNewPermissionRequestFromDomain(domain)

        testee.onSystemLocationPermissionNeverAllowed()

        verify(mockPixel).fire(Pixel.PixelName.PRECISE_LOCATION_SYSTEM_DIALOG_NEVER)
        verify(geoLocationPermissions).clear(domain)
        Assert.assertEquals(locationPermissionsDao.getPermission(domain)!!.permission, LocationPermissionType.DENY_ALWAYS)
    }

    @Test
    fun whenSystemLocationPermissionIsAllowedThenAppAsksForSystemPermission() = coroutineRule.runBlocking {
        val domain = "https://www.example.com/"

        givenLocationPermissionIsEnabled(true)
        givenCurrentSite(domain)
        givenNewPermissionRequestFromDomain(domain)

        testee.onSystemLocationPermissionAllowed()

        assertCommandIssued<Command.RequestSystemLocationPermission>()
    }

    @Test
    fun whenUserDeniesSitePermissionThenSitePermissionIsDenied() = coroutineRule.runBlocking {
        val domain = "https://www.example.com/"

        givenLocationPermissionIsEnabled(true)
        givenCurrentSite(domain)
        givenNewPermissionRequestFromDomain(domain)

        testee.onSiteLocationPermissionAlwaysDenied()

        verify(geoLocationPermissions).clear(domain)
    }

    @Test
    fun whenUserVisitsDomainWithPermanentLocationPermissionThenMessageIsShown() = coroutineRule.runBlocking {
        val domain = "https://www.example.com/"

        givenUserAlreadySelectedPermissionForDomain(domain, LocationPermissionType.ALLOW_ALWAYS)
        givenCurrentSite(domain)
        givenLocationPermissionIsEnabled(true)

        loadUrl("https://www.example.com", isBrowserShowing = true)

        assertCommandIssued<Command.ShowDomainHasPermissionMessage>()
    }

    @Test
    fun whenUserVisitsDomainWithoutPermanentLocationPermissionThenMessageIsNotShown() = coroutineRule.runBlocking {
        val domain = "https://www.example.com/"

        givenUserAlreadySelectedPermissionForDomain(domain, LocationPermissionType.DENY_ALWAYS)
        givenCurrentSite(domain)
        givenLocationPermissionIsEnabled(true)

        loadUrl("https://www.example.com", isBrowserShowing = true)

        assertCommandNotIssued<Command.ShowDomainHasPermissionMessage>()
    }

    @Test
    fun whenUserVisitsDomainWithoutLocationPermissionThenMessageIsNotShown() = coroutineRule.runBlocking {
        val domain = "https://www.example.com"
        givenLocationPermissionIsEnabled(true)
        givenCurrentSite(domain)
        loadUrl("https://www.example.com", isBrowserShowing = true)

        assertCommandNotIssued<Command.ShowDomainHasPermissionMessage>()
    }

    @Test
    fun whenUserVisitsDomainAndLocationIsNotEnabledThenMessageIsNotShown() = coroutineRule.runBlocking {
        val domain = "https://www.example.com"
        givenLocationPermissionIsEnabled(false)
        givenCurrentSite(domain)

        loadUrl("https://www.example.com", isBrowserShowing = true)

        assertCommandNotIssued<Command.ShowDomainHasPermissionMessage>()
    }

    private fun givenNewPermissionRequestFromDomain(domain: String) {
        testee.onSiteLocationPermissionRequested(domain, StubPermissionCallback())
    }

    private fun givenLocationPermissionIsEnabled(state: Boolean) {
        whenever(mockSettingsStore.appLocationPermission).thenReturn(state)
    }

    private fun givenUserAlreadySelectedPermissionForDomain(domain: String, permission: LocationPermissionType) {
        locationPermissionsDao.insert(LocationPermissionEntity(domain, permission))
    }

    class StubPermissionCallback : GeolocationPermissions.Callback {
        override fun invoke(p0: String?, p1: Boolean, p2: Boolean) {
            // nothing to see
        }
=======
    fun whenDosAttackDetectedThenErrorIsShown() {
        testee.dosAttackDetected()
        assertCommandIssued<Command.ShowErrorWithAction>()
>>>>>>> b9734261
    }

    private inline fun <reified T : Command> assertCommandIssued(instanceAssertions: T.() -> Unit = {}) {
        verify(mockCommandObserver, atLeastOnce()).onChanged(commandCaptor.capture())
        val issuedCommand = commandCaptor.allValues.find { it is T }
        assertNotNull(issuedCommand)
        (issuedCommand as T).apply { instanceAssertions() }
    }

    private inline fun <reified T : Command> assertCommandNotIssued() {
        val issuedCommand = commandCaptor.allValues.find { it is T }
        assertNull(issuedCommand)
    }

    private fun pixelParams(showedBookmarks: Boolean, bookmarkCapable: Boolean) = mapOf(
        Pixel.PixelParameter.SHOWED_BOOKMARKS to showedBookmarks.toString(),
        Pixel.PixelParameter.BOOKMARK_CAPABLE to bookmarkCapable.toString()
    )

    private fun givenExpectedCtaAddWidgetInstructions() {
        setBrowserShowing(false)
        whenever(mockWidgetCapabilities.supportsStandardWidgetAdd).thenReturn(true)
        whenever(mockWidgetCapabilities.supportsAutomaticWidgetAdd).thenReturn(false)
        whenever(mockWidgetCapabilities.hasInstalledWidgets).thenReturn(false)
    }

    private fun givenShownCtas(vararg shownCtas: CtaId) {
        shownCtas.forEach {
            whenever(mockDismissedCtaDao.exists(it)).thenReturn(true)
        }
    }

    private fun givenInvalidatedGlobalLayout() {
        testee.globalLayoutState.value = BrowserTabViewModel.GlobalLayoutViewState.Invalidated
    }

    private fun givenOneActiveTabSelected() {
        selectedTabLiveData.value = TabEntity("TAB_ID", "https://example.com", "", skipHome = false, viewed = true, position = 0)
        testee.loadData("TAB_ID", "https://example.com", false)
    }

    private fun givenUseOurAppSiteSelected() {
        whenever(mockOmnibarConverter.convertQueryToUrl(USE_OUR_APP_DOMAIN, null)).thenReturn(USE_OUR_APP_DOMAIN)
        val site: Site = mock()
        whenever(site.url).thenReturn(USE_OUR_APP_DOMAIN)
        val siteLiveData = MutableLiveData<Site>()
        siteLiveData.value = site
        whenever(mockTabsRepository.retrieveSiteData("TAB_ID")).thenReturn(siteLiveData)
        testee.loadData("TAB_ID", USE_OUR_APP_DOMAIN, false)
    }

    private fun givenUseOurAppSiteIsNotSelected() {
        whenever(mockOmnibarConverter.convertQueryToUrl("example.com", null)).thenReturn("example.com")
        val site: Site = mock()
        whenever(site.url).thenReturn("example.com")
        val siteLiveData = MutableLiveData<Site>()
        siteLiveData.value = site
        whenever(mockTabsRepository.retrieveSiteData("TAB_ID")).thenReturn(siteLiveData)
        testee.loadData("TAB_ID", "example.com", false)
    }

    private fun givenFireproofWebsiteDomain(vararg fireproofWebsitesDomain: String) {
        fireproofWebsitesDomain.forEach {
            fireproofWebsiteDao.insert(FireproofWebsiteEntity(domain = it))
        }
    }

    private fun givenLoginDetected(domain: String) = LoginDetected(authLoginDomain = "", forwardedToDomain = domain)

    private fun givenCurrentSite(domain: String) {
        val site: Site = mock()
        whenever(site.url).thenReturn(domain)
        whenever(site.uri).thenReturn(Uri.parse(domain))
        val siteLiveData = MutableLiveData<Site>()
        siteLiveData.value = site
        whenever(mockTabsRepository.retrieveSiteData("TAB_ID")).thenReturn(siteLiveData)
        testee.loadData("TAB_ID", domain, false)
    }

    private fun setBrowserShowing(isBrowsing: Boolean) {
        testee.browserViewState.value = browserViewState().copy(browserShowing = isBrowsing)
    }

    private fun setCta(cta: Cta) {
        testee.ctaViewState.value = ctaViewState().copy(cta = cta)
    }

    private fun loadUrl(url: String?, title: String? = null, isBrowserShowing: Boolean = true) {
        setBrowserShowing(isBrowserShowing)
        testee.navigationStateChanged(buildWebNavigation(originalUrl = url, currentUrl = url, title = title))
    }

    @Suppress("SameParameterValue")
    private fun updateUrl(originalUrl: String?, currentUrl: String?, isBrowserShowing: Boolean) {
        setBrowserShowing(isBrowserShowing)
        testee.navigationStateChanged(buildWebNavigation(originalUrl = originalUrl, currentUrl = currentUrl))
    }

    private fun setupNavigation(
        skipHome: Boolean = false,
        isBrowsing: Boolean,
        canGoForward: Boolean = false,
        canGoBack: Boolean = false,
        stepsToPreviousPage: Int = 0
    ) {
        testee.skipHome = skipHome
        setBrowserShowing(isBrowsing)
        val nav = buildWebNavigation(canGoForward = canGoForward, canGoBack = canGoBack, stepsToPreviousPage = stepsToPreviousPage)
        testee.navigationStateChanged(nav)
    }

    private fun captureCommands(): ArgumentCaptor<Command> {
        verify(mockCommandObserver, atLeastOnce()).onChanged(commandCaptor.capture())
        return commandCaptor
    }

    private fun buildWebNavigation(
        currentUrl: String? = null,
        originalUrl: String? = null,
        title: String? = null,
        canGoForward: Boolean = false,
        canGoBack: Boolean = false,
        stepsToPreviousPage: Int = 0
    ): WebNavigationState {
        val nav: WebNavigationState = mock()
        whenever(nav.originalUrl).thenReturn(originalUrl)
        whenever(nav.currentUrl).thenReturn(currentUrl)
        whenever(nav.title).thenReturn(title)
        whenever(nav.canGoForward).thenReturn(canGoForward)
        whenever(nav.canGoBack).thenReturn(canGoBack)
        whenever(nav.stepsToPreviousPage).thenReturn(stepsToPreviousPage)
        return nav
    }

    private fun privacyGradeState() = testee.privacyGradeViewState.value!!
    private fun ctaViewState() = testee.ctaViewState.value!!
    private fun browserViewState() = testee.browserViewState.value!!
    private fun omnibarViewState() = testee.omnibarViewState.value!!
    private fun loadingViewState() = testee.loadingViewState.value!!
    private fun autoCompleteViewState() = testee.autoCompleteViewState.value!!
    private fun findInPageViewState() = testee.findInPageViewState.value!!
    private fun globalLayoutViewState() = testee.globalLayoutState.value!!
    private fun browserGlobalLayoutViewState() = testee.globalLayoutState.value!! as BrowserTabViewModel.GlobalLayoutViewState.Browser
}<|MERGE_RESOLUTION|>--- conflicted
+++ resolved
@@ -16,10 +16,8 @@
 
 package com.duckduckgo.app.browser
 
-import android.net.Uri
 import android.view.MenuItem
 import android.view.View
-import android.webkit.GeolocationPermissions
 import android.webkit.HttpAuthHandler
 import android.webkit.WebView
 import androidx.arch.core.executor.testing.InstantTaskExecutorRule
@@ -70,8 +68,6 @@
 import com.duckduckgo.app.global.useourapp.UseOurAppDetector.Companion.USE_OUR_APP_DOMAIN
 import com.duckduckgo.app.global.useourapp.UseOurAppDetector.Companion.USE_OUR_APP_SHORTCUT_URL
 import com.duckduckgo.app.location.GeoLocationPermissions
-import com.duckduckgo.app.location.data.LocationPermissionEntity
-import com.duckduckgo.app.location.data.LocationPermissionType
 import com.duckduckgo.app.location.data.LocationPermissionsDao
 import com.duckduckgo.app.location.data.LocationPermissionsRepository
 import com.duckduckgo.app.notification.db.NotificationDao
@@ -108,7 +104,6 @@
 import kotlinx.coroutines.runBlocking
 import kotlinx.coroutines.test.runBlockingTest
 import org.junit.After
-import org.junit.Assert
 import org.junit.Assert.*
 import org.junit.Before
 import org.junit.Rule
@@ -1208,6 +1203,10 @@
         testee.userSelectedItemFromLongPressMenu(longPressTarget, mockMenItem)
         val command = captureCommands().value as Command.OpenInNewTab
         assertEquals("http://example.com", command.query)
+
+        assertCommandIssued<Command.OpenInNewTab> {
+            assertNotNull(sourceTabId)
+        }
     }
 
     @Test
@@ -2321,296 +2320,6 @@
         verify(mockPixel, never()).fire(Pixel.PixelName.UOA_VISITED)
     }
 
-    @Test
-<<<<<<< HEAD
-    fun whenCurrentDomainAndPermissionRequestingDomainAreDifferentThenSitePermissionIsDenied() = coroutineRule.runBlocking {
-        givenCurrentSite("https://wwww.example.com/")
-        givenNewPermissionRequestFromDomain("https://wwww.anotherexample.com/")
-
-        verify(geoLocationPermissions).clear("https://wwww.anotherexample.com/")
-    }
-
-    @Test
-    fun whenDomainRequestsSitePermissionThenAppChecksSystemLocationPermission() = coroutineRule.runBlocking {
-        val domain = "https://www.example.com/"
-
-        givenLocationPermissionIsEnabled(true)
-        givenCurrentSite(domain)
-        givenNewPermissionRequestFromDomain(domain)
-
-        assertCommandIssued<Command.CheckSystemLocationPermission>()
-    }
-
-    @Test
-    fun whenDomainRequestsSitePermissionAndAlreadyRepliedThenAppChecksSystemLocationPermission() = coroutineRule.runBlocking {
-        val domain = "https://www.example.com/"
-
-        givenLocationPermissionIsEnabled(true)
-        givenCurrentSite(domain)
-        givenUserAlreadySelectedPermissionForDomain(domain, LocationPermissionType.DENY_ALWAYS)
-
-        givenNewPermissionRequestFromDomain(domain)
-
-        verify(geoLocationPermissions).clear(domain)
-    }
-
-    @Test
-    fun whenDomainRequestsSitePermissionAndAllowedThenAppChecksSystemLocationPermission() = coroutineRule.runBlocking {
-        val domain = "https://www.example.com/"
-
-        givenLocationPermissionIsEnabled(true)
-        givenCurrentSite(domain)
-        givenUserAlreadySelectedPermissionForDomain(domain, LocationPermissionType.ALLOW_ALWAYS)
-
-        givenNewPermissionRequestFromDomain(domain)
-
-        assertCommandIssued<Command.CheckSystemLocationPermission>()
-    }
-
-    @Test
-    fun whenAppLocationPermissionIsDeniedThenSitePermissionIsDenied() = coroutineRule.runBlocking {
-        val domain = "https://www.example.com/"
-
-        givenLocationPermissionIsEnabled(false)
-        givenCurrentSite(domain)
-        givenNewPermissionRequestFromDomain(domain)
-
-        verify(geoLocationPermissions).clear(domain)
-    }
-
-    @Test
-    fun whenSystemPermissionIsDeniedThenSitePermissionIsCleared() = coroutineRule.runBlocking {
-        val domain = "https://www.example.com/"
-        givenLocationPermissionIsEnabled(true)
-        givenCurrentSite(domain)
-        givenNewPermissionRequestFromDomain(domain)
-
-        testee.onSystemLocationPermissionDenied()
-
-        verify(mockPixel).fire(Pixel.PixelName.PRECISE_LOCATION_SETTINGS_LOCATION_PERMISSION_DISABLE)
-        verify(geoLocationPermissions).clear(domain)
-    }
-
-    @Test
-    fun whenUserGrantsSystemLocationPermissionThenSettingsLocationPermissionShoulbBeEnabled() = coroutineRule.runBlocking {
-        val domain = "https://www.example.com/"
-
-        givenLocationPermissionIsEnabled(true)
-        givenCurrentSite(domain)
-        givenNewPermissionRequestFromDomain(domain)
-
-        testee.onSystemLocationPermissionGranted()
-
-        verify(mockSettingsStore).appLocationPermission = true
-    }
-
-    @Test
-    fun whenUserGrantsSystemLocationPermissionThenPixelIsFired() = coroutineRule.runBlocking {
-        val domain = "https://www.example.com/"
-
-        givenLocationPermissionIsEnabled(true)
-        givenCurrentSite(domain)
-        givenNewPermissionRequestFromDomain(domain)
-
-        testee.onSystemLocationPermissionGranted()
-
-        verify(mockPixel).fire(Pixel.PixelName.PRECISE_LOCATION_SETTINGS_LOCATION_PERMISSION_ENABLE)
-    }
-
-    @Test
-    fun whenUserChoosesToAlwaysAllowSitePermissionThenGeoPermissionIsAllowed() = coroutineRule.runBlocking {
-        val domain = "https://www.example.com/"
-
-        givenLocationPermissionIsEnabled(true)
-        givenCurrentSite(domain)
-        givenUserAlreadySelectedPermissionForDomain(domain, LocationPermissionType.ALLOW_ALWAYS)
-        givenNewPermissionRequestFromDomain(domain)
-
-        testee.onSystemLocationPermissionGranted()
-
-        verify(geoLocationPermissions, atLeastOnce()).allow(domain)
-    }
-
-    @Test
-    fun whenUserChoosesToAlwaysDenySitePermissionThenGeoPermissionIsAllowed() = coroutineRule.runBlocking {
-        val domain = "https://www.example.com/"
-
-        givenLocationPermissionIsEnabled(true)
-        givenCurrentSite(domain)
-        givenUserAlreadySelectedPermissionForDomain(domain, LocationPermissionType.DENY_ALWAYS)
-        givenNewPermissionRequestFromDomain(domain)
-
-        testee.onSystemLocationPermissionGranted()
-
-        verify(geoLocationPermissions, atLeastOnce()).clear(domain)
-    }
-
-    @Test
-    fun whenUserChoosesToAllowSitePermissionThenGeoPermissionIsAllowed() = coroutineRule.runBlocking {
-        val domain = "https://www.example.com/"
-
-        givenLocationPermissionIsEnabled(true)
-        givenCurrentSite(domain)
-        givenUserAlreadySelectedPermissionForDomain(domain, LocationPermissionType.ALLOW_ONCE)
-        givenNewPermissionRequestFromDomain(domain)
-
-        testee.onSystemLocationPermissionGranted()
-
-        assertCommandIssued<Command.AskDomainPermission>()
-    }
-
-    @Test
-    fun whenUserChoosesToDenySitePermissionThenGeoPermissionIsAllowed() = coroutineRule.runBlocking {
-        val domain = "https://www.example.com/"
-
-        givenLocationPermissionIsEnabled(true)
-        givenCurrentSite(domain)
-        givenUserAlreadySelectedPermissionForDomain(domain, LocationPermissionType.DENY_ONCE)
-        givenNewPermissionRequestFromDomain(domain)
-
-        testee.onSystemLocationPermissionGranted()
-
-        assertCommandIssued<Command.AskDomainPermission>()
-    }
-
-    @Test
-    fun whenNewDomainRequestsForPermissionThenUserShouldBeAskedToGivePermission() = coroutineRule.runBlocking {
-        val domain = "https://www.example.com/"
-
-        givenLocationPermissionIsEnabled(true)
-        givenCurrentSite(domain)
-        givenNewPermissionRequestFromDomain(domain)
-
-        testee.onSystemLocationPermissionGranted()
-
-        assertCommandIssued<Command.AskDomainPermission>()
-    }
-
-    @Test
-    fun whenSystemLocationPermissionIsDeniedThenSitePermissionIsDenied() = coroutineRule.runBlocking {
-        val domain = "https://www.example.com/"
-
-        givenLocationPermissionIsEnabled(true)
-        givenCurrentSite(domain)
-        givenNewPermissionRequestFromDomain(domain)
-
-        testee.onSystemLocationPermissionNotAllowed()
-
-        verify(mockPixel).fire(Pixel.PixelName.PRECISE_LOCATION_SYSTEM_DIALOG_LATER)
-        verify(geoLocationPermissions).clear(domain)
-    }
-
-    @Test
-    fun whenSystemLocationPermissionIsNeverAllowedThenSitePermissionIsDenied() = coroutineRule.runBlocking {
-        val domain = "https://www.example.com/"
-
-        givenLocationPermissionIsEnabled(true)
-        givenCurrentSite(domain)
-        givenNewPermissionRequestFromDomain(domain)
-
-        testee.onSystemLocationPermissionNeverAllowed()
-
-        verify(mockPixel).fire(Pixel.PixelName.PRECISE_LOCATION_SYSTEM_DIALOG_NEVER)
-        verify(geoLocationPermissions).clear(domain)
-        Assert.assertEquals(locationPermissionsDao.getPermission(domain)!!.permission, LocationPermissionType.DENY_ALWAYS)
-    }
-
-    @Test
-    fun whenSystemLocationPermissionIsAllowedThenAppAsksForSystemPermission() = coroutineRule.runBlocking {
-        val domain = "https://www.example.com/"
-
-        givenLocationPermissionIsEnabled(true)
-        givenCurrentSite(domain)
-        givenNewPermissionRequestFromDomain(domain)
-
-        testee.onSystemLocationPermissionAllowed()
-
-        assertCommandIssued<Command.RequestSystemLocationPermission>()
-    }
-
-    @Test
-    fun whenUserDeniesSitePermissionThenSitePermissionIsDenied() = coroutineRule.runBlocking {
-        val domain = "https://www.example.com/"
-
-        givenLocationPermissionIsEnabled(true)
-        givenCurrentSite(domain)
-        givenNewPermissionRequestFromDomain(domain)
-
-        testee.onSiteLocationPermissionAlwaysDenied()
-
-        verify(geoLocationPermissions).clear(domain)
-    }
-
-    @Test
-    fun whenUserVisitsDomainWithPermanentLocationPermissionThenMessageIsShown() = coroutineRule.runBlocking {
-        val domain = "https://www.example.com/"
-
-        givenUserAlreadySelectedPermissionForDomain(domain, LocationPermissionType.ALLOW_ALWAYS)
-        givenCurrentSite(domain)
-        givenLocationPermissionIsEnabled(true)
-
-        loadUrl("https://www.example.com", isBrowserShowing = true)
-
-        assertCommandIssued<Command.ShowDomainHasPermissionMessage>()
-    }
-
-    @Test
-    fun whenUserVisitsDomainWithoutPermanentLocationPermissionThenMessageIsNotShown() = coroutineRule.runBlocking {
-        val domain = "https://www.example.com/"
-
-        givenUserAlreadySelectedPermissionForDomain(domain, LocationPermissionType.DENY_ALWAYS)
-        givenCurrentSite(domain)
-        givenLocationPermissionIsEnabled(true)
-
-        loadUrl("https://www.example.com", isBrowserShowing = true)
-
-        assertCommandNotIssued<Command.ShowDomainHasPermissionMessage>()
-    }
-
-    @Test
-    fun whenUserVisitsDomainWithoutLocationPermissionThenMessageIsNotShown() = coroutineRule.runBlocking {
-        val domain = "https://www.example.com"
-        givenLocationPermissionIsEnabled(true)
-        givenCurrentSite(domain)
-        loadUrl("https://www.example.com", isBrowserShowing = true)
-
-        assertCommandNotIssued<Command.ShowDomainHasPermissionMessage>()
-    }
-
-    @Test
-    fun whenUserVisitsDomainAndLocationIsNotEnabledThenMessageIsNotShown() = coroutineRule.runBlocking {
-        val domain = "https://www.example.com"
-        givenLocationPermissionIsEnabled(false)
-        givenCurrentSite(domain)
-
-        loadUrl("https://www.example.com", isBrowserShowing = true)
-
-        assertCommandNotIssued<Command.ShowDomainHasPermissionMessage>()
-    }
-
-    private fun givenNewPermissionRequestFromDomain(domain: String) {
-        testee.onSiteLocationPermissionRequested(domain, StubPermissionCallback())
-    }
-
-    private fun givenLocationPermissionIsEnabled(state: Boolean) {
-        whenever(mockSettingsStore.appLocationPermission).thenReturn(state)
-    }
-
-    private fun givenUserAlreadySelectedPermissionForDomain(domain: String, permission: LocationPermissionType) {
-        locationPermissionsDao.insert(LocationPermissionEntity(domain, permission))
-    }
-
-    class StubPermissionCallback : GeolocationPermissions.Callback {
-        override fun invoke(p0: String?, p1: Boolean, p2: Boolean) {
-            // nothing to see
-        }
-=======
-    fun whenDosAttackDetectedThenErrorIsShown() {
-        testee.dosAttackDetected()
-        assertCommandIssued<Command.ShowErrorWithAction>()
->>>>>>> b9734261
-    }
-
     private inline fun <reified T : Command> assertCommandIssued(instanceAssertions: T.() -> Unit = {}) {
         verify(mockCommandObserver, atLeastOnce()).onChanged(commandCaptor.capture())
         val issuedCommand = commandCaptor.allValues.find { it is T }
@@ -2677,16 +2386,6 @@
     }
 
     private fun givenLoginDetected(domain: String) = LoginDetected(authLoginDomain = "", forwardedToDomain = domain)
-
-    private fun givenCurrentSite(domain: String) {
-        val site: Site = mock()
-        whenever(site.url).thenReturn(domain)
-        whenever(site.uri).thenReturn(Uri.parse(domain))
-        val siteLiveData = MutableLiveData<Site>()
-        siteLiveData.value = site
-        whenever(mockTabsRepository.retrieveSiteData("TAB_ID")).thenReturn(siteLiveData)
-        testee.loadData("TAB_ID", domain, false)
-    }
 
     private fun setBrowserShowing(isBrowsing: Boolean) {
         testee.browserViewState.value = browserViewState().copy(browserShowing = isBrowsing)
