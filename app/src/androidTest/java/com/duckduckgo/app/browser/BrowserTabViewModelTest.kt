/*
 * Copyright (c) 2017 DuckDuckGo
 *
 * Licensed under the Apache License, Version 2.0 (the "License");
 * you may not use this file except in compliance with the License.
 * You may obtain a copy of the License at
 *
 *     http://www.apache.org/licenses/LICENSE-2.0
 *
 * Unless required by applicable law or agreed to in writing, software
 * distributed under the License is distributed on an "AS IS" BASIS,
 * WITHOUT WARRANTIES OR CONDITIONS OF ANY KIND, either express or implied.
 * See the License for the specific language governing permissions and
 * limitations under the License.
 */

package com.duckduckgo.app.browser

import android.graphics.Bitmap
import android.net.Uri
import android.view.MenuItem
import android.view.View
import android.webkit.GeolocationPermissions
import android.webkit.HttpAuthHandler
import android.webkit.WebView
import androidx.arch.core.executor.testing.InstantTaskExecutorRule
import androidx.lifecycle.MutableLiveData
import androidx.lifecycle.Observer
import androidx.room.Room
import androidx.test.platform.app.InstrumentationRegistry.getInstrumentation
import com.duckduckgo.app.CoroutineTestRule
import com.duckduckgo.app.InstantSchedulersRule
import com.duckduckgo.app.ValueCaptorObserver
import com.duckduckgo.app.autocomplete.api.AutoComplete.AutoCompleteResult
import com.duckduckgo.app.autocomplete.api.AutoComplete.AutoCompleteSuggestion.AutoCompleteBookmarkSuggestion
import com.duckduckgo.app.autocomplete.api.AutoComplete.AutoCompleteSuggestion.AutoCompleteSearchSuggestion
import com.duckduckgo.app.autocomplete.api.AutoCompleteApi
import com.duckduckgo.app.autocomplete.api.AutoCompleteService
import com.duckduckgo.app.bookmarks.db.BookmarkEntity
import com.duckduckgo.app.bookmarks.db.BookmarksDao
import com.duckduckgo.app.bookmarks.model.FavoritesRepository
import com.duckduckgo.app.bookmarks.model.SavedSite
import com.duckduckgo.app.bookmarks.model.SavedSite.Favorite
import com.duckduckgo.app.browser.BrowserTabViewModel.Command
import com.duckduckgo.app.browser.BrowserTabViewModel.Command.Navigate
import com.duckduckgo.app.browser.BrowserTabViewModel.FireButton
import com.duckduckgo.app.browser.LongPressHandler.RequiredAction.DownloadFile
import com.duckduckgo.app.browser.LongPressHandler.RequiredAction.OpenInNewTab
import com.duckduckgo.app.browser.addtohome.AddToHomeCapabilityDetector
import com.duckduckgo.app.browser.downloader.FileDownloader
import com.duckduckgo.app.browser.favicon.FaviconManager
import com.duckduckgo.app.browser.favicon.FaviconSource
import com.duckduckgo.app.browser.favorites.FavoritesQuickAccessAdapter.QuickAccessFavorite
import com.duckduckgo.app.browser.logindetection.FireproofDialogsEventHandler
import com.duckduckgo.app.browser.logindetection.LoginDetected
import com.duckduckgo.app.browser.logindetection.NavigationAwareLoginDetector
import com.duckduckgo.app.browser.logindetection.NavigationEvent
import com.duckduckgo.app.browser.logindetection.NavigationEvent.LoginAttempt
import com.duckduckgo.app.browser.model.BasicAuthenticationCredentials
import com.duckduckgo.app.browser.model.BasicAuthenticationRequest
import com.duckduckgo.app.browser.model.LongPressTarget
import com.duckduckgo.app.browser.omnibar.OmnibarEntryConverter
import com.duckduckgo.app.browser.session.WebViewSessionStorage
import com.duckduckgo.app.cta.db.DismissedCtaDao
import com.duckduckgo.app.cta.model.CtaId
import com.duckduckgo.app.cta.model.DismissedCta
import com.duckduckgo.app.cta.ui.Cta
import com.duckduckgo.app.cta.ui.CtaViewModel
import com.duckduckgo.app.cta.ui.DaxBubbleCta
import com.duckduckgo.app.cta.ui.DaxDialogCta
import com.duckduckgo.app.cta.ui.HomePanelCta
import com.duckduckgo.app.email.EmailManager
import com.duckduckgo.app.fire.fireproofwebsite.data.FireproofWebsiteDao
import com.duckduckgo.app.fire.fireproofwebsite.data.FireproofWebsiteEntity
import com.duckduckgo.app.fire.fireproofwebsite.data.FireproofWebsiteRepository
import com.duckduckgo.app.global.db.AppDatabase
import com.duckduckgo.app.global.events.db.UserEventsStore
import com.duckduckgo.app.global.install.AppInstallStore
import com.duckduckgo.app.global.model.Site
import com.duckduckgo.app.global.model.SiteFactory
import com.duckduckgo.app.globalprivacycontrol.GlobalPrivacyControlManager
import com.duckduckgo.app.globalprivacycontrol.GlobalPrivacyControlManager.Companion.GPC_HEADER
import com.duckduckgo.app.globalprivacycontrol.GlobalPrivacyControlManager.Companion.GPC_HEADER_VALUE
import com.duckduckgo.app.location.GeoLocationPermissions
import com.duckduckgo.app.location.data.LocationPermissionEntity
import com.duckduckgo.app.location.data.LocationPermissionType
import com.duckduckgo.app.location.data.LocationPermissionsDao
import com.duckduckgo.app.location.data.LocationPermissionsRepository
import com.duckduckgo.app.notification.db.NotificationDao
import com.duckduckgo.app.onboarding.store.AppStage
import com.duckduckgo.app.onboarding.store.OnboardingStore
import com.duckduckgo.app.onboarding.store.UserStageStore
import com.duckduckgo.app.pixels.AppPixelName
import com.duckduckgo.app.privacy.db.NetworkLeaderboardDao
import com.duckduckgo.app.privacy.db.UserWhitelistDao
import com.duckduckgo.app.privacy.model.PrivacyGrade
import com.duckduckgo.app.privacy.model.PrivacyPractices
import com.duckduckgo.app.privacy.model.TestEntity
import com.duckduckgo.app.privacy.model.UserWhitelistedDomain
import com.duckduckgo.app.runBlocking
import com.duckduckgo.app.settings.db.SettingsDataStore
import com.duckduckgo.app.statistics.VariantManager
import com.duckduckgo.app.statistics.VariantManager.Companion.DEFAULT_VARIANT
import com.duckduckgo.app.statistics.api.StatisticsUpdater
import com.duckduckgo.app.statistics.pixels.Pixel
import com.duckduckgo.app.surrogates.SurrogateResponse
import com.duckduckgo.app.survey.db.SurveyDao
import com.duckduckgo.app.survey.model.Survey
import com.duckduckgo.app.tabs.model.TabEntity
import com.duckduckgo.app.tabs.model.TabRepository
import com.duckduckgo.app.trackerdetection.EntityLookup
import com.duckduckgo.app.trackerdetection.model.TrackingEvent
import com.duckduckgo.app.usage.search.SearchCountDao
import com.duckduckgo.app.widget.ui.WidgetCapabilities
import com.nhaarman.mockitokotlin2.any
import com.nhaarman.mockitokotlin2.anyOrNull
import com.nhaarman.mockitokotlin2.atLeastOnce
import com.nhaarman.mockitokotlin2.doAnswer
import com.nhaarman.mockitokotlin2.doReturn
import com.nhaarman.mockitokotlin2.eq
import com.nhaarman.mockitokotlin2.firstValue
import com.nhaarman.mockitokotlin2.lastValue
import com.nhaarman.mockitokotlin2.mock
import com.nhaarman.mockitokotlin2.whenever
import dagger.Lazy
import io.reactivex.Observable
import io.reactivex.Single
import kotlinx.coroutines.ExperimentalCoroutinesApi
import kotlinx.coroutines.FlowPreview
import kotlinx.coroutines.channels.Channel
import kotlinx.coroutines.flow.MutableSharedFlow
import kotlinx.coroutines.flow.MutableStateFlow
import kotlinx.coroutines.flow.asSharedFlow
import kotlinx.coroutines.flow.asStateFlow
import kotlinx.coroutines.flow.consumeAsFlow
import kotlinx.coroutines.flow.flowOf
import kotlinx.coroutines.runBlocking
import kotlinx.coroutines.test.TestCoroutineScope
import kotlinx.coroutines.test.runBlockingTest
import org.junit.After
import org.junit.Assert.*
import org.junit.Before
import org.junit.Rule
import org.junit.Test
import org.mockito.ArgumentCaptor
import org.mockito.ArgumentMatchers.anyString
import org.mockito.Captor
import org.mockito.Mock
import org.mockito.Mockito
import org.mockito.Mockito.*
import org.mockito.MockitoAnnotations
import org.mockito.internal.util.DefaultMockingDetails
import java.io.File
import java.util.Locale
import java.util.concurrent.TimeUnit

@FlowPreview
@ExperimentalCoroutinesApi
class BrowserTabViewModelTest {

    @get:Rule
    var instantTaskExecutorRule = InstantTaskExecutorRule()

    @get:Rule
    val schedulers = InstantSchedulersRule()

    @ExperimentalCoroutinesApi
    @get:Rule
    var coroutineRule = CoroutineTestRule()

    @Mock
    private lateinit var mockEntityLookup: EntityLookup

    @Mock
    private lateinit var mockNetworkLeaderboardDao: NetworkLeaderboardDao

    @Mock
    private lateinit var mockStatisticsUpdater: StatisticsUpdater

    @Mock
    private lateinit var mockCommandObserver: Observer<Command>

    @Mock
    private lateinit var mockPrivacyPractices: PrivacyPractices

    @Mock
    private lateinit var mockSettingsStore: SettingsDataStore

    @Mock
    private lateinit var mockBookmarksDao: BookmarksDao

    @Mock
    private lateinit var mockLongPressHandler: LongPressHandler

    @Mock
    private lateinit var mockOmnibarConverter: OmnibarEntryConverter

    @Mock
    private lateinit var mockTabRepository: TabRepository

    @Mock
    private lateinit var webViewSessionStorage: WebViewSessionStorage

    @Mock
    private lateinit var mockFaviconManager: FaviconManager

    @Mock
    private lateinit var mockAddToHomeCapabilityDetector: AddToHomeCapabilityDetector

    @Mock
    private lateinit var mockSurveyDao: SurveyDao

    @Mock
    private lateinit var mockDismissedCtaDao: DismissedCtaDao

    @Mock
    private lateinit var mockSearchCountDao: SearchCountDao

    @Mock
    private lateinit var mockAppInstallStore: AppInstallStore

    @Mock
    private lateinit var mockVariantManager: VariantManager

    @Mock
    private lateinit var mockPixel: Pixel

    @Mock
    private lateinit var mockOnboardingStore: OnboardingStore

    @Mock
    private lateinit var mockAutoCompleteService: AutoCompleteService

    @Mock
    private lateinit var mockWidgetCapabilities: WidgetCapabilities

    @Mock
    private lateinit var mockUserStageStore: UserStageStore

    @Mock
    private lateinit var mockUserWhitelistDao: UserWhitelistDao

    @Mock
    private lateinit var mockNavigationAwareLoginDetector: NavigationAwareLoginDetector

    @Mock
    private lateinit var mockUserEventsStore: UserEventsStore

    @Mock
    private lateinit var mockNotificationDao: NotificationDao

    @Mock
    private lateinit var mockFileDownloader: FileDownloader

    @Mock
    private lateinit var geoLocationPermissions: GeoLocationPermissions

    @Mock
    private lateinit var fireproofDialogsEventHandler: FireproofDialogsEventHandler

    @Mock
    private lateinit var mockEmailManager: EmailManager

    @Mock
    private lateinit var mockFavoritesRepository: FavoritesRepository

    private val lazyFaviconManager = Lazy { mockFaviconManager }

    private lateinit var mockAutoCompleteApi: AutoCompleteApi

    private lateinit var ctaViewModel: CtaViewModel

    @Captor
    private lateinit var commandCaptor: ArgumentCaptor<Command>

    private lateinit var db: AppDatabase

    private lateinit var testee: BrowserTabViewModel

    private lateinit var fireproofWebsiteDao: FireproofWebsiteDao

    private lateinit var locationPermissionsDao: LocationPermissionsDao

    private val selectedTabLiveData = MutableLiveData<TabEntity>()

    private val loginEventLiveData = MutableLiveData<LoginDetected>()

    private val fireproofDialogsEventHandlerLiveData = MutableLiveData<FireproofDialogsEventHandler.Event>()

    private val dismissedCtaDaoChannel = Channel<List<DismissedCta>>()

    private val childClosedTabsSharedFlow = MutableSharedFlow<String>()

    private val childClosedTabsFlow = childClosedTabsSharedFlow.asSharedFlow()

    private val emailStateFlow = MutableStateFlow(false)

    @Before
    fun before() {
        MockitoAnnotations.openMocks(this)
        db = Room.inMemoryDatabaseBuilder(getInstrumentation().targetContext, AppDatabase::class.java)
            .allowMainThreadQueries()
            .build()
        fireproofWebsiteDao = db.fireproofWebsiteDao()
        locationPermissionsDao = db.locationPermissionsDao()

        mockAutoCompleteApi = AutoCompleteApi(mockAutoCompleteService, mockBookmarksDao, mockFavoritesRepository)
        val fireproofWebsiteRepository = FireproofWebsiteRepository(fireproofWebsiteDao, coroutineRule.testDispatcherProvider, lazyFaviconManager)

        whenever(mockDismissedCtaDao.dismissedCtas()).thenReturn(dismissedCtaDaoChannel.consumeAsFlow())
        whenever(mockTabRepository.flowTabs).thenReturn(flowOf(emptyList()))
        whenever(mockEmailManager.signedInFlow()).thenReturn(emailStateFlow.asStateFlow())
        whenever(mockFavoritesRepository.favorites()).thenReturn(flowOf())

        ctaViewModel = CtaViewModel(
            mockAppInstallStore,
            mockPixel,
            mockSurveyDao,
            mockWidgetCapabilities,
            mockDismissedCtaDao,
            mockUserWhitelistDao,
            mockSettingsStore,
            mockOnboardingStore,
            mockUserStageStore,
            mockTabRepository,
            coroutineRule.testDispatcherProvider
        )

        val siteFactory = SiteFactory(mockPrivacyPractices, mockEntityLookup)

        whenever(mockOmnibarConverter.convertQueryToUrl(any(), any(), any())).thenReturn("duckduckgo.com")
        whenever(mockVariantManager.getVariant()).thenReturn(DEFAULT_VARIANT)
        whenever(mockTabRepository.liveSelectedTab).thenReturn(selectedTabLiveData)
        whenever(mockNavigationAwareLoginDetector.loginEventLiveData).thenReturn(loginEventLiveData)
        whenever(mockTabRepository.retrieveSiteData(any())).thenReturn(MutableLiveData())
        whenever(mockTabRepository.childClosedTabs).thenReturn(childClosedTabsFlow)
        whenever(mockPrivacyPractices.privacyPracticesFor(any())).thenReturn(PrivacyPractices.UNKNOWN)
        whenever(mockAppInstallStore.installTimestamp).thenReturn(System.currentTimeMillis() - TimeUnit.DAYS.toMillis(1))
        whenever(mockUserWhitelistDao.contains(anyString())).thenReturn(false)
        whenever(fireproofDialogsEventHandler.event).thenReturn(fireproofDialogsEventHandlerLiveData)

        testee = BrowserTabViewModel(
            statisticsUpdater = mockStatisticsUpdater,
            queryUrlConverter = mockOmnibarConverter,
            duckDuckGoUrlDetector = DuckDuckGoUrlDetector(),
            siteFactory = siteFactory,
            tabRepository = mockTabRepository,
            userWhitelistDao = mockUserWhitelistDao,
            networkLeaderboardDao = mockNetworkLeaderboardDao,
            autoComplete = mockAutoCompleteApi,
            appSettingsPreferencesStore = mockSettingsStore,
            bookmarksDao = mockBookmarksDao,
            longPressHandler = mockLongPressHandler,
            webViewSessionStorage = webViewSessionStorage,
            specialUrlDetector = SpecialUrlDetectorImpl(),
            faviconManager = mockFaviconManager,
            addToHomeCapabilityDetector = mockAddToHomeCapabilityDetector,
            ctaViewModel = ctaViewModel,
            searchCountDao = mockSearchCountDao,
            pixel = mockPixel,
            dispatchers = coroutineRule.testDispatcherProvider,
            fireproofWebsiteRepository = fireproofWebsiteRepository,
            locationPermissionsRepository = LocationPermissionsRepository(
                locationPermissionsDao,
                lazyFaviconManager,
                coroutineRule.testDispatcherProvider
            ),
            geoLocationPermissions = geoLocationPermissions,
            navigationAwareLoginDetector = mockNavigationAwareLoginDetector,
            userEventsStore = mockUserEventsStore,
            notificationDao = mockNotificationDao,
            variantManager = mockVariantManager,
            fileDownloader = mockFileDownloader,
            globalPrivacyControl = GlobalPrivacyControlManager(mockSettingsStore),
            fireproofDialogsEventHandler = fireproofDialogsEventHandler,
            emailManager = mockEmailManager,
<<<<<<< HEAD
            appCoroutineScope = TestCoroutineScope()
=======
            favoritesRepository = mockFavoritesRepository
>>>>>>> 53b64f03
        )

        testee.loadData("abc", null, false)
        testee.command.observeForever(mockCommandObserver)
    }

    @ExperimentalCoroutinesApi
    @After
    fun after() {
        ctaViewModel.isFireButtonPulseAnimationFlowEnabled.close()
        dismissedCtaDaoChannel.close()
        testee.onCleared()
        db.close()
        testee.command.removeObserver(mockCommandObserver)
    }

    @Test
    fun whenSearchUrlSharedThenAtbAndSourceParametersAreRemoved() {
        loadUrl("https://duckduckgo.com/?q=test&atb=v117-1&t=ddg_test")
        testee.onShareSelected()
        verify(mockCommandObserver, atLeastOnce()).onChanged(commandCaptor.capture())
        assertTrue(commandCaptor.lastValue is Command.ShareLink)

        val shareLink = commandCaptor.lastValue as Command.ShareLink
        assertEquals("https://duckduckgo.com/?q=test", shareLink.url)
    }

    @Test
    fun whenNonSearchUrlSharedThenUrlIsUnchanged() {
        val url = "https://duckduckgo.com/about?atb=v117-1&t=ddg_test"
        loadUrl(url)
        testee.onShareSelected()
        verify(mockCommandObserver, atLeastOnce()).onChanged(commandCaptor.capture())
        assertTrue(commandCaptor.lastValue is Command.ShareLink)

        val shareLink = commandCaptor.lastValue as Command.ShareLink
        assertEquals(url, shareLink.url)
    }

    @Test
    fun whenOpenInNewBackgroundRequestedThenTabRepositoryUpdatedAndCommandIssued() = coroutineRule.runBlocking {
        val url = "http://www.example.com"
        testee.openInNewBackgroundTab(url)

        verify(mockCommandObserver, atLeastOnce()).onChanged(commandCaptor.capture())
        assertTrue(commandCaptor.lastValue is Command.OpenInNewBackgroundTab)

        verify(mockTabRepository).addNewTabAfterExistingTab(url, "abc")
    }

    @Test
    fun whenViewBecomesVisibleAndHomeShowingThenKeyboardShown() = coroutineRule.runBlocking {
        setBrowserShowing(false)

        testee.onViewVisible()
        verify(mockCommandObserver, atLeastOnce()).onChanged(commandCaptor.capture())
        assertTrue(commandCaptor.allValues.contains(Command.ShowKeyboard))
    }

    @Test
    fun whenViewBecomesVisibleAndHomeCtaPresentThenKeyboardHidden() = coroutineRule.runBlocking {
        givenExpectedCtaAddWidgetInstructions()

        testee.onViewVisible()

        assertCommandIssued<Command.HideKeyboard>()
        assertEquals(HomePanelCta.AddWidgetInstructions, testee.ctaViewState.value!!.cta)
    }

    @Test
    fun whenViewBecomesVisibleAndBrowserShowingThenKeyboardHidden() {
        setBrowserShowing(true)
        testee.onViewVisible()
        verify(mockCommandObserver, atLeastOnce()).onChanged(commandCaptor.capture())
        assertTrue(commandCaptor.allValues.contains(Command.HideKeyboard))
    }

    @Test
    fun whenViewBecomesVisibleAndHomeShowingThenRefreshCtaIsCalled() {
        coroutineRule.runBlocking {
            setBrowserShowing(false)
            val observer = ValueCaptorObserver<BrowserTabViewModel.CtaViewState>()
            testee.ctaViewState.observeForever(observer)

            testee.onViewVisible()

            testee.ctaViewState.removeObserver(observer)
            assertTrue(observer.hasReceivedValue)
        }
    }

    @Test
    fun whenViewBecomesVisibleAndBrowserShowingThenRefreshCtaIsNotCalled() {
        coroutineRule.runBlocking {
            setBrowserShowing(true)
            val observer = ValueCaptorObserver<BrowserTabViewModel.CtaViewState>()
            testee.ctaViewState.observeForever(observer)

            testee.onViewVisible()

            testee.ctaViewState.removeObserver(observer)
            assertFalse(observer.hasReceivedValue)
        }
    }

    @Test
    fun whenInvalidatedGlobalLayoutRestoredThenErrorIsShown() {
        givenInvalidatedGlobalLayout()
        setBrowserShowing(true)
        testee.onViewResumed()
        assertCommandIssued<Command.ShowErrorWithAction>()
    }

    @Test
    fun whenSubmittedQueryHasWhitespaceItIsTrimmed() {
        whenever(mockOmnibarConverter.convertQueryToUrl("nytimes.com", null)).thenReturn("nytimes.com")
        testee.onUserSubmittedQuery(" nytimes.com ")
        assertEquals("nytimes.com", omnibarViewState().omnibarText)
    }

    @Test
    fun whenBrowsingAndUrlPresentThenAddBookmarkFavoriteButtonsEnabled() {
        loadUrl("www.example.com", isBrowserShowing = true)
        assertTrue(browserViewState().canAddBookmarks)
        assertTrue(browserViewState().canAddFavorite)
    }

    @Test
    fun whenBrowsingAndNoUrlThenAddBookmarkFavoriteButtonsDisabled() {
        loadUrl(null, isBrowserShowing = true)
        assertFalse(browserViewState().canAddBookmarks)
        assertFalse(browserViewState().canAddFavorite)
    }

    @Test
    fun whenNotBrowsingAndUrlPresentThenAddBookmarkFavoriteButtonsDisabled() {
        loadUrl("www.example.com", isBrowserShowing = false)
        assertFalse(browserViewState().canAddBookmarks)
        assertFalse(browserViewState().canAddFavorite)
    }

    @Test
    fun whenBookmarkEditedThenDaoIsUpdated() = coroutineRule.runBlocking {
        testee.onSavedSiteEdited(SavedSite.Bookmark(0, "A title", "www.example.com"))
        verify(mockBookmarksDao).update(BookmarkEntity(title = "A title", url = "www.example.com"))
    }

    @Test
    fun whenFavoriteEditedThenRepositoryUpdated() = coroutineRule.runBlocking {
        val favorite = Favorite(0, "A title", "www.example.com", 1)
        testee.onSavedSiteEdited(favorite)
        verify(mockFavoritesRepository).update(favorite)
    }

    @Test
    fun whenBookmarkAddedThenDaoIsUpdatedAndUserNotified() = coroutineRule.runBlocking {
        loadUrl("www.example.com", "A title")

        testee.onBookmarkAddRequested()
        verify(mockBookmarksDao).insert(BookmarkEntity(title = "A title", url = "www.example.com"))
        verify(mockCommandObserver, atLeastOnce()).onChanged(commandCaptor.capture())
        assertTrue(commandCaptor.lastValue is Command.ShowSavedSiteAddedConfirmation)
    }

    @Test
    fun whenFavoriteAddedThenRepositoryUpdatedAndUserNotified() = coroutineRule.runBlocking {
        val savedSite = Favorite(1, "title", "http://example.com", 0)
        loadUrl("www.example.com", "A title")
        whenever(mockFavoritesRepository.insert(any(), any())).thenReturn(savedSite)

        testee.onAddFavoriteMenuClicked()

        verify(mockFavoritesRepository).insert(title = "A title", url = "www.example.com")
        assertCommandIssued<Command.ShowSavedSiteAddedConfirmation>()
    }

    @Test
    fun whenNoSiteAndUserSelectsToAddFavoriteThenSiteIsNotAdded() = coroutineRule.runBlocking {

        testee.onAddFavoriteMenuClicked()

        verify(mockFavoritesRepository, times(0)).insert(any(), any())
    }

    @Test
    fun whenQuickAccessItemClickedThenSubmitNewQuery() {
        val savedSite = Favorite(1, "title", "http://example.com", 0)

        testee.onQuickAccesItemClicked(savedSite)

        assertCommandIssued<Command.SubmitQuery> {
            assertEquals("http://example.com", this.url)
        }
    }

    @Test
    fun whenQuickAccessDeletedThenRepositoryUpdated() = coroutineRule.runBlocking {
        val savedSite = Favorite(1, "title", "http://example.com", 0)

        testee.deleteQuickAccessItem(savedSite)

        verify(mockFavoritesRepository).delete(savedSite)
    }

    @Test
    fun whenQuickAccessInsertedThenRepositoryUpdated() {
        val savedSite = Favorite(1, "title", "http://example.com", 0)

        testee.insertQuickAccessItem(savedSite)

        verify(mockFavoritesRepository).insert(savedSite)
    }

    @Test
    fun whenQuickAccessListChangedThenRepositoryUpdated() {
        val savedSite = Favorite(1, "title", "http://example.com", 0)
        val savedSites = listOf(QuickAccessFavorite(savedSite))

        testee.onQuickAccessListChanged(savedSites)

        verify(mockFavoritesRepository).updateWithPosition(listOf(savedSite))
    }

    @Test
    fun whenTrackerDetectedThenNetworkLeaderboardUpdated() {
        val networkEntity = TestEntity("Network1", "Network1", 10.0)
        val event = TrackingEvent("http://www.example.com", "http://www.tracker.com/tracker.js", emptyList(), networkEntity, false, null)
        testee.trackerDetected(event)
        verify(mockNetworkLeaderboardDao).incrementNetworkCount("Network1")
    }

    @Test
    fun whenEmptyInputQueryThenQueryNavigateCommandNotSubmittedToActivity() {
        testee.onUserSubmittedQuery("")
        verify(mockCommandObserver, never()).onChanged(commandCaptor.capture())
    }

    @Test
    fun whenBlankInputQueryThenQueryNavigateCommandNotSubmittedToActivity() {
        testee.onUserSubmittedQuery("     ")
        verify(mockCommandObserver, never()).onChanged(commandCaptor.capture())
    }

    @Test
    fun whenNonEmptyInputThenNavigateCommandSubmittedToActivity() {
        whenever(mockOmnibarConverter.convertQueryToUrl("foo", null)).thenReturn("foo.com")
        testee.onUserSubmittedQuery("foo")
        verify(mockCommandObserver, atLeastOnce()).onChanged(commandCaptor.capture())
        assertTrue(commandCaptor.lastValue is Navigate)
    }

    @Test
    fun whenInvalidatedGlobalLayoutAndNonEmptyInputThenOpenInNewTab() {
        givenOneActiveTabSelected()
        givenInvalidatedGlobalLayout()
        testee.onUserSubmittedQuery("foo")
        assertCommandIssued<Command.OpenInNewTab> {
            assertNull(sourceTabId)
        }
    }

    @Test
    fun whenInvalidatedGlobalLayoutAndNonEmptyInputThenCloseCurrentTab() {
        givenOneActiveTabSelected()
        givenInvalidatedGlobalLayout()

        testee.onUserSubmittedQuery("foo")

        coroutineRule.runBlocking {
            verify(mockTabRepository).deleteTabAndSelectSource(selectedTabLiveData.value!!.tabId)
        }
    }

    @Test
    fun whenBrowsingAndUrlLoadedThenSiteVisitedEntryAddedToLeaderboardDao() = coroutineRule.runBlocking {
        loadUrl("http://example.com/abc", isBrowserShowing = true)
        verify(mockNetworkLeaderboardDao).incrementSitesVisited()
    }

    @Test
    fun whenBrowsingAndUrlClearedThenSiteVisitedEntryNotAddedToLeaderboardDao() {
        loadUrl(null, isBrowserShowing = true)
        verify(mockNetworkLeaderboardDao, never()).incrementSitesVisited()
    }

    @Test
    fun whenNotBrowsingAndUrlLoadedThenSiteVisitedEntryNotAddedToLeaderboardDao() {
        loadUrl("http://example.com/abc", isBrowserShowing = false)
        verify(mockNetworkLeaderboardDao, never()).incrementSitesVisited()
    }

    @Test
    fun whenBrowsingAndUrlLoadedThenUrlTitleAndOmnibarTextUpdatedToMatch() {
        val exampleUrl = "http://example.com/abc"
        val exampleTitle = "Title"
        loadUrl(exampleUrl, title = exampleTitle, isBrowserShowing = true)
        assertEquals(exampleUrl, testee.url)
        assertEquals(exampleUrl, omnibarViewState().omnibarText)
        assertEquals(exampleTitle, testee.title)
    }

    @Test
    fun whenNotBrowsingAndUrlLoadedThenUrlAndTitleNullAndOmnibarTextRemainsBlank() {
        loadUrl("http://example.com/abc", "Title", isBrowserShowing = false)
        assertEquals(null, testee.url)
        assertEquals("", omnibarViewState().omnibarText)
        assertEquals(null, testee.title)
    }

    @Test
    fun whenBrowsingAndUrlIsUpdatedThenUrlAndOmnibarTextUpdatedToMatch() {
        val originalUrl = "http://example.com/"
        val currentUrl = "http://example.com/current"
        loadUrl(originalUrl, isBrowserShowing = true)
        updateUrl(originalUrl, currentUrl, true)
        assertEquals(currentUrl, testee.url)
        assertEquals(currentUrl, omnibarViewState().omnibarText)
    }

    @Test
    fun whenNotBrowsingAndUrlIsUpdatedThenUrlAndOmnibarTextRemainUnchanged() {
        val originalUrl = "http://example.com/"
        val currentUrl = "http://example.com/current"
        loadUrl(originalUrl, isBrowserShowing = true)
        updateUrl(originalUrl, currentUrl, false)
        assertEquals(originalUrl, testee.url)
        assertEquals(originalUrl, omnibarViewState().omnibarText)
    }

    @Test
    fun whenBrowsingAndUrlLoadedWithQueryUrlThenOmnibarTextUpdatedToShowQuery() {
        val queryUrl = "http://duckduckgo.com?q=test"
        loadUrl(queryUrl, isBrowserShowing = true)
        assertEquals("test", omnibarViewState().omnibarText)
    }

    @Test
    fun whenNotBrowsingAndUrlLoadedWithQueryUrlThenOmnibarTextextRemainsBlank() {
        loadUrl("http://duckduckgo.com?q=test", isBrowserShowing = false)
        assertEquals("", omnibarViewState().omnibarText)
    }

    @Test
    fun whenUserRedirectedBeforePreviousSiteLoadedAndNewContentDelayedThenWebContentIsBlankedOut() = coroutineRule.runBlocking {
        loadUrl("http://duckduckgo.com")
        testee.progressChanged(50)

        overrideUrl("http://example.com")
        advanceTimeBy(2000)

        assertCommandIssued<Command.HideWebContent>()
    }

    @Test
    fun whenUserRedirectedAfterSiteLoadedAndNewContentDelayedThenWebContentNotBlankedOut() = coroutineRule.runBlocking {
        loadUrl("http://duckduckgo.com")
        testee.progressChanged(100)

        overrideUrl("http://example.com")
        advanceTimeBy(2000)

        assertCommandNotIssued<Command.HideWebContent>()
    }

    @Test
    fun whenUserRedirectedThenNotifyLoginDetector() = coroutineRule.runBlocking {
        loadUrl("http://duckduckgo.com")
        testee.progressChanged(100)

        overrideUrl("http://example.com")

        verify(mockNavigationAwareLoginDetector).onEvent(NavigationEvent.Redirect("http://example.com"))
    }

    @Test
    fun whenLoadingProgressReaches50ThenShowWebContent() = coroutineRule.runBlocking {
        loadUrl("http://duckduckgo.com")
        testee.progressChanged(50)
        overrideUrl("http://example.com")
        advanceTimeBy(2000)

        onProgressChanged(url = "http://example.com", newProgress = 50)

        assertCommandIssued<Command.ShowWebContent>()
    }

    @Test
    fun whenViewModelNotifiedThatUrlGotFocusThenViewStateIsUpdated() = coroutineRule.runBlocking {
        testee.onOmnibarInputStateChanged("", true, hasQueryChanged = false)
        assertTrue(omnibarViewState().isEditing)
    }

    @Test
    fun whenViewModelNotifiedThatUrlLostFocusThenViewStateIsUpdated() {
        testee.onOmnibarInputStateChanged("", false, hasQueryChanged = false)
        assertFalse(omnibarViewState().isEditing)
    }

    @Test
    fun whenNoOmnibarTextEverEnteredThenViewStateHasEmptyString() {
        assertEquals("", omnibarViewState().omnibarText)
    }

    @Test
    fun whenDuckDuckGoUrlContainingQueryLoadedThenUrlRewrittenToContainQuery() {
        loadUrl("http://duckduckgo.com?q=test")
        assertEquals("test", omnibarViewState().omnibarText)
    }

    @Test
    fun whenDuckDuckGoUrlContainingQueryLoadedThenAtbRefreshed() {
        loadUrl("http://duckduckgo.com?q=test")
        verify(mockStatisticsUpdater).refreshSearchRetentionAtb()
    }

    @Test
    fun whenDuckDuckGoUrlNotContainingQueryLoadedThenFullUrlShown() {
        loadUrl("http://duckduckgo.com")
        assertEquals("http://duckduckgo.com", omnibarViewState().omnibarText)
    }

    @Test
    fun whenNonDuckDuckGoUrlLoadedThenFullUrlShown() {
        loadUrl("http://example.com")
        assertEquals("http://example.com", omnibarViewState().omnibarText)
    }

    @Test
    fun whenBrowsingAndViewModelGetsProgressUpdateThenViewStateIsUpdated() {
        setBrowserShowing(true)

        testee.progressChanged(50)
        assertEquals(50, loadingViewState().progress)
        assertEquals(true, loadingViewState().isLoading)

        testee.progressChanged(100)
        assertEquals(100, loadingViewState().progress)
        assertEquals(false, loadingViewState().isLoading)
    }

    @Test
    fun whenBrowsingAndViewModelGetsProgressUpdateLowerThan50ThenViewStateIsUpdatedTo50() {
        setBrowserShowing(true)

        testee.progressChanged(15)
        assertEquals(50, loadingViewState().progress)
        assertEquals(true, loadingViewState().isLoading)
    }

    @Test
    fun whenNotBrowserAndViewModelGetsProgressUpdateThenViewStateIsNotUpdated() {
        setBrowserShowing(false)
        testee.progressChanged(10)
        assertEquals(0, loadingViewState().progress)
        assertEquals(false, loadingViewState().isLoading)
    }

    @Test
    fun whenUrlClearedThenPrivacyGradeIsCleared() = coroutineRule.runBlocking {
        loadUrl("https://duckduckgo.com")
        assertNotNull(privacyGradeState().privacyGrade)
        loadUrl(null)
        assertNull(privacyGradeState().privacyGrade)
    }

    @Test
    fun whenUrlLoadedThenPrivacyGradeIsReset() = coroutineRule.runBlocking {
        loadUrl("https://duckduckgo.com")
        assertNotNull(privacyGradeState().privacyGrade)
    }

    @Test
    fun whenEnoughTrackersDetectedThenPrivacyGradeIsUpdated() {
        val grade = privacyGradeState().privacyGrade
        loadUrl("https://example.com")
        val entity = TestEntity("Network1", "Network1", 10.0)
        for (i in 1..10) {
            testee.trackerDetected(TrackingEvent("https://example.com", "", null, entity, false, null))
        }
        assertNotEquals(grade, privacyGradeState().privacyGrade)
    }

    @Test
    fun whenPrivacyGradeFinishedLoadingThenDoNotShowLoadingGrade() {
        testee.stopShowingEmptyGrade()
        assertFalse(privacyGradeState().showEmptyGrade)
    }

    @Test
    fun whenProgressChangesWhileBrowsingButSiteNotFullyLoadedThenPrivacyGradeShouldAnimateIsTrue() {
        setBrowserShowing(true)
        testee.progressChanged(50)
        assertTrue(privacyGradeState().shouldAnimate)
    }

    @Test
    fun whenProgressChangesWhileBrowsingAndSiteIsFullyLoadedThenPrivacyGradeShouldAnimateIsFalse() {
        setBrowserShowing(true)
        testee.progressChanged(100)
        assertFalse(privacyGradeState().shouldAnimate)
    }

    @Test
    fun whenProgressChangesAndPrivacyIsOnThenShowLoadingGradeIsAlwaysTrue() {
        setBrowserShowing(true)
        testee.progressChanged(50)
        assertTrue(privacyGradeState().showEmptyGrade)
        testee.progressChanged(100)
        assertTrue(privacyGradeState().showEmptyGrade)
    }

    @Test
    fun whenProgressChangesAndPrivacyIsOffButSiteNotFullyLoadedThenShowLoadingGradeIsTrue() {
        setBrowserShowing(true)
        testee.loadingViewState.value = loadingViewState().copy(privacyOn = false)
        testee.progressChanged(50)
        assertTrue(privacyGradeState().showEmptyGrade)
    }

    @Test
    fun whenProgressChangesAndPrivacyIsOffAndSiteIsFullyLoadedThenShowLoadingGradeIsFalse() {
        setBrowserShowing(true)
        testee.loadingViewState.value = loadingViewState().copy(privacyOn = false)
        testee.progressChanged(100)
        assertFalse(privacyGradeState().showEmptyGrade)
    }

    @Test
    fun whenProgressChangesButIsTheSameAsBeforeThenDoNotUpdateState() {
        setBrowserShowing(true)
        testee.progressChanged(100)
        testee.stopShowingEmptyGrade()
        testee.progressChanged(100)
        assertFalse(privacyGradeState().showEmptyGrade)
    }

    @Test
    fun whenNotShowingEmptyGradeAndPrivacyGradeIsNotUnknownThenIsEnableIsTrue() {
        val testee = BrowserTabViewModel.PrivacyGradeViewState(PrivacyGrade.A, shouldAnimate = false, showEmptyGrade = false)
        assertTrue(testee.isEnabled)
    }

    @Test
    fun whenPrivacyGradeIsUnknownThenIsEnableIsFalse() {
        val testee = BrowserTabViewModel.PrivacyGradeViewState(PrivacyGrade.UNKNOWN, shouldAnimate = false, showEmptyGrade = false)
        assertFalse(testee.isEnabled)
    }

    @Test
    fun whenShowEmptyGradeIsTrueThenIsEnableIsTrue() {
        val testee = BrowserTabViewModel.PrivacyGradeViewState(PrivacyGrade.A, shouldAnimate = false, showEmptyGrade = true)
        assertTrue(testee.isEnabled)
    }

    @Test
    fun whenInitialisedThenPrivacyGradeIsNotShown() {
        assertFalse(browserViewState().showPrivacyGrade)
    }

    @Test
    fun whenUrlUpdatedThenPrivacyGradeIsShown() {
        loadUrl("")
        assertTrue(browserViewState().showPrivacyGrade)
    }

    @Test
    fun whenOmnibarDoesNotHaveFocusThenShowEmptyGradeIsFalse() {
        testee.onOmnibarInputStateChanged(query = "", hasFocus = false, hasQueryChanged = false)
        assertFalse(privacyGradeState().showEmptyGrade)
    }

    @Test
    fun whenOmnibarDoesNotHaveFocusThenPrivacyGradeIsShownAndSearchIconIsHidden() {
        testee.onOmnibarInputStateChanged(query = "", hasFocus = false, hasQueryChanged = false)
        assertTrue(browserViewState().showPrivacyGrade)
        assertFalse(browserViewState().showSearchIcon)
    }

    @Test
    fun whenBrowserShownAndOmnibarInputDoesNotHaveFocusThenPrivacyGradeIsShownAndSearchIconIsHidden() {
        whenever(mockOmnibarConverter.convertQueryToUrl("foo", null)).thenReturn("foo.com")
        testee.onUserSubmittedQuery("foo")
        testee.onOmnibarInputStateChanged(query = "", hasFocus = false, hasQueryChanged = false)
        assertTrue(browserViewState().showPrivacyGrade)
        assertFalse(browserViewState().showSearchIcon)
    }

    @Test
    fun whenBrowserNotShownAndOmnibarInputHasFocusThenPrivacyGradeIsNotShown() {
        testee.onOmnibarInputStateChanged("", true, hasQueryChanged = false)
        assertFalse(browserViewState().showPrivacyGrade)
    }

    @Test
    fun whenBrowserShownAndOmnibarInputHasFocusThenSearchIconIsShownAndPrivacyGradeIsHidden() {
        whenever(mockOmnibarConverter.convertQueryToUrl("foo", null)).thenReturn("foo.com")
        testee.onUserSubmittedQuery("foo")
        testee.onOmnibarInputStateChanged("", true, hasQueryChanged = false)
        assertFalse(browserViewState().showPrivacyGrade)
        assertTrue(browserViewState().showSearchIcon)
    }

    @Test
    fun whenInitialisedThenFireButtonIsShown() {
        assertTrue(browserViewState().fireButton is FireButton.Visible)
    }

    @Test
    fun whenOmnibarInputDoesNotHaveFocusAndHasQueryThenFireButtonIsShown() {
        testee.onOmnibarInputStateChanged("query", false, hasQueryChanged = false)
        assertTrue(browserViewState().fireButton is FireButton.Visible)
    }

    @Test
    fun whenOmnibarInputDoesNotHaveFocusOrQueryThenFireButtonIsShown() {
        testee.onOmnibarInputStateChanged("", false, hasQueryChanged = false)
        assertTrue(browserViewState().fireButton is FireButton.Visible)
    }

    @Test
    fun whenOmnibarInputHasFocusAndNoQueryThenFireButtonIsShown() {
        testee.onOmnibarInputStateChanged("", true, hasQueryChanged = false)
        assertTrue(browserViewState().fireButton is FireButton.Visible)
    }

    @Test
    fun whenOmnibarInputHasFocusAndQueryThenFireButtonIsHidden() {
        testee.onOmnibarInputStateChanged("query", true, hasQueryChanged = false)
        assertTrue(browserViewState().fireButton is FireButton.Gone)
    }

    @Test
    fun whenInitialisedThenTabsButtonIsShown() {
        assertTrue(browserViewState().showTabsButton)
    }

    @Test
    fun whenOmnibarInputDoesNotHaveFocusOrQueryThenTabsButtonIsShown() {
        testee.onOmnibarInputStateChanged("", false, hasQueryChanged = false)
        assertTrue(browserViewState().showTabsButton)
    }

    @Test
    fun whenOmnibarInputDoesNotHaveFocusAndHasQueryThenTabsButtonIsShown() {
        testee.onOmnibarInputStateChanged("query", false, hasQueryChanged = false)
        assertTrue(browserViewState().showTabsButton)
    }

    @Test
    fun whenOmnibarInputHasFocusAndNoQueryThenTabsButtonIsShown() {
        testee.onOmnibarInputStateChanged("", true, hasQueryChanged = false)
        assertTrue(browserViewState().showTabsButton)
    }

    @Test
    fun whenOmnibarInputHasFocusAndQueryThenTabsButtonIsHidden() {
        testee.onOmnibarInputStateChanged("query", true, hasQueryChanged = false)
        assertFalse(browserViewState().showTabsButton)
    }

    @Test
    fun whenInitialisedThenMenuButtonIsShown() {
        assertTrue(browserViewState().showMenuButton)
    }

    @Test
    fun whenOmnibarInputDoesNotHaveFocusOrQueryThenMenuButtonIsShown() {
        testee.onOmnibarInputStateChanged("", false, hasQueryChanged = false)
        assertTrue(browserViewState().showMenuButton)
    }

    @Test
    fun whenOmnibarInputDoesNotHaveFocusAndHasQueryThenMenuButtonIsShown() {
        testee.onOmnibarInputStateChanged("query", false, hasQueryChanged = false)
        assertTrue(browserViewState().showMenuButton)
    }

    @Test
    fun whenOmnibarInputHasFocusAndNoQueryThenMenuButtonIsShown() {
        testee.onOmnibarInputStateChanged("", true, hasQueryChanged = false)
        assertTrue(browserViewState().showMenuButton)
    }

    @Test
    fun whenOmnibarInputHasFocusAndQueryThenMenuButtonIsHidden() {
        testee.onOmnibarInputStateChanged("query", true, hasQueryChanged = false)
        assertFalse(browserViewState().showMenuButton)
    }

    @Test
    fun whenEnteringQueryWithAutoCompleteEnabledThenAutoCompleteSuggestionsShown() {
        whenever(mockBookmarksDao.bookmarksObservable()).thenReturn(Single.just(emptyList()))
        whenever(mockAutoCompleteService.autoComplete("foo")).thenReturn(Observable.just(emptyList()))
        doReturn(true).whenever(mockSettingsStore).autoCompleteSuggestionsEnabled
        testee.onOmnibarInputStateChanged("foo", true, hasQueryChanged = true)
        assertTrue(autoCompleteViewState().showSuggestions)
    }

    @Test
    fun whenOmnibarInputStateChangedWithAutoCompleteEnabledButNoQueryChangeThenAutoCompleteSuggestionsNotShown() {
        doReturn(true).whenever(mockSettingsStore).autoCompleteSuggestionsEnabled
        testee.onOmnibarInputStateChanged("foo", true, hasQueryChanged = false)
        assertFalse(autoCompleteViewState().showSuggestions)
    }

    @Test
    fun whenOmnibarFocusedWithUrlAndUserHasFavoritesThenAutoCompleteShowsFavorites() {
        testee.autoCompleteViewState.value = autoCompleteViewState().copy(favorites = listOf(QuickAccessFavorite(Favorite(1, "title", "http://example.com", 1))))
        doReturn(true).whenever(mockSettingsStore).autoCompleteSuggestionsEnabled
        testee.onOmnibarInputStateChanged("https://example.com", true, hasQueryChanged = false)
        assertFalse(autoCompleteViewState().showSuggestions)
        assertTrue(autoCompleteViewState().showFavorites)
    }

    @Test
    fun whenEnteringQueryWithAutoCompleteDisabledThenAutoCompleteSuggestionsNotShown() {
        doReturn(false).whenever(mockSettingsStore).autoCompleteSuggestionsEnabled
        testee.onOmnibarInputStateChanged("foo", true, hasQueryChanged = true)
        assertFalse(autoCompleteViewState().showSuggestions)
    }

    @Test
    fun whenEnteringEmptyQueryWithAutoCompleteEnabledThenAutoCompleteSuggestionsNotShown() {
        doReturn(true).whenever(mockSettingsStore).autoCompleteSuggestionsEnabled
        testee.onOmnibarInputStateChanged("", true, hasQueryChanged = true)
        assertFalse(autoCompleteViewState().showSuggestions)
    }

    @Test
    fun whenEnteringEmptyQueryWithAutoCompleteDisabledThenAutoCompleteSuggestionsNotShown() {
        doReturn(false).whenever(mockSettingsStore).autoCompleteSuggestionsEnabled
        testee.onOmnibarInputStateChanged("", true, hasQueryChanged = true)
        assertFalse(autoCompleteViewState().showSuggestions)
    }

    @Test
    fun whenEnteringEmptyQueryThenHideKeyboardCommandNotIssued() {
        testee.onUserSubmittedQuery("")
        verify(mockCommandObserver, never()).onChanged(Mockito.any(Command.HideKeyboard.javaClass))
    }

    @Test
    fun whenEnteringNonEmptyQueryThenHideKeyboardCommandIssued() {
        whenever(mockOmnibarConverter.convertQueryToUrl("foo", null)).thenReturn("foo.com")
        testee.onUserSubmittedQuery("foo")
        verify(mockCommandObserver, atLeastOnce()).onChanged(commandCaptor.capture())
        assertTrue(commandCaptor.allValues.any { it == Command.HideKeyboard })
    }

    @Test
    fun whenNotifiedEnteringFullScreenThenViewStateUpdatedWithFullScreenFlag() {
        val stubView = View(getInstrumentation().targetContext)
        testee.goFullScreen(stubView)
        assertTrue(browserViewState().isFullScreen)
    }

    @Test
    fun whenNotifiedEnteringFullScreenThenEnterFullScreenCommandIssued() {
        val stubView = View(getInstrumentation().targetContext)
        testee.goFullScreen(stubView)
        verify(mockCommandObserver, atLeastOnce()).onChanged(commandCaptor.capture())
        assertTrue(commandCaptor.lastValue is Command.ShowFullScreen)
    }

    @Test
    fun whenNotifiedLeavingFullScreenThenViewStateUpdatedWithFullScreenFlagDisabled() {
        testee.exitFullScreen()
        assertFalse(browserViewState().isFullScreen)
    }

    @Test
    fun whenViewModelInitialisedThenFullScreenFlagIsDisabled() {
        assertFalse(browserViewState().isFullScreen)
    }

    @Test
    fun whenUserSelectsDownloadImageOptionFromContextMenuThenDownloadCommandIssuedWithoutRequirementForFurtherUserConfirmation() {
        whenever(mockLongPressHandler.userSelectedMenuItem(any(), any()))
            .thenReturn(DownloadFile("example.com"))

        val mockMenuItem: MenuItem = mock()
        val longPressTarget = LongPressTarget(url = "example.com", type = WebView.HitTestResult.SRC_ANCHOR_TYPE)
        testee.userSelectedItemFromLongPressMenu(longPressTarget, mockMenuItem)
        verify(mockCommandObserver, atLeastOnce()).onChanged(commandCaptor.capture())
        assertTrue(commandCaptor.lastValue is Command.DownloadImage)

        val lastCommand = commandCaptor.lastValue as Command.DownloadImage
        assertEquals("example.com", lastCommand.url)
        assertFalse(lastCommand.requestUserConfirmation)
    }

    @Test
    fun whenUserTypesSearchTermThenViewStateUpdatedToDenoteUserIsFindingInPage() {
        testee.userFindingInPage("foo")
        assertTrue(findInPageViewState().visible)
    }

    @Test
    fun whenUserTypesSearchTermThenViewStateUpdatedToContainSearchTerm() {
        testee.userFindingInPage("foo")
        assertEquals("foo", findInPageViewState().searchTerm)
    }

    @Test
    fun whenUserDismissesFindInPageThenViewStateUpdatedToDenoteUserIsNotFindingInPage() {
        testee.dismissFindInView()
        assertFalse(findInPageViewState().visible)
    }

    @Test
    fun whenUserDismissesFindInPageThenViewStateUpdatedToClearSearchTerm() {
        testee.userFindingInPage("foo")
        testee.dismissFindInView()
        assertEquals("", findInPageViewState().searchTerm)
    }

    @Test
    fun whenUserSelectsDesktopSiteThenDesktopModeStateUpdated() {
        loadUrl("http://example.com")
        testee.onDesktopSiteModeToggled(true)
        verify(mockCommandObserver, atLeastOnce()).onChanged(commandCaptor.capture())
        verify(mockPixel).fire(AppPixelName.MENU_ACTION_DESKTOP_SITE_ENABLE_PRESSED)
        assertTrue(browserViewState().isDesktopBrowsingMode)
    }

    @Test
    fun whenUserSelectsMobileSiteThenMobileModeStateUpdated() {
        loadUrl("http://example.com")
        testee.onDesktopSiteModeToggled(false)
        verify(mockPixel).fire(AppPixelName.MENU_ACTION_DESKTOP_SITE_DISABLE_PRESSED)
        assertFalse(browserViewState().isDesktopBrowsingMode)
    }

    @Test
    fun whenHomeShowingAndNeverBrowsedThenForwardButtonInactive() {
        setupNavigation(isBrowsing = false)
        assertFalse(browserViewState().canGoForward)
    }

    @Test
    fun whenHomeShowingByPressingBackOnBrowserThenForwardButtonActive() {
        setupNavigation(isBrowsing = true)
        testee.onUserPressedBack()
        assertFalse(browserViewState().browserShowing)
        assertTrue(browserViewState().canGoForward)
    }

    @Test
    fun whenFindInPageShowingByPressingBackOnBrowserThenViewStateUpdatedInvisibleAndDoesNotGoToPreviousPage() {
        setupNavigation(isBrowsing = true, canGoBack = true)
        testee.onFindInPageSelected()
        testee.onUserPressedBack()

        assertFalse(findInPageViewState().visible)
        assertCommandIssued<Command.DismissFindInPage>()

        val issuedCommand = commandCaptor.allValues.find { it is Command.NavigateBack }
        assertNull(issuedCommand)
    }

    @Test
    fun whenHomeShowingByPressingBackOnInvalidatedBrowserThenForwardButtonInactive() {
        setupNavigation(isBrowsing = true)
        givenInvalidatedGlobalLayout()
        testee.onUserPressedBack()
        assertFalse(browserViewState().browserShowing)
        assertFalse(browserViewState().canGoForward)
    }

    @Test
    fun whenBrowserShowingAndCanGoForwardThenForwardButtonActive() {
        setupNavigation(isBrowsing = true, canGoForward = true)
        assertTrue(browserViewState().canGoForward)
    }

    @Test
    fun whenBrowserShowingAndCannotGoForwardThenForwardButtonInactive() {
        setupNavigation(isBrowsing = true, canGoForward = false)
        assertFalse(browserViewState().canGoForward)
    }

    @Test
    fun whenHomeShowingThenBackButtonInactiveEvenIfBrowserCanGoBack() {
        setupNavigation(isBrowsing = false, canGoBack = false)
        assertFalse(browserViewState().canGoBack)

        setupNavigation(isBrowsing = false, canGoBack = true)
        assertFalse(browserViewState().canGoBack)
    }

    @Test
    fun whenBrowserShowingAndCanGoBackThenBackButtonActive() {
        setupNavigation(isBrowsing = true, canGoBack = true)
        assertTrue(browserViewState().canGoBack)
    }

    @Test
    fun whenBrowserShowingAndCannotGoBackAndSkipHomeThenBackButtonInactive() {
        setupNavigation(skipHome = true, isBrowsing = true, canGoBack = false)
        assertFalse(browserViewState().canGoBack)
    }

    @Test
    fun whenBrowserShowingAndCannotGoBackAndNotSkipHomeThenBackButtonActive() {
        setupNavigation(skipHome = false, isBrowsing = true, canGoBack = false)
        assertTrue(browserViewState().canGoBack)
    }

    @Test
    fun whenUserBrowsingPressesForwardThenNavigatesForward() {
        setBrowserShowing(true)
        testee.onUserPressedForward()
        assertTrue(captureCommands().lastValue == Command.NavigateForward)
    }

    @Test
    fun whenUserOnHomePressesForwardThenBrowserShownAndPageRefreshed() {
        setBrowserShowing(false)
        testee.onUserPressedForward()
        assertTrue(browserViewState().browserShowing)
        assertTrue(captureCommands().lastValue == Command.Refresh)
    }

    @Test
    fun whenRefreshRequestedWithInvalidatedGlobalLayoutThenOpenCurrentUrlInNewTab() {
        givenOneActiveTabSelected()
        givenInvalidatedGlobalLayout()

        testee.onRefreshRequested()

        assertCommandIssued<Command.OpenInNewTab>() {
            assertNull(sourceTabId)
        }
    }

    @Test
    fun whenRefreshRequestedWithInvalidatedGlobalLayoutThenCloseCurrentTab() {
        givenOneActiveTabSelected()
        givenInvalidatedGlobalLayout()

        testee.onRefreshRequested()

        coroutineRule.runBlocking {
            verify(mockTabRepository).deleteTabAndSelectSource(selectedTabLiveData.value!!.tabId)
        }
    }

    @Test
    fun whenRefreshRequestedWithBrowserGlobalLayoutThenRefresh() {
        testee.onRefreshRequested()
        assertCommandIssued<Command.Refresh>()
    }

    @Test
    fun whenRefreshRequestedWithQuerySearchThenFireQueryChangePixelZero() {
        loadUrl("query")

        testee.onRefreshRequested()

        verify(mockPixel).fire("rq_0")
    }

    @Test
    fun whenRefreshRequestedWithUrlThenDoNotFireQueryChangePixel() {
        loadUrl("https://example.com")

        testee.onRefreshRequested()

        verify(mockPixel, never()).fire("rq_0")
    }

    @Test
    fun whenUserSubmittedQueryWithPreviousBlankQueryThenDoNotSendQueryChangePixel() {
        whenever(mockOmnibarConverter.convertQueryToUrl("another query", null)).thenReturn("another query")
        loadUrl("")

        testee.onUserSubmittedQuery("another query")

        verify(mockPixel, never()).fire("rq_0")
        verify(mockPixel, never()).fire("rq_1")
    }

    @Test
    fun whenUserSubmittedQueryWithDifferentPreviousQueryThenSendQueryChangePixel() {
        whenever(mockOmnibarConverter.convertQueryToUrl("another query", null)).thenReturn("another query")
        loadUrl("query")

        testee.onUserSubmittedQuery("another query")

        verify(mockPixel, never()).fire("rq_0")
        verify(mockPixel).fire("rq_1")
    }

    @Test
    fun whenUserSubmittedDifferentQueryAndOldQueryIsUrlThenDoNotSendQueryChangePixel() {
        whenever(mockOmnibarConverter.convertQueryToUrl("another query", null)).thenReturn("another query")
        loadUrl("www.foo.com")

        testee.onUserSubmittedQuery("another query")

        verify(mockPixel, never()).fire("rq_0")
        verify(mockPixel, never()).fire("rq_1")
    }

    @Test
    fun whenUserBrowsingPressesBackAndBrowserCanGoBackThenNavigatesToPreviousPageAndHandledTrue() {
        setupNavigation(isBrowsing = true, canGoBack = true, stepsToPreviousPage = 2)
        assertTrue(testee.onUserPressedBack())

        val backCommand = captureCommands().lastValue as Command.NavigateBack
        assertNotNull(backCommand)
        assertEquals(2, backCommand.steps)
    }

    @Test
    fun whenUserBrowsingPressesBackAndBrowserCannotGoBackAndHomeNotSkippedThenHomeShownAndHandledTrue() {
        setupNavigation(skipHome = false, isBrowsing = true, canGoBack = false)
        assertTrue(testee.onUserPressedBack())
        assertFalse(browserViewState().browserShowing)
        assertEquals("", omnibarViewState().omnibarText)
    }

    @Test
    fun whenUserBrowsingPressesBackAndBrowserCannotGoBackAndHomeIsSkippedThenHandledFalse() {
        setupNavigation(skipHome = true, isBrowsing = false, canGoBack = false)
        assertFalse(testee.onUserPressedBack())
    }

    @Test
    fun whenUserOnHomePressesBackThenReturnsHandledFalse() {
        setBrowserShowing(false)
        assertFalse(testee.onUserPressedBack())
    }

    @Test
    fun whenUserSelectsDesktopSiteWhenOnMobileSpecificSiteThenUrlModified() {
        loadUrl("http://m.example.com")
        testee.onDesktopSiteModeToggled(true)
        verify(mockCommandObserver, atLeastOnce()).onChanged(commandCaptor.capture())
        val ultimateCommand = commandCaptor.lastValue as Navigate
        assertEquals("http://example.com", ultimateCommand.url)
    }

    @Test
    fun whenUserSelectsDesktopSiteWhenNotOnMobileSpecificSiteThenUrlNotModified() {
        loadUrl("http://example.com")
        testee.onDesktopSiteModeToggled(true)
        verify(mockCommandObserver, atLeastOnce()).onChanged(commandCaptor.capture())
        val ultimateCommand = commandCaptor.lastValue
        assertTrue(ultimateCommand == Command.Refresh)
    }

    @Test
    fun whenUserSelectsMobileSiteWhenOnMobileSpecificSiteThenUrlNotModified() {
        loadUrl("http://m.example.com")
        testee.onDesktopSiteModeToggled(false)
        verify(mockCommandObserver, atLeastOnce()).onChanged(commandCaptor.capture())
        val ultimateCommand = commandCaptor.lastValue
        assertTrue(ultimateCommand == Command.Refresh)
    }

    @Test
    fun whenUserSelectsMobileSiteWhenNotOnMobileSpecificSiteThenUrlNotModified() {
        loadUrl("http://example.com")
        testee.onDesktopSiteModeToggled(false)
        verify(mockCommandObserver, atLeastOnce()).onChanged(commandCaptor.capture())
        val ultimateCommand = commandCaptor.lastValue
        assertTrue(ultimateCommand == Command.Refresh)
    }

    @Test
    fun whenUserSelectsOpenTabThenTabCommandSent() {
        whenever(mockLongPressHandler.userSelectedMenuItem(any(), any())).thenReturn(OpenInNewTab("http://example.com"))
        val mockMenItem: MenuItem = mock()
        val longPressTarget = LongPressTarget(url = "http://example.com", type = WebView.HitTestResult.SRC_ANCHOR_TYPE)
        testee.userSelectedItemFromLongPressMenu(longPressTarget, mockMenItem)
        val command = captureCommands().value as Command.OpenInNewTab
        assertEquals("http://example.com", command.query)

        assertCommandIssued<Command.OpenInNewTab> {
            assertNotNull(sourceTabId)
        }
    }

    @Test
    fun whenSiteLoadedAndUserSelectsToAddBookmarkThenAddBookmarkCommandSentWithUrlAndTitle() = coroutineRule.runBlocking {
        loadUrl("foo.com")
        testee.titleReceived("Foo Title")
        testee.onBookmarkAddRequested()
        val command = captureCommands().value as Command.ShowSavedSiteAddedConfirmation
        assertEquals("foo.com", command.savedSite.url)
        assertEquals("Foo Title", command.savedSite.title)
    }

    @Test
    fun whenNoSiteAndUserSelectsToAddBookmarkThenBookmarkIsNotAdded() = coroutineRule.runBlocking {
        whenever(mockBookmarksDao.insert(any())).thenReturn(1)

        testee.onBookmarkAddRequested()

        verify(mockBookmarksDao, times(0)).insert(any<BookmarkEntity>())
    }

    @Test
    fun whenUserTogglesNonWhitelistedSiteThenSiteAddedToWhitelistAndPixelSentAndPageRefreshed() = coroutineRule.runBlocking {
        whenever(mockUserWhitelistDao.contains("www.example.com")).thenReturn(false)
        loadUrl("http://www.example.com/home.html")
        testee.onWhitelistSelected()
        verify(mockUserWhitelistDao).insert(UserWhitelistedDomain("www.example.com"))
        verify(mockPixel).fire(AppPixelName.BROWSER_MENU_WHITELIST_ADD)
        verify(mockCommandObserver).onChanged(Command.Refresh)
    }

    @Test
    fun whenUserTogglesWhitelsitedSiteThenSiteRemovedFromWhitelistAndPixelSentAndPageRefreshed() = coroutineRule.runBlocking {
        whenever(mockUserWhitelistDao.contains("www.example.com")).thenReturn(true)
        loadUrl("http://www.example.com/home.html")
        testee.onWhitelistSelected()
        verify(mockUserWhitelistDao).delete(UserWhitelistedDomain("www.example.com"))
        verify(mockPixel).fire(AppPixelName.BROWSER_MENU_WHITELIST_REMOVE)
        verify(mockCommandObserver).onChanged(Command.Refresh)
    }

    @Test
    fun whenOnSiteAndBrokenSiteSelectedThenBrokenSiteFeedbackCommandSentWithUrl() = coroutineRule.runBlocking {
        loadUrl("foo.com", isBrowserShowing = true)
        testee.onBrokenSiteSelected()
        val command = captureCommands().value as Command.BrokenSiteFeedback
        assertEquals("foo.com", command.data.url)
    }

    @Test
    fun whenNoSiteAndBrokenSiteSelectedThenBrokenSiteFeedbackCommandSentWithoutUrl() {
        testee.onBrokenSiteSelected()
        val command = captureCommands().value as Command.BrokenSiteFeedback
        assertEquals("", command.data.url)
    }

    @Test
    fun whenUserSelectsToShareLinkThenShareLinkCommandSent() {
        loadUrl("foo.com")
        testee.onShareSelected()
        val command = captureCommands().value as Command.ShareLink
        assertEquals("foo.com", command.url)
    }

    @Test
    fun whenUserSelectsToShareLinkWithNullUrlThenShareLinkCommandNotSent() {
        loadUrl(null)
        testee.onShareSelected()
        verify(mockCommandObserver, never()).onChanged(any())
    }

    @Test
    fun whenWebSessionRestoredThenGlobalLayoutSwitchedToShowingBrowser() {
        testee.onWebSessionRestored()
        assertFalse(browserGlobalLayoutViewState().isNewTabState)
    }

    @Test
    fun whenWebViewSessionIsToBeSavedThenUnderlyingSessionStoredCalled() {
        testee.saveWebViewState(null, "")
        verify(webViewSessionStorage).saveSession(anyOrNull(), anyString())
    }

    @Test
    fun whenRestoringWebViewSessionNotRestorableThenPreviousUrlLoaded() {
        whenever(mockOmnibarConverter.convertQueryToUrl("foo.com")).thenReturn("foo.com")
        whenever(webViewSessionStorage.restoreSession(anyOrNull(), anyString())).thenReturn(false)
        testee.restoreWebViewState(null, "foo.com")

        verify(mockCommandObserver, atLeastOnce()).onChanged(commandCaptor.capture())
        val command = commandCaptor.lastValue as Navigate
        assertEquals("foo.com", command.url)
    }

    @Test
    fun whenRestoringWebViewSessionNotRestorableAndNoPreviousUrlThenNoUrlLoaded() {
        whenever(webViewSessionStorage.restoreSession(anyOrNull(), anyString())).thenReturn(false)
        testee.restoreWebViewState(null, "")
        assertFalse(commandCaptor.allValues.any { it is Navigate })
    }

    @Test
    fun whenWebViewSessionRestorableThenSessionRestored() {
        whenever(webViewSessionStorage.restoreSession(anyOrNull(), anyString())).thenReturn(true)
        testee.restoreWebViewState(null, "")
        assertFalse(browserGlobalLayoutViewState().isNewTabState)
    }

    @Test
    fun whenUrlNullThenSetBrowserNotShowing() = coroutineRule.runBlocking {
        testee.loadData("id", null, false)
        testee.determineShowBrowser()
        assertEquals(false, testee.browserViewState.value?.browserShowing)
    }

    @Test
    fun whenUrlBlankThenSetBrowserNotShowing() = coroutineRule.runBlocking {
        testee.loadData("id", "  ", false)
        testee.determineShowBrowser()
        assertEquals(false, testee.browserViewState.value?.browserShowing)
    }

    @Test
    fun whenUrlPresentThenSetBrowserShowing() = coroutineRule.runBlocking {
        testee.loadData("id", "https://example.com", false)
        testee.determineShowBrowser()
        assertEquals(true, testee.browserViewState.value?.browserShowing)
    }

    @Test
    fun whenRecoveringFromProcessGoneThenShowErrorWithAction() {
        testee.recoverFromRenderProcessGone()
        assertCommandIssued<Command.ShowErrorWithAction>()
    }

    @Test
    fun whenUserClicksOnErrorActionThenOpenCurrentUrlInNewTab() {
        givenOneActiveTabSelected()
        testee.recoverFromRenderProcessGone()
        verify(mockCommandObserver, atLeastOnce()).onChanged(commandCaptor.capture())
        val showErrorWithAction = commandCaptor.value as Command.ShowErrorWithAction

        showErrorWithAction.action()

        assertCommandIssued<Command.OpenInNewTab> {
            assertEquals("https://example.com", query)
            assertNull(sourceTabId)
        }
    }

    @Test
    fun whenUserClicksOnErrorActionThenOpenCurrentTabIsClosed() {
        givenOneActiveTabSelected()
        testee.recoverFromRenderProcessGone()
        verify(mockCommandObserver, atLeastOnce()).onChanged(commandCaptor.capture())
        val showErrorWithAction = commandCaptor.value as Command.ShowErrorWithAction

        showErrorWithAction.action()

        coroutineRule.runBlocking {
            verify(mockTabRepository).deleteTabAndSelectSource(selectedTabLiveData.value!!.tabId)
        }
    }

    @Test
    fun whenRecoveringFromProcessGoneThenGlobalLayoutIsInvalidated() {
        testee.recoverFromRenderProcessGone()

        assertTrue(globalLayoutViewState() is BrowserTabViewModel.GlobalLayoutViewState.Invalidated)
    }

    @Test
    fun whenRecoveringFromProcessGoneThenLoadingIsReset() {
        testee.recoverFromRenderProcessGone()

        assertEquals(loadingViewState(), BrowserTabViewModel.LoadingViewState())
    }

    @Test
    fun whenRecoveringFromProcessGoneThenFindInPageIsReset() {
        testee.recoverFromRenderProcessGone()

        assertEquals(findInPageViewState(), BrowserTabViewModel.FindInPageViewState())
    }

    @Test
    fun whenRecoveringFromProcessGoneThenExpectedBrowserOptionsAreDisabled() {
        setupNavigation(skipHome = true, isBrowsing = true, canGoForward = true, canGoBack = true, stepsToPreviousPage = 1)

        testee.recoverFromRenderProcessGone()

        assertFalse(browserViewState().canGoBack)
        assertFalse(browserViewState().canGoForward)
        assertFalse(browserViewState().canReportSite)
        assertFalse(browserViewState().canChangeBrowsingMode)
        assertFalse(browserViewState().canFireproofSite)
        assertFalse(findInPageViewState().canFindInPage)
    }

    @Test
    fun whenAuthenticationIsRequiredThenRequiresAuthenticationCommandSent() {
        val mockHandler = mock<HttpAuthHandler>()
        val siteURL = "http://example.com/requires-auth"
        val authenticationRequest = BasicAuthenticationRequest(mockHandler, "example.com", "test realm", siteURL)
        testee.requiresAuthentication(authenticationRequest)
        verify(mockCommandObserver, atLeastOnce()).onChanged(commandCaptor.capture())

        val command = commandCaptor.lastValue
        assertTrue(command is Command.RequiresAuthentication)

        val requiresAuthCommand = command as Command.RequiresAuthentication
        assertSame(authenticationRequest, requiresAuthCommand.request)
    }

    @Test
    fun whenAuthenticationIsRequiredForSameHostThenNoChangesOnBrowser() {
        val mockHandler = mock<HttpAuthHandler>()
        val siteURL = "http://example.com/requires-auth"
        val authenticationRequest = BasicAuthenticationRequest(mockHandler, "example.com", "test realm", siteURL)

        loadUrl(url = "http://example.com", isBrowserShowing = true)
        testee.requiresAuthentication(authenticationRequest)

        assertCommandNotIssued<Command.HideWebContent>()
        assertEquals("http://example.com", omnibarViewState().omnibarText)
    }

    @Test
    fun whenAuthenticationIsRequiredForDifferentHostThenUpdateUrlAndHideWebContent() {
        val mockHandler = mock<HttpAuthHandler>()
        val siteURL = "http://example.com/requires-auth"
        val authenticationRequest = BasicAuthenticationRequest(mockHandler, "example.com", "test realm", siteURL)

        loadUrl(url = "http://another.website.com", isBrowserShowing = true)
        testee.requiresAuthentication(authenticationRequest)

        assertCommandIssued<Command.HideWebContent>()
        assertEquals(siteURL, omnibarViewState().omnibarText)
    }

    @Test
    fun whenHandleAuthenticationThenHandlerCalledWithParameters() {
        val mockHandler = mock<HttpAuthHandler>()
        val username = "user"
        val password = "password"
        val authenticationRequest = BasicAuthenticationRequest(mockHandler, "example.com", "test realm", "")
        val credentials = BasicAuthenticationCredentials(username = username, password = password)
        testee.handleAuthentication(request = authenticationRequest, credentials = credentials)

        verify(mockHandler, atLeastOnce()).proceed(username, password)
    }

    @Test
    fun whenAuthenticationDialogAcceptedThenShowWebContent() {
        val authenticationRequest = BasicAuthenticationRequest(mock(), "example.com", "test realm", "")
        val credentials = BasicAuthenticationCredentials(username = "user", password = "password")

        testee.handleAuthentication(request = authenticationRequest, credentials = credentials)

        assertCommandIssued<Command.ShowWebContent>()
    }

    @Test
    fun whenAuthenticationDialogCanceledThenShowWebContent() {
        val authenticationRequest = BasicAuthenticationRequest(mock(), "example.com", "test realm", "")

        testee.cancelAuthentication(request = authenticationRequest)

        assertCommandIssued<Command.ShowWebContent>()
    }

    @Test
    fun whenBookmarkSuggestionSubmittedThenAutoCompleteBookmarkSelectionPixelSent() = runBlocking {
        whenever(mockBookmarksDao.hasBookmarks()).thenReturn(true)
        val suggestion = AutoCompleteBookmarkSuggestion("example", "Example", "https://example.com")
        testee.autoCompleteViewState.value = autoCompleteViewState().copy(searchResults = AutoCompleteResult("", listOf(suggestion)))
        testee.fireAutocompletePixel(suggestion)
        verify(mockPixel).fire(AppPixelName.AUTOCOMPLETE_BOOKMARK_SELECTION, pixelParams(showedBookmarks = true, bookmarkCapable = true))
    }

    @Test
    fun whenSearchSuggestionSubmittedWithBookmarksThenAutoCompleteSearchSelectionPixelSent() = runBlocking {
        whenever(mockBookmarksDao.hasBookmarks()).thenReturn(true)
        val suggestions = listOf(AutoCompleteSearchSuggestion("", false), AutoCompleteBookmarkSuggestion("", "", ""))
        testee.autoCompleteViewState.value = autoCompleteViewState().copy(searchResults = AutoCompleteResult("", suggestions))
        testee.fireAutocompletePixel(AutoCompleteSearchSuggestion("example", false))

        verify(mockPixel).fire(AppPixelName.AUTOCOMPLETE_SEARCH_SELECTION, pixelParams(showedBookmarks = true, bookmarkCapable = true))
    }

    @Test
    fun whenSearchSuggestionSubmittedWithoutBookmarksThenAutoCompleteSearchSelectionPixelSent() = runBlocking {
        whenever(mockBookmarksDao.hasBookmarks()).thenReturn(false)
        testee.autoCompleteViewState.value = autoCompleteViewState().copy(searchResults = AutoCompleteResult("", emptyList()))
        testee.fireAutocompletePixel(AutoCompleteSearchSuggestion("example", false))

        verify(mockPixel).fire(AppPixelName.AUTOCOMPLETE_SEARCH_SELECTION, pixelParams(showedBookmarks = false, bookmarkCapable = false))
    }

    @Test
    fun whenUserSelectToEditQueryThenMoveCaretToTheEnd() = coroutineRule.runBlocking {
        testee.onUserSelectedToEditQuery("foo")

        assertCommandIssued<Command.EditWithSelectedQuery>()
    }

    @Test
    fun whenUserSubmitsQueryThenCaretDoesNotMoveToTheEnd() {
        whenever(mockOmnibarConverter.convertQueryToUrl("foo", null)).thenReturn("foo.com")
        testee.onUserSubmittedQuery("foo")
        assertFalse(omnibarViewState().shouldMoveCaretToEnd)
    }

    @Test
    fun whenUserRequestedToOpenNewTabThenGenerateWebViewPreviewImage() {
        testee.userRequestedOpeningNewTab()
        verify(mockCommandObserver, atLeastOnce()).onChanged(commandCaptor.capture())
        val command = commandCaptor.firstValue
        assertTrue(command is Command.GenerateWebViewPreviewImage)
    }

    @Test
    fun whenUserRequestedToOpenNewTabThenNewTabCommandIssued() {
        testee.userRequestedOpeningNewTab()
        verify(mockCommandObserver, atLeastOnce()).onChanged(commandCaptor.capture())
        val command = commandCaptor.lastValue
        assertTrue(command is Command.LaunchNewTab)
    }

    @Test
    fun whenCloseCurrentTabSelectedThenTabDeletedFromRepository() = runBlocking {
        givenOneActiveTabSelected()
        testee.closeCurrentTab()
        verify(mockTabRepository).deleteTabAndSelectSource(selectedTabLiveData.value!!.tabId)
    }

    @Test
    fun whenUserPressesBackAndSkippingHomeThenWebViewPreviewGenerated() {
        setupNavigation(isBrowsing = true, canGoBack = false, skipHome = true)
        testee.onUserPressedBack()
        assertCommandIssued<Command.GenerateWebViewPreviewImage>()
    }

    @Test
    fun whenUserPressesBackAndNotSkippingHomeThenWebViewPreviewNotGenerated() {
        setupNavigation(isBrowsing = true, canGoBack = false, skipHome = false)
        testee.onUserPressedBack()
        assertFalse(commandCaptor.allValues.contains(Command.GenerateWebViewPreviewImage))
    }

    @Test
    fun whenUserPressesBackAndGoesToHomeThenKeyboardShown() {
        setupNavigation(isBrowsing = true, canGoBack = false, skipHome = false)
        testee.onUserPressedBack()
        verify(mockCommandObserver, atLeastOnce()).onChanged(commandCaptor.capture())
        assertTrue(commandCaptor.allValues.contains(Command.ShowKeyboard))
    }

    @Test
    fun whenUserPressesBackOnATabWithASourceTabThenDeleteCurrentAndSelectSource() = coroutineRule.runBlocking {
        selectedTabLiveData.value = TabEntity("TAB_ID", "https://example.com", position = 0, sourceTabId = "TAB_ID_SOURCE")
        setupNavigation(isBrowsing = true)

        testee.onUserPressedBack()

        verify(mockTabRepository).deleteTabAndSelectSource("TAB_ID")
    }

    @Test
    fun whenScheduledSurveyChangesAndInstalledDaysMatchThenCtaIsSurvey() {
        testee.onSurveyChanged(Survey("abc", "http://example.com", daysInstalled = 1, status = Survey.Status.SCHEDULED), Locale.US)
        assertTrue(testee.ctaViewState.value!!.cta is HomePanelCta.Survey)
    }

    @Test
    fun whenScheduledSurveyChangesAndInstalledDaysDontMatchThenCtaIsNull() {
        testee.onSurveyChanged(Survey("abc", "http://example.com", daysInstalled = 2, status = Survey.Status.SCHEDULED), Locale.US)
        assertNull(testee.ctaViewState.value!!.cta)
    }

    @Test
    fun whenScheduledSurveyIsNullThenCtaIsNotSurvey() {
        testee.onSurveyChanged(null)
        assertFalse(testee.ctaViewState.value!!.cta is HomePanelCta.Survey)
    }

    @Test
    fun whenCtaRefreshedAndAutoAddSupportedAndWidgetNotInstalledThenCtaIsAutoWidget() = coroutineRule.runBlocking {
        whenever(mockWidgetCapabilities.supportsStandardWidgetAdd).thenReturn(true)
        whenever(mockWidgetCapabilities.supportsAutomaticWidgetAdd).thenReturn(true)
        whenever(mockWidgetCapabilities.hasInstalledWidgets).thenReturn(false)
        testee.refreshCta()
        assertEquals(HomePanelCta.AddWidgetAuto, testee.ctaViewState.value!!.cta)
    }

    @Test
    fun whenCtaRefreshedAndAutoAddSupportedAndWidgetAlreadyInstalledThenCtaIsNull() = coroutineRule.runBlocking {
        whenever(mockWidgetCapabilities.supportsStandardWidgetAdd).thenReturn(true)
        whenever(mockWidgetCapabilities.supportsAutomaticWidgetAdd).thenReturn(true)
        whenever(mockWidgetCapabilities.hasInstalledWidgets).thenReturn(true)
        testee.refreshCta()
        assertNull(testee.ctaViewState.value!!.cta)
    }

    @Test
    fun whenCtaRefreshedAndOnlyStandardAddSupportedAndWidgetNotInstalledThenCtaIsInstructionsWidget() = coroutineRule.runBlocking {
        givenExpectedCtaAddWidgetInstructions()
        testee.refreshCta()
        assertEquals(HomePanelCta.AddWidgetInstructions, testee.ctaViewState.value!!.cta)
    }

    @Test
    fun whenCtaRefreshedAndOnlyStandardAddSupportedAndWidgetAlreadyInstalledThenCtaIsNull() = coroutineRule.runBlocking {
        whenever(mockWidgetCapabilities.supportsStandardWidgetAdd).thenReturn(true)
        whenever(mockWidgetCapabilities.supportsAutomaticWidgetAdd).thenReturn(false)
        whenever(mockWidgetCapabilities.hasInstalledWidgets).thenReturn(true)
        testee.refreshCta()
        assertNull(testee.ctaViewState.value!!.cta)
    }

    @Test
    fun whenCtaRefreshedAndStandardAddNotSupportedAndWidgetNotInstalledThenCtaIsNull() = coroutineRule.runBlocking {
        whenever(mockWidgetCapabilities.supportsStandardWidgetAdd).thenReturn(false)
        whenever(mockWidgetCapabilities.supportsAutomaticWidgetAdd).thenReturn(false)
        whenever(mockWidgetCapabilities.hasInstalledWidgets).thenReturn(false)
        testee.refreshCta()
        assertNull(testee.ctaViewState.value!!.cta)
    }

    @Test
    fun whenCtaRefreshedAndStandardAddNotSupportedAndWidgetAlreadyInstalledThenCtaIsNull() = coroutineRule.runBlocking {
        whenever(mockWidgetCapabilities.supportsStandardWidgetAdd).thenReturn(false)
        whenever(mockWidgetCapabilities.supportsAutomaticWidgetAdd).thenReturn(false)
        whenever(mockWidgetCapabilities.hasInstalledWidgets).thenReturn(true)
        testee.refreshCta()
        assertNull(testee.ctaViewState.value!!.cta)
    }

    @Test
    fun whenCtaRefreshedAndIsNewTabIsFalseThenReturnNull() = coroutineRule.runBlocking {
        setBrowserShowing(true)
        whenever(mockWidgetCapabilities.supportsStandardWidgetAdd).thenReturn(true)
        whenever(mockWidgetCapabilities.supportsAutomaticWidgetAdd).thenReturn(true)
        whenever(mockWidgetCapabilities.hasInstalledWidgets).thenReturn(false)
        testee.refreshCta()
        assertNull(testee.ctaViewState.value!!.cta)
    }

    @Test
    fun whenCtaShownThenFirePixel() {
        val cta = HomePanelCta.Survey(Survey("abc", "http://example.com", daysInstalled = 1, status = Survey.Status.SCHEDULED))
        testee.ctaViewState.value = BrowserTabViewModel.CtaViewState(cta = cta)

        testee.onCtaShown()
        verify(mockPixel).fire(cta.shownPixel!!, cta.pixelShownParameters())
    }

    @Test
    fun whenRegisterDaxBubbleCtaDismissedThenRegisterInDatabase() = coroutineRule.runBlocking {
        val cta = DaxBubbleCta.DaxIntroCta(mockOnboardingStore, mockAppInstallStore)
        testee.ctaViewState.value = BrowserTabViewModel.CtaViewState(cta = cta)

        testee.registerDaxBubbleCtaDismissed()
        verify(mockDismissedCtaDao).insert(DismissedCta(cta.ctaId))
    }

    @Test
    fun whenUserClickedCtaButtonThenFirePixel() {
        val cta = DaxBubbleCta.DaxIntroCta(mockOnboardingStore, mockAppInstallStore)
        setCta(cta)
        testee.onUserClickCtaOkButton()
        verify(mockPixel).fire(cta.okPixel!!, cta.pixelOkParameters())
    }

    @Test
    fun whenUserClickedSurveyCtaButtonThenLaunchSurveyCommand() {
        val cta = HomePanelCta.Survey(Survey("abc", "http://example.com", daysInstalled = 1, status = Survey.Status.SCHEDULED))
        setCta(cta)
        testee.onUserClickCtaOkButton()
        assertCommandIssued<Command.LaunchSurvey>()
    }

    @Test
    fun whenUserClickedAddWidgetCtaButtonThenLaunchAddWidgetCommand() {
        val cta = HomePanelCta.AddWidgetAuto
        setCta(cta)
        testee.onUserClickCtaOkButton()
        assertCommandIssued<Command.LaunchAddWidget>()
    }

    @Test
    fun whenUserClickedLegacyAddWidgetCtaButtonThenLaunchLegacyAddWidgetCommand() {
        val cta = HomePanelCta.AddWidgetInstructions
        setCta(cta)
        testee.onUserClickCtaOkButton()
        assertCommandIssued<Command.LaunchLegacyAddWidget>()
    }

    @Test
    fun whenSurveyCtaDismissedAndNoOtherCtaPossibleCtaIsNull() = coroutineRule.runBlocking {
        givenShownCtas(CtaId.DAX_INTRO, CtaId.DAX_END)
        testee.onSurveyChanged(Survey("abc", "http://example.com", daysInstalled = 1, status = Survey.Status.SCHEDULED))
        testee.onUserDismissedCta()
        assertNull(testee.ctaViewState.value!!.cta)
    }

    @Test
    fun whenSurveyCtaDismissedAndWidgetCtaIsPossibleThenNextCtaIsWidget() = coroutineRule.runBlocking {
        whenever(mockWidgetCapabilities.supportsStandardWidgetAdd).thenReturn(true)
        whenever(mockWidgetCapabilities.supportsAutomaticWidgetAdd).thenReturn(true)
        whenever(mockWidgetCapabilities.hasInstalledWidgets).thenReturn(false)

        testee.onSurveyChanged(Survey("abc", "http://example.com", daysInstalled = 1, status = Survey.Status.SCHEDULED))
        testee.onUserDismissedCta()
        assertEquals(HomePanelCta.AddWidgetAuto, testee.ctaViewState.value!!.cta)
    }

    @Test
    fun whenUserDismissedCtaThenFirePixel() = coroutineRule.runBlocking {
        val cta = HomePanelCta.Survey(Survey("abc", "http://example.com", daysInstalled = 1, status = Survey.Status.SCHEDULED))
        setCta(cta)
        testee.onUserDismissedCta()
        verify(mockPixel).fire(cta.cancelPixel!!, cta.pixelCancelParameters())
    }

    @Test
    fun whenUserClickedHideDaxDialogThenHideDaxDialogCommandSent() {
        val cta = DaxDialogCta.DaxSerpCta(mockOnboardingStore, mockAppInstallStore)
        setCta(cta)
        testee.onUserHideDaxDialog()
        val command = captureCommands().lastValue
        assertTrue(command is Command.DaxCommand.HideDaxDialog)
    }

    @Test
    fun whenUserDismissDaxTrackersBlockedDialogThenFinishTrackerAnimationCommandSent() {
        val cta = DaxDialogCta.DaxTrackersBlockedCta(mockOnboardingStore, mockAppInstallStore, emptyList(), "")
        setCta(cta)
        testee.onDaxDialogDismissed()
        val command = captureCommands().lastValue
        assertTrue(command is Command.DaxCommand.FinishTrackerAnimation)
    }

    @Test
    fun whenUserDismissDifferentThanDaxTrackersBlockedDialogThenFinishTrackerAnimationCommandNotSent() {
        val cta = DaxDialogCta.DaxSerpCta(mockOnboardingStore, mockAppInstallStore)
        setCta(cta)
        testee.onDaxDialogDismissed()
        verify(mockCommandObserver, never()).onChanged(commandCaptor.capture())
    }

    @Test
    fun whenUserDismissedCtaThenRegisterInDatabase() = coroutineRule.runBlocking {
        val cta = HomePanelCta.AddWidgetAuto
        setCta(cta)
        testee.onUserDismissedCta()
        verify(mockDismissedCtaDao).insert(DismissedCta(cta.ctaId))
    }

    @Test
    fun whenUserDismissedSurveyCtaThenDoNotRegisterInDatabase() = coroutineRule.runBlocking {
        val cta = HomePanelCta.Survey(Survey("abc", "http://example.com", daysInstalled = 1, status = Survey.Status.SCHEDULED))
        setCta(cta)
        testee.onUserDismissedCta()
        verify(mockDismissedCtaDao, never()).insert(DismissedCta(cta.ctaId))
    }

    @Test
    fun whenUserDismissedSurveyCtaThenCancelScheduledSurveys() = coroutineRule.runBlocking {
        val cta = HomePanelCta.Survey(Survey("abc", "http://example.com", daysInstalled = 1, status = Survey.Status.SCHEDULED))
        setCta(cta)
        testee.onUserDismissedCta()
        verify(mockSurveyDao).cancelScheduledSurveys()
    }

    @Test
    fun whenSurrogateDetectedThenSiteUpdated() {
        givenOneActiveTabSelected()
        val surrogate = SurrogateResponse()
        testee.surrogateDetected(surrogate)
        assertTrue(testee.siteLiveData.value?.surrogates?.size == 1)
    }

    @Test
    fun whenUpgradedToHttpsThenSiteUpgradedHttpsReturnsTrue() {
        val url = "http://www.example.com"
        selectedTabLiveData.value = TabEntity("TAB_ID", url, "", skipHome = false, viewed = true, position = 0)
        testee.upgradedToHttps()
        loadUrl("https://www.example.com")
        assertTrue(testee.siteLiveData.value?.upgradedHttps!!)
    }

    @Test
    fun whenNotUpgradedToHttpsThenSiteUpgradedHttpsReturnsFalse() {
        givenOneActiveTabSelected()
        assertFalse(testee.siteLiveData.value?.upgradedHttps!!)
    }

    @Test
    fun whenOnBrokenSiteSelectedOpenBokenSiteFeedback() = runBlockingTest {
        testee.onBrokenSiteSelected()
        assertCommandIssued<Command.BrokenSiteFeedback>()
    }

    @Test
    fun whenHomeShowingByPressingBackThenFireproofWebsiteOptionMenuDisabled() {
        setupNavigation(isBrowsing = true)
        testee.onUserPressedBack()
        assertFalse(browserViewState().canFireproofSite)
    }

    @Test
    fun whenUserLoadsNotFireproofWebsiteThenFireproofWebsiteBrowserStateUpdated() {
        loadUrl("http://www.example.com/path", isBrowserShowing = true)
        assertTrue(browserViewState().canFireproofSite)
        assertFalse(browserViewState().isFireproofWebsite)
    }

    @Test
    fun whenUserLoadsFireproofWebsiteThenFireproofWebsiteBrowserStateUpdated() {
        givenFireproofWebsiteDomain("www.example.com")
        loadUrl("http://www.example.com/path", isBrowserShowing = true)
        assertTrue(browserViewState().isFireproofWebsite)
    }

    @Test
    fun whenUserLoadsFireproofWebsiteSubDomainThenFireproofWebsiteBrowserStateUpdated() {
        givenFireproofWebsiteDomain("example.com")
        loadUrl("http://mobile.example.com/path", isBrowserShowing = true)
        assertTrue(browserViewState().canFireproofSite)
        assertFalse(browserViewState().isFireproofWebsite)
    }

    @Test
    fun whenUrlClearedThenFireproofWebsiteOptionMenuDisabled() {
        loadUrl("http://www.example.com/path")
        assertTrue(browserViewState().canFireproofSite)
        loadUrl(null)
        assertFalse(browserViewState().canFireproofSite)
    }

    @Test
    fun whenUrlIsUpdatedWithNonFireproofWebsiteThenFireproofWebsiteBrowserStateUpdated() {
        givenFireproofWebsiteDomain("www.example.com")
        loadUrl("http://www.example.com/", isBrowserShowing = true)
        updateUrl("http://www.example.com/", "http://twitter.com/explore", true)
        assertTrue(browserViewState().canFireproofSite)
        assertFalse(browserViewState().isFireproofWebsite)
    }

    @Test
    fun whenUrlIsUpdatedWithFireproofWebsiteThenFireproofWebsiteBrowserStateUpdated() {
        givenFireproofWebsiteDomain("twitter.com")
        loadUrl("http://example.com/", isBrowserShowing = true)
        updateUrl("http://example.com/", "http://twitter.com/explore", true)
        assertTrue(browserViewState().isFireproofWebsite)
    }

    @Test
    fun whenUserClicksFireproofWebsiteOptionMenuThenShowConfirmationIsIssued() {
        loadUrl("http://mobile.example.com/", isBrowserShowing = true)
        testee.onFireproofWebsiteMenuClicked()
        assertCommandIssued<Command.ShowFireproofWebSiteConfirmation> {
            assertEquals("mobile.example.com", this.fireproofWebsiteEntity.domain)
        }
    }

    @Test
    fun whenUserClicksFireproofWebsiteOptionMenuThenFireproofWebsiteBrowserStateUpdated() {
        loadUrl("http://example.com/", isBrowserShowing = true)
        testee.onFireproofWebsiteMenuClicked()
        assertTrue(browserViewState().isFireproofWebsite)
    }

    @Test
    fun whenFireproofWebsiteAddedThenPixelSent() {
        loadUrl("http://example.com/", isBrowserShowing = true)
        testee.onFireproofWebsiteMenuClicked()
        verify(mockPixel).fire(AppPixelName.FIREPROOF_WEBSITE_ADDED)
    }

    @Test
    fun whenUserRemovesFireproofWebsiteFromOptionMenuThenFireproofWebsiteBrowserStateUpdated() {
        givenFireproofWebsiteDomain("mobile.example.com")
        loadUrl("http://mobile.example.com/", isBrowserShowing = true)
        testee.onFireproofWebsiteMenuClicked()
        assertFalse(browserViewState().isFireproofWebsite)
    }

    @Test
    fun whenUserRemovesFireproofWebsiteFromOptionMenuThenPixelSent() {
        givenFireproofWebsiteDomain("mobile.example.com")
        loadUrl("http://mobile.example.com/", isBrowserShowing = true)
        testee.onFireproofWebsiteMenuClicked()
        verify(mockPixel).fire(AppPixelName.FIREPROOF_WEBSITE_REMOVE)
    }

    @Test
    fun whenUserClicksOnFireproofWebsiteSnackbarUndoActionThenFireproofWebsiteIsRemoved() {
        loadUrl("http://example.com/", isBrowserShowing = true)
        testee.onFireproofWebsiteMenuClicked()
        assertCommandIssued<Command.ShowFireproofWebSiteConfirmation> {
            testee.onFireproofWebsiteSnackbarUndoClicked(this.fireproofWebsiteEntity)
        }
        assertTrue(browserViewState().canFireproofSite)
        assertFalse(browserViewState().isFireproofWebsite)
    }

    @Test
    fun whenUserClicksOnFireproofWebsiteSnackbarUndoActionThenPixelSent() {
        loadUrl("http://example.com/", isBrowserShowing = true)
        testee.onFireproofWebsiteMenuClicked()
        assertCommandIssued<Command.ShowFireproofWebSiteConfirmation> {
            testee.onFireproofWebsiteSnackbarUndoClicked(this.fireproofWebsiteEntity)
        }
        verify(mockPixel).fire(AppPixelName.FIREPROOF_WEBSITE_UNDO)
    }

    @Test
    fun whenUserFireproofsWebsiteFromLoginDialogThenShowConfirmationIsIssuedWithExpectedDomain() = coroutineRule.runBlocking {
        whenever(fireproofDialogsEventHandler.onUserConfirmedFireproofDialog(anyString())).doAnswer {
            val domain = it.arguments.first() as String
            fireproofDialogsEventHandlerLiveData.postValue(FireproofDialogsEventHandler.Event.FireproofWebSiteSuccess(FireproofWebsiteEntity(domain)))
        }

        testee.onUserConfirmedFireproofDialog("login.example.com")

        assertCommandIssued<Command.ShowFireproofWebSiteConfirmation> {
            assertEquals("login.example.com", this.fireproofWebsiteEntity.domain)
        }
    }

    @Test
    fun whenAskToDisableLoginDetectionEventReceivedThenAskUserToDisableLoginDetection() = coroutineRule.runBlocking {
        whenever(fireproofDialogsEventHandler.onUserDismissedFireproofLoginDialog()).doAnswer {
            fireproofDialogsEventHandlerLiveData.postValue(FireproofDialogsEventHandler.Event.AskToDisableLoginDetection)
        }

        testee.onUserDismissedFireproofLoginDialog()

        assertCommandIssued<Command.AskToDisableLoginDetection>()
    }

    @Test
    fun whenLoginAttempDetectedThenNotifyNavigationAwareLoginDetector() {
        loadUrl("http://example.com/", isBrowserShowing = true)

        testee.loginDetected()

        verify(mockNavigationAwareLoginDetector).onEvent(LoginAttempt("http://example.com/"))
    }

    @Test
    fun whenLoginDetectedOnAFireproofedWebsiteThenDoNotAskToFireproofWebsite() {
        givenFireproofWebsiteDomain("example.com")
        loginEventLiveData.value = givenLoginDetected("example.com")
        assertCommandNotIssued<Command.AskToFireproofWebsite>()
    }

    @Test
    fun whenLoginDetectedThenAskToFireproofWebsite() {
        loginEventLiveData.value = givenLoginDetected("example.com")
        assertCommandIssued<Command.AskToFireproofWebsite> {
            assertEquals(FireproofWebsiteEntity("example.com"), this.fireproofWebsite)
        }
    }

    @Test
    fun whenUserBrowsingPressesBackThenCannotAddBookmarkOrFavorite() {
        setupNavigation(skipHome = false, isBrowsing = true, canGoBack = false)
        assertTrue(testee.onUserPressedBack())
        assertFalse(browserViewState().canAddBookmarks)
        assertFalse(browserViewState().canAddFavorite)
    }

    @Test
    fun whenUserBrowsingPressesBackThenCannotSharePage() {
        setupNavigation(skipHome = false, isBrowsing = true, canGoBack = false)
        assertTrue(testee.onUserPressedBack())
        assertFalse(browserViewState().canSharePage)
    }

    @Test
    fun whenUserBrowsingPressesBackThenCannotReportSite() {
        setupNavigation(skipHome = false, isBrowsing = true, canGoBack = false)
        assertTrue(testee.onUserPressedBack())
        assertFalse(browserViewState().canReportSite)
    }

    @Test
    fun whenUserBrowsingPressesBackThenCannotAddToHome() {
        setupNavigation(skipHome = false, isBrowsing = true, canGoBack = false)
        assertTrue(testee.onUserPressedBack())
        assertFalse(browserViewState().addToHomeEnabled)
    }

    @Test
    fun whenUserBrowsingPressesBackThenCannotWhitelist() {
        setupNavigation(skipHome = false, isBrowsing = true, canGoBack = false)
        assertTrue(testee.onUserPressedBack())
        assertFalse(browserViewState().canWhitelist)
    }

    @Test
    fun whenUserBrowsingPressesBackThenCannotNavigateBack() {
        setupNavigation(skipHome = false, isBrowsing = true, canGoBack = false)
        assertTrue(testee.onUserPressedBack())
        assertFalse(browserViewState().canGoBack)
    }

    @Test
    fun whenUserBrowsingPressesBackThenCannotFindInPage() {
        setupNavigation(skipHome = false, isBrowsing = true, canGoBack = false)
        assertTrue(testee.onUserPressedBack())
        assertFalse(findInPageViewState().canFindInPage)
    }

    @Test
    fun whenUserBrowsingPressesBackThenCanGoForward() {
        setupNavigation(skipHome = false, isBrowsing = true, canGoBack = false)
        assertTrue(testee.onUserPressedBack())
        assertTrue(browserViewState().canGoForward)
    }

    @Test
    fun whenUserBrowsingPressesBackAndForwardThenCanAddBookmarkOrFavorite() {
        setupNavigation(skipHome = false, isBrowsing = true, canGoBack = false)
        testee.onUserPressedBack()
        testee.onUserPressedForward()
        assertTrue(browserViewState().canAddBookmarks)
        assertTrue(browserViewState().canAddFavorite)
    }

    @Test
    fun whenUserBrowsingPressesBackAndForwardThenCanWhitelist() {
        setupNavigation(skipHome = false, isBrowsing = true, canGoBack = false)
        testee.onUserPressedBack()
        testee.onUserPressedForward()
        assertTrue(browserViewState().canWhitelist)
    }

    @Test
    fun whenUserBrowsingPressesBackAndForwardThenCanShare() {
        setupNavigation(skipHome = false, isBrowsing = true, canGoBack = false)
        testee.onUserPressedBack()
        testee.onUserPressedForward()
        assertTrue(browserViewState().canSharePage)
    }

    @Test
    fun whenUserBrowsingPressesBackAndForwardThenCanReportSite() {
        setupNavigation(skipHome = false, isBrowsing = true, canGoBack = false)
        testee.onUserPressedBack()
        testee.onUserPressedForward()
        assertTrue(browserViewState().canReportSite)
    }

    @Test
    fun whenUserBrowsingPressesBackAndForwardThenCanAddToHome() {
        setupNavigation(skipHome = false, isBrowsing = true, canGoBack = false)
        testee.onUserPressedBack()
        testee.onUserPressedForward()
        assertTrue(browserViewState().addToHomeEnabled)
    }

    @Test
    fun whenUserBrowsingPressesBackAndForwardThenCanFindInPage() {
        setupNavigation(skipHome = false, isBrowsing = true, canGoBack = false)
        testee.onUserPressedBack()
        testee.onUserPressedForward()
        assertTrue(findInPageViewState().canFindInPage)
    }

    @Test
    fun whenBrowsingDDGSiteAndPrivacyGradeIsVisibleThenDaxIconIsVisible() {
        val url = "https://duckduckgo.com?q=test%20search"
        loadUrl(url, isBrowserShowing = true)
        assertTrue(browserViewState().showDaxIcon)
        assertFalse(browserViewState().showSearchIcon)
    }

    @Test
    fun whenBrowsingNonDDGSiteAndPrivacyGradeIsVisibleThenDaxIconIsNotVisible() {
        val url = "https://example.com"
        loadUrl(url, isBrowserShowing = true)
        assertFalse(browserViewState().showDaxIcon)
        assertTrue(browserViewState().showPrivacyGrade)
    }

    @Test
    fun whenNotBrowsingAndDDGUrlPresentThenDaxIconIsNotVisible() {
        loadUrl("https://duckduckgo.com?q=test%20search", isBrowserShowing = false)
        assertFalse(browserViewState().showDaxIcon)
    }

    @Test
    fun whenQueryIsNotHierarchicalThenUnsupportedOperationExceptionIsHandled() {
        whenever(mockOmnibarConverter.convertQueryToUrl("about:blank", null)).thenReturn("about:blank")
        testee.onUserSubmittedQuery("about:blank")
    }

    @Test
    fun whenDosAttackDetectedThenErrorIsShown() {
        testee.dosAttackDetected()
        assertCommandIssued<Command.ShowErrorWithAction>()
    }

    @Test
    fun whenDeviceLocationSharingIsDisabledThenSitePermissionIsDenied() = coroutineRule.runBlocking {
        val domain = "https://www.example.com/"

        givenDeviceLocationSharingIsEnabled(false)
        givenCurrentSite(domain)
        givenNewPermissionRequestFromDomain(domain)

        verify(geoLocationPermissions).clear(domain)
    }

    @Test
    fun whenCurrentDomainAndPermissionRequestingDomainAreDifferentThenSitePermissionIsDenied() = coroutineRule.runBlocking {
        givenDeviceLocationSharingIsEnabled(true)
        givenCurrentSite("https://wwww.example.com/")
        givenNewPermissionRequestFromDomain("https://wwww.anotherexample.com/")

        verify(geoLocationPermissions).clear("https://wwww.anotherexample.com/")
    }

    @Test
    fun whenDomainRequestsSitePermissionThenAppChecksSystemLocationPermission() = coroutineRule.runBlocking {
        val domain = "https://www.example.com/"

        givenDeviceLocationSharingIsEnabled(true)
        givenLocationPermissionIsEnabled(true)
        givenCurrentSite(domain)
        givenNewPermissionRequestFromDomain(domain)

        assertCommandIssued<Command.CheckSystemLocationPermission>()
    }

    @Test
    fun whenDomainRequestsSitePermissionAndAlreadyRepliedThenAppChecksSystemLocationPermission() = coroutineRule.runBlocking {
        val domain = "https://www.example.com/"

        givenDeviceLocationSharingIsEnabled(true)
        givenLocationPermissionIsEnabled(true)
        givenCurrentSite(domain)
        givenUserAlreadySelectedPermissionForDomain(domain, LocationPermissionType.DENY_ALWAYS)

        givenNewPermissionRequestFromDomain(domain)

        verify(geoLocationPermissions).clear(domain)
    }

    @Test
    fun whenDomainRequestsSitePermissionAndAllowedThenAppChecksSystemLocationPermission() = coroutineRule.runBlocking {
        val domain = "https://www.example.com/"

        givenDeviceLocationSharingIsEnabled(true)
        givenLocationPermissionIsEnabled(true)
        givenCurrentSite(domain)
        givenUserAlreadySelectedPermissionForDomain(domain, LocationPermissionType.ALLOW_ALWAYS)

        givenNewPermissionRequestFromDomain(domain)

        assertCommandIssued<Command.CheckSystemLocationPermission>()
    }

    @Test
    fun whenDomainRequestsSitePermissionAndUserAllowedSessionPermissionThenPermissionIsAllowed() = coroutineRule.runBlocking {
        val domain = "https://www.example.com/"

        givenDeviceLocationSharingIsEnabled(true)
        givenLocationPermissionIsEnabled(true)
        givenCurrentSite(domain)
        givenNewPermissionRequestFromDomain(domain)
        testee.onSiteLocationPermissionSelected(domain, LocationPermissionType.ALLOW_ONCE)

        givenNewPermissionRequestFromDomain(domain)

        assertCommandIssuedTimes<Command.CheckSystemLocationPermission>(times = 1)
    }

    @Test
    fun whenAppLocationPermissionIsDeniedThenSitePermissionIsDenied() = coroutineRule.runBlocking {
        val domain = "https://www.example.com/"
        givenDeviceLocationSharingIsEnabled(true)
        givenLocationPermissionIsEnabled(false)
        givenCurrentSite(domain)
        givenNewPermissionRequestFromDomain(domain)

        verify(geoLocationPermissions).clear(domain)
    }

    @Test
    fun whenSystemPermissionIsDeniedThenSitePermissionIsCleared() = coroutineRule.runBlocking {
        val domain = "https://www.example.com/"
        givenDeviceLocationSharingIsEnabled(true)
        givenLocationPermissionIsEnabled(true)
        givenCurrentSite(domain)
        givenNewPermissionRequestFromDomain(domain)

        testee.onSystemLocationPermissionDeniedOneTime()

        verify(mockPixel).fire(AppPixelName.PRECISE_LOCATION_SETTINGS_LOCATION_PERMISSION_DISABLE)
        verify(geoLocationPermissions).clear(domain)
    }

    @Test
    fun whenUserGrantsSystemLocationPermissionThenSettingsLocationPermissionShoulbBeEnabled() = coroutineRule.runBlocking {
        val domain = "https://www.example.com/"
        givenDeviceLocationSharingIsEnabled(true)
        givenLocationPermissionIsEnabled(true)
        givenCurrentSite(domain)
        givenNewPermissionRequestFromDomain(domain)

        testee.onSystemLocationPermissionGranted()

        verify(mockSettingsStore).appLocationPermission = true
    }

    @Test
    fun whenUserGrantsSystemLocationPermissionThenPixelIsFired() = coroutineRule.runBlocking {
        val domain = "https://www.example.com/"
        givenDeviceLocationSharingIsEnabled(true)
        givenLocationPermissionIsEnabled(true)
        givenCurrentSite(domain)
        givenNewPermissionRequestFromDomain(domain)

        testee.onSystemLocationPermissionGranted()

        verify(mockPixel).fire(AppPixelName.PRECISE_LOCATION_SETTINGS_LOCATION_PERMISSION_ENABLE)
    }

    @Test
    fun whenUserChoosesToAlwaysAllowSitePermissionThenGeoPermissionIsAllowed() = coroutineRule.runBlocking {
        val domain = "https://www.example.com/"
        givenDeviceLocationSharingIsEnabled(true)
        givenLocationPermissionIsEnabled(true)
        givenCurrentSite(domain)
        givenUserAlreadySelectedPermissionForDomain(domain, LocationPermissionType.ALLOW_ALWAYS)
        givenNewPermissionRequestFromDomain(domain)

        testee.onSystemLocationPermissionGranted()

        verify(geoLocationPermissions, atLeastOnce()).allow(domain)
    }

    @Test
    fun whenUserChoosesToAlwaysDenySitePermissionThenGeoPermissionIsAllowed() = coroutineRule.runBlocking {
        val domain = "https://www.example.com/"
        givenDeviceLocationSharingIsEnabled(true)
        givenLocationPermissionIsEnabled(true)
        givenCurrentSite(domain)
        givenUserAlreadySelectedPermissionForDomain(domain, LocationPermissionType.DENY_ALWAYS)
        givenNewPermissionRequestFromDomain(domain)

        testee.onSystemLocationPermissionGranted()

        verify(geoLocationPermissions, atLeastOnce()).clear(domain)
    }

    @Test
    fun whenUserChoosesToAllowSitePermissionThenGeoPermissionIsAllowed() = coroutineRule.runBlocking {
        val domain = "https://www.example.com/"
        givenDeviceLocationSharingIsEnabled(true)
        givenLocationPermissionIsEnabled(true)
        givenCurrentSite(domain)
        givenUserAlreadySelectedPermissionForDomain(domain, LocationPermissionType.ALLOW_ONCE)
        givenNewPermissionRequestFromDomain(domain)

        testee.onSystemLocationPermissionGranted()

        assertCommandIssued<Command.AskDomainPermission>()
    }

    @Test
    fun whenUserChoosesToDenySitePermissionThenGeoPermissionIsAllowed() = coroutineRule.runBlocking {
        val domain = "https://www.example.com/"
        givenDeviceLocationSharingIsEnabled(true)
        givenLocationPermissionIsEnabled(true)
        givenCurrentSite(domain)
        givenUserAlreadySelectedPermissionForDomain(domain, LocationPermissionType.DENY_ONCE)
        givenNewPermissionRequestFromDomain(domain)

        testee.onSystemLocationPermissionGranted()

        assertCommandIssued<Command.AskDomainPermission>()
    }

    @Test
    fun whenNewDomainRequestsForPermissionThenUserShouldBeAskedToGivePermission() = coroutineRule.runBlocking {
        val domain = "https://www.example.com/"
        givenDeviceLocationSharingIsEnabled(true)
        givenLocationPermissionIsEnabled(true)
        givenCurrentSite(domain)
        givenNewPermissionRequestFromDomain(domain)

        testee.onSystemLocationPermissionGranted()

        assertCommandIssued<Command.AskDomainPermission>()
    }

    @Test
    fun whenSystemLocationPermissionIsDeniedThenSitePermissionIsDenied() = coroutineRule.runBlocking {
        val domain = "https://www.example.com/"
        givenDeviceLocationSharingIsEnabled(true)
        givenLocationPermissionIsEnabled(true)
        givenCurrentSite(domain)
        givenNewPermissionRequestFromDomain(domain)

        testee.onSystemLocationPermissionNotAllowed()

        verify(mockPixel).fire(AppPixelName.PRECISE_LOCATION_SYSTEM_DIALOG_LATER)
        verify(geoLocationPermissions).clear(domain)
    }

    @Test
    fun whenSystemLocationPermissionIsNeverAllowedThenSitePermissionIsDenied() = coroutineRule.runBlocking {
        val domain = "https://www.example.com/"
        givenDeviceLocationSharingIsEnabled(true)
        givenLocationPermissionIsEnabled(true)
        givenCurrentSite(domain)
        givenNewPermissionRequestFromDomain(domain)

        testee.onSystemLocationPermissionNeverAllowed()

        verify(mockPixel).fire(AppPixelName.PRECISE_LOCATION_SYSTEM_DIALOG_NEVER)
        verify(geoLocationPermissions).clear(domain)
        assertEquals(locationPermissionsDao.getPermission(domain)!!.permission, LocationPermissionType.DENY_ALWAYS)
    }

    @Test
    fun whenSystemLocationPermissionIsAllowedThenAppAsksForSystemPermission() = coroutineRule.runBlocking {
        val domain = "https://www.example.com/"
        givenDeviceLocationSharingIsEnabled(true)
        givenLocationPermissionIsEnabled(true)
        givenCurrentSite(domain)
        givenNewPermissionRequestFromDomain(domain)

        testee.onSystemLocationPermissionAllowed()

        assertCommandIssued<Command.RequestSystemLocationPermission>()
    }

    @Test
    fun whenUserDeniesSitePermissionThenSitePermissionIsDenied() = coroutineRule.runBlocking {
        val domain = "https://www.example.com/"
        givenDeviceLocationSharingIsEnabled(true)
        givenLocationPermissionIsEnabled(true)
        givenCurrentSite(domain)
        givenNewPermissionRequestFromDomain(domain)

        testee.onSiteLocationPermissionAlwaysDenied()

        verify(geoLocationPermissions).clear(domain)
    }

    @Test
    fun whenUserVisitsDomainWithPermanentLocationPermissionThenMessageIsShown() = coroutineRule.runBlocking {
        val domain = "https://www.example.com/"

        givenUserAlreadySelectedPermissionForDomain(domain, LocationPermissionType.ALLOW_ALWAYS)
        givenCurrentSite(domain)
        givenDeviceLocationSharingIsEnabled(true)
        givenLocationPermissionIsEnabled(true)

        loadUrl("https://www.example.com", isBrowserShowing = true)

        assertCommandIssued<Command.ShowDomainHasPermissionMessage>()
    }

    @Test
    fun whenUserVisitsDomainWithoutPermanentLocationPermissionThenMessageIsNotShown() = coroutineRule.runBlocking {
        val domain = "https://www.example.com/"

        givenUserAlreadySelectedPermissionForDomain(domain, LocationPermissionType.DENY_ALWAYS)
        givenCurrentSite(domain)
        givenDeviceLocationSharingIsEnabled(true)
        givenLocationPermissionIsEnabled(true)

        loadUrl("https://www.example.com", isBrowserShowing = true)

        assertCommandNotIssued<Command.ShowDomainHasPermissionMessage>()
    }

    @Test
    fun whenUserVisitsDomainWithoutLocationPermissionThenMessageIsNotShown() = coroutineRule.runBlocking {
        val domain = "https://www.example.com"
        givenDeviceLocationSharingIsEnabled(true)
        givenLocationPermissionIsEnabled(true)
        givenCurrentSite(domain)
        loadUrl("https://www.example.com", isBrowserShowing = true)

        assertCommandNotIssued<Command.ShowDomainHasPermissionMessage>()
    }

    @Test
    fun whenUserVisitsDomainAndLocationIsNotEnabledThenMessageIsNotShown() = coroutineRule.runBlocking {
        val domain = "https://www.example.com"
        givenDeviceLocationSharingIsEnabled(true)
        givenLocationPermissionIsEnabled(false)
        givenCurrentSite(domain)

        loadUrl("https://www.example.com", isBrowserShowing = true)

        assertCommandNotIssued<Command.ShowDomainHasPermissionMessage>()
    }

    @Test
    fun whenUserRefreshesASiteLocationMessageIsNotShownAgain() = coroutineRule.runBlocking {
        val domain = "https://www.example.com/"

        givenUserAlreadySelectedPermissionForDomain(domain, LocationPermissionType.ALLOW_ALWAYS)
        givenCurrentSite(domain)
        givenDeviceLocationSharingIsEnabled(true)
        givenLocationPermissionIsEnabled(true)

        loadUrl("https://www.example.com", isBrowserShowing = true)
        loadUrl("https://www.example.com", isBrowserShowing = true)
        assertCommandIssuedTimes<Command.ShowDomainHasPermissionMessage>(1)
    }

    @Test
    fun whenUserSelectsPermissionAndRefreshesPageThenLocationMessageIsNotShown() = coroutineRule.runBlocking {
        val domain = "http://example.com"

        givenCurrentSite(domain)
        givenDeviceLocationSharingIsEnabled(true)
        givenLocationPermissionIsEnabled(true)

        testee.onSiteLocationPermissionSelected(domain, LocationPermissionType.ALLOW_ALWAYS)

        loadUrl(domain, isBrowserShowing = true)

        assertCommandNotIssued<Command.ShowDomainHasPermissionMessage>()
    }

    @Test
    fun whenSystemLocationPermissionIsDeniedThenSiteLocationPermissionIsAlwaysDenied() = coroutineRule.runBlocking {
        val domain = "https://www.example.com/"
        givenDeviceLocationSharingIsEnabled(true)
        givenLocationPermissionIsEnabled(true)
        givenCurrentSite(domain)
        givenNewPermissionRequestFromDomain(domain)

        testee.onSystemLocationPermissionDeniedOneTime()

        verify(geoLocationPermissions).clear(domain)
    }

    @Test
    fun whenSystemLocationPermissionIsDeniedForeverThenSiteLocationPermissionIsAlwaysDenied() = coroutineRule.runBlocking {
        val domain = "https://www.example.com/"
        givenDeviceLocationSharingIsEnabled(true)
        givenLocationPermissionIsEnabled(true)
        givenCurrentSite(domain)
        givenNewPermissionRequestFromDomain(domain)

        testee.onSystemLocationPermissionDeniedForever()

        verify(geoLocationPermissions).clear(domain)
    }

    @Test
    fun whenSystemLocationPermissionIsDeniedForeverThenSettingsFlagIsUpdated() = coroutineRule.runBlocking {
        val domain = "https://www.example.com/"
        givenDeviceLocationSharingIsEnabled(true)
        givenLocationPermissionIsEnabled(true)
        givenCurrentSite(domain)
        givenNewPermissionRequestFromDomain(domain)

        testee.onSystemLocationPermissionDeniedForever()

        verify(mockSettingsStore).appLocationPermissionDeniedForever = true
    }

    @Test
    fun whenSystemLocationIsGrantedThenSettingsFlagIsUpdated() = coroutineRule.runBlocking {
        val domain = "https://www.example.com/"
        givenDeviceLocationSharingIsEnabled(true)
        givenLocationPermissionIsEnabled(true)
        givenCurrentSite(domain)
        givenNewPermissionRequestFromDomain(domain)

        testee.onSystemLocationPermissionGranted()

        verify(mockSettingsStore).appLocationPermissionDeniedForever = false
    }

    @Test
    fun whenPrefetchFaviconThenFetchFaviconForCurrentTab() = coroutineRule.runBlocking {
        val url = "https://www.example.com/"
        givenCurrentSite(url)
        testee.prefetchFavicon(url)

        verify(mockFaviconManager).tryFetchFaviconForUrl("TAB_ID", url)
    }

    @Test
    fun whenPrefetchFaviconAndFaviconExistsThenUpdateTabFavicon() = coroutineRule.runBlocking {
        val url = "https://www.example.com/"
        val file = File("test")
        givenCurrentSite(url)
        whenever(mockFaviconManager.tryFetchFaviconForUrl(any(), any())).thenReturn(file)

        testee.prefetchFavicon(url)

        verify(mockTabRepository).updateTabFavicon("TAB_ID", file.name)
    }

    @Test
    fun whenPrefetchFaviconAndFaviconDoesNotExistThenDoNotCallUpdateTabFavicon() = coroutineRule.runBlocking {
        whenever(mockFaviconManager.tryFetchFaviconForUrl(any(), any())).thenReturn(null)

        testee.prefetchFavicon("url")

        verify(mockTabRepository, never()).updateTabFavicon(any(), any())
    }

    @Test
    fun whenIconReceivedThenStoreFavicon() = coroutineRule.runBlocking {
        givenOneActiveTabSelected()
        val bitmap: Bitmap = Bitmap.createBitmap(1, 1, Bitmap.Config.RGB_565)

        testee.iconReceived("https://example.com", bitmap)

        verify(mockFaviconManager).storeFavicon("TAB_ID", FaviconSource.ImageFavicon(bitmap, "https://example.com"))
    }

    @Test
    fun whenIconReceivedIfCorrectlySavedThenUpdateTabFavicon() = coroutineRule.runBlocking {
        givenOneActiveTabSelected()
        val bitmap: Bitmap = Bitmap.createBitmap(1, 1, Bitmap.Config.RGB_565)
        val file = File("test")
        whenever(mockFaviconManager.storeFavicon(any(), any())).thenReturn(file)

        testee.iconReceived("https://example.com", bitmap)

        verify(mockTabRepository).updateTabFavicon("TAB_ID", file.name)
    }

    @Test
    fun whenIconReceivedIfNotCorrectlySavedThenDoNotUpdateTabFavicon() = coroutineRule.runBlocking {
        givenOneActiveTabSelected()
        val bitmap: Bitmap = Bitmap.createBitmap(1, 1, Bitmap.Config.RGB_565)
        whenever(mockFaviconManager.storeFavicon(any(), any())).thenReturn(null)

        testee.iconReceived("https://example.com", bitmap)

        verify(mockTabRepository, never()).updateTabFavicon(any(), any())
    }

    @Test
    fun whenIconReceivedFromPreviousUrlThenDontUpdateTabFavicon() = coroutineRule.runBlocking {
        givenOneActiveTabSelected()
        val bitmap: Bitmap = Bitmap.createBitmap(1, 1, Bitmap.Config.RGB_565)
        val file = File("test")
        whenever(mockFaviconManager.storeFavicon(any(), any())).thenReturn(file)

        testee.iconReceived("https://notexample.com", bitmap)

        verify(mockPixel).enqueueFire(AppPixelName.FAVICON_WRONG_URL_ERROR)
        verify(mockTabRepository, never()).updateTabFavicon("TAB_ID", file.name)
    }

    @Test
    fun whenUrlIconReceivedThenStoreFavicon() = coroutineRule.runBlocking {
        givenOneActiveTabSelected()

        testee.iconReceived("https://example.com", "https://example.com/favicon.png")

        verify(mockFaviconManager).storeFavicon("TAB_ID", FaviconSource.UrlFavicon("https://example.com/favicon.png", "https://example.com"))
    }

    @Test
    fun whenUrlIconReceivedIfCorrectlySavedThenUpdateTabFavicon() = coroutineRule.runBlocking {
        givenOneActiveTabSelected()
        val file = File("test")
        whenever(mockFaviconManager.storeFavicon(any(), any())).thenReturn(file)

        testee.iconReceived("https://example.com", "https://example.com/favicon.png")

        verify(mockTabRepository).updateTabFavicon("TAB_ID", file.name)
    }

    @Test
    fun whenUrlIconReceivedIfNotCorrectlySavedThenDoNotUpdateTabFavicon() = coroutineRule.runBlocking {
        givenOneActiveTabSelected()
        whenever(mockFaviconManager.storeFavicon(any(), any())).thenReturn(null)

        testee.iconReceived("https://example.com", "https://example.com/favicon.png")

        verify(mockTabRepository, never()).updateTabFavicon(any(), any())
    }

    @Test
    fun whenUrlIconReceivedFromPreviousUrlThenDontUpdateTabFavicon() = coroutineRule.runBlocking {
        givenOneActiveTabSelected()
        val bitmap: Bitmap = Bitmap.createBitmap(1, 1, Bitmap.Config.RGB_565)
        val file = File("test")
        whenever(mockFaviconManager.storeFavicon(any(), any())).thenReturn(file)

        testee.iconReceived("https://notexample.com", "https://example.com/favicon.png")

        verify(mockPixel).enqueueFire(AppPixelName.FAVICON_WRONG_URL_ERROR)
        verify(mockFaviconManager, never()).storeFavicon(any(), any())
    }

    @Test
    fun whenOnSiteLocationPermissionSelectedAndPermissionIsAllowAlwaysThenPersistFavicon() = coroutineRule.runBlocking {
        val url = "http://example.com"
        val permission = LocationPermissionType.ALLOW_ALWAYS
        givenNewPermissionRequestFromDomain(url)

        testee.onSiteLocationPermissionSelected(url, permission)

        verify(mockFaviconManager).persistCachedFavicon(any(), eq(url))
    }

    @Test
    fun whenOnSiteLocationPermissionSelectedAndPermissionIsDenyAlwaysThenPersistFavicon() = coroutineRule.runBlocking {
        val url = "http://example.com"
        val permission = LocationPermissionType.DENY_ALWAYS
        givenNewPermissionRequestFromDomain(url)

        testee.onSiteLocationPermissionSelected(url, permission)

        verify(mockFaviconManager).persistCachedFavicon(any(), eq(url))
    }

    @Test
    fun whenOnSystemLocationPermissionNeverAllowedThenPersistFavicon() = coroutineRule.runBlocking {
        val url = "http://example.com"
        givenNewPermissionRequestFromDomain(url)

        testee.onSystemLocationPermissionNeverAllowed()

        verify(mockFaviconManager).persistCachedFavicon(any(), eq(url))
    }

    @Test
    fun whenBookmarkAddedThenPersistFavicon() = coroutineRule.runBlocking {
        val url = "http://example.com"
        loadUrl(url, "A title")

        testee.onBookmarkAddRequested()

        verify(mockFaviconManager).persistCachedFavicon(any(), eq(url))
    }

    @Test
    fun whenBookmarkAddedButUrlIsNullThenDoNotPersistFavicon() = coroutineRule.runBlocking {
        loadUrl(null, "A title")

        testee.onBookmarkAddRequested()

        verify(mockFaviconManager, never()).persistCachedFavicon(any(), any())
    }

    @Test
    fun whenFireproofWebsiteAddedThenPersistFavicon() = coroutineRule.runBlocking {
        val url = "http://example.com"
        loadUrl(url, isBrowserShowing = true)

        testee.onFireproofWebsiteMenuClicked()

        assertCommandIssued<Command.ShowFireproofWebSiteConfirmation> {
            verify(mockFaviconManager).persistCachedFavicon(any(), eq(this.fireproofWebsiteEntity.domain))
        }
    }

    @Test
    fun whenOnPinPageToHomeSelectedThenAddHomeShortcutCommandIssuedWithFavicon() = coroutineRule.runBlocking {
        val url = "http://example.com"
        val bitmap: Bitmap = Bitmap.createBitmap(1, 1, Bitmap.Config.RGB_565)
        whenever(mockFaviconManager.loadFromDisk(any(), any())).thenReturn(bitmap)
        loadUrl(url, "A title")

        testee.onPinPageToHomeSelected()

        assertCommandIssued<Command.AddHomeShortcut> {
            assertEquals(bitmap, this.icon)
            assertEquals(url, this.url)
            assertEquals("example.com", this.title)
        }
    }

    @Test
    fun whenOnPinPageToHomeSelectedAndFaviconDoesNotExistThenAddHomeShortcutCommandIssuedWithoutFavicon() = coroutineRule.runBlocking {
        val url = "http://example.com"
        whenever(mockFaviconManager.loadFromDisk(any(), any())).thenReturn(null)
        loadUrl(url, "A title")

        testee.onPinPageToHomeSelected()

        assertCommandIssued<Command.AddHomeShortcut> {
            assertNull(this.icon)
            assertEquals(url, this.url)
            assertEquals("example.com", this.title)
        }
    }

    @Test
    fun whenUserSubmittedQueryIfGpcIsEnabledThenAddHeaderToUrl() {
        whenever(mockOmnibarConverter.convertQueryToUrl("foo", null)).thenReturn("foo.com")
        whenever(mockSettingsStore.globalPrivacyControlEnabled).thenReturn(true)

        testee.onUserSubmittedQuery("foo")
        verify(mockCommandObserver, atLeastOnce()).onChanged(commandCaptor.capture())

        val command = commandCaptor.lastValue as Navigate
        assertEquals(GPC_HEADER_VALUE, command.headers[GPC_HEADER])
    }

    @Test
    fun whenUserSubmittedQueryIfGpcIsDisabledThenDoNotAddHeaderToUrl() {
        whenever(mockOmnibarConverter.convertQueryToUrl("foo", null)).thenReturn("foo.com")
        whenever(mockSettingsStore.globalPrivacyControlEnabled).thenReturn(false)

        testee.onUserSubmittedQuery("foo")
        verify(mockCommandObserver, atLeastOnce()).onChanged(commandCaptor.capture())

        val command = commandCaptor.lastValue as Navigate
        assertTrue(command.headers.isEmpty())
    }

    @Test
    fun whenOnDesktopSiteModeToggledIfGpcIsEnabledThenAddHeaderToUrl() {
        whenever(mockSettingsStore.globalPrivacyControlEnabled).thenReturn(true)
        loadUrl("http://m.example.com")

        testee.onDesktopSiteModeToggled(true)
        verify(mockCommandObserver, atLeastOnce()).onChanged(commandCaptor.capture())

        val command = commandCaptor.lastValue as Navigate
        assertEquals(GPC_HEADER_VALUE, command.headers[GPC_HEADER])
    }

    @Test
    fun whenOnDesktopSiteModeToggledIfGpcIsDisabledThenDoNotAddHeaderToUrl() {
        whenever(mockSettingsStore.globalPrivacyControlEnabled).thenReturn(false)
        loadUrl("http://m.example.com")

        testee.onDesktopSiteModeToggled(true)
        verify(mockCommandObserver, atLeastOnce()).onChanged(commandCaptor.capture())

        val command = commandCaptor.lastValue as Navigate
        assertTrue(command.headers.isEmpty())
    }

    @Test
    fun whenExternalAppLinkClickedIfGpcIsEnabledThenAddHeaderToUrl() {
        whenever(mockSettingsStore.globalPrivacyControlEnabled).thenReturn(true)
        val intentType = SpecialUrlDetector.UrlType.IntentType("query", mock(), null)

        testee.externalAppLinkClicked(intentType)
        verify(mockCommandObserver, atLeastOnce()).onChanged(commandCaptor.capture())

        val command = commandCaptor.lastValue as Command.HandleExternalAppLink
        assertEquals(GPC_HEADER_VALUE, command.headers[GPC_HEADER])
    }

    @Test
    fun whenExternalAppLinkClickedIfGpcIsDisabledThenDoNotAddHeaderToUrl() {
        whenever(mockSettingsStore.globalPrivacyControlEnabled).thenReturn(false)
        val intentType = SpecialUrlDetector.UrlType.IntentType("query", mock(), null)

        testee.externalAppLinkClicked(intentType)
        verify(mockCommandObserver, atLeastOnce()).onChanged(commandCaptor.capture())

        val command = commandCaptor.lastValue as Command.HandleExternalAppLink
        assertTrue(command.headers.isEmpty())
    }

    @Test
    fun whenFirePulsingAnimationStartsThenItStopsAfterOneHour() = coroutineRule.runBlocking {
        givenFireButtonPulsing()
        val observer = ValueCaptorObserver<BrowserTabViewModel.BrowserViewState>(false)
        testee.browserViewState.observeForever(observer)

        testee.onViewVisible()

        advanceTimeBy(3_600_000)
        verify(mockDismissedCtaDao).insert(DismissedCta(CtaId.DAX_FIRE_BUTTON))
        verify(mockDismissedCtaDao).insert(DismissedCta(CtaId.DAX_FIRE_BUTTON_PULSE))
    }

    @Test
    fun whenRedirectTriggeredByGpcThenGpcRedirectEventSent() {
        testee.redirectTriggeredByGpc()
        verify(mockNavigationAwareLoginDetector).onEvent(NavigationEvent.GpcRedirect)
    }

    @Test
    fun whenProgressIs100ThenRefreshUserAgentCommandSent() {
        loadUrl("http://duckduckgo.com")
        testee.progressChanged(100)

        assertCommandIssued<Command.RefreshUserAgent>()
    }

    @Test
    fun whenRequestFileDownloadAndUrlIsBlobThenConvertBlobToDataUriCommandSent() {
        val blobUrl = "blob:https://example.com/283nasdho23jkasdAjd"
        val mime = "application/plain"

        testee.requestFileDownload(blobUrl, null, mime, true)

        assertCommandIssued<Command.ConvertBlobToDataUri> {
            assertEquals(blobUrl, url)
            assertEquals(mime, mimeType)
        }
    }

    @Test
    fun whenRequestFileDownloadAndUrlIsNotBlobThenRquestFileDownloadCommandSent() {
        val normalUrl = "https://example.com/283nasdho23jkasdAjd"
        val mime = "application/plain"

        testee.requestFileDownload(normalUrl, null, mime, true)

        assertCommandIssued<Command.RequestFileDownload> {
            assertEquals(normalUrl, url)
            assertEquals(mime, mimeType)
            assertNull(contentDisposition)
            assertTrue(requestUserConfirmation)
        }
    }

    @Test
    fun whenChildrenTabClosedIfViewModelIsParentThenChildTabClosedCommandSent() = coroutineRule.runBlocking {
        givenOneActiveTabSelected()

        childClosedTabsSharedFlow.emit("TAB_ID")

        assertCommandIssued<Command.ChildTabClosed>()
    }

    @Test
    fun whenChildrenTabClosedIfViewModelIsNotParentThenChildTabClosedCommandNotSent() = coroutineRule.runBlocking {
        givenOneActiveTabSelected()

        childClosedTabsSharedFlow.emit("other_tab")

        assertCommandNotIssued<Command.ChildTabClosed>()
    }

    @Test
    fun whenConsumeAliasAndCopyToClipboardThenCopyAliasToClipboardCommandSent() {
        whenever(mockEmailManager.getAlias()).thenReturn("alias")

        testee.consumeAliasAndCopyToClipboard()

        assertCommandIssued<Command.CopyAliasToClipboard>()
    }

    @Test
    fun whenEmailIsSignedOutThenIsEmailSignedInReturnsFalse() = coroutineRule.runBlocking {
        emailStateFlow.emit(false)

        assertFalse(browserViewState().isEmailSignedIn)
    }

    @Test
    fun whenEmailIsSignedInThenIsEmailSignedInReturnsTrue() = coroutineRule.runBlocking {
        emailStateFlow.emit(true)

        assertTrue(browserViewState().isEmailSignedIn)
    }

    @Test
    fun whenConsumeAliasThenInjectAddressCommandSent() {
        whenever(mockEmailManager.getAlias()).thenReturn("alias")

        testee.consumeAlias()

        assertCommandIssued<Command.InjectEmailAddress> {
            assertEquals("alias", this.address)
        }
    }

    @Test
    fun whenConsumeAliasThenPixelSent() {
        whenever(mockEmailManager.getAlias()).thenReturn("alias")

        testee.consumeAlias()

        verify(mockPixel).enqueueFire(AppPixelName.EMAIL_USE_ALIAS)
    }

    @Test
    fun whenCancelAutofillTooltipThenPixelSent() {
        whenever(mockEmailManager.getAlias()).thenReturn("alias")

        testee.cancelAutofillTooltip()

        verify(mockPixel).enqueueFire(AppPixelName.EMAIL_TOOLTIP_DISMISSED)
    }

    @Test
    fun whenUseAddressThenInjectAddressCommandSent() {
        whenever(mockEmailManager.getEmailAddress()).thenReturn("address")

        testee.useAddress()

        assertCommandIssued<Command.InjectEmailAddress> {
            assertEquals("address", this.address)
        }
    }

    @Test
    fun whenUseAddressThenPixelSent() {
        whenever(mockEmailManager.getEmailAddress()).thenReturn("address")

        testee.useAddress()

        verify(mockPixel).enqueueFire(AppPixelName.EMAIL_USE_ADDRESS)
    }

    @Test
    fun whenShowEmailTooltipIfAddressExistsThenShowEmailTooltipCommandSent() {
        whenever(mockEmailManager.getEmailAddress()).thenReturn("address")

        testee.showEmailTooltip()

        assertCommandIssued<Command.ShowEmailTooltip> {
            assertEquals("address", this.address)
        }
    }

    @Test
    fun whenShowEmailTooltipIfAddressDoesNotExistThenCommandNotSent() {
        whenever(mockEmailManager.getEmailAddress()).thenReturn(null)

        testee.showEmailTooltip()

        assertCommandNotIssued<Command.ShowEmailTooltip>()
    }

    private suspend fun givenFireButtonPulsing() {
        whenever(mockUserStageStore.getUserAppStage()).thenReturn(AppStage.DAX_ONBOARDING)
        dismissedCtaDaoChannel.send(listOf(DismissedCta(CtaId.DAX_DIALOG_TRACKERS_FOUND)))
    }

    private fun givenNewPermissionRequestFromDomain(domain: String) {
        testee.onSiteLocationPermissionRequested(domain, StubPermissionCallback())
    }

    private fun givenDeviceLocationSharingIsEnabled(state: Boolean) {
        whenever(geoLocationPermissions.isDeviceLocationEnabled()).thenReturn(state)
    }

    private fun givenLocationPermissionIsEnabled(state: Boolean) {
        whenever(mockSettingsStore.appLocationPermission).thenReturn(state)
    }

    private fun givenUserAlreadySelectedPermissionForDomain(domain: String, permission: LocationPermissionType) {
        locationPermissionsDao.insert(LocationPermissionEntity(domain, permission))
    }

    class StubPermissionCallback : GeolocationPermissions.Callback {
        override fun invoke(p0: String?, p1: Boolean, p2: Boolean) {
            // nothing to see
        }
    }

    private inline fun <reified T : Command> assertCommandIssued(instanceAssertions: T.() -> Unit = {}) {
        verify(mockCommandObserver, atLeastOnce()).onChanged(commandCaptor.capture())
        val issuedCommand = commandCaptor.allValues.find { it is T }
        assertNotNull(issuedCommand)
        (issuedCommand as T).apply { instanceAssertions() }
    }

    private inline fun <reified T : Command> assertCommandNotIssued() {
        val defaultMockingDetails = DefaultMockingDetails(mockCommandObserver)
        if (defaultMockingDetails.invocations.isNotEmpty()) {
            verify(mockCommandObserver, atLeastOnce()).onChanged(commandCaptor.capture())
            val issuedCommand = commandCaptor.allValues.find { it is T }
            assertNull(issuedCommand)
        }
    }

    private inline fun <reified T : Command> assertCommandIssuedTimes(times: Int) {
        if (times == 0) {
            assertCommandNotIssued<T>()
        } else {
            verify(mockCommandObserver, atLeastOnce()).onChanged(commandCaptor.capture())
            val timesIssued = commandCaptor.allValues.count { it is T }
            assertEquals(times, timesIssued)
        }
    }

    private fun pixelParams(showedBookmarks: Boolean, bookmarkCapable: Boolean) = mapOf(
        Pixel.PixelParameter.SHOWED_BOOKMARKS to showedBookmarks.toString(),
        Pixel.PixelParameter.BOOKMARK_CAPABLE to bookmarkCapable.toString()
    )

    private fun givenExpectedCtaAddWidgetInstructions() {
        setBrowserShowing(false)
        whenever(mockWidgetCapabilities.supportsStandardWidgetAdd).thenReturn(true)
        whenever(mockWidgetCapabilities.supportsAutomaticWidgetAdd).thenReturn(false)
        whenever(mockWidgetCapabilities.hasInstalledWidgets).thenReturn(false)
    }

    private fun givenShownCtas(vararg shownCtas: CtaId) {
        shownCtas.forEach {
            whenever(mockDismissedCtaDao.exists(it)).thenReturn(true)
        }
    }

    private fun givenInvalidatedGlobalLayout() {
        testee.globalLayoutState.value = BrowserTabViewModel.GlobalLayoutViewState.Invalidated
    }

    private fun givenOneActiveTabSelected() {
        selectedTabLiveData.value = TabEntity("TAB_ID", "https://example.com", "", skipHome = false, viewed = true, position = 0)
        testee.loadData("TAB_ID", "https://example.com", false)
    }

    private fun givenFireproofWebsiteDomain(vararg fireproofWebsitesDomain: String) {
        fireproofWebsitesDomain.forEach {
            fireproofWebsiteDao.insert(FireproofWebsiteEntity(domain = it))
        }
    }

    private fun givenLoginDetected(domain: String) = LoginDetected(authLoginDomain = "", forwardedToDomain = domain)

    private fun givenCurrentSite(domain: String) {
        val site: Site = mock()
        whenever(site.url).thenReturn(domain)
        whenever(site.uri).thenReturn(Uri.parse(domain))
        val siteLiveData = MutableLiveData<Site>()
        siteLiveData.value = site
        whenever(mockTabRepository.retrieveSiteData("TAB_ID")).thenReturn(siteLiveData)
        testee.loadData("TAB_ID", domain, false)
    }

    private fun setBrowserShowing(isBrowsing: Boolean) {
        testee.browserViewState.value = browserViewState().copy(browserShowing = isBrowsing)
    }

    private fun setCta(cta: Cta) {
        testee.ctaViewState.value = ctaViewState().copy(cta = cta)
    }

    private fun loadUrl(url: String?, title: String? = null, isBrowserShowing: Boolean = true) {
        setBrowserShowing(isBrowserShowing)
        testee.navigationStateChanged(buildWebNavigation(originalUrl = url, currentUrl = url, title = title))
    }

    @Suppress("SameParameterValue")
    private fun updateUrl(originalUrl: String?, currentUrl: String?, isBrowserShowing: Boolean) {
        setBrowserShowing(isBrowserShowing)
        testee.navigationStateChanged(buildWebNavigation(originalUrl = originalUrl, currentUrl = currentUrl))
    }

    @Suppress("SameParameterValue")
    private fun onProgressChanged(url: String?, newProgress: Int) {
        testee.navigationStateChanged(buildWebNavigation(originalUrl = url, currentUrl = url, progress = newProgress))
    }

    private fun overrideUrl(url: String, isBrowserShowing: Boolean = true) {
        setBrowserShowing(isBrowserShowing)
        testee.willOverrideUrl(newUrl = url)
    }

    private fun setupNavigation(
        skipHome: Boolean = false,
        isBrowsing: Boolean,
        canGoForward: Boolean = false,
        canGoBack: Boolean = false,
        stepsToPreviousPage: Int = 0
    ) {
        testee.skipHome = skipHome
        setBrowserShowing(isBrowsing)
        val nav = buildWebNavigation(canGoForward = canGoForward, canGoBack = canGoBack, stepsToPreviousPage = stepsToPreviousPage)
        testee.navigationStateChanged(nav)
    }

    private fun captureCommands(): ArgumentCaptor<Command> {
        verify(mockCommandObserver, atLeastOnce()).onChanged(commandCaptor.capture())
        return commandCaptor
    }

    private fun buildWebNavigation(
        currentUrl: String? = null,
        originalUrl: String? = null,
        title: String? = null,
        canGoForward: Boolean = false,
        canGoBack: Boolean = false,
        stepsToPreviousPage: Int = 0,
        progress: Int? = null
    ): WebNavigationState {
        val nav: WebNavigationState = mock()
        whenever(nav.originalUrl).thenReturn(originalUrl)
        whenever(nav.currentUrl).thenReturn(currentUrl)
        whenever(nav.title).thenReturn(title)
        whenever(nav.canGoForward).thenReturn(canGoForward)
        whenever(nav.canGoBack).thenReturn(canGoBack)
        whenever(nav.stepsToPreviousPage).thenReturn(stepsToPreviousPage)
        whenever(nav.progress).thenReturn(progress)
        return nav
    }

    private fun privacyGradeState() = testee.privacyGradeViewState.value!!
    private fun ctaViewState() = testee.ctaViewState.value!!
    private fun browserViewState() = testee.browserViewState.value!!
    private fun omnibarViewState() = testee.omnibarViewState.value!!
    private fun loadingViewState() = testee.loadingViewState.value!!
    private fun autoCompleteViewState() = testee.autoCompleteViewState.value!!
    private fun findInPageViewState() = testee.findInPageViewState.value!!
    private fun globalLayoutViewState() = testee.globalLayoutState.value!!
    private fun browserGlobalLayoutViewState() = testee.globalLayoutState.value!! as BrowserTabViewModel.GlobalLayoutViewState.Browser
}<|MERGE_RESOLUTION|>--- conflicted
+++ resolved
@@ -135,7 +135,6 @@
 import kotlinx.coroutines.flow.consumeAsFlow
 import kotlinx.coroutines.flow.flowOf
 import kotlinx.coroutines.runBlocking
-import kotlinx.coroutines.test.TestCoroutineScope
 import kotlinx.coroutines.test.runBlockingTest
 import org.junit.After
 import org.junit.Assert.*
@@ -374,11 +373,7 @@
             globalPrivacyControl = GlobalPrivacyControlManager(mockSettingsStore),
             fireproofDialogsEventHandler = fireproofDialogsEventHandler,
             emailManager = mockEmailManager,
-<<<<<<< HEAD
-            appCoroutineScope = TestCoroutineScope()
-=======
             favoritesRepository = mockFavoritesRepository
->>>>>>> 53b64f03
         )
 
         testee.loadData("abc", null, false)
