--- conflicted
+++ resolved
@@ -4388,43 +4388,44 @@
             assertEquals(sitePermissions, this.permissionsToRequest)
         }
     }
-
-    @Test
-<<<<<<< HEAD
+ 
+    @Test
     fun whenBasicAuthCredentialsInUrlThenStrippedSafely() {
-        val testUrls = listOf(
-            "https://user:pass@example.com",
-            "http://user:pass@example.com",
-            "ftp://user:pass@example.com",
-            "https://user@example.com",
-            "https://example.com?param=value",
-            "https://example.com/path/to/resource?param=value",
-            "https://example.com#fragment",
-            "https://example.com/path/to/resource#fragment",
-            "https://example.com?param=%E2%82%AC",
-            "https://example.com/@notbasicAuth?q=none#f",
-            "user:pass@https://example.com" // invalid URL, won't parse
-        )
-
-        val expectedUrls = listOf(
-            "https://example.com",
-            "http://example.com",
-            "ftp://example.com",
-            "https://example.com",
-            "https://example.com?param=value",
-            "https://example.com/path/to/resource?param=value",
-            "https://example.com#fragment",
-            "https://example.com/path/to/resource#fragment",
-            "https://example.com?param=%E2%82%AC",
-            "https://example.com/@notbasicAuth?q=none#f",
-            "user:pass@https://example.com"
-        )
-
-        for (i in testUrls.indices) {
-            val actual = testee.stripBasicAuthFromUrl(testUrls[i])
-            assertEquals(expectedUrls[i], actual)
-        }
-=======
+          val testUrls = listOf(
+              "https://user:pass@example.com",
+              "http://user:pass@example.com",
+              "ftp://user:pass@example.com",
+              "https://user@example.com",
+              "https://example.com?param=value",
+              "https://example.com/path/to/resource?param=value",
+              "https://example.com#fragment",
+              "https://example.com/path/to/resource#fragment",
+              "https://example.com?param=%E2%82%AC",
+              "https://example.com/@notbasicAuth?q=none#f",
+              "user:pass@https://example.com" // invalid URL, won't parse
+          )
+
+          val expectedUrls = listOf(
+              "https://example.com",
+              "http://example.com",
+              "ftp://example.com",
+              "https://example.com",
+              "https://example.com?param=value",
+              "https://example.com/path/to/resource?param=value",
+              "https://example.com#fragment",
+              "https://example.com/path/to/resource#fragment",
+              "https://example.com?param=%E2%82%AC",
+              "https://example.com/@notbasicAuth?q=none#f",
+              "user:pass@https://example.com"
+          )
+
+          for (i in testUrls.indices) {
+              val actual = testee.stripBasicAuthFromUrl(testUrls[i])
+              assertEquals(expectedUrls[i], actual)
+          }
+    }
+    
+    @Test
     fun whenOnPermissionsQueryThenSendCommand() = runTest {
         val url = "someUrl"
         loadUrl(url)
@@ -4447,7 +4448,6 @@
         testee.onNewTabFavouritesShown()
 
         verify(mockSyncEngine).triggerSync(FEATURE_READ)
->>>>>>> ea5570e5
     }
 
     private fun aCredential(): LoginCredentials {
