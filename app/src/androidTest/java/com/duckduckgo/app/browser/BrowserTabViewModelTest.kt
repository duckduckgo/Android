/*
 * Copyright (c) 2017 DuckDuckGo
 *
 * Licensed under the Apache License, Version 2.0 (the "License");
 * you may not use this file except in compliance with the License.
 * You may obtain a copy of the License at
 *
 *     http://www.apache.org/licenses/LICENSE-2.0
 *
 * Unless required by applicable law or agreed to in writing, software
 * distributed under the License is distributed on an "AS IS" BASIS,
 * WITHOUT WARRANTIES OR CONDITIONS OF ANY KIND, either express or implied.
 * See the License for the specific language governing permissions and
 * limitations under the License.
 */

package com.duckduckgo.app.browser

import android.arch.core.executor.testing.InstantTaskExecutorRule
import android.arch.lifecycle.Observer
import android.arch.persistence.room.Room
import android.support.test.InstrumentationRegistry
import android.view.MenuItem
import android.view.View
import com.duckduckgo.app.InstantSchedulersRule
import com.duckduckgo.app.autocomplete.api.AutoCompleteApi
import com.duckduckgo.app.bookmarks.db.BookmarkEntity
import com.duckduckgo.app.bookmarks.db.BookmarksDao
import com.duckduckgo.app.browser.BrowserTabViewModel.Command
import com.duckduckgo.app.browser.BrowserTabViewModel.Command.DisplayMessage
import com.duckduckgo.app.browser.BrowserTabViewModel.Command.Navigate
import com.duckduckgo.app.browser.LongPressHandler.RequiredAction.DownloadFile
import com.duckduckgo.app.browser.LongPressHandler.RequiredAction.OpenInNewTab
import com.duckduckgo.app.browser.defaultBrowsing.DefaultBrowserDetector
import com.duckduckgo.app.browser.defaultBrowsing.DefaultBrowserNotification
import com.duckduckgo.app.browser.favicon.FaviconDownloader
import com.duckduckgo.app.browser.omnibar.OmnibarEntryConverter
import com.duckduckgo.app.browser.session.WebViewSessionStorage
import com.duckduckgo.app.global.db.AppConfigurationDao
import com.duckduckgo.app.global.db.AppConfigurationEntity
import com.duckduckgo.app.global.db.AppDatabase
import com.duckduckgo.app.global.model.SiteFactory
import com.duckduckgo.app.privacy.db.NetworkLeaderboardDao
import com.duckduckgo.app.privacy.db.NetworkLeaderboardEntry
import com.duckduckgo.app.privacy.db.SiteVisitedEntity
import com.duckduckgo.app.privacy.model.PrivacyGrade
import com.duckduckgo.app.privacy.store.TermsOfServiceStore
import com.duckduckgo.app.settings.db.SettingsDataStore
import com.duckduckgo.app.statistics.VariantManager
import com.duckduckgo.app.statistics.api.StatisticsUpdater
import com.duckduckgo.app.tabs.db.TabsDao
import com.duckduckgo.app.tabs.model.TabDataRepository
import com.duckduckgo.app.trackerdetection.model.TrackerNetwork
import com.duckduckgo.app.trackerdetection.model.TrackerNetworks
import com.duckduckgo.app.trackerdetection.model.TrackingEvent
import com.nhaarman.mockito_kotlin.*
import org.junit.After
import org.junit.Assert.*
import org.junit.Before
import org.junit.Rule
import org.junit.Test
import org.mockito.*
import org.mockito.ArgumentMatchers.anyString
import org.mockito.Mockito.never
import org.mockito.Mockito.verify

class BrowserTabViewModelTest {

    @get:Rule
    @Suppress("unused")
    var instantTaskExecutorRule = InstantTaskExecutorRule()

    @get:Rule
    @Suppress("unused")
    val schedulers = InstantSchedulersRule()

    @Mock
    private lateinit var mockNetworkLeaderboardDao: NetworkLeaderboardDao

    @Mock
    private lateinit var mockStatisticsUpdater: StatisticsUpdater

    @Mock
    private lateinit var mockQueryObserver: Observer<String>

    @Mock
    private lateinit var mockCommandObserver: Observer<Command>

    @Mock
    private lateinit var mockTermsOfServiceStore: TermsOfServiceStore

    @Mock
    private lateinit var mockSettingsStore: SettingsDataStore

    @Mock
    private lateinit var mockAutoCompleteApi: AutoCompleteApi

    @Mock
    private lateinit var bookmarksDao: BookmarksDao

    @Mock
    private lateinit var mockLongPressHandler: LongPressHandler

    @Mock
    private lateinit var mockOmnibarConverter: OmnibarEntryConverter

    @Mock
    private lateinit var mockDefaultBrowserDetector: DefaultBrowserDetector

    @Mock
    private lateinit var mockDefaultBrowserNotification: DefaultBrowserNotification

    @Mock
    private lateinit var tabsDao: TabsDao

    @Mock
    private lateinit var webViewSessionStorage: WebViewSessionStorage

    @Mock
<<<<<<< HEAD
    private lateinit var variantManager: VariantManager
=======
    private lateinit var mockFaviconDownloader: FaviconDownloader
>>>>>>> c9284362

    @Captor
    private lateinit var commandCaptor: ArgumentCaptor<Command>

    private lateinit var db: AppDatabase

    private lateinit var appConfigurationDao: AppConfigurationDao

    private lateinit var testee: BrowserTabViewModel

    @Before
    fun before() {
        MockitoAnnotations.initMocks(this)

        db = Room.inMemoryDatabaseBuilder(InstrumentationRegistry.getContext(), AppDatabase::class.java)
            .allowMainThreadQueries()
            .build()
        appConfigurationDao = db.appConfigurationDao()

        val siteFactory = SiteFactory(mockTermsOfServiceStore, TrackerNetworks())

        testee = BrowserTabViewModel(
            statisticsUpdater = mockStatisticsUpdater,
            queryUrlConverter = mockOmnibarConverter,
            duckDuckGoUrlDetector = DuckDuckGoUrlDetector(),
            siteFactory = siteFactory,
            tabRepository = TabDataRepository(tabsDao, siteFactory),
            networkLeaderboardDao = mockNetworkLeaderboardDao,
            autoCompleteApi = mockAutoCompleteApi,
            appSettingsPreferencesStore = mockSettingsStore,
            bookmarksDao = bookmarksDao,
            defaultBrowserNotification = mockDefaultBrowserNotification,
            defaultBrowserDetector = mockDefaultBrowserDetector,
            longPressHandler = mockLongPressHandler,
            appConfigurationDao = appConfigurationDao,
            webViewSessionStorage = webViewSessionStorage,
<<<<<<< HEAD
            variantManager = variantManager
=======
            faviconDownloader = mockFaviconDownloader
>>>>>>> c9284362
        )

        testee.loadData("abc", null)
        testee.url.observeForever(mockQueryObserver)
        testee.command.observeForever(mockCommandObserver)

        whenever(mockOmnibarConverter.convertQueryToUrl(any())).thenReturn("duckduckgo.com")

    }

    @After
    fun after() {
        testee.onCleared()
        db.close()
        testee.url.removeObserver(mockQueryObserver)
        testee.command.removeObserver(mockCommandObserver)
    }

    @Test
    fun whenViewBecomesVisibleWithActiveSiteThenKeyboardHidden() {
        testee.url.value = "http://exmaple.com"
        testee.onViewVisible()
        verify(mockCommandObserver, atLeastOnce()).onChanged(commandCaptor.capture())
        assertTrue(commandCaptor.lastValue is Command.HideKeyboard)
    }

    @Test
    fun whenViewBecomesVisibleWithoutActiveSiteThenKeyboardShown() {
        testee.url.value = null
        testee.onViewVisible()
        verify(mockCommandObserver, atLeastOnce()).onChanged(commandCaptor.capture())
        assertTrue(commandCaptor.lastValue is Command.ShowKeyboard)
    }

    @Test
    fun whenSubmittedQueryHasWhitespaceItIsTrimmed() {
        testee.onUserSubmittedQuery(" nytimes.com ")
        assertEquals("nytimes.com", omnibarViewState().omnibarText)
    }

    @Test
    fun whenUrlPresentThenAddBookmarkButtonEnabled() {
        testee.urlChanged("www.example.com")
        assertTrue(browserViewState().canAddBookmarks)
    }

    @Test
    fun whenNoUrlThenAddBookmarkButtonDisabled() {
        testee.urlChanged(null)
        assertFalse(browserViewState().canAddBookmarks)
    }

    @Test
    fun whenBookmarkAddedThenDaoIsUpdatedAndUserNotified() {
        testee.onBookmarkSaved(null, "A title", "www.example.com")
        verify(bookmarksDao).insert(BookmarkEntity(title = "A title", url = "www.example.com"))
        verify(mockCommandObserver, atLeastOnce()).onChanged(commandCaptor.capture())
        assertTrue(commandCaptor.lastValue is DisplayMessage)
    }

    @Test
    fun whenTrackerDetectedThenNetworkLeaderboardUpdated() {
        val event = TrackingEvent("http://www.example.com", "http://www.tracker.com/tracker.js", TrackerNetwork("Network1", "www.tracker.com"), false)
        testee.trackerDetected(event)
        verify(mockNetworkLeaderboardDao).insert(NetworkLeaderboardEntry("Network1", "www.example.com"))
    }

    @Test
    fun whenEmptyInputQueryThenNoQueryMadeAvailableToActivity() {
        testee.onUserSubmittedQuery("")
        verify(mockQueryObserver, never()).onChanged(ArgumentMatchers.anyString())
    }

    @Test
    fun whenBlankInputQueryThenNoQueryMadeAvailableToActivity() {
        testee.onUserSubmittedQuery("     ")
        verify(mockQueryObserver, never()).onChanged(ArgumentMatchers.anyString())
    }

    @Test
    fun whenNonEmptyInputThenQueryMadeAvailableToActivity() {
        testee.onUserSubmittedQuery("foo")
        verify(mockQueryObserver).onChanged(ArgumentMatchers.anyString())
    }

    @Test
    fun whenViewModelNotifiedThatWebViewIsLoadingThenViewStateIsUpdated() {
        testee.loadingStarted()
        assertTrue(loadingViewState().isLoading)
    }

    @Test
    fun whenViewModelNotifiedThatWebViewHasFinishedLoadingThenViewStateIsUpdated() {
        testee.loadingFinished(null, false, false)
        assertFalse(loadingViewState().isLoading)
    }

    @Test
    fun whenLoadingFinishedWithUrlThenSiteVisitedEntryAddedToLeaderboardDao() {
        testee.url.value = "http://example.com/abc"
        testee.loadingFinished(null, false, false)
        verify(mockNetworkLeaderboardDao).insert(SiteVisitedEntity("example.com"))
    }

    @Test
    fun whenLoadingFinishedWithUrlThenOmnibarTextUpdatedToMatch() {
        val exampleUrl = "http://example.com/abc"
        testee.loadingFinished(exampleUrl, false, false)
        assertEquals(exampleUrl, omnibarViewState().omnibarText)
    }

    @Test
    fun whenLoadingFinishedWithQueryUrlThenOmnibarTextUpdatedToShowQuery() {
        val queryUrl = "http://duckduckgo.com?q=test"
        testee.loadingFinished(queryUrl, false, false)
        assertEquals("test", omnibarViewState().omnibarText)
    }

    @Test
    fun whenLoadingFinishedWithNoUrlThenOmnibarTextUpdatedToMatch() {
        val exampleUrl = "http://example.com/abc"
        testee.urlChanged(exampleUrl)
        testee.loadingFinished(null, false, false)
        assertEquals(exampleUrl, omnibarViewState().omnibarText)
    }

    @Test
    fun whenLoadingFinishedWithNoUrlThenSiteVisitedEntryNotAddedToLeaderboardDao() {
        testee.loadingFinished(null, false, false)
        verify(mockNetworkLeaderboardDao, never()).insert(SiteVisitedEntity("example.com"))
    }

    @Test
    fun whenTrackerDetectedThenSiteVisitedEntryAddedToLeaderboardDao() {
        testee.trackerDetected(TrackingEvent("http://example.com/abc", "http://tracker.com", TrackerNetwork("Network", "http:// netwotk.com"), true))
        verify(mockNetworkLeaderboardDao).insert(SiteVisitedEntity("example.com"))
    }

    @Test
    fun whenViewModelNotifiedThatUrlGotFocusThenViewStateIsUpdated() {
        testee.onOmnibarInputStateChanged("", true)
        assertTrue(omnibarViewState().isEditing)
    }

    @Test
    fun whenViewModelNotifiedThatUrlLostFocusThenViewStateIsUpdated() {
        testee.onOmnibarInputStateChanged("", false)
        assertFalse(omnibarViewState().isEditing)
    }

    @Test
    fun whenNoOmnibarTextEverEnteredThenViewStateHasEmptyString() {
        assertEquals("", omnibarViewState().omnibarText)
    }

    @Test
    fun whenUrlChangedThenViewStateIsUpdated() {
        testee.urlChanged("duckduckgo.com")
        assertEquals("duckduckgo.com", omnibarViewState().omnibarText)
    }

    @Test
    fun whenUrlChangedWithDuckDuckGoUrlContainingQueryThenUrlRewrittenToContainQuery() {
        testee.urlChanged("http://duckduckgo.com?q=test")
        assertEquals("test", omnibarViewState().omnibarText)
    }

    @Test
    fun whenUrlChangedWithDuckDuckGoUrlContainingQueryThenAtbRefreshed() {
        testee.urlChanged("http://duckduckgo.com?q=test")
        verify(mockStatisticsUpdater).refreshRetentionAtb()
    }

    @Test
    fun whenUrlChangedWithDuckDuckGoUrlNotContainingQueryThenFullUrlShown() {
        testee.urlChanged("http://duckduckgo.com")
        assertEquals("http://duckduckgo.com", omnibarViewState().omnibarText)
    }

    @Test
    fun whenUrlChangedWithNonDuckDuckGoUrlThenFullUrlShown() {
        testee.urlChanged("http://example.com")
        assertEquals("http://example.com", omnibarViewState().omnibarText)
    }

    @Test
    fun whenViewModelGetsProgressUpdateThenViewStateIsUpdated() {
        testee.progressChanged(0, false, false)
        assertEquals(0, loadingViewState().progress)

        testee.progressChanged(50, false, false)
        assertEquals(50, loadingViewState().progress)

        testee.progressChanged(100, false, false)
        assertEquals(100, loadingViewState().progress)
    }

    @Test
    fun whenLoadingStartedThenPrivacyGradeIsCleared() {
        testee.loadingStarted()
        assertNull(testee.privacyGrade.value)
    }

    @Test
    fun whenUrlChangedThenPrivacyGradeIsReset() {
        testee.urlChanged("https://example.com")
        assertEquals(PrivacyGrade.B, testee.privacyGrade.value)
    }

    @Test
    fun whenEnoughTrackersDetectedThenPrivacyGradeIsUpdated() {
        testee.urlChanged("https://example.com")
        for (i in 1..10) {
            testee.trackerDetected(TrackingEvent("https://example.com", "", null, false))
        }
        assertEquals(PrivacyGrade.C, testee.privacyGrade.value)
    }

    @Test
    fun whenInitialisedThenPrivacyGradeIsNotShown() {
        assertFalse(browserViewState().showPrivacyGrade)
    }

    @Test
    fun whenUrlUpdatedAfterConfigDownloadThenPrivacyGradeIsShown() {
        testee.appConfigurationObserver.onChanged(AppConfigurationEntity(appConfigurationDownloaded = true))
        testee.urlChanged((""))
        assertTrue(browserViewState().showPrivacyGrade)
    }

    @Test
    fun whenUrlUpdatedBeforeConfigDownloadThenPrivacyGradeIsShown() {
        testee.appConfigurationObserver.onChanged(AppConfigurationEntity(appConfigurationDownloaded = false))
        testee.urlChanged((""))
        assertFalse(browserViewState().showPrivacyGrade)
    }

    @Test
    fun whenOmnibarInputDoesNotHaveFocusAndAppConfigDownloadedAndBrowserShownThenPrivacyGradeIsShown() {
        testee.onUserSubmittedQuery("foo")
        testee.appConfigurationObserver.onChanged(AppConfigurationEntity(appConfigurationDownloaded = true))
        testee.onOmnibarInputStateChanged(query = "", hasFocus = false)
        assertTrue(browserViewState().showPrivacyGrade)
    }

    @Test
    fun whenOmnibarInputDoesNotHaveFocusAndAppConfigDownloadedButBrowserNotShownThenPrivacyGradeIsHidden() {
        testee.appConfigurationObserver.onChanged(AppConfigurationEntity(appConfigurationDownloaded = true))
        testee.onOmnibarInputStateChanged(query = "", hasFocus = false)
        assertFalse(browserViewState().showPrivacyGrade)
    }

    @Test
    fun whenOmnibarInputDoesNotHaveFocusAndAppConfigNotDownloadedThenPrivacyGradeIsNotShown() {
        testee.appConfigurationObserver.onChanged(AppConfigurationEntity(appConfigurationDownloaded = false))
        testee.onOmnibarInputStateChanged("", false)
        assertFalse(browserViewState().showPrivacyGrade)
    }

    @Test
    fun whenOmnibarInputHasFocusThenPrivacyGradeIsNotShown() {
        testee.onOmnibarInputStateChanged("", true)
        assertFalse(browserViewState().showPrivacyGrade)
    }

    @Test
    fun whenInitialisedThenFireButtonIsShown() {
        assertTrue(browserViewState().showFireButton)
    }

    @Test
    fun whenOmnibarInputDoesNotHaveFocusAndHasQueryThenFireButtonIsShown() {
        testee.onOmnibarInputStateChanged("query", false)
        assertTrue(browserViewState().showFireButton)
    }

    @Test
    fun whenOmnibarInputDoesNotHaveFocusOrQueryThenFireButtonIsShown() {
        testee.onOmnibarInputStateChanged("", false)
        assertTrue(browserViewState().showFireButton)
    }

    @Test
    fun whenOmnibarInputHasFocusAndNoQueryThenFireButtonIsShown() {
        testee.onOmnibarInputStateChanged("", true)
        assertTrue(browserViewState().showFireButton)
    }

    @Test
    fun whenOmnibarInputHasFocusAndQueryThenFireButtonIsHidden() {
        testee.onOmnibarInputStateChanged("query", true)
        assertFalse(browserViewState().showFireButton)
    }

    @Test
    fun whenInitialisedThenTabsButtonIsShown() {
        assertTrue(browserViewState().showTabsButton)
    }

    @Test
    fun whenOmnibarInputDoesNotHaveFocusOrQueryThenTabsButtonIsShown() {
        testee.onOmnibarInputStateChanged("", false)
        assertTrue(browserViewState().showTabsButton)
    }

    @Test
    fun whenOmnibarInputDoesNotHaveFocusAndHasQueryThenTabsButtonIsShown() {
        testee.onOmnibarInputStateChanged("query", false)
        assertTrue(browserViewState().showTabsButton)
    }

    @Test
    fun whenOmnibarInputHasFocusAndNoQueryThenTabsButtonIsShown() {
        testee.onOmnibarInputStateChanged("", true)
        assertTrue(browserViewState().showTabsButton)
    }

    @Test
    fun whenOmnibarInputHasFocusAndQueryThenTabsButtonIsHidden() {
        testee.onOmnibarInputStateChanged("query", true)
        assertFalse(browserViewState().showTabsButton)
    }

    @Test
    fun whenInitialisedThenMenuButtonIsShown() {
        assertTrue(browserViewState().showMenuButton)
    }

    @Test
    fun whenOmnibarInputDoesNotHaveFocusOrQueryThenMenuButtonIsShown() {
        testee.onOmnibarInputStateChanged("", false)
        assertTrue(browserViewState().showMenuButton)
    }

    @Test
    fun whenOmnibarInputDoesNotHaveFocusAndHasQueryThenMenuButtonIsShown() {
        testee.onOmnibarInputStateChanged("query", false)
        assertTrue(browserViewState().showMenuButton)
    }

    @Test
    fun whenOmnibarInputHasFocusAndNoQueryThenMenuButtonIsShown() {
        testee.onOmnibarInputStateChanged("", true)
        assertTrue(browserViewState().showMenuButton)
    }

    @Test
    fun whenOmnibarInputHasFocusAndQueryThenMenuButtonIsHidden() {
        testee.onOmnibarInputStateChanged("query", true)
        assertFalse(browserViewState().showMenuButton)
    }

    @Test
    fun whenEnteringQueryWithAutoCompleteEnabledThenAutoCompleteSuggestionsShown() {
        doReturn(true).whenever(mockSettingsStore).autoCompleteSuggestionsEnabled
        testee.onOmnibarInputStateChanged("foo", true)
        assertTrue(autoCompleteViewState().showSuggestions)
    }

    @Test
    fun whenEnteringQueryWithAutoCompleteDisabledThenAutoCompleteSuggestionsNotShown() {
        doReturn(false).whenever(mockSettingsStore).autoCompleteSuggestionsEnabled
        testee.onOmnibarInputStateChanged("foo", true)
        assertFalse(autoCompleteViewState().showSuggestions)
    }

    @Test
    fun whenEnteringEmptyQueryWithAutoCompleteEnabledThenAutoCompleteSuggestionsNotShown() {
        doReturn(true).whenever(mockSettingsStore).autoCompleteSuggestionsEnabled
        testee.onOmnibarInputStateChanged("", true)
        assertFalse(autoCompleteViewState().showSuggestions)
    }

    @Test
    fun whenEnteringEmptyQueryWithAutoCompleteDisabledThenAutoCompleteSuggestionsNotShown() {
        doReturn(false).whenever(mockSettingsStore).autoCompleteSuggestionsEnabled
        testee.onOmnibarInputStateChanged("", true)
        assertFalse(autoCompleteViewState().showSuggestions)
    }

    @Test
    fun whenEnteringEmptyQueryThenHideKeyboardCommandNotIssued() {
        testee.onUserSubmittedQuery("")
        verify(mockCommandObserver, never()).onChanged(Mockito.any(Command.HideKeyboard.javaClass))
    }

    @Test
    fun whenEnteringNonEmptyQueryThenHideKeyboardCommandIssued() {
        testee.onUserSubmittedQuery("foo")
        verify(mockCommandObserver, Mockito.atLeastOnce()).onChanged(commandCaptor.capture())
        assertTrue(commandCaptor.value == Command.HideKeyboard)
    }

    @Test
    fun whenNotifiedEnteringFullScreenThenViewStateUpdatedWithFullScreenFlag() {
        val stubView = View(InstrumentationRegistry.getTargetContext())
        testee.goFullScreen(stubView)
        assertTrue(browserViewState().isFullScreen)
    }

    @Test
    fun whenNotifiedEnteringFullScreenThenEnterFullScreenCommandIssued() {
        val stubView = View(InstrumentationRegistry.getTargetContext())
        testee.goFullScreen(stubView)
        verify(mockCommandObserver, Mockito.atLeastOnce()).onChanged(commandCaptor.capture())
        assertTrue(commandCaptor.lastValue is Command.ShowFullScreen)
    }

    @Test
    fun whenNotifiedLeavingFullScreenThenViewStateUpdatedWithFullScreenFlagDisabled() {
        testee.exitFullScreen()
        assertFalse(browserViewState().isFullScreen)
    }

    @Test
    fun whenViewModelInitialisedThenFullScreenFlagIsDisabled() {
        assertFalse(browserViewState().isFullScreen)
    }

    @Test
    fun whenUserSelectsDownloadImageOptionFromContextMenuThenDownloadFileCommandIssued() {
        whenever(mockLongPressHandler.userSelectedMenuItem(anyString(), any()))
            .thenReturn(DownloadFile("example.com"))

        val mockMenuItem: MenuItem = mock()
        testee.userSelectedItemFromLongPressMenu("example.com", mockMenuItem)
        verify(mockCommandObserver, Mockito.atLeastOnce()).onChanged(commandCaptor.capture())
        assertTrue(commandCaptor.lastValue is Command.DownloadImage)

        val lastCommand = commandCaptor.lastValue as Command.DownloadImage
        assertEquals("example.com", lastCommand.url)
    }

    @Test
    fun whenUserTypesSearchTermThenViewStateUpdatedToDenoteUserIsFindingInPage() {
        testee.userFindingInPage("foo")
        assertTrue(findInPageViewState().visible)
    }

    @Test
    fun whenUserTypesSearchTermThenViewStateUpdatedToContainSearchTerm() {
        testee.userFindingInPage("foo")
        assertEquals("foo", findInPageViewState().searchTerm)
    }

    @Test
    fun whenUserDismissesFindInPageThenViewStateUpdatedToDenoteUserIsNotFindingInPage() {
        testee.dismissFindInView()
        assertFalse(findInPageViewState().visible)
    }

    @Test
    fun whenUserDismissesFindInPageThenViewStateUpdatedToClearSearchTerm() {
        testee.userFindingInPage("foo")
        testee.dismissFindInView()
        assertEquals("", findInPageViewState().searchTerm)
    }

    @Test
    fun whenUserSelectsDesktopSiteThenDesktopModeStateUpdated() {
        testee.desktopSiteModeToggled("http://example.com", desktopSiteRequested = true)
        verify(mockCommandObserver, Mockito.atLeastOnce()).onChanged(commandCaptor.capture())
        assertTrue(browserViewState().isDesktopBrowsingMode)
    }

    @Test
    fun whenUserSelectsMobileSiteThenMobileModeStateUpdated() {
        testee.desktopSiteModeToggled("http://example.com", desktopSiteRequested = false)
        assertFalse(browserViewState().isDesktopBrowsingMode)
    }

    @Test
    fun whenUserSelectsDesktopSiteWhenOnMobileSpecificSiteThenUrlModified() {
        testee.desktopSiteModeToggled("http://m.example.com", desktopSiteRequested = true)
        verify(mockCommandObserver, Mockito.atLeastOnce()).onChanged(commandCaptor.capture())
        val ultimateCommand = commandCaptor.lastValue as Navigate
        assertEquals("http://example.com", ultimateCommand.url)
    }

    @Test
    fun whenUserSelectsDesktopSiteWhenNotOnMobileSpecificSiteThenUrlNotModified() {
        testee.desktopSiteModeToggled("http://example.com", desktopSiteRequested = true)
        verify(mockCommandObserver, Mockito.atLeastOnce()).onChanged(commandCaptor.capture())
        val ultimateCommand = commandCaptor.lastValue
        assertTrue(ultimateCommand == Command.Refresh)
    }

    @Test
    fun whenUserSelectsMobileSiteWhenOnMobileSpecificSiteThenUrlNotModified() {
        testee.desktopSiteModeToggled("http://m.example.com", desktopSiteRequested = false)
        verify(mockCommandObserver, Mockito.atLeastOnce()).onChanged(commandCaptor.capture())
        val ultimateCommand = commandCaptor.lastValue
        assertTrue(ultimateCommand == Command.Refresh)
    }

    @Test
    fun whenUserSelectsMobileSiteWhenNotOnMobileSpecificSiteThenUrlNotModified() {
        testee.desktopSiteModeToggled("http://example.com", desktopSiteRequested = false)
        verify(mockCommandObserver, Mockito.atLeastOnce()).onChanged(commandCaptor.capture())
        val ultimateCommand = commandCaptor.lastValue
        assertTrue(ultimateCommand == Command.Refresh)
    }

    @Test
    fun whenUserSelectsOpenTabThenTabCommandSent() {
        whenever(mockLongPressHandler.userSelectedMenuItem(any(), any())).thenReturn(OpenInNewTab("http://example.com"))
        val mockMenItem: MenuItem = mock()
        testee.userSelectedItemFromLongPressMenu("http://example.com", mockMenItem)
        val command = captureCommands().value as Command.OpenInNewTab
        assertEquals("http://example.com", command.query)
    }

    @Test
    fun whenUserSelectsToShareLinkThenShareLinkCommandSent() {
        testee.userSharingLink("foo")
        val command = captureCommands().value as Command.ShareLink
        assertEquals("foo", command.url)
    }

    @Test
    fun whenOnSiteAndBrokenSiteSelectedThenBrokenSiteFeedbackCommandSentWithUrl() {
        testee.urlChanged("foo.com")
        testee.onBrokenSiteSelected()
        val command = captureCommands().value as Command.BrokenSiteFeedback
        assertEquals("foo.com", command.url)
    }

    @Test
    fun whenNoSiteAndBrokenSiteSelectedThenBrokenSiteFeedbackCommandSentWithoutUrl() {
        testee.onBrokenSiteSelected()
        val command = captureCommands().value as Command.BrokenSiteFeedback
        assertNull(command.url)
    }

    @Test
    fun whenUserSelectsToShareLinkWithNullUrlThenShareLinkCommandNotSent() {
        testee.userSharingLink(null)
        verify(mockCommandObserver, never()).onChanged(any())
    }

    @Test
    fun whenWebSessionRestoredThenGlobalLayoutSwitchedToShowingBrowser() {
        testee.onWebSessionRestored()
        assertFalse(globalLayoutViewState().isNewTabState)
    }

    @Test
    fun whenWebViewSessionIsToBeSavedThenUnderlyingSessionStoredCalled() {
        testee.saveWebViewState(null, "")
        verify(webViewSessionStorage).saveSession(anyOrNull(), anyString())
    }

    @Test
    fun whenRestoringWebViewSessionNotRestorableThenPreviousUrlLoaded() {
        whenever(mockOmnibarConverter.convertQueryToUrl("foo.com")).thenReturn("foo.com")
        whenever(webViewSessionStorage.restoreSession(anyOrNull(), anyString())).thenReturn(false)
        testee.restoreWebViewState(null, "foo.com")
        assertEquals("foo.com", testee.url.value)
    }

    @Test
    fun whenRestoringWebViewSessionNotRestorableAndNoPreviousUrlThenNoUrlLoaded() {
        whenever(webViewSessionStorage.restoreSession(anyOrNull(), anyString())).thenReturn(false)
        testee.restoreWebViewState(null, "")
        assertNull(testee.url.value)
    }

    @Test
    fun whenWebViewSessionRestorableThenSessionRestored() {
        whenever(webViewSessionStorage.restoreSession(anyOrNull(), anyString())).thenReturn(true)
        testee.restoreWebViewState(null, "")
        assertFalse(globalLayoutViewState().isNewTabState)
    }

    private fun captureCommands(): ArgumentCaptor<Command> {
        verify(mockCommandObserver, Mockito.atLeastOnce()).onChanged(commandCaptor.capture())
        return commandCaptor
    }

    private fun browserViewState() = testee.browserViewState.value!!
    private fun omnibarViewState() = testee.omnibarViewState.value!!
    private fun loadingViewState() = testee.loadingViewState.value!!
    private fun autoCompleteViewState() = testee.autoCompleteViewState.value!!
    private fun findInPageViewState() = testee.findInPageViewState.value!!
    private fun globalLayoutViewState() = testee.globalLayoutState.value!!
}<|MERGE_RESOLUTION|>--- conflicted
+++ resolved
@@ -117,11 +117,10 @@
     private lateinit var webViewSessionStorage: WebViewSessionStorage
 
     @Mock
-<<<<<<< HEAD
     private lateinit var variantManager: VariantManager
-=======
+
+    @Mock
     private lateinit var mockFaviconDownloader: FaviconDownloader
->>>>>>> c9284362
 
     @Captor
     private lateinit var commandCaptor: ArgumentCaptor<Command>
@@ -158,11 +157,8 @@
             longPressHandler = mockLongPressHandler,
             appConfigurationDao = appConfigurationDao,
             webViewSessionStorage = webViewSessionStorage,
-<<<<<<< HEAD
+            faviconDownloader = mockFaviconDownloader,
             variantManager = variantManager
-=======
-            faviconDownloader = mockFaviconDownloader
->>>>>>> c9284362
         )
 
         testee.loadData("abc", null)
