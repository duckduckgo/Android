--- conflicted
+++ resolved
@@ -57,12 +57,16 @@
 import com.duckduckgo.app.cta.ui.DaxDialogCta
 import com.duckduckgo.app.cta.ui.HomePanelCta
 import com.duckduckgo.app.cta.ui.UseOurAppCta
+import com.duckduckgo.app.cta.ui.UseOurAppCta
 import com.duckduckgo.app.cta.ui.UseOurAppCta.Companion.USE_OUR_APP_DOMAIN
 import com.duckduckgo.app.cta.ui.UseOurAppCta.Companion.USE_OUR_APP_SHORTCUT_URL
 import com.duckduckgo.app.global.db.AppDatabase
 import com.duckduckgo.app.global.install.AppInstallStore
 import com.duckduckgo.app.global.model.Site
 import com.duckduckgo.app.global.model.SiteFactory
+import com.duckduckgo.app.global.timestamps.db.KeyTimestampEntity
+import com.duckduckgo.app.global.timestamps.db.TimestampKey
+import com.duckduckgo.app.notification.model.UseOurAppNotification
 import com.duckduckgo.app.global.timestamps.db.KeyTimestampEntity
 import com.duckduckgo.app.global.timestamps.db.KeyTimestampStore
 import com.duckduckgo.app.global.timestamps.db.TimestampKey.*
@@ -2056,7 +2060,12 @@
     }
 
     @Test
-<<<<<<< HEAD
+    fun whenQueryIsNotHierarchicalThenUnsupportedOperationExceptionIsHandled() {
+        whenever(mockOmnibarConverter.convertQueryToUrl("about:blank", null)).thenReturn("about:blank")
+        testee.onUserSubmittedQuery("about:blank")
+    }
+
+    @Test
     fun whenViewReadyIfDomainSameAsUseOurAppAfterNotificationSeenThenPixelSent() = coroutineRule.runBlocking {
         givenUseOurAppSiteSelected()
         whenever(mockNotificationDao.exists(UseOurAppNotification.ID)).thenReturn(true)
@@ -2067,7 +2076,7 @@
     @Test
     fun whenViewReadyIfDomainSameAsUseOurAppAfterShortcutAddedThenPixelSent() = coroutineRule.runBlocking {
         givenUseOurAppSiteSelected()
-        whenever(mockKeyTimestampStore.getTimestamp(USE_OUR_APP_SHORTCUT_ADDED)).thenReturn(KeyTimestampEntity(USE_OUR_APP_SHORTCUT_ADDED))
+        whenever(mockKeyTimestampStore.getTimestamp(TimestampKey.USE_OUR_APP_SHORTCUT_ADDED)).thenReturn(KeyTimestampEntity(TimestampKey.USE_OUR_APP_SHORTCUT_ADDED))
         testee.onViewReady()
         verify(mockPixel).fire(Pixel.PixelName.UOA_VISITED_AFTER_SHORTCUT)
     }
@@ -2083,21 +2092,21 @@
     @Test
     fun whenPageRefreshedIfPreviousOneWasNotUseOurAppSiteAfterNotificationSeenThenPixelSent() = coroutineRule.runBlocking {
         whenever(mockNotificationDao.exists(UseOurAppNotification.ID)).thenReturn(true)
-        testee.pageRefreshed(USE_OUR_APP_DOMAIN)
+        testee.pageRefreshed(UseOurAppCta.USE_OUR_APP_DOMAIN)
         verify(mockPixel).fire(Pixel.PixelName.UOA_VISITED_AFTER_NOTIFICATION)
     }
 
     @Test
     fun whenPageRefreshedIfPreviousOneWasNotUseOurAppSiteAfterShortcutAddedThenPixelSent() = coroutineRule.runBlocking {
-        whenever(mockKeyTimestampStore.getTimestamp(USE_OUR_APP_SHORTCUT_ADDED)).thenReturn(KeyTimestampEntity(USE_OUR_APP_SHORTCUT_ADDED))
-        testee.pageRefreshed(USE_OUR_APP_DOMAIN)
+        whenever(mockKeyTimestampStore.getTimestamp(TimestampKey.USE_OUR_APP_SHORTCUT_ADDED)).thenReturn(KeyTimestampEntity(TimestampKey.USE_OUR_APP_SHORTCUT_ADDED))
+        testee.pageRefreshed(UseOurAppCta.USE_OUR_APP_DOMAIN)
         verify(mockPixel).fire(Pixel.PixelName.UOA_VISITED_AFTER_SHORTCUT)
     }
 
     @Test
     fun whenPageRefreshedIfPreviousOneWasNotUseOurAppSiteAfterDeleteCtaShownThenPixelSent() = coroutineRule.runBlocking {
         whenever(mockDismissedCtaDao.exists(CtaId.USE_OUR_APP_DELETION)).thenReturn(true)
-        testee.pageRefreshed(USE_OUR_APP_DOMAIN)
+        testee.pageRefreshed(UseOurAppCta.USE_OUR_APP_DOMAIN)
         verify(mockPixel).fire(Pixel.PixelName.UOA_VISITED_AFTER_DELETE_CTA)
     }
 
@@ -2105,15 +2114,15 @@
     fun whenPageRefreshedIfPreviousOneWasNotUseOurAppSiteAfterNotificationSeenThenPixelNotSent() = coroutineRule.runBlocking {
         givenUseOurAppSiteSelected()
         whenever(mockNotificationDao.exists(UseOurAppNotification.ID)).thenReturn(true)
-        testee.pageRefreshed(USE_OUR_APP_DOMAIN)
+        testee.pageRefreshed(UseOurAppCta.USE_OUR_APP_DOMAIN)
         verify(mockPixel, never()).fire(Pixel.PixelName.UOA_VISITED_AFTER_NOTIFICATION)
     }
 
     @Test
     fun whenPageRefreshedIfPreviousOneWasNotUseOurAppSiteAfterShortcutAddedThenPixelNotSent() = coroutineRule.runBlocking {
         givenUseOurAppSiteSelected()
-        whenever(mockKeyTimestampStore.getTimestamp(USE_OUR_APP_SHORTCUT_ADDED)).thenReturn(KeyTimestampEntity(USE_OUR_APP_SHORTCUT_ADDED))
-        testee.pageRefreshed(USE_OUR_APP_DOMAIN)
+        whenever(mockKeyTimestampStore.getTimestamp(TimestampKey.USE_OUR_APP_SHORTCUT_ADDED)).thenReturn(KeyTimestampEntity(TimestampKey.USE_OUR_APP_SHORTCUT_ADDED))
+        testee.pageRefreshed(UseOurAppCta.USE_OUR_APP_DOMAIN)
         verify(mockPixel, never()).fire(Pixel.PixelName.UOA_VISITED_AFTER_SHORTCUT)
     }
 
@@ -2121,13 +2130,8 @@
     fun whenPageRefreshedIfPreviousOneWasNotUseOurAppSiteThenAfterDeleteCtaShownPixelNotSent() = coroutineRule.runBlocking {
         givenUseOurAppSiteSelected()
         whenever(mockDismissedCtaDao.exists(CtaId.USE_OUR_APP_DELETION)).thenReturn(true)
-        testee.pageRefreshed(USE_OUR_APP_DOMAIN)
+        testee.pageRefreshed(UseOurAppCta.USE_OUR_APP_DOMAIN)
         verify(mockPixel, never()).fire(Pixel.PixelName.UOA_VISITED_AFTER_DELETE_CTA)
-=======
-    fun whenQueryIsNotHierarchicalThenUnsupportedOperationExceptionIsHandled() {
-        whenever(mockOmnibarConverter.convertQueryToUrl("about:blank", null)).thenReturn("about:blank")
-        testee.onUserSubmittedQuery("about:blank")
->>>>>>> ae038dc5
     }
 
     private inline fun <reified T : Command> assertCommandIssued(instanceAssertions: T.() -> Unit = {}) {
