--- conflicted
+++ resolved
@@ -3635,11 +3635,6 @@
     }
 
     @Test
-<<<<<<< HEAD
-    fun whenHandleCloakedTrackingLinkThenIssueExtractUrlFromTrackingLinkCommand() {
-        testee.handleCloakedTrackingLink(initialUrl = "example.com")
-        assertCommandIssued<Command.ExtractUrlFromTrackingLink>()
-=======
     fun whenForceZoomEnabledThenEmitNewState() {
         accessibilitySettingsDataStore.forceZoom = true
         assertTrue(accessibilityViewState().forceZoom)
@@ -3664,7 +3659,12 @@
 
         assertFalse(accessibilityViewState().refreshWebView)
         assertEquals(accessibilitySettingsDataStore.fontSize, accessibilityViewState().fontSize)
->>>>>>> 2f884de2
+    }
+
+    @Test
+    fun whenHandleCloakedTrackingLinkThenIssueExtractUrlFromTrackingLinkCommand() {
+        testee.handleCloakedTrackingLink(initialUrl = "example.com")
+        assertCommandIssued<Command.ExtractUrlFromTrackingLink>()
     }
 
     private fun givenUrlCanUseGpc() {
