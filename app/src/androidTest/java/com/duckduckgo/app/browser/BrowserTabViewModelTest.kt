/*
 * Copyright (c) 2017 DuckDuckGo
 *
 * Licensed under the Apache License, Version 2.0 (the "License");
 * you may not use this file except in compliance with the License.
 * You may obtain a copy of the License at
 *
 *     http://www.apache.org/licenses/LICENSE-2.0
 *
 * Unless required by applicable law or agreed to in writing, software
 * distributed under the License is distributed on an "AS IS" BASIS,
 * WITHOUT WARRANTIES OR CONDITIONS OF ANY KIND, either express or implied.
 * See the License for the specific language governing permissions and
 * limitations under the License.
 */

package com.duckduckgo.app.browser

import android.view.MenuItem
import android.view.View
import androidx.arch.core.executor.testing.InstantTaskExecutorRule
import androidx.lifecycle.MutableLiveData
import androidx.lifecycle.Observer
import androidx.room.Room
import androidx.test.platform.app.InstrumentationRegistry.getInstrumentation
import com.duckduckgo.app.InstantSchedulersRule
import com.duckduckgo.app.autocomplete.api.AutoCompleteApi
import com.duckduckgo.app.bookmarks.db.BookmarkEntity
import com.duckduckgo.app.bookmarks.db.BookmarksDao
import com.duckduckgo.app.browser.BrowserTabViewModel.Command
import com.duckduckgo.app.browser.BrowserTabViewModel.Command.DisplayMessage
import com.duckduckgo.app.browser.BrowserTabViewModel.Command.Navigate
import com.duckduckgo.app.browser.LongPressHandler.RequiredAction.DownloadFile
import com.duckduckgo.app.browser.LongPressHandler.RequiredAction.OpenInNewTab
import com.duckduckgo.app.browser.addToHome.AddToHomeCapabilityDetector
import com.duckduckgo.app.browser.favicon.FaviconDownloader
import com.duckduckgo.app.browser.omnibar.OmnibarEntryConverter
import com.duckduckgo.app.browser.session.WebViewSessionStorage
import com.duckduckgo.app.cta.ui.CtaViewModel
import com.duckduckgo.app.feedback.db.SurveyDao
import com.duckduckgo.app.feedback.model.Survey
import com.duckduckgo.app.feedback.model.Survey.Status.SCHEDULED
import com.duckduckgo.app.global.db.AppConfigurationDao
import com.duckduckgo.app.global.db.AppConfigurationEntity
import com.duckduckgo.app.global.db.AppDatabase
import com.duckduckgo.app.global.install.AppInstallStore
import com.duckduckgo.app.global.model.SiteFactory
import com.duckduckgo.app.privacy.db.NetworkLeaderboardDao
import com.duckduckgo.app.privacy.db.NetworkLeaderboardEntry
import com.duckduckgo.app.privacy.db.SiteVisitedEntity
import com.duckduckgo.app.privacy.model.PrivacyPractices
import com.duckduckgo.app.privacy.store.PrevalenceStore
import com.duckduckgo.app.settings.db.SettingsDataStore
import com.duckduckgo.app.statistics.api.StatisticsUpdater
import com.duckduckgo.app.tabs.model.TabRepository
import com.duckduckgo.app.trackerdetection.model.TrackerNetwork
import com.duckduckgo.app.trackerdetection.model.TrackerNetworks
import com.duckduckgo.app.trackerdetection.model.TrackingEvent
import com.nhaarman.mockitokotlin2.*
import org.junit.After
import org.junit.Assert.*
import org.junit.Before
import org.junit.Rule
import org.junit.Test
import org.mockito.*
import org.mockito.ArgumentMatchers.anyString
import org.mockito.Mockito.never
import org.mockito.Mockito.verify
import java.util.concurrent.TimeUnit

class BrowserTabViewModelTest {

    @get:Rule
    @Suppress("unused")
    var instantTaskExecutorRule = InstantTaskExecutorRule()

    @get:Rule
    @Suppress("unused")
    val schedulers = InstantSchedulersRule()

    @Mock
    private lateinit var mockPrevalenceStore: PrevalenceStore

    @Mock
    private lateinit var mockTrackerNetworks: TrackerNetworks

    @Mock
    private lateinit var mockNetworkLeaderboardDao: NetworkLeaderboardDao

    @Mock
    private lateinit var mockStatisticsUpdater: StatisticsUpdater

    @Mock
    private lateinit var mockQueryObserver: Observer<String>

    @Mock
    private lateinit var mockCommandObserver: Observer<Command>

    @Mock
    private lateinit var mockPrivacyPractices: PrivacyPractices

    @Mock
    private lateinit var mockSettingsStore: SettingsDataStore

    @Mock
    private lateinit var mockAutoCompleteApi: AutoCompleteApi

    @Mock
    private lateinit var bookmarksDao: BookmarksDao

    @Mock
    private lateinit var mockLongPressHandler: LongPressHandler

    @Mock
    private lateinit var mockOmnibarConverter: OmnibarEntryConverter

    @Mock
    private lateinit var mockTabsRepository: TabRepository

    @Mock
    private lateinit var webViewSessionStorage: WebViewSessionStorage

    @Mock
    private lateinit var mockFaviconDownloader: FaviconDownloader

    @Mock
    private lateinit var mockAddToHomeCapabilityDetector: AddToHomeCapabilityDetector

    @Mock
    private lateinit var mockCtaViewModel: CtaViewModel

    @Captor
    private lateinit var commandCaptor: ArgumentCaptor<Command>

    private lateinit var db: AppDatabase

    private lateinit var appConfigurationDao: AppConfigurationDao

    private lateinit var testee: BrowserTabViewModel

    @Before
    fun before() {
        MockitoAnnotations.initMocks(this)

        db = Room.inMemoryDatabaseBuilder(getInstrumentation().targetContext, AppDatabase::class.java)
            .allowMainThreadQueries()
            .build()
        appConfigurationDao = db.appConfigurationDao()

        val siteFactory = SiteFactory(mockPrivacyPractices, mockTrackerNetworks, prevalenceStore = mockPrevalenceStore)

        whenever(mockTabsRepository.retrieveSiteData(any())).thenReturn(MutableLiveData())
        whenever(mockPrivacyPractices.privacyPracticesFor(any())).thenReturn(PrivacyPractices.UNKNOWN)

        testee = BrowserTabViewModel(
            statisticsUpdater = mockStatisticsUpdater,
            queryUrlConverter = mockOmnibarConverter,
            duckDuckGoUrlDetector = DuckDuckGoUrlDetector(),
            siteFactory = siteFactory,
            tabRepository = mockTabsRepository,
            networkLeaderboardDao = mockNetworkLeaderboardDao,
            bookmarksDao = bookmarksDao,
            autoCompleteApi = mockAutoCompleteApi,
            appSettingsPreferencesStore = mockSettingsStore,
            longPressHandler = mockLongPressHandler,
            webViewSessionStorage = webViewSessionStorage,
            specialUrlDetector = SpecialUrlDetectorImpl(),
            faviconDownloader = mockFaviconDownloader,
            addToHomeCapabilityDetector = mockAddToHomeCapabilityDetector,
<<<<<<< HEAD
            ctaViewModel = mockCtaViewModel
=======
            appConfigurationDao = appConfigurationDao,
            surveyDao = surveyDao,
            appInstallStore = mockAppInstallStore
>>>>>>> d3a69620
        )

        testee.loadData("abc", null)
        testee.url.observeForever(mockQueryObserver)
        testee.command.observeForever(mockCommandObserver)

        whenever(mockOmnibarConverter.convertQueryToUrl(any())).thenReturn("duckduckgo.com")

    }

    @After
    fun after() {
        testee.onCleared()
        db.close()
        testee.url.removeObserver(mockQueryObserver)
        testee.command.removeObserver(mockCommandObserver)
    }

    @Test
    fun whenSearchUrlSharedThenAtbAndSourceParametersAreRemoved() {
        testee.userSharingLink("https://duckduckgo.com/?q=test&atb=v117-1&t=ddg_test")
        verify(mockCommandObserver, atLeastOnce()).onChanged(commandCaptor.capture())
        assertTrue(commandCaptor.lastValue is Command.ShareLink)

        val shareLink = commandCaptor.lastValue as Command.ShareLink
        assertEquals("https://duckduckgo.com/?q=test", shareLink.url)
    }

    @Test
    fun whenNonSearchUrlSharedThenUrlIsUnchanged() {
        val url = "https://duckduckgo.com/about?atb=v117-1&t=ddg_test"
        testee.userSharingLink(url)
        verify(mockCommandObserver, atLeastOnce()).onChanged(commandCaptor.capture())
        assertTrue(commandCaptor.lastValue is Command.ShareLink)

        val shareLink = commandCaptor.lastValue as Command.ShareLink
        assertEquals(url, shareLink.url)
    }

    @Test
    fun whenOpenInNewBackgroundRequestedThenTabRepositoryUpdatedAndCommandIssued() {
        val url = "http://www.example.com"
        testee.openInNewBackgroundTab(url)

        verify(mockCommandObserver, atLeastOnce()).onChanged(commandCaptor.capture())
        assertTrue(commandCaptor.lastValue is Command.OpenInNewBackgroundTab)

        verify(mockTabsRepository).addNewTabAfterExistingTab(url, "abc")
    }

    @Test
    fun whenViewBecomesVisibleWithActiveSiteThenKeyboardHidden() {
        testee.url.value = "http://exmaple.com"
        testee.onViewVisible()
        verify(mockCommandObserver, atLeastOnce()).onChanged(commandCaptor.capture())
        assertTrue(commandCaptor.lastValue is Command.HideKeyboard)
    }

    @Test
    fun whenViewBecomesVisibleWithoutActiveSiteThenKeyboardShown() {
        testee.url.value = null
        testee.onViewVisible()
        verify(mockCommandObserver, atLeastOnce()).onChanged(commandCaptor.capture())
        assertTrue(commandCaptor.lastValue is Command.ShowKeyboard)
    }

    @Test
    fun whenSubmittedQueryHasWhitespaceItIsTrimmed() {
        testee.onUserSubmittedQuery(" nytimes.com ")
        assertEquals("nytimes.com", omnibarViewState().omnibarText)
    }

    @Test
    fun whenUrlPresentThenAddBookmarkButtonEnabled() {
        testee.urlChanged("www.example.com")
        assertTrue(browserViewState().canAddBookmarks)
    }

    @Test
    fun whenNoUrlThenAddBookmarkButtonDisabled() {
        testee.urlChanged(null)
        assertFalse(browserViewState().canAddBookmarks)
    }

    @Test
    fun whenBookmarkAddedThenDaoIsUpdatedAndUserNotified() {
        testee.onBookmarkSaved(null, "A title", "www.example.com")
        verify(bookmarksDao).insert(BookmarkEntity(title = "A title", url = "www.example.com"))
        verify(mockCommandObserver, atLeastOnce()).onChanged(commandCaptor.capture())
        assertTrue(commandCaptor.lastValue is DisplayMessage)
    }

    @Test
    fun whenTrackerDetectedThenNetworkLeaderboardUpdated() {
        val event = TrackingEvent("http://www.example.com", "http://www.tracker.com/tracker.js", TrackerNetwork("Network1", "www.tracker.com"), false)
        testee.trackerDetected(event)
        verify(mockNetworkLeaderboardDao).insert(NetworkLeaderboardEntry("Network1", "www.example.com"))
    }

    @Test
    fun whenEmptyInputQueryThenNoQueryMadeAvailableToActivity() {
        testee.onUserSubmittedQuery("")
        verify(mockQueryObserver, never()).onChanged(ArgumentMatchers.anyString())
    }

    @Test
    fun whenBlankInputQueryThenNoQueryMadeAvailableToActivity() {
        testee.onUserSubmittedQuery("     ")
        verify(mockQueryObserver, never()).onChanged(ArgumentMatchers.anyString())
    }

    @Test
    fun whenNonEmptyInputThenQueryMadeAvailableToActivity() {
        testee.onUserSubmittedQuery("foo")
        verify(mockQueryObserver).onChanged(ArgumentMatchers.anyString())
    }

    @Test
    fun whenViewModelNotifiedThatWebViewIsLoadingThenViewStateIsUpdated() {
        testee.loadingStarted()
        assertTrue(loadingViewState().isLoading)
    }

    @Test
    fun whenViewModelNotifiedThatWebViewHasFinishedLoadingThenViewStateIsUpdated() {
        testee.loadingFinished(null)
        assertFalse(loadingViewState().isLoading)
    }

    @Test
    fun whenLoadingFinishedWithUrlThenSiteVisitedEntryAddedToLeaderboardDao() {
        testee.url.value = "http://example.com/abc"
        testee.loadingFinished(null)
        verify(mockNetworkLeaderboardDao).insert(SiteVisitedEntity("example.com"))
    }

    @Test
    fun whenLoadingFinishedWithUrlThenOmnibarTextUpdatedToMatch() {
        val exampleUrl = "http://example.com/abc"
        testee.loadingFinished(exampleUrl)
        assertEquals(exampleUrl, omnibarViewState().omnibarText)
    }

    @Test
    fun whenLoadingFinishedWithQueryUrlThenOmnibarTextUpdatedToShowQuery() {
        val queryUrl = "http://duckduckgo.com?q=test"
        testee.loadingFinished(queryUrl)
        assertEquals("test", omnibarViewState().omnibarText)
    }

    @Test
    fun whenLoadingFinishedWithNoUrlThenOmnibarTextUpdatedToMatch() {
        val exampleUrl = "http://example.com/abc"
        testee.urlChanged(exampleUrl)
        testee.loadingFinished(null)
        assertEquals(exampleUrl, omnibarViewState().omnibarText)
    }

    @Test
    fun whenLoadingFinishedWithNoUrlThenSiteVisitedEntryNotAddedToLeaderboardDao() {
        testee.loadingFinished(null)
        verify(mockNetworkLeaderboardDao, never()).insert(SiteVisitedEntity("example.com"))
    }

    @Test
    fun whenTrackerDetectedThenSiteVisitedEntryAddedToLeaderboardDao() {
        testee.trackerDetected(TrackingEvent("http://example.com/abc", "http://tracker.com", TrackerNetwork("Network", "http:// netwotk.com"), true))
        verify(mockNetworkLeaderboardDao).insert(SiteVisitedEntity("example.com"))
    }

    @Test
    fun whenViewModelNotifiedThatUrlGotFocusThenViewStateIsUpdated() {
        testee.onOmnibarInputStateChanged("", true)
        assertTrue(omnibarViewState().isEditing)
    }

    @Test
    fun whenViewModelNotifiedThatUrlLostFocusThenViewStateIsUpdated() {
        testee.onOmnibarInputStateChanged("", false)
        assertFalse(omnibarViewState().isEditing)
    }

    @Test
    fun whenNoOmnibarTextEverEnteredThenViewStateHasEmptyString() {
        assertEquals("", omnibarViewState().omnibarText)
    }

    @Test
    fun whenUrlChangedThenViewStateIsUpdated() {
        testee.urlChanged("duckduckgo.com")
        assertEquals("duckduckgo.com", omnibarViewState().omnibarText)
    }

    @Test
    fun whenUrlChangedWithDuckDuckGoUrlContainingQueryThenUrlRewrittenToContainQuery() {
        testee.urlChanged("http://duckduckgo.com?q=test")
        assertEquals("test", omnibarViewState().omnibarText)
    }

    @Test
    fun whenUrlChangedWithDuckDuckGoUrlContainingQueryThenAtbRefreshed() {
        testee.urlChanged("http://duckduckgo.com?q=test")
        verify(mockStatisticsUpdater).refreshRetentionAtb()
    }

    @Test
    fun whenUrlChangedWithDuckDuckGoUrlNotContainingQueryThenFullUrlShown() {
        testee.urlChanged("http://duckduckgo.com")
        assertEquals("http://duckduckgo.com", omnibarViewState().omnibarText)
    }

    @Test
    fun whenUrlChangedWithNonDuckDuckGoUrlThenFullUrlShown() {
        testee.urlChanged("http://example.com")
        assertEquals("http://example.com", omnibarViewState().omnibarText)
    }

    @Test
    fun whenViewModelGetsProgressUpdateThenViewStateIsUpdated() {
        testee.progressChanged(0)
        assertEquals(0, loadingViewState().progress)

        testee.progressChanged(50)
        assertEquals(50, loadingViewState().progress)

        testee.progressChanged(100)
        assertEquals(100, loadingViewState().progress)
    }

    @Test
    fun whenLoadingStartedThenPrivacyGradeIsCleared() {
        testee.loadingStarted()
        assertNull(testee.privacyGrade.value)
    }

    @Test
    fun whenUrlChangedThenPrivacyGradeIsReset() {
        val grade = testee.privacyGrade.value
        testee.urlChanged("https://example.com")
        assertNotEquals(grade, testee.privacyGrade.value)
    }

    @Test
    fun whenEnoughTrackersDetectedThenPrivacyGradeIsUpdated() {
        val grade = testee.privacyGrade.value
        testee.urlChanged("https://example.com")
        for (i in 1..10) {
            testee.trackerDetected(TrackingEvent("https://example.com", "", null, false))
        }
        assertNotEquals(grade, testee.privacyGrade.value)
    }

    @Test
    fun whenInitialisedThenPrivacyGradeIsNotShown() {
        assertFalse(browserViewState().showPrivacyGrade)
    }

    @Test
    fun whenUrlUpdatedAfterConfigDownloadThenPrivacyGradeIsShown() {
        testee.appConfigurationObserver.onChanged(AppConfigurationEntity(appConfigurationDownloaded = true))
        testee.urlChanged((""))
        assertTrue(browserViewState().showPrivacyGrade)
    }

    @Test
    fun whenUrlUpdatedBeforeConfigDownloadThenPrivacyGradeIsShown() {
        testee.appConfigurationObserver.onChanged(AppConfigurationEntity(appConfigurationDownloaded = false))
        testee.urlChanged((""))
        assertFalse(browserViewState().showPrivacyGrade)
    }

    @Test
    fun whenOmnibarInputDoesNotHaveFocusAndAppConfigDownloadedAndBrowserShownThenPrivacyGradeIsShown() {
        testee.onUserSubmittedQuery("foo")
        testee.appConfigurationObserver.onChanged(AppConfigurationEntity(appConfigurationDownloaded = true))
        testee.onOmnibarInputStateChanged(query = "", hasFocus = false)
        assertTrue(browserViewState().showPrivacyGrade)
    }

    @Test
    fun whenOmnibarInputDoesNotHaveFocusAndAppConfigDownloadedButBrowserNotShownThenPrivacyGradeIsHidden() {
        testee.appConfigurationObserver.onChanged(AppConfigurationEntity(appConfigurationDownloaded = true))
        testee.onOmnibarInputStateChanged(query = "", hasFocus = false)
        assertFalse(browserViewState().showPrivacyGrade)
    }

    @Test
    fun whenOmnibarInputDoesNotHaveFocusAndAppConfigNotDownloadedThenPrivacyGradeIsNotShown() {
        testee.appConfigurationObserver.onChanged(AppConfigurationEntity(appConfigurationDownloaded = false))
        testee.onOmnibarInputStateChanged("", false)
        assertFalse(browserViewState().showPrivacyGrade)
    }

    @Test
    fun whenOmnibarInputHasFocusThenPrivacyGradeIsNotShown() {
        testee.onOmnibarInputStateChanged("", true)
        assertFalse(browserViewState().showPrivacyGrade)
    }

    @Test
    fun whenInitialisedThenFireButtonIsShown() {
        assertTrue(browserViewState().showFireButton)
    }

    @Test
    fun whenOmnibarInputDoesNotHaveFocusAndHasQueryThenFireButtonIsShown() {
        testee.onOmnibarInputStateChanged("query", false)
        assertTrue(browserViewState().showFireButton)
    }

    @Test
    fun whenOmnibarInputDoesNotHaveFocusOrQueryThenFireButtonIsShown() {
        testee.onOmnibarInputStateChanged("", false)
        assertTrue(browserViewState().showFireButton)
    }

    @Test
    fun whenOmnibarInputHasFocusAndNoQueryThenFireButtonIsShown() {
        testee.onOmnibarInputStateChanged("", true)
        assertTrue(browserViewState().showFireButton)
    }

    @Test
    fun whenOmnibarInputHasFocusAndQueryThenFireButtonIsHidden() {
        testee.onOmnibarInputStateChanged("query", true)
        assertFalse(browserViewState().showFireButton)
    }

    @Test
    fun whenInitialisedThenTabsButtonIsShown() {
        assertTrue(browserViewState().showTabsButton)
    }

    @Test
    fun whenOmnibarInputDoesNotHaveFocusOrQueryThenTabsButtonIsShown() {
        testee.onOmnibarInputStateChanged("", false)
        assertTrue(browserViewState().showTabsButton)
    }

    @Test
    fun whenOmnibarInputDoesNotHaveFocusAndHasQueryThenTabsButtonIsShown() {
        testee.onOmnibarInputStateChanged("query", false)
        assertTrue(browserViewState().showTabsButton)
    }

    @Test
    fun whenOmnibarInputHasFocusAndNoQueryThenTabsButtonIsShown() {
        testee.onOmnibarInputStateChanged("", true)
        assertTrue(browserViewState().showTabsButton)
    }

    @Test
    fun whenOmnibarInputHasFocusAndQueryThenTabsButtonIsHidden() {
        testee.onOmnibarInputStateChanged("query", true)
        assertFalse(browserViewState().showTabsButton)
    }

    @Test
    fun whenInitialisedThenMenuButtonIsShown() {
        assertTrue(browserViewState().showMenuButton)
    }

    @Test
    fun whenOmnibarInputDoesNotHaveFocusOrQueryThenMenuButtonIsShown() {
        testee.onOmnibarInputStateChanged("", false)
        assertTrue(browserViewState().showMenuButton)
    }

    @Test
    fun whenOmnibarInputDoesNotHaveFocusAndHasQueryThenMenuButtonIsShown() {
        testee.onOmnibarInputStateChanged("query", false)
        assertTrue(browserViewState().showMenuButton)
    }

    @Test
    fun whenOmnibarInputHasFocusAndNoQueryThenMenuButtonIsShown() {
        testee.onOmnibarInputStateChanged("", true)
        assertTrue(browserViewState().showMenuButton)
    }

    @Test
    fun whenOmnibarInputHasFocusAndQueryThenMenuButtonIsHidden() {
        testee.onOmnibarInputStateChanged("query", true)
        assertFalse(browserViewState().showMenuButton)
    }

    @Test
    fun whenEnteringQueryWithAutoCompleteEnabledThenAutoCompleteSuggestionsShown() {
        doReturn(true).whenever(mockSettingsStore).autoCompleteSuggestionsEnabled
        testee.onOmnibarInputStateChanged("foo", true)
        assertTrue(autoCompleteViewState().showSuggestions)
    }

    @Test
    fun whenEnteringQueryWithAutoCompleteDisabledThenAutoCompleteSuggestionsNotShown() {
        doReturn(false).whenever(mockSettingsStore).autoCompleteSuggestionsEnabled
        testee.onOmnibarInputStateChanged("foo", true)
        assertFalse(autoCompleteViewState().showSuggestions)
    }

    @Test
    fun whenEnteringEmptyQueryWithAutoCompleteEnabledThenAutoCompleteSuggestionsNotShown() {
        doReturn(true).whenever(mockSettingsStore).autoCompleteSuggestionsEnabled
        testee.onOmnibarInputStateChanged("", true)
        assertFalse(autoCompleteViewState().showSuggestions)
    }

    @Test
    fun whenEnteringEmptyQueryWithAutoCompleteDisabledThenAutoCompleteSuggestionsNotShown() {
        doReturn(false).whenever(mockSettingsStore).autoCompleteSuggestionsEnabled
        testee.onOmnibarInputStateChanged("", true)
        assertFalse(autoCompleteViewState().showSuggestions)
    }

    @Test
    fun whenEnteringEmptyQueryThenHideKeyboardCommandNotIssued() {
        testee.onUserSubmittedQuery("")
        verify(mockCommandObserver, never()).onChanged(Mockito.any(Command.HideKeyboard.javaClass))
    }

    @Test
    fun whenEnteringNonEmptyQueryThenHideKeyboardCommandIssued() {
        testee.onUserSubmittedQuery("foo")
        verify(mockCommandObserver, atLeastOnce()).onChanged(commandCaptor.capture())
        assertTrue(commandCaptor.value == Command.HideKeyboard)
    }

    @Test
    fun whenNotifiedEnteringFullScreenThenViewStateUpdatedWithFullScreenFlag() {
        val stubView = View(getInstrumentation().targetContext)
        testee.goFullScreen(stubView)
        assertTrue(browserViewState().isFullScreen)
    }

    @Test
    fun whenNotifiedEnteringFullScreenThenEnterFullScreenCommandIssued() {
        val stubView = View(getInstrumentation().targetContext)
        testee.goFullScreen(stubView)
        verify(mockCommandObserver, atLeastOnce()).onChanged(commandCaptor.capture())
        assertTrue(commandCaptor.lastValue is Command.ShowFullScreen)
    }

    @Test
    fun whenNotifiedLeavingFullScreenThenViewStateUpdatedWithFullScreenFlagDisabled() {
        testee.exitFullScreen()
        assertFalse(browserViewState().isFullScreen)
    }

    @Test
    fun whenViewModelInitialisedThenFullScreenFlagIsDisabled() {
        assertFalse(browserViewState().isFullScreen)
    }

    @Test
    fun whenUserSelectsDownloadImageOptionFromContextMenuThenDownloadFileCommandIssued() {
        whenever(mockLongPressHandler.userSelectedMenuItem(anyString(), any()))
            .thenReturn(DownloadFile("example.com"))

        val mockMenuItem: MenuItem = mock()
        testee.userSelectedItemFromLongPressMenu("example.com", mockMenuItem)
        verify(mockCommandObserver, atLeastOnce()).onChanged(commandCaptor.capture())
        assertTrue(commandCaptor.lastValue is Command.DownloadImage)

        val lastCommand = commandCaptor.lastValue as Command.DownloadImage
        assertEquals("example.com", lastCommand.url)
    }

    @Test
    fun whenUserTypesSearchTermThenViewStateUpdatedToDenoteUserIsFindingInPage() {
        testee.userFindingInPage("foo")
        assertTrue(findInPageViewState().visible)
    }

    @Test
    fun whenUserTypesSearchTermThenViewStateUpdatedToContainSearchTerm() {
        testee.userFindingInPage("foo")
        assertEquals("foo", findInPageViewState().searchTerm)
    }

    @Test
    fun whenUserDismissesFindInPageThenViewStateUpdatedToDenoteUserIsNotFindingInPage() {
        testee.dismissFindInView()
        assertFalse(findInPageViewState().visible)
    }

    @Test
    fun whenUserDismissesFindInPageThenViewStateUpdatedToClearSearchTerm() {
        testee.userFindingInPage("foo")
        testee.dismissFindInView()
        assertEquals("", findInPageViewState().searchTerm)
    }

    @Test
    fun whenUserSelectsDesktopSiteThenDesktopModeStateUpdated() {
        testee.desktopSiteModeToggled("http://example.com", desktopSiteRequested = true)
        verify(mockCommandObserver, atLeastOnce()).onChanged(commandCaptor.capture())
        assertTrue(browserViewState().isDesktopBrowsingMode)
    }

    @Test
    fun whenUserSelectsMobileSiteThenMobileModeStateUpdated() {
        testee.desktopSiteModeToggled("http://example.com", desktopSiteRequested = false)
        assertFalse(browserViewState().isDesktopBrowsingMode)
    }

    @Test
    fun whenUserSelectsDesktopSiteWhenOnMobileSpecificSiteThenUrlModified() {
        testee.desktopSiteModeToggled("http://m.example.com", desktopSiteRequested = true)
        verify(mockCommandObserver, atLeastOnce()).onChanged(commandCaptor.capture())
        val ultimateCommand = commandCaptor.lastValue as Navigate
        assertEquals("http://example.com", ultimateCommand.url)
    }

    @Test
    fun whenUserSelectsDesktopSiteWhenNotOnMobileSpecificSiteThenUrlNotModified() {
        testee.desktopSiteModeToggled("http://example.com", desktopSiteRequested = true)
        verify(mockCommandObserver, atLeastOnce()).onChanged(commandCaptor.capture())
        val ultimateCommand = commandCaptor.lastValue
        assertTrue(ultimateCommand == Command.Refresh)
    }

    @Test
    fun whenUserSelectsMobileSiteWhenOnMobileSpecificSiteThenUrlNotModified() {
        testee.desktopSiteModeToggled("http://m.example.com", desktopSiteRequested = false)
        verify(mockCommandObserver, atLeastOnce()).onChanged(commandCaptor.capture())
        val ultimateCommand = commandCaptor.lastValue
        assertTrue(ultimateCommand == Command.Refresh)
    }

    @Test
    fun whenUserSelectsMobileSiteWhenNotOnMobileSpecificSiteThenUrlNotModified() {
        testee.desktopSiteModeToggled("http://example.com", desktopSiteRequested = false)
        verify(mockCommandObserver, atLeastOnce()).onChanged(commandCaptor.capture())
        val ultimateCommand = commandCaptor.lastValue
        assertTrue(ultimateCommand == Command.Refresh)
    }

    @Test
    fun whenUserSelectsOpenTabThenTabCommandSent() {
        whenever(mockLongPressHandler.userSelectedMenuItem(any(), any())).thenReturn(OpenInNewTab("http://example.com"))
        val mockMenItem: MenuItem = mock()
        testee.userSelectedItemFromLongPressMenu("http://example.com", mockMenItem)
        val command = captureCommands().value as Command.OpenInNewTab
        assertEquals("http://example.com", command.query)
    }

    @Test
    fun whenUserSelectsToShareLinkThenShareLinkCommandSent() {
        testee.userSharingLink("foo")
        val command = captureCommands().value as Command.ShareLink
        assertEquals("foo", command.url)
    }

    @Test
    fun whenOnSiteAndBrokenSiteSelectedThenBrokenSiteFeedbackCommandSentWithUrl() {
        testee.urlChanged("foo.com")
        testee.onBrokenSiteSelected()
        val command = captureCommands().value as Command.BrokenSiteFeedback
        assertEquals("foo.com", command.url)
    }

    @Test
    fun whenNoSiteAndBrokenSiteSelectedThenBrokenSiteFeedbackCommandSentWithoutUrl() {
        testee.onBrokenSiteSelected()
        val command = captureCommands().value as Command.BrokenSiteFeedback
        assertNull(command.url)
    }

    //TODO add CTA View model tests

    @Test
    fun whenUserSelectsToShareLinkWithNullUrlThenShareLinkCommandNotSent() {
        testee.userSharingLink(null)
        verify(mockCommandObserver, never()).onChanged(any())
    }

    @Test
    fun whenWebSessionRestoredThenGlobalLayoutSwitchedToShowingBrowser() {
        testee.onWebSessionRestored()
        assertFalse(globalLayoutViewState().isNewTabState)
    }

    @Test
    fun whenWebViewSessionIsToBeSavedThenUnderlyingSessionStoredCalled() {
        testee.saveWebViewState(null, "")
        verify(webViewSessionStorage).saveSession(anyOrNull(), anyString())
    }

    @Test
    fun whenRestoringWebViewSessionNotRestorableThenPreviousUrlLoaded() {
        whenever(mockOmnibarConverter.convertQueryToUrl("foo.com")).thenReturn("foo.com")
        whenever(webViewSessionStorage.restoreSession(anyOrNull(), anyString())).thenReturn(false)
        testee.restoreWebViewState(null, "foo.com")
        assertEquals("foo.com", testee.url.value)
    }

    @Test
    fun whenRestoringWebViewSessionNotRestorableAndNoPreviousUrlThenNoUrlLoaded() {
        whenever(webViewSessionStorage.restoreSession(anyOrNull(), anyString())).thenReturn(false)
        testee.restoreWebViewState(null, "")
        assertNull(testee.url.value)
    }

    @Test
    fun whenWebViewSessionRestorableThenSessionRestored() {
        whenever(webViewSessionStorage.restoreSession(anyOrNull(), anyString())).thenReturn(true)
        testee.restoreWebViewState(null, "")
        assertFalse(globalLayoutViewState().isNewTabState)
    }

    private fun captureCommands(): ArgumentCaptor<Command> {
        verify(mockCommandObserver, atLeastOnce()).onChanged(commandCaptor.capture())
        return commandCaptor
    }

    private fun browserViewState() = testee.browserViewState.value!!
    private fun omnibarViewState() = testee.omnibarViewState.value!!
    private fun loadingViewState() = testee.loadingViewState.value!!
    private fun autoCompleteViewState() = testee.autoCompleteViewState.value!!
    private fun findInPageViewState() = testee.findInPageViewState.value!!
    private fun globalLayoutViewState() = testee.globalLayoutState.value!!
}<|MERGE_RESOLUTION|>--- conflicted
+++ resolved
@@ -37,13 +37,9 @@
 import com.duckduckgo.app.browser.omnibar.OmnibarEntryConverter
 import com.duckduckgo.app.browser.session.WebViewSessionStorage
 import com.duckduckgo.app.cta.ui.CtaViewModel
-import com.duckduckgo.app.feedback.db.SurveyDao
-import com.duckduckgo.app.feedback.model.Survey
-import com.duckduckgo.app.feedback.model.Survey.Status.SCHEDULED
 import com.duckduckgo.app.global.db.AppConfigurationDao
 import com.duckduckgo.app.global.db.AppConfigurationEntity
 import com.duckduckgo.app.global.db.AppDatabase
-import com.duckduckgo.app.global.install.AppInstallStore
 import com.duckduckgo.app.global.model.SiteFactory
 import com.duckduckgo.app.privacy.db.NetworkLeaderboardDao
 import com.duckduckgo.app.privacy.db.NetworkLeaderboardEntry
@@ -66,7 +62,6 @@
 import org.mockito.ArgumentMatchers.anyString
 import org.mockito.Mockito.never
 import org.mockito.Mockito.verify
-import java.util.concurrent.TimeUnit
 
 class BrowserTabViewModelTest {
 
@@ -159,21 +154,16 @@
             siteFactory = siteFactory,
             tabRepository = mockTabsRepository,
             networkLeaderboardDao = mockNetworkLeaderboardDao,
-            bookmarksDao = bookmarksDao,
             autoCompleteApi = mockAutoCompleteApi,
             appSettingsPreferencesStore = mockSettingsStore,
+            bookmarksDao = bookmarksDao,
             longPressHandler = mockLongPressHandler,
+            appConfigurationDao = appConfigurationDao,
             webViewSessionStorage = webViewSessionStorage,
             specialUrlDetector = SpecialUrlDetectorImpl(),
             faviconDownloader = mockFaviconDownloader,
             addToHomeCapabilityDetector = mockAddToHomeCapabilityDetector,
-<<<<<<< HEAD
             ctaViewModel = mockCtaViewModel
-=======
-            appConfigurationDao = appConfigurationDao,
-            surveyDao = surveyDao,
-            appInstallStore = mockAppInstallStore
->>>>>>> d3a69620
         )
 
         testee.loadData("abc", null)
