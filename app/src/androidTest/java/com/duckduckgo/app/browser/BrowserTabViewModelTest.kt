--- conflicted
+++ resolved
@@ -1028,7 +1028,6 @@
         verify(mockHandler, atLeastOnce()).proceed(username, password)
     }
 
-<<<<<<< HEAD
     @Test
     fun whenBookmarkSuggestionSubmittedThenAutoCompleteBookmarkSelectionPixelSent() = runBlocking {
         whenever(bookmarksDao.hasBookmarks()).thenReturn(true)
@@ -1073,25 +1072,6 @@
         Pixel.PixelParameter.BOOKMARK_CAPABLE to bookmarkCapable.toString()
     )
 
-    private fun isBrowsing(isBrowsing: Boolean) {
-        testee.browserViewState.value = browserViewState().copy(browserShowing = isBrowsing)
-    }
-
-    private fun setupNavigation(
-        skipHome: Boolean = false,
-        isBrowsing: Boolean,
-        canGoForward: Boolean = false,
-        canGoBack: Boolean = false,
-        stepsToPreviousPage: Int = 0
-    ) {
-        testee.skipHome = skipHome
-        isBrowsing(isBrowsing)
-        val nav: BrowserWebViewClient.BrowserNavigationOptions = mock()
-        whenever(nav.canGoForward).thenReturn(canGoForward)
-        whenever(nav.canGoBack).thenReturn(canGoBack)
-        whenever(nav.stepsToPreviousPage).thenReturn(stepsToPreviousPage)
-        testee.navigationOptionsChanged(nav)
-=======
     private fun setBrowserShowing(isBrowsing: Boolean) {
         testee.browserViewState.value = browserViewState().copy(browserShowing = isBrowsing)
     }
@@ -1099,7 +1079,6 @@
     private fun loadUrl(url: String?, title: String? = null, isBrowserShowing: Boolean = true) {
         setBrowserShowing(isBrowserShowing)
         testee.navigationStateChanged(buildWebNavigation(originalUrl = url, currentUrl = url, title = title))
->>>>>>> 3796e323
     }
 
     private fun updateUrl(originalUrl: String?, currentUrl: String?, isBrowserShowing: Boolean) {
