/*
 * Copyright (c) 2017 DuckDuckGo
 *
 * Licensed under the Apache License, Version 2.0 (the "License");
 * you may not use this file except in compliance with the License.
 * You may obtain a copy of the License at
 *
 *     http://www.apache.org/licenses/LICENSE-2.0
 *
 * Unless required by applicable law or agreed to in writing, software
 * distributed under the License is distributed on an "AS IS" BASIS,
 * WITHOUT WARRANTIES OR CONDITIONS OF ANY KIND, either express or implied.
 * See the License for the specific language governing permissions and
 * limitations under the License.
 */

package com.duckduckgo.app.browser

import android.arch.core.executor.testing.InstantTaskExecutorRule
import android.arch.lifecycle.Observer
import android.arch.persistence.room.Room
import android.support.test.InstrumentationRegistry
import android.view.MenuItem
import android.view.View
import com.duckduckgo.app.InstantSchedulersRule
import com.duckduckgo.app.autocomplete.api.AutoCompleteApi
import com.duckduckgo.app.bookmarks.db.BookmarkEntity
import com.duckduckgo.app.bookmarks.db.BookmarksDao
import com.duckduckgo.app.browser.BrowserTabViewModel.Command
import com.duckduckgo.app.browser.BrowserTabViewModel.Command.DisplayMessage
import com.duckduckgo.app.browser.BrowserTabViewModel.Command.Navigate
import com.duckduckgo.app.browser.LongPressHandler.RequiredAction.DownloadFile
import com.duckduckgo.app.browser.LongPressHandler.RequiredAction.OpenInNewTab
import com.duckduckgo.app.browser.defaultBrowsing.DefaultBrowserDetector
import com.duckduckgo.app.browser.defaultBrowsing.DefaultBrowserNotification
import com.duckduckgo.app.browser.favicon.FaviconDownloader
import com.duckduckgo.app.browser.omnibar.OmnibarEntryConverter
import com.duckduckgo.app.browser.session.WebViewSessionStorage
import com.duckduckgo.app.global.db.AppConfigurationDao
import com.duckduckgo.app.global.db.AppConfigurationEntity
import com.duckduckgo.app.global.db.AppDatabase
import com.duckduckgo.app.global.model.SiteFactory
import com.duckduckgo.app.privacy.db.NetworkLeaderboardDao
import com.duckduckgo.app.privacy.db.NetworkLeaderboardEntry
import com.duckduckgo.app.privacy.db.SiteVisitedEntity
import com.duckduckgo.app.privacy.model.PrivacyGrade
import com.duckduckgo.app.privacy.store.TermsOfServiceStore
import com.duckduckgo.app.settings.db.SettingsDataStore
import com.duckduckgo.app.statistics.VariantManager
import com.duckduckgo.app.statistics.api.StatisticsUpdater
import com.duckduckgo.app.tabs.db.TabsDao
import com.duckduckgo.app.tabs.model.TabDataRepository
import com.duckduckgo.app.trackerdetection.model.TrackerNetwork
import com.duckduckgo.app.trackerdetection.model.TrackerNetworks
import com.duckduckgo.app.trackerdetection.model.TrackingEvent
import com.nhaarman.mockito_kotlin.*
import org.junit.After
import org.junit.Assert.*
import org.junit.Before
import org.junit.Rule
import org.junit.Test
import org.mockito.*
import org.mockito.ArgumentMatchers.anyString
import org.mockito.Mockito.never
import org.mockito.Mockito.verify

class BrowserTabViewModelTest {

    @get:Rule
    @Suppress("unused")
    var instantTaskExecutorRule = InstantTaskExecutorRule()

    @get:Rule
    @Suppress("unused")
    val schedulers = InstantSchedulersRule()

    @Mock
    private lateinit var mockNetworkLeaderboardDao: NetworkLeaderboardDao

    @Mock
    private lateinit var mockStatisticsUpdater: StatisticsUpdater

    @Mock
    private lateinit var mockQueryObserver: Observer<String>

    @Mock
    private lateinit var mockCommandObserver: Observer<Command>

    @Mock
    private lateinit var mockTermsOfServiceStore: TermsOfServiceStore

    @Mock
    private lateinit var mockSettingsStore: SettingsDataStore

    @Mock
    private lateinit var mockAutoCompleteApi: AutoCompleteApi

    @Mock
    private lateinit var bookmarksDao: BookmarksDao

    @Mock
    private lateinit var mockLongPressHandler: LongPressHandler

    @Mock
    private lateinit var mockOmnibarConverter: OmnibarEntryConverter

    @Mock
    private lateinit var mockDefaultBrowserDetector: DefaultBrowserDetector

    @Mock
    private lateinit var mockDefaultBrowserNotification: DefaultBrowserNotification

    @Mock
    private lateinit var tabsDao: TabsDao

    @Mock
    private lateinit var webViewSessionStorage: WebViewSessionStorage

    @Mock
    private lateinit var variantManager: VariantManager

    @Mock
    private lateinit var mockFaviconDownloader: FaviconDownloader

    @Captor
    private lateinit var commandCaptor: ArgumentCaptor<Command>

    private lateinit var db: AppDatabase

    private lateinit var appConfigurationDao: AppConfigurationDao

    private lateinit var testee: BrowserTabViewModel

    @Before
    fun before() {
        MockitoAnnotations.initMocks(this)

        db = Room.inMemoryDatabaseBuilder(InstrumentationRegistry.getContext(), AppDatabase::class.java)
            .allowMainThreadQueries()
            .build()
        appConfigurationDao = db.appConfigurationDao()

        val siteFactory = SiteFactory(mockTermsOfServiceStore, TrackerNetworks())

        testee = BrowserTabViewModel(
            statisticsUpdater = mockStatisticsUpdater,
            queryUrlConverter = mockOmnibarConverter,
            duckDuckGoUrlDetector = DuckDuckGoUrlDetector(),
            siteFactory = siteFactory,
            tabRepository = TabDataRepository(tabsDao, siteFactory),
            networkLeaderboardDao = mockNetworkLeaderboardDao,
            autoCompleteApi = mockAutoCompleteApi,
            appSettingsPreferencesStore = mockSettingsStore,
            bookmarksDao = bookmarksDao,
            defaultBrowserNotification = mockDefaultBrowserNotification,
            defaultBrowserDetector = mockDefaultBrowserDetector,
            longPressHandler = mockLongPressHandler,
            appConfigurationDao = appConfigurationDao,
            webViewSessionStorage = webViewSessionStorage,
<<<<<<< HEAD
            specialUrlDetector = SpecialUrlDetector(),
            faviconDownloader = mockFaviconDownloader
=======
            faviconDownloader = mockFaviconDownloader,
            variantManager = variantManager
>>>>>>> 8252cf63
        )

        testee.loadData("abc", null)
        testee.url.observeForever(mockQueryObserver)
        testee.command.observeForever(mockCommandObserver)

        whenever(mockOmnibarConverter.convertQueryToUrl(any())).thenReturn("duckduckgo.com")

    }

    @After
    fun after() {
        testee.onCleared()
        db.close()
        testee.url.removeObserver(mockQueryObserver)
        testee.command.removeObserver(mockCommandObserver)
    }

    @Test
    fun whenViewBecomesVisibleWithActiveSiteThenKeyboardHidden() {
        testee.url.value = "http://exmaple.com"
        testee.onViewVisible()
        verify(mockCommandObserver, atLeastOnce()).onChanged(commandCaptor.capture())
        assertTrue(commandCaptor.lastValue is Command.HideKeyboard)
    }

    @Test
    fun whenViewBecomesVisibleWithoutActiveSiteThenKeyboardShown() {
        testee.url.value = null
        testee.onViewVisible()
        verify(mockCommandObserver, atLeastOnce()).onChanged(commandCaptor.capture())
        assertTrue(commandCaptor.lastValue is Command.ShowKeyboard)
    }

    @Test
    fun whenSubmittedQueryHasWhitespaceItIsTrimmed() {
        testee.onUserSubmittedQuery(" nytimes.com ")
        assertEquals("nytimes.com", omnibarViewState().omnibarText)
    }

    @Test
    fun whenUrlPresentThenAddBookmarkButtonEnabled() {
        testee.urlChanged("www.example.com")
        assertTrue(browserViewState().canAddBookmarks)
    }

    @Test
    fun whenNoUrlThenAddBookmarkButtonDisabled() {
        testee.urlChanged(null)
        assertFalse(browserViewState().canAddBookmarks)
    }

    @Test
    fun whenBookmarkAddedThenDaoIsUpdatedAndUserNotified() {
        testee.onBookmarkSaved(null, "A title", "www.example.com")
        verify(bookmarksDao).insert(BookmarkEntity(title = "A title", url = "www.example.com"))
        verify(mockCommandObserver, atLeastOnce()).onChanged(commandCaptor.capture())
        assertTrue(commandCaptor.lastValue is DisplayMessage)
    }

    @Test
    fun whenTrackerDetectedThenNetworkLeaderboardUpdated() {
        val event = TrackingEvent("http://www.example.com", "http://www.tracker.com/tracker.js", TrackerNetwork("Network1", "www.tracker.com"), false)
        testee.trackerDetected(event)
        verify(mockNetworkLeaderboardDao).insert(NetworkLeaderboardEntry("Network1", "www.example.com"))
    }

    @Test
    fun whenEmptyInputQueryThenNoQueryMadeAvailableToActivity() {
        testee.onUserSubmittedQuery("")
        verify(mockQueryObserver, never()).onChanged(ArgumentMatchers.anyString())
    }

    @Test
    fun whenBlankInputQueryThenNoQueryMadeAvailableToActivity() {
        testee.onUserSubmittedQuery("     ")
        verify(mockQueryObserver, never()).onChanged(ArgumentMatchers.anyString())
    }

    @Test
    fun whenNonEmptyInputThenQueryMadeAvailableToActivity() {
        testee.onUserSubmittedQuery("foo")
        verify(mockQueryObserver).onChanged(ArgumentMatchers.anyString())
    }

    @Test
    fun whenViewModelNotifiedThatWebViewIsLoadingThenViewStateIsUpdated() {
        testee.loadingStarted()
        assertTrue(loadingViewState().isLoading)
    }

    @Test
    fun whenViewModelNotifiedThatWebViewHasFinishedLoadingThenViewStateIsUpdated() {
        testee.loadingFinished(null, false, false)
        assertFalse(loadingViewState().isLoading)
    }

    @Test
    fun whenLoadingFinishedWithUrlThenSiteVisitedEntryAddedToLeaderboardDao() {
        testee.url.value = "http://example.com/abc"
        testee.loadingFinished(null, false, false)
        verify(mockNetworkLeaderboardDao).insert(SiteVisitedEntity("example.com"))
    }

    @Test
    fun whenLoadingFinishedWithUrlThenOmnibarTextUpdatedToMatch() {
        val exampleUrl = "http://example.com/abc"
        testee.loadingFinished(exampleUrl, false, false)
        assertEquals(exampleUrl, omnibarViewState().omnibarText)
    }

    @Test
    fun whenLoadingFinishedWithQueryUrlThenOmnibarTextUpdatedToShowQuery() {
        val queryUrl = "http://duckduckgo.com?q=test"
        testee.loadingFinished(queryUrl, false, false)
        assertEquals("test", omnibarViewState().omnibarText)
    }

    @Test
    fun whenLoadingFinishedWithNoUrlThenOmnibarTextUpdatedToMatch() {
        val exampleUrl = "http://example.com/abc"
        testee.urlChanged(exampleUrl)
        testee.loadingFinished(null, false, false)
        assertEquals(exampleUrl, omnibarViewState().omnibarText)
    }

    @Test
    fun whenLoadingFinishedWithNoUrlThenSiteVisitedEntryNotAddedToLeaderboardDao() {
        testee.loadingFinished(null, false, false)
        verify(mockNetworkLeaderboardDao, never()).insert(SiteVisitedEntity("example.com"))
    }

    @Test
    fun whenTrackerDetectedThenSiteVisitedEntryAddedToLeaderboardDao() {
        testee.trackerDetected(TrackingEvent("http://example.com/abc", "http://tracker.com", TrackerNetwork("Network", "http:// netwotk.com"), true))
        verify(mockNetworkLeaderboardDao).insert(SiteVisitedEntity("example.com"))
    }

    @Test
    fun whenViewModelNotifiedThatUrlGotFocusThenViewStateIsUpdated() {
        testee.onOmnibarInputStateChanged("", true)
        assertTrue(omnibarViewState().isEditing)
    }

    @Test
    fun whenViewModelNotifiedThatUrlLostFocusThenViewStateIsUpdated() {
        testee.onOmnibarInputStateChanged("", false)
        assertFalse(omnibarViewState().isEditing)
    }

    @Test
    fun whenNoOmnibarTextEverEnteredThenViewStateHasEmptyString() {
        assertEquals("", omnibarViewState().omnibarText)
    }

    @Test
    fun whenUrlChangedThenViewStateIsUpdated() {
        testee.urlChanged("duckduckgo.com")
        assertEquals("duckduckgo.com", omnibarViewState().omnibarText)
    }

    @Test
    fun whenUrlChangedWithDuckDuckGoUrlContainingQueryThenUrlRewrittenToContainQuery() {
        testee.urlChanged("http://duckduckgo.com?q=test")
        assertEquals("test", omnibarViewState().omnibarText)
    }

    @Test
    fun whenUrlChangedWithDuckDuckGoUrlContainingQueryThenAtbRefreshed() {
        testee.urlChanged("http://duckduckgo.com?q=test")
        verify(mockStatisticsUpdater).refreshRetentionAtb()
    }

    @Test
    fun whenUrlChangedWithDuckDuckGoUrlNotContainingQueryThenFullUrlShown() {
        testee.urlChanged("http://duckduckgo.com")
        assertEquals("http://duckduckgo.com", omnibarViewState().omnibarText)
    }

    @Test
    fun whenUrlChangedWithNonDuckDuckGoUrlThenFullUrlShown() {
        testee.urlChanged("http://example.com")
        assertEquals("http://example.com", omnibarViewState().omnibarText)
    }

    @Test
    fun whenViewModelGetsProgressUpdateThenViewStateIsUpdated() {
        testee.progressChanged(0, false, false)
        assertEquals(0, loadingViewState().progress)

        testee.progressChanged(50, false, false)
        assertEquals(50, loadingViewState().progress)

        testee.progressChanged(100, false, false)
        assertEquals(100, loadingViewState().progress)
    }

    @Test
    fun whenLoadingStartedThenPrivacyGradeIsCleared() {
        testee.loadingStarted()
        assertNull(testee.privacyGrade.value)
    }

    @Test
    fun whenUrlChangedThenPrivacyGradeIsReset() {
        testee.urlChanged("https://example.com")
        assertEquals(PrivacyGrade.B, testee.privacyGrade.value)
    }

    @Test
    fun whenEnoughTrackersDetectedThenPrivacyGradeIsUpdated() {
        testee.urlChanged("https://example.com")
        for (i in 1..10) {
            testee.trackerDetected(TrackingEvent("https://example.com", "", null, false))
        }
        assertEquals(PrivacyGrade.C, testee.privacyGrade.value)
    }

    @Test
    fun whenInitialisedThenPrivacyGradeIsNotShown() {
        assertFalse(browserViewState().showPrivacyGrade)
    }

    @Test
    fun whenUrlUpdatedAfterConfigDownloadThenPrivacyGradeIsShown() {
        testee.appConfigurationObserver.onChanged(AppConfigurationEntity(appConfigurationDownloaded = true))
        testee.urlChanged((""))
        assertTrue(browserViewState().showPrivacyGrade)
    }

    @Test
    fun whenUrlUpdatedBeforeConfigDownloadThenPrivacyGradeIsShown() {
        testee.appConfigurationObserver.onChanged(AppConfigurationEntity(appConfigurationDownloaded = false))
        testee.urlChanged((""))
        assertFalse(browserViewState().showPrivacyGrade)
    }

    @Test
    fun whenOmnibarInputDoesNotHaveFocusAndAppConfigDownloadedAndBrowserShownThenPrivacyGradeIsShown() {
        testee.onUserSubmittedQuery("foo")
        testee.appConfigurationObserver.onChanged(AppConfigurationEntity(appConfigurationDownloaded = true))
        testee.onOmnibarInputStateChanged(query = "", hasFocus = false)
        assertTrue(browserViewState().showPrivacyGrade)
    }

    @Test
    fun whenOmnibarInputDoesNotHaveFocusAndAppConfigDownloadedButBrowserNotShownThenPrivacyGradeIsHidden() {
        testee.appConfigurationObserver.onChanged(AppConfigurationEntity(appConfigurationDownloaded = true))
        testee.onOmnibarInputStateChanged(query = "", hasFocus = false)
        assertFalse(browserViewState().showPrivacyGrade)
    }

    @Test
    fun whenOmnibarInputDoesNotHaveFocusAndAppConfigNotDownloadedThenPrivacyGradeIsNotShown() {
        testee.appConfigurationObserver.onChanged(AppConfigurationEntity(appConfigurationDownloaded = false))
        testee.onOmnibarInputStateChanged("", false)
        assertFalse(browserViewState().showPrivacyGrade)
    }

    @Test
    fun whenOmnibarInputHasFocusThenPrivacyGradeIsNotShown() {
        testee.onOmnibarInputStateChanged("", true)
        assertFalse(browserViewState().showPrivacyGrade)
    }

    @Test
    fun whenInitialisedThenFireButtonIsShown() {
        assertTrue(browserViewState().showFireButton)
    }

    @Test
    fun whenOmnibarInputDoesNotHaveFocusAndHasQueryThenFireButtonIsShown() {
        testee.onOmnibarInputStateChanged("query", false)
        assertTrue(browserViewState().showFireButton)
    }

    @Test
    fun whenOmnibarInputDoesNotHaveFocusOrQueryThenFireButtonIsShown() {
        testee.onOmnibarInputStateChanged("", false)
        assertTrue(browserViewState().showFireButton)
    }

    @Test
    fun whenOmnibarInputHasFocusAndNoQueryThenFireButtonIsShown() {
        testee.onOmnibarInputStateChanged("", true)
        assertTrue(browserViewState().showFireButton)
    }

    @Test
    fun whenOmnibarInputHasFocusAndQueryThenFireButtonIsHidden() {
        testee.onOmnibarInputStateChanged("query", true)
        assertFalse(browserViewState().showFireButton)
    }

    @Test
    fun whenInitialisedThenTabsButtonIsShown() {
        assertTrue(browserViewState().showTabsButton)
    }

    @Test
    fun whenOmnibarInputDoesNotHaveFocusOrQueryThenTabsButtonIsShown() {
        testee.onOmnibarInputStateChanged("", false)
        assertTrue(browserViewState().showTabsButton)
    }

    @Test
    fun whenOmnibarInputDoesNotHaveFocusAndHasQueryThenTabsButtonIsShown() {
        testee.onOmnibarInputStateChanged("query", false)
        assertTrue(browserViewState().showTabsButton)
    }

    @Test
    fun whenOmnibarInputHasFocusAndNoQueryThenTabsButtonIsShown() {
        testee.onOmnibarInputStateChanged("", true)
        assertTrue(browserViewState().showTabsButton)
    }

    @Test
    fun whenOmnibarInputHasFocusAndQueryThenTabsButtonIsHidden() {
        testee.onOmnibarInputStateChanged("query", true)
        assertFalse(browserViewState().showTabsButton)
    }

    @Test
    fun whenInitialisedThenMenuButtonIsShown() {
        assertTrue(browserViewState().showMenuButton)
    }

    @Test
    fun whenOmnibarInputDoesNotHaveFocusOrQueryThenMenuButtonIsShown() {
        testee.onOmnibarInputStateChanged("", false)
        assertTrue(browserViewState().showMenuButton)
    }

    @Test
    fun whenOmnibarInputDoesNotHaveFocusAndHasQueryThenMenuButtonIsShown() {
        testee.onOmnibarInputStateChanged("query", false)
        assertTrue(browserViewState().showMenuButton)
    }

    @Test
    fun whenOmnibarInputHasFocusAndNoQueryThenMenuButtonIsShown() {
        testee.onOmnibarInputStateChanged("", true)
        assertTrue(browserViewState().showMenuButton)
    }

    @Test
    fun whenOmnibarInputHasFocusAndQueryThenMenuButtonIsHidden() {
        testee.onOmnibarInputStateChanged("query", true)
        assertFalse(browserViewState().showMenuButton)
    }

    @Test
    fun whenEnteringQueryWithAutoCompleteEnabledThenAutoCompleteSuggestionsShown() {
        doReturn(true).whenever(mockSettingsStore).autoCompleteSuggestionsEnabled
        testee.onOmnibarInputStateChanged("foo", true)
        assertTrue(autoCompleteViewState().showSuggestions)
    }

    @Test
    fun whenEnteringQueryWithAutoCompleteDisabledThenAutoCompleteSuggestionsNotShown() {
        doReturn(false).whenever(mockSettingsStore).autoCompleteSuggestionsEnabled
        testee.onOmnibarInputStateChanged("foo", true)
        assertFalse(autoCompleteViewState().showSuggestions)
    }

    @Test
    fun whenEnteringEmptyQueryWithAutoCompleteEnabledThenAutoCompleteSuggestionsNotShown() {
        doReturn(true).whenever(mockSettingsStore).autoCompleteSuggestionsEnabled
        testee.onOmnibarInputStateChanged("", true)
        assertFalse(autoCompleteViewState().showSuggestions)
    }

    @Test
    fun whenEnteringEmptyQueryWithAutoCompleteDisabledThenAutoCompleteSuggestionsNotShown() {
        doReturn(false).whenever(mockSettingsStore).autoCompleteSuggestionsEnabled
        testee.onOmnibarInputStateChanged("", true)
        assertFalse(autoCompleteViewState().showSuggestions)
    }

    @Test
    fun whenEnteringEmptyQueryThenHideKeyboardCommandNotIssued() {
        testee.onUserSubmittedQuery("")
        verify(mockCommandObserver, never()).onChanged(Mockito.any(Command.HideKeyboard.javaClass))
    }

    @Test
    fun whenEnteringNonEmptyQueryThenHideKeyboardCommandIssued() {
        testee.onUserSubmittedQuery("foo")
        verify(mockCommandObserver, Mockito.atLeastOnce()).onChanged(commandCaptor.capture())
        assertTrue(commandCaptor.value == Command.HideKeyboard)
    }

    @Test
    fun whenNotifiedEnteringFullScreenThenViewStateUpdatedWithFullScreenFlag() {
        val stubView = View(InstrumentationRegistry.getTargetContext())
        testee.goFullScreen(stubView)
        assertTrue(browserViewState().isFullScreen)
    }

    @Test
    fun whenNotifiedEnteringFullScreenThenEnterFullScreenCommandIssued() {
        val stubView = View(InstrumentationRegistry.getTargetContext())
        testee.goFullScreen(stubView)
        verify(mockCommandObserver, Mockito.atLeastOnce()).onChanged(commandCaptor.capture())
        assertTrue(commandCaptor.lastValue is Command.ShowFullScreen)
    }

    @Test
    fun whenNotifiedLeavingFullScreenThenViewStateUpdatedWithFullScreenFlagDisabled() {
        testee.exitFullScreen()
        assertFalse(browserViewState().isFullScreen)
    }

    @Test
    fun whenViewModelInitialisedThenFullScreenFlagIsDisabled() {
        assertFalse(browserViewState().isFullScreen)
    }

    @Test
    fun whenUserSelectsDownloadImageOptionFromContextMenuThenDownloadFileCommandIssued() {
        whenever(mockLongPressHandler.userSelectedMenuItem(anyString(), any()))
            .thenReturn(DownloadFile("example.com"))

        val mockMenuItem: MenuItem = mock()
        testee.userSelectedItemFromLongPressMenu("example.com", mockMenuItem)
        verify(mockCommandObserver, Mockito.atLeastOnce()).onChanged(commandCaptor.capture())
        assertTrue(commandCaptor.lastValue is Command.DownloadImage)

        val lastCommand = commandCaptor.lastValue as Command.DownloadImage
        assertEquals("example.com", lastCommand.url)
    }

    @Test
    fun whenUserTypesSearchTermThenViewStateUpdatedToDenoteUserIsFindingInPage() {
        testee.userFindingInPage("foo")
        assertTrue(findInPageViewState().visible)
    }

    @Test
    fun whenUserTypesSearchTermThenViewStateUpdatedToContainSearchTerm() {
        testee.userFindingInPage("foo")
        assertEquals("foo", findInPageViewState().searchTerm)
    }

    @Test
    fun whenUserDismissesFindInPageThenViewStateUpdatedToDenoteUserIsNotFindingInPage() {
        testee.dismissFindInView()
        assertFalse(findInPageViewState().visible)
    }

    @Test
    fun whenUserDismissesFindInPageThenViewStateUpdatedToClearSearchTerm() {
        testee.userFindingInPage("foo")
        testee.dismissFindInView()
        assertEquals("", findInPageViewState().searchTerm)
    }

    @Test
    fun whenUserSelectsDesktopSiteThenDesktopModeStateUpdated() {
        testee.desktopSiteModeToggled("http://example.com", desktopSiteRequested = true)
        verify(mockCommandObserver, Mockito.atLeastOnce()).onChanged(commandCaptor.capture())
        assertTrue(browserViewState().isDesktopBrowsingMode)
    }

    @Test
    fun whenUserSelectsMobileSiteThenMobileModeStateUpdated() {
        testee.desktopSiteModeToggled("http://example.com", desktopSiteRequested = false)
        assertFalse(browserViewState().isDesktopBrowsingMode)
    }

    @Test
    fun whenUserSelectsDesktopSiteWhenOnMobileSpecificSiteThenUrlModified() {
        testee.desktopSiteModeToggled("http://m.example.com", desktopSiteRequested = true)
        verify(mockCommandObserver, Mockito.atLeastOnce()).onChanged(commandCaptor.capture())
        val ultimateCommand = commandCaptor.lastValue as Navigate
        assertEquals("http://example.com", ultimateCommand.url)
    }

    @Test
    fun whenUserSelectsDesktopSiteWhenNotOnMobileSpecificSiteThenUrlNotModified() {
        testee.desktopSiteModeToggled("http://example.com", desktopSiteRequested = true)
        verify(mockCommandObserver, Mockito.atLeastOnce()).onChanged(commandCaptor.capture())
        val ultimateCommand = commandCaptor.lastValue
        assertTrue(ultimateCommand == Command.Refresh)
    }

    @Test
    fun whenUserSelectsMobileSiteWhenOnMobileSpecificSiteThenUrlNotModified() {
        testee.desktopSiteModeToggled("http://m.example.com", desktopSiteRequested = false)
        verify(mockCommandObserver, Mockito.atLeastOnce()).onChanged(commandCaptor.capture())
        val ultimateCommand = commandCaptor.lastValue
        assertTrue(ultimateCommand == Command.Refresh)
    }

    @Test
    fun whenUserSelectsMobileSiteWhenNotOnMobileSpecificSiteThenUrlNotModified() {
        testee.desktopSiteModeToggled("http://example.com", desktopSiteRequested = false)
        verify(mockCommandObserver, Mockito.atLeastOnce()).onChanged(commandCaptor.capture())
        val ultimateCommand = commandCaptor.lastValue
        assertTrue(ultimateCommand == Command.Refresh)
    }

    @Test
    fun whenUserSelectsOpenTabThenTabCommandSent() {
        whenever(mockLongPressHandler.userSelectedMenuItem(any(), any())).thenReturn(OpenInNewTab("http://example.com"))
        val mockMenItem: MenuItem = mock()
        testee.userSelectedItemFromLongPressMenu("http://example.com", mockMenItem)
        val command = captureCommands().value as Command.OpenInNewTab
        assertEquals("http://example.com", command.query)
    }

    @Test
    fun whenUserSelectsToShareLinkThenShareLinkCommandSent() {
        testee.userSharingLink("foo")
        val command = captureCommands().value as Command.ShareLink
        assertEquals("foo", command.url)
    }

    @Test
    fun whenOnSiteAndBrokenSiteSelectedThenBrokenSiteFeedbackCommandSentWithUrl() {
        testee.urlChanged("foo.com")
        testee.onBrokenSiteSelected()
        val command = captureCommands().value as Command.BrokenSiteFeedback
        assertEquals("foo.com", command.url)
    }

    @Test
    fun whenNoSiteAndBrokenSiteSelectedThenBrokenSiteFeedbackCommandSentWithoutUrl() {
        testee.onBrokenSiteSelected()
        val command = captureCommands().value as Command.BrokenSiteFeedback
        assertNull(command.url)
    }

    @Test
    fun whenUserSelectsToShareLinkWithNullUrlThenShareLinkCommandNotSent() {
        testee.userSharingLink(null)
        verify(mockCommandObserver, never()).onChanged(any())
    }

    @Test
    fun whenWebSessionRestoredThenGlobalLayoutSwitchedToShowingBrowser() {
        testee.onWebSessionRestored()
        assertFalse(globalLayoutViewState().isNewTabState)
    }

    @Test
    fun whenWebViewSessionIsToBeSavedThenUnderlyingSessionStoredCalled() {
        testee.saveWebViewState(null, "")
        verify(webViewSessionStorage).saveSession(anyOrNull(), anyString())
    }

    @Test
    fun whenRestoringWebViewSessionNotRestorableThenPreviousUrlLoaded() {
        whenever(mockOmnibarConverter.convertQueryToUrl("foo.com")).thenReturn("foo.com")
        whenever(webViewSessionStorage.restoreSession(anyOrNull(), anyString())).thenReturn(false)
        testee.restoreWebViewState(null, "foo.com")
        assertEquals("foo.com", testee.url.value)
    }

    @Test
    fun whenRestoringWebViewSessionNotRestorableAndNoPreviousUrlThenNoUrlLoaded() {
        whenever(webViewSessionStorage.restoreSession(anyOrNull(), anyString())).thenReturn(false)
        testee.restoreWebViewState(null, "")
        assertNull(testee.url.value)
    }

    @Test
    fun whenWebViewSessionRestorableThenSessionRestored() {
        whenever(webViewSessionStorage.restoreSession(anyOrNull(), anyString())).thenReturn(true)
        testee.restoreWebViewState(null, "")
        assertFalse(globalLayoutViewState().isNewTabState)
    }

    private fun captureCommands(): ArgumentCaptor<Command> {
        verify(mockCommandObserver, Mockito.atLeastOnce()).onChanged(commandCaptor.capture())
        return commandCaptor
    }

    private fun browserViewState() = testee.browserViewState.value!!
    private fun omnibarViewState() = testee.omnibarViewState.value!!
    private fun loadingViewState() = testee.loadingViewState.value!!
    private fun autoCompleteViewState() = testee.autoCompleteViewState.value!!
    private fun findInPageViewState() = testee.findInPageViewState.value!!
    private fun globalLayoutViewState() = testee.globalLayoutState.value!!
}<|MERGE_RESOLUTION|>--- conflicted
+++ resolved
@@ -157,13 +157,9 @@
             longPressHandler = mockLongPressHandler,
             appConfigurationDao = appConfigurationDao,
             webViewSessionStorage = webViewSessionStorage,
-<<<<<<< HEAD
             specialUrlDetector = SpecialUrlDetector(),
-            faviconDownloader = mockFaviconDownloader
-=======
             faviconDownloader = mockFaviconDownloader,
             variantManager = variantManager
->>>>>>> 8252cf63
         )
 
         testee.loadData("abc", null)
