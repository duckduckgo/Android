/*
 * Copyright (c) 2017 DuckDuckGo
 *
 * Licensed under the Apache License, Version 2.0 (the "License");
 * you may not use this file except in compliance with the License.
 * You may obtain a copy of the License at
 *
 *     http://www.apache.org/licenses/LICENSE-2.0
 *
 * Unless required by applicable law or agreed to in writing, software
 * distributed under the License is distributed on an "AS IS" BASIS,
 * WITHOUT WARRANTIES OR CONDITIONS OF ANY KIND, either express or implied.
 * See the License for the specific language governing permissions and
 * limitations under the License.
 */

package com.duckduckgo.app.browser

import android.arch.core.executor.testing.InstantTaskExecutorRule
import android.arch.lifecycle.MutableLiveData
import android.arch.lifecycle.Observer
import android.arch.persistence.room.Room
import android.support.test.InstrumentationRegistry
import android.view.MenuItem
import android.view.View
import com.duckduckgo.app.InstantSchedulersRule
import com.duckduckgo.app.autocomplete.api.AutoCompleteApi
import com.duckduckgo.app.bookmarks.db.BookmarkEntity
import com.duckduckgo.app.bookmarks.db.BookmarksDao
import com.duckduckgo.app.browser.BrowserTabViewModel.Command
import com.duckduckgo.app.browser.BrowserTabViewModel.Command.DisplayMessage
import com.duckduckgo.app.browser.BrowserTabViewModel.Command.Navigate
import com.duckduckgo.app.browser.LongPressHandler.RequiredAction.DownloadFile
import com.duckduckgo.app.browser.LongPressHandler.RequiredAction.OpenInNewTab
import com.duckduckgo.app.browser.addToHome.AddToHomeCapabilityDetector
import com.duckduckgo.app.browser.favicon.FaviconDownloader
import com.duckduckgo.app.browser.omnibar.OmnibarEntryConverter
import com.duckduckgo.app.browser.session.WebViewSessionStorage
import com.duckduckgo.app.global.db.AppConfigurationDao
import com.duckduckgo.app.global.db.AppConfigurationEntity
import com.duckduckgo.app.global.db.AppDatabase
import com.duckduckgo.app.global.model.SiteFactory
import com.duckduckgo.app.privacy.db.NetworkLeaderboardDao
import com.duckduckgo.app.privacy.db.NetworkLeaderboardEntry
import com.duckduckgo.app.privacy.db.SiteVisitedEntity
import com.duckduckgo.app.privacy.model.PrivacyGrade
import com.duckduckgo.app.privacy.model.PrivacyPractices
import com.duckduckgo.app.privacy.store.PrevalenceStore
import com.duckduckgo.app.privacy.store.TermsOfServiceStore
import com.duckduckgo.app.settings.db.SettingsDataStore
import com.duckduckgo.app.statistics.api.StatisticsUpdater
import com.duckduckgo.app.tabs.model.TabRepository
import com.duckduckgo.app.trackerdetection.model.TrackerNetwork
import com.duckduckgo.app.trackerdetection.model.TrackerNetworks
import com.duckduckgo.app.trackerdetection.model.TrackingEvent
import com.nhaarman.mockito_kotlin.*
import org.junit.After
import org.junit.Assert.*
import org.junit.Before
import org.junit.Rule
import org.junit.Test
import org.mockito.*
import org.mockito.ArgumentMatchers.anyString
import org.mockito.Mockito.never
import org.mockito.Mockito.verify

class BrowserTabViewModelTest {

    @get:Rule
    @Suppress("unused")
    var instantTaskExecutorRule = InstantTaskExecutorRule()

    @get:Rule
    @Suppress("unused")
    val schedulers = InstantSchedulersRule()

    @Mock
    private lateinit var mockPrevalenceStore: PrevalenceStore

    @Mock
    private lateinit var mockTrackerNetworks: TrackerNetworks

    @Mock
    private lateinit var mockNetworkLeaderboardDao: NetworkLeaderboardDao

    @Mock
    private lateinit var mockStatisticsUpdater: StatisticsUpdater

    @Mock
    private lateinit var mockQueryObserver: Observer<String>

    @Mock
    private lateinit var mockCommandObserver: Observer<Command>

    @Mock
    private lateinit var mockPrivacyPractices: PrivacyPractices

    @Mock
    private lateinit var mockSettingsStore: SettingsDataStore

    @Mock
    private lateinit var mockAutoCompleteApi: AutoCompleteApi

    @Mock
    private lateinit var bookmarksDao: BookmarksDao

    @Mock
    private lateinit var mockLongPressHandler: LongPressHandler

    @Mock
    private lateinit var mockOmnibarConverter: OmnibarEntryConverter

    @Mock
    private lateinit var mockTabsRepository: TabRepository

    @Mock
    private lateinit var webViewSessionStorage: WebViewSessionStorage

    @Mock
    private lateinit var mockFaviconDownloader: FaviconDownloader

    @Mock
    private lateinit var mockAddToHomeCapabilityDetector: AddToHomeCapabilityDetector

    @Captor
    private lateinit var commandCaptor: ArgumentCaptor<Command>

    private lateinit var db: AppDatabase

    private lateinit var appConfigurationDao: AppConfigurationDao

    private lateinit var testee: BrowserTabViewModel

    @Before
    fun before() {
        MockitoAnnotations.initMocks(this)

        db = Room.inMemoryDatabaseBuilder(InstrumentationRegistry.getContext(), AppDatabase::class.java)
            .allowMainThreadQueries()
            .build()
        appConfigurationDao = db.appConfigurationDao()

        val siteFactory = SiteFactory(mockPrivacyPractices, mockTrackerNetworks, prevalenceStore = mockPrevalenceStore)

        whenever(mockTabsRepository.retrieveSiteData(any())).thenReturn(MutableLiveData())
        whenever(mockPrivacyPractices.privacyPracticesFor(any())).thenReturn(PrivacyPractices.UNKNOWN)

        testee = BrowserTabViewModel(
            statisticsUpdater = mockStatisticsUpdater,
            queryUrlConverter = mockOmnibarConverter,
            duckDuckGoUrlDetector = DuckDuckGoUrlDetector(),
            siteFactory = siteFactory,
            tabRepository = mockTabsRepository,
            networkLeaderboardDao = mockNetworkLeaderboardDao,
            autoCompleteApi = mockAutoCompleteApi,
            appSettingsPreferencesStore = mockSettingsStore,
            bookmarksDao = bookmarksDao,
            longPressHandler = mockLongPressHandler,
            appConfigurationDao = appConfigurationDao,
            webViewSessionStorage = webViewSessionStorage,
<<<<<<< HEAD
            specialUrlDetector = SpecialUrlDetector(),
            faviconDownloader = mockFaviconDownloader,
            addToHomeCapabilityDetector = mockAddToHomeCapabilityDetector
=======
            specialUrlDetector = SpecialUrlDetectorImpl(),
            faviconDownloader = mockFaviconDownloader
>>>>>>> d43bda65
        )

        testee.loadData("abc", null)
        testee.url.observeForever(mockQueryObserver)
        testee.command.observeForever(mockCommandObserver)

        whenever(mockOmnibarConverter.convertQueryToUrl(any())).thenReturn("duckduckgo.com")

    }

    @After
    fun after() {
        testee.onCleared()
        db.close()
        testee.url.removeObserver(mockQueryObserver)
        testee.command.removeObserver(mockCommandObserver)
    }

    @Test
    fun whenOpenInNewBackgroundRequestedThenTabRepositoryUpdatedAndCommandIssued() {
        val url = "http://www.example.com"
        testee.openInNewBackgroundTab(url)

        verify(mockCommandObserver, atLeastOnce()).onChanged(commandCaptor.capture())
        assertTrue(commandCaptor.lastValue is Command.OpenInNewBackgroundTab)

        verify(mockTabsRepository).addNewTabAfterExistingTab(url, "abc")
    }

    @Test
    fun whenViewBecomesVisibleWithActiveSiteThenKeyboardHidden() {
        testee.url.value = "http://exmaple.com"
        testee.onViewVisible()
        verify(mockCommandObserver, atLeastOnce()).onChanged(commandCaptor.capture())
        assertTrue(commandCaptor.lastValue is Command.HideKeyboard)
    }

    @Test
    fun whenViewBecomesVisibleWithoutActiveSiteThenKeyboardShown() {
        testee.url.value = null
        testee.onViewVisible()
        verify(mockCommandObserver, atLeastOnce()).onChanged(commandCaptor.capture())
        assertTrue(commandCaptor.lastValue is Command.ShowKeyboard)
    }

    @Test
    fun whenSubmittedQueryHasWhitespaceItIsTrimmed() {
        testee.onUserSubmittedQuery(" nytimes.com ")
        assertEquals("nytimes.com", omnibarViewState().omnibarText)
    }

    @Test
    fun whenUrlPresentThenAddBookmarkButtonEnabled() {
        testee.urlChanged("www.example.com")
        assertTrue(browserViewState().canAddBookmarks)
    }

    @Test
    fun whenNoUrlThenAddBookmarkButtonDisabled() {
        testee.urlChanged(null)
        assertFalse(browserViewState().canAddBookmarks)
    }

    @Test
    fun whenBookmarkAddedThenDaoIsUpdatedAndUserNotified() {
        testee.onBookmarkSaved(null, "A title", "www.example.com")
        verify(bookmarksDao).insert(BookmarkEntity(title = "A title", url = "www.example.com"))
        verify(mockCommandObserver, atLeastOnce()).onChanged(commandCaptor.capture())
        assertTrue(commandCaptor.lastValue is DisplayMessage)
    }

    @Test
    fun whenTrackerDetectedThenNetworkLeaderboardUpdated() {
        val event = TrackingEvent("http://www.example.com", "http://www.tracker.com/tracker.js", TrackerNetwork("Network1", "www.tracker.com"), false)
        testee.trackerDetected(event)
        verify(mockNetworkLeaderboardDao).insert(NetworkLeaderboardEntry("Network1", "www.example.com"))
    }

    @Test
    fun whenEmptyInputQueryThenNoQueryMadeAvailableToActivity() {
        testee.onUserSubmittedQuery("")
        verify(mockQueryObserver, never()).onChanged(ArgumentMatchers.anyString())
    }

    @Test
    fun whenBlankInputQueryThenNoQueryMadeAvailableToActivity() {
        testee.onUserSubmittedQuery("     ")
        verify(mockQueryObserver, never()).onChanged(ArgumentMatchers.anyString())
    }

    @Test
    fun whenNonEmptyInputThenQueryMadeAvailableToActivity() {
        testee.onUserSubmittedQuery("foo")
        verify(mockQueryObserver).onChanged(ArgumentMatchers.anyString())
    }

    @Test
    fun whenViewModelNotifiedThatWebViewIsLoadingThenViewStateIsUpdated() {
        testee.loadingStarted()
        assertTrue(loadingViewState().isLoading)
    }

    @Test
    fun whenViewModelNotifiedThatWebViewHasFinishedLoadingThenViewStateIsUpdated() {
        testee.loadingFinished(null)
        assertFalse(loadingViewState().isLoading)
    }

    @Test
    fun whenLoadingFinishedWithUrlThenSiteVisitedEntryAddedToLeaderboardDao() {
        testee.url.value = "http://example.com/abc"
        testee.loadingFinished(null)
        verify(mockNetworkLeaderboardDao).insert(SiteVisitedEntity("example.com"))
    }

    @Test
    fun whenLoadingFinishedWithUrlThenOmnibarTextUpdatedToMatch() {
        val exampleUrl = "http://example.com/abc"
        testee.loadingFinished(exampleUrl)
        assertEquals(exampleUrl, omnibarViewState().omnibarText)
    }

    @Test
    fun whenLoadingFinishedWithQueryUrlThenOmnibarTextUpdatedToShowQuery() {
        val queryUrl = "http://duckduckgo.com?q=test"
        testee.loadingFinished(queryUrl)
        assertEquals("test", omnibarViewState().omnibarText)
    }

    @Test
    fun whenLoadingFinishedWithNoUrlThenOmnibarTextUpdatedToMatch() {
        val exampleUrl = "http://example.com/abc"
        testee.urlChanged(exampleUrl)
        testee.loadingFinished(null)
        assertEquals(exampleUrl, omnibarViewState().omnibarText)
    }

    @Test
    fun whenLoadingFinishedWithNoUrlThenSiteVisitedEntryNotAddedToLeaderboardDao() {
        testee.loadingFinished(null)
        verify(mockNetworkLeaderboardDao, never()).insert(SiteVisitedEntity("example.com"))
    }

    @Test
    fun whenTrackerDetectedThenSiteVisitedEntryAddedToLeaderboardDao() {
        testee.trackerDetected(TrackingEvent("http://example.com/abc", "http://tracker.com", TrackerNetwork("Network", "http:// netwotk.com"), true))
        verify(mockNetworkLeaderboardDao).insert(SiteVisitedEntity("example.com"))
    }

    @Test
    fun whenViewModelNotifiedThatUrlGotFocusThenViewStateIsUpdated() {
        testee.onOmnibarInputStateChanged("", true)
        assertTrue(omnibarViewState().isEditing)
    }

    @Test
    fun whenViewModelNotifiedThatUrlLostFocusThenViewStateIsUpdated() {
        testee.onOmnibarInputStateChanged("", false)
        assertFalse(omnibarViewState().isEditing)
    }

    @Test
    fun whenNoOmnibarTextEverEnteredThenViewStateHasEmptyString() {
        assertEquals("", omnibarViewState().omnibarText)
    }

    @Test
    fun whenUrlChangedThenViewStateIsUpdated() {
        testee.urlChanged("duckduckgo.com")
        assertEquals("duckduckgo.com", omnibarViewState().omnibarText)
    }

    @Test
    fun whenUrlChangedWithDuckDuckGoUrlContainingQueryThenUrlRewrittenToContainQuery() {
        testee.urlChanged("http://duckduckgo.com?q=test")
        assertEquals("test", omnibarViewState().omnibarText)
    }

    @Test
    fun whenUrlChangedWithDuckDuckGoUrlContainingQueryThenAtbRefreshed() {
        testee.urlChanged("http://duckduckgo.com?q=test")
        verify(mockStatisticsUpdater).refreshRetentionAtb()
    }

    @Test
    fun whenUrlChangedWithDuckDuckGoUrlNotContainingQueryThenFullUrlShown() {
        testee.urlChanged("http://duckduckgo.com")
        assertEquals("http://duckduckgo.com", omnibarViewState().omnibarText)
    }

    @Test
    fun whenUrlChangedWithNonDuckDuckGoUrlThenFullUrlShown() {
        testee.urlChanged("http://example.com")
        assertEquals("http://example.com", omnibarViewState().omnibarText)
    }

    @Test
    fun whenViewModelGetsProgressUpdateThenViewStateIsUpdated() {
        testee.progressChanged(0)
        assertEquals(0, loadingViewState().progress)

        testee.progressChanged(50)
        assertEquals(50, loadingViewState().progress)

        testee.progressChanged(100)
        assertEquals(100, loadingViewState().progress)
    }

    @Test
    fun whenLoadingStartedThenPrivacyGradeIsCleared() {
        testee.loadingStarted()
        assertNull(testee.privacyGrade.value)
    }

    @Test
    fun whenUrlChangedThenPrivacyGradeIsReset() {
        val grade = testee.privacyGrade.value
        testee.urlChanged("https://example.com")
        assertNotEquals(grade, testee.privacyGrade.value)
    }

    @Test
    fun whenEnoughTrackersDetectedThenPrivacyGradeIsUpdated() {
        val grade = testee.privacyGrade.value
        testee.urlChanged("https://example.com")
        for (i in 1..10) {
            testee.trackerDetected(TrackingEvent("https://example.com", "", null, false))
        }
        assertNotEquals(grade, testee.privacyGrade.value)
    }

    @Test
    fun whenInitialisedThenPrivacyGradeIsNotShown() {
        assertFalse(browserViewState().showPrivacyGrade)
    }

    @Test
    fun whenUrlUpdatedAfterConfigDownloadThenPrivacyGradeIsShown() {
        testee.appConfigurationObserver.onChanged(AppConfigurationEntity(appConfigurationDownloaded = true))
        testee.urlChanged((""))
        assertTrue(browserViewState().showPrivacyGrade)
    }

    @Test
    fun whenUrlUpdatedBeforeConfigDownloadThenPrivacyGradeIsShown() {
        testee.appConfigurationObserver.onChanged(AppConfigurationEntity(appConfigurationDownloaded = false))
        testee.urlChanged((""))
        assertFalse(browserViewState().showPrivacyGrade)
    }

    @Test
    fun whenOmnibarInputDoesNotHaveFocusAndAppConfigDownloadedAndBrowserShownThenPrivacyGradeIsShown() {
        testee.onUserSubmittedQuery("foo")
        testee.appConfigurationObserver.onChanged(AppConfigurationEntity(appConfigurationDownloaded = true))
        testee.onOmnibarInputStateChanged(query = "", hasFocus = false)
        assertTrue(browserViewState().showPrivacyGrade)
    }

    @Test
    fun whenOmnibarInputDoesNotHaveFocusAndAppConfigDownloadedButBrowserNotShownThenPrivacyGradeIsHidden() {
        testee.appConfigurationObserver.onChanged(AppConfigurationEntity(appConfigurationDownloaded = true))
        testee.onOmnibarInputStateChanged(query = "", hasFocus = false)
        assertFalse(browserViewState().showPrivacyGrade)
    }

    @Test
    fun whenOmnibarInputDoesNotHaveFocusAndAppConfigNotDownloadedThenPrivacyGradeIsNotShown() {
        testee.appConfigurationObserver.onChanged(AppConfigurationEntity(appConfigurationDownloaded = false))
        testee.onOmnibarInputStateChanged("", false)
        assertFalse(browserViewState().showPrivacyGrade)
    }

    @Test
    fun whenOmnibarInputHasFocusThenPrivacyGradeIsNotShown() {
        testee.onOmnibarInputStateChanged("", true)
        assertFalse(browserViewState().showPrivacyGrade)
    }

    @Test
    fun whenInitialisedThenFireButtonIsShown() {
        assertTrue(browserViewState().showFireButton)
    }

    @Test
    fun whenOmnibarInputDoesNotHaveFocusAndHasQueryThenFireButtonIsShown() {
        testee.onOmnibarInputStateChanged("query", false)
        assertTrue(browserViewState().showFireButton)
    }

    @Test
    fun whenOmnibarInputDoesNotHaveFocusOrQueryThenFireButtonIsShown() {
        testee.onOmnibarInputStateChanged("", false)
        assertTrue(browserViewState().showFireButton)
    }

    @Test
    fun whenOmnibarInputHasFocusAndNoQueryThenFireButtonIsShown() {
        testee.onOmnibarInputStateChanged("", true)
        assertTrue(browserViewState().showFireButton)
    }

    @Test
    fun whenOmnibarInputHasFocusAndQueryThenFireButtonIsHidden() {
        testee.onOmnibarInputStateChanged("query", true)
        assertFalse(browserViewState().showFireButton)
    }

    @Test
    fun whenInitialisedThenTabsButtonIsShown() {
        assertTrue(browserViewState().showTabsButton)
    }

    @Test
    fun whenOmnibarInputDoesNotHaveFocusOrQueryThenTabsButtonIsShown() {
        testee.onOmnibarInputStateChanged("", false)
        assertTrue(browserViewState().showTabsButton)
    }

    @Test
    fun whenOmnibarInputDoesNotHaveFocusAndHasQueryThenTabsButtonIsShown() {
        testee.onOmnibarInputStateChanged("query", false)
        assertTrue(browserViewState().showTabsButton)
    }

    @Test
    fun whenOmnibarInputHasFocusAndNoQueryThenTabsButtonIsShown() {
        testee.onOmnibarInputStateChanged("", true)
        assertTrue(browserViewState().showTabsButton)
    }

    @Test
    fun whenOmnibarInputHasFocusAndQueryThenTabsButtonIsHidden() {
        testee.onOmnibarInputStateChanged("query", true)
        assertFalse(browserViewState().showTabsButton)
    }

    @Test
    fun whenInitialisedThenMenuButtonIsShown() {
        assertTrue(browserViewState().showMenuButton)
    }

    @Test
    fun whenOmnibarInputDoesNotHaveFocusOrQueryThenMenuButtonIsShown() {
        testee.onOmnibarInputStateChanged("", false)
        assertTrue(browserViewState().showMenuButton)
    }

    @Test
    fun whenOmnibarInputDoesNotHaveFocusAndHasQueryThenMenuButtonIsShown() {
        testee.onOmnibarInputStateChanged("query", false)
        assertTrue(browserViewState().showMenuButton)
    }

    @Test
    fun whenOmnibarInputHasFocusAndNoQueryThenMenuButtonIsShown() {
        testee.onOmnibarInputStateChanged("", true)
        assertTrue(browserViewState().showMenuButton)
    }

    @Test
    fun whenOmnibarInputHasFocusAndQueryThenMenuButtonIsHidden() {
        testee.onOmnibarInputStateChanged("query", true)
        assertFalse(browserViewState().showMenuButton)
    }

    @Test
    fun whenEnteringQueryWithAutoCompleteEnabledThenAutoCompleteSuggestionsShown() {
        doReturn(true).whenever(mockSettingsStore).autoCompleteSuggestionsEnabled
        testee.onOmnibarInputStateChanged("foo", true)
        assertTrue(autoCompleteViewState().showSuggestions)
    }

    @Test
    fun whenEnteringQueryWithAutoCompleteDisabledThenAutoCompleteSuggestionsNotShown() {
        doReturn(false).whenever(mockSettingsStore).autoCompleteSuggestionsEnabled
        testee.onOmnibarInputStateChanged("foo", true)
        assertFalse(autoCompleteViewState().showSuggestions)
    }

    @Test
    fun whenEnteringEmptyQueryWithAutoCompleteEnabledThenAutoCompleteSuggestionsNotShown() {
        doReturn(true).whenever(mockSettingsStore).autoCompleteSuggestionsEnabled
        testee.onOmnibarInputStateChanged("", true)
        assertFalse(autoCompleteViewState().showSuggestions)
    }

    @Test
    fun whenEnteringEmptyQueryWithAutoCompleteDisabledThenAutoCompleteSuggestionsNotShown() {
        doReturn(false).whenever(mockSettingsStore).autoCompleteSuggestionsEnabled
        testee.onOmnibarInputStateChanged("", true)
        assertFalse(autoCompleteViewState().showSuggestions)
    }

    @Test
    fun whenEnteringEmptyQueryThenHideKeyboardCommandNotIssued() {
        testee.onUserSubmittedQuery("")
        verify(mockCommandObserver, never()).onChanged(Mockito.any(Command.HideKeyboard.javaClass))
    }

    @Test
    fun whenEnteringNonEmptyQueryThenHideKeyboardCommandIssued() {
        testee.onUserSubmittedQuery("foo")
        verify(mockCommandObserver, Mockito.atLeastOnce()).onChanged(commandCaptor.capture())
        assertTrue(commandCaptor.value == Command.HideKeyboard)
    }

    @Test
    fun whenNotifiedEnteringFullScreenThenViewStateUpdatedWithFullScreenFlag() {
        val stubView = View(InstrumentationRegistry.getTargetContext())
        testee.goFullScreen(stubView)
        assertTrue(browserViewState().isFullScreen)
    }

    @Test
    fun whenNotifiedEnteringFullScreenThenEnterFullScreenCommandIssued() {
        val stubView = View(InstrumentationRegistry.getTargetContext())
        testee.goFullScreen(stubView)
        verify(mockCommandObserver, Mockito.atLeastOnce()).onChanged(commandCaptor.capture())
        assertTrue(commandCaptor.lastValue is Command.ShowFullScreen)
    }

    @Test
    fun whenNotifiedLeavingFullScreenThenViewStateUpdatedWithFullScreenFlagDisabled() {
        testee.exitFullScreen()
        assertFalse(browserViewState().isFullScreen)
    }

    @Test
    fun whenViewModelInitialisedThenFullScreenFlagIsDisabled() {
        assertFalse(browserViewState().isFullScreen)
    }

    @Test
    fun whenUserSelectsDownloadImageOptionFromContextMenuThenDownloadFileCommandIssued() {
        whenever(mockLongPressHandler.userSelectedMenuItem(anyString(), any()))
            .thenReturn(DownloadFile("example.com"))

        val mockMenuItem: MenuItem = mock()
        testee.userSelectedItemFromLongPressMenu("example.com", mockMenuItem)
        verify(mockCommandObserver, Mockito.atLeastOnce()).onChanged(commandCaptor.capture())
        assertTrue(commandCaptor.lastValue is Command.DownloadImage)

        val lastCommand = commandCaptor.lastValue as Command.DownloadImage
        assertEquals("example.com", lastCommand.url)
    }

    @Test
    fun whenUserTypesSearchTermThenViewStateUpdatedToDenoteUserIsFindingInPage() {
        testee.userFindingInPage("foo")
        assertTrue(findInPageViewState().visible)
    }

    @Test
    fun whenUserTypesSearchTermThenViewStateUpdatedToContainSearchTerm() {
        testee.userFindingInPage("foo")
        assertEquals("foo", findInPageViewState().searchTerm)
    }

    @Test
    fun whenUserDismissesFindInPageThenViewStateUpdatedToDenoteUserIsNotFindingInPage() {
        testee.dismissFindInView()
        assertFalse(findInPageViewState().visible)
    }

    @Test
    fun whenUserDismissesFindInPageThenViewStateUpdatedToClearSearchTerm() {
        testee.userFindingInPage("foo")
        testee.dismissFindInView()
        assertEquals("", findInPageViewState().searchTerm)
    }

    @Test
    fun whenUserSelectsDesktopSiteThenDesktopModeStateUpdated() {
        testee.desktopSiteModeToggled("http://example.com", desktopSiteRequested = true)
        verify(mockCommandObserver, Mockito.atLeastOnce()).onChanged(commandCaptor.capture())
        assertTrue(browserViewState().isDesktopBrowsingMode)
    }

    @Test
    fun whenUserSelectsMobileSiteThenMobileModeStateUpdated() {
        testee.desktopSiteModeToggled("http://example.com", desktopSiteRequested = false)
        assertFalse(browserViewState().isDesktopBrowsingMode)
    }

    @Test
    fun whenUserSelectsDesktopSiteWhenOnMobileSpecificSiteThenUrlModified() {
        testee.desktopSiteModeToggled("http://m.example.com", desktopSiteRequested = true)
        verify(mockCommandObserver, Mockito.atLeastOnce()).onChanged(commandCaptor.capture())
        val ultimateCommand = commandCaptor.lastValue as Navigate
        assertEquals("http://example.com", ultimateCommand.url)
    }

    @Test
    fun whenUserSelectsDesktopSiteWhenNotOnMobileSpecificSiteThenUrlNotModified() {
        testee.desktopSiteModeToggled("http://example.com", desktopSiteRequested = true)
        verify(mockCommandObserver, Mockito.atLeastOnce()).onChanged(commandCaptor.capture())
        val ultimateCommand = commandCaptor.lastValue
        assertTrue(ultimateCommand == Command.Refresh)
    }

    @Test
    fun whenUserSelectsMobileSiteWhenOnMobileSpecificSiteThenUrlNotModified() {
        testee.desktopSiteModeToggled("http://m.example.com", desktopSiteRequested = false)
        verify(mockCommandObserver, Mockito.atLeastOnce()).onChanged(commandCaptor.capture())
        val ultimateCommand = commandCaptor.lastValue
        assertTrue(ultimateCommand == Command.Refresh)
    }

    @Test
    fun whenUserSelectsMobileSiteWhenNotOnMobileSpecificSiteThenUrlNotModified() {
        testee.desktopSiteModeToggled("http://example.com", desktopSiteRequested = false)
        verify(mockCommandObserver, Mockito.atLeastOnce()).onChanged(commandCaptor.capture())
        val ultimateCommand = commandCaptor.lastValue
        assertTrue(ultimateCommand == Command.Refresh)
    }

    @Test
    fun whenUserSelectsOpenTabThenTabCommandSent() {
        whenever(mockLongPressHandler.userSelectedMenuItem(any(), any())).thenReturn(OpenInNewTab("http://example.com"))
        val mockMenItem: MenuItem = mock()
        testee.userSelectedItemFromLongPressMenu("http://example.com", mockMenItem)
        val command = captureCommands().value as Command.OpenInNewTab
        assertEquals("http://example.com", command.query)
    }

    @Test
    fun whenUserSelectsToShareLinkThenShareLinkCommandSent() {
        testee.userSharingLink("foo")
        val command = captureCommands().value as Command.ShareLink
        assertEquals("foo", command.url)
    }

    @Test
    fun whenOnSiteAndBrokenSiteSelectedThenBrokenSiteFeedbackCommandSentWithUrl() {
        testee.urlChanged("foo.com")
        testee.onBrokenSiteSelected()
        val command = captureCommands().value as Command.BrokenSiteFeedback
        assertEquals("foo.com", command.url)
    }

    @Test
    fun whenNoSiteAndBrokenSiteSelectedThenBrokenSiteFeedbackCommandSentWithoutUrl() {
        testee.onBrokenSiteSelected()
        val command = captureCommands().value as Command.BrokenSiteFeedback
        assertNull(command.url)
    }

    @Test
    fun whenUserSelectsToShareLinkWithNullUrlThenShareLinkCommandNotSent() {
        testee.userSharingLink(null)
        verify(mockCommandObserver, never()).onChanged(any())
    }

    @Test
    fun whenWebSessionRestoredThenGlobalLayoutSwitchedToShowingBrowser() {
        testee.onWebSessionRestored()
        assertFalse(globalLayoutViewState().isNewTabState)
    }

    @Test
    fun whenWebViewSessionIsToBeSavedThenUnderlyingSessionStoredCalled() {
        testee.saveWebViewState(null, "")
        verify(webViewSessionStorage).saveSession(anyOrNull(), anyString())
    }

    @Test
    fun whenRestoringWebViewSessionNotRestorableThenPreviousUrlLoaded() {
        whenever(mockOmnibarConverter.convertQueryToUrl("foo.com")).thenReturn("foo.com")
        whenever(webViewSessionStorage.restoreSession(anyOrNull(), anyString())).thenReturn(false)
        testee.restoreWebViewState(null, "foo.com")
        assertEquals("foo.com", testee.url.value)
    }

    @Test
    fun whenRestoringWebViewSessionNotRestorableAndNoPreviousUrlThenNoUrlLoaded() {
        whenever(webViewSessionStorage.restoreSession(anyOrNull(), anyString())).thenReturn(false)
        testee.restoreWebViewState(null, "")
        assertNull(testee.url.value)
    }

    @Test
    fun whenWebViewSessionRestorableThenSessionRestored() {
        whenever(webViewSessionStorage.restoreSession(anyOrNull(), anyString())).thenReturn(true)
        testee.restoreWebViewState(null, "")
        assertFalse(globalLayoutViewState().isNewTabState)
    }

    private fun captureCommands(): ArgumentCaptor<Command> {
        verify(mockCommandObserver, Mockito.atLeastOnce()).onChanged(commandCaptor.capture())
        return commandCaptor
    }

    private fun browserViewState() = testee.browserViewState.value!!
    private fun omnibarViewState() = testee.omnibarViewState.value!!
    private fun loadingViewState() = testee.loadingViewState.value!!
    private fun autoCompleteViewState() = testee.autoCompleteViewState.value!!
    private fun findInPageViewState() = testee.findInPageViewState.value!!
    private fun globalLayoutViewState() = testee.globalLayoutState.value!!
}<|MERGE_RESOLUTION|>--- conflicted
+++ resolved
@@ -158,14 +158,9 @@
             longPressHandler = mockLongPressHandler,
             appConfigurationDao = appConfigurationDao,
             webViewSessionStorage = webViewSessionStorage,
-<<<<<<< HEAD
-            specialUrlDetector = SpecialUrlDetector(),
+            specialUrlDetector = SpecialUrlDetectorImpl(),
             faviconDownloader = mockFaviconDownloader,
             addToHomeCapabilityDetector = mockAddToHomeCapabilityDetector
-=======
-            specialUrlDetector = SpecialUrlDetectorImpl(),
-            faviconDownloader = mockFaviconDownloader
->>>>>>> d43bda65
         )
 
         testee.loadData("abc", null)
