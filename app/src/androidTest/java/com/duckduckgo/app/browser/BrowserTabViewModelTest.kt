/*
 * Copyright (c) 2017 DuckDuckGo
 *
 * Licensed under the Apache License, Version 2.0 (the "License");
 * you may not use this file except in compliance with the License.
 * You may obtain a copy of the License at
 *
 *     http://www.apache.org/licenses/LICENSE-2.0
 *
 * Unless required by applicable law or agreed to in writing, software
 * distributed under the License is distributed on an "AS IS" BASIS,
 * WITHOUT WARRANTIES OR CONDITIONS OF ANY KIND, either express or implied.
 * See the License for the specific language governing permissions and
 * limitations under the License.
 */

package com.duckduckgo.app.browser

import android.view.MenuItem
import android.view.View
import android.webkit.HttpAuthHandler
import android.webkit.WebView
import androidx.arch.core.executor.testing.InstantTaskExecutorRule
import androidx.lifecycle.MutableLiveData
import androidx.lifecycle.Observer
import androidx.room.Room
import androidx.test.platform.app.InstrumentationRegistry.getInstrumentation
import com.duckduckgo.app.CoroutineTestRule
import com.duckduckgo.app.InstantSchedulersRule
import com.duckduckgo.app.ValueCaptorObserver
import com.duckduckgo.app.autocomplete.api.AutoComplete.AutoCompleteResult
import com.duckduckgo.app.autocomplete.api.AutoComplete.AutoCompleteSuggestion.AutoCompleteBookmarkSuggestion
import com.duckduckgo.app.autocomplete.api.AutoComplete.AutoCompleteSuggestion.AutoCompleteSearchSuggestion
import com.duckduckgo.app.autocomplete.api.AutoCompleteApi
import com.duckduckgo.app.autocomplete.api.AutoCompleteService
import com.duckduckgo.app.bookmarks.db.BookmarkEntity
import com.duckduckgo.app.bookmarks.db.BookmarksDao
import com.duckduckgo.app.browser.BrowserTabViewModel.Command
import com.duckduckgo.app.browser.BrowserTabViewModel.Command.Navigate
import com.duckduckgo.app.browser.LongPressHandler.RequiredAction.DownloadFile
import com.duckduckgo.app.browser.LongPressHandler.RequiredAction.OpenInNewTab
import com.duckduckgo.app.browser.addtohome.AddToHomeCapabilityDetector
import com.duckduckgo.app.browser.favicon.FaviconDownloader
import com.duckduckgo.app.browser.model.BasicAuthenticationCredentials
import com.duckduckgo.app.browser.model.BasicAuthenticationRequest
import com.duckduckgo.app.browser.model.LongPressTarget
import com.duckduckgo.app.browser.omnibar.OmnibarEntryConverter
import com.duckduckgo.app.browser.session.WebViewSessionStorage
import com.duckduckgo.app.cta.db.DismissedCtaDao
import com.duckduckgo.app.cta.model.CtaId
import com.duckduckgo.app.cta.model.DismissedCta
import com.duckduckgo.app.cta.ui.CtaViewModel
import com.duckduckgo.app.cta.ui.DaxBubbleCta
import com.duckduckgo.app.cta.ui.HomePanelCta
import com.duckduckgo.app.cta.ui.HomeTopPanelCta
import com.duckduckgo.app.global.db.AppDatabase
import com.duckduckgo.app.global.install.AppInstallStore
import com.duckduckgo.app.global.model.SiteFactory
import com.duckduckgo.app.onboarding.store.OnboardingStore
import com.duckduckgo.app.onboarding.store.UserStageStore
import com.duckduckgo.app.privacy.db.NetworkLeaderboardDao
import com.duckduckgo.app.privacy.model.PrivacyPractices
import com.duckduckgo.app.privacy.model.TestEntity
import com.duckduckgo.app.privacy.store.PrivacySettingsStore
import com.duckduckgo.app.runBlocking
import com.duckduckgo.app.settings.db.SettingsDataStore
import com.duckduckgo.app.statistics.Variant
import com.duckduckgo.app.statistics.VariantManager
import com.duckduckgo.app.statistics.VariantManager.Companion.DEFAULT_VARIANT
import com.duckduckgo.app.statistics.api.StatisticsUpdater
import com.duckduckgo.app.statistics.pixels.Pixel
import com.duckduckgo.app.surrogates.SurrogateResponse
import com.duckduckgo.app.survey.db.SurveyDao
import com.duckduckgo.app.survey.model.Survey
import com.duckduckgo.app.tabs.model.TabEntity
import com.duckduckgo.app.tabs.model.TabRepository
import com.duckduckgo.app.trackerdetection.EntityLookup
import com.duckduckgo.app.trackerdetection.model.TrackingEvent
import com.duckduckgo.app.usage.search.SearchCountDao
import com.duckduckgo.app.widget.ui.WidgetCapabilities
import com.nhaarman.mockitokotlin2.*
import io.reactivex.Observable
import io.reactivex.Single
import kotlinx.coroutines.ExperimentalCoroutinesApi
import kotlinx.coroutines.runBlocking
import kotlinx.coroutines.test.runBlockingTest
import org.junit.After
import org.junit.Assert.*
import org.junit.Before
import org.junit.Rule
import org.junit.Test
import org.mockito.*
import org.mockito.ArgumentMatchers.anyString
import org.mockito.Mockito.never
import org.mockito.Mockito.verify
import java.util.concurrent.TimeUnit

@ExperimentalCoroutinesApi
class BrowserTabViewModelTest {

    @get:Rule
    var instantTaskExecutorRule = InstantTaskExecutorRule()

    @get:Rule
    val schedulers = InstantSchedulersRule()

    @ExperimentalCoroutinesApi
    @get:Rule
    var coroutineRule = CoroutineTestRule()

    @Mock
    private lateinit var mockEntityLookup: EntityLookup

    @Mock
    private lateinit var mockNetworkLeaderboardDao: NetworkLeaderboardDao

    @Mock
    private lateinit var mockStatisticsUpdater: StatisticsUpdater

    @Mock
    private lateinit var mockCommandObserver: Observer<Command>

    @Mock
    private lateinit var mockPrivacyPractices: PrivacyPractices

    @Mock
    private lateinit var mockSettingsStore: SettingsDataStore

    @Mock
    private lateinit var mockBookmarksDao: BookmarksDao

    @Mock
    private lateinit var mockLongPressHandler: LongPressHandler

    @Mock
    private lateinit var mockOmnibarConverter: OmnibarEntryConverter

    @Mock
    private lateinit var mockTabsRepository: TabRepository

    @Mock
    private lateinit var webViewSessionStorage: WebViewSessionStorage

    @Mock
    private lateinit var mockFaviconDownloader: FaviconDownloader

    @Mock
    private lateinit var mockAddToHomeCapabilityDetector: AddToHomeCapabilityDetector

    @Mock
    private lateinit var mockSurveyDao: SurveyDao

    @Mock
    private lateinit var mockDismissedCtaDao: DismissedCtaDao

    @Mock
    private lateinit var mockSearchCountDao: SearchCountDao

    @Mock
    private lateinit var mockAppInstallStore: AppInstallStore

    @Mock
    private lateinit var mockVariantManager: VariantManager

    @Mock
    private lateinit var mockPixel: Pixel

    @Mock
    private lateinit var mockOnboardingStore: OnboardingStore

    @Mock
    private lateinit var mockAutoCompleteService: AutoCompleteService

    @Mock
    private lateinit var mockWidgetCapabilities: WidgetCapabilities

    @Mock
    private lateinit var mockPrivacySettingsStore: PrivacySettingsStore

    @Mock
    private lateinit var mockUserStageStore: UserStageStore

    private lateinit var mockAutoCompleteApi: AutoCompleteApi

    private lateinit var ctaViewModel: CtaViewModel

    @Captor
    private lateinit var commandCaptor: ArgumentCaptor<Command>

    private lateinit var db: AppDatabase

    private lateinit var testee: BrowserTabViewModel

    private val selectedTabLiveData = MutableLiveData<TabEntity>()

    @Before
    fun before() {
        MockitoAnnotations.initMocks(this)

        db = Room.inMemoryDatabaseBuilder(getInstrumentation().targetContext, AppDatabase::class.java)
            .allowMainThreadQueries()
            .build()

        mockAutoCompleteApi = AutoCompleteApi(mockAutoCompleteService, mockBookmarksDao)

        ctaViewModel = CtaViewModel(
            mockAppInstallStore,
            mockPixel,
            mockSurveyDao,
            mockWidgetCapabilities,
            mockDismissedCtaDao,
            mockVariantManager,
            mockSettingsStore,
            mockOnboardingStore,
            mockPrivacySettingsStore,
            mockUserStageStore,
            coroutineRule.testDispatcherProvider
        )

        val siteFactory = SiteFactory(mockPrivacyPractices, mockEntityLookup)

        whenever(mockOmnibarConverter.convertQueryToUrl(any())).thenReturn("duckduckgo.com")
        whenever(mockVariantManager.getVariant()).thenReturn(DEFAULT_VARIANT)
        whenever(mockTabsRepository.liveSelectedTab).thenReturn(selectedTabLiveData)
        whenever(mockTabsRepository.retrieveSiteData(any())).thenReturn(MutableLiveData())
        whenever(mockPrivacyPractices.privacyPracticesFor(any())).thenReturn(PrivacyPractices.UNKNOWN)
        whenever(mockAppInstallStore.installTimestamp).thenReturn(System.currentTimeMillis() - TimeUnit.DAYS.toMillis(1))
        whenever(mockPrivacySettingsStore.privacyOn).thenReturn(true)

        testee = BrowserTabViewModel(
            statisticsUpdater = mockStatisticsUpdater,
            queryUrlConverter = mockOmnibarConverter,
            duckDuckGoUrlDetector = DuckDuckGoUrlDetector(),
            siteFactory = siteFactory,
            tabRepository = mockTabsRepository,
            networkLeaderboardDao = mockNetworkLeaderboardDao,
            autoComplete = mockAutoCompleteApi,
            appSettingsPreferencesStore = mockSettingsStore,
            bookmarksDao = mockBookmarksDao,
            longPressHandler = mockLongPressHandler,
            webViewSessionStorage = webViewSessionStorage,
            specialUrlDetector = SpecialUrlDetectorImpl(),
            faviconDownloader = mockFaviconDownloader,
            addToHomeCapabilityDetector = mockAddToHomeCapabilityDetector,
            ctaViewModel = ctaViewModel,
            searchCountDao = mockSearchCountDao,
            pixel = mockPixel,
            dispatchers = coroutineRule.testDispatcherProvider
        )

        testee.loadData("abc", null, false)
        testee.command.observeForever(mockCommandObserver)
    }

    @ExperimentalCoroutinesApi
    @After
    fun after() {
        testee.onCleared()
        db.close()
        testee.command.removeObserver(mockCommandObserver)
    }

    @Test
    fun whenSearchUrlSharedThenAtbAndSourceParametersAreRemoved() {
        loadUrl("https://duckduckgo.com/?q=test&atb=v117-1&t=ddg_test")
        testee.onShareSelected()
        verify(mockCommandObserver, atLeastOnce()).onChanged(commandCaptor.capture())
        assertTrue(commandCaptor.lastValue is Command.ShareLink)

        val shareLink = commandCaptor.lastValue as Command.ShareLink
        assertEquals("https://duckduckgo.com/?q=test", shareLink.url)
    }

    @Test
    fun whenNonSearchUrlSharedThenUrlIsUnchanged() {
        val url = "https://duckduckgo.com/about?atb=v117-1&t=ddg_test"
        loadUrl(url)
        testee.onShareSelected()
        verify(mockCommandObserver, atLeastOnce()).onChanged(commandCaptor.capture())
        assertTrue(commandCaptor.lastValue is Command.ShareLink)

        val shareLink = commandCaptor.lastValue as Command.ShareLink
        assertEquals(url, shareLink.url)
    }

    @Test
    fun whenOpenInNewBackgroundRequestedThenTabRepositoryUpdatedAndCommandIssued() = coroutineRule.runBlocking {
        val url = "http://www.example.com"
        testee.openInNewBackgroundTab(url)

        verify(mockCommandObserver, atLeastOnce()).onChanged(commandCaptor.capture())
        assertTrue(commandCaptor.lastValue is Command.OpenInNewBackgroundTab)

        verify(mockTabsRepository).addNewTabAfterExistingTab(url, "abc")
    }

    @Test
    fun whenViewIsResumedAndBrowserShowingThenKeyboardHidden() {
        setBrowserShowing(true)
        testee.onViewResumed()
        verify(mockCommandObserver, atLeastOnce()).onChanged(commandCaptor.capture())
        assertTrue(commandCaptor.allValues.contains(Command.HideKeyboard))
    }

    @Test
    fun whenViewIsResumedAndHomeShowingThenKeyboardShown() {
        setBrowserShowing(false)
        testee.onViewResumed()
        verify(mockCommandObserver, atLeastOnce()).onChanged(commandCaptor.capture())
        assertTrue(commandCaptor.allValues.contains(Command.ShowKeyboard))
    }

    @Test
    fun whenViewBecomesVisibleAndHomeShowingThenRefreshCtaIsCalled() {
        coroutineRule.runBlocking {
            setBrowserShowing(false)
            val observer = ValueCaptorObserver<BrowserTabViewModel.CtaViewState>()
            testee.ctaViewState.observeForever(observer)

            testee.onViewVisible()

            testee.ctaViewState.removeObserver(observer)
            assertTrue(observer.hasReceivedValue)
        }
    }

    @Test
    fun whenViewBecomesVisibleAndBrowserShowingThenRefreshCtaIsNotCalled() {
        coroutineRule.runBlocking {
            setBrowserShowing(true)
            val observer = ValueCaptorObserver<BrowserTabViewModel.CtaViewState>()
            testee.ctaViewState.observeForever(observer)

            testee.onViewVisible()

            testee.ctaViewState.removeObserver(observer)
            assertFalse(observer.hasReceivedValue)
        }
    }

    @Test
    fun whenInvalidatedGlobalLayoutRestoredThenErrorIsShown() {
        givenInvalidatedGlobalLayout()
        setBrowserShowing(true)
        testee.onViewResumed()
        assertCommandIssued<Command.ShowErrorWithAction>()
    }

    @Test
    fun whenSubmittedQueryHasWhitespaceItIsTrimmed() {
        testee.onUserSubmittedQuery(" nytimes.com ")
        assertEquals("nytimes.com", omnibarViewState().omnibarText)
    }

    @Test
    fun whenBrowsingAndUrlPresentThenAddBookmarkButtonEnabled() {
        loadUrl("www.example.com", isBrowserShowing = true)
        assertTrue(browserViewState().canAddBookmarks)
    }

    @Test
    fun whenBrowsingAndNoUrlThenAddBookmarkButtonDisabled() {
        loadUrl(null, isBrowserShowing = true)
        assertFalse(browserViewState().canAddBookmarks)
    }

    @Test
    fun whenNotBrowsingAndUrlPresentThenAddBookmarkButtonDisabled() {
        loadUrl("www.example.com", isBrowserShowing = false)
        assertFalse(browserViewState().canAddBookmarks)
    }

    @Test
    fun whenBookmarkEditedThenDaoIsUpdated() = coroutineRule.runBlocking {
        testee.editBookmark(0, "A title", "www.example.com")
        verify(mockBookmarksDao).update(BookmarkEntity(title = "A title", url = "www.example.com"))
    }

    @Test
    fun whenBookmarkAddedThenDaoIsUpdatedAndUserNotified() = coroutineRule.runBlocking {
        loadUrl("www.example.com", "A title")

        testee.onBookmarkAddRequested()
        verify(mockBookmarksDao).insert(BookmarkEntity(title = "A title", url = "www.example.com"))
        verify(mockCommandObserver, atLeastOnce()).onChanged(commandCaptor.capture())
        assertTrue(commandCaptor.lastValue is Command.ShowBookmarkAddedConfirmation)
    }

    @Test
    fun whenTrackerDetectedThenNetworkLeaderboardUpdated() {
        val networkEntity = TestEntity("Network1", "Network1", 10.0)
        val event = TrackingEvent("http://www.example.com", "http://www.tracker.com/tracker.js", emptyList(), networkEntity, false)
        testee.trackerDetected(event)
        verify(mockNetworkLeaderboardDao).incrementNetworkCount("Network1")
    }

    @Test
    fun whenEmptyInputQueryThenQueryNavigateCommandNotSubmittedToActivity() {
        testee.onUserSubmittedQuery("")
        verify(mockCommandObserver, never()).onChanged(commandCaptor.capture())
    }

    @Test
    fun whenBlankInputQueryThenQueryNavigateCommandNotSubmittedToActivity() {
        testee.onUserSubmittedQuery("     ")
        verify(mockCommandObserver, never()).onChanged(commandCaptor.capture())
    }

    @Test
    fun whenNonEmptyInputThenNavigateCommandSubmittedToActivity() {
        testee.onUserSubmittedQuery("foo")
        verify(mockCommandObserver, atLeastOnce()).onChanged(commandCaptor.capture())
        assertTrue(commandCaptor.lastValue is Navigate)
    }

    @Test
    fun whenInvalidatedGlobalLayoutAndNonEmptyInputThenOpenInNewTab() {
        givenOneActiveTabSelected()
        givenInvalidatedGlobalLayout()
        testee.onUserSubmittedQuery("foo")
        assertCommandIssued<Command.OpenInNewTab>()
    }

    @Test
    fun whenInvalidatedGlobalLayoutAndNonEmptyInputThenCloseCurrentTab() {
        givenOneActiveTabSelected()
        givenInvalidatedGlobalLayout()

        testee.onUserSubmittedQuery("foo")

        coroutineRule.runBlocking {
            verify(mockTabsRepository).delete(selectedTabLiveData.value!!)
        }
    }

    @Test
    fun whenBrowsingAndUrlLoadedThenSiteVisitedEntryAddedToLeaderboardDao() = coroutineRule.runBlocking {
        loadUrl("http://example.com/abc", isBrowserShowing = true)
        verify(mockNetworkLeaderboardDao).incrementSitesVisited()
    }

    @Test
    fun whenBrowsingAndUrlClearedThenSiteVisitedEntryNotAddedToLeaderboardDao() {
        loadUrl(null, isBrowserShowing = true)
        verify(mockNetworkLeaderboardDao, never()).incrementSitesVisited()
    }

    @Test
    fun whenNotBrowsingAndUrlLoadedThenSiteVisitedEntryNotAddedToLeaderboardDao() {
        loadUrl("http://example.com/abc", isBrowserShowing = false)
        verify(mockNetworkLeaderboardDao, never()).incrementSitesVisited()
    }

    @Test
    fun whenBrowsingAndUrlLoadedThenUrlTitleAndOmnibarTextUpdatedToMatch() {
        val exampleUrl = "http://example.com/abc"
        val exampleTitle = "Title"
        loadUrl(exampleUrl, title = exampleTitle, isBrowserShowing = true)
        assertEquals(exampleUrl, testee.url)
        assertEquals(exampleUrl, omnibarViewState().omnibarText)
        assertEquals(exampleTitle, testee.title)
    }

    @Test
    fun whenNotBrowsingAndUrlLoadedThenUrlAndTitleNullAndOmnibarTextRemainsBlank() {
        loadUrl("http://example.com/abc", "Title", isBrowserShowing = false)
        assertEquals(null, testee.url)
        assertEquals("", omnibarViewState().omnibarText)
        assertEquals(null, testee.title)
    }

    @Test
    fun whenBrowsingAndUrlIsUpdatedThenUrlAndOmnibarTextUpdatedToMatch() {
        val originalUrl = "http://example.com/"
        val currentUrl = "http://example.com/current"
        loadUrl(originalUrl, isBrowserShowing = true)
        updateUrl(originalUrl, currentUrl, true)
        assertEquals(currentUrl, testee.url)
        assertEquals(currentUrl, omnibarViewState().omnibarText)
    }

    @Test
    fun whenNotBrowsingAndUrlIsUpdatedThenUrlAndOmnibarTextRemainUnchanged() {
        val originalUrl = "http://example.com/"
        val currentUrl = "http://example.com/current"
        loadUrl(originalUrl, isBrowserShowing = true)
        updateUrl(originalUrl, currentUrl, false)
        assertEquals(originalUrl, testee.url)
        assertEquals(originalUrl, omnibarViewState().omnibarText)
    }

    @Test
    fun whenBrowsingAndUrlLoadedWithQueryUrlThenOmnibarTextUpdatedToShowQuery() {
        val queryUrl = "http://duckduckgo.com?q=test"
        loadUrl(queryUrl, isBrowserShowing = true)
        assertEquals("test", omnibarViewState().omnibarText)
    }

    @Test
    fun whenNotBrowsingAndUrlLoadedWithQueryUrlThenOmnibarTextextRemainsBlank() {
        loadUrl("http://duckduckgo.com?q=test", isBrowserShowing = false)
        assertEquals("", omnibarViewState().omnibarText)
    }

    @Test
    fun whenViewModelNotifiedThatUrlGotFocusThenViewStateIsUpdated() = coroutineRule.runBlocking {
        testee.onOmnibarInputStateChanged("", true, hasQueryChanged = false)
        assertTrue(omnibarViewState().isEditing)
    }

    @Test
    fun whenViewModelNotifiedThatUrlLostFocusThenViewStateIsUpdated() {
        testee.onOmnibarInputStateChanged("", false, hasQueryChanged = false)
        assertFalse(omnibarViewState().isEditing)
    }

    @Test
    fun whenNoOmnibarTextEverEnteredThenViewStateHasEmptyString() {
        assertEquals("", omnibarViewState().omnibarText)
    }

    @Test
    fun whenDuckDuckGoUrlContainingQueryLoadedThenUrlRewrittenToContainQuery() {
        loadUrl("http://duckduckgo.com?q=test")
        assertEquals("test", omnibarViewState().omnibarText)
    }

    @Test
    fun whenDuckDuckGoUrlContainingQueryLoadedThenAtbRefreshed() {
        loadUrl("http://duckduckgo.com?q=test")
        verify(mockStatisticsUpdater).refreshSearchRetentionAtb()
    }

    @Test
    fun whenDuckDuckGoUrlNotContainingQueryLoadedThenFullUrlShown() {
        loadUrl("http://duckduckgo.com")
        assertEquals("http://duckduckgo.com", omnibarViewState().omnibarText)
    }

    @Test
    fun whenNonDuckDuckGoUrlLoadedThenFullUrlShown() {
        loadUrl("http://example.com")
        assertEquals("http://example.com", omnibarViewState().omnibarText)
    }

    @Test
    fun whenBrowsingAndViewModelGetsProgressUpdateThenViewStateIsUpdated() {
        setBrowserShowing(true)

        testee.progressChanged(50)
        assertEquals(50, loadingViewState().progress)
        assertEquals(true, loadingViewState().isLoading)

        testee.progressChanged(100)
        assertEquals(100, loadingViewState().progress)
        assertEquals(false, loadingViewState().isLoading)
    }

    @Test
    fun whenBrowsingAndViewModelGetsProgressUpdateLowerThan50ThenViewStateIsUpdatedTo50() {
        setBrowserShowing(true)

        testee.progressChanged(0)
        assertEquals(50, loadingViewState().progress)
        assertEquals(true, loadingViewState().isLoading)

        testee.progressChanged(15)
        assertEquals(50, loadingViewState().progress)
        assertEquals(true, loadingViewState().isLoading)
    }

    @Test
    fun whenNotBrowserAndViewModelGetsProgressUpdateThenViewStateIsNotUpdated() {
        setBrowserShowing(false)
        testee.progressChanged(10)
        assertEquals(0, loadingViewState().progress)
        assertEquals(false, loadingViewState().isLoading)
    }

    @Test
    fun whenUrlClearedThenPrivacyGradeIsCleared() = coroutineRule.runBlocking {
        loadUrl("https://duckduckgo.com")
        assertNotNull(testee.privacyGrade.value)
        loadUrl(null)
        assertNull(testee.privacyGrade.value)
    }

    @Test
    fun whenUrlLoadedThenPrivacyGradeIsReset() = coroutineRule.runBlocking {
        loadUrl("https://duckduckgo.com")
        assertNotNull(testee.privacyGrade.value)
    }

    @Test
    fun whenEnoughTrackersDetectedThenPrivacyGradeIsUpdated() {
        val grade = testee.privacyGrade.value
        loadUrl("https://example.com")
        val entity = TestEntity("Network1", "Network1", 10.0)
        for (i in 1..10) {
            testee.trackerDetected(TrackingEvent("https://example.com", "", null, entity, false))
        }
        assertNotEquals(grade, testee.privacyGrade.value)
    }

    @Test
    fun whenInitialisedThenPrivacyGradeIsNotShown() {
        assertFalse(browserViewState().showPrivacyGrade)
    }

    @Test
    fun whenUrlUpdatedThenPrivacyGradeIsShown() {
        loadUrl("")
        assertTrue(browserViewState().showPrivacyGrade)
    }

    @Test
    fun whenBrowserNotShownAndOmnibarInputDoesNotHaveFocusThenPrivacyGradeIsNotShown() {
        testee.onOmnibarInputStateChanged(query = "", hasFocus = false, hasQueryChanged = false)
        assertFalse(browserViewState().showPrivacyGrade)
    }

    @Test
    fun whenBrowserShownAndOmnibarInputDoesNotHaveFocusThenPrivacyGradeIsShown() {
        testee.onUserSubmittedQuery("foo")
        testee.onOmnibarInputStateChanged(query = "", hasFocus = false, hasQueryChanged = false)
        assertTrue(browserViewState().showPrivacyGrade)
    }

    @Test
    fun whenBrowserNotShownAndOmnibarInputHasFocusThenPrivacyGradeIsNotShown() {
        testee.onOmnibarInputStateChanged("", true, hasQueryChanged = false)
        assertFalse(browserViewState().showPrivacyGrade)
    }

    @Test
    fun whenBrowserShownAndOmnibarInputHasFocusThenPrivacyGradeIsShown() {
        testee.onUserSubmittedQuery("foo")
        testee.onOmnibarInputStateChanged("", true, hasQueryChanged = false)
        assertTrue(browserViewState().showPrivacyGrade)
    }

    @Test
    fun whenInitialisedThenFireButtonIsShown() {
        assertTrue(browserViewState().showFireButton)
    }

    @Test
    fun whenOmnibarInputDoesNotHaveFocusAndHasQueryThenFireButtonIsShown() {
        testee.onOmnibarInputStateChanged("query", false, hasQueryChanged = false)
        assertTrue(browserViewState().showFireButton)
    }

    @Test
    fun whenOmnibarInputDoesNotHaveFocusOrQueryThenFireButtonIsShown() {
        testee.onOmnibarInputStateChanged("", false, hasQueryChanged = false)
        assertTrue(browserViewState().showFireButton)
    }

    @Test
    fun whenOmnibarInputHasFocusAndNoQueryThenFireButtonIsShown() {
        testee.onOmnibarInputStateChanged("", true, hasQueryChanged = false)
        assertTrue(browserViewState().showFireButton)
    }

    @Test
    fun whenOmnibarInputHasFocusAndQueryThenFireButtonIsHidden() {
        testee.onOmnibarInputStateChanged("query", true, hasQueryChanged = false)
        assertFalse(browserViewState().showFireButton)
    }

    @Test
    fun whenInitialisedThenTabsButtonIsShown() {
        assertTrue(browserViewState().showTabsButton)
    }

    @Test
    fun whenOmnibarInputDoesNotHaveFocusOrQueryThenTabsButtonIsShown() {
        testee.onOmnibarInputStateChanged("", false, hasQueryChanged = false)
        assertTrue(browserViewState().showTabsButton)
    }

    @Test
    fun whenOmnibarInputDoesNotHaveFocusAndHasQueryThenTabsButtonIsShown() {
        testee.onOmnibarInputStateChanged("query", false, hasQueryChanged = false)
        assertTrue(browserViewState().showTabsButton)
    }

    @Test
    fun whenOmnibarInputHasFocusAndNoQueryThenTabsButtonIsShown() {
        testee.onOmnibarInputStateChanged("", true, hasQueryChanged = false)
        assertTrue(browserViewState().showTabsButton)
    }

    @Test
    fun whenOmnibarInputHasFocusAndQueryThenTabsButtonIsHidden() {
        testee.onOmnibarInputStateChanged("query", true, hasQueryChanged = false)
        assertFalse(browserViewState().showTabsButton)
    }

    @Test
    fun whenInitialisedThenMenuButtonIsShown() {
        assertTrue(browserViewState().showMenuButton)
    }

    @Test
    fun whenOmnibarInputDoesNotHaveFocusOrQueryThenMenuButtonIsShown() {
        testee.onOmnibarInputStateChanged("", false, hasQueryChanged = false)
        assertTrue(browserViewState().showMenuButton)
    }

    @Test
    fun whenOmnibarInputDoesNotHaveFocusAndHasQueryThenMenuButtonIsShown() {
        testee.onOmnibarInputStateChanged("query", false, hasQueryChanged = false)
        assertTrue(browserViewState().showMenuButton)
    }

    @Test
    fun whenOmnibarInputHasFocusAndNoQueryThenMenuButtonIsShown() {
        testee.onOmnibarInputStateChanged("", true, hasQueryChanged = false)
        assertTrue(browserViewState().showMenuButton)
    }

    @Test
    fun whenOmnibarInputHasFocusAndQueryThenMenuButtonIsHidden() {
        testee.onOmnibarInputStateChanged("query", true, hasQueryChanged = false)
        assertFalse(browserViewState().showMenuButton)
    }

    @Test
    fun whenEnteringQueryWithAutoCompleteEnabledThenAutoCompleteSuggestionsShown() {
        whenever(mockBookmarksDao.bookmarksByQuery("%foo%")).thenReturn(Single.just(emptyList()))
        whenever(mockAutoCompleteService.autoComplete("foo")).thenReturn(Observable.just(emptyList()))
        doReturn(true).whenever(mockSettingsStore).autoCompleteSuggestionsEnabled
        testee.onOmnibarInputStateChanged("foo", true, hasQueryChanged = true)
        assertTrue(autoCompleteViewState().showSuggestions)
    }

    @Test
    fun whenOmnibarInputStateChangedWithAutoCompleteEnabledButNoQueryChangeThenAutoCompleteSuggestionsNotShown() {
        doReturn(true).whenever(mockSettingsStore).autoCompleteSuggestionsEnabled
        testee.onOmnibarInputStateChanged("foo", true, hasQueryChanged = false)
        assertFalse(autoCompleteViewState().showSuggestions)
    }

    @Test
    fun whenEnteringQueryWithAutoCompleteDisabledThenAutoCompleteSuggestionsNotShown() {
        doReturn(false).whenever(mockSettingsStore).autoCompleteSuggestionsEnabled
        testee.onOmnibarInputStateChanged("foo", true, hasQueryChanged = true)
        assertFalse(autoCompleteViewState().showSuggestions)
    }

    @Test
    fun whenEnteringEmptyQueryWithAutoCompleteEnabledThenAutoCompleteSuggestionsNotShown() {
        doReturn(true).whenever(mockSettingsStore).autoCompleteSuggestionsEnabled
        testee.onOmnibarInputStateChanged("", true, hasQueryChanged = true)
        assertFalse(autoCompleteViewState().showSuggestions)
    }

    @Test
    fun whenEnteringEmptyQueryWithAutoCompleteDisabledThenAutoCompleteSuggestionsNotShown() {
        doReturn(false).whenever(mockSettingsStore).autoCompleteSuggestionsEnabled
        testee.onOmnibarInputStateChanged("", true, hasQueryChanged = true)
        assertFalse(autoCompleteViewState().showSuggestions)
    }

    @Test
    fun whenEnteringEmptyQueryThenHideKeyboardCommandNotIssued() {
        testee.onUserSubmittedQuery("")
        verify(mockCommandObserver, never()).onChanged(Mockito.any(Command.HideKeyboard.javaClass))
    }

    @Test
    fun whenEnteringNonEmptyQueryThenHideKeyboardCommandIssued() {
        testee.onUserSubmittedQuery("foo")
        verify(mockCommandObserver, atLeastOnce()).onChanged(commandCaptor.capture())
        assertTrue(commandCaptor.allValues.any { it == Command.HideKeyboard })
    }

    @Test
    fun whenNotifiedEnteringFullScreenThenViewStateUpdatedWithFullScreenFlag() {
        val stubView = View(getInstrumentation().targetContext)
        testee.goFullScreen(stubView)
        assertTrue(browserViewState().isFullScreen)
    }

    @Test
    fun whenNotifiedEnteringFullScreenThenEnterFullScreenCommandIssued() {
        val stubView = View(getInstrumentation().targetContext)
        testee.goFullScreen(stubView)
        verify(mockCommandObserver, atLeastOnce()).onChanged(commandCaptor.capture())
        assertTrue(commandCaptor.lastValue is Command.ShowFullScreen)
    }

    @Test
    fun whenNotifiedLeavingFullScreenThenViewStateUpdatedWithFullScreenFlagDisabled() {
        testee.exitFullScreen()
        assertFalse(browserViewState().isFullScreen)
    }

    @Test
    fun whenViewModelInitialisedThenFullScreenFlagIsDisabled() {
        assertFalse(browserViewState().isFullScreen)
    }

    @Test
    fun whenUserSelectsDownloadImageOptionFromContextMenuThenDownloadFileCommandIssued() {
        whenever(mockLongPressHandler.userSelectedMenuItem(any(), any()))
            .thenReturn(DownloadFile("example.com"))

        val mockMenuItem: MenuItem = mock()
        val longPressTarget = LongPressTarget(url = "example.com", type = WebView.HitTestResult.SRC_ANCHOR_TYPE)
        testee.userSelectedItemFromLongPressMenu(longPressTarget, mockMenuItem)
        verify(mockCommandObserver, atLeastOnce()).onChanged(commandCaptor.capture())
        assertTrue(commandCaptor.lastValue is Command.DownloadImage)

        val lastCommand = commandCaptor.lastValue as Command.DownloadImage
        assertEquals("example.com", lastCommand.url)
    }

    @Test
    fun whenUserTypesSearchTermThenViewStateUpdatedToDenoteUserIsFindingInPage() {
        testee.userFindingInPage("foo")
        assertTrue(findInPageViewState().visible)
    }

    @Test
    fun whenUserTypesSearchTermThenViewStateUpdatedToContainSearchTerm() {
        testee.userFindingInPage("foo")
        assertEquals("foo", findInPageViewState().searchTerm)
    }

    @Test
    fun whenUserDismissesFindInPageThenViewStateUpdatedToDenoteUserIsNotFindingInPage() {
        testee.dismissFindInView()
        assertFalse(findInPageViewState().visible)
    }

    @Test
    fun whenUserDismissesFindInPageThenViewStateUpdatedToClearSearchTerm() {
        testee.userFindingInPage("foo")
        testee.dismissFindInView()
        assertEquals("", findInPageViewState().searchTerm)
    }

    @Test
    fun whenUserSelectsDesktopSiteThenDesktopModeStateUpdated() {
        loadUrl("http://example.com")
        testee.onDesktopSiteModeToggled(true)
        verify(mockCommandObserver, atLeastOnce()).onChanged(commandCaptor.capture())
        assertTrue(browserViewState().isDesktopBrowsingMode)
    }

    @Test
    fun whenUserSelectsMobileSiteThenMobileModeStateUpdated() {
        loadUrl("http://example.com")
        testee.onDesktopSiteModeToggled(false)
        assertFalse(browserViewState().isDesktopBrowsingMode)
    }

    @Test
    fun whenHomeShowingAndNeverBrowsedThenForwardButtonInactive() {
        setupNavigation(isBrowsing = false)
        assertFalse(browserViewState().canGoForward)
    }

    @Test
    fun whenHomeShowingByPressingBackOnBrowserThenForwardButtonActive() {
        setupNavigation(isBrowsing = true)
        testee.onUserPressedBack()
        assertFalse(browserViewState().browserShowing)
        assertTrue(browserViewState().canGoForward)
    }

    @Test
    fun whenHomeShowingByPressingBackOnInvalidatedBrowserThenForwardButtonInactive() {
        setupNavigation(isBrowsing = true)
        givenInvalidatedGlobalLayout()
        testee.onUserPressedBack()
        assertFalse(browserViewState().browserShowing)
        assertFalse(browserViewState().canGoForward)
    }

    @Test
    fun whenBrowserShowingAndCanGoForwardThenForwardButtonActive() {
        setupNavigation(isBrowsing = true, canGoForward = true)
        assertTrue(browserViewState().canGoForward)
    }

    @Test
    fun whenBrowserShowingAndCannotGoForwardThenForwardButtonInactive() {
        setupNavigation(isBrowsing = true, canGoForward = false)
        assertFalse(browserViewState().canGoForward)
    }

    @Test
    fun whenHomeShowingThenBackButtonInactiveEvenIfBrowserCanGoBack() {
        setupNavigation(isBrowsing = false, canGoBack = false)
        assertFalse(browserViewState().canGoBack)

        setupNavigation(isBrowsing = false, canGoBack = true)
        assertFalse(browserViewState().canGoBack)
    }

    @Test
    fun whenBrowserShowingAndCanGoBackThenBackButtonActive() {
        setupNavigation(isBrowsing = true, canGoBack = true)
        assertTrue(browserViewState().canGoBack)
    }

    @Test
    fun whenBrowserShowingAndCannotGoBackAndSkipHomeThenBackButtonInactive() {
        setupNavigation(skipHome = true, isBrowsing = true, canGoBack = false)
        assertFalse(browserViewState().canGoBack)
    }

    @Test
    fun whenBrowserShowingAndCannotGoBackAndNotSkipHomeThenBackButtonActive() {
        setupNavigation(skipHome = false, isBrowsing = true, canGoBack = false)
        assertTrue(browserViewState().canGoBack)
    }

    @Test
    fun whenUserBrowsingPressesForwardThenNavigatesForward() {
        setBrowserShowing(true)
        testee.onUserPressedForward()
        assertTrue(captureCommands().lastValue == Command.NavigateForward)
    }

    @Test
    fun whenUserOnHomePressesForwardThenBrowserShownAndPageRefreshed() {
        setBrowserShowing(false)
        testee.onUserPressedForward()
        assertTrue(browserViewState().browserShowing)
        assertTrue(captureCommands().lastValue == Command.Refresh)
    }

    @Test
    fun whenRefreshRequestedWithInvalidatedGlobalLayoutThenOpenCurrentUrlInNewTab() {
        givenOneActiveTabSelected()
        givenInvalidatedGlobalLayout()

        testee.onRefreshRequested()

        assertCommandIssued<Command.OpenInNewTab>()
    }

    @Test
    fun whenRefreshRequestedWithInvalidatedGlobalLayoutThenCloseCurrentTab() {
        givenOneActiveTabSelected()
        givenInvalidatedGlobalLayout()

        testee.onRefreshRequested()

        coroutineRule.runBlocking {
            verify(mockTabsRepository).delete(selectedTabLiveData.value!!)
        }
    }

    @Test
    fun whenRefreshRequestedWithBrowserGlobalLayoutThenRefresh() {
        testee.onRefreshRequested()
        assertCommandIssued<Command.Refresh>()
    }

    @Test
    fun whenUserBrowsingPressesBackAndBrowserCanGoBackThenNavigatesToPreviousPageAndHandledTrue() {
        setupNavigation(isBrowsing = true, canGoBack = true, stepsToPreviousPage = 2)
        assertTrue(testee.onUserPressedBack())

        val backCommand = captureCommands().lastValue as Command.NavigateBack
        assertNotNull(backCommand)
        assertEquals(2, backCommand.steps)
    }

    @Test
    fun whenUserBrowsingPressesBackAndBrowserCannotGoBackAndHomeNotSkippedThenHomeShownAndHandledTrue() {
        setupNavigation(skipHome = false, isBrowsing = true, canGoBack = false)
        assertTrue(testee.onUserPressedBack())
        assertFalse(browserViewState().browserShowing)
        assertEquals("", omnibarViewState().omnibarText)
    }

    @Test
    fun whenUserBrowsingPressesBackAndBrowserCannotGoBackAndHomeIsSkippedThenHandledFalse() {
        setupNavigation(skipHome = true, isBrowsing = false, canGoBack = false)
        assertFalse(testee.onUserPressedBack())
    }

    @Test
    fun whenUserOnHomePressesBackThenReturnsHandledFalse() {
        setBrowserShowing(false)
        assertFalse(testee.onUserPressedBack())
    }

    @Test
    fun whenUserSelectsDesktopSiteWhenOnMobileSpecificSiteThenUrlModified() {
        loadUrl("http://m.example.com")
        testee.onDesktopSiteModeToggled(true)
        verify(mockCommandObserver, atLeastOnce()).onChanged(commandCaptor.capture())
        val ultimateCommand = commandCaptor.lastValue as Navigate
        assertEquals("http://example.com", ultimateCommand.url)
    }

    @Test
    fun whenUserSelectsDesktopSiteWhenNotOnMobileSpecificSiteThenUrlNotModified() {
        loadUrl("http://example.com")
        testee.onDesktopSiteModeToggled(true)
        verify(mockCommandObserver, atLeastOnce()).onChanged(commandCaptor.capture())
        val ultimateCommand = commandCaptor.lastValue
        assertTrue(ultimateCommand == Command.Refresh)
    }

    @Test
    fun whenUserSelectsMobileSiteWhenOnMobileSpecificSiteThenUrlNotModified() {
        loadUrl("http://m.example.com")
        testee.onDesktopSiteModeToggled(false)
        verify(mockCommandObserver, atLeastOnce()).onChanged(commandCaptor.capture())
        val ultimateCommand = commandCaptor.lastValue
        assertTrue(ultimateCommand == Command.Refresh)
    }

    @Test
    fun whenUserSelectsMobileSiteWhenNotOnMobileSpecificSiteThenUrlNotModified() {
        loadUrl("http://example.com")
        testee.onDesktopSiteModeToggled(false)
        verify(mockCommandObserver, atLeastOnce()).onChanged(commandCaptor.capture())
        val ultimateCommand = commandCaptor.lastValue
        assertTrue(ultimateCommand == Command.Refresh)
    }

    @Test
    fun whenUserSelectsOpenTabThenTabCommandSent() {
        whenever(mockLongPressHandler.userSelectedMenuItem(any(), any())).thenReturn(OpenInNewTab("http://example.com"))
        val mockMenItem: MenuItem = mock()
        val longPressTarget = LongPressTarget(url = "http://example.com", type = WebView.HitTestResult.SRC_ANCHOR_TYPE)
        testee.userSelectedItemFromLongPressMenu(longPressTarget, mockMenItem)
        val command = captureCommands().value as Command.OpenInNewTab
        assertEquals("http://example.com", command.query)
    }

    @Test
    fun whenSiteLoadedAndUserSelectsToAddBookmarkThenAddBookmarkCommandSentWithUrlAndTitle() = coroutineRule.runBlocking {
        loadUrl("foo.com")
        testee.titleReceived("Foo Title")
        testee.onBookmarkAddRequested()
        val command = captureCommands().value as Command.ShowBookmarkAddedConfirmation
        assertEquals("foo.com", command.url)
        assertEquals("Foo Title", command.title)
    }

    @Test
    fun whenNoSiteAndUserSelectsToAddBookmarkThenBookmarkAddedWithBlankTitleAndUrl() = coroutineRule.runBlocking {
        whenever(mockBookmarksDao.insert(any())).thenReturn(1)
        testee.onBookmarkAddRequested()
        verify(mockBookmarksDao).insert(BookmarkEntity(title = "", url = ""))
        val command = captureCommands().value as Command.ShowBookmarkAddedConfirmation
        assertEquals(1, command.bookmarkId)
        assertEquals("", command.title)
        assertEquals("", command.url)
    }

    @Test
    fun whenUserSelectsToShareLinkThenShareLinkCommandSent() {
        loadUrl("foo.com")
        testee.onShareSelected()
        val command = captureCommands().value as Command.ShareLink
        assertEquals("foo.com", command.url)
    }

    @Test
    fun whenOnSiteAndBrokenSiteSelectedThenBrokenSiteFeedbackCommandSentWithUrl() = coroutineRule.runBlocking {
        loadUrl("foo.com", isBrowserShowing = true)
        testee.onBrokenSiteSelected()
        val command = captureCommands().value as Command.BrokenSiteFeedback
        assertEquals("foo.com", command.url)
    }

    @Test
    fun whenNoSiteAndBrokenSiteSelectedThenBrokenSiteFeedbackCommandSentWithoutUrl() {
        testee.onBrokenSiteSelected()
        val command = captureCommands().value as Command.BrokenSiteFeedback
        assertEquals("", command.url)
    }

    @Test
    fun whenUserSelectsToShareLinkWithNullUrlThenShareLinkCommandNotSent() {
        loadUrl(null)
        testee.onShareSelected()
        verify(mockCommandObserver, never()).onChanged(any())
    }

    @Test
    fun whenWebSessionRestoredThenGlobalLayoutSwitchedToShowingBrowser() {
        testee.onWebSessionRestored()
        assertFalse(browserGlobalLayoutViewState().isNewTabState)
    }

    @Test
    fun whenWebViewSessionIsToBeSavedThenUnderlyingSessionStoredCalled() {
        testee.saveWebViewState(null, "")
        verify(webViewSessionStorage).saveSession(anyOrNull(), anyString())
    }

    @Test
    fun whenRestoringWebViewSessionNotRestorableThenPreviousUrlLoaded() {
        whenever(mockOmnibarConverter.convertQueryToUrl("foo.com")).thenReturn("foo.com")
        whenever(webViewSessionStorage.restoreSession(anyOrNull(), anyString())).thenReturn(false)
        testee.restoreWebViewState(null, "foo.com")

        verify(mockCommandObserver, atLeastOnce()).onChanged(commandCaptor.capture())
        val command = commandCaptor.lastValue as Navigate
        assertEquals("foo.com", command.url)
    }

    @Test
    fun whenRestoringWebViewSessionNotRestorableAndNoPreviousUrlThenNoUrlLoaded() {
        whenever(webViewSessionStorage.restoreSession(anyOrNull(), anyString())).thenReturn(false)
        testee.restoreWebViewState(null, "")
        assertFalse(commandCaptor.allValues.any { it is Navigate })
    }

    @Test
    fun whenWebViewSessionRestorableThenSessionRestored() {
        whenever(webViewSessionStorage.restoreSession(anyOrNull(), anyString())).thenReturn(true)
        testee.restoreWebViewState(null, "")
        assertFalse(browserGlobalLayoutViewState().isNewTabState)
    }

    @Test
    fun whenUrlNullThenSetBrowserNotShowing() = coroutineRule.runBlocking {
        testee.loadData("id", null, false)
        testee.determineShowBrowser()
        assertEquals(false, testee.browserViewState.value?.browserShowing)
    }

    @Test
    fun whenUrlBlankThenSetBrowserNotShowing() = coroutineRule.runBlocking {
        testee.loadData("id", "  ", false)
        testee.determineShowBrowser()
        assertEquals(false, testee.browserViewState.value?.browserShowing)
    }

    @Test
    fun whenUrlPresentThenSetBrowserShowing() = coroutineRule.runBlocking {
        testee.loadData("id", "https://example.com", false)
        testee.determineShowBrowser()
        assertEquals(true, testee.browserViewState.value?.browserShowing)
    }

    @Test
    fun whenOpenInNewTabThenOpenInNewTabCommandWithCorrectUrlSent() {
        val url = "https://example.com"
        testee.openInNewTab(url)
        verify(mockCommandObserver).onChanged(commandCaptor.capture())

        val command = commandCaptor.lastValue
        assertTrue(command is Command.OpenInNewTab)
        command as Command.OpenInNewTab
        assertEquals(url, command.query)
    }

    @Test
    fun whenRecoveringFromProcessGoneThenShowErrorWithAction() {
        testee.recoverFromRenderProcessGone()
        assertCommandIssued<Command.ShowErrorWithAction>()
    }

    @Test
    fun whenUserClicksOnErrorActionThenOpenCurrentUrlInNewTab() {
        givenOneActiveTabSelected()
        testee.recoverFromRenderProcessGone()
        verify(mockCommandObserver, atLeastOnce()).onChanged(commandCaptor.capture())
        val showErrorWithAction = commandCaptor.value as Command.ShowErrorWithAction

        showErrorWithAction.action()

        assertCommandIssued<Command.OpenInNewTab> {
            assertEquals("https://example.com", query)
        }
    }

    @Test
    fun whenUserClicksOnErrorActionThenOpenCurrentTabIsClosed() {
        givenOneActiveTabSelected()
        testee.recoverFromRenderProcessGone()
        verify(mockCommandObserver, atLeastOnce()).onChanged(commandCaptor.capture())
        val showErrorWithAction = commandCaptor.value as Command.ShowErrorWithAction

        showErrorWithAction.action()

        coroutineRule.runBlocking {
            verify(mockTabsRepository).delete(selectedTabLiveData.value!!)
        }
    }

    @Test
    fun whenRecoveringFromProcessGoneThenGlobalLayoutIsInvalidated() {
        testee.recoverFromRenderProcessGone()

        assertTrue(globalLayoutViewState() is BrowserTabViewModel.GlobalLayoutViewState.Invalidated)
    }

    @Test
    fun whenRecoveringFromProcessGoneThenLoadingIsReset() {
        testee.recoverFromRenderProcessGone()

        assertEquals(loadingViewState(), BrowserTabViewModel.LoadingViewState())
    }

    @Test
    fun whenRecoveringFromProcessGoneThenFindInPageIsReset() {
        testee.recoverFromRenderProcessGone()

        assertEquals(findInPageViewState(), BrowserTabViewModel.FindInPageViewState())
    }

    @Test
    fun whenRecoveringFromProcessGoneThenExpectedBrowserOptionsAreDisabled() {
        setupNavigation(skipHome = true, isBrowsing = true, canGoForward = true, canGoBack = true, stepsToPreviousPage = 1)

        testee.recoverFromRenderProcessGone()

        assertFalse(browserViewState().canGoBack)
        assertFalse(browserViewState().canGoForward)
        assertFalse(browserViewState().canReportSite)
        assertFalse(browserViewState().canChangeBrowsingMode)
        assertFalse(findInPageViewState().canFindInPage)
    }

    @Test
    fun whenAuthenticationIsRequiredThenRequiresAuthenticationCommandSent() {
        val mockHandler = mock<HttpAuthHandler>()
        val siteURL = "http://example.com/requires-auth"
        val authenticationRequest = BasicAuthenticationRequest(mockHandler, "example.com", "test realm", siteURL)
        testee.requiresAuthentication(authenticationRequest)
        verify(mockCommandObserver, atLeastOnce()).onChanged(commandCaptor.capture())

        val command = commandCaptor.lastValue
        assertTrue(command is Command.RequiresAuthentication)

        val requiresAuthCommand = command as Command.RequiresAuthentication
        assertSame(authenticationRequest, requiresAuthCommand.request)
    }

    @Test
    fun whenHandleAuthenticationThenHandlerCalledWithParameters() {
        val mockHandler = mock<HttpAuthHandler>()
        val username = "user"
        val password = "password"
        val authenticationRequest = BasicAuthenticationRequest(mockHandler, "example.com", "test realm", "")
        val credentials = BasicAuthenticationCredentials(username = username, password = password)
        testee.handleAuthentication(request = authenticationRequest, credentials = credentials)

        verify(mockHandler, atLeastOnce()).proceed(username, password)
    }

    @Test
    fun whenBookmarkSuggestionSubmittedThenAutoCompleteBookmarkSelectionPixelSent() = runBlocking {
        whenever(mockBookmarksDao.hasBookmarks()).thenReturn(true)
        val suggestion = AutoCompleteBookmarkSuggestion("example", "Example", "https://example.com")
        testee.autoCompleteViewState.value = autoCompleteViewState().copy(searchResults = AutoCompleteResult("", listOf(suggestion)))
        testee.fireAutocompletePixel(suggestion)
        verify(mockPixel).fire(Pixel.PixelName.AUTOCOMPLETE_BOOKMARK_SELECTION, pixelParams(showedBookmarks = true, bookmarkCapable = true))
    }

    @Test
    fun whenSearchSuggestionSubmittedWithBookmarksThenAutoCompleteSearchSelectionPixelSent() = runBlocking {
        whenever(mockBookmarksDao.hasBookmarks()).thenReturn(true)
        val suggestions = listOf(AutoCompleteSearchSuggestion("", false), AutoCompleteBookmarkSuggestion("", "", ""))
        testee.autoCompleteViewState.value = autoCompleteViewState().copy(searchResults = AutoCompleteResult("", suggestions))
        testee.fireAutocompletePixel(AutoCompleteSearchSuggestion("example", false))

        verify(mockPixel).fire(Pixel.PixelName.AUTOCOMPLETE_SEARCH_SELECTION, pixelParams(showedBookmarks = true, bookmarkCapable = true))
    }

    @Test
    fun whenSearchSuggestionSubmittedWithoutBookmarksThenAutoCompleteSearchSelectionPixelSent() = runBlocking {
        whenever(mockBookmarksDao.hasBookmarks()).thenReturn(false)
        testee.autoCompleteViewState.value = autoCompleteViewState().copy(searchResults = AutoCompleteResult("", emptyList()))
        testee.fireAutocompletePixel(AutoCompleteSearchSuggestion("example", false))

        verify(mockPixel).fire(Pixel.PixelName.AUTOCOMPLETE_SEARCH_SELECTION, pixelParams(showedBookmarks = false, bookmarkCapable = false))
    }

    @Test
    fun whenUserSelectToEditQueryThenMoveCaretToTheEnd() = coroutineRule.runBlocking {
        testee.onUserSelectedToEditQuery("foo")
        assertTrue(omnibarViewState().shouldMoveCaretToEnd)
    }

    @Test
    fun whenUserSubmitsQueryThenCaretDoesNotMoveToTheEnd() {
        testee.onUserSubmittedQuery("foo")
        assertFalse(omnibarViewState().shouldMoveCaretToEnd)
    }

    @Test
    fun whenUserRequestedToOpenNewTabThenGenerateWebViewPreviewImage() {
        testee.userRequestedOpeningNewTab()
        verify(mockCommandObserver, atLeastOnce()).onChanged(commandCaptor.capture())
        val command = commandCaptor.firstValue
        assertTrue(command is Command.GenerateWebViewPreviewImage)
    }

    @Test
    fun whenUserRequestedToOpenNewTabThenNewTabCommandIssued() {
        testee.userRequestedOpeningNewTab()
        verify(mockCommandObserver, atLeastOnce()).onChanged(commandCaptor.capture())
        val command = commandCaptor.lastValue
        assertTrue(command is Command.LaunchNewTab)
    }

    @Test
    fun whenCloseCurrentTabSelectedThenTabDeletedFromRepository() = runBlocking {
        givenOneActiveTabSelected()
        testee.closeCurrentTab()
        verify(mockTabsRepository).delete(selectedTabLiveData.value!!)
    }

    @Test
    fun whenUserPressesBackAndSkippingHomeThenWebViewPreviewGenerated() {
        setupNavigation(isBrowsing = true, canGoBack = false, skipHome = true)
        testee.onUserPressedBack()
        assertCommandIssued<Command.GenerateWebViewPreviewImage>()
    }

    @Test
    fun whenUserPressesBackAndNotSkippingHomeThenWebViewPreviewNotGenerated() {
        setupNavigation(isBrowsing = true, canGoBack = false, skipHome = false)
        testee.onUserPressedBack()
        verify(mockCommandObserver, never()).onChanged(commandCaptor.capture())
    }

    @Test
    fun whenScheduledSurveyChangesAndInstalledDaysMatchThenCtaIsSurvey() {
        testee.onSurveyChanged(Survey("abc", "http://example.com", daysInstalled = 1, status = Survey.Status.SCHEDULED))
        assertTrue(testee.ctaViewState.value!!.cta is HomePanelCta.Survey)
    }

    @Test
    fun whenScheduledSurveyChangesAndInstalledDaysDontMatchThenCtaIsNull() {
        setCovidCtaShown()
        testee.onSurveyChanged(Survey("abc", "http://example.com", daysInstalled = 2, status = Survey.Status.SCHEDULED))
        assertNull(testee.ctaViewState.value!!.cta)
    }

    @Test
    fun whenScheduledSurveyIsNullThenCtaIsNotSurvey() {
        testee.onSurveyChanged(null)
        assertFalse(testee.ctaViewState.value!!.cta is HomePanelCta.Survey)
    }

    @Test
<<<<<<< HEAD
    fun whenCtaRefreshedAndAutoAddSupportedAndWidgetNotInstalledThenCtaIsAutoWidget() = coroutineRule.runBlocking {
=======
    fun whenSurveyCtaDismissedAndNoOtherCtaPossibleCtaIsNull() {
        setCovidCtaShown()
        testee.onSurveyChanged(Survey("abc", "http://example.com", daysInstalled = 1, status = Survey.Status.SCHEDULED))
        testee.onUserDismissedCta(testee.ctaViewState.value!!.cta!!)
        assertNull(testee.ctaViewState.value!!.cta)
    }

    @Test
    fun whenSurveyCtaDismissedAndWidgetNotCompatibleAndCovidCtaNotShownThenCtaIsCovid() {
        testee.onSurveyChanged(Survey("abc", "http://example.com", daysInstalled = 1, status = Survey.Status.SCHEDULED))
        testee.onUserDismissedCta(testee.ctaViewState.value!!.cta!!)
        assertEquals(HomeTopPanelCta.CovidCta(), testee.ctaViewState.value!!.cta)
    }

    @Test
    fun whenSurveyCtaDismissedAndWidgetCtaIsPossibleThenNextCtaIsWidget() {
        whenever(mockWidgetCapabilities.supportsStandardWidgetAdd).thenReturn(true)
        whenever(mockWidgetCapabilities.supportsAutomaticWidgetAdd).thenReturn(true)
        whenever(mockWidgetCapabilities.hasInstalledWidgets).thenReturn(false)

        testee.onSurveyChanged(Survey("abc", "http://example.com", daysInstalled = 1, status = Survey.Status.SCHEDULED))
        testee.onUserDismissedCta(testee.ctaViewState.value!!.cta!!)
        assertEquals(HomePanelCta.AddWidgetAuto, testee.ctaViewState.value!!.cta)
    }

    @Test
    fun whenCtaRefreshedAndAutoAddSupportedAndWidgetNotInstalledThenCtaIsAutoWidget() = ruleRunBlockingTest {
>>>>>>> 63350e94
        whenever(mockWidgetCapabilities.supportsStandardWidgetAdd).thenReturn(true)
        whenever(mockWidgetCapabilities.supportsAutomaticWidgetAdd).thenReturn(true)
        whenever(mockWidgetCapabilities.hasInstalledWidgets).thenReturn(false)
        testee.refreshCta()
        assertEquals(HomePanelCta.AddWidgetAuto, testee.ctaViewState.value!!.cta)
    }

    @Test
<<<<<<< HEAD
    fun whenCtaRefreshedAndAutoAddSupportedAndWidgetAlreadyInstalledThenCtaIsNull() = coroutineRule.runBlocking {
=======
    fun whenCtaRefreshedAndAutoAddSupportedAndWidgetAlreadyInstalledThenCtaIsNull() = ruleRunBlockingTest {
        setCovidCtaShown()
>>>>>>> 63350e94
        whenever(mockWidgetCapabilities.supportsStandardWidgetAdd).thenReturn(true)
        whenever(mockWidgetCapabilities.supportsAutomaticWidgetAdd).thenReturn(true)
        whenever(mockWidgetCapabilities.hasInstalledWidgets).thenReturn(true)
        testee.refreshCta()
        assertNull(testee.ctaViewState.value!!.cta)
    }

    @Test
    fun whenCtaRefreshedAndOnlyStandardAddSupportedAndWidgetNotInstalledThenCtaIsInstructionsWidget() = coroutineRule.runBlocking {
        givenExpectedCtaAddWidgetInstructions()
        testee.refreshCta()
        assertEquals(HomePanelCta.AddWidgetInstructions, testee.ctaViewState.value!!.cta)
    }

    @Test
<<<<<<< HEAD
    fun whenCtaRefreshedAndOnlyStandardAddSupportedAndWidgetAlreadyInstalledThenCtaIsNull() = coroutineRule.runBlocking {
=======
    fun whenCtaRefreshedAndOnlyStandardAddSupportedAndWidgetAlreadyInstalledThenCtaIsNull() = ruleRunBlockingTest {
        setCovidCtaShown()
>>>>>>> 63350e94
        whenever(mockWidgetCapabilities.supportsStandardWidgetAdd).thenReturn(true)
        whenever(mockWidgetCapabilities.supportsAutomaticWidgetAdd).thenReturn(false)
        whenever(mockWidgetCapabilities.hasInstalledWidgets).thenReturn(true)
        testee.refreshCta()
        assertNull(testee.ctaViewState.value!!.cta)
    }

    @Test
<<<<<<< HEAD
    fun whenCtaRefreshedAndStandardAddNotSupportedAndWidgetNotInstalledThenCtaIsNull() = coroutineRule.runBlocking {
=======
    fun whenCtaRefreshedAndStandardAddNotSupportedAndWidgetNotInstalledThenCtaIsNull() = ruleRunBlockingTest {
        setCovidCtaShown()
>>>>>>> 63350e94
        whenever(mockWidgetCapabilities.supportsStandardWidgetAdd).thenReturn(false)
        whenever(mockWidgetCapabilities.supportsAutomaticWidgetAdd).thenReturn(false)
        whenever(mockWidgetCapabilities.hasInstalledWidgets).thenReturn(false)
        testee.refreshCta()
        assertNull(testee.ctaViewState.value!!.cta)
    }

    @Test
<<<<<<< HEAD
    fun whenCtaRefreshedAndStandardAddNotSupportedAndWidgetAlreadyInstalledThenCtaIsNull() = coroutineRule.runBlocking {
=======
    fun whenCtaRefreshedAndStandardAddNotSupportedAndWidgetAlreadyInstalledThenCtaIsNull() = ruleRunBlockingTest {
        setCovidCtaShown()
>>>>>>> 63350e94
        whenever(mockWidgetCapabilities.supportsStandardWidgetAdd).thenReturn(false)
        whenever(mockWidgetCapabilities.supportsAutomaticWidgetAdd).thenReturn(false)
        whenever(mockWidgetCapabilities.hasInstalledWidgets).thenReturn(true)
        testee.refreshCta()
        assertNull(testee.ctaViewState.value!!.cta)
    }

    @Test
    fun whenCtaRefreshedAndIsNewTabIsFalseThenReturnNull() = coroutineRule.runBlocking {
        setBrowserShowing(true)
        whenever(mockWidgetCapabilities.supportsStandardWidgetAdd).thenReturn(true)
        whenever(mockWidgetCapabilities.supportsAutomaticWidgetAdd).thenReturn(true)
        whenever(mockWidgetCapabilities.hasInstalledWidgets).thenReturn(false)
        testee.refreshCta()
        assertNull(testee.ctaViewState.value!!.cta)
    }

    @Test
    fun whenCtaShownThenFirePixel() {
        val cta = HomePanelCta.Survey(Survey("abc", "http://example.com", daysInstalled = 1, status = Survey.Status.SCHEDULED))
        testee.ctaViewState.value = BrowserTabViewModel.CtaViewState(cta = cta)

        testee.onCtaShown()
        verify(mockPixel).fire(cta.shownPixel!!, cta.pixelShownParameters())
    }

    @Test
    fun whenManualCtaShownThenFirePixel() {
        val cta = HomePanelCta.Survey(Survey("abc", "http://example.com", daysInstalled = 1, status = Survey.Status.SCHEDULED))

        testee.onManualCtaShown(cta)
        verify(mockPixel).fire(cta.shownPixel!!, cta.pixelShownParameters())
    }

    @Test
    fun whenRegisterDaxBubbleCtaDismissedThenRegisterInDatabase() = coroutineRule.runBlocking {
        val cta = DaxBubbleCta.DaxIntroCta(mockOnboardingStore, mockAppInstallStore)
        testee.ctaViewState.value = BrowserTabViewModel.CtaViewState(cta = cta)

        testee.registerDaxBubbleCtaDismissed()
        verify(mockDismissedCtaDao).insert(DismissedCta(cta.ctaId))
    }

    @Test
    fun whenUserClickedCtaButtonThenFirePixel() {
        val cta = DaxBubbleCta.DaxIntroCta(mockOnboardingStore, mockAppInstallStore)
        testee.onUserClickCtaOkButton(cta)
        verify(mockPixel).fire(cta.okPixel!!, cta.pixelOkParameters())
    }

    @Test
    fun whenUserClickedSurveyCtaButtonThenLaunchSurveyCommand() {
        val cta = HomePanelCta.Survey(Survey("abc", "http://example.com", daysInstalled = 1, status = Survey.Status.SCHEDULED))
        testee.onUserClickCtaOkButton(cta)
        assertCommandIssued<Command.LaunchSurvey>()
    }

    @Test
    fun whenUserClickedAddWidgetCtaButtonThenLaunchAddWidgetCommand() {
        val cta = HomePanelCta.AddWidgetAuto
        testee.onUserClickCtaOkButton(cta)
        assertCommandIssued<Command.LaunchAddWidget>()
    }

    @Test
    fun whenUserClickedLegacyAddWidgetCtaButtonThenLaunchLegacyAddWidgetCommand() {
        val cta = HomePanelCta.AddWidgetInstructions
        testee.onUserClickCtaOkButton(cta)
        assertCommandIssued<Command.LaunchLegacyAddWidget>()
    }

    @Test
    fun whenSurveyCtaDismissedAndNoOtherCtaPossibleCtaIsNull() = coroutineRule.runBlocking {
        testee.onSurveyChanged(Survey("abc", "http://example.com", daysInstalled = 1, status = Survey.Status.SCHEDULED))
        testee.onUserDismissedCta(testee.ctaViewState.value!!.cta!!)
        assertNull(testee.ctaViewState.value!!.cta)
    }

    @Test
    fun whenSurveyCtaDismissedAndWidgetCtaIsPossibleThenNextCtaIsWidget() = coroutineRule.runBlocking {
        whenever(mockWidgetCapabilities.supportsStandardWidgetAdd).thenReturn(true)
        whenever(mockWidgetCapabilities.supportsAutomaticWidgetAdd).thenReturn(true)
        whenever(mockWidgetCapabilities.hasInstalledWidgets).thenReturn(false)

        testee.onSurveyChanged(Survey("abc", "http://example.com", daysInstalled = 1, status = Survey.Status.SCHEDULED))
        testee.onUserDismissedCta(testee.ctaViewState.value!!.cta!!)
        assertEquals(HomePanelCta.AddWidgetAuto, testee.ctaViewState.value!!.cta)
    }

    @Test
    fun whenUserDismissedCtaThenFirePixel() = coroutineRule.runBlocking {
        val cta = HomePanelCta.Survey(Survey("abc", "http://example.com", daysInstalled = 1, status = Survey.Status.SCHEDULED))
        testee.onUserDismissedCta(cta)
        verify(mockPixel).fire(cta.cancelPixel!!, cta.pixelCancelParameters())
    }

    @Test
    fun whenUserDismissedCtaThenRegisterInDatabase() = coroutineRule.runBlocking {
        val cta = HomePanelCta.AddWidgetAuto
        testee.onUserDismissedCta(cta)
        verify(mockDismissedCtaDao).insert(DismissedCta(cta.ctaId))
    }

    @Test
    fun whenUserDismissedSurveyCtaThenDoNotRegisterInDatabase() = coroutineRule.runBlocking {
        val cta = HomePanelCta.Survey(Survey("abc", "http://example.com", daysInstalled = 1, status = Survey.Status.SCHEDULED))
        testee.onUserDismissedCta(cta)
        verify(mockDismissedCtaDao, never()).insert(DismissedCta(cta.ctaId))
    }

    @Test
    fun whenUserDismissedSurveyCtaThenCancelScheduledSurveys() = coroutineRule.runBlocking {
        val cta = HomePanelCta.Survey(Survey("abc", "http://example.com", daysInstalled = 1, status = Survey.Status.SCHEDULED))
        testee.onUserDismissedCta(cta)
        verify(mockSurveyDao).cancelScheduledSurveys()
    }

    @Test
<<<<<<< HEAD
=======
    fun whenUserDismissedHomeTopPanelCtaAndVariantIsNotConceptTestThenRefreshCta() {
        val cta = HomeTopPanelCta.CovidCta()
        whenever(mockDismissedCtaDao.exists(cta.ctaId)).thenReturn(true)
        testee.onUserDismissedCta(cta)
        verify(mockDismissedCtaDao).insert(DismissedCta(cta.ctaId))
        assertNotEquals(HomeTopPanelCta.CovidCta, testee.ctaViewState.value!!.cta)
    }

    @Test
    fun whenUserDismissedHomeTopPanelCtaAndVariantIsConceptTestThenReturnEmptyCta() {
        whenever(mockVariantManager.getVariant()).thenReturn(
            Variant("test", features = listOf(VariantManager.VariantFeature.ConceptTest), filterBy = { true })
        )
        val cta = HomeTopPanelCta.CovidCta()
        testee.onUserDismissedCta(cta)
        assertNull(testee.ctaViewState.value!!.cta)
    }

    @Test
    fun whenUserFailedSettingDdgAsDefaultBrowserFromSettingsThenFirePixelAndUpdateInstallStore() {
        whenever(mockDefaultBrowserDetector.isDefaultBrowser()).thenReturn(false)

        testee.onUserTriedToSetAsDefaultBrowserFromSettings()

        verify(mockAppInstallStore).defaultBrowser = false
        verify(mockPixel).fire(Pixel.PixelName.DEFAULT_BROWSER_NOT_SET, defaultBrowserPixelParams(Pixel.PixelValues.DEFAULT_BROWSER_SETTINGS))
    }

    @Test
    fun whenUserHasSetDdgAsDefaultBrowserFromSettingsThenFirePixelAndUpdateInstallStore() {
        whenever(mockDefaultBrowserDetector.isDefaultBrowser()).thenReturn(true)

        testee.onUserTriedToSetAsDefaultBrowserFromSettings()

        verify(mockAppInstallStore).defaultBrowser = true
        verify(mockPixel).fire(Pixel.PixelName.DEFAULT_BROWSER_SET, defaultBrowserPixelParams(Pixel.PixelValues.DEFAULT_BROWSER_SETTINGS))
    }

    @Test
    fun whenUserFailedSettingDdgAsDefaultBrowserFromDialogOnceThenOpenDefaultBrowserDialogAgain() {
        whenever(mockDefaultBrowserDetector.isDefaultBrowser()).thenReturn(false)

        testee.onUserTriedToSetAsDefaultBrowserFromDialog()

        assertCommandIssued<Command.OpenDefaultBrowserDialog>()
    }

    @Test
    fun whenUserFailedSettingDdgAsDefaultBrowserFromDialogTwiceThenFirePixelAndUpdateInstallStore() {
        whenever(mockDefaultBrowserDetector.isDefaultBrowser()).thenReturn(false)

        testee.onUserTriedToSetAsDefaultBrowserFromDialog()
        testee.onUserTriedToSetAsDefaultBrowserFromDialog()

        verify(mockAppInstallStore, times(2)).defaultBrowser = false
        verify(mockPixel).fire(
            Pixel.PixelName.DEFAULT_BROWSER_NOT_SET,
            defaultBrowserPixelParams(Pixel.PixelValues.DEFAULT_BROWSER_JUST_ONCE_MAX)
        )
    }

    @Test
    fun whenUserHasSetDdgAsDefaultBrowserFromDialogThenFirePixelAndUpdateInstallStore() {
        whenever(mockDefaultBrowserDetector.isDefaultBrowser()).thenReturn(true)

        testee.onUserTriedToSetAsDefaultBrowserFromDialog()

        verify(mockAppInstallStore).defaultBrowser = true
        verify(mockPixel).fire(Pixel.PixelName.DEFAULT_BROWSER_SET, defaultBrowserPixelParams(Pixel.PixelValues.DEFAULT_BROWSER_DIALOG))
    }

    @Test
    fun whenUserDismissesDefaultBrowserDialogThenFirePixelAndUpdateInstallStore() {
        whenever(mockDefaultBrowserDetector.isDefaultBrowser()).thenReturn(false)

        testee.onUserDismissedDefaultBrowserDialog()

        verify(mockAppInstallStore).defaultBrowser = false
        verify(mockPixel).fire(
            Pixel.PixelName.DEFAULT_BROWSER_NOT_SET,
            defaultBrowserPixelParams(Pixel.PixelValues.DEFAULT_BROWSER_DIALOG_DISMISSED)
        )
    }

    @Test
    fun whenDefaultBrowserDialogDismissedAfterSelectingDefaultExternalBrowserAlwThenFirePixelAndUpdateInstallStore() {
        whenever(mockDefaultBrowserDetector.isDefaultBrowser()).thenReturn(false)
        whenever(mockDefaultBrowserDetector.hasDefaultBrowser()).thenReturn(true)

        testee.onUserDismissedDefaultBrowserDialog()

        verify(mockAppInstallStore).defaultBrowser = false
        verify(mockPixel).fire(
            Pixel.PixelName.DEFAULT_BROWSER_NOT_SET,
            defaultBrowserPixelParams(Pixel.PixelValues.DEFAULT_BROWSER_EXTERNAL)
        )
    }

    @Test
>>>>>>> 63350e94
    fun whenSurrogateDetectedThenSiteUpdated() {
        givenOneActiveTabSelected()
        val surrogate = SurrogateResponse()
        testee.surrogateDetected(surrogate)
        assertTrue(testee.siteLiveData.value?.surrogates?.size == 1)
    }

    @Test
    fun whenUpgradedToHttpsThenSiteUpgradedHttpsReturnsTrue() {
        val url = "http://www.example.com"
        selectedTabLiveData.value = TabEntity("TAB_ID", url, "", skipHome = false, viewed = true, position = 0)
        testee.upgradedToHttps()
        loadUrl("https://www.example.com")
        assertTrue(testee.siteLiveData.value?.upgradedHttps!!)
    }

    @Test
    fun whenNotUpgradedToHttpsThenSiteUpgradedHttpsReturnsFalse() {
        givenOneActiveTabSelected()
        assertFalse(testee.siteLiveData.value?.upgradedHttps!!)
    }

    @Test
    fun whenOnBrokenSiteSelectedOpenBokenSiteFeedback() = runBlockingTest {
        testee.onBrokenSiteSelected()
        assertCommandIssued<Command.BrokenSiteFeedback>()
    }

    @Test
    fun whenOnBrokenSiteSelectedAndNoHttpsUpgradedThenReturnHttpsUpgradedFalse() {
        testee.onBrokenSiteSelected()

        val command = captureCommands().lastValue
        assertTrue(command is Command.BrokenSiteFeedback)

        val brokenSiteFeedback = command as Command.BrokenSiteFeedback
        assertFalse(brokenSiteFeedback.httpsUpgraded)
    }

    @Test
    fun whenOnBrokenSiteSelectedAndNoTrackersThenReturnBlockedTrackersEmptyString() {
        givenOneActiveTabSelected()

        testee.onBrokenSiteSelected()

        val command = captureCommands().lastValue
        assertTrue(command is Command.BrokenSiteFeedback)

        val brokenSiteFeedback = command as Command.BrokenSiteFeedback
        assertEquals("", brokenSiteFeedback.blockedTrackers)
    }

    @Test
    fun whenOnBrokenSiteSelectedAndTrackersBlockedThenReturnBlockedTrackers() {
        givenOneActiveTabSelected()
        val event = TrackingEvent("http://www.example.com", "http://www.tracker.com/tracker.js", emptyList(), null, false)
        val anotherEvent = TrackingEvent("http://www.example.com/test", "http://www.anothertracker.com/tracker.js", emptyList(), null, false)

        testee.trackerDetected(event)
        testee.trackerDetected(anotherEvent)
        testee.onBrokenSiteSelected()

        val command = captureCommands().lastValue
        assertTrue(command is Command.BrokenSiteFeedback)

        val brokenSiteFeedback = command as Command.BrokenSiteFeedback
        assertEquals("www.tracker.com,www.anothertracker.com", brokenSiteFeedback.blockedTrackers)
    }

    @Test
    fun whenOnBrokenSiteSelectedAndSameHostTrackersBlockedThenDoNotReturnDuplicatedBlockedTrackers() {
        givenOneActiveTabSelected()
        val event = TrackingEvent("http://www.example.com", "http://www.tracker.com/tracker.js", emptyList(), null, false)
        val anotherEvent = TrackingEvent("http://www.example.com/test", "http://www.tracker.com/tracker2.js", emptyList(), null, false)

        testee.trackerDetected(event)
        testee.trackerDetected(anotherEvent)
        testee.onBrokenSiteSelected()

        val command = captureCommands().lastValue
        assertTrue(command is Command.BrokenSiteFeedback)

        val brokenSiteFeedback = command as Command.BrokenSiteFeedback
        assertEquals("www.tracker.com", brokenSiteFeedback.blockedTrackers)
    }

    @Test
    fun whenOnBrokenSiteSelectedAndNoSurrogatesThenReturnSurrogatesEmptyString() {
        givenOneActiveTabSelected()

        testee.onBrokenSiteSelected()

        val command = captureCommands().lastValue
        assertTrue(command is Command.BrokenSiteFeedback)

        val brokenSiteFeedback = command as Command.BrokenSiteFeedback
        assertEquals("", brokenSiteFeedback.surrogates)
    }

    @Test
    fun whenOnBrokenSiteSelectedAndSurrogatesThenReturnSurrogates() {
        givenOneActiveTabSelected()
        val surrogate = SurrogateResponse(true, "surrogate.com/test.js", "", "")
        val anotherSurrogate = SurrogateResponse(true, "anothersurrogate.com/test.js", "", "")

        testee.surrogateDetected(surrogate)
        testee.surrogateDetected(anotherSurrogate)
        testee.onBrokenSiteSelected()

        val command = captureCommands().lastValue
        assertTrue(command is Command.BrokenSiteFeedback)

        val brokenSiteFeedback = command as Command.BrokenSiteFeedback
        assertEquals("surrogate.com,anothersurrogate.com", brokenSiteFeedback.surrogates)
    }

    @Test
    fun whenOnBrokenSiteSelectedAndSameHostSurrogatesThenDoNotReturnDuplicatedSurrogates() {
        givenOneActiveTabSelected()
        val surrogate = SurrogateResponse(true, "surrogate.com/test.js", "", "")
        val anotherSurrogate = SurrogateResponse(true, "surrogate.com/test2.js", "", "")

        testee.surrogateDetected(surrogate)
        testee.surrogateDetected(anotherSurrogate)
        testee.onBrokenSiteSelected()

        val command = captureCommands().lastValue
        assertTrue(command is Command.BrokenSiteFeedback)

        val brokenSiteFeedback = command as Command.BrokenSiteFeedback
        assertEquals("surrogate.com", brokenSiteFeedback.surrogates)
    }

    @Test
    fun whenUserClickedTopCtaButtonAndCtaIsCovidCtaThenSubmitQuery() {
        val cta = HomeTopPanelCta.CovidCta()
        testee.onUserClickTopCta(cta)
        assertEquals(cta.searchTerm, omnibarViewState().omnibarText)
    }

    private inline fun <reified T : Command> assertCommandIssued(instanceAssertions: T.() -> Unit = {}) {
        verify(mockCommandObserver, atLeastOnce()).onChanged(commandCaptor.capture())
        val issuedCommand = commandCaptor.allValues.find { it is T }
        assertNotNull(issuedCommand)
        (issuedCommand as T).apply { instanceAssertions() }
    }

    private fun pixelParams(showedBookmarks: Boolean, bookmarkCapable: Boolean) = mapOf(
        Pixel.PixelParameter.SHOWED_BOOKMARKS to showedBookmarks.toString(),
        Pixel.PixelParameter.BOOKMARK_CAPABLE to bookmarkCapable.toString()
    )

    private fun givenExpectedCtaAddWidgetInstructions() {
        setBrowserShowing(false)
        whenever(mockWidgetCapabilities.supportsStandardWidgetAdd).thenReturn(true)
        whenever(mockWidgetCapabilities.supportsAutomaticWidgetAdd).thenReturn(false)
        whenever(mockWidgetCapabilities.hasInstalledWidgets).thenReturn(false)
    }

    private fun givenInvalidatedGlobalLayout() {
        testee.globalLayoutState.value = BrowserTabViewModel.GlobalLayoutViewState.Invalidated
    }

    private fun givenOneActiveTabSelected() {
        selectedTabLiveData.value = TabEntity("TAB_ID", "https://example.com", "", skipHome = false, viewed = true, position = 0)
        testee.loadData("TAB_ID", "https://example.com", false)
    }

    private fun setBrowserShowing(isBrowsing: Boolean) {
        testee.browserViewState.value = browserViewState().copy(browserShowing = isBrowsing)
    }

    private fun loadUrl(url: String?, title: String? = null, isBrowserShowing: Boolean = true) {
        setBrowserShowing(isBrowserShowing)
        testee.navigationStateChanged(buildWebNavigation(originalUrl = url, currentUrl = url, title = title))
    }

    @Suppress("SameParameterValue")
    private fun updateUrl(originalUrl: String?, currentUrl: String?, isBrowserShowing: Boolean) {
        setBrowserShowing(isBrowserShowing)
        testee.navigationStateChanged(buildWebNavigation(originalUrl = originalUrl, currentUrl = currentUrl))
    }

    private fun setCovidCtaShown() {
        whenever(mockDismissedCtaDao.exists(CtaId.COVID)).thenReturn(true)
    }

    private fun setupNavigation(
        skipHome: Boolean = false,
        isBrowsing: Boolean,
        canGoForward: Boolean = false,
        canGoBack: Boolean = false,
        stepsToPreviousPage: Int = 0
    ) {
        testee.skipHome = skipHome
        setBrowserShowing(isBrowsing)
        val nav = buildWebNavigation(canGoForward = canGoForward, canGoBack = canGoBack, stepsToPreviousPage = stepsToPreviousPage)
        testee.navigationStateChanged(nav)
    }

    private fun captureCommands(): ArgumentCaptor<Command> {
        verify(mockCommandObserver, atLeastOnce()).onChanged(commandCaptor.capture())
        return commandCaptor
    }

    private fun buildWebNavigation(
        currentUrl: String? = null,
        originalUrl: String? = null,
        title: String? = null,
        canGoForward: Boolean = false,
        canGoBack: Boolean = false,
        stepsToPreviousPage: Int = 0
    ): WebNavigationState {
        val nav: WebNavigationState = mock()
        whenever(nav.originalUrl).thenReturn(originalUrl)
        whenever(nav.currentUrl).thenReturn(currentUrl)
        whenever(nav.title).thenReturn(title)
        whenever(nav.canGoForward).thenReturn(canGoForward)
        whenever(nav.canGoBack).thenReturn(canGoBack)
        whenever(nav.stepsToPreviousPage).thenReturn(stepsToPreviousPage)
        return nav
    }

    private fun browserViewState() = testee.browserViewState.value!!
    private fun omnibarViewState() = testee.omnibarViewState.value!!
    private fun loadingViewState() = testee.loadingViewState.value!!
    private fun autoCompleteViewState() = testee.autoCompleteViewState.value!!
    private fun findInPageViewState() = testee.findInPageViewState.value!!
    private fun globalLayoutViewState() = testee.globalLayoutState.value!!
    private fun browserGlobalLayoutViewState() = testee.globalLayoutState.value!! as BrowserTabViewModel.GlobalLayoutViewState.Browser
}<|MERGE_RESOLUTION|>--- conflicted
+++ resolved
@@ -49,11 +49,9 @@
 import com.duckduckgo.app.cta.db.DismissedCtaDao
 import com.duckduckgo.app.cta.model.CtaId
 import com.duckduckgo.app.cta.model.DismissedCta
-import com.duckduckgo.app.cta.ui.CtaViewModel
-import com.duckduckgo.app.cta.ui.DaxBubbleCta
-import com.duckduckgo.app.cta.ui.HomePanelCta
+import com.duckduckgo.app.cta.ui.*
+import com.duckduckgo.app.global.db.AppDatabase
 import com.duckduckgo.app.cta.ui.HomeTopPanelCta
-import com.duckduckgo.app.global.db.AppDatabase
 import com.duckduckgo.app.global.install.AppInstallStore
 import com.duckduckgo.app.global.model.SiteFactory
 import com.duckduckgo.app.onboarding.store.OnboardingStore
@@ -64,7 +62,6 @@
 import com.duckduckgo.app.privacy.store.PrivacySettingsStore
 import com.duckduckgo.app.runBlocking
 import com.duckduckgo.app.settings.db.SettingsDataStore
-import com.duckduckgo.app.statistics.Variant
 import com.duckduckgo.app.statistics.VariantManager
 import com.duckduckgo.app.statistics.VariantManager.Companion.DEFAULT_VARIANT
 import com.duckduckgo.app.statistics.api.StatisticsUpdater
@@ -1351,37 +1348,7 @@
     }
 
     @Test
-<<<<<<< HEAD
     fun whenCtaRefreshedAndAutoAddSupportedAndWidgetNotInstalledThenCtaIsAutoWidget() = coroutineRule.runBlocking {
-=======
-    fun whenSurveyCtaDismissedAndNoOtherCtaPossibleCtaIsNull() {
-        setCovidCtaShown()
-        testee.onSurveyChanged(Survey("abc", "http://example.com", daysInstalled = 1, status = Survey.Status.SCHEDULED))
-        testee.onUserDismissedCta(testee.ctaViewState.value!!.cta!!)
-        assertNull(testee.ctaViewState.value!!.cta)
-    }
-
-    @Test
-    fun whenSurveyCtaDismissedAndWidgetNotCompatibleAndCovidCtaNotShownThenCtaIsCovid() {
-        testee.onSurveyChanged(Survey("abc", "http://example.com", daysInstalled = 1, status = Survey.Status.SCHEDULED))
-        testee.onUserDismissedCta(testee.ctaViewState.value!!.cta!!)
-        assertEquals(HomeTopPanelCta.CovidCta(), testee.ctaViewState.value!!.cta)
-    }
-
-    @Test
-    fun whenSurveyCtaDismissedAndWidgetCtaIsPossibleThenNextCtaIsWidget() {
-        whenever(mockWidgetCapabilities.supportsStandardWidgetAdd).thenReturn(true)
-        whenever(mockWidgetCapabilities.supportsAutomaticWidgetAdd).thenReturn(true)
-        whenever(mockWidgetCapabilities.hasInstalledWidgets).thenReturn(false)
-
-        testee.onSurveyChanged(Survey("abc", "http://example.com", daysInstalled = 1, status = Survey.Status.SCHEDULED))
-        testee.onUserDismissedCta(testee.ctaViewState.value!!.cta!!)
-        assertEquals(HomePanelCta.AddWidgetAuto, testee.ctaViewState.value!!.cta)
-    }
-
-    @Test
-    fun whenCtaRefreshedAndAutoAddSupportedAndWidgetNotInstalledThenCtaIsAutoWidget() = ruleRunBlockingTest {
->>>>>>> 63350e94
         whenever(mockWidgetCapabilities.supportsStandardWidgetAdd).thenReturn(true)
         whenever(mockWidgetCapabilities.supportsAutomaticWidgetAdd).thenReturn(true)
         whenever(mockWidgetCapabilities.hasInstalledWidgets).thenReturn(false)
@@ -1390,12 +1357,8 @@
     }
 
     @Test
-<<<<<<< HEAD
     fun whenCtaRefreshedAndAutoAddSupportedAndWidgetAlreadyInstalledThenCtaIsNull() = coroutineRule.runBlocking {
-=======
-    fun whenCtaRefreshedAndAutoAddSupportedAndWidgetAlreadyInstalledThenCtaIsNull() = ruleRunBlockingTest {
         setCovidCtaShown()
->>>>>>> 63350e94
         whenever(mockWidgetCapabilities.supportsStandardWidgetAdd).thenReturn(true)
         whenever(mockWidgetCapabilities.supportsAutomaticWidgetAdd).thenReturn(true)
         whenever(mockWidgetCapabilities.hasInstalledWidgets).thenReturn(true)
@@ -1411,12 +1374,8 @@
     }
 
     @Test
-<<<<<<< HEAD
     fun whenCtaRefreshedAndOnlyStandardAddSupportedAndWidgetAlreadyInstalledThenCtaIsNull() = coroutineRule.runBlocking {
-=======
-    fun whenCtaRefreshedAndOnlyStandardAddSupportedAndWidgetAlreadyInstalledThenCtaIsNull() = ruleRunBlockingTest {
         setCovidCtaShown()
->>>>>>> 63350e94
         whenever(mockWidgetCapabilities.supportsStandardWidgetAdd).thenReturn(true)
         whenever(mockWidgetCapabilities.supportsAutomaticWidgetAdd).thenReturn(false)
         whenever(mockWidgetCapabilities.hasInstalledWidgets).thenReturn(true)
@@ -1425,12 +1384,8 @@
     }
 
     @Test
-<<<<<<< HEAD
     fun whenCtaRefreshedAndStandardAddNotSupportedAndWidgetNotInstalledThenCtaIsNull() = coroutineRule.runBlocking {
-=======
-    fun whenCtaRefreshedAndStandardAddNotSupportedAndWidgetNotInstalledThenCtaIsNull() = ruleRunBlockingTest {
         setCovidCtaShown()
->>>>>>> 63350e94
         whenever(mockWidgetCapabilities.supportsStandardWidgetAdd).thenReturn(false)
         whenever(mockWidgetCapabilities.supportsAutomaticWidgetAdd).thenReturn(false)
         whenever(mockWidgetCapabilities.hasInstalledWidgets).thenReturn(false)
@@ -1439,12 +1394,8 @@
     }
 
     @Test
-<<<<<<< HEAD
     fun whenCtaRefreshedAndStandardAddNotSupportedAndWidgetAlreadyInstalledThenCtaIsNull() = coroutineRule.runBlocking {
-=======
-    fun whenCtaRefreshedAndStandardAddNotSupportedAndWidgetAlreadyInstalledThenCtaIsNull() = ruleRunBlockingTest {
         setCovidCtaShown()
->>>>>>> 63350e94
         whenever(mockWidgetCapabilities.supportsStandardWidgetAdd).thenReturn(false)
         whenever(mockWidgetCapabilities.supportsAutomaticWidgetAdd).thenReturn(false)
         whenever(mockWidgetCapabilities.hasInstalledWidgets).thenReturn(true)
@@ -1518,9 +1469,18 @@
 
     @Test
     fun whenSurveyCtaDismissedAndNoOtherCtaPossibleCtaIsNull() = coroutineRule.runBlocking {
+        givenShownCtas(CtaId.DAX_INTRO, CtaId.DAX_END, CtaId.COVID)
         testee.onSurveyChanged(Survey("abc", "http://example.com", daysInstalled = 1, status = Survey.Status.SCHEDULED))
         testee.onUserDismissedCta(testee.ctaViewState.value!!.cta!!)
         assertNull(testee.ctaViewState.value!!.cta)
+    }
+
+    @Test
+    fun whenSurveyCtaDismissedAndWidgetNotCompatibleAndCovidCtaNotShownThenCtaIsCovid() = coroutineRule.runBlocking {
+        givenShownCtas(CtaId.DAX_INTRO, CtaId.DAX_END)
+        testee.onSurveyChanged(Survey("abc", "http://example.com", daysInstalled = 1, status = Survey.Status.SCHEDULED))
+        testee.onUserDismissedCta(testee.ctaViewState.value!!.cta!!)
+        assertEquals(HomeTopPanelCta.CovidCta(), testee.ctaViewState.value!!.cta)
     }
 
     @Test
@@ -1562,109 +1522,15 @@
         verify(mockSurveyDao).cancelScheduledSurveys()
     }
 
-    @Test
-<<<<<<< HEAD
-=======
-    fun whenUserDismissedHomeTopPanelCtaAndVariantIsNotConceptTestThenRefreshCta() {
-        val cta = HomeTopPanelCta.CovidCta()
-        whenever(mockDismissedCtaDao.exists(cta.ctaId)).thenReturn(true)
-        testee.onUserDismissedCta(cta)
-        verify(mockDismissedCtaDao).insert(DismissedCta(cta.ctaId))
-        assertNotEquals(HomeTopPanelCta.CovidCta, testee.ctaViewState.value!!.cta)
-    }
-
-    @Test
-    fun whenUserDismissedHomeTopPanelCtaAndVariantIsConceptTestThenReturnEmptyCta() {
-        whenever(mockVariantManager.getVariant()).thenReturn(
-            Variant("test", features = listOf(VariantManager.VariantFeature.ConceptTest), filterBy = { true })
-        )
+
+    @Test
+    fun whenUserDismissedHomeTopPanelCtaThenReturnEmptyCta() {
         val cta = HomeTopPanelCta.CovidCta()
         testee.onUserDismissedCta(cta)
         assertNull(testee.ctaViewState.value!!.cta)
     }
 
     @Test
-    fun whenUserFailedSettingDdgAsDefaultBrowserFromSettingsThenFirePixelAndUpdateInstallStore() {
-        whenever(mockDefaultBrowserDetector.isDefaultBrowser()).thenReturn(false)
-
-        testee.onUserTriedToSetAsDefaultBrowserFromSettings()
-
-        verify(mockAppInstallStore).defaultBrowser = false
-        verify(mockPixel).fire(Pixel.PixelName.DEFAULT_BROWSER_NOT_SET, defaultBrowserPixelParams(Pixel.PixelValues.DEFAULT_BROWSER_SETTINGS))
-    }
-
-    @Test
-    fun whenUserHasSetDdgAsDefaultBrowserFromSettingsThenFirePixelAndUpdateInstallStore() {
-        whenever(mockDefaultBrowserDetector.isDefaultBrowser()).thenReturn(true)
-
-        testee.onUserTriedToSetAsDefaultBrowserFromSettings()
-
-        verify(mockAppInstallStore).defaultBrowser = true
-        verify(mockPixel).fire(Pixel.PixelName.DEFAULT_BROWSER_SET, defaultBrowserPixelParams(Pixel.PixelValues.DEFAULT_BROWSER_SETTINGS))
-    }
-
-    @Test
-    fun whenUserFailedSettingDdgAsDefaultBrowserFromDialogOnceThenOpenDefaultBrowserDialogAgain() {
-        whenever(mockDefaultBrowserDetector.isDefaultBrowser()).thenReturn(false)
-
-        testee.onUserTriedToSetAsDefaultBrowserFromDialog()
-
-        assertCommandIssued<Command.OpenDefaultBrowserDialog>()
-    }
-
-    @Test
-    fun whenUserFailedSettingDdgAsDefaultBrowserFromDialogTwiceThenFirePixelAndUpdateInstallStore() {
-        whenever(mockDefaultBrowserDetector.isDefaultBrowser()).thenReturn(false)
-
-        testee.onUserTriedToSetAsDefaultBrowserFromDialog()
-        testee.onUserTriedToSetAsDefaultBrowserFromDialog()
-
-        verify(mockAppInstallStore, times(2)).defaultBrowser = false
-        verify(mockPixel).fire(
-            Pixel.PixelName.DEFAULT_BROWSER_NOT_SET,
-            defaultBrowserPixelParams(Pixel.PixelValues.DEFAULT_BROWSER_JUST_ONCE_MAX)
-        )
-    }
-
-    @Test
-    fun whenUserHasSetDdgAsDefaultBrowserFromDialogThenFirePixelAndUpdateInstallStore() {
-        whenever(mockDefaultBrowserDetector.isDefaultBrowser()).thenReturn(true)
-
-        testee.onUserTriedToSetAsDefaultBrowserFromDialog()
-
-        verify(mockAppInstallStore).defaultBrowser = true
-        verify(mockPixel).fire(Pixel.PixelName.DEFAULT_BROWSER_SET, defaultBrowserPixelParams(Pixel.PixelValues.DEFAULT_BROWSER_DIALOG))
-    }
-
-    @Test
-    fun whenUserDismissesDefaultBrowserDialogThenFirePixelAndUpdateInstallStore() {
-        whenever(mockDefaultBrowserDetector.isDefaultBrowser()).thenReturn(false)
-
-        testee.onUserDismissedDefaultBrowserDialog()
-
-        verify(mockAppInstallStore).defaultBrowser = false
-        verify(mockPixel).fire(
-            Pixel.PixelName.DEFAULT_BROWSER_NOT_SET,
-            defaultBrowserPixelParams(Pixel.PixelValues.DEFAULT_BROWSER_DIALOG_DISMISSED)
-        )
-    }
-
-    @Test
-    fun whenDefaultBrowserDialogDismissedAfterSelectingDefaultExternalBrowserAlwThenFirePixelAndUpdateInstallStore() {
-        whenever(mockDefaultBrowserDetector.isDefaultBrowser()).thenReturn(false)
-        whenever(mockDefaultBrowserDetector.hasDefaultBrowser()).thenReturn(true)
-
-        testee.onUserDismissedDefaultBrowserDialog()
-
-        verify(mockAppInstallStore).defaultBrowser = false
-        verify(mockPixel).fire(
-            Pixel.PixelName.DEFAULT_BROWSER_NOT_SET,
-            defaultBrowserPixelParams(Pixel.PixelValues.DEFAULT_BROWSER_EXTERNAL)
-        )
-    }
-
-    @Test
->>>>>>> 63350e94
     fun whenSurrogateDetectedThenSiteUpdated() {
         givenOneActiveTabSelected()
         val surrogate = SurrogateResponse()
@@ -1822,6 +1688,12 @@
         whenever(mockWidgetCapabilities.supportsStandardWidgetAdd).thenReturn(true)
         whenever(mockWidgetCapabilities.supportsAutomaticWidgetAdd).thenReturn(false)
         whenever(mockWidgetCapabilities.hasInstalledWidgets).thenReturn(false)
+    }
+
+    private fun givenShownCtas(vararg shownCtas: CtaId) {
+        shownCtas.forEach {
+            whenever(mockDismissedCtaDao.exists(it)).thenReturn(true)
+        }
     }
 
     private fun givenInvalidatedGlobalLayout() {
