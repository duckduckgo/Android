/*
 * Copyright (c) 2017 DuckDuckGo
 *
 * Licensed under the Apache License, Version 2.0 (the "License");
 * you may not use this file except in compliance with the License.
 * You may obtain a copy of the License at
 *
 *     http://www.apache.org/licenses/LICENSE-2.0
 *
 * Unless required by applicable law or agreed to in writing, software
 * distributed under the License is distributed on an "AS IS" BASIS,
 * WITHOUT WARRANTIES OR CONDITIONS OF ANY KIND, either express or implied.
 * See the License for the specific language governing permissions and
 * limitations under the License.
 */

package com.duckduckgo.app.browser

import android.annotation.SuppressLint
import android.content.Context
import android.content.Intent
import android.graphics.Bitmap
import android.net.Uri
import android.net.http.SslCertificate
import android.net.http.SslError
import android.os.Build
import android.print.PrintAttributes
import android.view.MenuItem
import android.view.MotionEvent
import android.view.View
import android.webkit.HttpAuthHandler
import android.webkit.PermissionRequest
import android.webkit.SslErrorHandler
import android.webkit.ValueCallback
import android.webkit.WebBackForwardList
import android.webkit.WebChromeClient.FileChooserParams
import android.webkit.WebHistoryItem
import android.webkit.WebView
import androidx.arch.core.executor.testing.InstantTaskExecutorRule
import androidx.core.net.toUri
import androidx.lifecycle.LiveData
import androidx.lifecycle.MutableLiveData
import androidx.lifecycle.Observer
import androidx.room.Room
import androidx.test.filters.SdkSuppress
import androidx.test.platform.app.InstrumentationRegistry.getInstrumentation
import com.duckduckgo.adclick.api.AdClickManager
import com.duckduckgo.app.ValueCaptorObserver
import com.duckduckgo.app.accessibility.data.AccessibilitySettingsDataStore
import com.duckduckgo.app.accessibility.data.AccessibilitySettingsSharedPreferences
import com.duckduckgo.app.autocomplete.AutocompleteTabsFeature
import com.duckduckgo.app.autocomplete.api.AutoComplete
import com.duckduckgo.app.autocomplete.api.AutoComplete.AutoCompleteResult
import com.duckduckgo.app.autocomplete.api.AutoComplete.AutoCompleteSuggestion.AutoCompleteDefaultSuggestion
import com.duckduckgo.app.autocomplete.api.AutoComplete.AutoCompleteSuggestion.AutoCompleteHistoryRelatedSuggestion.AutoCompleteHistorySearchSuggestion
import com.duckduckgo.app.autocomplete.api.AutoComplete.AutoCompleteSuggestion.AutoCompleteHistoryRelatedSuggestion.AutoCompleteHistorySuggestion
import com.duckduckgo.app.autocomplete.api.AutoComplete.AutoCompleteSuggestion.AutoCompleteSearchSuggestion
import com.duckduckgo.app.autocomplete.api.AutoComplete.AutoCompleteSuggestion.AutoCompleteUrlSuggestion.AutoCompleteBookmarkSuggestion
import com.duckduckgo.app.autocomplete.api.AutoComplete.AutoCompleteSuggestion.AutoCompleteUrlSuggestion.AutoCompleteSwitchToTabSuggestion
import com.duckduckgo.app.autocomplete.api.AutoCompleteApi
import com.duckduckgo.app.autocomplete.api.AutoCompleteScorer
import com.duckduckgo.app.autocomplete.api.AutoCompleteService
import com.duckduckgo.app.autocomplete.impl.AutoCompleteRepository
import com.duckduckgo.app.browser.BrowserTabViewModel.Companion.TRACKER_LOGO_ANIMATION_THRESHOLD
import com.duckduckgo.app.browser.LongPressHandler.RequiredAction
import com.duckduckgo.app.browser.LongPressHandler.RequiredAction.DownloadFile
import com.duckduckgo.app.browser.LongPressHandler.RequiredAction.OpenInNewTab
import com.duckduckgo.app.browser.SSLErrorType.EXPIRED
import com.duckduckgo.app.browser.SSLErrorType.GENERIC
import com.duckduckgo.app.browser.SSLErrorType.NONE
import com.duckduckgo.app.browser.SSLErrorType.UNTRUSTED_HOST
import com.duckduckgo.app.browser.SSLErrorType.WRONG_HOST
import com.duckduckgo.app.browser.WebViewErrorResponse.BAD_URL
import com.duckduckgo.app.browser.WebViewErrorResponse.LOADING
import com.duckduckgo.app.browser.WebViewErrorResponse.OMITTED
import com.duckduckgo.app.browser.addtohome.AddToHomeCapabilityDetector
import com.duckduckgo.app.browser.animations.store.TrackersBurstAnimationPreferencesStore
import com.duckduckgo.app.browser.applinks.AppLinksHandler
import com.duckduckgo.app.browser.camera.CameraHardwareChecker
import com.duckduckgo.app.browser.certificates.BypassedSSLCertificatesRepository
import com.duckduckgo.app.browser.certificates.remoteconfig.SSLCertificatesFeature
import com.duckduckgo.app.browser.commands.Command
import com.duckduckgo.app.browser.commands.Command.CloseCustomTab
import com.duckduckgo.app.browser.commands.Command.EscapeMaliciousSite
import com.duckduckgo.app.browser.commands.Command.HideBrokenSitePromptCta
import com.duckduckgo.app.browser.commands.Command.HideOnboardingDaxDialog
import com.duckduckgo.app.browser.commands.Command.HideWarningMaliciousSite
import com.duckduckgo.app.browser.commands.Command.LaunchNewTab
import com.duckduckgo.app.browser.commands.Command.LaunchPrivacyPro
import com.duckduckgo.app.browser.commands.Command.LoadExtractedUrl
import com.duckduckgo.app.browser.commands.Command.OpenBrokenSiteLearnMore
import com.duckduckgo.app.browser.commands.Command.RefreshAndShowPrivacyProtectionDisabledConfirmation
import com.duckduckgo.app.browser.commands.Command.RefreshAndShowPrivacyProtectionEnabledConfirmation
import com.duckduckgo.app.browser.commands.Command.ReportBrokenSiteError
import com.duckduckgo.app.browser.commands.Command.ShareLink
import com.duckduckgo.app.browser.commands.Command.ShowAutoconsentAnimation
import com.duckduckgo.app.browser.commands.Command.ShowBackNavigationHistory
import com.duckduckgo.app.browser.commands.Command.ShowKeyboard
import com.duckduckgo.app.browser.commands.NavigationCommand
import com.duckduckgo.app.browser.commands.NavigationCommand.Navigate
import com.duckduckgo.app.browser.customtabs.CustomTabPixelNames
import com.duckduckgo.app.browser.defaultbrowsing.prompts.DefaultBrowserPromptsExperiment
import com.duckduckgo.app.browser.duckchat.DuckChatJSHelper
import com.duckduckgo.app.browser.duckchat.RealDuckChatJSHelper.Companion.DUCK_CHAT_FEATURE_NAME
import com.duckduckgo.app.browser.duckplayer.DUCK_PLAYER_FEATURE_NAME
import com.duckduckgo.app.browser.duckplayer.DUCK_PLAYER_PAGE_FEATURE_NAME
import com.duckduckgo.app.browser.duckplayer.DuckPlayerJSHelper
import com.duckduckgo.app.browser.favicon.FaviconManager
import com.duckduckgo.app.browser.favicon.FaviconSource
import com.duckduckgo.app.browser.history.NavigationHistoryEntry
import com.duckduckgo.app.browser.httperrors.HttpErrorPixelName
import com.duckduckgo.app.browser.httperrors.HttpErrorPixels
import com.duckduckgo.app.browser.logindetection.FireproofDialogsEventHandler
import com.duckduckgo.app.browser.logindetection.LoginDetected
import com.duckduckgo.app.browser.logindetection.NavigationAwareLoginDetector
import com.duckduckgo.app.browser.logindetection.NavigationEvent
import com.duckduckgo.app.browser.logindetection.NavigationEvent.LoginAttempt
import com.duckduckgo.app.browser.model.BasicAuthenticationCredentials
import com.duckduckgo.app.browser.model.BasicAuthenticationRequest
import com.duckduckgo.app.browser.model.LongPressTarget
import com.duckduckgo.app.browser.newtab.FavoritesQuickAccessAdapter.QuickAccessFavorite
import com.duckduckgo.app.browser.omnibar.ChangeOmnibarPositionFeature
import com.duckduckgo.app.browser.omnibar.OmnibarEntryConverter
import com.duckduckgo.app.browser.omnibar.animations.TrackerLogo
import com.duckduckgo.app.browser.omnibar.model.OmnibarPosition.BOTTOM
import com.duckduckgo.app.browser.omnibar.model.OmnibarPosition.TOP
import com.duckduckgo.app.browser.refreshpixels.RefreshPixelSender
import com.duckduckgo.app.browser.remotemessage.RemoteMessagingModel
import com.duckduckgo.app.browser.session.WebViewSessionStorage
import com.duckduckgo.app.browser.trafficquality.AndroidFeaturesHeaderPlugin.Companion.X_DUCKDUCKGO_ANDROID_HEADER
import com.duckduckgo.app.browser.viewstate.BrowserViewState
import com.duckduckgo.app.browser.viewstate.CtaViewState
import com.duckduckgo.app.browser.viewstate.FindInPageViewState
import com.duckduckgo.app.browser.viewstate.GlobalLayoutViewState
import com.duckduckgo.app.browser.viewstate.HighlightableButton
import com.duckduckgo.app.browser.viewstate.LoadingViewState
import com.duckduckgo.app.browser.webview.MaliciousSiteBlockedWarningLayout.Action.LearnMore
import com.duckduckgo.app.browser.webview.MaliciousSiteBlockedWarningLayout.Action.LeaveSite
import com.duckduckgo.app.browser.webview.MaliciousSiteBlockedWarningLayout.Action.ReportError
import com.duckduckgo.app.browser.webview.MaliciousSiteBlockedWarningLayout.Action.VisitSite
import com.duckduckgo.app.browser.webview.SslWarningLayout.Action
import com.duckduckgo.app.cta.db.DismissedCtaDao
import com.duckduckgo.app.cta.model.CtaId
import com.duckduckgo.app.cta.model.CtaId.DAX_DIALOG_NETWORK
import com.duckduckgo.app.cta.model.CtaId.DAX_DIALOG_TRACKERS_FOUND
import com.duckduckgo.app.cta.model.CtaId.DAX_END
import com.duckduckgo.app.cta.model.DismissedCta
import com.duckduckgo.app.cta.ui.BrokenSitePromptDialogCta
import com.duckduckgo.app.cta.ui.Cta
import com.duckduckgo.app.cta.ui.CtaViewModel
import com.duckduckgo.app.cta.ui.DaxBubbleCta
import com.duckduckgo.app.cta.ui.HomePanelCta
import com.duckduckgo.app.cta.ui.OnboardingDaxDialogCta.DaxFireButtonCta
import com.duckduckgo.app.cta.ui.OnboardingDaxDialogCta.DaxMainNetworkCta
import com.duckduckgo.app.cta.ui.OnboardingDaxDialogCta.DaxSerpCta
import com.duckduckgo.app.cta.ui.OnboardingDaxDialogCta.DaxTrackersBlockedCta
import com.duckduckgo.app.fire.fireproofwebsite.data.FireproofWebsiteDao
import com.duckduckgo.app.fire.fireproofwebsite.data.FireproofWebsiteEntity
import com.duckduckgo.app.fire.fireproofwebsite.data.FireproofWebsiteRepositoryImpl
import com.duckduckgo.app.fire.fireproofwebsite.ui.AutomaticFireproofSetting
import com.duckduckgo.app.generalsettings.showonapplaunch.ShowOnAppLaunchOptionHandler
import com.duckduckgo.app.global.db.AppDatabase
import com.duckduckgo.app.global.events.db.UserEventsStore
import com.duckduckgo.app.global.install.AppInstallStore
import com.duckduckgo.app.global.model.MaliciousSiteStatus.PHISHING
import com.duckduckgo.app.global.model.PrivacyShield.PROTECTED
import com.duckduckgo.app.global.model.Site
import com.duckduckgo.app.global.model.SiteFactoryImpl
import com.duckduckgo.app.location.data.LocationPermissionsDao
import com.duckduckgo.app.onboarding.store.AppStage
import com.duckduckgo.app.onboarding.store.AppStage.ESTABLISHED
import com.duckduckgo.app.onboarding.store.OnboardingStore
import com.duckduckgo.app.onboarding.store.UserStageStore
import com.duckduckgo.app.onboarding.ui.page.extendedonboarding.ExtendedOnboardingFeatureToggles
import com.duckduckgo.app.pixels.AppPixelName
import com.duckduckgo.app.pixels.AppPixelName.AUTOCOMPLETE_BANNER_SHOWN
import com.duckduckgo.app.pixels.AppPixelName.DUCK_PLAYER_SETTING_ALWAYS_DUCK_PLAYER
import com.duckduckgo.app.pixels.AppPixelName.DUCK_PLAYER_SETTING_ALWAYS_OVERLAY_YOUTUBE
import com.duckduckgo.app.pixels.AppPixelName.DUCK_PLAYER_SETTING_NEVER_OVERLAY_YOUTUBE
import com.duckduckgo.app.pixels.AppPixelName.ONBOARDING_DAX_CTA_CANCEL_BUTTON
import com.duckduckgo.app.pixels.AppPixelName.ONBOARDING_SEARCH_CUSTOM
import com.duckduckgo.app.pixels.AppPixelName.ONBOARDING_VISIT_SITE_CUSTOM
import com.duckduckgo.app.pixels.remoteconfig.AndroidBrowserConfigFeature
import com.duckduckgo.app.privacy.db.NetworkLeaderboardDao
import com.duckduckgo.app.privacy.db.UserAllowListRepository
import com.duckduckgo.app.privacy.model.TestEntity
import com.duckduckgo.app.settings.db.SettingsDataStore
import com.duckduckgo.app.statistics.api.StatisticsUpdater
import com.duckduckgo.app.statistics.pixels.Pixel
import com.duckduckgo.app.statistics.pixels.Pixel.PixelParameter
import com.duckduckgo.app.statistics.pixels.Pixel.PixelType.Count
import com.duckduckgo.app.statistics.pixels.Pixel.PixelType.Daily
import com.duckduckgo.app.statistics.pixels.Pixel.PixelType.Unique
import com.duckduckgo.app.statistics.pixels.Pixel.PixelValues.DAX_FIRE_DIALOG_CTA
import com.duckduckgo.app.surrogates.SurrogateResponse
import com.duckduckgo.app.tabs.model.TabEntity
import com.duckduckgo.app.tabs.model.TabRepository
import com.duckduckgo.app.tabs.store.TabStatsBucketing
import com.duckduckgo.app.trackerdetection.EntityLookup
import com.duckduckgo.app.trackerdetection.model.TrackerStatus
import com.duckduckgo.app.trackerdetection.model.TrackerType
import com.duckduckgo.app.trackerdetection.model.TrackingEvent
import com.duckduckgo.app.usage.search.SearchCountDao
import com.duckduckgo.app.widget.ui.WidgetCapabilities
import com.duckduckgo.appbuildconfig.api.AppBuildConfig
import com.duckduckgo.autofill.api.AutofillCapabilityChecker
import com.duckduckgo.autofill.api.domain.app.LoginCredentials
import com.duckduckgo.autofill.api.email.EmailManager
import com.duckduckgo.autofill.api.passwordgeneration.AutomaticSavedLoginsMonitor
import com.duckduckgo.autofill.impl.AutofillFireproofDialogSuppressor
import com.duckduckgo.brokensite.api.BrokenSitePrompt
import com.duckduckgo.browser.api.UserBrowserProperties
import com.duckduckgo.browser.api.brokensite.BrokenSiteContext
import com.duckduckgo.common.test.CoroutineTestRule
import com.duckduckgo.common.test.InstantSchedulersRule
import com.duckduckgo.common.ui.experiments.visual.store.VisualDesignExperimentDataStore
import com.duckduckgo.common.ui.experiments.visual.store.VisualDesignExperimentDataStore.FeatureState
import com.duckduckgo.common.ui.internal.experiments.trackersblocking.AppPersonalityFeature
import com.duckduckgo.common.utils.DispatcherProvider
import com.duckduckgo.common.utils.device.DeviceInfo
import com.duckduckgo.common.utils.plugins.PluginPoint
import com.duckduckgo.common.utils.plugins.headers.CustomHeadersProvider
import com.duckduckgo.downloads.api.DownloadStateListener
import com.duckduckgo.downloads.api.FileDownloader
import com.duckduckgo.downloads.api.FileDownloader.PendingFileDownload
import com.duckduckgo.duckchat.api.DuckChat
import com.duckduckgo.duckchat.impl.DuckChatPixelName
import com.duckduckgo.duckplayer.api.DuckPlayer
import com.duckduckgo.duckplayer.api.DuckPlayer.DuckPlayerOrigin.AUTO
import com.duckduckgo.duckplayer.api.DuckPlayer.DuckPlayerOrigin.OVERLAY
import com.duckduckgo.duckplayer.api.DuckPlayer.DuckPlayerState.DISABLED
import com.duckduckgo.duckplayer.api.DuckPlayer.DuckPlayerState.ENABLED
import com.duckduckgo.duckplayer.api.DuckPlayer.OpenDuckPlayerInNewTab.Off
import com.duckduckgo.duckplayer.api.DuckPlayer.OpenDuckPlayerInNewTab.On
import com.duckduckgo.duckplayer.api.DuckPlayer.OpenDuckPlayerInNewTab.Unavailable
import com.duckduckgo.duckplayer.api.DuckPlayer.UserPreferences
import com.duckduckgo.duckplayer.api.PrivatePlayerMode.AlwaysAsk
import com.duckduckgo.duckplayer.api.PrivatePlayerMode.Disabled
import com.duckduckgo.duckplayer.api.PrivatePlayerMode.Enabled
import com.duckduckgo.feature.toggles.api.FakeFeatureToggleFactory
import com.duckduckgo.feature.toggles.api.Toggle
import com.duckduckgo.feature.toggles.api.Toggle.State
import com.duckduckgo.history.api.HistoryEntry.VisitedPage
import com.duckduckgo.history.api.NavigationHistory
import com.duckduckgo.js.messaging.api.JsCallbackData
import com.duckduckgo.malicioussiteprotection.api.MaliciousSiteProtection.Feed
import com.duckduckgo.malicioussiteprotection.api.MaliciousSiteProtection.Feed.MALWARE
import com.duckduckgo.newtabpage.impl.pixels.NewTabPixels
import com.duckduckgo.privacy.config.api.AmpLinkInfo
import com.duckduckgo.privacy.config.api.AmpLinks
import com.duckduckgo.privacy.config.api.ContentBlocking
import com.duckduckgo.privacy.config.api.TrackingParameters
import com.duckduckgo.privacy.config.impl.features.gpc.RealGpc.Companion.GPC_HEADER
import com.duckduckgo.privacy.config.impl.features.gpc.RealGpc.Companion.GPC_HEADER_VALUE
import com.duckduckgo.privacy.dashboard.api.PrivacyDashboardExternalPixelParams
import com.duckduckgo.privacy.dashboard.api.PrivacyProtectionTogglePlugin
import com.duckduckgo.privacy.dashboard.api.PrivacyToggleOrigin
import com.duckduckgo.privacy.dashboard.api.ui.ToggleReports
import com.duckduckgo.privacy.dashboard.impl.pixels.PrivacyDashboardPixels
import com.duckduckgo.privacyprotectionspopup.api.PrivacyProtectionsPopupExperimentExternalPixels
import com.duckduckgo.privacyprotectionspopup.api.PrivacyProtectionsPopupManager
import com.duckduckgo.privacyprotectionspopup.api.PrivacyProtectionsPopupUiEvent
import com.duckduckgo.privacyprotectionspopup.api.PrivacyProtectionsPopupViewState
import com.duckduckgo.privacyprotectionspopup.api.PrivacyProtectionsToggleUsageListener
import com.duckduckgo.remote.messaging.api.RemoteMessage
import com.duckduckgo.remote.messaging.api.RemoteMessagingRepository
import com.duckduckgo.savedsites.api.SavedSitesRepository
import com.duckduckgo.savedsites.api.models.SavedSite.Bookmark
import com.duckduckgo.savedsites.api.models.SavedSite.Favorite
import com.duckduckgo.savedsites.impl.SavedSitesPixelName
import com.duckduckgo.site.permissions.api.SitePermissionsManager
import com.duckduckgo.site.permissions.api.SitePermissionsManager.LocationPermissionRequest
import com.duckduckgo.site.permissions.api.SitePermissionsManager.SitePermissionQueryResponse
import com.duckduckgo.site.permissions.api.SitePermissionsManager.SitePermissions
import com.duckduckgo.subscriptions.api.Subscriptions
import com.duckduckgo.sync.api.favicons.FaviconsFetchingPrompt
import com.duckduckgo.voice.api.VoiceSearchAvailability
import com.duckduckgo.voice.api.VoiceSearchAvailabilityPixelLogger
import dagger.Lazy
import java.io.File
import java.math.BigInteger
import java.security.cert.X509Certificate
import java.security.interfaces.RSAPublicKey
import java.time.LocalDateTime
import java.util.UUID
import java.util.concurrent.TimeUnit
import kotlinx.coroutines.FlowPreview
import kotlinx.coroutines.channels.Channel
import kotlinx.coroutines.delay
import kotlinx.coroutines.flow.MutableSharedFlow
import kotlinx.coroutines.flow.MutableStateFlow
import kotlinx.coroutines.flow.asSharedFlow
import kotlinx.coroutines.flow.asStateFlow
import kotlinx.coroutines.flow.consumeAsFlow
import kotlinx.coroutines.flow.flowOf
import kotlinx.coroutines.runBlocking
import kotlinx.coroutines.test.TestScope
import kotlinx.coroutines.test.advanceTimeBy
import kotlinx.coroutines.test.runTest
import org.json.JSONObject
import org.junit.After
import org.junit.Assert.assertArrayEquals
import org.junit.Assert.assertEquals
import org.junit.Assert.assertFalse
import org.junit.Assert.assertNotEquals
import org.junit.Assert.assertNotNull
import org.junit.Assert.assertNull
import org.junit.Assert.assertSame
import org.junit.Assert.assertTrue
import org.junit.Before
import org.junit.Rule
import org.junit.Test
import org.mockito.ArgumentMatchers.anyString
import org.mockito.Mockito.never
import org.mockito.Mockito.times
import org.mockito.Mockito.verify
import org.mockito.MockitoAnnotations
import org.mockito.internal.util.DefaultMockingDetails
import org.mockito.kotlin.KArgumentCaptor
import org.mockito.kotlin.any
import org.mockito.kotlin.anyOrNull
import org.mockito.kotlin.argumentCaptor
import org.mockito.kotlin.atLeastOnce
import org.mockito.kotlin.doAnswer
import org.mockito.kotlin.doReturn
import org.mockito.kotlin.eq
import org.mockito.kotlin.mock
import org.mockito.kotlin.whenever

@SuppressLint("DenyListedApi")
@FlowPreview
class BrowserTabViewModelTest {

    @get:Rule
    var instantTaskExecutorRule = InstantTaskExecutorRule()

    @get:Rule
    val schedulers = InstantSchedulersRule()

    @get:Rule
    var coroutineRule = CoroutineTestRule()

    private val mockEntityLookup: EntityLookup = mock()

    private val mockNetworkLeaderboardDao: NetworkLeaderboardDao = mock()

    private val mockStatisticsUpdater: StatisticsUpdater = mock()

    private val mockCommandObserver: Observer<Command> = mock()

    private val mockSettingsStore: SettingsDataStore = mock()

    private val mockSavedSitesRepository: SavedSitesRepository = mock()

    private val mockNavigationHistory: NavigationHistory = mock()

    private val mockLongPressHandler: LongPressHandler = mock()

    private val mockOmnibarConverter: OmnibarEntryConverter = mock()

    private val mockTabRepository: TabRepository = mock()

    private val webViewSessionStorage: WebViewSessionStorage = mock()

    private val mockFaviconManager: FaviconManager = mock()

    private val mockAddToHomeCapabilityDetector: AddToHomeCapabilityDetector = mock()

    private val mockDismissedCtaDao: DismissedCtaDao = mock()

    private val mockSearchCountDao: SearchCountDao = mock()

    private val mockAppInstallStore: AppInstallStore = mock()

    private val mockPixel: Pixel = mock()

    private val mockNewTabPixels: NewTabPixels = mock()

    private val mockHttpErrorPixels: HttpErrorPixels = mock()

    private val mockOnboardingStore: OnboardingStore = mock()

    private val mockAutoCompleteService: AutoCompleteService = mock()

    private val mockAutoCompleteScorer: AutoCompleteScorer = mock()

    private val mockWidgetCapabilities: WidgetCapabilities = mock()

    private val mockUserStageStore: UserStageStore = mock()

    private val mockContentBlocking: ContentBlocking = mock()

    private val mockNavigationAwareLoginDetector: NavigationAwareLoginDetector = mock()

    private val mockUserEventsStore: UserEventsStore = mock()

    private val mockFileDownloader: FileDownloader = mock()

    private val fireproofDialogsEventHandler: FireproofDialogsEventHandler = mock()

    private val mockEmailManager: EmailManager = mock()

    private val mockSpecialUrlDetector: SpecialUrlDetector = mock()

    private val mockAppLinksHandler: AppLinksHandler = mock()

    private val mockAmpLinks: AmpLinks = mock()

    private val mockTrackingParameters: TrackingParameters = mock()

    private val mockDownloadCallback: DownloadStateListener = mock()

    private val mockRemoteMessagingRepository: RemoteMessagingRepository = mock()

    private val voiceSearchAvailability: VoiceSearchAvailability = mock()

    private val voiceSearchPixelLogger: VoiceSearchAvailabilityPixelLogger = mock()

    private val mockSettingsDataStore: SettingsDataStore = mock()

    private val mockAdClickManager: AdClickManager = mock()

    private val mockUserAllowListRepository: UserAllowListRepository = mock()

    private val mockBrokenSiteContext: BrokenSiteContext = mock()

    private val mockFileChooserCallback: ValueCallback<Array<Uri>> = mock()

    private val mockDuckPlayer: DuckPlayer = mock()

    private val mockDuckChat: DuckChat = mock()

    private val mockAppBuildConfig: AppBuildConfig = mock()

    private val mockDuckDuckGoUrlDetector: DuckDuckGoUrlDetector = mock()

    private val mockShowOnAppLaunchHandler: ShowOnAppLaunchOptionHandler = mock()

    private lateinit var remoteMessagingModel: RemoteMessagingModel

    private val lazyFaviconManager = Lazy { mockFaviconManager }

    private lateinit var mockAutoCompleteApi: AutoComplete

    private lateinit var ctaViewModel: CtaViewModel

    private val commandCaptor = argumentCaptor<Command>()

    private val appLinkCaptor = argumentCaptor<() -> Unit>()

    private lateinit var db: AppDatabase

    private lateinit var testee: BrowserTabViewModel

    private lateinit var fireproofWebsiteDao: FireproofWebsiteDao

    private lateinit var locationPermissionsDao: LocationPermissionsDao

    private lateinit var accessibilitySettingsDataStore: AccessibilitySettingsDataStore

    private val context = getInstrumentation().targetContext

    private val selectedTabLiveData = MutableLiveData<TabEntity>()

    private val tabsLiveData = MutableLiveData<List<TabEntity>>()

    private val loginEventLiveData = MutableLiveData<LoginDetected>()

    private val fireproofDialogsEventHandlerLiveData = MutableLiveData<FireproofDialogsEventHandler.Event>()

    private val dismissedCtaDaoChannel = Channel<List<DismissedCta>>()

    private val childClosedTabsSharedFlow = MutableSharedFlow<String>()

    private val childClosedTabsFlow = childClosedTabsSharedFlow.asSharedFlow()

    private val emailStateFlow = MutableStateFlow(false)

    private val bookmarksListFlow = Channel<List<Bookmark>>()

    private val remoteMessageFlow = Channel<RemoteMessage>()

    private val favoriteListFlow = Channel<List<Favorite>>()

    private val autofillCapabilityChecker: FakeCapabilityChecker = FakeCapabilityChecker(enabled = false)

    private val autofillFireproofDialogSuppressor: AutofillFireproofDialogSuppressor = mock()

    private val automaticSavedLoginsMonitor: AutomaticSavedLoginsMonitor = mock()

    private val mockDeviceInfo: DeviceInfo = mock()

    private val mockSitePermissionsManager: SitePermissionsManager = mock()

    private val cameraHardwareChecker: CameraHardwareChecker = mock()

    private val mockEnabledToggle: Toggle = mock { on { it.isEnabled() } doReturn true }

    private val mockDisabledToggle: Toggle = mock {
        on { it.isEnabled() } doReturn false
        on { it.isEnabled(any()) } doReturn false
    }

    private val mockPrivacyProtectionsPopupManager: PrivacyProtectionsPopupManager = mock()

    private val mockPrivacyProtectionsToggleUsageListener: PrivacyProtectionsToggleUsageListener = mock()

    private val subscriptions: Subscriptions = mock()

    private val refreshPixelSender: RefreshPixelSender = mock()

    private val privacyProtectionsPopupExperimentExternalPixels: PrivacyProtectionsPopupExperimentExternalPixels = mock {
        runBlocking { whenever(mock.getPixelParams()).thenReturn(emptyMap()) }
    }

    private val mockFaviconFetchingPrompt: FaviconsFetchingPrompt = mock()
    private val mockSSLCertificatesFeature: SSLCertificatesFeature = mock()
    private val mockBypassedSSLCertificatesRepository: BypassedSSLCertificatesRepository = mock()
    private val mockExtendedOnboardingFeatureToggles: ExtendedOnboardingFeatureToggles = mock()
    private val mockUserBrowserProperties: UserBrowserProperties = mock()
    private val mockAutoCompleteRepository: AutoCompleteRepository = mock()
    private val changeOmnibarPositionFeature: ChangeOmnibarPositionFeature = mock()
    private val protectionTogglePlugin = FakePrivacyProtectionTogglePlugin()
    private val protectionTogglePluginPoint = FakePluginPoint(protectionTogglePlugin)
    private var fakeAndroidConfigBrowserFeature = FakeFeatureToggleFactory.create(AndroidBrowserConfigFeature::class.java)
    private val mockAutocompleteTabsFeature: AutocompleteTabsFeature = mock()
    private val fakeCustomHeadersPlugin = FakeCustomHeadersProvider(emptyMap())
    private val mockToggleReports: ToggleReports = mock()
    private val mockBrokenSitePrompt: BrokenSitePrompt = mock()
    private val mockTabStatsBucketing: TabStatsBucketing = mock()
    private val mockDuckChatJSHelper: DuckChatJSHelper = mock()
    private val swipingTabsFeature = FakeFeatureToggleFactory.create(SwipingTabsFeature::class.java)
    private val swipingTabsFeatureProvider = SwipingTabsFeatureProvider(swipingTabsFeature)

    private val defaultBrowserPromptsExperimentShowPopupMenuItemFlow = MutableStateFlow(false)
    private val mockDefaultBrowserPromptsExperiment: DefaultBrowserPromptsExperiment = mock()
    val mockStack: WebBackForwardList = mock()

    private val mockVisualDesignExperimentDataStore: VisualDesignExperimentDataStore = mock()
    private val defaultVisualExperimentStateFlow = MutableStateFlow(FeatureState(isAvailable = true, isEnabled = false))
    private val defaultVisualExperimentNavBarStateFlow = MutableStateFlow(FeatureState(isAvailable = true, isEnabled = false))

    private val fakeAppPersonalityFeature = FakeFeatureToggleFactory.create(AppPersonalityFeature::class.java)
    private val mockPrivacyDashboardExternalPixelParams: PrivacyDashboardExternalPixelParams = mock()
    private val mockTrackersBurstAnimationPreferencesStore: TrackersBurstAnimationPreferencesStore = mock()

    @Before
    fun before() = runTest {
        MockitoAnnotations.openMocks(this)

        swipingTabsFeature.self().setRawStoredState(State(enable = true))

        db = Room.inMemoryDatabaseBuilder(context, AppDatabase::class.java)
            .allowMainThreadQueries()
            .build()
        fireproofWebsiteDao = db.fireproofWebsiteDao()
        locationPermissionsDao = db.locationPermissionsDao()

        mockAutoCompleteApi = AutoCompleteApi(
            mockAutoCompleteService,
            mockSavedSitesRepository,
            mockNavigationHistory,
            mockAutoCompleteScorer,
            mockAutoCompleteRepository,
            mockTabRepository,
            mockUserStageStore,
            mockAutocompleteTabsFeature,
        )
        val fireproofWebsiteRepositoryImpl = FireproofWebsiteRepositoryImpl(
            fireproofWebsiteDao,
            coroutineRule.testDispatcherProvider,
            lazyFaviconManager,
        )

        whenever(mockDuckPlayer.observeUserPreferences()).thenReturn(flowOf(UserPreferences(false, Disabled)))
        whenever(mockDismissedCtaDao.dismissedCtas()).thenReturn(dismissedCtaDaoChannel.consumeAsFlow())
        whenever(mockTabRepository.flowTabs).thenReturn(flowOf(emptyList()))
        whenever(mockTabRepository.liveTabs).thenReturn(tabsLiveData)
        whenever(mockEmailManager.signedInFlow()).thenReturn(emailStateFlow.asStateFlow())
        whenever(mockSavedSitesRepository.getFavorites()).thenReturn(favoriteListFlow.consumeAsFlow())
        whenever(mockSavedSitesRepository.getBookmarks()).thenReturn(bookmarksListFlow.consumeAsFlow())
        whenever(mockRemoteMessagingRepository.messageFlow()).thenReturn(remoteMessageFlow.consumeAsFlow())
        whenever(mockSettingsDataStore.automaticFireproofSetting).thenReturn(AutomaticFireproofSetting.ASK_EVERY_TIME)
        whenever(mockSettingsDataStore.omnibarPosition).thenReturn(TOP)
        whenever(mockSSLCertificatesFeature.allowBypass()).thenReturn(mockEnabledToggle)
        whenever(subscriptions.shouldLaunchPrivacyProForUrl(any())).thenReturn(false)
        whenever(mockDuckDuckGoUrlDetector.isDuckDuckGoUrl(any())).thenReturn(false)
        whenever(mockDuckPlayer.isSimulatedYoutubeNoCookie(any())).thenReturn(false)
        whenever(mockDuckPlayer.isDuckPlayerUri(anyString())).thenReturn(false)
        whenever(mockDuckPlayer.getDuckPlayerState()).thenReturn(ENABLED)
        whenever(changeOmnibarPositionFeature.refactor()).thenReturn(mockEnabledToggle)
        whenever(mockAutocompleteTabsFeature.self()).thenReturn(mockEnabledToggle)
        whenever(mockAutocompleteTabsFeature.self().isEnabled()).thenReturn(true)
        whenever(mockSitePermissionsManager.hasSitePermanentPermission(any(), any())).thenReturn(false)
        whenever(mockToggleReports.shouldPrompt()).thenReturn(false)

        remoteMessagingModel = givenRemoteMessagingModel(mockRemoteMessagingRepository, mockPixel, coroutineRule.testDispatcherProvider)

        ctaViewModel = CtaViewModel(
            appInstallStore = mockAppInstallStore,
            pixel = mockPixel,
            widgetCapabilities = mockWidgetCapabilities,
            dismissedCtaDao = mockDismissedCtaDao,
            userAllowListRepository = mockUserAllowListRepository,
            settingsDataStore = mockSettingsStore,
            onboardingStore = mockOnboardingStore,
            userStageStore = mockUserStageStore,
            tabRepository = mockTabRepository,
            dispatchers = coroutineRule.testDispatcherProvider,
            duckDuckGoUrlDetector = DuckDuckGoUrlDetectorImpl(),
            extendedOnboardingFeatureToggles = mockExtendedOnboardingFeatureToggles,
            subscriptions = mock(),
            duckPlayer = mockDuckPlayer,
            brokenSitePrompt = mockBrokenSitePrompt,
        )

        val siteFactory = SiteFactoryImpl(
            mockEntityLookup,
            mockContentBlocking,
            mockUserAllowListRepository,
            mockBypassedSSLCertificatesRepository,
            coroutineRule.testScope,
            coroutineRule.testDispatcherProvider,
            DuckDuckGoUrlDetectorImpl(),
            mockDuckPlayer,
        )

        accessibilitySettingsDataStore = AccessibilitySettingsSharedPreferences(
            context,
            coroutineRule.testDispatcherProvider,
            coroutineRule.testScope,
        )

        whenever(mockOmnibarConverter.convertQueryToUrl(any(), any(), any())).thenReturn("duckduckgo.com")
        whenever(mockTabRepository.liveSelectedTab).thenReturn(selectedTabLiveData)
        whenever(mockNavigationAwareLoginDetector.loginEventLiveData).thenReturn(loginEventLiveData)
        whenever(mockTabRepository.retrieveSiteData(any())).thenReturn(MutableLiveData())
        whenever(mockTabRepository.childClosedTabs).thenReturn(childClosedTabsFlow)
        whenever(mockAppInstallStore.installTimestamp).thenReturn(System.currentTimeMillis() - TimeUnit.DAYS.toMillis(1))
        whenever(mockUserAllowListRepository.isDomainInUserAllowList(anyString())).thenReturn(false)
        whenever(mockUserAllowListRepository.domainsInUserAllowListFlow()).thenReturn(flowOf(emptyList()))
        whenever(mockContentBlocking.isAnException(anyString())).thenReturn(false)
        whenever(fireproofDialogsEventHandler.event).thenReturn(fireproofDialogsEventHandlerLiveData)
        whenever(cameraHardwareChecker.hasCameraHardware()).thenReturn(true)
        whenever(mockPrivacyProtectionsPopupManager.viewState).thenReturn(flowOf(PrivacyProtectionsPopupViewState.Gone))
        whenever(mockAppBuildConfig.buildType).thenReturn("debug")
        whenever(mockDuckPlayer.observeUserPreferences()).thenReturn(flowOf(UserPreferences(false, AlwaysAsk)))
        whenever(mockDefaultBrowserPromptsExperiment.showSetAsDefaultPopupMenuItem).thenReturn(
            defaultBrowserPromptsExperimentShowPopupMenuItemFlow,
        )
        whenever(mockVisualDesignExperimentDataStore.experimentState).thenReturn(
            defaultVisualExperimentStateFlow,
        )
        whenever(mockVisualDesignExperimentDataStore.navigationBarState).thenReturn(
            defaultVisualExperimentNavBarStateFlow,
        )

        testee = BrowserTabViewModel(
            statisticsUpdater = mockStatisticsUpdater,
            queryUrlConverter = mockOmnibarConverter,
            duckDuckGoUrlDetector = DuckDuckGoUrlDetectorImpl(),
            siteFactory = siteFactory,
            tabRepository = mockTabRepository,
            userAllowListRepository = mockUserAllowListRepository,
            networkLeaderboardDao = mockNetworkLeaderboardDao,
            autoComplete = mockAutoCompleteApi,
            appSettingsPreferencesStore = mockSettingsStore,
            longPressHandler = mockLongPressHandler,
            webViewSessionStorage = webViewSessionStorage,
            specialUrlDetector = mockSpecialUrlDetector,
            faviconManager = mockFaviconManager,
            addToHomeCapabilityDetector = mockAddToHomeCapabilityDetector,
            ctaViewModel = ctaViewModel,
            searchCountDao = mockSearchCountDao,
            pixel = mockPixel,
            dispatchers = coroutineRule.testDispatcherProvider,
            fireproofWebsiteRepository = fireproofWebsiteRepositoryImpl,
            savedSitesRepository = mockSavedSitesRepository,
            navigationAwareLoginDetector = mockNavigationAwareLoginDetector,
            userEventsStore = mockUserEventsStore,
            fileDownloader = mockFileDownloader,
            fireproofDialogsEventHandler = fireproofDialogsEventHandler,
            emailManager = mockEmailManager,
            appCoroutineScope = TestScope(),
            appLinksHandler = mockAppLinksHandler,
            contentBlocking = mockContentBlocking,
            accessibilitySettingsDataStore = accessibilitySettingsDataStore,
            ampLinks = mockAmpLinks,
            downloadCallback = mockDownloadCallback,
            trackingParameters = mockTrackingParameters,
            settingsDataStore = mockSettingsDataStore,
            adClickManager = mockAdClickManager,
            autofillCapabilityChecker = autofillCapabilityChecker,
            autofillFireproofDialogSuppressor = autofillFireproofDialogSuppressor,
            automaticSavedLoginsMonitor = automaticSavedLoginsMonitor,
            device = mockDeviceInfo,
            sitePermissionsManager = mockSitePermissionsManager,
            cameraHardwareChecker = cameraHardwareChecker,
            androidBrowserConfig = fakeAndroidConfigBrowserFeature,
            privacyProtectionsPopupManager = mockPrivacyProtectionsPopupManager,
            privacyProtectionsToggleUsageListener = mockPrivacyProtectionsToggleUsageListener,
            privacyProtectionsPopupExperimentExternalPixels = privacyProtectionsPopupExperimentExternalPixels,
            faviconsFetchingPrompt = mockFaviconFetchingPrompt,
            subscriptions = subscriptions,
            sslCertificatesFeature = mockSSLCertificatesFeature,
            bypassedSSLCertificatesRepository = mockBypassedSSLCertificatesRepository,
            userBrowserProperties = mockUserBrowserProperties,
            history = mockNavigationHistory,
            newTabPixels = { mockNewTabPixels },
            httpErrorPixels = { mockHttpErrorPixels },
            duckPlayer = mockDuckPlayer,
            duckChat = mockDuckChat,
            duckPlayerJSHelper = DuckPlayerJSHelper(mockDuckPlayer, mockAppBuildConfig, mockPixel, mockDuckDuckGoUrlDetector),
            duckChatJSHelper = mockDuckChatJSHelper,
            refreshPixelSender = refreshPixelSender,
            changeOmnibarPositionFeature = changeOmnibarPositionFeature,
            privacyProtectionTogglePlugin = protectionTogglePluginPoint,
            showOnAppLaunchOptionHandler = mockShowOnAppLaunchHandler,
            customHeadersProvider = fakeCustomHeadersPlugin,
            toggleReports = mockToggleReports,
            brokenSitePrompt = mockBrokenSitePrompt,
            tabStatsBucketing = mockTabStatsBucketing,
            defaultBrowserPromptsExperiment = mockDefaultBrowserPromptsExperiment,
            swipingTabsFeature = swipingTabsFeatureProvider,
            visualDesignExperimentDataStore = mockVisualDesignExperimentDataStore,
            appPersonalityFeature = fakeAppPersonalityFeature,
            userStageStore = mockUserStageStore,
            privacyDashboardExternalPixelParams = mockPrivacyDashboardExternalPixelParams,
            trackersBurstAnimationPreferencesStore = mockTrackersBurstAnimationPreferencesStore,
        )

        testee.loadData("abc", null, false, false)
        testee.command.observeForever(mockCommandObserver)
        val mockWebHistoryItem: WebHistoryItem = mock()
        whenever(mockWebHistoryItem.title).thenReturn("title")
        whenever(mockWebHistoryItem.url).thenReturn("http://example.com")
        whenever(mockStack.getItemAtIndex(any())).thenReturn(mockWebHistoryItem)
    }

    @After
    fun after() {
        dismissedCtaDaoChannel.close()
        bookmarksListFlow.close()
        favoriteListFlow.close()
        remoteMessageFlow.close()
        testee.onCleared()
        db.close()
        testee.command.removeObserver(mockCommandObserver)
        clearAccessibilitySettings()
    }

    @Test
    fun whenSearchUrlSharedThenAtbAndSourceParametersAreRemoved() {
        loadUrl("https://duckduckgo.com/?q=test&atb=v117-1&t=ddg_test")
        testee.onShareSelected()
        verify(mockCommandObserver, atLeastOnce()).onChanged(commandCaptor.capture())
        assertTrue(commandCaptor.lastValue is ShareLink)

        val shareLink = commandCaptor.lastValue as ShareLink
        assertEquals("https://duckduckgo.com/?q=test", shareLink.url)
    }

    @Test
    fun whenNonSearchUrlSharedThenUrlIsUnchanged() {
        val url = "https://duckduckgo.com/about?atb=v117-1&t=ddg_test"
        loadUrl(url)
        testee.onShareSelected()
        verify(mockCommandObserver, atLeastOnce()).onChanged(commandCaptor.capture())
        assertTrue(commandCaptor.lastValue is ShareLink)

        val shareLink = commandCaptor.lastValue as ShareLink
        assertEquals(url, shareLink.url)
    }

    @Test
    fun whenOpenInNewBackgroundRequestedThenTabRepositoryUpdatedAndCommandIssued() = runTest {
        val url = "http://www.example.com"
        testee.openInNewBackgroundTab(url)

        verify(mockCommandObserver, atLeastOnce()).onChanged(commandCaptor.capture())
        assertTrue(commandCaptor.lastValue is Command.OpenInNewBackgroundTab)

        verify(mockTabRepository).addNewTabAfterExistingTab(url, "abc")
    }

    @Test
    fun whenViewBecomesVisibleAndHomeShowingThenKeyboardShown() = runTest {
        whenever(mockExtendedOnboardingFeatureToggles.noBrowserCtas()).thenReturn(mockDisabledToggle)
        whenever(mockWidgetCapabilities.hasInstalledWidgets).thenReturn(true)

        setBrowserShowing(false)

        testee.onViewVisible()
        verify(mockCommandObserver, atLeastOnce()).onChanged(commandCaptor.capture())
        assertTrue(commandCaptor.allValues.contains(Command.ShowKeyboard))
    }

    @Test
    fun whenViewBecomesVisibleAndMaliciousSiteBlockedThenKeyboardNotShown() = runTest {
        whenever(mockExtendedOnboardingFeatureToggles.noBrowserCtas()).thenReturn(mockDisabledToggle)
        whenever(mockWidgetCapabilities.hasInstalledWidgets).thenReturn(true)
        testee.browserViewState.value = browserViewState().copy(maliciousSiteBlocked = true)

        testee.onViewVisible()

        assertCommandNotIssued<ShowKeyboard>()
    }

    @Test
    fun whenViewBecomesVisibleAndBrowserShowingThenKeyboardHidden() {
        setBrowserShowing(true)
        testee.onViewVisible()
        verify(mockCommandObserver, atLeastOnce()).onChanged(commandCaptor.capture())
        assertTrue(commandCaptor.allValues.contains(Command.HideKeyboard))
    }

    @Test
    fun whenViewBecomesVisibleAndHomeShowingThenRefreshCtaIsCalled() {
        runTest {
            setBrowserShowing(false)
            whenever(mockExtendedOnboardingFeatureToggles.noBrowserCtas()).thenReturn(mockDisabledToggle)
            val observer = ValueCaptorObserver<CtaViewState>()
            testee.ctaViewState.observeForever(observer)

            testee.onViewVisible()

            testee.ctaViewState.removeObserver(observer)
            assertTrue(observer.hasReceivedValue)
        }
    }

    @Test
    fun whenViewBecomesVisibleAndBrowserShowingThenRefreshCtaIsNotCalled() {
        runTest {
            setBrowserShowing(true)
            val observer = ValueCaptorObserver<CtaViewState>()
            testee.ctaViewState.observeForever(observer)

            testee.onViewVisible()

            testee.ctaViewState.removeObserver(observer)
            assertFalse(observer.hasReceivedValue)
        }
    }

    @Test
    fun whenViewBecomesVisibleAndDuckChatDisabledThenDuckChatNotVisible() {
        whenever(mockDuckChat.showInBrowserMenu()).thenReturn(false)
        setBrowserShowing(true)
        testee.onViewVisible()
        assertFalse(browserViewState().showDuckChatOption)
    }

    @Test
    fun whenViewBecomesVisibleAndDuckChatEnabledThenDuckChatIsVisible() {
        whenever(mockDuckChat.showInBrowserMenu()).thenReturn(true)
        setBrowserShowing(true)
        testee.onViewVisible()
        assertTrue(browserViewState().showDuckChatOption)
    }

    @Test
    fun whenInvalidatedGlobalLayoutRestoredThenErrorIsShown() {
        givenInvalidatedGlobalLayout()
        setBrowserShowing(true)
        testee.onViewResumed()
        assertCommandIssued<Command.ShowErrorWithAction>()
    }

    @Test
    fun whenSubmittedQueryIsPrivacyProThenSendLaunchPrivacyProComment() {
        whenever(mockSpecialUrlDetector.determineType(anyString())).thenReturn(SpecialUrlDetector.UrlType.ShouldLaunchPrivacyProLink)
        whenever(mockOmnibarConverter.convertQueryToUrl("https://duckduckgo.com/pro", null)).thenReturn("https://duckduckgo.com/pro")
        whenever(subscriptions.shouldLaunchPrivacyProForUrl(any())).thenReturn(true)
        testee.onUserSubmittedQuery("https://duckduckgo.com/pro")
        assertCommandIssued<LaunchPrivacyPro> {
            assertEquals("https://duckduckgo.com/pro", uri.toString())
        }
    }

    @Test
    fun whenSubmittedQueryIsPrivacyProAndNavigationStateNullThenCloseTab() = runTest {
        givenOneActiveTabSelected()
        whenever(mockSpecialUrlDetector.determineType(anyString())).thenReturn(SpecialUrlDetector.UrlType.ShouldLaunchPrivacyProLink)
        whenever(mockOmnibarConverter.convertQueryToUrl("https://duckduckgo.com/pro", null)).thenReturn("https://duckduckgo.com/pro")
        whenever(subscriptions.shouldLaunchPrivacyProForUrl(any())).thenReturn(true)

        testee.onUserSubmittedQuery("https://duckduckgo.com/pro")
        assertCommandIssued<LaunchPrivacyPro> {
            assertEquals("https://duckduckgo.com/pro", uri.toString())
        }
        verify(mockAdClickManager).clearTabId(any())
        verify(mockTabRepository).deleteTabAndSelectSource(any())
    }

    @Test
    fun whenSubmittedQueryIsPrivacyProAndNoNavigationHistoryThenCloseTab() = runTest {
        givenOneActiveTabSelected()
        whenever(mockSpecialUrlDetector.determineType(anyString())).thenReturn(SpecialUrlDetector.UrlType.ShouldLaunchPrivacyProLink)
        whenever(mockOmnibarConverter.convertQueryToUrl("https://duckduckgo.com/pro", null)).thenReturn("https://duckduckgo.com/pro")
        whenever(subscriptions.shouldLaunchPrivacyProForUrl(any())).thenReturn(true)
        val nav: WebNavigationState = mock()
        whenever(nav.hasNavigationHistory).thenReturn(false)

        testee.navigationStateChanged(nav)
        testee.onUserSubmittedQuery("https://duckduckgo.com/pro")
        assertCommandIssued<LaunchPrivacyPro> {
            assertEquals("https://duckduckgo.com/pro", uri.toString())
        }
        verify(mockAdClickManager).clearTabId(any())
        verify(mockTabRepository).deleteTabAndSelectSource(any())
    }

    @Test
    fun whenSubmittedQueryIsPrivacyProAndNavigationHistoryThenDoNotCloseTab() = runTest {
        givenOneActiveTabSelected()
        whenever(mockSpecialUrlDetector.determineType(anyString())).thenReturn(SpecialUrlDetector.UrlType.ShouldLaunchPrivacyProLink)
        whenever(mockOmnibarConverter.convertQueryToUrl("https://duckduckgo.com/pro", null)).thenReturn("https://duckduckgo.com/pro")
        whenever(subscriptions.shouldLaunchPrivacyProForUrl(any())).thenReturn(true)
        val nav: WebNavigationState = mock()
        whenever(nav.hasNavigationHistory).thenReturn(true)

        testee.navigationStateChanged(nav)
        testee.onUserSubmittedQuery("https://duckduckgo.com/pro")
        assertCommandIssued<LaunchPrivacyPro> {
            assertEquals("https://duckduckgo.com/pro", uri.toString())
        }
        verify(mockAdClickManager, never()).clearTabId(any())
        verify(mockTabRepository, never()).deleteTabAndSelectSource(any())
    }

    @Test
    fun whenSubmittedQueryHasWhitespaceItIsTrimmed() {
        whenever(mockOmnibarConverter.convertQueryToUrl("nytimes.com", null)).thenReturn("nytimes.com")
        testee.onUserSubmittedQuery(" nytimes.com ")
        assertEquals("nytimes.com", omnibarViewState().omnibarText)
    }

    @Test
    fun whenBrowsingAndUrlPresentThenAddBookmarkButtonEnabled() {
        loadUrl("https://www.example.com", isBrowserShowing = true)
        assertTrue(browserViewState().canSaveSite)
    }

    @Test
    fun whenBrowsingAndNoUrlThenAddBookmarkButtonDisabled() {
        loadUrl(null, isBrowserShowing = true)
        assertFalse(browserViewState().canSaveSite)
    }

    @Test
    fun whenNotBrowsingAndUrlPresentThenAddBookmarkButtonDisabled() {
        loadUrl("https://www.example.com", isBrowserShowing = false)
        assertFalse(browserViewState().canSaveSite)
    }

    @Test
    fun whenLoadUrlDoNotUpdateSiteMaliciousSiteStatus() {
        val maliciousUri = "https://www.malicious.com".toUri()
        testee.onReceivedMaliciousSiteWarning(
            maliciousUri,
            Feed.PHISHING,
            exempted = false,
            clientSideHit = false,
            isMainframe = true,
        )

        testee.navigationStateChanged(
            buildWebNavigation(originalUrl = "https://www.example.com", currentUrl = "https://www.example.com", title = "title"),
        )

        assertEquals(PHISHING, testee.getSite()?.maliciousSiteStatus)
    }

    @Test
    fun whenOnReceivedSafeSiteUpdateSiteMaliciousSiteStatus() {
        val maliciousUri = "https://www.malicious.com".toUri()
        testee.onReceivedMaliciousSiteWarning(
            maliciousUri,
            Feed.PHISHING,
            exempted = false,
            clientSideHit = false,
            isMainframe = true,
        )
        testee.navigationStateChanged(
            buildWebNavigation(originalUrl = "https://www.example.com", currentUrl = "https://www.example.com", title = "title"),
        )

        testee.onReceivedMaliciousSiteSafe("https://www.example.com".toUri(), true)

        assertNull(testee.getSite()?.maliciousSiteStatus)
    }

    @Test
    fun whenBookmarkEditedThenRepositoryIsUpdated() = runTest {
        val folderId = "folder1"
        val bookmark =
            Bookmark(id = UUID.randomUUID().toString(), title = "A title", url = "www.example.com", parentId = folderId, lastModified = "timestamp")
        testee.onBookmarkEdited(bookmark, folderId, false)
        verify(mockSavedSitesRepository).updateBookmark(bookmark, folderId)
    }

    @Test
    fun whenFavoriteEditedThenRepositoryUpdated() = runTest {
        val favorite = Favorite(UUID.randomUUID().toString(), "A title", "www.example.com", lastModified = "timestamp", 1)
        testee.onFavouriteEdited(favorite)
        verify(mockSavedSitesRepository).updateFavourite(favorite)
    }

    @Test
    fun whenBookmarkDeleteRequestedThenViewStateUpdated() = runTest {
        val bookmark =
            Bookmark(id = UUID.randomUUID().toString(), title = "A title", url = "www.example.com", lastModified = "timestamp")

        testee.onSavedSiteDeleted(bookmark)

        assertTrue(browserViewState().bookmark == null)
        assertTrue(browserViewState().favorite == null)
    }

    @Test
    fun whenBookmarkDeletionConfirmedThenFaviconDeletedAndRepositoryIsUpdated() = runTest {
        val bookmark =
            Bookmark(id = UUID.randomUUID().toString(), title = "A title", url = "www.example.com", lastModified = "timestamp")

        testee.onDeleteFavoriteSnackbarDismissed(bookmark)

        verify(mockFaviconManager).deletePersistedFavicon(bookmark.url)
        verify(mockSavedSitesRepository).delete(bookmark)
    }

    @Test
    fun whenBookmarkAddedThenRepositoryIsUpdatedAndUserNotified() = runTest {
        val url = "http://www.example.com"
        val title = "A title"
        val bookmark = Bookmark(
            id = UUID.randomUUID().toString(),
            title = title,
            url = url,
            parentId = UUID.randomUUID().toString(),
            lastModified = "timestamp",
        )
        whenever(mockSavedSitesRepository.insertBookmark(title = anyString(), url = anyString())).thenReturn(bookmark)
        loadUrl(url = url, title = title)

        testee.onBookmarkMenuClicked()
        verify(mockSavedSitesRepository).insertBookmark(title = title, url = url)
        verify(mockCommandObserver, atLeastOnce()).onChanged(commandCaptor.capture())
        assertTrue(commandCaptor.lastValue is Command.ShowSavedSiteAddedConfirmation)
    }

    @Test
    fun whenFavoriteAddedThenRepositoryUpdatedAndUserNotified() = runTest {
        val url = "http://www.example.com"
        val title = "A title"

        val savedSite = Favorite(UUID.randomUUID().toString(), title, url, lastModified = "timestamp", 0)
        whenever(mockSavedSitesRepository.insertFavorite(url = url, title = title)).thenReturn(savedSite)
        loadUrl(url = url, title = title)

        testee.onFavoriteMenuClicked()
        verify(mockSavedSitesRepository).insertFavorite(title = title, url = url)
        verify(mockCommandObserver, atLeastOnce()).onChanged(commandCaptor.capture())
    }

    @Test
    fun whenNoSiteAndUserSelectsToAddFavoriteThenSiteIsNotAdded() = runTest {
        testee.onFavoriteMenuClicked()

        verify(mockSavedSitesRepository, times(0)).insertFavorite(any(), any(), any(), any())
    }

    @Test
    fun whenDeleteQuickAccessItemCalledWithFavoriteThenRepositoryUpdated() = runTest {
        val savedSite = Favorite(UUID.randomUUID().toString(), "title", "http://example.com", lastModified = "timestamp", 0)

        testee.onDeleteFavoriteSnackbarDismissed(savedSite)

        verify(mockSavedSitesRepository).delete(savedSite)
    }

    @Test
    fun whenDeleteQuickAccessItemCalledWithBookmarkThenRepositoryUpdated() = runTest {
        val savedSite = Bookmark(UUID.randomUUID().toString(), "title", "http://example.com", lastModified = "timestamp")

        testee.onDeleteFavoriteSnackbarDismissed(savedSite)

        verify(mockSavedSitesRepository).delete(savedSite)
    }

    @Test
    fun whenDeleteSavedSiteCalledThenRepositoryUpdated() = runTest {
        val savedSite = Favorite(UUID.randomUUID().toString(), "title", "http://example.com", lastModified = "timestamp", 0)

        testee.onDeleteSavedSiteSnackbarDismissed(savedSite)

        verify(mockSavedSitesRepository).delete(savedSite, true)
    }

    @Test
    fun whenQuickAccessListChangedThenRepositoryUpdated() {
        val savedSite = Favorite(UUID.randomUUID().toString(), "title", "http://example.com", lastModified = "timestamp", 0)
        val savedSites = listOf(QuickAccessFavorite(savedSite))

        testee.onQuickAccessListChanged(savedSites)

        verify(mockSavedSitesRepository).updateWithPosition(listOf(savedSite))
    }

    @Test
    fun whenTrackerDetectedThenNetworkLeaderboardUpdated() {
        val networkEntity = TestEntity("Network1", "Network1", 10.0)
        val event = TrackingEvent(
            documentUrl = "http://www.example.com",
            trackerUrl = "http://www.tracker.com/tracker.js",
            categories = emptyList(),
            entity = networkEntity,
            surrogateId = null,
            status = TrackerStatus.ALLOWED,
            type = TrackerType.OTHER,
        )
        testee.trackerDetected(event)
        verify(mockNetworkLeaderboardDao).incrementNetworkCount("Network1")
    }

    @Test
    fun whenEmptyInputQueryThenQueryNavigateCommandNotSubmittedToActivity() {
        testee.onUserSubmittedQuery("")
        assertCommandNotIssued<Navigate>()
    }

    @Test
    fun whenBlankInputQueryThenQueryNavigateCommandNotSubmittedToActivity() {
        testee.onUserSubmittedQuery("     ")
        assertCommandNotIssued<Navigate>()
    }

    @Test
    fun whenNonEmptyInputThenNavigateCommandSubmittedToActivity() {
        whenever(mockOmnibarConverter.convertQueryToUrl("foo", null)).thenReturn("foo.com")
        testee.onUserSubmittedQuery("foo")
        verify(mockCommandObserver, atLeastOnce()).onChanged(commandCaptor.capture())
        assertTrue(commandCaptor.lastValue is Navigate)
    }

    @Test
    fun whenInvalidatedGlobalLayoutAndNonEmptyInputThenOpenInNewTab() {
        givenOneActiveTabSelected()
        givenInvalidatedGlobalLayout()
        testee.onUserSubmittedQuery("foo")
        assertCommandIssued<Command.OpenInNewTab> {
            assertNull(sourceTabId)
        }
    }

    @Test
    fun whenInvalidatedGlobalLayoutAndNonEmptyInputThenCloseCurrentTab() {
        givenOneActiveTabSelected()
        givenInvalidatedGlobalLayout()

        testee.onUserSubmittedQuery("foo")

        runTest {
            verify(mockTabRepository).deleteTabAndSelectSource(selectedTabLiveData.value!!.tabId)
        }
    }

    @Test
    fun whenBrowsingAndUrlLoadedThenSiteVisitedEntryAddedToLeaderboardDao() = runTest {
        loadUrl("http://example.com/abc", isBrowserShowing = true)
        verify(mockNetworkLeaderboardDao).incrementSitesVisited()
    }

    @Test
    fun whenBrowsingAndUrlClearedThenSiteVisitedEntryNotAddedToLeaderboardDao() {
        loadUrl(null, isBrowserShowing = true)
        verify(mockNetworkLeaderboardDao, never()).incrementSitesVisited()
    }

    @Test
    fun whenNotBrowsingAndUrlLoadedThenSiteVisitedEntryNotAddedToLeaderboardDao() {
        loadUrl("http://example.com/abc", isBrowserShowing = false)
        verify(mockNetworkLeaderboardDao, never()).incrementSitesVisited()
    }

    @Test
    fun whenBrowsingAndUrlLoadedThenUrlTitleAndOmnibarTextUpdatedToMatch() {
        val exampleUrl = "http://example.com/abc"
        val exampleTitle = "Title"
        loadUrl(exampleUrl, title = exampleTitle, isBrowserShowing = true)
        assertEquals(exampleUrl, testee.url)
        assertEquals(exampleUrl, omnibarViewState().omnibarText)
        assertEquals(exampleTitle, testee.title)
    }

    @Test
    fun whenNotBrowsingAndUrlLoadedThenUrlAndTitleNullAndOmnibarTextRemainsBlank() {
        loadUrl("http://example.com/abc", "Title", isBrowserShowing = false)
        assertEquals(null, testee.url)
        assertEquals("", omnibarViewState().omnibarText)
        assertEquals(null, testee.title)
    }

    @Test
    fun whenBrowsingAndUrlIsUpdatedThenUrlAndOmnibarTextUpdatedToMatch() {
        val originalUrl = "http://example.com/"
        val currentUrl = "http://example.com/current"
        loadUrl(originalUrl, isBrowserShowing = true)
        updateUrl(originalUrl, currentUrl, true)
        assertEquals(currentUrl, testee.url)
        assertEquals(currentUrl, omnibarViewState().omnibarText)
    }

    @Test
    fun whenNotBrowsingAndUrlIsUpdatedThenUrlAndOmnibarTextRemainUnchanged() {
        val originalUrl = "http://example.com/"
        val currentUrl = "http://example.com/current"
        loadUrl(originalUrl, isBrowserShowing = true)
        updateUrl(originalUrl, currentUrl, false)
        assertEquals(originalUrl, testee.url)
        assertEquals(originalUrl, omnibarViewState().omnibarText)
    }

    @Test
    fun whenBrowsingAndUrlLoadedWithQueryUrlThenOmnibarTextUpdatedToShowQuery() {
        val queryUrl = "http://duckduckgo.com?q=test"
        loadUrl(queryUrl, isBrowserShowing = true)
        assertEquals("test", omnibarViewState().omnibarText)
    }

    @Test
    fun whenNotBrowsingAndUrlLoadedWithQueryUrlThenOmnibarTextextRemainsBlank() {
        loadUrl("http://duckduckgo.com?q=test", isBrowserShowing = false)
        assertEquals("", omnibarViewState().omnibarText)
    }

    @Test
    fun whenUserRedirectedBeforePreviousSiteLoadedAndNewContentDelayedThenWebContentIsBlankedOut() = runTest {
        loadUrl("http://duckduckgo.com")
        testee.progressChanged(50, WebViewNavigationState(mockStack, 50))

        overrideUrl("http://example.com")
        advanceTimeBy(2000)

        assertCommandIssued<Command.HideWebContent>()
    }

    @Test
    fun whenUserRedirectedAfterSiteLoadedAndNewContentDelayedThenWebContentNotBlankedOut() = runTest {
        loadUrl("http://duckduckgo.com")
        testee.progressChanged(100, WebViewNavigationState(mockStack, 100))

        overrideUrl("http://example.com")
        advanceTimeBy(2000)

        assertCommandNotIssued<Command.HideWebContent>()
    }

    @Test
    fun whenUserRedirectedThenNotifyLoginDetector() = runTest {
        loadUrl("http://duckduckgo.com")
        testee.progressChanged(100, WebViewNavigationState(mockStack, 100))

        overrideUrl("http://example.com")

        verify(mockNavigationAwareLoginDetector).onEvent(NavigationEvent.Redirect("http://example.com"))
    }

    @Test
    fun whenLoadingProgressReaches50ThenShowWebContent() = runTest {
        loadUrl("http://duckduckgo.com")
        testee.progressChanged(50, WebViewNavigationState(mockStack, 50))
        overrideUrl("http://example.com")
        advanceTimeBy(2000)

        onProgressChanged(url = "http://example.com", newProgress = 50)

        assertCommandIssued<Command.ShowWebContent>()
    }

    @Test
    fun whenNoOmnibarTextEverEnteredThenViewStateHasEmptyString() {
        assertEquals("", omnibarViewState().omnibarText)
    }

    @Test
    fun whenDuckDuckGoUrlContainingQueryLoadedThenUrlRewrittenToContainQuery() {
        loadUrl("http://duckduckgo.com?q=test")
        assertEquals("test", omnibarViewState().omnibarText)
    }

    @Test
    fun whenDuckDuckGoUrlContainingQueryLoadedThenAtbRefreshed() {
        loadUrl("http://duckduckgo.com?q=test")
        verify(mockStatisticsUpdater).refreshSearchRetentionAtb()
    }

    @Test
    fun whenDuckDuckGoUrlNotContainingQueryLoadedThenFullUrlShown() {
        loadUrl("http://duckduckgo.com")
        assertEquals("http://duckduckgo.com", omnibarViewState().omnibarText)
    }

    @Test
    fun whenNonDuckDuckGoUrlLoadedThenFullUrlShown() {
        loadUrl("http://example.com")
        assertEquals("http://example.com", omnibarViewState().omnibarText)
    }

    @Test
    fun whenBrowsingAndViewModelGetsProgressUpdateThenViewStateIsUpdated() {
        setBrowserShowing(true)

        testee.progressChanged(50, WebViewNavigationState(mockStack, 50))
        assertEquals(50, loadingViewState().progress)
        assertEquals(true, loadingViewState().isLoading)

        testee.progressChanged(100, WebViewNavigationState(mockStack, 100))
        assertEquals(100, loadingViewState().progress)
        assertEquals(false, loadingViewState().isLoading)
    }

    @Test
    fun whenBrowsingAndViewModelGetsProgressUpdateLowerThan50ThenViewStateIsUpdatedTo50() {
        setBrowserShowing(true)

        testee.progressChanged(15, WebViewNavigationState(mockStack, 15))
        assertEquals(50, loadingViewState().progress)
        assertEquals(true, loadingViewState().isLoading)
    }

    @Test
    fun whenNotBrowserAndViewModelGetsProgressUpdateThenViewStateIsNotUpdated() {
        setBrowserShowing(false)
        testee.progressChanged(10, WebViewNavigationState(mockStack, 10))
        assertEquals(0, loadingViewState().progress)
        assertEquals(false, loadingViewState().isLoading)
    }

    @Test
    fun whentrackersDetectedThenPrivacyGradeIsUpdated() {
        val grade = privacyShieldState().privacyShield
        loadUrl("https://example.com")
        val entity = TestEntity("Network1", "Network1", 10.0)
        for (i in 1..10) {
            testee.trackerDetected(
                TrackingEvent(
                    documentUrl = "https://example.com",
                    trackerUrl = "",
                    categories = null,
                    entity = entity,
                    surrogateId = null,
                    status = TrackerStatus.ALLOWED,
                    type = TrackerType.OTHER,
                ),
            )
        }
        assertNotEquals(grade, privacyShieldState().privacyShield)
    }

    @Test
    fun whenOnSiteChangedThenPrivacyShieldIsUpdated() {
        givenCurrentSite("https://www.example.com/").also {
            whenever(it.privacyProtection()).thenReturn(PROTECTED)
        }
        loadUrl("https://example.com")
        val entity = TestEntity("Network1", "Network1", 10.0)
        for (i in 1..10) {
            testee.trackerDetected(
                TrackingEvent(
                    documentUrl = "https://example.com",
                    trackerUrl = "",
                    categories = null,
                    entity = entity,
                    surrogateId = null,
                    status = TrackerStatus.ALLOWED,
                    type = TrackerType.OTHER,
                ),
            )
        }
        assertEquals(PROTECTED, privacyShieldState().privacyShield)
    }

    @Test
    fun whenProgressChangesAndIsProcessingTrackingLinkThenVisualProgressEqualsFixedProgress() {
        setBrowserShowing(true)
        testee.startProcessingTrackingLink()
        testee.progressChanged(100, WebViewNavigationState(mockStack, 100))
        assertEquals(50, loadingViewState().progress)
    }

    @Test
    fun whenInitialisedThenPrivacyGradeIsNotShown() {
        assertFalse(browserViewState().showPrivacyShield.isEnabled())
    }

    @Test
    fun whenUrlUpdatedThenPrivacyGradeIsShown() {
        loadUrl("")
        assertTrue(browserViewState().showPrivacyShield.isEnabled())
    }

    @Test
    fun whenInitialisedThenFireButtonIsShown() {
        assertTrue(browserViewState().fireButton is HighlightableButton.Visible)
    }

    @Test
    fun whenInitialisedThenMenuButtonIsShown() {
        assertTrue(browserViewState().showMenuButton.isEnabled())
    }

    @Test
    fun whenTriggeringAutocompleteThenAutoCompleteSuggestionsShown() = runTest {
        whenever(mockAutoCompleteService.autoComplete("foo")).thenReturn(emptyList())
        doReturn(true).whenever(mockSettingsStore).autoCompleteSuggestionsEnabled
        testee.triggerAutocomplete("foo", true, hasQueryChanged = true)
        assertTrue(autoCompleteViewState().showSuggestions)
    }

    @Test
    fun whenTriggeringAutoCompleteButNoQueryChangeThenAutoCompleteSuggestionsNotShown() {
        doReturn(true).whenever(mockSettingsStore).autoCompleteSuggestionsEnabled
        testee.triggerAutocomplete("foo", true, hasQueryChanged = false)
        assertFalse(autoCompleteViewState().showSuggestions)
    }

    @Test
    fun whenTriggeringAutocompleteWithUrlAndUserHasFavoritesThenAutoCompleteShowsFavorites() {
        testee.autoCompleteViewState.value =
            autoCompleteViewState().copy(
                favorites = listOf(
                    QuickAccessFavorite(
                        Favorite(
                            UUID.randomUUID().toString(),
                            "title",
                            "http://example.com",
                            lastModified = "timestamp",
                            1,
                        ),
                    ),
                ),
            )
        doReturn(true).whenever(mockSettingsStore).autoCompleteSuggestionsEnabled
        testee.triggerAutocomplete("https://example.com", true, hasQueryChanged = false)
        assertFalse(autoCompleteViewState().showSuggestions)
        assertTrue(autoCompleteViewState().showFavorites)
    }

    @Test
    fun wheneverAutoCompleteIsGoneAndHistoryIAMHasBeenShownThenNotifyUserSeenIAM() {
        runTest {
            whenever(mockAutoCompleteService.autoComplete("title")).thenReturn(emptyList())
            whenever(mockSavedSitesRepository.getBookmarks()).thenReturn(
                flowOf(listOf(Bookmark("abc", "title", "https://example.com", lastModified = null))),
            )
            whenever(mockSavedSitesRepository.getFavorites()).thenReturn(
                flowOf(listOf(Favorite("abc", "title", "https://example.com", position = 1, lastModified = null))),
            )
            whenever(mockNavigationHistory.getHistory()).thenReturn(
                flowOf(listOf(VisitedPage("https://foo.com".toUri(), "title", listOf(LocalDateTime.now())))),
            )
            whenever(mockTabRepository.flowTabs).thenReturn(
                flowOf(listOf(TabEntity(tabId = "1", position = 1, url = "https://example.com", title = "title"))),
            )
            doReturn(true).whenever(mockSettingsStore).autoCompleteSuggestionsEnabled

            whenever(mockAutoCompleteRepository.wasHistoryInAutoCompleteIAMDismissed()).thenReturn(false)
            whenever(mockAutoCompleteRepository.countHistoryInAutoCompleteIAMShown()).thenReturn(0)
            whenever(mockAutoCompleteScorer.score("title", "https://foo.com".toUri(), 1, "title")).thenReturn(1)
            whenever(mockUserStageStore.getUserAppStage()).thenReturn(ESTABLISHED)

            testee.triggerAutocomplete("title", hasFocus = true, hasQueryChanged = true)
            delay(500)
            testee.autoCompleteSuggestionsGone()
            verify(mockAutoCompleteRepository).submitUserSeenHistoryIAM()
            verify(mockPixel).fire(AUTOCOMPLETE_BANNER_SHOWN)
        }
    }

    @Test
    fun wheneverAutoCompleteIsGoneAndHistoryIAMHasNotBeenShownThenDoNotNotifyUserSeenIAM() {
        runTest {
            whenever(mockAutoCompleteService.autoComplete("query")).thenReturn(emptyList())
            whenever(mockSavedSitesRepository.getBookmarks()).thenReturn(
                flowOf(listOf(Bookmark("abc", "title", "https://example.com", lastModified = null))),
            )
            whenever(mockSavedSitesRepository.getFavorites()).thenReturn(
                flowOf(listOf(Favorite("abc", "title", "https://example.com", position = 1, lastModified = null))),
            )
            whenever(mockNavigationHistory.getHistory()).thenReturn(flowOf(emptyList()))
            doReturn(true).whenever(mockSettingsStore).autoCompleteSuggestionsEnabled
            testee.autoCompleteStateFlow.value = "query"
            testee.autoCompleteSuggestionsGone()
            verify(mockAutoCompleteRepository, never()).submitUserSeenHistoryIAM()
            verify(mockPixel, never()).fire(AUTOCOMPLETE_BANNER_SHOWN)
        }
    }

    @Test
    fun whenEnteringEmptyQueryThenHideKeyboardCommandNotIssued() {
        testee.onUserSubmittedQuery("")
        verify(mockCommandObserver, never()).onChanged(any<Command.HideKeyboard>())
    }

    @Test
    fun whenEnteringNonEmptyQueryThenHideKeyboardCommandIssued() {
        whenever(mockOmnibarConverter.convertQueryToUrl("foo", null)).thenReturn("foo.com")
        testee.onUserSubmittedQuery("foo")
        verify(mockCommandObserver, atLeastOnce()).onChanged(commandCaptor.capture())
        assertTrue(commandCaptor.allValues.any { it == Command.HideKeyboard })
    }

    @Test
    fun whenEnteringAppLinkQueryAndShouldShowAppLinksPromptThenNavigateInBrowserAndSetPreviousUrlToNull() {
        whenever(mockSettingsStore.showAppLinksPrompt).thenReturn(true)
        whenever(mockOmnibarConverter.convertQueryToUrl("foo", null)).thenReturn("foo.com")
        testee.onUserSubmittedQuery("foo")
        verify(mockCommandObserver, atLeastOnce()).onChanged(commandCaptor.capture())
        assertTrue(commandCaptor.allValues.any { it == Command.HideKeyboard })
        verify(mockAppLinksHandler).updatePreviousUrl(null)
    }

    @Test
    fun whenEnteringAppLinkQueryAndShouldNotShowAppLinksPromptThenNavigateInBrowserAndSetUserQueryState() {
        whenever(mockSettingsStore.showAppLinksPrompt).thenReturn(false)
        whenever(mockOmnibarConverter.convertQueryToUrl("foo", null)).thenReturn("foo.com")
        testee.onUserSubmittedQuery("foo")
        verify(mockCommandObserver, atLeastOnce()).onChanged(commandCaptor.capture())
        assertTrue(commandCaptor.allValues.any { it == Command.HideKeyboard })
        verify(mockAppLinksHandler).updatePreviousUrl("foo.com")
        verify(mockAppLinksHandler).setUserQueryState(true)
    }

    @Test
    fun whenNotifiedEnteringFullScreenThenViewStateUpdatedWithFullScreenFlag() {
        val stubView = View(context)
        testee.goFullScreen(stubView)
        assertTrue(browserViewState().isFullScreen)
    }

    @Test
    fun whenNotifiedEnteringFullScreenThenEnterFullScreenCommandIssued() {
        val stubView = View(context)
        testee.goFullScreen(stubView)
        verify(mockCommandObserver, atLeastOnce()).onChanged(commandCaptor.capture())
        assertTrue(commandCaptor.lastValue is Command.ShowFullScreen)
    }

    @Test
    fun whenNotifiedLeavingFullScreenThenViewStateUpdatedWithFullScreenFlagDisabled() {
        testee.exitFullScreen()
        assertFalse(browserViewState().isFullScreen)
    }

    @Test
    fun whenViewModelInitialisedThenFullScreenFlagIsDisabled() {
        assertFalse(browserViewState().isFullScreen)
    }

    @Test
    fun whenUserSelectsDownloadImageOptionFromContextMenuThenDownloadCommandIssuedWithoutRequirementForFurtherUserConfirmation() {
        whenever(mockLongPressHandler.userSelectedMenuItem(any(), any()))
            .thenReturn(DownloadFile("example.com"))

        val mockMenuItem: MenuItem = mock()
        val longPressTarget = LongPressTarget(url = "example.com", type = WebView.HitTestResult.SRC_ANCHOR_TYPE)
        testee.userSelectedItemFromLongPressMenu(longPressTarget, mockMenuItem)
        verify(mockCommandObserver, atLeastOnce()).onChanged(commandCaptor.capture())
        assertTrue(commandCaptor.lastValue is Command.DownloadImage)

        val lastCommand = commandCaptor.lastValue as Command.DownloadImage
        assertEquals("example.com", lastCommand.url)
        assertFalse(lastCommand.requestUserConfirmation)
    }

    @Test
    fun whenUserTypesSearchTermThenViewStateUpdatedToDenoteUserIsFindingInPage() {
        testee.userFindingInPage("foo")
        assertTrue(findInPageViewState().visible)
    }

    @Test
    fun whenUserTypesSearchTermThenViewStateUpdatedToContainSearchTerm() {
        testee.userFindingInPage("foo")
        assertEquals("foo", findInPageViewState().searchTerm)
    }

    @Test
    fun whenUserDismissesFindInPageThenViewStateUpdatedToDenoteUserIsNotFindingInPage() {
        testee.dismissFindInView()
        assertFalse(findInPageViewState().visible)
    }

    @Test
    fun whenUserDismissesFindInPageThenViewStateUpdatedToClearSearchTerm() {
        testee.userFindingInPage("foo")
        testee.dismissFindInView()
        assertEquals("", findInPageViewState().searchTerm)
    }

    @Test
    fun whenUserSelectsDesktopSiteThenDesktopModeStateUpdated() {
        loadUrl("http://example.com")
        setDesktopBrowsingMode(false)
        testee.onChangeBrowserModeClicked()
        verify(mockCommandObserver, atLeastOnce()).onChanged(commandCaptor.capture())
        verify(mockPixel).fire(AppPixelName.MENU_ACTION_DESKTOP_SITE_ENABLE_PRESSED)
        assertTrue(browserViewState().isDesktopBrowsingMode)
        val site = testee.siteLiveData.value
        assertTrue(site?.isDesktopMode == true)
    }

    @Test
    fun whenUserSelectsMobileSiteThenMobileModeStateUpdated() {
        loadUrl("http://example.com")
        setDesktopBrowsingMode(true)
        testee.onChangeBrowserModeClicked()
        verify(mockPixel).fire(AppPixelName.MENU_ACTION_DESKTOP_SITE_DISABLE_PRESSED)
        assertFalse(browserViewState().isDesktopBrowsingMode)
        val site = testee.siteLiveData.value
        assertFalse(site?.isDesktopMode == true)
    }

    @Test
    fun whenHomeShowingAndNeverBrowsedThenForwardButtonInactive() {
        setupNavigation(isBrowsing = false)
        assertFalse(browserViewState().canGoForward)
    }

    @Test
    fun whenHomeShowingByPressingBackOnBrowserThenForwardButtonActive() {
        setupNavigation(isBrowsing = true)
        testee.onUserPressedBack()
        assertFalse(browserViewState().browserShowing)
        assertTrue(browserViewState().canGoForward)
    }

    @Test
    fun whenFindInPageShowingByPressingBackOnBrowserThenViewStateUpdatedInvisibleAndDoesNotGoToPreviousPage() {
        setupNavigation(isBrowsing = true, canGoBack = true)
        testee.onFindInPageSelected()
        testee.onUserPressedBack()

        assertFalse(findInPageViewState().visible)
        assertCommandIssued<Command.DismissFindInPage>()

        val issuedCommand = commandCaptor.allValues.find { it is NavigationCommand.NavigateBack }
        assertNull(issuedCommand)
    }

    @Test
    fun whenIsCustomTabAndCannotGoBackThenReturnFalse() {
        setupNavigation(isBrowsing = true, canGoBack = false)
        assertFalse(testee.onUserPressedBack(isCustomTab = true))
    }

    @Test
    fun whenIsCustomTabAndCannotGoBackThenNavigateBackAndReturnTrue() {
        setupNavigation(isBrowsing = true, canGoBack = true)
        assertTrue(testee.onUserPressedBack(isCustomTab = true))

        val backCommand = captureCommands().lastValue as NavigationCommand.NavigateBack
        assertNotNull(backCommand)
    }

    @Test
    fun whenHomeShowingByPressingBackOnInvalidatedBrowserThenForwardButtonInactive() {
        setupNavigation(isBrowsing = true)
        givenInvalidatedGlobalLayout()
        testee.onUserPressedBack()
        assertFalse(browserViewState().browserShowing)
        assertFalse(browserViewState().canGoForward)
    }

    @Test
    fun whenMaliciousSiteWarningShowingByPressingBackThenHideMaliciousSiteBlocked() {
        setupNavigation(isBrowsing = false, isMaliciousSiteBlocked = true, canGoBack = true, stepsToPreviousPage = 1)

        val result = testee.onUserPressedBack()

        assertFalse(browserViewState().browserShowing)
        assertCommandIssued<HideWarningMaliciousSite>()
        assertTrue(result)
    }

    @Test
    fun whenBrowserShowingAndCanGoForwardThenForwardButtonActive() {
        setupNavigation(isBrowsing = true, canGoForward = true)
        assertTrue(browserViewState().canGoForward)
    }

    @Test
    fun whenBrowserShowingAndCannotGoForwardThenForwardButtonInactive() {
        setupNavigation(isBrowsing = true, canGoForward = false)
        assertFalse(browserViewState().canGoForward)
    }

    @Test
    fun whenHomeShowingThenBackButtonInactiveEvenIfBrowserCanGoBack() {
        setupNavigation(isBrowsing = false, canGoBack = false)
        assertFalse(browserViewState().canGoBack)

        setupNavigation(isBrowsing = false, canGoBack = true)
        assertFalse(browserViewState().canGoBack)
    }

    @Test
    fun whenBrowserShowingAndCanGoBackThenBackButtonActive() {
        setupNavigation(isBrowsing = true, canGoBack = true)
        assertTrue(browserViewState().canGoBack)
    }

    @Test
    fun whenBrowserShowingAndCannotGoBackAndSkipHomeThenBackButtonInactive() {
        setupNavigation(skipHome = true, isBrowsing = true, canGoBack = false)
        assertFalse(browserViewState().canGoBack)
    }

    @Test
    fun whenBrowserShowingAndCannotGoBackAndNotSkipHomeThenBackButtonActive() {
        setupNavigation(skipHome = false, isBrowsing = true, canGoBack = false)
        assertTrue(browserViewState().canGoBack)
    }

    @Test
    fun whenUserBrowsingPressesForwardThenNavigatesForward() {
        setBrowserShowing(true)
        testee.onUserPressedForward()
        assertTrue(captureCommands().lastValue == NavigationCommand.NavigateForward)
    }

    @Test
    fun whenUserOnHomePressesForwardThenBrowserShownAndPageRefreshed() {
        setBrowserShowing(false)
        testee.onUserPressedForward()
        assertTrue(browserViewState().browserShowing)
        assertTrue(captureCommands().lastValue == NavigationCommand.Refresh)
    }

    @Test
    fun whenRefreshRequestedWithInvalidatedGlobalLayoutThenOpenCurrentUrlInNewTab() {
        givenOneActiveTabSelected()
        givenInvalidatedGlobalLayout()

        testee.onRefreshRequested(triggeredByUser = true)

        assertCommandIssued<Command.OpenInNewTab> {
            assertNull(sourceTabId)
        }
    }

    @Test
    fun whenRefreshRequestedWithInvalidatedGlobalLayoutThenCloseCurrentTab() {
        givenOneActiveTabSelected()
        givenInvalidatedGlobalLayout()

        testee.onRefreshRequested(triggeredByUser = true)

        runTest {
            verify(mockTabRepository).deleteTabAndSelectSource(selectedTabLiveData.value!!.tabId)
        }
    }

    @Test
    fun whenRefreshRequestedWithBrowserGlobalLayoutThenRefresh() {
        testee.onRefreshRequested(triggeredByUser = true)
        assertCommandIssued<NavigationCommand.Refresh>()
    }

    @Test
    fun whenRefreshRequestedWithQuerySearchThenFireQueryChangePixelZero() {
        loadUrl("query")

        testee.onRefreshRequested(triggeredByUser = true)

        verify(mockPixel).fire("rq_0")
    }

    @Test
    fun whenRefreshRequestedWithUrlThenDoNotFireQueryChangePixel() {
        loadUrl("https://example.com")

        testee.onRefreshRequested(triggeredByUser = true)

        verify(mockPixel, never()).fire("rq_0")
    }

    @Test
    fun whenUserSubmittedQueryWithPreviousBlankQueryThenDoNotSendQueryChangePixel() {
        whenever(mockOmnibarConverter.convertQueryToUrl("another query", null)).thenReturn("another query")
        loadUrl("")

        testee.onUserSubmittedQuery("another query")

        verify(mockPixel, never()).fire("rq_0")
        verify(mockPixel, never()).fire("rq_1")
    }

    @Test
    fun whenUserSubmittedQueryWithDifferentPreviousQueryThenSendQueryChangePixel() {
        whenever(mockOmnibarConverter.convertQueryToUrl("another query", null)).thenReturn("another query")
        loadUrl("query")

        testee.onUserSubmittedQuery("another query")

        verify(mockPixel, never()).fire("rq_0")
        verify(mockPixel).fire("rq_1")
    }

    @Test
    fun whenUserSubmittedDifferentQueryAndOldQueryIsUrlThenDoNotSendQueryChangePixel() {
        whenever(mockOmnibarConverter.convertQueryToUrl("another query", null)).thenReturn("another query")
        loadUrl("www.foo.com")

        testee.onUserSubmittedQuery("another query")

        verify(mockPixel, never()).fire("rq_0")
        verify(mockPixel, never()).fire("rq_1")
    }

    @Test
    fun whenUserBrowsingPressesBackAndBrowserCanGoBackThenNavigatesToPreviousPageAndHandledTrue() {
        setupNavigation(isBrowsing = true, canGoBack = true, stepsToPreviousPage = 2)
        assertTrue(testee.onUserPressedBack())

        val backCommand = captureCommands().lastValue as NavigationCommand.NavigateBack
        assertNotNull(backCommand)
        assertEquals(2, backCommand.steps)
    }

    @Test
    fun whenUserBrowsingPressesBackAndBrowserCannotGoBackAndHomeNotSkippedThenHomeShownAndHandledTrue() {
        setupNavigation(skipHome = false, isBrowsing = true, canGoBack = false)
        assertTrue(testee.onUserPressedBack())
        assertFalse(browserViewState().browserShowing)
        assertEquals("", omnibarViewState().omnibarText)
    }

    @Test
    fun whenUserBrowsingPressesBackAndBrowserCannotGoBackAndHomeIsSkippedThenHandledFalse() {
        setupNavigation(skipHome = true, isBrowsing = false, canGoBack = false)
        assertFalse(testee.onUserPressedBack())
    }

    @Test
    fun whenUserOnHomePressesBackThenReturnsHandledFalse() {
        setBrowserShowing(false)
        assertFalse(testee.onUserPressedBack())
    }

    @Test
    fun whenUserSelectsDesktopSiteWhenOnMobileSpecificSiteThenUrlModified() {
        loadUrl("http://m.example.com")
        setDesktopBrowsingMode(false)
        testee.onChangeBrowserModeClicked()
        verify(mockCommandObserver, atLeastOnce()).onChanged(commandCaptor.capture())
        val ultimateCommand = commandCaptor.lastValue as Navigate
        assertEquals("http://example.com", ultimateCommand.url)
    }

    @Test
    fun whenUserSelectsDesktopSiteWhenNotOnMobileSpecificSiteThenUrlNotModified() {
        loadUrl("http://example.com")
        setDesktopBrowsingMode(false)
        testee.onChangeBrowserModeClicked()
        verify(mockCommandObserver, atLeastOnce()).onChanged(commandCaptor.capture())
        val ultimateCommand = commandCaptor.lastValue
        assertTrue(ultimateCommand == NavigationCommand.Refresh)
    }

    @Test
    fun whenUserSelectsMobileSiteWhenOnMobileSpecificSiteThenUrlNotModified() {
        loadUrl("http://m.example.com")
        setDesktopBrowsingMode(true)
        testee.onChangeBrowserModeClicked()
        verify(mockCommandObserver, atLeastOnce()).onChanged(commandCaptor.capture())
        val ultimateCommand = commandCaptor.lastValue
        assertTrue(ultimateCommand == NavigationCommand.Refresh)
    }

    @Test
    fun whenUserSelectsMobileSiteWhenNotOnMobileSpecificSiteThenUrlNotModified() {
        loadUrl("http://example.com")
        setDesktopBrowsingMode(true)
        testee.onChangeBrowserModeClicked()
        verify(mockCommandObserver, atLeastOnce()).onChanged(commandCaptor.capture())
        val ultimateCommand = commandCaptor.lastValue
        assertTrue(ultimateCommand == NavigationCommand.Refresh)
    }

    @Test
    fun whenUserSelectsOpenTabAndItIsPrivacyProThenLaunchPrivacyProCommandSent() {
        whenever(mockLongPressHandler.userSelectedMenuItem(any(), any())).thenReturn(OpenInNewTab("http://example.com"))
        whenever(subscriptions.shouldLaunchPrivacyProForUrl(any())).thenReturn(true)

        val mockMenItem: MenuItem = mock()
        val longPressTarget = LongPressTarget(url = "http://example.com", type = WebView.HitTestResult.SRC_ANCHOR_TYPE)
        testee.userSelectedItemFromLongPressMenu(longPressTarget, mockMenItem)

        assertCommandIssued<LaunchPrivacyPro>()
        assertCommandNotIssued<Command.OpenInNewTab>()
    }

    @Test
    fun whenUserSelectsOpenInBackgroundTabAndItIsPrivacyProThenLaunchPrivacyProCommandSent() {
        whenever(mockLongPressHandler.userSelectedMenuItem(any(), any())).thenReturn(RequiredAction.OpenInNewBackgroundTab("http://example.com"))
        whenever(subscriptions.shouldLaunchPrivacyProForUrl(any())).thenReturn(true)

        val mockMenItem: MenuItem = mock()
        val longPressTarget = LongPressTarget(url = "http://example.com", type = WebView.HitTestResult.SRC_ANCHOR_TYPE)
        testee.userSelectedItemFromLongPressMenu(longPressTarget, mockMenItem)

        assertCommandIssued<LaunchPrivacyPro>()
        assertCommandNotIssued<Command.OpenInNewBackgroundTab>()
    }

    @Test
    fun whenUserSelectsOpenTabThenTabCommandSent() {
        whenever(mockLongPressHandler.userSelectedMenuItem(any(), any())).thenReturn(OpenInNewTab("http://example.com"))
        val mockMenItem: MenuItem = mock()
        val longPressTarget = LongPressTarget(url = "http://example.com", type = WebView.HitTestResult.SRC_ANCHOR_TYPE)
        testee.userSelectedItemFromLongPressMenu(longPressTarget, mockMenItem)
        val command = captureCommands().lastValue as Command.OpenInNewTab
        assertEquals("http://example.com", command.query)

        assertCommandIssued<Command.OpenInNewTab> {
            assertNotNull(sourceTabId)
        }
    }

    @Test
    fun whenSiteLoadedAndUserSelectsToAddBookmarkThenAddBookmarkCommandSentWithUrlAndTitle() = runTest {
        val url = "http://foo.com"
        val title = "Foo Title"
        val bookmark = Bookmark(
            id = UUID.randomUUID().toString(),
            title = title,
            url = url,
            parentId = UUID.randomUUID().toString(),
            lastModified = "timestamp",
        )
        whenever(mockSavedSitesRepository.insertBookmark(title = anyString(), url = anyString())).thenReturn(bookmark)
        loadUrl(url = url)
        testee.titleReceived(newTitle = title)
        testee.onBookmarkMenuClicked()
        val command = captureCommands().lastValue as Command.ShowSavedSiteAddedConfirmation
        assertEquals(url, command.savedSiteChangedViewState.savedSite.url)
        assertEquals(title, command.savedSiteChangedViewState.savedSite.title)
    }

    @Test
    fun whenSiteLoadedWithSimulatedYouTubeNoCookieAndDuckPlayerEnabledThenShowWebPageTitleWithDuckPlayerIcon() = runTest {
        val url = "http://youtube-nocookie.com/videoID=1234"
        val title = "Duck Player"
        whenever(mockDuckPlayer.isDuckPlayerUri(anyString())).thenReturn(true)
        whenever(mockDuckPlayer.isSimulatedYoutubeNoCookie(any())).thenReturn(true)
        whenever(mockDuckPlayer.createDuckPlayerUriFromYoutubeNoCookie(any())).thenReturn("duck://player/1234")
        whenever(mockDuckPlayer.getDuckPlayerState()).thenReturn(ENABLED)

        loadUrl(url = url)
        testee.titleReceived(newTitle = title)
        val command = captureCommands().lastValue as Command.ShowWebPageTitle
        assertTrue(command.showDuckPlayerIcon)
        assertEquals("duck://player/1234", command.url)
    }

    @Test
    fun whenSiteLoadedWithDuckPlayerDisabledThenShowWebPageTitleWithoutDuckPlayerIcon() = runTest {
        val url = "http://youtube-nocookie.com/videoID=1234"
        val title = "Duck Player"
        whenever(mockDuckPlayer.getDuckPlayerState()).thenReturn(DISABLED)

        loadUrl(url = url)
        testee.titleReceived(newTitle = title)
        val command = captureCommands().lastValue as Command.ShowWebPageTitle
        assertFalse(command.showDuckPlayerIcon)
        assertEquals("http://youtube-nocookie.com/videoID=1234", command.url)
    }

    @Test
    fun whenNoSiteAndUserSelectsToAddBookmarkThenBookmarkIsNotAdded() = runTest {
        val bookmark = Bookmark(
            id = UUID.randomUUID().toString(),
            title = "A title",
            url = "www.example.com",
            parentId = UUID.randomUUID().toString(),
            lastModified = "timestamp",
        )
        whenever(mockSavedSitesRepository.insertBookmark(anyString(), anyString())).thenReturn(bookmark)

        testee.onBookmarkMenuClicked()

        verify(mockSavedSitesRepository, times(0)).insert(bookmark)
    }

    @Test
    fun whenPrivacyProtectionMenuClickedAndSiteNotInAllowListThenSiteAddedToAllowListAndPixelSentAndPageRefreshed() = runTest {
        whenever(mockUserAllowListRepository.isDomainInUserAllowList("www.example.com")).thenReturn(false)
        loadUrl("http://www.example.com/home.html")
        testee.onPrivacyProtectionMenuClicked()
        verify(mockUserAllowListRepository).addDomainToUserAllowList("www.example.com")
        verify(mockPixel).fire(AppPixelName.BROWSER_MENU_ALLOWLIST_ADD)
        assertEquals(1, protectionTogglePlugin.toggleOff)
    }

    @Test
    fun whenPrivacyProtectionMenuClickedToTurnOffProtectionsThenTogglePromptIsShownWhenCheckIsTrue() = runTest {
        whenever(mockUserAllowListRepository.isDomainInUserAllowList("www.example.com")).thenReturn(false)
        loadUrl("http://www.example.com/home.html")
        testee.onPrivacyProtectionMenuClicked()
        verify(mockToggleReports).shouldPrompt()
    }

    @Test
    fun whenPrivacyProtectionMenuClickedForNonAllowListedSiteThenRefreshAndShowDisabledConfirmationMessage() = runTest {
        val domain = "www.example.com"
        val url = "http://www.example.com/home.html"

        val allowlistFlow = MutableStateFlow(listOf<String>())
        whenever(mockUserAllowListRepository.domainsInUserAllowListFlow()).thenReturn(allowlistFlow)

        loadUrl(url)
        testee.onPrivacyProtectionMenuClicked()
        allowlistFlow.value = listOf(domain)

        assertCommandIssued<RefreshAndShowPrivacyProtectionDisabledConfirmation> {
            assertEquals(domain, this.domain)
        }
    }

    @Test
    fun whenPrivacyProtectionMenuClickedForAllowListedSiteThenRefreshAndShowEnabledConfirmationMessage() = runTest {
        val domain = "www.example.com"
        val url = "http://www.example.com/home.html"

        val allowlistFlow = MutableStateFlow(listOf(domain))
        whenever(mockUserAllowListRepository.domainsInUserAllowListFlow()).thenReturn(allowlistFlow)

        loadUrl(url)
        testee.onPrivacyProtectionMenuClicked()
        allowlistFlow.value = emptyList()

        assertCommandIssued<RefreshAndShowPrivacyProtectionEnabledConfirmation> {
            assertEquals(domain, this.domain)
        }
    }

    @Test
    fun whenPrivacyProtectionMenuClickedForAllowListedSiteThenSiteRemovedFromAllowListAndPixelSentAndPageRefreshed() = runTest {
        whenever(mockUserAllowListRepository.isDomainInUserAllowList("www.example.com")).thenReturn(true)
        loadUrl("http://www.example.com/home.html")
        testee.onPrivacyProtectionMenuClicked()
        verify(mockUserAllowListRepository).removeDomainFromUserAllowList("www.example.com")
        verify(mockPixel).fire(AppPixelName.BROWSER_MENU_ALLOWLIST_REMOVE)
        assertEquals(1, protectionTogglePlugin.toggleOn)
    }

    @Test
    fun whenInCustomTabAndPrivacyProtectionMenuClickedAndSiteNotInAllowListThenSiteAddedToAllowListAndPixelSentAndPageRefreshed() = runTest {
        whenever(mockUserAllowListRepository.isDomainInUserAllowList("www.example.com")).thenReturn(false)
        loadUrl("http://www.example.com/home.html")
        testee.onPrivacyProtectionMenuClicked(clickedFromCustomTab = true)
        verify(mockUserAllowListRepository).addDomainToUserAllowList("www.example.com")
        verify(mockPixel).fire(CustomTabPixelNames.CUSTOM_TABS_MENU_DISABLE_PROTECTIONS_ALLOW_LIST_ADD)
    }

    @Test
    fun whenInCustomTabAndPrivacyProtectionMenuClickedForAllowListedSiteThenSiteRemovedFromAllowListAndPixelSentAndPageRefreshed() = runTest {
        whenever(mockUserAllowListRepository.isDomainInUserAllowList("www.example.com")).thenReturn(true)
        loadUrl("http://www.example.com/home.html")
        testee.onPrivacyProtectionMenuClicked(clickedFromCustomTab = true)
        verify(mockUserAllowListRepository).removeDomainFromUserAllowList("www.example.com")
        verify(mockPixel).fire(CustomTabPixelNames.CUSTOM_TABS_MENU_DISABLE_PROTECTIONS_ALLOW_LIST_REMOVE)
    }

    @Test
    fun whenOnSiteAndBrokenSiteSelectedThenBrokenSiteFeedbackCommandSentWithUrl() = runTest {
        loadUrl("foo.com", isBrowserShowing = true)
        testee.onBrokenSiteSelected()
        val command = captureCommands().lastValue as Command.BrokenSiteFeedback
        assertEquals("foo.com", command.data.url)
    }

    @Test
    fun whenNoSiteAndBrokenSiteSelectedThenBrokenSiteFeedbackCommandSentWithoutUrl() {
        testee.onBrokenSiteSelected()
        val command = captureCommands().lastValue as Command.BrokenSiteFeedback
        assertEquals("", command.data.url)
    }

    @Test
    fun whenUserSelectsToShareLinkThenShareLinkCommandSent() {
        loadUrl("foo.com")
        testee.onShareSelected()
        val command = captureCommands().lastValue as ShareLink
        assertEquals("foo.com", command.url)
    }

    @Test
    fun whenUserSelectsToShareLinkWithNullUrlThenShareLinkCommandNotSent() {
        loadUrl(null)
        testee.onShareSelected()
        assertCommandNotIssued<ShareLink>()
    }

    @Test
    fun whenWebSessionRestoredThenGlobalLayoutSwitchedToShowingBrowser() {
        testee.onWebSessionRestored()
        assertFalse(browserGlobalLayoutViewState().isNewTabState)
    }

    @Test
    fun whenWebViewSessionIsToBeSavedThenUnderlyingSessionStoredCalled() {
        testee.saveWebViewState(null, "")
        verify(webViewSessionStorage).saveSession(anyOrNull(), anyString())
    }

    @Test
    fun whenRestoringWebViewSessionNotRestorableThenPreviousUrlLoaded() {
        whenever(mockOmnibarConverter.convertQueryToUrl("foo.com")).thenReturn("foo.com")
        whenever(webViewSessionStorage.restoreSession(anyOrNull(), anyString())).thenReturn(false)
        testee.restoreWebViewState(null, "foo.com")

        verify(mockCommandObserver, atLeastOnce()).onChanged(commandCaptor.capture())
        val command = commandCaptor.lastValue as Navigate
        assertEquals("foo.com", command.url)
    }

    @Test
    fun whenRestoringWebViewSessionNotRestorableAndNoPreviousUrlThenNoUrlLoaded() {
        whenever(webViewSessionStorage.restoreSession(anyOrNull(), anyString())).thenReturn(false)
        testee.restoreWebViewState(null, "")
        assertFalse(commandCaptor.allValues.any { it is Navigate })
    }

    @Test
    fun whenWebViewSessionRestorableThenSessionRestored() {
        whenever(webViewSessionStorage.restoreSession(anyOrNull(), anyString())).thenReturn(true)
        testee.restoreWebViewState(null, "")
        assertFalse(browserGlobalLayoutViewState().isNewTabState)
    }

    @Test
    fun whenUrlNullThenSetBrowserNotShowing() = runTest {
        testee.loadData("id", null, false, false)
        testee.determineShowBrowser()
        assertEquals(false, testee.browserViewState.value?.browserShowing)
    }

    @Test
    fun whenUrlBlankThenSetBrowserNotShowing() = runTest {
        testee.loadData("id", "  ", false, false)
        testee.determineShowBrowser()
        assertEquals(false, testee.browserViewState.value?.browserShowing)
    }

    @Test
    fun whenUrlPresentThenSetBrowserShowing() = runTest {
        testee.loadData("id", "https://example.com", false, false)
        testee.determineShowBrowser()
        assertEquals(true, testee.browserViewState.value?.browserShowing)
    }

    @Test
    fun whenRecoveringFromProcessGoneThenShowErrorWithAction() {
        testee.recoverFromRenderProcessGone()
        assertCommandIssued<Command.ShowErrorWithAction>()
    }

    @Test
    fun whenUserClicksOnErrorActionThenOpenCurrentUrlInNewTab() {
        givenOneActiveTabSelected()
        testee.recoverFromRenderProcessGone()
        verify(mockCommandObserver, atLeastOnce()).onChanged(commandCaptor.capture())
        val showErrorWithAction = commandCaptor.lastValue as Command.ShowErrorWithAction

        showErrorWithAction.action()

        assertCommandIssued<Command.OpenInNewTab> {
            assertEquals("https://example.com", query)
            assertNull(sourceTabId)
        }
    }

    @Test
    fun whenUserClicksOnErrorActionThenOpenCurrentTabIsClosed() {
        givenOneActiveTabSelected()
        testee.recoverFromRenderProcessGone()
        verify(mockCommandObserver, atLeastOnce()).onChanged(commandCaptor.capture())
        val showErrorWithAction = commandCaptor.lastValue as Command.ShowErrorWithAction

        showErrorWithAction.action()

        runTest {
            verify(mockTabRepository).deleteTabAndSelectSource(selectedTabLiveData.value!!.tabId)
        }
    }

    @Test
    fun whenRecoveringFromProcessGoneThenGlobalLayoutIsInvalidated() {
        testee.recoverFromRenderProcessGone()

        assertTrue(globalLayoutViewState() is GlobalLayoutViewState.Invalidated)
    }

    @Test
    fun whenRecoveringFromProcessGoneThenLoadingIsReset() {
        testee.recoverFromRenderProcessGone()

        assertEquals(loadingViewState(), LoadingViewState())
    }

    @Test
    fun whenRecoveringFromProcessGoneThenFindInPageIsReset() {
        testee.recoverFromRenderProcessGone()

        assertEquals(findInPageViewState(), FindInPageViewState())
    }

    @Test
    fun whenRecoveringFromProcessGoneThenExpectedBrowserOptionsAreDisabled() {
        setupNavigation(skipHome = true, isBrowsing = true, canGoForward = true, canGoBack = true, stepsToPreviousPage = 1)

        testee.recoverFromRenderProcessGone()

        assertFalse(browserViewState().canGoBack)
        assertFalse(browserViewState().canGoForward)
        assertFalse(browserViewState().canReportSite)
        assertFalse(browserViewState().canChangeBrowsingMode)
        assertFalse(browserViewState().canFireproofSite)
        assertFalse(browserViewState().canFindInPage)
    }

    @Test
    fun whenAuthenticationIsRequiredThenRequiresAuthenticationCommandSent() {
        val mockHandler = mock<HttpAuthHandler>()
        val siteURL = "http://example.com/requires-auth"
        val authenticationRequest = BasicAuthenticationRequest(mockHandler, "example.com", "test realm", siteURL)
        testee.requiresAuthentication(authenticationRequest)
        verify(mockCommandObserver, atLeastOnce()).onChanged(commandCaptor.capture())

        val command = commandCaptor.lastValue
        assertTrue(command is Command.RequiresAuthentication)

        val requiresAuthCommand = command as Command.RequiresAuthentication
        assertSame(authenticationRequest, requiresAuthCommand.request)
    }

    @Test
    fun whenAuthenticationIsRequiredForSameHostThenNoChangesOnBrowser() {
        val mockHandler = mock<HttpAuthHandler>()
        val siteURL = "http://example.com/requires-auth"
        val authenticationRequest = BasicAuthenticationRequest(mockHandler, "example.com", "test realm", siteURL)

        loadUrl(url = "http://example.com", isBrowserShowing = true)
        testee.requiresAuthentication(authenticationRequest)

        assertCommandNotIssued<Command.HideWebContent>()
        assertEquals("http://example.com", omnibarViewState().omnibarText)
    }

    @Test
    fun whenAuthenticationIsRequiredForDifferentHostThenUpdateUrlAndHideWebContent() {
        val mockHandler = mock<HttpAuthHandler>()
        val siteURL = "http://example.com/requires-auth"
        val authenticationRequest = BasicAuthenticationRequest(mockHandler, "example.com", "test realm", siteURL)

        loadUrl(url = "http://another.website.com", isBrowserShowing = true)
        testee.requiresAuthentication(authenticationRequest)

        assertCommandIssued<Command.HideWebContent>()
        assertEquals(siteURL, omnibarViewState().omnibarText)
    }

    @Test
    fun whenHandleAuthenticationThenHandlerCalledWithParameters() {
        val mockHandler = mock<HttpAuthHandler>()
        val username = "user"
        val password = "password"
        val authenticationRequest = BasicAuthenticationRequest(mockHandler, "example.com", "test realm", "")
        val credentials = BasicAuthenticationCredentials(username = username, password = password)
        testee.handleAuthentication(request = authenticationRequest, credentials = credentials)

        verify(mockHandler, atLeastOnce()).proceed(username, password)
    }

    @Test
    fun whenAuthenticationDialogAcceptedThenShowWebContent() {
        val authenticationRequest = BasicAuthenticationRequest(mock(), "example.com", "test realm", "")
        val credentials = BasicAuthenticationCredentials(username = "user", password = "password")

        testee.handleAuthentication(request = authenticationRequest, credentials = credentials)

        assertCommandIssued<Command.ShowWebContent>()
    }

    @Test
    fun whenAuthenticationDialogCanceledThenShowWebContent() {
        val authenticationRequest = BasicAuthenticationRequest(mock(), "example.com", "test realm", "")

        testee.cancelAuthentication(request = authenticationRequest)

        assertCommandIssued<Command.ShowWebContent>()
    }

    @Test
    fun whenBookmarkSuggestionSubmittedThenAutoCompleteBookmarkSelectionPixelSent() = runTest {
        whenever(mockSavedSitesRepository.hasBookmarks()).thenReturn(true)
        whenever(mockNavigationHistory.hasHistory()).thenReturn(false)
        val suggestion = AutoCompleteBookmarkSuggestion("example", "Example", "https://example.com")
        testee.autoCompleteViewState.value = autoCompleteViewState().copy(searchResults = AutoCompleteResult("", listOf(suggestion)))
        testee.fireAutocompletePixel(suggestion)
        val argumentCaptor = argumentCaptor<Map<String, String>>()
        verify(mockPixel).fire(eq(AppPixelName.AUTOCOMPLETE_BOOKMARK_SELECTION), argumentCaptor.capture(), any(), any())

        assertEquals("true", argumentCaptor.firstValue[PixelParameter.SHOWED_BOOKMARKS])
        assertEquals("true", argumentCaptor.firstValue[PixelParameter.BOOKMARK_CAPABLE])
    }

    @Test
    fun whenBookmarkFavoriteSubmittedThenAutoCompleteFavoriteSelectionPixelSent() = runTest {
        whenever(mockSavedSitesRepository.hasBookmarks()).thenReturn(true)
        whenever(mockSavedSitesRepository.hasFavorites()).thenReturn(true)
        whenever(mockNavigationHistory.hasHistory()).thenReturn(false)
        val suggestion = AutoCompleteBookmarkSuggestion("example", "Example", "https://example.com", isFavorite = true)
        testee.autoCompleteViewState.value = autoCompleteViewState().copy(searchResults = AutoCompleteResult("", listOf(suggestion)))
        testee.fireAutocompletePixel(suggestion)

        val argumentCaptor = argumentCaptor<Map<String, String>>()
        verify(mockPixel).fire(eq(AppPixelName.AUTOCOMPLETE_FAVORITE_SELECTION), argumentCaptor.capture(), any(), any())

        assertEquals("false", argumentCaptor.firstValue[PixelParameter.SHOWED_BOOKMARKS])
        assertEquals("true", argumentCaptor.firstValue[PixelParameter.SHOWED_FAVORITES])
        assertEquals("true", argumentCaptor.firstValue[PixelParameter.BOOKMARK_CAPABLE])
        assertEquals("true", argumentCaptor.firstValue[PixelParameter.FAVORITE_CAPABLE])
    }

    @Test
    fun whenHistorySubmittedThenAutoCompleteHistorySelectionPixelSent() = runTest {
        whenever(mockSavedSitesRepository.hasBookmarks()).thenReturn(true)
        whenever(mockNavigationHistory.hasHistory()).thenReturn(true)
        val suggestion = AutoCompleteHistorySearchSuggestion("example", true)
        testee.autoCompleteViewState.value = autoCompleteViewState().copy(searchResults = AutoCompleteResult("", listOf(suggestion)))
        testee.fireAutocompletePixel(suggestion)

        val argumentCaptor = argumentCaptor<Map<String, String>>()
        verify(mockPixel).fire(eq(AppPixelName.AUTOCOMPLETE_HISTORY_SEARCH_SELECTION), argumentCaptor.capture(), any(), any())

        assertEquals("false", argumentCaptor.firstValue[PixelParameter.SHOWED_BOOKMARKS])
        assertEquals("true", argumentCaptor.firstValue[PixelParameter.BOOKMARK_CAPABLE])
        assertEquals("true", argumentCaptor.firstValue[PixelParameter.SHOWED_HISTORY])
        assertEquals("true", argumentCaptor.firstValue[PixelParameter.HISTORY_CAPABLE])
    }

    @Test
    fun whenSearchSuggestionSubmittedWithBookmarksThenAutoCompleteSearchSelectionPixelSent() = runTest {
        whenever(mockSavedSitesRepository.hasBookmarks()).thenReturn(true)
        whenever(mockNavigationHistory.hasHistory()).thenReturn(false)
        val suggestions = listOf(AutoCompleteSearchSuggestion("", false, false), AutoCompleteBookmarkSuggestion("", "", ""))
        testee.autoCompleteViewState.value = autoCompleteViewState().copy(searchResults = AutoCompleteResult("", suggestions))
        testee.fireAutocompletePixel(AutoCompleteSearchSuggestion("example", false, false))

        val argumentCaptor = argumentCaptor<Map<String, String>>()
        verify(mockPixel).fire(eq(AppPixelName.AUTOCOMPLETE_SEARCH_PHRASE_SELECTION), argumentCaptor.capture(), any(), any())

        assertEquals("true", argumentCaptor.firstValue[PixelParameter.SHOWED_BOOKMARKS])
        assertEquals("true", argumentCaptor.firstValue[PixelParameter.BOOKMARK_CAPABLE])
    }

    @Test
    fun whenSearchSuggestionSubmittedWithoutBookmarksThenAutoCompleteSearchSelectionPixelSent() = runTest {
        whenever(mockSavedSitesRepository.hasBookmarks()).thenReturn(false)
        whenever(mockNavigationHistory.hasHistory()).thenReturn(false)
        testee.autoCompleteViewState.value = autoCompleteViewState().copy(searchResults = AutoCompleteResult("", emptyList()))
        testee.fireAutocompletePixel(AutoCompleteSearchSuggestion("example", false, false))

        val argumentCaptor = argumentCaptor<Map<String, String>>()
        verify(mockPixel).fire(eq(AppPixelName.AUTOCOMPLETE_SEARCH_PHRASE_SELECTION), argumentCaptor.capture(), any(), any())

        assertEquals("false", argumentCaptor.firstValue[PixelParameter.SHOWED_BOOKMARKS])
        assertEquals("false", argumentCaptor.firstValue[PixelParameter.BOOKMARK_CAPABLE])
    }

    @Test
    fun whenSearchSuggestionSubmittedWithTabsThenAutoCompleteSearchSelectionPixelSent() = runTest {
        whenever(mockSavedSitesRepository.hasBookmarks()).thenReturn(false)
        whenever(mockNavigationHistory.hasHistory()).thenReturn(false)
        tabsLiveData.value = listOf(TabEntity("1", "https://example.com", position = 0), TabEntity("2", "https://example.com", position = 1))
        val suggestions = listOf(AutoCompleteSwitchToTabSuggestion("example", "", "", ""))
        testee.autoCompleteViewState.value = autoCompleteViewState().copy(searchResults = AutoCompleteResult("", suggestions))
        testee.fireAutocompletePixel(AutoCompleteSwitchToTabSuggestion("example", "", "", ""))

        val argumentCaptor = argumentCaptor<Map<String, String>>()
        verify(mockPixel).fire(eq(AppPixelName.AUTOCOMPLETE_SWITCH_TO_TAB_SELECTION), argumentCaptor.capture(), any(), any())

        assertEquals("true", argumentCaptor.firstValue[PixelParameter.SHOWED_SWITCH_TO_TAB])
        assertEquals("true", argumentCaptor.firstValue[PixelParameter.SWITCH_TO_TAB_CAPABLE])
    }

    @Test
    fun whenSearchSuggestionSubmittedWithoutTabsThenAutoCompleteSearchSelectionPixelSent() = runTest {
        whenever(mockSavedSitesRepository.hasBookmarks()).thenReturn(false)
        whenever(mockNavigationHistory.hasHistory()).thenReturn(false)
        tabsLiveData.value = listOf(TabEntity("1", "https://example.com", position = 0))
        testee.autoCompleteViewState.value = autoCompleteViewState().copy(searchResults = AutoCompleteResult("", emptyList()))
        testee.fireAutocompletePixel(AutoCompleteSwitchToTabSuggestion("example", "", "", ""))

        val argumentCaptor = argumentCaptor<Map<String, String>>()
        verify(mockPixel).fire(eq(AppPixelName.AUTOCOMPLETE_SWITCH_TO_TAB_SELECTION), argumentCaptor.capture(), any(), any())

        assertEquals("false", argumentCaptor.firstValue[PixelParameter.SHOWED_SWITCH_TO_TAB])
        assertEquals("false", argumentCaptor.firstValue[PixelParameter.SWITCH_TO_TAB_CAPABLE])
    }

    @Test
    fun whenUserSelectToEditQueryThenMoveCaretToTheEnd() = runTest {
        testee.onUserSelectedToEditQuery("foo")

        assertCommandIssued<Command.EditWithSelectedQuery>()
    }

    @Test
    fun whenUserRequestedToOpenNewTabThenGenerateWebViewPreviewImage() {
        testee.userRequestedOpeningNewTab()
        assertCommandIssued<Command.GenerateWebViewPreviewImage>()
        verify(mockPixel, never()).fire(AppPixelName.TAB_MANAGER_NEW_TAB_LONG_PRESSED)
    }

    @Test
    fun whenUserRequestedToOpenNewTabAndNoEmptyTabExistsThenNewTabCommandIssued() {
        tabsLiveData.value = listOf(TabEntity("1", "https://example.com", position = 0))
        testee.userRequestedOpeningNewTab()
        verify(mockCommandObserver, atLeastOnce()).onChanged(commandCaptor.capture())
        val command = commandCaptor.lastValue
        assertTrue(command is Command.LaunchNewTab)
        verify(mockPixel, never()).fire(AppPixelName.TAB_MANAGER_NEW_TAB_LONG_PRESSED)
    }

    @Test
    fun whenUserRequestedToOpenNewTabAndEmptyTabExistsThenSelectTheEmptyTab() = runTest {
        val emptyTabId = "EMPTY_TAB"
        whenever(mockTabRepository.flowTabs).thenReturn(flowOf(listOf(TabEntity(emptyTabId))))
        testee.userRequestedOpeningNewTab()

        verify(mockCommandObserver, atLeastOnce()).onChanged(commandCaptor.capture())
        val command = commandCaptor.lastValue
        assertFalse(command is Command.LaunchNewTab)

        verify(mockTabRepository).select(emptyTabId)
        verify(mockPixel, never()).fire(AppPixelName.TAB_MANAGER_NEW_TAB_LONG_PRESSED)
    }

    @Test
    fun whenUserRequestedToOpenNewTabByLongPressThenPixelFired() {
        testee.userRequestedOpeningNewTab(longPress = true)

        verify(mockPixel).fire(AppPixelName.TAB_MANAGER_NEW_TAB_LONG_PRESSED)
    }

    @Test
    fun whenCloseCurrentTabSelectedThenTabDeletedFromRepository() = runTest {
        givenOneActiveTabSelected()
        testee.closeCurrentTab()
        verify(mockTabRepository).deleteTabAndSelectSource(selectedTabLiveData.value!!.tabId)
    }

    @Test
    fun whenCloseAndSelectSourceTabSelectedThenTabDeletedFromRepository() = runTest {
        givenOneActiveTabSelected()
        testee.closeAndSelectSourceTab()
        verify(mockTabRepository).deleteTabAndSelectSource(selectedTabLiveData.value!!.tabId)
    }

    @Test
    fun whenUserPressesBackAndSkippingHomeThenWebViewPreviewGenerated() {
        setupNavigation(isBrowsing = true, canGoBack = false, skipHome = true)
        testee.onUserPressedBack()
        assertCommandIssued<Command.GenerateWebViewPreviewImage>()
    }

    @Test
    fun whenUserPressesBackAndNotSkippingHomeThenWebViewPreviewNotGenerated() {
        setupNavigation(isBrowsing = true, canGoBack = false, skipHome = false)
        testee.onUserPressedBack()
        assertFalse(commandCaptor.allValues.contains(Command.GenerateWebViewPreviewImage))
    }

    @Test
    fun whenUserPressesBackAndGoesToHomeThenKeyboardShown() {
        setupNavigation(isBrowsing = true, canGoBack = false, skipHome = false)
        testee.onUserPressedBack()
        verify(mockCommandObserver, atLeastOnce()).onChanged(commandCaptor.capture())
        assertTrue(commandCaptor.allValues.contains(Command.ShowKeyboard))
    }

    @Test
    fun whenUserPressesBackOnATabWithASourceTabThenDeleteCurrentAndSelectSource() = runTest {
        selectedTabLiveData.value = TabEntity("TAB_ID", "https://example.com", position = 0, sourceTabId = "TAB_ID_SOURCE")
        setupNavigation(isBrowsing = true)

        testee.onUserPressedBack()

        verify(mockTabRepository).deleteTabAndSelectSource("TAB_ID")
    }

    @Test
    fun whenCtaRefreshedAndOnlyStandardAddSupportedAndWidgetAlreadyInstalledThenCtaIsNull() = runTest {
        whenever(mockExtendedOnboardingFeatureToggles.noBrowserCtas()).thenReturn(mockDisabledToggle)
        whenever(mockWidgetCapabilities.supportsAutomaticWidgetAdd).thenReturn(false)
        whenever(mockWidgetCapabilities.hasInstalledWidgets).thenReturn(true)
        testee.refreshCta()
        assertNull(testee.ctaViewState.value!!.cta)
    }

    @Test
    fun whenCtaRefreshedAndIsNewTabIsFalseThenReturnNull() = runTest {
        setBrowserShowing(true)
        whenever(mockExtendedOnboardingFeatureToggles.noBrowserCtas()).thenReturn(mockDisabledToggle)
        whenever(mockWidgetCapabilities.supportsAutomaticWidgetAdd).thenReturn(true)
        whenever(mockWidgetCapabilities.hasInstalledWidgets).thenReturn(false)
        testee.refreshCta()
        assertNull(testee.ctaViewState.value!!.cta)
    }

    @Test
    fun whenCtaRefreshedAndOnboardingCompleteThenViewStateUpdated() = runTest {
        whenever(mockExtendedOnboardingFeatureToggles.noBrowserCtas()).thenReturn(mockDisabledToggle)
        whenever(mockWidgetCapabilities.supportsAutomaticWidgetAdd).thenReturn(false)
        whenever(mockWidgetCapabilities.hasInstalledWidgets).thenReturn(true)
        whenever(mockDismissedCtaDao.exists(DAX_END)).thenReturn(true)
        whenever(mockDismissedCtaDao.exists(DAX_DIALOG_TRACKERS_FOUND)).thenReturn(true)
        testee.refreshCta()
        assertNull(testee.ctaViewState.value!!.cta)
        assertTrue(testee.ctaViewState.value!!.daxOnboardingComplete)
        assertFalse(testee.ctaViewState.value!!.isBrowserShowing)
    }

    @Test
    fun whenCtaRefreshedAndBrowserShowingThenViewStateUpdated() = runTest {
        setBrowserShowing(true)
        whenever(mockExtendedOnboardingFeatureToggles.noBrowserCtas()).thenReturn(mockDisabledToggle)
        whenever(mockWidgetCapabilities.supportsAutomaticWidgetAdd).thenReturn(false)
        whenever(mockWidgetCapabilities.hasInstalledWidgets).thenReturn(true)
        whenever(mockDismissedCtaDao.exists(DAX_END)).thenReturn(true)
        whenever(mockDismissedCtaDao.exists(DAX_DIALOG_NETWORK)).thenReturn(true)
        testee.refreshCta()
        assertNull(testee.ctaViewState.value!!.cta)
        assertTrue(testee.ctaViewState.value!!.daxOnboardingComplete)
        assertTrue(testee.ctaViewState.value!!.isBrowserShowing)
    }

    @Test
    fun whenCtaRefreshedAndMaliciousSiteBlockedThenViewStateUpdated() = runTest {
        whenever(mockExtendedOnboardingFeatureToggles.noBrowserCtas()).thenReturn(mockDisabledToggle)
        testee.browserViewState.value = browserViewState().copy(
            browserShowing = false,
            maliciousSiteBlocked = true,
        )

        testee.refreshCta()

        assertTrue(testee.ctaViewState.value!!.isErrorShowing)
    }

    @Test
    fun whenCtaShownThenFirePixel() = runTest {
        val cta = HomePanelCta.AddWidgetAuto
        testee.ctaViewState.value = CtaViewState(cta = cta)

        testee.onCtaShown()
        verify(mockPixel).fire(cta.shownPixel!!, cta.pixelShownParameters())
    }

    @Test
    fun whenRefreshCtaIfCtaAlreadyShownForCurrentPageThenReturnNull() = runTest {
        setBrowserShowing(isBrowsing = true)
        testee.hasCtaBeenShownForCurrentPage.set(true)

        assertNull(testee.refreshCta())
    }

    @Test
    fun whenUserClickedCtaButtonThenFirePixel() {
        val cta = DaxBubbleCta.DaxIntroSearchOptionsCta(mockOnboardingStore, mockAppInstallStore)
        setCta(cta)
        testee.onUserClickCtaOkButton(cta)
        verify(mockPixel).fire(cta.okPixel!!, cta.pixelOkParameters())
    }

    @Test
    fun whenUserClickedDaxMainNetworkCtaOKButtonAndMaliciousSiteBlockedThenCtaIsNull() {
        val cta = DaxMainNetworkCta(mockOnboardingStore, mockAppInstallStore, "", "")
        setCta(cta)

        testee.onUserClickCtaOkButton(cta)

        assertNull(testee.ctaViewState.value?.cta)
    }

    @Test
    fun whenUserClickedAddWidgetCtaButtonThenLaunchAddWidgetCommand() {
        val cta = HomePanelCta.AddWidgetAuto
        setCta(cta)
        testee.onUserClickCtaOkButton(cta)
        assertCommandIssued<Command.LaunchAddWidget>()
    }

    @Test
    fun whenUserClickedLegacyAddWidgetCtaButtonThenLaunchAddWidgetCommand() {
        val cta = HomePanelCta.AddWidgetInstructions
        setCta(cta)
        testee.onUserClickCtaOkButton(cta)
        assertCommandIssued<Command.LaunchAddWidget>()
    }

    @Test
    fun whenUserClickedLearnMoreExperimentBubbleCtaButtonThenLaunchPrivacyPro() {
        val cta = DaxBubbleCta.DaxPrivacyProCta(
            mockOnboardingStore,
            mockAppInstallStore,
            R.string.onboardingPrivacyProDaxDialogTitle,
            R.string.onboardingPrivacyProDaxDialogDescription,
        )
        setCta(cta)
        testee.onUserClickCtaOkButton(cta)
        assertCommandIssued<LaunchPrivacyPro>()
    }

    @Test
    fun whenUserDismissedCtaThenFirePixel() = runTest {
        val cta = HomePanelCta.AddWidgetAuto
        setCta(cta)
        testee.onUserDismissedCta(cta)
        verify(mockPixel).fire(cta.cancelPixel!!, cta.pixelCancelParameters())
    }

    @Test
    fun whenUserDismissedCtaThenRegisterInDatabase() = runTest {
        val cta = HomePanelCta.AddWidgetAuto
        setCta(cta)
        testee.onUserDismissedCta(cta)
        verify(mockDismissedCtaDao).insert(DismissedCta(cta.ctaId))
    }

    @Test
    fun whenSurrogateDetectedThenSiteUpdated() {
        givenOneActiveTabSelected()
        val surrogate = SurrogateResponse()
        testee.surrogateDetected(surrogate)
        assertTrue(testee.siteLiveData.value?.surrogates?.size == 1)
    }

    @Test
    fun whenUpgradedToHttpsThenSiteUpgradedHttpsReturnsTrue() {
        val url = "http://www.example.com"
        selectedTabLiveData.value = TabEntity("TAB_ID", url, "", skipHome = false, viewed = true, position = 0)
        testee.upgradedToHttps()
        loadUrl("https://www.example.com")
        assertTrue(testee.siteLiveData.value?.upgradedHttps!!)
    }

    @Test
    fun whenNotUpgradedToHttpsThenSiteUpgradedHttpsReturnsFalse() {
        givenOneActiveTabSelected()
        assertFalse(testee.siteLiveData.value?.upgradedHttps!!)
    }

    @Test
    fun whenOnBrokenSiteSelectedOpenBokenSiteFeedback() = runTest {
        testee.onBrokenSiteSelected()
        assertCommandIssued<Command.BrokenSiteFeedback>()
    }

    @Test
    fun whenHomeShowingByPressingBackThenFireproofWebsiteOptionMenuDisabled() {
        setupNavigation(isBrowsing = true)
        testee.onUserPressedBack()
        assertFalse(browserViewState().canFireproofSite)
    }

    @Test
    fun whenUserLoadsNotFireproofWebsiteThenFireproofWebsiteBrowserStateUpdated() {
        loadUrl("http://www.example.com/path", isBrowserShowing = true)
        assertTrue(browserViewState().canFireproofSite)
        assertFalse(browserViewState().isFireproofWebsite)
    }

    @Test
    fun whenUserLoadsFireproofWebsiteThenFireproofWebsiteBrowserStateUpdated() {
        givenFireproofWebsiteDomain("www.example.com")
        loadUrl("http://www.example.com/path", isBrowserShowing = true)
        assertTrue(browserViewState().isFireproofWebsite)
    }

    @Test
    fun whenUserLoadsFireproofWebsiteSubDomainThenFireproofWebsiteBrowserStateUpdated() {
        givenFireproofWebsiteDomain("example.com")
        loadUrl("http://mobile.example.com/path", isBrowserShowing = true)
        assertTrue(browserViewState().canFireproofSite)
        assertFalse(browserViewState().isFireproofWebsite)
    }

    @Test
    fun whenUrlClearedThenFireproofWebsiteOptionMenuDisabled() {
        loadUrl("http://www.example.com/path")
        assertTrue(browserViewState().canFireproofSite)
        loadUrl(null)
        assertFalse(browserViewState().canFireproofSite)
    }

    @Test
    fun whenUrlIsUpdatedWithNonFireproofWebsiteThenFireproofWebsiteBrowserStateUpdated() {
        givenFireproofWebsiteDomain("www.example.com")
        loadUrl("http://www.example.com/", isBrowserShowing = true)
        updateUrl("http://www.example.com/", "http://twitter.com/explore", true)
        assertTrue(browserViewState().canFireproofSite)
        assertFalse(browserViewState().isFireproofWebsite)
    }

    @Test
    fun whenUrlIsUpdatedWithFireproofWebsiteThenFireproofWebsiteBrowserStateUpdated() {
        givenFireproofWebsiteDomain("twitter.com")
        loadUrl("http://example.com/", isBrowserShowing = true)
        updateUrl("http://example.com/", "http://twitter.com/explore", true)
        assertTrue(browserViewState().isFireproofWebsite)
    }

    @Test
    fun whenUserClicksFireproofWebsiteOptionMenuThenShowConfirmationIsIssued() {
        loadUrl("http://mobile.example.com/", isBrowserShowing = true)
        testee.onFireproofWebsiteMenuClicked()
        assertCommandIssued<Command.ShowFireproofWebSiteConfirmation> {
            assertEquals("mobile.example.com", this.fireproofWebsiteEntity.domain)
        }
    }

    @Test
    fun whenUserClicksFireproofWebsiteOptionMenuThenFireproofWebsiteBrowserStateUpdated() {
        loadUrl("http://example.com/", isBrowserShowing = true)
        testee.onFireproofWebsiteMenuClicked()
        assertTrue(browserViewState().isFireproofWebsite)
    }

    @Test
    fun whenFireproofWebsiteAddedThenPixelSent() {
        loadUrl("http://example.com/", isBrowserShowing = true)
        testee.onFireproofWebsiteMenuClicked()
        verify(mockPixel).fire(AppPixelName.FIREPROOF_WEBSITE_ADDED)
    }

    @Test
    fun whenUserRemovesFireproofWebsiteFromOptionMenuThenFireproofWebsiteBrowserStateUpdated() {
        givenFireproofWebsiteDomain("mobile.example.com")
        loadUrl("http://mobile.example.com/", isBrowserShowing = true)
        testee.onFireproofWebsiteMenuClicked()
        assertFalse(browserViewState().isFireproofWebsite)
    }

    @Test
    fun whenUserRemovesFireproofWebsiteFromOptionMenuThenPixelSent() {
        givenFireproofWebsiteDomain("mobile.example.com")
        loadUrl("http://mobile.example.com/", isBrowserShowing = true)
        testee.onFireproofWebsiteMenuClicked()
        verify(mockPixel).fire(AppPixelName.FIREPROOF_WEBSITE_REMOVE)
    }

    @Test
    fun whenUserRemovesFireproofWebsiteFromOptionMenuThenShowConfirmationIsIssued() {
        givenFireproofWebsiteDomain("mobile.example.com")
        loadUrl("http://mobile.example.com/", isBrowserShowing = true)
        testee.onFireproofWebsiteMenuClicked()
        assertCommandIssued<Command.DeleteFireproofConfirmation> {
            assertEquals("mobile.example.com", this.fireproofWebsiteEntity.domain)
        }
    }

    @Test
    fun whenUserClicksOnFireproofWebsiteSnackbarUndoActionThenFireproofWebsiteIsRemoved() {
        loadUrl("http://example.com/", isBrowserShowing = true)
        testee.onFireproofWebsiteMenuClicked()
        assertCommandIssued<Command.ShowFireproofWebSiteConfirmation> {
            testee.onFireproofWebsiteSnackbarUndoClicked(this.fireproofWebsiteEntity)
        }
        assertTrue(browserViewState().canFireproofSite)
        assertFalse(browserViewState().isFireproofWebsite)
    }

    @Test
    fun whenUserClicksOnFireproofWebsiteSnackbarUndoActionThenPixelSent() {
        loadUrl("http://example.com/", isBrowserShowing = true)
        testee.onFireproofWebsiteMenuClicked()
        assertCommandIssued<Command.ShowFireproofWebSiteConfirmation> {
            testee.onFireproofWebsiteSnackbarUndoClicked(this.fireproofWebsiteEntity)
        }
        verify(mockPixel).fire(AppPixelName.FIREPROOF_WEBSITE_UNDO)
    }

    @Test
    fun whenUserClicksOnRemoveFireproofingSnackbarUndoActionThenFireproofWebsiteIsAddedBack() {
        givenFireproofWebsiteDomain("example.com")
        loadUrl("http://example.com/", isBrowserShowing = true)
        testee.onFireproofWebsiteMenuClicked()
        assertCommandIssued<Command.DeleteFireproofConfirmation> {
            testee.onRemoveFireproofWebsiteSnackbarUndoClicked(this.fireproofWebsiteEntity)
        }
        assertTrue(browserViewState().canFireproofSite)
        assertTrue(browserViewState().isFireproofWebsite)
    }

    @Test
    fun whenUserClicksOnRemoveFireproofingSnackbarUndoActionThenPixelSent() = runTest {
        givenFireproofWebsiteDomain("example.com")
        loadUrl("http://example.com/", isBrowserShowing = true)
        testee.onFireproofWebsiteMenuClicked()
        assertCommandIssued<Command.DeleteFireproofConfirmation> {
            testee.onRemoveFireproofWebsiteSnackbarUndoClicked(this.fireproofWebsiteEntity)
        }
        verify(mockPixel).fire(AppPixelName.FIREPROOF_REMOVE_WEBSITE_UNDO)
    }

    @Test
    fun whenUserFireproofsWebsiteFromLoginDialogThenShowConfirmationIsIssuedWithExpectedDomain() = runTest {
        whenever(fireproofDialogsEventHandler.onUserConfirmedFireproofDialog(anyString())).doAnswer {
            val domain = it.arguments.first() as String
            fireproofDialogsEventHandlerLiveData.postValue(FireproofDialogsEventHandler.Event.FireproofWebSiteSuccess(FireproofWebsiteEntity(domain)))
        }

        testee.onUserConfirmedFireproofDialog("login.example.com")

        assertCommandIssued<Command.ShowFireproofWebSiteConfirmation> {
            assertEquals("login.example.com", this.fireproofWebsiteEntity.domain)
        }
    }

    @Test
    fun whenAskToDisableLoginDetectionEventReceivedThenAskUserToDisableLoginDetection() = runTest {
        whenever(fireproofDialogsEventHandler.onUserDismissedFireproofLoginDialog()).doAnswer {
            fireproofDialogsEventHandlerLiveData.postValue(FireproofDialogsEventHandler.Event.AskToDisableLoginDetection)
        }

        testee.onUserDismissedFireproofLoginDialog()

        assertCommandIssued<Command.AskToDisableLoginDetection>()
    }

    @Test
    fun whenLoginAttempDetectedThenNotifyNavigationAwareLoginDetector() {
        loadUrl("http://example.com/", isBrowserShowing = true)

        testee.loginDetected()

        verify(mockNavigationAwareLoginDetector).onEvent(LoginAttempt("http://example.com/"))
    }

    @Test
    fun whenLoginDetectedOnAFireproofedWebsiteThenDoNotAskToFireproofWebsite() {
        givenFireproofWebsiteDomain("example.com")
        loginEventLiveData.value = givenLoginDetected("example.com")
        assertCommandNotIssued<Command.AskToFireproofWebsite>()
    }

    @Test
    fun whenLoginDetectedAndAutomaticFireproofSettingIsAskEveryTimeThenAskToFireproofWebsite() {
        loginEventLiveData.value = givenLoginDetected("example.com")
        assertCommandIssued<Command.AskToFireproofWebsite> {
            assertEquals(FireproofWebsiteEntity("example.com"), this.fireproofWebsite)
        }
    }

    @Test
    fun whenLoginDetectedAndAutomaticFireproofSettingIsAlwaysThenDoNotAskToFireproofWebsite() {
        whenever(mockSettingsDataStore.automaticFireproofSetting).thenReturn(AutomaticFireproofSetting.ALWAYS)
        loginEventLiveData.value = givenLoginDetected("example.com")
        assertCommandNotIssued<Command.AskToFireproofWebsite>()
    }

    @Test
    fun whenUserBrowsingPressesBackThenCannotAddBookmark() {
        setupNavigation(skipHome = false, isBrowsing = true, canGoBack = false)
        assertTrue(testee.onUserPressedBack())
        assertFalse(browserViewState().canSaveSite)
    }

    @Test
    fun whenUserBrowsingPressesBackThenCannotSharePage() {
        setupNavigation(skipHome = false, isBrowsing = true, canGoBack = false)
        assertTrue(testee.onUserPressedBack())
        assertFalse(browserViewState().canSharePage)
    }

    @Test
    fun whenUserBrowsingPressesBackThenCannotReportSite() {
        setupNavigation(skipHome = false, isBrowsing = true, canGoBack = false)
        assertTrue(testee.onUserPressedBack())
        assertFalse(browserViewState().canReportSite)
    }

    @Test
    fun whenUserInDuckPlayerThenCannotReportSite() {
        setupNavigation(skipHome = false, isBrowsing = true)
        whenever(mockDuckPlayer.isDuckPlayerUri(anyString())).thenReturn(true)
        assertFalse(browserViewState().canReportSite)
    }

    @Test
    fun whenUserInDuckPlayerThenCannotAllowList() {
        setupNavigation(skipHome = false, isBrowsing = true)
        whenever(mockDuckPlayer.isDuckPlayerUri(anyString())).thenReturn(true)
        assertFalse(browserViewState().canChangePrivacyProtection)
    }

    @Test
    fun whenUserBrowsingPressesBackThenCannotAddToHome() {
        setupNavigation(skipHome = false, isBrowsing = true, canGoBack = false)
        assertTrue(testee.onUserPressedBack())
        assertFalse(browserViewState().addToHomeEnabled)
    }

    @Test
    fun whenUserBrowsingPressesBackThenCannotAllowList() {
        setupNavigation(skipHome = false, isBrowsing = true, canGoBack = false)
        assertTrue(testee.onUserPressedBack())
        assertFalse(browserViewState().canChangePrivacyProtection)
    }

    @Test
    fun whenUserBrowsingPressesBackThenCannotNavigateBack() {
        setupNavigation(skipHome = false, isBrowsing = true, canGoBack = false)
        assertTrue(testee.onUserPressedBack())
        assertFalse(browserViewState().canGoBack)
    }

    @Test
    fun whenUserBrowsingPressesBackThenCannotFindInPage() {
        setupNavigation(skipHome = false, isBrowsing = true, canGoBack = false)
        assertTrue(testee.onUserPressedBack())
        assertFalse(browserViewState().canFindInPage)
    }

    @Test
    fun whenUserBrowsingPressesBackThenCannotPrintPage() {
        setupNavigation(skipHome = false, isBrowsing = true, canGoBack = false)
        assertTrue(testee.onUserPressedBack())
        assertFalse(browserViewState().canPrintPage)
    }

    @Test
    fun whenUserBrowsingPressesBackThenCanGoForward() {
        setupNavigation(skipHome = false, isBrowsing = true, canGoBack = false)
        assertTrue(testee.onUserPressedBack())
        assertTrue(browserViewState().canGoForward)
    }

    @Test
    fun whenUserBrowsingPressesBackAndForwardThenCanAddBookmark() {
        setupNavigation(skipHome = false, isBrowsing = true, canGoBack = false)
        testee.onUserPressedBack()
        testee.onUserPressedForward()
        assertTrue(browserViewState().canSaveSite)
    }

    @Test
    fun whenUserBrowsingPressesBackAndForwardThenCanAllowList() {
        setupNavigation(skipHome = false, isBrowsing = true, canGoBack = false)
        testee.onUserPressedBack()
        testee.onUserPressedForward()
        assertTrue(browserViewState().canChangePrivacyProtection)
    }

    @Test
    fun whenUserBrowsingPressesBackAndForwardThenCanShare() {
        setupNavigation(skipHome = false, isBrowsing = true, canGoBack = false)
        testee.onUserPressedBack()
        testee.onUserPressedForward()
        assertTrue(browserViewState().canSharePage)
    }

    @Test
    fun whenUserBrowsingPressesBackAndForwardThenCanReportSite() {
        setupNavigation(skipHome = false, isBrowsing = true, canGoBack = false)
        testee.onUserPressedBack()
        testee.onUserPressedForward()
        assertTrue(browserViewState().canReportSite)
    }

    @Test
    fun whenUserBrowsingPressesBackAndForwardThenCanAddToHome() {
        setupNavigation(skipHome = false, isBrowsing = true, canGoBack = false)
        testee.onUserPressedBack()
        testee.onUserPressedForward()
        assertTrue(browserViewState().addToHomeEnabled)
    }

    @Test
    fun whenUserBrowsingPressesBackAndForwardThenCanFindInPage() {
        setupNavigation(skipHome = false, isBrowsing = true, canGoBack = false)
        testee.onUserPressedBack()
        testee.onUserPressedForward()
        assertTrue(browserViewState().canFindInPage)
    }

    @Test
    fun whenUserBrowsingPressesBackAndForwardThenCanPrint() {
        setupNavigation(skipHome = false, isBrowsing = true, canGoBack = false)
        testee.onUserPressedBack()
        testee.onUserPressedForward()
        assertTrue(browserViewState().canPrintPage)
    }

    @Test
    fun whenQueryIsNotHierarchicalThenUnsupportedOperationExceptionIsHandled() {
        whenever(mockOmnibarConverter.convertQueryToUrl("about:blank", null)).thenReturn("about:blank")
        testee.onUserSubmittedQuery("about:blank")
    }

    @Test
    fun whenDosAttackDetectedThenErrorIsShown() {
        testee.dosAttackDetected()
        assertCommandIssued<Command.ShowErrorWithAction>()
    }

    @Test
    fun whenUserVisitsDomainWithPermanentLocationPermissionThenMessageIsShown() = runTest {
        val domain = "https://www.example.com/"

        whenever(mockSitePermissionsManager.hasSitePermanentPermission(domain, LocationPermissionRequest.RESOURCE_LOCATION_PERMISSION)).thenReturn(
            true,
        )

        givenCurrentSite(domain)

        loadUrl("https://www.example.com", isBrowserShowing = true)

        assertCommandIssued<Command.ShowDomainHasPermissionMessage>()
    }

    @Test
    fun whenUserVisitsDomainWithoutPermanentLocationPermissionThenMessageIsNotShown() = runTest {
        val domain = "https://www.example.com/"

        whenever(mockSitePermissionsManager.hasSitePermanentPermission(domain, LocationPermissionRequest.RESOURCE_LOCATION_PERMISSION)).thenReturn(
            false,
        )

        givenCurrentSite(domain)

        loadUrl("https://www.example.com", isBrowserShowing = true)

        assertCommandNotIssued<Command.ShowDomainHasPermissionMessage>()
    }

    @Test
    fun whenUserVisitsDomainWithoutLocationPermissionThenMessageIsNotShown() = runTest {
        val domain = "https://www.example.com"
        givenCurrentSite(domain)
        loadUrl("https://www.example.com", isBrowserShowing = true)

        assertCommandNotIssued<Command.ShowDomainHasPermissionMessage>()
    }

    @Test
    fun whenUserVisitsDomainAndLocationIsNotEnabledThenMessageIsNotShown() = runTest {
        val domain = "https://www.example.com"
        givenCurrentSite(domain)

        loadUrl("https://www.example.com", isBrowserShowing = true)

        assertCommandNotIssued<Command.ShowDomainHasPermissionMessage>()
    }

    @Test
    fun whenUserRefreshesASiteLocationMessageIsNotShownAgain() = runTest {
        val domain = "https://www.example.com/"

        whenever(mockSitePermissionsManager.hasSitePermanentPermission(domain, LocationPermissionRequest.RESOURCE_LOCATION_PERMISSION)).thenReturn(
            true,
        )

        givenCurrentSite(domain)

        loadUrl("https://www.example.com", isBrowserShowing = true)
        loadUrl("https://www.example.com", isBrowserShowing = true)
        assertCommandIssuedTimes<Command.ShowDomainHasPermissionMessage>(1)
    }

    @Test
    fun whenPrefetchFaviconThenFetchFaviconForCurrentTab() = runTest {
        val url = "https://www.example.com/"
        givenCurrentSite(url)
        testee.prefetchFavicon(url)

        verify(mockFaviconManager).tryFetchFaviconForUrl("TAB_ID", url)
    }

    @Test
    fun whenPrefetchFaviconAndFaviconExistsThenUpdateTabFavicon() = runTest {
        val url = "https://www.example.com/"
        val file = File("test")
        givenCurrentSite(url)
        whenever(mockFaviconManager.tryFetchFaviconForUrl(any(), any())).thenReturn(file)

        testee.prefetchFavicon(url)

        verify(mockTabRepository).updateTabFavicon("TAB_ID", file.name)
    }

    @Test
    fun whenPrefetchFaviconAndFaviconDoesNotExistThenDoNotCallUpdateTabFavicon() = runTest {
        whenever(mockFaviconManager.tryFetchFaviconForUrl(any(), any())).thenReturn(null)

        testee.prefetchFavicon("url")

        verify(mockTabRepository, never()).updateTabFavicon(any(), any())
    }

    @Test
    fun whenIconReceivedThenStoreFavicon() = runTest {
        givenOneActiveTabSelected()
        val bitmap: Bitmap = Bitmap.createBitmap(1, 1, Bitmap.Config.RGB_565)

        testee.iconReceived("https://example.com", bitmap)

        verify(mockFaviconManager).storeFavicon("TAB_ID", FaviconSource.ImageFavicon(bitmap, "https://example.com"))
    }

    @Test
    fun whenIconReceivedIfCorrectlySavedThenUpdateTabFavicon() = runTest {
        givenOneActiveTabSelected()
        val bitmap: Bitmap = Bitmap.createBitmap(1, 1, Bitmap.Config.RGB_565)
        val file = File("test")
        whenever(mockFaviconManager.storeFavicon(any(), any())).thenReturn(file)

        testee.iconReceived("https://example.com", bitmap)

        verify(mockTabRepository).updateTabFavicon("TAB_ID", file.name)
    }

    @Test
    fun whenIconReceivedIfNotCorrectlySavedThenDoNotUpdateTabFavicon() = runTest {
        givenOneActiveTabSelected()
        val bitmap: Bitmap = Bitmap.createBitmap(1, 1, Bitmap.Config.RGB_565)
        whenever(mockFaviconManager.storeFavicon(any(), any())).thenReturn(null)

        testee.iconReceived("https://example.com", bitmap)

        verify(mockTabRepository, never()).updateTabFavicon(any(), any())
    }

    @Test
    fun whenIconReceivedFromPreviousUrlThenDontUpdateTabFavicon() = runTest {
        givenOneActiveTabSelected()
        val bitmap: Bitmap = Bitmap.createBitmap(1, 1, Bitmap.Config.RGB_565)
        val file = File("test")
        whenever(mockFaviconManager.storeFavicon(any(), any())).thenReturn(file)

        testee.iconReceived("https://notexample.com", bitmap)

        verify(mockTabRepository, never()).updateTabFavicon("TAB_ID", file.name)
    }

    @Test
    fun whenUrlIconReceivedThenStoreFavicon() = runTest {
        givenOneActiveTabSelected()

        testee.iconReceived("https://example.com", "https://example.com/favicon.png")

        verify(mockFaviconManager).storeFavicon("TAB_ID", FaviconSource.UrlFavicon("https://example.com/favicon.png", "https://example.com"))
    }

    @Test
    fun whenUrlIconReceivedIfCorrectlySavedThenUpdateTabFavicon() = runTest {
        givenOneActiveTabSelected()
        val file = File("test")
        whenever(mockFaviconManager.storeFavicon(any(), any())).thenReturn(file)

        testee.iconReceived("https://example.com", "https://example.com/favicon.png")

        verify(mockTabRepository).updateTabFavicon("TAB_ID", file.name)
    }

    @Test
    fun whenUrlIconReceivedIfNotCorrectlySavedThenDoNotUpdateTabFavicon() = runTest {
        givenOneActiveTabSelected()
        whenever(mockFaviconManager.storeFavicon(any(), any())).thenReturn(null)

        testee.iconReceived("https://example.com", "https://example.com/favicon.png")

        verify(mockTabRepository, never()).updateTabFavicon(any(), any())
    }

    @Test
    fun whenUrlIconReceivedFromPreviousUrlThenDontUpdateTabFavicon() = runTest {
        givenOneActiveTabSelected()
        val file = File("test")
        whenever(mockFaviconManager.storeFavicon(any(), any())).thenReturn(file)

        testee.iconReceived("https://notexample.com", "https://example.com/favicon.png")

        verify(mockFaviconManager, never()).storeFavicon(any(), any())
    }

    @Test
    fun whenBookmarkAddedThenPersistFavicon() = runTest {
        val url = "http://example.com"
        val title = "A title"
        val bookmark = Bookmark(
            id = UUID.randomUUID().toString(),
            title = title,
            url = url,
            parentId = UUID.randomUUID().toString(),
            lastModified = "timestamp",
        )
        whenever(mockSavedSitesRepository.insertBookmark(title = anyString(), url = anyString())).thenReturn(bookmark)
        loadUrl(url = url, title = title)

        testee.onBookmarkMenuClicked()

        verify(mockFaviconManager).persistCachedFavicon(any(), eq(url))
    }

    @Test
    fun whenBookmarkAddedButUrlIsNullThenDoNotPersistFavicon() = runTest {
        loadUrl(null, "A title")

        testee.onBookmarkMenuClicked()

        verify(mockFaviconManager, never()).persistCachedFavicon(any(), any())
    }

    @Test
    fun whenFireproofWebsiteAddedThenPersistFavicon() = runTest {
        val url = "http://example.com"
        loadUrl(url, isBrowserShowing = true)

        testee.onFireproofWebsiteMenuClicked()

        assertCommandIssued<Command.ShowFireproofWebSiteConfirmation> {
            verify(mockFaviconManager).persistCachedFavicon(any(), eq(this.fireproofWebsiteEntity.domain))
        }
    }

    @Test
    fun whenOnPinPageToHomeSelectedThenAddHomeShortcutCommandIssuedWithFavicon() = runTest {
        val url = "http://example.com"
        val bitmap: Bitmap = Bitmap.createBitmap(1, 1, Bitmap.Config.RGB_565)
        whenever(mockFaviconManager.loadFromDisk(any(), any())).thenReturn(bitmap)
        loadUrl(url, "A title")

        testee.onPinPageToHomeSelected()

        assertCommandIssued<Command.AddHomeShortcut> {
            assertEquals(bitmap, this.icon)
            assertEquals(url, this.url)
            assertEquals("example.com", this.title)
        }
    }

    @Test
    fun whenOnPinPageToHomeSelectedAndFaviconDoesNotExistThenAddHomeShortcutCommandIssuedWithoutFavicon() = runTest {
        val url = "http://example.com"
        whenever(mockFaviconManager.loadFromDisk(any(), any())).thenReturn(null)
        loadUrl(url, "A title")

        testee.onPinPageToHomeSelected()

        assertCommandIssued<Command.AddHomeShortcut> {
            assertNull(this.icon)
            assertEquals(url, this.url)
            assertEquals("example.com", this.title)
        }
    }

    @Test
    fun whenUserSubmittedQueryIfGpcIsEnabledAndUrlIsValidThenAddHeaderToUrl() {
        givenCustomHeadersProviderReturnsGpcHeader()
        whenever(mockOmnibarConverter.convertQueryToUrl("foo", null)).thenReturn("foo.com")

        testee.onUserSubmittedQuery("foo")
        verify(mockCommandObserver, atLeastOnce()).onChanged(commandCaptor.capture())

        val command = commandCaptor.lastValue as Navigate
        assertEquals(GPC_HEADER_VALUE, command.headers[GPC_HEADER])
    }

    @Test
    fun whenUserSubmittedQueryIfGpcReturnsNoHeaderThenDoNotAddHeaderToUrl() {
        val url = "foo.com"
        givenCustomHeadersProviderReturnsNoHeaders()
        whenever(mockOmnibarConverter.convertQueryToUrl("foo", null)).thenReturn(url)

        testee.onUserSubmittedQuery("foo")
        verify(mockCommandObserver, atLeastOnce()).onChanged(commandCaptor.capture())

        val command = commandCaptor.lastValue as Navigate
        assertTrue(command.headers.isEmpty())
    }

    @Test
    fun whenOnDesktopSiteModeToggledIfGpcReturnsHeaderThenAddHeaderToUrl() {
        givenCustomHeadersProviderReturnsGpcHeader()
        loadUrl("http://m.example.com")
        setDesktopBrowsingMode(false)
        testee.onChangeBrowserModeClicked()
        verify(mockCommandObserver, atLeastOnce()).onChanged(commandCaptor.capture())

        val command = commandCaptor.lastValue as Navigate
        assertEquals(GPC_HEADER_VALUE, command.headers[GPC_HEADER])
    }

    @Test
    fun whenExternalAppLinkClickedIfGpcReturnsHeaderThenAddHeaderToUrl() {
        givenCustomHeadersProviderReturnsGpcHeader()
        val intentType = SpecialUrlDetector.UrlType.NonHttpAppLink("query", mock(), "fallback")

        testee.nonHttpAppLinkClicked(intentType)
        verify(mockCommandObserver, atLeastOnce()).onChanged(commandCaptor.capture())

        val command = commandCaptor.lastValue as Command.HandleNonHttpAppLink
        assertEquals(GPC_HEADER_VALUE, command.headers[GPC_HEADER])
    }

    @Test
    fun whenExternalAppLinkClickedIfGpcReturnsNoHeaderThenDoNotAddHeaderToUrl() {
        givenCustomHeadersProviderReturnsNoHeaders()
        val intentType = SpecialUrlDetector.UrlType.NonHttpAppLink("query", mock(), null)

        testee.nonHttpAppLinkClicked(intentType)
        verify(mockCommandObserver, atLeastOnce()).onChanged(commandCaptor.capture())

        val command = commandCaptor.lastValue as Command.HandleNonHttpAppLink
        assertTrue(command.headers.isEmpty())
    }

    @Test
    fun whenUserSubmittedQueryIfAndroidFeaturesReturnsHeaderThenAddHeaderToUrl() {
        givenCustomHeadersProviderReturnsAndroidFeaturesHeader()
        whenever(mockOmnibarConverter.convertQueryToUrl("foo", null)).thenReturn("foo.com")

        testee.onUserSubmittedQuery("foo")
        verify(mockCommandObserver, atLeastOnce()).onChanged(commandCaptor.capture())

        val command = commandCaptor.lastValue as Navigate
        assertEquals("TEST_VALUE", command.headers[X_DUCKDUCKGO_ANDROID_HEADER])
    }

    @Test
    fun whenUserSubmittedQueryIfAndroidFeaturesReturnsNoHeaderThenDoNotAddHeaderToUrl() {
        givenCustomHeadersProviderReturnsNoHeaders()
        whenever(mockOmnibarConverter.convertQueryToUrl("foo", null)).thenReturn("foo.com")

        testee.onUserSubmittedQuery("foo")
        verify(mockCommandObserver, atLeastOnce()).onChanged(commandCaptor.capture())

        val command = commandCaptor.lastValue as Navigate
        assertTrue(command.headers.isEmpty())
    }

    @Test
    fun whenFirePulsingAnimationStartsThenItStopsAfterMoreThanOneHour() = runTest {
        givenFireButtonPulsing()
        val observer = ValueCaptorObserver<BrowserViewState>(false)
        testee.browserViewState.observeForever(observer)

        testee.onViewVisible()

        advanceTimeBy(4_600_000)
        verify(mockDismissedCtaDao).insert(DismissedCta(CtaId.DAX_FIRE_BUTTON))
        verify(mockDismissedCtaDao).insert(DismissedCta(CtaId.DAX_FIRE_BUTTON_PULSE))
    }

    @Test
    fun whenRedirectTriggeredByGpcThenGpcRedirectEventSent() {
        testee.redirectTriggeredByGpc()
        verify(mockNavigationAwareLoginDetector).onEvent(NavigationEvent.GpcRedirect)
    }

    @Test
    fun whenProgressIs100ThenRefreshUserAgentCommandSent() {
        loadUrl("http://duckduckgo.com")
        testee.progressChanged(100, WebViewNavigationState(mockStack, 100))

        assertCommandIssued<Command.RefreshUserAgent>()
    }

    @Test
    fun whenRequestFileDownloadAndUrlIsBlobAndBlobDownloadWebViewFeatureIsNotEnabledThenConvertBlobToDataUriCommandSent() {
        val blobUrl = "blob:https://example.com/283nasdho23jkasdAjd"
        val mime = "application/plain"
        val enabled = false

        testee.requestFileDownload(
            url = blobUrl,
            contentDisposition = null,
            mimeType = mime,
            requestUserConfirmation = true,
            isBlobDownloadWebViewFeatureEnabled = enabled,
        )

        assertCommandIssued<Command.ConvertBlobToDataUri> {
            assertEquals(blobUrl, url)
            assertEquals(mime, mimeType)
        }
    }

    @Test
    fun whenRequestFileDownloadAndUrlIsBlobAndBlobDownloadWebViewFeatureIsEnabledThenConvertBlobToDataUriCommandNotSent() {
        val blobUrl = "blob:https://example.com/283nasdho23jkasdAjd"
        val mime = "application/plain"
        val enabled = true

        testee.requestFileDownload(
            url = blobUrl,
            contentDisposition = null,
            mimeType = mime,
            requestUserConfirmation = true,
            isBlobDownloadWebViewFeatureEnabled = enabled,
        )

        assertCommandNotIssued<Command.ConvertBlobToDataUri>()
    }

    @Test
    fun whenRequestFileDownloadAndUrlIsNotBlobThenRequestFileDownloadCommandSent() {
        val normalUrl = "https://example.com/283nasdho23jkasdAjd"
        val mime = "application/plain"

        testee.requestFileDownload(
            url = normalUrl,
            contentDisposition = null,
            mimeType = mime,
            requestUserConfirmation = true,
            isBlobDownloadWebViewFeatureEnabled = false,
        )

        assertCommandIssued<Command.RequestFileDownload> {
            assertEquals(normalUrl, url)
            assertEquals(mime, mimeType)
            assertNull(contentDisposition)
            assertTrue(requestUserConfirmation)
        }
    }

    @Test
    fun whenChildrenTabClosedIfViewModelIsParentThenChildTabClosedCommandSent() = runTest {
        givenOneActiveTabSelected()

        childClosedTabsSharedFlow.emit("TAB_ID")

        assertCommandIssued<Command.ChildTabClosed>()
    }

    @Test
    fun whenChildrenTabClosedIfViewModelIsNotParentThenChildTabClosedCommandNotSent() = runTest {
        givenOneActiveTabSelected()

        childClosedTabsSharedFlow.emit("other_tab")

        assertCommandNotIssued<Command.ChildTabClosed>()
    }

    @Test
    fun whenConsumeAliasAndCopyToClipboardThenCopyAliasToClipboardCommandSent() {
        whenever(mockEmailManager.getAlias()).thenReturn("alias")

        testee.consumeAliasAndCopyToClipboard()

        assertCommandIssued<Command.CopyAliasToClipboard>()
    }

    @Test
    fun whenConsumeAliasAndCopyToClipboardThenSetNewLastUsedDateCalled() {
        whenever(mockEmailManager.getAlias()).thenReturn("alias")

        testee.consumeAliasAndCopyToClipboard()

        verify(mockEmailManager).setNewLastUsedDate()
    }

    @Test
    fun whenConsumeAliasAndCopyToClipboardThenPixelSent() {
        whenever(mockEmailManager.getAlias()).thenReturn("alias")
        whenever(mockEmailManager.getCohort()).thenReturn("cohort")
        whenever(mockEmailManager.getLastUsedDate()).thenReturn("2021-01-01")

        testee.consumeAliasAndCopyToClipboard()

        verify(mockPixel).enqueueFire(
            AppPixelName.EMAIL_COPIED_TO_CLIPBOARD,
            mapOf(PixelParameter.COHORT to "cohort", PixelParameter.LAST_USED_DAY to "2021-01-01"),
        )
    }

    @Test
    fun whenEmailIsSignedOutThenIsEmailSignedInReturnsFalse() = runTest {
        emailStateFlow.emit(false)

        assertFalse(browserViewState().isEmailSignedIn)
    }

    @Test
    fun whenEmailIsSignedInThenIsEmailSignedInReturnsTrue() = runTest {
        emailStateFlow.emit(true)

        assertTrue(browserViewState().isEmailSignedIn)
    }

    @Test
    fun whenEmailSignOutEventThenEmailSignEventCommandSent() = runTest {
        emailStateFlow.emit(true)
        emailStateFlow.emit(false)

        assertCommandIssuedTimes<Command.EmailSignEvent>(2)
    }

    @Test
    fun whenEmailIsSignedInThenEmailSignEventCommandSent() = runTest {
        emailStateFlow.emit(true)

        assertCommandIssued<Command.EmailSignEvent>()
    }

    @Test
    fun whenConsumeAliasThenInjectAddressCommandSent() {
        whenever(mockEmailManager.getAlias()).thenReturn("alias")

        testee.usePrivateDuckAddress("", "alias")

        assertCommandIssued<Command.InjectEmailAddress> {
            assertEquals("alias", this.duckAddress)
        }
    }

    @Test
    fun whenUseAddressThenInjectAddressCommandSent() {
        whenever(mockEmailManager.getEmailAddress()).thenReturn("address")

        testee.usePersonalDuckAddress("", "address")

        assertCommandIssued<Command.InjectEmailAddress> {
            assertEquals("address", this.duckAddress)
        }
    }

    @Test
    fun whenShowEmailTooltipIfAddressExistsThenShowEmailTooltipCommandSent() {
        whenever(mockEmailManager.getEmailAddress()).thenReturn("address")

        testee.showEmailProtectionChooseEmailPrompt()

        assertCommandIssued<Command.ShowEmailProtectionChooseEmailPrompt> {
            assertEquals("address", this.address)
        }
    }

    @Test
    fun whenShowEmailTooltipIfAddressDoesNotExistThenCommandNotSent() {
        whenever(mockEmailManager.getEmailAddress()).thenReturn(null)

        testee.showEmailProtectionChooseEmailPrompt()

        assertCommandNotIssued<Command.ShowEmailProtectionChooseEmailPrompt>()
    }

    @Test
    fun whenHandleAppLinkCalledAndShowAppLinksPromptIsTrueThenShowAppLinkPromptAndUserQueryStateSetToFalse() {
        val urlType = SpecialUrlDetector.UrlType.AppLink(uriString = "http://example.com")
        testee.handleAppLink(urlType, isForMainFrame = true)
        whenever(mockAppLinksHandler.isUserQuery()).thenReturn(false)
        whenever(mockSettingsStore.showAppLinksPrompt).thenReturn(true)
        verify(mockAppLinksHandler).handleAppLink(eq(true), eq("http://example.com"), eq(false), eq(true), appLinkCaptor.capture())
        appLinkCaptor.lastValue.invoke()
        assertCommandIssued<Command.ShowAppLinkPrompt>()
        verify(mockAppLinksHandler).setUserQueryState(false)
    }

    @Test
    fun whenHandleAppLinkCalledAndIsUserQueryThenShowAppLinkPromptAndUserQueryStateSetToFalse() {
        val urlType = SpecialUrlDetector.UrlType.AppLink(uriString = "http://example.com")
        testee.handleAppLink(urlType, isForMainFrame = true)
        whenever(mockAppLinksHandler.isUserQuery()).thenReturn(true)
        whenever(mockSettingsStore.showAppLinksPrompt).thenReturn(false)
        verify(mockAppLinksHandler).handleAppLink(eq(true), eq("http://example.com"), eq(false), eq(true), appLinkCaptor.capture())
        appLinkCaptor.lastValue.invoke()
        assertCommandIssued<Command.ShowAppLinkPrompt>()
        verify(mockAppLinksHandler).setUserQueryState(false)
    }

    @Test
    fun whenHandleAppLinkCalledAndIsNotUserQueryAndShowAppLinksPromptIsFalseThenOpenAppLink() {
        val urlType = SpecialUrlDetector.UrlType.AppLink(uriString = "http://example.com")
        testee.handleAppLink(urlType, isForMainFrame = true)
        whenever(mockAppLinksHandler.isUserQuery()).thenReturn(false)
        whenever(mockSettingsStore.showAppLinksPrompt).thenReturn(false)
        verify(mockAppLinksHandler).handleAppLink(eq(true), eq("http://example.com"), eq(false), eq(true), appLinkCaptor.capture())
        appLinkCaptor.lastValue.invoke()
        assertCommandIssued<Command.OpenAppLink>()
    }

    @Test
    fun whenHandleNonHttpAppLinkCalledThenHandleNonHttpAppLink() {
        val urlType = SpecialUrlDetector.UrlType.NonHttpAppLink("market://details?id=com.example", Intent(), "http://example.com")
        assertTrue(testee.handleNonHttpAppLink(urlType))
        assertCommandIssued<Command.HandleNonHttpAppLink>()
    }

    @Test
    fun whenUserSubmittedQueryIsAppLinkAndShouldShowPromptThenOpenAppLinkInBrowserAndSetPreviousUrlToNull() {
        whenever(mockOmnibarConverter.convertQueryToUrl("foo", null)).thenReturn("foo.com")
        whenever(mockSpecialUrlDetector.determineType(anyString())).thenReturn(SpecialUrlDetector.UrlType.AppLink(uriString = "http://foo.com"))
        whenever(mockSettingsStore.showAppLinksPrompt).thenReturn(true)
        testee.onUserSubmittedQuery("foo")
        verify(mockAppLinksHandler).updatePreviousUrl(null)
        assertCommandIssued<Navigate>()
    }

    @Test
    fun whenUserSubmittedQueryIsAppLinkAndShouldNotShowPromptThenOpenAppLinkInBrowserAndSetPreviousUrl() {
        whenever(mockOmnibarConverter.convertQueryToUrl("foo", null)).thenReturn("foo.com")
        whenever(mockSpecialUrlDetector.determineType(anyString())).thenReturn(SpecialUrlDetector.UrlType.AppLink(uriString = "http://foo.com"))
        whenever(mockSettingsStore.showAppLinksPrompt).thenReturn(false)
        testee.onUserSubmittedQuery("foo")
        verify(mockAppLinksHandler).updatePreviousUrl("foo.com")
        assertCommandIssued<Navigate>()
    }

    @Test
    fun whenUserSelectsToPrintPageAndCountryFromLetterFormatDefinedSetThenPrintLinkCommandSentWithLetter() {
        whenever(mockDeviceInfo.country).thenReturn("US")
        loadUrl("foo.com")
        testee.onPrintSelected()
        val command = captureCommands().lastValue as Command.PrintLink
        assertEquals("foo.com", command.url)
        assertEquals(PrintAttributes.MediaSize.NA_LETTER, command.mediaSize)
    }

    @Test
    fun whenUserSelectsToPrintPageAndCountryNotFromLetterFormatDefinedSetThenPrintLinkCommandSentWithA4() {
        whenever(mockDeviceInfo.country).thenReturn("FR")
        loadUrl("foo.com")
        testee.onPrintSelected()
        val command = captureCommands().lastValue as Command.PrintLink
        assertEquals("foo.com", command.url)
        assertEquals(PrintAttributes.MediaSize.ISO_A4, command.mediaSize)
    }

    @Test
    fun whenUserSelectsToPrintPageAndCountryIsEmptyThenPrintLinkCommandSentWithA4() {
        whenever(mockDeviceInfo.country).thenReturn("")
        loadUrl("foo.com")
        testee.onPrintSelected()
        val command = captureCommands().lastValue as Command.PrintLink
        assertEquals("foo.com", command.url)
        assertEquals(PrintAttributes.MediaSize.ISO_A4, command.mediaSize)
    }

    @Test
    fun whenUserSelectsToPrintPageThenPixelIsSent() {
        whenever(mockDeviceInfo.country).thenReturn("US")
        loadUrl("foo.com")
        testee.onPrintSelected()
        verify(mockPixel).fire(AppPixelName.MENU_ACTION_PRINT_PRESSED)
    }

    @Test
    fun whenSubmittedQueryAndNavigationStateIsNullAndNeverPreviouslyLoadedSiteThenResetHistoryCommandNotSent() {
        whenever(mockOmnibarConverter.convertQueryToUrl("nytimes.com", null)).thenReturn("nytimes.com")
        testee.onUserSubmittedQuery("nytimes.com")
        assertCommandNotIssued<Command.ResetHistory>()
    }

    @Test
    fun whenSubmittedQueryAndNavigationStateIsNullAndPreviouslyLoadedSiteThenResetHistoryCommandSent() {
        whenever(mockOmnibarConverter.convertQueryToUrl("nytimes.com", null)).thenReturn("nytimes.com")
        setupNavigation(isBrowsing = true)
        testee.onUserPressedBack()
        testee.onUserSubmittedQuery("nytimes.com")
        assertCommandIssued<Command.ResetHistory>()
    }

    @Test
    fun whenSubmittedQueryAndNavigationStateIsNotNullThenResetHistoryCommandNotSent() {
        setupNavigation(isBrowsing = true)
        whenever(mockOmnibarConverter.convertQueryToUrl("nytimes.com", null)).thenReturn("nytimes.com")
        testee.onUserSubmittedQuery("nytimes.com")
        assertCommandNotIssued<Command.ResetHistory>()
    }

    @Test
    fun whenLoadUrlAndUrlIsInContentBlockingExceptionsListThenIsPrivacyProtectionDisabledIsTrue() {
        whenever(mockContentBlocking.isAnException("example.com")).thenReturn(true)
        loadUrl("https://example.com")
        assertTrue(browserViewState().isPrivacyProtectionDisabled)
    }

    @Test
    fun whenLoadUrlAndUrlIsInContentBlockingExceptionsListThenPrivacyOnIsFalse() {
        whenever(mockContentBlocking.isAnException("example.com")).thenReturn(true)
        loadUrl("https://example.com")
        assertFalse(loadingViewState().trackersAnimationEnabled)
    }

    @Test
    fun whenEditBookmarkRequestedThenRepositoryIsNotUpdated() = runTest {
        val url = "http://www.example.com"
        val bookmark = Bookmark(
            id = UUID.randomUUID().toString(),
            title = "",
            url = url,
            parentId = UUID.randomUUID().toString(),
            lastModified = "timestamp",
        )
        whenever(mockSavedSitesRepository.getBookmark(url = url)).thenReturn(bookmark)
        bookmarksListFlow.send(listOf(bookmark))
        loadUrl(url = url, isBrowserShowing = true)
        testee.onBookmarkMenuClicked()
        verify(mockSavedSitesRepository, never()).insertBookmark(title = anyString(), url = anyString())
    }

    @Test
    fun whenEditBookmarkRequestedThenEditBookmarkPressedPixelIsFired() = runTest {
        val bookmark = Bookmark(
            id = UUID.randomUUID().toString(),
            title = "title",
            url = "www.example.com",
            parentId = UUID.randomUUID().toString(),
            lastModified = "timestamp",
        )
        whenever(mockSavedSitesRepository.getBookmark("www.example.com")).thenReturn(bookmark)
        bookmarksListFlow.send(listOf(bookmark))
        loadUrl("www.example.com", isBrowserShowing = true)
        testee.onBookmarkMenuClicked()
        verify(mockPixel).fire(AppPixelName.MENU_ACTION_EDIT_BOOKMARK_PRESSED.pixelName)
    }

    @Test
    fun whenEditBookmarkRequestedThenEditDialogIsShownWithCorrectUrlAndTitle() = runTest {
        val bookmark = Bookmark(
            id = UUID.randomUUID().toString(),
            title = "title",
            url = "www.example.com",
            parentId = UUID.randomUUID().toString(),
            lastModified = "timestamp",
        )
        whenever(mockSavedSitesRepository.getBookmark("www.example.com")).thenReturn(bookmark)
        bookmarksListFlow.send(listOf(bookmark))
        loadUrl("www.example.com", isBrowserShowing = true)
        testee.onBookmarkMenuClicked()
        verify(mockCommandObserver, atLeastOnce()).onChanged(commandCaptor.capture())
        assertTrue(commandCaptor.lastValue is Command.ShowEditSavedSiteDialog)
        val command = commandCaptor.lastValue as Command.ShowEditSavedSiteDialog
        assertEquals("www.example.com", command.savedSiteChangedViewState.savedSite.url)
        assertEquals("title", command.savedSiteChangedViewState.savedSite.title)
    }

    @Test
    fun whenRemoveFavoriteRequestedThenDaoInsertIsNotCalled() = runTest {
        val favoriteSite = Favorite(id = UUID.randomUUID().toString(), title = "", url = "www.example.com", position = 0, lastModified = "timestamp")
        favoriteListFlow.send(listOf(favoriteSite))
        loadUrl("www.example.com", isBrowserShowing = true)
        testee.onFavoriteMenuClicked()
        verify(mockSavedSitesRepository, never()).insert(any<Favorite>())
    }

    @Test
    fun whenRemoveFavoriteRequestedThenRemoveFavoritePressedPixelIsFired() = runTest {
        val favoriteSite = Favorite(id = UUID.randomUUID().toString(), title = "", url = "www.example.com", position = 0, lastModified = "timestamp")
        whenever(mockSavedSitesRepository.getFavorite("www.example.com")).thenReturn(favoriteSite)
        favoriteListFlow.send(listOf(favoriteSite))
        loadUrl("www.example.com", isBrowserShowing = true)
        testee.onFavoriteMenuClicked()
        verify(mockPixel).fire(
            AppPixelName.MENU_ACTION_REMOVE_FAVORITE_PRESSED.pixelName,
        )
    }

    @Test
    fun whenRemoveFavoriteRequestedThenViewStateUpdated() = runTest {
        val favoriteSite = Favorite(id = UUID.randomUUID().toString(), title = "", url = "www.example.com", position = 0, lastModified = "timestamp")
        whenever(mockSavedSitesRepository.getFavorite("www.example.com")).thenReturn(favoriteSite)
        favoriteListFlow.send(listOf(favoriteSite))
        loadUrl("www.example.com", isBrowserShowing = true)
        testee.onFavoriteMenuClicked()

        assertTrue(browserViewState().favorite == null)
    }

    @Test
    fun whenRemoveFavoriteRequestedThenDeleteConfirmationDialogIsShownWithCorrectUrlAndTitle() = runTest {
        val favoriteSite = Favorite(
            id = UUID.randomUUID().toString(),
            title = "title",
            url = "www.example.com",
            position = 0,
            lastModified = "timestamp",
        )
        whenever(mockSavedSitesRepository.getFavorite("www.example.com")).thenReturn(favoriteSite)
        favoriteListFlow.send(listOf(favoriteSite))
        loadUrl("www.example.com", isBrowserShowing = true)
        testee.onFavoriteMenuClicked()
        verify(mockCommandObserver, atLeastOnce()).onChanged(commandCaptor.capture())
        assertTrue(commandCaptor.lastValue is Command.DeleteFavoriteConfirmation)
        val command = commandCaptor.lastValue as Command.DeleteFavoriteConfirmation
        assertEquals("www.example.com", command.savedSite.url)
        assertEquals("title", command.savedSite.title)
    }

    @Test
    fun whenRemoveFavoriteUndoThenViewStateUpdated() = runTest {
        val favoriteSite = Favorite(id = UUID.randomUUID().toString(), title = "", url = "www.example.com", position = 0, lastModified = "timestamp")
        val quickAccessFavorites = listOf(QuickAccessFavorite(favoriteSite))

        whenever(mockSavedSitesRepository.getFavorite("www.example.com")).thenReturn(favoriteSite)
        favoriteListFlow.send(listOf(favoriteSite))
        loadUrl("www.example.com", isBrowserShowing = true)
        testee.onFavoriteMenuClicked()

        assertTrue(browserViewState().favorite == null)
        assertTrue(autoCompleteViewState().favorites.isEmpty())

        testee.undoDelete(favoriteSite)

        assertTrue(browserViewState().favorite == favoriteSite)
        assertTrue(autoCompleteViewState().favorites == quickAccessFavorites)
    }

    @Test
    fun whenDeleteBookmarkUndoThenViewStateUpdated() = runTest {
        val bookmark =
            Bookmark(id = UUID.randomUUID().toString(), title = "A title", url = "www.example.com", lastModified = "timestamp")

        bookmarksListFlow.send(listOf(bookmark))

        loadUrl(bookmark.url, isBrowserShowing = true)

        testee.onSavedSiteDeleted(bookmark)

        assertTrue(browserViewState().bookmark == null)
        assertTrue(browserViewState().favorite == null)

        testee.undoDelete(bookmark)

        assertTrue(browserViewState().bookmark == bookmark)
    }

    @Test
    fun whenDeleteFavouriteUndoThenViewStateUpdated() = runTest {
        val favourite =
            Favorite(id = UUID.randomUUID().toString(), title = "A title", url = "www.example.com", lastModified = "timestamp", 0)

        favoriteListFlow.send(listOf(favourite))

        loadUrl(favourite.url, isBrowserShowing = true)

        testee.onSavedSiteDeleted(favourite)

        assertTrue(browserViewState().bookmark == null)
        assertTrue(browserViewState().favorite == null)

        testee.undoDelete(favourite)

        assertTrue(browserViewState().favorite == favourite)
    }

    @Test
    fun whenPageChangedThenUpdatePreviousUrlAndUserQueryStateSetToFalse() {
        loadUrl(url = "www.example.com", isBrowserShowing = true)
        verify(mockAppLinksHandler).updatePreviousUrl("www.example.com")
        verify(mockAppLinksHandler).setUserQueryState(false)
    }

    @Test
    fun whenPageChangedThenSetCtaBeenShownForCurrentPageToFalse() {
        testee.hasCtaBeenShownForCurrentPage.set(true)
        loadUrl(url = "www.example.com", isBrowserShowing = true)
        assertFalse(testee.hasCtaBeenShownForCurrentPage.get())
    }

    @Test
    fun whenPageChangedAndIsAppLinkThenUpdatePreviousAppLink() {
        val appLink = SpecialUrlDetector.UrlType.AppLink(uriString = "www.example.com")
        whenever(mockSpecialUrlDetector.determineType(anyString())).thenReturn(appLink)
        loadUrl(url = "www.example.com", isBrowserShowing = true)
        assertEquals(appLink, browserViewState().previousAppLink)
    }

    @Test
    fun whenPageChangedAndIsNotAppLinkThenSetPreviousAppLinkToNull() {
        whenever(mockSpecialUrlDetector.determineType(anyString())).thenReturn(SpecialUrlDetector.UrlType.Web("www.example.com"))
        loadUrl(url = "www.example.com", isBrowserShowing = true)
        assertNull(browserViewState().previousAppLink)
    }

    @Test
    fun whenOpenAppLinkThenOpenPreviousAppLink() {
        testee.browserViewState.value = browserViewState().copy(previousAppLink = SpecialUrlDetector.UrlType.AppLink(uriString = "example.com"))
        testee.openAppLink()
        assertCommandIssued<Command.OpenAppLink>()
    }

    @Test
    fun whenOpenAppLinkAndPreviousAppLinkIsNullThenDoNotOpenAppLink() {
        testee.openAppLink()
        assertCommandNotIssued<Command.OpenAppLink>()
    }

    @Test
    fun whenForceZoomEnabledThenEmitNewState() {
        accessibilitySettingsDataStore.forceZoom = true
        assertTrue(accessibilityViewState().forceZoom)
        assertTrue(accessibilityViewState().refreshWebView)
    }

    @Test
    fun whenForceZoomEnabledAndWebViewRefreshedThenEmitNewState() {
        accessibilitySettingsDataStore.forceZoom = true
        assertTrue(accessibilityViewState().forceZoom)
        assertTrue(accessibilityViewState().refreshWebView)

        testee.onWebViewRefreshed()

        assertFalse(accessibilityViewState().refreshWebView)
    }

    @Test
    fun whenFontSizeChangedThenEmitNewState() {
        accessibilitySettingsDataStore.appFontSize = 150f
        accessibilitySettingsDataStore.overrideSystemFontSize = false

        assertFalse(accessibilityViewState().refreshWebView)
        assertEquals(accessibilitySettingsDataStore.fontSize, accessibilityViewState().fontSize)
    }

    @Test
    fun whenDownloadIsCalledThenDownloadRequestedForUrl() = runTest {
        val pendingFileDownload = buildPendingDownload(url = "http://www.example.com/download.pdf", contentDisposition = null, mimeType = null)

        testee.download(pendingFileDownload)

        verify(mockFileDownloader).enqueueDownload(pendingFileDownload)
    }

    private fun buildPendingDownload(
        url: String,
        contentDisposition: String?,
        mimeType: String?,
    ): PendingFileDownload {
        return PendingFileDownload(
            url = url,
            contentDisposition = contentDisposition,
            mimeType = mimeType,
            subfolder = "folder",
        )
    }

    @Test
    fun whenHandleCloakedAmpLinkThenIssueExtractUrlFromCloakedAmpLinkCommand() {
        testee.handleCloakedAmpLink(initialUrl = "example.com")
        assertCommandIssued<Command.ExtractUrlFromCloakedAmpLink>()
    }

    @Test
    fun whenPageChangedThenUpdateAmpLinkInfo() {
        val ampLinkInfo = AmpLinkInfo("https://foo.com")
        whenever(mockAmpLinks.lastAmpLinkInfo).thenReturn(ampLinkInfo)
        updateUrl("http://www.example.com/", "http://twitter.com/explore", true)
        assertEquals("https://foo.com", ampLinkInfo.ampLink)
        assertEquals("http://twitter.com/explore", ampLinkInfo.destinationUrl)
    }

    @Test
    fun whenPageChangedAndAmpLinkInfoHasDestinationUrlThenDontUpdateAmpLinkInfo() {
        val ampLinkInfo = AmpLinkInfo("https://foo.com", "https://bar.com")
        whenever(mockAmpLinks.lastAmpLinkInfo).thenReturn(ampLinkInfo)
        updateUrl("http://www.example.com/", "http://twitter.com/explore", true)
        assertEquals("https://foo.com", ampLinkInfo.ampLink)
        assertEquals("https://bar.com", ampLinkInfo.destinationUrl)
    }

    @Test
    fun whenPageChangedAndAmpLinkInfoIsNullThenDontUpdateAmpLinkInfo() {
        val ampLinkInfo = null
        whenever(mockAmpLinks.lastAmpLinkInfo).thenReturn(ampLinkInfo)
        updateUrl("http://www.example.com/", "http://twitter.com/explore", true)
        assertNull(ampLinkInfo)
    }

    @Test
    fun whenUpdateLastAmpLinkThenUpdateAmpLinkInfo() {
        testee.updateLastAmpLink("https://foo.com")
        verify(mockAmpLinks).lastAmpLinkInfo = AmpLinkInfo("https://foo.com")
    }

    @Test
    fun whenUserSubmittedQueryIsCloakedAmpLinkThenHandleCloakedAmpLink() {
        whenever(mockOmnibarConverter.convertQueryToUrl("foo", null)).thenReturn("foo.com")
        whenever(mockSpecialUrlDetector.determineType(anyString()))
            .thenReturn(SpecialUrlDetector.UrlType.CloakedAmpLink(ampUrl = "http://foo.com"))
        testee.onUserSubmittedQuery("foo")
        verify(mockCommandObserver, atLeastOnce()).onChanged(commandCaptor.capture())
        val issuedCommand = commandCaptor.allValues.find { it is Command.ExtractUrlFromCloakedAmpLink }
        assertEquals("http://foo.com", (issuedCommand as Command.ExtractUrlFromCloakedAmpLink).initialUrl)
    }

    @Test
    fun whenUserSubmittedQueryIsExtractedAmpLinkThenNavigateToExtractedAmpLink() {
        whenever(mockOmnibarConverter.convertQueryToUrl("foo", null)).thenReturn("foo.com")
        whenever(mockSpecialUrlDetector.determineType(anyString()))
            .thenReturn(SpecialUrlDetector.UrlType.ExtractedAmpLink(extractedUrl = "http://foo.com"))
        testee.onUserSubmittedQuery("foo")
        verify(mockCommandObserver, atLeastOnce()).onChanged(commandCaptor.capture())
        val issuedCommand = commandCaptor.allValues.find { it is Navigate }
        assertEquals("http://foo.com", (issuedCommand as Navigate).url)
    }

    @Test
    fun whenUserSubmittedQueryIsTrackingParameterLinkThenNavigateToCleanedUrl() {
        whenever(mockOmnibarConverter.convertQueryToUrl("foo", null)).thenReturn("foo.com")
        whenever(mockSpecialUrlDetector.determineType(anyString()))
            .thenReturn(SpecialUrlDetector.UrlType.TrackingParameterLink(cleanedUrl = "http://foo.com"))
        testee.onUserSubmittedQuery("foo")
        verify(mockCommandObserver, atLeastOnce()).onChanged(commandCaptor.capture())
        val issuedCommand = commandCaptor.allValues.find { it is Navigate }
        assertEquals("http://foo.com", (issuedCommand as Navigate).url)
    }

    @Test
    fun whenUrlExtractionErrorThenIssueLoadExtractedUrlCommandWithInitialUrl() {
        testee.onUrlExtractionError("http://foo.com")
        verify(mockCommandObserver, atLeastOnce()).onChanged(commandCaptor.capture())
        val issuedCommand = commandCaptor.allValues.find { it is LoadExtractedUrl }
        assertEquals("http://foo.com", (issuedCommand as LoadExtractedUrl).extractedUrl)
    }

    @Test
    fun whenUrlExtractedThenIssueLoadExtractedUrlCommand() {
        whenever(mockAmpLinks.processDestinationUrl(anyString(), anyOrNull())).thenReturn("http://example.com")
        testee.onUrlExtracted("http://foo.com", "http://example.com")
        verify(mockCommandObserver, atLeastOnce()).onChanged(commandCaptor.capture())
        val issuedCommand = commandCaptor.allValues.find { it is LoadExtractedUrl }
        assertEquals("http://example.com", (issuedCommand as LoadExtractedUrl).extractedUrl)
    }

    @Test
    fun whenPageChangedThenClearLastCleanedUrlAndUpdateSite() {
        whenever(mockTrackingParameters.lastCleanedUrl).thenReturn("https://foo.com")
        updateUrl("http://www.example.com/", "http://twitter.com/explore", true)
        verify(mockTrackingParameters).lastCleanedUrl = null
        assertTrue(testee.siteLiveData.value?.urlParametersRemoved!!)
    }

    @Test
    fun whenPageChangedAndLastCleanedUrlIsNullThenDoNothing() {
        whenever(mockTrackingParameters.lastCleanedUrl).thenReturn(null)
        updateUrl("http://www.example.com/", "http://twitter.com/explore", true)
        verify(mockTrackingParameters, times(0)).lastCleanedUrl = null
        assertFalse(testee.siteLiveData.value?.urlParametersRemoved!!)
    }

    @Test
    fun whenConfigurationChangesThenForceRenderingMenu() {
        val oldForceRenderingTicker = browserViewState().forceRenderingTicker

        testee.onConfigurationChanged()

        assertTrue(oldForceRenderingTicker != browserViewState().forceRenderingTicker)
    }

    @Test
    fun whenInitializedAndVoiceSearchNotSupportedThenDontLogVoiceSearch() {
        verify(voiceSearchPixelLogger, never()).log()
    }

    @Test
    fun whenMessageReceivedThenSetLinkOpenedInNewTabToTrue() {
        assertFalse(testee.linkOpenedInNewTab())
        testee.onMessageReceived()
        assertTrue(testee.linkOpenedInNewTab())
    }

    @Test
    fun whenPageChangedThenSetLinkOpenedInNewTabToFalse() {
        testee.onMessageReceived()
        loadUrl(url = "www.example.com", isBrowserShowing = true)
        assertFalse(testee.linkOpenedInNewTab())
    }

    @Test
    fun whenUserLongPressedBackOnEmptyStackBrowserNotShowingThenShowHistoryCommandNotSent() {
        setBrowserShowing(false)
        testee.onUserLongPressedBack()
        assertCommandNotIssued<ShowBackNavigationHistory>()
    }

    @Test
    fun whenUserLongPressedBackOnEmptyStackBrowserShowingThenShowHistoryCommandNotSent() {
        buildNavigationHistoryStack(stackSize = 0)
        testee.onUserLongPressedBack()
        assertCommandNotIssued<ShowBackNavigationHistory>()
    }

    @Test
    fun whenUserLongPressedBackOnSingleStackEntryThenShowHistoryCommandNotSent() {
        buildNavigationHistoryStack(stackSize = 1)
        testee.onUserLongPressedBack()
        assertCommandNotIssued<ShowBackNavigationHistory>()
    }

    @Test
    fun whenUserLongPressedBackOnStackWithMultipleEntriesThenShowHistoryCommandSent() {
        buildNavigationHistoryStack(stackSize = 10)
        testee.onUserLongPressedBack()
        assertShowHistoryCommandSent(expectedStackSize = 9)
    }

    @Test
    fun whenUserLongPressedBackOnStackWithMoreThanTenEntriesThenTruncatedToMostRecentOnly() {
        buildNavigationHistoryStack(stackSize = 20)
        testee.onUserLongPressedBack()
        assertShowHistoryCommandSent(expectedStackSize = 10)
    }

    @Test
    fun whenReturnNoCredentialsWithPageThenEmitCancelIncomingAutofillRequestCommand() = runTest {
        val url = "originalurl.com"
        testee.returnNoCredentialsWithPage(url)

        assertCommandIssued<Command.CancelIncomingAutofillRequest> {
            assertEquals(url, this.url)
        }
    }

    @Test
    fun whenOnAutoconsentResultReceivedThenSiteUpdated() {
        updateUrl("http://www.example.com/", "http://twitter.com/explore", true)
        testee.onAutoconsentResultReceived(consentManaged = true, optOutFailed = true, selfTestFailed = true, isCosmetic = true)
        assertTrue(testee.siteLiveData.value?.consentManaged!!)
        assertTrue(testee.siteLiveData.value?.consentOptOutFailed!!)
        assertTrue(testee.siteLiveData.value?.consentSelfTestFailed!!)
        assertTrue(testee.siteLiveData.value?.consentCosmeticHide!!)
    }

    @Test
    fun whenOnPageChangeThenAutoconsentReset() {
        updateUrl("http://www.example.com/", "http://twitter.com/explore", true)
        testee.onAutoconsentResultReceived(consentManaged = true, optOutFailed = true, selfTestFailed = true, isCosmetic = true)
        assertTrue(testee.siteLiveData.value?.consentManaged!!)
        assertTrue(testee.siteLiveData.value?.consentOptOutFailed!!)
        assertTrue(testee.siteLiveData.value?.consentSelfTestFailed!!)
        assertTrue(testee.siteLiveData.value?.consentCosmeticHide!!)
        testee.onWebViewRefreshed()
        assertFalse(testee.siteLiveData.value?.consentManaged!!)
        assertFalse(testee.siteLiveData.value?.consentOptOutFailed!!)
        assertFalse(testee.siteLiveData.value?.consentSelfTestFailed!!)
        assertFalse(testee.siteLiveData.value?.consentCosmeticHide!!)
    }

    @Test
    fun whenNotEditingUrlBarAndNotCancelledThenCanAutomaticallyShowAutofillPrompt() {
        assertTrue(testee.canAutofillSelectCredentialsDialogCanAutomaticallyShow())
    }

    @Test
    fun whenNotEditingUrlBarAndCancelledThenCannotAutomaticallyShowAutofillPrompt() {
        testee.cancelPendingAutofillRequestToChooseCredentials()
        assertFalse(testee.canAutofillSelectCredentialsDialogCanAutomaticallyShow())
    }

    @Test
    fun whenEditingUrlBarAndCancelledThenCannotAutomaticallyShowAutofillPrompt() {
        testee.cancelPendingAutofillRequestToChooseCredentials()
        assertFalse(testee.canAutofillSelectCredentialsDialogCanAutomaticallyShow())
    }

    @Test
    fun whenNavigationStateChangesSameSiteThenShowAutofillPromptFlagIsReset() {
        testee.cancelPendingAutofillRequestToChooseCredentials()
        updateUrl("example.com", "example.com", true)
        assertTrue(testee.canAutofillSelectCredentialsDialogCanAutomaticallyShow())
    }

    @Test
    fun whenNavigationStateChangesDifferentSiteThenShowAutofillPromptFlagIsReset() {
        testee.cancelPendingAutofillRequestToChooseCredentials()
        updateUrl("example.com", "foo.com", true)
        assertTrue(testee.canAutofillSelectCredentialsDialogCanAutomaticallyShow())
    }

    @Test
    fun whenPageRefreshesThenShowAutofillPromptFlagIsReset() {
        testee.cancelPendingAutofillRequestToChooseCredentials()
        testee.onWebViewRefreshed()
        assertTrue(testee.canAutofillSelectCredentialsDialogCanAutomaticallyShow())
    }

    @Test
    fun whenShowingUserCredentialsSavedConfirmationAndCanAccessCredentialManagementScreenThenShouldShowLinkToViewCredential() = runTest {
        autofillCapabilityChecker.enabled = true
        testee.onShowUserCredentialsSaved(aCredential())
        assertCommandIssued<Command.ShowUserCredentialSavedOrUpdatedConfirmation> {
            assertTrue(this.includeShortcutToViewCredential)
        }
    }

    @Test
    fun whenShowingUserCredentialsSavedConfirmationAndCannotAccessCredentialManagementScreenThenShouldNotShowLinkToViewCredential() = runTest {
        autofillCapabilityChecker.enabled = false
        testee.onShowUserCredentialsSaved(aCredential())
        assertCommandIssued<Command.ShowUserCredentialSavedOrUpdatedConfirmation> {
            assertFalse(this.includeShortcutToViewCredential)
        }
    }

    @Test
    fun whenShowingUserCredentialsUpdatedConfirmationAndCanAccessCredentialManagementScreenThenShouldShowLinkToViewCredential() = runTest {
        autofillCapabilityChecker.enabled = true
        testee.onShowUserCredentialsUpdated(aCredential())
        assertCommandIssued<Command.ShowUserCredentialSavedOrUpdatedConfirmation> {
            assertTrue(this.includeShortcutToViewCredential)
        }
    }

    @Test
    fun whenShowingUserCredentialsUpdatedConfirmationAndCannotAccessCredentialManagementScreenThenShouldNotShowLinkToViewCredential() = runTest {
        autofillCapabilityChecker.enabled = false
        testee.onShowUserCredentialsUpdated(aCredential())
        assertCommandIssued<Command.ShowUserCredentialSavedOrUpdatedConfirmation> {
            assertFalse(this.includeShortcutToViewCredential)
        }
    }

    @Test
    fun whenMultipleTabsAndViewModelIsForActiveTabThenActiveTabReturnsTrue() {
        val tabId = "abc123"
        selectedTabLiveData.value = aTabEntity(id = tabId)
        loadTabWithId("foo")
        loadTabWithId("bar")
        loadTabWithId(tabId)
        assertTrue(testee.isActiveTab())
    }

    @Test
    fun whenMultipleTabsAndViewModelIsForInactiveTabThenActiveTabReturnsFalse() {
        val tabId = "abc123"
        selectedTabLiveData.value = aTabEntity(id = tabId)
        loadTabWithId(tabId)
        loadTabWithId("foo")
        loadTabWithId("bar")
        assertFalse(testee.isActiveTab())
    }

    @Test
    fun whenSingleTabThenActiveTabReturnsTrue() {
        val tabId = "abc123"
        selectedTabLiveData.value = aTabEntity(id = tabId)
        loadTabWithId(tabId)
        assertTrue(testee.isActiveTab())
    }

    @Test
    fun whenNoTabsThenActiveTabReturnsFalse() {
        assertFalse(testee.isActiveTab())
    }

    @Test
    fun whenUrlIsUpdatedWithDifferentHostThenForceUpdateShouldBeTrue() {
        val originalUrl = "http://www.example.com/"
        loadUrl(originalUrl, isBrowserShowing = true)
        updateUrl(originalUrl, "http://twitter.com/explore", true)

        assertTrue(omnibarViewState().forceExpand)
    }

    @Test
    fun whenUrlIsUpdateButSameHostThenForceUpdateShouldBeFalse() = runTest {
        val originalUrl = "https://www.example.com/search/sss#search=1~grid~0~25"
        loadUrl(originalUrl, isBrowserShowing = true)
        updateUrl(
            originalUrl,
            "https://www.example.com/search/sss#search=1~grid~0~28",
            true,
        )

        assertFalse(omnibarViewState().forceExpand)
    }

    @Test
    fun whenOnSitePermissionRequestedThenSendCommand() = runTest {
        val request: PermissionRequest = mock()
        val sitePermissions = SitePermissions(
            autoAccept = listOf(PermissionRequest.RESOURCE_AUDIO_CAPTURE),
            userHandled = listOf(PermissionRequest.RESOURCE_VIDEO_CAPTURE),
        )
        whenever(request.origin).thenReturn("https://example.com".toUri())
        testee.onSitePermissionRequested(request, sitePermissions)
        assertCommandIssued<Command.ShowSitePermissionsDialog> {
            assertEquals(request, this.request)
            assertEquals(sitePermissions, this.permissionsToRequest)
        }
    }

    @Test
    fun whenBasicAuthCredentialsInUrlThenStrippedSafely() {
        val testUrls = listOf(
            // Valid basic auth URLs
            "https://user:pass@example.com",
            "http://user:pass@example.com",
            "ftp://user:pass@example.com",
            "https://user@example.com",
            "https://user:pass@sub.example.com",
            "https://user:pass@sub.sub.example.com",
            "https://user:pass@sub.example.com/path",
            "https://user:pass@sub.example.com/path?param=value",
            "https://user:pass@sub.example.com/path#fragment",
            "https://user:pass@sub.example.com/path?param=value#fragment",
            "https://user:pass@sub.example.com:8080",
            "https://user:pass@sub.example.com:8080/path",
            "https://user:pass@sub.example.com:8080/path?param=value",
            "https://user:pass@sub.example.com:8080/path#fragment",
            "https://user:pass@sub.example.com:8080/path?param=value#fragment",
            "https://user:pass@192.0.2.0",
            "https://user:pass@[2001:db8::1]",
            "https://user:pass@[2001:db8::1]/path",
            "https://user:pass@[2001:db8::1]/path?param=value",
            "https://user:pass@[2001:db8::1]/path#fragment",
            "https://user:pass@[2001:db8::1]/path?param=value#fragment",
            "https://user:pass@[2001:db8::1]:8080",
            "https://user:pass@[2001:db8::1]:8080/path",
            "https://user:pass@[2001:db8::1]:8080/path?param=value",
            "https://user:pass@[2001:db8::1]:8080/path#fragment",
            "https://user:pass@[2001:db8::1]:8080/path?param=value#fragment",
        )

        val expectedUrls = listOf(
            "https://example.com",
            "http://example.com",
            "ftp://example.com",
            "https://example.com",
            "https://sub.example.com",
            "https://sub.sub.example.com",
            "https://sub.example.com/path",
            "https://sub.example.com/path?param=value",
            "https://sub.example.com/path#fragment",
            "https://sub.example.com/path?param=value#fragment",
            "https://sub.example.com:8080",
            "https://sub.example.com:8080/path",
            "https://sub.example.com:8080/path?param=value",
            "https://sub.example.com:8080/path#fragment",
            "https://sub.example.com:8080/path?param=value#fragment",
            "https://192.0.2.0",
            "https://[2001:db8::1]",
            "https://[2001:db8::1]/path",
            "https://[2001:db8::1]/path?param=value",
            "https://[2001:db8::1]/path#fragment",
            "https://[2001:db8::1]/path?param=value#fragment",
            "https://[2001:db8::1]:8080",
            "https://[2001:db8::1]:8080/path",
            "https://[2001:db8::1]:8080/path?param=value",
            "https://[2001:db8::1]:8080/path#fragment",
            "https://[2001:db8::1]:8080/path?param=value#fragment",
        )

        for (i in testUrls.indices) {
            val actual = testee.stripBasicAuthFromUrl(testUrls[i])
            assertEquals(expectedUrls[i], actual)
        }
    }

    @Test
    fun whenNoBasicAuthProvidedThenDoNotAffectAddressBar() {
        val testUrls = listOf(
            // No basic auth, should not be affected
            "https://example.com/@?param=value",
            "https://example.com/@path/to/resource?param=value",
            "https://example.com#@fragment",
            "https://example.com/path/to/@resource#fragment",
            "https://example.com?param=%E2%82%AC",
            "https://example.com/@notbasicAuth?q=none#f",
            "https://example.com:8080/foobar/",
            "https://sub.domain.example.com/foobar/",
            "https://sub.domain.example.com:8080/?q=none#f",
            // IP address/port combinations
            "https://192.0.2.0",
            "https://192.0.2.0:1337",
            "https://[2001:db8::1]",
            "https://[2001:db8::1]/path?param=value#fragment",
            "https://[2001:db8::1]:8080",
            "https://[2001:db8::1]:8080/path",
            "https://[2001:db8::1]:8080/path?param=value",
            // invalid URLs, should do nothing
            "https://user:pass%40example.com/%40urlencoded@symbol",
            "user:pass@https://example.com",
            "not a valid URI",
            "982.000.564.11:65666",
            "http://example.com/index[/].html",
            "http://example.com/</a/path>",
        )

        for (i in testUrls.indices) {
            val actual = testee.stripBasicAuthFromUrl(testUrls[i])
            assertEquals(testUrls[i], actual)
        }
    }

    @Test
    fun whenOnShowFileChooserWithImageWildcardedTypeThenImageOrCameraChooserCommandSent() {
        val params = buildFileChooserParams(arrayOf("image/*"))
        testee.showFileChooser(mockFileChooserCallback, params)
        assertCommandIssued<Command.ShowExistingImageOrCameraChooser>()
    }

    @Test
    fun whenOnShowFileChooserWithImageWildcardedTypeButCameraHardwareUnavailableThenFileChooserCommandSent() {
        whenever(cameraHardwareChecker.hasCameraHardware()).thenReturn(false)
        val params = buildFileChooserParams(arrayOf("image/*"))
        testee.showFileChooser(mockFileChooserCallback, params)
        assertCommandIssued<Command.ShowFileChooser>()
    }

    @Test
    fun whenOnShowFileChooserContainsImageWildcardedTypeThenImageOrCameraChooserCommandSent() {
        val params = buildFileChooserParams(arrayOf("image/*", "application/pdf"))
        testee.showFileChooser(mockFileChooserCallback, params)
        assertCommandIssued<Command.ShowExistingImageOrCameraChooser>()
    }

    @Test
    fun whenOnShowFileChooserWithImageSpecificTypeThenImageOrCameraChooserCommandSent() {
        val params = buildFileChooserParams(arrayOf("image/png"))
        testee.showFileChooser(mockFileChooserCallback, params)
        assertCommandIssued<Command.ShowExistingImageOrCameraChooser>()
    }

    @Test
    fun whenOnShowFileChooserWithNonImageTypeThenExistingFileChooserCommandSent() {
        val params = buildFileChooserParams(arrayOf("application/pdf"))
        testee.showFileChooser(mockFileChooserCallback, params)
        assertCommandIssued<Command.ShowFileChooser>()
    }

    @Test
    fun whenOnShowFileChooserWithFileExtensionTypesThenFileChooserCommandSentWithUpdatedValues() {
        val fileExtensionTypes = arrayOf(".doc", ".docx", ".pdf")
        val expectedMimeTypes =
            arrayOf("application/msword", "application/vnd.openxmlformats-officedocument.wordprocessingml.document", "application/pdf")
        val params = buildFileChooserParams(fileExtensionTypes)

        testee.showFileChooser(mockFileChooserCallback, params)

        verify(mockCommandObserver, atLeastOnce()).onChanged(commandCaptor.capture())
        val issuedCommand = commandCaptor.allValues.find { it is Command.ShowFileChooser }
        assertNotNull(issuedCommand)
        assertArrayEquals(
            expectedMimeTypes,
            (issuedCommand as Command.ShowFileChooser).fileChooserParams.acceptMimeTypes.toTypedArray(),
        )
    }

    @Test
    fun whenOnShowFileChooserWithFileExtensionTypesAndImageMimeTypeThenImageOrCameraChooserCommandSentWithUpdatedValues() {
        val fileExtensionTypes = arrayOf("image/jpeg", "image/pjpeg", ".jpeg", ".jpg")
        val expectedMimeTypes = arrayOf("image/jpeg", "image/pjpeg")
        val params = buildFileChooserParams(fileExtensionTypes)

        testee.showFileChooser(mockFileChooserCallback, params)

        verify(mockCommandObserver, atLeastOnce()).onChanged(commandCaptor.capture())
        val issuedCommand = commandCaptor.allValues.find { it is Command.ShowExistingImageOrCameraChooser }
        assertNotNull(issuedCommand)
        assertArrayEquals(
            expectedMimeTypes,
            (issuedCommand as Command.ShowExistingImageOrCameraChooser).fileChooserParams.acceptMimeTypes.toTypedArray(),
        )
    }

    @Test
    fun whenOnShowFileChooserWithImageWildcardedTypeOnlyAndCaptureEnabledThenShowImageCameraCommandSent() {
        val params = buildFileChooserParams(acceptTypes = arrayOf("image/*"), captureEnabled = true)

        testee.showFileChooser(mockFileChooserCallback, params)

        assertCommandIssued<Command.ShowImageCamera>()
    }

    @Test
    fun whenOnShowFileChooserWithVideoWildcardedTypeOnlyAndCaptureEnabledThenShowVideoCameraCommandSent() {
        val params = buildFileChooserParams(acceptTypes = arrayOf("video/*"), captureEnabled = true)

        testee.showFileChooser(mockFileChooserCallback, params)

        assertCommandIssued<Command.ShowVideoCamera>()
    }

    @Test
    fun whenOnShowFileChooserWithImageWildcardedTypeOnlyAndCaptureEnabledButCameraHardwareUnavailableThenShowFileChooserCommandSent() {
        whenever(cameraHardwareChecker.hasCameraHardware()).thenReturn(false)
        val params = buildFileChooserParams(acceptTypes = arrayOf("image/*"), captureEnabled = true)

        testee.showFileChooser(mockFileChooserCallback, params)

        assertCommandIssued<Command.ShowFileChooser>()
    }

    @Test
    fun whenOnShowFileChooserWithAudioWildcardedTypeOnlyAndCaptureEnabledThenShowSoundRecorderCommandSent() {
        val params = buildFileChooserParams(acceptTypes = arrayOf("audio/*"), captureEnabled = true)

        testee.showFileChooser(mockFileChooserCallback, params)

        assertCommandIssued<Command.ShowSoundRecorder>()
    }

    @Test
    fun whenWebViewRefreshedThenBrowserErrorStateIsOmitted() {
        testee.onWebViewRefreshed()

        assertEquals(OMITTED, browserViewState().browserError)
    }

    @Test
    fun whenWebViewRefreshedWithErrorThenBrowserErrorStateIsLoading() {
        testee.onReceivedError(BAD_URL, "http://example.com")
        testee.onWebViewRefreshed()

        assertEquals(LOADING, browserViewState().browserError)
    }

    @Test
    fun whenResetBrowserErrorThenBrowserErrorStateIsLoading() {
        testee.onReceivedError(BAD_URL, "http://example.com")
        assertEquals(BAD_URL, browserViewState().browserError)
        testee.resetBrowserError()
        assertEquals(OMITTED, browserViewState().browserError)
    }

    @Test
    fun whenProcessJsCallbackMessageWebShareSendCommand() = runTest {
        val url = "someUrl"
        loadUrl(url)
        testee.processJsCallbackMessage(
            "myFeature",
            "webShare",
            "myId",
            JSONObject("""{ "my":"object"}"""),
            false,
            { "someUrl" },
        )
        assertCommandIssued<Command.WebShareRequest> {
            assertEquals("object", this.data.params.getString("my"))
            assertEquals("myFeature", this.data.featureName)
            assertEquals("webShare", this.data.method)
            assertEquals("myId", this.data.id)
        }
    }

    @Test
    fun whenProcessJsCallbackMessagePermissionsQuerySendCommand() = runTest {
        val url = "someUrl"
        loadUrl(url)
        whenever(mockSitePermissionsManager.getPermissionsQueryResponse(eq(url), any(), any())).thenReturn(SitePermissionQueryResponse.Granted)
        testee.processJsCallbackMessage(
            "myFeature",
            "permissionsQuery",
            "myId",
            JSONObject("""{ "name":"somePermission"}"""),
            false,
        ) { "someUrl" }
        assertCommandIssued<Command.SendResponseToJs> {
            assertEquals("granted", this.data.params.getString("state"))
            assertEquals("myFeature", this.data.featureName)
            assertEquals("permissionsQuery", this.data.method)
            assertEquals("myId", this.data.id)
        }
    }

    @Test
    fun whenProcessJsCallbackMessageScreenLockNotEnabledDoNotSendCommand() = runTest {
        whenever(mockEnabledToggle.isEnabled()).thenReturn(false)
        testee.processJsCallbackMessage(
            "myFeature",
            "screenLock",
            "myId",
            JSONObject("""{ "my":"object"}"""),
            false,
        ) { "someUrl" }
        assertCommandNotIssued<Command.ScreenLock>()
    }

    @Test
    fun whenProcessJsCallbackMessageScreenLockEnabledSendCommand() = runTest {
        fakeAndroidConfigBrowserFeature.screenLock().setRawStoredState(State(enable = true))
        testee.processJsCallbackMessage(
            "myFeature",
            "screenLock",
            "myId",
            JSONObject("""{ "my":"object"}"""),
            false,
            { "someUrl" },
        )
        assertCommandIssued<Command.ScreenLock> {
            assertEquals("object", this.data.params.getString("my"))
            assertEquals("myFeature", this.data.featureName)
            assertEquals("screenLock", this.data.method)
            assertEquals("myId", this.data.id)
        }
    }

    @Test
    fun whenProcessJsCallbackMessageScreenUnlockNotEnabledDoNotSendCommand() = runTest {
        whenever(mockEnabledToggle.isEnabled()).thenReturn(false)
        testee.processJsCallbackMessage(
            "myFeature",
            "screenUnlock",
            "myId",
            JSONObject("""{ "my":"object"}"""),
            false,
            { "someUrl" },
        )
        assertCommandNotIssued<Command.ScreenUnlock>()
    }

    @Test
    fun whenProcessJsCallbackMessageScreenUnlockEnabledSendCommand() = runTest {
        fakeAndroidConfigBrowserFeature.screenLock().setRawStoredState(State(enable = true))
        testee.processJsCallbackMessage(
            "myFeature",
            "screenUnlock",
            "myId",
            JSONObject("""{ "my":"object"}"""),
            false,
            { "someUrl" },
        )
        assertCommandIssued<Command.ScreenUnlock>()
    }

    @Test
    fun whenProcessJsCallbackMessageGetUserPreferencesFromOverlayThenSendCommand() = runTest {
        whenever(mockEnabledToggle.isEnabled()).thenReturn(true)
        whenever(mockDuckPlayer.getUserPreferences()).thenReturn(UserPreferences(overlayInteracted = true, privatePlayerMode = AlwaysAsk))
        testee.processJsCallbackMessage(
            DUCK_PLAYER_FEATURE_NAME,
            "getUserValues",
            "id",
            data = null,
            false,
            { "someUrl" },
        )
        assertCommandIssued<Command.SendResponseToJs>()
    }

    @Test
    fun whenProcessJsCallbackMessageSetUserPreferencesDisabledFromDuckPlayerOverlayThenSendCommand() = runTest {
        whenever(mockEnabledToggle.isEnabled()).thenReturn(true)
        whenever(mockDuckPlayer.getUserPreferences()).thenReturn(UserPreferences(overlayInteracted = true, privatePlayerMode = AlwaysAsk))
        testee.processJsCallbackMessage(
            DUCK_PLAYER_FEATURE_NAME,
            "setUserValues",
            "id",
            JSONObject("""{ overlayInteracted: "true", privatePlayerMode: {disabled: {} }}"""),
            false,
        ) { "someUrl" }
        assertCommandIssued<Command.SendResponseToJs>()
        verify(mockDuckPlayer).setUserPreferences(any(), any())
        verify(mockPixel).fire(DUCK_PLAYER_SETTING_NEVER_OVERLAY_YOUTUBE)
    }

    @Test
    fun whenProcessJsCallbackMessageSetUserPreferencesEnabledFromDuckPlayerOverlayThenSendCommand() = runTest {
        whenever(mockEnabledToggle.isEnabled()).thenReturn(true)
        whenever(mockDuckPlayer.getUserPreferences()).thenReturn(UserPreferences(overlayInteracted = true, privatePlayerMode = AlwaysAsk))
        testee.processJsCallbackMessage(
            DUCK_PLAYER_FEATURE_NAME,
            "setUserValues",
            "id",
            JSONObject("""{ overlayInteracted: "true", privatePlayerMode: {enabled: {} }}"""),
            false,
            { "someUrl" },
        )
        assertCommandIssued<Command.SendResponseToJs>()
        verify(mockDuckPlayer).setUserPreferences(any(), any())
        verify(mockPixel).fire(DUCK_PLAYER_SETTING_ALWAYS_OVERLAY_YOUTUBE)
    }

    @Test
    fun whenProcessJsCallbackMessageSetUserPreferencesFromDuckPlayerPageThenSendCommand() = runTest {
        whenever(mockEnabledToggle.isEnabled()).thenReturn(true)
        whenever(mockDuckPlayer.getUserPreferences()).thenReturn(UserPreferences(overlayInteracted = true, privatePlayerMode = AlwaysAsk))
        testee.processJsCallbackMessage(
            DUCK_PLAYER_PAGE_FEATURE_NAME,
            "setUserValues",
            "id",
            JSONObject("""{ overlayInteracted: "true", privatePlayerMode: {enabled: {} }}"""),
            false,
        ) { "someUrl" }
        assertCommandIssued<Command.SendResponseToDuckPlayer>()
        verify(mockDuckPlayer).setUserPreferences(true, "enabled")
        verify(mockPixel).fire(DUCK_PLAYER_SETTING_ALWAYS_DUCK_PLAYER)
    }

    @Test
    fun whenProcessJsCallbackMessageSendDuckPlayerPixelThenSendPixel() = runTest {
        whenever(mockEnabledToggle.isEnabled()).thenReturn(true)
        whenever(mockDuckPlayer.getUserPreferences()).thenReturn(UserPreferences(overlayInteracted = true, privatePlayerMode = AlwaysAsk))
        testee.processJsCallbackMessage(
            DUCK_PLAYER_FEATURE_NAME,
            "sendDuckPlayerPixel",
            "id",
            JSONObject("""{ pixelName: "pixel", params: {}}"""),
            false,
        ) { "someUrl" }
        verify(mockDuckPlayer).sendDuckPlayerPixel("pixel", mapOf())
    }

    @Test
    fun whenProcessJsCallbackMessageOpenDuckPlayerWithUrlAndOpenInNewTabOffThenNavigate() = runTest {
        whenever(mockEnabledToggle.isEnabled()).thenReturn(true)
        whenever(mockDuckPlayer.getUserPreferences()).thenReturn(UserPreferences(overlayInteracted = true, privatePlayerMode = AlwaysAsk))
        whenever(mockDuckPlayer.shouldOpenDuckPlayerInNewTab()).thenReturn(Off)
        testee.processJsCallbackMessage(
            DUCK_PLAYER_FEATURE_NAME,
            "openDuckPlayer",
            "id",
            JSONObject("""{ href: "duck://player/1234" }"""),
            false,
            { "someUrl" },
        )
        assertCommandIssued<Navigate>()
    }

    @Test
    fun whenProcessJsCallbackMessageOpenDuckPlayerWithUrlAndOpenInNewTabThenSetOrigin() = runTest {
        whenever(mockEnabledToggle.isEnabled()).thenReturn(true)
        whenever(mockDuckPlayer.getUserPreferences()).thenReturn(UserPreferences(overlayInteracted = true, privatePlayerMode = AlwaysAsk))
        whenever(mockDuckPlayer.shouldOpenDuckPlayerInNewTab()).thenReturn(Off)
        testee.processJsCallbackMessage(
            DUCK_PLAYER_FEATURE_NAME,
            "openDuckPlayer",
            "id",
            JSONObject("""{ href: "duck://player/1234" }"""),
            false,
            { "someUrl" },
        )
        verify(mockDuckPlayer).setDuckPlayerOrigin(OVERLAY)
    }

    @Test
    fun whenProcessJsCallbackMessageOpenDuckPlayerWithDuckPlayerAlwaysEnabledUrlAndOpenInNewTabThenSetOrigin() = runTest {
        whenever(mockEnabledToggle.isEnabled()).thenReturn(true)
        whenever(mockDuckPlayer.getUserPreferences()).thenReturn(UserPreferences(overlayInteracted = true, privatePlayerMode = Enabled))
        whenever(mockDuckPlayer.shouldOpenDuckPlayerInNewTab()).thenReturn(Off)
        testee.processJsCallbackMessage(
            DUCK_PLAYER_FEATURE_NAME,
            "openDuckPlayer",
            "id",
            JSONObject("""{ href: "duck://player/1234" }"""),
            false,
            { "someUrl" },
        )
        verify(mockDuckPlayer).setDuckPlayerOrigin(AUTO)
    }

    @Test
    fun whenProcessJsCallbackMessageOpenDuckPlayerWithUrlAndOpenInNewTabUnavailableThenNavigate() = runTest {
        whenever(mockEnabledToggle.isEnabled()).thenReturn(true)
        whenever(mockDuckPlayer.getUserPreferences()).thenReturn(UserPreferences(overlayInteracted = true, privatePlayerMode = AlwaysAsk))
        whenever(mockDuckPlayer.shouldOpenDuckPlayerInNewTab()).thenReturn(Unavailable)
        testee.processJsCallbackMessage(
            DUCK_PLAYER_FEATURE_NAME,
            "openDuckPlayer",
            "id",
            JSONObject("""{ href: "duck://player/1234" }"""),
            false,
            { "someUrl" },
        )
        assertCommandIssued<Navigate>()
    }

    @Test
    fun whenProcessJsCallbackMessageOpenDuckPlayerWithUrlAndOpenInNewTabOnThenOpenInNewTab() = runTest {
        whenever(mockEnabledToggle.isEnabled()).thenReturn(true)
        whenever(mockDuckPlayer.getUserPreferences()).thenReturn(UserPreferences(overlayInteracted = true, privatePlayerMode = AlwaysAsk))
        whenever(mockDuckPlayer.shouldOpenDuckPlayerInNewTab()).thenReturn(On)
        testee.processJsCallbackMessage(
            DUCK_PLAYER_FEATURE_NAME,
            "openDuckPlayer",
            "id",
            JSONObject("""{ href: "duck://player/1234" }"""),
            false,
            { "someUrl" },
        )
        assertCommandIssued<Command.OpenInNewTab>()
    }

    @Test
    fun whenProcessJsCallbackMessageOpenDuckPlayerWithUrlAndOpenInNewTabOnWithCustomTabThenNavigate() = runTest {
        whenever(mockEnabledToggle.isEnabled()).thenReturn(true)
        whenever(mockDuckPlayer.getUserPreferences()).thenReturn(UserPreferences(overlayInteracted = true, privatePlayerMode = AlwaysAsk))
        whenever(mockDuckPlayer.shouldOpenDuckPlayerInNewTab()).thenReturn(On)
        testee.processJsCallbackMessage(
            DUCK_PLAYER_FEATURE_NAME,
            "openDuckPlayer",
            "id",
            JSONObject("""{ href: "duck://player/1234" }"""),
            true,
        ) { "someUrl" }
        assertCommandIssued<Navigate>()
    }

    @Test
    fun whenProcessJsCallbackMessageOpenDuckPlayerWithoutUrlThenDoNotNavigate() = runTest {
        whenever(mockEnabledToggle.isEnabled()).thenReturn(true)
        whenever(mockDuckPlayer.shouldOpenDuckPlayerInNewTab()).thenReturn(On)
        whenever(mockDuckPlayer.getUserPreferences()).thenReturn(UserPreferences(overlayInteracted = true, privatePlayerMode = AlwaysAsk))
        testee.processJsCallbackMessage(
            DUCK_PLAYER_FEATURE_NAME,
            "openDuckPlayer",
            "id",
            null,
            false,
        ) { "someUrl" }
        assertCommandNotIssued<Navigate>()
    }

    @Test
    fun whenJsCallbackMessageInitialSetupFromOverlayThenSendResponseToJs() = runTest {
        whenever(mockEnabledToggle.isEnabled()).thenReturn(true)
        whenever(mockDuckPlayer.getUserPreferences()).thenReturn(UserPreferences(overlayInteracted = true, privatePlayerMode = AlwaysAsk))
        testee.processJsCallbackMessage(
            DUCK_PLAYER_FEATURE_NAME,
            "initialSetup",
            "id",
            null,
            false,
            { "someUrl" },
        )
        assertCommandIssued<Command.SendResponseToJs>()
    }

    @Test
    fun whenJsCallbackMessageInitialSetupFromDuckPlayerPageThenSendResponseToDuckPlayer() = runTest {
        whenever(mockEnabledToggle.isEnabled()).thenReturn(true)
        whenever(mockDuckPlayer.getUserPreferences()).thenReturn(UserPreferences(overlayInteracted = true, privatePlayerMode = AlwaysAsk))
        testee.processJsCallbackMessage(
            DUCK_PLAYER_PAGE_FEATURE_NAME,
            "initialSetup",
            "id",
            null,
            false,
            { "someUrl" },
        )
        assertCommandIssued<Command.SendResponseToDuckPlayer>()
    }

    @Test
    fun whenJsCallbackMessageOpenSettingsThenOpenSettings() = runTest {
        whenever(mockEnabledToggle.isEnabled()).thenReturn(true)
        testee.processJsCallbackMessage(
            DUCK_PLAYER_PAGE_FEATURE_NAME,
            "openSettings",
            "id",
            null,
            false,
            { "someUrl" },
        )
        assertCommandIssued<Command.OpenDuckPlayerSettings>()
    }

    @Test
    fun whenJsCallbackMessageOpenInfoThenOpenInfo() = runTest {
        whenever(mockEnabledToggle.isEnabled()).thenReturn(true)
        whenever(mockDuckPlayer.getDuckPlayerState()).thenReturn(ENABLED)

        testee.processJsCallbackMessage(
            DUCK_PLAYER_PAGE_FEATURE_NAME,
            "openInfo",
            "id",
            null,
            false,
            { "someUrl" },
        )
        assertCommandIssued<Command.OpenDuckPlayerPageInfo>()
    }

    @Test
    fun whenPrivacyProtectionMenuClickedThenListenerIsInvoked() = runTest {
        loadUrl("http://www.example.com/home.html")
        testee.onPrivacyProtectionMenuClicked()
        verify(mockPrivacyProtectionsToggleUsageListener).onPrivacyProtectionsToggleUsed()
    }

    @Test
    fun whenPageIsChangedThenPrivacyProtectionsPopupManagerIsNotified() = runTest {
        updateUrl(
            originalUrl = "example.com",
            currentUrl = "example2.com",
            isBrowserShowing = true,
        )

        verify(mockPrivacyProtectionsPopupManager).onPageLoaded(
            url = "example2.com",
            httpErrorCodes = emptyList(),
            hasBrowserError = false,
        )
    }

    @Test
    fun whenPageIsChangedWithWebViewErrorResponseThenPrivacyProtectionsPopupManagerIsNotified() = runTest {
        testee.onReceivedError(BAD_URL, "example2.com")

        updateUrl(
            originalUrl = "example.com",
            currentUrl = "example2.com",
            isBrowserShowing = true,
        )

        verify(mockPrivacyProtectionsPopupManager).onPageLoaded(
            url = "example2.com",
            httpErrorCodes = emptyList(),
            hasBrowserError = true,
        )
    }

    @Test
    fun whenPageIsChangedWithHttpErrorThenPrivacyProtectionsPopupManagerIsNotified() = runTest {
        testee.recordHttpErrorCode(statusCode = 404, url = "example2.com")

        updateUrl(
            originalUrl = "example.com",
            currentUrl = "example2.com",
            isBrowserShowing = true,
        )

        verify(mockPrivacyProtectionsPopupManager).onPageLoaded(
            url = "example2.com",
            httpErrorCodes = listOf(404),
            hasBrowserError = false,
        )
    }

    @Test
    fun whenPageIsChangedWithHttpError400ThenUpdateCountPixelCalledForWebViewReceivedHttpError400Daily() = runTest {
        testee.recordHttpErrorCode(statusCode = 400, url = "example2.com")

        verify(mockHttpErrorPixels).updateCountPixel(HttpErrorPixelName.WEBVIEW_RECEIVED_HTTP_ERROR_400_DAILY)
    }

    @Test
    fun whenPageIsChangedWithHttpError4XXThenUpdateCountPixelCalledForWebViewReceivedHttpError4XXDaily() = runTest {
        testee.recordHttpErrorCode(statusCode = 403, url = "example2.com")

        verify(mockHttpErrorPixels).updateCountPixel(HttpErrorPixelName.WEBVIEW_RECEIVED_HTTP_ERROR_4XX_DAILY)
        verify(mockHttpErrorPixels, never()).updateCountPixel(HttpErrorPixelName.WEBVIEW_RECEIVED_HTTP_ERROR_400_DAILY)
    }

    @Test
    fun whenPageIsChangedWithHttpError5XXThenUpdateCountPixelCalledForWebViewReceivedHttpError5XXDaily() = runTest {
        testee.recordHttpErrorCode(statusCode = 504, url = "example2.com")

        verify(mockHttpErrorPixels).updateCountPixel(HttpErrorPixelName.WEBVIEW_RECEIVED_HTTP_ERROR_5XX_DAILY)
    }

    @Test
    fun whenPrivacyProtectionsPopupUiEventIsReceivedThenItIsPassedToPrivacyProtectionsPopupManager() = runTest {
        PrivacyProtectionsPopupUiEvent.entries.forEach { event ->
            testee.onPrivacyProtectionsPopupUiEvent(event)
            verify(mockPrivacyProtectionsPopupManager).onUiEvent(event)
        }
    }

    @Test
    fun whenRefreshIsTriggeredByUserThenIncrementRefreshCount() = runTest {
        val url = "http://example.com"
        givenCurrentSite(url)

        testee.onRefreshRequested(triggeredByUser = false)
        verify(mockBrokenSitePrompt, never()).pageRefreshed(any())

        testee.onRefreshRequested(triggeredByUser = true)
        verify(mockBrokenSitePrompt).pageRefreshed(url.toUri())
    }

    @Test
    fun whenRefreshIsTriggeredByUserThenPrivacyProtectionsPopupManagerIsNotifiedWithTopPosition() = runTest {
        testee.onRefreshRequested(triggeredByUser = false)
        verify(mockPrivacyProtectionsPopupManager, never()).onPageRefreshTriggeredByUser(isOmnibarAtTheTop = true)
        testee.onRefreshRequested(triggeredByUser = true)
        verify(mockPrivacyProtectionsPopupManager).onPageRefreshTriggeredByUser(isOmnibarAtTheTop = true)
    }

    @Test
    fun whenRefreshIsTriggeredByUserThenPrivacyProtectionsPopupManagerIsNotifiedWithBottomPosition() = runTest {
        whenever(mockSettingsDataStore.omnibarPosition).thenReturn(BOTTOM)
        testee.onRefreshRequested(triggeredByUser = false)
        verify(mockPrivacyProtectionsPopupManager, never()).onPageRefreshTriggeredByUser(isOmnibarAtTheTop = false)
        testee.onRefreshRequested(triggeredByUser = true)
        verify(mockPrivacyProtectionsPopupManager).onPageRefreshTriggeredByUser(isOmnibarAtTheTop = false)
    }

    @Test
    fun whenOnlyChangeInUrlIsHttpsUpgradeNakedDomainRedirectOrTrailingSlashThenConsiderSameForExternalLaunch() = runTest {
        val urlA = "https://example.com"
        val urlB = "http://www.example.com"
        val urlC = "https://www.example.com/"
        val urlD = "http://www.example.com/path/"

        assertTrue(testee.urlUnchangedForExternalLaunchPurposes(urlA, urlB))
        assertTrue(testee.urlUnchangedForExternalLaunchPurposes(urlB, urlC))
        assertTrue(testee.urlUnchangedForExternalLaunchPurposes(urlA, urlC))
        assertFalse(testee.urlUnchangedForExternalLaunchPurposes(urlC, urlD))
    }

    @Test
    fun whenPrivacyProtectionsAreToggledThenCorrectPixelsAreSent() = runTest {
        val params = mapOf("test_key" to "test_value")
        whenever(privacyProtectionsPopupExperimentExternalPixels.getPixelParams()).thenReturn(params)
        whenever(mockUserAllowListRepository.isDomainInUserAllowList("www.example.com")).thenReturn(false)
        loadUrl("http://www.example.com/home.html")
        testee.onPrivacyProtectionMenuClicked()
        whenever(mockUserAllowListRepository.isDomainInUserAllowList("www.example.com")).thenReturn(true)
        testee.onPrivacyProtectionMenuClicked()

        verify(mockPixel).fire(AppPixelName.BROWSER_MENU_ALLOWLIST_ADD, params, type = Count)
        verify(mockPixel).fire(AppPixelName.BROWSER_MENU_ALLOWLIST_REMOVE, params, type = Count)
        assertEquals(1, protectionTogglePlugin.toggleOff)
        assertEquals(1, protectionTogglePlugin.toggleOn)
        verify(privacyProtectionsPopupExperimentExternalPixels).tryReportProtectionsToggledFromBrowserMenu(protectionsEnabled = false)
        verify(privacyProtectionsPopupExperimentExternalPixels).tryReportProtectionsToggledFromBrowserMenu(protectionsEnabled = true)
    }

    @Test
    fun whenHomeShownAndFaviconPromptShouldShowAndFavouritesIsNotEmptyThenShowFaviconsPromptCommandSent() = runTest {
        whenever(mockFaviconFetchingPrompt.shouldShow()).thenReturn(true)
        whenever(mockSavedSitesRepository.hasFavorites()).thenReturn(true)

        testee.onHomeShown()

        assertCommandIssued<Command.ShowFaviconsPrompt>()
    }

    @Test
    fun whenHomeShownAndFaviconPromptShouldShowAndFavouritesIsEmptyThenShowFaviconsPromptCommandNotSent() = runTest {
        whenever(mockFaviconFetchingPrompt.shouldShow()).thenReturn(true)
        whenever(mockSavedSitesRepository.hasFavorites()).thenReturn(false)

        testee.onHomeShown()

        assertCommandNotIssued<Command.ShowFaviconsPrompt>()
    }

    @Test
    fun whenHomeShownAndFaviconPromptShouldNotShowAndFavouritesIsNotEmptyThenShowFaviconsPromptCommandNotSent() = runTest {
        whenever(mockFaviconFetchingPrompt.shouldShow()).thenReturn(false)
        whenever(mockSavedSitesRepository.hasFavorites()).thenReturn(true)

        testee.onHomeShown()

        assertCommandNotIssued<Command.ShowFaviconsPrompt>()
    }

    @Test
    fun whenHomeShownAndFaviconPromptShouldNotShowAndFavouritesEmptyThenShowFaviconsPromptCommandNotSent() = runTest {
        whenever(mockFaviconFetchingPrompt.shouldShow()).thenReturn(false)
        whenever(mockSavedSitesRepository.hasFavorites()).thenReturn(false)

        testee.onHomeShown()

        assertCommandNotIssued<Command.ShowFaviconsPrompt>()
    }

    @Test
    @SdkSuppress(minSdkVersion = Build.VERSION_CODES.Q)
    fun whenAllowBypassSSLCertificatesFeatureDisabledThenSSLCertificateErrorsAreIgnored() {
        whenever(mockEnabledToggle.isEnabled()).thenReturn(false)

        val url = "http://example.com"
        givenCurrentSite(url)

        val certificate = aRSASslCertificate()
        val sslErrorResponse = SslErrorResponse(SslError(SslError.SSL_EXPIRED, certificate, url), EXPIRED, url)
        testee.onReceivedSslError(aHandler(), sslErrorResponse)

        assertCommandNotIssued<Command.ShowSSLError>()
    }

    @Test
    @SdkSuppress(minSdkVersion = Build.VERSION_CODES.Q)
    fun whenSslCertificateIssueReceivedForLoadingSiteThenShowSslWarningCommandSentAndViewStatesUpdated() {
        whenever(mockEnabledToggle.isEnabled()).thenReturn(true)

        val url = "http://example.com"
        givenCurrentSite(url)

        val certificate = aRSASslCertificate()
        val sslErrorResponse = SslErrorResponse(SslError(SslError.SSL_EXPIRED, certificate, url), EXPIRED, url)
        testee.onReceivedSslError(aHandler(), sslErrorResponse)

        assertCommandIssued<Command.ShowSSLError>()

        assertEquals(EXPIRED, browserViewState().sslError)
        assertEquals(false, browserViewState().showPrivacyShield.isEnabled())
        assertEquals(false, loadingViewState().isLoading)
    }

    @Test
    @SdkSuppress(minSdkVersion = Build.VERSION_CODES.Q)
    fun whenSslCertificateIssueReceivedForAnotherSiteThenShowSslWarningCommandNotSentAndViewStatesNotUpdated() {
        whenever(mockEnabledToggle.isEnabled()).thenReturn(true)
        val url = "http://example.com"
        givenCurrentSite(url)

        val certificate = aRSASslCertificate()
        val sslErrorResponse = SslErrorResponse(SslError(SslError.SSL_EXPIRED, certificate, url), EXPIRED, "another.com")
        testee.onReceivedSslError(aHandler(), sslErrorResponse)

        assertCommandNotIssued<Command.ShowSSLError>()

        assertEquals(NONE, browserViewState().sslError)
    }

    @Test
    @SdkSuppress(minSdkVersion = Build.VERSION_CODES.Q)
    fun whenInFreshStartAndSslCertificateIssueReceivedThenShowSslWarningCommandSentAndViewStatesUpdated() = runTest {
        whenever(mockEnabledToggle.isEnabled()).thenReturn(true)
        val url = "http://example.com"
        val site: Site = mock()
        whenever(site.url).thenReturn(url)
        whenever(site.nextUrl).thenReturn(null)
        val siteLiveData = MutableLiveData<Site>()
        siteLiveData.value = site

        val certificate = aRSASslCertificate()
        val sslErrorResponse = SslErrorResponse(SslError(SslError.SSL_EXPIRED, certificate, url), EXPIRED, url)
        testee.onReceivedSslError(aHandler(), sslErrorResponse)

        assertCommandIssued<Command.ShowSSLError>()

        assertEquals(EXPIRED, browserViewState().sslError)
        assertEquals(false, browserViewState().showPrivacyShield.isEnabled())
        assertEquals(false, loadingViewState().isLoading)
    }

    @Test
    fun whenSslCertificateBypassedThenUrlAddedToRepository() {
        val url = "http://example.com"

        testee.onSSLCertificateWarningAction(Action.Proceed, url)

        verify(mockBypassedSSLCertificatesRepository).add(url)

        verify(mockPixel).fire(AppPixelName.SSL_CERTIFICATE_WARNING_PROCEED_PRESSED)
    }

    @Test
    fun whenSslCertificateActionShownThenPixelsFired() {
        val url = "http://example.com"

        testee.onSSLCertificateWarningAction(Action.Shown(EXPIRED), url)
        verify(mockPixel).fire(AppPixelName.SSL_CERTIFICATE_WARNING_EXPIRED_SHOWN)

        testee.onSSLCertificateWarningAction(Action.Shown(WRONG_HOST), url)
        verify(mockPixel).fire(AppPixelName.SSL_CERTIFICATE_WARNING_WRONG_HOST_SHOWN)

        testee.onSSLCertificateWarningAction(Action.Shown(UNTRUSTED_HOST), url)
        verify(mockPixel).fire(AppPixelName.SSL_CERTIFICATE_WARNING_UNTRUSTED_SHOWN)

        testee.onSSLCertificateWarningAction(Action.Shown(GENERIC), url)
        verify(mockPixel).fire(AppPixelName.SSL_CERTIFICATE_WARNING_GENERIC_SHOWN)
    }

    @Test
    fun whenSslCertificateActionAdvanceThenPixelsFired() {
        val url = "http://example.com"
        testee.onSSLCertificateWarningAction(Action.Advance, url)

        verify(mockPixel).fire(AppPixelName.SSL_CERTIFICATE_WARNING_ADVANCED_PRESSED)
    }

    @Test
    fun whenSslCertificateActionLeaveSiteThenPixelsFiredAndViewStatesUpdated() {
        val url = "http://example.com"
        testee.onSSLCertificateWarningAction(Action.LeaveSite, url)

        verify(mockPixel).fire(AppPixelName.SSL_CERTIFICATE_WARNING_CLOSE_PRESSED)
        assertEquals(NONE, browserViewState().sslError)
    }

    @Test
    fun whenSslCertificateActionLeaveSiteAndCustomTabThenClose() {
        val url = "http://example.com"
        testee.onSSLCertificateWarningAction(Action.LeaveSite, url, true)

        verify(mockPixel).fire(AppPixelName.SSL_CERTIFICATE_WARNING_CLOSE_PRESSED)
        verify(mockCommandObserver, atLeastOnce()).onChanged(commandCaptor.capture())
        assertTrue(commandCaptor.allValues.any { it is Command.CloseCustomTab })
    }

    @Test
    fun whenSslCertificateActionLeaveSiteAndCustomTabFalseThenHideSSLError() {
        val url = "http://example.com"
        testee.onSSLCertificateWarningAction(Action.LeaveSite, url, false)

        verify(mockPixel).fire(AppPixelName.SSL_CERTIFICATE_WARNING_CLOSE_PRESSED)
        verify(mockCommandObserver, atLeastOnce()).onChanged(commandCaptor.capture())
        assertTrue(commandCaptor.allValues.any { it is Command.HideSSLError })
    }

    @Test
    fun whenMaliciousSiteActionLeaveSiteAndCustomTabThenClose() {
        val url = "http://example.com".toUri()
        testee.onMaliciousSiteUserAction(LeaveSite, url, MALWARE, true)
        verify(mockCommandObserver, atLeastOnce()).onChanged(commandCaptor.capture())
        assertTrue(commandCaptor.allValues.any { it is Command.CloseCustomTab })
    }

    @Test
    fun whenMaliciousSiteActionLeaveSiteAndCustomTabFalseThenHideSSLError() {
        val url = "http://example.com".toUri()
        testee.onMaliciousSiteUserAction(LeaveSite, url, MALWARE, false)
        verify(mockCommandObserver, atLeastOnce()).onChanged(commandCaptor.capture())
        assertTrue(commandCaptor.allValues.any { it is Command.EscapeMaliciousSite })
    }

    @Test
    @SdkSuppress(minSdkVersion = Build.VERSION_CODES.Q)
    fun whenSslCertificateActionProceedThenPixelsFiredAndViewStatesUpdated() {
        whenever(mockEnabledToggle.isEnabled()).thenReturn(true)
        val url = "http://example.com"
        val certificate = aRSASslCertificate()
        val sslErrorResponse = SslErrorResponse(SslError(SslError.SSL_EXPIRED, certificate, url), EXPIRED, url)

        testee.onReceivedSslError(aHandler(), sslErrorResponse)

        testee.onSSLCertificateWarningAction(Action.Proceed, url)

        assertCommandNotIssued<Command.HideSSLError>()
        verify(mockPixel).fire(AppPixelName.SSL_CERTIFICATE_WARNING_PROCEED_PRESSED)
        verify(mockBypassedSSLCertificatesRepository).add(url)
        assertEquals(NONE, browserViewState().sslError)
        assertEquals(true, browserViewState().browserShowing)
    }

    @Test
    @SdkSuppress(minSdkVersion = Build.VERSION_CODES.Q)
    fun whenWebViewRefreshedThenSSLErrorStateIsNone() {
        whenever(mockEnabledToggle.isEnabled()).thenReturn(true)
        val url = "http://example.com"
        val certificate = aRSASslCertificate()
        val sslErrorResponse = SslErrorResponse(SslError(SslError.SSL_EXPIRED, certificate, url), EXPIRED, url)

        testee.onReceivedSslError(aHandler(), sslErrorResponse)

        testee.onWebViewRefreshed()

        assertEquals(NONE, browserViewState().sslError)
    }

    @Test
    @SdkSuppress(minSdkVersion = Build.VERSION_CODES.Q)
    fun whenResetSSLErrorThenBrowserErrorStateIsLoading() {
        whenever(mockEnabledToggle.isEnabled()).thenReturn(true)
        val url = "http://example.com"
        val certificate = aRSASslCertificate()
        val sslErrorResponse = SslErrorResponse(SslError(SslError.SSL_EXPIRED, certificate, url), EXPIRED, url)

        testee.onReceivedSslError(aHandler(), sslErrorResponse)
        assertEquals(EXPIRED, browserViewState().sslError)

        testee.refreshBrowserError()
        assertEquals(NONE, browserViewState().sslError)
    }

    @Test
    fun whenRecoveringFromWarningPageAndBrowserShouldShowThenViewStatesUpdated() {
        testee.recoverFromWarningPage(true)

        assertEquals(NONE, browserViewState().sslError)
        assertEquals(true, browserViewState().browserShowing)
    }

    @Test
    fun whenRecoveringFromWarningPageAndBrowserShouldNotShowThenViewStatesUpdated() = runTest {
        testee.recoverFromWarningPage(false)

        assertEquals(NONE, browserViewState().sslError)
        assertEquals(false, browserViewState().browserShowing)
        assertEquals(false, browserViewState().showPrivacyShield.isEnabled())

        assertEquals(false, loadingViewState().isLoading)

        assertEquals("", omnibarViewState().omnibarText)
        assertEquals(true, omnibarViewState().forceExpand)
    }

    fun aHandler(): SslErrorHandler {
        val handler = mock<SslErrorHandler>().apply {
        }
        return handler
    }

    private fun aRSASslCertificate(): SslCertificate {
        val certificate = mock<X509Certificate>().apply {
            val key = mock<RSAPublicKey>().apply {
                whenever(this.algorithm).thenReturn("rsa")
                whenever(this.modulus).thenReturn(BigInteger("1"))
            }
            whenever(this.publicKey).thenReturn(key)
        }
        return mock<SslCertificate>().apply {
            whenever(x509Certificate).thenReturn(certificate)
        }
    }

    @Test
    fun whenTrackersBlockedCtaShownWithBrowserShowingThenPrivacyShieldIsHighlighted() = runTest {
        val cta = DaxTrackersBlockedCta(mockOnboardingStore, mockAppInstallStore, emptyList(), mockSettingsDataStore)
        testee.ctaViewState.value = ctaViewState().copy(cta = cta)
        testee.browserViewState.value = browserViewState().copy(browserShowing = true, maliciousSiteBlocked = false)

        testee.onOnboardingDaxTypingAnimationFinished()

        assertTrue(browserViewState().showPrivacyShield.isHighlighted())
    }

    @Test
    fun whenTrackersBlockedCtaShownWithMaliciousSiteBlockedThenPrivacyShieldIsNotHighlighted() = runTest {
        val cta = DaxTrackersBlockedCta(mockOnboardingStore, mockAppInstallStore, emptyList(), mockSettingsDataStore)
        testee.ctaViewState.value = ctaViewState().copy(cta = cta)
        testee.browserViewState.value = browserViewState().copy(browserShowing = false, maliciousSiteBlocked = true)

        testee.onOnboardingDaxTypingAnimationFinished()

        assertFalse(browserViewState().showPrivacyShield.isHighlighted())
    }

    @Test
    fun givenTrackersBlockedCtaShownWhenLaunchingTabSwitcherThenCtaIsDismissed() = runTest {
        val cta = DaxTrackersBlockedCta(mockOnboardingStore, mockAppInstallStore, emptyList(), mockSettingsDataStore)
        testee.ctaViewState.value = ctaViewState().copy(cta = cta)

        testee.userLaunchingTabSwitcher()

        verify(mockDismissedCtaDao).insert(DismissedCta(cta.ctaId))
    }

    @Test
    fun givenTrackersBlockedCtaShownWhenUserRequestOpeningNewTabThenCtaIsDismissed() = runTest {
        val cta = DaxTrackersBlockedCta(mockOnboardingStore, mockAppInstallStore, emptyList(), mockSettingsDataStore)
        testee.ctaViewState.value = ctaViewState().copy(cta = cta)

        testee.userRequestedOpeningNewTab()

        verify(mockDismissedCtaDao).insert(DismissedCta(cta.ctaId))
    }

    @Test
    fun givenPrivacyShieldHighlightedWhenShieldIconSelectedThenStopPulse() = runTest {
        val cta = DaxTrackersBlockedCta(mockOnboardingStore, mockAppInstallStore, emptyList(), mockSettingsDataStore)
        testee.ctaViewState.value = ctaViewState().copy(cta = cta)

        testee.onPrivacyShieldSelected()
        assertTrue(!browserViewState().showPrivacyShield.isHighlighted())
    }

    @Test
    fun givenPrivacyShieldHighlightedWhenShieldIconSelectedThenSendPixel() = runTest {
        whenever(mockUserBrowserProperties.daysSinceInstalled()).thenReturn(0)
        testee.browserViewState.value = browserViewState().copy(showPrivacyShield = HighlightableButton.Visible(highlighted = true))
        val testParams = mapOf("daysSinceInstall" to "0", "from_onboarding" to "true")

        testee.onPrivacyShieldSelected()
        verify(mockPixel).fire(pixel = PrivacyDashboardPixels.PRIVACY_DASHBOARD_FIRST_TIME_OPENED, parameters = testParams, type = Unique())
    }

    @Test
    fun whenUserDismissDaxTrackersBlockedDialogThenFinishPrivacyShieldPulse() {
        val cta = DaxTrackersBlockedCta(mockOnboardingStore, mockAppInstallStore, emptyList(), mockSettingsDataStore)
        setCta(cta)

        testee.onUserDismissedCta(cta)
        assertFalse(browserViewState().showPrivacyShield.isHighlighted())
    }

    @Test
    fun givenOnboardingCtaShownWhenUserSubmittedQueryThenDismissCta() {
        whenever(mockOmnibarConverter.convertQueryToUrl("foo", null)).thenReturn("foo.com")
        val cta = DaxSerpCta(mockOnboardingStore, mockAppInstallStore)
        testee.ctaViewState.value = CtaViewState(cta = cta)

        testee.onUserSubmittedQuery("foo")

        assertCommandIssued<HideOnboardingDaxDialog> {
            assertEquals(cta, this.onboardingCta)
        }
    }

    @Test
    fun givenSuggestedSearchesDialogShownWhenUserSubmittedQueryThenCustomSearchPixelIsSent() {
        whenever(mockOmnibarConverter.convertQueryToUrl("foo", null)).thenReturn("foo.com")
        val cta = DaxBubbleCta.DaxIntroSearchOptionsCta(mockOnboardingStore, mockAppInstallStore)
        testee.ctaViewState.value = CtaViewState(cta = cta)

        testee.onUserSubmittedQuery("foo")

        verify(mockPixel).fire(ONBOARDING_SEARCH_CUSTOM, type = Unique())
    }

    @Test
    fun givenSuggestedSitesDialogShownWhenUserSubmittedQueryThenCustomSitePixelIsSent() {
        whenever(mockOmnibarConverter.convertQueryToUrl("foo", null)).thenReturn("foo.com")
        val cta = DaxBubbleCta.DaxIntroVisitSiteOptionsCta(mockOnboardingStore, mockAppInstallStore)
        testee.ctaViewState.value = CtaViewState(cta = cta)

        testee.onUserSubmittedQuery("foo")

        verify(mockPixel).fire(ONBOARDING_VISIT_SITE_CUSTOM, type = Unique())
    }

    @Test
    fun whenOnStartPrintThenIsPrintingTrue() {
        testee.onStartPrint()
        assertTrue(browserViewState().isPrinting)
        assertTrue(testee.isPrinting())
    }

    @Test
    fun whenOnFinishPrintThenIsPrintingFalse() {
        testee.onFinishPrint()
        assertFalse(browserViewState().isPrinting)
        assertFalse(testee.isPrinting())
    }

    @Test
    fun whenOnFavoriteAddedThePixelFired() {
        testee.onFavoriteAdded()

        verify(mockPixel).fire(SavedSitesPixelName.EDIT_BOOKMARK_ADD_FAVORITE_TOGGLED)
    }

    @Test
    fun whenOnFavoriteRemovedThePixelFired() {
        testee.onFavoriteRemoved()

        verify(mockPixel).fire(SavedSitesPixelName.EDIT_BOOKMARK_REMOVE_FAVORITE_TOGGLED)
    }

    @Test
    fun whenOnSavedSiteDeleteCancelledThenPixelFired() {
        testee.onSavedSiteDeleteCancelled()

        verify(mockPixel).fire(SavedSitesPixelName.EDIT_BOOKMARK_DELETE_BOOKMARK_CANCELLED)
    }

    @Test
    fun whenOnSavedSiteDeleteRequestedThenPixelFired() {
        testee.onSavedSiteDeleteRequested()

        verify(mockPixel).fire(SavedSitesPixelName.EDIT_BOOKMARK_DELETE_BOOKMARK_CLICKED)
    }

    @Test
    fun whenUserLaunchingTabSwitcherThenLaunchTabSwitcherCommandSentAndPixelFired() = runTest {
        val tabCount = "61-80"
        val active7d = "21+"
        val inactive1w = "11-20"
        val inactive2w = "6-10"
        val inactive3w = "0"

        whenever(mockTabStatsBucketing.getNumberOfOpenTabs()).thenReturn(tabCount)
        whenever(mockTabStatsBucketing.getTabsActiveLastWeek()).thenReturn(active7d)
        whenever(mockTabStatsBucketing.getTabsActiveOneWeekAgo()).thenReturn(inactive1w)
        whenever(mockTabStatsBucketing.getTabsActiveTwoWeeksAgo()).thenReturn(inactive2w)
        whenever(mockTabStatsBucketing.getTabsActiveMoreThanThreeWeeksAgo()).thenReturn(inactive3w)

        val params = mapOf(
            PixelParameter.TAB_COUNT to tabCount,
            PixelParameter.TAB_ACTIVE_7D to active7d,
            PixelParameter.TAB_INACTIVE_1W to inactive1w,
            PixelParameter.TAB_INACTIVE_2W to inactive2w,
            PixelParameter.TAB_INACTIVE_3W to inactive3w,
        )

        testee.userLaunchingTabSwitcher()

        assertCommandIssued<Command.LaunchTabSwitcher>()
        verify(mockPixel).fire(AppPixelName.TAB_MANAGER_CLICKED)
        verify(mockPixel).fire(AppPixelName.TAB_MANAGER_CLICKED_DAILY, params, emptyMap(), Daily())
    }

    @Test
    fun whenOnUserTouchedOmnibarTextInputWithEmptyTextAndActionUpThenPixelFired() {
        testee.onUserTouchedOmnibarTextInput(MotionEvent.ACTION_UP)

        verify(mockPixel).fire(AppPixelName.ADDRESS_BAR_NEW_TAB_PAGE_CLICKED)
    }

    @Test
    fun whenOnUserTouchedOmnibarTextInputWithUrlAndActionUpThenPixelFired() {
        loadUrl("https://example.com")
        testee.onUserTouchedOmnibarTextInput(MotionEvent.ACTION_UP)

        verify(mockPixel).fire(AppPixelName.ADDRESS_BAR_WEBSITE_CLICKED)
    }

    @Test
    fun whenOnUserTouchedOmnibarTextInputWithQueryAndActionUpThenPixelFired() {
        loadUrl("https://duckduckgo.com/?q=example")
        testee.onUserTouchedOmnibarTextInput(MotionEvent.ACTION_UP)

        verify(mockPixel).fire(AppPixelName.ADDRESS_BAR_SERP_CLICKED)
    }

    @Test
    fun whenOnUserTouchedOmnibarTextInputWithAnyTextAndOtherActionThenPixelNotFired() {
        loadUrl("https://duckduckgo.com/?q=example")
        testee.onUserTouchedOmnibarTextInput(MotionEvent.ACTION_DOWN)

        verify(mockPixel, never()).fire(AppPixelName.ADDRESS_BAR_NEW_TAB_PAGE_CLICKED)
        verify(mockPixel, never()).fire(AppPixelName.ADDRESS_BAR_WEBSITE_CLICKED)
        verify(mockPixel, never()).fire(AppPixelName.ADDRESS_BAR_SERP_CLICKED)
    }

    @Test
    fun whenOnClearOmnibarTextInputWithEmptyTextThenPixelFired() {
        testee.onClearOmnibarTextInput()

        verify(mockPixel).fire(AppPixelName.ADDRESS_BAR_NEW_TAB_PAGE_ENTRY_CLEARED)
    }

    @Test
    fun whenOnClearOmnibarTextInputWithUrlThenPixelFired() {
        loadUrl("https://example.com")
        testee.onClearOmnibarTextInput()

        verify(mockPixel).fire(AppPixelName.ADDRESS_BAR_WEBSITE_ENTRY_CLEARED)
    }

    @Test
    fun whenOnClearOmnibarTextInputWithQueryUrlThenPixelFired() {
        loadUrl("https://duckduckgo.com/?q=example")
        testee.onClearOmnibarTextInput()

        verify(mockPixel).fire(AppPixelName.ADDRESS_BAR_SERP_ENTRY_CLEARED)
    }

    @Test
    fun whenSendPixelsOnBackKeyPressedWithEmptyTextThenPixelFired() {
        testee.sendPixelsOnBackKeyPressed()

        verify(mockPixel).fire(AppPixelName.ADDRESS_BAR_NEW_TAB_PAGE_CANCELLED)
    }

    @Test
    fun whenSendPixelsOnBackKeyPressedWithUrlThenPixelFired() {
        loadUrl("https://example.com")
        testee.sendPixelsOnBackKeyPressed()

        verify(mockPixel).fire(AppPixelName.ADDRESS_BAR_WEBSITE_CANCELLED)
    }

    @Test
    fun whenSendPixelsOnBackKeyPressedWithQueryUrlThenPixelFired() {
        loadUrl("https://duckduckgo.com/?q=example")

        testee.sendPixelsOnBackKeyPressed()

        verify(mockPixel).fire(AppPixelName.ADDRESS_BAR_SERP_CANCELLED)
    }

    @Test
    fun whenSendPixelsOnEnterKeyPressedWithEmptyTextThenPixelFired() {
        testee.sendPixelsOnEnterKeyPressed()

        verify(mockPixel).fire(AppPixelName.KEYBOARD_GO_NEW_TAB_CLICKED)
    }

    @Test
    fun whenSendPixelsOnEnterKeyPressedWithUrlThenPixelFired() {
        loadUrl("https://example.com")
        testee.sendPixelsOnEnterKeyPressed()

        verify(mockPixel).fire(AppPixelName.KEYBOARD_GO_WEBSITE_CLICKED)
    }

    @Test
    fun whenSendPixelsOnEnterKeyPressedWithQueryUrlThenPixelFired() {
        loadUrl("https://duckduckgo.com/?q=example")

        testee.sendPixelsOnEnterKeyPressed()

        verify(mockPixel).fire(AppPixelName.KEYBOARD_GO_SERP_CLICKED)
    }

    @Test
    fun whenNewTabShownThenPixelIsFired() {
        testee.onNewTabShown()

        verify(mockNewTabPixels).fireNewTabDisplayed()
    }

    @Test
    fun whenUserLongPressedOnHistorySuggestionThenShowRemoveSearchSuggestionDialogCommandIssued() {
        val suggestion = AutoCompleteHistorySuggestion(phrase = "phrase", title = "title", url = "url", isAllowedInTopHits = false)

        testee.userLongPressedAutocomplete(suggestion)

        verify(mockCommandObserver, atLeastOnce()).onChanged(commandCaptor.capture())
        val issuedCommand = commandCaptor.allValues.find { it is Command.ShowRemoveSearchSuggestionDialog }
        assertEquals(suggestion, (issuedCommand as Command.ShowRemoveSearchSuggestionDialog).suggestion)
    }

    @Test
    fun whenUserLongPressedOnHistorySearchSuggestionThenShowRemoveSearchSuggestionDialogCommandIssued() {
        val suggestion = AutoCompleteHistorySearchSuggestion(phrase = "phrase", isAllowedInTopHits = false)

        testee.userLongPressedAutocomplete(suggestion)

        verify(mockCommandObserver, atLeastOnce()).onChanged(commandCaptor.capture())
        val issuedCommand = commandCaptor.allValues.find { it is Command.ShowRemoveSearchSuggestionDialog }
        assertEquals(suggestion, (issuedCommand as Command.ShowRemoveSearchSuggestionDialog).suggestion)
    }

    @Test
    fun whenUserLongPressedOnOtherSuggestionThenDoNothing() {
        val suggestion = AutoCompleteDefaultSuggestion(phrase = "phrase")

        testee.userLongPressedAutocomplete(suggestion)

        assertCommandNotIssued<Command.ShowRemoveSearchSuggestionDialog>()
    }

    @Test
    fun whenOnRemoveSearchSuggestionConfirmedForHistorySuggestionThenPixelsFiredAndHistoryEntryRemoved() = runBlocking {
        val suggestion = AutoCompleteHistorySuggestion(phrase = "phrase", title = "title", url = "url", isAllowedInTopHits = false)
        val omnibarText = "foo"

        testee.onRemoveSearchSuggestionConfirmed(suggestion, omnibarText)

        verify(mockPixel).fire(AppPixelName.AUTOCOMPLETE_RESULT_DELETED)
        verify(mockPixel).fire(AppPixelName.AUTOCOMPLETE_RESULT_DELETED_DAILY, type = Daily())
        verify(mockNavigationHistory).removeHistoryEntryByUrl(suggestion.url)
        assertCommandIssued<Command.AutocompleteItemRemoved>()
    }

    @Test
    fun whenOnRemoveSearchSuggestionConfirmedForHistorySearchSuggestionThenPixelsFiredAndHistoryEntryRemoved() = runBlocking {
        val suggestion = AutoCompleteHistorySearchSuggestion(phrase = "phrase", isAllowedInTopHits = false)
        val omnibarText = "foo"

        testee.onRemoveSearchSuggestionConfirmed(suggestion, omnibarText)

        verify(mockPixel).fire(AppPixelName.AUTOCOMPLETE_RESULT_DELETED)
        verify(mockPixel).fire(AppPixelName.AUTOCOMPLETE_RESULT_DELETED_DAILY, type = Daily())
        verify(mockNavigationHistory).removeHistoryEntryByQuery(suggestion.phrase)
        assertCommandIssued<Command.AutocompleteItemRemoved>()
    }

    @Test
    fun whenNewPageWithUrlYouTubeNoCookieThenReplaceUrlWithDuckPlayer() = runTest {
        whenever(mockDuckPlayer.isSimulatedYoutubeNoCookie("https://youtube-nocookie.com/?videoID=1234".toUri())).thenReturn(true)
        whenever(mockDuckPlayer.isSimulatedYoutubeNoCookie("duck://player/1234".toUri())).thenReturn(false)
        whenever(mockDuckPlayer.createDuckPlayerUriFromYoutubeNoCookie("https://youtube-nocookie.com/?videoID=1234".toUri())).thenReturn(
            "duck://player/1234",
        )
        whenever(mockDuckPlayer.getDuckPlayerState()).thenReturn(ENABLED)
        testee.browserViewState.value = browserViewState().copy(browserShowing = true)

        testee.navigationStateChanged(buildWebNavigation("https://youtube-nocookie.com/?videoID=1234"))

        assertEquals("duck://player/1234", omnibarViewState().omnibarText)
    }

    @Test
    fun whenNewPageAndBrokenSitePromptVisibleThenHideCta() = runTest {
        setCta(BrokenSitePromptDialogCta())

        testee.browserViewState.value = browserViewState().copy(browserShowing = true)
        testee.navigationStateChanged(buildWebNavigation("https://example.com"))

        assertCommandIssued<HideBrokenSitePromptCta>()
    }

    @Test
    fun whenUrlUpdatedWithUrlYouTubeNoCookieThenReplaceUrlWithDuckPlayer() = runTest {
        whenever(mockDuckPlayer.isSimulatedYoutubeNoCookie("https://youtube-nocookie.com/?videoID=1234".toUri())).thenReturn(true)
        whenever(mockDuckPlayer.isSimulatedYoutubeNoCookie("duck://player/1234".toUri())).thenReturn(false)
        whenever(mockDuckPlayer.isSimulatedYoutubeNoCookie("http://example.com".toUri())).thenReturn(false)
        whenever(mockDuckPlayer.createDuckPlayerUriFromYoutubeNoCookie("https://youtube-nocookie.com/?videoID=1234".toUri())).thenReturn(
            "duck://player/1234",
        )
        whenever(mockDuckPlayer.getDuckPlayerState()).thenReturn(ENABLED)

        testee.browserViewState.value = browserViewState().copy(browserShowing = true)

        testee.navigationStateChanged(buildWebNavigation("http://example.com"))
        testee.navigationStateChanged(buildWebNavigation("https://youtube-nocookie.com/?videoID=1234"))

        assertEquals("duck://player/1234", omnibarViewState().omnibarText)
    }

    @Test
    fun whenSharingDuckPlayerUrlThenReplaceWithYouTubeUrl() = runTest {
        givenCurrentSite("duck://player/1234")
        whenever(mockDuckPlayer.isDuckPlayerUri("duck://player/1234")).thenReturn(true)
        whenever(mockDuckPlayer.createYoutubeWatchUrlFromDuckPlayer(any())).thenReturn("https://youtube.com/watch?v=1234")

        testee.onShareSelected()

        assertCommandIssued<ShareLink> {
            assertEquals("https://youtube.com/watch?v=1234", this.url)
        }
    }

    @Test
    fun whenHandleMenuRefreshActionThenSendMenuRefreshPixels() {
        testee.handleMenuRefreshAction()

        verify(refreshPixelSender).sendMenuRefreshPixels()
    }

    @Test
    fun whenHandlePullToRefreshActionThenSendPullToRefreshPixels() {
        testee.handlePullToRefreshAction()

        verify(refreshPixelSender).sendPullToRefreshPixels()
    }

    @Test
    fun whenFireCustomTabRefreshPixelThenSendCustomTabRefreshPixel() {
        testee.fireCustomTabRefreshPixel()

        verify(refreshPixelSender).sendCustomTabRefreshPixel()
    }

    @Test
    fun givenHighlightsExperimentWhenUserClickedSkipInExperimentFireDialogThenSendCancelPixel() {
        val cta = DaxFireButtonCta(mockOnboardingStore, mockAppInstallStore)
        setCta(cta)

        testee.onUserClickCtaSecondaryButton(cta)

        verify(mockPixel).fire(ONBOARDING_DAX_CTA_CANCEL_BUTTON, mapOf(PixelParameter.CTA_SHOWN to DAX_FIRE_DIALOG_CTA))
    }

    @Test
    fun whenPageIsChangedWithWebViewErrorResponseThenPixelIsFired() = runTest {
        testee.onReceivedError(BAD_URL, "example2.com")

        updateUrl(
            originalUrl = "example.com",
            currentUrl = "example2.com",
            isBrowserShowing = true,
        )

        verify(mockPixel).enqueueFire(AppPixelName.ERROR_PAGE_SHOWN)
    }

    @Test
    fun givenErrorPageFeatureDisabledWhenPageIsChangedWithWebViewErrorResponseThenPixelIsNotFired() = runTest {
        fakeAndroidConfigBrowserFeature.errorPagePixel().setRawStoredState(State(enable = false))
        testee.onReceivedError(BAD_URL, "example2.com")

        updateUrl(
            originalUrl = "example.com",
            currentUrl = "example2.com",
            isBrowserShowing = true,
        )

        verify(mockPixel, never()).enqueueFire(AppPixelName.ERROR_PAGE_SHOWN)
    }

    @Test
    fun whenUserSelectedAutocompleteWithAutoCompleteSwitchToTabSuggestionThenSwitchToTabCommandSentWithTabId() = runTest {
        val tabId = "tabId"
        val suggestion = AutoCompleteSwitchToTabSuggestion(phrase = "phrase", title = "title", url = "https://www.example.com", tabId = tabId)
        whenever(mockSavedSitesRepository.hasBookmarks()).thenReturn(false)
        whenever(mockNavigationHistory.hasHistory()).thenReturn(false)

        testee.userSelectedAutocomplete(suggestion)

        assertCommandIssued<Command.SwitchToTab> {
            assertEquals(tabId, this.tabId)
        }
    }

    @Test
    fun whenNavigationStateChangedCalledThenHandleResolvedUrlIsChecked() = runTest {
        testee.navigationStateChanged(buildWebNavigation("https://example.com"))

        verify(mockShowOnAppLaunchHandler).handleResolvedUrlStorage(eq("https://example.com"), any(), any())
    }

    @Test
    fun whenTabSwitcherPressedAndUserOnSiteThenPixelIsSent() = runTest {
        givenTabManagerData()
        setBrowserShowing(true)
        val domain = "https://www.example.com"
        givenCurrentSite(domain)

        testee.userLaunchingTabSwitcher()

        verify(mockPixel).fire(AppPixelName.TAB_MANAGER_OPENED_FROM_SITE)
    }

    @Test
    fun whenTabSwitcherPressedAndUserOnSerpThenPixelIsSent() = runTest {
        givenTabManagerData()
        setBrowserShowing(false)

        testee.userLaunchingTabSwitcher()

        verify(mockPixel).fire(AppPixelName.TAB_MANAGER_OPENED_FROM_NEW_TAB)
    }

    @Test
    fun whenTabSwitcherPressedAndUserOnNewTabThenPixelIsSent() = runTest {
        givenTabManagerData()
        setBrowserShowing(true)
        whenever(mockDuckDuckGoUrlDetector.isDuckDuckGoUrl(any())).thenReturn(true)
        val domain = "https://duckduckgo.com/?q=test&atb=v395-1-wb&ia=web"
        givenCurrentSite(domain)

        testee.userLaunchingTabSwitcher()

        verify(mockPixel).fire(AppPixelName.TAB_MANAGER_OPENED_FROM_SERP)
    }

    @Test
    fun whenInitialisedThenDefaultBrowserMenuButtonIsNotShown() {
        assertFalse(browserViewState().showSelectDefaultBrowserMenuItem)
    }

    @Test
    fun whenDefaultBrowserMenuButtonVisibilityChangesThenShowIt() = runTest {
        defaultBrowserPromptsExperimentShowPopupMenuItemFlow.value = true
        assertTrue(browserViewState().showSelectDefaultBrowserMenuItem)
    }

    @Test
    fun whenDefaultBrowserMenuButtonClickedThenNotifyExperiment() = runTest {
        testee.onSetDefaultBrowserSelected()
        verify(mockDefaultBrowserPromptsExperiment).onSetAsDefaultPopupMenuItemSelected()
    }

    @Test
    fun whenPopupMenuLaunchedThenNotifyDefaultBrowserPromptsExperiment() = runTest {
        testee.onPopupMenuLaunched()
        verify(mockDefaultBrowserPromptsExperiment).onPopupMenuLaunched()
    }

    private fun givenTabManagerData() = runTest {
        val tabCount = "61-80"
        val active7d = "21+"
        val inactive1w = "11-20"
        val inactive2w = "6-10"
        val inactive3w = "0"

        whenever(mockTabStatsBucketing.getNumberOfOpenTabs()).thenReturn(tabCount)
        whenever(mockTabStatsBucketing.getTabsActiveLastWeek()).thenReturn(active7d)
        whenever(mockTabStatsBucketing.getTabsActiveOneWeekAgo()).thenReturn(inactive1w)
        whenever(mockTabStatsBucketing.getTabsActiveTwoWeeksAgo()).thenReturn(inactive2w)
        whenever(mockTabStatsBucketing.getTabsActiveMoreThanThreeWeeksAgo()).thenReturn(inactive3w)
    }

    @Test
    fun whenSubmittedQueryIsDuckChatLinkThenOpenDuckChat() {
        whenever(mockSpecialUrlDetector.determineType(anyString())).thenReturn(SpecialUrlDetector.UrlType.ShouldLaunchDuckChatLink)
        whenever(mockOmnibarConverter.convertQueryToUrl("https://duckduckgo.com/?q=example&ia=chat&duckai=5", null)).thenReturn(
            "https://duckduckgo.com/?q=example&ia=chat&duckai=5",
        )
        testee.onUserSubmittedQuery("https://duckduckgo.com/?q=example&ia=chat&duckai=5")
        mockDuckChat.openDuckChat("example")
    }

    @Test
    fun whenSubmittedQueryIsDuckChatLinkWithoutQueryThenOpenDuckChatWithoutQuery() {
        whenever(mockSpecialUrlDetector.determineType(anyString())).thenReturn(SpecialUrlDetector.UrlType.ShouldLaunchDuckChatLink)
        whenever(mockOmnibarConverter.convertQueryToUrl("https://duckduckgo.com/?ia=chat", null)).thenReturn("https://duckduckgo.com/?ia=chat")
        testee.onUserSubmittedQuery("https://duckduckgo.com/?ia=chat")
        mockDuckChat.openDuckChat()
    }

    @Test
    fun whenProcessJsCallbackMessageForDuckChatThenSendCommand() = runTest {
        whenever(mockEnabledToggle.isEnabled()).thenReturn(true)
        val sendResponseToJs = Command.SendResponseToJs(JsCallbackData(JSONObject(), "", "", ""))
        whenever(mockDuckChatJSHelper.processJsCallbackMessage(anyString(), anyString(), anyOrNull(), anyOrNull())).thenReturn(sendResponseToJs)
        testee.processJsCallbackMessage(
            DUCK_CHAT_FEATURE_NAME,
            "method",
            "id",
            data = null,
            false,
        ) { "someUrl" }
        verify(mockDuckChatJSHelper).processJsCallbackMessage(DUCK_CHAT_FEATURE_NAME, "method", "id", null)
        assertCommandIssued<Command.SendResponseToJs>()
    }

    @Test
    fun whenProcessJsCallbackMessageForDuckChatAndResponseIsNullThenDoNotSendCommand() = runTest {
        whenever(mockEnabledToggle.isEnabled()).thenReturn(true)
        whenever(mockDuckChatJSHelper.processJsCallbackMessage(anyString(), anyString(), anyOrNull(), anyOrNull())).thenReturn(null)
        testee.processJsCallbackMessage(
            DUCK_CHAT_FEATURE_NAME,
            "method",
            "id",
            data = null,
            false,
        ) { "someUrl" }
        verify(mockDuckChatJSHelper).processJsCallbackMessage(DUCK_CHAT_FEATURE_NAME, "method", "id", null)
        assertCommandNotIssued<Command.SendResponseToJs>()
    }

    @Test
    fun whenDuckChatMenuItemClickedAndItWasntUsedBeforeThenOpenDuckChatAndSendPixel() = runTest {
        whenever(mockDuckChat.wasOpenedBefore()).thenReturn(false)

        testee.onDuckChatMenuClicked()

        verify(mockPixel).fire(DuckChatPixelName.DUCK_CHAT_OPEN)
        verify(mockPixel).fire(DuckChatPixelName.DUCK_CHAT_OPEN_BROWSER_MENU, mapOf("was_used_before" to "0"))
        verify(mockDuckChat).openDuckChat()
    }

    @Test
    fun whenDuckChatMenuItemClickedAndItWasUsedBeforeThenOpenDuckChatAndSendPixel() = runTest {
        whenever(mockDuckChat.wasOpenedBefore()).thenReturn(true)

        testee.onDuckChatMenuClicked()

        verify(mockPixel).fire(DuckChatPixelName.DUCK_CHAT_OPEN)
        verify(mockPixel).fire(DuckChatPixelName.DUCK_CHAT_OPEN_BROWSER_MENU, mapOf("was_used_before" to "1"))
        verify(mockDuckChat).openDuckChat()
    }

    @Test
<<<<<<< HEAD
    fun whenOnAnimationFinishedAndLogosIsEmptyThenDoNothing() = runTest {
        val logos = emptyList<TrackerLogo>()

        testee.onAnimationFinished(logos, false)

        assertCommandNotIssued<Command.StartExperimentV2ShieldPopAnimation>()
        assertCommandNotIssued<Command.StartExperimentShieldPopAnimation>()
        assertCommandNotIssued<Command.StartExperimentTrackersBurstAnimation>()
    }

    @Test
    fun whenOnAnimationFinishedAndSelfAndVariant2EnabledThenStartV2ShieldPopAnimation() = runTest {
        val logos = listOf<TrackerLogo>(mock())
        // Variant 2 is enabled
        fakeAppPersonalityFeature.self().setRawStoredState(State(enable = true))
        fakeAppPersonalityFeature.variant2().setRawStoredState(State(enable = true))
        // All other variants are disabled
        fakeAppPersonalityFeature.variant1().setRawStoredState(State(enable = false))
        fakeAppPersonalityFeature.variant3().setRawStoredState(State(enable = false))
        fakeAppPersonalityFeature.variant4().setRawStoredState(State(enable = false))
        fakeAppPersonalityFeature.variant5().setRawStoredState(State(enable = false))

        testee.onAnimationFinished(logos, true)

        assertCommandIssued<Command.StartExperimentV2ShieldPopAnimation>()
        assertCommandNotIssued<Command.StartExperimentShieldPopAnimation>()
        assertCommandNotIssued<Command.StartExperimentTrackersBurstAnimation>()
    }

    @Test
    fun whenOnAnimationFinishedAndSelfAndVariant5EnabledThenStartShieldPopAnimation() = runTest {
        val logos = listOf<TrackerLogo>(mock())
        // Variant 5 is enabled
        fakeAppPersonalityFeature.self().setRawStoredState(State(enable = true))
        fakeAppPersonalityFeature.variant5().setRawStoredState(State(enable = true))
        // All other variants are disabled
        fakeAppPersonalityFeature.variant1().setRawStoredState(State(enable = false))
        fakeAppPersonalityFeature.variant2().setRawStoredState(State(enable = false))
        fakeAppPersonalityFeature.variant3().setRawStoredState(State(enable = false))
        fakeAppPersonalityFeature.variant4().setRawStoredState(State(enable = false))

        testee.onAnimationFinished(logos, true)

        assertCommandIssued<Command.StartExperimentShieldPopAnimation>()
        assertCommandNotIssued<Command.StartExperimentV2ShieldPopAnimation>()
        assertCommandNotIssued<Command.StartExperimentTrackersBurstAnimation>()
    }

    @Test
    fun whenOnAnimationFinishedAndSelfAndVariant3EnabledAndConditionsMetThenStartTrackersBurstAnimation() = runTest {
        val logos = List(TRACKER_LOGO_ANIMATION_THRESHOLD + 1) { mock<TrackerLogo>() }
        // Variant 3 is enabled
        fakeAppPersonalityFeature.self().setRawStoredState(State(enable = true))
        fakeAppPersonalityFeature.variant3().setRawStoredState(State(enable = true))
        // All other variants are disabled
        fakeAppPersonalityFeature.variant1().setRawStoredState(State(enable = false))
        fakeAppPersonalityFeature.variant2().setRawStoredState(State(enable = false))
        fakeAppPersonalityFeature.variant4().setRawStoredState(State(enable = false))
        fakeAppPersonalityFeature.variant5().setRawStoredState(State(enable = false))
        whenever(mockTrackersBurstAnimationPreferencesStore.fetchCount()).thenReturn(0)

        testee.onAnimationFinished(logos, true)

        verify(mockTrackersBurstAnimationPreferencesStore).incrementCount()
        assertCommandIssued<Command.StartExperimentTrackersBurstAnimation> {
            assertEquals(logos, this.logos)
            assertEquals(false, this.ignoreLogos)
        }
        verify(mockPixel).fire(
            AppPixelName.TRACKERS_LOGOS_BURST_ANIMATION_SHOWN,
            mapOf(PixelParameter.TRACKERS_ANIMATION_SHOWN_DURING_ONBOARDING to "${mockUserStageStore.getUserAppStage() != ESTABLISHED}"),
        )
        verify(mockPrivacyDashboardExternalPixelParams).setPixelParams(PixelParameter.AFTER_BURST_ANIMATION, "true")
    }

    @Test
    fun whenOnAnimationFinishedAndSelfAndVariant4EnabledThenIgnoreLogosIsTrue() = runTest {
        val logos = List(TRACKER_LOGO_ANIMATION_THRESHOLD + 1) { mock<TrackerLogo>() }
        // Variant 4 is enabled
        fakeAppPersonalityFeature.self().setRawStoredState(State(enable = true))
        fakeAppPersonalityFeature.variant4().setRawStoredState(State(enable = true))
        // All other variants are disabled
        fakeAppPersonalityFeature.variant1().setRawStoredState(State(enable = false))
        fakeAppPersonalityFeature.variant2().setRawStoredState(State(enable = false))
        fakeAppPersonalityFeature.variant3().setRawStoredState(State(enable = false))
        fakeAppPersonalityFeature.variant5().setRawStoredState(State(enable = false))
        whenever(mockTrackersBurstAnimationPreferencesStore.fetchCount()).thenReturn(0)

        testee.onAnimationFinished(logos, false)

        verify(mockTrackersBurstAnimationPreferencesStore).incrementCount()
        assertCommandIssued<Command.StartExperimentTrackersBurstAnimation> {
            assertEquals(logos, this.logos)
            assertEquals(true, this.ignoreLogos)
        }
    }

    @Test
    fun whenOnAnimationFinishedAndSelfAndVariant3EnabledAndTooFewTrackersThenStartShieldPopAnimation() = runTest {
        val logos = List(TRACKER_LOGO_ANIMATION_THRESHOLD - 1) { mock<TrackerLogo>() }
        // Variant 3 is enabled
        fakeAppPersonalityFeature.self().setRawStoredState(State(enable = true))
        fakeAppPersonalityFeature.variant3().setRawStoredState(State(enable = true))
        // All other variants are disabled
        fakeAppPersonalityFeature.variant1().setRawStoredState(State(enable = false))
        fakeAppPersonalityFeature.variant2().setRawStoredState(State(enable = false))
        fakeAppPersonalityFeature.variant4().setRawStoredState(State(enable = false))
        fakeAppPersonalityFeature.variant5().setRawStoredState(State(enable = false))
        whenever(mockTrackersBurstAnimationPreferencesStore.fetchCount()).thenReturn(0)

        testee.onAnimationFinished(logos, true)

        verify(mockTrackersBurstAnimationPreferencesStore, never()).incrementCount()
        assertCommandIssued<Command.StartExperimentShieldPopAnimation>()
    }

    @Test
    fun whenOnAnimationFinishedAndSelfAndVariant3EnabledAndAnimationAlreadyShown3TimesThenStartShieldPopAnimation() = runTest {
        val logos = List(TRACKER_LOGO_ANIMATION_THRESHOLD + 1) { mock<TrackerLogo>() }
        // Variant 3 is enabled
        fakeAppPersonalityFeature.self().setRawStoredState(State(enable = true))
        fakeAppPersonalityFeature.variant3().setRawStoredState(State(enable = true))
        // All other variants are disabled
        fakeAppPersonalityFeature.variant1().setRawStoredState(State(enable = false))
        fakeAppPersonalityFeature.variant2().setRawStoredState(State(enable = false))
        fakeAppPersonalityFeature.variant4().setRawStoredState(State(enable = false))
        fakeAppPersonalityFeature.variant5().setRawStoredState(State(enable = false))
        whenever(mockTrackersBurstAnimationPreferencesStore.fetchCount()).thenReturn(3)

        testee.onAnimationFinished(logos, true)

        verify(mockTrackersBurstAnimationPreferencesStore, never()).incrementCount()
        assertCommandIssued<Command.StartExperimentShieldPopAnimation>()
    }

    @Test
    fun whenOnAnimationFinishedAndSelfAndVariant3EnabledAndNoKnownLogosAndVariant3ThenStartShieldPopAnimation() = runTest {
        val logos = List(TRACKER_LOGO_ANIMATION_THRESHOLD + 1) { mock<TrackerLogo>() }
        // Variant 3 is enabled
        fakeAppPersonalityFeature.self().setRawStoredState(State(enable = true))
        fakeAppPersonalityFeature.variant3().setRawStoredState(State(enable = true))
        // All other variants are disabled
        fakeAppPersonalityFeature.variant1().setRawStoredState(State(enable = false))
        fakeAppPersonalityFeature.variant2().setRawStoredState(State(enable = false))
        fakeAppPersonalityFeature.variant4().setRawStoredState(State(enable = false))
        fakeAppPersonalityFeature.variant5().setRawStoredState(State(enable = false))
        whenever(mockTrackersBurstAnimationPreferencesStore.fetchCount()).thenReturn(0)

        testee.onAnimationFinished(logos, false)

        verify(mockTrackersBurstAnimationPreferencesStore, never()).incrementCount()
        assertCommandIssued<Command.StartExperimentShieldPopAnimation>()
=======
    fun whenPageFinishedWithMaliciousSiteBlockedThenDoNotUpdateSite() {
        testee.browserViewState.value = testee.browserViewState.value?.copy(
            browserShowing = false,
            maliciousSiteBlocked = true,
            maliciousSiteStatus = PHISHING,
        )
        val site: Site = mock()
        whenever(site.url).thenReturn("http://malicious.com")
        whenever(site.maliciousSiteStatus).thenReturn(PHISHING)
        testee.siteLiveData.value = site

        testee.pageFinished(WebViewNavigationState(mockStack, 100), "http://example.com")

        assertEquals("http://malicious.com", testee.siteLiveData.value?.url)
        assertEquals(PHISHING, testee.siteLiveData.value?.maliciousSiteStatus)
    }

    @Test
    fun whenPageCommitVisibleWithMaliciousSiteBlockedThenDoNotUpdateSite() {
        testee.browserViewState.value = testee.browserViewState.value?.copy(
            browserShowing = false,
            maliciousSiteBlocked = true,
            maliciousSiteStatus = PHISHING,
        )
        val site: Site = mock()
        whenever(site.url).thenReturn("http://malicious.com")
        whenever(site.maliciousSiteStatus).thenReturn(PHISHING)
        testee.siteLiveData.value = site

        testee.onPageCommitVisible(WebViewNavigationState(mockStack, 100), "http://example.com")

        assertEquals("http://malicious.com", testee.siteLiveData.value?.url)
        assertEquals(PHISHING, testee.siteLiveData.value?.maliciousSiteStatus)
    }

    @Test
    fun whenProgressChangedWithMaliciousSiteBlockedThenDoNotUpdateSite() {
        testee.browserViewState.value = testee.browserViewState.value?.copy(
            browserShowing = false,
            maliciousSiteBlocked = true,
            maliciousSiteStatus = PHISHING,
        )
        val site: Site = mock()
        whenever(site.url).thenReturn("http://malicious.com")
        whenever(site.maliciousSiteStatus).thenReturn(PHISHING)
        testee.siteLiveData.value = site

        testee.progressChanged(100, WebViewNavigationState(mockStack, 100))

        assertEquals("http://malicious.com", testee.siteLiveData.value?.url)
        assertEquals(PHISHING, testee.siteLiveData.value?.maliciousSiteStatus)
    }

    @Test
    fun whenAutoConsentPopupHandledWithMaliciousSiteBlockedThenDoNotPostCommand() {
        testee.browserViewState.value = testee.browserViewState.value?.copy(
            browserShowing = false,
            maliciousSiteBlocked = true,
            maliciousSiteStatus = PHISHING,
        )

        testee.onAutoConsentPopUpHandled(true)

        assertCommandNotIssued<ShowAutoconsentAnimation>()
    }

    @Test
    fun whenAutoConsentPopupHandledWithNotMaliciousSiteBlockedThenPostCommand() {
        testee.browserViewState.value = testee.browserViewState.value?.copy(
            browserShowing = true,
            maliciousSiteBlocked = false,
            maliciousSiteStatus = null,
        )

        testee.onAutoConsentPopUpHandled(true)

        assertCommandIssued<ShowAutoconsentAnimation>()
    }

    @Test
    fun whenVisitSiteThenUpdateLoadingViewStateAndOmnibarViewState() {
        testee.browserViewState.value = browserViewState().copy(
            browserShowing = false,
            maliciousSiteBlocked = true,
            showPrivacyShield = HighlightableButton.Gone,
            fireButton = HighlightableButton.Gone,
        )
        testee.loadingViewState.value = loadingViewState().copy(isLoading = false)
        testee.omnibarViewState.value = omnibarViewState().copy(isEditing = true)

        testee.onMaliciousSiteUserAction(VisitSite, "http://example.com".toUri(), Feed.PHISHING, false)

        assertEquals(
            loadingViewState(),
            loadingViewState().copy(
                isLoading = true,
                trackersAnimationEnabled = true,
                progress = 20,
                url = "http://example.com",
            ),
        )
        assertEquals(
            omnibarViewState(),
            omnibarViewState().copy(
                omnibarText = "http://example.com",
                isEditing = false,
                navigationChange = true,
            ),
        )
    }

    @Test
    fun whenLeaveSiteAndCustomTabThenEmitCloseCustomTab() {
        testee.onMaliciousSiteUserAction(LeaveSite, "http://example.com".toUri(), Feed.PHISHING, true)
        assertCommandIssued<CloseCustomTab>()
    }

    @Test
    fun whenLeaveSiteAndNotCustomTabThenEmitEscapeMaliciousSite() = runTest() {
        val mockLiveSelectedTab = mock<LiveData<TabEntity>>()
        whenever(mockLiveSelectedTab.value).thenReturn(TabEntity("ID"))
        whenever(mockTabRepository.liveSelectedTab).thenReturn(mockLiveSelectedTab)

        testee.onMaliciousSiteUserAction(LeaveSite, "http://example.com".toUri(), Feed.PHISHING, false)

        assertCommandIssued<EscapeMaliciousSite>()
        assertCommandIssued<LaunchNewTab>()
        verify(mockTabRepository).deleteTabAndSelectSource("ID")
    }

    @Test
    fun whenLearnMoreThenEmitOpenBrokenSiteLearnMore() {
        testee.onMaliciousSiteUserAction(LearnMore, "http://example.com".toUri(), Feed.PHISHING, false)
        assertCommandIssued<OpenBrokenSiteLearnMore>()
    }

    @Test
    fun whenReportErrorThenEmitOpenBrokenSiteLearnMore() {
        testee.onMaliciousSiteUserAction(ReportError, "http://example.com".toUri(), Feed.PHISHING, false)
        assertCommandIssued<ReportBrokenSiteError>()
>>>>>>> b160dea5
    }

    private fun aCredential(): LoginCredentials {
        return LoginCredentials(domain = null, username = null, password = null)
    }

    private fun assertShowHistoryCommandSent(expectedStackSize: Int) {
        assertCommandIssued<ShowBackNavigationHistory> {
            assertEquals(expectedStackSize, history.size)
        }
    }

    private fun buildNavigationHistoryStack(stackSize: Int) {
        val history = mutableListOf<NavigationHistoryEntry>()
        for (i in 0 until stackSize) {
            history.add(NavigationHistoryEntry(url = "$i.example.com"))
        }

        testee.navigationStateChanged(buildWebNavigation(navigationHistory = history))
    }

    private fun givenCustomHeadersProviderReturnsGpcHeader() {
        fakeCustomHeadersPlugin.headers = mapOf(GPC_HEADER to GPC_HEADER_VALUE)
    }

    private fun givenCustomHeadersProviderReturnsNoHeaders() {
        fakeCustomHeadersPlugin.headers = emptyMap()
    }

    private fun givenCustomHeadersProviderReturnsAndroidFeaturesHeader() {
        fakeCustomHeadersPlugin.headers = mapOf(X_DUCKDUCKGO_ANDROID_HEADER to "TEST_VALUE")
    }

    private suspend fun givenFireButtonPulsing() {
        whenever(mockExtendedOnboardingFeatureToggles.noBrowserCtas()).thenReturn(mockEnabledToggle)
        whenever(mockUserStageStore.getUserAppStage()).thenReturn(AppStage.DAX_ONBOARDING)
        dismissedCtaDaoChannel.send(listOf(DismissedCta(DAX_DIALOG_TRACKERS_FOUND)))
    }

    private inline fun <reified T : Command> assertCommandIssued(instanceAssertions: T.() -> Unit = {}) {
        verify(mockCommandObserver, atLeastOnce()).onChanged(commandCaptor.capture())
        val issuedCommand = commandCaptor.allValues.find { it is T }
        assertNotNull(issuedCommand)
        (issuedCommand as T).apply { instanceAssertions() }
    }

    private inline fun <reified T : Command> assertCommandNotIssued() {
        val defaultMockingDetails = DefaultMockingDetails(mockCommandObserver)
        if (defaultMockingDetails.invocations.isNotEmpty()) {
            verify(mockCommandObserver, atLeastOnce()).onChanged(commandCaptor.capture())
            val issuedCommand = commandCaptor.allValues.find { it is T }
            assertNull(issuedCommand)
        }
    }

    private inline fun <reified T : Command> assertCommandIssuedTimes(times: Int) {
        if (times == 0) {
            assertCommandNotIssued<T>()
        } else {
            verify(mockCommandObserver, atLeastOnce()).onChanged(commandCaptor.capture())
            val timesIssued = commandCaptor.allValues.count { it is T }
            assertEquals(times, timesIssued)
        }
    }

    private fun givenInvalidatedGlobalLayout() {
        testee.globalLayoutState.value = GlobalLayoutViewState.Invalidated
    }

    private fun givenOneActiveTabSelected() {
        selectedTabLiveData.value = TabEntity("TAB_ID", "https://example.com", "", skipHome = false, viewed = true, position = 0)
        testee.loadData("TAB_ID", "https://example.com", false, false)
    }

    private fun givenFireproofWebsiteDomain(vararg fireproofWebsitesDomain: String) {
        fireproofWebsitesDomain.forEach {
            fireproofWebsiteDao.insert(FireproofWebsiteEntity(domain = it))
        }
    }

    private fun givenLoginDetected(domain: String) = LoginDetected(authLoginDomain = "", forwardedToDomain = domain)

    private fun givenCurrentSite(domain: String): Site {
        val site: Site = mock()
        whenever(site.url).thenReturn(domain)
        whenever(site.nextUrl).thenReturn(domain)
        whenever(site.uri).thenReturn(Uri.parse(domain))
        whenever(site.realBrokenSiteContext).thenReturn(mockBrokenSiteContext)
        val siteLiveData = MutableLiveData<Site>()
        siteLiveData.value = site
        whenever(mockTabRepository.retrieveSiteData("TAB_ID")).thenReturn(siteLiveData)
        testee.loadData("TAB_ID", domain, false, false)

        return site
    }

    private fun givenRemoteMessagingModel(
        remoteMessagingRepository: RemoteMessagingRepository,
        pixel: Pixel,
        dispatchers: DispatcherProvider,
    ) = RemoteMessagingModel(remoteMessagingRepository, pixel, dispatchers)

    private fun setBrowserShowing(isBrowsing: Boolean) {
        testee.browserViewState.value = browserViewState().copy(browserShowing = isBrowsing)
    }

    private fun setDesktopBrowsingMode(desktopBrowsingMode: Boolean) {
        testee.browserViewState.value = browserViewState().copy(isDesktopBrowsingMode = desktopBrowsingMode)
    }

    private fun setCta(cta: Cta) {
        testee.ctaViewState.value = ctaViewState().copy(cta = cta)
    }

    private fun aTabEntity(id: String): TabEntity {
        return TabEntity(tabId = id, position = 0)
    }

    private fun loadTabWithId(tabId: String) {
        testee.loadData(tabId, initialUrl = null, skipHome = false, isExternal = false)
    }

    private fun loadUrl(
        url: String?,
        title: String? = null,
        isBrowserShowing: Boolean = true,
    ) = runTest {
        whenever(mockDuckPlayer.observeUserPreferences()).thenReturn(flowOf(UserPreferences(false, Disabled)))

        setBrowserShowing(isBrowserShowing)
        testee.navigationStateChanged(buildWebNavigation(originalUrl = url, currentUrl = url, title = title))
    }

    @Suppress("SameParameterValue")
    private fun updateUrl(
        originalUrl: String?,
        currentUrl: String?,
        isBrowserShowing: Boolean,
    ) = runTest {
        whenever(mockDuckPlayer.isSimulatedYoutubeNoCookie(anyUri())).thenReturn(false)
        setBrowserShowing(isBrowserShowing)
        testee.navigationStateChanged(buildWebNavigation(originalUrl = originalUrl, currentUrl = currentUrl))
    }

    @Suppress("SameParameterValue")
    private fun onProgressChanged(
        url: String?,
        newProgress: Int,
    ) {
        testee.navigationStateChanged(buildWebNavigation(originalUrl = url, currentUrl = url, progress = newProgress))
    }

    private fun overrideUrl(
        url: String,
        isBrowserShowing: Boolean = true,
    ) {
        setBrowserShowing(isBrowserShowing)
        testee.willOverrideUrl(newUrl = url)
    }

    private fun setupNavigation(
        skipHome: Boolean = false,
        isBrowsing: Boolean,
        isMaliciousSiteBlocked: Boolean = false,
        canGoForward: Boolean = false,
        canGoBack: Boolean = false,
        stepsToPreviousPage: Int = 0,
    ) {
        testee.skipHome = skipHome
        setBrowserShowing(isBrowsing)
        setMaliciousSiteBlocked(isMaliciousSiteBlocked)
        val nav = buildWebNavigation(canGoForward = canGoForward, canGoBack = canGoBack, stepsToPreviousPage = stepsToPreviousPage)
        testee.navigationStateChanged(nav)
    }

    private fun setMaliciousSiteBlocked(isMaliciousSiteBlocked: Boolean) {
        testee.browserViewState.value = browserViewState().copy(maliciousSiteBlocked = isMaliciousSiteBlocked)
    }

    private fun captureCommands(): KArgumentCaptor<Command> {
        verify(mockCommandObserver, atLeastOnce()).onChanged(commandCaptor.capture())
        return commandCaptor
    }

    private fun clearAccessibilitySettings() {
        context.getSharedPreferences(AccessibilitySettingsSharedPreferences.FILENAME, Context.MODE_PRIVATE).edit().clear().commit()
    }

    private fun buildWebNavigation(
        currentUrl: String? = null,
        originalUrl: String? = null,
        title: String? = null,
        canGoForward: Boolean = false,
        canGoBack: Boolean = false,
        stepsToPreviousPage: Int = 0,
        progress: Int? = null,
        navigationHistory: List<NavigationHistoryEntry> = emptyList(),
    ): WebNavigationState {
        val nav: WebNavigationState = mock()
        whenever(nav.originalUrl).thenReturn(originalUrl)
        whenever(nav.currentUrl).thenReturn(currentUrl)
        whenever(nav.title).thenReturn(title)
        whenever(nav.canGoForward).thenReturn(canGoForward)
        whenever(nav.canGoBack).thenReturn(canGoBack)
        whenever(nav.stepsToPreviousPage).thenReturn(stepsToPreviousPage)
        whenever(nav.progress).thenReturn(progress)
        whenever(nav.navigationHistory).thenReturn(navigationHistory)
        return nav
    }

    private fun buildFileChooserParams(
        acceptTypes: Array<String>,
        captureEnabled: Boolean = false,
    ): FileChooserParams {
        return object : FileChooserParams() {
            override fun getAcceptTypes(): Array<String> = acceptTypes
            override fun getMode(): Int = 0
            override fun isCaptureEnabled(): Boolean = captureEnabled
            override fun getTitle(): CharSequence? = null
            override fun getFilenameHint(): String? = null
            override fun createIntent(): Intent = Intent()
        }
    }

    private fun privacyShieldState() = testee.privacyShieldViewState.value!!
    private fun ctaViewState() = testee.ctaViewState.value!!
    private fun browserViewState() = testee.browserViewState.value!!
    private fun omnibarViewState() = testee.omnibarViewState.value!!
    private fun loadingViewState() = testee.loadingViewState.value!!
    private fun autoCompleteViewState() = testee.autoCompleteViewState.value!!
    private fun findInPageViewState() = testee.findInPageViewState.value!!
    private fun globalLayoutViewState() = testee.globalLayoutState.value!!
    private fun browserGlobalLayoutViewState() = testee.globalLayoutState.value!! as GlobalLayoutViewState.Browser
    private fun accessibilityViewState() = testee.accessibilityViewState.value!!

    fun anyUri(): Uri = any()

    class FakeCapabilityChecker(var enabled: Boolean) : AutofillCapabilityChecker {
        override suspend fun isAutofillEnabledByConfiguration(url: String) = enabled
        override suspend fun canInjectCredentialsToWebView(url: String) = enabled
        override suspend fun canSaveCredentialsFromWebView(url: String) = enabled
        override suspend fun canGeneratePasswordFromWebView(url: String) = enabled
        override suspend fun canAccessCredentialManagementScreen() = enabled
    }

    class FakePluginPoint(val plugin: FakePrivacyProtectionTogglePlugin) : PluginPoint<PrivacyProtectionTogglePlugin> {
        override fun getPlugins(): Collection<PrivacyProtectionTogglePlugin> {
            return listOf(plugin)
        }
    }

    class FakePrivacyProtectionTogglePlugin : PrivacyProtectionTogglePlugin {
        var toggleOff = 0
        var toggleOn = 0

        override suspend fun onToggleOff(origin: PrivacyToggleOrigin) {
            toggleOff++
        }

        override suspend fun onToggleOn(origin: PrivacyToggleOrigin) {
            toggleOn++
        }
    }

    class FakeCustomHeadersProvider(var headers: Map<String, String>) : CustomHeadersProvider {
        override fun getCustomHeaders(url: String): Map<String, String> {
            return headers
        }
    }
}<|MERGE_RESOLUTION|>--- conflicted
+++ resolved
@@ -5933,7 +5933,149 @@
     }
 
     @Test
-<<<<<<< HEAD
+    fun whenPageFinishedWithMaliciousSiteBlockedThenDoNotUpdateSite() {
+        testee.browserViewState.value = testee.browserViewState.value?.copy(
+            browserShowing = false,
+            maliciousSiteBlocked = true,
+            maliciousSiteStatus = PHISHING,
+        )
+        val site: Site = mock()
+        whenever(site.url).thenReturn("http://malicious.com")
+        whenever(site.maliciousSiteStatus).thenReturn(PHISHING)
+        testee.siteLiveData.value = site
+
+        testee.pageFinished(WebViewNavigationState(mockStack, 100), "http://example.com")
+
+        assertEquals("http://malicious.com", testee.siteLiveData.value?.url)
+        assertEquals(PHISHING, testee.siteLiveData.value?.maliciousSiteStatus)
+    }
+
+    @Test
+    fun whenPageCommitVisibleWithMaliciousSiteBlockedThenDoNotUpdateSite() {
+        testee.browserViewState.value = testee.browserViewState.value?.copy(
+            browserShowing = false,
+            maliciousSiteBlocked = true,
+            maliciousSiteStatus = PHISHING,
+        )
+        val site: Site = mock()
+        whenever(site.url).thenReturn("http://malicious.com")
+        whenever(site.maliciousSiteStatus).thenReturn(PHISHING)
+        testee.siteLiveData.value = site
+
+        testee.onPageCommitVisible(WebViewNavigationState(mockStack, 100), "http://example.com")
+
+        assertEquals("http://malicious.com", testee.siteLiveData.value?.url)
+        assertEquals(PHISHING, testee.siteLiveData.value?.maliciousSiteStatus)
+    }
+
+    @Test
+    fun whenProgressChangedWithMaliciousSiteBlockedThenDoNotUpdateSite() {
+        testee.browserViewState.value = testee.browserViewState.value?.copy(
+            browserShowing = false,
+            maliciousSiteBlocked = true,
+            maliciousSiteStatus = PHISHING,
+        )
+        val site: Site = mock()
+        whenever(site.url).thenReturn("http://malicious.com")
+        whenever(site.maliciousSiteStatus).thenReturn(PHISHING)
+        testee.siteLiveData.value = site
+
+        testee.progressChanged(100, WebViewNavigationState(mockStack, 100))
+
+        assertEquals("http://malicious.com", testee.siteLiveData.value?.url)
+        assertEquals(PHISHING, testee.siteLiveData.value?.maliciousSiteStatus)
+    }
+
+    @Test
+    fun whenAutoConsentPopupHandledWithMaliciousSiteBlockedThenDoNotPostCommand() {
+        testee.browserViewState.value = testee.browserViewState.value?.copy(
+            browserShowing = false,
+            maliciousSiteBlocked = true,
+            maliciousSiteStatus = PHISHING,
+        )
+
+        testee.onAutoConsentPopUpHandled(true)
+
+        assertCommandNotIssued<ShowAutoconsentAnimation>()
+    }
+
+    @Test
+    fun whenAutoConsentPopupHandledWithNotMaliciousSiteBlockedThenPostCommand() {
+        testee.browserViewState.value = testee.browserViewState.value?.copy(
+            browserShowing = true,
+            maliciousSiteBlocked = false,
+            maliciousSiteStatus = null,
+        )
+
+        testee.onAutoConsentPopUpHandled(true)
+
+        assertCommandIssued<ShowAutoconsentAnimation>()
+    }
+
+    @Test
+    fun whenVisitSiteThenUpdateLoadingViewStateAndOmnibarViewState() {
+        testee.browserViewState.value = browserViewState().copy(
+            browserShowing = false,
+            maliciousSiteBlocked = true,
+            showPrivacyShield = HighlightableButton.Gone,
+            fireButton = HighlightableButton.Gone,
+        )
+        testee.loadingViewState.value = loadingViewState().copy(isLoading = false)
+        testee.omnibarViewState.value = omnibarViewState().copy(isEditing = true)
+
+        testee.onMaliciousSiteUserAction(VisitSite, "http://example.com".toUri(), Feed.PHISHING, false)
+
+        assertEquals(
+            loadingViewState(),
+            loadingViewState().copy(
+                isLoading = true,
+                trackersAnimationEnabled = true,
+                progress = 20,
+                url = "http://example.com",
+            ),
+        )
+        assertEquals(
+            omnibarViewState(),
+            omnibarViewState().copy(
+                omnibarText = "http://example.com",
+                isEditing = false,
+                navigationChange = true,
+            ),
+        )
+    }
+
+    @Test
+    fun whenLeaveSiteAndCustomTabThenEmitCloseCustomTab() {
+        testee.onMaliciousSiteUserAction(LeaveSite, "http://example.com".toUri(), Feed.PHISHING, true)
+        assertCommandIssued<CloseCustomTab>()
+    }
+
+    @Test
+    fun whenLeaveSiteAndNotCustomTabThenEmitEscapeMaliciousSite() = runTest() {
+        val mockLiveSelectedTab = mock<LiveData<TabEntity>>()
+        whenever(mockLiveSelectedTab.value).thenReturn(TabEntity("ID"))
+        whenever(mockTabRepository.liveSelectedTab).thenReturn(mockLiveSelectedTab)
+
+        testee.onMaliciousSiteUserAction(LeaveSite, "http://example.com".toUri(), Feed.PHISHING, false)
+
+        assertCommandIssued<EscapeMaliciousSite>()
+        assertCommandIssued<LaunchNewTab>()
+        verify(mockTabRepository).deleteTabAndSelectSource("ID")
+    }
+
+    @Test
+    fun whenLearnMoreThenEmitOpenBrokenSiteLearnMore() {
+        testee.onMaliciousSiteUserAction(LearnMore, "http://example.com".toUri(), Feed.PHISHING, false)
+        assertCommandIssued<OpenBrokenSiteLearnMore>()
+    }
+
+    @Test
+    fun whenReportErrorThenEmitOpenBrokenSiteLearnMore() {
+        testee.onMaliciousSiteUserAction(ReportError, "http://example.com".toUri(), Feed.PHISHING, false)
+        assertCommandIssued<ReportBrokenSiteError>()
+    }
+
+    @Test
     fun whenOnAnimationFinishedAndLogosIsEmptyThenDoNothing() = runTest {
         val logos = emptyList<TrackerLogo>()
 
@@ -6086,148 +6228,6 @@
 
         verify(mockTrackersBurstAnimationPreferencesStore, never()).incrementCount()
         assertCommandIssued<Command.StartExperimentShieldPopAnimation>()
-=======
-    fun whenPageFinishedWithMaliciousSiteBlockedThenDoNotUpdateSite() {
-        testee.browserViewState.value = testee.browserViewState.value?.copy(
-            browserShowing = false,
-            maliciousSiteBlocked = true,
-            maliciousSiteStatus = PHISHING,
-        )
-        val site: Site = mock()
-        whenever(site.url).thenReturn("http://malicious.com")
-        whenever(site.maliciousSiteStatus).thenReturn(PHISHING)
-        testee.siteLiveData.value = site
-
-        testee.pageFinished(WebViewNavigationState(mockStack, 100), "http://example.com")
-
-        assertEquals("http://malicious.com", testee.siteLiveData.value?.url)
-        assertEquals(PHISHING, testee.siteLiveData.value?.maliciousSiteStatus)
-    }
-
-    @Test
-    fun whenPageCommitVisibleWithMaliciousSiteBlockedThenDoNotUpdateSite() {
-        testee.browserViewState.value = testee.browserViewState.value?.copy(
-            browserShowing = false,
-            maliciousSiteBlocked = true,
-            maliciousSiteStatus = PHISHING,
-        )
-        val site: Site = mock()
-        whenever(site.url).thenReturn("http://malicious.com")
-        whenever(site.maliciousSiteStatus).thenReturn(PHISHING)
-        testee.siteLiveData.value = site
-
-        testee.onPageCommitVisible(WebViewNavigationState(mockStack, 100), "http://example.com")
-
-        assertEquals("http://malicious.com", testee.siteLiveData.value?.url)
-        assertEquals(PHISHING, testee.siteLiveData.value?.maliciousSiteStatus)
-    }
-
-    @Test
-    fun whenProgressChangedWithMaliciousSiteBlockedThenDoNotUpdateSite() {
-        testee.browserViewState.value = testee.browserViewState.value?.copy(
-            browserShowing = false,
-            maliciousSiteBlocked = true,
-            maliciousSiteStatus = PHISHING,
-        )
-        val site: Site = mock()
-        whenever(site.url).thenReturn("http://malicious.com")
-        whenever(site.maliciousSiteStatus).thenReturn(PHISHING)
-        testee.siteLiveData.value = site
-
-        testee.progressChanged(100, WebViewNavigationState(mockStack, 100))
-
-        assertEquals("http://malicious.com", testee.siteLiveData.value?.url)
-        assertEquals(PHISHING, testee.siteLiveData.value?.maliciousSiteStatus)
-    }
-
-    @Test
-    fun whenAutoConsentPopupHandledWithMaliciousSiteBlockedThenDoNotPostCommand() {
-        testee.browserViewState.value = testee.browserViewState.value?.copy(
-            browserShowing = false,
-            maliciousSiteBlocked = true,
-            maliciousSiteStatus = PHISHING,
-        )
-
-        testee.onAutoConsentPopUpHandled(true)
-
-        assertCommandNotIssued<ShowAutoconsentAnimation>()
-    }
-
-    @Test
-    fun whenAutoConsentPopupHandledWithNotMaliciousSiteBlockedThenPostCommand() {
-        testee.browserViewState.value = testee.browserViewState.value?.copy(
-            browserShowing = true,
-            maliciousSiteBlocked = false,
-            maliciousSiteStatus = null,
-        )
-
-        testee.onAutoConsentPopUpHandled(true)
-
-        assertCommandIssued<ShowAutoconsentAnimation>()
-    }
-
-    @Test
-    fun whenVisitSiteThenUpdateLoadingViewStateAndOmnibarViewState() {
-        testee.browserViewState.value = browserViewState().copy(
-            browserShowing = false,
-            maliciousSiteBlocked = true,
-            showPrivacyShield = HighlightableButton.Gone,
-            fireButton = HighlightableButton.Gone,
-        )
-        testee.loadingViewState.value = loadingViewState().copy(isLoading = false)
-        testee.omnibarViewState.value = omnibarViewState().copy(isEditing = true)
-
-        testee.onMaliciousSiteUserAction(VisitSite, "http://example.com".toUri(), Feed.PHISHING, false)
-
-        assertEquals(
-            loadingViewState(),
-            loadingViewState().copy(
-                isLoading = true,
-                trackersAnimationEnabled = true,
-                progress = 20,
-                url = "http://example.com",
-            ),
-        )
-        assertEquals(
-            omnibarViewState(),
-            omnibarViewState().copy(
-                omnibarText = "http://example.com",
-                isEditing = false,
-                navigationChange = true,
-            ),
-        )
-    }
-
-    @Test
-    fun whenLeaveSiteAndCustomTabThenEmitCloseCustomTab() {
-        testee.onMaliciousSiteUserAction(LeaveSite, "http://example.com".toUri(), Feed.PHISHING, true)
-        assertCommandIssued<CloseCustomTab>()
-    }
-
-    @Test
-    fun whenLeaveSiteAndNotCustomTabThenEmitEscapeMaliciousSite() = runTest() {
-        val mockLiveSelectedTab = mock<LiveData<TabEntity>>()
-        whenever(mockLiveSelectedTab.value).thenReturn(TabEntity("ID"))
-        whenever(mockTabRepository.liveSelectedTab).thenReturn(mockLiveSelectedTab)
-
-        testee.onMaliciousSiteUserAction(LeaveSite, "http://example.com".toUri(), Feed.PHISHING, false)
-
-        assertCommandIssued<EscapeMaliciousSite>()
-        assertCommandIssued<LaunchNewTab>()
-        verify(mockTabRepository).deleteTabAndSelectSource("ID")
-    }
-
-    @Test
-    fun whenLearnMoreThenEmitOpenBrokenSiteLearnMore() {
-        testee.onMaliciousSiteUserAction(LearnMore, "http://example.com".toUri(), Feed.PHISHING, false)
-        assertCommandIssued<OpenBrokenSiteLearnMore>()
-    }
-
-    @Test
-    fun whenReportErrorThenEmitOpenBrokenSiteLearnMore() {
-        testee.onMaliciousSiteUserAction(ReportError, "http://example.com".toUri(), Feed.PHISHING, false)
-        assertCommandIssued<ReportBrokenSiteError>()
->>>>>>> b160dea5
     }
 
     private fun aCredential(): LoginCredentials {
