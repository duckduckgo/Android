/*
 * Copyright (c) 2017 DuckDuckGo
 *
 * Licensed under the Apache License, Version 2.0 (the "License");
 * you may not use this file except in compliance with the License.
 * You may obtain a copy of the License at
 *
 *     http://www.apache.org/licenses/LICENSE-2.0
 *
 * Unless required by applicable law or agreed to in writing, software
 * distributed under the License is distributed on an "AS IS" BASIS,
 * WITHOUT WARRANTIES OR CONDITIONS OF ANY KIND, either express or implied.
 * See the License for the specific language governing permissions and
 * limitations under the License.
 */

package com.duckduckgo.app.browser

import android.annotation.SuppressLint
import android.content.Context
import android.content.Intent
import android.graphics.Bitmap
import android.net.Uri
import android.net.http.SslCertificate
import android.net.http.SslError
import android.os.Build
import android.print.PrintAttributes
import android.view.MenuItem
import android.view.MotionEvent
import android.view.View
import android.webkit.HttpAuthHandler
import android.webkit.PermissionRequest
import android.webkit.SslErrorHandler
import android.webkit.ValueCallback
import android.webkit.WebBackForwardList
import android.webkit.WebChromeClient.FileChooserParams
import android.webkit.WebHistoryItem
import android.webkit.WebView
import androidx.arch.core.executor.testing.InstantTaskExecutorRule
import androidx.core.net.toUri
import androidx.lifecycle.LiveData
import androidx.lifecycle.MutableLiveData
import androidx.lifecycle.Observer
import androidx.room.Room
import androidx.test.filters.SdkSuppress
import androidx.test.platform.app.InstrumentationRegistry.getInstrumentation
import com.duckduckgo.adclick.api.AdClickManager
import com.duckduckgo.app.ValueCaptorObserver
import com.duckduckgo.app.accessibility.data.AccessibilitySettingsDataStore
import com.duckduckgo.app.accessibility.data.AccessibilitySettingsSharedPreferences
import com.duckduckgo.app.autocomplete.AutocompleteTabsFeature
import com.duckduckgo.app.autocomplete.api.AutoComplete
import com.duckduckgo.app.autocomplete.api.AutoComplete.AutoCompleteResult
import com.duckduckgo.app.autocomplete.api.AutoComplete.AutoCompleteSuggestion.AutoCompleteDefaultSuggestion
import com.duckduckgo.app.autocomplete.api.AutoComplete.AutoCompleteSuggestion.AutoCompleteHistoryRelatedSuggestion.AutoCompleteHistorySearchSuggestion
import com.duckduckgo.app.autocomplete.api.AutoComplete.AutoCompleteSuggestion.AutoCompleteHistoryRelatedSuggestion.AutoCompleteHistorySuggestion
import com.duckduckgo.app.autocomplete.api.AutoComplete.AutoCompleteSuggestion.AutoCompleteSearchSuggestion
import com.duckduckgo.app.autocomplete.api.AutoComplete.AutoCompleteSuggestion.AutoCompleteUrlSuggestion.AutoCompleteBookmarkSuggestion
import com.duckduckgo.app.autocomplete.api.AutoComplete.AutoCompleteSuggestion.AutoCompleteUrlSuggestion.AutoCompleteSwitchToTabSuggestion
import com.duckduckgo.app.autocomplete.api.AutoCompleteApi
import com.duckduckgo.app.autocomplete.api.AutoCompleteScorer
import com.duckduckgo.app.autocomplete.api.AutoCompleteService
import com.duckduckgo.app.autocomplete.impl.AutoCompleteRepository
import com.duckduckgo.app.browser.LongPressHandler.RequiredAction
import com.duckduckgo.app.browser.LongPressHandler.RequiredAction.DownloadFile
import com.duckduckgo.app.browser.LongPressHandler.RequiredAction.OpenInNewTab
import com.duckduckgo.app.browser.SSLErrorType.EXPIRED
import com.duckduckgo.app.browser.SSLErrorType.GENERIC
import com.duckduckgo.app.browser.SSLErrorType.NONE
import com.duckduckgo.app.browser.SSLErrorType.UNTRUSTED_HOST
import com.duckduckgo.app.browser.SSLErrorType.WRONG_HOST
import com.duckduckgo.app.browser.WebViewErrorResponse.BAD_URL
import com.duckduckgo.app.browser.WebViewErrorResponse.LOADING
import com.duckduckgo.app.browser.WebViewErrorResponse.OMITTED
import com.duckduckgo.app.browser.addtohome.AddToHomeCapabilityDetector
import com.duckduckgo.app.browser.applinks.AppLinksHandler
import com.duckduckgo.app.browser.camera.CameraHardwareChecker
import com.duckduckgo.app.browser.certificates.BypassedSSLCertificatesRepository
import com.duckduckgo.app.browser.certificates.remoteconfig.SSLCertificatesFeature
import com.duckduckgo.app.browser.commands.Command
import com.duckduckgo.app.browser.commands.Command.CloseCustomTab
import com.duckduckgo.app.browser.commands.Command.EscapeMaliciousSite
import com.duckduckgo.app.browser.commands.Command.HideBrokenSitePromptCta
import com.duckduckgo.app.browser.commands.Command.HideOnboardingDaxBubbleCta
import com.duckduckgo.app.browser.commands.Command.HideOnboardingDaxDialog
import com.duckduckgo.app.browser.commands.Command.HideWarningMaliciousSite
import com.duckduckgo.app.browser.commands.Command.LaunchNewTab
import com.duckduckgo.app.browser.commands.Command.LaunchPrivacyPro
import com.duckduckgo.app.browser.commands.Command.LoadExtractedUrl
import com.duckduckgo.app.browser.commands.Command.OpenBrokenSiteLearnMore
import com.duckduckgo.app.browser.commands.Command.RefreshAndShowPrivacyProtectionDisabledConfirmation
import com.duckduckgo.app.browser.commands.Command.RefreshAndShowPrivacyProtectionEnabledConfirmation
import com.duckduckgo.app.browser.commands.Command.ReportBrokenSiteError
import com.duckduckgo.app.browser.commands.Command.ShareLink
import com.duckduckgo.app.browser.commands.Command.ShowAutoconsentAnimation
import com.duckduckgo.app.browser.commands.Command.ShowBackNavigationHistory
import com.duckduckgo.app.browser.commands.Command.ShowKeyboard
import com.duckduckgo.app.browser.commands.NavigationCommand
import com.duckduckgo.app.browser.commands.NavigationCommand.Navigate
import com.duckduckgo.app.browser.customtabs.CustomTabPixelNames
import com.duckduckgo.app.browser.defaultbrowsing.prompts.DefaultBrowserPromptsExperiment
import com.duckduckgo.app.browser.duckplayer.DUCK_PLAYER_FEATURE_NAME
import com.duckduckgo.app.browser.duckplayer.DUCK_PLAYER_PAGE_FEATURE_NAME
import com.duckduckgo.app.browser.duckplayer.DuckPlayerJSHelper
import com.duckduckgo.app.browser.favicon.FaviconManager
import com.duckduckgo.app.browser.favicon.FaviconSource
import com.duckduckgo.app.browser.history.NavigationHistoryEntry
import com.duckduckgo.app.browser.httperrors.HttpCodeSiteErrorHandler
import com.duckduckgo.app.browser.httperrors.HttpErrorPixelName
import com.duckduckgo.app.browser.httperrors.HttpErrorPixels
import com.duckduckgo.app.browser.httperrors.SiteErrorHandlerKillSwitch
import com.duckduckgo.app.browser.httperrors.StringSiteErrorHandler
import com.duckduckgo.app.browser.logindetection.FireproofDialogsEventHandler
import com.duckduckgo.app.browser.logindetection.LoginDetected
import com.duckduckgo.app.browser.logindetection.NavigationAwareLoginDetector
import com.duckduckgo.app.browser.logindetection.NavigationEvent
import com.duckduckgo.app.browser.logindetection.NavigationEvent.LoginAttempt
import com.duckduckgo.app.browser.model.BasicAuthenticationCredentials
import com.duckduckgo.app.browser.model.BasicAuthenticationRequest
import com.duckduckgo.app.browser.model.LongPressTarget
import com.duckduckgo.app.browser.newtab.FavoritesQuickAccessAdapter.QuickAccessFavorite
import com.duckduckgo.app.browser.omnibar.ChangeOmnibarPositionFeature
import com.duckduckgo.app.browser.omnibar.OmnibarEntryConverter
import com.duckduckgo.app.browser.omnibar.model.OmnibarPosition.BOTTOM
import com.duckduckgo.app.browser.omnibar.model.OmnibarPosition.TOP
import com.duckduckgo.app.browser.refreshpixels.RefreshPixelSender
import com.duckduckgo.app.browser.remotemessage.RemoteMessagingModel
import com.duckduckgo.app.browser.senseofprotection.SenseOfProtectionExperiment
import com.duckduckgo.app.browser.session.WebViewSessionStorage
import com.duckduckgo.app.browser.trafficquality.AndroidFeaturesHeaderPlugin.Companion.X_DUCKDUCKGO_ANDROID_HEADER
import com.duckduckgo.app.browser.viewstate.BrowserViewState
import com.duckduckgo.app.browser.viewstate.CtaViewState
import com.duckduckgo.app.browser.viewstate.FindInPageViewState
import com.duckduckgo.app.browser.viewstate.GlobalLayoutViewState
import com.duckduckgo.app.browser.viewstate.HighlightableButton
import com.duckduckgo.app.browser.viewstate.LoadingViewState
import com.duckduckgo.app.browser.webview.MaliciousSiteBlockedWarningLayout.Action.LearnMore
import com.duckduckgo.app.browser.webview.MaliciousSiteBlockedWarningLayout.Action.LeaveSite
import com.duckduckgo.app.browser.webview.MaliciousSiteBlockedWarningLayout.Action.ReportError
import com.duckduckgo.app.browser.webview.MaliciousSiteBlockedWarningLayout.Action.VisitSite
import com.duckduckgo.app.browser.webview.SslWarningLayout.Action
import com.duckduckgo.app.cta.db.DismissedCtaDao
import com.duckduckgo.app.cta.model.CtaId
import com.duckduckgo.app.cta.model.CtaId.DAX_DIALOG_NETWORK
import com.duckduckgo.app.cta.model.CtaId.DAX_DIALOG_TRACKERS_FOUND
import com.duckduckgo.app.cta.model.CtaId.DAX_END
import com.duckduckgo.app.cta.model.DismissedCta
import com.duckduckgo.app.cta.ui.BrokenSitePromptDialogCta
import com.duckduckgo.app.cta.ui.Cta
import com.duckduckgo.app.cta.ui.CtaViewModel
import com.duckduckgo.app.cta.ui.DaxBubbleCta
import com.duckduckgo.app.cta.ui.DaxBubbleCta.DaxIntroSearchOptionsCta
import com.duckduckgo.app.cta.ui.HomePanelCta
import com.duckduckgo.app.cta.ui.OnboardingDaxDialogCta.DaxMainNetworkCta
import com.duckduckgo.app.cta.ui.OnboardingDaxDialogCta.DaxSerpCta
import com.duckduckgo.app.cta.ui.OnboardingDaxDialogCta.DaxTrackersBlockedCta
import com.duckduckgo.app.fire.fireproofwebsite.data.FireproofWebsiteDao
import com.duckduckgo.app.fire.fireproofwebsite.data.FireproofWebsiteEntity
import com.duckduckgo.app.fire.fireproofwebsite.data.FireproofWebsiteRepositoryImpl
import com.duckduckgo.app.fire.fireproofwebsite.ui.AutomaticFireproofSetting
import com.duckduckgo.app.generalsettings.showonapplaunch.ShowOnAppLaunchOptionHandler
import com.duckduckgo.app.global.db.AppDatabase
import com.duckduckgo.app.global.events.db.UserEventsStore
import com.duckduckgo.app.global.install.AppInstallStore
import com.duckduckgo.app.global.model.MaliciousSiteStatus.PHISHING
import com.duckduckgo.app.global.model.PrivacyShield.PROTECTED
import com.duckduckgo.app.global.model.Site
import com.duckduckgo.app.global.model.SiteFactoryImpl
import com.duckduckgo.app.location.data.LocationPermissionsDao
import com.duckduckgo.app.onboarding.store.AppStage
import com.duckduckgo.app.onboarding.store.AppStage.ESTABLISHED
import com.duckduckgo.app.onboarding.store.OnboardingStore
import com.duckduckgo.app.onboarding.store.UserStageStore
import com.duckduckgo.app.onboarding.ui.page.extendedonboarding.ExtendedOnboardingFeatureToggles
import com.duckduckgo.app.pixels.AppPixelName
import com.duckduckgo.app.pixels.AppPixelName.AUTOCOMPLETE_BANNER_SHOWN
import com.duckduckgo.app.pixels.AppPixelName.DUCK_PLAYER_SETTING_ALWAYS_DUCK_PLAYER
import com.duckduckgo.app.pixels.AppPixelName.DUCK_PLAYER_SETTING_ALWAYS_OVERLAY_YOUTUBE
import com.duckduckgo.app.pixels.AppPixelName.DUCK_PLAYER_SETTING_NEVER_OVERLAY_YOUTUBE
import com.duckduckgo.app.pixels.AppPixelName.ONBOARDING_DAX_CTA_DISMISS_BUTTON
import com.duckduckgo.app.pixels.AppPixelName.ONBOARDING_SEARCH_CUSTOM
import com.duckduckgo.app.pixels.AppPixelName.ONBOARDING_VISIT_SITE_CUSTOM
import com.duckduckgo.app.pixels.remoteconfig.AndroidBrowserConfigFeature
import com.duckduckgo.app.privacy.db.NetworkLeaderboardDao
import com.duckduckgo.app.privacy.db.UserAllowListRepository
import com.duckduckgo.app.privacy.model.TestEntity
import com.duckduckgo.app.settings.db.SettingsDataStore
import com.duckduckgo.app.statistics.api.StatisticsUpdater
import com.duckduckgo.app.statistics.pixels.Pixel
import com.duckduckgo.app.statistics.pixels.Pixel.PixelParameter
import com.duckduckgo.app.statistics.pixels.Pixel.PixelType.Count
import com.duckduckgo.app.statistics.pixels.Pixel.PixelType.Daily
import com.duckduckgo.app.statistics.pixels.Pixel.PixelType.Unique
import com.duckduckgo.app.statistics.pixels.Pixel.PixelValues.DAX_INITIAL_CTA
import com.duckduckgo.app.statistics.pixels.Pixel.PixelValues.DAX_SERP_CTA
import com.duckduckgo.app.surrogates.SurrogateResponse
import com.duckduckgo.app.tabs.model.TabEntity
import com.duckduckgo.app.tabs.model.TabRepository
import com.duckduckgo.app.tabs.store.TabStatsBucketing
import com.duckduckgo.app.trackerdetection.EntityLookup
import com.duckduckgo.app.trackerdetection.model.TrackerStatus
import com.duckduckgo.app.trackerdetection.model.TrackerType
import com.duckduckgo.app.trackerdetection.model.TrackingEvent
import com.duckduckgo.app.usage.search.SearchCountDao
import com.duckduckgo.app.widget.ui.WidgetCapabilities
import com.duckduckgo.appbuildconfig.api.AppBuildConfig
import com.duckduckgo.autofill.api.AutofillCapabilityChecker
import com.duckduckgo.autofill.api.domain.app.LoginCredentials
import com.duckduckgo.autofill.api.email.EmailManager
import com.duckduckgo.autofill.api.passwordgeneration.AutomaticSavedLoginsMonitor
import com.duckduckgo.autofill.impl.AutofillFireproofDialogSuppressor
import com.duckduckgo.brokensite.api.BrokenSitePrompt
import com.duckduckgo.brokensite.api.RefreshPattern
import com.duckduckgo.browser.api.UserBrowserProperties
import com.duckduckgo.browser.api.brokensite.BrokenSiteContext
import com.duckduckgo.common.test.CoroutineTestRule
import com.duckduckgo.common.test.InstantSchedulersRule
import com.duckduckgo.common.ui.experiments.visual.store.VisualDesignExperimentDataStore
import com.duckduckgo.common.ui.tabs.SwipingTabsFeature
import com.duckduckgo.common.ui.tabs.SwipingTabsFeatureProvider
import com.duckduckgo.common.utils.DispatcherProvider
import com.duckduckgo.common.utils.device.DeviceInfo
import com.duckduckgo.common.utils.plugins.PluginPoint
import com.duckduckgo.common.utils.plugins.headers.CustomHeadersProvider
import com.duckduckgo.daxprompts.impl.ReactivateUsersExperiment
import com.duckduckgo.downloads.api.DownloadStateListener
import com.duckduckgo.downloads.api.FileDownloader
import com.duckduckgo.downloads.api.FileDownloader.PendingFileDownload
import com.duckduckgo.duckchat.api.DuckChat
import com.duckduckgo.duckchat.impl.helper.DuckChatJSHelper
import com.duckduckgo.duckchat.impl.helper.RealDuckChatJSHelper.Companion.DUCK_CHAT_FEATURE_NAME
import com.duckduckgo.duckchat.impl.pixel.DuckChatPixelName
import com.duckduckgo.duckplayer.api.DuckPlayer
import com.duckduckgo.duckplayer.api.DuckPlayer.DuckPlayerOrigin.AUTO
import com.duckduckgo.duckplayer.api.DuckPlayer.DuckPlayerOrigin.OVERLAY
import com.duckduckgo.duckplayer.api.DuckPlayer.DuckPlayerState.DISABLED
import com.duckduckgo.duckplayer.api.DuckPlayer.DuckPlayerState.ENABLED
import com.duckduckgo.duckplayer.api.DuckPlayer.OpenDuckPlayerInNewTab.Off
import com.duckduckgo.duckplayer.api.DuckPlayer.OpenDuckPlayerInNewTab.On
import com.duckduckgo.duckplayer.api.DuckPlayer.OpenDuckPlayerInNewTab.Unavailable
import com.duckduckgo.duckplayer.api.DuckPlayer.UserPreferences
import com.duckduckgo.duckplayer.api.DuckPlayerPageSettingsPlugin
import com.duckduckgo.duckplayer.api.PrivatePlayerMode.AlwaysAsk
import com.duckduckgo.duckplayer.api.PrivatePlayerMode.Disabled
import com.duckduckgo.duckplayer.api.PrivatePlayerMode.Enabled
import com.duckduckgo.feature.toggles.api.FakeFeatureToggleFactory
import com.duckduckgo.feature.toggles.api.Toggle
import com.duckduckgo.feature.toggles.api.Toggle.State
import com.duckduckgo.history.api.HistoryEntry.VisitedPage
import com.duckduckgo.history.api.NavigationHistory
import com.duckduckgo.js.messaging.api.JsCallbackData
import com.duckduckgo.malicioussiteprotection.api.MaliciousSiteProtection.Feed
import com.duckduckgo.malicioussiteprotection.api.MaliciousSiteProtection.Feed.MALWARE
import com.duckduckgo.newtabpage.impl.pixels.NewTabPixels
import com.duckduckgo.privacy.config.api.AmpLinkInfo
import com.duckduckgo.privacy.config.api.AmpLinks
import com.duckduckgo.privacy.config.api.ContentBlocking
import com.duckduckgo.privacy.config.api.TrackingParameters
import com.duckduckgo.privacy.config.impl.features.gpc.RealGpc.Companion.GPC_HEADER
import com.duckduckgo.privacy.config.impl.features.gpc.RealGpc.Companion.GPC_HEADER_VALUE
import com.duckduckgo.privacy.dashboard.api.PrivacyProtectionTogglePlugin
import com.duckduckgo.privacy.dashboard.api.PrivacyToggleOrigin
import com.duckduckgo.privacy.dashboard.api.ui.ToggleReports
import com.duckduckgo.privacy.dashboard.impl.pixels.PrivacyDashboardPixels
import com.duckduckgo.privacyprotectionspopup.api.PrivacyProtectionsPopupExperimentExternalPixels
import com.duckduckgo.privacyprotectionspopup.api.PrivacyProtectionsPopupManager
import com.duckduckgo.privacyprotectionspopup.api.PrivacyProtectionsPopupUiEvent
import com.duckduckgo.privacyprotectionspopup.api.PrivacyProtectionsPopupViewState
import com.duckduckgo.privacyprotectionspopup.api.PrivacyProtectionsToggleUsageListener
import com.duckduckgo.remote.messaging.api.RemoteMessage
import com.duckduckgo.remote.messaging.api.RemoteMessagingRepository
import com.duckduckgo.savedsites.api.SavedSitesRepository
import com.duckduckgo.savedsites.api.models.SavedSite.Bookmark
import com.duckduckgo.savedsites.api.models.SavedSite.Favorite
import com.duckduckgo.savedsites.impl.SavedSitesPixelName
import com.duckduckgo.site.permissions.api.SitePermissionsManager
import com.duckduckgo.site.permissions.api.SitePermissionsManager.LocationPermissionRequest
import com.duckduckgo.site.permissions.api.SitePermissionsManager.SitePermissionQueryResponse
import com.duckduckgo.site.permissions.api.SitePermissionsManager.SitePermissions
import com.duckduckgo.subscriptions.api.Subscriptions
import com.duckduckgo.subscriptions.impl.messaging.RealSubscriptionsJSHelper.Companion.SUBSCRIPTIONS_FEATURE_NAME
import com.duckduckgo.subscriptions.impl.messaging.SubscriptionsJSHelper
import com.duckduckgo.sync.api.favicons.FaviconsFetchingPrompt
import com.duckduckgo.voice.api.VoiceSearchAvailability
import com.duckduckgo.voice.api.VoiceSearchAvailabilityPixelLogger
import dagger.Lazy
import java.io.File
import java.math.BigInteger
import java.security.cert.X509Certificate
import java.security.interfaces.RSAPublicKey
import java.time.LocalDateTime
import java.util.UUID
import java.util.concurrent.TimeUnit
import kotlinx.coroutines.FlowPreview
import kotlinx.coroutines.channels.Channel
import kotlinx.coroutines.delay
import kotlinx.coroutines.flow.MutableSharedFlow
import kotlinx.coroutines.flow.MutableStateFlow
import kotlinx.coroutines.flow.asSharedFlow
import kotlinx.coroutines.flow.asStateFlow
import kotlinx.coroutines.flow.consumeAsFlow
import kotlinx.coroutines.flow.flowOf
import kotlinx.coroutines.runBlocking
import kotlinx.coroutines.test.TestScope
import kotlinx.coroutines.test.advanceTimeBy
import kotlinx.coroutines.test.runTest
import org.json.JSONObject
import org.junit.After
import org.junit.Assert.assertArrayEquals
import org.junit.Assert.assertEquals
import org.junit.Assert.assertFalse
import org.junit.Assert.assertNotEquals
import org.junit.Assert.assertNotNull
import org.junit.Assert.assertNull
import org.junit.Assert.assertSame
import org.junit.Assert.assertTrue
import org.junit.Before
import org.junit.Rule
import org.junit.Test
import org.mockito.ArgumentMatchers.anyString
import org.mockito.Mockito.never
import org.mockito.Mockito.times
import org.mockito.Mockito.verify
import org.mockito.MockitoAnnotations
import org.mockito.internal.util.DefaultMockingDetails
import org.mockito.kotlin.KArgumentCaptor
import org.mockito.kotlin.any
import org.mockito.kotlin.anyOrNull
import org.mockito.kotlin.argumentCaptor
import org.mockito.kotlin.atLeastOnce
import org.mockito.kotlin.doAnswer
import org.mockito.kotlin.doReturn
import org.mockito.kotlin.eq
import org.mockito.kotlin.mock
import org.mockito.kotlin.whenever

@SuppressLint("DenyListedApi")
@FlowPreview
class BrowserTabViewModelTest {

    @get:Rule
    var instantTaskExecutorRule = InstantTaskExecutorRule()

    @get:Rule
    val schedulers = InstantSchedulersRule()

    @get:Rule
    var coroutineRule = CoroutineTestRule()

    private val mockEntityLookup: EntityLookup = mock()

    private val mockNetworkLeaderboardDao: NetworkLeaderboardDao = mock()

    private val mockStatisticsUpdater: StatisticsUpdater = mock()

    private val mockCommandObserver: Observer<Command> = mock()

    private val mockSettingsStore: SettingsDataStore = mock()

    private val mockSavedSitesRepository: SavedSitesRepository = mock()

    private val mockNavigationHistory: NavigationHistory = mock()

    private val mockLongPressHandler: LongPressHandler = mock()

    private val mockOmnibarConverter: OmnibarEntryConverter = mock()

    private val mockTabRepository: TabRepository = mock()

    private val webViewSessionStorage: WebViewSessionStorage = mock()

    private val mockFaviconManager: FaviconManager = mock()

    private val mockAddToHomeCapabilityDetector: AddToHomeCapabilityDetector = mock()

    private val mockDismissedCtaDao: DismissedCtaDao = mock()

    private val mockSearchCountDao: SearchCountDao = mock()

    private val mockAppInstallStore: AppInstallStore = mock()

    private val mockPixel: Pixel = mock()

    private val mockNewTabPixels: NewTabPixels = mock()

    private val mockHttpErrorPixels: HttpErrorPixels = mock()

    private val mockOnboardingStore: OnboardingStore = mock()

    private val mockAutoCompleteService: AutoCompleteService = mock()

    private val mockAutoCompleteScorer: AutoCompleteScorer = mock()

    private val mockWidgetCapabilities: WidgetCapabilities = mock()

    private val mockUserStageStore: UserStageStore = mock()

    private val mockContentBlocking: ContentBlocking = mock()

    private val mockNavigationAwareLoginDetector: NavigationAwareLoginDetector = mock()

    private val mockUserEventsStore: UserEventsStore = mock()

    private val mockFileDownloader: FileDownloader = mock()

    private val fireproofDialogsEventHandler: FireproofDialogsEventHandler = mock()

    private val mockEmailManager: EmailManager = mock()

    private val mockSpecialUrlDetector: SpecialUrlDetector = mock()

    private val mockAppLinksHandler: AppLinksHandler = mock()

    private val mockAmpLinks: AmpLinks = mock()

    private val mockTrackingParameters: TrackingParameters = mock()

    private val mockDownloadCallback: DownloadStateListener = mock()

    private val mockRemoteMessagingRepository: RemoteMessagingRepository = mock()

    private val voiceSearchAvailability: VoiceSearchAvailability = mock()

    private val voiceSearchPixelLogger: VoiceSearchAvailabilityPixelLogger = mock()

    private val mockSettingsDataStore: SettingsDataStore = mock()

    private val mockAdClickManager: AdClickManager = mock()

    private val mockUserAllowListRepository: UserAllowListRepository = mock()

    private val mockBrokenSiteContext: BrokenSiteContext = mock()

    private val mockFileChooserCallback: ValueCallback<Array<Uri>> = mock()

    private val mockDuckPlayer: DuckPlayer = mock()

    private val mockDuckChat: DuckChat = mock()

    private val mockAppBuildConfig: AppBuildConfig = mock()

    private val mockDuckDuckGoUrlDetector: DuckDuckGoUrlDetector = mock()

    private val mockPagesSettingPlugin: PluginPoint<DuckPlayerPageSettingsPlugin> = mock()

    private val mockShowOnAppLaunchHandler: ShowOnAppLaunchOptionHandler = mock()

    private lateinit var remoteMessagingModel: RemoteMessagingModel

    private val lazyFaviconManager = Lazy { mockFaviconManager }

    private lateinit var mockAutoCompleteApi: AutoComplete

    private lateinit var ctaViewModel: CtaViewModel

    private val commandCaptor = argumentCaptor<Command>()

    private val appLinkCaptor = argumentCaptor<() -> Unit>()

    private lateinit var db: AppDatabase

    private lateinit var testee: BrowserTabViewModel

    private lateinit var fireproofWebsiteDao: FireproofWebsiteDao

    private lateinit var locationPermissionsDao: LocationPermissionsDao

    private lateinit var accessibilitySettingsDataStore: AccessibilitySettingsDataStore

    private val context = getInstrumentation().targetContext

    private val selectedTabLiveData = MutableLiveData<TabEntity>()

    private val tabsLiveData = MutableLiveData<List<TabEntity>>()

    private val loginEventLiveData = MutableLiveData<LoginDetected>()

    private val fireproofDialogsEventHandlerLiveData = MutableLiveData<FireproofDialogsEventHandler.Event>()

    private val dismissedCtaDaoChannel = Channel<List<DismissedCta>>()

    private val childClosedTabsSharedFlow = MutableSharedFlow<String>()

    private val childClosedTabsFlow = childClosedTabsSharedFlow.asSharedFlow()

    private val emailStateFlow = MutableStateFlow(false)

    private val bookmarksListFlow = Channel<List<Bookmark>>()

    private val remoteMessageFlow = Channel<RemoteMessage>()

    private val favoriteListFlow = Channel<List<Favorite>>()

    private val autofillCapabilityChecker: FakeCapabilityChecker = FakeCapabilityChecker(enabled = false)

    private val autofillFireproofDialogSuppressor: AutofillFireproofDialogSuppressor = mock()

    private val automaticSavedLoginsMonitor: AutomaticSavedLoginsMonitor = mock()

    private val mockDeviceInfo: DeviceInfo = mock()

    private val mockSitePermissionsManager: SitePermissionsManager = mock()

    private val cameraHardwareChecker: CameraHardwareChecker = mock()

    private val mockEnabledToggle: Toggle = mock { on { it.isEnabled() } doReturn true }

    private val mockDisabledToggle: Toggle = mock {
        on { it.isEnabled() } doReturn false
        on { it.isEnabled(any()) } doReturn false
    }

    private val mockPrivacyProtectionsPopupManager: PrivacyProtectionsPopupManager = mock()

    private val mockPrivacyProtectionsToggleUsageListener: PrivacyProtectionsToggleUsageListener = mock()

    private val subscriptions: Subscriptions = mock()

    private val refreshPixelSender: RefreshPixelSender = mock()

    private val privacyProtectionsPopupExperimentExternalPixels: PrivacyProtectionsPopupExperimentExternalPixels = mock {
        runBlocking { whenever(mock.getPixelParams()).thenReturn(emptyMap()) }
    }

    private val mockFaviconFetchingPrompt: FaviconsFetchingPrompt = mock()
    private val mockSSLCertificatesFeature: SSLCertificatesFeature = mock()
    private val mockBypassedSSLCertificatesRepository: BypassedSSLCertificatesRepository = mock()
    private val mockExtendedOnboardingFeatureToggles: ExtendedOnboardingFeatureToggles = mock()
    private val mockUserBrowserProperties: UserBrowserProperties = mock()
    private val mockAutoCompleteRepository: AutoCompleteRepository = mock()
    private val changeOmnibarPositionFeature: ChangeOmnibarPositionFeature = mock()
    private val protectionTogglePlugin = FakePrivacyProtectionTogglePlugin()
    private val protectionTogglePluginPoint = FakePluginPoint(protectionTogglePlugin)
    private var fakeAndroidConfigBrowserFeature = FakeFeatureToggleFactory.create(AndroidBrowserConfigFeature::class.java)
    private val mockAutocompleteTabsFeature: AutocompleteTabsFeature = mock()
    private val fakeCustomHeadersPlugin = FakeCustomHeadersProvider(emptyMap())
    private val mockToggleReports: ToggleReports = mock()
    private val mockBrokenSitePrompt: BrokenSitePrompt = mock()
    private val mockTabStatsBucketing: TabStatsBucketing = mock()
    private val mockDuckChatJSHelper: DuckChatJSHelper = mock()
    private val swipingTabsFeature = FakeFeatureToggleFactory.create(SwipingTabsFeature::class.java)
    private val swipingTabsFeatureProvider = SwipingTabsFeatureProvider(swipingTabsFeature)
    private val mockSenseOfProtectionExperiment: SenseOfProtectionExperiment = mock()

    private val defaultBrowserPromptsExperimentShowPopupMenuItemFlow = MutableStateFlow(false)
    private val mockDefaultBrowserPromptsExperiment: DefaultBrowserPromptsExperiment = mock()
    val mockStack: WebBackForwardList = mock()

    private val mockVisualDesignExperimentDataStore: VisualDesignExperimentDataStore = mock()
    private val defaultVisualExperimentStateFlow = MutableStateFlow(false)

    private val mockSiteErrorHandlerKillSwitch: SiteErrorHandlerKillSwitch = mock()
    private val mockSiteErrorHandlerKillSwitchToggle: Toggle = mock { on { it.isEnabled() } doReturn true }
    private val mockSiteErrorHandler: StringSiteErrorHandler = mock()
    private val mockSiteHttpErrorHandler: HttpCodeSiteErrorHandler = mock()
<<<<<<< HEAD
    private val mockReactivateUsersExperiment: ReactivateUsersExperiment = mock()
=======
    private val mockSubscriptionsJSHelper: SubscriptionsJSHelper = mock()
>>>>>>> 3146732f

    private val selectedTab = TabEntity("TAB_ID", "https://example.com", position = 0, sourceTabId = "TAB_ID_SOURCE")

    @Before
    fun before() = runTest {
        MockitoAnnotations.openMocks(this)

        swipingTabsFeature.self().setRawStoredState(State(enable = true))
        swipingTabsFeature.enabledForUsers().setRawStoredState(State(enable = true))

        db = Room.inMemoryDatabaseBuilder(context, AppDatabase::class.java)
            .allowMainThreadQueries()
            .build()
        fireproofWebsiteDao = db.fireproofWebsiteDao()
        locationPermissionsDao = db.locationPermissionsDao()

        mockAutoCompleteApi = AutoCompleteApi(
            mockAutoCompleteService,
            mockSavedSitesRepository,
            mockNavigationHistory,
            mockAutoCompleteScorer,
            mockAutoCompleteRepository,
            mockTabRepository,
            mockUserStageStore,
            mockAutocompleteTabsFeature,
        )
        val fireproofWebsiteRepositoryImpl = FireproofWebsiteRepositoryImpl(
            fireproofWebsiteDao,
            coroutineRule.testDispatcherProvider,
            lazyFaviconManager,
        )

        whenever(mockDuckPlayer.observeUserPreferences()).thenReturn(flowOf(UserPreferences(false, Disabled)))
        whenever(mockDismissedCtaDao.dismissedCtas()).thenReturn(dismissedCtaDaoChannel.consumeAsFlow())
        whenever(mockTabRepository.flowTabs).thenReturn(flowOf(emptyList()))
        whenever(mockTabRepository.getTabs()).thenReturn(emptyList())
        whenever(mockTabRepository.flowSelectedTab).thenReturn(flowOf(selectedTab))
        whenever(mockTabRepository.liveTabs).thenReturn(tabsLiveData)
        whenever(mockEmailManager.signedInFlow()).thenReturn(emailStateFlow.asStateFlow())
        whenever(mockSavedSitesRepository.getFavorites()).thenReturn(favoriteListFlow.consumeAsFlow())
        whenever(mockSavedSitesRepository.getBookmarks()).thenReturn(bookmarksListFlow.consumeAsFlow())
        whenever(mockRemoteMessagingRepository.messageFlow()).thenReturn(remoteMessageFlow.consumeAsFlow())
        whenever(mockSettingsDataStore.automaticFireproofSetting).thenReturn(AutomaticFireproofSetting.ASK_EVERY_TIME)
        whenever(mockSettingsDataStore.omnibarPosition).thenReturn(TOP)
        whenever(mockSSLCertificatesFeature.allowBypass()).thenReturn(mockEnabledToggle)
        whenever(subscriptions.shouldLaunchPrivacyProForUrl(any())).thenReturn(false)
        whenever(mockDuckDuckGoUrlDetector.isDuckDuckGoUrl(any())).thenReturn(false)
        whenever(mockDuckPlayer.isSimulatedYoutubeNoCookie(any())).thenReturn(false)
        whenever(mockDuckPlayer.isDuckPlayerUri(anyString())).thenReturn(false)
        whenever(mockDuckPlayer.getDuckPlayerState()).thenReturn(ENABLED)
        whenever(changeOmnibarPositionFeature.refactor()).thenReturn(mockEnabledToggle)
        whenever(mockAutocompleteTabsFeature.self()).thenReturn(mockEnabledToggle)
        whenever(mockAutocompleteTabsFeature.self().isEnabled()).thenReturn(true)
        whenever(mockSitePermissionsManager.hasSitePermanentPermission(any(), any())).thenReturn(false)
        whenever(mockToggleReports.shouldPrompt()).thenReturn(false)
        whenever(subscriptions.isEligible()).thenReturn(false)
        whenever(mockDuckChat.showInBrowserMenu).thenReturn(MutableStateFlow(false))

        remoteMessagingModel = givenRemoteMessagingModel(mockRemoteMessagingRepository, mockPixel, coroutineRule.testDispatcherProvider)

        ctaViewModel = CtaViewModel(
            appInstallStore = mockAppInstallStore,
            pixel = mockPixel,
            widgetCapabilities = mockWidgetCapabilities,
            dismissedCtaDao = mockDismissedCtaDao,
            userAllowListRepository = mockUserAllowListRepository,
            settingsDataStore = mockSettingsStore,
            onboardingStore = mockOnboardingStore,
            userStageStore = mockUserStageStore,
            tabRepository = mockTabRepository,
            dispatchers = coroutineRule.testDispatcherProvider,
            duckDuckGoUrlDetector = DuckDuckGoUrlDetectorImpl(),
            extendedOnboardingFeatureToggles = mockExtendedOnboardingFeatureToggles,
            subscriptions = subscriptions,
            duckPlayer = mockDuckPlayer,
            brokenSitePrompt = mockBrokenSitePrompt,
            userBrowserProperties = mockUserBrowserProperties,
            senseOfProtectionExperiment = mockSenseOfProtectionExperiment,
        )

        val siteFactory = SiteFactoryImpl(
            mockEntityLookup,
            mockContentBlocking,
            mockUserAllowListRepository,
            mockBypassedSSLCertificatesRepository,
            coroutineRule.testScope,
            coroutineRule.testDispatcherProvider,
            DuckDuckGoUrlDetectorImpl(),
            mockDuckPlayer,
        )

        accessibilitySettingsDataStore = AccessibilitySettingsSharedPreferences(
            context,
            coroutineRule.testDispatcherProvider,
            coroutineRule.testScope,
        )

        whenever(mockOmnibarConverter.convertQueryToUrl(any(), any(), any())).thenReturn("duckduckgo.com")
        whenever(mockTabRepository.liveSelectedTab).thenReturn(selectedTabLiveData)
        whenever(mockNavigationAwareLoginDetector.loginEventLiveData).thenReturn(loginEventLiveData)
        whenever(mockTabRepository.retrieveSiteData(any())).thenReturn(MutableLiveData())
        whenever(mockTabRepository.childClosedTabs).thenReturn(childClosedTabsFlow)
        whenever(mockAppInstallStore.installTimestamp).thenReturn(System.currentTimeMillis() - TimeUnit.DAYS.toMillis(1))
        whenever(mockUserAllowListRepository.isDomainInUserAllowList(anyString())).thenReturn(false)
        whenever(mockUserAllowListRepository.domainsInUserAllowListFlow()).thenReturn(flowOf(emptyList()))
        whenever(mockContentBlocking.isAnException(anyString())).thenReturn(false)
        whenever(fireproofDialogsEventHandler.event).thenReturn(fireproofDialogsEventHandlerLiveData)
        whenever(cameraHardwareChecker.hasCameraHardware()).thenReturn(true)
        whenever(mockPrivacyProtectionsPopupManager.viewState).thenReturn(flowOf(PrivacyProtectionsPopupViewState.Gone))
        whenever(mockAppBuildConfig.buildType).thenReturn("debug")
        whenever(mockDuckPlayer.observeUserPreferences()).thenReturn(flowOf(UserPreferences(false, AlwaysAsk)))
        whenever(mockDefaultBrowserPromptsExperiment.showSetAsDefaultPopupMenuItem).thenReturn(
            defaultBrowserPromptsExperimentShowPopupMenuItemFlow,
        )
        whenever(mockVisualDesignExperimentDataStore.isExperimentEnabled).thenReturn(
            defaultVisualExperimentStateFlow,
        )

        whenever(mockSiteErrorHandlerKillSwitch.self()).thenReturn(mockSiteErrorHandlerKillSwitchToggle)

        testee = BrowserTabViewModel(
            statisticsUpdater = mockStatisticsUpdater,
            queryUrlConverter = mockOmnibarConverter,
            duckDuckGoUrlDetector = DuckDuckGoUrlDetectorImpl(),
            siteFactory = siteFactory,
            tabRepository = mockTabRepository,
            userAllowListRepository = mockUserAllowListRepository,
            networkLeaderboardDao = mockNetworkLeaderboardDao,
            autoComplete = mockAutoCompleteApi,
            appSettingsPreferencesStore = mockSettingsStore,
            longPressHandler = mockLongPressHandler,
            webViewSessionStorage = webViewSessionStorage,
            specialUrlDetector = mockSpecialUrlDetector,
            faviconManager = mockFaviconManager,
            addToHomeCapabilityDetector = mockAddToHomeCapabilityDetector,
            ctaViewModel = ctaViewModel,
            searchCountDao = mockSearchCountDao,
            pixel = mockPixel,
            dispatchers = coroutineRule.testDispatcherProvider,
            fireproofWebsiteRepository = fireproofWebsiteRepositoryImpl,
            savedSitesRepository = mockSavedSitesRepository,
            navigationAwareLoginDetector = mockNavigationAwareLoginDetector,
            userEventsStore = mockUserEventsStore,
            fileDownloader = mockFileDownloader,
            fireproofDialogsEventHandler = fireproofDialogsEventHandler,
            emailManager = mockEmailManager,
            appCoroutineScope = TestScope(),
            appLinksHandler = mockAppLinksHandler,
            contentBlocking = mockContentBlocking,
            accessibilitySettingsDataStore = accessibilitySettingsDataStore,
            ampLinks = mockAmpLinks,
            downloadCallback = mockDownloadCallback,
            trackingParameters = mockTrackingParameters,
            settingsDataStore = mockSettingsDataStore,
            adClickManager = mockAdClickManager,
            autofillCapabilityChecker = autofillCapabilityChecker,
            autofillFireproofDialogSuppressor = autofillFireproofDialogSuppressor,
            automaticSavedLoginsMonitor = automaticSavedLoginsMonitor,
            device = mockDeviceInfo,
            sitePermissionsManager = mockSitePermissionsManager,
            cameraHardwareChecker = cameraHardwareChecker,
            androidBrowserConfig = fakeAndroidConfigBrowserFeature,
            privacyProtectionsPopupManager = mockPrivacyProtectionsPopupManager,
            privacyProtectionsToggleUsageListener = mockPrivacyProtectionsToggleUsageListener,
            privacyProtectionsPopupExperimentExternalPixels = privacyProtectionsPopupExperimentExternalPixels,
            faviconsFetchingPrompt = mockFaviconFetchingPrompt,
            subscriptions = subscriptions,
            sslCertificatesFeature = mockSSLCertificatesFeature,
            bypassedSSLCertificatesRepository = mockBypassedSSLCertificatesRepository,
            userBrowserProperties = mockUserBrowserProperties,
            history = mockNavigationHistory,
            newTabPixels = { mockNewTabPixels },
            httpErrorPixels = { mockHttpErrorPixels },
            duckPlayer = mockDuckPlayer,
            duckChat = mockDuckChat,
            duckPlayerJSHelper = DuckPlayerJSHelper(
                mockDuckPlayer,
                mockAppBuildConfig,
                mockPixel,
                mockDuckDuckGoUrlDetector,
                mockPagesSettingPlugin,
                mockReactivateUsersExperiment,
            ),
            duckChatJSHelper = mockDuckChatJSHelper,
            refreshPixelSender = refreshPixelSender,
            changeOmnibarPositionFeature = changeOmnibarPositionFeature,
            privacyProtectionTogglePlugin = protectionTogglePluginPoint,
            showOnAppLaunchOptionHandler = mockShowOnAppLaunchHandler,
            customHeadersProvider = fakeCustomHeadersPlugin,
            toggleReports = mockToggleReports,
            brokenSitePrompt = mockBrokenSitePrompt,
            tabStatsBucketing = mockTabStatsBucketing,
            defaultBrowserPromptsExperiment = mockDefaultBrowserPromptsExperiment,
            swipingTabsFeature = swipingTabsFeatureProvider,
            visualDesignExperimentDataStore = mockVisualDesignExperimentDataStore,
            siteErrorHandlerKillSwitch = mockSiteErrorHandlerKillSwitch,
            siteErrorHandler = mockSiteErrorHandler,
            siteHttpErrorHandler = mockSiteHttpErrorHandler,
            senseOfProtectionExperiment = mockSenseOfProtectionExperiment,
            subscriptionsJSHelper = mockSubscriptionsJSHelper,
        )

        testee.loadData("abc", null, false, false)
        testee.command.observeForever(mockCommandObserver)
        val mockWebHistoryItem: WebHistoryItem = mock()
        whenever(mockWebHistoryItem.title).thenReturn("title")
        whenever(mockWebHistoryItem.url).thenReturn("http://example.com")
        whenever(mockStack.getItemAtIndex(any())).thenReturn(mockWebHistoryItem)
    }

    @After
    fun after() {
        dismissedCtaDaoChannel.close()
        bookmarksListFlow.close()
        favoriteListFlow.close()
        remoteMessageFlow.close()
        testee.onCleared()
        db.close()
        testee.command.removeObserver(mockCommandObserver)
        clearAccessibilitySettings()
    }

    @Test
    fun whenSearchUrlSharedThenAtbAndSourceParametersAreRemoved() {
        loadUrl("https://duckduckgo.com/?q=test&atb=v117-1&t=ddg_test")
        testee.onShareSelected()
        verify(mockCommandObserver, atLeastOnce()).onChanged(commandCaptor.capture())
        assertTrue(commandCaptor.lastValue is ShareLink)

        val shareLink = commandCaptor.lastValue as ShareLink
        assertEquals("https://duckduckgo.com/?q=test", shareLink.url)
    }

    @Test
    fun whenNonSearchUrlSharedThenUrlIsUnchanged() {
        val url = "https://duckduckgo.com/about?atb=v117-1&t=ddg_test"
        loadUrl(url)
        testee.onShareSelected()
        verify(mockCommandObserver, atLeastOnce()).onChanged(commandCaptor.capture())
        assertTrue(commandCaptor.lastValue is ShareLink)

        val shareLink = commandCaptor.lastValue as ShareLink
        assertEquals(url, shareLink.url)
    }

    @Test
    fun whenOpenInNewBackgroundRequestedThenTabRepositoryUpdatedAndCommandIssued() = runTest {
        val url = "http://www.example.com"
        testee.openInNewBackgroundTab(url)

        verify(mockCommandObserver, atLeastOnce()).onChanged(commandCaptor.capture())
        assertTrue(commandCaptor.lastValue is Command.OpenInNewBackgroundTab)

        verify(mockTabRepository).addNewTabAfterExistingTab(url, "abc")
    }

    @Test
    fun whenViewBecomesVisibleAndHomeShowingThenKeyboardShown() = runTest {
        whenever(mockExtendedOnboardingFeatureToggles.noBrowserCtas()).thenReturn(mockDisabledToggle)
        whenever(mockWidgetCapabilities.hasInstalledWidgets).thenReturn(true)

        setBrowserShowing(false)

        testee.onViewVisible()
        verify(mockCommandObserver, atLeastOnce()).onChanged(commandCaptor.capture())
        assertTrue(commandCaptor.allValues.contains(Command.ShowKeyboard))
    }

    @Test
    fun whenViewBecomesVisibleAndMaliciousSiteBlockedThenKeyboardNotShown() = runTest {
        whenever(mockExtendedOnboardingFeatureToggles.noBrowserCtas()).thenReturn(mockDisabledToggle)
        whenever(mockWidgetCapabilities.hasInstalledWidgets).thenReturn(true)
        testee.browserViewState.value = browserViewState().copy(maliciousSiteBlocked = true)

        testee.onViewVisible()

        assertCommandNotIssued<ShowKeyboard>()
    }

    @Test
    fun whenViewBecomesVisibleAndBrowserShowingThenKeyboardHidden() {
        setBrowserShowing(true)
        testee.onViewVisible()
        verify(mockCommandObserver, atLeastOnce()).onChanged(commandCaptor.capture())
        assertTrue(commandCaptor.allValues.contains(Command.HideKeyboard))
    }

    @Test
    fun whenViewBecomesVisibleAndHomeShowingThenRefreshCtaIsCalled() {
        runTest {
            setBrowserShowing(false)
            whenever(mockExtendedOnboardingFeatureToggles.noBrowserCtas()).thenReturn(mockDisabledToggle)
            val observer = ValueCaptorObserver<CtaViewState>()
            testee.ctaViewState.observeForever(observer)

            testee.onViewVisible()

            testee.ctaViewState.removeObserver(observer)
            assertTrue(observer.hasReceivedValue)
        }
    }

    @Test
    fun whenViewBecomesVisibleAndBrowserShowingThenRefreshCtaIsNotCalled() {
        runTest {
            setBrowserShowing(true)
            val observer = ValueCaptorObserver<CtaViewState>()
            testee.ctaViewState.observeForever(observer)

            testee.onViewVisible()

            testee.ctaViewState.removeObserver(observer)
            assertFalse(observer.hasReceivedValue)
        }
    }

    @Test
    fun whenViewBecomesVisibleAndDuckChatDisabledThenDuckChatNotVisible() {
        whenever(mockDuckChat.showInBrowserMenu).thenReturn(MutableStateFlow(false))
        setBrowserShowing(true)
        testee.onViewVisible()
        assertFalse(browserViewState().showDuckChatOption)
    }

    @Test
    fun whenViewBecomesVisibleAndDuckChatEnabledThenDuckChatIsVisible() {
        whenever(mockDuckChat.showInBrowserMenu).thenReturn(MutableStateFlow(true))
        setBrowserShowing(true)
        testee.onViewVisible()
        assertTrue(browserViewState().showDuckChatOption)
    }

    @Test
    fun whenInvalidatedGlobalLayoutRestoredThenErrorIsShown() {
        givenInvalidatedGlobalLayout()
        setBrowserShowing(true)
        testee.onViewResumed()
        assertCommandIssued<Command.ShowErrorWithAction>()
    }

    @Test
    fun whenSubmittedQueryIsPrivacyProThenSendLaunchPrivacyProComment() {
        whenever(mockSpecialUrlDetector.determineType(anyString())).thenReturn(SpecialUrlDetector.UrlType.ShouldLaunchPrivacyProLink)
        whenever(mockOmnibarConverter.convertQueryToUrl("https://duckduckgo.com/pro", null)).thenReturn("https://duckduckgo.com/pro")
        whenever(subscriptions.shouldLaunchPrivacyProForUrl(any())).thenReturn(true)
        testee.onUserSubmittedQuery("https://duckduckgo.com/pro")
        assertCommandIssued<LaunchPrivacyPro> {
            assertEquals("https://duckduckgo.com/pro", uri.toString())
        }
    }

    @Test
    fun whenSubmittedQueryIsPrivacyProAndNavigationStateNullThenCloseTab() = runTest {
        givenOneActiveTabSelected()
        whenever(mockSpecialUrlDetector.determineType(anyString())).thenReturn(SpecialUrlDetector.UrlType.ShouldLaunchPrivacyProLink)
        whenever(mockOmnibarConverter.convertQueryToUrl("https://duckduckgo.com/pro", null)).thenReturn("https://duckduckgo.com/pro")
        whenever(subscriptions.shouldLaunchPrivacyProForUrl(any())).thenReturn(true)

        testee.onUserSubmittedQuery("https://duckduckgo.com/pro")
        assertCommandIssued<LaunchPrivacyPro> {
            assertEquals("https://duckduckgo.com/pro", uri.toString())
        }
        verify(mockAdClickManager).clearTabId(any())
        verify(mockTabRepository).deleteTabAndSelectSource(any())
    }

    @Test
    fun whenSubmittedQueryIsPrivacyProAndNoNavigationHistoryThenCloseTab() = runTest {
        givenOneActiveTabSelected()
        whenever(mockSpecialUrlDetector.determineType(anyString())).thenReturn(SpecialUrlDetector.UrlType.ShouldLaunchPrivacyProLink)
        whenever(mockOmnibarConverter.convertQueryToUrl("https://duckduckgo.com/pro", null)).thenReturn("https://duckduckgo.com/pro")
        whenever(subscriptions.shouldLaunchPrivacyProForUrl(any())).thenReturn(true)
        val nav: WebNavigationState = mock()
        whenever(nav.hasNavigationHistory).thenReturn(false)

        testee.navigationStateChanged(nav)
        testee.onUserSubmittedQuery("https://duckduckgo.com/pro")
        assertCommandIssued<LaunchPrivacyPro> {
            assertEquals("https://duckduckgo.com/pro", uri.toString())
        }
        verify(mockAdClickManager).clearTabId(any())
        verify(mockTabRepository).deleteTabAndSelectSource(any())
    }

    @Test
    fun whenSubmittedQueryIsPrivacyProAndNavigationHistoryThenDoNotCloseTab() = runTest {
        givenOneActiveTabSelected()
        whenever(mockSpecialUrlDetector.determineType(anyString())).thenReturn(SpecialUrlDetector.UrlType.ShouldLaunchPrivacyProLink)
        whenever(mockOmnibarConverter.convertQueryToUrl("https://duckduckgo.com/pro", null)).thenReturn("https://duckduckgo.com/pro")
        whenever(subscriptions.shouldLaunchPrivacyProForUrl(any())).thenReturn(true)
        val nav: WebNavigationState = mock()
        whenever(nav.hasNavigationHistory).thenReturn(true)

        testee.navigationStateChanged(nav)
        testee.onUserSubmittedQuery("https://duckduckgo.com/pro")
        assertCommandIssued<LaunchPrivacyPro> {
            assertEquals("https://duckduckgo.com/pro", uri.toString())
        }
        verify(mockAdClickManager, never()).clearTabId(any())
        verify(mockTabRepository, never()).deleteTabAndSelectSource(any())
    }

    @Test
    fun whenSubmittedQueryHasWhitespaceItIsTrimmed() {
        whenever(mockOmnibarConverter.convertQueryToUrl("nytimes.com", null)).thenReturn("nytimes.com")
        testee.onUserSubmittedQuery(" nytimes.com ")
        assertEquals("nytimes.com", omnibarViewState().omnibarText)
    }

    @Test
    fun whenBrowsingAndUrlPresentThenAddBookmarkButtonEnabled() {
        loadUrl("https://www.example.com", isBrowserShowing = true)
        assertTrue(browserViewState().canSaveSite)
    }

    @Test
    fun whenBrowsingAndNoUrlThenAddBookmarkButtonDisabled() {
        loadUrl(null, isBrowserShowing = true)
        assertFalse(browserViewState().canSaveSite)
    }

    @Test
    fun whenNotBrowsingAndUrlPresentThenAddBookmarkButtonDisabled() {
        loadUrl("https://www.example.com", isBrowserShowing = false)
        assertFalse(browserViewState().canSaveSite)
    }

    @Test
    fun whenLoadUrlDoNotUpdateSiteMaliciousSiteStatus() {
        val maliciousUri = "https://www.malicious.com".toUri()
        testee.onReceivedMaliciousSiteWarning(
            maliciousUri,
            Feed.PHISHING,
            exempted = false,
            clientSideHit = false,
            isMainframe = true,
        )

        testee.navigationStateChanged(
            buildWebNavigation(originalUrl = "https://www.example.com", currentUrl = "https://www.example.com", title = "title"),
        )

        assertEquals(PHISHING, testee.getSite()?.maliciousSiteStatus)
    }

    @Test
    fun whenOnReceivedSafeSiteUpdateSiteMaliciousSiteStatus() {
        val maliciousUri = "https://www.malicious.com".toUri()
        testee.onReceivedMaliciousSiteWarning(
            maliciousUri,
            Feed.PHISHING,
            exempted = false,
            clientSideHit = false,
            isMainframe = true,
        )
        testee.navigationStateChanged(
            buildWebNavigation(originalUrl = "https://www.example.com", currentUrl = "https://www.example.com", title = "title"),
        )

        testee.onReceivedMaliciousSiteSafe("https://www.example.com".toUri(), true)

        assertNull(testee.getSite()?.maliciousSiteStatus)
    }

    @Test
    fun whenBookmarkEditedThenRepositoryIsUpdated() = runTest {
        val folderId = "folder1"
        val bookmark =
            Bookmark(id = UUID.randomUUID().toString(), title = "A title", url = "www.example.com", parentId = folderId, lastModified = "timestamp")
        testee.onBookmarkEdited(bookmark, folderId, false)
        verify(mockSavedSitesRepository).updateBookmark(bookmark, folderId)
    }

    @Test
    fun whenFavoriteEditedThenRepositoryUpdated() = runTest {
        val favorite = Favorite(UUID.randomUUID().toString(), "A title", "www.example.com", lastModified = "timestamp", 1)
        testee.onFavouriteEdited(favorite)
        verify(mockSavedSitesRepository).updateFavourite(favorite)
    }

    @Test
    fun whenBookmarkDeleteRequestedThenViewStateUpdated() = runTest {
        val bookmark =
            Bookmark(id = UUID.randomUUID().toString(), title = "A title", url = "www.example.com", lastModified = "timestamp")

        testee.onSavedSiteDeleted(bookmark)

        assertTrue(browserViewState().bookmark == null)
        assertTrue(browserViewState().favorite == null)
    }

    @Test
    fun whenBookmarkDeletionConfirmedThenFaviconDeletedAndRepositoryIsUpdated() = runTest {
        val bookmark =
            Bookmark(id = UUID.randomUUID().toString(), title = "A title", url = "www.example.com", lastModified = "timestamp")

        testee.onDeleteFavoriteSnackbarDismissed(bookmark)

        verify(mockFaviconManager).deletePersistedFavicon(bookmark.url)
        verify(mockSavedSitesRepository).delete(bookmark)
    }

    @Test
    fun whenBookmarkAddedThenRepositoryIsUpdatedAndUserNotified() = runTest {
        val url = "http://www.example.com"
        val title = "A title"
        val bookmark = Bookmark(
            id = UUID.randomUUID().toString(),
            title = title,
            url = url,
            parentId = UUID.randomUUID().toString(),
            lastModified = "timestamp",
        )
        whenever(mockSavedSitesRepository.insertBookmark(title = anyString(), url = anyString())).thenReturn(bookmark)
        loadUrl(url = url, title = title)

        testee.onBookmarkMenuClicked()
        verify(mockSavedSitesRepository).insertBookmark(title = title, url = url)
        verify(mockCommandObserver, atLeastOnce()).onChanged(commandCaptor.capture())
        assertTrue(commandCaptor.lastValue is Command.ShowSavedSiteAddedConfirmation)
    }

    @Test
    fun whenFavoriteAddedThenRepositoryUpdatedAndUserNotified() = runTest {
        val url = "http://www.example.com"
        val title = "A title"

        val savedSite = Favorite(UUID.randomUUID().toString(), title, url, lastModified = "timestamp", 0)
        whenever(mockSavedSitesRepository.insertFavorite(url = url, title = title)).thenReturn(savedSite)
        loadUrl(url = url, title = title)

        testee.onFavoriteMenuClicked()
        verify(mockSavedSitesRepository).insertFavorite(title = title, url = url)
        verify(mockCommandObserver, atLeastOnce()).onChanged(commandCaptor.capture())
    }

    @Test
    fun whenNoSiteAndUserSelectsToAddFavoriteThenSiteIsNotAdded() = runTest {
        testee.onFavoriteMenuClicked()

        verify(mockSavedSitesRepository, times(0)).insertFavorite(any(), any(), any(), any())
    }

    @Test
    fun whenDeleteQuickAccessItemCalledWithFavoriteThenRepositoryUpdated() = runTest {
        val savedSite = Favorite(UUID.randomUUID().toString(), "title", "http://example.com", lastModified = "timestamp", 0)

        testee.onDeleteFavoriteSnackbarDismissed(savedSite)

        verify(mockSavedSitesRepository).delete(savedSite)
    }

    @Test
    fun whenDeleteQuickAccessItemCalledWithBookmarkThenRepositoryUpdated() = runTest {
        val savedSite = Bookmark(UUID.randomUUID().toString(), "title", "http://example.com", lastModified = "timestamp")

        testee.onDeleteFavoriteSnackbarDismissed(savedSite)

        verify(mockSavedSitesRepository).delete(savedSite)
    }

    @Test
    fun whenDeleteSavedSiteCalledThenRepositoryUpdated() = runTest {
        val savedSite = Favorite(UUID.randomUUID().toString(), "title", "http://example.com", lastModified = "timestamp", 0)

        testee.onDeleteSavedSiteSnackbarDismissed(savedSite)

        verify(mockSavedSitesRepository).delete(savedSite, true)
    }

    @Test
    fun whenQuickAccessListChangedThenRepositoryUpdated() {
        val savedSite = Favorite(UUID.randomUUID().toString(), "title", "http://example.com", lastModified = "timestamp", 0)
        val savedSites = listOf(QuickAccessFavorite(savedSite))

        testee.onQuickAccessListChanged(savedSites)

        verify(mockSavedSitesRepository).updateWithPosition(listOf(savedSite))
    }

    @Test
    fun whenTrackerDetectedThenNetworkLeaderboardUpdated() {
        val networkEntity = TestEntity("Network1", "Network1", 10.0)
        val event = TrackingEvent(
            documentUrl = "http://www.example.com",
            trackerUrl = "http://www.tracker.com/tracker.js",
            categories = emptyList(),
            entity = networkEntity,
            surrogateId = null,
            status = TrackerStatus.ALLOWED,
            type = TrackerType.OTHER,
        )
        testee.trackerDetected(event)
        verify(mockNetworkLeaderboardDao).incrementNetworkCount("Network1")
    }

    @Test
    fun whenEmptyInputQueryThenQueryNavigateCommandNotSubmittedToActivity() {
        testee.onUserSubmittedQuery("")
        assertCommandNotIssued<Navigate>()
    }

    @Test
    fun whenBlankInputQueryThenQueryNavigateCommandNotSubmittedToActivity() {
        testee.onUserSubmittedQuery("     ")
        assertCommandNotIssued<Navigate>()
    }

    @Test
    fun whenNonEmptyInputThenNavigateCommandSubmittedToActivity() {
        whenever(mockOmnibarConverter.convertQueryToUrl("foo", null)).thenReturn("foo.com")
        testee.onUserSubmittedQuery("foo")
        verify(mockCommandObserver, atLeastOnce()).onChanged(commandCaptor.capture())
        assertTrue(commandCaptor.lastValue is Navigate)
    }

    @Test
    fun whenInvalidatedGlobalLayoutAndNonEmptyInputThenOpenInNewTab() {
        givenOneActiveTabSelected()
        givenInvalidatedGlobalLayout()
        testee.onUserSubmittedQuery("foo")
        assertCommandIssued<Command.OpenInNewTab> {
            assertNull(sourceTabId)
        }
    }

    @Test
    fun whenInvalidatedGlobalLayoutAndNonEmptyInputThenCloseCurrentTab() {
        givenOneActiveTabSelected()
        givenInvalidatedGlobalLayout()

        testee.onUserSubmittedQuery("foo")

        runTest {
            verify(mockTabRepository).deleteTabAndSelectSource(selectedTabLiveData.value!!.tabId)
        }
    }

    @Test
    fun whenBrowsingAndUrlLoadedThenSiteVisitedEntryAddedToLeaderboardDao() = runTest {
        loadUrl("http://example.com/abc", isBrowserShowing = true)
        verify(mockNetworkLeaderboardDao).incrementSitesVisited()
    }

    @Test
    fun whenBrowsingAndUrlClearedThenSiteVisitedEntryNotAddedToLeaderboardDao() {
        loadUrl(null, isBrowserShowing = true)
        verify(mockNetworkLeaderboardDao, never()).incrementSitesVisited()
    }

    @Test
    fun whenNotBrowsingAndUrlLoadedThenSiteVisitedEntryNotAddedToLeaderboardDao() {
        loadUrl("http://example.com/abc", isBrowserShowing = false)
        verify(mockNetworkLeaderboardDao, never()).incrementSitesVisited()
    }

    @Test
    fun whenBrowsingAndUrlLoadedThenUrlTitleAndOmnibarTextUpdatedToMatch() {
        val exampleUrl = "http://example.com/abc"
        val exampleTitle = "Title"
        loadUrl(exampleUrl, title = exampleTitle, isBrowserShowing = true)
        assertEquals(exampleUrl, testee.url)
        assertEquals(exampleUrl, omnibarViewState().omnibarText)
        assertEquals(exampleTitle, testee.title)
    }

    @Test
    fun whenNotBrowsingAndUrlLoadedThenUrlAndTitleNullAndOmnibarTextRemainsBlank() {
        loadUrl("http://example.com/abc", "Title", isBrowserShowing = false)
        assertEquals(null, testee.url)
        assertEquals("", omnibarViewState().omnibarText)
        assertEquals(null, testee.title)
    }

    @Test
    fun whenBrowsingAndUrlIsUpdatedThenUrlAndOmnibarTextUpdatedToMatch() {
        val originalUrl = "http://example.com/"
        val currentUrl = "http://example.com/current"
        loadUrl(originalUrl, isBrowserShowing = true)
        updateUrl(originalUrl, currentUrl, true)
        assertEquals(currentUrl, testee.url)
        assertEquals(currentUrl, omnibarViewState().omnibarText)
    }

    @Test
    fun whenNotBrowsingAndUrlIsUpdatedThenUrlAndOmnibarTextRemainUnchanged() {
        val originalUrl = "http://example.com/"
        val currentUrl = "http://example.com/current"
        loadUrl(originalUrl, isBrowserShowing = true)
        updateUrl(originalUrl, currentUrl, false)
        assertEquals(originalUrl, testee.url)
        assertEquals(originalUrl, omnibarViewState().omnibarText)
    }

    @Test
    fun whenBrowsingAndUrlLoadedWithQueryUrlThenOmnibarTextUpdatedToShowQuery() {
        val queryUrl = "http://duckduckgo.com?q=test"
        loadUrl(queryUrl, isBrowserShowing = true)
        assertEquals("test", omnibarViewState().omnibarText)
    }

    @Test
    fun whenNotBrowsingAndUrlLoadedWithQueryUrlThenOmnibarTextextRemainsBlank() {
        loadUrl("http://duckduckgo.com?q=test", isBrowserShowing = false)
        assertEquals("", omnibarViewState().omnibarText)
    }

    @Test
    fun whenUserRedirectedBeforePreviousSiteLoadedAndNewContentDelayedThenWebContentIsBlankedOut() = runTest {
        loadUrl("http://duckduckgo.com")
        testee.progressChanged(50, WebViewNavigationState(mockStack, 50))

        overrideUrl("http://example.com")
        advanceTimeBy(2000)

        assertCommandIssued<Command.HideWebContent>()
    }

    @Test
    fun whenUserRedirectedAfterSiteLoadedAndNewContentDelayedThenWebContentNotBlankedOut() = runTest {
        loadUrl("http://duckduckgo.com")
        testee.progressChanged(100, WebViewNavigationState(mockStack, 100))

        overrideUrl("http://example.com")
        advanceTimeBy(2000)

        assertCommandNotIssued<Command.HideWebContent>()
    }

    @Test
    fun whenUserRedirectedThenNotifyLoginDetector() = runTest {
        loadUrl("http://duckduckgo.com")
        testee.progressChanged(100, WebViewNavigationState(mockStack, 100))

        overrideUrl("http://example.com")

        verify(mockNavigationAwareLoginDetector).onEvent(NavigationEvent.Redirect("http://example.com"))
    }

    @Test
    fun whenLoadingProgressReaches50ThenShowWebContent() = runTest {
        loadUrl("http://duckduckgo.com")
        testee.progressChanged(50, WebViewNavigationState(mockStack, 50))
        overrideUrl("http://example.com")
        advanceTimeBy(2000)

        onProgressChanged(url = "http://example.com", newProgress = 50)

        assertCommandIssued<Command.ShowWebContent>()
    }

    @Test
    fun whenNoOmnibarTextEverEnteredThenViewStateHasEmptyString() {
        assertEquals("", omnibarViewState().omnibarText)
    }

    @Test
    fun whenDuckDuckGoUrlContainingQueryLoadedThenUrlRewrittenToContainQuery() {
        loadUrl("http://duckduckgo.com?q=test")
        assertEquals("test", omnibarViewState().omnibarText)
    }

    @Test
    fun whenDuckDuckGoUrlContainingQueryLoadedThenAtbRefreshed() {
        loadUrl("http://duckduckgo.com?q=test")
        verify(mockStatisticsUpdater).refreshSearchRetentionAtb()
    }

    @Test
    fun whenDuckDuckGoUrlNotContainingQueryLoadedThenFullUrlShown() {
        loadUrl("http://duckduckgo.com")
        assertEquals("http://duckduckgo.com", omnibarViewState().omnibarText)
    }

    @Test
    fun whenNonDuckDuckGoUrlLoadedThenFullUrlShown() {
        loadUrl("http://example.com")
        assertEquals("http://example.com", omnibarViewState().omnibarText)
    }

    @Test
    fun whenBrowsingAndViewModelGetsProgressUpdateThenViewStateIsUpdated() {
        setBrowserShowing(true)

        testee.progressChanged(50, WebViewNavigationState(mockStack, 50))
        assertEquals(50, loadingViewState().progress)
        assertEquals(true, loadingViewState().isLoading)

        testee.progressChanged(100, WebViewNavigationState(mockStack, 100))
        assertEquals(100, loadingViewState().progress)
        assertEquals(false, loadingViewState().isLoading)
    }

    @Test
    fun whenBrowsingAndViewModelGetsProgressUpdateLowerThan50ThenViewStateIsUpdatedTo50() {
        setBrowserShowing(true)

        testee.progressChanged(15, WebViewNavigationState(mockStack, 15))
        assertEquals(50, loadingViewState().progress)
        assertEquals(true, loadingViewState().isLoading)
    }

    @Test
    fun whenNotBrowserAndViewModelGetsProgressUpdateThenViewStateIsNotUpdated() {
        setBrowserShowing(false)
        testee.progressChanged(10, WebViewNavigationState(mockStack, 10))
        assertEquals(0, loadingViewState().progress)
        assertEquals(false, loadingViewState().isLoading)
    }

    @Test
    fun whentrackersDetectedThenPrivacyGradeIsUpdated() {
        val grade = privacyShieldState().privacyShield
        loadUrl("https://example.com")
        val entity = TestEntity("Network1", "Network1", 10.0)
        for (i in 1..10) {
            testee.trackerDetected(
                TrackingEvent(
                    documentUrl = "https://example.com",
                    trackerUrl = "",
                    categories = null,
                    entity = entity,
                    surrogateId = null,
                    status = TrackerStatus.ALLOWED,
                    type = TrackerType.OTHER,
                ),
            )
        }
        assertNotEquals(grade, privacyShieldState().privacyShield)
    }

    @Test
    fun whenOnSiteChangedThenPrivacyShieldIsUpdated() {
        givenCurrentSite("https://www.example.com/").also {
            whenever(it.privacyProtection()).thenReturn(PROTECTED)
        }
        loadUrl("https://example.com")
        val entity = TestEntity("Network1", "Network1", 10.0)
        for (i in 1..10) {
            testee.trackerDetected(
                TrackingEvent(
                    documentUrl = "https://example.com",
                    trackerUrl = "",
                    categories = null,
                    entity = entity,
                    surrogateId = null,
                    status = TrackerStatus.ALLOWED,
                    type = TrackerType.OTHER,
                ),
            )
        }
        assertEquals(PROTECTED, privacyShieldState().privacyShield)
    }

    @Test
    fun whenProgressChangesAndIsProcessingTrackingLinkThenVisualProgressEqualsFixedProgress() {
        setBrowserShowing(true)
        testee.startProcessingTrackingLink()
        testee.progressChanged(100, WebViewNavigationState(mockStack, 100))
        assertEquals(50, loadingViewState().progress)
    }

    @Test
    fun whenInitialisedThenPrivacyGradeIsNotShown() {
        assertFalse(browserViewState().showPrivacyShield.isEnabled())
    }

    @Test
    fun whenUrlUpdatedThenPrivacyGradeIsShown() {
        loadUrl("")
        assertTrue(browserViewState().showPrivacyShield.isEnabled())
    }

    @Test
    fun whenInitialisedThenFireButtonIsShown() {
        assertTrue(browserViewState().fireButton is HighlightableButton.Visible)
    }

    @Test
    fun whenInitialisedThenMenuButtonIsShown() {
        assertTrue(browserViewState().showMenuButton.isEnabled())
    }

    @Test
    fun whenTriggeringAutocompleteThenAutoCompleteSuggestionsShown() = runTest {
        whenever(mockAutoCompleteService.autoComplete("foo")).thenReturn(emptyList())
        doReturn(true).whenever(mockSettingsStore).autoCompleteSuggestionsEnabled
        testee.triggerAutocomplete("foo", true, hasQueryChanged = true)
        assertTrue(autoCompleteViewState().showSuggestions)
    }

    @Test
    fun whenTriggeringAutoCompleteButNoQueryChangeThenAutoCompleteSuggestionsNotShown() {
        doReturn(true).whenever(mockSettingsStore).autoCompleteSuggestionsEnabled
        testee.triggerAutocomplete("foo", true, hasQueryChanged = false)
        assertFalse(autoCompleteViewState().showSuggestions)
    }

    @Test
    fun whenTriggeringAutocompleteWithUrlAndUserHasFavoritesThenAutoCompleteShowsFavorites() {
        testee.autoCompleteViewState.value =
            autoCompleteViewState().copy(
                favorites = listOf(
                    QuickAccessFavorite(
                        Favorite(
                            UUID.randomUUID().toString(),
                            "title",
                            "http://example.com",
                            lastModified = "timestamp",
                            1,
                        ),
                    ),
                ),
            )
        doReturn(true).whenever(mockSettingsStore).autoCompleteSuggestionsEnabled
        testee.triggerAutocomplete("https://example.com", true, hasQueryChanged = false)
        assertFalse(autoCompleteViewState().showSuggestions)
        assertTrue(autoCompleteViewState().showFavorites)
    }

    @Test
    fun wheneverAutoCompleteIsGoneAndHistoryIAMHasBeenShownThenNotifyUserSeenIAM() {
        runTest {
            whenever(mockAutoCompleteService.autoComplete("title")).thenReturn(emptyList())
            whenever(mockSavedSitesRepository.getBookmarks()).thenReturn(
                flowOf(listOf(Bookmark("abc", "title", "https://example.com", lastModified = null))),
            )
            whenever(mockSavedSitesRepository.getFavorites()).thenReturn(
                flowOf(listOf(Favorite("abc", "title", "https://example.com", position = 1, lastModified = null))),
            )
            whenever(mockNavigationHistory.getHistory()).thenReturn(
                flowOf(listOf(VisitedPage("https://foo.com".toUri(), "title", listOf(LocalDateTime.now())))),
            )
            whenever(mockTabRepository.flowTabs).thenReturn(
                flowOf(listOf(TabEntity(tabId = "1", position = 1, url = "https://example.com", title = "title"))),
            )
            doReturn(true).whenever(mockSettingsStore).autoCompleteSuggestionsEnabled

            whenever(mockAutoCompleteRepository.wasHistoryInAutoCompleteIAMDismissed()).thenReturn(false)
            whenever(mockAutoCompleteRepository.countHistoryInAutoCompleteIAMShown()).thenReturn(0)
            whenever(mockAutoCompleteScorer.score("title", "https://foo.com".toUri(), 1, "title")).thenReturn(1)
            whenever(mockUserStageStore.getUserAppStage()).thenReturn(ESTABLISHED)

            testee.triggerAutocomplete("title", hasFocus = true, hasQueryChanged = true)
            delay(500)
            testee.autoCompleteSuggestionsGone()
            verify(mockAutoCompleteRepository).submitUserSeenHistoryIAM()
            verify(mockPixel).fire(AUTOCOMPLETE_BANNER_SHOWN)
        }
    }

    @Test
    fun wheneverAutoCompleteIsGoneAndHistoryIAMHasNotBeenShownThenDoNotNotifyUserSeenIAM() {
        runTest {
            whenever(mockAutoCompleteService.autoComplete("query")).thenReturn(emptyList())
            whenever(mockSavedSitesRepository.getBookmarks()).thenReturn(
                flowOf(listOf(Bookmark("abc", "title", "https://example.com", lastModified = null))),
            )
            whenever(mockSavedSitesRepository.getFavorites()).thenReturn(
                flowOf(listOf(Favorite("abc", "title", "https://example.com", position = 1, lastModified = null))),
            )
            whenever(mockNavigationHistory.getHistory()).thenReturn(flowOf(emptyList()))
            doReturn(true).whenever(mockSettingsStore).autoCompleteSuggestionsEnabled
            testee.autoCompleteStateFlow.value = "query"
            testee.autoCompleteSuggestionsGone()
            verify(mockAutoCompleteRepository, never()).submitUserSeenHistoryIAM()
            verify(mockPixel, never()).fire(AUTOCOMPLETE_BANNER_SHOWN)
        }
    }

    @Test
    fun whenEnteringEmptyQueryThenHideKeyboardCommandNotIssued() {
        testee.onUserSubmittedQuery("")
        verify(mockCommandObserver, never()).onChanged(any<Command.HideKeyboard>())
    }

    @Test
    fun whenEnteringNonEmptyQueryThenHideKeyboardCommandIssued() {
        whenever(mockOmnibarConverter.convertQueryToUrl("foo", null)).thenReturn("foo.com")
        testee.onUserSubmittedQuery("foo")
        verify(mockCommandObserver, atLeastOnce()).onChanged(commandCaptor.capture())
        assertTrue(commandCaptor.allValues.any { it == Command.HideKeyboard })
    }

    @Test
    fun whenEnteringAppLinkQueryAndShouldShowAppLinksPromptThenNavigateInBrowserAndSetPreviousUrlToNull() {
        whenever(mockSettingsStore.showAppLinksPrompt).thenReturn(true)
        whenever(mockOmnibarConverter.convertQueryToUrl("foo", null)).thenReturn("foo.com")
        testee.onUserSubmittedQuery("foo")
        verify(mockCommandObserver, atLeastOnce()).onChanged(commandCaptor.capture())
        assertTrue(commandCaptor.allValues.any { it == Command.HideKeyboard })
        verify(mockAppLinksHandler).updatePreviousUrl(null)
    }

    @Test
    fun whenEnteringAppLinkQueryAndShouldNotShowAppLinksPromptThenNavigateInBrowserAndSetUserQueryState() {
        whenever(mockSettingsStore.showAppLinksPrompt).thenReturn(false)
        whenever(mockOmnibarConverter.convertQueryToUrl("foo", null)).thenReturn("foo.com")
        testee.onUserSubmittedQuery("foo")
        verify(mockCommandObserver, atLeastOnce()).onChanged(commandCaptor.capture())
        assertTrue(commandCaptor.allValues.any { it == Command.HideKeyboard })
        verify(mockAppLinksHandler).updatePreviousUrl("foo.com")
        verify(mockAppLinksHandler).setUserQueryState(true)
    }

    @Test
    fun whenNotifiedEnteringFullScreenThenViewStateUpdatedWithFullScreenFlag() {
        val stubView = View(context)
        testee.goFullScreen(stubView)
        assertTrue(browserViewState().isFullScreen)
    }

    @Test
    fun whenNotifiedEnteringFullScreenThenEnterFullScreenCommandIssued() {
        val stubView = View(context)
        testee.goFullScreen(stubView)
        verify(mockCommandObserver, atLeastOnce()).onChanged(commandCaptor.capture())
        assertTrue(commandCaptor.lastValue is Command.ShowFullScreen)
    }

    @Test
    fun whenNotifiedLeavingFullScreenThenViewStateUpdatedWithFullScreenFlagDisabled() {
        testee.exitFullScreen()
        assertFalse(browserViewState().isFullScreen)
    }

    @Test
    fun whenViewModelInitialisedThenFullScreenFlagIsDisabled() {
        assertFalse(browserViewState().isFullScreen)
    }

    @Test
    fun whenUserSelectsDownloadImageOptionFromContextMenuThenDownloadCommandIssuedWithoutRequirementForFurtherUserConfirmation() {
        whenever(mockLongPressHandler.userSelectedMenuItem(any(), any()))
            .thenReturn(DownloadFile("example.com"))

        val mockMenuItem: MenuItem = mock()
        val longPressTarget = LongPressTarget(url = "example.com", type = WebView.HitTestResult.SRC_ANCHOR_TYPE)
        testee.userSelectedItemFromLongPressMenu(longPressTarget, mockMenuItem)
        verify(mockCommandObserver, atLeastOnce()).onChanged(commandCaptor.capture())
        assertTrue(commandCaptor.lastValue is Command.DownloadImage)

        val lastCommand = commandCaptor.lastValue as Command.DownloadImage
        assertEquals("example.com", lastCommand.url)
        assertFalse(lastCommand.requestUserConfirmation)
    }

    @Test
    fun whenUserTypesSearchTermThenViewStateUpdatedToDenoteUserIsFindingInPage() {
        testee.userFindingInPage("foo")
        assertTrue(findInPageViewState().visible)
    }

    @Test
    fun whenUserTypesSearchTermThenViewStateUpdatedToContainSearchTerm() {
        testee.userFindingInPage("foo")
        assertEquals("foo", findInPageViewState().searchTerm)
    }

    @Test
    fun whenUserDismissesFindInPageThenViewStateUpdatedToDenoteUserIsNotFindingInPage() {
        testee.dismissFindInView()
        assertFalse(findInPageViewState().visible)
    }

    @Test
    fun whenUserDismissesFindInPageThenViewStateUpdatedToClearSearchTerm() {
        testee.userFindingInPage("foo")
        testee.dismissFindInView()
        assertEquals("", findInPageViewState().searchTerm)
    }

    @Test
    fun whenUserSelectsDesktopSiteThenDesktopModeStateUpdated() {
        loadUrl("http://example.com")
        setDesktopBrowsingMode(false)
        testee.onChangeBrowserModeClicked()
        verify(mockCommandObserver, atLeastOnce()).onChanged(commandCaptor.capture())
        verify(mockPixel).fire(AppPixelName.MENU_ACTION_DESKTOP_SITE_ENABLE_PRESSED)
        assertTrue(browserViewState().isDesktopBrowsingMode)
        val site = testee.siteLiveData.value
        assertTrue(site?.isDesktopMode == true)
    }

    @Test
    fun whenUserSelectsMobileSiteThenMobileModeStateUpdated() {
        loadUrl("http://example.com")
        setDesktopBrowsingMode(true)
        testee.onChangeBrowserModeClicked()
        verify(mockPixel).fire(AppPixelName.MENU_ACTION_DESKTOP_SITE_DISABLE_PRESSED)
        assertFalse(browserViewState().isDesktopBrowsingMode)
        val site = testee.siteLiveData.value
        assertFalse(site?.isDesktopMode == true)
    }

    @Test
    fun whenHomeShowingAndNeverBrowsedThenForwardButtonInactive() {
        setupNavigation(isBrowsing = false)
        assertFalse(browserViewState().canGoForward)
    }

    @Test
    fun whenHomeShowingByPressingBackOnBrowserThenForwardButtonActive() {
        setupNavigation(isBrowsing = true)
        testee.onUserPressedBack()
        assertFalse(browserViewState().browserShowing)
        assertTrue(browserViewState().canGoForward)
    }

    @Test
    fun whenFindInPageShowingByPressingBackOnBrowserThenViewStateUpdatedInvisibleAndDoesNotGoToPreviousPage() {
        setupNavigation(isBrowsing = true, canGoBack = true)
        testee.onFindInPageSelected()
        testee.onUserPressedBack()

        assertFalse(findInPageViewState().visible)
        assertCommandIssued<Command.DismissFindInPage>()

        val issuedCommand = commandCaptor.allValues.find { it is NavigationCommand.NavigateBack }
        assertNull(issuedCommand)
    }

    @Test
    fun whenIsCustomTabAndCannotGoBackThenReturnFalse() {
        setupNavigation(isBrowsing = true, canGoBack = false)
        assertFalse(testee.onUserPressedBack(isCustomTab = true))
    }

    @Test
    fun whenIsCustomTabAndCannotGoBackThenNavigateBackAndReturnTrue() {
        setupNavigation(isBrowsing = true, canGoBack = true)
        assertTrue(testee.onUserPressedBack(isCustomTab = true))

        val backCommand = captureCommands().lastValue as NavigationCommand.NavigateBack
        assertNotNull(backCommand)
    }

    @Test
    fun whenHomeShowingByPressingBackOnInvalidatedBrowserThenForwardButtonInactive() {
        setupNavigation(isBrowsing = true)
        givenInvalidatedGlobalLayout()
        testee.onUserPressedBack()
        assertFalse(browserViewState().browserShowing)
        assertFalse(browserViewState().canGoForward)
    }

    @Test
    fun whenMaliciousSiteWarningShowingByPressingBackThenHideMaliciousSiteBlocked() {
        setupNavigation(isBrowsing = false, isMaliciousSiteBlocked = true, canGoBack = true, stepsToPreviousPage = 1)

        val result = testee.onUserPressedBack()

        assertFalse(browserViewState().browserShowing)
        assertCommandIssued<HideWarningMaliciousSite>()
        assertTrue(result)
    }

    @Test
    fun whenBrowserShowingAndCanGoForwardThenForwardButtonActive() {
        setupNavigation(isBrowsing = true, canGoForward = true)
        assertTrue(browserViewState().canGoForward)
    }

    @Test
    fun whenBrowserShowingAndCannotGoForwardThenForwardButtonInactive() {
        setupNavigation(isBrowsing = true, canGoForward = false)
        assertFalse(browserViewState().canGoForward)
    }

    @Test
    fun whenHomeShowingThenBackButtonInactiveEvenIfBrowserCanGoBack() {
        setupNavigation(isBrowsing = false, canGoBack = false)
        assertFalse(browserViewState().canGoBack)

        setupNavigation(isBrowsing = false, canGoBack = true)
        assertFalse(browserViewState().canGoBack)
    }

    @Test
    fun whenBrowserShowingAndCanGoBackThenBackButtonActive() {
        setupNavigation(isBrowsing = true, canGoBack = true)
        assertTrue(browserViewState().canGoBack)
    }

    @Test
    fun whenBrowserShowingAndCannotGoBackAndSkipHomeThenBackButtonInactive() {
        setupNavigation(skipHome = true, isBrowsing = true, canGoBack = false)
        assertFalse(browserViewState().canGoBack)
    }

    @Test
    fun whenBrowserShowingAndCannotGoBackAndNotSkipHomeThenBackButtonActive() {
        setupNavigation(skipHome = false, isBrowsing = true, canGoBack = false)
        assertTrue(browserViewState().canGoBack)
    }

    @Test
    fun whenUserBrowsingPressesForwardThenNavigatesForward() {
        setBrowserShowing(true)
        testee.onUserPressedForward()
        assertTrue(captureCommands().lastValue == NavigationCommand.NavigateForward)
    }

    @Test
    fun whenUserOnHomePressesForwardThenBrowserShownAndPageRefreshed() {
        setBrowserShowing(false)
        testee.onUserPressedForward()
        assertTrue(browserViewState().browserShowing)
        assertTrue(captureCommands().lastValue == NavigationCommand.Refresh)
    }

    @Test
    fun whenRefreshRequestedWithInvalidatedGlobalLayoutThenOpenCurrentUrlInNewTab() {
        givenOneActiveTabSelected()
        givenInvalidatedGlobalLayout()

        testee.onRefreshRequested(triggeredByUser = true)

        assertCommandIssued<Command.OpenInNewTab> {
            assertNull(sourceTabId)
        }
    }

    @Test
    fun whenRefreshRequestedWithInvalidatedGlobalLayoutThenCloseCurrentTab() {
        givenOneActiveTabSelected()
        givenInvalidatedGlobalLayout()

        testee.onRefreshRequested(triggeredByUser = true)

        runTest {
            verify(mockTabRepository).deleteTabAndSelectSource(selectedTabLiveData.value!!.tabId)
        }
    }

    @Test
    fun whenRefreshRequestedWithBrowserGlobalLayoutThenRefresh() {
        testee.onRefreshRequested(triggeredByUser = true)
        assertCommandIssued<NavigationCommand.Refresh>()
    }

    @Test
    fun whenRefreshRequestedWithQuerySearchThenFireQueryChangePixelZero() {
        loadUrl("query")

        testee.onRefreshRequested(triggeredByUser = true)

        verify(mockPixel).fire("rq_0")
    }

    @Test
    fun whenRefreshRequestedWithUrlThenDoNotFireQueryChangePixel() {
        loadUrl("https://example.com")

        testee.onRefreshRequested(triggeredByUser = true)

        verify(mockPixel, never()).fire("rq_0")
    }

    @Test
    fun whenUserSubmittedQueryWithPreviousBlankQueryThenDoNotSendQueryChangePixel() {
        whenever(mockOmnibarConverter.convertQueryToUrl("another query", null)).thenReturn("another query")
        loadUrl("")

        testee.onUserSubmittedQuery("another query")

        verify(mockPixel, never()).fire("rq_0")
        verify(mockPixel, never()).fire("rq_1")
    }

    @Test
    fun whenUserSubmittedQueryWithDifferentPreviousQueryThenSendQueryChangePixel() {
        whenever(mockOmnibarConverter.convertQueryToUrl("another query", null)).thenReturn("another query")
        loadUrl("query")

        testee.onUserSubmittedQuery("another query")

        verify(mockPixel, never()).fire("rq_0")
        verify(mockPixel).fire("rq_1")
    }

    @Test
    fun whenUserSubmittedDifferentQueryAndOldQueryIsUrlThenDoNotSendQueryChangePixel() {
        whenever(mockOmnibarConverter.convertQueryToUrl("another query", null)).thenReturn("another query")
        loadUrl("www.foo.com")

        testee.onUserSubmittedQuery("another query")

        verify(mockPixel, never()).fire("rq_0")
        verify(mockPixel, never()).fire("rq_1")
    }

    @Test
    fun whenUserBrowsingPressesBackAndBrowserCanGoBackThenNavigatesToPreviousPageAndHandledTrue() {
        setupNavigation(isBrowsing = true, canGoBack = true, stepsToPreviousPage = 2)
        assertTrue(testee.onUserPressedBack())

        val backCommand = captureCommands().lastValue as NavigationCommand.NavigateBack
        assertNotNull(backCommand)
        assertEquals(2, backCommand.steps)
    }

    @Test
    fun whenUserBrowsingPressesBackAndBrowserCannotGoBackAndHomeNotSkippedThenHomeShownAndHandledTrue() {
        setupNavigation(skipHome = false, isBrowsing = true, canGoBack = false)
        assertTrue(testee.onUserPressedBack())
        assertFalse(browserViewState().browserShowing)
        assertEquals("", omnibarViewState().omnibarText)
    }

    @Test
    fun whenUserBrowsingPressesBackAndBrowserCannotGoBackAndHomeIsSkippedThenHandledFalse() {
        setupNavigation(skipHome = true, isBrowsing = false, canGoBack = false)
        assertFalse(testee.onUserPressedBack())
    }

    @Test
    fun whenUserOnHomePressesBackThenReturnsHandledFalse() {
        setBrowserShowing(false)
        assertFalse(testee.onUserPressedBack())
    }

    @Test
    fun whenUserSelectsDesktopSiteWhenOnMobileSpecificSiteThenUrlModified() {
        loadUrl("http://m.example.com")
        setDesktopBrowsingMode(false)
        testee.onChangeBrowserModeClicked()
        verify(mockCommandObserver, atLeastOnce()).onChanged(commandCaptor.capture())
        val ultimateCommand = commandCaptor.lastValue as Navigate
        assertEquals("http://example.com", ultimateCommand.url)
    }

    @Test
    fun whenUserSelectsDesktopSiteWhenNotOnMobileSpecificSiteThenUrlNotModified() {
        loadUrl("http://example.com")
        setDesktopBrowsingMode(false)
        testee.onChangeBrowserModeClicked()
        verify(mockCommandObserver, atLeastOnce()).onChanged(commandCaptor.capture())
        val ultimateCommand = commandCaptor.lastValue
        assertTrue(ultimateCommand == NavigationCommand.Refresh)
    }

    @Test
    fun whenUserSelectsMobileSiteWhenOnMobileSpecificSiteThenUrlNotModified() {
        loadUrl("http://m.example.com")
        setDesktopBrowsingMode(true)
        testee.onChangeBrowserModeClicked()
        verify(mockCommandObserver, atLeastOnce()).onChanged(commandCaptor.capture())
        val ultimateCommand = commandCaptor.lastValue
        assertTrue(ultimateCommand == NavigationCommand.Refresh)
    }

    @Test
    fun whenUserSelectsMobileSiteWhenNotOnMobileSpecificSiteThenUrlNotModified() {
        loadUrl("http://example.com")
        setDesktopBrowsingMode(true)
        testee.onChangeBrowserModeClicked()
        verify(mockCommandObserver, atLeastOnce()).onChanged(commandCaptor.capture())
        val ultimateCommand = commandCaptor.lastValue
        assertTrue(ultimateCommand == NavigationCommand.Refresh)
    }

    @Test
    fun whenUserSelectsOpenTabAndItIsPrivacyProThenLaunchPrivacyProCommandSent() {
        whenever(mockLongPressHandler.userSelectedMenuItem(any(), any())).thenReturn(OpenInNewTab("http://example.com"))
        whenever(subscriptions.shouldLaunchPrivacyProForUrl(any())).thenReturn(true)

        val mockMenItem: MenuItem = mock()
        val longPressTarget = LongPressTarget(url = "http://example.com", type = WebView.HitTestResult.SRC_ANCHOR_TYPE)
        testee.userSelectedItemFromLongPressMenu(longPressTarget, mockMenItem)

        assertCommandIssued<LaunchPrivacyPro>()
        assertCommandNotIssued<Command.OpenInNewTab>()
    }

    @Test
    fun whenUserSelectsOpenInBackgroundTabAndItIsPrivacyProThenLaunchPrivacyProCommandSent() {
        whenever(mockLongPressHandler.userSelectedMenuItem(any(), any())).thenReturn(RequiredAction.OpenInNewBackgroundTab("http://example.com"))
        whenever(subscriptions.shouldLaunchPrivacyProForUrl(any())).thenReturn(true)

        val mockMenItem: MenuItem = mock()
        val longPressTarget = LongPressTarget(url = "http://example.com", type = WebView.HitTestResult.SRC_ANCHOR_TYPE)
        testee.userSelectedItemFromLongPressMenu(longPressTarget, mockMenItem)

        assertCommandIssued<LaunchPrivacyPro>()
        assertCommandNotIssued<Command.OpenInNewBackgroundTab>()
    }

    @Test
    fun whenUserSelectsOpenTabThenTabCommandSent() {
        whenever(mockLongPressHandler.userSelectedMenuItem(any(), any())).thenReturn(OpenInNewTab("http://example.com"))
        val mockMenItem: MenuItem = mock()
        val longPressTarget = LongPressTarget(url = "http://example.com", type = WebView.HitTestResult.SRC_ANCHOR_TYPE)
        testee.userSelectedItemFromLongPressMenu(longPressTarget, mockMenItem)
        val command = captureCommands().lastValue as Command.OpenInNewTab
        assertEquals("http://example.com", command.query)

        assertCommandIssued<Command.OpenInNewTab> {
            assertNotNull(sourceTabId)
        }
    }

    @Test
    fun whenSiteLoadedAndUserSelectsToAddBookmarkThenAddBookmarkCommandSentWithUrlAndTitle() = runTest {
        val url = "http://foo.com"
        val title = "Foo Title"
        val bookmark = Bookmark(
            id = UUID.randomUUID().toString(),
            title = title,
            url = url,
            parentId = UUID.randomUUID().toString(),
            lastModified = "timestamp",
        )
        whenever(mockSavedSitesRepository.insertBookmark(title = anyString(), url = anyString())).thenReturn(bookmark)
        loadUrl(url = url)
        testee.titleReceived(newTitle = title)
        testee.onBookmarkMenuClicked()
        val command = captureCommands().lastValue as Command.ShowSavedSiteAddedConfirmation
        assertEquals(url, command.savedSiteChangedViewState.savedSite.url)
        assertEquals(title, command.savedSiteChangedViewState.savedSite.title)
    }

    @Test
    fun whenSiteLoadedWithSimulatedYouTubeNoCookieAndDuckPlayerEnabledThenShowWebPageTitleWithDuckPlayerIcon() = runTest {
        val url = "http://youtube-nocookie.com/videoID=1234"
        val title = "Duck Player"
        whenever(mockDuckPlayer.isDuckPlayerUri(anyString())).thenReturn(true)
        whenever(mockDuckPlayer.isSimulatedYoutubeNoCookie(any())).thenReturn(true)
        whenever(mockDuckPlayer.createDuckPlayerUriFromYoutubeNoCookie(any())).thenReturn("duck://player/1234")
        whenever(mockDuckPlayer.getDuckPlayerState()).thenReturn(ENABLED)

        loadUrl(url = url)
        testee.titleReceived(newTitle = title)
        val command = captureCommands().lastValue as Command.ShowWebPageTitle
        assertTrue(command.showDuckPlayerIcon)
        assertEquals("duck://player/1234", command.url)
    }

    @Test
    fun whenSiteLoadedWithDuckPlayerDisabledThenShowWebPageTitleWithoutDuckPlayerIcon() = runTest {
        val url = "http://youtube-nocookie.com/videoID=1234"
        val title = "Duck Player"
        whenever(mockDuckPlayer.getDuckPlayerState()).thenReturn(DISABLED)

        loadUrl(url = url)
        testee.titleReceived(newTitle = title)
        val command = captureCommands().lastValue as Command.ShowWebPageTitle
        assertFalse(command.showDuckPlayerIcon)
        assertEquals("http://youtube-nocookie.com/videoID=1234", command.url)
    }

    @Test
    fun whenNoSiteAndUserSelectsToAddBookmarkThenBookmarkIsNotAdded() = runTest {
        val bookmark = Bookmark(
            id = UUID.randomUUID().toString(),
            title = "A title",
            url = "www.example.com",
            parentId = UUID.randomUUID().toString(),
            lastModified = "timestamp",
        )
        whenever(mockSavedSitesRepository.insertBookmark(anyString(), anyString())).thenReturn(bookmark)

        testee.onBookmarkMenuClicked()

        verify(mockSavedSitesRepository, times(0)).insert(bookmark)
    }

    @Test
    fun whenPrivacyProtectionMenuClickedAndSiteNotInAllowListThenSiteAddedToAllowListAndPixelSentAndPageRefreshed() = runTest {
        whenever(mockUserAllowListRepository.isDomainInUserAllowList("www.example.com")).thenReturn(false)
        loadUrl("http://www.example.com/home.html")
        testee.onPrivacyProtectionMenuClicked()
        verify(mockUserAllowListRepository).addDomainToUserAllowList("www.example.com")
        verify(mockPixel).fire(AppPixelName.BROWSER_MENU_ALLOWLIST_ADD)
        assertEquals(1, protectionTogglePlugin.toggleOff)
    }

    @Test
    fun whenPrivacyProtectionMenuClickedToTurnOffProtectionsThenTogglePromptIsShownWhenCheckIsTrue() = runTest {
        whenever(mockUserAllowListRepository.isDomainInUserAllowList("www.example.com")).thenReturn(false)
        loadUrl("http://www.example.com/home.html")
        testee.onPrivacyProtectionMenuClicked()
        verify(mockToggleReports).shouldPrompt()
    }

    @Test
    fun whenPrivacyProtectionMenuClickedForNonAllowListedSiteThenRefreshAndShowDisabledConfirmationMessage() = runTest {
        val domain = "www.example.com"
        val url = "http://www.example.com/home.html"

        val allowlistFlow = MutableStateFlow(listOf<String>())
        whenever(mockUserAllowListRepository.domainsInUserAllowListFlow()).thenReturn(allowlistFlow)

        loadUrl(url)
        testee.onPrivacyProtectionMenuClicked()
        allowlistFlow.value = listOf(domain)

        assertCommandIssued<RefreshAndShowPrivacyProtectionDisabledConfirmation> {
            assertEquals(domain, this.domain)
        }
    }

    @Test
    fun whenPrivacyProtectionMenuClickedForAllowListedSiteThenRefreshAndShowEnabledConfirmationMessage() = runTest {
        val domain = "www.example.com"
        val url = "http://www.example.com/home.html"

        val allowlistFlow = MutableStateFlow(listOf(domain))
        whenever(mockUserAllowListRepository.domainsInUserAllowListFlow()).thenReturn(allowlistFlow)

        loadUrl(url)
        testee.onPrivacyProtectionMenuClicked()
        allowlistFlow.value = emptyList()

        assertCommandIssued<RefreshAndShowPrivacyProtectionEnabledConfirmation> {
            assertEquals(domain, this.domain)
        }
    }

    @Test
    fun whenPrivacyProtectionMenuClickedForAllowListedSiteThenSiteRemovedFromAllowListAndPixelSentAndPageRefreshed() = runTest {
        whenever(mockUserAllowListRepository.isDomainInUserAllowList("www.example.com")).thenReturn(true)
        loadUrl("http://www.example.com/home.html")
        testee.onPrivacyProtectionMenuClicked()
        verify(mockUserAllowListRepository).removeDomainFromUserAllowList("www.example.com")
        verify(mockPixel).fire(AppPixelName.BROWSER_MENU_ALLOWLIST_REMOVE)
        assertEquals(1, protectionTogglePlugin.toggleOn)
    }

    @Test
    fun whenInCustomTabAndPrivacyProtectionMenuClickedAndSiteNotInAllowListThenSiteAddedToAllowListAndPixelSentAndPageRefreshed() = runTest {
        whenever(mockUserAllowListRepository.isDomainInUserAllowList("www.example.com")).thenReturn(false)
        loadUrl("http://www.example.com/home.html")
        testee.onPrivacyProtectionMenuClicked(clickedFromCustomTab = true)
        verify(mockUserAllowListRepository).addDomainToUserAllowList("www.example.com")
        verify(mockPixel).fire(CustomTabPixelNames.CUSTOM_TABS_MENU_DISABLE_PROTECTIONS_ALLOW_LIST_ADD)
    }

    @Test
    fun whenInCustomTabAndPrivacyProtectionMenuClickedForAllowListedSiteThenSiteRemovedFromAllowListAndPixelSentAndPageRefreshed() = runTest {
        whenever(mockUserAllowListRepository.isDomainInUserAllowList("www.example.com")).thenReturn(true)
        loadUrl("http://www.example.com/home.html")
        testee.onPrivacyProtectionMenuClicked(clickedFromCustomTab = true)
        verify(mockUserAllowListRepository).removeDomainFromUserAllowList("www.example.com")
        verify(mockPixel).fire(CustomTabPixelNames.CUSTOM_TABS_MENU_DISABLE_PROTECTIONS_ALLOW_LIST_REMOVE)
    }

    @Test
    fun whenOnSiteAndBrokenSiteSelectedThenBrokenSiteFeedbackCommandSentWithUrl() = runTest {
        loadUrl("foo.com", isBrowserShowing = true)
        testee.onBrokenSiteSelected()
        val command = captureCommands().lastValue as Command.BrokenSiteFeedback
        assertEquals("foo.com", command.data.url)
    }

    @Test
    fun whenNoSiteAndBrokenSiteSelectedThenBrokenSiteFeedbackCommandSentWithoutUrl() {
        testee.onBrokenSiteSelected()
        val command = captureCommands().lastValue as Command.BrokenSiteFeedback
        assertEquals("", command.data.url)
    }

    @Test
    fun whenUserSelectsToShareLinkThenShareLinkCommandSent() {
        loadUrl("foo.com")
        testee.onShareSelected()
        val command = captureCommands().lastValue as ShareLink
        assertEquals("foo.com", command.url)
    }

    @Test
    fun whenUserSelectsToShareLinkWithNullUrlThenShareLinkCommandNotSent() {
        loadUrl(null)
        testee.onShareSelected()
        assertCommandNotIssued<ShareLink>()
    }

    @Test
    fun whenWebSessionRestoredThenGlobalLayoutSwitchedToShowingBrowser() {
        testee.onWebSessionRestored()
        assertFalse(browserGlobalLayoutViewState().isNewTabState)
    }

    @Test
    fun whenWebViewSessionIsToBeSavedThenUnderlyingSessionStoredCalled() {
        testee.saveWebViewState(null, "")
        verify(webViewSessionStorage).saveSession(anyOrNull(), anyString())
    }

    @Test
    fun whenRestoringWebViewSessionNotRestorableThenPreviousUrlLoaded() {
        whenever(mockOmnibarConverter.convertQueryToUrl("foo.com")).thenReturn("foo.com")
        whenever(webViewSessionStorage.restoreSession(anyOrNull(), anyString())).thenReturn(false)
        testee.restoreWebViewState(null, "foo.com")

        verify(mockCommandObserver, atLeastOnce()).onChanged(commandCaptor.capture())
        val command = commandCaptor.lastValue as Navigate
        assertEquals("foo.com", command.url)
    }

    @Test
    fun whenRestoringWebViewSessionNotRestorableAndNoPreviousUrlThenNoUrlLoaded() {
        whenever(webViewSessionStorage.restoreSession(anyOrNull(), anyString())).thenReturn(false)
        testee.restoreWebViewState(null, "")
        assertFalse(commandCaptor.allValues.any { it is Navigate })
    }

    @Test
    fun whenWebViewSessionRestorableThenSessionRestored() {
        whenever(webViewSessionStorage.restoreSession(anyOrNull(), anyString())).thenReturn(true)
        testee.restoreWebViewState(null, "")
        assertFalse(browserGlobalLayoutViewState().isNewTabState)
    }

    @Test
    fun whenUrlNullThenSetBrowserNotShowing() = runTest {
        testee.loadData("id", null, false, false)
        testee.determineShowBrowser()
        assertEquals(false, testee.browserViewState.value?.browserShowing)
    }

    @Test
    fun whenUrlBlankThenSetBrowserNotShowing() = runTest {
        testee.loadData("id", "  ", false, false)
        testee.determineShowBrowser()
        assertEquals(false, testee.browserViewState.value?.browserShowing)
    }

    @Test
    fun whenUrlPresentThenSetBrowserShowing() = runTest {
        testee.loadData("id", "https://example.com", false, false)
        testee.determineShowBrowser()
        assertEquals(true, testee.browserViewState.value?.browserShowing)
    }

    @Test
    fun whenRecoveringFromProcessGoneThenShowErrorWithAction() {
        testee.recoverFromRenderProcessGone()
        assertCommandIssued<Command.ShowErrorWithAction>()
    }

    @Test
    fun whenUserClicksOnErrorActionThenOpenCurrentUrlInNewTab() {
        givenOneActiveTabSelected()
        testee.recoverFromRenderProcessGone()
        verify(mockCommandObserver, atLeastOnce()).onChanged(commandCaptor.capture())
        val showErrorWithAction = commandCaptor.lastValue as Command.ShowErrorWithAction

        showErrorWithAction.action()

        assertCommandIssued<Command.OpenInNewTab> {
            assertEquals("https://example.com", query)
            assertNull(sourceTabId)
        }
    }

    @Test
    fun whenUserClicksOnErrorActionThenOpenCurrentTabIsClosed() {
        givenOneActiveTabSelected()
        testee.recoverFromRenderProcessGone()
        verify(mockCommandObserver, atLeastOnce()).onChanged(commandCaptor.capture())
        val showErrorWithAction = commandCaptor.lastValue as Command.ShowErrorWithAction

        showErrorWithAction.action()

        runTest {
            verify(mockTabRepository).deleteTabAndSelectSource(selectedTabLiveData.value!!.tabId)
        }
    }

    @Test
    fun whenRecoveringFromProcessGoneThenGlobalLayoutIsInvalidated() {
        testee.recoverFromRenderProcessGone()

        assertTrue(globalLayoutViewState() is GlobalLayoutViewState.Invalidated)
    }

    @Test
    fun whenRecoveringFromProcessGoneThenLoadingIsReset() {
        testee.recoverFromRenderProcessGone()

        assertEquals(loadingViewState(), LoadingViewState())
    }

    @Test
    fun whenRecoveringFromProcessGoneThenFindInPageIsReset() {
        testee.recoverFromRenderProcessGone()

        assertEquals(findInPageViewState(), FindInPageViewState())
    }

    @Test
    fun whenRecoveringFromProcessGoneThenExpectedBrowserOptionsAreDisabled() {
        setupNavigation(skipHome = true, isBrowsing = true, canGoForward = true, canGoBack = true, stepsToPreviousPage = 1)

        testee.recoverFromRenderProcessGone()

        assertFalse(browserViewState().canGoBack)
        assertFalse(browserViewState().canGoForward)
        assertFalse(browserViewState().canReportSite)
        assertFalse(browserViewState().canChangeBrowsingMode)
        assertFalse(browserViewState().canFireproofSite)
        assertFalse(browserViewState().canFindInPage)
    }

    @Test
    fun whenAuthenticationIsRequiredThenRequiresAuthenticationCommandSent() {
        val mockHandler = mock<HttpAuthHandler>()
        val siteURL = "http://example.com/requires-auth"
        val authenticationRequest = BasicAuthenticationRequest(mockHandler, "example.com", "test realm", siteURL)
        testee.requiresAuthentication(authenticationRequest)
        verify(mockCommandObserver, atLeastOnce()).onChanged(commandCaptor.capture())

        val command = commandCaptor.lastValue
        assertTrue(command is Command.RequiresAuthentication)

        val requiresAuthCommand = command as Command.RequiresAuthentication
        assertSame(authenticationRequest, requiresAuthCommand.request)
    }

    @Test
    fun whenAuthenticationIsRequiredForSameHostThenNoChangesOnBrowser() {
        val mockHandler = mock<HttpAuthHandler>()
        val siteURL = "http://example.com/requires-auth"
        val authenticationRequest = BasicAuthenticationRequest(mockHandler, "example.com", "test realm", siteURL)

        loadUrl(url = "http://example.com", isBrowserShowing = true)
        testee.requiresAuthentication(authenticationRequest)

        assertCommandNotIssued<Command.HideWebContent>()
        assertEquals("http://example.com", omnibarViewState().omnibarText)
    }

    @Test
    fun whenAuthenticationIsRequiredForDifferentHostThenUpdateUrlAndHideWebContent() {
        val mockHandler = mock<HttpAuthHandler>()
        val siteURL = "http://example.com/requires-auth"
        val authenticationRequest = BasicAuthenticationRequest(mockHandler, "example.com", "test realm", siteURL)

        loadUrl(url = "http://another.website.com", isBrowserShowing = true)
        testee.requiresAuthentication(authenticationRequest)

        assertCommandIssued<Command.HideWebContent>()
        assertEquals(siteURL, omnibarViewState().omnibarText)
    }

    @Test
    fun whenHandleAuthenticationThenHandlerCalledWithParameters() {
        val mockHandler = mock<HttpAuthHandler>()
        val username = "user"
        val password = "password"
        val authenticationRequest = BasicAuthenticationRequest(mockHandler, "example.com", "test realm", "")
        val credentials = BasicAuthenticationCredentials(username = username, password = password)
        testee.handleAuthentication(request = authenticationRequest, credentials = credentials)

        verify(mockHandler, atLeastOnce()).proceed(username, password)
    }

    @Test
    fun whenAuthenticationDialogAcceptedThenShowWebContent() {
        val authenticationRequest = BasicAuthenticationRequest(mock(), "example.com", "test realm", "")
        val credentials = BasicAuthenticationCredentials(username = "user", password = "password")

        testee.handleAuthentication(request = authenticationRequest, credentials = credentials)

        assertCommandIssued<Command.ShowWebContent>()
    }

    @Test
    fun whenAuthenticationDialogCanceledThenShowWebContent() {
        val authenticationRequest = BasicAuthenticationRequest(mock(), "example.com", "test realm", "")

        testee.cancelAuthentication(request = authenticationRequest)

        assertCommandIssued<Command.ShowWebContent>()
    }

    @Test
    fun whenBookmarkSuggestionSubmittedThenAutoCompleteBookmarkSelectionPixelSent() = runTest {
        whenever(mockSavedSitesRepository.hasBookmarks()).thenReturn(true)
        whenever(mockNavigationHistory.hasHistory()).thenReturn(false)
        val suggestion = AutoCompleteBookmarkSuggestion("example", "Example", "https://example.com")
        testee.autoCompleteViewState.value = autoCompleteViewState().copy(searchResults = AutoCompleteResult("", listOf(suggestion)))
        testee.fireAutocompletePixel(suggestion)
        val argumentCaptor = argumentCaptor<Map<String, String>>()
        verify(mockPixel).fire(eq(AppPixelName.AUTOCOMPLETE_BOOKMARK_SELECTION), argumentCaptor.capture(), any(), any())

        assertEquals("true", argumentCaptor.firstValue[PixelParameter.SHOWED_BOOKMARKS])
        assertEquals("true", argumentCaptor.firstValue[PixelParameter.BOOKMARK_CAPABLE])
    }

    @Test
    fun whenBookmarkFavoriteSubmittedThenAutoCompleteFavoriteSelectionPixelSent() = runTest {
        whenever(mockSavedSitesRepository.hasBookmarks()).thenReturn(true)
        whenever(mockSavedSitesRepository.hasFavorites()).thenReturn(true)
        whenever(mockNavigationHistory.hasHistory()).thenReturn(false)
        val suggestion = AutoCompleteBookmarkSuggestion("example", "Example", "https://example.com", isFavorite = true)
        testee.autoCompleteViewState.value = autoCompleteViewState().copy(searchResults = AutoCompleteResult("", listOf(suggestion)))
        testee.fireAutocompletePixel(suggestion)

        val argumentCaptor = argumentCaptor<Map<String, String>>()
        verify(mockPixel).fire(eq(AppPixelName.AUTOCOMPLETE_FAVORITE_SELECTION), argumentCaptor.capture(), any(), any())

        assertEquals("false", argumentCaptor.firstValue[PixelParameter.SHOWED_BOOKMARKS])
        assertEquals("true", argumentCaptor.firstValue[PixelParameter.SHOWED_FAVORITES])
        assertEquals("true", argumentCaptor.firstValue[PixelParameter.BOOKMARK_CAPABLE])
        assertEquals("true", argumentCaptor.firstValue[PixelParameter.FAVORITE_CAPABLE])
    }

    @Test
    fun whenHistorySubmittedThenAutoCompleteHistorySelectionPixelSent() = runTest {
        whenever(mockSavedSitesRepository.hasBookmarks()).thenReturn(true)
        whenever(mockNavigationHistory.hasHistory()).thenReturn(true)
        val suggestion = AutoCompleteHistorySearchSuggestion("example", true)
        testee.autoCompleteViewState.value = autoCompleteViewState().copy(searchResults = AutoCompleteResult("", listOf(suggestion)))
        testee.fireAutocompletePixel(suggestion)

        val argumentCaptor = argumentCaptor<Map<String, String>>()
        verify(mockPixel).fire(eq(AppPixelName.AUTOCOMPLETE_HISTORY_SEARCH_SELECTION), argumentCaptor.capture(), any(), any())

        assertEquals("false", argumentCaptor.firstValue[PixelParameter.SHOWED_BOOKMARKS])
        assertEquals("true", argumentCaptor.firstValue[PixelParameter.BOOKMARK_CAPABLE])
        assertEquals("true", argumentCaptor.firstValue[PixelParameter.SHOWED_HISTORY])
        assertEquals("true", argumentCaptor.firstValue[PixelParameter.HISTORY_CAPABLE])
    }

    @Test
    fun whenSearchSuggestionSubmittedWithBookmarksThenAutoCompleteSearchSelectionPixelSent() = runTest {
        whenever(mockSavedSitesRepository.hasBookmarks()).thenReturn(true)
        whenever(mockNavigationHistory.hasHistory()).thenReturn(false)
        val suggestions = listOf(AutoCompleteSearchSuggestion("", false, false), AutoCompleteBookmarkSuggestion("", "", ""))
        testee.autoCompleteViewState.value = autoCompleteViewState().copy(searchResults = AutoCompleteResult("", suggestions))
        testee.fireAutocompletePixel(AutoCompleteSearchSuggestion("example", false, false))

        val argumentCaptor = argumentCaptor<Map<String, String>>()
        verify(mockPixel).fire(eq(AppPixelName.AUTOCOMPLETE_SEARCH_PHRASE_SELECTION), argumentCaptor.capture(), any(), any())

        assertEquals("true", argumentCaptor.firstValue[PixelParameter.SHOWED_BOOKMARKS])
        assertEquals("true", argumentCaptor.firstValue[PixelParameter.BOOKMARK_CAPABLE])
    }

    @Test
    fun whenSearchSuggestionSubmittedWithoutBookmarksThenAutoCompleteSearchSelectionPixelSent() = runTest {
        whenever(mockSavedSitesRepository.hasBookmarks()).thenReturn(false)
        whenever(mockNavigationHistory.hasHistory()).thenReturn(false)
        testee.autoCompleteViewState.value = autoCompleteViewState().copy(searchResults = AutoCompleteResult("", emptyList()))
        testee.fireAutocompletePixel(AutoCompleteSearchSuggestion("example", false, false))

        val argumentCaptor = argumentCaptor<Map<String, String>>()
        verify(mockPixel).fire(eq(AppPixelName.AUTOCOMPLETE_SEARCH_PHRASE_SELECTION), argumentCaptor.capture(), any(), any())

        assertEquals("false", argumentCaptor.firstValue[PixelParameter.SHOWED_BOOKMARKS])
        assertEquals("false", argumentCaptor.firstValue[PixelParameter.BOOKMARK_CAPABLE])
    }

    @Test
    fun whenSearchSuggestionSubmittedWithTabsThenAutoCompleteSearchSelectionPixelSent() = runTest {
        whenever(mockSavedSitesRepository.hasBookmarks()).thenReturn(false)
        whenever(mockNavigationHistory.hasHistory()).thenReturn(false)
        tabsLiveData.value = listOf(TabEntity("1", "https://example.com", position = 0), TabEntity("2", "https://example.com", position = 1))
        val suggestions = listOf(AutoCompleteSwitchToTabSuggestion("example", "", "", ""))
        testee.autoCompleteViewState.value = autoCompleteViewState().copy(searchResults = AutoCompleteResult("", suggestions))
        testee.fireAutocompletePixel(AutoCompleteSwitchToTabSuggestion("example", "", "", ""))

        val argumentCaptor = argumentCaptor<Map<String, String>>()
        verify(mockPixel).fire(eq(AppPixelName.AUTOCOMPLETE_SWITCH_TO_TAB_SELECTION), argumentCaptor.capture(), any(), any())

        assertEquals("true", argumentCaptor.firstValue[PixelParameter.SHOWED_SWITCH_TO_TAB])
        assertEquals("true", argumentCaptor.firstValue[PixelParameter.SWITCH_TO_TAB_CAPABLE])
    }

    @Test
    fun whenSearchSuggestionSubmittedWithoutTabsThenAutoCompleteSearchSelectionPixelSent() = runTest {
        whenever(mockSavedSitesRepository.hasBookmarks()).thenReturn(false)
        whenever(mockNavigationHistory.hasHistory()).thenReturn(false)
        tabsLiveData.value = listOf(TabEntity("1", "https://example.com", position = 0))
        testee.autoCompleteViewState.value = autoCompleteViewState().copy(searchResults = AutoCompleteResult("", emptyList()))
        testee.fireAutocompletePixel(AutoCompleteSwitchToTabSuggestion("example", "", "", ""))

        val argumentCaptor = argumentCaptor<Map<String, String>>()
        verify(mockPixel).fire(eq(AppPixelName.AUTOCOMPLETE_SWITCH_TO_TAB_SELECTION), argumentCaptor.capture(), any(), any())

        assertEquals("false", argumentCaptor.firstValue[PixelParameter.SHOWED_SWITCH_TO_TAB])
        assertEquals("false", argumentCaptor.firstValue[PixelParameter.SWITCH_TO_TAB_CAPABLE])
    }

    @Test
    fun whenUserSelectToEditQueryThenMoveCaretToTheEnd() = runTest {
        testee.onUserSelectedToEditQuery("foo")

        assertCommandIssued<Command.EditWithSelectedQuery>()
    }

    @Test
    fun whenUserRequestedToOpenNewTabThenGenerateWebViewPreviewImage() {
        testee.onNewTabMenuItemClicked()
        assertCommandIssued<Command.GenerateWebViewPreviewImage>()
        verify(mockPixel, never()).fire(AppPixelName.TAB_MANAGER_NEW_TAB_LONG_PRESSED)
    }

    @Test
    fun whenUserRequestedToOpenNewTabAndNoEmptyTabExistsThenNewTabCommandIssued() {
        tabsLiveData.value = listOf(TabEntity("1", "https://example.com", position = 0))
        testee.onNewTabMenuItemClicked()
        verify(mockCommandObserver, atLeastOnce()).onChanged(commandCaptor.capture())
        val command = commandCaptor.lastValue
        assertTrue(command is Command.LaunchNewTab)
        verify(mockPixel, never()).fire(AppPixelName.TAB_MANAGER_NEW_TAB_LONG_PRESSED)
    }

    @Test
    fun whenUserRequestedToOpenNewTabAndEmptyTabExistsThenSelectTheEmptyTab() = runTest {
        val emptyTabId = "EMPTY_TAB"
        whenever(mockTabRepository.getTabs()).thenReturn(listOf(TabEntity(emptyTabId)))
        testee.onNewTabMenuItemClicked()

        verify(mockCommandObserver, atLeastOnce()).onChanged(commandCaptor.capture())
        val command = commandCaptor.lastValue
        assertFalse(command is Command.LaunchNewTab)

        verify(mockTabRepository).select(emptyTabId)
        verify(mockPixel, never()).fire(AppPixelName.TAB_MANAGER_NEW_TAB_LONG_PRESSED)
    }

    @Test
    fun whenUserRequestedToOpenNewTabByLongPressThenPixelFired() {
        testee.onNewTabMenuItemClicked(longPress = true)

        verify(mockPixel).fire(AppPixelName.TAB_MANAGER_NEW_TAB_LONG_PRESSED)
    }

    @Test
    fun whenCloseCurrentTabSelectedThenTabDeletedFromRepository() = runTest {
        givenOneActiveTabSelected()
        testee.closeCurrentTab()
        verify(mockTabRepository).deleteTabAndSelectSource(selectedTabLiveData.value!!.tabId)
    }

    @Test
    fun whenCloseAndSelectSourceTabSelectedThenTabDeletedFromRepository() = runTest {
        givenOneActiveTabSelected()
        testee.closeAndSelectSourceTab()
        verify(mockTabRepository).deleteTabAndSelectSource(selectedTabLiveData.value!!.tabId)
    }

    @Test
    fun whenUserPressesBackAndSkippingHomeThenWebViewPreviewGenerated() {
        setupNavigation(isBrowsing = true, canGoBack = false, skipHome = true)
        testee.onUserPressedBack()
        assertCommandIssued<Command.GenerateWebViewPreviewImage>()
    }

    @Test
    fun whenUserPressesBackAndNotSkippingHomeThenWebViewPreviewNotGenerated() {
        setupNavigation(isBrowsing = true, canGoBack = false, skipHome = false)
        testee.onUserPressedBack()
        assertFalse(commandCaptor.allValues.contains(Command.GenerateWebViewPreviewImage))
    }

    @Test
    fun whenUserPressesBackAndGoesToHomeThenKeyboardShown() {
        setupNavigation(isBrowsing = true, canGoBack = false, skipHome = false)
        testee.onUserPressedBack()
        verify(mockCommandObserver, atLeastOnce()).onChanged(commandCaptor.capture())
        assertTrue(commandCaptor.allValues.contains(Command.ShowKeyboard))
    }

    @Test
    fun whenUserPressesBackOnATabWithASourceTabThenDeleteCurrentAndSelectSource() = runTest {
        selectedTabLiveData.value = TabEntity("TAB_ID", "https://example.com", position = 0, sourceTabId = "TAB_ID_SOURCE")
        setupNavigation(isBrowsing = true)

        testee.onUserPressedBack()

        verify(mockTabRepository).deleteTabAndSelectSource("TAB_ID")
    }

    @Test
    fun whenCtaRefreshedAndOnlyStandardAddSupportedAndWidgetAlreadyInstalledThenCtaIsNull() = runTest {
        whenever(mockExtendedOnboardingFeatureToggles.noBrowserCtas()).thenReturn(mockDisabledToggle)
        whenever(mockWidgetCapabilities.supportsAutomaticWidgetAdd).thenReturn(false)
        whenever(mockWidgetCapabilities.hasInstalledWidgets).thenReturn(true)
        testee.refreshCta()
        assertNull(testee.ctaViewState.value!!.cta)
    }

    @Test
    fun whenCtaRefreshedAndIsNewTabIsFalseThenReturnNull() = runTest {
        setBrowserShowing(true)
        whenever(mockExtendedOnboardingFeatureToggles.noBrowserCtas()).thenReturn(mockDisabledToggle)
        whenever(mockWidgetCapabilities.supportsAutomaticWidgetAdd).thenReturn(true)
        whenever(mockWidgetCapabilities.hasInstalledWidgets).thenReturn(false)
        testee.refreshCta()
        assertNull(testee.ctaViewState.value!!.cta)
    }

    @Test
    fun whenCtaRefreshedAndOnboardingCompleteThenViewStateUpdated() = runTest {
        whenever(mockExtendedOnboardingFeatureToggles.noBrowserCtas()).thenReturn(mockDisabledToggle)
        whenever(mockWidgetCapabilities.supportsAutomaticWidgetAdd).thenReturn(false)
        whenever(mockWidgetCapabilities.hasInstalledWidgets).thenReturn(true)
        whenever(mockDismissedCtaDao.exists(DAX_END)).thenReturn(true)
        whenever(mockDismissedCtaDao.exists(DAX_DIALOG_TRACKERS_FOUND)).thenReturn(true)
        testee.refreshCta()
        assertNull(testee.ctaViewState.value!!.cta)
        assertTrue(testee.ctaViewState.value!!.isOnboardingCompleteInNewTabPage)
        assertFalse(testee.ctaViewState.value!!.isBrowserShowing)
    }

    @Test
    fun whenCtaRefreshedAndBrowserShowingThenViewStateUpdated() = runTest {
        setBrowserShowing(true)
        whenever(mockExtendedOnboardingFeatureToggles.noBrowserCtas()).thenReturn(mockDisabledToggle)
        whenever(mockWidgetCapabilities.supportsAutomaticWidgetAdd).thenReturn(false)
        whenever(mockWidgetCapabilities.hasInstalledWidgets).thenReturn(true)
        whenever(mockDismissedCtaDao.exists(DAX_END)).thenReturn(true)
        whenever(mockDismissedCtaDao.exists(DAX_DIALOG_NETWORK)).thenReturn(true)
        testee.refreshCta()
        assertNull(testee.ctaViewState.value!!.cta)
        assertTrue(testee.ctaViewState.value!!.isOnboardingCompleteInNewTabPage)
        assertTrue(testee.ctaViewState.value!!.isBrowserShowing)
    }

    @Test
    fun whenCtaRefreshedAndMaliciousSiteBlockedThenViewStateUpdated() = runTest {
        whenever(mockExtendedOnboardingFeatureToggles.noBrowserCtas()).thenReturn(mockDisabledToggle)
        testee.browserViewState.value = browserViewState().copy(
            browserShowing = false,
            maliciousSiteBlocked = true,
        )

        testee.refreshCta()

        assertTrue(testee.ctaViewState.value!!.isErrorShowing)
    }

    @Test
    fun whenCtaRefreshedGetUserRefreshesCalled() = runTest {
        setBrowserShowing(true)
        whenever(mockExtendedOnboardingFeatureToggles.noBrowserCtas()).thenReturn(mockDisabledToggle)
        whenever(mockWidgetCapabilities.supportsAutomaticWidgetAdd).thenReturn(false)
        whenever(mockWidgetCapabilities.hasInstalledWidgets).thenReturn(true)
        val expectedRefreshPatterns = setOf(RefreshPattern.THRICE_IN_20_SECONDS)
        whenever(mockBrokenSitePrompt.getUserRefreshPatterns()).thenReturn(expectedRefreshPatterns)
        testee.refreshCta()
        verify(mockBrokenSitePrompt).getUserRefreshPatterns()
    }

    @Test
    fun whenCtaShownThenFirePixel() = runTest {
        val cta = HomePanelCta.AddWidgetAuto
        testee.ctaViewState.value = CtaViewState(cta = cta)

        testee.onCtaShown()
        verify(mockPixel).fire(cta.shownPixel!!, cta.pixelShownParameters())
    }

    @Test
    fun whenRefreshCtaIfCtaAlreadyShownForCurrentPageThenReturnNull() = runTest {
        setBrowserShowing(isBrowsing = true)
        testee.hasCtaBeenShownForCurrentPage.set(true)

        assertNull(testee.refreshCta())
    }

    @Test
    fun whenUserClickedCtaButtonThenFirePixel() {
        val cta = DaxBubbleCta.DaxIntroSearchOptionsCta(mockOnboardingStore, mockAppInstallStore)
        setCta(cta)
        testee.onUserClickCtaOkButton(cta)
        verify(mockPixel).fire(cta.okPixel!!, cta.pixelOkParameters())
    }

    @Test
    fun whenUserClickedDaxMainNetworkCtaOKButtonAndMaliciousSiteBlockedThenCtaIsNull() {
        val cta = DaxMainNetworkCta(mockOnboardingStore, mockAppInstallStore, "", "")
        setCta(cta)

        testee.onUserClickCtaOkButton(cta)

        assertNull(testee.ctaViewState.value?.cta)
    }

    @Test
    fun whenUserClickedAddWidgetCtaButtonThenLaunchAddWidgetCommand() {
        val cta = HomePanelCta.AddWidgetAuto
        setCta(cta)
        testee.onUserClickCtaOkButton(cta)
        assertCommandIssued<Command.LaunchAddWidget>()
    }

    @Test
    fun whenUserClickedLegacyAddWidgetCtaButtonThenLaunchAddWidgetCommand() {
        val cta = HomePanelCta.AddWidgetInstructions
        setCta(cta)
        testee.onUserClickCtaOkButton(cta)
        assertCommandIssued<Command.LaunchAddWidget>()
    }

    @Test
    fun whenUserClickedLearnMoreExperimentBubbleCtaButtonThenLaunchPrivacyPro() {
        val cta = DaxBubbleCta.DaxPrivacyProCta(
            mockOnboardingStore,
            mockAppInstallStore,
            R.string.onboardingPrivacyProDaxDialogTitle,
            R.string.onboardingPrivacyProDaxDialogDescription,
        )
        setCta(cta)
        testee.onUserClickCtaOkButton(cta)
        assertCommandIssued<LaunchPrivacyPro>()
    }

    @Test
    fun whenUserDismissedCtaThenFirePixel() = runTest {
        val cta = HomePanelCta.AddWidgetAuto
        setCta(cta)
        testee.onUserDismissedCta(cta)
        verify(mockPixel).fire(cta.cancelPixel!!, cta.pixelCancelParameters())
    }

    @Test
    fun whenUserDismissedCtaThenRegisterInDatabase() = runTest {
        val cta = HomePanelCta.AddWidgetAuto
        setCta(cta)
        testee.onUserDismissedCta(cta)
        verify(mockDismissedCtaDao).insert(DismissedCta(cta.ctaId))
    }

    @Test
    fun whenSurrogateDetectedThenSiteUpdated() {
        givenOneActiveTabSelected()
        val surrogate = SurrogateResponse()
        testee.surrogateDetected(surrogate)
        assertTrue(testee.siteLiveData.value?.surrogates?.size == 1)
    }

    @Test
    fun whenUpgradedToHttpsThenSiteUpgradedHttpsReturnsTrue() {
        val url = "http://www.example.com"
        selectedTabLiveData.value = TabEntity("TAB_ID", url, "", skipHome = false, viewed = true, position = 0)
        testee.upgradedToHttps()
        loadUrl("https://www.example.com")
        assertTrue(testee.siteLiveData.value?.upgradedHttps!!)
    }

    @Test
    fun whenNotUpgradedToHttpsThenSiteUpgradedHttpsReturnsFalse() {
        givenOneActiveTabSelected()
        assertFalse(testee.siteLiveData.value?.upgradedHttps!!)
    }

    @Test
    fun whenOnBrokenSiteSelectedOpenBokenSiteFeedback() = runTest {
        testee.onBrokenSiteSelected()
        assertCommandIssued<Command.BrokenSiteFeedback>()
    }

    @Test
    fun whenHomeShowingByPressingBackThenFireproofWebsiteOptionMenuDisabled() {
        setupNavigation(isBrowsing = true)
        testee.onUserPressedBack()
        assertFalse(browserViewState().canFireproofSite)
    }

    @Test
    fun whenUserLoadsNotFireproofWebsiteThenFireproofWebsiteBrowserStateUpdated() {
        loadUrl("http://www.example.com/path", isBrowserShowing = true)
        assertTrue(browserViewState().canFireproofSite)
        assertFalse(browserViewState().isFireproofWebsite)
    }

    @Test
    fun whenUserLoadsFireproofWebsiteThenFireproofWebsiteBrowserStateUpdated() {
        givenFireproofWebsiteDomain("www.example.com")
        loadUrl("http://www.example.com/path", isBrowserShowing = true)
        assertTrue(browserViewState().isFireproofWebsite)
    }

    @Test
    fun whenUserLoadsFireproofWebsiteSubDomainThenFireproofWebsiteBrowserStateUpdated() {
        givenFireproofWebsiteDomain("example.com")
        loadUrl("http://mobile.example.com/path", isBrowserShowing = true)
        assertTrue(browserViewState().canFireproofSite)
        assertFalse(browserViewState().isFireproofWebsite)
    }

    @Test
    fun whenUrlClearedThenFireproofWebsiteOptionMenuDisabled() {
        loadUrl("http://www.example.com/path")
        assertTrue(browserViewState().canFireproofSite)
        loadUrl(null)
        assertFalse(browserViewState().canFireproofSite)
    }

    @Test
    fun whenUrlIsUpdatedWithNonFireproofWebsiteThenFireproofWebsiteBrowserStateUpdated() {
        givenFireproofWebsiteDomain("www.example.com")
        loadUrl("http://www.example.com/", isBrowserShowing = true)
        updateUrl("http://www.example.com/", "http://twitter.com/explore", true)
        assertTrue(browserViewState().canFireproofSite)
        assertFalse(browserViewState().isFireproofWebsite)
    }

    @Test
    fun whenUrlIsUpdatedWithFireproofWebsiteThenFireproofWebsiteBrowserStateUpdated() {
        givenFireproofWebsiteDomain("twitter.com")
        loadUrl("http://example.com/", isBrowserShowing = true)
        updateUrl("http://example.com/", "http://twitter.com/explore", true)
        assertTrue(browserViewState().isFireproofWebsite)
    }

    @Test
    fun whenUserClicksFireproofWebsiteOptionMenuThenShowConfirmationIsIssued() {
        loadUrl("http://mobile.example.com/", isBrowserShowing = true)
        testee.onFireproofWebsiteMenuClicked()
        assertCommandIssued<Command.ShowFireproofWebSiteConfirmation> {
            assertEquals("mobile.example.com", this.fireproofWebsiteEntity.domain)
        }
    }

    @Test
    fun whenUserClicksFireproofWebsiteOptionMenuThenFireproofWebsiteBrowserStateUpdated() {
        loadUrl("http://example.com/", isBrowserShowing = true)
        testee.onFireproofWebsiteMenuClicked()
        assertTrue(browserViewState().isFireproofWebsite)
    }

    @Test
    fun whenFireproofWebsiteAddedThenPixelSent() {
        loadUrl("http://example.com/", isBrowserShowing = true)
        testee.onFireproofWebsiteMenuClicked()
        verify(mockPixel).fire(AppPixelName.FIREPROOF_WEBSITE_ADDED)
    }

    @Test
    fun whenUserRemovesFireproofWebsiteFromOptionMenuThenFireproofWebsiteBrowserStateUpdated() {
        givenFireproofWebsiteDomain("mobile.example.com")
        loadUrl("http://mobile.example.com/", isBrowserShowing = true)
        testee.onFireproofWebsiteMenuClicked()
        assertFalse(browserViewState().isFireproofWebsite)
    }

    @Test
    fun whenUserRemovesFireproofWebsiteFromOptionMenuThenPixelSent() {
        givenFireproofWebsiteDomain("mobile.example.com")
        loadUrl("http://mobile.example.com/", isBrowserShowing = true)
        testee.onFireproofWebsiteMenuClicked()
        verify(mockPixel).fire(AppPixelName.FIREPROOF_WEBSITE_REMOVE)
    }

    @Test
    fun whenUserRemovesFireproofWebsiteFromOptionMenuThenShowConfirmationIsIssued() {
        givenFireproofWebsiteDomain("mobile.example.com")
        loadUrl("http://mobile.example.com/", isBrowserShowing = true)
        testee.onFireproofWebsiteMenuClicked()
        assertCommandIssued<Command.DeleteFireproofConfirmation> {
            assertEquals("mobile.example.com", this.fireproofWebsiteEntity.domain)
        }
    }

    @Test
    fun whenUserClicksOnFireproofWebsiteSnackbarUndoActionThenFireproofWebsiteIsRemoved() {
        loadUrl("http://example.com/", isBrowserShowing = true)
        testee.onFireproofWebsiteMenuClicked()
        assertCommandIssued<Command.ShowFireproofWebSiteConfirmation> {
            testee.onFireproofWebsiteSnackbarUndoClicked(this.fireproofWebsiteEntity)
        }
        assertTrue(browserViewState().canFireproofSite)
        assertFalse(browserViewState().isFireproofWebsite)
    }

    @Test
    fun whenUserClicksOnFireproofWebsiteSnackbarUndoActionThenPixelSent() {
        loadUrl("http://example.com/", isBrowserShowing = true)
        testee.onFireproofWebsiteMenuClicked()
        assertCommandIssued<Command.ShowFireproofWebSiteConfirmation> {
            testee.onFireproofWebsiteSnackbarUndoClicked(this.fireproofWebsiteEntity)
        }
        verify(mockPixel).fire(AppPixelName.FIREPROOF_WEBSITE_UNDO)
    }

    @Test
    fun whenUserClicksOnRemoveFireproofingSnackbarUndoActionThenFireproofWebsiteIsAddedBack() {
        givenFireproofWebsiteDomain("example.com")
        loadUrl("http://example.com/", isBrowserShowing = true)
        testee.onFireproofWebsiteMenuClicked()
        assertCommandIssued<Command.DeleteFireproofConfirmation> {
            testee.onRemoveFireproofWebsiteSnackbarUndoClicked(this.fireproofWebsiteEntity)
        }
        assertTrue(browserViewState().canFireproofSite)
        assertTrue(browserViewState().isFireproofWebsite)
    }

    @Test
    fun whenUserClicksOnRemoveFireproofingSnackbarUndoActionThenPixelSent() = runTest {
        givenFireproofWebsiteDomain("example.com")
        loadUrl("http://example.com/", isBrowserShowing = true)
        testee.onFireproofWebsiteMenuClicked()
        assertCommandIssued<Command.DeleteFireproofConfirmation> {
            testee.onRemoveFireproofWebsiteSnackbarUndoClicked(this.fireproofWebsiteEntity)
        }
        verify(mockPixel).fire(AppPixelName.FIREPROOF_REMOVE_WEBSITE_UNDO)
    }

    @Test
    fun whenUserFireproofsWebsiteFromLoginDialogThenShowConfirmationIsIssuedWithExpectedDomain() = runTest {
        whenever(fireproofDialogsEventHandler.onUserConfirmedFireproofDialog(anyString())).doAnswer {
            val domain = it.arguments.first() as String
            fireproofDialogsEventHandlerLiveData.postValue(FireproofDialogsEventHandler.Event.FireproofWebSiteSuccess(FireproofWebsiteEntity(domain)))
        }

        testee.onUserConfirmedFireproofDialog("login.example.com")

        assertCommandIssued<Command.ShowFireproofWebSiteConfirmation> {
            assertEquals("login.example.com", this.fireproofWebsiteEntity.domain)
        }
    }

    @Test
    fun whenAskToDisableLoginDetectionEventReceivedThenAskUserToDisableLoginDetection() = runTest {
        whenever(fireproofDialogsEventHandler.onUserDismissedFireproofLoginDialog()).doAnswer {
            fireproofDialogsEventHandlerLiveData.postValue(FireproofDialogsEventHandler.Event.AskToDisableLoginDetection)
        }

        testee.onUserDismissedFireproofLoginDialog()

        assertCommandIssued<Command.AskToDisableLoginDetection>()
    }

    @Test
    fun whenLoginAttempDetectedThenNotifyNavigationAwareLoginDetector() {
        loadUrl("http://example.com/", isBrowserShowing = true)

        testee.loginDetected()

        verify(mockNavigationAwareLoginDetector).onEvent(LoginAttempt("http://example.com/"))
    }

    @Test
    fun whenLoginDetectedOnAFireproofedWebsiteThenDoNotAskToFireproofWebsite() {
        givenFireproofWebsiteDomain("example.com")
        loginEventLiveData.value = givenLoginDetected("example.com")
        assertCommandNotIssued<Command.AskToFireproofWebsite>()
    }

    @Test
    fun whenLoginDetectedAndAutomaticFireproofSettingIsAskEveryTimeThenAskToFireproofWebsite() {
        loginEventLiveData.value = givenLoginDetected("example.com")
        assertCommandIssued<Command.AskToFireproofWebsite> {
            assertEquals(FireproofWebsiteEntity("example.com"), this.fireproofWebsite)
        }
    }

    @Test
    fun whenLoginDetectedAndAutomaticFireproofSettingIsAlwaysThenDoNotAskToFireproofWebsite() {
        whenever(mockSettingsDataStore.automaticFireproofSetting).thenReturn(AutomaticFireproofSetting.ALWAYS)
        loginEventLiveData.value = givenLoginDetected("example.com")
        assertCommandNotIssued<Command.AskToFireproofWebsite>()
    }

    @Test
    fun whenUserBrowsingPressesBackThenCannotAddBookmark() {
        setupNavigation(skipHome = false, isBrowsing = true, canGoBack = false)
        assertTrue(testee.onUserPressedBack())
        assertFalse(browserViewState().canSaveSite)
    }

    @Test
    fun whenUserBrowsingPressesBackThenCannotSharePage() {
        setupNavigation(skipHome = false, isBrowsing = true, canGoBack = false)
        assertTrue(testee.onUserPressedBack())
        assertFalse(browserViewState().canSharePage)
    }

    @Test
    fun whenUserBrowsingPressesBackThenCannotReportSite() {
        setupNavigation(skipHome = false, isBrowsing = true, canGoBack = false)
        assertTrue(testee.onUserPressedBack())
        assertFalse(browserViewState().canReportSite)
    }

    @Test
    fun whenUserInDuckPlayerThenCannotReportSite() {
        setupNavigation(skipHome = false, isBrowsing = true)
        whenever(mockDuckPlayer.isDuckPlayerUri(anyString())).thenReturn(true)
        assertFalse(browserViewState().canReportSite)
    }

    @Test
    fun whenUserInDuckPlayerThenCannotAllowList() {
        setupNavigation(skipHome = false, isBrowsing = true)
        whenever(mockDuckPlayer.isDuckPlayerUri(anyString())).thenReturn(true)
        assertFalse(browserViewState().canChangePrivacyProtection)
    }

    @Test
    fun whenUserBrowsingPressesBackThenCannotAddToHome() {
        setupNavigation(skipHome = false, isBrowsing = true, canGoBack = false)
        assertTrue(testee.onUserPressedBack())
        assertFalse(browserViewState().addToHomeEnabled)
    }

    @Test
    fun whenUserBrowsingPressesBackThenCannotAllowList() {
        setupNavigation(skipHome = false, isBrowsing = true, canGoBack = false)
        assertTrue(testee.onUserPressedBack())
        assertFalse(browserViewState().canChangePrivacyProtection)
    }

    @Test
    fun whenUserBrowsingPressesBackThenCannotNavigateBack() {
        setupNavigation(skipHome = false, isBrowsing = true, canGoBack = false)
        assertTrue(testee.onUserPressedBack())
        assertFalse(browserViewState().canGoBack)
    }

    @Test
    fun whenUserBrowsingPressesBackThenCannotFindInPage() {
        setupNavigation(skipHome = false, isBrowsing = true, canGoBack = false)
        assertTrue(testee.onUserPressedBack())
        assertFalse(browserViewState().canFindInPage)
    }

    @Test
    fun whenUserBrowsingPressesBackThenCannotPrintPage() {
        setupNavigation(skipHome = false, isBrowsing = true, canGoBack = false)
        assertTrue(testee.onUserPressedBack())
        assertFalse(browserViewState().canPrintPage)
    }

    @Test
    fun whenUserBrowsingPressesBackThenCanGoForward() {
        setupNavigation(skipHome = false, isBrowsing = true, canGoBack = false)
        assertTrue(testee.onUserPressedBack())
        assertTrue(browserViewState().canGoForward)
    }

    @Test
    fun whenUserBrowsingPressesBackAndForwardThenCanAddBookmark() {
        setupNavigation(skipHome = false, isBrowsing = true, canGoBack = false)
        testee.onUserPressedBack()
        testee.onUserPressedForward()
        assertTrue(browserViewState().canSaveSite)
    }

    @Test
    fun whenUserBrowsingPressesBackAndForwardThenCanAllowList() {
        setupNavigation(skipHome = false, isBrowsing = true, canGoBack = false)
        testee.onUserPressedBack()
        testee.onUserPressedForward()
        assertTrue(browserViewState().canChangePrivacyProtection)
    }

    @Test
    fun whenUserBrowsingPressesBackAndForwardThenCanShare() {
        setupNavigation(skipHome = false, isBrowsing = true, canGoBack = false)
        testee.onUserPressedBack()
        testee.onUserPressedForward()
        assertTrue(browserViewState().canSharePage)
    }

    @Test
    fun whenUserBrowsingPressesBackAndForwardThenCanReportSite() {
        setupNavigation(skipHome = false, isBrowsing = true, canGoBack = false)
        testee.onUserPressedBack()
        testee.onUserPressedForward()
        assertTrue(browserViewState().canReportSite)
    }

    @Test
    fun whenUserBrowsingPressesBackAndForwardThenCanAddToHome() {
        setupNavigation(skipHome = false, isBrowsing = true, canGoBack = false)
        testee.onUserPressedBack()
        testee.onUserPressedForward()
        assertTrue(browserViewState().addToHomeEnabled)
    }

    @Test
    fun whenUserBrowsingPressesBackAndForwardThenCanFindInPage() {
        setupNavigation(skipHome = false, isBrowsing = true, canGoBack = false)
        testee.onUserPressedBack()
        testee.onUserPressedForward()
        assertTrue(browserViewState().canFindInPage)
    }

    @Test
    fun whenUserBrowsingPressesBackAndForwardThenCanPrint() {
        setupNavigation(skipHome = false, isBrowsing = true, canGoBack = false)
        testee.onUserPressedBack()
        testee.onUserPressedForward()
        assertTrue(browserViewState().canPrintPage)
    }

    @Test
    fun whenQueryIsNotHierarchicalThenUnsupportedOperationExceptionIsHandled() {
        whenever(mockOmnibarConverter.convertQueryToUrl("about:blank", null)).thenReturn("about:blank")
        testee.onUserSubmittedQuery("about:blank")
    }

    @Test
    fun whenDosAttackDetectedThenErrorIsShown() {
        testee.dosAttackDetected()
        assertCommandIssued<Command.ShowErrorWithAction>()
    }

    @Test
    fun whenUserVisitsDomainWithPermanentLocationPermissionThenMessageIsShown() = runTest {
        val domain = "https://www.example.com/"

        whenever(mockSitePermissionsManager.hasSitePermanentPermission(domain, LocationPermissionRequest.RESOURCE_LOCATION_PERMISSION)).thenReturn(
            true,
        )

        givenCurrentSite(domain)

        loadUrl("https://www.example.com", isBrowserShowing = true)

        assertCommandIssued<Command.ShowDomainHasPermissionMessage>()
    }

    @Test
    fun whenUserVisitsDomainWithoutPermanentLocationPermissionThenMessageIsNotShown() = runTest {
        val domain = "https://www.example.com/"

        whenever(mockSitePermissionsManager.hasSitePermanentPermission(domain, LocationPermissionRequest.RESOURCE_LOCATION_PERMISSION)).thenReturn(
            false,
        )

        givenCurrentSite(domain)

        loadUrl("https://www.example.com", isBrowserShowing = true)

        assertCommandNotIssued<Command.ShowDomainHasPermissionMessage>()
    }

    @Test
    fun whenUserVisitsDomainWithoutLocationPermissionThenMessageIsNotShown() = runTest {
        val domain = "https://www.example.com"
        givenCurrentSite(domain)
        loadUrl("https://www.example.com", isBrowserShowing = true)

        assertCommandNotIssued<Command.ShowDomainHasPermissionMessage>()
    }

    @Test
    fun whenUserVisitsDomainAndLocationIsNotEnabledThenMessageIsNotShown() = runTest {
        val domain = "https://www.example.com"
        givenCurrentSite(domain)

        loadUrl("https://www.example.com", isBrowserShowing = true)

        assertCommandNotIssued<Command.ShowDomainHasPermissionMessage>()
    }

    @Test
    fun whenUserRefreshesASiteLocationMessageIsNotShownAgain() = runTest {
        val domain = "https://www.example.com/"

        whenever(mockSitePermissionsManager.hasSitePermanentPermission(domain, LocationPermissionRequest.RESOURCE_LOCATION_PERMISSION)).thenReturn(
            true,
        )

        givenCurrentSite(domain)

        loadUrl("https://www.example.com", isBrowserShowing = true)
        loadUrl("https://www.example.com", isBrowserShowing = true)
        assertCommandIssuedTimes<Command.ShowDomainHasPermissionMessage>(1)
    }

    @Test
    fun whenPrefetchFaviconThenFetchFaviconForCurrentTab() = runTest {
        val url = "https://www.example.com/"
        givenCurrentSite(url)
        testee.prefetchFavicon(url)

        verify(mockFaviconManager).tryFetchFaviconForUrl("TAB_ID", url)
    }

    @Test
    fun whenPrefetchFaviconAndFaviconExistsThenUpdateTabFavicon() = runTest {
        val url = "https://www.example.com/"
        val file = File("test")
        givenCurrentSite(url)
        whenever(mockFaviconManager.tryFetchFaviconForUrl(any(), any())).thenReturn(file)

        testee.prefetchFavicon(url)

        verify(mockTabRepository).updateTabFavicon("TAB_ID", file.name)
    }

    @Test
    fun whenPrefetchFaviconAndFaviconDoesNotExistThenDoNotCallUpdateTabFavicon() = runTest {
        whenever(mockFaviconManager.tryFetchFaviconForUrl(any(), any())).thenReturn(null)

        testee.prefetchFavicon("url")

        verify(mockTabRepository, never()).updateTabFavicon(any(), any())
    }

    @Test
    fun whenIconReceivedThenStoreFavicon() = runTest {
        givenOneActiveTabSelected()
        val bitmap: Bitmap = Bitmap.createBitmap(1, 1, Bitmap.Config.RGB_565)

        testee.iconReceived("https://example.com", bitmap)

        verify(mockFaviconManager).storeFavicon("TAB_ID", FaviconSource.ImageFavicon(bitmap, "https://example.com"))
    }

    @Test
    fun whenIconReceivedIfCorrectlySavedThenUpdateTabFavicon() = runTest {
        givenOneActiveTabSelected()
        val bitmap: Bitmap = Bitmap.createBitmap(1, 1, Bitmap.Config.RGB_565)
        val file = File("test")
        whenever(mockFaviconManager.storeFavicon(any(), any())).thenReturn(file)

        testee.iconReceived("https://example.com", bitmap)

        verify(mockTabRepository).updateTabFavicon("TAB_ID", file.name)
    }

    @Test
    fun whenIconReceivedIfNotCorrectlySavedThenDoNotUpdateTabFavicon() = runTest {
        givenOneActiveTabSelected()
        val bitmap: Bitmap = Bitmap.createBitmap(1, 1, Bitmap.Config.RGB_565)
        whenever(mockFaviconManager.storeFavicon(any(), any())).thenReturn(null)

        testee.iconReceived("https://example.com", bitmap)

        verify(mockTabRepository, never()).updateTabFavicon(any(), any())
    }

    @Test
    fun whenIconReceivedFromPreviousUrlThenDontUpdateTabFavicon() = runTest {
        givenOneActiveTabSelected()
        val bitmap: Bitmap = Bitmap.createBitmap(1, 1, Bitmap.Config.RGB_565)
        val file = File("test")
        whenever(mockFaviconManager.storeFavicon(any(), any())).thenReturn(file)

        testee.iconReceived("https://notexample.com", bitmap)

        verify(mockTabRepository, never()).updateTabFavicon("TAB_ID", file.name)
    }

    @Test
    fun whenUrlIconReceivedThenStoreFavicon() = runTest {
        givenOneActiveTabSelected()

        testee.iconReceived("https://example.com", "https://example.com/favicon.png")

        verify(mockFaviconManager).storeFavicon("TAB_ID", FaviconSource.UrlFavicon("https://example.com/favicon.png", "https://example.com"))
    }

    @Test
    fun whenUrlIconReceivedIfCorrectlySavedThenUpdateTabFavicon() = runTest {
        givenOneActiveTabSelected()
        val file = File("test")
        whenever(mockFaviconManager.storeFavicon(any(), any())).thenReturn(file)

        testee.iconReceived("https://example.com", "https://example.com/favicon.png")

        verify(mockTabRepository).updateTabFavicon("TAB_ID", file.name)
    }

    @Test
    fun whenUrlIconReceivedIfNotCorrectlySavedThenDoNotUpdateTabFavicon() = runTest {
        givenOneActiveTabSelected()
        whenever(mockFaviconManager.storeFavicon(any(), any())).thenReturn(null)

        testee.iconReceived("https://example.com", "https://example.com/favicon.png")

        verify(mockTabRepository, never()).updateTabFavicon(any(), any())
    }

    @Test
    fun whenUrlIconReceivedFromPreviousUrlThenDontUpdateTabFavicon() = runTest {
        givenOneActiveTabSelected()
        val file = File("test")
        whenever(mockFaviconManager.storeFavicon(any(), any())).thenReturn(file)

        testee.iconReceived("https://notexample.com", "https://example.com/favicon.png")

        verify(mockFaviconManager, never()).storeFavicon(any(), any())
    }

    @Test
    fun whenBookmarkAddedThenPersistFavicon() = runTest {
        val url = "http://example.com"
        val title = "A title"
        val bookmark = Bookmark(
            id = UUID.randomUUID().toString(),
            title = title,
            url = url,
            parentId = UUID.randomUUID().toString(),
            lastModified = "timestamp",
        )
        whenever(mockSavedSitesRepository.insertBookmark(title = anyString(), url = anyString())).thenReturn(bookmark)
        loadUrl(url = url, title = title)

        testee.onBookmarkMenuClicked()

        verify(mockFaviconManager).persistCachedFavicon(any(), eq(url))
    }

    @Test
    fun whenBookmarkAddedButUrlIsNullThenDoNotPersistFavicon() = runTest {
        loadUrl(null, "A title")

        testee.onBookmarkMenuClicked()

        verify(mockFaviconManager, never()).persistCachedFavicon(any(), any())
    }

    @Test
    fun whenFireproofWebsiteAddedThenPersistFavicon() = runTest {
        val url = "http://example.com"
        loadUrl(url, isBrowserShowing = true)

        testee.onFireproofWebsiteMenuClicked()

        assertCommandIssued<Command.ShowFireproofWebSiteConfirmation> {
            verify(mockFaviconManager).persistCachedFavicon(any(), eq(this.fireproofWebsiteEntity.domain))
        }
    }

    @Test
    fun whenOnPinPageToHomeSelectedThenAddHomeShortcutCommandIssuedWithFavicon() = runTest {
        val url = "http://example.com"
        val bitmap: Bitmap = Bitmap.createBitmap(1, 1, Bitmap.Config.RGB_565)
        whenever(mockFaviconManager.loadFromDisk(any(), any())).thenReturn(bitmap)
        loadUrl(url, "A title")

        testee.onPinPageToHomeSelected()

        assertCommandIssued<Command.AddHomeShortcut> {
            assertEquals(bitmap, this.icon)
            assertEquals(url, this.url)
            assertEquals("example.com", this.title)
        }
    }

    @Test
    fun whenOnPinPageToHomeSelectedAndFaviconDoesNotExistThenAddHomeShortcutCommandIssuedWithoutFavicon() = runTest {
        val url = "http://example.com"
        whenever(mockFaviconManager.loadFromDisk(any(), any())).thenReturn(null)
        loadUrl(url, "A title")

        testee.onPinPageToHomeSelected()

        assertCommandIssued<Command.AddHomeShortcut> {
            assertNull(this.icon)
            assertEquals(url, this.url)
            assertEquals("example.com", this.title)
        }
    }

    @Test
    fun whenUserSubmittedQueryIfGpcIsEnabledAndUrlIsValidThenAddHeaderToUrl() {
        givenCustomHeadersProviderReturnsGpcHeader()
        whenever(mockOmnibarConverter.convertQueryToUrl("foo", null)).thenReturn("foo.com")

        testee.onUserSubmittedQuery("foo")
        verify(mockCommandObserver, atLeastOnce()).onChanged(commandCaptor.capture())

        val command = commandCaptor.lastValue as Navigate
        assertEquals(GPC_HEADER_VALUE, command.headers[GPC_HEADER])
    }

    @Test
    fun whenUserSubmittedQueryIfGpcReturnsNoHeaderThenDoNotAddHeaderToUrl() {
        val url = "foo.com"
        givenCustomHeadersProviderReturnsNoHeaders()
        whenever(mockOmnibarConverter.convertQueryToUrl("foo", null)).thenReturn(url)

        testee.onUserSubmittedQuery("foo")
        verify(mockCommandObserver, atLeastOnce()).onChanged(commandCaptor.capture())

        val command = commandCaptor.lastValue as Navigate
        assertTrue(command.headers.isEmpty())
    }

    @Test
    fun whenOnDesktopSiteModeToggledIfGpcReturnsHeaderThenAddHeaderToUrl() {
        givenCustomHeadersProviderReturnsGpcHeader()
        loadUrl("http://m.example.com")
        setDesktopBrowsingMode(false)
        testee.onChangeBrowserModeClicked()
        verify(mockCommandObserver, atLeastOnce()).onChanged(commandCaptor.capture())

        val command = commandCaptor.lastValue as Navigate
        assertEquals(GPC_HEADER_VALUE, command.headers[GPC_HEADER])
    }

    @Test
    fun whenExternalAppLinkClickedIfGpcReturnsHeaderThenAddHeaderToUrl() {
        givenCustomHeadersProviderReturnsGpcHeader()
        val intentType = SpecialUrlDetector.UrlType.NonHttpAppLink("query", mock(), "fallback")

        testee.nonHttpAppLinkClicked(intentType)
        verify(mockCommandObserver, atLeastOnce()).onChanged(commandCaptor.capture())

        val command = commandCaptor.lastValue as Command.HandleNonHttpAppLink
        assertEquals(GPC_HEADER_VALUE, command.headers[GPC_HEADER])
    }

    @Test
    fun whenExternalAppLinkClickedIfGpcReturnsNoHeaderThenDoNotAddHeaderToUrl() {
        givenCustomHeadersProviderReturnsNoHeaders()
        val intentType = SpecialUrlDetector.UrlType.NonHttpAppLink("query", mock(), null)

        testee.nonHttpAppLinkClicked(intentType)
        verify(mockCommandObserver, atLeastOnce()).onChanged(commandCaptor.capture())

        val command = commandCaptor.lastValue as Command.HandleNonHttpAppLink
        assertTrue(command.headers.isEmpty())
    }

    @Test
    fun whenUserSubmittedQueryIfAndroidFeaturesReturnsHeaderThenAddHeaderToUrl() {
        givenCustomHeadersProviderReturnsAndroidFeaturesHeader()
        whenever(mockOmnibarConverter.convertQueryToUrl("foo", null)).thenReturn("foo.com")

        testee.onUserSubmittedQuery("foo")
        verify(mockCommandObserver, atLeastOnce()).onChanged(commandCaptor.capture())

        val command = commandCaptor.lastValue as Navigate
        assertEquals("TEST_VALUE", command.headers[X_DUCKDUCKGO_ANDROID_HEADER])
    }

    @Test
    fun whenUserSubmittedQueryIfAndroidFeaturesReturnsNoHeaderThenDoNotAddHeaderToUrl() {
        givenCustomHeadersProviderReturnsNoHeaders()
        whenever(mockOmnibarConverter.convertQueryToUrl("foo", null)).thenReturn("foo.com")

        testee.onUserSubmittedQuery("foo")
        verify(mockCommandObserver, atLeastOnce()).onChanged(commandCaptor.capture())

        val command = commandCaptor.lastValue as Navigate
        assertTrue(command.headers.isEmpty())
    }

    @Test
    fun whenFirePulsingAnimationStartsThenItStopsAfterMoreThanOneHour() = runTest {
        givenFireButtonPulsing()
        val observer = ValueCaptorObserver<BrowserViewState>(false)
        testee.browserViewState.observeForever(observer)

        testee.onViewVisible()

        advanceTimeBy(4_600_000)
        verify(mockDismissedCtaDao).insert(DismissedCta(CtaId.DAX_FIRE_BUTTON))
        verify(mockDismissedCtaDao).insert(DismissedCta(CtaId.DAX_FIRE_BUTTON_PULSE))
    }

    @Test
    fun whenRedirectTriggeredByGpcThenGpcRedirectEventSent() {
        testee.redirectTriggeredByGpc()
        verify(mockNavigationAwareLoginDetector).onEvent(NavigationEvent.GpcRedirect)
    }

    @Test
    fun whenProgressIs100ThenRefreshUserAgentCommandSent() {
        loadUrl("http://duckduckgo.com")
        testee.progressChanged(100, WebViewNavigationState(mockStack, 100))

        assertCommandIssued<Command.RefreshUserAgent>()
    }

    @Test
    fun whenRequestFileDownloadAndUrlIsBlobAndBlobDownloadWebViewFeatureIsNotEnabledThenConvertBlobToDataUriCommandSent() {
        val blobUrl = "blob:https://example.com/283nasdho23jkasdAjd"
        val mime = "application/plain"
        val enabled = false

        testee.requestFileDownload(
            url = blobUrl,
            contentDisposition = null,
            mimeType = mime,
            requestUserConfirmation = true,
            isBlobDownloadWebViewFeatureEnabled = enabled,
        )

        assertCommandIssued<Command.ConvertBlobToDataUri> {
            assertEquals(blobUrl, url)
            assertEquals(mime, mimeType)
        }
    }

    @Test
    fun whenRequestFileDownloadAndUrlIsBlobAndBlobDownloadWebViewFeatureIsEnabledThenConvertBlobToDataUriCommandNotSent() {
        val blobUrl = "blob:https://example.com/283nasdho23jkasdAjd"
        val mime = "application/plain"
        val enabled = true

        testee.requestFileDownload(
            url = blobUrl,
            contentDisposition = null,
            mimeType = mime,
            requestUserConfirmation = true,
            isBlobDownloadWebViewFeatureEnabled = enabled,
        )

        assertCommandNotIssued<Command.ConvertBlobToDataUri>()
    }

    @Test
    fun whenRequestFileDownloadAndUrlIsNotBlobThenRequestFileDownloadCommandSent() {
        val normalUrl = "https://example.com/283nasdho23jkasdAjd"
        val mime = "application/plain"

        testee.requestFileDownload(
            url = normalUrl,
            contentDisposition = null,
            mimeType = mime,
            requestUserConfirmation = true,
            isBlobDownloadWebViewFeatureEnabled = false,
        )

        assertCommandIssued<Command.RequestFileDownload> {
            assertEquals(normalUrl, url)
            assertEquals(mime, mimeType)
            assertNull(contentDisposition)
            assertTrue(requestUserConfirmation)
        }
    }

    @Test
    fun whenChildrenTabClosedIfViewModelIsParentThenChildTabClosedCommandSent() = runTest {
        givenOneActiveTabSelected()

        childClosedTabsSharedFlow.emit("TAB_ID")

        assertCommandIssued<Command.ChildTabClosed>()
    }

    @Test
    fun whenChildrenTabClosedIfViewModelIsNotParentThenChildTabClosedCommandNotSent() = runTest {
        givenOneActiveTabSelected()

        childClosedTabsSharedFlow.emit("other_tab")

        assertCommandNotIssued<Command.ChildTabClosed>()
    }

    @Test
    fun whenConsumeAliasAndCopyToClipboardThenCopyAliasToClipboardCommandSent() {
        whenever(mockEmailManager.getAlias()).thenReturn("alias")

        testee.consumeAliasAndCopyToClipboard()

        assertCommandIssued<Command.CopyAliasToClipboard>()
    }

    @Test
    fun whenConsumeAliasAndCopyToClipboardThenSetNewLastUsedDateCalled() {
        whenever(mockEmailManager.getAlias()).thenReturn("alias")

        testee.consumeAliasAndCopyToClipboard()

        verify(mockEmailManager).setNewLastUsedDate()
    }

    @Test
    fun whenConsumeAliasAndCopyToClipboardThenPixelSent() {
        whenever(mockEmailManager.getAlias()).thenReturn("alias")
        whenever(mockEmailManager.getCohort()).thenReturn("cohort")
        whenever(mockEmailManager.getLastUsedDate()).thenReturn("2021-01-01")

        testee.consumeAliasAndCopyToClipboard()

        verify(mockPixel).enqueueFire(
            AppPixelName.EMAIL_COPIED_TO_CLIPBOARD,
            mapOf(PixelParameter.COHORT to "cohort", PixelParameter.LAST_USED_DAY to "2021-01-01"),
        )
    }

    @Test
    fun whenEmailIsSignedOutThenIsEmailSignedInReturnsFalse() = runTest {
        emailStateFlow.emit(false)

        assertFalse(browserViewState().isEmailSignedIn)
    }

    @Test
    fun whenEmailIsSignedInThenIsEmailSignedInReturnsTrue() = runTest {
        emailStateFlow.emit(true)

        assertTrue(browserViewState().isEmailSignedIn)
    }

    @Test
    fun whenEmailSignOutEventThenEmailSignEventCommandSent() = runTest {
        emailStateFlow.emit(true)
        emailStateFlow.emit(false)

        assertCommandIssuedTimes<Command.EmailSignEvent>(2)
    }

    @Test
    fun whenEmailIsSignedInThenEmailSignEventCommandSent() = runTest {
        emailStateFlow.emit(true)

        assertCommandIssued<Command.EmailSignEvent>()
    }

    @Test
    fun whenConsumeAliasThenInjectAddressCommandSent() {
        whenever(mockEmailManager.getAlias()).thenReturn("alias")

        testee.usePrivateDuckAddress("", "alias")

        assertCommandIssued<Command.InjectEmailAddress> {
            assertEquals("alias", this.duckAddress)
        }
    }

    @Test
    fun whenUseAddressThenInjectAddressCommandSent() {
        whenever(mockEmailManager.getEmailAddress()).thenReturn("address")

        testee.usePersonalDuckAddress("", "address")

        assertCommandIssued<Command.InjectEmailAddress> {
            assertEquals("address", this.duckAddress)
        }
    }

    @Test
    fun whenShowEmailTooltipIfAddressExistsThenShowEmailTooltipCommandSent() {
        whenever(mockEmailManager.getEmailAddress()).thenReturn("address")

        testee.showEmailProtectionChooseEmailPrompt()

        assertCommandIssued<Command.ShowEmailProtectionChooseEmailPrompt> {
            assertEquals("address", this.address)
        }
    }

    @Test
    fun whenShowEmailTooltipIfAddressDoesNotExistThenCommandNotSent() {
        whenever(mockEmailManager.getEmailAddress()).thenReturn(null)

        testee.showEmailProtectionChooseEmailPrompt()

        assertCommandNotIssued<Command.ShowEmailProtectionChooseEmailPrompt>()
    }

    @Test
    fun whenHandleAppLinkCalledAndShowAppLinksPromptIsTrueThenShowAppLinkPromptAndUserQueryStateSetToFalse() {
        val urlType = SpecialUrlDetector.UrlType.AppLink(uriString = "http://example.com")
        testee.handleAppLink(urlType, isForMainFrame = true)
        whenever(mockAppLinksHandler.isUserQuery()).thenReturn(false)
        whenever(mockSettingsStore.showAppLinksPrompt).thenReturn(true)
        verify(mockAppLinksHandler).handleAppLink(eq(true), eq("http://example.com"), eq(false), eq(true), appLinkCaptor.capture())
        appLinkCaptor.lastValue.invoke()
        assertCommandIssued<Command.ShowAppLinkPrompt>()
        verify(mockAppLinksHandler).setUserQueryState(false)
    }

    @Test
    fun whenHandleAppLinkCalledAndIsUserQueryThenShowAppLinkPromptAndUserQueryStateSetToFalse() {
        val urlType = SpecialUrlDetector.UrlType.AppLink(uriString = "http://example.com")
        testee.handleAppLink(urlType, isForMainFrame = true)
        whenever(mockAppLinksHandler.isUserQuery()).thenReturn(true)
        whenever(mockSettingsStore.showAppLinksPrompt).thenReturn(false)
        verify(mockAppLinksHandler).handleAppLink(eq(true), eq("http://example.com"), eq(false), eq(true), appLinkCaptor.capture())
        appLinkCaptor.lastValue.invoke()
        assertCommandIssued<Command.ShowAppLinkPrompt>()
        verify(mockAppLinksHandler).setUserQueryState(false)
    }

    @Test
    fun whenHandleAppLinkCalledAndIsNotUserQueryAndShowAppLinksPromptIsFalseThenOpenAppLink() {
        val urlType = SpecialUrlDetector.UrlType.AppLink(uriString = "http://example.com")
        testee.handleAppLink(urlType, isForMainFrame = true)
        whenever(mockAppLinksHandler.isUserQuery()).thenReturn(false)
        whenever(mockSettingsStore.showAppLinksPrompt).thenReturn(false)
        verify(mockAppLinksHandler).handleAppLink(eq(true), eq("http://example.com"), eq(false), eq(true), appLinkCaptor.capture())
        appLinkCaptor.lastValue.invoke()
        assertCommandIssued<Command.OpenAppLink>()
    }

    @Test
    fun whenHandleNonHttpAppLinkCalledThenHandleNonHttpAppLink() {
        val urlType = SpecialUrlDetector.UrlType.NonHttpAppLink("market://details?id=com.example", Intent(), "http://example.com")
        assertTrue(testee.handleNonHttpAppLink(urlType))
        assertCommandIssued<Command.HandleNonHttpAppLink>()
    }

    @Test
    fun whenUserSubmittedQueryIsAppLinkAndShouldShowPromptThenOpenAppLinkInBrowserAndSetPreviousUrlToNull() {
        whenever(mockOmnibarConverter.convertQueryToUrl("foo", null)).thenReturn("foo.com")
        whenever(mockSpecialUrlDetector.determineType(anyString())).thenReturn(SpecialUrlDetector.UrlType.AppLink(uriString = "http://foo.com"))
        whenever(mockSettingsStore.showAppLinksPrompt).thenReturn(true)
        testee.onUserSubmittedQuery("foo")
        verify(mockAppLinksHandler).updatePreviousUrl(null)
        assertCommandIssued<Navigate>()
    }

    @Test
    fun whenUserSubmittedQueryIsAppLinkAndShouldNotShowPromptThenOpenAppLinkInBrowserAndSetPreviousUrl() {
        whenever(mockOmnibarConverter.convertQueryToUrl("foo", null)).thenReturn("foo.com")
        whenever(mockSpecialUrlDetector.determineType(anyString())).thenReturn(SpecialUrlDetector.UrlType.AppLink(uriString = "http://foo.com"))
        whenever(mockSettingsStore.showAppLinksPrompt).thenReturn(false)
        testee.onUserSubmittedQuery("foo")
        verify(mockAppLinksHandler).updatePreviousUrl("foo.com")
        assertCommandIssued<Navigate>()
    }

    @Test
    fun whenUserSelectsToPrintPageAndCountryFromLetterFormatDefinedSetThenPrintLinkCommandSentWithLetter() {
        whenever(mockDeviceInfo.country).thenReturn("US")
        loadUrl("foo.com")
        testee.onPrintSelected()
        val command = captureCommands().lastValue as Command.PrintLink
        assertEquals("foo.com", command.url)
        assertEquals(PrintAttributes.MediaSize.NA_LETTER, command.mediaSize)
    }

    @Test
    fun whenUserSelectsToPrintPageAndCountryNotFromLetterFormatDefinedSetThenPrintLinkCommandSentWithA4() {
        whenever(mockDeviceInfo.country).thenReturn("FR")
        loadUrl("foo.com")
        testee.onPrintSelected()
        val command = captureCommands().lastValue as Command.PrintLink
        assertEquals("foo.com", command.url)
        assertEquals(PrintAttributes.MediaSize.ISO_A4, command.mediaSize)
    }

    @Test
    fun whenUserSelectsToPrintPageAndCountryIsEmptyThenPrintLinkCommandSentWithA4() {
        whenever(mockDeviceInfo.country).thenReturn("")
        loadUrl("foo.com")
        testee.onPrintSelected()
        val command = captureCommands().lastValue as Command.PrintLink
        assertEquals("foo.com", command.url)
        assertEquals(PrintAttributes.MediaSize.ISO_A4, command.mediaSize)
    }

    @Test
    fun whenUserSelectsToPrintPageThenPixelIsSent() {
        whenever(mockDeviceInfo.country).thenReturn("US")
        loadUrl("foo.com")
        testee.onPrintSelected()
        verify(mockPixel).fire(AppPixelName.MENU_ACTION_PRINT_PRESSED)
    }

    @Test
    fun whenSubmittedQueryAndNavigationStateIsNullAndNeverPreviouslyLoadedSiteThenResetHistoryCommandNotSent() {
        whenever(mockOmnibarConverter.convertQueryToUrl("nytimes.com", null)).thenReturn("nytimes.com")
        testee.onUserSubmittedQuery("nytimes.com")
        assertCommandNotIssued<Command.ResetHistory>()
    }

    @Test
    fun whenSubmittedQueryAndNavigationStateIsNullAndPreviouslyLoadedSiteThenResetHistoryCommandSent() {
        whenever(mockOmnibarConverter.convertQueryToUrl("nytimes.com", null)).thenReturn("nytimes.com")
        setupNavigation(isBrowsing = true)
        testee.onUserPressedBack()
        testee.onUserSubmittedQuery("nytimes.com")
        assertCommandIssued<Command.ResetHistory>()
    }

    @Test
    fun whenSubmittedQueryAndNavigationStateIsNotNullThenResetHistoryCommandNotSent() {
        setupNavigation(isBrowsing = true)
        whenever(mockOmnibarConverter.convertQueryToUrl("nytimes.com", null)).thenReturn("nytimes.com")
        testee.onUserSubmittedQuery("nytimes.com")
        assertCommandNotIssued<Command.ResetHistory>()
    }

    @Test
    fun whenLoadUrlAndUrlIsInContentBlockingExceptionsListThenIsPrivacyProtectionDisabledIsTrue() {
        whenever(mockContentBlocking.isAnException("example.com")).thenReturn(true)
        loadUrl("https://example.com")
        assertTrue(browserViewState().isPrivacyProtectionDisabled)
    }

    @Test
    fun whenLoadUrlAndUrlIsInContentBlockingExceptionsListThenPrivacyOnIsFalse() {
        whenever(mockContentBlocking.isAnException("example.com")).thenReturn(true)
        loadUrl("https://example.com")
        assertFalse(loadingViewState().trackersAnimationEnabled)
    }

    @Test
    fun whenEditBookmarkRequestedThenRepositoryIsNotUpdated() = runTest {
        val url = "http://www.example.com"
        val bookmark = Bookmark(
            id = UUID.randomUUID().toString(),
            title = "",
            url = url,
            parentId = UUID.randomUUID().toString(),
            lastModified = "timestamp",
        )
        whenever(mockSavedSitesRepository.getBookmark(url = url)).thenReturn(bookmark)
        bookmarksListFlow.send(listOf(bookmark))
        loadUrl(url = url, isBrowserShowing = true)
        testee.onBookmarkMenuClicked()
        verify(mockSavedSitesRepository, never()).insertBookmark(title = anyString(), url = anyString())
    }

    @Test
    fun whenEditBookmarkRequestedThenEditBookmarkPressedPixelIsFired() = runTest {
        val bookmark = Bookmark(
            id = UUID.randomUUID().toString(),
            title = "title",
            url = "www.example.com",
            parentId = UUID.randomUUID().toString(),
            lastModified = "timestamp",
        )
        whenever(mockSavedSitesRepository.getBookmark("www.example.com")).thenReturn(bookmark)
        bookmarksListFlow.send(listOf(bookmark))
        loadUrl("www.example.com", isBrowserShowing = true)
        testee.onBookmarkMenuClicked()
        verify(mockPixel).fire(AppPixelName.MENU_ACTION_EDIT_BOOKMARK_PRESSED.pixelName)
    }

    @Test
    fun whenEditBookmarkRequestedThenEditDialogIsShownWithCorrectUrlAndTitle() = runTest {
        val bookmark = Bookmark(
            id = UUID.randomUUID().toString(),
            title = "title",
            url = "www.example.com",
            parentId = UUID.randomUUID().toString(),
            lastModified = "timestamp",
        )
        whenever(mockSavedSitesRepository.getBookmark("www.example.com")).thenReturn(bookmark)
        bookmarksListFlow.send(listOf(bookmark))
        loadUrl("www.example.com", isBrowserShowing = true)
        testee.onBookmarkMenuClicked()
        verify(mockCommandObserver, atLeastOnce()).onChanged(commandCaptor.capture())
        assertTrue(commandCaptor.lastValue is Command.ShowEditSavedSiteDialog)
        val command = commandCaptor.lastValue as Command.ShowEditSavedSiteDialog
        assertEquals("www.example.com", command.savedSiteChangedViewState.savedSite.url)
        assertEquals("title", command.savedSiteChangedViewState.savedSite.title)
    }

    @Test
    fun whenRemoveFavoriteRequestedThenDaoInsertIsNotCalled() = runTest {
        val favoriteSite = Favorite(id = UUID.randomUUID().toString(), title = "", url = "www.example.com", position = 0, lastModified = "timestamp")
        favoriteListFlow.send(listOf(favoriteSite))
        loadUrl("www.example.com", isBrowserShowing = true)
        testee.onFavoriteMenuClicked()
        verify(mockSavedSitesRepository, never()).insert(any<Favorite>())
    }

    @Test
    fun whenRemoveFavoriteRequestedThenRemoveFavoritePressedPixelIsFired() = runTest {
        val favoriteSite = Favorite(id = UUID.randomUUID().toString(), title = "", url = "www.example.com", position = 0, lastModified = "timestamp")
        whenever(mockSavedSitesRepository.getFavorite("www.example.com")).thenReturn(favoriteSite)
        favoriteListFlow.send(listOf(favoriteSite))
        loadUrl("www.example.com", isBrowserShowing = true)
        testee.onFavoriteMenuClicked()
        verify(mockPixel).fire(
            AppPixelName.MENU_ACTION_REMOVE_FAVORITE_PRESSED.pixelName,
        )
    }

    @Test
    fun whenRemoveFavoriteRequestedThenViewStateUpdated() = runTest {
        val favoriteSite = Favorite(id = UUID.randomUUID().toString(), title = "", url = "www.example.com", position = 0, lastModified = "timestamp")
        whenever(mockSavedSitesRepository.getFavorite("www.example.com")).thenReturn(favoriteSite)
        favoriteListFlow.send(listOf(favoriteSite))
        loadUrl("www.example.com", isBrowserShowing = true)
        testee.onFavoriteMenuClicked()

        assertTrue(browserViewState().favorite == null)
    }

    @Test
    fun whenRemoveFavoriteRequestedThenDeleteConfirmationDialogIsShownWithCorrectUrlAndTitle() = runTest {
        val favoriteSite = Favorite(
            id = UUID.randomUUID().toString(),
            title = "title",
            url = "www.example.com",
            position = 0,
            lastModified = "timestamp",
        )
        whenever(mockSavedSitesRepository.getFavorite("www.example.com")).thenReturn(favoriteSite)
        favoriteListFlow.send(listOf(favoriteSite))
        loadUrl("www.example.com", isBrowserShowing = true)
        testee.onFavoriteMenuClicked()
        verify(mockCommandObserver, atLeastOnce()).onChanged(commandCaptor.capture())
        assertTrue(commandCaptor.lastValue is Command.DeleteFavoriteConfirmation)
        val command = commandCaptor.lastValue as Command.DeleteFavoriteConfirmation
        assertEquals("www.example.com", command.savedSite.url)
        assertEquals("title", command.savedSite.title)
    }

    @Test
    fun whenRemoveFavoriteUndoThenViewStateUpdated() = runTest {
        val favoriteSite = Favorite(id = UUID.randomUUID().toString(), title = "", url = "www.example.com", position = 0, lastModified = "timestamp")
        val quickAccessFavorites = listOf(QuickAccessFavorite(favoriteSite))

        whenever(mockSavedSitesRepository.getFavorite("www.example.com")).thenReturn(favoriteSite)
        favoriteListFlow.send(listOf(favoriteSite))
        loadUrl("www.example.com", isBrowserShowing = true)
        testee.onFavoriteMenuClicked()

        assertTrue(browserViewState().favorite == null)
        assertTrue(autoCompleteViewState().favorites.isEmpty())

        testee.undoDelete(favoriteSite)

        assertTrue(browserViewState().favorite == favoriteSite)
        assertTrue(autoCompleteViewState().favorites == quickAccessFavorites)
    }

    @Test
    fun whenDeleteBookmarkUndoThenViewStateUpdated() = runTest {
        val bookmark =
            Bookmark(id = UUID.randomUUID().toString(), title = "A title", url = "www.example.com", lastModified = "timestamp")

        bookmarksListFlow.send(listOf(bookmark))

        loadUrl(bookmark.url, isBrowserShowing = true)

        testee.onSavedSiteDeleted(bookmark)

        assertTrue(browserViewState().bookmark == null)
        assertTrue(browserViewState().favorite == null)

        testee.undoDelete(bookmark)

        assertTrue(browserViewState().bookmark == bookmark)
    }

    @Test
    fun whenDeleteFavouriteUndoThenViewStateUpdated() = runTest {
        val favourite =
            Favorite(id = UUID.randomUUID().toString(), title = "A title", url = "www.example.com", lastModified = "timestamp", 0)

        favoriteListFlow.send(listOf(favourite))

        loadUrl(favourite.url, isBrowserShowing = true)

        testee.onSavedSiteDeleted(favourite)

        assertTrue(browserViewState().bookmark == null)
        assertTrue(browserViewState().favorite == null)

        testee.undoDelete(favourite)

        assertTrue(browserViewState().favorite == favourite)
    }

    @Test
    fun whenPageChangedThenUpdatePreviousUrlAndUserQueryStateSetToFalse() {
        loadUrl(url = "www.example.com", isBrowserShowing = true)
        verify(mockAppLinksHandler).updatePreviousUrl("www.example.com")
        verify(mockAppLinksHandler).setUserQueryState(false)
    }

    @Test
    fun whenPageChangedThenSetCtaBeenShownForCurrentPageToFalse() {
        testee.hasCtaBeenShownForCurrentPage.set(true)
        loadUrl(url = "www.example.com", isBrowserShowing = true)
        assertFalse(testee.hasCtaBeenShownForCurrentPage.get())
    }

    @Test
    fun whenPageChangedAndIsAppLinkThenUpdatePreviousAppLink() {
        val appLink = SpecialUrlDetector.UrlType.AppLink(uriString = "www.example.com")
        whenever(mockSpecialUrlDetector.determineType(anyString())).thenReturn(appLink)
        loadUrl(url = "www.example.com", isBrowserShowing = true)
        assertEquals(appLink, browserViewState().previousAppLink)
    }

    @Test
    fun whenPageChangedAndIsNotAppLinkThenSetPreviousAppLinkToNull() {
        whenever(mockSpecialUrlDetector.determineType(anyString())).thenReturn(SpecialUrlDetector.UrlType.Web("www.example.com"))
        loadUrl(url = "www.example.com", isBrowserShowing = true)
        assertNull(browserViewState().previousAppLink)
    }

    @Test
    fun whenOpenAppLinkThenOpenPreviousAppLink() {
        testee.browserViewState.value = browserViewState().copy(previousAppLink = SpecialUrlDetector.UrlType.AppLink(uriString = "example.com"))
        testee.openAppLink()
        assertCommandIssued<Command.OpenAppLink>()
    }

    @Test
    fun whenOpenAppLinkAndPreviousAppLinkIsNullThenDoNotOpenAppLink() {
        testee.openAppLink()
        assertCommandNotIssued<Command.OpenAppLink>()
    }

    @Test
    fun whenForceZoomEnabledThenEmitNewState() {
        accessibilitySettingsDataStore.forceZoom = true
        assertTrue(accessibilityViewState().forceZoom)
        assertTrue(accessibilityViewState().refreshWebView)
    }

    @Test
    fun whenForceZoomEnabledAndWebViewRefreshedThenEmitNewState() {
        accessibilitySettingsDataStore.forceZoom = true
        assertTrue(accessibilityViewState().forceZoom)
        assertTrue(accessibilityViewState().refreshWebView)

        testee.onWebViewRefreshed()

        assertFalse(accessibilityViewState().refreshWebView)
    }

    @Test
    fun whenFontSizeChangedThenEmitNewState() {
        accessibilitySettingsDataStore.appFontSize = 150f
        accessibilitySettingsDataStore.overrideSystemFontSize = false

        assertFalse(accessibilityViewState().refreshWebView)
        assertEquals(accessibilitySettingsDataStore.fontSize, accessibilityViewState().fontSize)
    }

    @Test
    fun whenDownloadIsCalledThenDownloadRequestedForUrl() = runTest {
        val pendingFileDownload = buildPendingDownload(url = "http://www.example.com/download.pdf", contentDisposition = null, mimeType = null)

        testee.download(pendingFileDownload)

        verify(mockFileDownloader).enqueueDownload(pendingFileDownload)
    }

    private fun buildPendingDownload(
        url: String,
        contentDisposition: String?,
        mimeType: String?,
    ): PendingFileDownload {
        return PendingFileDownload(
            url = url,
            contentDisposition = contentDisposition,
            mimeType = mimeType,
            subfolder = "folder",
        )
    }

    @Test
    fun whenHandleCloakedAmpLinkThenIssueExtractUrlFromCloakedAmpLinkCommand() {
        testee.handleCloakedAmpLink(initialUrl = "example.com")
        assertCommandIssued<Command.ExtractUrlFromCloakedAmpLink>()
    }

    @Test
    fun whenPageChangedThenUpdateAmpLinkInfo() {
        val ampLinkInfo = AmpLinkInfo("https://foo.com")
        whenever(mockAmpLinks.lastAmpLinkInfo).thenReturn(ampLinkInfo)
        updateUrl("http://www.example.com/", "http://twitter.com/explore", true)
        assertEquals("https://foo.com", ampLinkInfo.ampLink)
        assertEquals("http://twitter.com/explore", ampLinkInfo.destinationUrl)
    }

    @Test
    fun whenPageChangedAndAmpLinkInfoHasDestinationUrlThenDontUpdateAmpLinkInfo() {
        val ampLinkInfo = AmpLinkInfo("https://foo.com", "https://bar.com")
        whenever(mockAmpLinks.lastAmpLinkInfo).thenReturn(ampLinkInfo)
        updateUrl("http://www.example.com/", "http://twitter.com/explore", true)
        assertEquals("https://foo.com", ampLinkInfo.ampLink)
        assertEquals("https://bar.com", ampLinkInfo.destinationUrl)
    }

    @Test
    fun whenPageChangedAndAmpLinkInfoIsNullThenDontUpdateAmpLinkInfo() {
        val ampLinkInfo = null
        whenever(mockAmpLinks.lastAmpLinkInfo).thenReturn(ampLinkInfo)
        updateUrl("http://www.example.com/", "http://twitter.com/explore", true)
        assertNull(ampLinkInfo)
    }

    @Test
    fun whenUpdateLastAmpLinkThenUpdateAmpLinkInfo() {
        testee.updateLastAmpLink("https://foo.com")
        verify(mockAmpLinks).lastAmpLinkInfo = AmpLinkInfo("https://foo.com")
    }

    @Test
    fun whenUserSubmittedQueryIsCloakedAmpLinkThenHandleCloakedAmpLink() {
        whenever(mockOmnibarConverter.convertQueryToUrl("foo", null)).thenReturn("foo.com")
        whenever(mockSpecialUrlDetector.determineType(anyString()))
            .thenReturn(SpecialUrlDetector.UrlType.CloakedAmpLink(ampUrl = "http://foo.com"))
        testee.onUserSubmittedQuery("foo")
        verify(mockCommandObserver, atLeastOnce()).onChanged(commandCaptor.capture())
        val issuedCommand = commandCaptor.allValues.find { it is Command.ExtractUrlFromCloakedAmpLink }
        assertEquals("http://foo.com", (issuedCommand as Command.ExtractUrlFromCloakedAmpLink).initialUrl)
    }

    @Test
    fun whenUserSubmittedQueryIsExtractedAmpLinkThenNavigateToExtractedAmpLink() {
        whenever(mockOmnibarConverter.convertQueryToUrl("foo", null)).thenReturn("foo.com")
        whenever(mockSpecialUrlDetector.determineType(anyString()))
            .thenReturn(SpecialUrlDetector.UrlType.ExtractedAmpLink(extractedUrl = "http://foo.com"))
        testee.onUserSubmittedQuery("foo")
        verify(mockCommandObserver, atLeastOnce()).onChanged(commandCaptor.capture())
        val issuedCommand = commandCaptor.allValues.find { it is Navigate }
        assertEquals("http://foo.com", (issuedCommand as Navigate).url)
    }

    @Test
    fun whenUserSubmittedQueryIsTrackingParameterLinkThenNavigateToCleanedUrl() {
        whenever(mockOmnibarConverter.convertQueryToUrl("foo", null)).thenReturn("foo.com")
        whenever(mockSpecialUrlDetector.determineType(anyString()))
            .thenReturn(SpecialUrlDetector.UrlType.TrackingParameterLink(cleanedUrl = "http://foo.com"))
        testee.onUserSubmittedQuery("foo")
        verify(mockCommandObserver, atLeastOnce()).onChanged(commandCaptor.capture())
        val issuedCommand = commandCaptor.allValues.find { it is Navigate }
        assertEquals("http://foo.com", (issuedCommand as Navigate).url)
    }

    @Test
    fun whenUrlExtractionErrorThenIssueLoadExtractedUrlCommandWithInitialUrl() {
        testee.onUrlExtractionError("http://foo.com")
        verify(mockCommandObserver, atLeastOnce()).onChanged(commandCaptor.capture())
        val issuedCommand = commandCaptor.allValues.find { it is LoadExtractedUrl }
        assertEquals("http://foo.com", (issuedCommand as LoadExtractedUrl).extractedUrl)
    }

    @Test
    fun whenUrlExtractedThenIssueLoadExtractedUrlCommand() {
        whenever(mockAmpLinks.processDestinationUrl(anyString(), anyOrNull())).thenReturn("http://example.com")
        testee.onUrlExtracted("http://foo.com", "http://example.com")
        verify(mockCommandObserver, atLeastOnce()).onChanged(commandCaptor.capture())
        val issuedCommand = commandCaptor.allValues.find { it is LoadExtractedUrl }
        assertEquals("http://example.com", (issuedCommand as LoadExtractedUrl).extractedUrl)
    }

    @Test
    fun whenPageChangedThenClearLastCleanedUrlAndUpdateSite() {
        whenever(mockTrackingParameters.lastCleanedUrl).thenReturn("https://foo.com")
        updateUrl("http://www.example.com/", "http://twitter.com/explore", true)
        verify(mockTrackingParameters).lastCleanedUrl = null
        assertTrue(testee.siteLiveData.value?.urlParametersRemoved!!)
    }

    @Test
    fun whenPageChangedAndLastCleanedUrlIsNullThenDoNothing() {
        whenever(mockTrackingParameters.lastCleanedUrl).thenReturn(null)
        updateUrl("http://www.example.com/", "http://twitter.com/explore", true)
        verify(mockTrackingParameters, times(0)).lastCleanedUrl = null
        assertFalse(testee.siteLiveData.value?.urlParametersRemoved!!)
    }

    @Test
    fun whenConfigurationChangesThenForceRenderingMenu() {
        val oldForceRenderingTicker = browserViewState().forceRenderingTicker

        testee.onConfigurationChanged()

        assertTrue(oldForceRenderingTicker != browserViewState().forceRenderingTicker)
    }

    @Test
    fun whenInitializedAndVoiceSearchNotSupportedThenDontLogVoiceSearch() {
        verify(voiceSearchPixelLogger, never()).log()
    }

    @Test
    fun whenMessageReceivedThenSetLinkOpenedInNewTabToTrue() {
        assertFalse(testee.linkOpenedInNewTab())
        testee.onMessageReceived()
        assertTrue(testee.linkOpenedInNewTab())
    }

    @Test
    fun whenPageChangedThenSetLinkOpenedInNewTabToFalse() {
        testee.onMessageReceived()
        loadUrl(url = "www.example.com", isBrowserShowing = true)
        assertFalse(testee.linkOpenedInNewTab())
    }

    @Test
    fun whenUserLongPressedBackOnEmptyStackBrowserNotShowingThenShowHistoryCommandNotSent() {
        setBrowserShowing(false)
        testee.onUserLongPressedBack()
        assertCommandNotIssued<ShowBackNavigationHistory>()
    }

    @Test
    fun whenUserLongPressedBackOnEmptyStackBrowserShowingThenShowHistoryCommandNotSent() {
        buildNavigationHistoryStack(stackSize = 0)
        testee.onUserLongPressedBack()
        assertCommandNotIssued<ShowBackNavigationHistory>()
    }

    @Test
    fun whenUserLongPressedBackOnSingleStackEntryThenShowHistoryCommandNotSent() {
        buildNavigationHistoryStack(stackSize = 1)
        testee.onUserLongPressedBack()
        assertCommandNotIssued<ShowBackNavigationHistory>()
    }

    @Test
    fun whenUserLongPressedBackOnStackWithMultipleEntriesThenShowHistoryCommandSent() {
        buildNavigationHistoryStack(stackSize = 10)
        testee.onUserLongPressedBack()
        assertShowHistoryCommandSent(expectedStackSize = 9)
    }

    @Test
    fun whenUserLongPressedBackOnStackWithMoreThanTenEntriesThenTruncatedToMostRecentOnly() {
        buildNavigationHistoryStack(stackSize = 20)
        testee.onUserLongPressedBack()
        assertShowHistoryCommandSent(expectedStackSize = 10)
    }

    @Test
    fun whenReturnNoCredentialsWithPageThenEmitCancelIncomingAutofillRequestCommand() = runTest {
        val url = "originalurl.com"
        testee.returnNoCredentialsWithPage(url)

        assertCommandIssued<Command.CancelIncomingAutofillRequest> {
            assertEquals(url, this.url)
        }
    }

    @Test
    fun whenOnAutoconsentResultReceivedThenSiteUpdated() {
        updateUrl("http://www.example.com/", "http://twitter.com/explore", true)
        testee.onAutoconsentResultReceived(consentManaged = true, optOutFailed = true, selfTestFailed = true, isCosmetic = true)
        assertTrue(testee.siteLiveData.value?.consentManaged!!)
        assertTrue(testee.siteLiveData.value?.consentOptOutFailed!!)
        assertTrue(testee.siteLiveData.value?.consentSelfTestFailed!!)
        assertTrue(testee.siteLiveData.value?.consentCosmeticHide!!)
    }

    @Test
    fun whenOnPageChangeThenAutoconsentReset() {
        updateUrl("http://www.example.com/", "http://twitter.com/explore", true)
        testee.onAutoconsentResultReceived(consentManaged = true, optOutFailed = true, selfTestFailed = true, isCosmetic = true)
        assertTrue(testee.siteLiveData.value?.consentManaged!!)
        assertTrue(testee.siteLiveData.value?.consentOptOutFailed!!)
        assertTrue(testee.siteLiveData.value?.consentSelfTestFailed!!)
        assertTrue(testee.siteLiveData.value?.consentCosmeticHide!!)
        testee.onWebViewRefreshed()
        assertFalse(testee.siteLiveData.value?.consentManaged!!)
        assertFalse(testee.siteLiveData.value?.consentOptOutFailed!!)
        assertFalse(testee.siteLiveData.value?.consentSelfTestFailed!!)
        assertFalse(testee.siteLiveData.value?.consentCosmeticHide!!)
    }

    @Test
    fun whenNotEditingUrlBarAndNotCancelledThenCanAutomaticallyShowAutofillPrompt() {
        assertTrue(testee.canAutofillSelectCredentialsDialogCanAutomaticallyShow())
    }

    @Test
    fun whenNotEditingUrlBarAndCancelledThenCannotAutomaticallyShowAutofillPrompt() {
        testee.cancelPendingAutofillRequestToChooseCredentials()
        assertFalse(testee.canAutofillSelectCredentialsDialogCanAutomaticallyShow())
    }

    @Test
    fun whenEditingUrlBarAndCancelledThenCannotAutomaticallyShowAutofillPrompt() {
        testee.cancelPendingAutofillRequestToChooseCredentials()
        assertFalse(testee.canAutofillSelectCredentialsDialogCanAutomaticallyShow())
    }

    @Test
    fun whenNavigationStateChangesSameSiteThenShowAutofillPromptFlagIsReset() {
        testee.cancelPendingAutofillRequestToChooseCredentials()
        updateUrl("example.com", "example.com", true)
        assertTrue(testee.canAutofillSelectCredentialsDialogCanAutomaticallyShow())
    }

    @Test
    fun whenNavigationStateChangesDifferentSiteThenShowAutofillPromptFlagIsReset() {
        testee.cancelPendingAutofillRequestToChooseCredentials()
        updateUrl("example.com", "foo.com", true)
        assertTrue(testee.canAutofillSelectCredentialsDialogCanAutomaticallyShow())
    }

    @Test
    fun whenPageRefreshesThenShowAutofillPromptFlagIsReset() {
        testee.cancelPendingAutofillRequestToChooseCredentials()
        testee.onWebViewRefreshed()
        assertTrue(testee.canAutofillSelectCredentialsDialogCanAutomaticallyShow())
    }

    @Test
    fun whenShowingUserCredentialsSavedConfirmationAndCanAccessCredentialManagementScreenThenShouldShowLinkToViewCredential() = runTest {
        autofillCapabilityChecker.enabled = true
        testee.onShowUserCredentialsSaved(aCredential())
        assertCommandIssued<Command.ShowUserCredentialSavedOrUpdatedConfirmation> {
            assertTrue(this.includeShortcutToViewCredential)
        }
    }

    @Test
    fun whenShowingUserCredentialsSavedConfirmationAndCannotAccessCredentialManagementScreenThenShouldNotShowLinkToViewCredential() = runTest {
        autofillCapabilityChecker.enabled = false
        testee.onShowUserCredentialsSaved(aCredential())
        assertCommandIssued<Command.ShowUserCredentialSavedOrUpdatedConfirmation> {
            assertFalse(this.includeShortcutToViewCredential)
        }
    }

    @Test
    fun whenShowingUserCredentialsUpdatedConfirmationAndCanAccessCredentialManagementScreenThenShouldShowLinkToViewCredential() = runTest {
        autofillCapabilityChecker.enabled = true
        testee.onShowUserCredentialsUpdated(aCredential())
        assertCommandIssued<Command.ShowUserCredentialSavedOrUpdatedConfirmation> {
            assertTrue(this.includeShortcutToViewCredential)
        }
    }

    @Test
    fun whenShowingUserCredentialsUpdatedConfirmationAndCannotAccessCredentialManagementScreenThenShouldNotShowLinkToViewCredential() = runTest {
        autofillCapabilityChecker.enabled = false
        testee.onShowUserCredentialsUpdated(aCredential())
        assertCommandIssued<Command.ShowUserCredentialSavedOrUpdatedConfirmation> {
            assertFalse(this.includeShortcutToViewCredential)
        }
    }

    @Test
    fun whenMultipleTabsAndViewModelIsForActiveTabThenActiveTabReturnsTrue() {
        val tabId = "abc123"
        selectedTabLiveData.value = aTabEntity(id = tabId)
        loadTabWithId("foo")
        loadTabWithId("bar")
        loadTabWithId(tabId)
        assertTrue(testee.isActiveTab())
    }

    @Test
    fun whenMultipleTabsAndViewModelIsForInactiveTabThenActiveTabReturnsFalse() {
        val tabId = "abc123"
        selectedTabLiveData.value = aTabEntity(id = tabId)
        loadTabWithId(tabId)
        loadTabWithId("foo")
        loadTabWithId("bar")
        assertFalse(testee.isActiveTab())
    }

    @Test
    fun whenSingleTabThenActiveTabReturnsTrue() {
        val tabId = "abc123"
        selectedTabLiveData.value = aTabEntity(id = tabId)
        loadTabWithId(tabId)
        assertTrue(testee.isActiveTab())
    }

    @Test
    fun whenNoTabsThenActiveTabReturnsFalse() {
        assertFalse(testee.isActiveTab())
    }

    @Test
    fun whenUrlIsUpdatedWithDifferentHostThenForceUpdateShouldBeTrue() {
        val originalUrl = "http://www.example.com/"
        loadUrl(originalUrl, isBrowserShowing = true)
        updateUrl(originalUrl, "http://twitter.com/explore", true)

        assertTrue(omnibarViewState().forceExpand)
    }

    @Test
    fun whenUrlIsUpdateButSameHostThenForceUpdateShouldBeFalse() = runTest {
        val originalUrl = "https://www.example.com/search/sss#search=1~grid~0~25"
        loadUrl(originalUrl, isBrowserShowing = true)
        updateUrl(
            originalUrl,
            "https://www.example.com/search/sss#search=1~grid~0~28",
            true,
        )

        assertFalse(omnibarViewState().forceExpand)
    }

    @Test
    fun whenOnSitePermissionRequestedThenSendCommand() = runTest {
        val request: PermissionRequest = mock()
        val sitePermissions = SitePermissions(
            autoAccept = listOf(PermissionRequest.RESOURCE_AUDIO_CAPTURE),
            userHandled = listOf(PermissionRequest.RESOURCE_VIDEO_CAPTURE),
        )
        whenever(request.origin).thenReturn("https://example.com".toUri())
        testee.onSitePermissionRequested(request, sitePermissions)
        assertCommandIssued<Command.ShowSitePermissionsDialog> {
            assertEquals(request, this.request)
            assertEquals(sitePermissions, this.permissionsToRequest)
        }
    }

    @Test
    fun whenBasicAuthCredentialsInUrlThenStrippedSafely() {
        val testUrls = listOf(
            // Valid basic auth URLs
            "https://user:pass@example.com",
            "http://user:pass@example.com",
            "ftp://user:pass@example.com",
            "https://user@example.com",
            "https://user:pass@sub.example.com",
            "https://user:pass@sub.sub.example.com",
            "https://user:pass@sub.example.com/path",
            "https://user:pass@sub.example.com/path?param=value",
            "https://user:pass@sub.example.com/path#fragment",
            "https://user:pass@sub.example.com/path?param=value#fragment",
            "https://user:pass@sub.example.com:8080",
            "https://user:pass@sub.example.com:8080/path",
            "https://user:pass@sub.example.com:8080/path?param=value",
            "https://user:pass@sub.example.com:8080/path#fragment",
            "https://user:pass@sub.example.com:8080/path?param=value#fragment",
            "https://user:pass@192.0.2.0",
            "https://user:pass@[2001:db8::1]",
            "https://user:pass@[2001:db8::1]/path",
            "https://user:pass@[2001:db8::1]/path?param=value",
            "https://user:pass@[2001:db8::1]/path#fragment",
            "https://user:pass@[2001:db8::1]/path?param=value#fragment",
            "https://user:pass@[2001:db8::1]:8080",
            "https://user:pass@[2001:db8::1]:8080/path",
            "https://user:pass@[2001:db8::1]:8080/path?param=value",
            "https://user:pass@[2001:db8::1]:8080/path#fragment",
            "https://user:pass@[2001:db8::1]:8080/path?param=value#fragment",
        )

        val expectedUrls = listOf(
            "https://example.com",
            "http://example.com",
            "ftp://example.com",
            "https://example.com",
            "https://sub.example.com",
            "https://sub.sub.example.com",
            "https://sub.example.com/path",
            "https://sub.example.com/path?param=value",
            "https://sub.example.com/path#fragment",
            "https://sub.example.com/path?param=value#fragment",
            "https://sub.example.com:8080",
            "https://sub.example.com:8080/path",
            "https://sub.example.com:8080/path?param=value",
            "https://sub.example.com:8080/path#fragment",
            "https://sub.example.com:8080/path?param=value#fragment",
            "https://192.0.2.0",
            "https://[2001:db8::1]",
            "https://[2001:db8::1]/path",
            "https://[2001:db8::1]/path?param=value",
            "https://[2001:db8::1]/path#fragment",
            "https://[2001:db8::1]/path?param=value#fragment",
            "https://[2001:db8::1]:8080",
            "https://[2001:db8::1]:8080/path",
            "https://[2001:db8::1]:8080/path?param=value",
            "https://[2001:db8::1]:8080/path#fragment",
            "https://[2001:db8::1]:8080/path?param=value#fragment",
        )

        for (i in testUrls.indices) {
            val actual = testee.stripBasicAuthFromUrl(testUrls[i])
            assertEquals(expectedUrls[i], actual)
        }
    }

    @Test
    fun whenNoBasicAuthProvidedThenDoNotAffectAddressBar() {
        val testUrls = listOf(
            // No basic auth, should not be affected
            "https://example.com/@?param=value",
            "https://example.com/@path/to/resource?param=value",
            "https://example.com#@fragment",
            "https://example.com/path/to/@resource#fragment",
            "https://example.com?param=%E2%82%AC",
            "https://example.com/@notbasicAuth?q=none#f",
            "https://example.com:8080/foobar/",
            "https://sub.domain.example.com/foobar/",
            "https://sub.domain.example.com:8080/?q=none#f",
            // IP address/port combinations
            "https://192.0.2.0",
            "https://192.0.2.0:1337",
            "https://[2001:db8::1]",
            "https://[2001:db8::1]/path?param=value#fragment",
            "https://[2001:db8::1]:8080",
            "https://[2001:db8::1]:8080/path",
            "https://[2001:db8::1]:8080/path?param=value",
            // invalid URLs, should do nothing
            "https://user:pass%40example.com/%40urlencoded@symbol",
            "user:pass@https://example.com",
            "not a valid URI",
            "982.000.564.11:65666",
            "http://example.com/index[/].html",
            "http://example.com/</a/path>",
        )

        for (i in testUrls.indices) {
            val actual = testee.stripBasicAuthFromUrl(testUrls[i])
            assertEquals(testUrls[i], actual)
        }
    }

    @Test
    fun whenOnShowFileChooserWithImageWildcardedTypeThenImageOrCameraChooserCommandSent() {
        val params = buildFileChooserParams(arrayOf("image/*"))
        testee.showFileChooser(mockFileChooserCallback, params)
        assertCommandIssued<Command.ShowExistingImageOrCameraChooser>()
    }

    @Test
    fun whenOnShowFileChooserWithImageWildcardedTypeButCameraHardwareUnavailableThenFileChooserCommandSent() {
        whenever(cameraHardwareChecker.hasCameraHardware()).thenReturn(false)
        val params = buildFileChooserParams(arrayOf("image/*"))
        testee.showFileChooser(mockFileChooserCallback, params)
        assertCommandIssued<Command.ShowFileChooser>()
    }

    @Test
    fun whenOnShowFileChooserContainsImageWildcardedTypeThenImageOrCameraChooserCommandSent() {
        val params = buildFileChooserParams(arrayOf("image/*", "application/pdf"))
        testee.showFileChooser(mockFileChooserCallback, params)
        assertCommandIssued<Command.ShowExistingImageOrCameraChooser>()
    }

    @Test
    fun whenOnShowFileChooserWithImageSpecificTypeThenImageOrCameraChooserCommandSent() {
        val params = buildFileChooserParams(arrayOf("image/png"))
        testee.showFileChooser(mockFileChooserCallback, params)
        assertCommandIssued<Command.ShowExistingImageOrCameraChooser>()
    }

    @Test
    fun whenOnShowFileChooserWithNonImageTypeThenExistingFileChooserCommandSent() {
        val params = buildFileChooserParams(arrayOf("application/pdf"))
        testee.showFileChooser(mockFileChooserCallback, params)
        assertCommandIssued<Command.ShowFileChooser>()
    }

    @Test
    fun whenOnShowFileChooserWithFileExtensionTypesThenFileChooserCommandSentWithUpdatedValues() {
        val fileExtensionTypes = arrayOf(".doc", ".docx", ".pdf")
        val expectedMimeTypes =
            arrayOf("application/msword", "application/vnd.openxmlformats-officedocument.wordprocessingml.document", "application/pdf")
        val params = buildFileChooserParams(fileExtensionTypes)

        testee.showFileChooser(mockFileChooserCallback, params)

        verify(mockCommandObserver, atLeastOnce()).onChanged(commandCaptor.capture())
        val issuedCommand = commandCaptor.allValues.find { it is Command.ShowFileChooser }
        assertNotNull(issuedCommand)
        assertArrayEquals(
            expectedMimeTypes,
            (issuedCommand as Command.ShowFileChooser).fileChooserParams.acceptMimeTypes.toTypedArray(),
        )
    }

    @Test
    fun whenOnShowFileChooserWithFileExtensionTypesAndImageMimeTypeThenImageOrCameraChooserCommandSentWithUpdatedValues() {
        val fileExtensionTypes = arrayOf("image/jpeg", "image/pjpeg", ".jpeg", ".jpg")
        val expectedMimeTypes = arrayOf("image/jpeg", "image/pjpeg")
        val params = buildFileChooserParams(fileExtensionTypes)

        testee.showFileChooser(mockFileChooserCallback, params)

        verify(mockCommandObserver, atLeastOnce()).onChanged(commandCaptor.capture())
        val issuedCommand = commandCaptor.allValues.find { it is Command.ShowExistingImageOrCameraChooser }
        assertNotNull(issuedCommand)
        assertArrayEquals(
            expectedMimeTypes,
            (issuedCommand as Command.ShowExistingImageOrCameraChooser).fileChooserParams.acceptMimeTypes.toTypedArray(),
        )
    }

    @Test
    fun whenOnShowFileChooserWithImageWildcardedTypeOnlyAndCaptureEnabledThenShowImageCameraCommandSent() {
        val params = buildFileChooserParams(acceptTypes = arrayOf("image/*"), captureEnabled = true)

        testee.showFileChooser(mockFileChooserCallback, params)

        assertCommandIssued<Command.ShowImageCamera>()
    }

    @Test
    fun whenOnShowFileChooserWithVideoWildcardedTypeOnlyAndCaptureEnabledThenShowVideoCameraCommandSent() {
        val params = buildFileChooserParams(acceptTypes = arrayOf("video/*"), captureEnabled = true)

        testee.showFileChooser(mockFileChooserCallback, params)

        assertCommandIssued<Command.ShowVideoCamera>()
    }

    @Test
    fun whenOnShowFileChooserWithImageWildcardedTypeOnlyAndCaptureEnabledButCameraHardwareUnavailableThenShowFileChooserCommandSent() {
        whenever(cameraHardwareChecker.hasCameraHardware()).thenReturn(false)
        val params = buildFileChooserParams(acceptTypes = arrayOf("image/*"), captureEnabled = true)

        testee.showFileChooser(mockFileChooserCallback, params)

        assertCommandIssued<Command.ShowFileChooser>()
    }

    @Test
    fun whenOnShowFileChooserWithAudioWildcardedTypeOnlyAndCaptureEnabledThenShowSoundRecorderCommandSent() {
        val params = buildFileChooserParams(acceptTypes = arrayOf("audio/*"), captureEnabled = true)

        testee.showFileChooser(mockFileChooserCallback, params)

        assertCommandIssued<Command.ShowSoundRecorder>()
    }

    @Test
    fun whenWebViewRefreshedThenBrowserErrorStateIsOmitted() {
        testee.onWebViewRefreshed()

        assertEquals(OMITTED, browserViewState().browserError)
    }

    @Test
    fun whenWebViewRefreshedWithErrorThenBrowserErrorStateIsLoading() {
        testee.onReceivedError(BAD_URL, "http://example.com")
        testee.onWebViewRefreshed()

        assertEquals(LOADING, browserViewState().browserError)
    }

    @Test
    fun whenResetBrowserErrorThenBrowserErrorStateIsLoading() {
        testee.onReceivedError(BAD_URL, "http://example.com")
        assertEquals(BAD_URL, browserViewState().browserError)
        testee.resetBrowserError()
        assertEquals(OMITTED, browserViewState().browserError)
    }

    @Test
    fun whenProcessJsCallbackMessageWebShareSendCommand() = runTest {
        val url = "someUrl"
        loadUrl(url)
        testee.processJsCallbackMessage(
            "myFeature",
            "webShare",
            "myId",
            JSONObject("""{ "my":"object"}"""),
            false,
            { "someUrl" },
        )
        assertCommandIssued<Command.WebShareRequest> {
            assertEquals("object", this.data.params.getString("my"))
            assertEquals("myFeature", this.data.featureName)
            assertEquals("webShare", this.data.method)
            assertEquals("myId", this.data.id)
        }
    }

    @Test
    fun whenProcessJsCallbackMessagePermissionsQuerySendCommand() = runTest {
        val url = "someUrl"
        loadUrl(url)
        whenever(mockSitePermissionsManager.getPermissionsQueryResponse(eq(url), any(), any())).thenReturn(SitePermissionQueryResponse.Granted)
        testee.processJsCallbackMessage(
            "myFeature",
            "permissionsQuery",
            "myId",
            JSONObject("""{ "name":"somePermission"}"""),
            false,
        ) { "someUrl" }
        assertCommandIssued<Command.SendResponseToJs> {
            assertEquals("granted", this.data.params.getString("state"))
            assertEquals("myFeature", this.data.featureName)
            assertEquals("permissionsQuery", this.data.method)
            assertEquals("myId", this.data.id)
        }
    }

    @Test
    fun whenProcessJsCallbackMessageScreenLockNotEnabledDoNotSendCommand() = runTest {
        whenever(mockEnabledToggle.isEnabled()).thenReturn(false)
        testee.processJsCallbackMessage(
            "myFeature",
            "screenLock",
            "myId",
            JSONObject("""{ "my":"object"}"""),
            false,
        ) { "someUrl" }
        assertCommandNotIssued<Command.ScreenLock>()
    }

    @Test
    fun whenProcessJsCallbackMessageScreenLockEnabledSendCommand() = runTest {
        fakeAndroidConfigBrowserFeature.screenLock().setRawStoredState(State(enable = true))
        testee.processJsCallbackMessage(
            "myFeature",
            "screenLock",
            "myId",
            JSONObject("""{ "my":"object"}"""),
            false,
            { "someUrl" },
        )
        assertCommandIssued<Command.ScreenLock> {
            assertEquals("object", this.data.params.getString("my"))
            assertEquals("myFeature", this.data.featureName)
            assertEquals("screenLock", this.data.method)
            assertEquals("myId", this.data.id)
        }
    }

    @Test
    fun whenProcessJsCallbackMessageScreenUnlockNotEnabledDoNotSendCommand() = runTest {
        whenever(mockEnabledToggle.isEnabled()).thenReturn(false)
        testee.processJsCallbackMessage(
            "myFeature",
            "screenUnlock",
            "myId",
            JSONObject("""{ "my":"object"}"""),
            false,
            { "someUrl" },
        )
        assertCommandNotIssued<Command.ScreenUnlock>()
    }

    @Test
    fun whenProcessJsCallbackMessageScreenUnlockEnabledSendCommand() = runTest {
        fakeAndroidConfigBrowserFeature.screenLock().setRawStoredState(State(enable = true))
        testee.processJsCallbackMessage(
            "myFeature",
            "screenUnlock",
            "myId",
            JSONObject("""{ "my":"object"}"""),
            false,
            { "someUrl" },
        )
        assertCommandIssued<Command.ScreenUnlock>()
    }

    @Test
    fun whenProcessJsCallbackMessageGetUserPreferencesFromOverlayThenSendCommand() = runTest {
        whenever(mockEnabledToggle.isEnabled()).thenReturn(true)
        whenever(mockDuckPlayer.getUserPreferences()).thenReturn(UserPreferences(overlayInteracted = true, privatePlayerMode = AlwaysAsk))
        testee.processJsCallbackMessage(
            DUCK_PLAYER_FEATURE_NAME,
            "getUserValues",
            "id",
            data = null,
            false,
            { "someUrl" },
        )
        assertCommandIssued<Command.SendResponseToJs>()
    }

    @Test
    fun whenProcessJsCallbackMessageSetUserPreferencesDisabledFromDuckPlayerOverlayThenSendCommand() = runTest {
        whenever(mockEnabledToggle.isEnabled()).thenReturn(true)
        whenever(mockDuckPlayer.getUserPreferences()).thenReturn(UserPreferences(overlayInteracted = true, privatePlayerMode = AlwaysAsk))
        testee.processJsCallbackMessage(
            DUCK_PLAYER_FEATURE_NAME,
            "setUserValues",
            "id",
            JSONObject("""{ overlayInteracted: "true", privatePlayerMode: {disabled: {} }}"""),
            false,
        ) { "someUrl" }
        assertCommandIssued<Command.SendResponseToJs>()
        verify(mockDuckPlayer).setUserPreferences(any(), any())
        verify(mockPixel).fire(DUCK_PLAYER_SETTING_NEVER_OVERLAY_YOUTUBE)
    }

    @Test
    fun whenProcessJsCallbackMessageSetUserPreferencesEnabledFromDuckPlayerOverlayThenSendCommand() = runTest {
        whenever(mockEnabledToggle.isEnabled()).thenReturn(true)
        whenever(mockDuckPlayer.getUserPreferences()).thenReturn(UserPreferences(overlayInteracted = true, privatePlayerMode = AlwaysAsk))
        testee.processJsCallbackMessage(
            DUCK_PLAYER_FEATURE_NAME,
            "setUserValues",
            "id",
            JSONObject("""{ overlayInteracted: "true", privatePlayerMode: {enabled: {} }}"""),
            false,
            { "someUrl" },
        )
        assertCommandIssued<Command.SendResponseToJs>()
        verify(mockDuckPlayer).setUserPreferences(any(), any())
        verify(mockPixel).fire(DUCK_PLAYER_SETTING_ALWAYS_OVERLAY_YOUTUBE)
    }

    @Test
    fun whenProcessJsCallbackMessageSetUserPreferencesFromDuckPlayerPageThenSendCommand() = runTest {
        whenever(mockEnabledToggle.isEnabled()).thenReturn(true)
        whenever(mockDuckPlayer.getUserPreferences()).thenReturn(UserPreferences(overlayInteracted = true, privatePlayerMode = AlwaysAsk))
        testee.processJsCallbackMessage(
            DUCK_PLAYER_PAGE_FEATURE_NAME,
            "setUserValues",
            "id",
            JSONObject("""{ overlayInteracted: "true", privatePlayerMode: {enabled: {} }}"""),
            false,
        ) { "someUrl" }
        assertCommandIssued<Command.SendResponseToDuckPlayer>()
        verify(mockDuckPlayer).setUserPreferences(true, "enabled")
        verify(mockPixel).fire(DUCK_PLAYER_SETTING_ALWAYS_DUCK_PLAYER)
    }

    @Test
    fun whenProcessJsCallbackMessageSendDuckPlayerPixelThenSendPixel() = runTest {
        whenever(mockEnabledToggle.isEnabled()).thenReturn(true)
        whenever(mockDuckPlayer.getUserPreferences()).thenReturn(UserPreferences(overlayInteracted = true, privatePlayerMode = AlwaysAsk))
        testee.processJsCallbackMessage(
            DUCK_PLAYER_FEATURE_NAME,
            "sendDuckPlayerPixel",
            "id",
            JSONObject("""{ pixelName: "pixel", params: {}}"""),
            false,
        ) { "someUrl" }
        verify(mockDuckPlayer).sendDuckPlayerPixel("pixel", mapOf())
    }

    @Test
    fun whenProcessJsCallbackMessageOpenDuckPlayerWithUrlAndOpenInNewTabOffThenNavigate() = runTest {
        whenever(mockEnabledToggle.isEnabled()).thenReturn(true)
        whenever(mockDuckPlayer.getUserPreferences()).thenReturn(UserPreferences(overlayInteracted = true, privatePlayerMode = AlwaysAsk))
        whenever(mockDuckPlayer.shouldOpenDuckPlayerInNewTab()).thenReturn(Off)
        testee.processJsCallbackMessage(
            DUCK_PLAYER_FEATURE_NAME,
            "openDuckPlayer",
            "id",
            JSONObject("""{ href: "duck://player/1234" }"""),
            false,
            { "someUrl" },
        )
        assertCommandIssued<Navigate>()
    }

    @Test
    fun whenProcessJsCallbackMessageOpenDuckPlayerWithUrlAndOpenInNewTabThenSetOrigin() = runTest {
        whenever(mockEnabledToggle.isEnabled()).thenReturn(true)
        whenever(mockDuckPlayer.getUserPreferences()).thenReturn(UserPreferences(overlayInteracted = true, privatePlayerMode = AlwaysAsk))
        whenever(mockDuckPlayer.shouldOpenDuckPlayerInNewTab()).thenReturn(Off)
        testee.processJsCallbackMessage(
            DUCK_PLAYER_FEATURE_NAME,
            "openDuckPlayer",
            "id",
            JSONObject("""{ href: "duck://player/1234" }"""),
            false,
            { "someUrl" },
        )
        verify(mockDuckPlayer).setDuckPlayerOrigin(OVERLAY)
    }

    @Test
    fun whenProcessJsCallbackMessageOpenDuckPlayerWithDuckPlayerAlwaysEnabledUrlAndOpenInNewTabThenSetOrigin() = runTest {
        whenever(mockEnabledToggle.isEnabled()).thenReturn(true)
        whenever(mockDuckPlayer.getUserPreferences()).thenReturn(UserPreferences(overlayInteracted = true, privatePlayerMode = Enabled))
        whenever(mockDuckPlayer.shouldOpenDuckPlayerInNewTab()).thenReturn(Off)
        testee.processJsCallbackMessage(
            DUCK_PLAYER_FEATURE_NAME,
            "openDuckPlayer",
            "id",
            JSONObject("""{ href: "duck://player/1234" }"""),
            false,
            { "someUrl" },
        )
        verify(mockDuckPlayer).setDuckPlayerOrigin(AUTO)
    }

    @Test
    fun whenProcessJsCallbackMessageOpenDuckPlayerWithUrlAndOpenInNewTabUnavailableThenNavigate() = runTest {
        whenever(mockEnabledToggle.isEnabled()).thenReturn(true)
        whenever(mockDuckPlayer.getUserPreferences()).thenReturn(UserPreferences(overlayInteracted = true, privatePlayerMode = AlwaysAsk))
        whenever(mockDuckPlayer.shouldOpenDuckPlayerInNewTab()).thenReturn(Unavailable)
        testee.processJsCallbackMessage(
            DUCK_PLAYER_FEATURE_NAME,
            "openDuckPlayer",
            "id",
            JSONObject("""{ href: "duck://player/1234" }"""),
            false,
            { "someUrl" },
        )
        assertCommandIssued<Navigate>()
    }

    @Test
    fun whenProcessJsCallbackMessageOpenDuckPlayerWithUrlAndOpenInNewTabOnThenOpenInNewTab() = runTest {
        whenever(mockEnabledToggle.isEnabled()).thenReturn(true)
        whenever(mockDuckPlayer.getUserPreferences()).thenReturn(UserPreferences(overlayInteracted = true, privatePlayerMode = AlwaysAsk))
        whenever(mockDuckPlayer.shouldOpenDuckPlayerInNewTab()).thenReturn(On)
        testee.processJsCallbackMessage(
            DUCK_PLAYER_FEATURE_NAME,
            "openDuckPlayer",
            "id",
            JSONObject("""{ href: "duck://player/1234" }"""),
            false,
            { "someUrl" },
        )
        assertCommandIssued<Command.OpenInNewTab>()
    }

    @Test
    fun whenProcessJsCallbackMessageOpenDuckPlayerWithUrlAndOpenInNewTabOnWithCustomTabThenNavigate() = runTest {
        whenever(mockEnabledToggle.isEnabled()).thenReturn(true)
        whenever(mockDuckPlayer.getUserPreferences()).thenReturn(UserPreferences(overlayInteracted = true, privatePlayerMode = AlwaysAsk))
        whenever(mockDuckPlayer.shouldOpenDuckPlayerInNewTab()).thenReturn(On)
        testee.processJsCallbackMessage(
            DUCK_PLAYER_FEATURE_NAME,
            "openDuckPlayer",
            "id",
            JSONObject("""{ href: "duck://player/1234" }"""),
            true,
        ) { "someUrl" }
        assertCommandIssued<Navigate>()
    }

    @Test
    fun whenProcessJsCallbackMessageOpenDuckPlayerWithoutUrlThenDoNotNavigate() = runTest {
        whenever(mockEnabledToggle.isEnabled()).thenReturn(true)
        whenever(mockDuckPlayer.shouldOpenDuckPlayerInNewTab()).thenReturn(On)
        whenever(mockDuckPlayer.getUserPreferences()).thenReturn(UserPreferences(overlayInteracted = true, privatePlayerMode = AlwaysAsk))
        testee.processJsCallbackMessage(
            DUCK_PLAYER_FEATURE_NAME,
            "openDuckPlayer",
            "id",
            null,
            false,
        ) { "someUrl" }
        assertCommandNotIssued<Navigate>()
    }

    @Test
    fun whenJsCallbackMessageInitialSetupFromOverlayThenSendResponseToJs() = runTest {
        whenever(mockEnabledToggle.isEnabled()).thenReturn(true)
        whenever(mockDuckPlayer.getUserPreferences()).thenReturn(UserPreferences(overlayInteracted = true, privatePlayerMode = AlwaysAsk))
        testee.processJsCallbackMessage(
            DUCK_PLAYER_FEATURE_NAME,
            "initialSetup",
            "id",
            null,
            false,
            { "someUrl" },
        )
        assertCommandIssued<Command.SendResponseToJs>()
    }

    @Test
    fun whenJsCallbackMessageInitialSetupFromDuckPlayerPageThenSendResponseToDuckPlayer() = runTest {
        whenever(mockEnabledToggle.isEnabled()).thenReturn(true)
        whenever(mockDuckPlayer.getUserPreferences()).thenReturn(UserPreferences(overlayInteracted = true, privatePlayerMode = AlwaysAsk))
        testee.processJsCallbackMessage(
            DUCK_PLAYER_PAGE_FEATURE_NAME,
            "initialSetup",
            "id",
            null,
            false,
            { "someUrl" },
        )
        assertCommandIssued<Command.SendResponseToDuckPlayer>()
    }

    @Test
    fun whenJsCallbackMessageOpenSettingsThenOpenSettings() = runTest {
        whenever(mockEnabledToggle.isEnabled()).thenReturn(true)
        testee.processJsCallbackMessage(
            DUCK_PLAYER_PAGE_FEATURE_NAME,
            "openSettings",
            "id",
            null,
            false,
            { "someUrl" },
        )
        assertCommandIssued<Command.OpenDuckPlayerSettings>()
    }

    @Test
    fun whenJsCallbackMessageOpenInfoThenOpenInfo() = runTest {
        whenever(mockEnabledToggle.isEnabled()).thenReturn(true)
        whenever(mockDuckPlayer.getDuckPlayerState()).thenReturn(ENABLED)

        testee.processJsCallbackMessage(
            DUCK_PLAYER_PAGE_FEATURE_NAME,
            "openInfo",
            "id",
            null,
            false,
            { "someUrl" },
        )
        assertCommandIssued<Command.OpenDuckPlayerPageInfo>()
    }

    @Test
    fun whenPrivacyProtectionMenuClickedThenListenerIsInvoked() = runTest {
        loadUrl("http://www.example.com/home.html")
        testee.onPrivacyProtectionMenuClicked()
        verify(mockPrivacyProtectionsToggleUsageListener).onPrivacyProtectionsToggleUsed()
    }

    @Test
    fun whenPageIsChangedThenPrivacyProtectionsPopupManagerIsNotified() = runTest {
        updateUrl(
            originalUrl = "example.com",
            currentUrl = "example2.com",
            isBrowserShowing = true,
        )

        verify(mockPrivacyProtectionsPopupManager).onPageLoaded(
            url = "example2.com",
            httpErrorCodes = emptyList(),
            hasBrowserError = false,
        )
    }

    @Test
    fun whenPageIsChangedWithWebViewErrorResponseThenPrivacyProtectionsPopupManagerIsNotified() = runTest {
        testee.onReceivedError(BAD_URL, "example2.com")

        updateUrl(
            originalUrl = "example.com",
            currentUrl = "example2.com",
            isBrowserShowing = true,
        )

        verify(mockPrivacyProtectionsPopupManager).onPageLoaded(
            url = "example2.com",
            httpErrorCodes = emptyList(),
            hasBrowserError = true,
        )
    }

    @Test
    fun whenErrorHandlerKilledAndPageIsChangedWithHttpErrorThenPrivacyProtectionsPopupManagerIsNotified() = runTest {
        whenever(mockSiteErrorHandlerKillSwitchToggle.isEnabled()).thenReturn(false)
        testee.recordHttpErrorCode(statusCode = 404, url = "example2.com")

        updateUrl(
            originalUrl = "example.com",
            currentUrl = "example2.com",
            isBrowserShowing = true,
        )

        verify(mockPrivacyProtectionsPopupManager).onPageLoaded(
            url = "example2.com",
            httpErrorCodes = listOf(404),
            hasBrowserError = false,
        )
    }

    @Test
    fun whenPageIsChangedWithHttpErrorThenPrivacyProtectionsPopupManagerIsNotified() = runTest {
        val siteCaptor = argumentCaptor<Site>()
        whenever(mockSiteHttpErrorHandler.assignErrorsAndClearCache(siteCaptor.capture())).then {
            siteCaptor.lastValue.onHttpErrorDetected(404)
        }

        updateUrl(
            originalUrl = "example.com",
            currentUrl = "example2.com",
            isBrowserShowing = true,
        )

        verify(mockPrivacyProtectionsPopupManager).onPageLoaded(
            url = "example2.com",
            httpErrorCodes = listOf(404),
            hasBrowserError = false,
        )
    }

    @Test
    fun whenPageIsChangedWithHttpError400ThenUpdateCountPixelCalledForWebViewReceivedHttpError400Daily() = runTest {
        testee.recordHttpErrorCode(statusCode = 400, url = "example2.com")

        verify(mockHttpErrorPixels).updateCountPixel(HttpErrorPixelName.WEBVIEW_RECEIVED_HTTP_ERROR_400_DAILY)
    }

    @Test
    fun whenPageIsChangedWithHttpError4XXThenUpdateCountPixelCalledForWebViewReceivedHttpError4XXDaily() = runTest {
        testee.recordHttpErrorCode(statusCode = 403, url = "example2.com")

        verify(mockHttpErrorPixels).updateCountPixel(HttpErrorPixelName.WEBVIEW_RECEIVED_HTTP_ERROR_4XX_DAILY)
        verify(mockHttpErrorPixels, never()).updateCountPixel(HttpErrorPixelName.WEBVIEW_RECEIVED_HTTP_ERROR_400_DAILY)
    }

    @Test
    fun whenPageIsChangedWithHttpError5XXThenUpdate5xxCountPixelCalledForWebViewReceivedHttpError5XXDaily() = runTest {
        testee.recordHttpErrorCode(statusCode = 504, url = "example2.com")

        verify(mockHttpErrorPixels).update5xxCountPixel(HttpErrorPixelName.WEBVIEW_RECEIVED_HTTP_ERROR_5XX_DAILY, 504)
    }

    @Test
    fun whenPrivacyProtectionsPopupUiEventIsReceivedThenItIsPassedToPrivacyProtectionsPopupManager() = runTest {
        PrivacyProtectionsPopupUiEvent.entries.forEach { event ->
            testee.onPrivacyProtectionsPopupUiEvent(event)
            verify(mockPrivacyProtectionsPopupManager).onUiEvent(event)
        }
    }

    @Test
    fun whenRefreshIsTriggeredByUserThenIncrementRefreshCount() = runTest {
        val url = "http://example.com"
        givenCurrentSite(url)

        testee.onRefreshRequested(triggeredByUser = false)
        verify(mockBrokenSitePrompt, never()).pageRefreshed(any())

        testee.onRefreshRequested(triggeredByUser = true)
        verify(mockBrokenSitePrompt).pageRefreshed(url.toUri())
    }

    @Test
    fun whenRefreshIsTriggeredByUserThenPrivacyProtectionsPopupManagerIsNotifiedWithTopPosition() = runTest {
        testee.onRefreshRequested(triggeredByUser = false)
        verify(mockPrivacyProtectionsPopupManager, never()).onPageRefreshTriggeredByUser(isOmnibarAtTheTop = true)
        testee.onRefreshRequested(triggeredByUser = true)
        verify(mockPrivacyProtectionsPopupManager).onPageRefreshTriggeredByUser(isOmnibarAtTheTop = true)
    }

    @Test
    fun whenRefreshIsTriggeredByUserThenPrivacyProtectionsPopupManagerIsNotifiedWithBottomPosition() = runTest {
        whenever(mockSettingsDataStore.omnibarPosition).thenReturn(BOTTOM)
        testee.onRefreshRequested(triggeredByUser = false)
        verify(mockPrivacyProtectionsPopupManager, never()).onPageRefreshTriggeredByUser(isOmnibarAtTheTop = false)
        testee.onRefreshRequested(triggeredByUser = true)
        verify(mockPrivacyProtectionsPopupManager).onPageRefreshTriggeredByUser(isOmnibarAtTheTop = false)
    }

    @Test
    fun whenOnlyChangeInUrlIsHttpsUpgradeNakedDomainRedirectOrTrailingSlashThenConsiderSameForExternalLaunch() = runTest {
        val urlA = "https://example.com"
        val urlB = "http://www.example.com"
        val urlC = "https://www.example.com/"
        val urlD = "http://www.example.com/path/"

        assertTrue(testee.urlUnchangedForExternalLaunchPurposes(urlA, urlB))
        assertTrue(testee.urlUnchangedForExternalLaunchPurposes(urlB, urlC))
        assertTrue(testee.urlUnchangedForExternalLaunchPurposes(urlA, urlC))
        assertFalse(testee.urlUnchangedForExternalLaunchPurposes(urlC, urlD))
    }

    @Test
    fun whenPrivacyProtectionsAreToggledThenCorrectPixelsAreSent() = runTest {
        val params = mapOf("test_key" to "test_value")
        whenever(privacyProtectionsPopupExperimentExternalPixels.getPixelParams()).thenReturn(params)
        whenever(mockUserAllowListRepository.isDomainInUserAllowList("www.example.com")).thenReturn(false)
        loadUrl("http://www.example.com/home.html")
        testee.onPrivacyProtectionMenuClicked()
        whenever(mockUserAllowListRepository.isDomainInUserAllowList("www.example.com")).thenReturn(true)
        testee.onPrivacyProtectionMenuClicked()

        verify(mockPixel).fire(AppPixelName.BROWSER_MENU_ALLOWLIST_ADD, params, type = Count)
        verify(mockPixel).fire(AppPixelName.BROWSER_MENU_ALLOWLIST_REMOVE, params, type = Count)
        assertEquals(1, protectionTogglePlugin.toggleOff)
        assertEquals(1, protectionTogglePlugin.toggleOn)
        verify(privacyProtectionsPopupExperimentExternalPixels).tryReportProtectionsToggledFromBrowserMenu(protectionsEnabled = false)
        verify(privacyProtectionsPopupExperimentExternalPixels).tryReportProtectionsToggledFromBrowserMenu(protectionsEnabled = true)
    }

    @Test
    fun whenHomeShownAndFaviconPromptShouldShowAndFavouritesIsNotEmptyThenShowFaviconsPromptCommandSent() = runTest {
        whenever(mockFaviconFetchingPrompt.shouldShow()).thenReturn(true)
        whenever(mockSavedSitesRepository.hasFavorites()).thenReturn(true)

        testee.onHomeShown()

        assertCommandIssued<Command.ShowFaviconsPrompt>()
    }

    @Test
    fun whenHomeShownAndFaviconPromptShouldShowAndFavouritesIsEmptyThenShowFaviconsPromptCommandNotSent() = runTest {
        whenever(mockFaviconFetchingPrompt.shouldShow()).thenReturn(true)
        whenever(mockSavedSitesRepository.hasFavorites()).thenReturn(false)

        testee.onHomeShown()

        assertCommandNotIssued<Command.ShowFaviconsPrompt>()
    }

    @Test
    fun whenHomeShownAndFaviconPromptShouldNotShowAndFavouritesIsNotEmptyThenShowFaviconsPromptCommandNotSent() = runTest {
        whenever(mockFaviconFetchingPrompt.shouldShow()).thenReturn(false)
        whenever(mockSavedSitesRepository.hasFavorites()).thenReturn(true)

        testee.onHomeShown()

        assertCommandNotIssued<Command.ShowFaviconsPrompt>()
    }

    @Test
    fun whenHomeShownAndFaviconPromptShouldNotShowAndFavouritesEmptyThenShowFaviconsPromptCommandNotSent() = runTest {
        whenever(mockFaviconFetchingPrompt.shouldShow()).thenReturn(false)
        whenever(mockSavedSitesRepository.hasFavorites()).thenReturn(false)

        testee.onHomeShown()

        assertCommandNotIssued<Command.ShowFaviconsPrompt>()
    }

    @Test
    @SdkSuppress(minSdkVersion = Build.VERSION_CODES.Q)
    fun whenAllowBypassSSLCertificatesFeatureDisabledThenSSLCertificateErrorsAreIgnored() {
        whenever(mockEnabledToggle.isEnabled()).thenReturn(false)

        val url = "http://example.com"
        givenCurrentSite(url)

        val certificate = aRSASslCertificate()
        val sslErrorResponse = SslErrorResponse(SslError(SslError.SSL_EXPIRED, certificate, url), EXPIRED, url)
        testee.onReceivedSslError(aHandler(), sslErrorResponse)

        assertCommandNotIssued<Command.ShowSSLError>()
    }

    @Test
    @SdkSuppress(minSdkVersion = Build.VERSION_CODES.Q)
    fun whenSslCertificateIssueReceivedForLoadingSiteThenShowSslWarningCommandSentAndViewStatesUpdated() {
        whenever(mockEnabledToggle.isEnabled()).thenReturn(true)

        val url = "http://example.com"
        givenCurrentSite(url)

        val certificate = aRSASslCertificate()
        val sslErrorResponse = SslErrorResponse(SslError(SslError.SSL_EXPIRED, certificate, url), EXPIRED, url)
        testee.onReceivedSslError(aHandler(), sslErrorResponse)

        assertCommandIssued<Command.ShowSSLError>()

        assertEquals(EXPIRED, browserViewState().sslError)
        assertEquals(false, browserViewState().showPrivacyShield.isEnabled())
        assertEquals(false, loadingViewState().isLoading)
    }

    @Test
    @SdkSuppress(minSdkVersion = Build.VERSION_CODES.Q)
    fun whenSslCertificateIssueReceivedForAnotherSiteThenShowSslWarningCommandNotSentAndViewStatesNotUpdated() {
        whenever(mockEnabledToggle.isEnabled()).thenReturn(true)
        val url = "http://example.com"
        givenCurrentSite(url)

        val certificate = aRSASslCertificate()
        val sslErrorResponse = SslErrorResponse(SslError(SslError.SSL_EXPIRED, certificate, url), EXPIRED, "another.com")
        testee.onReceivedSslError(aHandler(), sslErrorResponse)

        assertCommandNotIssued<Command.ShowSSLError>()

        assertEquals(NONE, browserViewState().sslError)
    }

    @Test
    @SdkSuppress(minSdkVersion = Build.VERSION_CODES.Q)
    fun whenInFreshStartAndSslCertificateIssueReceivedThenShowSslWarningCommandSentAndViewStatesUpdated() = runTest {
        whenever(mockEnabledToggle.isEnabled()).thenReturn(true)
        val url = "http://example.com"
        val site: Site = mock()
        whenever(site.url).thenReturn(url)
        whenever(site.nextUrl).thenReturn(null)
        val siteLiveData = MutableLiveData<Site>()
        siteLiveData.value = site

        val certificate = aRSASslCertificate()
        val sslErrorResponse = SslErrorResponse(SslError(SslError.SSL_EXPIRED, certificate, url), EXPIRED, url)
        testee.onReceivedSslError(aHandler(), sslErrorResponse)

        assertCommandIssued<Command.ShowSSLError>()

        assertEquals(EXPIRED, browserViewState().sslError)
        assertEquals(false, browserViewState().showPrivacyShield.isEnabled())
        assertEquals(false, loadingViewState().isLoading)
    }

    @Test
    fun whenSslCertificateBypassedThenUrlAddedToRepository() {
        val url = "http://example.com"

        testee.onSSLCertificateWarningAction(Action.Proceed, url)

        verify(mockBypassedSSLCertificatesRepository).add(url)

        verify(mockPixel).fire(AppPixelName.SSL_CERTIFICATE_WARNING_PROCEED_PRESSED)
    }

    @Test
    fun whenSslCertificateActionShownThenPixelsFired() {
        val url = "http://example.com"

        testee.onSSLCertificateWarningAction(Action.Shown(EXPIRED), url)
        verify(mockPixel).fire(AppPixelName.SSL_CERTIFICATE_WARNING_EXPIRED_SHOWN)

        testee.onSSLCertificateWarningAction(Action.Shown(WRONG_HOST), url)
        verify(mockPixel).fire(AppPixelName.SSL_CERTIFICATE_WARNING_WRONG_HOST_SHOWN)

        testee.onSSLCertificateWarningAction(Action.Shown(UNTRUSTED_HOST), url)
        verify(mockPixel).fire(AppPixelName.SSL_CERTIFICATE_WARNING_UNTRUSTED_SHOWN)

        testee.onSSLCertificateWarningAction(Action.Shown(GENERIC), url)
        verify(mockPixel).fire(AppPixelName.SSL_CERTIFICATE_WARNING_GENERIC_SHOWN)
    }

    @Test
    fun whenSslCertificateActionAdvanceThenPixelsFired() {
        val url = "http://example.com"
        testee.onSSLCertificateWarningAction(Action.Advance, url)

        verify(mockPixel).fire(AppPixelName.SSL_CERTIFICATE_WARNING_ADVANCED_PRESSED)
    }

    @Test
    fun whenSslCertificateActionLeaveSiteThenPixelsFiredAndViewStatesUpdated() {
        val url = "http://example.com"
        testee.onSSLCertificateWarningAction(Action.LeaveSite, url)

        verify(mockPixel).fire(AppPixelName.SSL_CERTIFICATE_WARNING_CLOSE_PRESSED)
        assertEquals(NONE, browserViewState().sslError)
    }

    @Test
    fun whenSslCertificateActionLeaveSiteAndCustomTabThenClose() {
        val url = "http://example.com"
        testee.onSSLCertificateWarningAction(Action.LeaveSite, url, true)

        verify(mockPixel).fire(AppPixelName.SSL_CERTIFICATE_WARNING_CLOSE_PRESSED)
        verify(mockCommandObserver, atLeastOnce()).onChanged(commandCaptor.capture())
        assertTrue(commandCaptor.allValues.any { it is Command.CloseCustomTab })
    }

    @Test
    fun whenSslCertificateActionLeaveSiteAndCustomTabFalseThenHideSSLError() {
        val url = "http://example.com"
        testee.onSSLCertificateWarningAction(Action.LeaveSite, url, false)

        verify(mockPixel).fire(AppPixelName.SSL_CERTIFICATE_WARNING_CLOSE_PRESSED)
        verify(mockCommandObserver, atLeastOnce()).onChanged(commandCaptor.capture())
        assertTrue(commandCaptor.allValues.any { it is Command.HideSSLError })
    }

    @Test
    fun whenMaliciousSiteActionLeaveSiteAndCustomTabThenClose() {
        val url = "http://example.com".toUri()
        testee.onMaliciousSiteUserAction(LeaveSite, url, MALWARE, true)
        verify(mockCommandObserver, atLeastOnce()).onChanged(commandCaptor.capture())
        assertTrue(commandCaptor.allValues.any { it is Command.CloseCustomTab })
    }

    @Test
    fun whenMaliciousSiteActionLeaveSiteAndCustomTabFalseThenHideSSLError() {
        val url = "http://example.com".toUri()
        testee.onMaliciousSiteUserAction(LeaveSite, url, MALWARE, false)
        verify(mockCommandObserver, atLeastOnce()).onChanged(commandCaptor.capture())
        assertTrue(commandCaptor.allValues.any { it is Command.EscapeMaliciousSite })
    }

    @Test
    @SdkSuppress(minSdkVersion = Build.VERSION_CODES.Q)
    fun whenSslCertificateActionProceedThenPixelsFiredAndViewStatesUpdated() {
        whenever(mockEnabledToggle.isEnabled()).thenReturn(true)
        val url = "http://example.com"
        val certificate = aRSASslCertificate()
        val sslErrorResponse = SslErrorResponse(SslError(SslError.SSL_EXPIRED, certificate, url), EXPIRED, url)

        testee.onReceivedSslError(aHandler(), sslErrorResponse)

        testee.onSSLCertificateWarningAction(Action.Proceed, url)

        assertCommandNotIssued<Command.HideSSLError>()
        verify(mockPixel).fire(AppPixelName.SSL_CERTIFICATE_WARNING_PROCEED_PRESSED)
        verify(mockBypassedSSLCertificatesRepository).add(url)
        assertEquals(NONE, browserViewState().sslError)
        assertEquals(true, browserViewState().browserShowing)
    }

    @Test
    @SdkSuppress(minSdkVersion = Build.VERSION_CODES.Q)
    fun whenWebViewRefreshedThenSSLErrorStateIsNone() {
        whenever(mockEnabledToggle.isEnabled()).thenReturn(true)
        val url = "http://example.com"
        val certificate = aRSASslCertificate()
        val sslErrorResponse = SslErrorResponse(SslError(SslError.SSL_EXPIRED, certificate, url), EXPIRED, url)

        testee.onReceivedSslError(aHandler(), sslErrorResponse)

        testee.onWebViewRefreshed()

        assertEquals(NONE, browserViewState().sslError)
    }

    @Test
    @SdkSuppress(minSdkVersion = Build.VERSION_CODES.Q)
    fun whenResetSSLErrorThenBrowserErrorStateIsLoading() {
        whenever(mockEnabledToggle.isEnabled()).thenReturn(true)
        val url = "http://example.com"
        val certificate = aRSASslCertificate()
        val sslErrorResponse = SslErrorResponse(SslError(SslError.SSL_EXPIRED, certificate, url), EXPIRED, url)

        testee.onReceivedSslError(aHandler(), sslErrorResponse)
        assertEquals(EXPIRED, browserViewState().sslError)

        testee.refreshBrowserError()
        assertEquals(NONE, browserViewState().sslError)
    }

    @Test
    fun whenRecoveringFromWarningPageAndBrowserShouldShowThenViewStatesUpdated() {
        testee.recoverFromWarningPage(true)

        assertEquals(NONE, browserViewState().sslError)
        assertEquals(true, browserViewState().browserShowing)
    }

    @Test
    fun whenRecoveringFromWarningPageAndBrowserShouldNotShowThenViewStatesUpdated() = runTest {
        testee.recoverFromWarningPage(false)

        assertEquals(NONE, browserViewState().sslError)
        assertEquals(false, browserViewState().browserShowing)
        assertEquals(false, browserViewState().showPrivacyShield.isEnabled())

        assertEquals(false, loadingViewState().isLoading)

        assertEquals("", omnibarViewState().omnibarText)
        assertEquals(true, omnibarViewState().forceExpand)
    }

    fun aHandler(): SslErrorHandler {
        val handler = mock<SslErrorHandler>().apply {
        }
        return handler
    }

    private fun aRSASslCertificate(): SslCertificate {
        val certificate = mock<X509Certificate>().apply {
            val key = mock<RSAPublicKey>().apply {
                whenever(this.algorithm).thenReturn("rsa")
                whenever(this.modulus).thenReturn(BigInteger("1"))
            }
            whenever(this.publicKey).thenReturn(key)
        }
        return mock<SslCertificate>().apply {
            whenever(x509Certificate).thenReturn(certificate)
        }
    }

    @Test
    fun whenTrackersBlockedCtaShownWithBrowserShowingThenPrivacyShieldIsHighlighted() = runTest {
        val cta = DaxTrackersBlockedCta(mockOnboardingStore, mockAppInstallStore, emptyList(), mockSettingsDataStore)
        testee.ctaViewState.value = ctaViewState().copy(cta = cta)
        testee.browserViewState.value = browserViewState().copy(browserShowing = true, maliciousSiteBlocked = false)

        testee.onOnboardingDaxTypingAnimationFinished()

        assertTrue(browserViewState().showPrivacyShield.isHighlighted())
    }

    @Test
    fun whenTrackersBlockedCtaShownWithMaliciousSiteBlockedThenPrivacyShieldIsNotHighlighted() = runTest {
        val cta = DaxTrackersBlockedCta(mockOnboardingStore, mockAppInstallStore, emptyList(), mockSettingsDataStore)
        testee.ctaViewState.value = ctaViewState().copy(cta = cta)
        testee.browserViewState.value = browserViewState().copy(browserShowing = false, maliciousSiteBlocked = true)

        testee.onOnboardingDaxTypingAnimationFinished()

        assertFalse(browserViewState().showPrivacyShield.isHighlighted())
    }

    @Test
    fun givenTrackersBlockedCtaShownWhenLaunchingTabSwitcherThenCtaIsDismissed() = runTest {
        val cta = DaxTrackersBlockedCta(mockOnboardingStore, mockAppInstallStore, emptyList(), mockSettingsDataStore)
        testee.ctaViewState.value = ctaViewState().copy(cta = cta)

        testee.userLaunchingTabSwitcher()

        verify(mockDismissedCtaDao).insert(DismissedCta(cta.ctaId))
    }

    @Test
    fun givenTrackersBlockedCtaShownWhenUserRequestOpeningNewTabThenCtaIsDismissed() = runTest {
        val cta = DaxTrackersBlockedCta(mockOnboardingStore, mockAppInstallStore, emptyList(), mockSettingsDataStore)
        testee.ctaViewState.value = ctaViewState().copy(cta = cta)

        testee.onNewTabMenuItemClicked()

        verify(mockDismissedCtaDao).insert(DismissedCta(cta.ctaId))
    }

    @Test
    fun givenPrivacyShieldHighlightedWhenShieldIconSelectedThenStopPulse() = runTest {
        val cta = DaxTrackersBlockedCta(mockOnboardingStore, mockAppInstallStore, emptyList(), mockSettingsDataStore)
        testee.ctaViewState.value = ctaViewState().copy(cta = cta)

        testee.onPrivacyShieldSelected()
        assertTrue(!browserViewState().showPrivacyShield.isHighlighted())
    }

    @Test
    fun givenPrivacyShieldHighlightedWhenShieldIconSelectedThenSendPixel() = runTest {
        whenever(mockUserBrowserProperties.daysSinceInstalled()).thenReturn(0)
        testee.browserViewState.value = browserViewState().copy(showPrivacyShield = HighlightableButton.Visible(highlighted = true))
        val testParams = mapOf("daysSinceInstall" to "0", "from_onboarding" to "true")

        testee.onPrivacyShieldSelected()
        verify(mockPixel).fire(pixel = PrivacyDashboardPixels.PRIVACY_DASHBOARD_FIRST_TIME_OPENED, parameters = testParams, type = Unique())
    }

    @Test
    fun whenUserDismissDaxTrackersBlockedDialogThenFinishPrivacyShieldPulse() {
        val cta = DaxTrackersBlockedCta(mockOnboardingStore, mockAppInstallStore, emptyList(), mockSettingsDataStore)
        setCta(cta)

        testee.onUserDismissedCta(cta)
        assertFalse(browserViewState().showPrivacyShield.isHighlighted())
    }

    @Test
    fun givenOnboardingCtaShownWhenUserSubmittedQueryThenDismissCta() {
        whenever(mockOmnibarConverter.convertQueryToUrl("foo", null)).thenReturn("foo.com")
        val cta = DaxSerpCta(mockOnboardingStore, mockAppInstallStore)
        testee.ctaViewState.value = CtaViewState(cta = cta)

        testee.onUserSubmittedQuery("foo")

        assertCommandIssued<HideOnboardingDaxDialog> {
            assertEquals(cta, this.onboardingCta)
        }
    }

    @Test
    fun givenSuggestedSearchesDialogShownWhenUserSubmittedQueryThenCustomSearchPixelIsSent() {
        whenever(mockOmnibarConverter.convertQueryToUrl("foo", null)).thenReturn("foo.com")
        val cta = DaxBubbleCta.DaxIntroSearchOptionsCta(mockOnboardingStore, mockAppInstallStore)
        testee.ctaViewState.value = CtaViewState(cta = cta)

        testee.onUserSubmittedQuery("foo")

        verify(mockPixel).fire(ONBOARDING_SEARCH_CUSTOM, type = Unique())
    }

    @Test
    fun givenSuggestedSitesDialogShownWhenUserSubmittedQueryThenCustomSitePixelIsSent() {
        whenever(mockOmnibarConverter.convertQueryToUrl("foo", null)).thenReturn("foo.com")
        val cta = DaxBubbleCta.DaxIntroVisitSiteOptionsCta(mockOnboardingStore, mockAppInstallStore)
        testee.ctaViewState.value = CtaViewState(cta = cta)

        testee.onUserSubmittedQuery("foo")

        verify(mockPixel).fire(ONBOARDING_VISIT_SITE_CUSTOM, type = Unique())
    }

    @Test
    fun whenOnStartPrintThenIsPrintingTrue() {
        testee.onStartPrint()
        assertTrue(browserViewState().isPrinting)
        assertTrue(testee.isPrinting())
    }

    @Test
    fun whenOnFinishPrintThenIsPrintingFalse() {
        testee.onFinishPrint()
        assertFalse(browserViewState().isPrinting)
        assertFalse(testee.isPrinting())
    }

    @Test
    fun whenOnFavoriteAddedThePixelFired() {
        testee.onFavoriteAdded()

        verify(mockPixel).fire(SavedSitesPixelName.EDIT_BOOKMARK_ADD_FAVORITE_TOGGLED)
    }

    @Test
    fun whenOnFavoriteRemovedThePixelFired() {
        testee.onFavoriteRemoved()

        verify(mockPixel).fire(SavedSitesPixelName.EDIT_BOOKMARK_REMOVE_FAVORITE_TOGGLED)
    }

    @Test
    fun whenOnSavedSiteDeleteCancelledThenPixelFired() {
        testee.onSavedSiteDeleteCancelled()

        verify(mockPixel).fire(SavedSitesPixelName.EDIT_BOOKMARK_DELETE_BOOKMARK_CANCELLED)
    }

    @Test
    fun whenOnSavedSiteDeleteRequestedThenPixelFired() {
        testee.onSavedSiteDeleteRequested()

        verify(mockPixel).fire(SavedSitesPixelName.EDIT_BOOKMARK_DELETE_BOOKMARK_CLICKED)
    }

    @Test
    fun whenUserLaunchingTabSwitcherThenLaunchTabSwitcherCommandSentAndPixelFired() = runTest {
        val tabCount = "61-80"
        val active7d = "21+"
        val inactive1w = "11-20"
        val inactive2w = "6-10"
        val inactive3w = "0"

        whenever(mockTabStatsBucketing.getNumberOfOpenTabs()).thenReturn(tabCount)
        whenever(mockTabStatsBucketing.getTabsActiveLastWeek()).thenReturn(active7d)
        whenever(mockTabStatsBucketing.getTabsActiveOneWeekAgo()).thenReturn(inactive1w)
        whenever(mockTabStatsBucketing.getTabsActiveTwoWeeksAgo()).thenReturn(inactive2w)
        whenever(mockTabStatsBucketing.getTabsActiveMoreThanThreeWeeksAgo()).thenReturn(inactive3w)

        val params = mapOf(
            PixelParameter.TAB_COUNT to tabCount,
            PixelParameter.TAB_ACTIVE_7D to active7d,
            PixelParameter.TAB_INACTIVE_1W to inactive1w,
            PixelParameter.TAB_INACTIVE_2W to inactive2w,
            PixelParameter.TAB_INACTIVE_3W to inactive3w,
        )

        testee.userLaunchingTabSwitcher()

        assertCommandIssued<Command.LaunchTabSwitcher>()
        verify(mockPixel).fire(AppPixelName.TAB_MANAGER_CLICKED)
        verify(mockPixel).fire(AppPixelName.TAB_MANAGER_CLICKED_DAILY, params, emptyMap(), Daily())
    }

    @Test
    fun whenOnUserTouchedOmnibarTextInputWithEmptyTextAndActionUpThenPixelFired() {
        testee.onUserTouchedOmnibarTextInput(MotionEvent.ACTION_UP)

        verify(mockPixel).fire(AppPixelName.ADDRESS_BAR_NEW_TAB_PAGE_CLICKED)
    }

    @Test
    fun whenOnUserTouchedOmnibarTextInputWithUrlAndActionUpThenPixelFired() {
        loadUrl("https://example.com")
        testee.onUserTouchedOmnibarTextInput(MotionEvent.ACTION_UP)

        verify(mockPixel).fire(AppPixelName.ADDRESS_BAR_WEBSITE_CLICKED)
    }

    @Test
    fun whenOnUserTouchedOmnibarTextInputWithQueryAndActionUpThenPixelFired() {
        loadUrl("https://duckduckgo.com/?q=example")
        testee.onUserTouchedOmnibarTextInput(MotionEvent.ACTION_UP)

        verify(mockPixel).fire(AppPixelName.ADDRESS_BAR_SERP_CLICKED)
    }

    @Test
    fun whenOnUserTouchedOmnibarTextInputWithAnyTextAndOtherActionThenPixelNotFired() {
        loadUrl("https://duckduckgo.com/?q=example")
        testee.onUserTouchedOmnibarTextInput(MotionEvent.ACTION_DOWN)

        verify(mockPixel, never()).fire(AppPixelName.ADDRESS_BAR_NEW_TAB_PAGE_CLICKED)
        verify(mockPixel, never()).fire(AppPixelName.ADDRESS_BAR_WEBSITE_CLICKED)
        verify(mockPixel, never()).fire(AppPixelName.ADDRESS_BAR_SERP_CLICKED)
    }

    @Test
    fun whenOnClearOmnibarTextInputWithEmptyTextThenPixelFired() {
        testee.onClearOmnibarTextInput()

        verify(mockPixel).fire(AppPixelName.ADDRESS_BAR_NEW_TAB_PAGE_ENTRY_CLEARED)
    }

    @Test
    fun whenOnClearOmnibarTextInputWithUrlThenPixelFired() {
        loadUrl("https://example.com")
        testee.onClearOmnibarTextInput()

        verify(mockPixel).fire(AppPixelName.ADDRESS_BAR_WEBSITE_ENTRY_CLEARED)
    }

    @Test
    fun whenOnClearOmnibarTextInputWithQueryUrlThenPixelFired() {
        loadUrl("https://duckduckgo.com/?q=example")
        testee.onClearOmnibarTextInput()

        verify(mockPixel).fire(AppPixelName.ADDRESS_BAR_SERP_ENTRY_CLEARED)
    }

    @Test
    fun whenSendPixelsOnBackKeyPressedWithEmptyTextThenPixelFired() {
        testee.sendPixelsOnBackKeyPressed()

        verify(mockPixel).fire(AppPixelName.ADDRESS_BAR_NEW_TAB_PAGE_CANCELLED)
    }

    @Test
    fun whenSendPixelsOnBackKeyPressedWithUrlThenPixelFired() {
        loadUrl("https://example.com")
        testee.sendPixelsOnBackKeyPressed()

        verify(mockPixel).fire(AppPixelName.ADDRESS_BAR_WEBSITE_CANCELLED)
    }

    @Test
    fun whenSendPixelsOnBackKeyPressedWithQueryUrlThenPixelFired() {
        loadUrl("https://duckduckgo.com/?q=example")

        testee.sendPixelsOnBackKeyPressed()

        verify(mockPixel).fire(AppPixelName.ADDRESS_BAR_SERP_CANCELLED)
    }

    @Test
    fun whenSendPixelsOnEnterKeyPressedWithEmptyTextThenPixelFired() {
        testee.sendPixelsOnEnterKeyPressed()

        verify(mockPixel).fire(AppPixelName.KEYBOARD_GO_NEW_TAB_CLICKED)
    }

    @Test
    fun whenSendPixelsOnEnterKeyPressedWithUrlThenPixelFired() {
        loadUrl("https://example.com")
        testee.sendPixelsOnEnterKeyPressed()

        verify(mockPixel).fire(AppPixelName.KEYBOARD_GO_WEBSITE_CLICKED)
    }

    @Test
    fun whenSendPixelsOnEnterKeyPressedWithQueryUrlThenPixelFired() {
        loadUrl("https://duckduckgo.com/?q=example")

        testee.sendPixelsOnEnterKeyPressed()

        verify(mockPixel).fire(AppPixelName.KEYBOARD_GO_SERP_CLICKED)
    }

    @Test
    fun whenNewTabShownThenPixelIsFired() {
        testee.onNewTabShown()

        verify(mockNewTabPixels).fireNewTabDisplayed()
    }

    @Test
    fun whenUserLongPressedOnHistorySuggestionThenShowRemoveSearchSuggestionDialogCommandIssued() {
        val suggestion = AutoCompleteHistorySuggestion(phrase = "phrase", title = "title", url = "url", isAllowedInTopHits = false)

        testee.userLongPressedAutocomplete(suggestion)

        verify(mockCommandObserver, atLeastOnce()).onChanged(commandCaptor.capture())
        val issuedCommand = commandCaptor.allValues.find { it is Command.ShowRemoveSearchSuggestionDialog }
        assertEquals(suggestion, (issuedCommand as Command.ShowRemoveSearchSuggestionDialog).suggestion)
    }

    @Test
    fun whenUserLongPressedOnHistorySearchSuggestionThenShowRemoveSearchSuggestionDialogCommandIssued() {
        val suggestion = AutoCompleteHistorySearchSuggestion(phrase = "phrase", isAllowedInTopHits = false)

        testee.userLongPressedAutocomplete(suggestion)

        verify(mockCommandObserver, atLeastOnce()).onChanged(commandCaptor.capture())
        val issuedCommand = commandCaptor.allValues.find { it is Command.ShowRemoveSearchSuggestionDialog }
        assertEquals(suggestion, (issuedCommand as Command.ShowRemoveSearchSuggestionDialog).suggestion)
    }

    @Test
    fun whenUserLongPressedOnOtherSuggestionThenDoNothing() {
        val suggestion = AutoCompleteDefaultSuggestion(phrase = "phrase")

        testee.userLongPressedAutocomplete(suggestion)

        assertCommandNotIssued<Command.ShowRemoveSearchSuggestionDialog>()
    }

    @Test
    fun whenOnRemoveSearchSuggestionConfirmedForHistorySuggestionThenPixelsFiredAndHistoryEntryRemoved() = runBlocking {
        val suggestion = AutoCompleteHistorySuggestion(phrase = "phrase", title = "title", url = "url", isAllowedInTopHits = false)
        val omnibarText = "foo"

        testee.onRemoveSearchSuggestionConfirmed(suggestion, omnibarText)

        verify(mockPixel).fire(AppPixelName.AUTOCOMPLETE_RESULT_DELETED)
        verify(mockPixel).fire(AppPixelName.AUTOCOMPLETE_RESULT_DELETED_DAILY, type = Daily())
        verify(mockNavigationHistory).removeHistoryEntryByUrl(suggestion.url)
        assertCommandIssued<Command.AutocompleteItemRemoved>()
    }

    @Test
    fun whenOnRemoveSearchSuggestionConfirmedForHistorySearchSuggestionThenPixelsFiredAndHistoryEntryRemoved() = runBlocking {
        val suggestion = AutoCompleteHistorySearchSuggestion(phrase = "phrase", isAllowedInTopHits = false)
        val omnibarText = "foo"

        testee.onRemoveSearchSuggestionConfirmed(suggestion, omnibarText)

        verify(mockPixel).fire(AppPixelName.AUTOCOMPLETE_RESULT_DELETED)
        verify(mockPixel).fire(AppPixelName.AUTOCOMPLETE_RESULT_DELETED_DAILY, type = Daily())
        verify(mockNavigationHistory).removeHistoryEntryByQuery(suggestion.phrase)
        assertCommandIssued<Command.AutocompleteItemRemoved>()
    }

    @Test
    fun whenNewPageWithUrlYouTubeNoCookieThenReplaceUrlWithDuckPlayer() = runTest {
        whenever(mockDuckPlayer.isSimulatedYoutubeNoCookie("https://youtube-nocookie.com/?videoID=1234".toUri())).thenReturn(true)
        whenever(mockDuckPlayer.isSimulatedYoutubeNoCookie("duck://player/1234".toUri())).thenReturn(false)
        whenever(mockDuckPlayer.createDuckPlayerUriFromYoutubeNoCookie("https://youtube-nocookie.com/?videoID=1234".toUri())).thenReturn(
            "duck://player/1234",
        )
        whenever(mockDuckPlayer.getDuckPlayerState()).thenReturn(ENABLED)
        testee.browserViewState.value = browserViewState().copy(browserShowing = true)

        testee.navigationStateChanged(buildWebNavigation("https://youtube-nocookie.com/?videoID=1234"))

        assertEquals("duck://player/1234", omnibarViewState().omnibarText)
    }

    @Test
    fun whenNewPageAndBrokenSitePromptVisibleThenHideCta() = runTest {
        setCta(BrokenSitePromptDialogCta())

        testee.browserViewState.value = browserViewState().copy(browserShowing = true)
        testee.navigationStateChanged(buildWebNavigation("https://example.com"))

        assertCommandIssued<HideBrokenSitePromptCta>()
    }

    @Test
    fun whenUrlUpdatedWithUrlYouTubeNoCookieThenReplaceUrlWithDuckPlayer() = runTest {
        whenever(mockDuckPlayer.isSimulatedYoutubeNoCookie("https://youtube-nocookie.com/?videoID=1234".toUri())).thenReturn(true)
        whenever(mockDuckPlayer.isSimulatedYoutubeNoCookie("duck://player/1234".toUri())).thenReturn(false)
        whenever(mockDuckPlayer.isSimulatedYoutubeNoCookie("http://example.com".toUri())).thenReturn(false)
        whenever(mockDuckPlayer.createDuckPlayerUriFromYoutubeNoCookie("https://youtube-nocookie.com/?videoID=1234".toUri())).thenReturn(
            "duck://player/1234",
        )
        whenever(mockDuckPlayer.getDuckPlayerState()).thenReturn(ENABLED)

        testee.browserViewState.value = browserViewState().copy(browserShowing = true)

        testee.navigationStateChanged(buildWebNavigation("http://example.com"))
        testee.navigationStateChanged(buildWebNavigation("https://youtube-nocookie.com/?videoID=1234"))

        assertEquals("duck://player/1234", omnibarViewState().omnibarText)
    }

    @Test
    fun whenSharingDuckPlayerUrlThenReplaceWithYouTubeUrl() = runTest {
        givenCurrentSite("duck://player/1234")
        whenever(mockDuckPlayer.isDuckPlayerUri("duck://player/1234")).thenReturn(true)
        whenever(mockDuckPlayer.createYoutubeWatchUrlFromDuckPlayer(any())).thenReturn("https://youtube.com/watch?v=1234")

        testee.onShareSelected()

        assertCommandIssued<ShareLink> {
            assertEquals("https://youtube.com/watch?v=1234", this.url)
        }
    }

    @Test
    fun whenHandleMenuRefreshActionThenSendMenuRefreshPixels() {
        testee.handleMenuRefreshAction()

        verify(refreshPixelSender).sendMenuRefreshPixels()
    }

    @Test
    fun whenHandlePullToRefreshActionThenSendPullToRefreshPixels() {
        testee.handlePullToRefreshAction()

        verify(refreshPixelSender).sendPullToRefreshPixels()
    }

    @Test
    fun whenFireCustomTabRefreshPixelThenSendCustomTabRefreshPixel() {
        testee.fireCustomTabRefreshPixel()

        verify(refreshPixelSender).sendCustomTabRefreshPixel()
    }

    @Test
    fun whenRefreshCtaAndPatternsDetectedThenSendBreakageRefreshPixels() = runTest {
        setBrowserShowing(true)
        whenever(mockExtendedOnboardingFeatureToggles.noBrowserCtas()).thenReturn(mockDisabledToggle)
        val refreshPatterns = setOf(RefreshPattern.TWICE_IN_12_SECONDS, RefreshPattern.THRICE_IN_20_SECONDS)
        whenever(mockBrokenSitePrompt.getUserRefreshPatterns()).thenReturn(refreshPatterns)
        testee.refreshCta()

        verify(refreshPixelSender).onRefreshPatternDetected(refreshPatterns)
    }

    @Test
    fun whenPageIsChangedWithWebViewErrorResponseThenPixelIsFired() = runTest {
        testee.onReceivedError(BAD_URL, "example2.com")

        updateUrl(
            originalUrl = "example.com",
            currentUrl = "example2.com",
            isBrowserShowing = true,
        )

        verify(mockPixel).enqueueFire(AppPixelName.ERROR_PAGE_SHOWN)
    }

    @Test
    fun givenErrorPageFeatureDisabledWhenPageIsChangedWithWebViewErrorResponseThenPixelIsNotFired() = runTest {
        fakeAndroidConfigBrowserFeature.errorPagePixel().setRawStoredState(State(enable = false))
        testee.onReceivedError(BAD_URL, "example2.com")

        updateUrl(
            originalUrl = "example.com",
            currentUrl = "example2.com",
            isBrowserShowing = true,
        )

        verify(mockPixel, never()).enqueueFire(AppPixelName.ERROR_PAGE_SHOWN)
    }

    @Test
    fun whenUserSelectedAutocompleteWithAutoCompleteSwitchToTabSuggestionThenSwitchToTabCommandSentWithTabId() = runTest {
        val tabId = "tabId"
        val suggestion = AutoCompleteSwitchToTabSuggestion(phrase = "phrase", title = "title", url = "https://www.example.com", tabId = tabId)
        whenever(mockSavedSitesRepository.hasBookmarks()).thenReturn(false)
        whenever(mockNavigationHistory.hasHistory()).thenReturn(false)

        testee.userSelectedAutocomplete(suggestion)

        assertCommandIssued<Command.SwitchToTab> {
            assertEquals(tabId, this.tabId)
        }
    }

    @Test
    fun whenNavigationStateChangedCalledThenHandleResolvedUrlIsChecked() = runTest {
        testee.navigationStateChanged(buildWebNavigation("https://example.com"))

        verify(mockShowOnAppLaunchHandler).handleResolvedUrlStorage(eq("https://example.com"), any(), any())
    }

    @Test
    fun whenTabSwitcherPressedAndUserOnSiteThenPixelIsSent() = runTest {
        givenTabManagerData()
        setBrowserShowing(true)
        val domain = "https://www.example.com"
        givenCurrentSite(domain)

        testee.userLaunchingTabSwitcher()

        verify(mockPixel).fire(AppPixelName.TAB_MANAGER_OPENED_FROM_SITE)
    }

    @Test
    fun whenTabSwitcherPressedAndUserOnSerpThenPixelIsSent() = runTest {
        givenTabManagerData()
        setBrowserShowing(false)

        testee.userLaunchingTabSwitcher()

        verify(mockPixel).fire(AppPixelName.TAB_MANAGER_OPENED_FROM_NEW_TAB)
    }

    @Test
    fun whenTabSwitcherPressedAndUserOnNewTabThenPixelIsSent() = runTest {
        givenTabManagerData()
        setBrowserShowing(true)
        whenever(mockDuckDuckGoUrlDetector.isDuckDuckGoUrl(any())).thenReturn(true)
        val domain = "https://duckduckgo.com/?q=test&atb=v395-1-wb&ia=web"
        givenCurrentSite(domain)

        testee.userLaunchingTabSwitcher()

        verify(mockPixel).fire(AppPixelName.TAB_MANAGER_OPENED_FROM_SERP)
    }

    @Test
    fun whenInitialisedThenDefaultBrowserMenuButtonIsNotShown() {
        assertFalse(browserViewState().showSelectDefaultBrowserMenuItem)
    }

    @Test
    fun whenDefaultBrowserMenuButtonVisibilityChangesThenShowIt() = runTest {
        defaultBrowserPromptsExperimentShowPopupMenuItemFlow.value = true
        assertTrue(browserViewState().showSelectDefaultBrowserMenuItem)
    }

    @Test
    fun whenDefaultBrowserMenuButtonClickedThenNotifyExperiment() = runTest {
        testee.onSetDefaultBrowserSelected()
        verify(mockDefaultBrowserPromptsExperiment).onSetAsDefaultPopupMenuItemSelected()
    }

    @Test
    fun whenPopupMenuLaunchedThenNotifyDefaultBrowserPromptsExperiment() = runTest {
        testee.onPopupMenuLaunched()
        verify(mockDefaultBrowserPromptsExperiment).onPopupMenuLaunched()
    }

    private fun givenTabManagerData() = runTest {
        val tabCount = "61-80"
        val active7d = "21+"
        val inactive1w = "11-20"
        val inactive2w = "6-10"
        val inactive3w = "0"

        whenever(mockTabStatsBucketing.getNumberOfOpenTabs()).thenReturn(tabCount)
        whenever(mockTabStatsBucketing.getTabsActiveLastWeek()).thenReturn(active7d)
        whenever(mockTabStatsBucketing.getTabsActiveOneWeekAgo()).thenReturn(inactive1w)
        whenever(mockTabStatsBucketing.getTabsActiveTwoWeeksAgo()).thenReturn(inactive2w)
        whenever(mockTabStatsBucketing.getTabsActiveMoreThanThreeWeeksAgo()).thenReturn(inactive3w)
    }

    @Test
    fun whenSubmittedQueryIsDuckChatLinkThenOpenDuckChat() {
        whenever(mockSpecialUrlDetector.determineType(anyString())).thenReturn(SpecialUrlDetector.UrlType.ShouldLaunchDuckChatLink)
        whenever(mockOmnibarConverter.convertQueryToUrl("https://duckduckgo.com/?q=example&ia=chat&duckai=5", null)).thenReturn(
            "https://duckduckgo.com/?q=example&ia=chat&duckai=5",
        )
        testee.onUserSubmittedQuery("https://duckduckgo.com/?q=example&ia=chat&duckai=5")
        mockDuckChat.openDuckChat("example")
    }

    @Test
    fun whenSubmittedQueryIsDuckChatLinkWithoutQueryThenOpenDuckChatWithoutQuery() {
        whenever(mockSpecialUrlDetector.determineType(anyString())).thenReturn(SpecialUrlDetector.UrlType.ShouldLaunchDuckChatLink)
        whenever(mockOmnibarConverter.convertQueryToUrl("https://duckduckgo.com/?ia=chat", null)).thenReturn("https://duckduckgo.com/?ia=chat")
        testee.onUserSubmittedQuery("https://duckduckgo.com/?ia=chat")
        mockDuckChat.openDuckChat()
    }

    @Test
    fun whenProcessJsCallbackMessageForDuckChatThenSendCommand() = runTest {
        whenever(mockEnabledToggle.isEnabled()).thenReturn(true)
        val jsCallbackData = JsCallbackData(JSONObject(), "", "", "")
        whenever(mockDuckChatJSHelper.processJsCallbackMessage(anyString(), anyString(), anyOrNull(), anyOrNull())).thenReturn(jsCallbackData)
        testee.processJsCallbackMessage(
            DUCK_CHAT_FEATURE_NAME,
            "method",
            "id",
            data = null,
            false,
        ) { "someUrl" }
        verify(mockDuckChatJSHelper).processJsCallbackMessage(DUCK_CHAT_FEATURE_NAME, "method", "id", null)
        assertCommandIssued<Command.SendResponseToJs>()
    }

    @Test
    fun whenProcessJsCallbackMessageForDuckChatAndResponseIsNullThenDoNotSendCommand() = runTest {
        whenever(mockEnabledToggle.isEnabled()).thenReturn(true)
        whenever(mockDuckChatJSHelper.processJsCallbackMessage(anyString(), anyString(), anyOrNull(), anyOrNull())).thenReturn(null)
        testee.processJsCallbackMessage(
            DUCK_CHAT_FEATURE_NAME,
            "method",
            "id",
            data = null,
            false,
        ) { "someUrl" }
        verify(mockDuckChatJSHelper).processJsCallbackMessage(DUCK_CHAT_FEATURE_NAME, "method", "id", null)
        assertCommandNotIssued<Command.SendResponseToJs>()
    }

    @Test
    fun whenDuckChatMenuItemClickedAndItWasntUsedBeforeThenOpenDuckChatAndSendPixel() = runTest {
        whenever(mockDuckChat.wasOpenedBefore()).thenReturn(false)

        testee.onDuckChatMenuClicked()

        verify(mockPixel).fire(DuckChatPixelName.DUCK_CHAT_OPEN)
        verify(mockPixel).fire(DuckChatPixelName.DUCK_CHAT_OPEN_BROWSER_MENU, mapOf("was_used_before" to "0"))
        verify(mockDuckChat).openDuckChat()
    }

    @Test
    fun whenDuckChatMenuItemClickedAndItWasUsedBeforeThenOpenDuckChatAndSendPixel() = runTest {
        whenever(mockDuckChat.wasOpenedBefore()).thenReturn(true)

        testee.onDuckChatMenuClicked()

        verify(mockPixel).fire(DuckChatPixelName.DUCK_CHAT_OPEN)
        verify(mockPixel).fire(DuckChatPixelName.DUCK_CHAT_OPEN_BROWSER_MENU, mapOf("was_used_before" to "1"))
        verify(mockDuckChat).openDuckChat()
    }

    @Test
    fun whenOnDuckChatOmnibarButtonClickedThenOpenDuckChat() {
        testee.onDuckChatOmnibarButtonClicked("example")
        verify(mockDuckChat).openDuckChatWithAutoPrompt("example")
    }

    @Test
    fun whenPageFinishedWithMaliciousSiteBlockedThenDoNotUpdateSite() {
        testee.browserViewState.value = testee.browserViewState.value?.copy(
            browserShowing = false,
            maliciousSiteBlocked = true,
            maliciousSiteStatus = PHISHING,
        )
        val site: Site = mock()
        whenever(site.url).thenReturn("http://malicious.com")
        whenever(site.maliciousSiteStatus).thenReturn(PHISHING)
        testee.siteLiveData.value = site

        testee.pageFinished(WebViewNavigationState(mockStack, 100), "http://example.com")

        assertEquals("http://malicious.com", testee.siteLiveData.value?.url)
        assertEquals(PHISHING, testee.siteLiveData.value?.maliciousSiteStatus)
    }

    @Test
    fun whenPageCommitVisibleWithMaliciousSiteBlockedThenDoNotUpdateSite() {
        testee.browserViewState.value = testee.browserViewState.value?.copy(
            browserShowing = false,
            maliciousSiteBlocked = true,
            maliciousSiteStatus = PHISHING,
        )
        val site: Site = mock()
        whenever(site.url).thenReturn("http://malicious.com")
        whenever(site.maliciousSiteStatus).thenReturn(PHISHING)
        testee.siteLiveData.value = site

        testee.onPageCommitVisible(WebViewNavigationState(mockStack, 100), "http://example.com")

        assertEquals("http://malicious.com", testee.siteLiveData.value?.url)
        assertEquals(PHISHING, testee.siteLiveData.value?.maliciousSiteStatus)
    }

    @Test
    fun whenProgressChangedWithMaliciousSiteBlockedThenDoNotUpdateSite() {
        testee.browserViewState.value = testee.browserViewState.value?.copy(
            browserShowing = false,
            maliciousSiteBlocked = true,
            maliciousSiteStatus = PHISHING,
        )
        val site: Site = mock()
        whenever(site.url).thenReturn("http://malicious.com")
        whenever(site.maliciousSiteStatus).thenReturn(PHISHING)
        testee.siteLiveData.value = site

        testee.progressChanged(100, WebViewNavigationState(mockStack, 100))

        assertEquals("http://malicious.com", testee.siteLiveData.value?.url)
        assertEquals(PHISHING, testee.siteLiveData.value?.maliciousSiteStatus)
    }

    @Test
    fun whenAutoConsentPopupHandledWithMaliciousSiteBlockedThenDoNotPostCommand() {
        testee.browserViewState.value = testee.browserViewState.value?.copy(
            browserShowing = false,
            maliciousSiteBlocked = true,
            maliciousSiteStatus = PHISHING,
        )

        testee.onAutoConsentPopUpHandled(true)

        assertCommandNotIssued<ShowAutoconsentAnimation>()
    }

    @Test
    fun whenAutoConsentPopupHandledWithNotMaliciousSiteBlockedThenPostCommand() {
        testee.browserViewState.value = testee.browserViewState.value?.copy(
            browserShowing = true,
            maliciousSiteBlocked = false,
            maliciousSiteStatus = null,
        )

        testee.onAutoConsentPopUpHandled(true)

        assertCommandIssued<ShowAutoconsentAnimation>()
    }

    @Test
    fun whenVisitSiteThenUpdateLoadingViewStateAndOmnibarViewState() {
        testee.browserViewState.value = browserViewState().copy(
            browserShowing = false,
            maliciousSiteBlocked = true,
            showPrivacyShield = HighlightableButton.Gone,
            fireButton = HighlightableButton.Gone,
        )
        testee.loadingViewState.value = loadingViewState().copy(isLoading = false)
        testee.omnibarViewState.value = omnibarViewState().copy(isEditing = true)

        testee.onMaliciousSiteUserAction(VisitSite, "http://example.com".toUri(), Feed.PHISHING, false)

        assertEquals(
            loadingViewState(),
            loadingViewState().copy(
                isLoading = true,
                trackersAnimationEnabled = true,
                progress = 20,
                url = "http://example.com",
            ),
        )
        assertEquals(
            omnibarViewState(),
            omnibarViewState().copy(
                omnibarText = "http://example.com",
                isEditing = false,
                navigationChange = true,
            ),
        )
    }

    @Test
    fun whenLeaveSiteAndCustomTabThenEmitCloseCustomTab() {
        testee.onMaliciousSiteUserAction(LeaveSite, "http://example.com".toUri(), Feed.PHISHING, true)
        assertCommandIssued<CloseCustomTab>()
    }

    @Test
    fun whenLeaveSiteAndNotCustomTabThenEmitEscapeMaliciousSite() = runTest() {
        val mockLiveSelectedTab = mock<LiveData<TabEntity>>()
        whenever(mockLiveSelectedTab.value).thenReturn(TabEntity("ID"))
        whenever(mockTabRepository.liveSelectedTab).thenReturn(mockLiveSelectedTab)

        testee.onMaliciousSiteUserAction(LeaveSite, "http://example.com".toUri(), Feed.PHISHING, false)

        assertCommandIssued<EscapeMaliciousSite>()
        assertCommandIssued<LaunchNewTab>()
        verify(mockTabRepository).deleteTabAndSelectSource("ID")
    }

    @Test
    fun whenLearnMoreThenEmitOpenBrokenSiteLearnMore() {
        testee.onMaliciousSiteUserAction(LearnMore, "http://example.com".toUri(), Feed.PHISHING, false)
        assertCommandIssued<OpenBrokenSiteLearnMore>()
    }

    @Test
    fun whenReportErrorThenEmitOpenBrokenSiteLearnMore() {
        testee.onMaliciousSiteUserAction(ReportError, "http://example.com".toUri(), Feed.PHISHING, false)
        assertCommandIssued<ReportBrokenSiteError>()
    }

    @Test
    fun whenUserClicksDaxIntroSearchOptionsCtaDismissButtonThenHideOnboardingDaxBubbleCtaCommandIssuedAndPixelFired() = runTest {
        val cta = DaxIntroSearchOptionsCta(mockOnboardingStore, mockAppInstallStore)

        testee.onUserClickCtaDismissButton(cta)

        assertCommandIssued<HideOnboardingDaxBubbleCta> {
            assertEquals(cta, this.daxBubbleCta)
        }
        verify(mockPixel).fire(ONBOARDING_DAX_CTA_DISMISS_BUTTON, mapOf(PixelParameter.CTA_SHOWN to DAX_INITIAL_CTA))
    }

    @Test
    fun whenUserClicksDaxSerpCtaDismissButtonThenHideOnboardingDaxDialogCommandIssuedAndPixelFired() = runTest {
        val cta = DaxSerpCta(mockOnboardingStore, mockAppInstallStore)

        testee.onUserClickCtaDismissButton(cta)

        assertCommandIssued<HideOnboardingDaxDialog> {
            assertEquals(cta, this.onboardingCta)
        }
        verify(mockPixel).fire(ONBOARDING_DAX_CTA_DISMISS_BUTTON, mapOf(PixelParameter.CTA_SHOWN to DAX_SERP_CTA))
    }

    @Test
    fun whenRecordErrorCodeThenProvideValueToErrorHandler() {
        val site = givenCurrentSite("some.domain")
        val siteCaptor = argumentCaptor<Site>()
        val errorUrl = "some.domain"
        val errorValue = "error value"

        testee.recordErrorCode(url = errorUrl, error = errorValue)

        verify(mockSiteErrorHandler).handleError(currentSite = siteCaptor.capture(), urlWithError = eq(errorUrl), error = eq(errorValue))
        assertEquals(site.url, siteCaptor.lastValue.url)
    }

    @Test
    fun whenRecordHttpErrorCodeThenProvideValueToErrorHandler() {
        val site = givenCurrentSite("some.domain")
        val siteCaptor = argumentCaptor<Site>()
        val errorUrl = "some.domain"
        val errorValue = -1

        testee.recordHttpErrorCode(url = errorUrl, statusCode = errorValue)

        verify(mockSiteHttpErrorHandler).handleError(currentSite = siteCaptor.capture(), urlWithError = eq(errorUrl), error = eq(errorValue))
        assertEquals(site.url, siteCaptor.lastValue.url)
    }

    @Test
    fun whenRecordErrorCodeNotMatchingCurrentSiteThenProvideValueToErrorHandler() {
        val site = givenCurrentSite("some.domain")
        val siteCaptor = argumentCaptor<Site>()
        val errorUrl = "error.com"
        val errorValue = "error value"

        testee.recordErrorCode(url = errorUrl, error = errorValue)

        verify(mockSiteErrorHandler).handleError(currentSite = siteCaptor.capture(), urlWithError = eq(errorUrl), error = eq(errorValue))
        assertEquals(site.url, siteCaptor.lastValue.url)
    }

    @Test
    fun whenRecordHttpErrorCodeNotMatchingCurrentSiteThenProvideValueToErrorHandler() {
        val site = givenCurrentSite("some.domain")
        val siteCaptor = argumentCaptor<Site>()
        val errorUrl = "error.com"
        val errorValue = -1

        testee.recordHttpErrorCode(url = errorUrl, statusCode = errorValue)

        verify(mockSiteHttpErrorHandler).handleError(currentSite = siteCaptor.capture(), urlWithError = eq(errorUrl), error = eq(errorValue))
        assertEquals(site.url, siteCaptor.lastValue.url)
    }

    @Test
    fun whenSiteLoadedThenAssignCachedErrors() {
        val site = givenCurrentSite("some.domain")

        verify(mockSiteErrorHandler).assignErrorsAndClearCache(site)
        verify(mockSiteHttpErrorHandler).assignErrorsAndClearCache(site)
    }

    @Test
    fun whenOnAnimationFinishedAndSelfAndVariant2EnabledThenStartTrackersExperimentShieldPopAnimation() = runTest {
        whenever(mockSenseOfProtectionExperiment.isUserEnrolledInAVariantAndExperimentEnabled()).thenReturn(true)

        testee.onAnimationFinished()

        assertCommandIssued<Command.StartTrackersExperimentShieldPopAnimation>()
    }

    @Test
    fun whenOpenDuckChatWithNonEmptyQueryThenOpenWithAutoPrompt() = runTest {
        val query = "example"

        testee.openDuckChat("example")

        verify(mockDuckChat).openDuckChatWithAutoPrompt(query)
        verify(mockDuckChat, never()).openDuckChat()
    }

    @Test
    fun whenOpenDuckChatWithEmptyStringQueryThenOpenDuckChat() = runTest {
        testee.openDuckChat("")

        verify(mockDuckChat).openDuckChat()
        verify(mockDuckChat, never()).openDuckChatWithAutoPrompt(any())
    }

    @Test
    fun whenOpenDuckChatWithNullQueryThenOpenDuckChat() = runTest {
        testee.openDuckChat(null)

        verify(mockDuckChat).openDuckChat()
        verify(mockDuckChat, never()).openDuckChatWithAutoPrompt(any())
    }

    @Test
    fun whenOpenDuckChatWithQueryEqualToUrlThenOpenDuckChat() = runTest {
        val url = "https://example.com"
        loadUrl(url)

        testee.openDuckChat(url)

        verify(mockDuckChat).openDuckChat()
        verify(mockDuckChat, never()).openDuckChatWithAutoPrompt(any())
    }

    @Test
    fun whenOpenDuckChatWithLastSubmittedUserQueryThenOpenDuckChatWithQuery() = runTest {
        val query = "example"
        testee.setLastSubmittedUserQuery(query)

        testee.openDuckChat(query)

        verify(mockDuckChat).openDuckChat(query)
        verify(mockDuckChat, never()).openDuckChatWithAutoPrompt(any())
    }

    @Test
    fun whenLastSubmittedUserQueryIsNullAndOmnibarHasTextThenOpenDuckChatWithQuery() = runTest {
        val query = "example"
        testee.omnibarViewState.value = omnibarViewState().copy(omnibarText = "foo")

        testee.openDuckChat(query)

        verify(mockDuckChat).openDuckChat(query)
        verify(mockDuckChat, never()).openDuckChatWithAutoPrompt(any())
    }

    @Test
    fun whenLastSubmittedUserQueryDiffersFromNewQueryThenOpenWithAutoPrompt() = runTest {
        val query = "example"
        testee.setLastSubmittedUserQuery("foo")
        testee.omnibarViewState.value = omnibarViewState().copy(omnibarText = "")

        testee.openDuckChat(query)

        verify(mockDuckChat).openDuckChatWithAutoPrompt(query)
        verify(mockDuckChat, never()).openDuckChat()
    }

    @Test
    fun whenProcessJsCallbackMessageForSubscriptionsThenSendCommand() = runTest {
        val jsCallbackData = JsCallbackData(JSONObject(), "", "", "")
        whenever(mockSubscriptionsJSHelper.processJsCallbackMessage(anyString(), anyString(), anyOrNull(), anyOrNull())).thenReturn(jsCallbackData)
        testee.processJsCallbackMessage(
            featureName = SUBSCRIPTIONS_FEATURE_NAME,
            method = "method",
            id = "id",
            data = null,
        ) { "someUrl" }
        verify(mockSubscriptionsJSHelper).processJsCallbackMessage(SUBSCRIPTIONS_FEATURE_NAME, "method", "id", null)
        assertCommandIssued<Command.SendResponseToJs>()
    }

    @Test
    fun whenProcessJsCallbackMessageForSubscriptionsAndResponseIsNullThenDoNotSendCommand() = runTest {
        whenever(mockDuckChatJSHelper.processJsCallbackMessage(anyString(), anyString(), anyOrNull(), anyOrNull())).thenReturn(null)
        testee.processJsCallbackMessage(
            featureName = SUBSCRIPTIONS_FEATURE_NAME,
            method = "method",
            id = "id",
            data = null,
        ) { "someUrl" }
        verify(mockSubscriptionsJSHelper).processJsCallbackMessage(SUBSCRIPTIONS_FEATURE_NAME, "method", "id", null)
        assertCommandNotIssued<Command.SendResponseToJs>()
    }

    private fun aCredential(): LoginCredentials {
        return LoginCredentials(domain = null, username = null, password = null)
    }

    private fun assertShowHistoryCommandSent(expectedStackSize: Int) {
        assertCommandIssued<ShowBackNavigationHistory> {
            assertEquals(expectedStackSize, history.size)
        }
    }

    private fun buildNavigationHistoryStack(stackSize: Int) {
        val history = mutableListOf<NavigationHistoryEntry>()
        for (i in 0 until stackSize) {
            history.add(NavigationHistoryEntry(url = "$i.example.com"))
        }

        testee.navigationStateChanged(buildWebNavigation(navigationHistory = history))
    }

    private fun givenCustomHeadersProviderReturnsGpcHeader() {
        fakeCustomHeadersPlugin.headers = mapOf(GPC_HEADER to GPC_HEADER_VALUE)
    }

    private fun givenCustomHeadersProviderReturnsNoHeaders() {
        fakeCustomHeadersPlugin.headers = emptyMap()
    }

    private fun givenCustomHeadersProviderReturnsAndroidFeaturesHeader() {
        fakeCustomHeadersPlugin.headers = mapOf(X_DUCKDUCKGO_ANDROID_HEADER to "TEST_VALUE")
    }

    private suspend fun givenFireButtonPulsing() {
        whenever(mockExtendedOnboardingFeatureToggles.noBrowserCtas()).thenReturn(mockEnabledToggle)
        whenever(mockUserStageStore.getUserAppStage()).thenReturn(AppStage.DAX_ONBOARDING)
        dismissedCtaDaoChannel.send(listOf(DismissedCta(DAX_DIALOG_TRACKERS_FOUND)))
    }

    private inline fun <reified T : Command> assertCommandIssued(instanceAssertions: T.() -> Unit = {}) {
        verify(mockCommandObserver, atLeastOnce()).onChanged(commandCaptor.capture())
        val issuedCommand = commandCaptor.allValues.find { it is T }
        assertNotNull(issuedCommand)
        (issuedCommand as T).apply { instanceAssertions() }
    }

    private inline fun <reified T : Command> assertCommandNotIssued() {
        val defaultMockingDetails = DefaultMockingDetails(mockCommandObserver)
        if (defaultMockingDetails.invocations.isNotEmpty()) {
            verify(mockCommandObserver, atLeastOnce()).onChanged(commandCaptor.capture())
            val issuedCommand = commandCaptor.allValues.find { it is T }
            assertNull(issuedCommand)
        }
    }

    private inline fun <reified T : Command> assertCommandIssuedTimes(times: Int) {
        if (times == 0) {
            assertCommandNotIssued<T>()
        } else {
            verify(mockCommandObserver, atLeastOnce()).onChanged(commandCaptor.capture())
            val timesIssued = commandCaptor.allValues.count { it is T }
            assertEquals(times, timesIssued)
        }
    }

    private fun givenInvalidatedGlobalLayout() {
        testee.globalLayoutState.value = GlobalLayoutViewState.Invalidated
    }

    private fun givenOneActiveTabSelected() {
        selectedTabLiveData.value = TabEntity("TAB_ID", "https://example.com", "", skipHome = false, viewed = true, position = 0)
        testee.loadData("TAB_ID", "https://example.com", false, false)
    }

    private fun givenFireproofWebsiteDomain(vararg fireproofWebsitesDomain: String) {
        fireproofWebsitesDomain.forEach {
            fireproofWebsiteDao.insert(FireproofWebsiteEntity(domain = it))
        }
    }

    private fun givenLoginDetected(domain: String) = LoginDetected(authLoginDomain = "", forwardedToDomain = domain)

    private fun givenCurrentSite(domain: String): Site {
        val site: Site = mock()
        whenever(site.url).thenReturn(domain)
        whenever(site.nextUrl).thenReturn(domain)
        whenever(site.uri).thenReturn(Uri.parse(domain))
        whenever(site.realBrokenSiteContext).thenReturn(mockBrokenSiteContext)
        val siteLiveData = MutableLiveData<Site>()
        siteLiveData.value = site
        whenever(mockTabRepository.retrieveSiteData("TAB_ID")).thenReturn(siteLiveData)
        testee.loadData("TAB_ID", domain, false, false)

        return site
    }

    private fun givenRemoteMessagingModel(
        remoteMessagingRepository: RemoteMessagingRepository,
        pixel: Pixel,
        dispatchers: DispatcherProvider,
    ) = RemoteMessagingModel(remoteMessagingRepository, pixel, dispatchers)

    private fun setBrowserShowing(isBrowsing: Boolean) {
        testee.browserViewState.value = browserViewState().copy(browserShowing = isBrowsing)
    }

    private fun setDesktopBrowsingMode(desktopBrowsingMode: Boolean) {
        testee.browserViewState.value = browserViewState().copy(isDesktopBrowsingMode = desktopBrowsingMode)
    }

    private fun setCta(cta: Cta) {
        testee.ctaViewState.value = ctaViewState().copy(cta = cta)
    }

    private fun aTabEntity(id: String): TabEntity {
        return TabEntity(tabId = id, position = 0)
    }

    private fun loadTabWithId(tabId: String) {
        testee.loadData(tabId, initialUrl = null, skipHome = false, isExternal = false)
    }

    private fun loadUrl(
        url: String?,
        title: String? = null,
        isBrowserShowing: Boolean = true,
    ) = runTest {
        whenever(mockDuckPlayer.observeUserPreferences()).thenReturn(flowOf(UserPreferences(false, Disabled)))

        setBrowserShowing(isBrowserShowing)
        testee.navigationStateChanged(buildWebNavigation(originalUrl = url, currentUrl = url, title = title))
    }

    @Suppress("SameParameterValue")
    private fun updateUrl(
        originalUrl: String?,
        currentUrl: String?,
        isBrowserShowing: Boolean,
    ) = runTest {
        whenever(mockDuckPlayer.isSimulatedYoutubeNoCookie(anyUri())).thenReturn(false)
        setBrowserShowing(isBrowserShowing)
        testee.navigationStateChanged(buildWebNavigation(originalUrl = originalUrl, currentUrl = currentUrl))
    }

    @Suppress("SameParameterValue")
    private fun onProgressChanged(
        url: String?,
        newProgress: Int,
    ) {
        testee.navigationStateChanged(buildWebNavigation(originalUrl = url, currentUrl = url, progress = newProgress))
    }

    private fun overrideUrl(
        url: String,
        isBrowserShowing: Boolean = true,
    ) {
        setBrowserShowing(isBrowserShowing)
        testee.willOverrideUrl(newUrl = url)
    }

    private fun setupNavigation(
        skipHome: Boolean = false,
        isBrowsing: Boolean,
        isMaliciousSiteBlocked: Boolean = false,
        canGoForward: Boolean = false,
        canGoBack: Boolean = false,
        stepsToPreviousPage: Int = 0,
    ) {
        testee.skipHome = skipHome
        setBrowserShowing(isBrowsing)
        setMaliciousSiteBlocked(isMaliciousSiteBlocked)
        val nav = buildWebNavigation(canGoForward = canGoForward, canGoBack = canGoBack, stepsToPreviousPage = stepsToPreviousPage)
        testee.navigationStateChanged(nav)
    }

    private fun setMaliciousSiteBlocked(isMaliciousSiteBlocked: Boolean) {
        testee.browserViewState.value = browserViewState().copy(maliciousSiteBlocked = isMaliciousSiteBlocked)
    }

    private fun captureCommands(): KArgumentCaptor<Command> {
        verify(mockCommandObserver, atLeastOnce()).onChanged(commandCaptor.capture())
        return commandCaptor
    }

    private fun clearAccessibilitySettings() {
        context.getSharedPreferences(AccessibilitySettingsSharedPreferences.FILENAME, Context.MODE_PRIVATE).edit().clear().commit()
    }

    private fun buildWebNavigation(
        currentUrl: String? = null,
        originalUrl: String? = null,
        title: String? = null,
        canGoForward: Boolean = false,
        canGoBack: Boolean = false,
        stepsToPreviousPage: Int = 0,
        progress: Int? = null,
        navigationHistory: List<NavigationHistoryEntry> = emptyList(),
    ): WebNavigationState {
        val nav: WebNavigationState = mock()
        whenever(nav.originalUrl).thenReturn(originalUrl)
        whenever(nav.currentUrl).thenReturn(currentUrl)
        whenever(nav.title).thenReturn(title)
        whenever(nav.canGoForward).thenReturn(canGoForward)
        whenever(nav.canGoBack).thenReturn(canGoBack)
        whenever(nav.stepsToPreviousPage).thenReturn(stepsToPreviousPage)
        whenever(nav.progress).thenReturn(progress)
        whenever(nav.navigationHistory).thenReturn(navigationHistory)
        return nav
    }

    private fun buildFileChooserParams(
        acceptTypes: Array<String>,
        captureEnabled: Boolean = false,
    ): FileChooserParams {
        return object : FileChooserParams() {
            override fun getAcceptTypes(): Array<String> = acceptTypes
            override fun getMode(): Int = 0
            override fun isCaptureEnabled(): Boolean = captureEnabled
            override fun getTitle(): CharSequence? = null
            override fun getFilenameHint(): String? = null
            override fun createIntent(): Intent = Intent()
        }
    }

    private fun privacyShieldState() = testee.privacyShieldViewState.value!!
    private fun ctaViewState() = testee.ctaViewState.value!!
    private fun browserViewState() = testee.browserViewState.value!!
    private fun omnibarViewState() = testee.omnibarViewState.value!!
    private fun loadingViewState() = testee.loadingViewState.value!!
    private fun autoCompleteViewState() = testee.autoCompleteViewState.value!!
    private fun findInPageViewState() = testee.findInPageViewState.value!!
    private fun globalLayoutViewState() = testee.globalLayoutState.value!!
    private fun browserGlobalLayoutViewState() = testee.globalLayoutState.value!! as GlobalLayoutViewState.Browser
    private fun accessibilityViewState() = testee.accessibilityViewState.value!!

    fun anyUri(): Uri = any()

    class FakeCapabilityChecker(var enabled: Boolean) : AutofillCapabilityChecker {
        override suspend fun isAutofillEnabledByConfiguration(url: String) = enabled
        override suspend fun canInjectCredentialsToWebView(url: String) = enabled
        override suspend fun canSaveCredentialsFromWebView(url: String) = enabled
        override suspend fun canGeneratePasswordFromWebView(url: String) = enabled
        override suspend fun canAccessCredentialManagementScreen() = enabled
    }

    class FakePluginPoint(val plugin: FakePrivacyProtectionTogglePlugin) : PluginPoint<PrivacyProtectionTogglePlugin> {
        override fun getPlugins(): Collection<PrivacyProtectionTogglePlugin> {
            return listOf(plugin)
        }
    }

    class FakePrivacyProtectionTogglePlugin : PrivacyProtectionTogglePlugin {
        var toggleOff = 0
        var toggleOn = 0

        override suspend fun onToggleOff(origin: PrivacyToggleOrigin) {
            toggleOff++
        }

        override suspend fun onToggleOn(origin: PrivacyToggleOrigin) {
            toggleOn++
        }
    }

    class FakeCustomHeadersProvider(var headers: Map<String, String>) : CustomHeadersProvider {
        override fun getCustomHeaders(url: String): Map<String, String> {
            return headers
        }
    }
}<|MERGE_RESOLUTION|>--- conflicted
+++ resolved
@@ -553,11 +553,8 @@
     private val mockSiteErrorHandlerKillSwitchToggle: Toggle = mock { on { it.isEnabled() } doReturn true }
     private val mockSiteErrorHandler: StringSiteErrorHandler = mock()
     private val mockSiteHttpErrorHandler: HttpCodeSiteErrorHandler = mock()
-<<<<<<< HEAD
+    private val mockSubscriptionsJSHelper: SubscriptionsJSHelper = mock()
     private val mockReactivateUsersExperiment: ReactivateUsersExperiment = mock()
-=======
-    private val mockSubscriptionsJSHelper: SubscriptionsJSHelper = mock()
->>>>>>> 3146732f
 
     private val selectedTab = TabEntity("TAB_ID", "https://example.com", position = 0, sourceTabId = "TAB_ID_SOURCE")
 
