/*
 * Copyright (c) 2017 DuckDuckGo
 *
 * Licensed under the Apache License, Version 2.0 (the "License");
 * you may not use this file except in compliance with the License.
 * You may obtain a copy of the License at
 *
 *     http://www.apache.org/licenses/LICENSE-2.0
 *
 * Unless required by applicable law or agreed to in writing, software
 * distributed under the License is distributed on an "AS IS" BASIS,
 * WITHOUT WARRANTIES OR CONDITIONS OF ANY KIND, either express or implied.
 * See the License for the specific language governing permissions and
 * limitations under the License.
 */

package com.duckduckgo.app.browser

import android.annotation.SuppressLint
import android.content.Context
import android.content.Intent
import android.graphics.Bitmap
import android.net.Uri
import android.net.http.SslCertificate
import android.net.http.SslError
import android.os.Build
import android.print.PrintAttributes
import android.view.MenuItem
import android.view.MotionEvent
import android.view.View
import android.webkit.HttpAuthHandler
import android.webkit.PermissionRequest
import android.webkit.SslErrorHandler
import android.webkit.ValueCallback
import android.webkit.WebBackForwardList
import android.webkit.WebChromeClient.FileChooserParams
import android.webkit.WebHistoryItem
import android.webkit.WebView
import androidx.arch.core.executor.testing.InstantTaskExecutorRule
import androidx.core.net.toUri
import androidx.lifecycle.LiveData
import androidx.lifecycle.MutableLiveData
import androidx.lifecycle.Observer
import androidx.room.Room
import androidx.test.filters.SdkSuppress
import androidx.test.platform.app.InstrumentationRegistry.getInstrumentation
import com.duckduckgo.adclick.api.AdClickManager
import com.duckduckgo.app.ValueCaptorObserver
import com.duckduckgo.app.accessibility.data.AccessibilitySettingsDataStore
import com.duckduckgo.app.accessibility.data.AccessibilitySettingsSharedPreferences
import com.duckduckgo.app.autocomplete.AutocompleteTabsFeature
import com.duckduckgo.app.autocomplete.api.AutoComplete
import com.duckduckgo.app.autocomplete.api.AutoComplete.AutoCompleteResult
import com.duckduckgo.app.autocomplete.api.AutoComplete.AutoCompleteSuggestion.AutoCompleteDefaultSuggestion
import com.duckduckgo.app.autocomplete.api.AutoComplete.AutoCompleteSuggestion.AutoCompleteHistoryRelatedSuggestion.AutoCompleteHistorySearchSuggestion
import com.duckduckgo.app.autocomplete.api.AutoComplete.AutoCompleteSuggestion.AutoCompleteHistoryRelatedSuggestion.AutoCompleteHistorySuggestion
import com.duckduckgo.app.autocomplete.api.AutoComplete.AutoCompleteSuggestion.AutoCompleteSearchSuggestion
import com.duckduckgo.app.autocomplete.api.AutoComplete.AutoCompleteSuggestion.AutoCompleteUrlSuggestion.AutoCompleteBookmarkSuggestion
import com.duckduckgo.app.autocomplete.api.AutoComplete.AutoCompleteSuggestion.AutoCompleteUrlSuggestion.AutoCompleteSwitchToTabSuggestion
import com.duckduckgo.app.autocomplete.api.AutoCompleteApi
import com.duckduckgo.app.autocomplete.api.AutoCompleteScorer
import com.duckduckgo.app.autocomplete.api.AutoCompleteService
import com.duckduckgo.app.autocomplete.impl.AutoCompleteRepository
import com.duckduckgo.app.browser.LongPressHandler.RequiredAction
import com.duckduckgo.app.browser.LongPressHandler.RequiredAction.DownloadFile
import com.duckduckgo.app.browser.LongPressHandler.RequiredAction.OpenInNewTab
import com.duckduckgo.app.browser.SSLErrorType.EXPIRED
import com.duckduckgo.app.browser.SSLErrorType.GENERIC
import com.duckduckgo.app.browser.SSLErrorType.NONE
import com.duckduckgo.app.browser.SSLErrorType.UNTRUSTED_HOST
import com.duckduckgo.app.browser.SSLErrorType.WRONG_HOST
import com.duckduckgo.app.browser.WebViewErrorResponse.BAD_URL
import com.duckduckgo.app.browser.WebViewErrorResponse.LOADING
import com.duckduckgo.app.browser.WebViewErrorResponse.OMITTED
import com.duckduckgo.app.browser.addtohome.AddToHomeCapabilityDetector
import com.duckduckgo.app.browser.applinks.AppLinksHandler
import com.duckduckgo.app.browser.camera.CameraHardwareChecker
import com.duckduckgo.app.browser.certificates.BypassedSSLCertificatesRepository
import com.duckduckgo.app.browser.certificates.remoteconfig.SSLCertificatesFeature
import com.duckduckgo.app.browser.commands.Command
import com.duckduckgo.app.browser.commands.Command.CloseCustomTab
import com.duckduckgo.app.browser.commands.Command.EscapeMaliciousSite
import com.duckduckgo.app.browser.commands.Command.HideBrokenSitePromptCta
import com.duckduckgo.app.browser.commands.Command.HideOnboardingDaxBubbleCta
import com.duckduckgo.app.browser.commands.Command.HideOnboardingDaxDialog
import com.duckduckgo.app.browser.commands.Command.HideWarningMaliciousSite
import com.duckduckgo.app.browser.commands.Command.LaunchNewTab
import com.duckduckgo.app.browser.commands.Command.LaunchPrivacyPro
import com.duckduckgo.app.browser.commands.Command.LoadExtractedUrl
import com.duckduckgo.app.browser.commands.Command.OpenBrokenSiteLearnMore
import com.duckduckgo.app.browser.commands.Command.RefreshAndShowPrivacyProtectionDisabledConfirmation
import com.duckduckgo.app.browser.commands.Command.RefreshAndShowPrivacyProtectionEnabledConfirmation
import com.duckduckgo.app.browser.commands.Command.ReportBrokenSiteError
import com.duckduckgo.app.browser.commands.Command.ShareLink
import com.duckduckgo.app.browser.commands.Command.ShowAutoconsentAnimation
import com.duckduckgo.app.browser.commands.Command.ShowBackNavigationHistory
import com.duckduckgo.app.browser.commands.Command.ShowKeyboard
import com.duckduckgo.app.browser.commands.NavigationCommand
import com.duckduckgo.app.browser.commands.NavigationCommand.Navigate
import com.duckduckgo.app.browser.customtabs.CustomTabPixelNames
import com.duckduckgo.app.browser.defaultbrowsing.prompts.DefaultBrowserPromptsExperiment
import com.duckduckgo.app.browser.duckplayer.DUCK_PLAYER_FEATURE_NAME
import com.duckduckgo.app.browser.duckplayer.DUCK_PLAYER_PAGE_FEATURE_NAME
import com.duckduckgo.app.browser.duckplayer.DuckPlayerJSHelper
import com.duckduckgo.app.browser.favicon.FaviconManager
import com.duckduckgo.app.browser.favicon.FaviconSource
import com.duckduckgo.app.browser.history.NavigationHistoryEntry
import com.duckduckgo.app.browser.httperrors.HttpCodeSiteErrorHandler
import com.duckduckgo.app.browser.httperrors.HttpErrorPixelName
import com.duckduckgo.app.browser.httperrors.HttpErrorPixels
import com.duckduckgo.app.browser.httperrors.SiteErrorHandlerKillSwitch
import com.duckduckgo.app.browser.httperrors.StringSiteErrorHandler
import com.duckduckgo.app.browser.logindetection.FireproofDialogsEventHandler
import com.duckduckgo.app.browser.logindetection.LoginDetected
import com.duckduckgo.app.browser.logindetection.NavigationAwareLoginDetector
import com.duckduckgo.app.browser.logindetection.NavigationEvent
import com.duckduckgo.app.browser.logindetection.NavigationEvent.LoginAttempt
import com.duckduckgo.app.browser.model.BasicAuthenticationCredentials
import com.duckduckgo.app.browser.model.BasicAuthenticationRequest
import com.duckduckgo.app.browser.model.LongPressTarget
import com.duckduckgo.app.browser.newtab.FavoritesQuickAccessAdapter.QuickAccessFavorite
import com.duckduckgo.app.browser.omnibar.ChangeOmnibarPositionFeature
import com.duckduckgo.app.browser.omnibar.OmnibarEntryConverter
import com.duckduckgo.app.browser.omnibar.animations.TrackerLogo
import com.duckduckgo.app.browser.omnibar.model.OmnibarPosition.BOTTOM
import com.duckduckgo.app.browser.omnibar.model.OmnibarPosition.TOP
import com.duckduckgo.app.browser.refreshpixels.RefreshPixelSender
import com.duckduckgo.app.browser.remotemessage.RemoteMessagingModel
import com.duckduckgo.app.browser.session.WebViewSessionStorage
import com.duckduckgo.app.browser.trafficquality.AndroidFeaturesHeaderPlugin.Companion.X_DUCKDUCKGO_ANDROID_HEADER
import com.duckduckgo.app.browser.viewstate.BrowserViewState
import com.duckduckgo.app.browser.viewstate.CtaViewState
import com.duckduckgo.app.browser.viewstate.FindInPageViewState
import com.duckduckgo.app.browser.viewstate.GlobalLayoutViewState
import com.duckduckgo.app.browser.viewstate.HighlightableButton
import com.duckduckgo.app.browser.viewstate.LoadingViewState
import com.duckduckgo.app.browser.webview.MaliciousSiteBlockedWarningLayout.Action.LearnMore
import com.duckduckgo.app.browser.webview.MaliciousSiteBlockedWarningLayout.Action.LeaveSite
import com.duckduckgo.app.browser.webview.MaliciousSiteBlockedWarningLayout.Action.ReportError
import com.duckduckgo.app.browser.webview.MaliciousSiteBlockedWarningLayout.Action.VisitSite
import com.duckduckgo.app.browser.webview.SslWarningLayout.Action
import com.duckduckgo.app.cta.db.DismissedCtaDao
import com.duckduckgo.app.cta.model.CtaId
import com.duckduckgo.app.cta.model.CtaId.DAX_DIALOG_NETWORK
import com.duckduckgo.app.cta.model.CtaId.DAX_DIALOG_TRACKERS_FOUND
import com.duckduckgo.app.cta.model.CtaId.DAX_END
import com.duckduckgo.app.cta.model.DismissedCta
import com.duckduckgo.app.cta.ui.BrokenSitePromptDialogCta
import com.duckduckgo.app.cta.ui.Cta
import com.duckduckgo.app.cta.ui.CtaViewModel
import com.duckduckgo.app.cta.ui.DaxBubbleCta
import com.duckduckgo.app.cta.ui.DaxBubbleCta.DaxIntroSearchOptionsCta
import com.duckduckgo.app.cta.ui.HomePanelCta
import com.duckduckgo.app.cta.ui.OnboardingDaxDialogCta.DaxMainNetworkCta
import com.duckduckgo.app.cta.ui.OnboardingDaxDialogCta.DaxSerpCta
import com.duckduckgo.app.cta.ui.OnboardingDaxDialogCta.DaxTrackersBlockedCta
import com.duckduckgo.app.fire.fireproofwebsite.data.FireproofWebsiteDao
import com.duckduckgo.app.fire.fireproofwebsite.data.FireproofWebsiteEntity
import com.duckduckgo.app.fire.fireproofwebsite.data.FireproofWebsiteRepositoryImpl
import com.duckduckgo.app.fire.fireproofwebsite.ui.AutomaticFireproofSetting
import com.duckduckgo.app.generalsettings.showonapplaunch.ShowOnAppLaunchOptionHandler
import com.duckduckgo.app.global.db.AppDatabase
import com.duckduckgo.app.global.events.db.UserEventsStore
import com.duckduckgo.app.global.install.AppInstallStore
import com.duckduckgo.app.global.model.MaliciousSiteStatus.PHISHING
import com.duckduckgo.app.global.model.PrivacyShield.PROTECTED
import com.duckduckgo.app.global.model.Site
import com.duckduckgo.app.global.model.SiteFactoryImpl
import com.duckduckgo.app.location.data.LocationPermissionsDao
import com.duckduckgo.app.onboarding.store.AppStage
import com.duckduckgo.app.onboarding.store.AppStage.ESTABLISHED
import com.duckduckgo.app.onboarding.store.OnboardingStore
import com.duckduckgo.app.onboarding.store.UserStageStore
import com.duckduckgo.app.onboarding.ui.page.extendedonboarding.ExtendedOnboardingFeatureToggles
import com.duckduckgo.app.pixels.AppPixelName
import com.duckduckgo.app.pixels.AppPixelName.AUTOCOMPLETE_BANNER_SHOWN
import com.duckduckgo.app.pixels.AppPixelName.DUCK_PLAYER_SETTING_ALWAYS_DUCK_PLAYER
import com.duckduckgo.app.pixels.AppPixelName.DUCK_PLAYER_SETTING_ALWAYS_OVERLAY_YOUTUBE
import com.duckduckgo.app.pixels.AppPixelName.DUCK_PLAYER_SETTING_NEVER_OVERLAY_YOUTUBE
import com.duckduckgo.app.pixels.AppPixelName.ONBOARDING_DAX_CTA_DISMISS_BUTTON
import com.duckduckgo.app.pixels.AppPixelName.ONBOARDING_SEARCH_CUSTOM
import com.duckduckgo.app.pixels.AppPixelName.ONBOARDING_VISIT_SITE_CUSTOM
import com.duckduckgo.app.pixels.remoteconfig.AndroidBrowserConfigFeature
import com.duckduckgo.app.privacy.db.NetworkLeaderboardDao
import com.duckduckgo.app.privacy.db.UserAllowListRepository
import com.duckduckgo.app.privacy.model.TestEntity
import com.duckduckgo.app.settings.db.SettingsDataStore
import com.duckduckgo.app.statistics.api.StatisticsUpdater
import com.duckduckgo.app.statistics.pixels.Pixel
import com.duckduckgo.app.statistics.pixels.Pixel.PixelParameter
import com.duckduckgo.app.statistics.pixels.Pixel.PixelType.Count
import com.duckduckgo.app.statistics.pixels.Pixel.PixelType.Daily
import com.duckduckgo.app.statistics.pixels.Pixel.PixelType.Unique
import com.duckduckgo.app.statistics.pixels.Pixel.PixelValues.DAX_INITIAL_CTA
import com.duckduckgo.app.statistics.pixels.Pixel.PixelValues.DAX_SERP_CTA
import com.duckduckgo.app.surrogates.SurrogateResponse
import com.duckduckgo.app.tabs.model.TabEntity
import com.duckduckgo.app.tabs.model.TabRepository
import com.duckduckgo.app.tabs.store.TabStatsBucketing
import com.duckduckgo.app.trackerdetection.EntityLookup
import com.duckduckgo.app.trackerdetection.model.TrackerStatus
import com.duckduckgo.app.trackerdetection.model.TrackerType
import com.duckduckgo.app.trackerdetection.model.TrackingEvent
import com.duckduckgo.app.usage.search.SearchCountDao
import com.duckduckgo.app.widget.ui.WidgetCapabilities
import com.duckduckgo.appbuildconfig.api.AppBuildConfig
import com.duckduckgo.autofill.api.AutofillCapabilityChecker
import com.duckduckgo.autofill.api.domain.app.LoginCredentials
import com.duckduckgo.autofill.api.email.EmailManager
import com.duckduckgo.autofill.api.passwordgeneration.AutomaticSavedLoginsMonitor
import com.duckduckgo.autofill.impl.AutofillFireproofDialogSuppressor
import com.duckduckgo.brokensite.api.BrokenSitePrompt
import com.duckduckgo.browser.api.UserBrowserProperties
import com.duckduckgo.browser.api.brokensite.BrokenSiteContext
import com.duckduckgo.common.test.CoroutineTestRule
import com.duckduckgo.common.test.InstantSchedulersRule
import com.duckduckgo.common.ui.experiments.visual.AppPersonalityFeature
import com.duckduckgo.common.ui.experiments.visual.store.VisualDesignExperimentDataStore
import com.duckduckgo.common.ui.experiments.visual.store.VisualDesignExperimentDataStore.FeatureState
import com.duckduckgo.common.utils.DispatcherProvider
import com.duckduckgo.common.utils.device.DeviceInfo
import com.duckduckgo.common.utils.plugins.PluginPoint
import com.duckduckgo.common.utils.plugins.headers.CustomHeadersProvider
import com.duckduckgo.downloads.api.DownloadStateListener
import com.duckduckgo.downloads.api.FileDownloader
import com.duckduckgo.downloads.api.FileDownloader.PendingFileDownload
import com.duckduckgo.duckchat.api.DuckChat
import com.duckduckgo.duckchat.impl.helper.DuckChatJSHelper
import com.duckduckgo.duckchat.impl.helper.RealDuckChatJSHelper.Companion.DUCK_CHAT_FEATURE_NAME
import com.duckduckgo.duckchat.impl.pixel.DuckChatPixelName
import com.duckduckgo.duckplayer.api.DuckPlayer
import com.duckduckgo.duckplayer.api.DuckPlayer.DuckPlayerOrigin.AUTO
import com.duckduckgo.duckplayer.api.DuckPlayer.DuckPlayerOrigin.OVERLAY
import com.duckduckgo.duckplayer.api.DuckPlayer.DuckPlayerState.DISABLED
import com.duckduckgo.duckplayer.api.DuckPlayer.DuckPlayerState.ENABLED
import com.duckduckgo.duckplayer.api.DuckPlayer.OpenDuckPlayerInNewTab.Off
import com.duckduckgo.duckplayer.api.DuckPlayer.OpenDuckPlayerInNewTab.On
import com.duckduckgo.duckplayer.api.DuckPlayer.OpenDuckPlayerInNewTab.Unavailable
import com.duckduckgo.duckplayer.api.DuckPlayer.UserPreferences
import com.duckduckgo.duckplayer.api.DuckPlayerPageSettingsPlugin
import com.duckduckgo.duckplayer.api.PrivatePlayerMode.AlwaysAsk
import com.duckduckgo.duckplayer.api.PrivatePlayerMode.Disabled
import com.duckduckgo.duckplayer.api.PrivatePlayerMode.Enabled
import com.duckduckgo.feature.toggles.api.FakeFeatureToggleFactory
import com.duckduckgo.feature.toggles.api.Toggle
import com.duckduckgo.feature.toggles.api.Toggle.State
import com.duckduckgo.history.api.HistoryEntry.VisitedPage
import com.duckduckgo.history.api.NavigationHistory
import com.duckduckgo.js.messaging.api.JsCallbackData
import com.duckduckgo.malicioussiteprotection.api.MaliciousSiteProtection.Feed
import com.duckduckgo.malicioussiteprotection.api.MaliciousSiteProtection.Feed.MALWARE
import com.duckduckgo.newtabpage.impl.pixels.NewTabPixels
import com.duckduckgo.privacy.config.api.AmpLinkInfo
import com.duckduckgo.privacy.config.api.AmpLinks
import com.duckduckgo.privacy.config.api.ContentBlocking
import com.duckduckgo.privacy.config.api.TrackingParameters
import com.duckduckgo.privacy.config.impl.features.gpc.RealGpc.Companion.GPC_HEADER
import com.duckduckgo.privacy.config.impl.features.gpc.RealGpc.Companion.GPC_HEADER_VALUE
import com.duckduckgo.privacy.dashboard.api.PrivacyDashboardExternalPixelParams
import com.duckduckgo.privacy.dashboard.api.PrivacyProtectionTogglePlugin
import com.duckduckgo.privacy.dashboard.api.PrivacyToggleOrigin
import com.duckduckgo.privacy.dashboard.api.ui.ToggleReports
import com.duckduckgo.privacy.dashboard.impl.pixels.PrivacyDashboardPixels
import com.duckduckgo.privacyprotectionspopup.api.PrivacyProtectionsPopupExperimentExternalPixels
import com.duckduckgo.privacyprotectionspopup.api.PrivacyProtectionsPopupManager
import com.duckduckgo.privacyprotectionspopup.api.PrivacyProtectionsPopupUiEvent
import com.duckduckgo.privacyprotectionspopup.api.PrivacyProtectionsPopupViewState
import com.duckduckgo.privacyprotectionspopup.api.PrivacyProtectionsToggleUsageListener
import com.duckduckgo.remote.messaging.api.RemoteMessage
import com.duckduckgo.remote.messaging.api.RemoteMessagingRepository
import com.duckduckgo.savedsites.api.SavedSitesRepository
import com.duckduckgo.savedsites.api.models.SavedSite.Bookmark
import com.duckduckgo.savedsites.api.models.SavedSite.Favorite
import com.duckduckgo.savedsites.impl.SavedSitesPixelName
import com.duckduckgo.site.permissions.api.SitePermissionsManager
import com.duckduckgo.site.permissions.api.SitePermissionsManager.LocationPermissionRequest
import com.duckduckgo.site.permissions.api.SitePermissionsManager.SitePermissionQueryResponse
import com.duckduckgo.site.permissions.api.SitePermissionsManager.SitePermissions
import com.duckduckgo.subscriptions.api.Subscriptions
import com.duckduckgo.sync.api.favicons.FaviconsFetchingPrompt
import com.duckduckgo.voice.api.VoiceSearchAvailability
import com.duckduckgo.voice.api.VoiceSearchAvailabilityPixelLogger
import dagger.Lazy
import java.io.File
import java.math.BigInteger
import java.security.cert.X509Certificate
import java.security.interfaces.RSAPublicKey
import java.time.LocalDateTime
import java.util.UUID
import java.util.concurrent.TimeUnit
import kotlinx.coroutines.FlowPreview
import kotlinx.coroutines.channels.Channel
import kotlinx.coroutines.delay
import kotlinx.coroutines.flow.MutableSharedFlow
import kotlinx.coroutines.flow.MutableStateFlow
import kotlinx.coroutines.flow.asSharedFlow
import kotlinx.coroutines.flow.asStateFlow
import kotlinx.coroutines.flow.consumeAsFlow
import kotlinx.coroutines.flow.flowOf
import kotlinx.coroutines.runBlocking
import kotlinx.coroutines.test.TestScope
import kotlinx.coroutines.test.advanceTimeBy
import kotlinx.coroutines.test.runTest
import org.json.JSONObject
import org.junit.After
import org.junit.Assert.assertArrayEquals
import org.junit.Assert.assertEquals
import org.junit.Assert.assertFalse
import org.junit.Assert.assertNotEquals
import org.junit.Assert.assertNotNull
import org.junit.Assert.assertNull
import org.junit.Assert.assertSame
import org.junit.Assert.assertTrue
import org.junit.Before
import org.junit.Rule
import org.junit.Test
import org.mockito.ArgumentMatchers.anyString
import org.mockito.Mockito.never
import org.mockito.Mockito.times
import org.mockito.Mockito.verify
import org.mockito.MockitoAnnotations
import org.mockito.internal.util.DefaultMockingDetails
import org.mockito.kotlin.KArgumentCaptor
import org.mockito.kotlin.any
import org.mockito.kotlin.anyOrNull
import org.mockito.kotlin.argumentCaptor
import org.mockito.kotlin.atLeastOnce
import org.mockito.kotlin.doAnswer
import org.mockito.kotlin.doReturn
import org.mockito.kotlin.eq
import org.mockito.kotlin.mock
import org.mockito.kotlin.whenever

@SuppressLint("DenyListedApi")
@FlowPreview
class BrowserTabViewModelTest {

    @get:Rule
    var instantTaskExecutorRule = InstantTaskExecutorRule()

    @get:Rule
    val schedulers = InstantSchedulersRule()

    @get:Rule
    var coroutineRule = CoroutineTestRule()

    private val mockEntityLookup: EntityLookup = mock()

    private val mockNetworkLeaderboardDao: NetworkLeaderboardDao = mock()

    private val mockStatisticsUpdater: StatisticsUpdater = mock()

    private val mockCommandObserver: Observer<Command> = mock()

    private val mockSettingsStore: SettingsDataStore = mock()

    private val mockSavedSitesRepository: SavedSitesRepository = mock()

    private val mockNavigationHistory: NavigationHistory = mock()

    private val mockLongPressHandler: LongPressHandler = mock()

    private val mockOmnibarConverter: OmnibarEntryConverter = mock()

    private val mockTabRepository: TabRepository = mock()

    private val webViewSessionStorage: WebViewSessionStorage = mock()

    private val mockFaviconManager: FaviconManager = mock()

    private val mockAddToHomeCapabilityDetector: AddToHomeCapabilityDetector = mock()

    private val mockDismissedCtaDao: DismissedCtaDao = mock()

    private val mockSearchCountDao: SearchCountDao = mock()

    private val mockAppInstallStore: AppInstallStore = mock()

    private val mockPixel: Pixel = mock()

    private val mockNewTabPixels: NewTabPixels = mock()

    private val mockHttpErrorPixels: HttpErrorPixels = mock()

    private val mockOnboardingStore: OnboardingStore = mock()

    private val mockAutoCompleteService: AutoCompleteService = mock()

    private val mockAutoCompleteScorer: AutoCompleteScorer = mock()

    private val mockWidgetCapabilities: WidgetCapabilities = mock()

    private val mockUserStageStore: UserStageStore = mock()

    private val mockContentBlocking: ContentBlocking = mock()

    private val mockNavigationAwareLoginDetector: NavigationAwareLoginDetector = mock()

    private val mockUserEventsStore: UserEventsStore = mock()

    private val mockFileDownloader: FileDownloader = mock()

    private val fireproofDialogsEventHandler: FireproofDialogsEventHandler = mock()

    private val mockEmailManager: EmailManager = mock()

    private val mockSpecialUrlDetector: SpecialUrlDetector = mock()

    private val mockAppLinksHandler: AppLinksHandler = mock()

    private val mockAmpLinks: AmpLinks = mock()

    private val mockTrackingParameters: TrackingParameters = mock()

    private val mockDownloadCallback: DownloadStateListener = mock()

    private val mockRemoteMessagingRepository: RemoteMessagingRepository = mock()

    private val voiceSearchAvailability: VoiceSearchAvailability = mock()

    private val voiceSearchPixelLogger: VoiceSearchAvailabilityPixelLogger = mock()

    private val mockSettingsDataStore: SettingsDataStore = mock()

    private val mockAdClickManager: AdClickManager = mock()

    private val mockUserAllowListRepository: UserAllowListRepository = mock()

    private val mockBrokenSiteContext: BrokenSiteContext = mock()

    private val mockFileChooserCallback: ValueCallback<Array<Uri>> = mock()

    private val mockDuckPlayer: DuckPlayer = mock()

    private val mockDuckChat: DuckChat = mock()

    private val mockAppBuildConfig: AppBuildConfig = mock()

    private val mockDuckDuckGoUrlDetector: DuckDuckGoUrlDetector = mock()

    private val mockPagesSettingPlugin: PluginPoint<DuckPlayerPageSettingsPlugin> = mock()

    private val mockShowOnAppLaunchHandler: ShowOnAppLaunchOptionHandler = mock()

    private lateinit var remoteMessagingModel: RemoteMessagingModel

    private val lazyFaviconManager = Lazy { mockFaviconManager }

    private lateinit var mockAutoCompleteApi: AutoComplete

    private lateinit var ctaViewModel: CtaViewModel

    private val commandCaptor = argumentCaptor<Command>()

    private val appLinkCaptor = argumentCaptor<() -> Unit>()

    private lateinit var db: AppDatabase

    private lateinit var testee: BrowserTabViewModel

    private lateinit var fireproofWebsiteDao: FireproofWebsiteDao

    private lateinit var locationPermissionsDao: LocationPermissionsDao

    private lateinit var accessibilitySettingsDataStore: AccessibilitySettingsDataStore

    private val context = getInstrumentation().targetContext

    private val selectedTabLiveData = MutableLiveData<TabEntity>()

    private val tabsLiveData = MutableLiveData<List<TabEntity>>()

    private val loginEventLiveData = MutableLiveData<LoginDetected>()

    private val fireproofDialogsEventHandlerLiveData = MutableLiveData<FireproofDialogsEventHandler.Event>()

    private val dismissedCtaDaoChannel = Channel<List<DismissedCta>>()

    private val childClosedTabsSharedFlow = MutableSharedFlow<String>()

    private val childClosedTabsFlow = childClosedTabsSharedFlow.asSharedFlow()

    private val emailStateFlow = MutableStateFlow(false)

    private val bookmarksListFlow = Channel<List<Bookmark>>()

    private val remoteMessageFlow = Channel<RemoteMessage>()

    private val favoriteListFlow = Channel<List<Favorite>>()

    private val autofillCapabilityChecker: FakeCapabilityChecker = FakeCapabilityChecker(enabled = false)

    private val autofillFireproofDialogSuppressor: AutofillFireproofDialogSuppressor = mock()

    private val automaticSavedLoginsMonitor: AutomaticSavedLoginsMonitor = mock()

    private val mockDeviceInfo: DeviceInfo = mock()

    private val mockSitePermissionsManager: SitePermissionsManager = mock()

    private val cameraHardwareChecker: CameraHardwareChecker = mock()

    private val mockEnabledToggle: Toggle = mock { on { it.isEnabled() } doReturn true }

    private val mockDisabledToggle: Toggle = mock {
        on { it.isEnabled() } doReturn false
        on { it.isEnabled(any()) } doReturn false
    }

    private val mockPrivacyProtectionsPopupManager: PrivacyProtectionsPopupManager = mock()

    private val mockPrivacyProtectionsToggleUsageListener: PrivacyProtectionsToggleUsageListener = mock()

    private val subscriptions: Subscriptions = mock()

    private val refreshPixelSender: RefreshPixelSender = mock()

    private val privacyProtectionsPopupExperimentExternalPixels: PrivacyProtectionsPopupExperimentExternalPixels = mock {
        runBlocking { whenever(mock.getPixelParams()).thenReturn(emptyMap()) }
    }

    private val mockFaviconFetchingPrompt: FaviconsFetchingPrompt = mock()
    private val mockSSLCertificatesFeature: SSLCertificatesFeature = mock()
    private val mockBypassedSSLCertificatesRepository: BypassedSSLCertificatesRepository = mock()
    private val mockExtendedOnboardingFeatureToggles: ExtendedOnboardingFeatureToggles = mock()
    private val mockUserBrowserProperties: UserBrowserProperties = mock()
    private val mockAutoCompleteRepository: AutoCompleteRepository = mock()
    private val changeOmnibarPositionFeature: ChangeOmnibarPositionFeature = mock()
    private val protectionTogglePlugin = FakePrivacyProtectionTogglePlugin()
    private val protectionTogglePluginPoint = FakePluginPoint(protectionTogglePlugin)
    private var fakeAndroidConfigBrowserFeature = FakeFeatureToggleFactory.create(AndroidBrowserConfigFeature::class.java)
    private val mockAutocompleteTabsFeature: AutocompleteTabsFeature = mock()
    private val fakeCustomHeadersPlugin = FakeCustomHeadersProvider(emptyMap())
    private val mockToggleReports: ToggleReports = mock()
    private val mockBrokenSitePrompt: BrokenSitePrompt = mock()
    private val mockTabStatsBucketing: TabStatsBucketing = mock()
    private val mockDuckChatJSHelper: DuckChatJSHelper = mock()
    private val swipingTabsFeature = FakeFeatureToggleFactory.create(SwipingTabsFeature::class.java)
    private val swipingTabsFeatureProvider = SwipingTabsFeatureProvider(swipingTabsFeature)

    private val defaultBrowserPromptsExperimentShowPopupMenuItemFlow = MutableStateFlow(false)
    private val mockDefaultBrowserPromptsExperiment: DefaultBrowserPromptsExperiment = mock()
    val mockStack: WebBackForwardList = mock()

    private val mockVisualDesignExperimentDataStore: VisualDesignExperimentDataStore = mock()
    private val defaultVisualExperimentStateFlow = MutableStateFlow(FeatureState(isAvailable = true, isEnabled = false))
    private val defaultVisualExperimentNavBarStateFlow = MutableStateFlow(FeatureState(isAvailable = true, isEnabled = false))

<<<<<<< HEAD
    private val fakeAppPersonalityFeature = FakeFeatureToggleFactory.create(AppPersonalityFeature::class.java)
    private val mockPrivacyDashboardExternalPixelParams: PrivacyDashboardExternalPixelParams = mock()
=======
    private val mockSiteErrorHandlerKillSwitch: SiteErrorHandlerKillSwitch = mock()
    private val mockSiteErrorHandlerKillSwitchToggle: Toggle = mock { on { it.isEnabled() } doReturn true }
    private val mockSiteErrorHandler: StringSiteErrorHandler = mock()
    private val mockSiteHttpErrorHandler: HttpCodeSiteErrorHandler = mock()
>>>>>>> 1714a182

    @Before
    fun before() = runTest {
        MockitoAnnotations.openMocks(this)

        swipingTabsFeature.self().setRawStoredState(State(enable = true))
        swipingTabsFeature.enabledForUsers().setRawStoredState(State(enable = true))

        db = Room.inMemoryDatabaseBuilder(context, AppDatabase::class.java)
            .allowMainThreadQueries()
            .build()
        fireproofWebsiteDao = db.fireproofWebsiteDao()
        locationPermissionsDao = db.locationPermissionsDao()

        mockAutoCompleteApi = AutoCompleteApi(
            mockAutoCompleteService,
            mockSavedSitesRepository,
            mockNavigationHistory,
            mockAutoCompleteScorer,
            mockAutoCompleteRepository,
            mockTabRepository,
            mockUserStageStore,
            mockAutocompleteTabsFeature,
        )
        val fireproofWebsiteRepositoryImpl = FireproofWebsiteRepositoryImpl(
            fireproofWebsiteDao,
            coroutineRule.testDispatcherProvider,
            lazyFaviconManager,
        )

        whenever(mockDuckPlayer.observeUserPreferences()).thenReturn(flowOf(UserPreferences(false, Disabled)))
        whenever(mockDismissedCtaDao.dismissedCtas()).thenReturn(dismissedCtaDaoChannel.consumeAsFlow())
        whenever(mockTabRepository.flowTabs).thenReturn(flowOf(emptyList()))
        whenever(mockTabRepository.getTabs()).thenReturn(emptyList())
        whenever(mockTabRepository.liveTabs).thenReturn(tabsLiveData)
        whenever(mockEmailManager.signedInFlow()).thenReturn(emailStateFlow.asStateFlow())
        whenever(mockSavedSitesRepository.getFavorites()).thenReturn(favoriteListFlow.consumeAsFlow())
        whenever(mockSavedSitesRepository.getBookmarks()).thenReturn(bookmarksListFlow.consumeAsFlow())
        whenever(mockRemoteMessagingRepository.messageFlow()).thenReturn(remoteMessageFlow.consumeAsFlow())
        whenever(mockSettingsDataStore.automaticFireproofSetting).thenReturn(AutomaticFireproofSetting.ASK_EVERY_TIME)
        whenever(mockSettingsDataStore.omnibarPosition).thenReturn(TOP)
        whenever(mockSSLCertificatesFeature.allowBypass()).thenReturn(mockEnabledToggle)
        whenever(subscriptions.shouldLaunchPrivacyProForUrl(any())).thenReturn(false)
        whenever(mockDuckDuckGoUrlDetector.isDuckDuckGoUrl(any())).thenReturn(false)
        whenever(mockDuckPlayer.isSimulatedYoutubeNoCookie(any())).thenReturn(false)
        whenever(mockDuckPlayer.isDuckPlayerUri(anyString())).thenReturn(false)
        whenever(mockDuckPlayer.getDuckPlayerState()).thenReturn(ENABLED)
        whenever(changeOmnibarPositionFeature.refactor()).thenReturn(mockEnabledToggle)
        whenever(mockAutocompleteTabsFeature.self()).thenReturn(mockEnabledToggle)
        whenever(mockAutocompleteTabsFeature.self().isEnabled()).thenReturn(true)
        whenever(mockSitePermissionsManager.hasSitePermanentPermission(any(), any())).thenReturn(false)
        whenever(mockToggleReports.shouldPrompt()).thenReturn(false)
        whenever(subscriptions.isEligible()).thenReturn(false)

        remoteMessagingModel = givenRemoteMessagingModel(mockRemoteMessagingRepository, mockPixel, coroutineRule.testDispatcherProvider)

        ctaViewModel = CtaViewModel(
            appInstallStore = mockAppInstallStore,
            pixel = mockPixel,
            widgetCapabilities = mockWidgetCapabilities,
            dismissedCtaDao = mockDismissedCtaDao,
            userAllowListRepository = mockUserAllowListRepository,
            settingsDataStore = mockSettingsStore,
            onboardingStore = mockOnboardingStore,
            userStageStore = mockUserStageStore,
            tabRepository = mockTabRepository,
            dispatchers = coroutineRule.testDispatcherProvider,
            duckDuckGoUrlDetector = DuckDuckGoUrlDetectorImpl(),
            extendedOnboardingFeatureToggles = mockExtendedOnboardingFeatureToggles,
            subscriptions = subscriptions,
            duckPlayer = mockDuckPlayer,
            brokenSitePrompt = mockBrokenSitePrompt,
            userBrowserProperties = mockUserBrowserProperties,
        )

        val siteFactory = SiteFactoryImpl(
            mockEntityLookup,
            mockContentBlocking,
            mockUserAllowListRepository,
            mockBypassedSSLCertificatesRepository,
            coroutineRule.testScope,
            coroutineRule.testDispatcherProvider,
            DuckDuckGoUrlDetectorImpl(),
            mockDuckPlayer,
        )

        accessibilitySettingsDataStore = AccessibilitySettingsSharedPreferences(
            context,
            coroutineRule.testDispatcherProvider,
            coroutineRule.testScope,
        )

        whenever(mockOmnibarConverter.convertQueryToUrl(any(), any(), any())).thenReturn("duckduckgo.com")
        whenever(mockTabRepository.liveSelectedTab).thenReturn(selectedTabLiveData)
        whenever(mockNavigationAwareLoginDetector.loginEventLiveData).thenReturn(loginEventLiveData)
        whenever(mockTabRepository.retrieveSiteData(any())).thenReturn(MutableLiveData())
        whenever(mockTabRepository.childClosedTabs).thenReturn(childClosedTabsFlow)
        whenever(mockAppInstallStore.installTimestamp).thenReturn(System.currentTimeMillis() - TimeUnit.DAYS.toMillis(1))
        whenever(mockUserAllowListRepository.isDomainInUserAllowList(anyString())).thenReturn(false)
        whenever(mockUserAllowListRepository.domainsInUserAllowListFlow()).thenReturn(flowOf(emptyList()))
        whenever(mockContentBlocking.isAnException(anyString())).thenReturn(false)
        whenever(fireproofDialogsEventHandler.event).thenReturn(fireproofDialogsEventHandlerLiveData)
        whenever(cameraHardwareChecker.hasCameraHardware()).thenReturn(true)
        whenever(mockPrivacyProtectionsPopupManager.viewState).thenReturn(flowOf(PrivacyProtectionsPopupViewState.Gone))
        whenever(mockAppBuildConfig.buildType).thenReturn("debug")
        whenever(mockDuckPlayer.observeUserPreferences()).thenReturn(flowOf(UserPreferences(false, AlwaysAsk)))
        whenever(mockDefaultBrowserPromptsExperiment.showSetAsDefaultPopupMenuItem).thenReturn(
            defaultBrowserPromptsExperimentShowPopupMenuItemFlow,
        )
        whenever(mockVisualDesignExperimentDataStore.experimentState).thenReturn(
            defaultVisualExperimentStateFlow,
        )
        whenever(mockVisualDesignExperimentDataStore.navigationBarState).thenReturn(
            defaultVisualExperimentNavBarStateFlow,
        )

        whenever(mockSiteErrorHandlerKillSwitch.self()).thenReturn(mockSiteErrorHandlerKillSwitchToggle)

        testee = BrowserTabViewModel(
            statisticsUpdater = mockStatisticsUpdater,
            queryUrlConverter = mockOmnibarConverter,
            duckDuckGoUrlDetector = DuckDuckGoUrlDetectorImpl(),
            siteFactory = siteFactory,
            tabRepository = mockTabRepository,
            userAllowListRepository = mockUserAllowListRepository,
            networkLeaderboardDao = mockNetworkLeaderboardDao,
            autoComplete = mockAutoCompleteApi,
            appSettingsPreferencesStore = mockSettingsStore,
            longPressHandler = mockLongPressHandler,
            webViewSessionStorage = webViewSessionStorage,
            specialUrlDetector = mockSpecialUrlDetector,
            faviconManager = mockFaviconManager,
            addToHomeCapabilityDetector = mockAddToHomeCapabilityDetector,
            ctaViewModel = ctaViewModel,
            searchCountDao = mockSearchCountDao,
            pixel = mockPixel,
            dispatchers = coroutineRule.testDispatcherProvider,
            fireproofWebsiteRepository = fireproofWebsiteRepositoryImpl,
            savedSitesRepository = mockSavedSitesRepository,
            navigationAwareLoginDetector = mockNavigationAwareLoginDetector,
            userEventsStore = mockUserEventsStore,
            fileDownloader = mockFileDownloader,
            fireproofDialogsEventHandler = fireproofDialogsEventHandler,
            emailManager = mockEmailManager,
            appCoroutineScope = TestScope(),
            appLinksHandler = mockAppLinksHandler,
            contentBlocking = mockContentBlocking,
            accessibilitySettingsDataStore = accessibilitySettingsDataStore,
            ampLinks = mockAmpLinks,
            downloadCallback = mockDownloadCallback,
            trackingParameters = mockTrackingParameters,
            settingsDataStore = mockSettingsDataStore,
            adClickManager = mockAdClickManager,
            autofillCapabilityChecker = autofillCapabilityChecker,
            autofillFireproofDialogSuppressor = autofillFireproofDialogSuppressor,
            automaticSavedLoginsMonitor = automaticSavedLoginsMonitor,
            device = mockDeviceInfo,
            sitePermissionsManager = mockSitePermissionsManager,
            cameraHardwareChecker = cameraHardwareChecker,
            androidBrowserConfig = fakeAndroidConfigBrowserFeature,
            privacyProtectionsPopupManager = mockPrivacyProtectionsPopupManager,
            privacyProtectionsToggleUsageListener = mockPrivacyProtectionsToggleUsageListener,
            privacyProtectionsPopupExperimentExternalPixels = privacyProtectionsPopupExperimentExternalPixels,
            faviconsFetchingPrompt = mockFaviconFetchingPrompt,
            subscriptions = subscriptions,
            sslCertificatesFeature = mockSSLCertificatesFeature,
            bypassedSSLCertificatesRepository = mockBypassedSSLCertificatesRepository,
            userBrowserProperties = mockUserBrowserProperties,
            history = mockNavigationHistory,
            newTabPixels = { mockNewTabPixels },
            httpErrorPixels = { mockHttpErrorPixels },
            duckPlayer = mockDuckPlayer,
            duckChat = mockDuckChat,
            duckPlayerJSHelper = DuckPlayerJSHelper(mockDuckPlayer, mockAppBuildConfig, mockPixel, mockDuckDuckGoUrlDetector, mockPagesSettingPlugin),
            duckChatJSHelper = mockDuckChatJSHelper,
            refreshPixelSender = refreshPixelSender,
            changeOmnibarPositionFeature = changeOmnibarPositionFeature,
            privacyProtectionTogglePlugin = protectionTogglePluginPoint,
            showOnAppLaunchOptionHandler = mockShowOnAppLaunchHandler,
            customHeadersProvider = fakeCustomHeadersPlugin,
            toggleReports = mockToggleReports,
            brokenSitePrompt = mockBrokenSitePrompt,
            tabStatsBucketing = mockTabStatsBucketing,
            defaultBrowserPromptsExperiment = mockDefaultBrowserPromptsExperiment,
            swipingTabsFeature = swipingTabsFeatureProvider,
            visualDesignExperimentDataStore = mockVisualDesignExperimentDataStore,
<<<<<<< HEAD
            appPersonalityFeature = fakeAppPersonalityFeature,
            userStageStore = mockUserStageStore,
            privacyDashboardExternalPixelParams = mockPrivacyDashboardExternalPixelParams,
=======
            siteErrorHandlerKillSwitch = mockSiteErrorHandlerKillSwitch,
            siteErrorHandler = mockSiteErrorHandler,
            siteHttpErrorHandler = mockSiteHttpErrorHandler,
>>>>>>> 1714a182
        )

        testee.loadData("abc", null, false, false)
        testee.command.observeForever(mockCommandObserver)
        val mockWebHistoryItem: WebHistoryItem = mock()
        whenever(mockWebHistoryItem.title).thenReturn("title")
        whenever(mockWebHistoryItem.url).thenReturn("http://example.com")
        whenever(mockStack.getItemAtIndex(any())).thenReturn(mockWebHistoryItem)
    }

    @After
    fun after() {
        dismissedCtaDaoChannel.close()
        bookmarksListFlow.close()
        favoriteListFlow.close()
        remoteMessageFlow.close()
        testee.onCleared()
        db.close()
        testee.command.removeObserver(mockCommandObserver)
        clearAccessibilitySettings()
    }

    @Test
    fun whenSearchUrlSharedThenAtbAndSourceParametersAreRemoved() {
        loadUrl("https://duckduckgo.com/?q=test&atb=v117-1&t=ddg_test")
        testee.onShareSelected()
        verify(mockCommandObserver, atLeastOnce()).onChanged(commandCaptor.capture())
        assertTrue(commandCaptor.lastValue is ShareLink)

        val shareLink = commandCaptor.lastValue as ShareLink
        assertEquals("https://duckduckgo.com/?q=test", shareLink.url)
    }

    @Test
    fun whenNonSearchUrlSharedThenUrlIsUnchanged() {
        val url = "https://duckduckgo.com/about?atb=v117-1&t=ddg_test"
        loadUrl(url)
        testee.onShareSelected()
        verify(mockCommandObserver, atLeastOnce()).onChanged(commandCaptor.capture())
        assertTrue(commandCaptor.lastValue is ShareLink)

        val shareLink = commandCaptor.lastValue as ShareLink
        assertEquals(url, shareLink.url)
    }

    @Test
    fun whenOpenInNewBackgroundRequestedThenTabRepositoryUpdatedAndCommandIssued() = runTest {
        val url = "http://www.example.com"
        testee.openInNewBackgroundTab(url)

        verify(mockCommandObserver, atLeastOnce()).onChanged(commandCaptor.capture())
        assertTrue(commandCaptor.lastValue is Command.OpenInNewBackgroundTab)

        verify(mockTabRepository).addNewTabAfterExistingTab(url, "abc")
    }

    @Test
    fun whenViewBecomesVisibleAndHomeShowingThenKeyboardShown() = runTest {
        whenever(mockExtendedOnboardingFeatureToggles.noBrowserCtas()).thenReturn(mockDisabledToggle)
        whenever(mockWidgetCapabilities.hasInstalledWidgets).thenReturn(true)

        setBrowserShowing(false)

        testee.onViewVisible()
        verify(mockCommandObserver, atLeastOnce()).onChanged(commandCaptor.capture())
        assertTrue(commandCaptor.allValues.contains(Command.ShowKeyboard))
    }

    @Test
    fun whenViewBecomesVisibleAndMaliciousSiteBlockedThenKeyboardNotShown() = runTest {
        whenever(mockExtendedOnboardingFeatureToggles.noBrowserCtas()).thenReturn(mockDisabledToggle)
        whenever(mockWidgetCapabilities.hasInstalledWidgets).thenReturn(true)
        testee.browserViewState.value = browserViewState().copy(maliciousSiteBlocked = true)

        testee.onViewVisible()

        assertCommandNotIssued<ShowKeyboard>()
    }

    @Test
    fun whenViewBecomesVisibleAndBrowserShowingThenKeyboardHidden() {
        setBrowserShowing(true)
        testee.onViewVisible()
        verify(mockCommandObserver, atLeastOnce()).onChanged(commandCaptor.capture())
        assertTrue(commandCaptor.allValues.contains(Command.HideKeyboard))
    }

    @Test
    fun whenViewBecomesVisibleAndHomeShowingThenRefreshCtaIsCalled() {
        runTest {
            setBrowserShowing(false)
            whenever(mockExtendedOnboardingFeatureToggles.noBrowserCtas()).thenReturn(mockDisabledToggle)
            val observer = ValueCaptorObserver<CtaViewState>()
            testee.ctaViewState.observeForever(observer)

            testee.onViewVisible()

            testee.ctaViewState.removeObserver(observer)
            assertTrue(observer.hasReceivedValue)
        }
    }

    @Test
    fun whenViewBecomesVisibleAndBrowserShowingThenRefreshCtaIsNotCalled() {
        runTest {
            setBrowserShowing(true)
            val observer = ValueCaptorObserver<CtaViewState>()
            testee.ctaViewState.observeForever(observer)

            testee.onViewVisible()

            testee.ctaViewState.removeObserver(observer)
            assertFalse(observer.hasReceivedValue)
        }
    }

    @Test
    fun whenViewBecomesVisibleAndDuckChatDisabledThenDuckChatNotVisible() {
        whenever(mockDuckChat.showInBrowserMenu()).thenReturn(false)
        setBrowserShowing(true)
        testee.onViewVisible()
        assertFalse(browserViewState().showDuckChatOption)
    }

    @Test
    fun whenViewBecomesVisibleAndDuckChatEnabledThenDuckChatIsVisible() {
        whenever(mockDuckChat.showInBrowserMenu()).thenReturn(true)
        setBrowserShowing(true)
        testee.onViewVisible()
        assertTrue(browserViewState().showDuckChatOption)
    }

    @Test
    fun whenInvalidatedGlobalLayoutRestoredThenErrorIsShown() {
        givenInvalidatedGlobalLayout()
        setBrowserShowing(true)
        testee.onViewResumed()
        assertCommandIssued<Command.ShowErrorWithAction>()
    }

    @Test
    fun whenSubmittedQueryIsPrivacyProThenSendLaunchPrivacyProComment() {
        whenever(mockSpecialUrlDetector.determineType(anyString())).thenReturn(SpecialUrlDetector.UrlType.ShouldLaunchPrivacyProLink)
        whenever(mockOmnibarConverter.convertQueryToUrl("https://duckduckgo.com/pro", null)).thenReturn("https://duckduckgo.com/pro")
        whenever(subscriptions.shouldLaunchPrivacyProForUrl(any())).thenReturn(true)
        testee.onUserSubmittedQuery("https://duckduckgo.com/pro")
        assertCommandIssued<LaunchPrivacyPro> {
            assertEquals("https://duckduckgo.com/pro", uri.toString())
        }
    }

    @Test
    fun whenSubmittedQueryIsPrivacyProAndNavigationStateNullThenCloseTab() = runTest {
        givenOneActiveTabSelected()
        whenever(mockSpecialUrlDetector.determineType(anyString())).thenReturn(SpecialUrlDetector.UrlType.ShouldLaunchPrivacyProLink)
        whenever(mockOmnibarConverter.convertQueryToUrl("https://duckduckgo.com/pro", null)).thenReturn("https://duckduckgo.com/pro")
        whenever(subscriptions.shouldLaunchPrivacyProForUrl(any())).thenReturn(true)

        testee.onUserSubmittedQuery("https://duckduckgo.com/pro")
        assertCommandIssued<LaunchPrivacyPro> {
            assertEquals("https://duckduckgo.com/pro", uri.toString())
        }
        verify(mockAdClickManager).clearTabId(any())
        verify(mockTabRepository).deleteTabAndSelectSource(any())
    }

    @Test
    fun whenSubmittedQueryIsPrivacyProAndNoNavigationHistoryThenCloseTab() = runTest {
        givenOneActiveTabSelected()
        whenever(mockSpecialUrlDetector.determineType(anyString())).thenReturn(SpecialUrlDetector.UrlType.ShouldLaunchPrivacyProLink)
        whenever(mockOmnibarConverter.convertQueryToUrl("https://duckduckgo.com/pro", null)).thenReturn("https://duckduckgo.com/pro")
        whenever(subscriptions.shouldLaunchPrivacyProForUrl(any())).thenReturn(true)
        val nav: WebNavigationState = mock()
        whenever(nav.hasNavigationHistory).thenReturn(false)

        testee.navigationStateChanged(nav)
        testee.onUserSubmittedQuery("https://duckduckgo.com/pro")
        assertCommandIssued<LaunchPrivacyPro> {
            assertEquals("https://duckduckgo.com/pro", uri.toString())
        }
        verify(mockAdClickManager).clearTabId(any())
        verify(mockTabRepository).deleteTabAndSelectSource(any())
    }

    @Test
    fun whenSubmittedQueryIsPrivacyProAndNavigationHistoryThenDoNotCloseTab() = runTest {
        givenOneActiveTabSelected()
        whenever(mockSpecialUrlDetector.determineType(anyString())).thenReturn(SpecialUrlDetector.UrlType.ShouldLaunchPrivacyProLink)
        whenever(mockOmnibarConverter.convertQueryToUrl("https://duckduckgo.com/pro", null)).thenReturn("https://duckduckgo.com/pro")
        whenever(subscriptions.shouldLaunchPrivacyProForUrl(any())).thenReturn(true)
        val nav: WebNavigationState = mock()
        whenever(nav.hasNavigationHistory).thenReturn(true)

        testee.navigationStateChanged(nav)
        testee.onUserSubmittedQuery("https://duckduckgo.com/pro")
        assertCommandIssued<LaunchPrivacyPro> {
            assertEquals("https://duckduckgo.com/pro", uri.toString())
        }
        verify(mockAdClickManager, never()).clearTabId(any())
        verify(mockTabRepository, never()).deleteTabAndSelectSource(any())
    }

    @Test
    fun whenSubmittedQueryHasWhitespaceItIsTrimmed() {
        whenever(mockOmnibarConverter.convertQueryToUrl("nytimes.com", null)).thenReturn("nytimes.com")
        testee.onUserSubmittedQuery(" nytimes.com ")
        assertEquals("nytimes.com", omnibarViewState().omnibarText)
    }

    @Test
    fun whenBrowsingAndUrlPresentThenAddBookmarkButtonEnabled() {
        loadUrl("https://www.example.com", isBrowserShowing = true)
        assertTrue(browserViewState().canSaveSite)
    }

    @Test
    fun whenBrowsingAndNoUrlThenAddBookmarkButtonDisabled() {
        loadUrl(null, isBrowserShowing = true)
        assertFalse(browserViewState().canSaveSite)
    }

    @Test
    fun whenNotBrowsingAndUrlPresentThenAddBookmarkButtonDisabled() {
        loadUrl("https://www.example.com", isBrowserShowing = false)
        assertFalse(browserViewState().canSaveSite)
    }

    @Test
    fun whenLoadUrlDoNotUpdateSiteMaliciousSiteStatus() {
        val maliciousUri = "https://www.malicious.com".toUri()
        testee.onReceivedMaliciousSiteWarning(
            maliciousUri,
            Feed.PHISHING,
            exempted = false,
            clientSideHit = false,
            isMainframe = true,
        )

        testee.navigationStateChanged(
            buildWebNavigation(originalUrl = "https://www.example.com", currentUrl = "https://www.example.com", title = "title"),
        )

        assertEquals(PHISHING, testee.getSite()?.maliciousSiteStatus)
    }

    @Test
    fun whenOnReceivedSafeSiteUpdateSiteMaliciousSiteStatus() {
        val maliciousUri = "https://www.malicious.com".toUri()
        testee.onReceivedMaliciousSiteWarning(
            maliciousUri,
            Feed.PHISHING,
            exempted = false,
            clientSideHit = false,
            isMainframe = true,
        )
        testee.navigationStateChanged(
            buildWebNavigation(originalUrl = "https://www.example.com", currentUrl = "https://www.example.com", title = "title"),
        )

        testee.onReceivedMaliciousSiteSafe("https://www.example.com".toUri(), true)

        assertNull(testee.getSite()?.maliciousSiteStatus)
    }

    @Test
    fun whenBookmarkEditedThenRepositoryIsUpdated() = runTest {
        val folderId = "folder1"
        val bookmark =
            Bookmark(id = UUID.randomUUID().toString(), title = "A title", url = "www.example.com", parentId = folderId, lastModified = "timestamp")
        testee.onBookmarkEdited(bookmark, folderId, false)
        verify(mockSavedSitesRepository).updateBookmark(bookmark, folderId)
    }

    @Test
    fun whenFavoriteEditedThenRepositoryUpdated() = runTest {
        val favorite = Favorite(UUID.randomUUID().toString(), "A title", "www.example.com", lastModified = "timestamp", 1)
        testee.onFavouriteEdited(favorite)
        verify(mockSavedSitesRepository).updateFavourite(favorite)
    }

    @Test
    fun whenBookmarkDeleteRequestedThenViewStateUpdated() = runTest {
        val bookmark =
            Bookmark(id = UUID.randomUUID().toString(), title = "A title", url = "www.example.com", lastModified = "timestamp")

        testee.onSavedSiteDeleted(bookmark)

        assertTrue(browserViewState().bookmark == null)
        assertTrue(browserViewState().favorite == null)
    }

    @Test
    fun whenBookmarkDeletionConfirmedThenFaviconDeletedAndRepositoryIsUpdated() = runTest {
        val bookmark =
            Bookmark(id = UUID.randomUUID().toString(), title = "A title", url = "www.example.com", lastModified = "timestamp")

        testee.onDeleteFavoriteSnackbarDismissed(bookmark)

        verify(mockFaviconManager).deletePersistedFavicon(bookmark.url)
        verify(mockSavedSitesRepository).delete(bookmark)
    }

    @Test
    fun whenBookmarkAddedThenRepositoryIsUpdatedAndUserNotified() = runTest {
        val url = "http://www.example.com"
        val title = "A title"
        val bookmark = Bookmark(
            id = UUID.randomUUID().toString(),
            title = title,
            url = url,
            parentId = UUID.randomUUID().toString(),
            lastModified = "timestamp",
        )
        whenever(mockSavedSitesRepository.insertBookmark(title = anyString(), url = anyString())).thenReturn(bookmark)
        loadUrl(url = url, title = title)

        testee.onBookmarkMenuClicked()
        verify(mockSavedSitesRepository).insertBookmark(title = title, url = url)
        verify(mockCommandObserver, atLeastOnce()).onChanged(commandCaptor.capture())
        assertTrue(commandCaptor.lastValue is Command.ShowSavedSiteAddedConfirmation)
    }

    @Test
    fun whenFavoriteAddedThenRepositoryUpdatedAndUserNotified() = runTest {
        val url = "http://www.example.com"
        val title = "A title"

        val savedSite = Favorite(UUID.randomUUID().toString(), title, url, lastModified = "timestamp", 0)
        whenever(mockSavedSitesRepository.insertFavorite(url = url, title = title)).thenReturn(savedSite)
        loadUrl(url = url, title = title)

        testee.onFavoriteMenuClicked()
        verify(mockSavedSitesRepository).insertFavorite(title = title, url = url)
        verify(mockCommandObserver, atLeastOnce()).onChanged(commandCaptor.capture())
    }

    @Test
    fun whenNoSiteAndUserSelectsToAddFavoriteThenSiteIsNotAdded() = runTest {
        testee.onFavoriteMenuClicked()

        verify(mockSavedSitesRepository, times(0)).insertFavorite(any(), any(), any(), any())
    }

    @Test
    fun whenDeleteQuickAccessItemCalledWithFavoriteThenRepositoryUpdated() = runTest {
        val savedSite = Favorite(UUID.randomUUID().toString(), "title", "http://example.com", lastModified = "timestamp", 0)

        testee.onDeleteFavoriteSnackbarDismissed(savedSite)

        verify(mockSavedSitesRepository).delete(savedSite)
    }

    @Test
    fun whenDeleteQuickAccessItemCalledWithBookmarkThenRepositoryUpdated() = runTest {
        val savedSite = Bookmark(UUID.randomUUID().toString(), "title", "http://example.com", lastModified = "timestamp")

        testee.onDeleteFavoriteSnackbarDismissed(savedSite)

        verify(mockSavedSitesRepository).delete(savedSite)
    }

    @Test
    fun whenDeleteSavedSiteCalledThenRepositoryUpdated() = runTest {
        val savedSite = Favorite(UUID.randomUUID().toString(), "title", "http://example.com", lastModified = "timestamp", 0)

        testee.onDeleteSavedSiteSnackbarDismissed(savedSite)

        verify(mockSavedSitesRepository).delete(savedSite, true)
    }

    @Test
    fun whenQuickAccessListChangedThenRepositoryUpdated() {
        val savedSite = Favorite(UUID.randomUUID().toString(), "title", "http://example.com", lastModified = "timestamp", 0)
        val savedSites = listOf(QuickAccessFavorite(savedSite))

        testee.onQuickAccessListChanged(savedSites)

        verify(mockSavedSitesRepository).updateWithPosition(listOf(savedSite))
    }

    @Test
    fun whenTrackerDetectedThenNetworkLeaderboardUpdated() {
        val networkEntity = TestEntity("Network1", "Network1", 10.0)
        val event = TrackingEvent(
            documentUrl = "http://www.example.com",
            trackerUrl = "http://www.tracker.com/tracker.js",
            categories = emptyList(),
            entity = networkEntity,
            surrogateId = null,
            status = TrackerStatus.ALLOWED,
            type = TrackerType.OTHER,
        )
        testee.trackerDetected(event)
        verify(mockNetworkLeaderboardDao).incrementNetworkCount("Network1")
    }

    @Test
    fun whenEmptyInputQueryThenQueryNavigateCommandNotSubmittedToActivity() {
        testee.onUserSubmittedQuery("")
        assertCommandNotIssued<Navigate>()
    }

    @Test
    fun whenBlankInputQueryThenQueryNavigateCommandNotSubmittedToActivity() {
        testee.onUserSubmittedQuery("     ")
        assertCommandNotIssued<Navigate>()
    }

    @Test
    fun whenNonEmptyInputThenNavigateCommandSubmittedToActivity() {
        whenever(mockOmnibarConverter.convertQueryToUrl("foo", null)).thenReturn("foo.com")
        testee.onUserSubmittedQuery("foo")
        verify(mockCommandObserver, atLeastOnce()).onChanged(commandCaptor.capture())
        assertTrue(commandCaptor.lastValue is Navigate)
    }

    @Test
    fun whenInvalidatedGlobalLayoutAndNonEmptyInputThenOpenInNewTab() {
        givenOneActiveTabSelected()
        givenInvalidatedGlobalLayout()
        testee.onUserSubmittedQuery("foo")
        assertCommandIssued<Command.OpenInNewTab> {
            assertNull(sourceTabId)
        }
    }

    @Test
    fun whenInvalidatedGlobalLayoutAndNonEmptyInputThenCloseCurrentTab() {
        givenOneActiveTabSelected()
        givenInvalidatedGlobalLayout()

        testee.onUserSubmittedQuery("foo")

        runTest {
            verify(mockTabRepository).deleteTabAndSelectSource(selectedTabLiveData.value!!.tabId)
        }
    }

    @Test
    fun whenBrowsingAndUrlLoadedThenSiteVisitedEntryAddedToLeaderboardDao() = runTest {
        loadUrl("http://example.com/abc", isBrowserShowing = true)
        verify(mockNetworkLeaderboardDao).incrementSitesVisited()
    }

    @Test
    fun whenBrowsingAndUrlClearedThenSiteVisitedEntryNotAddedToLeaderboardDao() {
        loadUrl(null, isBrowserShowing = true)
        verify(mockNetworkLeaderboardDao, never()).incrementSitesVisited()
    }

    @Test
    fun whenNotBrowsingAndUrlLoadedThenSiteVisitedEntryNotAddedToLeaderboardDao() {
        loadUrl("http://example.com/abc", isBrowserShowing = false)
        verify(mockNetworkLeaderboardDao, never()).incrementSitesVisited()
    }

    @Test
    fun whenBrowsingAndUrlLoadedThenUrlTitleAndOmnibarTextUpdatedToMatch() {
        val exampleUrl = "http://example.com/abc"
        val exampleTitle = "Title"
        loadUrl(exampleUrl, title = exampleTitle, isBrowserShowing = true)
        assertEquals(exampleUrl, testee.url)
        assertEquals(exampleUrl, omnibarViewState().omnibarText)
        assertEquals(exampleTitle, testee.title)
    }

    @Test
    fun whenNotBrowsingAndUrlLoadedThenUrlAndTitleNullAndOmnibarTextRemainsBlank() {
        loadUrl("http://example.com/abc", "Title", isBrowserShowing = false)
        assertEquals(null, testee.url)
        assertEquals("", omnibarViewState().omnibarText)
        assertEquals(null, testee.title)
    }

    @Test
    fun whenBrowsingAndUrlIsUpdatedThenUrlAndOmnibarTextUpdatedToMatch() {
        val originalUrl = "http://example.com/"
        val currentUrl = "http://example.com/current"
        loadUrl(originalUrl, isBrowserShowing = true)
        updateUrl(originalUrl, currentUrl, true)
        assertEquals(currentUrl, testee.url)
        assertEquals(currentUrl, omnibarViewState().omnibarText)
    }

    @Test
    fun whenNotBrowsingAndUrlIsUpdatedThenUrlAndOmnibarTextRemainUnchanged() {
        val originalUrl = "http://example.com/"
        val currentUrl = "http://example.com/current"
        loadUrl(originalUrl, isBrowserShowing = true)
        updateUrl(originalUrl, currentUrl, false)
        assertEquals(originalUrl, testee.url)
        assertEquals(originalUrl, omnibarViewState().omnibarText)
    }

    @Test
    fun whenBrowsingAndUrlLoadedWithQueryUrlThenOmnibarTextUpdatedToShowQuery() {
        val queryUrl = "http://duckduckgo.com?q=test"
        loadUrl(queryUrl, isBrowserShowing = true)
        assertEquals("test", omnibarViewState().omnibarText)
    }

    @Test
    fun whenNotBrowsingAndUrlLoadedWithQueryUrlThenOmnibarTextextRemainsBlank() {
        loadUrl("http://duckduckgo.com?q=test", isBrowserShowing = false)
        assertEquals("", omnibarViewState().omnibarText)
    }

    @Test
    fun whenUserRedirectedBeforePreviousSiteLoadedAndNewContentDelayedThenWebContentIsBlankedOut() = runTest {
        loadUrl("http://duckduckgo.com")
        testee.progressChanged(50, WebViewNavigationState(mockStack, 50))

        overrideUrl("http://example.com")
        advanceTimeBy(2000)

        assertCommandIssued<Command.HideWebContent>()
    }

    @Test
    fun whenUserRedirectedAfterSiteLoadedAndNewContentDelayedThenWebContentNotBlankedOut() = runTest {
        loadUrl("http://duckduckgo.com")
        testee.progressChanged(100, WebViewNavigationState(mockStack, 100))

        overrideUrl("http://example.com")
        advanceTimeBy(2000)

        assertCommandNotIssued<Command.HideWebContent>()
    }

    @Test
    fun whenUserRedirectedThenNotifyLoginDetector() = runTest {
        loadUrl("http://duckduckgo.com")
        testee.progressChanged(100, WebViewNavigationState(mockStack, 100))

        overrideUrl("http://example.com")

        verify(mockNavigationAwareLoginDetector).onEvent(NavigationEvent.Redirect("http://example.com"))
    }

    @Test
    fun whenLoadingProgressReaches50ThenShowWebContent() = runTest {
        loadUrl("http://duckduckgo.com")
        testee.progressChanged(50, WebViewNavigationState(mockStack, 50))
        overrideUrl("http://example.com")
        advanceTimeBy(2000)

        onProgressChanged(url = "http://example.com", newProgress = 50)

        assertCommandIssued<Command.ShowWebContent>()
    }

    @Test
    fun whenNoOmnibarTextEverEnteredThenViewStateHasEmptyString() {
        assertEquals("", omnibarViewState().omnibarText)
    }

    @Test
    fun whenDuckDuckGoUrlContainingQueryLoadedThenUrlRewrittenToContainQuery() {
        loadUrl("http://duckduckgo.com?q=test")
        assertEquals("test", omnibarViewState().omnibarText)
    }

    @Test
    fun whenDuckDuckGoUrlContainingQueryLoadedThenAtbRefreshed() {
        loadUrl("http://duckduckgo.com?q=test")
        verify(mockStatisticsUpdater).refreshSearchRetentionAtb()
    }

    @Test
    fun whenDuckDuckGoUrlNotContainingQueryLoadedThenFullUrlShown() {
        loadUrl("http://duckduckgo.com")
        assertEquals("http://duckduckgo.com", omnibarViewState().omnibarText)
    }

    @Test
    fun whenNonDuckDuckGoUrlLoadedThenFullUrlShown() {
        loadUrl("http://example.com")
        assertEquals("http://example.com", omnibarViewState().omnibarText)
    }

    @Test
    fun whenBrowsingAndViewModelGetsProgressUpdateThenViewStateIsUpdated() {
        setBrowserShowing(true)

        testee.progressChanged(50, WebViewNavigationState(mockStack, 50))
        assertEquals(50, loadingViewState().progress)
        assertEquals(true, loadingViewState().isLoading)

        testee.progressChanged(100, WebViewNavigationState(mockStack, 100))
        assertEquals(100, loadingViewState().progress)
        assertEquals(false, loadingViewState().isLoading)
    }

    @Test
    fun whenBrowsingAndViewModelGetsProgressUpdateLowerThan50ThenViewStateIsUpdatedTo50() {
        setBrowserShowing(true)

        testee.progressChanged(15, WebViewNavigationState(mockStack, 15))
        assertEquals(50, loadingViewState().progress)
        assertEquals(true, loadingViewState().isLoading)
    }

    @Test
    fun whenNotBrowserAndViewModelGetsProgressUpdateThenViewStateIsNotUpdated() {
        setBrowserShowing(false)
        testee.progressChanged(10, WebViewNavigationState(mockStack, 10))
        assertEquals(0, loadingViewState().progress)
        assertEquals(false, loadingViewState().isLoading)
    }

    @Test
    fun whentrackersDetectedThenPrivacyGradeIsUpdated() {
        val grade = privacyShieldState().privacyShield
        loadUrl("https://example.com")
        val entity = TestEntity("Network1", "Network1", 10.0)
        for (i in 1..10) {
            testee.trackerDetected(
                TrackingEvent(
                    documentUrl = "https://example.com",
                    trackerUrl = "",
                    categories = null,
                    entity = entity,
                    surrogateId = null,
                    status = TrackerStatus.ALLOWED,
                    type = TrackerType.OTHER,
                ),
            )
        }
        assertNotEquals(grade, privacyShieldState().privacyShield)
    }

    @Test
    fun whenOnSiteChangedThenPrivacyShieldIsUpdated() {
        givenCurrentSite("https://www.example.com/").also {
            whenever(it.privacyProtection()).thenReturn(PROTECTED)
        }
        loadUrl("https://example.com")
        val entity = TestEntity("Network1", "Network1", 10.0)
        for (i in 1..10) {
            testee.trackerDetected(
                TrackingEvent(
                    documentUrl = "https://example.com",
                    trackerUrl = "",
                    categories = null,
                    entity = entity,
                    surrogateId = null,
                    status = TrackerStatus.ALLOWED,
                    type = TrackerType.OTHER,
                ),
            )
        }
        assertEquals(PROTECTED, privacyShieldState().privacyShield)
    }

    @Test
    fun whenProgressChangesAndIsProcessingTrackingLinkThenVisualProgressEqualsFixedProgress() {
        setBrowserShowing(true)
        testee.startProcessingTrackingLink()
        testee.progressChanged(100, WebViewNavigationState(mockStack, 100))
        assertEquals(50, loadingViewState().progress)
    }

    @Test
    fun whenInitialisedThenPrivacyGradeIsNotShown() {
        assertFalse(browserViewState().showPrivacyShield.isEnabled())
    }

    @Test
    fun whenUrlUpdatedThenPrivacyGradeIsShown() {
        loadUrl("")
        assertTrue(browserViewState().showPrivacyShield.isEnabled())
    }

    @Test
    fun whenInitialisedThenFireButtonIsShown() {
        assertTrue(browserViewState().fireButton is HighlightableButton.Visible)
    }

    @Test
    fun whenInitialisedThenMenuButtonIsShown() {
        assertTrue(browserViewState().showMenuButton.isEnabled())
    }

    @Test
    fun whenTriggeringAutocompleteThenAutoCompleteSuggestionsShown() = runTest {
        whenever(mockAutoCompleteService.autoComplete("foo")).thenReturn(emptyList())
        doReturn(true).whenever(mockSettingsStore).autoCompleteSuggestionsEnabled
        testee.triggerAutocomplete("foo", true, hasQueryChanged = true)
        assertTrue(autoCompleteViewState().showSuggestions)
    }

    @Test
    fun whenTriggeringAutoCompleteButNoQueryChangeThenAutoCompleteSuggestionsNotShown() {
        doReturn(true).whenever(mockSettingsStore).autoCompleteSuggestionsEnabled
        testee.triggerAutocomplete("foo", true, hasQueryChanged = false)
        assertFalse(autoCompleteViewState().showSuggestions)
    }

    @Test
    fun whenTriggeringAutocompleteWithUrlAndUserHasFavoritesThenAutoCompleteShowsFavorites() {
        testee.autoCompleteViewState.value =
            autoCompleteViewState().copy(
                favorites = listOf(
                    QuickAccessFavorite(
                        Favorite(
                            UUID.randomUUID().toString(),
                            "title",
                            "http://example.com",
                            lastModified = "timestamp",
                            1,
                        ),
                    ),
                ),
            )
        doReturn(true).whenever(mockSettingsStore).autoCompleteSuggestionsEnabled
        testee.triggerAutocomplete("https://example.com", true, hasQueryChanged = false)
        assertFalse(autoCompleteViewState().showSuggestions)
        assertTrue(autoCompleteViewState().showFavorites)
    }

    @Test
    fun wheneverAutoCompleteIsGoneAndHistoryIAMHasBeenShownThenNotifyUserSeenIAM() {
        runTest {
            whenever(mockAutoCompleteService.autoComplete("title")).thenReturn(emptyList())
            whenever(mockSavedSitesRepository.getBookmarks()).thenReturn(
                flowOf(listOf(Bookmark("abc", "title", "https://example.com", lastModified = null))),
            )
            whenever(mockSavedSitesRepository.getFavorites()).thenReturn(
                flowOf(listOf(Favorite("abc", "title", "https://example.com", position = 1, lastModified = null))),
            )
            whenever(mockNavigationHistory.getHistory()).thenReturn(
                flowOf(listOf(VisitedPage("https://foo.com".toUri(), "title", listOf(LocalDateTime.now())))),
            )
            whenever(mockTabRepository.flowTabs).thenReturn(
                flowOf(listOf(TabEntity(tabId = "1", position = 1, url = "https://example.com", title = "title"))),
            )
            doReturn(true).whenever(mockSettingsStore).autoCompleteSuggestionsEnabled

            whenever(mockAutoCompleteRepository.wasHistoryInAutoCompleteIAMDismissed()).thenReturn(false)
            whenever(mockAutoCompleteRepository.countHistoryInAutoCompleteIAMShown()).thenReturn(0)
            whenever(mockAutoCompleteScorer.score("title", "https://foo.com".toUri(), 1, "title")).thenReturn(1)
            whenever(mockUserStageStore.getUserAppStage()).thenReturn(ESTABLISHED)

            testee.triggerAutocomplete("title", hasFocus = true, hasQueryChanged = true)
            delay(500)
            testee.autoCompleteSuggestionsGone()
            verify(mockAutoCompleteRepository).submitUserSeenHistoryIAM()
            verify(mockPixel).fire(AUTOCOMPLETE_BANNER_SHOWN)
        }
    }

    @Test
    fun wheneverAutoCompleteIsGoneAndHistoryIAMHasNotBeenShownThenDoNotNotifyUserSeenIAM() {
        runTest {
            whenever(mockAutoCompleteService.autoComplete("query")).thenReturn(emptyList())
            whenever(mockSavedSitesRepository.getBookmarks()).thenReturn(
                flowOf(listOf(Bookmark("abc", "title", "https://example.com", lastModified = null))),
            )
            whenever(mockSavedSitesRepository.getFavorites()).thenReturn(
                flowOf(listOf(Favorite("abc", "title", "https://example.com", position = 1, lastModified = null))),
            )
            whenever(mockNavigationHistory.getHistory()).thenReturn(flowOf(emptyList()))
            doReturn(true).whenever(mockSettingsStore).autoCompleteSuggestionsEnabled
            testee.autoCompleteStateFlow.value = "query"
            testee.autoCompleteSuggestionsGone()
            verify(mockAutoCompleteRepository, never()).submitUserSeenHistoryIAM()
            verify(mockPixel, never()).fire(AUTOCOMPLETE_BANNER_SHOWN)
        }
    }

    @Test
    fun whenEnteringEmptyQueryThenHideKeyboardCommandNotIssued() {
        testee.onUserSubmittedQuery("")
        verify(mockCommandObserver, never()).onChanged(any<Command.HideKeyboard>())
    }

    @Test
    fun whenEnteringNonEmptyQueryThenHideKeyboardCommandIssued() {
        whenever(mockOmnibarConverter.convertQueryToUrl("foo", null)).thenReturn("foo.com")
        testee.onUserSubmittedQuery("foo")
        verify(mockCommandObserver, atLeastOnce()).onChanged(commandCaptor.capture())
        assertTrue(commandCaptor.allValues.any { it == Command.HideKeyboard })
    }

    @Test
    fun whenEnteringAppLinkQueryAndShouldShowAppLinksPromptThenNavigateInBrowserAndSetPreviousUrlToNull() {
        whenever(mockSettingsStore.showAppLinksPrompt).thenReturn(true)
        whenever(mockOmnibarConverter.convertQueryToUrl("foo", null)).thenReturn("foo.com")
        testee.onUserSubmittedQuery("foo")
        verify(mockCommandObserver, atLeastOnce()).onChanged(commandCaptor.capture())
        assertTrue(commandCaptor.allValues.any { it == Command.HideKeyboard })
        verify(mockAppLinksHandler).updatePreviousUrl(null)
    }

    @Test
    fun whenEnteringAppLinkQueryAndShouldNotShowAppLinksPromptThenNavigateInBrowserAndSetUserQueryState() {
        whenever(mockSettingsStore.showAppLinksPrompt).thenReturn(false)
        whenever(mockOmnibarConverter.convertQueryToUrl("foo", null)).thenReturn("foo.com")
        testee.onUserSubmittedQuery("foo")
        verify(mockCommandObserver, atLeastOnce()).onChanged(commandCaptor.capture())
        assertTrue(commandCaptor.allValues.any { it == Command.HideKeyboard })
        verify(mockAppLinksHandler).updatePreviousUrl("foo.com")
        verify(mockAppLinksHandler).setUserQueryState(true)
    }

    @Test
    fun whenNotifiedEnteringFullScreenThenViewStateUpdatedWithFullScreenFlag() {
        val stubView = View(context)
        testee.goFullScreen(stubView)
        assertTrue(browserViewState().isFullScreen)
    }

    @Test
    fun whenNotifiedEnteringFullScreenThenEnterFullScreenCommandIssued() {
        val stubView = View(context)
        testee.goFullScreen(stubView)
        verify(mockCommandObserver, atLeastOnce()).onChanged(commandCaptor.capture())
        assertTrue(commandCaptor.lastValue is Command.ShowFullScreen)
    }

    @Test
    fun whenNotifiedLeavingFullScreenThenViewStateUpdatedWithFullScreenFlagDisabled() {
        testee.exitFullScreen()
        assertFalse(browserViewState().isFullScreen)
    }

    @Test
    fun whenViewModelInitialisedThenFullScreenFlagIsDisabled() {
        assertFalse(browserViewState().isFullScreen)
    }

    @Test
    fun whenUserSelectsDownloadImageOptionFromContextMenuThenDownloadCommandIssuedWithoutRequirementForFurtherUserConfirmation() {
        whenever(mockLongPressHandler.userSelectedMenuItem(any(), any()))
            .thenReturn(DownloadFile("example.com"))

        val mockMenuItem: MenuItem = mock()
        val longPressTarget = LongPressTarget(url = "example.com", type = WebView.HitTestResult.SRC_ANCHOR_TYPE)
        testee.userSelectedItemFromLongPressMenu(longPressTarget, mockMenuItem)
        verify(mockCommandObserver, atLeastOnce()).onChanged(commandCaptor.capture())
        assertTrue(commandCaptor.lastValue is Command.DownloadImage)

        val lastCommand = commandCaptor.lastValue as Command.DownloadImage
        assertEquals("example.com", lastCommand.url)
        assertFalse(lastCommand.requestUserConfirmation)
    }

    @Test
    fun whenUserTypesSearchTermThenViewStateUpdatedToDenoteUserIsFindingInPage() {
        testee.userFindingInPage("foo")
        assertTrue(findInPageViewState().visible)
    }

    @Test
    fun whenUserTypesSearchTermThenViewStateUpdatedToContainSearchTerm() {
        testee.userFindingInPage("foo")
        assertEquals("foo", findInPageViewState().searchTerm)
    }

    @Test
    fun whenUserDismissesFindInPageThenViewStateUpdatedToDenoteUserIsNotFindingInPage() {
        testee.dismissFindInView()
        assertFalse(findInPageViewState().visible)
    }

    @Test
    fun whenUserDismissesFindInPageThenViewStateUpdatedToClearSearchTerm() {
        testee.userFindingInPage("foo")
        testee.dismissFindInView()
        assertEquals("", findInPageViewState().searchTerm)
    }

    @Test
    fun whenUserSelectsDesktopSiteThenDesktopModeStateUpdated() {
        loadUrl("http://example.com")
        setDesktopBrowsingMode(false)
        testee.onChangeBrowserModeClicked()
        verify(mockCommandObserver, atLeastOnce()).onChanged(commandCaptor.capture())
        verify(mockPixel).fire(AppPixelName.MENU_ACTION_DESKTOP_SITE_ENABLE_PRESSED)
        assertTrue(browserViewState().isDesktopBrowsingMode)
        val site = testee.siteLiveData.value
        assertTrue(site?.isDesktopMode == true)
    }

    @Test
    fun whenUserSelectsMobileSiteThenMobileModeStateUpdated() {
        loadUrl("http://example.com")
        setDesktopBrowsingMode(true)
        testee.onChangeBrowserModeClicked()
        verify(mockPixel).fire(AppPixelName.MENU_ACTION_DESKTOP_SITE_DISABLE_PRESSED)
        assertFalse(browserViewState().isDesktopBrowsingMode)
        val site = testee.siteLiveData.value
        assertFalse(site?.isDesktopMode == true)
    }

    @Test
    fun whenHomeShowingAndNeverBrowsedThenForwardButtonInactive() {
        setupNavigation(isBrowsing = false)
        assertFalse(browserViewState().canGoForward)
    }

    @Test
    fun whenHomeShowingByPressingBackOnBrowserThenForwardButtonActive() {
        setupNavigation(isBrowsing = true)
        testee.onUserPressedBack()
        assertFalse(browserViewState().browserShowing)
        assertTrue(browserViewState().canGoForward)
    }

    @Test
    fun whenFindInPageShowingByPressingBackOnBrowserThenViewStateUpdatedInvisibleAndDoesNotGoToPreviousPage() {
        setupNavigation(isBrowsing = true, canGoBack = true)
        testee.onFindInPageSelected()
        testee.onUserPressedBack()

        assertFalse(findInPageViewState().visible)
        assertCommandIssued<Command.DismissFindInPage>()

        val issuedCommand = commandCaptor.allValues.find { it is NavigationCommand.NavigateBack }
        assertNull(issuedCommand)
    }

    @Test
    fun whenIsCustomTabAndCannotGoBackThenReturnFalse() {
        setupNavigation(isBrowsing = true, canGoBack = false)
        assertFalse(testee.onUserPressedBack(isCustomTab = true))
    }

    @Test
    fun whenIsCustomTabAndCannotGoBackThenNavigateBackAndReturnTrue() {
        setupNavigation(isBrowsing = true, canGoBack = true)
        assertTrue(testee.onUserPressedBack(isCustomTab = true))

        val backCommand = captureCommands().lastValue as NavigationCommand.NavigateBack
        assertNotNull(backCommand)
    }

    @Test
    fun whenHomeShowingByPressingBackOnInvalidatedBrowserThenForwardButtonInactive() {
        setupNavigation(isBrowsing = true)
        givenInvalidatedGlobalLayout()
        testee.onUserPressedBack()
        assertFalse(browserViewState().browserShowing)
        assertFalse(browserViewState().canGoForward)
    }

    @Test
    fun whenMaliciousSiteWarningShowingByPressingBackThenHideMaliciousSiteBlocked() {
        setupNavigation(isBrowsing = false, isMaliciousSiteBlocked = true, canGoBack = true, stepsToPreviousPage = 1)

        val result = testee.onUserPressedBack()

        assertFalse(browserViewState().browserShowing)
        assertCommandIssued<HideWarningMaliciousSite>()
        assertTrue(result)
    }

    @Test
    fun whenBrowserShowingAndCanGoForwardThenForwardButtonActive() {
        setupNavigation(isBrowsing = true, canGoForward = true)
        assertTrue(browserViewState().canGoForward)
    }

    @Test
    fun whenBrowserShowingAndCannotGoForwardThenForwardButtonInactive() {
        setupNavigation(isBrowsing = true, canGoForward = false)
        assertFalse(browserViewState().canGoForward)
    }

    @Test
    fun whenHomeShowingThenBackButtonInactiveEvenIfBrowserCanGoBack() {
        setupNavigation(isBrowsing = false, canGoBack = false)
        assertFalse(browserViewState().canGoBack)

        setupNavigation(isBrowsing = false, canGoBack = true)
        assertFalse(browserViewState().canGoBack)
    }

    @Test
    fun whenBrowserShowingAndCanGoBackThenBackButtonActive() {
        setupNavigation(isBrowsing = true, canGoBack = true)
        assertTrue(browserViewState().canGoBack)
    }

    @Test
    fun whenBrowserShowingAndCannotGoBackAndSkipHomeThenBackButtonInactive() {
        setupNavigation(skipHome = true, isBrowsing = true, canGoBack = false)
        assertFalse(browserViewState().canGoBack)
    }

    @Test
    fun whenBrowserShowingAndCannotGoBackAndNotSkipHomeThenBackButtonActive() {
        setupNavigation(skipHome = false, isBrowsing = true, canGoBack = false)
        assertTrue(browserViewState().canGoBack)
    }

    @Test
    fun whenUserBrowsingPressesForwardThenNavigatesForward() {
        setBrowserShowing(true)
        testee.onUserPressedForward()
        assertTrue(captureCommands().lastValue == NavigationCommand.NavigateForward)
    }

    @Test
    fun whenUserOnHomePressesForwardThenBrowserShownAndPageRefreshed() {
        setBrowserShowing(false)
        testee.onUserPressedForward()
        assertTrue(browserViewState().browserShowing)
        assertTrue(captureCommands().lastValue == NavigationCommand.Refresh)
    }

    @Test
    fun whenRefreshRequestedWithInvalidatedGlobalLayoutThenOpenCurrentUrlInNewTab() {
        givenOneActiveTabSelected()
        givenInvalidatedGlobalLayout()

        testee.onRefreshRequested(triggeredByUser = true)

        assertCommandIssued<Command.OpenInNewTab> {
            assertNull(sourceTabId)
        }
    }

    @Test
    fun whenRefreshRequestedWithInvalidatedGlobalLayoutThenCloseCurrentTab() {
        givenOneActiveTabSelected()
        givenInvalidatedGlobalLayout()

        testee.onRefreshRequested(triggeredByUser = true)

        runTest {
            verify(mockTabRepository).deleteTabAndSelectSource(selectedTabLiveData.value!!.tabId)
        }
    }

    @Test
    fun whenRefreshRequestedWithBrowserGlobalLayoutThenRefresh() {
        testee.onRefreshRequested(triggeredByUser = true)
        assertCommandIssued<NavigationCommand.Refresh>()
    }

    @Test
    fun whenRefreshRequestedWithQuerySearchThenFireQueryChangePixelZero() {
        loadUrl("query")

        testee.onRefreshRequested(triggeredByUser = true)

        verify(mockPixel).fire("rq_0")
    }

    @Test
    fun whenRefreshRequestedWithUrlThenDoNotFireQueryChangePixel() {
        loadUrl("https://example.com")

        testee.onRefreshRequested(triggeredByUser = true)

        verify(mockPixel, never()).fire("rq_0")
    }

    @Test
    fun whenUserSubmittedQueryWithPreviousBlankQueryThenDoNotSendQueryChangePixel() {
        whenever(mockOmnibarConverter.convertQueryToUrl("another query", null)).thenReturn("another query")
        loadUrl("")

        testee.onUserSubmittedQuery("another query")

        verify(mockPixel, never()).fire("rq_0")
        verify(mockPixel, never()).fire("rq_1")
    }

    @Test
    fun whenUserSubmittedQueryWithDifferentPreviousQueryThenSendQueryChangePixel() {
        whenever(mockOmnibarConverter.convertQueryToUrl("another query", null)).thenReturn("another query")
        loadUrl("query")

        testee.onUserSubmittedQuery("another query")

        verify(mockPixel, never()).fire("rq_0")
        verify(mockPixel).fire("rq_1")
    }

    @Test
    fun whenUserSubmittedDifferentQueryAndOldQueryIsUrlThenDoNotSendQueryChangePixel() {
        whenever(mockOmnibarConverter.convertQueryToUrl("another query", null)).thenReturn("another query")
        loadUrl("www.foo.com")

        testee.onUserSubmittedQuery("another query")

        verify(mockPixel, never()).fire("rq_0")
        verify(mockPixel, never()).fire("rq_1")
    }

    @Test
    fun whenUserBrowsingPressesBackAndBrowserCanGoBackThenNavigatesToPreviousPageAndHandledTrue() {
        setupNavigation(isBrowsing = true, canGoBack = true, stepsToPreviousPage = 2)
        assertTrue(testee.onUserPressedBack())

        val backCommand = captureCommands().lastValue as NavigationCommand.NavigateBack
        assertNotNull(backCommand)
        assertEquals(2, backCommand.steps)
    }

    @Test
    fun whenUserBrowsingPressesBackAndBrowserCannotGoBackAndHomeNotSkippedThenHomeShownAndHandledTrue() {
        setupNavigation(skipHome = false, isBrowsing = true, canGoBack = false)
        assertTrue(testee.onUserPressedBack())
        assertFalse(browserViewState().browserShowing)
        assertEquals("", omnibarViewState().omnibarText)
    }

    @Test
    fun whenUserBrowsingPressesBackAndBrowserCannotGoBackAndHomeIsSkippedThenHandledFalse() {
        setupNavigation(skipHome = true, isBrowsing = false, canGoBack = false)
        assertFalse(testee.onUserPressedBack())
    }

    @Test
    fun whenUserOnHomePressesBackThenReturnsHandledFalse() {
        setBrowserShowing(false)
        assertFalse(testee.onUserPressedBack())
    }

    @Test
    fun whenUserSelectsDesktopSiteWhenOnMobileSpecificSiteThenUrlModified() {
        loadUrl("http://m.example.com")
        setDesktopBrowsingMode(false)
        testee.onChangeBrowserModeClicked()
        verify(mockCommandObserver, atLeastOnce()).onChanged(commandCaptor.capture())
        val ultimateCommand = commandCaptor.lastValue as Navigate
        assertEquals("http://example.com", ultimateCommand.url)
    }

    @Test
    fun whenUserSelectsDesktopSiteWhenNotOnMobileSpecificSiteThenUrlNotModified() {
        loadUrl("http://example.com")
        setDesktopBrowsingMode(false)
        testee.onChangeBrowserModeClicked()
        verify(mockCommandObserver, atLeastOnce()).onChanged(commandCaptor.capture())
        val ultimateCommand = commandCaptor.lastValue
        assertTrue(ultimateCommand == NavigationCommand.Refresh)
    }

    @Test
    fun whenUserSelectsMobileSiteWhenOnMobileSpecificSiteThenUrlNotModified() {
        loadUrl("http://m.example.com")
        setDesktopBrowsingMode(true)
        testee.onChangeBrowserModeClicked()
        verify(mockCommandObserver, atLeastOnce()).onChanged(commandCaptor.capture())
        val ultimateCommand = commandCaptor.lastValue
        assertTrue(ultimateCommand == NavigationCommand.Refresh)
    }

    @Test
    fun whenUserSelectsMobileSiteWhenNotOnMobileSpecificSiteThenUrlNotModified() {
        loadUrl("http://example.com")
        setDesktopBrowsingMode(true)
        testee.onChangeBrowserModeClicked()
        verify(mockCommandObserver, atLeastOnce()).onChanged(commandCaptor.capture())
        val ultimateCommand = commandCaptor.lastValue
        assertTrue(ultimateCommand == NavigationCommand.Refresh)
    }

    @Test
    fun whenUserSelectsOpenTabAndItIsPrivacyProThenLaunchPrivacyProCommandSent() {
        whenever(mockLongPressHandler.userSelectedMenuItem(any(), any())).thenReturn(OpenInNewTab("http://example.com"))
        whenever(subscriptions.shouldLaunchPrivacyProForUrl(any())).thenReturn(true)

        val mockMenItem: MenuItem = mock()
        val longPressTarget = LongPressTarget(url = "http://example.com", type = WebView.HitTestResult.SRC_ANCHOR_TYPE)
        testee.userSelectedItemFromLongPressMenu(longPressTarget, mockMenItem)

        assertCommandIssued<LaunchPrivacyPro>()
        assertCommandNotIssued<Command.OpenInNewTab>()
    }

    @Test
    fun whenUserSelectsOpenInBackgroundTabAndItIsPrivacyProThenLaunchPrivacyProCommandSent() {
        whenever(mockLongPressHandler.userSelectedMenuItem(any(), any())).thenReturn(RequiredAction.OpenInNewBackgroundTab("http://example.com"))
        whenever(subscriptions.shouldLaunchPrivacyProForUrl(any())).thenReturn(true)

        val mockMenItem: MenuItem = mock()
        val longPressTarget = LongPressTarget(url = "http://example.com", type = WebView.HitTestResult.SRC_ANCHOR_TYPE)
        testee.userSelectedItemFromLongPressMenu(longPressTarget, mockMenItem)

        assertCommandIssued<LaunchPrivacyPro>()
        assertCommandNotIssued<Command.OpenInNewBackgroundTab>()
    }

    @Test
    fun whenUserSelectsOpenTabThenTabCommandSent() {
        whenever(mockLongPressHandler.userSelectedMenuItem(any(), any())).thenReturn(OpenInNewTab("http://example.com"))
        val mockMenItem: MenuItem = mock()
        val longPressTarget = LongPressTarget(url = "http://example.com", type = WebView.HitTestResult.SRC_ANCHOR_TYPE)
        testee.userSelectedItemFromLongPressMenu(longPressTarget, mockMenItem)
        val command = captureCommands().lastValue as Command.OpenInNewTab
        assertEquals("http://example.com", command.query)

        assertCommandIssued<Command.OpenInNewTab> {
            assertNotNull(sourceTabId)
        }
    }

    @Test
    fun whenSiteLoadedAndUserSelectsToAddBookmarkThenAddBookmarkCommandSentWithUrlAndTitle() = runTest {
        val url = "http://foo.com"
        val title = "Foo Title"
        val bookmark = Bookmark(
            id = UUID.randomUUID().toString(),
            title = title,
            url = url,
            parentId = UUID.randomUUID().toString(),
            lastModified = "timestamp",
        )
        whenever(mockSavedSitesRepository.insertBookmark(title = anyString(), url = anyString())).thenReturn(bookmark)
        loadUrl(url = url)
        testee.titleReceived(newTitle = title)
        testee.onBookmarkMenuClicked()
        val command = captureCommands().lastValue as Command.ShowSavedSiteAddedConfirmation
        assertEquals(url, command.savedSiteChangedViewState.savedSite.url)
        assertEquals(title, command.savedSiteChangedViewState.savedSite.title)
    }

    @Test
    fun whenSiteLoadedWithSimulatedYouTubeNoCookieAndDuckPlayerEnabledThenShowWebPageTitleWithDuckPlayerIcon() = runTest {
        val url = "http://youtube-nocookie.com/videoID=1234"
        val title = "Duck Player"
        whenever(mockDuckPlayer.isDuckPlayerUri(anyString())).thenReturn(true)
        whenever(mockDuckPlayer.isSimulatedYoutubeNoCookie(any())).thenReturn(true)
        whenever(mockDuckPlayer.createDuckPlayerUriFromYoutubeNoCookie(any())).thenReturn("duck://player/1234")
        whenever(mockDuckPlayer.getDuckPlayerState()).thenReturn(ENABLED)

        loadUrl(url = url)
        testee.titleReceived(newTitle = title)
        val command = captureCommands().lastValue as Command.ShowWebPageTitle
        assertTrue(command.showDuckPlayerIcon)
        assertEquals("duck://player/1234", command.url)
    }

    @Test
    fun whenSiteLoadedWithDuckPlayerDisabledThenShowWebPageTitleWithoutDuckPlayerIcon() = runTest {
        val url = "http://youtube-nocookie.com/videoID=1234"
        val title = "Duck Player"
        whenever(mockDuckPlayer.getDuckPlayerState()).thenReturn(DISABLED)

        loadUrl(url = url)
        testee.titleReceived(newTitle = title)
        val command = captureCommands().lastValue as Command.ShowWebPageTitle
        assertFalse(command.showDuckPlayerIcon)
        assertEquals("http://youtube-nocookie.com/videoID=1234", command.url)
    }

    @Test
    fun whenNoSiteAndUserSelectsToAddBookmarkThenBookmarkIsNotAdded() = runTest {
        val bookmark = Bookmark(
            id = UUID.randomUUID().toString(),
            title = "A title",
            url = "www.example.com",
            parentId = UUID.randomUUID().toString(),
            lastModified = "timestamp",
        )
        whenever(mockSavedSitesRepository.insertBookmark(anyString(), anyString())).thenReturn(bookmark)

        testee.onBookmarkMenuClicked()

        verify(mockSavedSitesRepository, times(0)).insert(bookmark)
    }

    @Test
    fun whenPrivacyProtectionMenuClickedAndSiteNotInAllowListThenSiteAddedToAllowListAndPixelSentAndPageRefreshed() = runTest {
        whenever(mockUserAllowListRepository.isDomainInUserAllowList("www.example.com")).thenReturn(false)
        loadUrl("http://www.example.com/home.html")
        testee.onPrivacyProtectionMenuClicked()
        verify(mockUserAllowListRepository).addDomainToUserAllowList("www.example.com")
        verify(mockPixel).fire(AppPixelName.BROWSER_MENU_ALLOWLIST_ADD)
        assertEquals(1, protectionTogglePlugin.toggleOff)
    }

    @Test
    fun whenPrivacyProtectionMenuClickedToTurnOffProtectionsThenTogglePromptIsShownWhenCheckIsTrue() = runTest {
        whenever(mockUserAllowListRepository.isDomainInUserAllowList("www.example.com")).thenReturn(false)
        loadUrl("http://www.example.com/home.html")
        testee.onPrivacyProtectionMenuClicked()
        verify(mockToggleReports).shouldPrompt()
    }

    @Test
    fun whenPrivacyProtectionMenuClickedForNonAllowListedSiteThenRefreshAndShowDisabledConfirmationMessage() = runTest {
        val domain = "www.example.com"
        val url = "http://www.example.com/home.html"

        val allowlistFlow = MutableStateFlow(listOf<String>())
        whenever(mockUserAllowListRepository.domainsInUserAllowListFlow()).thenReturn(allowlistFlow)

        loadUrl(url)
        testee.onPrivacyProtectionMenuClicked()
        allowlistFlow.value = listOf(domain)

        assertCommandIssued<RefreshAndShowPrivacyProtectionDisabledConfirmation> {
            assertEquals(domain, this.domain)
        }
    }

    @Test
    fun whenPrivacyProtectionMenuClickedForAllowListedSiteThenRefreshAndShowEnabledConfirmationMessage() = runTest {
        val domain = "www.example.com"
        val url = "http://www.example.com/home.html"

        val allowlistFlow = MutableStateFlow(listOf(domain))
        whenever(mockUserAllowListRepository.domainsInUserAllowListFlow()).thenReturn(allowlistFlow)

        loadUrl(url)
        testee.onPrivacyProtectionMenuClicked()
        allowlistFlow.value = emptyList()

        assertCommandIssued<RefreshAndShowPrivacyProtectionEnabledConfirmation> {
            assertEquals(domain, this.domain)
        }
    }

    @Test
    fun whenPrivacyProtectionMenuClickedForAllowListedSiteThenSiteRemovedFromAllowListAndPixelSentAndPageRefreshed() = runTest {
        whenever(mockUserAllowListRepository.isDomainInUserAllowList("www.example.com")).thenReturn(true)
        loadUrl("http://www.example.com/home.html")
        testee.onPrivacyProtectionMenuClicked()
        verify(mockUserAllowListRepository).removeDomainFromUserAllowList("www.example.com")
        verify(mockPixel).fire(AppPixelName.BROWSER_MENU_ALLOWLIST_REMOVE)
        assertEquals(1, protectionTogglePlugin.toggleOn)
    }

    @Test
    fun whenInCustomTabAndPrivacyProtectionMenuClickedAndSiteNotInAllowListThenSiteAddedToAllowListAndPixelSentAndPageRefreshed() = runTest {
        whenever(mockUserAllowListRepository.isDomainInUserAllowList("www.example.com")).thenReturn(false)
        loadUrl("http://www.example.com/home.html")
        testee.onPrivacyProtectionMenuClicked(clickedFromCustomTab = true)
        verify(mockUserAllowListRepository).addDomainToUserAllowList("www.example.com")
        verify(mockPixel).fire(CustomTabPixelNames.CUSTOM_TABS_MENU_DISABLE_PROTECTIONS_ALLOW_LIST_ADD)
    }

    @Test
    fun whenInCustomTabAndPrivacyProtectionMenuClickedForAllowListedSiteThenSiteRemovedFromAllowListAndPixelSentAndPageRefreshed() = runTest {
        whenever(mockUserAllowListRepository.isDomainInUserAllowList("www.example.com")).thenReturn(true)
        loadUrl("http://www.example.com/home.html")
        testee.onPrivacyProtectionMenuClicked(clickedFromCustomTab = true)
        verify(mockUserAllowListRepository).removeDomainFromUserAllowList("www.example.com")
        verify(mockPixel).fire(CustomTabPixelNames.CUSTOM_TABS_MENU_DISABLE_PROTECTIONS_ALLOW_LIST_REMOVE)
    }

    @Test
    fun whenOnSiteAndBrokenSiteSelectedThenBrokenSiteFeedbackCommandSentWithUrl() = runTest {
        loadUrl("foo.com", isBrowserShowing = true)
        testee.onBrokenSiteSelected()
        val command = captureCommands().lastValue as Command.BrokenSiteFeedback
        assertEquals("foo.com", command.data.url)
    }

    @Test
    fun whenNoSiteAndBrokenSiteSelectedThenBrokenSiteFeedbackCommandSentWithoutUrl() {
        testee.onBrokenSiteSelected()
        val command = captureCommands().lastValue as Command.BrokenSiteFeedback
        assertEquals("", command.data.url)
    }

    @Test
    fun whenUserSelectsToShareLinkThenShareLinkCommandSent() {
        loadUrl("foo.com")
        testee.onShareSelected()
        val command = captureCommands().lastValue as ShareLink
        assertEquals("foo.com", command.url)
    }

    @Test
    fun whenUserSelectsToShareLinkWithNullUrlThenShareLinkCommandNotSent() {
        loadUrl(null)
        testee.onShareSelected()
        assertCommandNotIssued<ShareLink>()
    }

    @Test
    fun whenWebSessionRestoredThenGlobalLayoutSwitchedToShowingBrowser() {
        testee.onWebSessionRestored()
        assertFalse(browserGlobalLayoutViewState().isNewTabState)
    }

    @Test
    fun whenWebViewSessionIsToBeSavedThenUnderlyingSessionStoredCalled() {
        testee.saveWebViewState(null, "")
        verify(webViewSessionStorage).saveSession(anyOrNull(), anyString())
    }

    @Test
    fun whenRestoringWebViewSessionNotRestorableThenPreviousUrlLoaded() {
        whenever(mockOmnibarConverter.convertQueryToUrl("foo.com")).thenReturn("foo.com")
        whenever(webViewSessionStorage.restoreSession(anyOrNull(), anyString())).thenReturn(false)
        testee.restoreWebViewState(null, "foo.com")

        verify(mockCommandObserver, atLeastOnce()).onChanged(commandCaptor.capture())
        val command = commandCaptor.lastValue as Navigate
        assertEquals("foo.com", command.url)
    }

    @Test
    fun whenRestoringWebViewSessionNotRestorableAndNoPreviousUrlThenNoUrlLoaded() {
        whenever(webViewSessionStorage.restoreSession(anyOrNull(), anyString())).thenReturn(false)
        testee.restoreWebViewState(null, "")
        assertFalse(commandCaptor.allValues.any { it is Navigate })
    }

    @Test
    fun whenWebViewSessionRestorableThenSessionRestored() {
        whenever(webViewSessionStorage.restoreSession(anyOrNull(), anyString())).thenReturn(true)
        testee.restoreWebViewState(null, "")
        assertFalse(browserGlobalLayoutViewState().isNewTabState)
    }

    @Test
    fun whenUrlNullThenSetBrowserNotShowing() = runTest {
        testee.loadData("id", null, false, false)
        testee.determineShowBrowser()
        assertEquals(false, testee.browserViewState.value?.browserShowing)
    }

    @Test
    fun whenUrlBlankThenSetBrowserNotShowing() = runTest {
        testee.loadData("id", "  ", false, false)
        testee.determineShowBrowser()
        assertEquals(false, testee.browserViewState.value?.browserShowing)
    }

    @Test
    fun whenUrlPresentThenSetBrowserShowing() = runTest {
        testee.loadData("id", "https://example.com", false, false)
        testee.determineShowBrowser()
        assertEquals(true, testee.browserViewState.value?.browserShowing)
    }

    @Test
    fun whenRecoveringFromProcessGoneThenShowErrorWithAction() {
        testee.recoverFromRenderProcessGone()
        assertCommandIssued<Command.ShowErrorWithAction>()
    }

    @Test
    fun whenUserClicksOnErrorActionThenOpenCurrentUrlInNewTab() {
        givenOneActiveTabSelected()
        testee.recoverFromRenderProcessGone()
        verify(mockCommandObserver, atLeastOnce()).onChanged(commandCaptor.capture())
        val showErrorWithAction = commandCaptor.lastValue as Command.ShowErrorWithAction

        showErrorWithAction.action()

        assertCommandIssued<Command.OpenInNewTab> {
            assertEquals("https://example.com", query)
            assertNull(sourceTabId)
        }
    }

    @Test
    fun whenUserClicksOnErrorActionThenOpenCurrentTabIsClosed() {
        givenOneActiveTabSelected()
        testee.recoverFromRenderProcessGone()
        verify(mockCommandObserver, atLeastOnce()).onChanged(commandCaptor.capture())
        val showErrorWithAction = commandCaptor.lastValue as Command.ShowErrorWithAction

        showErrorWithAction.action()

        runTest {
            verify(mockTabRepository).deleteTabAndSelectSource(selectedTabLiveData.value!!.tabId)
        }
    }

    @Test
    fun whenRecoveringFromProcessGoneThenGlobalLayoutIsInvalidated() {
        testee.recoverFromRenderProcessGone()

        assertTrue(globalLayoutViewState() is GlobalLayoutViewState.Invalidated)
    }

    @Test
    fun whenRecoveringFromProcessGoneThenLoadingIsReset() {
        testee.recoverFromRenderProcessGone()

        assertEquals(loadingViewState(), LoadingViewState())
    }

    @Test
    fun whenRecoveringFromProcessGoneThenFindInPageIsReset() {
        testee.recoverFromRenderProcessGone()

        assertEquals(findInPageViewState(), FindInPageViewState())
    }

    @Test
    fun whenRecoveringFromProcessGoneThenExpectedBrowserOptionsAreDisabled() {
        setupNavigation(skipHome = true, isBrowsing = true, canGoForward = true, canGoBack = true, stepsToPreviousPage = 1)

        testee.recoverFromRenderProcessGone()

        assertFalse(browserViewState().canGoBack)
        assertFalse(browserViewState().canGoForward)
        assertFalse(browserViewState().canReportSite)
        assertFalse(browserViewState().canChangeBrowsingMode)
        assertFalse(browserViewState().canFireproofSite)
        assertFalse(browserViewState().canFindInPage)
    }

    @Test
    fun whenAuthenticationIsRequiredThenRequiresAuthenticationCommandSent() {
        val mockHandler = mock<HttpAuthHandler>()
        val siteURL = "http://example.com/requires-auth"
        val authenticationRequest = BasicAuthenticationRequest(mockHandler, "example.com", "test realm", siteURL)
        testee.requiresAuthentication(authenticationRequest)
        verify(mockCommandObserver, atLeastOnce()).onChanged(commandCaptor.capture())

        val command = commandCaptor.lastValue
        assertTrue(command is Command.RequiresAuthentication)

        val requiresAuthCommand = command as Command.RequiresAuthentication
        assertSame(authenticationRequest, requiresAuthCommand.request)
    }

    @Test
    fun whenAuthenticationIsRequiredForSameHostThenNoChangesOnBrowser() {
        val mockHandler = mock<HttpAuthHandler>()
        val siteURL = "http://example.com/requires-auth"
        val authenticationRequest = BasicAuthenticationRequest(mockHandler, "example.com", "test realm", siteURL)

        loadUrl(url = "http://example.com", isBrowserShowing = true)
        testee.requiresAuthentication(authenticationRequest)

        assertCommandNotIssued<Command.HideWebContent>()
        assertEquals("http://example.com", omnibarViewState().omnibarText)
    }

    @Test
    fun whenAuthenticationIsRequiredForDifferentHostThenUpdateUrlAndHideWebContent() {
        val mockHandler = mock<HttpAuthHandler>()
        val siteURL = "http://example.com/requires-auth"
        val authenticationRequest = BasicAuthenticationRequest(mockHandler, "example.com", "test realm", siteURL)

        loadUrl(url = "http://another.website.com", isBrowserShowing = true)
        testee.requiresAuthentication(authenticationRequest)

        assertCommandIssued<Command.HideWebContent>()
        assertEquals(siteURL, omnibarViewState().omnibarText)
    }

    @Test
    fun whenHandleAuthenticationThenHandlerCalledWithParameters() {
        val mockHandler = mock<HttpAuthHandler>()
        val username = "user"
        val password = "password"
        val authenticationRequest = BasicAuthenticationRequest(mockHandler, "example.com", "test realm", "")
        val credentials = BasicAuthenticationCredentials(username = username, password = password)
        testee.handleAuthentication(request = authenticationRequest, credentials = credentials)

        verify(mockHandler, atLeastOnce()).proceed(username, password)
    }

    @Test
    fun whenAuthenticationDialogAcceptedThenShowWebContent() {
        val authenticationRequest = BasicAuthenticationRequest(mock(), "example.com", "test realm", "")
        val credentials = BasicAuthenticationCredentials(username = "user", password = "password")

        testee.handleAuthentication(request = authenticationRequest, credentials = credentials)

        assertCommandIssued<Command.ShowWebContent>()
    }

    @Test
    fun whenAuthenticationDialogCanceledThenShowWebContent() {
        val authenticationRequest = BasicAuthenticationRequest(mock(), "example.com", "test realm", "")

        testee.cancelAuthentication(request = authenticationRequest)

        assertCommandIssued<Command.ShowWebContent>()
    }

    @Test
    fun whenBookmarkSuggestionSubmittedThenAutoCompleteBookmarkSelectionPixelSent() = runTest {
        whenever(mockSavedSitesRepository.hasBookmarks()).thenReturn(true)
        whenever(mockNavigationHistory.hasHistory()).thenReturn(false)
        val suggestion = AutoCompleteBookmarkSuggestion("example", "Example", "https://example.com")
        testee.autoCompleteViewState.value = autoCompleteViewState().copy(searchResults = AutoCompleteResult("", listOf(suggestion)))
        testee.fireAutocompletePixel(suggestion)
        val argumentCaptor = argumentCaptor<Map<String, String>>()
        verify(mockPixel).fire(eq(AppPixelName.AUTOCOMPLETE_BOOKMARK_SELECTION), argumentCaptor.capture(), any(), any())

        assertEquals("true", argumentCaptor.firstValue[PixelParameter.SHOWED_BOOKMARKS])
        assertEquals("true", argumentCaptor.firstValue[PixelParameter.BOOKMARK_CAPABLE])
    }

    @Test
    fun whenBookmarkFavoriteSubmittedThenAutoCompleteFavoriteSelectionPixelSent() = runTest {
        whenever(mockSavedSitesRepository.hasBookmarks()).thenReturn(true)
        whenever(mockSavedSitesRepository.hasFavorites()).thenReturn(true)
        whenever(mockNavigationHistory.hasHistory()).thenReturn(false)
        val suggestion = AutoCompleteBookmarkSuggestion("example", "Example", "https://example.com", isFavorite = true)
        testee.autoCompleteViewState.value = autoCompleteViewState().copy(searchResults = AutoCompleteResult("", listOf(suggestion)))
        testee.fireAutocompletePixel(suggestion)

        val argumentCaptor = argumentCaptor<Map<String, String>>()
        verify(mockPixel).fire(eq(AppPixelName.AUTOCOMPLETE_FAVORITE_SELECTION), argumentCaptor.capture(), any(), any())

        assertEquals("false", argumentCaptor.firstValue[PixelParameter.SHOWED_BOOKMARKS])
        assertEquals("true", argumentCaptor.firstValue[PixelParameter.SHOWED_FAVORITES])
        assertEquals("true", argumentCaptor.firstValue[PixelParameter.BOOKMARK_CAPABLE])
        assertEquals("true", argumentCaptor.firstValue[PixelParameter.FAVORITE_CAPABLE])
    }

    @Test
    fun whenHistorySubmittedThenAutoCompleteHistorySelectionPixelSent() = runTest {
        whenever(mockSavedSitesRepository.hasBookmarks()).thenReturn(true)
        whenever(mockNavigationHistory.hasHistory()).thenReturn(true)
        val suggestion = AutoCompleteHistorySearchSuggestion("example", true)
        testee.autoCompleteViewState.value = autoCompleteViewState().copy(searchResults = AutoCompleteResult("", listOf(suggestion)))
        testee.fireAutocompletePixel(suggestion)

        val argumentCaptor = argumentCaptor<Map<String, String>>()
        verify(mockPixel).fire(eq(AppPixelName.AUTOCOMPLETE_HISTORY_SEARCH_SELECTION), argumentCaptor.capture(), any(), any())

        assertEquals("false", argumentCaptor.firstValue[PixelParameter.SHOWED_BOOKMARKS])
        assertEquals("true", argumentCaptor.firstValue[PixelParameter.BOOKMARK_CAPABLE])
        assertEquals("true", argumentCaptor.firstValue[PixelParameter.SHOWED_HISTORY])
        assertEquals("true", argumentCaptor.firstValue[PixelParameter.HISTORY_CAPABLE])
    }

    @Test
    fun whenSearchSuggestionSubmittedWithBookmarksThenAutoCompleteSearchSelectionPixelSent() = runTest {
        whenever(mockSavedSitesRepository.hasBookmarks()).thenReturn(true)
        whenever(mockNavigationHistory.hasHistory()).thenReturn(false)
        val suggestions = listOf(AutoCompleteSearchSuggestion("", false, false), AutoCompleteBookmarkSuggestion("", "", ""))
        testee.autoCompleteViewState.value = autoCompleteViewState().copy(searchResults = AutoCompleteResult("", suggestions))
        testee.fireAutocompletePixel(AutoCompleteSearchSuggestion("example", false, false))

        val argumentCaptor = argumentCaptor<Map<String, String>>()
        verify(mockPixel).fire(eq(AppPixelName.AUTOCOMPLETE_SEARCH_PHRASE_SELECTION), argumentCaptor.capture(), any(), any())

        assertEquals("true", argumentCaptor.firstValue[PixelParameter.SHOWED_BOOKMARKS])
        assertEquals("true", argumentCaptor.firstValue[PixelParameter.BOOKMARK_CAPABLE])
    }

    @Test
    fun whenSearchSuggestionSubmittedWithoutBookmarksThenAutoCompleteSearchSelectionPixelSent() = runTest {
        whenever(mockSavedSitesRepository.hasBookmarks()).thenReturn(false)
        whenever(mockNavigationHistory.hasHistory()).thenReturn(false)
        testee.autoCompleteViewState.value = autoCompleteViewState().copy(searchResults = AutoCompleteResult("", emptyList()))
        testee.fireAutocompletePixel(AutoCompleteSearchSuggestion("example", false, false))

        val argumentCaptor = argumentCaptor<Map<String, String>>()
        verify(mockPixel).fire(eq(AppPixelName.AUTOCOMPLETE_SEARCH_PHRASE_SELECTION), argumentCaptor.capture(), any(), any())

        assertEquals("false", argumentCaptor.firstValue[PixelParameter.SHOWED_BOOKMARKS])
        assertEquals("false", argumentCaptor.firstValue[PixelParameter.BOOKMARK_CAPABLE])
    }

    @Test
    fun whenSearchSuggestionSubmittedWithTabsThenAutoCompleteSearchSelectionPixelSent() = runTest {
        whenever(mockSavedSitesRepository.hasBookmarks()).thenReturn(false)
        whenever(mockNavigationHistory.hasHistory()).thenReturn(false)
        tabsLiveData.value = listOf(TabEntity("1", "https://example.com", position = 0), TabEntity("2", "https://example.com", position = 1))
        val suggestions = listOf(AutoCompleteSwitchToTabSuggestion("example", "", "", ""))
        testee.autoCompleteViewState.value = autoCompleteViewState().copy(searchResults = AutoCompleteResult("", suggestions))
        testee.fireAutocompletePixel(AutoCompleteSwitchToTabSuggestion("example", "", "", ""))

        val argumentCaptor = argumentCaptor<Map<String, String>>()
        verify(mockPixel).fire(eq(AppPixelName.AUTOCOMPLETE_SWITCH_TO_TAB_SELECTION), argumentCaptor.capture(), any(), any())

        assertEquals("true", argumentCaptor.firstValue[PixelParameter.SHOWED_SWITCH_TO_TAB])
        assertEquals("true", argumentCaptor.firstValue[PixelParameter.SWITCH_TO_TAB_CAPABLE])
    }

    @Test
    fun whenSearchSuggestionSubmittedWithoutTabsThenAutoCompleteSearchSelectionPixelSent() = runTest {
        whenever(mockSavedSitesRepository.hasBookmarks()).thenReturn(false)
        whenever(mockNavigationHistory.hasHistory()).thenReturn(false)
        tabsLiveData.value = listOf(TabEntity("1", "https://example.com", position = 0))
        testee.autoCompleteViewState.value = autoCompleteViewState().copy(searchResults = AutoCompleteResult("", emptyList()))
        testee.fireAutocompletePixel(AutoCompleteSwitchToTabSuggestion("example", "", "", ""))

        val argumentCaptor = argumentCaptor<Map<String, String>>()
        verify(mockPixel).fire(eq(AppPixelName.AUTOCOMPLETE_SWITCH_TO_TAB_SELECTION), argumentCaptor.capture(), any(), any())

        assertEquals("false", argumentCaptor.firstValue[PixelParameter.SHOWED_SWITCH_TO_TAB])
        assertEquals("false", argumentCaptor.firstValue[PixelParameter.SWITCH_TO_TAB_CAPABLE])
    }

    @Test
    fun whenUserSelectToEditQueryThenMoveCaretToTheEnd() = runTest {
        testee.onUserSelectedToEditQuery("foo")

        assertCommandIssued<Command.EditWithSelectedQuery>()
    }

    @Test
    fun whenUserRequestedToOpenNewTabThenGenerateWebViewPreviewImage() {
        testee.onNewTabMenuItemClicked()
        assertCommandIssued<Command.GenerateWebViewPreviewImage>()
        verify(mockPixel, never()).fire(AppPixelName.TAB_MANAGER_NEW_TAB_LONG_PRESSED)
    }

    @Test
    fun whenUserRequestedToOpenNewTabAndNoEmptyTabExistsThenNewTabCommandIssued() {
        tabsLiveData.value = listOf(TabEntity("1", "https://example.com", position = 0))
        testee.onNewTabMenuItemClicked()
        verify(mockCommandObserver, atLeastOnce()).onChanged(commandCaptor.capture())
        val command = commandCaptor.lastValue
        assertTrue(command is Command.LaunchNewTab)
        verify(mockPixel, never()).fire(AppPixelName.TAB_MANAGER_NEW_TAB_LONG_PRESSED)
    }

    @Test
    fun whenUserRequestedToOpenNewTabAndEmptyTabExistsThenSelectTheEmptyTab() = runTest {
        val emptyTabId = "EMPTY_TAB"
        whenever(mockTabRepository.getTabs()).thenReturn(listOf(TabEntity(emptyTabId)))
        testee.onNewTabMenuItemClicked()

        verify(mockCommandObserver, atLeastOnce()).onChanged(commandCaptor.capture())
        val command = commandCaptor.lastValue
        assertFalse(command is Command.LaunchNewTab)

        verify(mockTabRepository).select(emptyTabId)
        verify(mockPixel, never()).fire(AppPixelName.TAB_MANAGER_NEW_TAB_LONG_PRESSED)
    }

    @Test
    fun whenUserRequestedToOpenNewTabByLongPressThenPixelFired() {
        testee.onNewTabMenuItemClicked(longPress = true)

        verify(mockPixel).fire(AppPixelName.TAB_MANAGER_NEW_TAB_LONG_PRESSED)
    }

    @Test
    fun whenCloseCurrentTabSelectedThenTabDeletedFromRepository() = runTest {
        givenOneActiveTabSelected()
        testee.closeCurrentTab()
        verify(mockTabRepository).deleteTabAndSelectSource(selectedTabLiveData.value!!.tabId)
    }

    @Test
    fun whenCloseAndSelectSourceTabSelectedThenTabDeletedFromRepository() = runTest {
        givenOneActiveTabSelected()
        testee.closeAndSelectSourceTab()
        verify(mockTabRepository).deleteTabAndSelectSource(selectedTabLiveData.value!!.tabId)
    }

    @Test
    fun whenUserPressesBackAndSkippingHomeThenWebViewPreviewGenerated() {
        setupNavigation(isBrowsing = true, canGoBack = false, skipHome = true)
        testee.onUserPressedBack()
        assertCommandIssued<Command.GenerateWebViewPreviewImage>()
    }

    @Test
    fun whenUserPressesBackAndNotSkippingHomeThenWebViewPreviewNotGenerated() {
        setupNavigation(isBrowsing = true, canGoBack = false, skipHome = false)
        testee.onUserPressedBack()
        assertFalse(commandCaptor.allValues.contains(Command.GenerateWebViewPreviewImage))
    }

    @Test
    fun whenUserPressesBackAndGoesToHomeThenKeyboardShown() {
        setupNavigation(isBrowsing = true, canGoBack = false, skipHome = false)
        testee.onUserPressedBack()
        verify(mockCommandObserver, atLeastOnce()).onChanged(commandCaptor.capture())
        assertTrue(commandCaptor.allValues.contains(Command.ShowKeyboard))
    }

    @Test
    fun whenUserPressesBackOnATabWithASourceTabThenDeleteCurrentAndSelectSource() = runTest {
        selectedTabLiveData.value = TabEntity("TAB_ID", "https://example.com", position = 0, sourceTabId = "TAB_ID_SOURCE")
        setupNavigation(isBrowsing = true)

        testee.onUserPressedBack()

        verify(mockTabRepository).deleteTabAndSelectSource("TAB_ID")
    }

    @Test
    fun whenCtaRefreshedAndOnlyStandardAddSupportedAndWidgetAlreadyInstalledThenCtaIsNull() = runTest {
        whenever(mockExtendedOnboardingFeatureToggles.noBrowserCtas()).thenReturn(mockDisabledToggle)
        whenever(mockWidgetCapabilities.supportsAutomaticWidgetAdd).thenReturn(false)
        whenever(mockWidgetCapabilities.hasInstalledWidgets).thenReturn(true)
        testee.refreshCta()
        assertNull(testee.ctaViewState.value!!.cta)
    }

    @Test
    fun whenCtaRefreshedAndIsNewTabIsFalseThenReturnNull() = runTest {
        setBrowserShowing(true)
        whenever(mockExtendedOnboardingFeatureToggles.noBrowserCtas()).thenReturn(mockDisabledToggle)
        whenever(mockWidgetCapabilities.supportsAutomaticWidgetAdd).thenReturn(true)
        whenever(mockWidgetCapabilities.hasInstalledWidgets).thenReturn(false)
        testee.refreshCta()
        assertNull(testee.ctaViewState.value!!.cta)
    }

    @Test
    fun whenCtaRefreshedAndOnboardingCompleteThenViewStateUpdated() = runTest {
        whenever(mockExtendedOnboardingFeatureToggles.noBrowserCtas()).thenReturn(mockDisabledToggle)
        whenever(mockWidgetCapabilities.supportsAutomaticWidgetAdd).thenReturn(false)
        whenever(mockWidgetCapabilities.hasInstalledWidgets).thenReturn(true)
        whenever(mockDismissedCtaDao.exists(DAX_END)).thenReturn(true)
        whenever(mockDismissedCtaDao.exists(DAX_DIALOG_TRACKERS_FOUND)).thenReturn(true)
        testee.refreshCta()
        assertNull(testee.ctaViewState.value!!.cta)
        assertTrue(testee.ctaViewState.value!!.isOnboardingCompleteInNewTabPage)
        assertFalse(testee.ctaViewState.value!!.isBrowserShowing)
    }

    @Test
    fun whenCtaRefreshedAndBrowserShowingThenViewStateUpdated() = runTest {
        setBrowserShowing(true)
        whenever(mockExtendedOnboardingFeatureToggles.noBrowserCtas()).thenReturn(mockDisabledToggle)
        whenever(mockWidgetCapabilities.supportsAutomaticWidgetAdd).thenReturn(false)
        whenever(mockWidgetCapabilities.hasInstalledWidgets).thenReturn(true)
        whenever(mockDismissedCtaDao.exists(DAX_END)).thenReturn(true)
        whenever(mockDismissedCtaDao.exists(DAX_DIALOG_NETWORK)).thenReturn(true)
        testee.refreshCta()
        assertNull(testee.ctaViewState.value!!.cta)
        assertTrue(testee.ctaViewState.value!!.isOnboardingCompleteInNewTabPage)
        assertTrue(testee.ctaViewState.value!!.isBrowserShowing)
    }

    @Test
    fun whenCtaRefreshedAndMaliciousSiteBlockedThenViewStateUpdated() = runTest {
        whenever(mockExtendedOnboardingFeatureToggles.noBrowserCtas()).thenReturn(mockDisabledToggle)
        testee.browserViewState.value = browserViewState().copy(
            browserShowing = false,
            maliciousSiteBlocked = true,
        )

        testee.refreshCta()

        assertTrue(testee.ctaViewState.value!!.isErrorShowing)
    }

    @Test
    fun whenCtaShownThenFirePixel() = runTest {
        val cta = HomePanelCta.AddWidgetAuto
        testee.ctaViewState.value = CtaViewState(cta = cta)

        testee.onCtaShown()
        verify(mockPixel).fire(cta.shownPixel!!, cta.pixelShownParameters())
    }

    @Test
    fun whenRefreshCtaIfCtaAlreadyShownForCurrentPageThenReturnNull() = runTest {
        setBrowserShowing(isBrowsing = true)
        testee.hasCtaBeenShownForCurrentPage.set(true)

        assertNull(testee.refreshCta())
    }

    @Test
    fun whenUserClickedCtaButtonThenFirePixel() {
        val cta = DaxBubbleCta.DaxIntroSearchOptionsCta(mockOnboardingStore, mockAppInstallStore)
        setCta(cta)
        testee.onUserClickCtaOkButton(cta)
        verify(mockPixel).fire(cta.okPixel!!, cta.pixelOkParameters())
    }

    @Test
    fun whenUserClickedDaxMainNetworkCtaOKButtonAndMaliciousSiteBlockedThenCtaIsNull() {
        val cta = DaxMainNetworkCta(mockOnboardingStore, mockAppInstallStore, "", "")
        setCta(cta)

        testee.onUserClickCtaOkButton(cta)

        assertNull(testee.ctaViewState.value?.cta)
    }

    @Test
    fun whenUserClickedAddWidgetCtaButtonThenLaunchAddWidgetCommand() {
        val cta = HomePanelCta.AddWidgetAuto
        setCta(cta)
        testee.onUserClickCtaOkButton(cta)
        assertCommandIssued<Command.LaunchAddWidget>()
    }

    @Test
    fun whenUserClickedLegacyAddWidgetCtaButtonThenLaunchAddWidgetCommand() {
        val cta = HomePanelCta.AddWidgetInstructions
        setCta(cta)
        testee.onUserClickCtaOkButton(cta)
        assertCommandIssued<Command.LaunchAddWidget>()
    }

    @Test
    fun whenUserClickedLearnMoreExperimentBubbleCtaButtonThenLaunchPrivacyPro() {
        val cta = DaxBubbleCta.DaxPrivacyProCta(
            mockOnboardingStore,
            mockAppInstallStore,
            R.string.onboardingPrivacyProDaxDialogTitle,
            R.string.onboardingPrivacyProDaxDialogDescription,
        )
        setCta(cta)
        testee.onUserClickCtaOkButton(cta)
        assertCommandIssued<LaunchPrivacyPro>()
    }

    @Test
    fun whenUserDismissedCtaThenFirePixel() = runTest {
        val cta = HomePanelCta.AddWidgetAuto
        setCta(cta)
        testee.onUserDismissedCta(cta)
        verify(mockPixel).fire(cta.cancelPixel!!, cta.pixelCancelParameters())
    }

    @Test
    fun whenUserDismissedCtaThenRegisterInDatabase() = runTest {
        val cta = HomePanelCta.AddWidgetAuto
        setCta(cta)
        testee.onUserDismissedCta(cta)
        verify(mockDismissedCtaDao).insert(DismissedCta(cta.ctaId))
    }

    @Test
    fun whenSurrogateDetectedThenSiteUpdated() {
        givenOneActiveTabSelected()
        val surrogate = SurrogateResponse()
        testee.surrogateDetected(surrogate)
        assertTrue(testee.siteLiveData.value?.surrogates?.size == 1)
    }

    @Test
    fun whenUpgradedToHttpsThenSiteUpgradedHttpsReturnsTrue() {
        val url = "http://www.example.com"
        selectedTabLiveData.value = TabEntity("TAB_ID", url, "", skipHome = false, viewed = true, position = 0)
        testee.upgradedToHttps()
        loadUrl("https://www.example.com")
        assertTrue(testee.siteLiveData.value?.upgradedHttps!!)
    }

    @Test
    fun whenNotUpgradedToHttpsThenSiteUpgradedHttpsReturnsFalse() {
        givenOneActiveTabSelected()
        assertFalse(testee.siteLiveData.value?.upgradedHttps!!)
    }

    @Test
    fun whenOnBrokenSiteSelectedOpenBokenSiteFeedback() = runTest {
        testee.onBrokenSiteSelected()
        assertCommandIssued<Command.BrokenSiteFeedback>()
    }

    @Test
    fun whenHomeShowingByPressingBackThenFireproofWebsiteOptionMenuDisabled() {
        setupNavigation(isBrowsing = true)
        testee.onUserPressedBack()
        assertFalse(browserViewState().canFireproofSite)
    }

    @Test
    fun whenUserLoadsNotFireproofWebsiteThenFireproofWebsiteBrowserStateUpdated() {
        loadUrl("http://www.example.com/path", isBrowserShowing = true)
        assertTrue(browserViewState().canFireproofSite)
        assertFalse(browserViewState().isFireproofWebsite)
    }

    @Test
    fun whenUserLoadsFireproofWebsiteThenFireproofWebsiteBrowserStateUpdated() {
        givenFireproofWebsiteDomain("www.example.com")
        loadUrl("http://www.example.com/path", isBrowserShowing = true)
        assertTrue(browserViewState().isFireproofWebsite)
    }

    @Test
    fun whenUserLoadsFireproofWebsiteSubDomainThenFireproofWebsiteBrowserStateUpdated() {
        givenFireproofWebsiteDomain("example.com")
        loadUrl("http://mobile.example.com/path", isBrowserShowing = true)
        assertTrue(browserViewState().canFireproofSite)
        assertFalse(browserViewState().isFireproofWebsite)
    }

    @Test
    fun whenUrlClearedThenFireproofWebsiteOptionMenuDisabled() {
        loadUrl("http://www.example.com/path")
        assertTrue(browserViewState().canFireproofSite)
        loadUrl(null)
        assertFalse(browserViewState().canFireproofSite)
    }

    @Test
    fun whenUrlIsUpdatedWithNonFireproofWebsiteThenFireproofWebsiteBrowserStateUpdated() {
        givenFireproofWebsiteDomain("www.example.com")
        loadUrl("http://www.example.com/", isBrowserShowing = true)
        updateUrl("http://www.example.com/", "http://twitter.com/explore", true)
        assertTrue(browserViewState().canFireproofSite)
        assertFalse(browserViewState().isFireproofWebsite)
    }

    @Test
    fun whenUrlIsUpdatedWithFireproofWebsiteThenFireproofWebsiteBrowserStateUpdated() {
        givenFireproofWebsiteDomain("twitter.com")
        loadUrl("http://example.com/", isBrowserShowing = true)
        updateUrl("http://example.com/", "http://twitter.com/explore", true)
        assertTrue(browserViewState().isFireproofWebsite)
    }

    @Test
    fun whenUserClicksFireproofWebsiteOptionMenuThenShowConfirmationIsIssued() {
        loadUrl("http://mobile.example.com/", isBrowserShowing = true)
        testee.onFireproofWebsiteMenuClicked()
        assertCommandIssued<Command.ShowFireproofWebSiteConfirmation> {
            assertEquals("mobile.example.com", this.fireproofWebsiteEntity.domain)
        }
    }

    @Test
    fun whenUserClicksFireproofWebsiteOptionMenuThenFireproofWebsiteBrowserStateUpdated() {
        loadUrl("http://example.com/", isBrowserShowing = true)
        testee.onFireproofWebsiteMenuClicked()
        assertTrue(browserViewState().isFireproofWebsite)
    }

    @Test
    fun whenFireproofWebsiteAddedThenPixelSent() {
        loadUrl("http://example.com/", isBrowserShowing = true)
        testee.onFireproofWebsiteMenuClicked()
        verify(mockPixel).fire(AppPixelName.FIREPROOF_WEBSITE_ADDED)
    }

    @Test
    fun whenUserRemovesFireproofWebsiteFromOptionMenuThenFireproofWebsiteBrowserStateUpdated() {
        givenFireproofWebsiteDomain("mobile.example.com")
        loadUrl("http://mobile.example.com/", isBrowserShowing = true)
        testee.onFireproofWebsiteMenuClicked()
        assertFalse(browserViewState().isFireproofWebsite)
    }

    @Test
    fun whenUserRemovesFireproofWebsiteFromOptionMenuThenPixelSent() {
        givenFireproofWebsiteDomain("mobile.example.com")
        loadUrl("http://mobile.example.com/", isBrowserShowing = true)
        testee.onFireproofWebsiteMenuClicked()
        verify(mockPixel).fire(AppPixelName.FIREPROOF_WEBSITE_REMOVE)
    }

    @Test
    fun whenUserRemovesFireproofWebsiteFromOptionMenuThenShowConfirmationIsIssued() {
        givenFireproofWebsiteDomain("mobile.example.com")
        loadUrl("http://mobile.example.com/", isBrowserShowing = true)
        testee.onFireproofWebsiteMenuClicked()
        assertCommandIssued<Command.DeleteFireproofConfirmation> {
            assertEquals("mobile.example.com", this.fireproofWebsiteEntity.domain)
        }
    }

    @Test
    fun whenUserClicksOnFireproofWebsiteSnackbarUndoActionThenFireproofWebsiteIsRemoved() {
        loadUrl("http://example.com/", isBrowserShowing = true)
        testee.onFireproofWebsiteMenuClicked()
        assertCommandIssued<Command.ShowFireproofWebSiteConfirmation> {
            testee.onFireproofWebsiteSnackbarUndoClicked(this.fireproofWebsiteEntity)
        }
        assertTrue(browserViewState().canFireproofSite)
        assertFalse(browserViewState().isFireproofWebsite)
    }

    @Test
    fun whenUserClicksOnFireproofWebsiteSnackbarUndoActionThenPixelSent() {
        loadUrl("http://example.com/", isBrowserShowing = true)
        testee.onFireproofWebsiteMenuClicked()
        assertCommandIssued<Command.ShowFireproofWebSiteConfirmation> {
            testee.onFireproofWebsiteSnackbarUndoClicked(this.fireproofWebsiteEntity)
        }
        verify(mockPixel).fire(AppPixelName.FIREPROOF_WEBSITE_UNDO)
    }

    @Test
    fun whenUserClicksOnRemoveFireproofingSnackbarUndoActionThenFireproofWebsiteIsAddedBack() {
        givenFireproofWebsiteDomain("example.com")
        loadUrl("http://example.com/", isBrowserShowing = true)
        testee.onFireproofWebsiteMenuClicked()
        assertCommandIssued<Command.DeleteFireproofConfirmation> {
            testee.onRemoveFireproofWebsiteSnackbarUndoClicked(this.fireproofWebsiteEntity)
        }
        assertTrue(browserViewState().canFireproofSite)
        assertTrue(browserViewState().isFireproofWebsite)
    }

    @Test
    fun whenUserClicksOnRemoveFireproofingSnackbarUndoActionThenPixelSent() = runTest {
        givenFireproofWebsiteDomain("example.com")
        loadUrl("http://example.com/", isBrowserShowing = true)
        testee.onFireproofWebsiteMenuClicked()
        assertCommandIssued<Command.DeleteFireproofConfirmation> {
            testee.onRemoveFireproofWebsiteSnackbarUndoClicked(this.fireproofWebsiteEntity)
        }
        verify(mockPixel).fire(AppPixelName.FIREPROOF_REMOVE_WEBSITE_UNDO)
    }

    @Test
    fun whenUserFireproofsWebsiteFromLoginDialogThenShowConfirmationIsIssuedWithExpectedDomain() = runTest {
        whenever(fireproofDialogsEventHandler.onUserConfirmedFireproofDialog(anyString())).doAnswer {
            val domain = it.arguments.first() as String
            fireproofDialogsEventHandlerLiveData.postValue(FireproofDialogsEventHandler.Event.FireproofWebSiteSuccess(FireproofWebsiteEntity(domain)))
        }

        testee.onUserConfirmedFireproofDialog("login.example.com")

        assertCommandIssued<Command.ShowFireproofWebSiteConfirmation> {
            assertEquals("login.example.com", this.fireproofWebsiteEntity.domain)
        }
    }

    @Test
    fun whenAskToDisableLoginDetectionEventReceivedThenAskUserToDisableLoginDetection() = runTest {
        whenever(fireproofDialogsEventHandler.onUserDismissedFireproofLoginDialog()).doAnswer {
            fireproofDialogsEventHandlerLiveData.postValue(FireproofDialogsEventHandler.Event.AskToDisableLoginDetection)
        }

        testee.onUserDismissedFireproofLoginDialog()

        assertCommandIssued<Command.AskToDisableLoginDetection>()
    }

    @Test
    fun whenLoginAttempDetectedThenNotifyNavigationAwareLoginDetector() {
        loadUrl("http://example.com/", isBrowserShowing = true)

        testee.loginDetected()

        verify(mockNavigationAwareLoginDetector).onEvent(LoginAttempt("http://example.com/"))
    }

    @Test
    fun whenLoginDetectedOnAFireproofedWebsiteThenDoNotAskToFireproofWebsite() {
        givenFireproofWebsiteDomain("example.com")
        loginEventLiveData.value = givenLoginDetected("example.com")
        assertCommandNotIssued<Command.AskToFireproofWebsite>()
    }

    @Test
    fun whenLoginDetectedAndAutomaticFireproofSettingIsAskEveryTimeThenAskToFireproofWebsite() {
        loginEventLiveData.value = givenLoginDetected("example.com")
        assertCommandIssued<Command.AskToFireproofWebsite> {
            assertEquals(FireproofWebsiteEntity("example.com"), this.fireproofWebsite)
        }
    }

    @Test
    fun whenLoginDetectedAndAutomaticFireproofSettingIsAlwaysThenDoNotAskToFireproofWebsite() {
        whenever(mockSettingsDataStore.automaticFireproofSetting).thenReturn(AutomaticFireproofSetting.ALWAYS)
        loginEventLiveData.value = givenLoginDetected("example.com")
        assertCommandNotIssued<Command.AskToFireproofWebsite>()
    }

    @Test
    fun whenUserBrowsingPressesBackThenCannotAddBookmark() {
        setupNavigation(skipHome = false, isBrowsing = true, canGoBack = false)
        assertTrue(testee.onUserPressedBack())
        assertFalse(browserViewState().canSaveSite)
    }

    @Test
    fun whenUserBrowsingPressesBackThenCannotSharePage() {
        setupNavigation(skipHome = false, isBrowsing = true, canGoBack = false)
        assertTrue(testee.onUserPressedBack())
        assertFalse(browserViewState().canSharePage)
    }

    @Test
    fun whenUserBrowsingPressesBackThenCannotReportSite() {
        setupNavigation(skipHome = false, isBrowsing = true, canGoBack = false)
        assertTrue(testee.onUserPressedBack())
        assertFalse(browserViewState().canReportSite)
    }

    @Test
    fun whenUserInDuckPlayerThenCannotReportSite() {
        setupNavigation(skipHome = false, isBrowsing = true)
        whenever(mockDuckPlayer.isDuckPlayerUri(anyString())).thenReturn(true)
        assertFalse(browserViewState().canReportSite)
    }

    @Test
    fun whenUserInDuckPlayerThenCannotAllowList() {
        setupNavigation(skipHome = false, isBrowsing = true)
        whenever(mockDuckPlayer.isDuckPlayerUri(anyString())).thenReturn(true)
        assertFalse(browserViewState().canChangePrivacyProtection)
    }

    @Test
    fun whenUserBrowsingPressesBackThenCannotAddToHome() {
        setupNavigation(skipHome = false, isBrowsing = true, canGoBack = false)
        assertTrue(testee.onUserPressedBack())
        assertFalse(browserViewState().addToHomeEnabled)
    }

    @Test
    fun whenUserBrowsingPressesBackThenCannotAllowList() {
        setupNavigation(skipHome = false, isBrowsing = true, canGoBack = false)
        assertTrue(testee.onUserPressedBack())
        assertFalse(browserViewState().canChangePrivacyProtection)
    }

    @Test
    fun whenUserBrowsingPressesBackThenCannotNavigateBack() {
        setupNavigation(skipHome = false, isBrowsing = true, canGoBack = false)
        assertTrue(testee.onUserPressedBack())
        assertFalse(browserViewState().canGoBack)
    }

    @Test
    fun whenUserBrowsingPressesBackThenCannotFindInPage() {
        setupNavigation(skipHome = false, isBrowsing = true, canGoBack = false)
        assertTrue(testee.onUserPressedBack())
        assertFalse(browserViewState().canFindInPage)
    }

    @Test
    fun whenUserBrowsingPressesBackThenCannotPrintPage() {
        setupNavigation(skipHome = false, isBrowsing = true, canGoBack = false)
        assertTrue(testee.onUserPressedBack())
        assertFalse(browserViewState().canPrintPage)
    }

    @Test
    fun whenUserBrowsingPressesBackThenCanGoForward() {
        setupNavigation(skipHome = false, isBrowsing = true, canGoBack = false)
        assertTrue(testee.onUserPressedBack())
        assertTrue(browserViewState().canGoForward)
    }

    @Test
    fun whenUserBrowsingPressesBackAndForwardThenCanAddBookmark() {
        setupNavigation(skipHome = false, isBrowsing = true, canGoBack = false)
        testee.onUserPressedBack()
        testee.onUserPressedForward()
        assertTrue(browserViewState().canSaveSite)
    }

    @Test
    fun whenUserBrowsingPressesBackAndForwardThenCanAllowList() {
        setupNavigation(skipHome = false, isBrowsing = true, canGoBack = false)
        testee.onUserPressedBack()
        testee.onUserPressedForward()
        assertTrue(browserViewState().canChangePrivacyProtection)
    }

    @Test
    fun whenUserBrowsingPressesBackAndForwardThenCanShare() {
        setupNavigation(skipHome = false, isBrowsing = true, canGoBack = false)
        testee.onUserPressedBack()
        testee.onUserPressedForward()
        assertTrue(browserViewState().canSharePage)
    }

    @Test
    fun whenUserBrowsingPressesBackAndForwardThenCanReportSite() {
        setupNavigation(skipHome = false, isBrowsing = true, canGoBack = false)
        testee.onUserPressedBack()
        testee.onUserPressedForward()
        assertTrue(browserViewState().canReportSite)
    }

    @Test
    fun whenUserBrowsingPressesBackAndForwardThenCanAddToHome() {
        setupNavigation(skipHome = false, isBrowsing = true, canGoBack = false)
        testee.onUserPressedBack()
        testee.onUserPressedForward()
        assertTrue(browserViewState().addToHomeEnabled)
    }

    @Test
    fun whenUserBrowsingPressesBackAndForwardThenCanFindInPage() {
        setupNavigation(skipHome = false, isBrowsing = true, canGoBack = false)
        testee.onUserPressedBack()
        testee.onUserPressedForward()
        assertTrue(browserViewState().canFindInPage)
    }

    @Test
    fun whenUserBrowsingPressesBackAndForwardThenCanPrint() {
        setupNavigation(skipHome = false, isBrowsing = true, canGoBack = false)
        testee.onUserPressedBack()
        testee.onUserPressedForward()
        assertTrue(browserViewState().canPrintPage)
    }

    @Test
    fun whenQueryIsNotHierarchicalThenUnsupportedOperationExceptionIsHandled() {
        whenever(mockOmnibarConverter.convertQueryToUrl("about:blank", null)).thenReturn("about:blank")
        testee.onUserSubmittedQuery("about:blank")
    }

    @Test
    fun whenDosAttackDetectedThenErrorIsShown() {
        testee.dosAttackDetected()
        assertCommandIssued<Command.ShowErrorWithAction>()
    }

    @Test
    fun whenUserVisitsDomainWithPermanentLocationPermissionThenMessageIsShown() = runTest {
        val domain = "https://www.example.com/"

        whenever(mockSitePermissionsManager.hasSitePermanentPermission(domain, LocationPermissionRequest.RESOURCE_LOCATION_PERMISSION)).thenReturn(
            true,
        )

        givenCurrentSite(domain)

        loadUrl("https://www.example.com", isBrowserShowing = true)

        assertCommandIssued<Command.ShowDomainHasPermissionMessage>()
    }

    @Test
    fun whenUserVisitsDomainWithoutPermanentLocationPermissionThenMessageIsNotShown() = runTest {
        val domain = "https://www.example.com/"

        whenever(mockSitePermissionsManager.hasSitePermanentPermission(domain, LocationPermissionRequest.RESOURCE_LOCATION_PERMISSION)).thenReturn(
            false,
        )

        givenCurrentSite(domain)

        loadUrl("https://www.example.com", isBrowserShowing = true)

        assertCommandNotIssued<Command.ShowDomainHasPermissionMessage>()
    }

    @Test
    fun whenUserVisitsDomainWithoutLocationPermissionThenMessageIsNotShown() = runTest {
        val domain = "https://www.example.com"
        givenCurrentSite(domain)
        loadUrl("https://www.example.com", isBrowserShowing = true)

        assertCommandNotIssued<Command.ShowDomainHasPermissionMessage>()
    }

    @Test
    fun whenUserVisitsDomainAndLocationIsNotEnabledThenMessageIsNotShown() = runTest {
        val domain = "https://www.example.com"
        givenCurrentSite(domain)

        loadUrl("https://www.example.com", isBrowserShowing = true)

        assertCommandNotIssued<Command.ShowDomainHasPermissionMessage>()
    }

    @Test
    fun whenUserRefreshesASiteLocationMessageIsNotShownAgain() = runTest {
        val domain = "https://www.example.com/"

        whenever(mockSitePermissionsManager.hasSitePermanentPermission(domain, LocationPermissionRequest.RESOURCE_LOCATION_PERMISSION)).thenReturn(
            true,
        )

        givenCurrentSite(domain)

        loadUrl("https://www.example.com", isBrowserShowing = true)
        loadUrl("https://www.example.com", isBrowserShowing = true)
        assertCommandIssuedTimes<Command.ShowDomainHasPermissionMessage>(1)
    }

    @Test
    fun whenPrefetchFaviconThenFetchFaviconForCurrentTab() = runTest {
        val url = "https://www.example.com/"
        givenCurrentSite(url)
        testee.prefetchFavicon(url)

        verify(mockFaviconManager).tryFetchFaviconForUrl("TAB_ID", url)
    }

    @Test
    fun whenPrefetchFaviconAndFaviconExistsThenUpdateTabFavicon() = runTest {
        val url = "https://www.example.com/"
        val file = File("test")
        givenCurrentSite(url)
        whenever(mockFaviconManager.tryFetchFaviconForUrl(any(), any())).thenReturn(file)

        testee.prefetchFavicon(url)

        verify(mockTabRepository).updateTabFavicon("TAB_ID", file.name)
    }

    @Test
    fun whenPrefetchFaviconAndFaviconDoesNotExistThenDoNotCallUpdateTabFavicon() = runTest {
        whenever(mockFaviconManager.tryFetchFaviconForUrl(any(), any())).thenReturn(null)

        testee.prefetchFavicon("url")

        verify(mockTabRepository, never()).updateTabFavicon(any(), any())
    }

    @Test
    fun whenIconReceivedThenStoreFavicon() = runTest {
        givenOneActiveTabSelected()
        val bitmap: Bitmap = Bitmap.createBitmap(1, 1, Bitmap.Config.RGB_565)

        testee.iconReceived("https://example.com", bitmap)

        verify(mockFaviconManager).storeFavicon("TAB_ID", FaviconSource.ImageFavicon(bitmap, "https://example.com"))
    }

    @Test
    fun whenIconReceivedIfCorrectlySavedThenUpdateTabFavicon() = runTest {
        givenOneActiveTabSelected()
        val bitmap: Bitmap = Bitmap.createBitmap(1, 1, Bitmap.Config.RGB_565)
        val file = File("test")
        whenever(mockFaviconManager.storeFavicon(any(), any())).thenReturn(file)

        testee.iconReceived("https://example.com", bitmap)

        verify(mockTabRepository).updateTabFavicon("TAB_ID", file.name)
    }

    @Test
    fun whenIconReceivedIfNotCorrectlySavedThenDoNotUpdateTabFavicon() = runTest {
        givenOneActiveTabSelected()
        val bitmap: Bitmap = Bitmap.createBitmap(1, 1, Bitmap.Config.RGB_565)
        whenever(mockFaviconManager.storeFavicon(any(), any())).thenReturn(null)

        testee.iconReceived("https://example.com", bitmap)

        verify(mockTabRepository, never()).updateTabFavicon(any(), any())
    }

    @Test
    fun whenIconReceivedFromPreviousUrlThenDontUpdateTabFavicon() = runTest {
        givenOneActiveTabSelected()
        val bitmap: Bitmap = Bitmap.createBitmap(1, 1, Bitmap.Config.RGB_565)
        val file = File("test")
        whenever(mockFaviconManager.storeFavicon(any(), any())).thenReturn(file)

        testee.iconReceived("https://notexample.com", bitmap)

        verify(mockTabRepository, never()).updateTabFavicon("TAB_ID", file.name)
    }

    @Test
    fun whenUrlIconReceivedThenStoreFavicon() = runTest {
        givenOneActiveTabSelected()

        testee.iconReceived("https://example.com", "https://example.com/favicon.png")

        verify(mockFaviconManager).storeFavicon("TAB_ID", FaviconSource.UrlFavicon("https://example.com/favicon.png", "https://example.com"))
    }

    @Test
    fun whenUrlIconReceivedIfCorrectlySavedThenUpdateTabFavicon() = runTest {
        givenOneActiveTabSelected()
        val file = File("test")
        whenever(mockFaviconManager.storeFavicon(any(), any())).thenReturn(file)

        testee.iconReceived("https://example.com", "https://example.com/favicon.png")

        verify(mockTabRepository).updateTabFavicon("TAB_ID", file.name)
    }

    @Test
    fun whenUrlIconReceivedIfNotCorrectlySavedThenDoNotUpdateTabFavicon() = runTest {
        givenOneActiveTabSelected()
        whenever(mockFaviconManager.storeFavicon(any(), any())).thenReturn(null)

        testee.iconReceived("https://example.com", "https://example.com/favicon.png")

        verify(mockTabRepository, never()).updateTabFavicon(any(), any())
    }

    @Test
    fun whenUrlIconReceivedFromPreviousUrlThenDontUpdateTabFavicon() = runTest {
        givenOneActiveTabSelected()
        val file = File("test")
        whenever(mockFaviconManager.storeFavicon(any(), any())).thenReturn(file)

        testee.iconReceived("https://notexample.com", "https://example.com/favicon.png")

        verify(mockFaviconManager, never()).storeFavicon(any(), any())
    }

    @Test
    fun whenBookmarkAddedThenPersistFavicon() = runTest {
        val url = "http://example.com"
        val title = "A title"
        val bookmark = Bookmark(
            id = UUID.randomUUID().toString(),
            title = title,
            url = url,
            parentId = UUID.randomUUID().toString(),
            lastModified = "timestamp",
        )
        whenever(mockSavedSitesRepository.insertBookmark(title = anyString(), url = anyString())).thenReturn(bookmark)
        loadUrl(url = url, title = title)

        testee.onBookmarkMenuClicked()

        verify(mockFaviconManager).persistCachedFavicon(any(), eq(url))
    }

    @Test
    fun whenBookmarkAddedButUrlIsNullThenDoNotPersistFavicon() = runTest {
        loadUrl(null, "A title")

        testee.onBookmarkMenuClicked()

        verify(mockFaviconManager, never()).persistCachedFavicon(any(), any())
    }

    @Test
    fun whenFireproofWebsiteAddedThenPersistFavicon() = runTest {
        val url = "http://example.com"
        loadUrl(url, isBrowserShowing = true)

        testee.onFireproofWebsiteMenuClicked()

        assertCommandIssued<Command.ShowFireproofWebSiteConfirmation> {
            verify(mockFaviconManager).persistCachedFavicon(any(), eq(this.fireproofWebsiteEntity.domain))
        }
    }

    @Test
    fun whenOnPinPageToHomeSelectedThenAddHomeShortcutCommandIssuedWithFavicon() = runTest {
        val url = "http://example.com"
        val bitmap: Bitmap = Bitmap.createBitmap(1, 1, Bitmap.Config.RGB_565)
        whenever(mockFaviconManager.loadFromDisk(any(), any())).thenReturn(bitmap)
        loadUrl(url, "A title")

        testee.onPinPageToHomeSelected()

        assertCommandIssued<Command.AddHomeShortcut> {
            assertEquals(bitmap, this.icon)
            assertEquals(url, this.url)
            assertEquals("example.com", this.title)
        }
    }

    @Test
    fun whenOnPinPageToHomeSelectedAndFaviconDoesNotExistThenAddHomeShortcutCommandIssuedWithoutFavicon() = runTest {
        val url = "http://example.com"
        whenever(mockFaviconManager.loadFromDisk(any(), any())).thenReturn(null)
        loadUrl(url, "A title")

        testee.onPinPageToHomeSelected()

        assertCommandIssued<Command.AddHomeShortcut> {
            assertNull(this.icon)
            assertEquals(url, this.url)
            assertEquals("example.com", this.title)
        }
    }

    @Test
    fun whenUserSubmittedQueryIfGpcIsEnabledAndUrlIsValidThenAddHeaderToUrl() {
        givenCustomHeadersProviderReturnsGpcHeader()
        whenever(mockOmnibarConverter.convertQueryToUrl("foo", null)).thenReturn("foo.com")

        testee.onUserSubmittedQuery("foo")
        verify(mockCommandObserver, atLeastOnce()).onChanged(commandCaptor.capture())

        val command = commandCaptor.lastValue as Navigate
        assertEquals(GPC_HEADER_VALUE, command.headers[GPC_HEADER])
    }

    @Test
    fun whenUserSubmittedQueryIfGpcReturnsNoHeaderThenDoNotAddHeaderToUrl() {
        val url = "foo.com"
        givenCustomHeadersProviderReturnsNoHeaders()
        whenever(mockOmnibarConverter.convertQueryToUrl("foo", null)).thenReturn(url)

        testee.onUserSubmittedQuery("foo")
        verify(mockCommandObserver, atLeastOnce()).onChanged(commandCaptor.capture())

        val command = commandCaptor.lastValue as Navigate
        assertTrue(command.headers.isEmpty())
    }

    @Test
    fun whenOnDesktopSiteModeToggledIfGpcReturnsHeaderThenAddHeaderToUrl() {
        givenCustomHeadersProviderReturnsGpcHeader()
        loadUrl("http://m.example.com")
        setDesktopBrowsingMode(false)
        testee.onChangeBrowserModeClicked()
        verify(mockCommandObserver, atLeastOnce()).onChanged(commandCaptor.capture())

        val command = commandCaptor.lastValue as Navigate
        assertEquals(GPC_HEADER_VALUE, command.headers[GPC_HEADER])
    }

    @Test
    fun whenExternalAppLinkClickedIfGpcReturnsHeaderThenAddHeaderToUrl() {
        givenCustomHeadersProviderReturnsGpcHeader()
        val intentType = SpecialUrlDetector.UrlType.NonHttpAppLink("query", mock(), "fallback")

        testee.nonHttpAppLinkClicked(intentType)
        verify(mockCommandObserver, atLeastOnce()).onChanged(commandCaptor.capture())

        val command = commandCaptor.lastValue as Command.HandleNonHttpAppLink
        assertEquals(GPC_HEADER_VALUE, command.headers[GPC_HEADER])
    }

    @Test
    fun whenExternalAppLinkClickedIfGpcReturnsNoHeaderThenDoNotAddHeaderToUrl() {
        givenCustomHeadersProviderReturnsNoHeaders()
        val intentType = SpecialUrlDetector.UrlType.NonHttpAppLink("query", mock(), null)

        testee.nonHttpAppLinkClicked(intentType)
        verify(mockCommandObserver, atLeastOnce()).onChanged(commandCaptor.capture())

        val command = commandCaptor.lastValue as Command.HandleNonHttpAppLink
        assertTrue(command.headers.isEmpty())
    }

    @Test
    fun whenUserSubmittedQueryIfAndroidFeaturesReturnsHeaderThenAddHeaderToUrl() {
        givenCustomHeadersProviderReturnsAndroidFeaturesHeader()
        whenever(mockOmnibarConverter.convertQueryToUrl("foo", null)).thenReturn("foo.com")

        testee.onUserSubmittedQuery("foo")
        verify(mockCommandObserver, atLeastOnce()).onChanged(commandCaptor.capture())

        val command = commandCaptor.lastValue as Navigate
        assertEquals("TEST_VALUE", command.headers[X_DUCKDUCKGO_ANDROID_HEADER])
    }

    @Test
    fun whenUserSubmittedQueryIfAndroidFeaturesReturnsNoHeaderThenDoNotAddHeaderToUrl() {
        givenCustomHeadersProviderReturnsNoHeaders()
        whenever(mockOmnibarConverter.convertQueryToUrl("foo", null)).thenReturn("foo.com")

        testee.onUserSubmittedQuery("foo")
        verify(mockCommandObserver, atLeastOnce()).onChanged(commandCaptor.capture())

        val command = commandCaptor.lastValue as Navigate
        assertTrue(command.headers.isEmpty())
    }

    @Test
    fun whenFirePulsingAnimationStartsThenItStopsAfterMoreThanOneHour() = runTest {
        givenFireButtonPulsing()
        val observer = ValueCaptorObserver<BrowserViewState>(false)
        testee.browserViewState.observeForever(observer)

        testee.onViewVisible()

        advanceTimeBy(4_600_000)
        verify(mockDismissedCtaDao).insert(DismissedCta(CtaId.DAX_FIRE_BUTTON))
        verify(mockDismissedCtaDao).insert(DismissedCta(CtaId.DAX_FIRE_BUTTON_PULSE))
    }

    @Test
    fun whenRedirectTriggeredByGpcThenGpcRedirectEventSent() {
        testee.redirectTriggeredByGpc()
        verify(mockNavigationAwareLoginDetector).onEvent(NavigationEvent.GpcRedirect)
    }

    @Test
    fun whenProgressIs100ThenRefreshUserAgentCommandSent() {
        loadUrl("http://duckduckgo.com")
        testee.progressChanged(100, WebViewNavigationState(mockStack, 100))

        assertCommandIssued<Command.RefreshUserAgent>()
    }

    @Test
    fun whenRequestFileDownloadAndUrlIsBlobAndBlobDownloadWebViewFeatureIsNotEnabledThenConvertBlobToDataUriCommandSent() {
        val blobUrl = "blob:https://example.com/283nasdho23jkasdAjd"
        val mime = "application/plain"
        val enabled = false

        testee.requestFileDownload(
            url = blobUrl,
            contentDisposition = null,
            mimeType = mime,
            requestUserConfirmation = true,
            isBlobDownloadWebViewFeatureEnabled = enabled,
        )

        assertCommandIssued<Command.ConvertBlobToDataUri> {
            assertEquals(blobUrl, url)
            assertEquals(mime, mimeType)
        }
    }

    @Test
    fun whenRequestFileDownloadAndUrlIsBlobAndBlobDownloadWebViewFeatureIsEnabledThenConvertBlobToDataUriCommandNotSent() {
        val blobUrl = "blob:https://example.com/283nasdho23jkasdAjd"
        val mime = "application/plain"
        val enabled = true

        testee.requestFileDownload(
            url = blobUrl,
            contentDisposition = null,
            mimeType = mime,
            requestUserConfirmation = true,
            isBlobDownloadWebViewFeatureEnabled = enabled,
        )

        assertCommandNotIssued<Command.ConvertBlobToDataUri>()
    }

    @Test
    fun whenRequestFileDownloadAndUrlIsNotBlobThenRequestFileDownloadCommandSent() {
        val normalUrl = "https://example.com/283nasdho23jkasdAjd"
        val mime = "application/plain"

        testee.requestFileDownload(
            url = normalUrl,
            contentDisposition = null,
            mimeType = mime,
            requestUserConfirmation = true,
            isBlobDownloadWebViewFeatureEnabled = false,
        )

        assertCommandIssued<Command.RequestFileDownload> {
            assertEquals(normalUrl, url)
            assertEquals(mime, mimeType)
            assertNull(contentDisposition)
            assertTrue(requestUserConfirmation)
        }
    }

    @Test
    fun whenChildrenTabClosedIfViewModelIsParentThenChildTabClosedCommandSent() = runTest {
        givenOneActiveTabSelected()

        childClosedTabsSharedFlow.emit("TAB_ID")

        assertCommandIssued<Command.ChildTabClosed>()
    }

    @Test
    fun whenChildrenTabClosedIfViewModelIsNotParentThenChildTabClosedCommandNotSent() = runTest {
        givenOneActiveTabSelected()

        childClosedTabsSharedFlow.emit("other_tab")

        assertCommandNotIssued<Command.ChildTabClosed>()
    }

    @Test
    fun whenConsumeAliasAndCopyToClipboardThenCopyAliasToClipboardCommandSent() {
        whenever(mockEmailManager.getAlias()).thenReturn("alias")

        testee.consumeAliasAndCopyToClipboard()

        assertCommandIssued<Command.CopyAliasToClipboard>()
    }

    @Test
    fun whenConsumeAliasAndCopyToClipboardThenSetNewLastUsedDateCalled() {
        whenever(mockEmailManager.getAlias()).thenReturn("alias")

        testee.consumeAliasAndCopyToClipboard()

        verify(mockEmailManager).setNewLastUsedDate()
    }

    @Test
    fun whenConsumeAliasAndCopyToClipboardThenPixelSent() {
        whenever(mockEmailManager.getAlias()).thenReturn("alias")
        whenever(mockEmailManager.getCohort()).thenReturn("cohort")
        whenever(mockEmailManager.getLastUsedDate()).thenReturn("2021-01-01")

        testee.consumeAliasAndCopyToClipboard()

        verify(mockPixel).enqueueFire(
            AppPixelName.EMAIL_COPIED_TO_CLIPBOARD,
            mapOf(PixelParameter.COHORT to "cohort", PixelParameter.LAST_USED_DAY to "2021-01-01"),
        )
    }

    @Test
    fun whenEmailIsSignedOutThenIsEmailSignedInReturnsFalse() = runTest {
        emailStateFlow.emit(false)

        assertFalse(browserViewState().isEmailSignedIn)
    }

    @Test
    fun whenEmailIsSignedInThenIsEmailSignedInReturnsTrue() = runTest {
        emailStateFlow.emit(true)

        assertTrue(browserViewState().isEmailSignedIn)
    }

    @Test
    fun whenEmailSignOutEventThenEmailSignEventCommandSent() = runTest {
        emailStateFlow.emit(true)
        emailStateFlow.emit(false)

        assertCommandIssuedTimes<Command.EmailSignEvent>(2)
    }

    @Test
    fun whenEmailIsSignedInThenEmailSignEventCommandSent() = runTest {
        emailStateFlow.emit(true)

        assertCommandIssued<Command.EmailSignEvent>()
    }

    @Test
    fun whenConsumeAliasThenInjectAddressCommandSent() {
        whenever(mockEmailManager.getAlias()).thenReturn("alias")

        testee.usePrivateDuckAddress("", "alias")

        assertCommandIssued<Command.InjectEmailAddress> {
            assertEquals("alias", this.duckAddress)
        }
    }

    @Test
    fun whenUseAddressThenInjectAddressCommandSent() {
        whenever(mockEmailManager.getEmailAddress()).thenReturn("address")

        testee.usePersonalDuckAddress("", "address")

        assertCommandIssued<Command.InjectEmailAddress> {
            assertEquals("address", this.duckAddress)
        }
    }

    @Test
    fun whenShowEmailTooltipIfAddressExistsThenShowEmailTooltipCommandSent() {
        whenever(mockEmailManager.getEmailAddress()).thenReturn("address")

        testee.showEmailProtectionChooseEmailPrompt()

        assertCommandIssued<Command.ShowEmailProtectionChooseEmailPrompt> {
            assertEquals("address", this.address)
        }
    }

    @Test
    fun whenShowEmailTooltipIfAddressDoesNotExistThenCommandNotSent() {
        whenever(mockEmailManager.getEmailAddress()).thenReturn(null)

        testee.showEmailProtectionChooseEmailPrompt()

        assertCommandNotIssued<Command.ShowEmailProtectionChooseEmailPrompt>()
    }

    @Test
    fun whenHandleAppLinkCalledAndShowAppLinksPromptIsTrueThenShowAppLinkPromptAndUserQueryStateSetToFalse() {
        val urlType = SpecialUrlDetector.UrlType.AppLink(uriString = "http://example.com")
        testee.handleAppLink(urlType, isForMainFrame = true)
        whenever(mockAppLinksHandler.isUserQuery()).thenReturn(false)
        whenever(mockSettingsStore.showAppLinksPrompt).thenReturn(true)
        verify(mockAppLinksHandler).handleAppLink(eq(true), eq("http://example.com"), eq(false), eq(true), appLinkCaptor.capture())
        appLinkCaptor.lastValue.invoke()
        assertCommandIssued<Command.ShowAppLinkPrompt>()
        verify(mockAppLinksHandler).setUserQueryState(false)
    }

    @Test
    fun whenHandleAppLinkCalledAndIsUserQueryThenShowAppLinkPromptAndUserQueryStateSetToFalse() {
        val urlType = SpecialUrlDetector.UrlType.AppLink(uriString = "http://example.com")
        testee.handleAppLink(urlType, isForMainFrame = true)
        whenever(mockAppLinksHandler.isUserQuery()).thenReturn(true)
        whenever(mockSettingsStore.showAppLinksPrompt).thenReturn(false)
        verify(mockAppLinksHandler).handleAppLink(eq(true), eq("http://example.com"), eq(false), eq(true), appLinkCaptor.capture())
        appLinkCaptor.lastValue.invoke()
        assertCommandIssued<Command.ShowAppLinkPrompt>()
        verify(mockAppLinksHandler).setUserQueryState(false)
    }

    @Test
    fun whenHandleAppLinkCalledAndIsNotUserQueryAndShowAppLinksPromptIsFalseThenOpenAppLink() {
        val urlType = SpecialUrlDetector.UrlType.AppLink(uriString = "http://example.com")
        testee.handleAppLink(urlType, isForMainFrame = true)
        whenever(mockAppLinksHandler.isUserQuery()).thenReturn(false)
        whenever(mockSettingsStore.showAppLinksPrompt).thenReturn(false)
        verify(mockAppLinksHandler).handleAppLink(eq(true), eq("http://example.com"), eq(false), eq(true), appLinkCaptor.capture())
        appLinkCaptor.lastValue.invoke()
        assertCommandIssued<Command.OpenAppLink>()
    }

    @Test
    fun whenHandleNonHttpAppLinkCalledThenHandleNonHttpAppLink() {
        val urlType = SpecialUrlDetector.UrlType.NonHttpAppLink("market://details?id=com.example", Intent(), "http://example.com")
        assertTrue(testee.handleNonHttpAppLink(urlType))
        assertCommandIssued<Command.HandleNonHttpAppLink>()
    }

    @Test
    fun whenUserSubmittedQueryIsAppLinkAndShouldShowPromptThenOpenAppLinkInBrowserAndSetPreviousUrlToNull() {
        whenever(mockOmnibarConverter.convertQueryToUrl("foo", null)).thenReturn("foo.com")
        whenever(mockSpecialUrlDetector.determineType(anyString())).thenReturn(SpecialUrlDetector.UrlType.AppLink(uriString = "http://foo.com"))
        whenever(mockSettingsStore.showAppLinksPrompt).thenReturn(true)
        testee.onUserSubmittedQuery("foo")
        verify(mockAppLinksHandler).updatePreviousUrl(null)
        assertCommandIssued<Navigate>()
    }

    @Test
    fun whenUserSubmittedQueryIsAppLinkAndShouldNotShowPromptThenOpenAppLinkInBrowserAndSetPreviousUrl() {
        whenever(mockOmnibarConverter.convertQueryToUrl("foo", null)).thenReturn("foo.com")
        whenever(mockSpecialUrlDetector.determineType(anyString())).thenReturn(SpecialUrlDetector.UrlType.AppLink(uriString = "http://foo.com"))
        whenever(mockSettingsStore.showAppLinksPrompt).thenReturn(false)
        testee.onUserSubmittedQuery("foo")
        verify(mockAppLinksHandler).updatePreviousUrl("foo.com")
        assertCommandIssued<Navigate>()
    }

    @Test
    fun whenUserSelectsToPrintPageAndCountryFromLetterFormatDefinedSetThenPrintLinkCommandSentWithLetter() {
        whenever(mockDeviceInfo.country).thenReturn("US")
        loadUrl("foo.com")
        testee.onPrintSelected()
        val command = captureCommands().lastValue as Command.PrintLink
        assertEquals("foo.com", command.url)
        assertEquals(PrintAttributes.MediaSize.NA_LETTER, command.mediaSize)
    }

    @Test
    fun whenUserSelectsToPrintPageAndCountryNotFromLetterFormatDefinedSetThenPrintLinkCommandSentWithA4() {
        whenever(mockDeviceInfo.country).thenReturn("FR")
        loadUrl("foo.com")
        testee.onPrintSelected()
        val command = captureCommands().lastValue as Command.PrintLink
        assertEquals("foo.com", command.url)
        assertEquals(PrintAttributes.MediaSize.ISO_A4, command.mediaSize)
    }

    @Test
    fun whenUserSelectsToPrintPageAndCountryIsEmptyThenPrintLinkCommandSentWithA4() {
        whenever(mockDeviceInfo.country).thenReturn("")
        loadUrl("foo.com")
        testee.onPrintSelected()
        val command = captureCommands().lastValue as Command.PrintLink
        assertEquals("foo.com", command.url)
        assertEquals(PrintAttributes.MediaSize.ISO_A4, command.mediaSize)
    }

    @Test
    fun whenUserSelectsToPrintPageThenPixelIsSent() {
        whenever(mockDeviceInfo.country).thenReturn("US")
        loadUrl("foo.com")
        testee.onPrintSelected()
        verify(mockPixel).fire(AppPixelName.MENU_ACTION_PRINT_PRESSED)
    }

    @Test
    fun whenSubmittedQueryAndNavigationStateIsNullAndNeverPreviouslyLoadedSiteThenResetHistoryCommandNotSent() {
        whenever(mockOmnibarConverter.convertQueryToUrl("nytimes.com", null)).thenReturn("nytimes.com")
        testee.onUserSubmittedQuery("nytimes.com")
        assertCommandNotIssued<Command.ResetHistory>()
    }

    @Test
    fun whenSubmittedQueryAndNavigationStateIsNullAndPreviouslyLoadedSiteThenResetHistoryCommandSent() {
        whenever(mockOmnibarConverter.convertQueryToUrl("nytimes.com", null)).thenReturn("nytimes.com")
        setupNavigation(isBrowsing = true)
        testee.onUserPressedBack()
        testee.onUserSubmittedQuery("nytimes.com")
        assertCommandIssued<Command.ResetHistory>()
    }

    @Test
    fun whenSubmittedQueryAndNavigationStateIsNotNullThenResetHistoryCommandNotSent() {
        setupNavigation(isBrowsing = true)
        whenever(mockOmnibarConverter.convertQueryToUrl("nytimes.com", null)).thenReturn("nytimes.com")
        testee.onUserSubmittedQuery("nytimes.com")
        assertCommandNotIssued<Command.ResetHistory>()
    }

    @Test
    fun whenLoadUrlAndUrlIsInContentBlockingExceptionsListThenIsPrivacyProtectionDisabledIsTrue() {
        whenever(mockContentBlocking.isAnException("example.com")).thenReturn(true)
        loadUrl("https://example.com")
        assertTrue(browserViewState().isPrivacyProtectionDisabled)
    }

    @Test
    fun whenLoadUrlAndUrlIsInContentBlockingExceptionsListThenPrivacyOnIsFalse() {
        whenever(mockContentBlocking.isAnException("example.com")).thenReturn(true)
        loadUrl("https://example.com")
        assertFalse(loadingViewState().trackersAnimationEnabled)
    }

    @Test
    fun whenEditBookmarkRequestedThenRepositoryIsNotUpdated() = runTest {
        val url = "http://www.example.com"
        val bookmark = Bookmark(
            id = UUID.randomUUID().toString(),
            title = "",
            url = url,
            parentId = UUID.randomUUID().toString(),
            lastModified = "timestamp",
        )
        whenever(mockSavedSitesRepository.getBookmark(url = url)).thenReturn(bookmark)
        bookmarksListFlow.send(listOf(bookmark))
        loadUrl(url = url, isBrowserShowing = true)
        testee.onBookmarkMenuClicked()
        verify(mockSavedSitesRepository, never()).insertBookmark(title = anyString(), url = anyString())
    }

    @Test
    fun whenEditBookmarkRequestedThenEditBookmarkPressedPixelIsFired() = runTest {
        val bookmark = Bookmark(
            id = UUID.randomUUID().toString(),
            title = "title",
            url = "www.example.com",
            parentId = UUID.randomUUID().toString(),
            lastModified = "timestamp",
        )
        whenever(mockSavedSitesRepository.getBookmark("www.example.com")).thenReturn(bookmark)
        bookmarksListFlow.send(listOf(bookmark))
        loadUrl("www.example.com", isBrowserShowing = true)
        testee.onBookmarkMenuClicked()
        verify(mockPixel).fire(AppPixelName.MENU_ACTION_EDIT_BOOKMARK_PRESSED.pixelName)
    }

    @Test
    fun whenEditBookmarkRequestedThenEditDialogIsShownWithCorrectUrlAndTitle() = runTest {
        val bookmark = Bookmark(
            id = UUID.randomUUID().toString(),
            title = "title",
            url = "www.example.com",
            parentId = UUID.randomUUID().toString(),
            lastModified = "timestamp",
        )
        whenever(mockSavedSitesRepository.getBookmark("www.example.com")).thenReturn(bookmark)
        bookmarksListFlow.send(listOf(bookmark))
        loadUrl("www.example.com", isBrowserShowing = true)
        testee.onBookmarkMenuClicked()
        verify(mockCommandObserver, atLeastOnce()).onChanged(commandCaptor.capture())
        assertTrue(commandCaptor.lastValue is Command.ShowEditSavedSiteDialog)
        val command = commandCaptor.lastValue as Command.ShowEditSavedSiteDialog
        assertEquals("www.example.com", command.savedSiteChangedViewState.savedSite.url)
        assertEquals("title", command.savedSiteChangedViewState.savedSite.title)
    }

    @Test
    fun whenRemoveFavoriteRequestedThenDaoInsertIsNotCalled() = runTest {
        val favoriteSite = Favorite(id = UUID.randomUUID().toString(), title = "", url = "www.example.com", position = 0, lastModified = "timestamp")
        favoriteListFlow.send(listOf(favoriteSite))
        loadUrl("www.example.com", isBrowserShowing = true)
        testee.onFavoriteMenuClicked()
        verify(mockSavedSitesRepository, never()).insert(any<Favorite>())
    }

    @Test
    fun whenRemoveFavoriteRequestedThenRemoveFavoritePressedPixelIsFired() = runTest {
        val favoriteSite = Favorite(id = UUID.randomUUID().toString(), title = "", url = "www.example.com", position = 0, lastModified = "timestamp")
        whenever(mockSavedSitesRepository.getFavorite("www.example.com")).thenReturn(favoriteSite)
        favoriteListFlow.send(listOf(favoriteSite))
        loadUrl("www.example.com", isBrowserShowing = true)
        testee.onFavoriteMenuClicked()
        verify(mockPixel).fire(
            AppPixelName.MENU_ACTION_REMOVE_FAVORITE_PRESSED.pixelName,
        )
    }

    @Test
    fun whenRemoveFavoriteRequestedThenViewStateUpdated() = runTest {
        val favoriteSite = Favorite(id = UUID.randomUUID().toString(), title = "", url = "www.example.com", position = 0, lastModified = "timestamp")
        whenever(mockSavedSitesRepository.getFavorite("www.example.com")).thenReturn(favoriteSite)
        favoriteListFlow.send(listOf(favoriteSite))
        loadUrl("www.example.com", isBrowserShowing = true)
        testee.onFavoriteMenuClicked()

        assertTrue(browserViewState().favorite == null)
    }

    @Test
    fun whenRemoveFavoriteRequestedThenDeleteConfirmationDialogIsShownWithCorrectUrlAndTitle() = runTest {
        val favoriteSite = Favorite(
            id = UUID.randomUUID().toString(),
            title = "title",
            url = "www.example.com",
            position = 0,
            lastModified = "timestamp",
        )
        whenever(mockSavedSitesRepository.getFavorite("www.example.com")).thenReturn(favoriteSite)
        favoriteListFlow.send(listOf(favoriteSite))
        loadUrl("www.example.com", isBrowserShowing = true)
        testee.onFavoriteMenuClicked()
        verify(mockCommandObserver, atLeastOnce()).onChanged(commandCaptor.capture())
        assertTrue(commandCaptor.lastValue is Command.DeleteFavoriteConfirmation)
        val command = commandCaptor.lastValue as Command.DeleteFavoriteConfirmation
        assertEquals("www.example.com", command.savedSite.url)
        assertEquals("title", command.savedSite.title)
    }

    @Test
    fun whenRemoveFavoriteUndoThenViewStateUpdated() = runTest {
        val favoriteSite = Favorite(id = UUID.randomUUID().toString(), title = "", url = "www.example.com", position = 0, lastModified = "timestamp")
        val quickAccessFavorites = listOf(QuickAccessFavorite(favoriteSite))

        whenever(mockSavedSitesRepository.getFavorite("www.example.com")).thenReturn(favoriteSite)
        favoriteListFlow.send(listOf(favoriteSite))
        loadUrl("www.example.com", isBrowserShowing = true)
        testee.onFavoriteMenuClicked()

        assertTrue(browserViewState().favorite == null)
        assertTrue(autoCompleteViewState().favorites.isEmpty())

        testee.undoDelete(favoriteSite)

        assertTrue(browserViewState().favorite == favoriteSite)
        assertTrue(autoCompleteViewState().favorites == quickAccessFavorites)
    }

    @Test
    fun whenDeleteBookmarkUndoThenViewStateUpdated() = runTest {
        val bookmark =
            Bookmark(id = UUID.randomUUID().toString(), title = "A title", url = "www.example.com", lastModified = "timestamp")

        bookmarksListFlow.send(listOf(bookmark))

        loadUrl(bookmark.url, isBrowserShowing = true)

        testee.onSavedSiteDeleted(bookmark)

        assertTrue(browserViewState().bookmark == null)
        assertTrue(browserViewState().favorite == null)

        testee.undoDelete(bookmark)

        assertTrue(browserViewState().bookmark == bookmark)
    }

    @Test
    fun whenDeleteFavouriteUndoThenViewStateUpdated() = runTest {
        val favourite =
            Favorite(id = UUID.randomUUID().toString(), title = "A title", url = "www.example.com", lastModified = "timestamp", 0)

        favoriteListFlow.send(listOf(favourite))

        loadUrl(favourite.url, isBrowserShowing = true)

        testee.onSavedSiteDeleted(favourite)

        assertTrue(browserViewState().bookmark == null)
        assertTrue(browserViewState().favorite == null)

        testee.undoDelete(favourite)

        assertTrue(browserViewState().favorite == favourite)
    }

    @Test
    fun whenPageChangedThenUpdatePreviousUrlAndUserQueryStateSetToFalse() {
        loadUrl(url = "www.example.com", isBrowserShowing = true)
        verify(mockAppLinksHandler).updatePreviousUrl("www.example.com")
        verify(mockAppLinksHandler).setUserQueryState(false)
    }

    @Test
    fun whenPageChangedThenSetCtaBeenShownForCurrentPageToFalse() {
        testee.hasCtaBeenShownForCurrentPage.set(true)
        loadUrl(url = "www.example.com", isBrowserShowing = true)
        assertFalse(testee.hasCtaBeenShownForCurrentPage.get())
    }

    @Test
    fun whenPageChangedAndIsAppLinkThenUpdatePreviousAppLink() {
        val appLink = SpecialUrlDetector.UrlType.AppLink(uriString = "www.example.com")
        whenever(mockSpecialUrlDetector.determineType(anyString())).thenReturn(appLink)
        loadUrl(url = "www.example.com", isBrowserShowing = true)
        assertEquals(appLink, browserViewState().previousAppLink)
    }

    @Test
    fun whenPageChangedAndIsNotAppLinkThenSetPreviousAppLinkToNull() {
        whenever(mockSpecialUrlDetector.determineType(anyString())).thenReturn(SpecialUrlDetector.UrlType.Web("www.example.com"))
        loadUrl(url = "www.example.com", isBrowserShowing = true)
        assertNull(browserViewState().previousAppLink)
    }

    @Test
    fun whenOpenAppLinkThenOpenPreviousAppLink() {
        testee.browserViewState.value = browserViewState().copy(previousAppLink = SpecialUrlDetector.UrlType.AppLink(uriString = "example.com"))
        testee.openAppLink()
        assertCommandIssued<Command.OpenAppLink>()
    }

    @Test
    fun whenOpenAppLinkAndPreviousAppLinkIsNullThenDoNotOpenAppLink() {
        testee.openAppLink()
        assertCommandNotIssued<Command.OpenAppLink>()
    }

    @Test
    fun whenForceZoomEnabledThenEmitNewState() {
        accessibilitySettingsDataStore.forceZoom = true
        assertTrue(accessibilityViewState().forceZoom)
        assertTrue(accessibilityViewState().refreshWebView)
    }

    @Test
    fun whenForceZoomEnabledAndWebViewRefreshedThenEmitNewState() {
        accessibilitySettingsDataStore.forceZoom = true
        assertTrue(accessibilityViewState().forceZoom)
        assertTrue(accessibilityViewState().refreshWebView)

        testee.onWebViewRefreshed()

        assertFalse(accessibilityViewState().refreshWebView)
    }

    @Test
    fun whenFontSizeChangedThenEmitNewState() {
        accessibilitySettingsDataStore.appFontSize = 150f
        accessibilitySettingsDataStore.overrideSystemFontSize = false

        assertFalse(accessibilityViewState().refreshWebView)
        assertEquals(accessibilitySettingsDataStore.fontSize, accessibilityViewState().fontSize)
    }

    @Test
    fun whenDownloadIsCalledThenDownloadRequestedForUrl() = runTest {
        val pendingFileDownload = buildPendingDownload(url = "http://www.example.com/download.pdf", contentDisposition = null, mimeType = null)

        testee.download(pendingFileDownload)

        verify(mockFileDownloader).enqueueDownload(pendingFileDownload)
    }

    private fun buildPendingDownload(
        url: String,
        contentDisposition: String?,
        mimeType: String?,
    ): PendingFileDownload {
        return PendingFileDownload(
            url = url,
            contentDisposition = contentDisposition,
            mimeType = mimeType,
            subfolder = "folder",
        )
    }

    @Test
    fun whenHandleCloakedAmpLinkThenIssueExtractUrlFromCloakedAmpLinkCommand() {
        testee.handleCloakedAmpLink(initialUrl = "example.com")
        assertCommandIssued<Command.ExtractUrlFromCloakedAmpLink>()
    }

    @Test
    fun whenPageChangedThenUpdateAmpLinkInfo() {
        val ampLinkInfo = AmpLinkInfo("https://foo.com")
        whenever(mockAmpLinks.lastAmpLinkInfo).thenReturn(ampLinkInfo)
        updateUrl("http://www.example.com/", "http://twitter.com/explore", true)
        assertEquals("https://foo.com", ampLinkInfo.ampLink)
        assertEquals("http://twitter.com/explore", ampLinkInfo.destinationUrl)
    }

    @Test
    fun whenPageChangedAndAmpLinkInfoHasDestinationUrlThenDontUpdateAmpLinkInfo() {
        val ampLinkInfo = AmpLinkInfo("https://foo.com", "https://bar.com")
        whenever(mockAmpLinks.lastAmpLinkInfo).thenReturn(ampLinkInfo)
        updateUrl("http://www.example.com/", "http://twitter.com/explore", true)
        assertEquals("https://foo.com", ampLinkInfo.ampLink)
        assertEquals("https://bar.com", ampLinkInfo.destinationUrl)
    }

    @Test
    fun whenPageChangedAndAmpLinkInfoIsNullThenDontUpdateAmpLinkInfo() {
        val ampLinkInfo = null
        whenever(mockAmpLinks.lastAmpLinkInfo).thenReturn(ampLinkInfo)
        updateUrl("http://www.example.com/", "http://twitter.com/explore", true)
        assertNull(ampLinkInfo)
    }

    @Test
    fun whenUpdateLastAmpLinkThenUpdateAmpLinkInfo() {
        testee.updateLastAmpLink("https://foo.com")
        verify(mockAmpLinks).lastAmpLinkInfo = AmpLinkInfo("https://foo.com")
    }

    @Test
    fun whenUserSubmittedQueryIsCloakedAmpLinkThenHandleCloakedAmpLink() {
        whenever(mockOmnibarConverter.convertQueryToUrl("foo", null)).thenReturn("foo.com")
        whenever(mockSpecialUrlDetector.determineType(anyString()))
            .thenReturn(SpecialUrlDetector.UrlType.CloakedAmpLink(ampUrl = "http://foo.com"))
        testee.onUserSubmittedQuery("foo")
        verify(mockCommandObserver, atLeastOnce()).onChanged(commandCaptor.capture())
        val issuedCommand = commandCaptor.allValues.find { it is Command.ExtractUrlFromCloakedAmpLink }
        assertEquals("http://foo.com", (issuedCommand as Command.ExtractUrlFromCloakedAmpLink).initialUrl)
    }

    @Test
    fun whenUserSubmittedQueryIsExtractedAmpLinkThenNavigateToExtractedAmpLink() {
        whenever(mockOmnibarConverter.convertQueryToUrl("foo", null)).thenReturn("foo.com")
        whenever(mockSpecialUrlDetector.determineType(anyString()))
            .thenReturn(SpecialUrlDetector.UrlType.ExtractedAmpLink(extractedUrl = "http://foo.com"))
        testee.onUserSubmittedQuery("foo")
        verify(mockCommandObserver, atLeastOnce()).onChanged(commandCaptor.capture())
        val issuedCommand = commandCaptor.allValues.find { it is Navigate }
        assertEquals("http://foo.com", (issuedCommand as Navigate).url)
    }

    @Test
    fun whenUserSubmittedQueryIsTrackingParameterLinkThenNavigateToCleanedUrl() {
        whenever(mockOmnibarConverter.convertQueryToUrl("foo", null)).thenReturn("foo.com")
        whenever(mockSpecialUrlDetector.determineType(anyString()))
            .thenReturn(SpecialUrlDetector.UrlType.TrackingParameterLink(cleanedUrl = "http://foo.com"))
        testee.onUserSubmittedQuery("foo")
        verify(mockCommandObserver, atLeastOnce()).onChanged(commandCaptor.capture())
        val issuedCommand = commandCaptor.allValues.find { it is Navigate }
        assertEquals("http://foo.com", (issuedCommand as Navigate).url)
    }

    @Test
    fun whenUrlExtractionErrorThenIssueLoadExtractedUrlCommandWithInitialUrl() {
        testee.onUrlExtractionError("http://foo.com")
        verify(mockCommandObserver, atLeastOnce()).onChanged(commandCaptor.capture())
        val issuedCommand = commandCaptor.allValues.find { it is LoadExtractedUrl }
        assertEquals("http://foo.com", (issuedCommand as LoadExtractedUrl).extractedUrl)
    }

    @Test
    fun whenUrlExtractedThenIssueLoadExtractedUrlCommand() {
        whenever(mockAmpLinks.processDestinationUrl(anyString(), anyOrNull())).thenReturn("http://example.com")
        testee.onUrlExtracted("http://foo.com", "http://example.com")
        verify(mockCommandObserver, atLeastOnce()).onChanged(commandCaptor.capture())
        val issuedCommand = commandCaptor.allValues.find { it is LoadExtractedUrl }
        assertEquals("http://example.com", (issuedCommand as LoadExtractedUrl).extractedUrl)
    }

    @Test
    fun whenPageChangedThenClearLastCleanedUrlAndUpdateSite() {
        whenever(mockTrackingParameters.lastCleanedUrl).thenReturn("https://foo.com")
        updateUrl("http://www.example.com/", "http://twitter.com/explore", true)
        verify(mockTrackingParameters).lastCleanedUrl = null
        assertTrue(testee.siteLiveData.value?.urlParametersRemoved!!)
    }

    @Test
    fun whenPageChangedAndLastCleanedUrlIsNullThenDoNothing() {
        whenever(mockTrackingParameters.lastCleanedUrl).thenReturn(null)
        updateUrl("http://www.example.com/", "http://twitter.com/explore", true)
        verify(mockTrackingParameters, times(0)).lastCleanedUrl = null
        assertFalse(testee.siteLiveData.value?.urlParametersRemoved!!)
    }

    @Test
    fun whenConfigurationChangesThenForceRenderingMenu() {
        val oldForceRenderingTicker = browserViewState().forceRenderingTicker

        testee.onConfigurationChanged()

        assertTrue(oldForceRenderingTicker != browserViewState().forceRenderingTicker)
    }

    @Test
    fun whenInitializedAndVoiceSearchNotSupportedThenDontLogVoiceSearch() {
        verify(voiceSearchPixelLogger, never()).log()
    }

    @Test
    fun whenMessageReceivedThenSetLinkOpenedInNewTabToTrue() {
        assertFalse(testee.linkOpenedInNewTab())
        testee.onMessageReceived()
        assertTrue(testee.linkOpenedInNewTab())
    }

    @Test
    fun whenPageChangedThenSetLinkOpenedInNewTabToFalse() {
        testee.onMessageReceived()
        loadUrl(url = "www.example.com", isBrowserShowing = true)
        assertFalse(testee.linkOpenedInNewTab())
    }

    @Test
    fun whenUserLongPressedBackOnEmptyStackBrowserNotShowingThenShowHistoryCommandNotSent() {
        setBrowserShowing(false)
        testee.onUserLongPressedBack()
        assertCommandNotIssued<ShowBackNavigationHistory>()
    }

    @Test
    fun whenUserLongPressedBackOnEmptyStackBrowserShowingThenShowHistoryCommandNotSent() {
        buildNavigationHistoryStack(stackSize = 0)
        testee.onUserLongPressedBack()
        assertCommandNotIssued<ShowBackNavigationHistory>()
    }

    @Test
    fun whenUserLongPressedBackOnSingleStackEntryThenShowHistoryCommandNotSent() {
        buildNavigationHistoryStack(stackSize = 1)
        testee.onUserLongPressedBack()
        assertCommandNotIssued<ShowBackNavigationHistory>()
    }

    @Test
    fun whenUserLongPressedBackOnStackWithMultipleEntriesThenShowHistoryCommandSent() {
        buildNavigationHistoryStack(stackSize = 10)
        testee.onUserLongPressedBack()
        assertShowHistoryCommandSent(expectedStackSize = 9)
    }

    @Test
    fun whenUserLongPressedBackOnStackWithMoreThanTenEntriesThenTruncatedToMostRecentOnly() {
        buildNavigationHistoryStack(stackSize = 20)
        testee.onUserLongPressedBack()
        assertShowHistoryCommandSent(expectedStackSize = 10)
    }

    @Test
    fun whenReturnNoCredentialsWithPageThenEmitCancelIncomingAutofillRequestCommand() = runTest {
        val url = "originalurl.com"
        testee.returnNoCredentialsWithPage(url)

        assertCommandIssued<Command.CancelIncomingAutofillRequest> {
            assertEquals(url, this.url)
        }
    }

    @Test
    fun whenOnAutoconsentResultReceivedThenSiteUpdated() {
        updateUrl("http://www.example.com/", "http://twitter.com/explore", true)
        testee.onAutoconsentResultReceived(consentManaged = true, optOutFailed = true, selfTestFailed = true, isCosmetic = true)
        assertTrue(testee.siteLiveData.value?.consentManaged!!)
        assertTrue(testee.siteLiveData.value?.consentOptOutFailed!!)
        assertTrue(testee.siteLiveData.value?.consentSelfTestFailed!!)
        assertTrue(testee.siteLiveData.value?.consentCosmeticHide!!)
    }

    @Test
    fun whenOnPageChangeThenAutoconsentReset() {
        updateUrl("http://www.example.com/", "http://twitter.com/explore", true)
        testee.onAutoconsentResultReceived(consentManaged = true, optOutFailed = true, selfTestFailed = true, isCosmetic = true)
        assertTrue(testee.siteLiveData.value?.consentManaged!!)
        assertTrue(testee.siteLiveData.value?.consentOptOutFailed!!)
        assertTrue(testee.siteLiveData.value?.consentSelfTestFailed!!)
        assertTrue(testee.siteLiveData.value?.consentCosmeticHide!!)
        testee.onWebViewRefreshed()
        assertFalse(testee.siteLiveData.value?.consentManaged!!)
        assertFalse(testee.siteLiveData.value?.consentOptOutFailed!!)
        assertFalse(testee.siteLiveData.value?.consentSelfTestFailed!!)
        assertFalse(testee.siteLiveData.value?.consentCosmeticHide!!)
    }

    @Test
    fun whenNotEditingUrlBarAndNotCancelledThenCanAutomaticallyShowAutofillPrompt() {
        assertTrue(testee.canAutofillSelectCredentialsDialogCanAutomaticallyShow())
    }

    @Test
    fun whenNotEditingUrlBarAndCancelledThenCannotAutomaticallyShowAutofillPrompt() {
        testee.cancelPendingAutofillRequestToChooseCredentials()
        assertFalse(testee.canAutofillSelectCredentialsDialogCanAutomaticallyShow())
    }

    @Test
    fun whenEditingUrlBarAndCancelledThenCannotAutomaticallyShowAutofillPrompt() {
        testee.cancelPendingAutofillRequestToChooseCredentials()
        assertFalse(testee.canAutofillSelectCredentialsDialogCanAutomaticallyShow())
    }

    @Test
    fun whenNavigationStateChangesSameSiteThenShowAutofillPromptFlagIsReset() {
        testee.cancelPendingAutofillRequestToChooseCredentials()
        updateUrl("example.com", "example.com", true)
        assertTrue(testee.canAutofillSelectCredentialsDialogCanAutomaticallyShow())
    }

    @Test
    fun whenNavigationStateChangesDifferentSiteThenShowAutofillPromptFlagIsReset() {
        testee.cancelPendingAutofillRequestToChooseCredentials()
        updateUrl("example.com", "foo.com", true)
        assertTrue(testee.canAutofillSelectCredentialsDialogCanAutomaticallyShow())
    }

    @Test
    fun whenPageRefreshesThenShowAutofillPromptFlagIsReset() {
        testee.cancelPendingAutofillRequestToChooseCredentials()
        testee.onWebViewRefreshed()
        assertTrue(testee.canAutofillSelectCredentialsDialogCanAutomaticallyShow())
    }

    @Test
    fun whenShowingUserCredentialsSavedConfirmationAndCanAccessCredentialManagementScreenThenShouldShowLinkToViewCredential() = runTest {
        autofillCapabilityChecker.enabled = true
        testee.onShowUserCredentialsSaved(aCredential())
        assertCommandIssued<Command.ShowUserCredentialSavedOrUpdatedConfirmation> {
            assertTrue(this.includeShortcutToViewCredential)
        }
    }

    @Test
    fun whenShowingUserCredentialsSavedConfirmationAndCannotAccessCredentialManagementScreenThenShouldNotShowLinkToViewCredential() = runTest {
        autofillCapabilityChecker.enabled = false
        testee.onShowUserCredentialsSaved(aCredential())
        assertCommandIssued<Command.ShowUserCredentialSavedOrUpdatedConfirmation> {
            assertFalse(this.includeShortcutToViewCredential)
        }
    }

    @Test
    fun whenShowingUserCredentialsUpdatedConfirmationAndCanAccessCredentialManagementScreenThenShouldShowLinkToViewCredential() = runTest {
        autofillCapabilityChecker.enabled = true
        testee.onShowUserCredentialsUpdated(aCredential())
        assertCommandIssued<Command.ShowUserCredentialSavedOrUpdatedConfirmation> {
            assertTrue(this.includeShortcutToViewCredential)
        }
    }

    @Test
    fun whenShowingUserCredentialsUpdatedConfirmationAndCannotAccessCredentialManagementScreenThenShouldNotShowLinkToViewCredential() = runTest {
        autofillCapabilityChecker.enabled = false
        testee.onShowUserCredentialsUpdated(aCredential())
        assertCommandIssued<Command.ShowUserCredentialSavedOrUpdatedConfirmation> {
            assertFalse(this.includeShortcutToViewCredential)
        }
    }

    @Test
    fun whenMultipleTabsAndViewModelIsForActiveTabThenActiveTabReturnsTrue() {
        val tabId = "abc123"
        selectedTabLiveData.value = aTabEntity(id = tabId)
        loadTabWithId("foo")
        loadTabWithId("bar")
        loadTabWithId(tabId)
        assertTrue(testee.isActiveTab())
    }

    @Test
    fun whenMultipleTabsAndViewModelIsForInactiveTabThenActiveTabReturnsFalse() {
        val tabId = "abc123"
        selectedTabLiveData.value = aTabEntity(id = tabId)
        loadTabWithId(tabId)
        loadTabWithId("foo")
        loadTabWithId("bar")
        assertFalse(testee.isActiveTab())
    }

    @Test
    fun whenSingleTabThenActiveTabReturnsTrue() {
        val tabId = "abc123"
        selectedTabLiveData.value = aTabEntity(id = tabId)
        loadTabWithId(tabId)
        assertTrue(testee.isActiveTab())
    }

    @Test
    fun whenNoTabsThenActiveTabReturnsFalse() {
        assertFalse(testee.isActiveTab())
    }

    @Test
    fun whenUrlIsUpdatedWithDifferentHostThenForceUpdateShouldBeTrue() {
        val originalUrl = "http://www.example.com/"
        loadUrl(originalUrl, isBrowserShowing = true)
        updateUrl(originalUrl, "http://twitter.com/explore", true)

        assertTrue(omnibarViewState().forceExpand)
    }

    @Test
    fun whenUrlIsUpdateButSameHostThenForceUpdateShouldBeFalse() = runTest {
        val originalUrl = "https://www.example.com/search/sss#search=1~grid~0~25"
        loadUrl(originalUrl, isBrowserShowing = true)
        updateUrl(
            originalUrl,
            "https://www.example.com/search/sss#search=1~grid~0~28",
            true,
        )

        assertFalse(omnibarViewState().forceExpand)
    }

    @Test
    fun whenOnSitePermissionRequestedThenSendCommand() = runTest {
        val request: PermissionRequest = mock()
        val sitePermissions = SitePermissions(
            autoAccept = listOf(PermissionRequest.RESOURCE_AUDIO_CAPTURE),
            userHandled = listOf(PermissionRequest.RESOURCE_VIDEO_CAPTURE),
        )
        whenever(request.origin).thenReturn("https://example.com".toUri())
        testee.onSitePermissionRequested(request, sitePermissions)
        assertCommandIssued<Command.ShowSitePermissionsDialog> {
            assertEquals(request, this.request)
            assertEquals(sitePermissions, this.permissionsToRequest)
        }
    }

    @Test
    fun whenBasicAuthCredentialsInUrlThenStrippedSafely() {
        val testUrls = listOf(
            // Valid basic auth URLs
            "https://user:pass@example.com",
            "http://user:pass@example.com",
            "ftp://user:pass@example.com",
            "https://user@example.com",
            "https://user:pass@sub.example.com",
            "https://user:pass@sub.sub.example.com",
            "https://user:pass@sub.example.com/path",
            "https://user:pass@sub.example.com/path?param=value",
            "https://user:pass@sub.example.com/path#fragment",
            "https://user:pass@sub.example.com/path?param=value#fragment",
            "https://user:pass@sub.example.com:8080",
            "https://user:pass@sub.example.com:8080/path",
            "https://user:pass@sub.example.com:8080/path?param=value",
            "https://user:pass@sub.example.com:8080/path#fragment",
            "https://user:pass@sub.example.com:8080/path?param=value#fragment",
            "https://user:pass@192.0.2.0",
            "https://user:pass@[2001:db8::1]",
            "https://user:pass@[2001:db8::1]/path",
            "https://user:pass@[2001:db8::1]/path?param=value",
            "https://user:pass@[2001:db8::1]/path#fragment",
            "https://user:pass@[2001:db8::1]/path?param=value#fragment",
            "https://user:pass@[2001:db8::1]:8080",
            "https://user:pass@[2001:db8::1]:8080/path",
            "https://user:pass@[2001:db8::1]:8080/path?param=value",
            "https://user:pass@[2001:db8::1]:8080/path#fragment",
            "https://user:pass@[2001:db8::1]:8080/path?param=value#fragment",
        )

        val expectedUrls = listOf(
            "https://example.com",
            "http://example.com",
            "ftp://example.com",
            "https://example.com",
            "https://sub.example.com",
            "https://sub.sub.example.com",
            "https://sub.example.com/path",
            "https://sub.example.com/path?param=value",
            "https://sub.example.com/path#fragment",
            "https://sub.example.com/path?param=value#fragment",
            "https://sub.example.com:8080",
            "https://sub.example.com:8080/path",
            "https://sub.example.com:8080/path?param=value",
            "https://sub.example.com:8080/path#fragment",
            "https://sub.example.com:8080/path?param=value#fragment",
            "https://192.0.2.0",
            "https://[2001:db8::1]",
            "https://[2001:db8::1]/path",
            "https://[2001:db8::1]/path?param=value",
            "https://[2001:db8::1]/path#fragment",
            "https://[2001:db8::1]/path?param=value#fragment",
            "https://[2001:db8::1]:8080",
            "https://[2001:db8::1]:8080/path",
            "https://[2001:db8::1]:8080/path?param=value",
            "https://[2001:db8::1]:8080/path#fragment",
            "https://[2001:db8::1]:8080/path?param=value#fragment",
        )

        for (i in testUrls.indices) {
            val actual = testee.stripBasicAuthFromUrl(testUrls[i])
            assertEquals(expectedUrls[i], actual)
        }
    }

    @Test
    fun whenNoBasicAuthProvidedThenDoNotAffectAddressBar() {
        val testUrls = listOf(
            // No basic auth, should not be affected
            "https://example.com/@?param=value",
            "https://example.com/@path/to/resource?param=value",
            "https://example.com#@fragment",
            "https://example.com/path/to/@resource#fragment",
            "https://example.com?param=%E2%82%AC",
            "https://example.com/@notbasicAuth?q=none#f",
            "https://example.com:8080/foobar/",
            "https://sub.domain.example.com/foobar/",
            "https://sub.domain.example.com:8080/?q=none#f",
            // IP address/port combinations
            "https://192.0.2.0",
            "https://192.0.2.0:1337",
            "https://[2001:db8::1]",
            "https://[2001:db8::1]/path?param=value#fragment",
            "https://[2001:db8::1]:8080",
            "https://[2001:db8::1]:8080/path",
            "https://[2001:db8::1]:8080/path?param=value",
            // invalid URLs, should do nothing
            "https://user:pass%40example.com/%40urlencoded@symbol",
            "user:pass@https://example.com",
            "not a valid URI",
            "982.000.564.11:65666",
            "http://example.com/index[/].html",
            "http://example.com/</a/path>",
        )

        for (i in testUrls.indices) {
            val actual = testee.stripBasicAuthFromUrl(testUrls[i])
            assertEquals(testUrls[i], actual)
        }
    }

    @Test
    fun whenOnShowFileChooserWithImageWildcardedTypeThenImageOrCameraChooserCommandSent() {
        val params = buildFileChooserParams(arrayOf("image/*"))
        testee.showFileChooser(mockFileChooserCallback, params)
        assertCommandIssued<Command.ShowExistingImageOrCameraChooser>()
    }

    @Test
    fun whenOnShowFileChooserWithImageWildcardedTypeButCameraHardwareUnavailableThenFileChooserCommandSent() {
        whenever(cameraHardwareChecker.hasCameraHardware()).thenReturn(false)
        val params = buildFileChooserParams(arrayOf("image/*"))
        testee.showFileChooser(mockFileChooserCallback, params)
        assertCommandIssued<Command.ShowFileChooser>()
    }

    @Test
    fun whenOnShowFileChooserContainsImageWildcardedTypeThenImageOrCameraChooserCommandSent() {
        val params = buildFileChooserParams(arrayOf("image/*", "application/pdf"))
        testee.showFileChooser(mockFileChooserCallback, params)
        assertCommandIssued<Command.ShowExistingImageOrCameraChooser>()
    }

    @Test
    fun whenOnShowFileChooserWithImageSpecificTypeThenImageOrCameraChooserCommandSent() {
        val params = buildFileChooserParams(arrayOf("image/png"))
        testee.showFileChooser(mockFileChooserCallback, params)
        assertCommandIssued<Command.ShowExistingImageOrCameraChooser>()
    }

    @Test
    fun whenOnShowFileChooserWithNonImageTypeThenExistingFileChooserCommandSent() {
        val params = buildFileChooserParams(arrayOf("application/pdf"))
        testee.showFileChooser(mockFileChooserCallback, params)
        assertCommandIssued<Command.ShowFileChooser>()
    }

    @Test
    fun whenOnShowFileChooserWithFileExtensionTypesThenFileChooserCommandSentWithUpdatedValues() {
        val fileExtensionTypes = arrayOf(".doc", ".docx", ".pdf")
        val expectedMimeTypes =
            arrayOf("application/msword", "application/vnd.openxmlformats-officedocument.wordprocessingml.document", "application/pdf")
        val params = buildFileChooserParams(fileExtensionTypes)

        testee.showFileChooser(mockFileChooserCallback, params)

        verify(mockCommandObserver, atLeastOnce()).onChanged(commandCaptor.capture())
        val issuedCommand = commandCaptor.allValues.find { it is Command.ShowFileChooser }
        assertNotNull(issuedCommand)
        assertArrayEquals(
            expectedMimeTypes,
            (issuedCommand as Command.ShowFileChooser).fileChooserParams.acceptMimeTypes.toTypedArray(),
        )
    }

    @Test
    fun whenOnShowFileChooserWithFileExtensionTypesAndImageMimeTypeThenImageOrCameraChooserCommandSentWithUpdatedValues() {
        val fileExtensionTypes = arrayOf("image/jpeg", "image/pjpeg", ".jpeg", ".jpg")
        val expectedMimeTypes = arrayOf("image/jpeg", "image/pjpeg")
        val params = buildFileChooserParams(fileExtensionTypes)

        testee.showFileChooser(mockFileChooserCallback, params)

        verify(mockCommandObserver, atLeastOnce()).onChanged(commandCaptor.capture())
        val issuedCommand = commandCaptor.allValues.find { it is Command.ShowExistingImageOrCameraChooser }
        assertNotNull(issuedCommand)
        assertArrayEquals(
            expectedMimeTypes,
            (issuedCommand as Command.ShowExistingImageOrCameraChooser).fileChooserParams.acceptMimeTypes.toTypedArray(),
        )
    }

    @Test
    fun whenOnShowFileChooserWithImageWildcardedTypeOnlyAndCaptureEnabledThenShowImageCameraCommandSent() {
        val params = buildFileChooserParams(acceptTypes = arrayOf("image/*"), captureEnabled = true)

        testee.showFileChooser(mockFileChooserCallback, params)

        assertCommandIssued<Command.ShowImageCamera>()
    }

    @Test
    fun whenOnShowFileChooserWithVideoWildcardedTypeOnlyAndCaptureEnabledThenShowVideoCameraCommandSent() {
        val params = buildFileChooserParams(acceptTypes = arrayOf("video/*"), captureEnabled = true)

        testee.showFileChooser(mockFileChooserCallback, params)

        assertCommandIssued<Command.ShowVideoCamera>()
    }

    @Test
    fun whenOnShowFileChooserWithImageWildcardedTypeOnlyAndCaptureEnabledButCameraHardwareUnavailableThenShowFileChooserCommandSent() {
        whenever(cameraHardwareChecker.hasCameraHardware()).thenReturn(false)
        val params = buildFileChooserParams(acceptTypes = arrayOf("image/*"), captureEnabled = true)

        testee.showFileChooser(mockFileChooserCallback, params)

        assertCommandIssued<Command.ShowFileChooser>()
    }

    @Test
    fun whenOnShowFileChooserWithAudioWildcardedTypeOnlyAndCaptureEnabledThenShowSoundRecorderCommandSent() {
        val params = buildFileChooserParams(acceptTypes = arrayOf("audio/*"), captureEnabled = true)

        testee.showFileChooser(mockFileChooserCallback, params)

        assertCommandIssued<Command.ShowSoundRecorder>()
    }

    @Test
    fun whenWebViewRefreshedThenBrowserErrorStateIsOmitted() {
        testee.onWebViewRefreshed()

        assertEquals(OMITTED, browserViewState().browserError)
    }

    @Test
    fun whenWebViewRefreshedWithErrorThenBrowserErrorStateIsLoading() {
        testee.onReceivedError(BAD_URL, "http://example.com")
        testee.onWebViewRefreshed()

        assertEquals(LOADING, browserViewState().browserError)
    }

    @Test
    fun whenResetBrowserErrorThenBrowserErrorStateIsLoading() {
        testee.onReceivedError(BAD_URL, "http://example.com")
        assertEquals(BAD_URL, browserViewState().browserError)
        testee.resetBrowserError()
        assertEquals(OMITTED, browserViewState().browserError)
    }

    @Test
    fun whenProcessJsCallbackMessageWebShareSendCommand() = runTest {
        val url = "someUrl"
        loadUrl(url)
        testee.processJsCallbackMessage(
            "myFeature",
            "webShare",
            "myId",
            JSONObject("""{ "my":"object"}"""),
            false,
            { "someUrl" },
        )
        assertCommandIssued<Command.WebShareRequest> {
            assertEquals("object", this.data.params.getString("my"))
            assertEquals("myFeature", this.data.featureName)
            assertEquals("webShare", this.data.method)
            assertEquals("myId", this.data.id)
        }
    }

    @Test
    fun whenProcessJsCallbackMessagePermissionsQuerySendCommand() = runTest {
        val url = "someUrl"
        loadUrl(url)
        whenever(mockSitePermissionsManager.getPermissionsQueryResponse(eq(url), any(), any())).thenReturn(SitePermissionQueryResponse.Granted)
        testee.processJsCallbackMessage(
            "myFeature",
            "permissionsQuery",
            "myId",
            JSONObject("""{ "name":"somePermission"}"""),
            false,
        ) { "someUrl" }
        assertCommandIssued<Command.SendResponseToJs> {
            assertEquals("granted", this.data.params.getString("state"))
            assertEquals("myFeature", this.data.featureName)
            assertEquals("permissionsQuery", this.data.method)
            assertEquals("myId", this.data.id)
        }
    }

    @Test
    fun whenProcessJsCallbackMessageScreenLockNotEnabledDoNotSendCommand() = runTest {
        whenever(mockEnabledToggle.isEnabled()).thenReturn(false)
        testee.processJsCallbackMessage(
            "myFeature",
            "screenLock",
            "myId",
            JSONObject("""{ "my":"object"}"""),
            false,
        ) { "someUrl" }
        assertCommandNotIssued<Command.ScreenLock>()
    }

    @Test
    fun whenProcessJsCallbackMessageScreenLockEnabledSendCommand() = runTest {
        fakeAndroidConfigBrowserFeature.screenLock().setRawStoredState(State(enable = true))
        testee.processJsCallbackMessage(
            "myFeature",
            "screenLock",
            "myId",
            JSONObject("""{ "my":"object"}"""),
            false,
            { "someUrl" },
        )
        assertCommandIssued<Command.ScreenLock> {
            assertEquals("object", this.data.params.getString("my"))
            assertEquals("myFeature", this.data.featureName)
            assertEquals("screenLock", this.data.method)
            assertEquals("myId", this.data.id)
        }
    }

    @Test
    fun whenProcessJsCallbackMessageScreenUnlockNotEnabledDoNotSendCommand() = runTest {
        whenever(mockEnabledToggle.isEnabled()).thenReturn(false)
        testee.processJsCallbackMessage(
            "myFeature",
            "screenUnlock",
            "myId",
            JSONObject("""{ "my":"object"}"""),
            false,
            { "someUrl" },
        )
        assertCommandNotIssued<Command.ScreenUnlock>()
    }

    @Test
    fun whenProcessJsCallbackMessageScreenUnlockEnabledSendCommand() = runTest {
        fakeAndroidConfigBrowserFeature.screenLock().setRawStoredState(State(enable = true))
        testee.processJsCallbackMessage(
            "myFeature",
            "screenUnlock",
            "myId",
            JSONObject("""{ "my":"object"}"""),
            false,
            { "someUrl" },
        )
        assertCommandIssued<Command.ScreenUnlock>()
    }

    @Test
    fun whenProcessJsCallbackMessageGetUserPreferencesFromOverlayThenSendCommand() = runTest {
        whenever(mockEnabledToggle.isEnabled()).thenReturn(true)
        whenever(mockDuckPlayer.getUserPreferences()).thenReturn(UserPreferences(overlayInteracted = true, privatePlayerMode = AlwaysAsk))
        testee.processJsCallbackMessage(
            DUCK_PLAYER_FEATURE_NAME,
            "getUserValues",
            "id",
            data = null,
            false,
            { "someUrl" },
        )
        assertCommandIssued<Command.SendResponseToJs>()
    }

    @Test
    fun whenProcessJsCallbackMessageSetUserPreferencesDisabledFromDuckPlayerOverlayThenSendCommand() = runTest {
        whenever(mockEnabledToggle.isEnabled()).thenReturn(true)
        whenever(mockDuckPlayer.getUserPreferences()).thenReturn(UserPreferences(overlayInteracted = true, privatePlayerMode = AlwaysAsk))
        testee.processJsCallbackMessage(
            DUCK_PLAYER_FEATURE_NAME,
            "setUserValues",
            "id",
            JSONObject("""{ overlayInteracted: "true", privatePlayerMode: {disabled: {} }}"""),
            false,
        ) { "someUrl" }
        assertCommandIssued<Command.SendResponseToJs>()
        verify(mockDuckPlayer).setUserPreferences(any(), any())
        verify(mockPixel).fire(DUCK_PLAYER_SETTING_NEVER_OVERLAY_YOUTUBE)
    }

    @Test
    fun whenProcessJsCallbackMessageSetUserPreferencesEnabledFromDuckPlayerOverlayThenSendCommand() = runTest {
        whenever(mockEnabledToggle.isEnabled()).thenReturn(true)
        whenever(mockDuckPlayer.getUserPreferences()).thenReturn(UserPreferences(overlayInteracted = true, privatePlayerMode = AlwaysAsk))
        testee.processJsCallbackMessage(
            DUCK_PLAYER_FEATURE_NAME,
            "setUserValues",
            "id",
            JSONObject("""{ overlayInteracted: "true", privatePlayerMode: {enabled: {} }}"""),
            false,
            { "someUrl" },
        )
        assertCommandIssued<Command.SendResponseToJs>()
        verify(mockDuckPlayer).setUserPreferences(any(), any())
        verify(mockPixel).fire(DUCK_PLAYER_SETTING_ALWAYS_OVERLAY_YOUTUBE)
    }

    @Test
    fun whenProcessJsCallbackMessageSetUserPreferencesFromDuckPlayerPageThenSendCommand() = runTest {
        whenever(mockEnabledToggle.isEnabled()).thenReturn(true)
        whenever(mockDuckPlayer.getUserPreferences()).thenReturn(UserPreferences(overlayInteracted = true, privatePlayerMode = AlwaysAsk))
        testee.processJsCallbackMessage(
            DUCK_PLAYER_PAGE_FEATURE_NAME,
            "setUserValues",
            "id",
            JSONObject("""{ overlayInteracted: "true", privatePlayerMode: {enabled: {} }}"""),
            false,
        ) { "someUrl" }
        assertCommandIssued<Command.SendResponseToDuckPlayer>()
        verify(mockDuckPlayer).setUserPreferences(true, "enabled")
        verify(mockPixel).fire(DUCK_PLAYER_SETTING_ALWAYS_DUCK_PLAYER)
    }

    @Test
    fun whenProcessJsCallbackMessageSendDuckPlayerPixelThenSendPixel() = runTest {
        whenever(mockEnabledToggle.isEnabled()).thenReturn(true)
        whenever(mockDuckPlayer.getUserPreferences()).thenReturn(UserPreferences(overlayInteracted = true, privatePlayerMode = AlwaysAsk))
        testee.processJsCallbackMessage(
            DUCK_PLAYER_FEATURE_NAME,
            "sendDuckPlayerPixel",
            "id",
            JSONObject("""{ pixelName: "pixel", params: {}}"""),
            false,
        ) { "someUrl" }
        verify(mockDuckPlayer).sendDuckPlayerPixel("pixel", mapOf())
    }

    @Test
    fun whenProcessJsCallbackMessageOpenDuckPlayerWithUrlAndOpenInNewTabOffThenNavigate() = runTest {
        whenever(mockEnabledToggle.isEnabled()).thenReturn(true)
        whenever(mockDuckPlayer.getUserPreferences()).thenReturn(UserPreferences(overlayInteracted = true, privatePlayerMode = AlwaysAsk))
        whenever(mockDuckPlayer.shouldOpenDuckPlayerInNewTab()).thenReturn(Off)
        testee.processJsCallbackMessage(
            DUCK_PLAYER_FEATURE_NAME,
            "openDuckPlayer",
            "id",
            JSONObject("""{ href: "duck://player/1234" }"""),
            false,
            { "someUrl" },
        )
        assertCommandIssued<Navigate>()
    }

    @Test
    fun whenProcessJsCallbackMessageOpenDuckPlayerWithUrlAndOpenInNewTabThenSetOrigin() = runTest {
        whenever(mockEnabledToggle.isEnabled()).thenReturn(true)
        whenever(mockDuckPlayer.getUserPreferences()).thenReturn(UserPreferences(overlayInteracted = true, privatePlayerMode = AlwaysAsk))
        whenever(mockDuckPlayer.shouldOpenDuckPlayerInNewTab()).thenReturn(Off)
        testee.processJsCallbackMessage(
            DUCK_PLAYER_FEATURE_NAME,
            "openDuckPlayer",
            "id",
            JSONObject("""{ href: "duck://player/1234" }"""),
            false,
            { "someUrl" },
        )
        verify(mockDuckPlayer).setDuckPlayerOrigin(OVERLAY)
    }

    @Test
    fun whenProcessJsCallbackMessageOpenDuckPlayerWithDuckPlayerAlwaysEnabledUrlAndOpenInNewTabThenSetOrigin() = runTest {
        whenever(mockEnabledToggle.isEnabled()).thenReturn(true)
        whenever(mockDuckPlayer.getUserPreferences()).thenReturn(UserPreferences(overlayInteracted = true, privatePlayerMode = Enabled))
        whenever(mockDuckPlayer.shouldOpenDuckPlayerInNewTab()).thenReturn(Off)
        testee.processJsCallbackMessage(
            DUCK_PLAYER_FEATURE_NAME,
            "openDuckPlayer",
            "id",
            JSONObject("""{ href: "duck://player/1234" }"""),
            false,
            { "someUrl" },
        )
        verify(mockDuckPlayer).setDuckPlayerOrigin(AUTO)
    }

    @Test
    fun whenProcessJsCallbackMessageOpenDuckPlayerWithUrlAndOpenInNewTabUnavailableThenNavigate() = runTest {
        whenever(mockEnabledToggle.isEnabled()).thenReturn(true)
        whenever(mockDuckPlayer.getUserPreferences()).thenReturn(UserPreferences(overlayInteracted = true, privatePlayerMode = AlwaysAsk))
        whenever(mockDuckPlayer.shouldOpenDuckPlayerInNewTab()).thenReturn(Unavailable)
        testee.processJsCallbackMessage(
            DUCK_PLAYER_FEATURE_NAME,
            "openDuckPlayer",
            "id",
            JSONObject("""{ href: "duck://player/1234" }"""),
            false,
            { "someUrl" },
        )
        assertCommandIssued<Navigate>()
    }

    @Test
    fun whenProcessJsCallbackMessageOpenDuckPlayerWithUrlAndOpenInNewTabOnThenOpenInNewTab() = runTest {
        whenever(mockEnabledToggle.isEnabled()).thenReturn(true)
        whenever(mockDuckPlayer.getUserPreferences()).thenReturn(UserPreferences(overlayInteracted = true, privatePlayerMode = AlwaysAsk))
        whenever(mockDuckPlayer.shouldOpenDuckPlayerInNewTab()).thenReturn(On)
        testee.processJsCallbackMessage(
            DUCK_PLAYER_FEATURE_NAME,
            "openDuckPlayer",
            "id",
            JSONObject("""{ href: "duck://player/1234" }"""),
            false,
            { "someUrl" },
        )
        assertCommandIssued<Command.OpenInNewTab>()
    }

    @Test
    fun whenProcessJsCallbackMessageOpenDuckPlayerWithUrlAndOpenInNewTabOnWithCustomTabThenNavigate() = runTest {
        whenever(mockEnabledToggle.isEnabled()).thenReturn(true)
        whenever(mockDuckPlayer.getUserPreferences()).thenReturn(UserPreferences(overlayInteracted = true, privatePlayerMode = AlwaysAsk))
        whenever(mockDuckPlayer.shouldOpenDuckPlayerInNewTab()).thenReturn(On)
        testee.processJsCallbackMessage(
            DUCK_PLAYER_FEATURE_NAME,
            "openDuckPlayer",
            "id",
            JSONObject("""{ href: "duck://player/1234" }"""),
            true,
        ) { "someUrl" }
        assertCommandIssued<Navigate>()
    }

    @Test
    fun whenProcessJsCallbackMessageOpenDuckPlayerWithoutUrlThenDoNotNavigate() = runTest {
        whenever(mockEnabledToggle.isEnabled()).thenReturn(true)
        whenever(mockDuckPlayer.shouldOpenDuckPlayerInNewTab()).thenReturn(On)
        whenever(mockDuckPlayer.getUserPreferences()).thenReturn(UserPreferences(overlayInteracted = true, privatePlayerMode = AlwaysAsk))
        testee.processJsCallbackMessage(
            DUCK_PLAYER_FEATURE_NAME,
            "openDuckPlayer",
            "id",
            null,
            false,
        ) { "someUrl" }
        assertCommandNotIssued<Navigate>()
    }

    @Test
    fun whenJsCallbackMessageInitialSetupFromOverlayThenSendResponseToJs() = runTest {
        whenever(mockEnabledToggle.isEnabled()).thenReturn(true)
        whenever(mockDuckPlayer.getUserPreferences()).thenReturn(UserPreferences(overlayInteracted = true, privatePlayerMode = AlwaysAsk))
        testee.processJsCallbackMessage(
            DUCK_PLAYER_FEATURE_NAME,
            "initialSetup",
            "id",
            null,
            false,
            { "someUrl" },
        )
        assertCommandIssued<Command.SendResponseToJs>()
    }

    @Test
    fun whenJsCallbackMessageInitialSetupFromDuckPlayerPageThenSendResponseToDuckPlayer() = runTest {
        whenever(mockEnabledToggle.isEnabled()).thenReturn(true)
        whenever(mockDuckPlayer.getUserPreferences()).thenReturn(UserPreferences(overlayInteracted = true, privatePlayerMode = AlwaysAsk))
        testee.processJsCallbackMessage(
            DUCK_PLAYER_PAGE_FEATURE_NAME,
            "initialSetup",
            "id",
            null,
            false,
            { "someUrl" },
        )
        assertCommandIssued<Command.SendResponseToDuckPlayer>()
    }

    @Test
    fun whenJsCallbackMessageOpenSettingsThenOpenSettings() = runTest {
        whenever(mockEnabledToggle.isEnabled()).thenReturn(true)
        testee.processJsCallbackMessage(
            DUCK_PLAYER_PAGE_FEATURE_NAME,
            "openSettings",
            "id",
            null,
            false,
            { "someUrl" },
        )
        assertCommandIssued<Command.OpenDuckPlayerSettings>()
    }

    @Test
    fun whenJsCallbackMessageOpenInfoThenOpenInfo() = runTest {
        whenever(mockEnabledToggle.isEnabled()).thenReturn(true)
        whenever(mockDuckPlayer.getDuckPlayerState()).thenReturn(ENABLED)

        testee.processJsCallbackMessage(
            DUCK_PLAYER_PAGE_FEATURE_NAME,
            "openInfo",
            "id",
            null,
            false,
            { "someUrl" },
        )
        assertCommandIssued<Command.OpenDuckPlayerPageInfo>()
    }

    @Test
    fun whenPrivacyProtectionMenuClickedThenListenerIsInvoked() = runTest {
        loadUrl("http://www.example.com/home.html")
        testee.onPrivacyProtectionMenuClicked()
        verify(mockPrivacyProtectionsToggleUsageListener).onPrivacyProtectionsToggleUsed()
    }

    @Test
    fun whenPageIsChangedThenPrivacyProtectionsPopupManagerIsNotified() = runTest {
        updateUrl(
            originalUrl = "example.com",
            currentUrl = "example2.com",
            isBrowserShowing = true,
        )

        verify(mockPrivacyProtectionsPopupManager).onPageLoaded(
            url = "example2.com",
            httpErrorCodes = emptyList(),
            hasBrowserError = false,
        )
    }

    @Test
    fun whenPageIsChangedWithWebViewErrorResponseThenPrivacyProtectionsPopupManagerIsNotified() = runTest {
        testee.onReceivedError(BAD_URL, "example2.com")

        updateUrl(
            originalUrl = "example.com",
            currentUrl = "example2.com",
            isBrowserShowing = true,
        )

        verify(mockPrivacyProtectionsPopupManager).onPageLoaded(
            url = "example2.com",
            httpErrorCodes = emptyList(),
            hasBrowserError = true,
        )
    }

    @Test
    fun whenErrorHandlerKilledAndPageIsChangedWithHttpErrorThenPrivacyProtectionsPopupManagerIsNotified() = runTest {
        whenever(mockSiteErrorHandlerKillSwitchToggle.isEnabled()).thenReturn(false)
        testee.recordHttpErrorCode(statusCode = 404, url = "example2.com")

        updateUrl(
            originalUrl = "example.com",
            currentUrl = "example2.com",
            isBrowserShowing = true,
        )

        verify(mockPrivacyProtectionsPopupManager).onPageLoaded(
            url = "example2.com",
            httpErrorCodes = listOf(404),
            hasBrowserError = false,
        )
    }

    @Test
    fun whenPageIsChangedWithHttpErrorThenPrivacyProtectionsPopupManagerIsNotified() = runTest {
        val siteCaptor = argumentCaptor<Site>()
        whenever(mockSiteHttpErrorHandler.assignErrorsAndClearCache(siteCaptor.capture())).then {
            siteCaptor.lastValue.onHttpErrorDetected(404)
        }

        updateUrl(
            originalUrl = "example.com",
            currentUrl = "example2.com",
            isBrowserShowing = true,
        )

        verify(mockPrivacyProtectionsPopupManager).onPageLoaded(
            url = "example2.com",
            httpErrorCodes = listOf(404),
            hasBrowserError = false,
        )
    }

    @Test
    fun whenPageIsChangedWithHttpError400ThenUpdateCountPixelCalledForWebViewReceivedHttpError400Daily() = runTest {
        testee.recordHttpErrorCode(statusCode = 400, url = "example2.com")

        verify(mockHttpErrorPixels).updateCountPixel(HttpErrorPixelName.WEBVIEW_RECEIVED_HTTP_ERROR_400_DAILY)
    }

    @Test
    fun whenPageIsChangedWithHttpError4XXThenUpdateCountPixelCalledForWebViewReceivedHttpError4XXDaily() = runTest {
        testee.recordHttpErrorCode(statusCode = 403, url = "example2.com")

        verify(mockHttpErrorPixels).updateCountPixel(HttpErrorPixelName.WEBVIEW_RECEIVED_HTTP_ERROR_4XX_DAILY)
        verify(mockHttpErrorPixels, never()).updateCountPixel(HttpErrorPixelName.WEBVIEW_RECEIVED_HTTP_ERROR_400_DAILY)
    }

    @Test
    fun whenPageIsChangedWithHttpError5XXThenUpdate5xxCountPixelCalledForWebViewReceivedHttpError5XXDaily() = runTest {
        testee.recordHttpErrorCode(statusCode = 504, url = "example2.com")

        verify(mockHttpErrorPixels).update5xxCountPixel(HttpErrorPixelName.WEBVIEW_RECEIVED_HTTP_ERROR_5XX_DAILY, 504)
    }

    @Test
    fun whenPrivacyProtectionsPopupUiEventIsReceivedThenItIsPassedToPrivacyProtectionsPopupManager() = runTest {
        PrivacyProtectionsPopupUiEvent.entries.forEach { event ->
            testee.onPrivacyProtectionsPopupUiEvent(event)
            verify(mockPrivacyProtectionsPopupManager).onUiEvent(event)
        }
    }

    @Test
    fun whenRefreshIsTriggeredByUserThenIncrementRefreshCount() = runTest {
        val url = "http://example.com"
        givenCurrentSite(url)

        testee.onRefreshRequested(triggeredByUser = false)
        verify(mockBrokenSitePrompt, never()).pageRefreshed(any())

        testee.onRefreshRequested(triggeredByUser = true)
        verify(mockBrokenSitePrompt).pageRefreshed(url.toUri())
    }

    @Test
    fun whenRefreshIsTriggeredByUserThenPrivacyProtectionsPopupManagerIsNotifiedWithTopPosition() = runTest {
        testee.onRefreshRequested(triggeredByUser = false)
        verify(mockPrivacyProtectionsPopupManager, never()).onPageRefreshTriggeredByUser(isOmnibarAtTheTop = true)
        testee.onRefreshRequested(triggeredByUser = true)
        verify(mockPrivacyProtectionsPopupManager).onPageRefreshTriggeredByUser(isOmnibarAtTheTop = true)
    }

    @Test
    fun whenRefreshIsTriggeredByUserThenPrivacyProtectionsPopupManagerIsNotifiedWithBottomPosition() = runTest {
        whenever(mockSettingsDataStore.omnibarPosition).thenReturn(BOTTOM)
        testee.onRefreshRequested(triggeredByUser = false)
        verify(mockPrivacyProtectionsPopupManager, never()).onPageRefreshTriggeredByUser(isOmnibarAtTheTop = false)
        testee.onRefreshRequested(triggeredByUser = true)
        verify(mockPrivacyProtectionsPopupManager).onPageRefreshTriggeredByUser(isOmnibarAtTheTop = false)
    }

    @Test
    fun whenOnlyChangeInUrlIsHttpsUpgradeNakedDomainRedirectOrTrailingSlashThenConsiderSameForExternalLaunch() = runTest {
        val urlA = "https://example.com"
        val urlB = "http://www.example.com"
        val urlC = "https://www.example.com/"
        val urlD = "http://www.example.com/path/"

        assertTrue(testee.urlUnchangedForExternalLaunchPurposes(urlA, urlB))
        assertTrue(testee.urlUnchangedForExternalLaunchPurposes(urlB, urlC))
        assertTrue(testee.urlUnchangedForExternalLaunchPurposes(urlA, urlC))
        assertFalse(testee.urlUnchangedForExternalLaunchPurposes(urlC, urlD))
    }

    @Test
    fun whenPrivacyProtectionsAreToggledThenCorrectPixelsAreSent() = runTest {
        val params = mapOf("test_key" to "test_value")
        whenever(privacyProtectionsPopupExperimentExternalPixels.getPixelParams()).thenReturn(params)
        whenever(mockUserAllowListRepository.isDomainInUserAllowList("www.example.com")).thenReturn(false)
        loadUrl("http://www.example.com/home.html")
        testee.onPrivacyProtectionMenuClicked()
        whenever(mockUserAllowListRepository.isDomainInUserAllowList("www.example.com")).thenReturn(true)
        testee.onPrivacyProtectionMenuClicked()

        verify(mockPixel).fire(AppPixelName.BROWSER_MENU_ALLOWLIST_ADD, params, type = Count)
        verify(mockPixel).fire(AppPixelName.BROWSER_MENU_ALLOWLIST_REMOVE, params, type = Count)
        assertEquals(1, protectionTogglePlugin.toggleOff)
        assertEquals(1, protectionTogglePlugin.toggleOn)
        verify(privacyProtectionsPopupExperimentExternalPixels).tryReportProtectionsToggledFromBrowserMenu(protectionsEnabled = false)
        verify(privacyProtectionsPopupExperimentExternalPixels).tryReportProtectionsToggledFromBrowserMenu(protectionsEnabled = true)
    }

    @Test
    fun whenHomeShownAndFaviconPromptShouldShowAndFavouritesIsNotEmptyThenShowFaviconsPromptCommandSent() = runTest {
        whenever(mockFaviconFetchingPrompt.shouldShow()).thenReturn(true)
        whenever(mockSavedSitesRepository.hasFavorites()).thenReturn(true)

        testee.onHomeShown()

        assertCommandIssued<Command.ShowFaviconsPrompt>()
    }

    @Test
    fun whenHomeShownAndFaviconPromptShouldShowAndFavouritesIsEmptyThenShowFaviconsPromptCommandNotSent() = runTest {
        whenever(mockFaviconFetchingPrompt.shouldShow()).thenReturn(true)
        whenever(mockSavedSitesRepository.hasFavorites()).thenReturn(false)

        testee.onHomeShown()

        assertCommandNotIssued<Command.ShowFaviconsPrompt>()
    }

    @Test
    fun whenHomeShownAndFaviconPromptShouldNotShowAndFavouritesIsNotEmptyThenShowFaviconsPromptCommandNotSent() = runTest {
        whenever(mockFaviconFetchingPrompt.shouldShow()).thenReturn(false)
        whenever(mockSavedSitesRepository.hasFavorites()).thenReturn(true)

        testee.onHomeShown()

        assertCommandNotIssued<Command.ShowFaviconsPrompt>()
    }

    @Test
    fun whenHomeShownAndFaviconPromptShouldNotShowAndFavouritesEmptyThenShowFaviconsPromptCommandNotSent() = runTest {
        whenever(mockFaviconFetchingPrompt.shouldShow()).thenReturn(false)
        whenever(mockSavedSitesRepository.hasFavorites()).thenReturn(false)

        testee.onHomeShown()

        assertCommandNotIssued<Command.ShowFaviconsPrompt>()
    }

    @Test
    @SdkSuppress(minSdkVersion = Build.VERSION_CODES.Q)
    fun whenAllowBypassSSLCertificatesFeatureDisabledThenSSLCertificateErrorsAreIgnored() {
        whenever(mockEnabledToggle.isEnabled()).thenReturn(false)

        val url = "http://example.com"
        givenCurrentSite(url)

        val certificate = aRSASslCertificate()
        val sslErrorResponse = SslErrorResponse(SslError(SslError.SSL_EXPIRED, certificate, url), EXPIRED, url)
        testee.onReceivedSslError(aHandler(), sslErrorResponse)

        assertCommandNotIssued<Command.ShowSSLError>()
    }

    @Test
    @SdkSuppress(minSdkVersion = Build.VERSION_CODES.Q)
    fun whenSslCertificateIssueReceivedForLoadingSiteThenShowSslWarningCommandSentAndViewStatesUpdated() {
        whenever(mockEnabledToggle.isEnabled()).thenReturn(true)

        val url = "http://example.com"
        givenCurrentSite(url)

        val certificate = aRSASslCertificate()
        val sslErrorResponse = SslErrorResponse(SslError(SslError.SSL_EXPIRED, certificate, url), EXPIRED, url)
        testee.onReceivedSslError(aHandler(), sslErrorResponse)

        assertCommandIssued<Command.ShowSSLError>()

        assertEquals(EXPIRED, browserViewState().sslError)
        assertEquals(false, browserViewState().showPrivacyShield.isEnabled())
        assertEquals(false, loadingViewState().isLoading)
    }

    @Test
    @SdkSuppress(minSdkVersion = Build.VERSION_CODES.Q)
    fun whenSslCertificateIssueReceivedForAnotherSiteThenShowSslWarningCommandNotSentAndViewStatesNotUpdated() {
        whenever(mockEnabledToggle.isEnabled()).thenReturn(true)
        val url = "http://example.com"
        givenCurrentSite(url)

        val certificate = aRSASslCertificate()
        val sslErrorResponse = SslErrorResponse(SslError(SslError.SSL_EXPIRED, certificate, url), EXPIRED, "another.com")
        testee.onReceivedSslError(aHandler(), sslErrorResponse)

        assertCommandNotIssued<Command.ShowSSLError>()

        assertEquals(NONE, browserViewState().sslError)
    }

    @Test
    @SdkSuppress(minSdkVersion = Build.VERSION_CODES.Q)
    fun whenInFreshStartAndSslCertificateIssueReceivedThenShowSslWarningCommandSentAndViewStatesUpdated() = runTest {
        whenever(mockEnabledToggle.isEnabled()).thenReturn(true)
        val url = "http://example.com"
        val site: Site = mock()
        whenever(site.url).thenReturn(url)
        whenever(site.nextUrl).thenReturn(null)
        val siteLiveData = MutableLiveData<Site>()
        siteLiveData.value = site

        val certificate = aRSASslCertificate()
        val sslErrorResponse = SslErrorResponse(SslError(SslError.SSL_EXPIRED, certificate, url), EXPIRED, url)
        testee.onReceivedSslError(aHandler(), sslErrorResponse)

        assertCommandIssued<Command.ShowSSLError>()

        assertEquals(EXPIRED, browserViewState().sslError)
        assertEquals(false, browserViewState().showPrivacyShield.isEnabled())
        assertEquals(false, loadingViewState().isLoading)
    }

    @Test
    fun whenSslCertificateBypassedThenUrlAddedToRepository() {
        val url = "http://example.com"

        testee.onSSLCertificateWarningAction(Action.Proceed, url)

        verify(mockBypassedSSLCertificatesRepository).add(url)

        verify(mockPixel).fire(AppPixelName.SSL_CERTIFICATE_WARNING_PROCEED_PRESSED)
    }

    @Test
    fun whenSslCertificateActionShownThenPixelsFired() {
        val url = "http://example.com"

        testee.onSSLCertificateWarningAction(Action.Shown(EXPIRED), url)
        verify(mockPixel).fire(AppPixelName.SSL_CERTIFICATE_WARNING_EXPIRED_SHOWN)

        testee.onSSLCertificateWarningAction(Action.Shown(WRONG_HOST), url)
        verify(mockPixel).fire(AppPixelName.SSL_CERTIFICATE_WARNING_WRONG_HOST_SHOWN)

        testee.onSSLCertificateWarningAction(Action.Shown(UNTRUSTED_HOST), url)
        verify(mockPixel).fire(AppPixelName.SSL_CERTIFICATE_WARNING_UNTRUSTED_SHOWN)

        testee.onSSLCertificateWarningAction(Action.Shown(GENERIC), url)
        verify(mockPixel).fire(AppPixelName.SSL_CERTIFICATE_WARNING_GENERIC_SHOWN)
    }

    @Test
    fun whenSslCertificateActionAdvanceThenPixelsFired() {
        val url = "http://example.com"
        testee.onSSLCertificateWarningAction(Action.Advance, url)

        verify(mockPixel).fire(AppPixelName.SSL_CERTIFICATE_WARNING_ADVANCED_PRESSED)
    }

    @Test
    fun whenSslCertificateActionLeaveSiteThenPixelsFiredAndViewStatesUpdated() {
        val url = "http://example.com"
        testee.onSSLCertificateWarningAction(Action.LeaveSite, url)

        verify(mockPixel).fire(AppPixelName.SSL_CERTIFICATE_WARNING_CLOSE_PRESSED)
        assertEquals(NONE, browserViewState().sslError)
    }

    @Test
    fun whenSslCertificateActionLeaveSiteAndCustomTabThenClose() {
        val url = "http://example.com"
        testee.onSSLCertificateWarningAction(Action.LeaveSite, url, true)

        verify(mockPixel).fire(AppPixelName.SSL_CERTIFICATE_WARNING_CLOSE_PRESSED)
        verify(mockCommandObserver, atLeastOnce()).onChanged(commandCaptor.capture())
        assertTrue(commandCaptor.allValues.any { it is Command.CloseCustomTab })
    }

    @Test
    fun whenSslCertificateActionLeaveSiteAndCustomTabFalseThenHideSSLError() {
        val url = "http://example.com"
        testee.onSSLCertificateWarningAction(Action.LeaveSite, url, false)

        verify(mockPixel).fire(AppPixelName.SSL_CERTIFICATE_WARNING_CLOSE_PRESSED)
        verify(mockCommandObserver, atLeastOnce()).onChanged(commandCaptor.capture())
        assertTrue(commandCaptor.allValues.any { it is Command.HideSSLError })
    }

    @Test
    fun whenMaliciousSiteActionLeaveSiteAndCustomTabThenClose() {
        val url = "http://example.com".toUri()
        testee.onMaliciousSiteUserAction(LeaveSite, url, MALWARE, true)
        verify(mockCommandObserver, atLeastOnce()).onChanged(commandCaptor.capture())
        assertTrue(commandCaptor.allValues.any { it is Command.CloseCustomTab })
    }

    @Test
    fun whenMaliciousSiteActionLeaveSiteAndCustomTabFalseThenHideSSLError() {
        val url = "http://example.com".toUri()
        testee.onMaliciousSiteUserAction(LeaveSite, url, MALWARE, false)
        verify(mockCommandObserver, atLeastOnce()).onChanged(commandCaptor.capture())
        assertTrue(commandCaptor.allValues.any { it is Command.EscapeMaliciousSite })
    }

    @Test
    @SdkSuppress(minSdkVersion = Build.VERSION_CODES.Q)
    fun whenSslCertificateActionProceedThenPixelsFiredAndViewStatesUpdated() {
        whenever(mockEnabledToggle.isEnabled()).thenReturn(true)
        val url = "http://example.com"
        val certificate = aRSASslCertificate()
        val sslErrorResponse = SslErrorResponse(SslError(SslError.SSL_EXPIRED, certificate, url), EXPIRED, url)

        testee.onReceivedSslError(aHandler(), sslErrorResponse)

        testee.onSSLCertificateWarningAction(Action.Proceed, url)

        assertCommandNotIssued<Command.HideSSLError>()
        verify(mockPixel).fire(AppPixelName.SSL_CERTIFICATE_WARNING_PROCEED_PRESSED)
        verify(mockBypassedSSLCertificatesRepository).add(url)
        assertEquals(NONE, browserViewState().sslError)
        assertEquals(true, browserViewState().browserShowing)
    }

    @Test
    @SdkSuppress(minSdkVersion = Build.VERSION_CODES.Q)
    fun whenWebViewRefreshedThenSSLErrorStateIsNone() {
        whenever(mockEnabledToggle.isEnabled()).thenReturn(true)
        val url = "http://example.com"
        val certificate = aRSASslCertificate()
        val sslErrorResponse = SslErrorResponse(SslError(SslError.SSL_EXPIRED, certificate, url), EXPIRED, url)

        testee.onReceivedSslError(aHandler(), sslErrorResponse)

        testee.onWebViewRefreshed()

        assertEquals(NONE, browserViewState().sslError)
    }

    @Test
    @SdkSuppress(minSdkVersion = Build.VERSION_CODES.Q)
    fun whenResetSSLErrorThenBrowserErrorStateIsLoading() {
        whenever(mockEnabledToggle.isEnabled()).thenReturn(true)
        val url = "http://example.com"
        val certificate = aRSASslCertificate()
        val sslErrorResponse = SslErrorResponse(SslError(SslError.SSL_EXPIRED, certificate, url), EXPIRED, url)

        testee.onReceivedSslError(aHandler(), sslErrorResponse)
        assertEquals(EXPIRED, browserViewState().sslError)

        testee.refreshBrowserError()
        assertEquals(NONE, browserViewState().sslError)
    }

    @Test
    fun whenRecoveringFromWarningPageAndBrowserShouldShowThenViewStatesUpdated() {
        testee.recoverFromWarningPage(true)

        assertEquals(NONE, browserViewState().sslError)
        assertEquals(true, browserViewState().browserShowing)
    }

    @Test
    fun whenRecoveringFromWarningPageAndBrowserShouldNotShowThenViewStatesUpdated() = runTest {
        testee.recoverFromWarningPage(false)

        assertEquals(NONE, browserViewState().sslError)
        assertEquals(false, browserViewState().browserShowing)
        assertEquals(false, browserViewState().showPrivacyShield.isEnabled())

        assertEquals(false, loadingViewState().isLoading)

        assertEquals("", omnibarViewState().omnibarText)
        assertEquals(true, omnibarViewState().forceExpand)
    }

    fun aHandler(): SslErrorHandler {
        val handler = mock<SslErrorHandler>().apply {
        }
        return handler
    }

    private fun aRSASslCertificate(): SslCertificate {
        val certificate = mock<X509Certificate>().apply {
            val key = mock<RSAPublicKey>().apply {
                whenever(this.algorithm).thenReturn("rsa")
                whenever(this.modulus).thenReturn(BigInteger("1"))
            }
            whenever(this.publicKey).thenReturn(key)
        }
        return mock<SslCertificate>().apply {
            whenever(x509Certificate).thenReturn(certificate)
        }
    }

    @Test
    fun whenTrackersBlockedCtaShownWithBrowserShowingThenPrivacyShieldIsHighlighted() = runTest {
        val cta = DaxTrackersBlockedCta(mockOnboardingStore, mockAppInstallStore, emptyList(), mockSettingsDataStore)
        testee.ctaViewState.value = ctaViewState().copy(cta = cta)
        testee.browserViewState.value = browserViewState().copy(browserShowing = true, maliciousSiteBlocked = false)

        testee.onOnboardingDaxTypingAnimationFinished()

        assertTrue(browserViewState().showPrivacyShield.isHighlighted())
    }

    @Test
    fun whenTrackersBlockedCtaShownWithMaliciousSiteBlockedThenPrivacyShieldIsNotHighlighted() = runTest {
        val cta = DaxTrackersBlockedCta(mockOnboardingStore, mockAppInstallStore, emptyList(), mockSettingsDataStore)
        testee.ctaViewState.value = ctaViewState().copy(cta = cta)
        testee.browserViewState.value = browserViewState().copy(browserShowing = false, maliciousSiteBlocked = true)

        testee.onOnboardingDaxTypingAnimationFinished()

        assertFalse(browserViewState().showPrivacyShield.isHighlighted())
    }

    @Test
    fun givenTrackersBlockedCtaShownWhenLaunchingTabSwitcherThenCtaIsDismissed() = runTest {
        val cta = DaxTrackersBlockedCta(mockOnboardingStore, mockAppInstallStore, emptyList(), mockSettingsDataStore)
        testee.ctaViewState.value = ctaViewState().copy(cta = cta)

        testee.userLaunchingTabSwitcher()

        verify(mockDismissedCtaDao).insert(DismissedCta(cta.ctaId))
    }

    @Test
    fun givenTrackersBlockedCtaShownWhenUserRequestOpeningNewTabThenCtaIsDismissed() = runTest {
        val cta = DaxTrackersBlockedCta(mockOnboardingStore, mockAppInstallStore, emptyList(), mockSettingsDataStore)
        testee.ctaViewState.value = ctaViewState().copy(cta = cta)

        testee.onNewTabMenuItemClicked()

        verify(mockDismissedCtaDao).insert(DismissedCta(cta.ctaId))
    }

    @Test
    fun givenPrivacyShieldHighlightedWhenShieldIconSelectedThenStopPulse() = runTest {
        val cta = DaxTrackersBlockedCta(mockOnboardingStore, mockAppInstallStore, emptyList(), mockSettingsDataStore)
        testee.ctaViewState.value = ctaViewState().copy(cta = cta)

        testee.onPrivacyShieldSelected()
        assertTrue(!browserViewState().showPrivacyShield.isHighlighted())
    }

    @Test
    fun givenPrivacyShieldHighlightedWhenShieldIconSelectedThenSendPixel() = runTest {
        whenever(mockUserBrowserProperties.daysSinceInstalled()).thenReturn(0)
        testee.browserViewState.value = browserViewState().copy(showPrivacyShield = HighlightableButton.Visible(highlighted = true))
        val testParams = mapOf("daysSinceInstall" to "0", "from_onboarding" to "true")

        testee.onPrivacyShieldSelected()
        verify(mockPixel).fire(pixel = PrivacyDashboardPixels.PRIVACY_DASHBOARD_FIRST_TIME_OPENED, parameters = testParams, type = Unique())
    }

    @Test
    fun whenUserDismissDaxTrackersBlockedDialogThenFinishPrivacyShieldPulse() {
        val cta = DaxTrackersBlockedCta(mockOnboardingStore, mockAppInstallStore, emptyList(), mockSettingsDataStore)
        setCta(cta)

        testee.onUserDismissedCta(cta)
        assertFalse(browserViewState().showPrivacyShield.isHighlighted())
    }

    @Test
    fun givenOnboardingCtaShownWhenUserSubmittedQueryThenDismissCta() {
        whenever(mockOmnibarConverter.convertQueryToUrl("foo", null)).thenReturn("foo.com")
        val cta = DaxSerpCta(mockOnboardingStore, mockAppInstallStore)
        testee.ctaViewState.value = CtaViewState(cta = cta)

        testee.onUserSubmittedQuery("foo")

        assertCommandIssued<HideOnboardingDaxDialog> {
            assertEquals(cta, this.onboardingCta)
        }
    }

    @Test
    fun givenSuggestedSearchesDialogShownWhenUserSubmittedQueryThenCustomSearchPixelIsSent() {
        whenever(mockOmnibarConverter.convertQueryToUrl("foo", null)).thenReturn("foo.com")
        val cta = DaxBubbleCta.DaxIntroSearchOptionsCta(mockOnboardingStore, mockAppInstallStore)
        testee.ctaViewState.value = CtaViewState(cta = cta)

        testee.onUserSubmittedQuery("foo")

        verify(mockPixel).fire(ONBOARDING_SEARCH_CUSTOM, type = Unique())
    }

    @Test
    fun givenSuggestedSitesDialogShownWhenUserSubmittedQueryThenCustomSitePixelIsSent() {
        whenever(mockOmnibarConverter.convertQueryToUrl("foo", null)).thenReturn("foo.com")
        val cta = DaxBubbleCta.DaxIntroVisitSiteOptionsCta(mockOnboardingStore, mockAppInstallStore)
        testee.ctaViewState.value = CtaViewState(cta = cta)

        testee.onUserSubmittedQuery("foo")

        verify(mockPixel).fire(ONBOARDING_VISIT_SITE_CUSTOM, type = Unique())
    }

    @Test
    fun whenOnStartPrintThenIsPrintingTrue() {
        testee.onStartPrint()
        assertTrue(browserViewState().isPrinting)
        assertTrue(testee.isPrinting())
    }

    @Test
    fun whenOnFinishPrintThenIsPrintingFalse() {
        testee.onFinishPrint()
        assertFalse(browserViewState().isPrinting)
        assertFalse(testee.isPrinting())
    }

    @Test
    fun whenOnFavoriteAddedThePixelFired() {
        testee.onFavoriteAdded()

        verify(mockPixel).fire(SavedSitesPixelName.EDIT_BOOKMARK_ADD_FAVORITE_TOGGLED)
    }

    @Test
    fun whenOnFavoriteRemovedThePixelFired() {
        testee.onFavoriteRemoved()

        verify(mockPixel).fire(SavedSitesPixelName.EDIT_BOOKMARK_REMOVE_FAVORITE_TOGGLED)
    }

    @Test
    fun whenOnSavedSiteDeleteCancelledThenPixelFired() {
        testee.onSavedSiteDeleteCancelled()

        verify(mockPixel).fire(SavedSitesPixelName.EDIT_BOOKMARK_DELETE_BOOKMARK_CANCELLED)
    }

    @Test
    fun whenOnSavedSiteDeleteRequestedThenPixelFired() {
        testee.onSavedSiteDeleteRequested()

        verify(mockPixel).fire(SavedSitesPixelName.EDIT_BOOKMARK_DELETE_BOOKMARK_CLICKED)
    }

    @Test
    fun whenUserLaunchingTabSwitcherThenLaunchTabSwitcherCommandSentAndPixelFired() = runTest {
        val tabCount = "61-80"
        val active7d = "21+"
        val inactive1w = "11-20"
        val inactive2w = "6-10"
        val inactive3w = "0"

        whenever(mockTabStatsBucketing.getNumberOfOpenTabs()).thenReturn(tabCount)
        whenever(mockTabStatsBucketing.getTabsActiveLastWeek()).thenReturn(active7d)
        whenever(mockTabStatsBucketing.getTabsActiveOneWeekAgo()).thenReturn(inactive1w)
        whenever(mockTabStatsBucketing.getTabsActiveTwoWeeksAgo()).thenReturn(inactive2w)
        whenever(mockTabStatsBucketing.getTabsActiveMoreThanThreeWeeksAgo()).thenReturn(inactive3w)

        val params = mapOf(
            PixelParameter.TAB_COUNT to tabCount,
            PixelParameter.TAB_ACTIVE_7D to active7d,
            PixelParameter.TAB_INACTIVE_1W to inactive1w,
            PixelParameter.TAB_INACTIVE_2W to inactive2w,
            PixelParameter.TAB_INACTIVE_3W to inactive3w,
        )

        testee.userLaunchingTabSwitcher()

        assertCommandIssued<Command.LaunchTabSwitcher>()
        verify(mockPixel).fire(AppPixelName.TAB_MANAGER_CLICKED)
        verify(mockPixel).fire(AppPixelName.TAB_MANAGER_CLICKED_DAILY, params, emptyMap(), Daily())
    }

    @Test
    fun whenOnUserTouchedOmnibarTextInputWithEmptyTextAndActionUpThenPixelFired() {
        testee.onUserTouchedOmnibarTextInput(MotionEvent.ACTION_UP)

        verify(mockPixel).fire(AppPixelName.ADDRESS_BAR_NEW_TAB_PAGE_CLICKED)
    }

    @Test
    fun whenOnUserTouchedOmnibarTextInputWithUrlAndActionUpThenPixelFired() {
        loadUrl("https://example.com")
        testee.onUserTouchedOmnibarTextInput(MotionEvent.ACTION_UP)

        verify(mockPixel).fire(AppPixelName.ADDRESS_BAR_WEBSITE_CLICKED)
    }

    @Test
    fun whenOnUserTouchedOmnibarTextInputWithQueryAndActionUpThenPixelFired() {
        loadUrl("https://duckduckgo.com/?q=example")
        testee.onUserTouchedOmnibarTextInput(MotionEvent.ACTION_UP)

        verify(mockPixel).fire(AppPixelName.ADDRESS_BAR_SERP_CLICKED)
    }

    @Test
    fun whenOnUserTouchedOmnibarTextInputWithAnyTextAndOtherActionThenPixelNotFired() {
        loadUrl("https://duckduckgo.com/?q=example")
        testee.onUserTouchedOmnibarTextInput(MotionEvent.ACTION_DOWN)

        verify(mockPixel, never()).fire(AppPixelName.ADDRESS_BAR_NEW_TAB_PAGE_CLICKED)
        verify(mockPixel, never()).fire(AppPixelName.ADDRESS_BAR_WEBSITE_CLICKED)
        verify(mockPixel, never()).fire(AppPixelName.ADDRESS_BAR_SERP_CLICKED)
    }

    @Test
    fun whenOnClearOmnibarTextInputWithEmptyTextThenPixelFired() {
        testee.onClearOmnibarTextInput()

        verify(mockPixel).fire(AppPixelName.ADDRESS_BAR_NEW_TAB_PAGE_ENTRY_CLEARED)
    }

    @Test
    fun whenOnClearOmnibarTextInputWithUrlThenPixelFired() {
        loadUrl("https://example.com")
        testee.onClearOmnibarTextInput()

        verify(mockPixel).fire(AppPixelName.ADDRESS_BAR_WEBSITE_ENTRY_CLEARED)
    }

    @Test
    fun whenOnClearOmnibarTextInputWithQueryUrlThenPixelFired() {
        loadUrl("https://duckduckgo.com/?q=example")
        testee.onClearOmnibarTextInput()

        verify(mockPixel).fire(AppPixelName.ADDRESS_BAR_SERP_ENTRY_CLEARED)
    }

    @Test
    fun whenSendPixelsOnBackKeyPressedWithEmptyTextThenPixelFired() {
        testee.sendPixelsOnBackKeyPressed()

        verify(mockPixel).fire(AppPixelName.ADDRESS_BAR_NEW_TAB_PAGE_CANCELLED)
    }

    @Test
    fun whenSendPixelsOnBackKeyPressedWithUrlThenPixelFired() {
        loadUrl("https://example.com")
        testee.sendPixelsOnBackKeyPressed()

        verify(mockPixel).fire(AppPixelName.ADDRESS_BAR_WEBSITE_CANCELLED)
    }

    @Test
    fun whenSendPixelsOnBackKeyPressedWithQueryUrlThenPixelFired() {
        loadUrl("https://duckduckgo.com/?q=example")

        testee.sendPixelsOnBackKeyPressed()

        verify(mockPixel).fire(AppPixelName.ADDRESS_BAR_SERP_CANCELLED)
    }

    @Test
    fun whenSendPixelsOnEnterKeyPressedWithEmptyTextThenPixelFired() {
        testee.sendPixelsOnEnterKeyPressed()

        verify(mockPixel).fire(AppPixelName.KEYBOARD_GO_NEW_TAB_CLICKED)
    }

    @Test
    fun whenSendPixelsOnEnterKeyPressedWithUrlThenPixelFired() {
        loadUrl("https://example.com")
        testee.sendPixelsOnEnterKeyPressed()

        verify(mockPixel).fire(AppPixelName.KEYBOARD_GO_WEBSITE_CLICKED)
    }

    @Test
    fun whenSendPixelsOnEnterKeyPressedWithQueryUrlThenPixelFired() {
        loadUrl("https://duckduckgo.com/?q=example")

        testee.sendPixelsOnEnterKeyPressed()

        verify(mockPixel).fire(AppPixelName.KEYBOARD_GO_SERP_CLICKED)
    }

    @Test
    fun whenNewTabShownThenPixelIsFired() {
        testee.onNewTabShown()

        verify(mockNewTabPixels).fireNewTabDisplayed()
    }

    @Test
    fun whenUserLongPressedOnHistorySuggestionThenShowRemoveSearchSuggestionDialogCommandIssued() {
        val suggestion = AutoCompleteHistorySuggestion(phrase = "phrase", title = "title", url = "url", isAllowedInTopHits = false)

        testee.userLongPressedAutocomplete(suggestion)

        verify(mockCommandObserver, atLeastOnce()).onChanged(commandCaptor.capture())
        val issuedCommand = commandCaptor.allValues.find { it is Command.ShowRemoveSearchSuggestionDialog }
        assertEquals(suggestion, (issuedCommand as Command.ShowRemoveSearchSuggestionDialog).suggestion)
    }

    @Test
    fun whenUserLongPressedOnHistorySearchSuggestionThenShowRemoveSearchSuggestionDialogCommandIssued() {
        val suggestion = AutoCompleteHistorySearchSuggestion(phrase = "phrase", isAllowedInTopHits = false)

        testee.userLongPressedAutocomplete(suggestion)

        verify(mockCommandObserver, atLeastOnce()).onChanged(commandCaptor.capture())
        val issuedCommand = commandCaptor.allValues.find { it is Command.ShowRemoveSearchSuggestionDialog }
        assertEquals(suggestion, (issuedCommand as Command.ShowRemoveSearchSuggestionDialog).suggestion)
    }

    @Test
    fun whenUserLongPressedOnOtherSuggestionThenDoNothing() {
        val suggestion = AutoCompleteDefaultSuggestion(phrase = "phrase")

        testee.userLongPressedAutocomplete(suggestion)

        assertCommandNotIssued<Command.ShowRemoveSearchSuggestionDialog>()
    }

    @Test
    fun whenOnRemoveSearchSuggestionConfirmedForHistorySuggestionThenPixelsFiredAndHistoryEntryRemoved() = runBlocking {
        val suggestion = AutoCompleteHistorySuggestion(phrase = "phrase", title = "title", url = "url", isAllowedInTopHits = false)
        val omnibarText = "foo"

        testee.onRemoveSearchSuggestionConfirmed(suggestion, omnibarText)

        verify(mockPixel).fire(AppPixelName.AUTOCOMPLETE_RESULT_DELETED)
        verify(mockPixel).fire(AppPixelName.AUTOCOMPLETE_RESULT_DELETED_DAILY, type = Daily())
        verify(mockNavigationHistory).removeHistoryEntryByUrl(suggestion.url)
        assertCommandIssued<Command.AutocompleteItemRemoved>()
    }

    @Test
    fun whenOnRemoveSearchSuggestionConfirmedForHistorySearchSuggestionThenPixelsFiredAndHistoryEntryRemoved() = runBlocking {
        val suggestion = AutoCompleteHistorySearchSuggestion(phrase = "phrase", isAllowedInTopHits = false)
        val omnibarText = "foo"

        testee.onRemoveSearchSuggestionConfirmed(suggestion, omnibarText)

        verify(mockPixel).fire(AppPixelName.AUTOCOMPLETE_RESULT_DELETED)
        verify(mockPixel).fire(AppPixelName.AUTOCOMPLETE_RESULT_DELETED_DAILY, type = Daily())
        verify(mockNavigationHistory).removeHistoryEntryByQuery(suggestion.phrase)
        assertCommandIssued<Command.AutocompleteItemRemoved>()
    }

    @Test
    fun whenNewPageWithUrlYouTubeNoCookieThenReplaceUrlWithDuckPlayer() = runTest {
        whenever(mockDuckPlayer.isSimulatedYoutubeNoCookie("https://youtube-nocookie.com/?videoID=1234".toUri())).thenReturn(true)
        whenever(mockDuckPlayer.isSimulatedYoutubeNoCookie("duck://player/1234".toUri())).thenReturn(false)
        whenever(mockDuckPlayer.createDuckPlayerUriFromYoutubeNoCookie("https://youtube-nocookie.com/?videoID=1234".toUri())).thenReturn(
            "duck://player/1234",
        )
        whenever(mockDuckPlayer.getDuckPlayerState()).thenReturn(ENABLED)
        testee.browserViewState.value = browserViewState().copy(browserShowing = true)

        testee.navigationStateChanged(buildWebNavigation("https://youtube-nocookie.com/?videoID=1234"))

        assertEquals("duck://player/1234", omnibarViewState().omnibarText)
    }

    @Test
    fun whenNewPageAndBrokenSitePromptVisibleThenHideCta() = runTest {
        setCta(BrokenSitePromptDialogCta())

        testee.browserViewState.value = browserViewState().copy(browserShowing = true)
        testee.navigationStateChanged(buildWebNavigation("https://example.com"))

        assertCommandIssued<HideBrokenSitePromptCta>()
    }

    @Test
    fun whenUrlUpdatedWithUrlYouTubeNoCookieThenReplaceUrlWithDuckPlayer() = runTest {
        whenever(mockDuckPlayer.isSimulatedYoutubeNoCookie("https://youtube-nocookie.com/?videoID=1234".toUri())).thenReturn(true)
        whenever(mockDuckPlayer.isSimulatedYoutubeNoCookie("duck://player/1234".toUri())).thenReturn(false)
        whenever(mockDuckPlayer.isSimulatedYoutubeNoCookie("http://example.com".toUri())).thenReturn(false)
        whenever(mockDuckPlayer.createDuckPlayerUriFromYoutubeNoCookie("https://youtube-nocookie.com/?videoID=1234".toUri())).thenReturn(
            "duck://player/1234",
        )
        whenever(mockDuckPlayer.getDuckPlayerState()).thenReturn(ENABLED)

        testee.browserViewState.value = browserViewState().copy(browserShowing = true)

        testee.navigationStateChanged(buildWebNavigation("http://example.com"))
        testee.navigationStateChanged(buildWebNavigation("https://youtube-nocookie.com/?videoID=1234"))

        assertEquals("duck://player/1234", omnibarViewState().omnibarText)
    }

    @Test
    fun whenSharingDuckPlayerUrlThenReplaceWithYouTubeUrl() = runTest {
        givenCurrentSite("duck://player/1234")
        whenever(mockDuckPlayer.isDuckPlayerUri("duck://player/1234")).thenReturn(true)
        whenever(mockDuckPlayer.createYoutubeWatchUrlFromDuckPlayer(any())).thenReturn("https://youtube.com/watch?v=1234")

        testee.onShareSelected()

        assertCommandIssued<ShareLink> {
            assertEquals("https://youtube.com/watch?v=1234", this.url)
        }
    }

    @Test
    fun whenHandleMenuRefreshActionThenSendMenuRefreshPixels() {
        testee.handleMenuRefreshAction()

        verify(refreshPixelSender).sendMenuRefreshPixels()
    }

    @Test
    fun whenHandlePullToRefreshActionThenSendPullToRefreshPixels() {
        testee.handlePullToRefreshAction()

        verify(refreshPixelSender).sendPullToRefreshPixels()
    }

    @Test
    fun whenFireCustomTabRefreshPixelThenSendCustomTabRefreshPixel() {
        testee.fireCustomTabRefreshPixel()

        verify(refreshPixelSender).sendCustomTabRefreshPixel()
    }

    @Test
    fun whenPageIsChangedWithWebViewErrorResponseThenPixelIsFired() = runTest {
        testee.onReceivedError(BAD_URL, "example2.com")

        updateUrl(
            originalUrl = "example.com",
            currentUrl = "example2.com",
            isBrowserShowing = true,
        )

        verify(mockPixel).enqueueFire(AppPixelName.ERROR_PAGE_SHOWN)
    }

    @Test
    fun givenErrorPageFeatureDisabledWhenPageIsChangedWithWebViewErrorResponseThenPixelIsNotFired() = runTest {
        fakeAndroidConfigBrowserFeature.errorPagePixel().setRawStoredState(State(enable = false))
        testee.onReceivedError(BAD_URL, "example2.com")

        updateUrl(
            originalUrl = "example.com",
            currentUrl = "example2.com",
            isBrowserShowing = true,
        )

        verify(mockPixel, never()).enqueueFire(AppPixelName.ERROR_PAGE_SHOWN)
    }

    @Test
    fun whenUserSelectedAutocompleteWithAutoCompleteSwitchToTabSuggestionThenSwitchToTabCommandSentWithTabId() = runTest {
        val tabId = "tabId"
        val suggestion = AutoCompleteSwitchToTabSuggestion(phrase = "phrase", title = "title", url = "https://www.example.com", tabId = tabId)
        whenever(mockSavedSitesRepository.hasBookmarks()).thenReturn(false)
        whenever(mockNavigationHistory.hasHistory()).thenReturn(false)

        testee.userSelectedAutocomplete(suggestion)

        assertCommandIssued<Command.SwitchToTab> {
            assertEquals(tabId, this.tabId)
        }
    }

    @Test
    fun whenNavigationStateChangedCalledThenHandleResolvedUrlIsChecked() = runTest {
        testee.navigationStateChanged(buildWebNavigation("https://example.com"))

        verify(mockShowOnAppLaunchHandler).handleResolvedUrlStorage(eq("https://example.com"), any(), any())
    }

    @Test
    fun whenTabSwitcherPressedAndUserOnSiteThenPixelIsSent() = runTest {
        givenTabManagerData()
        setBrowserShowing(true)
        val domain = "https://www.example.com"
        givenCurrentSite(domain)

        testee.userLaunchingTabSwitcher()

        verify(mockPixel).fire(AppPixelName.TAB_MANAGER_OPENED_FROM_SITE)
    }

    @Test
    fun whenTabSwitcherPressedAndUserOnSerpThenPixelIsSent() = runTest {
        givenTabManagerData()
        setBrowserShowing(false)

        testee.userLaunchingTabSwitcher()

        verify(mockPixel).fire(AppPixelName.TAB_MANAGER_OPENED_FROM_NEW_TAB)
    }

    @Test
    fun whenTabSwitcherPressedAndUserOnNewTabThenPixelIsSent() = runTest {
        givenTabManagerData()
        setBrowserShowing(true)
        whenever(mockDuckDuckGoUrlDetector.isDuckDuckGoUrl(any())).thenReturn(true)
        val domain = "https://duckduckgo.com/?q=test&atb=v395-1-wb&ia=web"
        givenCurrentSite(domain)

        testee.userLaunchingTabSwitcher()

        verify(mockPixel).fire(AppPixelName.TAB_MANAGER_OPENED_FROM_SERP)
    }

    @Test
    fun whenInitialisedThenDefaultBrowserMenuButtonIsNotShown() {
        assertFalse(browserViewState().showSelectDefaultBrowserMenuItem)
    }

    @Test
    fun whenDefaultBrowserMenuButtonVisibilityChangesThenShowIt() = runTest {
        defaultBrowserPromptsExperimentShowPopupMenuItemFlow.value = true
        assertTrue(browserViewState().showSelectDefaultBrowserMenuItem)
    }

    @Test
    fun whenDefaultBrowserMenuButtonClickedThenNotifyExperiment() = runTest {
        testee.onSetDefaultBrowserSelected()
        verify(mockDefaultBrowserPromptsExperiment).onSetAsDefaultPopupMenuItemSelected()
    }

    @Test
    fun whenPopupMenuLaunchedThenNotifyDefaultBrowserPromptsExperiment() = runTest {
        testee.onPopupMenuLaunched()
        verify(mockDefaultBrowserPromptsExperiment).onPopupMenuLaunched()
    }

    private fun givenTabManagerData() = runTest {
        val tabCount = "61-80"
        val active7d = "21+"
        val inactive1w = "11-20"
        val inactive2w = "6-10"
        val inactive3w = "0"

        whenever(mockTabStatsBucketing.getNumberOfOpenTabs()).thenReturn(tabCount)
        whenever(mockTabStatsBucketing.getTabsActiveLastWeek()).thenReturn(active7d)
        whenever(mockTabStatsBucketing.getTabsActiveOneWeekAgo()).thenReturn(inactive1w)
        whenever(mockTabStatsBucketing.getTabsActiveTwoWeeksAgo()).thenReturn(inactive2w)
        whenever(mockTabStatsBucketing.getTabsActiveMoreThanThreeWeeksAgo()).thenReturn(inactive3w)
    }

    @Test
    fun whenSubmittedQueryIsDuckChatLinkThenOpenDuckChat() {
        whenever(mockSpecialUrlDetector.determineType(anyString())).thenReturn(SpecialUrlDetector.UrlType.ShouldLaunchDuckChatLink)
        whenever(mockOmnibarConverter.convertQueryToUrl("https://duckduckgo.com/?q=example&ia=chat&duckai=5", null)).thenReturn(
            "https://duckduckgo.com/?q=example&ia=chat&duckai=5",
        )
        testee.onUserSubmittedQuery("https://duckduckgo.com/?q=example&ia=chat&duckai=5")
        mockDuckChat.openDuckChat("example")
    }

    @Test
    fun whenSubmittedQueryIsDuckChatLinkWithoutQueryThenOpenDuckChatWithoutQuery() {
        whenever(mockSpecialUrlDetector.determineType(anyString())).thenReturn(SpecialUrlDetector.UrlType.ShouldLaunchDuckChatLink)
        whenever(mockOmnibarConverter.convertQueryToUrl("https://duckduckgo.com/?ia=chat", null)).thenReturn("https://duckduckgo.com/?ia=chat")
        testee.onUserSubmittedQuery("https://duckduckgo.com/?ia=chat")
        mockDuckChat.openDuckChat()
    }

    @Test
    fun whenProcessJsCallbackMessageForDuckChatThenSendCommand() = runTest {
        whenever(mockEnabledToggle.isEnabled()).thenReturn(true)
        val jsCallbackData = JsCallbackData(JSONObject(), "", "", "")
        whenever(mockDuckChatJSHelper.processJsCallbackMessage(anyString(), anyString(), anyOrNull(), anyOrNull())).thenReturn(jsCallbackData)
        testee.processJsCallbackMessage(
            DUCK_CHAT_FEATURE_NAME,
            "method",
            "id",
            data = null,
            false,
        ) { "someUrl" }
        verify(mockDuckChatJSHelper).processJsCallbackMessage(DUCK_CHAT_FEATURE_NAME, "method", "id", null)
        assertCommandIssued<Command.SendResponseToJs>()
    }

    @Test
    fun whenProcessJsCallbackMessageForDuckChatAndResponseIsNullThenDoNotSendCommand() = runTest {
        whenever(mockEnabledToggle.isEnabled()).thenReturn(true)
        whenever(mockDuckChatJSHelper.processJsCallbackMessage(anyString(), anyString(), anyOrNull(), anyOrNull())).thenReturn(null)
        testee.processJsCallbackMessage(
            DUCK_CHAT_FEATURE_NAME,
            "method",
            "id",
            data = null,
            false,
        ) { "someUrl" }
        verify(mockDuckChatJSHelper).processJsCallbackMessage(DUCK_CHAT_FEATURE_NAME, "method", "id", null)
        assertCommandNotIssued<Command.SendResponseToJs>()
    }

    @Test
    fun whenDuckChatMenuItemClickedAndItWasntUsedBeforeThenOpenDuckChatAndSendPixel() = runTest {
        whenever(mockDuckChat.wasOpenedBefore()).thenReturn(false)

        testee.onDuckChatMenuClicked()

        verify(mockPixel).fire(DuckChatPixelName.DUCK_CHAT_OPEN)
        verify(mockPixel).fire(DuckChatPixelName.DUCK_CHAT_OPEN_BROWSER_MENU, mapOf("was_used_before" to "0"))
        verify(mockDuckChat).openDuckChat()
    }

    @Test
    fun whenDuckChatMenuItemClickedAndItWasUsedBeforeThenOpenDuckChatAndSendPixel() = runTest {
        whenever(mockDuckChat.wasOpenedBefore()).thenReturn(true)

        testee.onDuckChatMenuClicked()

        verify(mockPixel).fire(DuckChatPixelName.DUCK_CHAT_OPEN)
        verify(mockPixel).fire(DuckChatPixelName.DUCK_CHAT_OPEN_BROWSER_MENU, mapOf("was_used_before" to "1"))
        verify(mockDuckChat).openDuckChat()
    }

    @Test
    fun whenPageFinishedWithMaliciousSiteBlockedThenDoNotUpdateSite() {
        testee.browserViewState.value = testee.browserViewState.value?.copy(
            browserShowing = false,
            maliciousSiteBlocked = true,
            maliciousSiteStatus = PHISHING,
        )
        val site: Site = mock()
        whenever(site.url).thenReturn("http://malicious.com")
        whenever(site.maliciousSiteStatus).thenReturn(PHISHING)
        testee.siteLiveData.value = site

        testee.pageFinished(WebViewNavigationState(mockStack, 100), "http://example.com")

        assertEquals("http://malicious.com", testee.siteLiveData.value?.url)
        assertEquals(PHISHING, testee.siteLiveData.value?.maliciousSiteStatus)
    }

    @Test
    fun whenPageCommitVisibleWithMaliciousSiteBlockedThenDoNotUpdateSite() {
        testee.browserViewState.value = testee.browserViewState.value?.copy(
            browserShowing = false,
            maliciousSiteBlocked = true,
            maliciousSiteStatus = PHISHING,
        )
        val site: Site = mock()
        whenever(site.url).thenReturn("http://malicious.com")
        whenever(site.maliciousSiteStatus).thenReturn(PHISHING)
        testee.siteLiveData.value = site

        testee.onPageCommitVisible(WebViewNavigationState(mockStack, 100), "http://example.com")

        assertEquals("http://malicious.com", testee.siteLiveData.value?.url)
        assertEquals(PHISHING, testee.siteLiveData.value?.maliciousSiteStatus)
    }

    @Test
    fun whenProgressChangedWithMaliciousSiteBlockedThenDoNotUpdateSite() {
        testee.browserViewState.value = testee.browserViewState.value?.copy(
            browserShowing = false,
            maliciousSiteBlocked = true,
            maliciousSiteStatus = PHISHING,
        )
        val site: Site = mock()
        whenever(site.url).thenReturn("http://malicious.com")
        whenever(site.maliciousSiteStatus).thenReturn(PHISHING)
        testee.siteLiveData.value = site

        testee.progressChanged(100, WebViewNavigationState(mockStack, 100))

        assertEquals("http://malicious.com", testee.siteLiveData.value?.url)
        assertEquals(PHISHING, testee.siteLiveData.value?.maliciousSiteStatus)
    }

    @Test
    fun whenAutoConsentPopupHandledWithMaliciousSiteBlockedThenDoNotPostCommand() {
        testee.browserViewState.value = testee.browserViewState.value?.copy(
            browserShowing = false,
            maliciousSiteBlocked = true,
            maliciousSiteStatus = PHISHING,
        )

        testee.onAutoConsentPopUpHandled(true)

        assertCommandNotIssued<ShowAutoconsentAnimation>()
    }

    @Test
    fun whenAutoConsentPopupHandledWithNotMaliciousSiteBlockedThenPostCommand() {
        testee.browserViewState.value = testee.browserViewState.value?.copy(
            browserShowing = true,
            maliciousSiteBlocked = false,
            maliciousSiteStatus = null,
        )

        testee.onAutoConsentPopUpHandled(true)

        assertCommandIssued<ShowAutoconsentAnimation>()
    }

    @Test
    fun whenVisitSiteThenUpdateLoadingViewStateAndOmnibarViewState() {
        testee.browserViewState.value = browserViewState().copy(
            browserShowing = false,
            maliciousSiteBlocked = true,
            showPrivacyShield = HighlightableButton.Gone,
            fireButton = HighlightableButton.Gone,
        )
        testee.loadingViewState.value = loadingViewState().copy(isLoading = false)
        testee.omnibarViewState.value = omnibarViewState().copy(isEditing = true)

        testee.onMaliciousSiteUserAction(VisitSite, "http://example.com".toUri(), Feed.PHISHING, false)

        assertEquals(
            loadingViewState(),
            loadingViewState().copy(
                isLoading = true,
                trackersAnimationEnabled = true,
                progress = 20,
                url = "http://example.com",
            ),
        )
        assertEquals(
            omnibarViewState(),
            omnibarViewState().copy(
                omnibarText = "http://example.com",
                isEditing = false,
                navigationChange = true,
            ),
        )
    }

    @Test
    fun whenLeaveSiteAndCustomTabThenEmitCloseCustomTab() {
        testee.onMaliciousSiteUserAction(LeaveSite, "http://example.com".toUri(), Feed.PHISHING, true)
        assertCommandIssued<CloseCustomTab>()
    }

    @Test
    fun whenLeaveSiteAndNotCustomTabThenEmitEscapeMaliciousSite() = runTest() {
        val mockLiveSelectedTab = mock<LiveData<TabEntity>>()
        whenever(mockLiveSelectedTab.value).thenReturn(TabEntity("ID"))
        whenever(mockTabRepository.liveSelectedTab).thenReturn(mockLiveSelectedTab)

        testee.onMaliciousSiteUserAction(LeaveSite, "http://example.com".toUri(), Feed.PHISHING, false)

        assertCommandIssued<EscapeMaliciousSite>()
        assertCommandIssued<LaunchNewTab>()
        verify(mockTabRepository).deleteTabAndSelectSource("ID")
    }

    @Test
    fun whenLearnMoreThenEmitOpenBrokenSiteLearnMore() {
        testee.onMaliciousSiteUserAction(LearnMore, "http://example.com".toUri(), Feed.PHISHING, false)
        assertCommandIssued<OpenBrokenSiteLearnMore>()
    }

    @Test
    fun whenReportErrorThenEmitOpenBrokenSiteLearnMore() {
        testee.onMaliciousSiteUserAction(ReportError, "http://example.com".toUri(), Feed.PHISHING, false)
        assertCommandIssued<ReportBrokenSiteError>()
    }

    @Test
<<<<<<< HEAD
    fun whenOnAnimationFinishedAndLogosIsEmptyThenDoNothing() = runTest {
        val logos = emptyList<TrackerLogo>()

        testee.onAnimationFinished(logos)

        assertCommandNotIssued<Command.StartTrackersExperimentShieldPopAnimation>()
    }

    @Test
    fun whenOnAnimationFinishedAndSelfAndVariant2EnabledThenStartTrackersExperimentShieldPopAnimation() = runTest {
        val logos = listOf<TrackerLogo>(mock())
        // Variant 2 is enabled
        fakeAppPersonalityFeature.self().setRawStoredState(State(enable = true))
        fakeAppPersonalityFeature.variant2().setRawStoredState(State(enable = true))
        // All other variants are disabled
        fakeAppPersonalityFeature.variant1().setRawStoredState(State(enable = false))
        fakeAppPersonalityFeature.variant3().setRawStoredState(State(enable = false))

        testee.onAnimationFinished(logos)

        assertCommandIssued<Command.StartTrackersExperimentShieldPopAnimation>()
    }

    @Test
    fun whenOnAnimationFinishedAndSelfAndVariant3EnabledThenStartTrackersExperimentShieldPopAnimation() = runTest {
        val logos = listOf<TrackerLogo>(mock())
        // Variant 3 is enabled
        fakeAppPersonalityFeature.self().setRawStoredState(State(enable = true))
        fakeAppPersonalityFeature.variant3().setRawStoredState(State(enable = true))
        // All other variants are disabled
        fakeAppPersonalityFeature.variant1().setRawStoredState(State(enable = false))
        fakeAppPersonalityFeature.variant2().setRawStoredState(State(enable = false))

        testee.onAnimationFinished(logos)

        assertCommandIssued<Command.StartTrackersExperimentShieldPopAnimation>()
=======
    fun whenUserClicksDaxIntroSearchOptionsCtaDismissButtonThenHideOnboardingDaxBubbleCtaCommandIssuedAndPixelFired() = runTest {
        val cta = DaxIntroSearchOptionsCta(mockOnboardingStore, mockAppInstallStore)

        testee.onUserClickCtaDismissButton(cta)

        assertCommandIssued<HideOnboardingDaxBubbleCta> {
            assertEquals(cta, this.daxBubbleCta)
        }
        verify(mockPixel).fire(ONBOARDING_DAX_CTA_DISMISS_BUTTON, mapOf(PixelParameter.CTA_SHOWN to DAX_INITIAL_CTA))
    }

    @Test
    fun whenUserClicksDaxSerpCtaDismissButtonThenHideOnboardingDaxDialogCommandIssuedAndPixelFired() = runTest {
        val cta = DaxSerpCta(mockOnboardingStore, mockAppInstallStore)

        testee.onUserClickCtaDismissButton(cta)

        assertCommandIssued<HideOnboardingDaxDialog> {
            assertEquals(cta, this.onboardingCta)
        }
        verify(mockPixel).fire(ONBOARDING_DAX_CTA_DISMISS_BUTTON, mapOf(PixelParameter.CTA_SHOWN to DAX_SERP_CTA))
    }

    @Test
    fun whenRecordErrorCodeThenProvideValueToErrorHandler() {
        val site = givenCurrentSite("some.domain")
        val siteCaptor = argumentCaptor<Site>()
        val errorUrl = "some.domain"
        val errorValue = "error value"

        testee.recordErrorCode(url = errorUrl, error = errorValue)

        verify(mockSiteErrorHandler).handleError(currentSite = siteCaptor.capture(), urlWithError = eq(errorUrl), error = eq(errorValue))
        assertEquals(site.url, siteCaptor.lastValue.url)
    }

    @Test
    fun whenRecordHttpErrorCodeThenProvideValueToErrorHandler() {
        val site = givenCurrentSite("some.domain")
        val siteCaptor = argumentCaptor<Site>()
        val errorUrl = "some.domain"
        val errorValue = -1

        testee.recordHttpErrorCode(url = errorUrl, statusCode = errorValue)

        verify(mockSiteHttpErrorHandler).handleError(currentSite = siteCaptor.capture(), urlWithError = eq(errorUrl), error = eq(errorValue))
        assertEquals(site.url, siteCaptor.lastValue.url)
    }

    @Test
    fun whenRecordErrorCodeNotMatchingCurrentSiteThenProvideValueToErrorHandler() {
        val site = givenCurrentSite("some.domain")
        val siteCaptor = argumentCaptor<Site>()
        val errorUrl = "error.com"
        val errorValue = "error value"

        testee.recordErrorCode(url = errorUrl, error = errorValue)

        verify(mockSiteErrorHandler).handleError(currentSite = siteCaptor.capture(), urlWithError = eq(errorUrl), error = eq(errorValue))
        assertEquals(site.url, siteCaptor.lastValue.url)
    }

    @Test
    fun whenRecordHttpErrorCodeNotMatchingCurrentSiteThenProvideValueToErrorHandler() {
        val site = givenCurrentSite("some.domain")
        val siteCaptor = argumentCaptor<Site>()
        val errorUrl = "error.com"
        val errorValue = -1

        testee.recordHttpErrorCode(url = errorUrl, statusCode = errorValue)

        verify(mockSiteHttpErrorHandler).handleError(currentSite = siteCaptor.capture(), urlWithError = eq(errorUrl), error = eq(errorValue))
        assertEquals(site.url, siteCaptor.lastValue.url)
    }

    @Test
    fun whenSiteLoadedThenAssignCachedErrors() {
        val site = givenCurrentSite("some.domain")

        verify(mockSiteErrorHandler).assignErrorsAndClearCache(site)
        verify(mockSiteHttpErrorHandler).assignErrorsAndClearCache(site)
>>>>>>> 1714a182
    }

    private fun aCredential(): LoginCredentials {
        return LoginCredentials(domain = null, username = null, password = null)
    }

    private fun assertShowHistoryCommandSent(expectedStackSize: Int) {
        assertCommandIssued<ShowBackNavigationHistory> {
            assertEquals(expectedStackSize, history.size)
        }
    }

    private fun buildNavigationHistoryStack(stackSize: Int) {
        val history = mutableListOf<NavigationHistoryEntry>()
        for (i in 0 until stackSize) {
            history.add(NavigationHistoryEntry(url = "$i.example.com"))
        }

        testee.navigationStateChanged(buildWebNavigation(navigationHistory = history))
    }

    private fun givenCustomHeadersProviderReturnsGpcHeader() {
        fakeCustomHeadersPlugin.headers = mapOf(GPC_HEADER to GPC_HEADER_VALUE)
    }

    private fun givenCustomHeadersProviderReturnsNoHeaders() {
        fakeCustomHeadersPlugin.headers = emptyMap()
    }

    private fun givenCustomHeadersProviderReturnsAndroidFeaturesHeader() {
        fakeCustomHeadersPlugin.headers = mapOf(X_DUCKDUCKGO_ANDROID_HEADER to "TEST_VALUE")
    }

    private suspend fun givenFireButtonPulsing() {
        whenever(mockExtendedOnboardingFeatureToggles.noBrowserCtas()).thenReturn(mockEnabledToggle)
        whenever(mockUserStageStore.getUserAppStage()).thenReturn(AppStage.DAX_ONBOARDING)
        dismissedCtaDaoChannel.send(listOf(DismissedCta(DAX_DIALOG_TRACKERS_FOUND)))
    }

    private inline fun <reified T : Command> assertCommandIssued(instanceAssertions: T.() -> Unit = {}) {
        verify(mockCommandObserver, atLeastOnce()).onChanged(commandCaptor.capture())
        val issuedCommand = commandCaptor.allValues.find { it is T }
        assertNotNull(issuedCommand)
        (issuedCommand as T).apply { instanceAssertions() }
    }

    private inline fun <reified T : Command> assertCommandNotIssued() {
        val defaultMockingDetails = DefaultMockingDetails(mockCommandObserver)
        if (defaultMockingDetails.invocations.isNotEmpty()) {
            verify(mockCommandObserver, atLeastOnce()).onChanged(commandCaptor.capture())
            val issuedCommand = commandCaptor.allValues.find { it is T }
            assertNull(issuedCommand)
        }
    }

    private inline fun <reified T : Command> assertCommandIssuedTimes(times: Int) {
        if (times == 0) {
            assertCommandNotIssued<T>()
        } else {
            verify(mockCommandObserver, atLeastOnce()).onChanged(commandCaptor.capture())
            val timesIssued = commandCaptor.allValues.count { it is T }
            assertEquals(times, timesIssued)
        }
    }

    private fun givenInvalidatedGlobalLayout() {
        testee.globalLayoutState.value = GlobalLayoutViewState.Invalidated
    }

    private fun givenOneActiveTabSelected() {
        selectedTabLiveData.value = TabEntity("TAB_ID", "https://example.com", "", skipHome = false, viewed = true, position = 0)
        testee.loadData("TAB_ID", "https://example.com", false, false)
    }

    private fun givenFireproofWebsiteDomain(vararg fireproofWebsitesDomain: String) {
        fireproofWebsitesDomain.forEach {
            fireproofWebsiteDao.insert(FireproofWebsiteEntity(domain = it))
        }
    }

    private fun givenLoginDetected(domain: String) = LoginDetected(authLoginDomain = "", forwardedToDomain = domain)

    private fun givenCurrentSite(domain: String): Site {
        val site: Site = mock()
        whenever(site.url).thenReturn(domain)
        whenever(site.nextUrl).thenReturn(domain)
        whenever(site.uri).thenReturn(Uri.parse(domain))
        whenever(site.realBrokenSiteContext).thenReturn(mockBrokenSiteContext)
        val siteLiveData = MutableLiveData<Site>()
        siteLiveData.value = site
        whenever(mockTabRepository.retrieveSiteData("TAB_ID")).thenReturn(siteLiveData)
        testee.loadData("TAB_ID", domain, false, false)

        return site
    }

    private fun givenRemoteMessagingModel(
        remoteMessagingRepository: RemoteMessagingRepository,
        pixel: Pixel,
        dispatchers: DispatcherProvider,
    ) = RemoteMessagingModel(remoteMessagingRepository, pixel, dispatchers)

    private fun setBrowserShowing(isBrowsing: Boolean) {
        testee.browserViewState.value = browserViewState().copy(browserShowing = isBrowsing)
    }

    private fun setDesktopBrowsingMode(desktopBrowsingMode: Boolean) {
        testee.browserViewState.value = browserViewState().copy(isDesktopBrowsingMode = desktopBrowsingMode)
    }

    private fun setCta(cta: Cta) {
        testee.ctaViewState.value = ctaViewState().copy(cta = cta)
    }

    private fun aTabEntity(id: String): TabEntity {
        return TabEntity(tabId = id, position = 0)
    }

    private fun loadTabWithId(tabId: String) {
        testee.loadData(tabId, initialUrl = null, skipHome = false, isExternal = false)
    }

    private fun loadUrl(
        url: String?,
        title: String? = null,
        isBrowserShowing: Boolean = true,
    ) = runTest {
        whenever(mockDuckPlayer.observeUserPreferences()).thenReturn(flowOf(UserPreferences(false, Disabled)))

        setBrowserShowing(isBrowserShowing)
        testee.navigationStateChanged(buildWebNavigation(originalUrl = url, currentUrl = url, title = title))
    }

    @Suppress("SameParameterValue")
    private fun updateUrl(
        originalUrl: String?,
        currentUrl: String?,
        isBrowserShowing: Boolean,
    ) = runTest {
        whenever(mockDuckPlayer.isSimulatedYoutubeNoCookie(anyUri())).thenReturn(false)
        setBrowserShowing(isBrowserShowing)
        testee.navigationStateChanged(buildWebNavigation(originalUrl = originalUrl, currentUrl = currentUrl))
    }

    @Suppress("SameParameterValue")
    private fun onProgressChanged(
        url: String?,
        newProgress: Int,
    ) {
        testee.navigationStateChanged(buildWebNavigation(originalUrl = url, currentUrl = url, progress = newProgress))
    }

    private fun overrideUrl(
        url: String,
        isBrowserShowing: Boolean = true,
    ) {
        setBrowserShowing(isBrowserShowing)
        testee.willOverrideUrl(newUrl = url)
    }

    private fun setupNavigation(
        skipHome: Boolean = false,
        isBrowsing: Boolean,
        isMaliciousSiteBlocked: Boolean = false,
        canGoForward: Boolean = false,
        canGoBack: Boolean = false,
        stepsToPreviousPage: Int = 0,
    ) {
        testee.skipHome = skipHome
        setBrowserShowing(isBrowsing)
        setMaliciousSiteBlocked(isMaliciousSiteBlocked)
        val nav = buildWebNavigation(canGoForward = canGoForward, canGoBack = canGoBack, stepsToPreviousPage = stepsToPreviousPage)
        testee.navigationStateChanged(nav)
    }

    private fun setMaliciousSiteBlocked(isMaliciousSiteBlocked: Boolean) {
        testee.browserViewState.value = browserViewState().copy(maliciousSiteBlocked = isMaliciousSiteBlocked)
    }

    private fun captureCommands(): KArgumentCaptor<Command> {
        verify(mockCommandObserver, atLeastOnce()).onChanged(commandCaptor.capture())
        return commandCaptor
    }

    private fun clearAccessibilitySettings() {
        context.getSharedPreferences(AccessibilitySettingsSharedPreferences.FILENAME, Context.MODE_PRIVATE).edit().clear().commit()
    }

    private fun buildWebNavigation(
        currentUrl: String? = null,
        originalUrl: String? = null,
        title: String? = null,
        canGoForward: Boolean = false,
        canGoBack: Boolean = false,
        stepsToPreviousPage: Int = 0,
        progress: Int? = null,
        navigationHistory: List<NavigationHistoryEntry> = emptyList(),
    ): WebNavigationState {
        val nav: WebNavigationState = mock()
        whenever(nav.originalUrl).thenReturn(originalUrl)
        whenever(nav.currentUrl).thenReturn(currentUrl)
        whenever(nav.title).thenReturn(title)
        whenever(nav.canGoForward).thenReturn(canGoForward)
        whenever(nav.canGoBack).thenReturn(canGoBack)
        whenever(nav.stepsToPreviousPage).thenReturn(stepsToPreviousPage)
        whenever(nav.progress).thenReturn(progress)
        whenever(nav.navigationHistory).thenReturn(navigationHistory)
        return nav
    }

    private fun buildFileChooserParams(
        acceptTypes: Array<String>,
        captureEnabled: Boolean = false,
    ): FileChooserParams {
        return object : FileChooserParams() {
            override fun getAcceptTypes(): Array<String> = acceptTypes
            override fun getMode(): Int = 0
            override fun isCaptureEnabled(): Boolean = captureEnabled
            override fun getTitle(): CharSequence? = null
            override fun getFilenameHint(): String? = null
            override fun createIntent(): Intent = Intent()
        }
    }

    private fun privacyShieldState() = testee.privacyShieldViewState.value!!
    private fun ctaViewState() = testee.ctaViewState.value!!
    private fun browserViewState() = testee.browserViewState.value!!
    private fun omnibarViewState() = testee.omnibarViewState.value!!
    private fun loadingViewState() = testee.loadingViewState.value!!
    private fun autoCompleteViewState() = testee.autoCompleteViewState.value!!
    private fun findInPageViewState() = testee.findInPageViewState.value!!
    private fun globalLayoutViewState() = testee.globalLayoutState.value!!
    private fun browserGlobalLayoutViewState() = testee.globalLayoutState.value!! as GlobalLayoutViewState.Browser
    private fun accessibilityViewState() = testee.accessibilityViewState.value!!

    fun anyUri(): Uri = any()

    class FakeCapabilityChecker(var enabled: Boolean) : AutofillCapabilityChecker {
        override suspend fun isAutofillEnabledByConfiguration(url: String) = enabled
        override suspend fun canInjectCredentialsToWebView(url: String) = enabled
        override suspend fun canSaveCredentialsFromWebView(url: String) = enabled
        override suspend fun canGeneratePasswordFromWebView(url: String) = enabled
        override suspend fun canAccessCredentialManagementScreen() = enabled
    }

    class FakePluginPoint(val plugin: FakePrivacyProtectionTogglePlugin) : PluginPoint<PrivacyProtectionTogglePlugin> {
        override fun getPlugins(): Collection<PrivacyProtectionTogglePlugin> {
            return listOf(plugin)
        }
    }

    class FakePrivacyProtectionTogglePlugin : PrivacyProtectionTogglePlugin {
        var toggleOff = 0
        var toggleOn = 0

        override suspend fun onToggleOff(origin: PrivacyToggleOrigin) {
            toggleOff++
        }

        override suspend fun onToggleOn(origin: PrivacyToggleOrigin) {
            toggleOn++
        }
    }

    class FakeCustomHeadersProvider(var headers: Map<String, String>) : CustomHeadersProvider {
        override fun getCustomHeaders(url: String): Map<String, String> {
            return headers
        }
    }
}<|MERGE_RESOLUTION|>--- conflicted
+++ resolved
@@ -546,15 +546,13 @@
     private val defaultVisualExperimentStateFlow = MutableStateFlow(FeatureState(isAvailable = true, isEnabled = false))
     private val defaultVisualExperimentNavBarStateFlow = MutableStateFlow(FeatureState(isAvailable = true, isEnabled = false))
 
-<<<<<<< HEAD
-    private val fakeAppPersonalityFeature = FakeFeatureToggleFactory.create(AppPersonalityFeature::class.java)
-    private val mockPrivacyDashboardExternalPixelParams: PrivacyDashboardExternalPixelParams = mock()
-=======
     private val mockSiteErrorHandlerKillSwitch: SiteErrorHandlerKillSwitch = mock()
     private val mockSiteErrorHandlerKillSwitchToggle: Toggle = mock { on { it.isEnabled() } doReturn true }
     private val mockSiteErrorHandler: StringSiteErrorHandler = mock()
     private val mockSiteHttpErrorHandler: HttpCodeSiteErrorHandler = mock()
->>>>>>> 1714a182
+
+    private val fakeAppPersonalityFeature = FakeFeatureToggleFactory.create(AppPersonalityFeature::class.java)
+    private val mockPrivacyDashboardExternalPixelParams: PrivacyDashboardExternalPixelParams = mock()
 
     @Before
     fun before() = runTest {
@@ -741,15 +739,12 @@
             defaultBrowserPromptsExperiment = mockDefaultBrowserPromptsExperiment,
             swipingTabsFeature = swipingTabsFeatureProvider,
             visualDesignExperimentDataStore = mockVisualDesignExperimentDataStore,
-<<<<<<< HEAD
+            siteErrorHandlerKillSwitch = mockSiteErrorHandlerKillSwitch,
+            siteErrorHandler = mockSiteErrorHandler,
+            siteHttpErrorHandler = mockSiteHttpErrorHandler,
             appPersonalityFeature = fakeAppPersonalityFeature,
             userStageStore = mockUserStageStore,
             privacyDashboardExternalPixelParams = mockPrivacyDashboardExternalPixelParams,
-=======
-            siteErrorHandlerKillSwitch = mockSiteErrorHandlerKillSwitch,
-            siteErrorHandler = mockSiteErrorHandler,
-            siteHttpErrorHandler = mockSiteHttpErrorHandler,
->>>>>>> 1714a182
         )
 
         testee.loadData("abc", null, false, false)
@@ -6110,7 +6105,90 @@
     }
 
     @Test
-<<<<<<< HEAD
+    fun whenUserClicksDaxIntroSearchOptionsCtaDismissButtonThenHideOnboardingDaxBubbleCtaCommandIssuedAndPixelFired() = runTest {
+        val cta = DaxIntroSearchOptionsCta(mockOnboardingStore, mockAppInstallStore)
+
+        testee.onUserClickCtaDismissButton(cta)
+
+        assertCommandIssued<HideOnboardingDaxBubbleCta> {
+            assertEquals(cta, this.daxBubbleCta)
+        }
+        verify(mockPixel).fire(ONBOARDING_DAX_CTA_DISMISS_BUTTON, mapOf(PixelParameter.CTA_SHOWN to DAX_INITIAL_CTA))
+    }
+
+    @Test
+    fun whenUserClicksDaxSerpCtaDismissButtonThenHideOnboardingDaxDialogCommandIssuedAndPixelFired() = runTest {
+        val cta = DaxSerpCta(mockOnboardingStore, mockAppInstallStore)
+
+        testee.onUserClickCtaDismissButton(cta)
+
+        assertCommandIssued<HideOnboardingDaxDialog> {
+            assertEquals(cta, this.onboardingCta)
+        }
+        verify(mockPixel).fire(ONBOARDING_DAX_CTA_DISMISS_BUTTON, mapOf(PixelParameter.CTA_SHOWN to DAX_SERP_CTA))
+    }
+
+    @Test
+    fun whenRecordErrorCodeThenProvideValueToErrorHandler() {
+        val site = givenCurrentSite("some.domain")
+        val siteCaptor = argumentCaptor<Site>()
+        val errorUrl = "some.domain"
+        val errorValue = "error value"
+
+        testee.recordErrorCode(url = errorUrl, error = errorValue)
+
+        verify(mockSiteErrorHandler).handleError(currentSite = siteCaptor.capture(), urlWithError = eq(errorUrl), error = eq(errorValue))
+        assertEquals(site.url, siteCaptor.lastValue.url)
+    }
+
+    @Test
+    fun whenRecordHttpErrorCodeThenProvideValueToErrorHandler() {
+        val site = givenCurrentSite("some.domain")
+        val siteCaptor = argumentCaptor<Site>()
+        val errorUrl = "some.domain"
+        val errorValue = -1
+
+        testee.recordHttpErrorCode(url = errorUrl, statusCode = errorValue)
+
+        verify(mockSiteHttpErrorHandler).handleError(currentSite = siteCaptor.capture(), urlWithError = eq(errorUrl), error = eq(errorValue))
+        assertEquals(site.url, siteCaptor.lastValue.url)
+    }
+
+    @Test
+    fun whenRecordErrorCodeNotMatchingCurrentSiteThenProvideValueToErrorHandler() {
+        val site = givenCurrentSite("some.domain")
+        val siteCaptor = argumentCaptor<Site>()
+        val errorUrl = "error.com"
+        val errorValue = "error value"
+
+        testee.recordErrorCode(url = errorUrl, error = errorValue)
+
+        verify(mockSiteErrorHandler).handleError(currentSite = siteCaptor.capture(), urlWithError = eq(errorUrl), error = eq(errorValue))
+        assertEquals(site.url, siteCaptor.lastValue.url)
+    }
+
+    @Test
+    fun whenRecordHttpErrorCodeNotMatchingCurrentSiteThenProvideValueToErrorHandler() {
+        val site = givenCurrentSite("some.domain")
+        val siteCaptor = argumentCaptor<Site>()
+        val errorUrl = "error.com"
+        val errorValue = -1
+
+        testee.recordHttpErrorCode(url = errorUrl, statusCode = errorValue)
+
+        verify(mockSiteHttpErrorHandler).handleError(currentSite = siteCaptor.capture(), urlWithError = eq(errorUrl), error = eq(errorValue))
+        assertEquals(site.url, siteCaptor.lastValue.url)
+    }
+
+    @Test
+    fun whenSiteLoadedThenAssignCachedErrors() {
+        val site = givenCurrentSite("some.domain")
+
+        verify(mockSiteErrorHandler).assignErrorsAndClearCache(site)
+        verify(mockSiteHttpErrorHandler).assignErrorsAndClearCache(site)
+    }
+
+    @Test
     fun whenOnAnimationFinishedAndLogosIsEmptyThenDoNothing() = runTest {
         val logos = emptyList<TrackerLogo>()
 
@@ -6147,89 +6225,6 @@
         testee.onAnimationFinished(logos)
 
         assertCommandIssued<Command.StartTrackersExperimentShieldPopAnimation>()
-=======
-    fun whenUserClicksDaxIntroSearchOptionsCtaDismissButtonThenHideOnboardingDaxBubbleCtaCommandIssuedAndPixelFired() = runTest {
-        val cta = DaxIntroSearchOptionsCta(mockOnboardingStore, mockAppInstallStore)
-
-        testee.onUserClickCtaDismissButton(cta)
-
-        assertCommandIssued<HideOnboardingDaxBubbleCta> {
-            assertEquals(cta, this.daxBubbleCta)
-        }
-        verify(mockPixel).fire(ONBOARDING_DAX_CTA_DISMISS_BUTTON, mapOf(PixelParameter.CTA_SHOWN to DAX_INITIAL_CTA))
-    }
-
-    @Test
-    fun whenUserClicksDaxSerpCtaDismissButtonThenHideOnboardingDaxDialogCommandIssuedAndPixelFired() = runTest {
-        val cta = DaxSerpCta(mockOnboardingStore, mockAppInstallStore)
-
-        testee.onUserClickCtaDismissButton(cta)
-
-        assertCommandIssued<HideOnboardingDaxDialog> {
-            assertEquals(cta, this.onboardingCta)
-        }
-        verify(mockPixel).fire(ONBOARDING_DAX_CTA_DISMISS_BUTTON, mapOf(PixelParameter.CTA_SHOWN to DAX_SERP_CTA))
-    }
-
-    @Test
-    fun whenRecordErrorCodeThenProvideValueToErrorHandler() {
-        val site = givenCurrentSite("some.domain")
-        val siteCaptor = argumentCaptor<Site>()
-        val errorUrl = "some.domain"
-        val errorValue = "error value"
-
-        testee.recordErrorCode(url = errorUrl, error = errorValue)
-
-        verify(mockSiteErrorHandler).handleError(currentSite = siteCaptor.capture(), urlWithError = eq(errorUrl), error = eq(errorValue))
-        assertEquals(site.url, siteCaptor.lastValue.url)
-    }
-
-    @Test
-    fun whenRecordHttpErrorCodeThenProvideValueToErrorHandler() {
-        val site = givenCurrentSite("some.domain")
-        val siteCaptor = argumentCaptor<Site>()
-        val errorUrl = "some.domain"
-        val errorValue = -1
-
-        testee.recordHttpErrorCode(url = errorUrl, statusCode = errorValue)
-
-        verify(mockSiteHttpErrorHandler).handleError(currentSite = siteCaptor.capture(), urlWithError = eq(errorUrl), error = eq(errorValue))
-        assertEquals(site.url, siteCaptor.lastValue.url)
-    }
-
-    @Test
-    fun whenRecordErrorCodeNotMatchingCurrentSiteThenProvideValueToErrorHandler() {
-        val site = givenCurrentSite("some.domain")
-        val siteCaptor = argumentCaptor<Site>()
-        val errorUrl = "error.com"
-        val errorValue = "error value"
-
-        testee.recordErrorCode(url = errorUrl, error = errorValue)
-
-        verify(mockSiteErrorHandler).handleError(currentSite = siteCaptor.capture(), urlWithError = eq(errorUrl), error = eq(errorValue))
-        assertEquals(site.url, siteCaptor.lastValue.url)
-    }
-
-    @Test
-    fun whenRecordHttpErrorCodeNotMatchingCurrentSiteThenProvideValueToErrorHandler() {
-        val site = givenCurrentSite("some.domain")
-        val siteCaptor = argumentCaptor<Site>()
-        val errorUrl = "error.com"
-        val errorValue = -1
-
-        testee.recordHttpErrorCode(url = errorUrl, statusCode = errorValue)
-
-        verify(mockSiteHttpErrorHandler).handleError(currentSite = siteCaptor.capture(), urlWithError = eq(errorUrl), error = eq(errorValue))
-        assertEquals(site.url, siteCaptor.lastValue.url)
-    }
-
-    @Test
-    fun whenSiteLoadedThenAssignCachedErrors() {
-        val site = givenCurrentSite("some.domain")
-
-        verify(mockSiteErrorHandler).assignErrorsAndClearCache(site)
-        verify(mockSiteHttpErrorHandler).assignErrorsAndClearCache(site)
->>>>>>> 1714a182
     }
 
     private fun aCredential(): LoginCredentials {
