--- conflicted
+++ resolved
@@ -73,7 +73,6 @@
 import com.duckduckgo.app.notification.model.UseOurAppNotification
 import com.duckduckgo.app.global.events.db.UserEventEntity
 import com.duckduckgo.app.global.events.db.UserEventsStore
-import com.duckduckgo.app.global.model.domain
 import com.duckduckgo.app.global.useourapp.UseOurAppDetector
 import com.duckduckgo.app.location.GeoLocationPermissions
 import com.duckduckgo.app.location.data.LocationPermissionEntity
@@ -1112,9 +1111,7 @@
 
         testee.onRefreshRequested()
 
-        assertCommandIssued<Command.OpenInNewTab>() {
-            assertNull(sourceTabId)
-        }
+        assertCommandIssued<Command.OpenInNewTab>()
     }
 
     @Test
@@ -1209,10 +1206,6 @@
         testee.userSelectedItemFromLongPressMenu(longPressTarget, mockMenItem)
         val command = captureCommands().value as Command.OpenInNewTab
         assertEquals("http://example.com", command.query)
-
-        assertCommandIssued<Command.OpenInNewTab> {
-            assertNotNull(sourceTabId)
-        }
     }
 
     @Test
@@ -2318,7 +2311,15 @@
     }
 
     @Test
-<<<<<<< HEAD
+    fun whenPageChangedIfPreviousOneWasUseOurAppSiteThenNotSent() = coroutineRule.runBlocking {
+        givenUseOurAppSiteSelected()
+
+        loadUrl(USE_OUR_APP_DOMAIN, isBrowserShowing = true)
+
+        verify(mockPixel, never()).fire(Pixel.PixelName.UOA_VISITED)
+    }
+
+    @Test
     fun whenCurrentDomainAndPermissionRequestingDomainAreDifferentThenSitePermissionIsDenied() = coroutineRule.runBlocking {
         givenCurrentSite("https://wwww.example.com/")
         givenNewPermissionRequestFromDomain("https://wwww.anotherexample.com/")
@@ -2596,14 +2597,6 @@
         override fun invoke(p0: String?, p1: Boolean, p2: Boolean) {
             // nothing to see
         }
-=======
-    fun whenPageChangedIfPreviousOneWasUseOurAppSiteThenNotSent() = coroutineRule.runBlocking {
-        givenUseOurAppSiteSelected()
-
-        loadUrl(USE_OUR_APP_DOMAIN, isBrowserShowing = true)
-
-        verify(mockPixel, never()).fire(Pixel.PixelName.UOA_VISITED)
->>>>>>> 0f478e5f
     }
 
     private inline fun <reified T : Command> assertCommandIssued(instanceAssertions: T.() -> Unit = {}) {
