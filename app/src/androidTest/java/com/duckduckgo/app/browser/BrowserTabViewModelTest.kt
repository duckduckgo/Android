/*
 * Copyright (c) 2017 DuckDuckGo
 *
 * Licensed under the Apache License, Version 2.0 (the "License");
 * you may not use this file except in compliance with the License.
 * You may obtain a copy of the License at
 *
 *     http://www.apache.org/licenses/LICENSE-2.0
 *
 * Unless required by applicable law or agreed to in writing, software
 * distributed under the License is distributed on an "AS IS" BASIS,
 * WITHOUT WARRANTIES OR CONDITIONS OF ANY KIND, either express or implied.
 * See the License for the specific language governing permissions and
 * limitations under the License.
 */

package com.duckduckgo.app.browser

import android.view.MenuItem
import android.view.View
import android.webkit.GeolocationPermissions
import android.webkit.HttpAuthHandler
import android.webkit.WebView
import androidx.arch.core.executor.testing.InstantTaskExecutorRule
import androidx.lifecycle.MutableLiveData
import androidx.lifecycle.Observer
import androidx.room.Room
import androidx.test.platform.app.InstrumentationRegistry.getInstrumentation
import com.duckduckgo.app.CoroutineTestRule
import com.duckduckgo.app.InstantSchedulersRule
import com.duckduckgo.app.ValueCaptorObserver
import com.duckduckgo.app.autocomplete.api.AutoComplete.AutoCompleteResult
import com.duckduckgo.app.autocomplete.api.AutoComplete.AutoCompleteSuggestion.AutoCompleteBookmarkSuggestion
import com.duckduckgo.app.autocomplete.api.AutoComplete.AutoCompleteSuggestion.AutoCompleteSearchSuggestion
import com.duckduckgo.app.autocomplete.api.AutoCompleteApi
import com.duckduckgo.app.autocomplete.api.AutoCompleteService
import com.duckduckgo.app.bookmarks.db.BookmarkEntity
import com.duckduckgo.app.bookmarks.db.BookmarksDao
import com.duckduckgo.app.browser.BrowserTabViewModel.Command
import com.duckduckgo.app.browser.BrowserTabViewModel.Command.Navigate
import com.duckduckgo.app.browser.LongPressHandler.RequiredAction.DownloadFile
import com.duckduckgo.app.browser.LongPressHandler.RequiredAction.OpenInNewTab
import com.duckduckgo.app.browser.addtohome.AddToHomeCapabilityDetector
import com.duckduckgo.app.browser.favicon.FaviconDownloader
import com.duckduckgo.app.browser.model.BasicAuthenticationCredentials
import com.duckduckgo.app.browser.model.BasicAuthenticationRequest
import com.duckduckgo.app.browser.model.LongPressTarget
import com.duckduckgo.app.browser.omnibar.OmnibarEntryConverter
import com.duckduckgo.app.browser.session.WebViewSessionStorage
import com.duckduckgo.app.cta.db.DismissedCtaDao
import com.duckduckgo.app.cta.model.CtaId
import com.duckduckgo.app.cta.model.DismissedCta
import com.duckduckgo.app.cta.ui.*
import com.duckduckgo.app.fire.fireproofwebsite.data.FireproofWebsiteDao
import com.duckduckgo.app.fire.fireproofwebsite.data.FireproofWebsiteEntity
import com.duckduckgo.app.global.db.AppDatabase
import com.duckduckgo.app.global.install.AppInstallStore
import com.duckduckgo.app.global.model.SiteFactory
import com.duckduckgo.app.onboarding.store.OnboardingStore
import com.duckduckgo.app.onboarding.store.UserStageStore
import com.duckduckgo.app.privacy.db.NetworkLeaderboardDao
import com.duckduckgo.app.privacy.db.UserWhitelistDao
import com.duckduckgo.app.privacy.model.PrivacyGrade
import com.duckduckgo.app.privacy.model.PrivacyPractices
import com.duckduckgo.app.privacy.model.TestEntity
import com.duckduckgo.app.privacy.model.UserWhitelistedDomain
import com.duckduckgo.app.runBlocking
import com.duckduckgo.app.settings.db.SettingsDataStore
import com.duckduckgo.app.statistics.VariantManager
import com.duckduckgo.app.statistics.VariantManager.Companion.DEFAULT_VARIANT
import com.duckduckgo.app.statistics.api.StatisticsUpdater
import com.duckduckgo.app.statistics.pixels.Pixel
import com.duckduckgo.app.surrogates.SurrogateResponse
import com.duckduckgo.app.survey.db.SurveyDao
import com.duckduckgo.app.survey.model.Survey
import com.duckduckgo.app.tabs.model.TabEntity
import com.duckduckgo.app.tabs.model.TabRepository
import com.duckduckgo.app.trackerdetection.EntityLookup
import com.duckduckgo.app.trackerdetection.model.TrackingEvent
import com.duckduckgo.app.usage.search.SearchCountDao
import com.duckduckgo.app.widget.ui.WidgetCapabilities
import com.nhaarman.mockitokotlin2.*
import io.reactivex.Observable
import io.reactivex.Single
import kotlinx.coroutines.ExperimentalCoroutinesApi
import kotlinx.coroutines.runBlocking
import kotlinx.coroutines.test.runBlockingTest
import org.junit.After
import org.junit.Assert.*
import org.junit.Before
import org.junit.Rule
import org.junit.Test
import org.mockito.*
import org.mockito.ArgumentMatchers.anyString
import org.mockito.Mockito.never
import org.mockito.Mockito.verify
import java.util.concurrent.TimeUnit

@ExperimentalCoroutinesApi
class BrowserTabViewModelTest {

    @get:Rule
    var instantTaskExecutorRule = InstantTaskExecutorRule()

    @get:Rule
    val schedulers = InstantSchedulersRule()

    @ExperimentalCoroutinesApi
    @get:Rule
    var coroutineRule = CoroutineTestRule()

    @Mock
    private lateinit var mockEntityLookup: EntityLookup

    @Mock
    private lateinit var mockNetworkLeaderboardDao: NetworkLeaderboardDao

    @Mock
    private lateinit var mockStatisticsUpdater: StatisticsUpdater

    @Mock
    private lateinit var mockCommandObserver: Observer<Command>

    @Mock
    private lateinit var mockPrivacyPractices: PrivacyPractices

    @Mock
    private lateinit var mockSettingsStore: SettingsDataStore

    @Mock
    private lateinit var mockBookmarksDao: BookmarksDao

    @Mock
    private lateinit var mockLongPressHandler: LongPressHandler

    @Mock
    private lateinit var mockOmnibarConverter: OmnibarEntryConverter

    @Mock
    private lateinit var mockTabsRepository: TabRepository

    @Mock
    private lateinit var webViewSessionStorage: WebViewSessionStorage

    @Mock
    private lateinit var mockFaviconDownloader: FaviconDownloader

    @Mock
    private lateinit var mockAddToHomeCapabilityDetector: AddToHomeCapabilityDetector

    @Mock
    private lateinit var mockSurveyDao: SurveyDao

    @Mock
    private lateinit var mockDismissedCtaDao: DismissedCtaDao

    @Mock
    private lateinit var mockSearchCountDao: SearchCountDao

    @Mock
    private lateinit var mockAppInstallStore: AppInstallStore

    @Mock
    private lateinit var mockVariantManager: VariantManager

    @Mock
    private lateinit var mockPixel: Pixel

    @Mock
    private lateinit var mockOnboardingStore: OnboardingStore

    @Mock
    private lateinit var mockAutoCompleteService: AutoCompleteService

    @Mock
    private lateinit var mockWidgetCapabilities: WidgetCapabilities

    @Mock
    private lateinit var mockUserStageStore: UserStageStore

    @Mock
    private lateinit var mockUserWhitelistDao: UserWhitelistDao

    private lateinit var mockAutoCompleteApi: AutoCompleteApi

    private lateinit var ctaViewModel: CtaViewModel

    @Captor
    private lateinit var commandCaptor: ArgumentCaptor<Command>

    @Captor
    private lateinit var permissionCallbackCaptor: ArgumentCaptor<GeolocationPermissions.Callback>

    @Mock
    private lateinit var permissionCallback: GeolocationPermissions.Callback

    private lateinit var db: AppDatabase

    private lateinit var testee: BrowserTabViewModel

    private lateinit var fireproofWebsiteDao: FireproofWebsiteDao

    private val selectedTabLiveData = MutableLiveData<TabEntity>()

    @Before
    fun before() {
        MockitoAnnotations.initMocks(this)

        db = Room.inMemoryDatabaseBuilder(getInstrumentation().targetContext, AppDatabase::class.java)
            .allowMainThreadQueries()
            .build()
        fireproofWebsiteDao = db.fireproofWebsiteDao()

        mockAutoCompleteApi = AutoCompleteApi(mockAutoCompleteService, mockBookmarksDao)

        ctaViewModel = CtaViewModel(
            mockAppInstallStore,
            mockPixel,
            mockSurveyDao,
            mockWidgetCapabilities,
            mockDismissedCtaDao,
            mockUserWhitelistDao,
            mockVariantManager,
            mockSettingsStore,
            mockOnboardingStore,
            mockUserStageStore,
            coroutineRule.testDispatcherProvider
        )

        val siteFactory = SiteFactory(mockPrivacyPractices, mockEntityLookup)

        whenever(mockOmnibarConverter.convertQueryToUrl(any())).thenReturn("duckduckgo.com")
        whenever(mockVariantManager.getVariant()).thenReturn(DEFAULT_VARIANT)
        whenever(mockTabsRepository.liveSelectedTab).thenReturn(selectedTabLiveData)
        whenever(mockTabsRepository.retrieveSiteData(any())).thenReturn(MutableLiveData())
        whenever(mockPrivacyPractices.privacyPracticesFor(any())).thenReturn(PrivacyPractices.UNKNOWN)
        whenever(mockAppInstallStore.installTimestamp).thenReturn(System.currentTimeMillis() - TimeUnit.DAYS.toMillis(1))
        whenever(mockUserWhitelistDao.contains(anyString())).thenReturn(false)

        testee = BrowserTabViewModel(
            statisticsUpdater = mockStatisticsUpdater,
            queryUrlConverter = mockOmnibarConverter,
            duckDuckGoUrlDetector = DuckDuckGoUrlDetector(),
            siteFactory = siteFactory,
            tabRepository = mockTabsRepository,
            userWhitelistDao = mockUserWhitelistDao,
            networkLeaderboardDao = mockNetworkLeaderboardDao,
            autoComplete = mockAutoCompleteApi,
            appSettingsPreferencesStore = mockSettingsStore,
            bookmarksDao = mockBookmarksDao,
            longPressHandler = mockLongPressHandler,
            webViewSessionStorage = webViewSessionStorage,
            specialUrlDetector = SpecialUrlDetectorImpl(),
            faviconDownloader = mockFaviconDownloader,
            addToHomeCapabilityDetector = mockAddToHomeCapabilityDetector,
            ctaViewModel = ctaViewModel,
            searchCountDao = mockSearchCountDao,
            pixel = mockPixel,
            dispatchers = coroutineRule.testDispatcherProvider,
            fireproofWebsiteDao = fireproofWebsiteDao
        )

        testee.loadData("abc", null, false)
        testee.command.observeForever(mockCommandObserver)
    }

    @ExperimentalCoroutinesApi
    @After
    fun after() {
        testee.onCleared()
        db.close()
        testee.command.removeObserver(mockCommandObserver)
    }

    @Test
    fun whenSearchUrlSharedThenAtbAndSourceParametersAreRemoved() {
        loadUrl("https://duckduckgo.com/?q=test&atb=v117-1&t=ddg_test")
        testee.onShareSelected()
        verify(mockCommandObserver, atLeastOnce()).onChanged(commandCaptor.capture())
        assertTrue(commandCaptor.lastValue is Command.ShareLink)

        val shareLink = commandCaptor.lastValue as Command.ShareLink
        assertEquals("https://duckduckgo.com/?q=test", shareLink.url)
    }

    @Test
    fun whenNonSearchUrlSharedThenUrlIsUnchanged() {
        val url = "https://duckduckgo.com/about?atb=v117-1&t=ddg_test"
        loadUrl(url)
        testee.onShareSelected()
        verify(mockCommandObserver, atLeastOnce()).onChanged(commandCaptor.capture())
        assertTrue(commandCaptor.lastValue is Command.ShareLink)

        val shareLink = commandCaptor.lastValue as Command.ShareLink
        assertEquals(url, shareLink.url)
    }

    @Test
    fun whenOpenInNewBackgroundRequestedThenTabRepositoryUpdatedAndCommandIssued() = coroutineRule.runBlocking {
        val url = "http://www.example.com"
        testee.openInNewBackgroundTab(url)

        verify(mockCommandObserver, atLeastOnce()).onChanged(commandCaptor.capture())
        assertTrue(commandCaptor.lastValue is Command.OpenInNewBackgroundTab)

        verify(mockTabsRepository).addNewTabAfterExistingTab(url, "abc")
    }

    @Test
    fun whenViewIsResumedAndBrowserShowingThenKeyboardHidden() {
        setBrowserShowing(true)
        testee.onViewResumed()
        verify(mockCommandObserver, atLeastOnce()).onChanged(commandCaptor.capture())
        assertTrue(commandCaptor.allValues.contains(Command.HideKeyboard))
    }

    @Test
    fun whenViewIsResumedAndHomeShowingThenKeyboardShown() {
        setBrowserShowing(false)
        testee.onViewResumed()
        verify(mockCommandObserver, atLeastOnce()).onChanged(commandCaptor.capture())
        assertTrue(commandCaptor.allValues.contains(Command.ShowKeyboard))
    }

    @Test
    fun whenViewBecomesVisibleAndHomeShowingThenRefreshCtaIsCalled() {
        coroutineRule.runBlocking {
            setBrowserShowing(false)
            val observer = ValueCaptorObserver<BrowserTabViewModel.CtaViewState>()
            testee.ctaViewState.observeForever(observer)

            testee.onViewVisible()

            testee.ctaViewState.removeObserver(observer)
            assertTrue(observer.hasReceivedValue)
        }
    }

    @Test
    fun whenViewBecomesVisibleAndBrowserShowingThenRefreshCtaIsNotCalled() {
        coroutineRule.runBlocking {
            setBrowserShowing(true)
            val observer = ValueCaptorObserver<BrowserTabViewModel.CtaViewState>()
            testee.ctaViewState.observeForever(observer)

            testee.onViewVisible()

            testee.ctaViewState.removeObserver(observer)
            assertFalse(observer.hasReceivedValue)
        }
    }

    @Test
    fun whenInvalidatedGlobalLayoutRestoredThenErrorIsShown() {
        givenInvalidatedGlobalLayout()
        setBrowserShowing(true)
        testee.onViewResumed()
        assertCommandIssued<Command.ShowErrorWithAction>()
    }

    @Test
    fun whenSubmittedQueryHasWhitespaceItIsTrimmed() {
        testee.onUserSubmittedQuery(" nytimes.com ")
        assertEquals("nytimes.com", omnibarViewState().omnibarText)
    }

    @Test
    fun whenBrowsingAndUrlPresentThenAddBookmarkButtonEnabled() {
        loadUrl("www.example.com", isBrowserShowing = true)
        assertTrue(browserViewState().canAddBookmarks)
    }

    @Test
    fun whenBrowsingAndNoUrlThenAddBookmarkButtonDisabled() {
        loadUrl(null, isBrowserShowing = true)
        assertFalse(browserViewState().canAddBookmarks)
    }

    @Test
    fun whenNotBrowsingAndUrlPresentThenAddBookmarkButtonDisabled() {
        loadUrl("www.example.com", isBrowserShowing = false)
        assertFalse(browserViewState().canAddBookmarks)
    }

    @Test
    fun whenBookmarkEditedThenDaoIsUpdated() = coroutineRule.runBlocking {
        testee.editBookmark(0, "A title", "www.example.com")
        verify(mockBookmarksDao).update(BookmarkEntity(title = "A title", url = "www.example.com"))
    }

    @Test
    fun whenBookmarkAddedThenDaoIsUpdatedAndUserNotified() = coroutineRule.runBlocking {
        loadUrl("www.example.com", "A title")

        testee.onBookmarkAddRequested()
        verify(mockBookmarksDao).insert(BookmarkEntity(title = "A title", url = "www.example.com"))
        verify(mockCommandObserver, atLeastOnce()).onChanged(commandCaptor.capture())
        assertTrue(commandCaptor.lastValue is Command.ShowBookmarkAddedConfirmation)
    }

    @Test
    fun whenTrackerDetectedThenNetworkLeaderboardUpdated() {
        val networkEntity = TestEntity("Network1", "Network1", 10.0)
        val event = TrackingEvent("http://www.example.com", "http://www.tracker.com/tracker.js", emptyList(), networkEntity, false)
        testee.trackerDetected(event)
        verify(mockNetworkLeaderboardDao).incrementNetworkCount("Network1")
    }

    @Test
    fun whenEmptyInputQueryThenQueryNavigateCommandNotSubmittedToActivity() {
        testee.onUserSubmittedQuery("")
        verify(mockCommandObserver, never()).onChanged(commandCaptor.capture())
    }

    @Test
    fun whenBlankInputQueryThenQueryNavigateCommandNotSubmittedToActivity() {
        testee.onUserSubmittedQuery("     ")
        verify(mockCommandObserver, never()).onChanged(commandCaptor.capture())
    }

    @Test
    fun whenNonEmptyInputThenNavigateCommandSubmittedToActivity() {
        testee.onUserSubmittedQuery("foo")
        verify(mockCommandObserver, atLeastOnce()).onChanged(commandCaptor.capture())
        assertTrue(commandCaptor.lastValue is Navigate)
    }

    @Test
    fun whenInvalidatedGlobalLayoutAndNonEmptyInputThenOpenInNewTab() {
        givenOneActiveTabSelected()
        givenInvalidatedGlobalLayout()
        testee.onUserSubmittedQuery("foo")
        assertCommandIssued<Command.OpenInNewTab>()
    }

    @Test
    fun whenInvalidatedGlobalLayoutAndNonEmptyInputThenCloseCurrentTab() {
        givenOneActiveTabSelected()
        givenInvalidatedGlobalLayout()

        testee.onUserSubmittedQuery("foo")

        coroutineRule.runBlocking {
            verify(mockTabsRepository).delete(selectedTabLiveData.value!!)
        }
    }

    @Test
    fun whenBrowsingAndUrlLoadedThenSiteVisitedEntryAddedToLeaderboardDao() = coroutineRule.runBlocking {
        loadUrl("http://example.com/abc", isBrowserShowing = true)
        verify(mockNetworkLeaderboardDao).incrementSitesVisited()
    }

    @Test
    fun whenBrowsingAndUrlClearedThenSiteVisitedEntryNotAddedToLeaderboardDao() {
        loadUrl(null, isBrowserShowing = true)
        verify(mockNetworkLeaderboardDao, never()).incrementSitesVisited()
    }

    @Test
    fun whenNotBrowsingAndUrlLoadedThenSiteVisitedEntryNotAddedToLeaderboardDao() {
        loadUrl("http://example.com/abc", isBrowserShowing = false)
        verify(mockNetworkLeaderboardDao, never()).incrementSitesVisited()
    }

    @Test
    fun whenBrowsingAndUrlLoadedThenUrlTitleAndOmnibarTextUpdatedToMatch() {
        val exampleUrl = "http://example.com/abc"
        val exampleTitle = "Title"
        loadUrl(exampleUrl, title = exampleTitle, isBrowserShowing = true)
        assertEquals(exampleUrl, testee.url)
        assertEquals(exampleUrl, omnibarViewState().omnibarText)
        assertEquals(exampleTitle, testee.title)
    }

    @Test
    fun whenNotBrowsingAndUrlLoadedThenUrlAndTitleNullAndOmnibarTextRemainsBlank() {
        loadUrl("http://example.com/abc", "Title", isBrowserShowing = false)
        assertEquals(null, testee.url)
        assertEquals("", omnibarViewState().omnibarText)
        assertEquals(null, testee.title)
    }

    @Test
    fun whenBrowsingAndUrlIsUpdatedThenUrlAndOmnibarTextUpdatedToMatch() {
        val originalUrl = "http://example.com/"
        val currentUrl = "http://example.com/current"
        loadUrl(originalUrl, isBrowserShowing = true)
        updateUrl(originalUrl, currentUrl, true)
        assertEquals(currentUrl, testee.url)
        assertEquals(currentUrl, omnibarViewState().omnibarText)
    }

    @Test
    fun whenNotBrowsingAndUrlIsUpdatedThenUrlAndOmnibarTextRemainUnchanged() {
        val originalUrl = "http://example.com/"
        val currentUrl = "http://example.com/current"
        loadUrl(originalUrl, isBrowserShowing = true)
        updateUrl(originalUrl, currentUrl, false)
        assertEquals(originalUrl, testee.url)
        assertEquals(originalUrl, omnibarViewState().omnibarText)
    }

    @Test
    fun whenBrowsingAndUrlLoadedWithQueryUrlThenOmnibarTextUpdatedToShowQuery() {
        val queryUrl = "http://duckduckgo.com?q=test"
        loadUrl(queryUrl, isBrowserShowing = true)
        assertEquals("test", omnibarViewState().omnibarText)
    }

    @Test
    fun whenNotBrowsingAndUrlLoadedWithQueryUrlThenOmnibarTextextRemainsBlank() {
        loadUrl("http://duckduckgo.com?q=test", isBrowserShowing = false)
        assertEquals("", omnibarViewState().omnibarText)
    }

    @Test
    fun whenViewModelNotifiedThatUrlGotFocusThenViewStateIsUpdated() = coroutineRule.runBlocking {
        testee.onOmnibarInputStateChanged("", true, hasQueryChanged = false)
        assertTrue(omnibarViewState().isEditing)
    }

    @Test
    fun whenViewModelNotifiedThatUrlLostFocusThenViewStateIsUpdated() {
        testee.onOmnibarInputStateChanged("", false, hasQueryChanged = false)
        assertFalse(omnibarViewState().isEditing)
    }

    @Test
    fun whenNoOmnibarTextEverEnteredThenViewStateHasEmptyString() {
        assertEquals("", omnibarViewState().omnibarText)
    }

    @Test
    fun whenDuckDuckGoUrlContainingQueryLoadedThenUrlRewrittenToContainQuery() {
        loadUrl("http://duckduckgo.com?q=test")
        assertEquals("test", omnibarViewState().omnibarText)
    }

    @Test
    fun whenDuckDuckGoUrlContainingQueryLoadedThenAtbRefreshed() {
        loadUrl("http://duckduckgo.com?q=test")
        verify(mockStatisticsUpdater).refreshSearchRetentionAtb()
    }

    @Test
    fun whenDuckDuckGoUrlNotContainingQueryLoadedThenFullUrlShown() {
        loadUrl("http://duckduckgo.com")
        assertEquals("http://duckduckgo.com", omnibarViewState().omnibarText)
    }

    @Test
    fun whenNonDuckDuckGoUrlLoadedThenFullUrlShown() {
        loadUrl("http://example.com")
        assertEquals("http://example.com", omnibarViewState().omnibarText)
    }

    @Test
    fun whenBrowsingAndViewModelGetsProgressUpdateThenViewStateIsUpdated() {
        setBrowserShowing(true)

        testee.progressChanged(50)
        assertEquals(50, loadingViewState().progress)
        assertEquals(true, loadingViewState().isLoading)

        testee.progressChanged(100)
        assertEquals(100, loadingViewState().progress)
        assertEquals(false, loadingViewState().isLoading)
    }

    @Test
    fun whenBrowsingAndViewModelGetsProgressUpdateLowerThan50ThenViewStateIsUpdatedTo50() {
        setBrowserShowing(true)

        testee.progressChanged(15)
        assertEquals(50, loadingViewState().progress)
        assertEquals(true, loadingViewState().isLoading)
    }

    @Test
    fun whenNotBrowserAndViewModelGetsProgressUpdateThenViewStateIsNotUpdated() {
        setBrowserShowing(false)
        testee.progressChanged(10)
        assertEquals(0, loadingViewState().progress)
        assertEquals(false, loadingViewState().isLoading)
    }

    @Test
    fun whenUrlClearedThenPrivacyGradeIsCleared() = coroutineRule.runBlocking {
        loadUrl("https://duckduckgo.com")
        assertNotNull(privacyGradeState().privacyGrade)
        loadUrl(null)
        assertNull(privacyGradeState().privacyGrade)
    }

    @Test
    fun whenUrlLoadedThenPrivacyGradeIsReset() = coroutineRule.runBlocking {
        loadUrl("https://duckduckgo.com")
        assertNotNull(privacyGradeState().privacyGrade)
    }

    @Test
    fun whenEnoughTrackersDetectedThenPrivacyGradeIsUpdated() {
        val grade = privacyGradeState().privacyGrade
        loadUrl("https://example.com")
        val entity = TestEntity("Network1", "Network1", 10.0)
        for (i in 1..10) {
            testee.trackerDetected(TrackingEvent("https://example.com", "", null, entity, false))
        }
        assertNotEquals(grade, privacyGradeState().privacyGrade)
    }

    @Test
    fun whenPrivacyGradeFinishedLoadingThenDoNotShowLoadingGrade() {
        testee.stopShowingEmptyGrade()
        assertFalse(privacyGradeState().showEmptyGrade)
    }

    @Test
    fun whenProgressChangesWhileBrowsingButSiteNotFullyLoadedThenPrivacyGradeShouldAnimateIsTrue() {
        setBrowserShowing(true)
        testee.progressChanged(50)
        assertTrue(privacyGradeState().shouldAnimate)
    }

    @Test
    fun whenProgressChangesWhileBrowsingAndSiteIsFullyLoadedThenPrivacyGradeShouldAnimateIsFalse() {
        setBrowserShowing(true)
        testee.progressChanged(100)
        assertFalse(privacyGradeState().shouldAnimate)
    }

    @Test
    fun whenProgressChangesAndPrivacyIsOnThenShowLoadingGradeIsAlwaysTrue() {
        setBrowserShowing(true)
        testee.progressChanged(50)
        assertTrue(privacyGradeState().showEmptyGrade)
        testee.progressChanged(100)
        assertTrue(privacyGradeState().showEmptyGrade)
    }

    @Test
    fun whenProgressChangesAndPrivacyIsOffButSiteNotFullyLoadedThenShowLoadingGradeIsTrue() {
        setBrowserShowing(true)
        testee.loadingViewState.value = loadingViewState().copy(privacyOn = false)
        testee.progressChanged(50)
        assertTrue(privacyGradeState().showEmptyGrade)
    }

    @Test
    fun whenProgressChangesAndPrivacyIsOffAndSiteIsFullyLoadedThenShowLoadingGradeIsFalse() {
        setBrowserShowing(true)
        testee.loadingViewState.value = loadingViewState().copy(privacyOn = false)
        testee.progressChanged(100)
        assertFalse(privacyGradeState().showEmptyGrade)
    }

    @Test
    fun whenProgressChangesButIsTheSameAsBeforeThenDoNotUpdateState() {
        setBrowserShowing(true)
        testee.progressChanged(100)
        testee.stopShowingEmptyGrade()
        testee.progressChanged(100)
        assertFalse(privacyGradeState().showEmptyGrade)
    }

    @Test
    fun whenNotShowingEmptyGradeAndPrivacyGradeIsNotUnknownThenIsEnableIsTrue() {
        val testee = BrowserTabViewModel.PrivacyGradeViewState(PrivacyGrade.A, shouldAnimate = false, showEmptyGrade = false)
        assertTrue(testee.isEnabled)
    }

    @Test
    fun whenPrivacyGradeIsUnknownThenIsEnableIsFalse() {
        val testee = BrowserTabViewModel.PrivacyGradeViewState(PrivacyGrade.UNKNOWN, shouldAnimate = false, showEmptyGrade = false)
        assertFalse(testee.isEnabled)
    }

    @Test
    fun whenShowEmptyGradeIsTrueThenIsEnableIsFalse() {
        val testee = BrowserTabViewModel.PrivacyGradeViewState(PrivacyGrade.A, shouldAnimate = false, showEmptyGrade = true)
        assertFalse(testee.isEnabled)
    }

    @Test
    fun whenInitialisedThenPrivacyGradeIsNotShown() {
        assertFalse(browserViewState().showPrivacyGrade)
    }

    @Test
    fun whenUrlUpdatedThenPrivacyGradeIsShown() {
        loadUrl("")
        assertTrue(browserViewState().showPrivacyGrade)
    }

    @Test
    fun whenOmnibarDoesNotHaveFocusThenShowEmptyGradeIsFalse() {
        testee.onOmnibarInputStateChanged(query = "", hasFocus = false, hasQueryChanged = false)
        assertFalse(privacyGradeState().showEmptyGrade)
    }

    @Test
    fun whenOmnibarDoesNotHaveFocusThenPrivacyGradeIsShownAndSearchIconIsHidden() {
        testee.onOmnibarInputStateChanged(query = "", hasFocus = false, hasQueryChanged = false)
        assertTrue(browserViewState().showPrivacyGrade)
        assertFalse(browserViewState().showSearchIcon)
    }

    @Test
    fun whenBrowserShownAndOmnibarInputDoesNotHaveFocusThenPrivacyGradeIsShownAndSearchIconIsHidden() {
        testee.onUserSubmittedQuery("foo")
        testee.onOmnibarInputStateChanged(query = "", hasFocus = false, hasQueryChanged = false)
        assertTrue(browserViewState().showPrivacyGrade)
        assertFalse(browserViewState().showSearchIcon)
    }

    @Test
    fun whenBrowserNotShownAndOmnibarInputHasFocusThenPrivacyGradeIsNotShown() {
        testee.onOmnibarInputStateChanged("", true, hasQueryChanged = false)
        assertFalse(browserViewState().showPrivacyGrade)
    }

    @Test
    fun whenBrowserShownAndOmnibarInputHasFocusThenSearchIconIsShownAndPrivacyGradeIsHidden() {
        testee.onUserSubmittedQuery("foo")
        testee.onOmnibarInputStateChanged("", true, hasQueryChanged = false)
        assertFalse(browserViewState().showPrivacyGrade)
        assertTrue(browserViewState().showSearchIcon)
    }

    @Test
    fun whenInitialisedThenFireButtonIsShown() {
        assertTrue(browserViewState().showFireButton)
    }

    @Test
    fun whenOmnibarInputDoesNotHaveFocusAndHasQueryThenFireButtonIsShown() {
        testee.onOmnibarInputStateChanged("query", false, hasQueryChanged = false)
        assertTrue(browserViewState().showFireButton)
    }

    @Test
    fun whenOmnibarInputDoesNotHaveFocusOrQueryThenFireButtonIsShown() {
        testee.onOmnibarInputStateChanged("", false, hasQueryChanged = false)
        assertTrue(browserViewState().showFireButton)
    }

    @Test
    fun whenOmnibarInputHasFocusAndNoQueryThenFireButtonIsShown() {
        testee.onOmnibarInputStateChanged("", true, hasQueryChanged = false)
        assertTrue(browserViewState().showFireButton)
    }

    @Test
    fun whenOmnibarInputHasFocusAndQueryThenFireButtonIsHidden() {
        testee.onOmnibarInputStateChanged("query", true, hasQueryChanged = false)
        assertFalse(browserViewState().showFireButton)
    }

    @Test
    fun whenInitialisedThenTabsButtonIsShown() {
        assertTrue(browserViewState().showTabsButton)
    }

    @Test
    fun whenOmnibarInputDoesNotHaveFocusOrQueryThenTabsButtonIsShown() {
        testee.onOmnibarInputStateChanged("", false, hasQueryChanged = false)
        assertTrue(browserViewState().showTabsButton)
    }

    @Test
    fun whenOmnibarInputDoesNotHaveFocusAndHasQueryThenTabsButtonIsShown() {
        testee.onOmnibarInputStateChanged("query", false, hasQueryChanged = false)
        assertTrue(browserViewState().showTabsButton)
    }

    @Test
    fun whenOmnibarInputHasFocusAndNoQueryThenTabsButtonIsShown() {
        testee.onOmnibarInputStateChanged("", true, hasQueryChanged = false)
        assertTrue(browserViewState().showTabsButton)
    }

    @Test
    fun whenOmnibarInputHasFocusAndQueryThenTabsButtonIsHidden() {
        testee.onOmnibarInputStateChanged("query", true, hasQueryChanged = false)
        assertFalse(browserViewState().showTabsButton)
    }

    @Test
    fun whenInitialisedThenMenuButtonIsShown() {
        assertTrue(browserViewState().showMenuButton)
    }

    @Test
    fun whenOmnibarInputDoesNotHaveFocusOrQueryThenMenuButtonIsShown() {
        testee.onOmnibarInputStateChanged("", false, hasQueryChanged = false)
        assertTrue(browserViewState().showMenuButton)
    }

    @Test
    fun whenOmnibarInputDoesNotHaveFocusAndHasQueryThenMenuButtonIsShown() {
        testee.onOmnibarInputStateChanged("query", false, hasQueryChanged = false)
        assertTrue(browserViewState().showMenuButton)
    }

    @Test
    fun whenOmnibarInputHasFocusAndNoQueryThenMenuButtonIsShown() {
        testee.onOmnibarInputStateChanged("", true, hasQueryChanged = false)
        assertTrue(browserViewState().showMenuButton)
    }

    @Test
    fun whenOmnibarInputHasFocusAndQueryThenMenuButtonIsHidden() {
        testee.onOmnibarInputStateChanged("query", true, hasQueryChanged = false)
        assertFalse(browserViewState().showMenuButton)
    }

    @Test
    fun whenEnteringQueryWithAutoCompleteEnabledThenAutoCompleteSuggestionsShown() {
        whenever(mockBookmarksDao.bookmarksByQuery("%foo%")).thenReturn(Single.just(emptyList()))
        whenever(mockAutoCompleteService.autoComplete("foo")).thenReturn(Observable.just(emptyList()))
        doReturn(true).whenever(mockSettingsStore).autoCompleteSuggestionsEnabled
        testee.onOmnibarInputStateChanged("foo", true, hasQueryChanged = true)
        assertTrue(autoCompleteViewState().showSuggestions)
    }

    @Test
    fun whenOmnibarInputStateChangedWithAutoCompleteEnabledButNoQueryChangeThenAutoCompleteSuggestionsNotShown() {
        doReturn(true).whenever(mockSettingsStore).autoCompleteSuggestionsEnabled
        testee.onOmnibarInputStateChanged("foo", true, hasQueryChanged = false)
        assertFalse(autoCompleteViewState().showSuggestions)
    }

    @Test
    fun whenEnteringQueryWithAutoCompleteDisabledThenAutoCompleteSuggestionsNotShown() {
        doReturn(false).whenever(mockSettingsStore).autoCompleteSuggestionsEnabled
        testee.onOmnibarInputStateChanged("foo", true, hasQueryChanged = true)
        assertFalse(autoCompleteViewState().showSuggestions)
    }

    @Test
    fun whenEnteringEmptyQueryWithAutoCompleteEnabledThenAutoCompleteSuggestionsNotShown() {
        doReturn(true).whenever(mockSettingsStore).autoCompleteSuggestionsEnabled
        testee.onOmnibarInputStateChanged("", true, hasQueryChanged = true)
        assertFalse(autoCompleteViewState().showSuggestions)
    }

    @Test
    fun whenEnteringEmptyQueryWithAutoCompleteDisabledThenAutoCompleteSuggestionsNotShown() {
        doReturn(false).whenever(mockSettingsStore).autoCompleteSuggestionsEnabled
        testee.onOmnibarInputStateChanged("", true, hasQueryChanged = true)
        assertFalse(autoCompleteViewState().showSuggestions)
    }

    @Test
    fun whenEnteringEmptyQueryThenHideKeyboardCommandNotIssued() {
        testee.onUserSubmittedQuery("")
        verify(mockCommandObserver, never()).onChanged(Mockito.any(Command.HideKeyboard.javaClass))
    }

    @Test
    fun whenEnteringNonEmptyQueryThenHideKeyboardCommandIssued() {
        testee.onUserSubmittedQuery("foo")
        verify(mockCommandObserver, atLeastOnce()).onChanged(commandCaptor.capture())
        assertTrue(commandCaptor.allValues.any { it == Command.HideKeyboard })
    }

    @Test
    fun whenNotifiedEnteringFullScreenThenViewStateUpdatedWithFullScreenFlag() {
        val stubView = View(getInstrumentation().targetContext)
        testee.goFullScreen(stubView)
        assertTrue(browserViewState().isFullScreen)
    }

    @Test
    fun whenNotifiedEnteringFullScreenThenEnterFullScreenCommandIssued() {
        val stubView = View(getInstrumentation().targetContext)
        testee.goFullScreen(stubView)
        verify(mockCommandObserver, atLeastOnce()).onChanged(commandCaptor.capture())
        assertTrue(commandCaptor.lastValue is Command.ShowFullScreen)
    }

    @Test
    fun whenNotifiedLeavingFullScreenThenViewStateUpdatedWithFullScreenFlagDisabled() {
        testee.exitFullScreen()
        assertFalse(browserViewState().isFullScreen)
    }

    @Test
    fun whenViewModelInitialisedThenFullScreenFlagIsDisabled() {
        assertFalse(browserViewState().isFullScreen)
    }

    @Test
    fun whenUserSelectsDownloadImageOptionFromContextMenuThenDownloadCommandIssuedWithoutRequirementForFurtherUserConfirmation() {
        whenever(mockLongPressHandler.userSelectedMenuItem(any(), any()))
            .thenReturn(DownloadFile("example.com"))

        val mockMenuItem: MenuItem = mock()
        val longPressTarget = LongPressTarget(url = "example.com", type = WebView.HitTestResult.SRC_ANCHOR_TYPE)
        testee.userSelectedItemFromLongPressMenu(longPressTarget, mockMenuItem)
        verify(mockCommandObserver, atLeastOnce()).onChanged(commandCaptor.capture())
        assertTrue(commandCaptor.lastValue is Command.DownloadImage)

        val lastCommand = commandCaptor.lastValue as Command.DownloadImage
        assertEquals("example.com", lastCommand.url)
        assertFalse(lastCommand.requestUserConfirmation)
    }

    @Test
    fun whenUserTypesSearchTermThenViewStateUpdatedToDenoteUserIsFindingInPage() {
        testee.userFindingInPage("foo")
        assertTrue(findInPageViewState().visible)
    }

    @Test
    fun whenUserTypesSearchTermThenViewStateUpdatedToContainSearchTerm() {
        testee.userFindingInPage("foo")
        assertEquals("foo", findInPageViewState().searchTerm)
    }

    @Test
    fun whenUserDismissesFindInPageThenViewStateUpdatedToDenoteUserIsNotFindingInPage() {
        testee.dismissFindInView()
        assertFalse(findInPageViewState().visible)
    }

    @Test
    fun whenUserDismissesFindInPageThenViewStateUpdatedToClearSearchTerm() {
        testee.userFindingInPage("foo")
        testee.dismissFindInView()
        assertEquals("", findInPageViewState().searchTerm)
    }

    @Test
    fun whenUserSelectsDesktopSiteThenDesktopModeStateUpdated() {
        loadUrl("http://example.com")
        testee.onDesktopSiteModeToggled(true)
        verify(mockCommandObserver, atLeastOnce()).onChanged(commandCaptor.capture())
        assertTrue(browserViewState().isDesktopBrowsingMode)
    }

    @Test
    fun whenUserSelectsMobileSiteThenMobileModeStateUpdated() {
        loadUrl("http://example.com")
        testee.onDesktopSiteModeToggled(false)
        assertFalse(browserViewState().isDesktopBrowsingMode)
    }

    @Test
    fun whenHomeShowingAndNeverBrowsedThenForwardButtonInactive() {
        setupNavigation(isBrowsing = false)
        assertFalse(browserViewState().canGoForward)
    }

    @Test
    fun whenHomeShowingByPressingBackOnBrowserThenForwardButtonActive() {
        setupNavigation(isBrowsing = true)
        testee.onUserPressedBack()
        assertFalse(browserViewState().browserShowing)
        assertTrue(browserViewState().canGoForward)
    }

    @Test
    fun whenFindInPageShowingByPressingBackOnBrowserThenViewStateUpdatedInvisibleAndDoesNotGoToPreviousPage() {
        setupNavigation(isBrowsing = true, canGoBack = true)
        testee.onFindInPageSelected()
        testee.onUserPressedBack()

        assertFalse(findInPageViewState().visible)
        assertCommandIssued<Command.DismissFindInPage>()

        val issuedCommand = commandCaptor.allValues.find { it is Command.NavigateBack }
        assertNull(issuedCommand)
    }

    @Test
    fun whenHomeShowingByPressingBackOnInvalidatedBrowserThenForwardButtonInactive() {
        setupNavigation(isBrowsing = true)
        givenInvalidatedGlobalLayout()
        testee.onUserPressedBack()
        assertFalse(browserViewState().browserShowing)
        assertFalse(browserViewState().canGoForward)
    }

    @Test
    fun whenBrowserShowingAndCanGoForwardThenForwardButtonActive() {
        setupNavigation(isBrowsing = true, canGoForward = true)
        assertTrue(browserViewState().canGoForward)
    }

    @Test
    fun whenBrowserShowingAndCannotGoForwardThenForwardButtonInactive() {
        setupNavigation(isBrowsing = true, canGoForward = false)
        assertFalse(browserViewState().canGoForward)
    }

    @Test
    fun whenHomeShowingThenBackButtonInactiveEvenIfBrowserCanGoBack() {
        setupNavigation(isBrowsing = false, canGoBack = false)
        assertFalse(browserViewState().canGoBack)

        setupNavigation(isBrowsing = false, canGoBack = true)
        assertFalse(browserViewState().canGoBack)
    }

    @Test
    fun whenBrowserShowingAndCanGoBackThenBackButtonActive() {
        setupNavigation(isBrowsing = true, canGoBack = true)
        assertTrue(browserViewState().canGoBack)
    }

    @Test
    fun whenBrowserShowingAndCannotGoBackAndSkipHomeThenBackButtonInactive() {
        setupNavigation(skipHome = true, isBrowsing = true, canGoBack = false)
        assertFalse(browserViewState().canGoBack)
    }

    @Test
    fun whenBrowserShowingAndCannotGoBackAndNotSkipHomeThenBackButtonActive() {
        setupNavigation(skipHome = false, isBrowsing = true, canGoBack = false)
        assertTrue(browserViewState().canGoBack)
    }

    @Test
    fun whenUserBrowsingPressesForwardThenNavigatesForward() {
        setBrowserShowing(true)
        testee.onUserPressedForward()
        assertTrue(captureCommands().lastValue == Command.NavigateForward)
    }

    @Test
    fun whenUserOnHomePressesForwardThenBrowserShownAndPageRefreshed() {
        setBrowserShowing(false)
        testee.onUserPressedForward()
        assertTrue(browserViewState().browserShowing)
        assertTrue(captureCommands().lastValue == Command.Refresh)
    }

    @Test
    fun whenRefreshRequestedWithInvalidatedGlobalLayoutThenOpenCurrentUrlInNewTab() {
        givenOneActiveTabSelected()
        givenInvalidatedGlobalLayout()

        testee.onRefreshRequested()

        assertCommandIssued<Command.OpenInNewTab>()
    }

    @Test
    fun whenRefreshRequestedWithInvalidatedGlobalLayoutThenCloseCurrentTab() {
        givenOneActiveTabSelected()
        givenInvalidatedGlobalLayout()

        testee.onRefreshRequested()

        coroutineRule.runBlocking {
            verify(mockTabsRepository).delete(selectedTabLiveData.value!!)
        }
    }

    @Test
    fun whenRefreshRequestedWithBrowserGlobalLayoutThenRefresh() {
        testee.onRefreshRequested()
        assertCommandIssued<Command.Refresh>()
    }

    @Test
    fun whenUserBrowsingPressesBackAndBrowserCanGoBackThenNavigatesToPreviousPageAndHandledTrue() {
        setupNavigation(isBrowsing = true, canGoBack = true, stepsToPreviousPage = 2)
        assertTrue(testee.onUserPressedBack())

        val backCommand = captureCommands().lastValue as Command.NavigateBack
        assertNotNull(backCommand)
        assertEquals(2, backCommand.steps)
    }

    @Test
    fun whenUserBrowsingPressesBackAndBrowserCannotGoBackAndHomeNotSkippedThenHomeShownAndHandledTrue() {
        setupNavigation(skipHome = false, isBrowsing = true, canGoBack = false)
        assertTrue(testee.onUserPressedBack())
        assertFalse(browserViewState().browserShowing)
        assertEquals("", omnibarViewState().omnibarText)
    }

    @Test
    fun whenUserBrowsingPressesBackAndBrowserCannotGoBackAndHomeIsSkippedThenHandledFalse() {
        setupNavigation(skipHome = true, isBrowsing = false, canGoBack = false)
        assertFalse(testee.onUserPressedBack())
    }

    @Test
    fun whenUserOnHomePressesBackThenReturnsHandledFalse() {
        setBrowserShowing(false)
        assertFalse(testee.onUserPressedBack())
    }

    @Test
    fun whenUserSelectsDesktopSiteWhenOnMobileSpecificSiteThenUrlModified() {
        loadUrl("http://m.example.com")
        testee.onDesktopSiteModeToggled(true)
        verify(mockCommandObserver, atLeastOnce()).onChanged(commandCaptor.capture())
        val ultimateCommand = commandCaptor.lastValue as Navigate
        assertEquals("http://example.com", ultimateCommand.url)
    }

    @Test
    fun whenUserSelectsDesktopSiteWhenNotOnMobileSpecificSiteThenUrlNotModified() {
        loadUrl("http://example.com")
        testee.onDesktopSiteModeToggled(true)
        verify(mockCommandObserver, atLeastOnce()).onChanged(commandCaptor.capture())
        val ultimateCommand = commandCaptor.lastValue
        assertTrue(ultimateCommand == Command.Refresh)
    }

    @Test
    fun whenUserSelectsMobileSiteWhenOnMobileSpecificSiteThenUrlNotModified() {
        loadUrl("http://m.example.com")
        testee.onDesktopSiteModeToggled(false)
        verify(mockCommandObserver, atLeastOnce()).onChanged(commandCaptor.capture())
        val ultimateCommand = commandCaptor.lastValue
        assertTrue(ultimateCommand == Command.Refresh)
    }

    @Test
    fun whenUserSelectsMobileSiteWhenNotOnMobileSpecificSiteThenUrlNotModified() {
        loadUrl("http://example.com")
        testee.onDesktopSiteModeToggled(false)
        verify(mockCommandObserver, atLeastOnce()).onChanged(commandCaptor.capture())
        val ultimateCommand = commandCaptor.lastValue
        assertTrue(ultimateCommand == Command.Refresh)
    }

    @Test
    fun whenUserSelectsOpenTabThenTabCommandSent() {
        whenever(mockLongPressHandler.userSelectedMenuItem(any(), any())).thenReturn(OpenInNewTab("http://example.com"))
        val mockMenItem: MenuItem = mock()
        val longPressTarget = LongPressTarget(url = "http://example.com", type = WebView.HitTestResult.SRC_ANCHOR_TYPE)
        testee.userSelectedItemFromLongPressMenu(longPressTarget, mockMenItem)
        val command = captureCommands().value as Command.OpenInNewTab
        assertEquals("http://example.com", command.query)
    }

    @Test
    fun whenSiteLoadedAndUserSelectsToAddBookmarkThenAddBookmarkCommandSentWithUrlAndTitle() = coroutineRule.runBlocking {
        loadUrl("foo.com")
        testee.titleReceived("Foo Title")
        testee.onBookmarkAddRequested()
        val command = captureCommands().value as Command.ShowBookmarkAddedConfirmation
        assertEquals("foo.com", command.url)
        assertEquals("Foo Title", command.title)
    }

    @Test
    fun whenNoSiteAndUserSelectsToAddBookmarkThenBookmarkAddedWithBlankTitleAndUrl() = coroutineRule.runBlocking {
        whenever(mockBookmarksDao.insert(any())).thenReturn(1)
        testee.onBookmarkAddRequested()
        verify(mockBookmarksDao).insert(BookmarkEntity(title = "", url = ""))
        val command = captureCommands().value as Command.ShowBookmarkAddedConfirmation
        assertEquals(1, command.bookmarkId)
        assertEquals("", command.title)
        assertEquals("", command.url)
    }

    @Test
    fun whenUserTogglesNonWhitelistedSiteThenSiteAddedToWhitelistAndPixelSentAndPageRefreshed() = coroutineRule.runBlocking {
        whenever(mockUserWhitelistDao.contains("www.example.com")).thenReturn(false)
        loadUrl("http://www.example.com/home.html")
        testee.onWhitelistSelected()
        verify(mockUserWhitelistDao).insert(UserWhitelistedDomain("www.example.com"))
        verify(mockPixel).fire(Pixel.PixelName.BROWSER_MENU_WHITELIST_ADD)
        verify(mockCommandObserver).onChanged(Command.Refresh)
    }

    @Test
    fun whenUserTogglesWhitelsitedSiteThenSiteRemovedFromWhitelistAndPixelSentAndPageRefreshed() = coroutineRule.runBlocking {
        whenever(mockUserWhitelistDao.contains("www.example.com")).thenReturn(true)
        loadUrl("http://www.example.com/home.html")
        testee.onWhitelistSelected()
        verify(mockUserWhitelistDao).delete(UserWhitelistedDomain("www.example.com"))
        verify(mockPixel).fire(Pixel.PixelName.BROWSER_MENU_WHITELIST_REMOVE)
        verify(mockCommandObserver).onChanged(Command.Refresh)
    }

    @Test
    fun whenOnSiteAndBrokenSiteSelectedThenBrokenSiteFeedbackCommandSentWithUrl() = coroutineRule.runBlocking {
        loadUrl("foo.com", isBrowserShowing = true)
        testee.onBrokenSiteSelected()
        val command = captureCommands().value as Command.BrokenSiteFeedback
        assertEquals("foo.com", command.data.url)
    }

    @Test
    fun whenNoSiteAndBrokenSiteSelectedThenBrokenSiteFeedbackCommandSentWithoutUrl() {
        testee.onBrokenSiteSelected()
        val command = captureCommands().value as Command.BrokenSiteFeedback
        assertEquals("", command.data.url)
    }

    @Test
    fun whenUserSelectsToShareLinkThenShareLinkCommandSent() {
        loadUrl("foo.com")
        testee.onShareSelected()
        val command = captureCommands().value as Command.ShareLink
        assertEquals("foo.com", command.url)
    }

    @Test
    fun whenUserSelectsToShareLinkWithNullUrlThenShareLinkCommandNotSent() {
        loadUrl(null)
        testee.onShareSelected()
        verify(mockCommandObserver, never()).onChanged(any())
    }

    @Test
    fun whenWebSessionRestoredThenGlobalLayoutSwitchedToShowingBrowser() {
        testee.onWebSessionRestored()
        assertFalse(browserGlobalLayoutViewState().isNewTabState)
    }

    @Test
    fun whenWebViewSessionIsToBeSavedThenUnderlyingSessionStoredCalled() {
        testee.saveWebViewState(null, "")
        verify(webViewSessionStorage).saveSession(anyOrNull(), anyString())
    }

    @Test
    fun whenRestoringWebViewSessionNotRestorableThenPreviousUrlLoaded() {
        whenever(mockOmnibarConverter.convertQueryToUrl("foo.com")).thenReturn("foo.com")
        whenever(webViewSessionStorage.restoreSession(anyOrNull(), anyString())).thenReturn(false)
        testee.restoreWebViewState(null, "foo.com")

        verify(mockCommandObserver, atLeastOnce()).onChanged(commandCaptor.capture())
        val command = commandCaptor.lastValue as Navigate
        assertEquals("foo.com", command.url)
    }

    @Test
    fun whenRestoringWebViewSessionNotRestorableAndNoPreviousUrlThenNoUrlLoaded() {
        whenever(webViewSessionStorage.restoreSession(anyOrNull(), anyString())).thenReturn(false)
        testee.restoreWebViewState(null, "")
        assertFalse(commandCaptor.allValues.any { it is Navigate })
    }

    @Test
    fun whenWebViewSessionRestorableThenSessionRestored() {
        whenever(webViewSessionStorage.restoreSession(anyOrNull(), anyString())).thenReturn(true)
        testee.restoreWebViewState(null, "")
        assertFalse(browserGlobalLayoutViewState().isNewTabState)
    }

    @Test
    fun whenUrlNullThenSetBrowserNotShowing() = coroutineRule.runBlocking {
        testee.loadData("id", null, false)
        testee.determineShowBrowser()
        assertEquals(false, testee.browserViewState.value?.browserShowing)
    }

    @Test
    fun whenUrlBlankThenSetBrowserNotShowing() = coroutineRule.runBlocking {
        testee.loadData("id", "  ", false)
        testee.determineShowBrowser()
        assertEquals(false, testee.browserViewState.value?.browserShowing)
    }

    @Test
    fun whenUrlPresentThenSetBrowserShowing() = coroutineRule.runBlocking {
        testee.loadData("id", "https://example.com", false)
        testee.determineShowBrowser()
        assertEquals(true, testee.browserViewState.value?.browserShowing)
    }

    @Test
    fun whenOpenInNewTabThenOpenInNewTabCommandWithCorrectUrlSent() {
        val url = "https://example.com"
        testee.openInNewTab(url)
        verify(mockCommandObserver).onChanged(commandCaptor.capture())

        val command = commandCaptor.lastValue
        assertTrue(command is Command.OpenInNewTab)
        command as Command.OpenInNewTab
        assertEquals(url, command.query)
    }

    @Test
    fun whenRecoveringFromProcessGoneThenShowErrorWithAction() {
        testee.recoverFromRenderProcessGone()
        assertCommandIssued<Command.ShowErrorWithAction>()
    }

    @Test
    fun whenUserClicksOnErrorActionThenOpenCurrentUrlInNewTab() {
        givenOneActiveTabSelected()
        testee.recoverFromRenderProcessGone()
        verify(mockCommandObserver, atLeastOnce()).onChanged(commandCaptor.capture())
        val showErrorWithAction = commandCaptor.value as Command.ShowErrorWithAction

        showErrorWithAction.action()

        assertCommandIssued<Command.OpenInNewTab> {
            assertEquals("https://example.com", query)
        }
    }

    @Test
    fun whenUserClicksOnErrorActionThenOpenCurrentTabIsClosed() {
        givenOneActiveTabSelected()
        testee.recoverFromRenderProcessGone()
        verify(mockCommandObserver, atLeastOnce()).onChanged(commandCaptor.capture())
        val showErrorWithAction = commandCaptor.value as Command.ShowErrorWithAction

        showErrorWithAction.action()

        coroutineRule.runBlocking {
            verify(mockTabsRepository).delete(selectedTabLiveData.value!!)
        }
    }

    @Test
    fun whenRecoveringFromProcessGoneThenGlobalLayoutIsInvalidated() {
        testee.recoverFromRenderProcessGone()

        assertTrue(globalLayoutViewState() is BrowserTabViewModel.GlobalLayoutViewState.Invalidated)
    }

    @Test
    fun whenRecoveringFromProcessGoneThenLoadingIsReset() {
        testee.recoverFromRenderProcessGone()

        assertEquals(loadingViewState(), BrowserTabViewModel.LoadingViewState())
    }

    @Test
    fun whenRecoveringFromProcessGoneThenFindInPageIsReset() {
        testee.recoverFromRenderProcessGone()

        assertEquals(findInPageViewState(), BrowserTabViewModel.FindInPageViewState())
    }

    @Test
    fun whenRecoveringFromProcessGoneThenExpectedBrowserOptionsAreDisabled() {
        setupNavigation(skipHome = true, isBrowsing = true, canGoForward = true, canGoBack = true, stepsToPreviousPage = 1)

        testee.recoverFromRenderProcessGone()

        assertFalse(browserViewState().canGoBack)
        assertFalse(browserViewState().canGoForward)
        assertFalse(browserViewState().canReportSite)
        assertFalse(browserViewState().canChangeBrowsingMode)
        assertFalse(browserViewState().canFireproofSite)
        assertFalse(findInPageViewState().canFindInPage)
    }

    @Test
    fun whenAuthenticationIsRequiredThenRequiresAuthenticationCommandSent() {
        val mockHandler = mock<HttpAuthHandler>()
        val siteURL = "http://example.com/requires-auth"
        val authenticationRequest = BasicAuthenticationRequest(mockHandler, "example.com", "test realm", siteURL)
        testee.requiresAuthentication(authenticationRequest)
        verify(mockCommandObserver, atLeastOnce()).onChanged(commandCaptor.capture())

        val command = commandCaptor.lastValue
        assertTrue(command is Command.RequiresAuthentication)

        val requiresAuthCommand = command as Command.RequiresAuthentication
        assertSame(authenticationRequest, requiresAuthCommand.request)
    }

    @Test
    fun whenAuthenticationIsRequiredForSameHostThenNoChangesOnBrowser() {
        val mockHandler = mock<HttpAuthHandler>()
        val siteURL = "http://example.com/requires-auth"
        val authenticationRequest = BasicAuthenticationRequest(mockHandler, "example.com", "test realm", siteURL)

        loadUrl(url = "http://example.com", isBrowserShowing = true)
        testee.requiresAuthentication(authenticationRequest)

        assertCommandNotIssued<Command.HideWebContent>()
        assertEquals("http://example.com", omnibarViewState().omnibarText)
    }

    @Test
    fun whenAuthenticationIsRequiredForDifferentHostThenUpdateUrlAndHideWebContent() {
        val mockHandler = mock<HttpAuthHandler>()
        val siteURL = "http://example.com/requires-auth"
        val authenticationRequest = BasicAuthenticationRequest(mockHandler, "example.com", "test realm", siteURL)

        loadUrl(url = "http://another.website.com", isBrowserShowing = true)
        testee.requiresAuthentication(authenticationRequest)

        assertCommandIssued<Command.HideWebContent>()
        assertEquals(siteURL, omnibarViewState().omnibarText)
    }

    @Test
    fun whenHandleAuthenticationThenHandlerCalledWithParameters() {
        val mockHandler = mock<HttpAuthHandler>()
        val username = "user"
        val password = "password"
        val authenticationRequest = BasicAuthenticationRequest(mockHandler, "example.com", "test realm", "")
        val credentials = BasicAuthenticationCredentials(username = username, password = password)
        testee.handleAuthentication(request = authenticationRequest, credentials = credentials)

        verify(mockHandler, atLeastOnce()).proceed(username, password)
    }

    @Test
    fun whenAuthenticationDialogAcceptedThenShowWebContent() {
        val authenticationRequest = BasicAuthenticationRequest(mock(), "example.com", "test realm", "")
        val credentials = BasicAuthenticationCredentials(username = "user", password = "password")

        testee.handleAuthentication(request = authenticationRequest, credentials = credentials)

        assertCommandIssued<Command.ShowWebContent>()
    }

    @Test
    fun whenAuthenticationDialogCanceledThenShowWebContent() {
        val authenticationRequest = BasicAuthenticationRequest(mock(), "example.com", "test realm", "")

        testee.cancelAuthentication(request = authenticationRequest)

        assertCommandIssued<Command.ShowWebContent>()
    }

    @Test
    fun whenBookmarkSuggestionSubmittedThenAutoCompleteBookmarkSelectionPixelSent() = runBlocking {
        whenever(mockBookmarksDao.hasBookmarks()).thenReturn(true)
        val suggestion = AutoCompleteBookmarkSuggestion("example", "Example", "https://example.com")
        testee.autoCompleteViewState.value = autoCompleteViewState().copy(searchResults = AutoCompleteResult("", listOf(suggestion)))
        testee.fireAutocompletePixel(suggestion)
        verify(mockPixel).fire(Pixel.PixelName.AUTOCOMPLETE_BOOKMARK_SELECTION, pixelParams(showedBookmarks = true, bookmarkCapable = true))
    }

    @Test
    fun whenSearchSuggestionSubmittedWithBookmarksThenAutoCompleteSearchSelectionPixelSent() = runBlocking {
        whenever(mockBookmarksDao.hasBookmarks()).thenReturn(true)
        val suggestions = listOf(AutoCompleteSearchSuggestion("", false), AutoCompleteBookmarkSuggestion("", "", ""))
        testee.autoCompleteViewState.value = autoCompleteViewState().copy(searchResults = AutoCompleteResult("", suggestions))
        testee.fireAutocompletePixel(AutoCompleteSearchSuggestion("example", false))

        verify(mockPixel).fire(Pixel.PixelName.AUTOCOMPLETE_SEARCH_SELECTION, pixelParams(showedBookmarks = true, bookmarkCapable = true))
    }

    @Test
    fun whenSearchSuggestionSubmittedWithoutBookmarksThenAutoCompleteSearchSelectionPixelSent() = runBlocking {
        whenever(mockBookmarksDao.hasBookmarks()).thenReturn(false)
        testee.autoCompleteViewState.value = autoCompleteViewState().copy(searchResults = AutoCompleteResult("", emptyList()))
        testee.fireAutocompletePixel(AutoCompleteSearchSuggestion("example", false))

        verify(mockPixel).fire(Pixel.PixelName.AUTOCOMPLETE_SEARCH_SELECTION, pixelParams(showedBookmarks = false, bookmarkCapable = false))
    }

    @Test
    fun whenUserSelectToEditQueryThenMoveCaretToTheEnd() = coroutineRule.runBlocking {
        testee.onUserSelectedToEditQuery("foo")
        assertTrue(omnibarViewState().shouldMoveCaretToEnd)
    }

    @Test
    fun whenUserSubmitsQueryThenCaretDoesNotMoveToTheEnd() {
        testee.onUserSubmittedQuery("foo")
        assertFalse(omnibarViewState().shouldMoveCaretToEnd)
    }

    @Test
    fun whenUserRequestedToOpenNewTabThenGenerateWebViewPreviewImage() {
        testee.userRequestedOpeningNewTab()
        verify(mockCommandObserver, atLeastOnce()).onChanged(commandCaptor.capture())
        val command = commandCaptor.firstValue
        assertTrue(command is Command.GenerateWebViewPreviewImage)
    }

    @Test
    fun whenUserRequestedToOpenNewTabThenNewTabCommandIssued() {
        testee.userRequestedOpeningNewTab()
        verify(mockCommandObserver, atLeastOnce()).onChanged(commandCaptor.capture())
        val command = commandCaptor.lastValue
        assertTrue(command is Command.LaunchNewTab)
    }

    @Test
    fun whenCloseCurrentTabSelectedThenTabDeletedFromRepository() = runBlocking {
        givenOneActiveTabSelected()
        testee.closeCurrentTab()
        verify(mockTabsRepository).delete(selectedTabLiveData.value!!)
    }

    @Test
    fun whenUserPressesBackAndSkippingHomeThenWebViewPreviewGenerated() {
        setupNavigation(isBrowsing = true, canGoBack = false, skipHome = true)
        testee.onUserPressedBack()
        assertCommandIssued<Command.GenerateWebViewPreviewImage>()
    }

    @Test
    fun whenUserPressesBackAndNotSkippingHomeThenWebViewPreviewNotGenerated() {
        setupNavigation(isBrowsing = true, canGoBack = false, skipHome = false)
        testee.onUserPressedBack()
        verify(mockCommandObserver, never()).onChanged(commandCaptor.capture())
    }

    @Test
    fun whenScheduledSurveyChangesAndInstalledDaysMatchThenCtaIsSurvey() {
        testee.onSurveyChanged(Survey("abc", "http://example.com", daysInstalled = 1, status = Survey.Status.SCHEDULED))
        assertTrue(testee.ctaViewState.value!!.cta is HomePanelCta.Survey)
    }

    @Test
    fun whenScheduledSurveyChangesAndInstalledDaysDontMatchThenCtaIsNull() {
        testee.onSurveyChanged(Survey("abc", "http://example.com", daysInstalled = 2, status = Survey.Status.SCHEDULED))
        assertNull(testee.ctaViewState.value!!.cta)
    }

    @Test
    fun whenScheduledSurveyIsNullThenCtaIsNotSurvey() {
        testee.onSurveyChanged(null)
        assertFalse(testee.ctaViewState.value!!.cta is HomePanelCta.Survey)
    }

    @Test
    fun whenCtaRefreshedAndAutoAddSupportedAndWidgetNotInstalledThenCtaIsAutoWidget() = coroutineRule.runBlocking {
        whenever(mockWidgetCapabilities.supportsStandardWidgetAdd).thenReturn(true)
        whenever(mockWidgetCapabilities.supportsAutomaticWidgetAdd).thenReturn(true)
        whenever(mockWidgetCapabilities.hasInstalledWidgets).thenReturn(false)
        testee.refreshCta()
        assertEquals(HomePanelCta.AddWidgetAuto, testee.ctaViewState.value!!.cta)
    }

    @Test
    fun whenCtaRefreshedAndAutoAddSupportedAndWidgetAlreadyInstalledThenCtaIsNull() = coroutineRule.runBlocking {
        whenever(mockWidgetCapabilities.supportsStandardWidgetAdd).thenReturn(true)
        whenever(mockWidgetCapabilities.supportsAutomaticWidgetAdd).thenReturn(true)
        whenever(mockWidgetCapabilities.hasInstalledWidgets).thenReturn(true)
        testee.refreshCta()
        assertNull(testee.ctaViewState.value!!.cta)
    }

    @Test
    fun whenCtaRefreshedAndOnlyStandardAddSupportedAndWidgetNotInstalledThenCtaIsInstructionsWidget() = coroutineRule.runBlocking {
        givenExpectedCtaAddWidgetInstructions()
        testee.refreshCta()
        assertEquals(HomePanelCta.AddWidgetInstructions, testee.ctaViewState.value!!.cta)
    }

    @Test
    fun whenCtaRefreshedAndOnlyStandardAddSupportedAndWidgetAlreadyInstalledThenCtaIsNull() = coroutineRule.runBlocking {
        whenever(mockWidgetCapabilities.supportsStandardWidgetAdd).thenReturn(true)
        whenever(mockWidgetCapabilities.supportsAutomaticWidgetAdd).thenReturn(false)
        whenever(mockWidgetCapabilities.hasInstalledWidgets).thenReturn(true)
        testee.refreshCta()
        assertNull(testee.ctaViewState.value!!.cta)
    }

    @Test
    fun whenCtaRefreshedAndStandardAddNotSupportedAndWidgetNotInstalledThenCtaIsNull() = coroutineRule.runBlocking {
        whenever(mockWidgetCapabilities.supportsStandardWidgetAdd).thenReturn(false)
        whenever(mockWidgetCapabilities.supportsAutomaticWidgetAdd).thenReturn(false)
        whenever(mockWidgetCapabilities.hasInstalledWidgets).thenReturn(false)
        testee.refreshCta()
        assertNull(testee.ctaViewState.value!!.cta)
    }

    @Test
    fun whenCtaRefreshedAndStandardAddNotSupportedAndWidgetAlreadyInstalledThenCtaIsNull() = coroutineRule.runBlocking {
        whenever(mockWidgetCapabilities.supportsStandardWidgetAdd).thenReturn(false)
        whenever(mockWidgetCapabilities.supportsAutomaticWidgetAdd).thenReturn(false)
        whenever(mockWidgetCapabilities.hasInstalledWidgets).thenReturn(true)
        testee.refreshCta()
        assertNull(testee.ctaViewState.value!!.cta)
    }

    @Test
    fun whenCtaRefreshedAndIsNewTabIsFalseThenReturnNull() = coroutineRule.runBlocking {
        setBrowserShowing(true)
        whenever(mockWidgetCapabilities.supportsStandardWidgetAdd).thenReturn(true)
        whenever(mockWidgetCapabilities.supportsAutomaticWidgetAdd).thenReturn(true)
        whenever(mockWidgetCapabilities.hasInstalledWidgets).thenReturn(false)
        testee.refreshCta()
        assertNull(testee.ctaViewState.value!!.cta)
    }

    @Test
    fun whenCtaShownThenFirePixel() {
        val cta = HomePanelCta.Survey(Survey("abc", "http://example.com", daysInstalled = 1, status = Survey.Status.SCHEDULED))
        testee.ctaViewState.value = BrowserTabViewModel.CtaViewState(cta = cta)

        testee.onCtaShown()
        verify(mockPixel).fire(cta.shownPixel!!, cta.pixelShownParameters())
    }

    @Test
    fun whenManualCtaShownThenFirePixel() {
        val cta = HomePanelCta.Survey(Survey("abc", "http://example.com", daysInstalled = 1, status = Survey.Status.SCHEDULED))

        testee.onManualCtaShown(cta)
        verify(mockPixel).fire(cta.shownPixel!!, cta.pixelShownParameters())
    }

    @Test
    fun whenRegisterDaxBubbleCtaDismissedThenRegisterInDatabase() = coroutineRule.runBlocking {
        val cta = DaxBubbleCta.DaxIntroCta(mockOnboardingStore, mockAppInstallStore)
        testee.ctaViewState.value = BrowserTabViewModel.CtaViewState(cta = cta)

        testee.registerDaxBubbleCtaDismissed()
        verify(mockDismissedCtaDao).insert(DismissedCta(cta.ctaId))
    }

    @Test
    fun whenUserClickedCtaButtonThenFirePixel() {
        val cta = DaxBubbleCta.DaxIntroCta(mockOnboardingStore, mockAppInstallStore)
        setCta(cta)
        testee.onUserClickCtaOkButton()
        verify(mockPixel).fire(cta.okPixel!!, cta.pixelOkParameters())
    }

    @Test
    fun whenUserClickedSurveyCtaButtonThenLaunchSurveyCommand() {
        val cta = HomePanelCta.Survey(Survey("abc", "http://example.com", daysInstalled = 1, status = Survey.Status.SCHEDULED))
        setCta(cta)
        testee.onUserClickCtaOkButton()
        assertCommandIssued<Command.LaunchSurvey>()
    }

    @Test
    fun whenUserClickedAddWidgetCtaButtonThenLaunchAddWidgetCommand() {
        val cta = HomePanelCta.AddWidgetAuto
        setCta(cta)
        testee.onUserClickCtaOkButton()
        assertCommandIssued<Command.LaunchAddWidget>()
    }

    @Test
    fun whenUserClickedLegacyAddWidgetCtaButtonThenLaunchLegacyAddWidgetCommand() {
        val cta = HomePanelCta.AddWidgetInstructions
        setCta(cta)
        testee.onUserClickCtaOkButton()
        assertCommandIssued<Command.LaunchLegacyAddWidget>()
    }

    @Test
    fun whenSurveyCtaDismissedAndNoOtherCtaPossibleCtaIsNull() = coroutineRule.runBlocking {
        givenShownCtas(CtaId.DAX_INTRO, CtaId.DAX_END)
        testee.onSurveyChanged(Survey("abc", "http://example.com", daysInstalled = 1, status = Survey.Status.SCHEDULED))
        testee.onUserDismissedCta()
        assertNull(testee.ctaViewState.value!!.cta)
    }

    @Test
    fun whenSurveyCtaDismissedAndWidgetCtaIsPossibleThenNextCtaIsWidget() = coroutineRule.runBlocking {
        whenever(mockWidgetCapabilities.supportsStandardWidgetAdd).thenReturn(true)
        whenever(mockWidgetCapabilities.supportsAutomaticWidgetAdd).thenReturn(true)
        whenever(mockWidgetCapabilities.hasInstalledWidgets).thenReturn(false)

        testee.onSurveyChanged(Survey("abc", "http://example.com", daysInstalled = 1, status = Survey.Status.SCHEDULED))
        testee.onUserDismissedCta()
        assertEquals(HomePanelCta.AddWidgetAuto, testee.ctaViewState.value!!.cta)
    }

    @Test
    fun whenUserDismissedCtaThenFirePixel() = coroutineRule.runBlocking {
        val cta = HomePanelCta.Survey(Survey("abc", "http://example.com", daysInstalled = 1, status = Survey.Status.SCHEDULED))
        setCta(cta)
        testee.onUserDismissedCta()
        verify(mockPixel).fire(cta.cancelPixel!!, cta.pixelCancelParameters())
    }

    @Test
    fun whenUserClickedHideDaxDialogThenHideDaxDialogCommandSent() {
        val cta = DaxDialogCta.DaxSerpCta(mockOnboardingStore, mockAppInstallStore)
        setCta(cta)
        testee.onUserHideDaxDialog()
        val command = captureCommands().lastValue
        assertTrue(command is Command.DaxCommand.HideDaxDialog)
    }

    @Test
    fun whenUserDismissDaxTrackersBlockedDialogThenFinishTrackerAnimationCommandSent() {
        val cta = DaxDialogCta.DaxTrackersBlockedCta(mockOnboardingStore, mockAppInstallStore, emptyList(), "")
        setCta(cta)
        testee.onDaxDialogDismissed()
        val command = captureCommands().lastValue
        assertTrue(command is Command.DaxCommand.FinishTrackerAnimation)
    }

    @Test
    fun whenUserDismissDifferentThanDaxTrackersBlockedDialogThenFinishTrackerAnimationCommandNotSent() {
        val cta = DaxDialogCta.DaxSerpCta(mockOnboardingStore, mockAppInstallStore)
        setCta(cta)
        testee.onDaxDialogDismissed()
        verify(mockCommandObserver, never()).onChanged(commandCaptor.capture())
    }

    @Test
    fun whenUserDismissedCtaThenRegisterInDatabase() = coroutineRule.runBlocking {
        val cta = HomePanelCta.AddWidgetAuto
        setCta(cta)
        testee.onUserDismissedCta()
        verify(mockDismissedCtaDao).insert(DismissedCta(cta.ctaId))
    }

    @Test
    fun whenUserDismissedSurveyCtaThenDoNotRegisterInDatabase() = coroutineRule.runBlocking {
        val cta = HomePanelCta.Survey(Survey("abc", "http://example.com", daysInstalled = 1, status = Survey.Status.SCHEDULED))
        setCta(cta)
        testee.onUserDismissedCta()
        verify(mockDismissedCtaDao, never()).insert(DismissedCta(cta.ctaId))
    }

    @Test
    fun whenUserDismissedSurveyCtaThenCancelScheduledSurveys() = coroutineRule.runBlocking {
        val cta = HomePanelCta.Survey(Survey("abc", "http://example.com", daysInstalled = 1, status = Survey.Status.SCHEDULED))
        setCta(cta)
        testee.onUserDismissedCta()
        verify(mockSurveyDao).cancelScheduledSurveys()
    }

    @Test
    fun whenSurrogateDetectedThenSiteUpdated() {
        givenOneActiveTabSelected()
        val surrogate = SurrogateResponse()
        testee.surrogateDetected(surrogate)
        assertTrue(testee.siteLiveData.value?.surrogates?.size == 1)
    }

    @Test
    fun whenUpgradedToHttpsThenSiteUpgradedHttpsReturnsTrue() {
        val url = "http://www.example.com"
        selectedTabLiveData.value = TabEntity("TAB_ID", url, "", skipHome = false, viewed = true, position = 0)
        testee.upgradedToHttps()
        loadUrl("https://www.example.com")
        assertTrue(testee.siteLiveData.value?.upgradedHttps!!)
    }

    @Test
    fun whenNotUpgradedToHttpsThenSiteUpgradedHttpsReturnsFalse() {
        givenOneActiveTabSelected()
        assertFalse(testee.siteLiveData.value?.upgradedHttps!!)
    }

    @Test
    fun whenOnBrokenSiteSelectedOpenBokenSiteFeedback() = runBlockingTest {
        testee.onBrokenSiteSelected()
        assertCommandIssued<Command.BrokenSiteFeedback>()
    }

    @Test
    fun whenHomeShowingByPressingBackThenFireproofWebsiteOptionMenuDisabled() {
        setupNavigation(isBrowsing = true)
        testee.onUserPressedBack()
        assertFalse(browserViewState().canFireproofSite)
    }

    @Test
    fun whenUserLoadsNotFireproofWebsiteThenFireproofWebsiteOptionMenuEnabled() {
        loadUrl("http://www.example.com/path", isBrowserShowing = true)
        assertTrue(browserViewState().canFireproofSite)
    }

    @Test
    fun whenUserLoadsFireproofWebsiteThenFireproofWebsiteOptionMenuDisabled() {
        givenFireproofWebsiteDomain("www.example.com")
        loadUrl("http://www.example.com/path", isBrowserShowing = true)
        assertFalse(browserViewState().canFireproofSite)
    }

    @Test
    fun whenUserLoadsFireproofWebsiteSubDomainThenFireproofWebsiteOptionMenuEnabled() {
        givenFireproofWebsiteDomain("example.com")
        loadUrl("http://mobile.example.com/path", isBrowserShowing = true)
        assertTrue(browserViewState().canFireproofSite)
    }

    @Test
    fun whenUrlClearedThenFireproofWebsiteOptionMenuDisabled() {
        loadUrl("http://www.example.com/path")
        assertTrue(browserViewState().canFireproofSite)
        loadUrl(null)
        assertFalse(browserViewState().canFireproofSite)
    }

    @Test
    fun whenUrlIsUpdatedWithNonFireproofWebsiteThenFireproofWebsiteOptionMenuEnabled() {
        givenFireproofWebsiteDomain("www.example.com")
        loadUrl("http://www.example.com/", isBrowserShowing = true)
        updateUrl("http://www.example.com/", "http://twitter.com/explore", true)
        assertTrue(browserViewState().canFireproofSite)
    }

    @Test
    fun whenUrlIsUpdatedWithFireproofWebsiteThenFireproofWebsiteOptionMenuDisabled() {
        givenFireproofWebsiteDomain("twitter.com")
        loadUrl("http://example.com/", isBrowserShowing = true)
        updateUrl("http://example.com/", "http://twitter.com/explore", true)
        assertFalse(browserViewState().canFireproofSite)
    }

    @Test
    fun whenUserClicksFireproofWebsiteOptionMenuThenShowConfirmationIsIssued() {
        loadUrl("http://mobile.example.com/", isBrowserShowing = true)
        testee.onFireproofWebsiteClicked()
        assertCommandIssued<Command.ShowFireproofWebSiteConfirmation> {
            assertEquals("mobile.example.com", this.fireproofWebsiteEntity.domain)
        }
    }

    @Test
    fun whenUserClicksFireproofWebsiteOptionMenuThenFireproofWebsiteOptionMenuDisabled() {
        loadUrl("http://example.com/", isBrowserShowing = true)
        testee.onFireproofWebsiteClicked()
        assertFalse(browserViewState().canFireproofSite)
    }

    @Test
    fun whenFireproofWebsiteAddedThenPixelSent() {
        loadUrl("http://example.com/", isBrowserShowing = true)
        testee.onFireproofWebsiteClicked()
        verify(mockPixel).fire(Pixel.PixelName.FIREPROOF_WEBSITE_ADDED)
    }

    @Test
    fun whenUserClicksOnFireproofWebsiteSnackbarUndoActionThenFireproofWebsiteIsRemoved() {
        loadUrl("http://example.com/", isBrowserShowing = true)
        testee.onFireproofWebsiteClicked()
        assertCommandIssued<Command.ShowFireproofWebSiteConfirmation> {
            testee.onFireproofWebsiteSnackbarUndoClicked(this.fireproofWebsiteEntity)
        }
        assertTrue(browserViewState().canFireproofSite)
    }

    @Test
    fun whenUserClicksOnFireproofWebsiteSnackbarUndoActionThenPixelSent() {
        loadUrl("http://example.com/", isBrowserShowing = true)
        testee.onFireproofWebsiteClicked()
        assertCommandIssued<Command.ShowFireproofWebSiteConfirmation> {
            testee.onFireproofWebsiteSnackbarUndoClicked(this.fireproofWebsiteEntity)
        }
        verify(mockPixel).fire(Pixel.PixelName.FIREPROOF_WEBSITE_UNDO)
    }

    @Test
<<<<<<< HEAD
    fun whenGeoPermissionisRequestedAndOriginIsNotDDGThenItsDenied(){
        val originUrl = "http://example.com"
        testee.onGeoLocationPermissionRequested(originUrl, permissionCallback)

        verify(permissionCallback.invoke(anyString(), false, false))
    }

    @Test
    fun whenGeoPermissionisRequestedAndOriginIsDDGThenItsGranted(){

=======
    fun whenUserBrowsingPressesBackThenCannotAddBookmark() {
        setupNavigation(skipHome = false, isBrowsing = true, canGoBack = false)
        assertTrue(testee.onUserPressedBack())
        assertFalse(browserViewState().canAddBookmarks)
    }

    @Test
    fun whenUserBrowsingPressesBackThenCannotSharePage() {
        setupNavigation(skipHome = false, isBrowsing = true, canGoBack = false)
        assertTrue(testee.onUserPressedBack())
        assertFalse(browserViewState().canSharePage)
    }

    @Test
    fun whenUserBrowsingPressesBackThenCannotReportSite() {
        setupNavigation(skipHome = false, isBrowsing = true, canGoBack = false)
        assertTrue(testee.onUserPressedBack())
        assertFalse(browserViewState().canReportSite)
    }

    @Test
    fun whenUserBrowsingPressesBackThenCannotAddToHome() {
        setupNavigation(skipHome = false, isBrowsing = true, canGoBack = false)
        assertTrue(testee.onUserPressedBack())
        assertFalse(browserViewState().addToHomeEnabled)
    }

    @Test
    fun whenUserBrowsingPressesBackThenCannotWhitelist() {
        setupNavigation(skipHome = false, isBrowsing = true, canGoBack = false)
        assertTrue(testee.onUserPressedBack())
        assertFalse(browserViewState().canWhitelist)
    }

    @Test
    fun whenUserBrowsingPressesBackThenCannotNavigateBack() {
        setupNavigation(skipHome = false, isBrowsing = true, canGoBack = false)
        assertTrue(testee.onUserPressedBack())
        assertFalse(browserViewState().canGoBack)
    }

    @Test
    fun whenUserBrowsingPressesBackThenCannotFindInPage() {
        setupNavigation(skipHome = false, isBrowsing = true, canGoBack = false)
        assertTrue(testee.onUserPressedBack())
        assertFalse(findInPageViewState().canFindInPage)
    }

    @Test
    fun whenUserBrowsingPressesBackThenCanGoForward() {
        setupNavigation(skipHome = false, isBrowsing = true, canGoBack = false)
        assertTrue(testee.onUserPressedBack())
        assertTrue(browserViewState().canGoForward)
    }

    @Test
    fun whenUserBrowsingPressesBackAndForwardThenCanAddBookmark() {
        setupNavigation(skipHome = false, isBrowsing = true, canGoBack = false)
        testee.onUserPressedBack()
        testee.onUserPressedForward()
        assertTrue(browserViewState().canAddBookmarks)
    }

    @Test
    fun whenUserBrowsingPressesBackAndForwardThenCanWhitelist() {
        setupNavigation(skipHome = false, isBrowsing = true, canGoBack = false)
        testee.onUserPressedBack()
        testee.onUserPressedForward()
        assertTrue(browserViewState().canWhitelist)
    }

    @Test
    fun whenUserBrowsingPressesBackAndForwardThenCanShare() {
        setupNavigation(skipHome = false, isBrowsing = true, canGoBack = false)
        testee.onUserPressedBack()
        testee.onUserPressedForward()
        assertTrue(browserViewState().canSharePage)
    }

    @Test
    fun whenUserBrowsingPressesBackAndForwardThenCanReportSite() {
        setupNavigation(skipHome = false, isBrowsing = true, canGoBack = false)
        testee.onUserPressedBack()
        testee.onUserPressedForward()
        assertTrue(browserViewState().canReportSite)
    }

    @Test
    fun whenUserBrowsingPressesBackAndForwardThenCanAddToHome() {
        setupNavigation(skipHome = false, isBrowsing = true, canGoBack = false)
        testee.onUserPressedBack()
        testee.onUserPressedForward()
        assertTrue(browserViewState().addToHomeEnabled)
    }

    @Test
    fun whenUserBrowsingPressesBackAndForwardThenCanFindInPage() {
        setupNavigation(skipHome = false, isBrowsing = true, canGoBack = false)
        testee.onUserPressedBack()
        testee.onUserPressedForward()
        assertTrue(findInPageViewState().canFindInPage)
>>>>>>> e5070b87
    }

    private inline fun <reified T : Command> assertCommandIssued(instanceAssertions: T.() -> Unit = {}) {
        verify(mockCommandObserver, atLeastOnce()).onChanged(commandCaptor.capture())
        val issuedCommand = commandCaptor.allValues.find { it is T }
        assertNotNull(issuedCommand)
        (issuedCommand as T).apply { instanceAssertions() }
    }

    private inline fun <reified T : Command> assertCommandNotIssued() {
        val issuedCommand = commandCaptor.allValues.find { it is T }
        assertNull(issuedCommand)
    }

    private fun pixelParams(showedBookmarks: Boolean, bookmarkCapable: Boolean) = mapOf(
        Pixel.PixelParameter.SHOWED_BOOKMARKS to showedBookmarks.toString(),
        Pixel.PixelParameter.BOOKMARK_CAPABLE to bookmarkCapable.toString()
    )

    private fun givenExpectedCtaAddWidgetInstructions() {
        setBrowserShowing(false)
        whenever(mockWidgetCapabilities.supportsStandardWidgetAdd).thenReturn(true)
        whenever(mockWidgetCapabilities.supportsAutomaticWidgetAdd).thenReturn(false)
        whenever(mockWidgetCapabilities.hasInstalledWidgets).thenReturn(false)
    }

    private fun givenShownCtas(vararg shownCtas: CtaId) {
        shownCtas.forEach {
            whenever(mockDismissedCtaDao.exists(it)).thenReturn(true)
        }
    }

    private fun givenInvalidatedGlobalLayout() {
        testee.globalLayoutState.value = BrowserTabViewModel.GlobalLayoutViewState.Invalidated
    }

    private fun givenOneActiveTabSelected() {
        selectedTabLiveData.value = TabEntity("TAB_ID", "https://example.com", "", skipHome = false, viewed = true, position = 0)
        testee.loadData("TAB_ID", "https://example.com", false)
    }

    private fun givenFireproofWebsiteDomain(vararg fireproofWebsitesDomain: String) {
        fireproofWebsitesDomain.forEach {
            fireproofWebsiteDao.insert(FireproofWebsiteEntity(domain = it))
        }
    }

    private fun setBrowserShowing(isBrowsing: Boolean) {
        testee.browserViewState.value = browserViewState().copy(browserShowing = isBrowsing)
    }

    private fun setCta(cta: Cta) {
        testee.ctaViewState.value = ctaViewState().copy(cta = cta)
    }

    private fun loadUrl(url: String?, title: String? = null, isBrowserShowing: Boolean = true) {
        setBrowserShowing(isBrowserShowing)
        testee.navigationStateChanged(buildWebNavigation(originalUrl = url, currentUrl = url, title = title))
    }

    @Suppress("SameParameterValue")
    private fun updateUrl(originalUrl: String?, currentUrl: String?, isBrowserShowing: Boolean) {
        setBrowserShowing(isBrowserShowing)
        testee.navigationStateChanged(buildWebNavigation(originalUrl = originalUrl, currentUrl = currentUrl))
    }

    private fun setupNavigation(
        skipHome: Boolean = false,
        isBrowsing: Boolean,
        canGoForward: Boolean = false,
        canGoBack: Boolean = false,
        stepsToPreviousPage: Int = 0
    ) {
        testee.skipHome = skipHome
        setBrowserShowing(isBrowsing)
        val nav = buildWebNavigation(canGoForward = canGoForward, canGoBack = canGoBack, stepsToPreviousPage = stepsToPreviousPage)
        testee.navigationStateChanged(nav)
    }

    private fun captureCommands(): ArgumentCaptor<Command> {
        verify(mockCommandObserver, atLeastOnce()).onChanged(commandCaptor.capture())
        return commandCaptor
    }

    private fun buildWebNavigation(
        currentUrl: String? = null,
        originalUrl: String? = null,
        title: String? = null,
        canGoForward: Boolean = false,
        canGoBack: Boolean = false,
        stepsToPreviousPage: Int = 0
    ): WebNavigationState {
        val nav: WebNavigationState = mock()
        whenever(nav.originalUrl).thenReturn(originalUrl)
        whenever(nav.currentUrl).thenReturn(currentUrl)
        whenever(nav.title).thenReturn(title)
        whenever(nav.canGoForward).thenReturn(canGoForward)
        whenever(nav.canGoBack).thenReturn(canGoBack)
        whenever(nav.stepsToPreviousPage).thenReturn(stepsToPreviousPage)
        return nav
    }

    private fun privacyGradeState() = testee.privacyGradeViewState.value!!
    private fun ctaViewState() = testee.ctaViewState.value!!
    private fun browserViewState() = testee.browserViewState.value!!
    private fun omnibarViewState() = testee.omnibarViewState.value!!
    private fun loadingViewState() = testee.loadingViewState.value!!
    private fun autoCompleteViewState() = testee.autoCompleteViewState.value!!
    private fun findInPageViewState() = testee.findInPageViewState.value!!
    private fun globalLayoutViewState() = testee.globalLayoutState.value!!
    private fun browserGlobalLayoutViewState() = testee.globalLayoutState.value!! as BrowserTabViewModel.GlobalLayoutViewState.Browser
}<|MERGE_RESOLUTION|>--- conflicted
+++ resolved
@@ -18,7 +18,6 @@
 
 import android.view.MenuItem
 import android.view.View
-import android.webkit.GeolocationPermissions
 import android.webkit.HttpAuthHandler
 import android.webkit.WebView
 import androidx.arch.core.executor.testing.InstantTaskExecutorRule
@@ -188,12 +187,6 @@
     @Captor
     private lateinit var commandCaptor: ArgumentCaptor<Command>
 
-    @Captor
-    private lateinit var permissionCallbackCaptor: ArgumentCaptor<GeolocationPermissions.Callback>
-
-    @Mock
-    private lateinit var permissionCallback: GeolocationPermissions.Callback
-
     private lateinit var db: AppDatabase
 
     private lateinit var testee: BrowserTabViewModel
@@ -1839,18 +1832,6 @@
     }
 
     @Test
-<<<<<<< HEAD
-    fun whenGeoPermissionisRequestedAndOriginIsNotDDGThenItsDenied(){
-        val originUrl = "http://example.com"
-        testee.onGeoLocationPermissionRequested(originUrl, permissionCallback)
-
-        verify(permissionCallback.invoke(anyString(), false, false))
-    }
-
-    @Test
-    fun whenGeoPermissionisRequestedAndOriginIsDDGThenItsGranted(){
-
-=======
     fun whenUserBrowsingPressesBackThenCannotAddBookmark() {
         setupNavigation(skipHome = false, isBrowsing = true, canGoBack = false)
         assertTrue(testee.onUserPressedBack())
@@ -1952,7 +1933,19 @@
         testee.onUserPressedBack()
         testee.onUserPressedForward()
         assertTrue(findInPageViewState().canFindInPage)
->>>>>>> e5070b87
+    }
+
+    @Test
+    fun whenGeoPermissionisRequestedAndOriginIsNotDDGThenItsDenied() {
+        val originUrl = "http://example.com"
+        testee.onGeoLocationPermissionRequested(originUrl, permissionCallback)
+
+        verify(permissionCallback.invoke(anyString(), false, false))
+    }
+
+    @Test
+    fun whenGeoPermissionisRequestedAndOriginIsDDGThenItsGranted() {
+
     }
 
     private inline fun <reified T : Command> assertCommandIssued(instanceAssertions: T.() -> Unit = {}) {
