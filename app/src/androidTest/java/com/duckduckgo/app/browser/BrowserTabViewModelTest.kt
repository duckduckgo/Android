/*
 * Copyright (c) 2017 DuckDuckGo
 *
 * Licensed under the Apache License, Version 2.0 (the "License");
 * you may not use this file except in compliance with the License.
 * You may obtain a copy of the License at
 *
 *     http://www.apache.org/licenses/LICENSE-2.0
 *
 * Unless required by applicable law or agreed to in writing, software
 * distributed under the License is distributed on an "AS IS" BASIS,
 * WITHOUT WARRANTIES OR CONDITIONS OF ANY KIND, either express or implied.
 * See the License for the specific language governing permissions and
 * limitations under the License.
 */

package com.duckduckgo.app.browser

import android.annotation.SuppressLint
import android.content.Context
import android.content.Intent
import android.graphics.Bitmap
import android.net.Uri
import android.net.http.SslCertificate
import android.net.http.SslError
import android.os.Build
import android.print.PrintAttributes
import android.view.MenuItem
import android.view.MotionEvent
import android.view.View
import android.webkit.HttpAuthHandler
import android.webkit.PermissionRequest
import android.webkit.SslErrorHandler
import android.webkit.ValueCallback
import android.webkit.WebChromeClient.FileChooserParams
import android.webkit.WebView
import androidx.arch.core.executor.testing.InstantTaskExecutorRule
import androidx.core.net.toUri
import androidx.lifecycle.MutableLiveData
import androidx.lifecycle.Observer
import androidx.room.Room
import androidx.test.filters.SdkSuppress
import androidx.test.platform.app.InstrumentationRegistry.getInstrumentation
import com.duckduckgo.adclick.api.AdClickManager
import com.duckduckgo.app.ValueCaptorObserver
import com.duckduckgo.app.accessibility.data.AccessibilitySettingsDataStore
import com.duckduckgo.app.accessibility.data.AccessibilitySettingsSharedPreferences
import com.duckduckgo.app.autocomplete.AutocompleteTabsFeature
import com.duckduckgo.app.autocomplete.api.AutoComplete
import com.duckduckgo.app.autocomplete.api.AutoComplete.AutoCompleteResult
import com.duckduckgo.app.autocomplete.api.AutoComplete.AutoCompleteSuggestion.AutoCompleteDefaultSuggestion
import com.duckduckgo.app.autocomplete.api.AutoComplete.AutoCompleteSuggestion.AutoCompleteHistoryRelatedSuggestion.AutoCompleteHistorySearchSuggestion
import com.duckduckgo.app.autocomplete.api.AutoComplete.AutoCompleteSuggestion.AutoCompleteHistoryRelatedSuggestion.AutoCompleteHistorySuggestion
import com.duckduckgo.app.autocomplete.api.AutoComplete.AutoCompleteSuggestion.AutoCompleteSearchSuggestion
import com.duckduckgo.app.autocomplete.api.AutoComplete.AutoCompleteSuggestion.AutoCompleteUrlSuggestion.AutoCompleteBookmarkSuggestion
import com.duckduckgo.app.autocomplete.api.AutoComplete.AutoCompleteSuggestion.AutoCompleteUrlSuggestion.AutoCompleteSwitchToTabSuggestion
import com.duckduckgo.app.autocomplete.api.AutoCompleteApi
import com.duckduckgo.app.autocomplete.api.AutoCompleteScorer
import com.duckduckgo.app.autocomplete.api.AutoCompleteService
import com.duckduckgo.app.autocomplete.impl.AutoCompleteRepository
import com.duckduckgo.app.browser.LongPressHandler.RequiredAction
import com.duckduckgo.app.browser.LongPressHandler.RequiredAction.DownloadFile
import com.duckduckgo.app.browser.LongPressHandler.RequiredAction.OpenInNewTab
import com.duckduckgo.app.browser.SSLErrorType.EXPIRED
import com.duckduckgo.app.browser.SSLErrorType.GENERIC
import com.duckduckgo.app.browser.SSLErrorType.NONE
import com.duckduckgo.app.browser.SSLErrorType.UNTRUSTED_HOST
import com.duckduckgo.app.browser.SSLErrorType.WRONG_HOST
import com.duckduckgo.app.browser.WebViewErrorResponse.BAD_URL
import com.duckduckgo.app.browser.WebViewErrorResponse.LOADING
import com.duckduckgo.app.browser.WebViewErrorResponse.OMITTED
import com.duckduckgo.app.browser.addtohome.AddToHomeCapabilityDetector
import com.duckduckgo.app.browser.applinks.AppLinksHandler
import com.duckduckgo.app.browser.camera.CameraHardwareChecker
import com.duckduckgo.app.browser.certificates.BypassedSSLCertificatesRepository
import com.duckduckgo.app.browser.certificates.remoteconfig.SSLCertificatesFeature
import com.duckduckgo.app.browser.commands.Command
import com.duckduckgo.app.browser.commands.Command.HideBrokenSitePromptCta
import com.duckduckgo.app.browser.commands.Command.HideOnboardingDaxDialog
import com.duckduckgo.app.browser.commands.Command.LaunchPrivacyPro
import com.duckduckgo.app.browser.commands.Command.LoadExtractedUrl
import com.duckduckgo.app.browser.commands.Command.RefreshAndShowPrivacyProtectionDisabledConfirmation
import com.duckduckgo.app.browser.commands.Command.RefreshAndShowPrivacyProtectionEnabledConfirmation
import com.duckduckgo.app.browser.commands.Command.ShareLink
import com.duckduckgo.app.browser.commands.Command.ShowBackNavigationHistory
import com.duckduckgo.app.browser.commands.NavigationCommand
import com.duckduckgo.app.browser.commands.NavigationCommand.Navigate
import com.duckduckgo.app.browser.customtabs.CustomTabPixelNames
import com.duckduckgo.app.browser.defaultbrowsing.prompts.DefaultBrowserPromptsExperiment
import com.duckduckgo.app.browser.duckchat.DuckChatJSHelper
import com.duckduckgo.app.browser.duckchat.RealDuckChatJSHelper.Companion.DUCK_CHAT_FEATURE_NAME
import com.duckduckgo.app.browser.duckplayer.DUCK_PLAYER_FEATURE_NAME
import com.duckduckgo.app.browser.duckplayer.DUCK_PLAYER_PAGE_FEATURE_NAME
import com.duckduckgo.app.browser.duckplayer.DuckPlayerJSHelper
import com.duckduckgo.app.browser.favicon.FaviconManager
import com.duckduckgo.app.browser.favicon.FaviconSource
import com.duckduckgo.app.browser.history.NavigationHistoryEntry
import com.duckduckgo.app.browser.httperrors.HttpErrorPixelName
import com.duckduckgo.app.browser.httperrors.HttpErrorPixels
import com.duckduckgo.app.browser.logindetection.FireproofDialogsEventHandler
import com.duckduckgo.app.browser.logindetection.LoginDetected
import com.duckduckgo.app.browser.logindetection.NavigationAwareLoginDetector
import com.duckduckgo.app.browser.logindetection.NavigationEvent
import com.duckduckgo.app.browser.logindetection.NavigationEvent.LoginAttempt
import com.duckduckgo.app.browser.model.BasicAuthenticationCredentials
import com.duckduckgo.app.browser.model.BasicAuthenticationRequest
import com.duckduckgo.app.browser.model.LongPressTarget
import com.duckduckgo.app.browser.newtab.FavoritesQuickAccessAdapter
import com.duckduckgo.app.browser.newtab.FavoritesQuickAccessAdapter.QuickAccessFavorite
import com.duckduckgo.app.browser.omnibar.ChangeOmnibarPositionFeature
import com.duckduckgo.app.browser.omnibar.OmnibarEntryConverter
import com.duckduckgo.app.browser.omnibar.model.OmnibarPosition.BOTTOM
import com.duckduckgo.app.browser.omnibar.model.OmnibarPosition.TOP
import com.duckduckgo.app.browser.refreshpixels.RefreshPixelSender
import com.duckduckgo.app.browser.remotemessage.RemoteMessagingModel
import com.duckduckgo.app.browser.session.WebViewSessionStorage
import com.duckduckgo.app.browser.trafficquality.AndroidFeaturesHeaderPlugin.Companion.X_DUCKDUCKGO_ANDROID_HEADER
import com.duckduckgo.app.browser.viewstate.BrowserViewState
import com.duckduckgo.app.browser.viewstate.CtaViewState
import com.duckduckgo.app.browser.viewstate.FindInPageViewState
import com.duckduckgo.app.browser.viewstate.GlobalLayoutViewState
import com.duckduckgo.app.browser.viewstate.HighlightableButton
import com.duckduckgo.app.browser.viewstate.LoadingViewState
import com.duckduckgo.app.browser.webview.SslWarningLayout.Action
import com.duckduckgo.app.cta.db.DismissedCtaDao
import com.duckduckgo.app.cta.model.CtaId
import com.duckduckgo.app.cta.model.CtaId.DAX_DIALOG_NETWORK
import com.duckduckgo.app.cta.model.CtaId.DAX_DIALOG_TRACKERS_FOUND
import com.duckduckgo.app.cta.model.CtaId.DAX_END
import com.duckduckgo.app.cta.model.DismissedCta
import com.duckduckgo.app.cta.ui.BrokenSitePromptDialogCta
import com.duckduckgo.app.cta.ui.Cta
import com.duckduckgo.app.cta.ui.CtaViewModel
import com.duckduckgo.app.cta.ui.DaxBubbleCta
import com.duckduckgo.app.cta.ui.HomePanelCta
import com.duckduckgo.app.cta.ui.OnboardingDaxDialogCta
import com.duckduckgo.app.fire.fireproofwebsite.data.FireproofWebsiteDao
import com.duckduckgo.app.fire.fireproofwebsite.data.FireproofWebsiteEntity
import com.duckduckgo.app.fire.fireproofwebsite.data.FireproofWebsiteRepositoryImpl
import com.duckduckgo.app.fire.fireproofwebsite.ui.AutomaticFireproofSetting
import com.duckduckgo.app.generalsettings.showonapplaunch.ShowOnAppLaunchOptionHandler
import com.duckduckgo.app.global.db.AppDatabase
import com.duckduckgo.app.global.events.db.UserEventsStore
import com.duckduckgo.app.global.install.AppInstallStore
import com.duckduckgo.app.global.model.PrivacyShield.PROTECTED
import com.duckduckgo.app.global.model.Site
import com.duckduckgo.app.global.model.SiteFactoryImpl
import com.duckduckgo.app.location.data.LocationPermissionsDao
import com.duckduckgo.app.onboarding.store.AppStage
import com.duckduckgo.app.onboarding.store.AppStage.ESTABLISHED
import com.duckduckgo.app.onboarding.store.OnboardingStore
import com.duckduckgo.app.onboarding.store.UserStageStore
import com.duckduckgo.app.onboarding.ui.page.extendedonboarding.ExtendedOnboardingFeatureToggles
import com.duckduckgo.app.onboarding.ui.page.extendedonboarding.HighlightsOnboardingExperimentManager
import com.duckduckgo.app.pixels.AppPixelName
import com.duckduckgo.app.pixels.AppPixelName.AUTOCOMPLETE_BANNER_SHOWN
import com.duckduckgo.app.pixels.AppPixelName.DUCK_PLAYER_SETTING_ALWAYS_DUCK_PLAYER
import com.duckduckgo.app.pixels.AppPixelName.DUCK_PLAYER_SETTING_ALWAYS_OVERLAY_YOUTUBE
import com.duckduckgo.app.pixels.AppPixelName.DUCK_PLAYER_SETTING_NEVER_OVERLAY_YOUTUBE
import com.duckduckgo.app.pixels.AppPixelName.ONBOARDING_DAX_CTA_CANCEL_BUTTON
import com.duckduckgo.app.pixels.AppPixelName.ONBOARDING_SEARCH_CUSTOM
import com.duckduckgo.app.pixels.AppPixelName.ONBOARDING_VISIT_SITE_CUSTOM
import com.duckduckgo.app.pixels.remoteconfig.AndroidBrowserConfigFeature
import com.duckduckgo.app.privacy.db.NetworkLeaderboardDao
import com.duckduckgo.app.privacy.db.UserAllowListRepository
import com.duckduckgo.app.privacy.model.TestEntity
import com.duckduckgo.app.settings.db.SettingsDataStore
import com.duckduckgo.app.statistics.api.StatisticsUpdater
import com.duckduckgo.app.statistics.pixels.Pixel
import com.duckduckgo.app.statistics.pixels.Pixel.PixelParameter
import com.duckduckgo.app.statistics.pixels.Pixel.PixelType.Count
import com.duckduckgo.app.statistics.pixels.Pixel.PixelType.Daily
import com.duckduckgo.app.statistics.pixels.Pixel.PixelType.Unique
import com.duckduckgo.app.statistics.pixels.Pixel.PixelValues.DAX_FIRE_DIALOG_CTA
import com.duckduckgo.app.surrogates.SurrogateResponse
import com.duckduckgo.app.tabs.model.TabEntity
import com.duckduckgo.app.tabs.model.TabRepository
import com.duckduckgo.app.tabs.store.TabStatsBucketing
import com.duckduckgo.app.trackerdetection.EntityLookup
import com.duckduckgo.app.trackerdetection.model.TrackerStatus
import com.duckduckgo.app.trackerdetection.model.TrackerType
import com.duckduckgo.app.trackerdetection.model.TrackingEvent
import com.duckduckgo.app.usage.search.SearchCountDao
import com.duckduckgo.app.widget.ui.WidgetCapabilities
import com.duckduckgo.appbuildconfig.api.AppBuildConfig
import com.duckduckgo.autofill.api.AutofillCapabilityChecker
import com.duckduckgo.autofill.api.domain.app.LoginCredentials
import com.duckduckgo.autofill.api.email.EmailManager
import com.duckduckgo.autofill.api.passwordgeneration.AutomaticSavedLoginsMonitor
import com.duckduckgo.autofill.impl.AutofillFireproofDialogSuppressor
import com.duckduckgo.brokensite.api.BrokenSitePrompt
import com.duckduckgo.browser.api.UserBrowserProperties
import com.duckduckgo.browser.api.brokensite.BrokenSiteContext
import com.duckduckgo.common.test.CoroutineTestRule
import com.duckduckgo.common.test.InstantSchedulersRule
import com.duckduckgo.common.utils.DispatcherProvider
import com.duckduckgo.common.utils.device.DeviceInfo
import com.duckduckgo.common.utils.plugins.PluginPoint
import com.duckduckgo.common.utils.plugins.headers.CustomHeadersProvider
import com.duckduckgo.downloads.api.DownloadStateListener
import com.duckduckgo.downloads.api.FileDownloader
import com.duckduckgo.downloads.api.FileDownloader.PendingFileDownload
import com.duckduckgo.duckchat.api.DuckChat
import com.duckduckgo.duckplayer.api.DuckPlayer
import com.duckduckgo.duckplayer.api.DuckPlayer.DuckPlayerOrigin.AUTO
import com.duckduckgo.duckplayer.api.DuckPlayer.DuckPlayerOrigin.OVERLAY
import com.duckduckgo.duckplayer.api.DuckPlayer.DuckPlayerState.DISABLED
import com.duckduckgo.duckplayer.api.DuckPlayer.DuckPlayerState.ENABLED
import com.duckduckgo.duckplayer.api.DuckPlayer.OpenDuckPlayerInNewTab.Off
import com.duckduckgo.duckplayer.api.DuckPlayer.OpenDuckPlayerInNewTab.On
import com.duckduckgo.duckplayer.api.DuckPlayer.OpenDuckPlayerInNewTab.Unavailable
import com.duckduckgo.duckplayer.api.DuckPlayer.UserPreferences
import com.duckduckgo.duckplayer.api.PrivatePlayerMode.AlwaysAsk
import com.duckduckgo.duckplayer.api.PrivatePlayerMode.Disabled
import com.duckduckgo.duckplayer.api.PrivatePlayerMode.Enabled
import com.duckduckgo.feature.toggles.api.FakeFeatureToggleFactory
import com.duckduckgo.feature.toggles.api.Toggle
import com.duckduckgo.feature.toggles.api.Toggle.State
import com.duckduckgo.history.api.HistoryEntry.VisitedPage
import com.duckduckgo.history.api.NavigationHistory
import com.duckduckgo.js.messaging.api.JsCallbackData
import com.duckduckgo.newtabpage.impl.pixels.NewTabPixels
import com.duckduckgo.privacy.config.api.AmpLinkInfo
import com.duckduckgo.privacy.config.api.AmpLinks
import com.duckduckgo.privacy.config.api.ContentBlocking
import com.duckduckgo.privacy.config.api.TrackingParameters
import com.duckduckgo.privacy.config.impl.features.gpc.RealGpc.Companion.GPC_HEADER
import com.duckduckgo.privacy.config.impl.features.gpc.RealGpc.Companion.GPC_HEADER_VALUE
import com.duckduckgo.privacy.dashboard.api.PrivacyProtectionTogglePlugin
import com.duckduckgo.privacy.dashboard.api.PrivacyToggleOrigin
import com.duckduckgo.privacy.dashboard.api.ui.ToggleReports
import com.duckduckgo.privacy.dashboard.impl.pixels.PrivacyDashboardPixels
import com.duckduckgo.privacyprotectionspopup.api.PrivacyProtectionsPopupExperimentExternalPixels
import com.duckduckgo.privacyprotectionspopup.api.PrivacyProtectionsPopupManager
import com.duckduckgo.privacyprotectionspopup.api.PrivacyProtectionsPopupUiEvent
import com.duckduckgo.privacyprotectionspopup.api.PrivacyProtectionsPopupViewState
import com.duckduckgo.privacyprotectionspopup.api.PrivacyProtectionsToggleUsageListener
import com.duckduckgo.remote.messaging.api.RemoteMessage
import com.duckduckgo.remote.messaging.api.RemoteMessagingRepository
import com.duckduckgo.savedsites.api.SavedSitesRepository
import com.duckduckgo.savedsites.api.models.SavedSite.Bookmark
import com.duckduckgo.savedsites.api.models.SavedSite.Favorite
import com.duckduckgo.savedsites.impl.SavedSitesPixelName
import com.duckduckgo.site.permissions.api.SitePermissionsManager
import com.duckduckgo.site.permissions.api.SitePermissionsManager.LocationPermissionRequest
import com.duckduckgo.site.permissions.api.SitePermissionsManager.SitePermissionQueryResponse
import com.duckduckgo.site.permissions.api.SitePermissionsManager.SitePermissions
import com.duckduckgo.subscriptions.api.Subscriptions
import com.duckduckgo.sync.api.favicons.FaviconsFetchingPrompt
import com.duckduckgo.voice.api.VoiceSearchAvailability
import com.duckduckgo.voice.api.VoiceSearchAvailabilityPixelLogger
import dagger.Lazy
import java.io.File
import java.math.BigInteger
import java.security.cert.X509Certificate
import java.security.interfaces.RSAPublicKey
import java.time.LocalDateTime
import java.util.UUID
import java.util.concurrent.TimeUnit
import kotlinx.coroutines.FlowPreview
import kotlinx.coroutines.channels.Channel
import kotlinx.coroutines.delay
import kotlinx.coroutines.flow.MutableSharedFlow
import kotlinx.coroutines.flow.MutableStateFlow
import kotlinx.coroutines.flow.asSharedFlow
import kotlinx.coroutines.flow.asStateFlow
import kotlinx.coroutines.flow.consumeAsFlow
import kotlinx.coroutines.flow.flowOf
import kotlinx.coroutines.runBlocking
import kotlinx.coroutines.test.TestScope
import kotlinx.coroutines.test.advanceTimeBy
import kotlinx.coroutines.test.runTest
import org.json.JSONObject
import org.junit.After
import org.junit.Assert.assertArrayEquals
import org.junit.Assert.assertEquals
import org.junit.Assert.assertFalse
import org.junit.Assert.assertNotEquals
import org.junit.Assert.assertNotNull
import org.junit.Assert.assertNull
import org.junit.Assert.assertSame
import org.junit.Assert.assertTrue
import org.junit.Before
import org.junit.Rule
import org.junit.Test
import org.mockito.ArgumentMatchers.anyString
import org.mockito.Mockito.never
import org.mockito.Mockito.times
import org.mockito.Mockito.verify
import org.mockito.MockitoAnnotations
import org.mockito.internal.util.DefaultMockingDetails
import org.mockito.kotlin.KArgumentCaptor
import org.mockito.kotlin.any
import org.mockito.kotlin.anyOrNull
import org.mockito.kotlin.argumentCaptor
import org.mockito.kotlin.atLeastOnce
import org.mockito.kotlin.doAnswer
import org.mockito.kotlin.doReturn
import org.mockito.kotlin.eq
import org.mockito.kotlin.mock
import org.mockito.kotlin.whenever

@SuppressLint("DenyListedApi")
@FlowPreview
class BrowserTabViewModelTest {

    @get:Rule
    var instantTaskExecutorRule = InstantTaskExecutorRule()

    @get:Rule
    val schedulers = InstantSchedulersRule()

    @get:Rule
    var coroutineRule = CoroutineTestRule()

    private val mockEntityLookup: EntityLookup = mock()

    private val mockNetworkLeaderboardDao: NetworkLeaderboardDao = mock()

    private val mockStatisticsUpdater: StatisticsUpdater = mock()

    private val mockCommandObserver: Observer<Command> = mock()

    private val mockSettingsStore: SettingsDataStore = mock()

    private val mockSavedSitesRepository: SavedSitesRepository = mock()

    private val mockNavigationHistory: NavigationHistory = mock()

    private val mockLongPressHandler: LongPressHandler = mock()

    private val mockOmnibarConverter: OmnibarEntryConverter = mock()

    private val mockTabRepository: TabRepository = mock()

    private val webViewSessionStorage: WebViewSessionStorage = mock()

    private val mockFaviconManager: FaviconManager = mock()

    private val mockAddToHomeCapabilityDetector: AddToHomeCapabilityDetector = mock()

    private val mockDismissedCtaDao: DismissedCtaDao = mock()

    private val mockSearchCountDao: SearchCountDao = mock()

    private val mockAppInstallStore: AppInstallStore = mock()

    private val mockPixel: Pixel = mock()

    private val mockNewTabPixels: NewTabPixels = mock()

    private val mockHttpErrorPixels: HttpErrorPixels = mock()

    private val mockOnboardingStore: OnboardingStore = mock()

    private val mockAutoCompleteService: AutoCompleteService = mock()

    private val mockAutoCompleteScorer: AutoCompleteScorer = mock()

    private val mockWidgetCapabilities: WidgetCapabilities = mock()

    private val mockUserStageStore: UserStageStore = mock()

    private val mockContentBlocking: ContentBlocking = mock()

    private val mockNavigationAwareLoginDetector: NavigationAwareLoginDetector = mock()

    private val mockUserEventsStore: UserEventsStore = mock()

    private val mockFileDownloader: FileDownloader = mock()

    private val fireproofDialogsEventHandler: FireproofDialogsEventHandler = mock()

    private val mockEmailManager: EmailManager = mock()

    private val mockSpecialUrlDetector: SpecialUrlDetector = mock()

    private val mockAppLinksHandler: AppLinksHandler = mock()

    private val mockAmpLinks: AmpLinks = mock()

    private val mockTrackingParameters: TrackingParameters = mock()

    private val mockDownloadCallback: DownloadStateListener = mock()

    private val mockRemoteMessagingRepository: RemoteMessagingRepository = mock()

    private val voiceSearchAvailability: VoiceSearchAvailability = mock()

    private val voiceSearchPixelLogger: VoiceSearchAvailabilityPixelLogger = mock()

    private val mockSettingsDataStore: SettingsDataStore = mock()

    private val mockAdClickManager: AdClickManager = mock()

    private val mockUserAllowListRepository: UserAllowListRepository = mock()

    private val mockBrokenSiteContext: BrokenSiteContext = mock()

    private val mockFileChooserCallback: ValueCallback<Array<Uri>> = mock()

    private val mockDuckPlayer: DuckPlayer = mock()

    private val mockDuckChat: DuckChat = mock()

    private val mockAppBuildConfig: AppBuildConfig = mock()

    private val mockDuckDuckGoUrlDetector: DuckDuckGoUrlDetector = mock()

    private val mockShowOnAppLaunchHandler: ShowOnAppLaunchOptionHandler = mock()

    private lateinit var remoteMessagingModel: RemoteMessagingModel

    private val lazyFaviconManager = Lazy { mockFaviconManager }

    private lateinit var mockAutoCompleteApi: AutoComplete

    private lateinit var ctaViewModel: CtaViewModel

    private val commandCaptor = argumentCaptor<Command>()

    private val appLinkCaptor = argumentCaptor<() -> Unit>()

    private lateinit var db: AppDatabase

    private lateinit var testee: BrowserTabViewModel

    private lateinit var fireproofWebsiteDao: FireproofWebsiteDao

    private lateinit var locationPermissionsDao: LocationPermissionsDao

    private lateinit var accessibilitySettingsDataStore: AccessibilitySettingsDataStore

    private val context = getInstrumentation().targetContext

    private val selectedTabLiveData = MutableLiveData<TabEntity>()

    private val tabsLiveData = MutableLiveData<List<TabEntity>>()

    private val loginEventLiveData = MutableLiveData<LoginDetected>()

    private val fireproofDialogsEventHandlerLiveData = MutableLiveData<FireproofDialogsEventHandler.Event>()

    private val dismissedCtaDaoChannel = Channel<List<DismissedCta>>()

    private val childClosedTabsSharedFlow = MutableSharedFlow<String>()

    private val childClosedTabsFlow = childClosedTabsSharedFlow.asSharedFlow()

    private val emailStateFlow = MutableStateFlow(false)

    private val bookmarksListFlow = Channel<List<Bookmark>>()

    private val remoteMessageFlow = Channel<RemoteMessage>()

    private val favoriteListFlow = Channel<List<Favorite>>()

    private val autofillCapabilityChecker: FakeCapabilityChecker = FakeCapabilityChecker(enabled = false)

    private val autofillFireproofDialogSuppressor: AutofillFireproofDialogSuppressor = mock()

    private val automaticSavedLoginsMonitor: AutomaticSavedLoginsMonitor = mock()

    private val mockDeviceInfo: DeviceInfo = mock()

    private val mockSitePermissionsManager: SitePermissionsManager = mock()

    private val cameraHardwareChecker: CameraHardwareChecker = mock()

    private val mockEnabledToggle: Toggle = mock { on { it.isEnabled() } doReturn true }

    private val mockDisabledToggle: Toggle = mock {
        on { it.isEnabled() } doReturn false
        on { it.isEnabled(any()) } doReturn false
    }

    private val mockPrivacyProtectionsPopupManager: PrivacyProtectionsPopupManager = mock()

    private val mockPrivacyProtectionsToggleUsageListener: PrivacyProtectionsToggleUsageListener = mock()

    private val subscriptions: Subscriptions = mock()

    private val refreshPixelSender: RefreshPixelSender = mock()

    private val privacyProtectionsPopupExperimentExternalPixels: PrivacyProtectionsPopupExperimentExternalPixels = mock {
        runBlocking { whenever(mock.getPixelParams()).thenReturn(emptyMap()) }
    }

    private val mockFaviconFetchingPrompt: FaviconsFetchingPrompt = mock()
    private val mockSSLCertificatesFeature: SSLCertificatesFeature = mock()
    private val mockBypassedSSLCertificatesRepository: BypassedSSLCertificatesRepository = mock()
    private val mockExtendedOnboardingFeatureToggles: ExtendedOnboardingFeatureToggles = mock()
    private val mockUserBrowserProperties: UserBrowserProperties = mock()
    private val mockAutoCompleteRepository: AutoCompleteRepository = mock()
    private val changeOmnibarPositionFeature: ChangeOmnibarPositionFeature = mock()
    private val mockHighlightsOnboardingExperimentManager: HighlightsOnboardingExperimentManager = mock()
    private val protectionTogglePlugin = FakePrivacyProtectionTogglePlugin()
    private val protectionTogglePluginPoint = FakePluginPoint(protectionTogglePlugin)
    private var fakeAndroidConfigBrowserFeature = FakeFeatureToggleFactory.create(AndroidBrowserConfigFeature::class.java)
    private val mockAutocompleteTabsFeature: AutocompleteTabsFeature = mock()
    private val fakeCustomHeadersPlugin = FakeCustomHeadersProvider(emptyMap())
    private val mockToggleReports: ToggleReports = mock()
    private val mockBrokenSitePrompt: BrokenSitePrompt = mock()
    private val mockTabStatsBucketing: TabStatsBucketing = mock()
    private val mockDuckChatJSHelper: DuckChatJSHelper = mock()
    private val swipingTabsFeature = FakeFeatureToggleFactory.create(SwipingTabsFeature::class.java)
    private val swipingTabsFeatureProvider = SwipingTabsFeatureProvider(swipingTabsFeature)

    private val defaultBrowserPromptsExperimentShowPopupMenuItemFlow = MutableStateFlow(false)
    private val mockDefaultBrowserPromptsExperiment: DefaultBrowserPromptsExperiment = mock()

    @Before
    fun before() = runTest {
        MockitoAnnotations.openMocks(this)

        swipingTabsFeature.self().setRawStoredState(State(enable = true))

        db = Room.inMemoryDatabaseBuilder(context, AppDatabase::class.java)
            .allowMainThreadQueries()
            .build()
        fireproofWebsiteDao = db.fireproofWebsiteDao()
        locationPermissionsDao = db.locationPermissionsDao()

        mockAutoCompleteApi = AutoCompleteApi(
            mockAutoCompleteService,
            mockSavedSitesRepository,
            mockNavigationHistory,
            mockAutoCompleteScorer,
            mockAutoCompleteRepository,
            mockTabRepository,
            mockUserStageStore,
            mockAutocompleteTabsFeature,
        )
        val fireproofWebsiteRepositoryImpl = FireproofWebsiteRepositoryImpl(
            fireproofWebsiteDao,
            coroutineRule.testDispatcherProvider,
            lazyFaviconManager,
        )

        whenever(mockHighlightsOnboardingExperimentManager.isHighlightsEnabled()).thenReturn(false)
        whenever(mockDuckPlayer.observeUserPreferences()).thenReturn(flowOf(UserPreferences(false, Disabled)))
        whenever(mockDismissedCtaDao.dismissedCtas()).thenReturn(dismissedCtaDaoChannel.consumeAsFlow())
        whenever(mockTabRepository.flowTabs).thenReturn(flowOf(emptyList()))
        whenever(mockTabRepository.liveTabs).thenReturn(tabsLiveData)
        whenever(mockEmailManager.signedInFlow()).thenReturn(emailStateFlow.asStateFlow())
        whenever(mockSavedSitesRepository.getFavorites()).thenReturn(favoriteListFlow.consumeAsFlow())
        whenever(mockSavedSitesRepository.getBookmarks()).thenReturn(bookmarksListFlow.consumeAsFlow())
        whenever(mockRemoteMessagingRepository.messageFlow()).thenReturn(remoteMessageFlow.consumeAsFlow())
        whenever(mockSettingsDataStore.automaticFireproofSetting).thenReturn(AutomaticFireproofSetting.ASK_EVERY_TIME)
        whenever(mockSettingsDataStore.omnibarPosition).thenReturn(TOP)
        whenever(mockSSLCertificatesFeature.allowBypass()).thenReturn(mockEnabledToggle)
        whenever(subscriptions.shouldLaunchPrivacyProForUrl(any())).thenReturn(false)
        whenever(mockDuckDuckGoUrlDetector.isDuckDuckGoUrl(any())).thenReturn(false)
        whenever(mockDuckPlayer.isSimulatedYoutubeNoCookie(any())).thenReturn(false)
        whenever(mockDuckPlayer.isDuckPlayerUri(anyString())).thenReturn(false)
        whenever(mockDuckPlayer.getDuckPlayerState()).thenReturn(ENABLED)
        whenever(changeOmnibarPositionFeature.refactor()).thenReturn(mockEnabledToggle)
        whenever(mockAutocompleteTabsFeature.self()).thenReturn(mockEnabledToggle)
        whenever(mockAutocompleteTabsFeature.self().isEnabled()).thenReturn(true)
        whenever(mockSitePermissionsManager.hasSitePermanentPermission(any(), any())).thenReturn(false)
        whenever(mockToggleReports.shouldPrompt()).thenReturn(false)

        remoteMessagingModel = givenRemoteMessagingModel(mockRemoteMessagingRepository, mockPixel, coroutineRule.testDispatcherProvider)

        ctaViewModel = CtaViewModel(
            appInstallStore = mockAppInstallStore,
            pixel = mockPixel,
            widgetCapabilities = mockWidgetCapabilities,
            dismissedCtaDao = mockDismissedCtaDao,
            userAllowListRepository = mockUserAllowListRepository,
            settingsDataStore = mockSettingsStore,
            onboardingStore = mockOnboardingStore,
            userStageStore = mockUserStageStore,
            tabRepository = mockTabRepository,
            dispatchers = coroutineRule.testDispatcherProvider,
            duckDuckGoUrlDetector = DuckDuckGoUrlDetectorImpl(),
            extendedOnboardingFeatureToggles = mockExtendedOnboardingFeatureToggles,
            subscriptions = mock(),
            duckPlayer = mockDuckPlayer,
            highlightsOnboardingExperimentManager = mockHighlightsOnboardingExperimentManager,
            brokenSitePrompt = mockBrokenSitePrompt,
        )

        val siteFactory = SiteFactoryImpl(
            mockEntityLookup,
            mockContentBlocking,
            mockUserAllowListRepository,
            mockBypassedSSLCertificatesRepository,
            coroutineRule.testScope,
            coroutineRule.testDispatcherProvider,
            DuckDuckGoUrlDetectorImpl(),
            mockDuckPlayer,
        )

        accessibilitySettingsDataStore = AccessibilitySettingsSharedPreferences(
            context,
            coroutineRule.testDispatcherProvider,
            coroutineRule.testScope,
        )

        whenever(mockOmnibarConverter.convertQueryToUrl(any(), any(), any())).thenReturn("duckduckgo.com")
        whenever(mockTabRepository.liveSelectedTab).thenReturn(selectedTabLiveData)
        whenever(mockNavigationAwareLoginDetector.loginEventLiveData).thenReturn(loginEventLiveData)
        whenever(mockTabRepository.retrieveSiteData(any())).thenReturn(MutableLiveData())
        whenever(mockTabRepository.childClosedTabs).thenReturn(childClosedTabsFlow)
        whenever(mockAppInstallStore.installTimestamp).thenReturn(System.currentTimeMillis() - TimeUnit.DAYS.toMillis(1))
        whenever(mockUserAllowListRepository.isDomainInUserAllowList(anyString())).thenReturn(false)
        whenever(mockUserAllowListRepository.domainsInUserAllowListFlow()).thenReturn(flowOf(emptyList()))
        whenever(mockContentBlocking.isAnException(anyString())).thenReturn(false)
        whenever(fireproofDialogsEventHandler.event).thenReturn(fireproofDialogsEventHandlerLiveData)
        whenever(cameraHardwareChecker.hasCameraHardware()).thenReturn(true)
        whenever(mockPrivacyProtectionsPopupManager.viewState).thenReturn(flowOf(PrivacyProtectionsPopupViewState.Gone))
        whenever(mockAppBuildConfig.buildType).thenReturn("debug")
        whenever(mockDuckPlayer.observeUserPreferences()).thenReturn(flowOf(UserPreferences(false, AlwaysAsk)))
        whenever(mockHighlightsOnboardingExperimentManager.isHighlightsEnabled()).thenReturn(false)
        whenever(mockDefaultBrowserPromptsExperiment.showSetAsDefaultPopupMenuItem).thenReturn(
            defaultBrowserPromptsExperimentShowPopupMenuItemFlow,
        )

        testee = BrowserTabViewModel(
            statisticsUpdater = mockStatisticsUpdater,
            queryUrlConverter = mockOmnibarConverter,
            duckDuckGoUrlDetector = DuckDuckGoUrlDetectorImpl(),
            siteFactory = siteFactory,
            tabRepository = mockTabRepository,
            userAllowListRepository = mockUserAllowListRepository,
            networkLeaderboardDao = mockNetworkLeaderboardDao,
            autoComplete = mockAutoCompleteApi,
            appSettingsPreferencesStore = mockSettingsStore,
            longPressHandler = mockLongPressHandler,
            webViewSessionStorage = webViewSessionStorage,
            specialUrlDetector = mockSpecialUrlDetector,
            faviconManager = mockFaviconManager,
            addToHomeCapabilityDetector = mockAddToHomeCapabilityDetector,
            ctaViewModel = ctaViewModel,
            searchCountDao = mockSearchCountDao,
            pixel = mockPixel,
            dispatchers = coroutineRule.testDispatcherProvider,
            fireproofWebsiteRepository = fireproofWebsiteRepositoryImpl,
            savedSitesRepository = mockSavedSitesRepository,
            navigationAwareLoginDetector = mockNavigationAwareLoginDetector,
            userEventsStore = mockUserEventsStore,
            fileDownloader = mockFileDownloader,
            fireproofDialogsEventHandler = fireproofDialogsEventHandler,
            emailManager = mockEmailManager,
            appCoroutineScope = TestScope(),
            appLinksHandler = mockAppLinksHandler,
            contentBlocking = mockContentBlocking,
            accessibilitySettingsDataStore = accessibilitySettingsDataStore,
            ampLinks = mockAmpLinks,
            downloadCallback = mockDownloadCallback,
            trackingParameters = mockTrackingParameters,
            settingsDataStore = mockSettingsDataStore,
            adClickManager = mockAdClickManager,
            autofillCapabilityChecker = autofillCapabilityChecker,
            autofillFireproofDialogSuppressor = autofillFireproofDialogSuppressor,
            automaticSavedLoginsMonitor = automaticSavedLoginsMonitor,
            device = mockDeviceInfo,
            sitePermissionsManager = mockSitePermissionsManager,
            cameraHardwareChecker = cameraHardwareChecker,
            androidBrowserConfig = fakeAndroidConfigBrowserFeature,
            privacyProtectionsPopupManager = mockPrivacyProtectionsPopupManager,
            privacyProtectionsToggleUsageListener = mockPrivacyProtectionsToggleUsageListener,
            privacyProtectionsPopupExperimentExternalPixels = privacyProtectionsPopupExperimentExternalPixels,
            faviconsFetchingPrompt = mockFaviconFetchingPrompt,
            subscriptions = subscriptions,
            sslCertificatesFeature = mockSSLCertificatesFeature,
            bypassedSSLCertificatesRepository = mockBypassedSSLCertificatesRepository,
            userBrowserProperties = mockUserBrowserProperties,
            history = mockNavigationHistory,
            newTabPixels = { mockNewTabPixels },
            httpErrorPixels = { mockHttpErrorPixels },
            duckPlayer = mockDuckPlayer,
            duckChat = mockDuckChat,
            duckPlayerJSHelper = DuckPlayerJSHelper(mockDuckPlayer, mockAppBuildConfig, mockPixel, mockDuckDuckGoUrlDetector),
            duckChatJSHelper = mockDuckChatJSHelper,
            refreshPixelSender = refreshPixelSender,
            changeOmnibarPositionFeature = changeOmnibarPositionFeature,
            highlightsOnboardingExperimentManager = mockHighlightsOnboardingExperimentManager,
            privacyProtectionTogglePlugin = protectionTogglePluginPoint,
            showOnAppLaunchOptionHandler = mockShowOnAppLaunchHandler,
            customHeadersProvider = fakeCustomHeadersPlugin,
            toggleReports = mockToggleReports,
            brokenSitePrompt = mockBrokenSitePrompt,
            tabStatsBucketing = mockTabStatsBucketing,
<<<<<<< HEAD
            swipingTabsFeature = swipingTabsFeatureProvider,
=======
            maliciousSiteBlockerWebViewIntegration = mock(),
            defaultBrowserPromptsExperiment = mockDefaultBrowserPromptsExperiment,
>>>>>>> cd175339
        )

        testee.loadData("abc", null, false, false)
        testee.command.observeForever(mockCommandObserver)
    }

    @After
    fun after() {
        dismissedCtaDaoChannel.close()
        bookmarksListFlow.close()
        favoriteListFlow.close()
        remoteMessageFlow.close()
        testee.onCleared()
        db.close()
        testee.command.removeObserver(mockCommandObserver)
        clearAccessibilitySettings()
    }

    @Test
    fun whenSearchUrlSharedThenAtbAndSourceParametersAreRemoved() {
        loadUrl("https://duckduckgo.com/?q=test&atb=v117-1&t=ddg_test")
        testee.onShareSelected()
        verify(mockCommandObserver, atLeastOnce()).onChanged(commandCaptor.capture())
        assertTrue(commandCaptor.lastValue is Command.ShareLink)

        val shareLink = commandCaptor.lastValue as Command.ShareLink
        assertEquals("https://duckduckgo.com/?q=test", shareLink.url)
    }

    @Test
    fun whenNonSearchUrlSharedThenUrlIsUnchanged() {
        val url = "https://duckduckgo.com/about?atb=v117-1&t=ddg_test"
        loadUrl(url)
        testee.onShareSelected()
        verify(mockCommandObserver, atLeastOnce()).onChanged(commandCaptor.capture())
        assertTrue(commandCaptor.lastValue is Command.ShareLink)

        val shareLink = commandCaptor.lastValue as Command.ShareLink
        assertEquals(url, shareLink.url)
    }

    @Test
    fun whenOpenInNewBackgroundRequestedThenTabRepositoryUpdatedAndCommandIssued() = runTest {
        val url = "http://www.example.com"
        testee.openInNewBackgroundTab(url)

        verify(mockCommandObserver, atLeastOnce()).onChanged(commandCaptor.capture())
        assertTrue(commandCaptor.lastValue is Command.OpenInNewBackgroundTab)

        verify(mockTabRepository).addNewTabAfterExistingTab(url, "abc")
    }

    @Test
    fun whenViewBecomesVisibleAndHomeShowingThenKeyboardShown() = runTest {
        whenever(mockExtendedOnboardingFeatureToggles.noBrowserCtas()).thenReturn(mockDisabledToggle)
        whenever(mockWidgetCapabilities.hasInstalledWidgets).thenReturn(true)

        setBrowserShowing(false)

        testee.onViewVisible()
        verify(mockCommandObserver, atLeastOnce()).onChanged(commandCaptor.capture())
        assertTrue(commandCaptor.allValues.contains(Command.ShowKeyboard))
    }

    @Test
    fun whenViewBecomesVisibleAndBrowserShowingThenKeyboardHidden() {
        setBrowserShowing(true)
        testee.onViewVisible()
        verify(mockCommandObserver, atLeastOnce()).onChanged(commandCaptor.capture())
        assertTrue(commandCaptor.allValues.contains(Command.HideKeyboard))
    }

    @Test
    fun whenViewBecomesVisibleAndHomeShowingThenRefreshCtaIsCalled() {
        runTest {
            setBrowserShowing(false)
            whenever(mockExtendedOnboardingFeatureToggles.noBrowserCtas()).thenReturn(mockDisabledToggle)
            val observer = ValueCaptorObserver<CtaViewState>()
            testee.ctaViewState.observeForever(observer)

            testee.onViewVisible()

            testee.ctaViewState.removeObserver(observer)
            assertTrue(observer.hasReceivedValue)
        }
    }

    @Test
    fun whenViewBecomesVisibleAndBrowserShowingThenRefreshCtaIsNotCalled() {
        runTest {
            setBrowserShowing(true)
            val observer = ValueCaptorObserver<CtaViewState>()
            testee.ctaViewState.observeForever(observer)

            testee.onViewVisible()

            testee.ctaViewState.removeObserver(observer)
            assertFalse(observer.hasReceivedValue)
        }
    }

    @Test
    fun whenViewBecomesVisibleAndDuckChatDisabledThenDuckChatNotVisible() {
        whenever(mockDuckChat.showInBrowserMenu()).thenReturn(false)
        setBrowserShowing(true)
        testee.onViewVisible()
        assertFalse(browserViewState().showDuckChatOption)
    }

    @Test
    fun whenViewBecomesVisibleAndDuckChatEnabledThenDuckChatIsVisible() {
        whenever(mockDuckChat.showInBrowserMenu()).thenReturn(true)
        setBrowserShowing(true)
        testee.onViewVisible()
        assertTrue(browserViewState().showDuckChatOption)
    }

    @Test
    fun whenInvalidatedGlobalLayoutRestoredThenErrorIsShown() {
        givenInvalidatedGlobalLayout()
        setBrowserShowing(true)
        testee.onViewResumed()
        assertCommandIssued<Command.ShowErrorWithAction>()
    }

    @Test
    fun whenSubmittedQueryIsPrivacyProThenSendLaunchPrivacyProComment() {
        whenever(mockSpecialUrlDetector.determineType(anyString())).thenReturn(SpecialUrlDetector.UrlType.ShouldLaunchPrivacyProLink)
        whenever(mockOmnibarConverter.convertQueryToUrl("https://duckduckgo.com/pro", null)).thenReturn("https://duckduckgo.com/pro")
        whenever(subscriptions.shouldLaunchPrivacyProForUrl(any())).thenReturn(true)
        testee.onUserSubmittedQuery("https://duckduckgo.com/pro")
        assertCommandIssued<LaunchPrivacyPro> {
            assertEquals("https://duckduckgo.com/pro", uri.toString())
        }
    }

    @Test
    fun whenSubmittedQueryIsPrivacyProAndNavigationStateNullThenCloseTab() = runTest {
        givenOneActiveTabSelected()
        whenever(mockSpecialUrlDetector.determineType(anyString())).thenReturn(SpecialUrlDetector.UrlType.ShouldLaunchPrivacyProLink)
        whenever(mockOmnibarConverter.convertQueryToUrl("https://duckduckgo.com/pro", null)).thenReturn("https://duckduckgo.com/pro")
        whenever(subscriptions.shouldLaunchPrivacyProForUrl(any())).thenReturn(true)

        testee.onUserSubmittedQuery("https://duckduckgo.com/pro")
        assertCommandIssued<LaunchPrivacyPro> {
            assertEquals("https://duckduckgo.com/pro", uri.toString())
        }
        verify(mockAdClickManager).clearTabId(any())
        verify(mockTabRepository).deleteTabAndSelectSource(any())
    }

    @Test
    fun whenSubmittedQueryIsPrivacyProAndNoNavigationHistoryThenCloseTab() = runTest {
        givenOneActiveTabSelected()
        whenever(mockSpecialUrlDetector.determineType(anyString())).thenReturn(SpecialUrlDetector.UrlType.ShouldLaunchPrivacyProLink)
        whenever(mockOmnibarConverter.convertQueryToUrl("https://duckduckgo.com/pro", null)).thenReturn("https://duckduckgo.com/pro")
        whenever(subscriptions.shouldLaunchPrivacyProForUrl(any())).thenReturn(true)
        val nav: WebNavigationState = mock()
        whenever(nav.hasNavigationHistory).thenReturn(false)

        testee.navigationStateChanged(nav)
        testee.onUserSubmittedQuery("https://duckduckgo.com/pro")
        assertCommandIssued<LaunchPrivacyPro> {
            assertEquals("https://duckduckgo.com/pro", uri.toString())
        }
        verify(mockAdClickManager).clearTabId(any())
        verify(mockTabRepository).deleteTabAndSelectSource(any())
    }

    @Test
    fun whenSubmittedQueryIsPrivacyProAndNavigationHistoryThenDoNotCloseTab() = runTest {
        givenOneActiveTabSelected()
        whenever(mockSpecialUrlDetector.determineType(anyString())).thenReturn(SpecialUrlDetector.UrlType.ShouldLaunchPrivacyProLink)
        whenever(mockOmnibarConverter.convertQueryToUrl("https://duckduckgo.com/pro", null)).thenReturn("https://duckduckgo.com/pro")
        whenever(subscriptions.shouldLaunchPrivacyProForUrl(any())).thenReturn(true)
        val nav: WebNavigationState = mock()
        whenever(nav.hasNavigationHistory).thenReturn(true)

        testee.navigationStateChanged(nav)
        testee.onUserSubmittedQuery("https://duckduckgo.com/pro")
        assertCommandIssued<LaunchPrivacyPro> {
            assertEquals("https://duckduckgo.com/pro", uri.toString())
        }
        verify(mockAdClickManager, never()).clearTabId(any())
        verify(mockTabRepository, never()).deleteTabAndSelectSource(any())
    }

    @Test
    fun whenSubmittedQueryHasWhitespaceItIsTrimmed() {
        whenever(mockOmnibarConverter.convertQueryToUrl("nytimes.com", null)).thenReturn("nytimes.com")
        testee.onUserSubmittedQuery(" nytimes.com ")
        assertEquals("nytimes.com", omnibarViewState().omnibarText)
    }

    @Test
    fun whenBrowsingAndUrlPresentThenAddBookmarkButtonEnabled() {
        loadUrl("https://www.example.com", isBrowserShowing = true)
        assertTrue(browserViewState().canSaveSite)
    }

    @Test
    fun whenBrowsingAndNoUrlThenAddBookmarkButtonDisabled() {
        loadUrl(null, isBrowserShowing = true)
        assertFalse(browserViewState().canSaveSite)
    }

    @Test
    fun whenNotBrowsingAndUrlPresentThenAddBookmarkButtonDisabled() {
        loadUrl("https://www.example.com", isBrowserShowing = false)
        assertFalse(browserViewState().canSaveSite)
    }

    @Test
    fun whenBookmarkEditedThenRepositoryIsUpdated() = runTest {
        val folderId = "folder1"
        val bookmark =
            Bookmark(id = UUID.randomUUID().toString(), title = "A title", url = "www.example.com", parentId = folderId, lastModified = "timestamp")
        testee.onBookmarkEdited(bookmark, folderId, false)
        verify(mockSavedSitesRepository).updateBookmark(bookmark, folderId)
    }

    @Test
    fun whenFavoriteEditedThenRepositoryUpdated() = runTest {
        val favorite = Favorite(UUID.randomUUID().toString(), "A title", "www.example.com", lastModified = "timestamp", 1)
        testee.onFavouriteEdited(favorite)
        verify(mockSavedSitesRepository).updateFavourite(favorite)
    }

    @Test
    fun whenBookmarkDeleteRequestedThenViewStateUpdated() = runTest {
        val bookmark =
            Bookmark(id = UUID.randomUUID().toString(), title = "A title", url = "www.example.com", lastModified = "timestamp")

        testee.onSavedSiteDeleted(bookmark)

        assertTrue(browserViewState().bookmark == null)
        assertTrue(browserViewState().favorite == null)
    }

    @Test
    fun whenBookmarkDeletionConfirmedThenFaviconDeletedAndRepositoryIsUpdated() = runTest {
        val bookmark =
            Bookmark(id = UUID.randomUUID().toString(), title = "A title", url = "www.example.com", lastModified = "timestamp")

        testee.onDeleteFavoriteSnackbarDismissed(bookmark)

        verify(mockFaviconManager).deletePersistedFavicon(bookmark.url)
        verify(mockSavedSitesRepository).delete(bookmark)
    }

    @Test
    fun whenBookmarkAddedThenRepositoryIsUpdatedAndUserNotified() = runTest {
        val url = "http://www.example.com"
        val title = "A title"
        val bookmark = Bookmark(
            id = UUID.randomUUID().toString(),
            title = title,
            url = url,
            parentId = UUID.randomUUID().toString(),
            lastModified = "timestamp",
        )
        whenever(mockSavedSitesRepository.insertBookmark(title = anyString(), url = anyString())).thenReturn(bookmark)
        loadUrl(url = url, title = title)

        testee.onBookmarkMenuClicked()
        verify(mockSavedSitesRepository).insertBookmark(title = title, url = url)
        verify(mockCommandObserver, atLeastOnce()).onChanged(commandCaptor.capture())
        assertTrue(commandCaptor.lastValue is Command.ShowSavedSiteAddedConfirmation)
    }

    @Test
    fun whenFavoriteAddedThenRepositoryUpdatedAndUserNotified() = runTest {
        val url = "http://www.example.com"
        val title = "A title"

        val savedSite = Favorite(UUID.randomUUID().toString(), title, url, lastModified = "timestamp", 0)
        whenever(mockSavedSitesRepository.insertFavorite(url = url, title = title)).thenReturn(savedSite)
        loadUrl(url = url, title = title)

        testee.onFavoriteMenuClicked()
        verify(mockSavedSitesRepository).insertFavorite(title = title, url = url)
        verify(mockCommandObserver, atLeastOnce()).onChanged(commandCaptor.capture())
    }

    @Test
    fun whenNoSiteAndUserSelectsToAddFavoriteThenSiteIsNotAdded() = runTest {
        testee.onFavoriteMenuClicked()

        verify(mockSavedSitesRepository, times(0)).insertFavorite(any(), any(), any(), any())
    }

    @Test
    fun whenDeleteQuickAccessItemCalledWithFavoriteThenRepositoryUpdated() = runTest {
        val savedSite = Favorite(UUID.randomUUID().toString(), "title", "http://example.com", lastModified = "timestamp", 0)

        testee.onDeleteFavoriteSnackbarDismissed(savedSite)

        verify(mockSavedSitesRepository).delete(savedSite)
    }

    @Test
    fun whenDeleteQuickAccessItemCalledWithBookmarkThenRepositoryUpdated() = runTest {
        val savedSite = Bookmark(UUID.randomUUID().toString(), "title", "http://example.com", lastModified = "timestamp")

        testee.onDeleteFavoriteSnackbarDismissed(savedSite)

        verify(mockSavedSitesRepository).delete(savedSite)
    }

    @Test
    fun whenDeleteSavedSiteCalledThenRepositoryUpdated() = runTest {
        val savedSite = Favorite(UUID.randomUUID().toString(), "title", "http://example.com", lastModified = "timestamp", 0)

        testee.onDeleteSavedSiteSnackbarDismissed(savedSite)

        verify(mockSavedSitesRepository).delete(savedSite, true)
    }

    @Test
    fun whenQuickAccessListChangedThenRepositoryUpdated() {
        val savedSite = Favorite(UUID.randomUUID().toString(), "title", "http://example.com", lastModified = "timestamp", 0)
        val savedSites = listOf(QuickAccessFavorite(savedSite))

        testee.onQuickAccessListChanged(savedSites)

        verify(mockSavedSitesRepository).updateWithPosition(listOf(savedSite))
    }

    @Test
    fun whenTrackerDetectedThenNetworkLeaderboardUpdated() {
        val networkEntity = TestEntity("Network1", "Network1", 10.0)
        val event = TrackingEvent(
            documentUrl = "http://www.example.com",
            trackerUrl = "http://www.tracker.com/tracker.js",
            categories = emptyList(),
            entity = networkEntity,
            surrogateId = null,
            status = TrackerStatus.ALLOWED,
            type = TrackerType.OTHER,
        )
        testee.trackerDetected(event)
        verify(mockNetworkLeaderboardDao).incrementNetworkCount("Network1")
    }

    @Test
    fun whenEmptyInputQueryThenQueryNavigateCommandNotSubmittedToActivity() {
        testee.onUserSubmittedQuery("")
        assertCommandNotIssued<Navigate>()
    }

    @Test
    fun whenBlankInputQueryThenQueryNavigateCommandNotSubmittedToActivity() {
        testee.onUserSubmittedQuery("     ")
        assertCommandNotIssued<Navigate>()
    }

    @Test
    fun whenNonEmptyInputThenNavigateCommandSubmittedToActivity() {
        whenever(mockOmnibarConverter.convertQueryToUrl("foo", null)).thenReturn("foo.com")
        testee.onUserSubmittedQuery("foo")
        verify(mockCommandObserver, atLeastOnce()).onChanged(commandCaptor.capture())
        assertTrue(commandCaptor.lastValue is Navigate)
    }

    @Test
    fun whenInvalidatedGlobalLayoutAndNonEmptyInputThenOpenInNewTab() {
        givenOneActiveTabSelected()
        givenInvalidatedGlobalLayout()
        testee.onUserSubmittedQuery("foo")
        assertCommandIssued<Command.OpenInNewTab> {
            assertNull(sourceTabId)
        }
    }

    @Test
    fun whenInvalidatedGlobalLayoutAndNonEmptyInputThenCloseCurrentTab() {
        givenOneActiveTabSelected()
        givenInvalidatedGlobalLayout()

        testee.onUserSubmittedQuery("foo")

        runTest {
            verify(mockTabRepository).deleteTabAndSelectSource(selectedTabLiveData.value!!.tabId)
        }
    }

    @Test
    fun whenBrowsingAndUrlLoadedThenSiteVisitedEntryAddedToLeaderboardDao() = runTest {
        loadUrl("http://example.com/abc", isBrowserShowing = true)
        verify(mockNetworkLeaderboardDao).incrementSitesVisited()
    }

    @Test
    fun whenBrowsingAndUrlClearedThenSiteVisitedEntryNotAddedToLeaderboardDao() {
        loadUrl(null, isBrowserShowing = true)
        verify(mockNetworkLeaderboardDao, never()).incrementSitesVisited()
    }

    @Test
    fun whenNotBrowsingAndUrlLoadedThenSiteVisitedEntryNotAddedToLeaderboardDao() {
        loadUrl("http://example.com/abc", isBrowserShowing = false)
        verify(mockNetworkLeaderboardDao, never()).incrementSitesVisited()
    }

    @Test
    fun whenBrowsingAndUrlLoadedThenUrlTitleAndOmnibarTextUpdatedToMatch() {
        val exampleUrl = "http://example.com/abc"
        val exampleTitle = "Title"
        loadUrl(exampleUrl, title = exampleTitle, isBrowserShowing = true)
        assertEquals(exampleUrl, testee.url)
        assertEquals(exampleUrl, omnibarViewState().omnibarText)
        assertEquals(exampleTitle, testee.title)
    }

    @Test
    fun whenNotBrowsingAndUrlLoadedThenUrlAndTitleNullAndOmnibarTextRemainsBlank() {
        loadUrl("http://example.com/abc", "Title", isBrowserShowing = false)
        assertEquals(null, testee.url)
        assertEquals("", omnibarViewState().omnibarText)
        assertEquals(null, testee.title)
    }

    @Test
    fun whenBrowsingAndUrlIsUpdatedThenUrlAndOmnibarTextUpdatedToMatch() {
        val originalUrl = "http://example.com/"
        val currentUrl = "http://example.com/current"
        loadUrl(originalUrl, isBrowserShowing = true)
        updateUrl(originalUrl, currentUrl, true)
        assertEquals(currentUrl, testee.url)
        assertEquals(currentUrl, omnibarViewState().omnibarText)
    }

    @Test
    fun whenNotBrowsingAndUrlIsUpdatedThenUrlAndOmnibarTextRemainUnchanged() {
        val originalUrl = "http://example.com/"
        val currentUrl = "http://example.com/current"
        loadUrl(originalUrl, isBrowserShowing = true)
        updateUrl(originalUrl, currentUrl, false)
        assertEquals(originalUrl, testee.url)
        assertEquals(originalUrl, omnibarViewState().omnibarText)
    }

    @Test
    fun whenBrowsingAndUrlLoadedWithQueryUrlThenOmnibarTextUpdatedToShowQuery() {
        val queryUrl = "http://duckduckgo.com?q=test"
        loadUrl(queryUrl, isBrowserShowing = true)
        assertEquals("test", omnibarViewState().omnibarText)
    }

    @Test
    fun whenNotBrowsingAndUrlLoadedWithQueryUrlThenOmnibarTextextRemainsBlank() {
        loadUrl("http://duckduckgo.com?q=test", isBrowserShowing = false)
        assertEquals("", omnibarViewState().omnibarText)
    }

    @Test
    fun whenUserRedirectedBeforePreviousSiteLoadedAndNewContentDelayedThenWebContentIsBlankedOut() = runTest {
        loadUrl("http://duckduckgo.com")
        testee.progressChanged(50)

        overrideUrl("http://example.com")
        advanceTimeBy(2000)

        assertCommandIssued<Command.HideWebContent>()
    }

    @Test
    fun whenUserRedirectedAfterSiteLoadedAndNewContentDelayedThenWebContentNotBlankedOut() = runTest {
        loadUrl("http://duckduckgo.com")
        testee.progressChanged(100)

        overrideUrl("http://example.com")
        advanceTimeBy(2000)

        assertCommandNotIssued<Command.HideWebContent>()
    }

    @Test
    fun whenUserRedirectedThenNotifyLoginDetector() = runTest {
        loadUrl("http://duckduckgo.com")
        testee.progressChanged(100)

        overrideUrl("http://example.com")

        verify(mockNavigationAwareLoginDetector).onEvent(NavigationEvent.Redirect("http://example.com"))
    }

    @Test
    fun whenLoadingProgressReaches50ThenShowWebContent() = runTest {
        loadUrl("http://duckduckgo.com")
        testee.progressChanged(50)
        overrideUrl("http://example.com")
        advanceTimeBy(2000)

        onProgressChanged(url = "http://example.com", newProgress = 50)

        assertCommandIssued<Command.ShowWebContent>()
    }

    @Test
    fun whenNoOmnibarTextEverEnteredThenViewStateHasEmptyString() {
        assertEquals("", omnibarViewState().omnibarText)
    }

    @Test
    fun whenDuckDuckGoUrlContainingQueryLoadedThenUrlRewrittenToContainQuery() {
        loadUrl("http://duckduckgo.com?q=test")
        assertEquals("test", omnibarViewState().omnibarText)
    }

    @Test
    fun whenDuckDuckGoUrlContainingQueryLoadedThenAtbRefreshed() {
        loadUrl("http://duckduckgo.com?q=test")
        verify(mockStatisticsUpdater).refreshSearchRetentionAtb()
    }

    @Test
    fun whenDuckDuckGoUrlNotContainingQueryLoadedThenFullUrlShown() {
        loadUrl("http://duckduckgo.com")
        assertEquals("http://duckduckgo.com", omnibarViewState().omnibarText)
    }

    @Test
    fun whenNonDuckDuckGoUrlLoadedThenFullUrlShown() {
        loadUrl("http://example.com")
        assertEquals("http://example.com", omnibarViewState().omnibarText)
    }

    @Test
    fun whenBrowsingAndViewModelGetsProgressUpdateThenViewStateIsUpdated() {
        setBrowserShowing(true)

        testee.progressChanged(50)
        assertEquals(50, loadingViewState().progress)
        assertEquals(true, loadingViewState().isLoading)

        testee.progressChanged(100)
        assertEquals(100, loadingViewState().progress)
        assertEquals(false, loadingViewState().isLoading)
    }

    @Test
    fun whenBrowsingAndViewModelGetsProgressUpdateLowerThan50ThenViewStateIsUpdatedTo50() {
        setBrowserShowing(true)

        testee.progressChanged(15)
        assertEquals(50, loadingViewState().progress)
        assertEquals(true, loadingViewState().isLoading)
    }

    @Test
    fun whenNotBrowserAndViewModelGetsProgressUpdateThenViewStateIsNotUpdated() {
        setBrowserShowing(false)
        testee.progressChanged(10)
        assertEquals(0, loadingViewState().progress)
        assertEquals(false, loadingViewState().isLoading)
    }

    @Test
    fun whentrackersDetectedThenPrivacyGradeIsUpdated() {
        val grade = privacyShieldState().privacyShield
        loadUrl("https://example.com")
        val entity = TestEntity("Network1", "Network1", 10.0)
        for (i in 1..10) {
            testee.trackerDetected(
                TrackingEvent(
                    documentUrl = "https://example.com",
                    trackerUrl = "",
                    categories = null,
                    entity = entity,
                    surrogateId = null,
                    status = TrackerStatus.ALLOWED,
                    type = TrackerType.OTHER,
                ),
            )
        }
        assertNotEquals(grade, privacyShieldState().privacyShield)
    }

    @Test
    fun whenOnSiteChangedThenPrivacyShieldIsUpdated() {
        givenCurrentSite("https://www.example.com/").also {
            whenever(it.privacyProtection()).thenReturn(PROTECTED)
        }
        loadUrl("https://example.com")
        val entity = TestEntity("Network1", "Network1", 10.0)
        for (i in 1..10) {
            testee.trackerDetected(
                TrackingEvent(
                    documentUrl = "https://example.com",
                    trackerUrl = "",
                    categories = null,
                    entity = entity,
                    surrogateId = null,
                    status = TrackerStatus.ALLOWED,
                    type = TrackerType.OTHER,
                ),
            )
        }
        assertEquals(PROTECTED, privacyShieldState().privacyShield)
    }

    @Test
    fun whenProgressChangesAndIsProcessingTrackingLinkThenVisualProgressEqualsFixedProgress() {
        setBrowserShowing(true)
        testee.startProcessingTrackingLink()
        testee.progressChanged(100)
        assertEquals(50, loadingViewState().progress)
    }

    @Test
    fun whenInitialisedThenPrivacyGradeIsNotShown() {
        assertFalse(browserViewState().showPrivacyShield.isEnabled())
    }

    @Test
    fun whenUrlUpdatedThenPrivacyGradeIsShown() {
        loadUrl("")
        assertTrue(browserViewState().showPrivacyShield.isEnabled())
    }

    @Test
    fun whenInitialisedThenFireButtonIsShown() {
        assertTrue(browserViewState().fireButton is HighlightableButton.Visible)
    }

    @Test
    fun whenInitialisedThenMenuButtonIsShown() {
        assertTrue(browserViewState().showMenuButton.isEnabled())
    }

    @Test
    fun whenTriggeringAutocompleteThenAutoCompleteSuggestionsShown() = runTest {
        whenever(mockAutoCompleteService.autoComplete("foo")).thenReturn(emptyList())
        doReturn(true).whenever(mockSettingsStore).autoCompleteSuggestionsEnabled
        testee.triggerAutocomplete("foo", true, hasQueryChanged = true)
        assertTrue(autoCompleteViewState().showSuggestions)
    }

    @Test
    fun whenTriggeringAutoCompleteButNoQueryChangeThenAutoCompleteSuggestionsNotShown() {
        doReturn(true).whenever(mockSettingsStore).autoCompleteSuggestionsEnabled
        testee.triggerAutocomplete("foo", true, hasQueryChanged = false)
        assertFalse(autoCompleteViewState().showSuggestions)
    }

    @Test
    fun whenTriggeringAutocompleteWithUrlAndUserHasFavoritesThenAutoCompleteShowsFavorites() {
        testee.autoCompleteViewState.value =
            autoCompleteViewState().copy(
                favorites = listOf(
                    QuickAccessFavorite(
                        Favorite(
                            UUID.randomUUID().toString(),
                            "title",
                            "http://example.com",
                            lastModified = "timestamp",
                            1,
                        ),
                    ),
                ),
            )
        doReturn(true).whenever(mockSettingsStore).autoCompleteSuggestionsEnabled
        testee.triggerAutocomplete("https://example.com", true, hasQueryChanged = false)
        assertFalse(autoCompleteViewState().showSuggestions)
        assertTrue(autoCompleteViewState().showFavorites)
    }

    @Test
    fun wheneverAutoCompleteIsGoneAndHistoryIAMHasBeenShownThenNotifyUserSeenIAM() {
        runTest {
            whenever(mockAutoCompleteService.autoComplete("title")).thenReturn(emptyList())
            whenever(mockSavedSitesRepository.getBookmarks()).thenReturn(
                flowOf(listOf(Bookmark("abc", "title", "https://example.com", lastModified = null))),
            )
            whenever(mockSavedSitesRepository.getFavorites()).thenReturn(
                flowOf(listOf(Favorite("abc", "title", "https://example.com", position = 1, lastModified = null))),
            )
            whenever(mockNavigationHistory.getHistory()).thenReturn(
                flowOf(listOf(VisitedPage("https://foo.com".toUri(), "title", listOf(LocalDateTime.now())))),
            )
            whenever(mockTabRepository.flowTabs).thenReturn(
                flowOf(listOf(TabEntity(tabId = "1", position = 1, url = "https://example.com", title = "title"))),
            )
            doReturn(true).whenever(mockSettingsStore).autoCompleteSuggestionsEnabled

            whenever(mockAutoCompleteRepository.wasHistoryInAutoCompleteIAMDismissed()).thenReturn(false)
            whenever(mockAutoCompleteRepository.countHistoryInAutoCompleteIAMShown()).thenReturn(0)
            whenever(mockAutoCompleteScorer.score("title", "https://foo.com".toUri(), 1, "title")).thenReturn(1)
            whenever(mockUserStageStore.getUserAppStage()).thenReturn(ESTABLISHED)

            testee.triggerAutocomplete("title", hasFocus = true, hasQueryChanged = true)
            delay(500)
            testee.autoCompleteSuggestionsGone()
            verify(mockAutoCompleteRepository).submitUserSeenHistoryIAM()
            verify(mockPixel).fire(AUTOCOMPLETE_BANNER_SHOWN)
        }
    }

    @Test
    fun wheneverAutoCompleteIsGoneAndHistoryIAMHasNotBeenShownThenDoNotNotifyUserSeenIAM() {
        runTest {
            whenever(mockAutoCompleteService.autoComplete("query")).thenReturn(emptyList())
            whenever(mockSavedSitesRepository.getBookmarks()).thenReturn(
                flowOf(listOf(Bookmark("abc", "title", "https://example.com", lastModified = null))),
            )
            whenever(mockSavedSitesRepository.getFavorites()).thenReturn(
                flowOf(listOf(Favorite("abc", "title", "https://example.com", position = 1, lastModified = null))),
            )
            whenever(mockNavigationHistory.getHistory()).thenReturn(flowOf(emptyList()))
            doReturn(true).whenever(mockSettingsStore).autoCompleteSuggestionsEnabled
            testee.autoCompleteStateFlow.value = "query"
            testee.autoCompleteSuggestionsGone()
            verify(mockAutoCompleteRepository, never()).submitUserSeenHistoryIAM()
            verify(mockPixel, never()).fire(AUTOCOMPLETE_BANNER_SHOWN)
        }
    }

    @Test
    fun whenEnteringEmptyQueryThenHideKeyboardCommandNotIssued() {
        testee.onUserSubmittedQuery("")
        verify(mockCommandObserver, never()).onChanged(any<Command.HideKeyboard>())
    }

    @Test
    fun whenEnteringNonEmptyQueryThenHideKeyboardCommandIssued() {
        whenever(mockOmnibarConverter.convertQueryToUrl("foo", null)).thenReturn("foo.com")
        testee.onUserSubmittedQuery("foo")
        verify(mockCommandObserver, atLeastOnce()).onChanged(commandCaptor.capture())
        assertTrue(commandCaptor.allValues.any { it == Command.HideKeyboard })
    }

    @Test
    fun whenEnteringAppLinkQueryAndShouldShowAppLinksPromptThenNavigateInBrowserAndSetPreviousUrlToNull() {
        whenever(mockSettingsStore.showAppLinksPrompt).thenReturn(true)
        whenever(mockOmnibarConverter.convertQueryToUrl("foo", null)).thenReturn("foo.com")
        testee.onUserSubmittedQuery("foo")
        verify(mockCommandObserver, atLeastOnce()).onChanged(commandCaptor.capture())
        assertTrue(commandCaptor.allValues.any { it == Command.HideKeyboard })
        verify(mockAppLinksHandler).updatePreviousUrl(null)
    }

    @Test
    fun whenEnteringAppLinkQueryAndShouldNotShowAppLinksPromptThenNavigateInBrowserAndSetUserQueryState() {
        whenever(mockSettingsStore.showAppLinksPrompt).thenReturn(false)
        whenever(mockOmnibarConverter.convertQueryToUrl("foo", null)).thenReturn("foo.com")
        testee.onUserSubmittedQuery("foo")
        verify(mockCommandObserver, atLeastOnce()).onChanged(commandCaptor.capture())
        assertTrue(commandCaptor.allValues.any { it == Command.HideKeyboard })
        verify(mockAppLinksHandler).updatePreviousUrl("foo.com")
        verify(mockAppLinksHandler).setUserQueryState(true)
    }

    @Test
    fun whenNotifiedEnteringFullScreenThenViewStateUpdatedWithFullScreenFlag() {
        val stubView = View(context)
        testee.goFullScreen(stubView)
        assertTrue(browserViewState().isFullScreen)
    }

    @Test
    fun whenNotifiedEnteringFullScreenThenEnterFullScreenCommandIssued() {
        val stubView = View(context)
        testee.goFullScreen(stubView)
        verify(mockCommandObserver, atLeastOnce()).onChanged(commandCaptor.capture())
        assertTrue(commandCaptor.lastValue is Command.ShowFullScreen)
    }

    @Test
    fun whenNotifiedLeavingFullScreenThenViewStateUpdatedWithFullScreenFlagDisabled() {
        testee.exitFullScreen()
        assertFalse(browserViewState().isFullScreen)
    }

    @Test
    fun whenViewModelInitialisedThenFullScreenFlagIsDisabled() {
        assertFalse(browserViewState().isFullScreen)
    }

    @Test
    fun whenUserSelectsDownloadImageOptionFromContextMenuThenDownloadCommandIssuedWithoutRequirementForFurtherUserConfirmation() {
        whenever(mockLongPressHandler.userSelectedMenuItem(any(), any()))
            .thenReturn(DownloadFile("example.com"))

        val mockMenuItem: MenuItem = mock()
        val longPressTarget = LongPressTarget(url = "example.com", type = WebView.HitTestResult.SRC_ANCHOR_TYPE)
        testee.userSelectedItemFromLongPressMenu(longPressTarget, mockMenuItem)
        verify(mockCommandObserver, atLeastOnce()).onChanged(commandCaptor.capture())
        assertTrue(commandCaptor.lastValue is Command.DownloadImage)

        val lastCommand = commandCaptor.lastValue as Command.DownloadImage
        assertEquals("example.com", lastCommand.url)
        assertFalse(lastCommand.requestUserConfirmation)
    }

    @Test
    fun whenUserTypesSearchTermThenViewStateUpdatedToDenoteUserIsFindingInPage() {
        testee.userFindingInPage("foo")
        assertTrue(findInPageViewState().visible)
    }

    @Test
    fun whenUserTypesSearchTermThenViewStateUpdatedToContainSearchTerm() {
        testee.userFindingInPage("foo")
        assertEquals("foo", findInPageViewState().searchTerm)
    }

    @Test
    fun whenUserDismissesFindInPageThenViewStateUpdatedToDenoteUserIsNotFindingInPage() {
        testee.dismissFindInView()
        assertFalse(findInPageViewState().visible)
    }

    @Test
    fun whenUserDismissesFindInPageThenViewStateUpdatedToClearSearchTerm() {
        testee.userFindingInPage("foo")
        testee.dismissFindInView()
        assertEquals("", findInPageViewState().searchTerm)
    }

    @Test
    fun whenUserSelectsDesktopSiteThenDesktopModeStateUpdated() {
        loadUrl("http://example.com")
        setDesktopBrowsingMode(false)
        testee.onChangeBrowserModeClicked()
        verify(mockCommandObserver, atLeastOnce()).onChanged(commandCaptor.capture())
        verify(mockPixel).fire(AppPixelName.MENU_ACTION_DESKTOP_SITE_ENABLE_PRESSED)
        assertTrue(browserViewState().isDesktopBrowsingMode)
        val site = testee.siteLiveData.value
        assertTrue(site?.isDesktopMode == true)
    }

    @Test
    fun whenUserSelectsMobileSiteThenMobileModeStateUpdated() {
        loadUrl("http://example.com")
        setDesktopBrowsingMode(true)
        testee.onChangeBrowserModeClicked()
        verify(mockPixel).fire(AppPixelName.MENU_ACTION_DESKTOP_SITE_DISABLE_PRESSED)
        assertFalse(browserViewState().isDesktopBrowsingMode)
        val site = testee.siteLiveData.value
        assertFalse(site?.isDesktopMode == true)
    }

    @Test
    fun whenHomeShowingAndNeverBrowsedThenForwardButtonInactive() {
        setupNavigation(isBrowsing = false)
        assertFalse(browserViewState().canGoForward)
    }

    @Test
    fun whenHomeShowingByPressingBackOnBrowserThenForwardButtonActive() {
        setupNavigation(isBrowsing = true)
        testee.onUserPressedBack()
        assertFalse(browserViewState().browserShowing)
        assertTrue(browserViewState().canGoForward)
    }

    @Test
    fun whenFindInPageShowingByPressingBackOnBrowserThenViewStateUpdatedInvisibleAndDoesNotGoToPreviousPage() {
        setupNavigation(isBrowsing = true, canGoBack = true)
        testee.onFindInPageSelected()
        testee.onUserPressedBack()

        assertFalse(findInPageViewState().visible)
        assertCommandIssued<Command.DismissFindInPage>()

        val issuedCommand = commandCaptor.allValues.find { it is NavigationCommand.NavigateBack }
        assertNull(issuedCommand)
    }

    @Test
    fun whenIsCustomTabAndCannotGoBackThenReturnFalse() {
        setupNavigation(isBrowsing = true, canGoBack = false)
        assertFalse(testee.onUserPressedBack(isCustomTab = true))
    }

    @Test
    fun whenIsCustomTabAndCannotGoBackThenNavigateBackAndReturnTrue() {
        setupNavigation(isBrowsing = true, canGoBack = true)
        assertTrue(testee.onUserPressedBack(isCustomTab = true))

        val backCommand = captureCommands().lastValue as NavigationCommand.NavigateBack
        assertNotNull(backCommand)
    }

    @Test
    fun whenHomeShowingByPressingBackOnInvalidatedBrowserThenForwardButtonInactive() {
        setupNavigation(isBrowsing = true)
        givenInvalidatedGlobalLayout()
        testee.onUserPressedBack()
        assertFalse(browserViewState().browserShowing)
        assertFalse(browserViewState().canGoForward)
    }

    @Test
    fun whenBrowserShowingAndCanGoForwardThenForwardButtonActive() {
        setupNavigation(isBrowsing = true, canGoForward = true)
        assertTrue(browserViewState().canGoForward)
    }

    @Test
    fun whenBrowserShowingAndCannotGoForwardThenForwardButtonInactive() {
        setupNavigation(isBrowsing = true, canGoForward = false)
        assertFalse(browserViewState().canGoForward)
    }

    @Test
    fun whenHomeShowingThenBackButtonInactiveEvenIfBrowserCanGoBack() {
        setupNavigation(isBrowsing = false, canGoBack = false)
        assertFalse(browserViewState().canGoBack)

        setupNavigation(isBrowsing = false, canGoBack = true)
        assertFalse(browserViewState().canGoBack)
    }

    @Test
    fun whenBrowserShowingAndCanGoBackThenBackButtonActive() {
        setupNavigation(isBrowsing = true, canGoBack = true)
        assertTrue(browserViewState().canGoBack)
    }

    @Test
    fun whenBrowserShowingAndCannotGoBackAndSkipHomeThenBackButtonInactive() {
        setupNavigation(skipHome = true, isBrowsing = true, canGoBack = false)
        assertFalse(browserViewState().canGoBack)
    }

    @Test
    fun whenBrowserShowingAndCannotGoBackAndNotSkipHomeThenBackButtonActive() {
        setupNavigation(skipHome = false, isBrowsing = true, canGoBack = false)
        assertTrue(browserViewState().canGoBack)
    }

    @Test
    fun whenUserBrowsingPressesForwardThenNavigatesForward() {
        setBrowserShowing(true)
        testee.onUserPressedForward()
        assertTrue(captureCommands().lastValue == NavigationCommand.NavigateForward)
    }

    @Test
    fun whenUserOnHomePressesForwardThenBrowserShownAndPageRefreshed() {
        setBrowserShowing(false)
        testee.onUserPressedForward()
        assertTrue(browserViewState().browserShowing)
        assertTrue(captureCommands().lastValue == NavigationCommand.Refresh)
    }

    @Test
    fun whenRefreshRequestedWithInvalidatedGlobalLayoutThenOpenCurrentUrlInNewTab() {
        givenOneActiveTabSelected()
        givenInvalidatedGlobalLayout()

        testee.onRefreshRequested(triggeredByUser = true)

        assertCommandIssued<Command.OpenInNewTab> {
            assertNull(sourceTabId)
        }
    }

    @Test
    fun whenRefreshRequestedWithInvalidatedGlobalLayoutThenCloseCurrentTab() {
        givenOneActiveTabSelected()
        givenInvalidatedGlobalLayout()

        testee.onRefreshRequested(triggeredByUser = true)

        runTest {
            verify(mockTabRepository).deleteTabAndSelectSource(selectedTabLiveData.value!!.tabId)
        }
    }

    @Test
    fun whenRefreshRequestedWithBrowserGlobalLayoutThenRefresh() {
        testee.onRefreshRequested(triggeredByUser = true)
        assertCommandIssued<NavigationCommand.Refresh>()
    }

    @Test
    fun whenRefreshRequestedWithQuerySearchThenFireQueryChangePixelZero() {
        loadUrl("query")

        testee.onRefreshRequested(triggeredByUser = true)

        verify(mockPixel).fire("rq_0")
    }

    @Test
    fun whenRefreshRequestedWithUrlThenDoNotFireQueryChangePixel() {
        loadUrl("https://example.com")

        testee.onRefreshRequested(triggeredByUser = true)

        verify(mockPixel, never()).fire("rq_0")
    }

    @Test
    fun whenUserSubmittedQueryWithPreviousBlankQueryThenDoNotSendQueryChangePixel() {
        whenever(mockOmnibarConverter.convertQueryToUrl("another query", null)).thenReturn("another query")
        loadUrl("")

        testee.onUserSubmittedQuery("another query")

        verify(mockPixel, never()).fire("rq_0")
        verify(mockPixel, never()).fire("rq_1")
    }

    @Test
    fun whenUserSubmittedQueryWithDifferentPreviousQueryThenSendQueryChangePixel() {
        whenever(mockOmnibarConverter.convertQueryToUrl("another query", null)).thenReturn("another query")
        loadUrl("query")

        testee.onUserSubmittedQuery("another query")

        verify(mockPixel, never()).fire("rq_0")
        verify(mockPixel).fire("rq_1")
    }

    @Test
    fun whenUserSubmittedDifferentQueryAndOldQueryIsUrlThenDoNotSendQueryChangePixel() {
        whenever(mockOmnibarConverter.convertQueryToUrl("another query", null)).thenReturn("another query")
        loadUrl("www.foo.com")

        testee.onUserSubmittedQuery("another query")

        verify(mockPixel, never()).fire("rq_0")
        verify(mockPixel, never()).fire("rq_1")
    }

    @Test
    fun whenUserBrowsingPressesBackAndBrowserCanGoBackThenNavigatesToPreviousPageAndHandledTrue() {
        setupNavigation(isBrowsing = true, canGoBack = true, stepsToPreviousPage = 2)
        assertTrue(testee.onUserPressedBack())

        val backCommand = captureCommands().lastValue as NavigationCommand.NavigateBack
        assertNotNull(backCommand)
        assertEquals(2, backCommand.steps)
    }

    @Test
    fun whenUserBrowsingPressesBackAndBrowserCannotGoBackAndHomeNotSkippedThenHomeShownAndHandledTrue() {
        setupNavigation(skipHome = false, isBrowsing = true, canGoBack = false)
        assertTrue(testee.onUserPressedBack())
        assertFalse(browserViewState().browserShowing)
        assertEquals("", omnibarViewState().omnibarText)
    }

    @Test
    fun whenUserBrowsingPressesBackAndBrowserCannotGoBackAndHomeIsSkippedThenHandledFalse() {
        setupNavigation(skipHome = true, isBrowsing = false, canGoBack = false)
        assertFalse(testee.onUserPressedBack())
    }

    @Test
    fun whenUserOnHomePressesBackThenReturnsHandledFalse() {
        setBrowserShowing(false)
        assertFalse(testee.onUserPressedBack())
    }

    @Test
    fun whenUserSelectsDesktopSiteWhenOnMobileSpecificSiteThenUrlModified() {
        loadUrl("http://m.example.com")
        setDesktopBrowsingMode(false)
        testee.onChangeBrowserModeClicked()
        verify(mockCommandObserver, atLeastOnce()).onChanged(commandCaptor.capture())
        val ultimateCommand = commandCaptor.lastValue as Navigate
        assertEquals("http://example.com", ultimateCommand.url)
    }

    @Test
    fun whenUserSelectsDesktopSiteWhenNotOnMobileSpecificSiteThenUrlNotModified() {
        loadUrl("http://example.com")
        setDesktopBrowsingMode(false)
        testee.onChangeBrowserModeClicked()
        verify(mockCommandObserver, atLeastOnce()).onChanged(commandCaptor.capture())
        val ultimateCommand = commandCaptor.lastValue
        assertTrue(ultimateCommand == NavigationCommand.Refresh)
    }

    @Test
    fun whenUserSelectsMobileSiteWhenOnMobileSpecificSiteThenUrlNotModified() {
        loadUrl("http://m.example.com")
        setDesktopBrowsingMode(true)
        testee.onChangeBrowserModeClicked()
        verify(mockCommandObserver, atLeastOnce()).onChanged(commandCaptor.capture())
        val ultimateCommand = commandCaptor.lastValue
        assertTrue(ultimateCommand == NavigationCommand.Refresh)
    }

    @Test
    fun whenUserSelectsMobileSiteWhenNotOnMobileSpecificSiteThenUrlNotModified() {
        loadUrl("http://example.com")
        setDesktopBrowsingMode(true)
        testee.onChangeBrowserModeClicked()
        verify(mockCommandObserver, atLeastOnce()).onChanged(commandCaptor.capture())
        val ultimateCommand = commandCaptor.lastValue
        assertTrue(ultimateCommand == NavigationCommand.Refresh)
    }

    @Test
    fun whenUserSelectsOpenTabAndItIsPrivacyProThenLaunchPrivacyProCommandSent() {
        whenever(mockLongPressHandler.userSelectedMenuItem(any(), any())).thenReturn(OpenInNewTab("http://example.com"))
        whenever(subscriptions.shouldLaunchPrivacyProForUrl(any())).thenReturn(true)

        val mockMenItem: MenuItem = mock()
        val longPressTarget = LongPressTarget(url = "http://example.com", type = WebView.HitTestResult.SRC_ANCHOR_TYPE)
        testee.userSelectedItemFromLongPressMenu(longPressTarget, mockMenItem)

        assertCommandIssued<LaunchPrivacyPro>()
        assertCommandNotIssued<Command.OpenInNewTab>()
    }

    @Test
    fun whenUserSelectsOpenInBackgroundTabAndItIsPrivacyProThenLaunchPrivacyProCommandSent() {
        whenever(mockLongPressHandler.userSelectedMenuItem(any(), any())).thenReturn(RequiredAction.OpenInNewBackgroundTab("http://example.com"))
        whenever(subscriptions.shouldLaunchPrivacyProForUrl(any())).thenReturn(true)

        val mockMenItem: MenuItem = mock()
        val longPressTarget = LongPressTarget(url = "http://example.com", type = WebView.HitTestResult.SRC_ANCHOR_TYPE)
        testee.userSelectedItemFromLongPressMenu(longPressTarget, mockMenItem)

        assertCommandIssued<LaunchPrivacyPro>()
        assertCommandNotIssued<Command.OpenInNewBackgroundTab>()
    }

    @Test
    fun whenUserSelectsOpenTabThenTabCommandSent() {
        whenever(mockLongPressHandler.userSelectedMenuItem(any(), any())).thenReturn(OpenInNewTab("http://example.com"))
        val mockMenItem: MenuItem = mock()
        val longPressTarget = LongPressTarget(url = "http://example.com", type = WebView.HitTestResult.SRC_ANCHOR_TYPE)
        testee.userSelectedItemFromLongPressMenu(longPressTarget, mockMenItem)
        val command = captureCommands().lastValue as Command.OpenInNewTab
        assertEquals("http://example.com", command.query)

        assertCommandIssued<Command.OpenInNewTab> {
            assertNotNull(sourceTabId)
        }
    }

    @Test
    fun whenSiteLoadedAndUserSelectsToAddBookmarkThenAddBookmarkCommandSentWithUrlAndTitle() = runTest {
        val url = "http://foo.com"
        val title = "Foo Title"
        val bookmark = Bookmark(
            id = UUID.randomUUID().toString(),
            title = title,
            url = url,
            parentId = UUID.randomUUID().toString(),
            lastModified = "timestamp",
        )
        whenever(mockSavedSitesRepository.insertBookmark(title = anyString(), url = anyString())).thenReturn(bookmark)
        loadUrl(url = url)
        testee.titleReceived(newTitle = title)
        testee.onBookmarkMenuClicked()
        val command = captureCommands().lastValue as Command.ShowSavedSiteAddedConfirmation
        assertEquals(url, command.savedSiteChangedViewState.savedSite.url)
        assertEquals(title, command.savedSiteChangedViewState.savedSite.title)
    }

    @Test
    fun whenSiteLoadedWithSimulatedYouTubeNoCookieAndDuckPlayerEnabledThenShowWebPageTitleWithDuckPlayerIcon() = runTest {
        val url = "http://youtube-nocookie.com/videoID=1234"
        val title = "Duck Player"
        whenever(mockDuckPlayer.isDuckPlayerUri(anyString())).thenReturn(true)
        whenever(mockDuckPlayer.isSimulatedYoutubeNoCookie(any())).thenReturn(true)
        whenever(mockDuckPlayer.createDuckPlayerUriFromYoutubeNoCookie(any())).thenReturn("duck://player/1234")
        whenever(mockDuckPlayer.getDuckPlayerState()).thenReturn(ENABLED)

        loadUrl(url = url)
        testee.titleReceived(newTitle = title)
        val command = captureCommands().lastValue as Command.ShowWebPageTitle
        assertTrue(command.showDuckPlayerIcon)
        assertEquals("duck://player/1234", command.url)
    }

    @Test
    fun whenSiteLoadedWithDuckPlayerDisabledThenShowWebPageTitleWithoutDuckPlayerIcon() = runTest {
        val url = "http://youtube-nocookie.com/videoID=1234"
        val title = "Duck Player"
        whenever(mockDuckPlayer.getDuckPlayerState()).thenReturn(DISABLED)

        loadUrl(url = url)
        testee.titleReceived(newTitle = title)
        val command = captureCommands().lastValue as Command.ShowWebPageTitle
        assertFalse(command.showDuckPlayerIcon)
        assertEquals("http://youtube-nocookie.com/videoID=1234", command.url)
    }

    @Test
    fun whenNoSiteAndUserSelectsToAddBookmarkThenBookmarkIsNotAdded() = runTest {
        val bookmark = Bookmark(
            id = UUID.randomUUID().toString(),
            title = "A title",
            url = "www.example.com",
            parentId = UUID.randomUUID().toString(),
            lastModified = "timestamp",
        )
        whenever(mockSavedSitesRepository.insertBookmark(anyString(), anyString())).thenReturn(bookmark)

        testee.onBookmarkMenuClicked()

        verify(mockSavedSitesRepository, times(0)).insert(bookmark)
    }

    @Test
    fun whenPrivacyProtectionMenuClickedAndSiteNotInAllowListThenSiteAddedToAllowListAndPixelSentAndPageRefreshed() = runTest {
        whenever(mockUserAllowListRepository.isDomainInUserAllowList("www.example.com")).thenReturn(false)
        loadUrl("http://www.example.com/home.html")
        testee.onPrivacyProtectionMenuClicked()
        verify(mockUserAllowListRepository).addDomainToUserAllowList("www.example.com")
        verify(mockPixel).fire(AppPixelName.BROWSER_MENU_ALLOWLIST_ADD)
        assertEquals(1, protectionTogglePlugin.toggleOff)
    }

    @Test
    fun whenPrivacyProtectionMenuClickedToTurnOffProtectionsThenTogglePromptIsShownWhenCheckIsTrue() = runTest {
        whenever(mockUserAllowListRepository.isDomainInUserAllowList("www.example.com")).thenReturn(false)
        loadUrl("http://www.example.com/home.html")
        testee.onPrivacyProtectionMenuClicked()
        verify(mockToggleReports).shouldPrompt()
    }

    @Test
    fun whenPrivacyProtectionMenuClickedForNonAllowListedSiteThenRefreshAndShowDisabledConfirmationMessage() = runTest {
        val domain = "www.example.com"
        val url = "http://www.example.com/home.html"

        val allowlistFlow = MutableStateFlow(listOf<String>())
        whenever(mockUserAllowListRepository.domainsInUserAllowListFlow()).thenReturn(allowlistFlow)

        loadUrl(url)
        testee.onPrivacyProtectionMenuClicked()
        allowlistFlow.value = listOf(domain)

        assertCommandIssued<RefreshAndShowPrivacyProtectionDisabledConfirmation> {
            assertEquals(domain, this.domain)
        }
    }

    @Test
    fun whenPrivacyProtectionMenuClickedForAllowListedSiteThenRefreshAndShowEnabledConfirmationMessage() = runTest {
        val domain = "www.example.com"
        val url = "http://www.example.com/home.html"

        val allowlistFlow = MutableStateFlow(listOf(domain))
        whenever(mockUserAllowListRepository.domainsInUserAllowListFlow()).thenReturn(allowlistFlow)

        loadUrl(url)
        testee.onPrivacyProtectionMenuClicked()
        allowlistFlow.value = emptyList()

        assertCommandIssued<RefreshAndShowPrivacyProtectionEnabledConfirmation> {
            assertEquals(domain, this.domain)
        }
    }

    @Test
    fun whenPrivacyProtectionMenuClickedForAllowListedSiteThenSiteRemovedFromAllowListAndPixelSentAndPageRefreshed() = runTest {
        whenever(mockUserAllowListRepository.isDomainInUserAllowList("www.example.com")).thenReturn(true)
        loadUrl("http://www.example.com/home.html")
        testee.onPrivacyProtectionMenuClicked()
        verify(mockUserAllowListRepository).removeDomainFromUserAllowList("www.example.com")
        verify(mockPixel).fire(AppPixelName.BROWSER_MENU_ALLOWLIST_REMOVE)
        assertEquals(1, protectionTogglePlugin.toggleOn)
    }

    @Test
    fun whenInCustomTabAndPrivacyProtectionMenuClickedAndSiteNotInAllowListThenSiteAddedToAllowListAndPixelSentAndPageRefreshed() = runTest {
        whenever(mockUserAllowListRepository.isDomainInUserAllowList("www.example.com")).thenReturn(false)
        loadUrl("http://www.example.com/home.html")
        testee.onPrivacyProtectionMenuClicked(clickedFromCustomTab = true)
        verify(mockUserAllowListRepository).addDomainToUserAllowList("www.example.com")
        verify(mockPixel).fire(CustomTabPixelNames.CUSTOM_TABS_MENU_DISABLE_PROTECTIONS_ALLOW_LIST_ADD)
    }

    @Test
    fun whenInCustomTabAndPrivacyProtectionMenuClickedForAllowListedSiteThenSiteRemovedFromAllowListAndPixelSentAndPageRefreshed() = runTest {
        whenever(mockUserAllowListRepository.isDomainInUserAllowList("www.example.com")).thenReturn(true)
        loadUrl("http://www.example.com/home.html")
        testee.onPrivacyProtectionMenuClicked(clickedFromCustomTab = true)
        verify(mockUserAllowListRepository).removeDomainFromUserAllowList("www.example.com")
        verify(mockPixel).fire(CustomTabPixelNames.CUSTOM_TABS_MENU_DISABLE_PROTECTIONS_ALLOW_LIST_REMOVE)
    }

    @Test
    fun whenOnSiteAndBrokenSiteSelectedThenBrokenSiteFeedbackCommandSentWithUrl() = runTest {
        loadUrl("foo.com", isBrowserShowing = true)
        testee.onBrokenSiteSelected()
        val command = captureCommands().lastValue as Command.BrokenSiteFeedback
        assertEquals("foo.com", command.data.url)
    }

    @Test
    fun whenNoSiteAndBrokenSiteSelectedThenBrokenSiteFeedbackCommandSentWithoutUrl() {
        testee.onBrokenSiteSelected()
        val command = captureCommands().lastValue as Command.BrokenSiteFeedback
        assertEquals("", command.data.url)
    }

    @Test
    fun whenUserSelectsToShareLinkThenShareLinkCommandSent() {
        loadUrl("foo.com")
        testee.onShareSelected()
        val command = captureCommands().lastValue as Command.ShareLink
        assertEquals("foo.com", command.url)
    }

    @Test
    fun whenUserSelectsToShareLinkWithNullUrlThenShareLinkCommandNotSent() {
        loadUrl(null)
        testee.onShareSelected()
        assertCommandNotIssued<Command.ShareLink>()
    }

    @Test
    fun whenWebSessionRestoredThenGlobalLayoutSwitchedToShowingBrowser() {
        testee.onWebSessionRestored()
        assertFalse(browserGlobalLayoutViewState().isNewTabState)
    }

    @Test
    fun whenWebViewSessionIsToBeSavedThenUnderlyingSessionStoredCalled() {
        testee.saveWebViewState(null, "")
        verify(webViewSessionStorage).saveSession(anyOrNull(), anyString())
    }

    @Test
    fun whenRestoringWebViewSessionNotRestorableThenPreviousUrlLoaded() {
        whenever(mockOmnibarConverter.convertQueryToUrl("foo.com")).thenReturn("foo.com")
        whenever(webViewSessionStorage.restoreSession(anyOrNull(), anyString())).thenReturn(false)
        testee.restoreWebViewState(null, "foo.com")

        verify(mockCommandObserver, atLeastOnce()).onChanged(commandCaptor.capture())
        val command = commandCaptor.lastValue as Navigate
        assertEquals("foo.com", command.url)
    }

    @Test
    fun whenRestoringWebViewSessionNotRestorableAndNoPreviousUrlThenNoUrlLoaded() {
        whenever(webViewSessionStorage.restoreSession(anyOrNull(), anyString())).thenReturn(false)
        testee.restoreWebViewState(null, "")
        assertFalse(commandCaptor.allValues.any { it is Navigate })
    }

    @Test
    fun whenWebViewSessionRestorableThenSessionRestored() {
        whenever(webViewSessionStorage.restoreSession(anyOrNull(), anyString())).thenReturn(true)
        testee.restoreWebViewState(null, "")
        assertFalse(browserGlobalLayoutViewState().isNewTabState)
    }

    @Test
    fun whenUrlNullThenSetBrowserNotShowing() = runTest {
        testee.loadData("id", null, false, false)
        testee.determineShowBrowser()
        assertEquals(false, testee.browserViewState.value?.browserShowing)
    }

    @Test
    fun whenUrlBlankThenSetBrowserNotShowing() = runTest {
        testee.loadData("id", "  ", false, false)
        testee.determineShowBrowser()
        assertEquals(false, testee.browserViewState.value?.browserShowing)
    }

    @Test
    fun whenUrlPresentThenSetBrowserShowing() = runTest {
        testee.loadData("id", "https://example.com", false, false)
        testee.determineShowBrowser()
        assertEquals(true, testee.browserViewState.value?.browserShowing)
    }

    @Test
    fun whenRecoveringFromProcessGoneThenShowErrorWithAction() {
        testee.recoverFromRenderProcessGone()
        assertCommandIssued<Command.ShowErrorWithAction>()
    }

    @Test
    fun whenUserClicksOnErrorActionThenOpenCurrentUrlInNewTab() {
        givenOneActiveTabSelected()
        testee.recoverFromRenderProcessGone()
        verify(mockCommandObserver, atLeastOnce()).onChanged(commandCaptor.capture())
        val showErrorWithAction = commandCaptor.lastValue as Command.ShowErrorWithAction

        showErrorWithAction.action()

        assertCommandIssued<Command.OpenInNewTab> {
            assertEquals("https://example.com", query)
            assertNull(sourceTabId)
        }
    }

    @Test
    fun whenUserClicksOnErrorActionThenOpenCurrentTabIsClosed() {
        givenOneActiveTabSelected()
        testee.recoverFromRenderProcessGone()
        verify(mockCommandObserver, atLeastOnce()).onChanged(commandCaptor.capture())
        val showErrorWithAction = commandCaptor.lastValue as Command.ShowErrorWithAction

        showErrorWithAction.action()

        runTest {
            verify(mockTabRepository).deleteTabAndSelectSource(selectedTabLiveData.value!!.tabId)
        }
    }

    @Test
    fun whenRecoveringFromProcessGoneThenGlobalLayoutIsInvalidated() {
        testee.recoverFromRenderProcessGone()

        assertTrue(globalLayoutViewState() is GlobalLayoutViewState.Invalidated)
    }

    @Test
    fun whenRecoveringFromProcessGoneThenLoadingIsReset() {
        testee.recoverFromRenderProcessGone()

        assertEquals(loadingViewState(), LoadingViewState())
    }

    @Test
    fun whenRecoveringFromProcessGoneThenFindInPageIsReset() {
        testee.recoverFromRenderProcessGone()

        assertEquals(findInPageViewState(), FindInPageViewState())
    }

    @Test
    fun whenRecoveringFromProcessGoneThenExpectedBrowserOptionsAreDisabled() {
        setupNavigation(skipHome = true, isBrowsing = true, canGoForward = true, canGoBack = true, stepsToPreviousPage = 1)

        testee.recoverFromRenderProcessGone()

        assertFalse(browserViewState().canGoBack)
        assertFalse(browserViewState().canGoForward)
        assertFalse(browserViewState().canReportSite)
        assertFalse(browserViewState().canChangeBrowsingMode)
        assertFalse(browserViewState().canFireproofSite)
        assertFalse(browserViewState().canFindInPage)
    }

    @Test
    fun whenAuthenticationIsRequiredThenRequiresAuthenticationCommandSent() {
        val mockHandler = mock<HttpAuthHandler>()
        val siteURL = "http://example.com/requires-auth"
        val authenticationRequest = BasicAuthenticationRequest(mockHandler, "example.com", "test realm", siteURL)
        testee.requiresAuthentication(authenticationRequest)
        verify(mockCommandObserver, atLeastOnce()).onChanged(commandCaptor.capture())

        val command = commandCaptor.lastValue
        assertTrue(command is Command.RequiresAuthentication)

        val requiresAuthCommand = command as Command.RequiresAuthentication
        assertSame(authenticationRequest, requiresAuthCommand.request)
    }

    @Test
    fun whenAuthenticationIsRequiredForSameHostThenNoChangesOnBrowser() {
        val mockHandler = mock<HttpAuthHandler>()
        val siteURL = "http://example.com/requires-auth"
        val authenticationRequest = BasicAuthenticationRequest(mockHandler, "example.com", "test realm", siteURL)

        loadUrl(url = "http://example.com", isBrowserShowing = true)
        testee.requiresAuthentication(authenticationRequest)

        assertCommandNotIssued<Command.HideWebContent>()
        assertEquals("http://example.com", omnibarViewState().omnibarText)
    }

    @Test
    fun whenAuthenticationIsRequiredForDifferentHostThenUpdateUrlAndHideWebContent() {
        val mockHandler = mock<HttpAuthHandler>()
        val siteURL = "http://example.com/requires-auth"
        val authenticationRequest = BasicAuthenticationRequest(mockHandler, "example.com", "test realm", siteURL)

        loadUrl(url = "http://another.website.com", isBrowserShowing = true)
        testee.requiresAuthentication(authenticationRequest)

        assertCommandIssued<Command.HideWebContent>()
        assertEquals(siteURL, omnibarViewState().omnibarText)
    }

    @Test
    fun whenHandleAuthenticationThenHandlerCalledWithParameters() {
        val mockHandler = mock<HttpAuthHandler>()
        val username = "user"
        val password = "password"
        val authenticationRequest = BasicAuthenticationRequest(mockHandler, "example.com", "test realm", "")
        val credentials = BasicAuthenticationCredentials(username = username, password = password)
        testee.handleAuthentication(request = authenticationRequest, credentials = credentials)

        verify(mockHandler, atLeastOnce()).proceed(username, password)
    }

    @Test
    fun whenAuthenticationDialogAcceptedThenShowWebContent() {
        val authenticationRequest = BasicAuthenticationRequest(mock(), "example.com", "test realm", "")
        val credentials = BasicAuthenticationCredentials(username = "user", password = "password")

        testee.handleAuthentication(request = authenticationRequest, credentials = credentials)

        assertCommandIssued<Command.ShowWebContent>()
    }

    @Test
    fun whenAuthenticationDialogCanceledThenShowWebContent() {
        val authenticationRequest = BasicAuthenticationRequest(mock(), "example.com", "test realm", "")

        testee.cancelAuthentication(request = authenticationRequest)

        assertCommandIssued<Command.ShowWebContent>()
    }

    @Test
    fun whenBookmarkSuggestionSubmittedThenAutoCompleteBookmarkSelectionPixelSent() = runTest {
        whenever(mockSavedSitesRepository.hasBookmarks()).thenReturn(true)
        whenever(mockNavigationHistory.hasHistory()).thenReturn(false)
        val suggestion = AutoCompleteBookmarkSuggestion("example", "Example", "https://example.com")
        testee.autoCompleteViewState.value = autoCompleteViewState().copy(searchResults = AutoCompleteResult("", listOf(suggestion)))
        testee.fireAutocompletePixel(suggestion)
        val argumentCaptor = argumentCaptor<Map<String, String>>()
        verify(mockPixel).fire(eq(AppPixelName.AUTOCOMPLETE_BOOKMARK_SELECTION), argumentCaptor.capture(), any(), any())

        assertEquals("true", argumentCaptor.firstValue[PixelParameter.SHOWED_BOOKMARKS])
        assertEquals("true", argumentCaptor.firstValue[PixelParameter.BOOKMARK_CAPABLE])
    }

    @Test
    fun whenBookmarkFavoriteSubmittedThenAutoCompleteFavoriteSelectionPixelSent() = runTest {
        whenever(mockSavedSitesRepository.hasBookmarks()).thenReturn(true)
        whenever(mockSavedSitesRepository.hasFavorites()).thenReturn(true)
        whenever(mockNavigationHistory.hasHistory()).thenReturn(false)
        val suggestion = AutoCompleteBookmarkSuggestion("example", "Example", "https://example.com", isFavorite = true)
        testee.autoCompleteViewState.value = autoCompleteViewState().copy(searchResults = AutoCompleteResult("", listOf(suggestion)))
        testee.fireAutocompletePixel(suggestion)

        val argumentCaptor = argumentCaptor<Map<String, String>>()
        verify(mockPixel).fire(eq(AppPixelName.AUTOCOMPLETE_FAVORITE_SELECTION), argumentCaptor.capture(), any(), any())

        assertEquals("false", argumentCaptor.firstValue[PixelParameter.SHOWED_BOOKMARKS])
        assertEquals("true", argumentCaptor.firstValue[PixelParameter.SHOWED_FAVORITES])
        assertEquals("true", argumentCaptor.firstValue[PixelParameter.BOOKMARK_CAPABLE])
        assertEquals("true", argumentCaptor.firstValue[PixelParameter.FAVORITE_CAPABLE])
    }

    @Test
    fun whenHistorySubmittedThenAutoCompleteHistorySelectionPixelSent() = runTest {
        whenever(mockSavedSitesRepository.hasBookmarks()).thenReturn(true)
        whenever(mockNavigationHistory.hasHistory()).thenReturn(true)
        val suggestion = AutoCompleteHistorySearchSuggestion("example", true)
        testee.autoCompleteViewState.value = autoCompleteViewState().copy(searchResults = AutoCompleteResult("", listOf(suggestion)))
        testee.fireAutocompletePixel(suggestion)

        val argumentCaptor = argumentCaptor<Map<String, String>>()
        verify(mockPixel).fire(eq(AppPixelName.AUTOCOMPLETE_HISTORY_SEARCH_SELECTION), argumentCaptor.capture(), any(), any())

        assertEquals("false", argumentCaptor.firstValue[PixelParameter.SHOWED_BOOKMARKS])
        assertEquals("true", argumentCaptor.firstValue[PixelParameter.BOOKMARK_CAPABLE])
        assertEquals("true", argumentCaptor.firstValue[PixelParameter.SHOWED_HISTORY])
        assertEquals("true", argumentCaptor.firstValue[PixelParameter.HISTORY_CAPABLE])
    }

    @Test
    fun whenSearchSuggestionSubmittedWithBookmarksThenAutoCompleteSearchSelectionPixelSent() = runTest {
        whenever(mockSavedSitesRepository.hasBookmarks()).thenReturn(true)
        whenever(mockNavigationHistory.hasHistory()).thenReturn(false)
        val suggestions = listOf(AutoCompleteSearchSuggestion("", false, false), AutoCompleteBookmarkSuggestion("", "", ""))
        testee.autoCompleteViewState.value = autoCompleteViewState().copy(searchResults = AutoCompleteResult("", suggestions))
        testee.fireAutocompletePixel(AutoCompleteSearchSuggestion("example", false, false))

        val argumentCaptor = argumentCaptor<Map<String, String>>()
        verify(mockPixel).fire(eq(AppPixelName.AUTOCOMPLETE_SEARCH_PHRASE_SELECTION), argumentCaptor.capture(), any(), any())

        assertEquals("true", argumentCaptor.firstValue[PixelParameter.SHOWED_BOOKMARKS])
        assertEquals("true", argumentCaptor.firstValue[PixelParameter.BOOKMARK_CAPABLE])
    }

    @Test
    fun whenSearchSuggestionSubmittedWithoutBookmarksThenAutoCompleteSearchSelectionPixelSent() = runTest {
        whenever(mockSavedSitesRepository.hasBookmarks()).thenReturn(false)
        whenever(mockNavigationHistory.hasHistory()).thenReturn(false)
        testee.autoCompleteViewState.value = autoCompleteViewState().copy(searchResults = AutoCompleteResult("", emptyList()))
        testee.fireAutocompletePixel(AutoCompleteSearchSuggestion("example", false, false))

        val argumentCaptor = argumentCaptor<Map<String, String>>()
        verify(mockPixel).fire(eq(AppPixelName.AUTOCOMPLETE_SEARCH_PHRASE_SELECTION), argumentCaptor.capture(), any(), any())

        assertEquals("false", argumentCaptor.firstValue[PixelParameter.SHOWED_BOOKMARKS])
        assertEquals("false", argumentCaptor.firstValue[PixelParameter.BOOKMARK_CAPABLE])
    }

    @Test
    fun whenSearchSuggestionSubmittedWithTabsThenAutoCompleteSearchSelectionPixelSent() = runTest {
        whenever(mockSavedSitesRepository.hasBookmarks()).thenReturn(false)
        whenever(mockNavigationHistory.hasHistory()).thenReturn(false)
        tabsLiveData.value = listOf(TabEntity("1", "https://example.com", position = 0), TabEntity("2", "https://example.com", position = 1))
        val suggestions = listOf(AutoCompleteSwitchToTabSuggestion("example", "", "", ""))
        testee.autoCompleteViewState.value = autoCompleteViewState().copy(searchResults = AutoCompleteResult("", suggestions))
        testee.fireAutocompletePixel(AutoCompleteSwitchToTabSuggestion("example", "", "", ""))

        val argumentCaptor = argumentCaptor<Map<String, String>>()
        verify(mockPixel).fire(eq(AppPixelName.AUTOCOMPLETE_SWITCH_TO_TAB_SELECTION), argumentCaptor.capture(), any(), any())

        assertEquals("true", argumentCaptor.firstValue[PixelParameter.SHOWED_SWITCH_TO_TAB])
        assertEquals("true", argumentCaptor.firstValue[PixelParameter.SWITCH_TO_TAB_CAPABLE])
    }

    @Test
    fun whenSearchSuggestionSubmittedWithoutTabsThenAutoCompleteSearchSelectionPixelSent() = runTest {
        whenever(mockSavedSitesRepository.hasBookmarks()).thenReturn(false)
        whenever(mockNavigationHistory.hasHistory()).thenReturn(false)
        tabsLiveData.value = listOf(TabEntity("1", "https://example.com", position = 0))
        testee.autoCompleteViewState.value = autoCompleteViewState().copy(searchResults = AutoCompleteResult("", emptyList()))
        testee.fireAutocompletePixel(AutoCompleteSwitchToTabSuggestion("example", "", "", ""))

        val argumentCaptor = argumentCaptor<Map<String, String>>()
        verify(mockPixel).fire(eq(AppPixelName.AUTOCOMPLETE_SWITCH_TO_TAB_SELECTION), argumentCaptor.capture(), any(), any())

        assertEquals("false", argumentCaptor.firstValue[PixelParameter.SHOWED_SWITCH_TO_TAB])
        assertEquals("false", argumentCaptor.firstValue[PixelParameter.SWITCH_TO_TAB_CAPABLE])
    }

    @Test
    fun whenUserSelectToEditQueryThenMoveCaretToTheEnd() = runTest {
        testee.onUserSelectedToEditQuery("foo")

        assertCommandIssued<Command.EditWithSelectedQuery>()
    }

    @Test
    fun whenUserSubmitsQueryThenCaretDoesNotMoveToTheEnd() {
        whenever(mockOmnibarConverter.convertQueryToUrl("foo", null)).thenReturn("foo.com")
        testee.onUserSubmittedQuery("foo")
        assertFalse(omnibarViewState().shouldMoveCaretToEnd)
    }

    @Test
    fun whenUserRequestedToOpenNewTabThenGenerateWebViewPreviewImage() {
        testee.userRequestedOpeningNewTab()
        assertCommandIssued<Command.GenerateWebViewPreviewImage>()
        verify(mockPixel, never()).fire(AppPixelName.TAB_MANAGER_NEW_TAB_LONG_PRESSED)
    }

    @Test
    fun whenUserRequestedToOpenNewTabAndNoEmptyTabExistsThenNewTabCommandIssued() {
        tabsLiveData.value = listOf(TabEntity("1", "https://example.com", position = 0))
        testee.userRequestedOpeningNewTab()
        verify(mockCommandObserver, atLeastOnce()).onChanged(commandCaptor.capture())
        val command = commandCaptor.lastValue
        assertTrue(command is Command.LaunchNewTab)
        verify(mockPixel, never()).fire(AppPixelName.TAB_MANAGER_NEW_TAB_LONG_PRESSED)
    }

    @Test
    fun whenUserRequestedToOpenNewTabAndEmptyTabExistsThenSelectTheEmptyTab() = runTest {
        val emptyTabId = "EMPTY_TAB"
        whenever(mockTabRepository.flowTabs).thenReturn(flowOf(listOf(TabEntity(emptyTabId))))
        testee.userRequestedOpeningNewTab()

        verify(mockCommandObserver, atLeastOnce()).onChanged(commandCaptor.capture())
        val command = commandCaptor.lastValue
        assertFalse(command is Command.LaunchNewTab)

        verify(mockTabRepository).select(emptyTabId)
        verify(mockPixel, never()).fire(AppPixelName.TAB_MANAGER_NEW_TAB_LONG_PRESSED)
    }

    @Test
    fun whenUserRequestedToOpenNewTabByLongPressThenPixelFired() {
        testee.userRequestedOpeningNewTab(longPress = true)

        verify(mockPixel).fire(AppPixelName.TAB_MANAGER_NEW_TAB_LONG_PRESSED)
    }

    @Test
    fun whenCloseCurrentTabSelectedThenTabDeletedFromRepository() = runTest {
        givenOneActiveTabSelected()
        testee.closeCurrentTab()
        verify(mockTabRepository).deleteTabAndSelectSource(selectedTabLiveData.value!!.tabId)
    }

    @Test
    fun whenCloseAndSelectSourceTabSelectedThenTabDeletedFromRepository() = runTest {
        givenOneActiveTabSelected()
        testee.closeAndSelectSourceTab()
        verify(mockTabRepository).deleteTabAndSelectSource(selectedTabLiveData.value!!.tabId)
    }

    @Test
    fun whenUserPressesBackAndSkippingHomeThenWebViewPreviewGenerated() {
        setupNavigation(isBrowsing = true, canGoBack = false, skipHome = true)
        testee.onUserPressedBack()
        assertCommandIssued<Command.GenerateWebViewPreviewImage>()
    }

    @Test
    fun whenUserPressesBackAndNotSkippingHomeThenWebViewPreviewNotGenerated() {
        setupNavigation(isBrowsing = true, canGoBack = false, skipHome = false)
        testee.onUserPressedBack()
        assertFalse(commandCaptor.allValues.contains(Command.GenerateWebViewPreviewImage))
    }

    @Test
    fun whenUserPressesBackAndGoesToHomeThenKeyboardShown() {
        setupNavigation(isBrowsing = true, canGoBack = false, skipHome = false)
        testee.onUserPressedBack()
        verify(mockCommandObserver, atLeastOnce()).onChanged(commandCaptor.capture())
        assertTrue(commandCaptor.allValues.contains(Command.ShowKeyboard))
    }

    @Test
    fun whenUserPressesBackOnATabWithASourceTabThenDeleteCurrentAndSelectSource() = runTest {
        selectedTabLiveData.value = TabEntity("TAB_ID", "https://example.com", position = 0, sourceTabId = "TAB_ID_SOURCE")
        setupNavigation(isBrowsing = true)

        testee.onUserPressedBack()

        verify(mockTabRepository).deleteTabAndSelectSource("TAB_ID")
    }

    @Test
    fun whenCtaRefreshedAndOnlyStandardAddSupportedAndWidgetAlreadyInstalledThenCtaIsNull() = runTest {
        whenever(mockExtendedOnboardingFeatureToggles.noBrowserCtas()).thenReturn(mockDisabledToggle)
        whenever(mockWidgetCapabilities.supportsAutomaticWidgetAdd).thenReturn(false)
        whenever(mockWidgetCapabilities.hasInstalledWidgets).thenReturn(true)
        testee.refreshCta()
        assertNull(testee.ctaViewState.value!!.cta)
    }

    @Test
    fun whenCtaRefreshedAndIsNewTabIsFalseThenReturnNull() = runTest {
        setBrowserShowing(true)
        whenever(mockExtendedOnboardingFeatureToggles.noBrowserCtas()).thenReturn(mockDisabledToggle)
        whenever(mockWidgetCapabilities.supportsAutomaticWidgetAdd).thenReturn(true)
        whenever(mockWidgetCapabilities.hasInstalledWidgets).thenReturn(false)
        testee.refreshCta()
        assertNull(testee.ctaViewState.value!!.cta)
    }

    @Test
    fun whenCtaRefreshedAndOnboardingCompleteThenViewStateUpdated() = runTest {
        whenever(mockExtendedOnboardingFeatureToggles.noBrowserCtas()).thenReturn(mockDisabledToggle)
        whenever(mockWidgetCapabilities.supportsAutomaticWidgetAdd).thenReturn(false)
        whenever(mockWidgetCapabilities.hasInstalledWidgets).thenReturn(true)
        whenever(mockDismissedCtaDao.exists(DAX_END)).thenReturn(true)
        whenever(mockDismissedCtaDao.exists(DAX_DIALOG_TRACKERS_FOUND)).thenReturn(true)
        testee.refreshCta()
        assertNull(testee.ctaViewState.value!!.cta)
        assertTrue(testee.ctaViewState.value!!.daxOnboardingComplete)
        assertFalse(testee.ctaViewState.value!!.isBrowserShowing)
    }

    @Test
    fun whenCtaRefreshedAndBrowserShowingThenViewStateUpdated() = runTest {
        setBrowserShowing(true)
        whenever(mockExtendedOnboardingFeatureToggles.noBrowserCtas()).thenReturn(mockDisabledToggle)
        whenever(mockWidgetCapabilities.supportsAutomaticWidgetAdd).thenReturn(false)
        whenever(mockWidgetCapabilities.hasInstalledWidgets).thenReturn(true)
        whenever(mockDismissedCtaDao.exists(DAX_END)).thenReturn(true)
        whenever(mockDismissedCtaDao.exists(DAX_DIALOG_NETWORK)).thenReturn(true)
        testee.refreshCta()
        assertNull(testee.ctaViewState.value!!.cta)
        assertTrue(testee.ctaViewState.value!!.daxOnboardingComplete)
        assertTrue(testee.ctaViewState.value!!.isBrowserShowing)
    }

    @Test
    fun whenCtaShownThenFirePixel() = runTest {
        val cta = HomePanelCta.AddWidgetAuto
        testee.ctaViewState.value = CtaViewState(cta = cta)

        testee.onCtaShown()
        verify(mockPixel).fire(cta.shownPixel!!, cta.pixelShownParameters())
    }

    @Test
    fun whenRegisterDaxBubbleCtaDismissedThenRegisterInDatabase() = runTest {
        val cta = DaxBubbleCta.DaxIntroSearchOptionsCta(mockOnboardingStore, mockAppInstallStore)
        testee.ctaViewState.value = CtaViewState(cta = cta)

        testee.registerDaxBubbleCtaDismissed()
        verify(mockDismissedCtaDao).insert(DismissedCta(cta.ctaId))
    }

    @Test
    fun whenRegisterDaxBubbleCtaDismissedThenCtaChangedToNull() = runTest {
        val cta = DaxBubbleCta.DaxIntroSearchOptionsCta(mockOnboardingStore, mockAppInstallStore)
        testee.ctaViewState.value = CtaViewState(cta = cta)

        testee.registerDaxBubbleCtaDismissed()
        assertNull(testee.ctaViewState.value!!.cta)
    }

    @Test
    fun whenRefreshCtaIfCtaAlreadyShownForCurrentPageThenReturnNull() = runTest {
        setBrowserShowing(isBrowsing = true)
        testee.hasCtaBeenShownForCurrentPage.set(true)

        assertNull(testee.refreshCta())
    }

    @Test
    fun whenUserClickedCtaButtonThenFirePixel() {
        val cta = DaxBubbleCta.DaxIntroSearchOptionsCta(mockOnboardingStore, mockAppInstallStore)
        setCta(cta)
        testee.onUserClickCtaOkButton(cta)
        verify(mockPixel).fire(cta.okPixel!!, cta.pixelOkParameters())
    }

    @Test
    fun whenUserClickedAddWidgetCtaButtonThenLaunchAddWidgetCommand() {
        val cta = HomePanelCta.AddWidgetAuto
        setCta(cta)
        testee.onUserClickCtaOkButton(cta)
        assertCommandIssued<Command.LaunchAddWidget>()
    }

    @Test
    fun whenUserClickedLegacyAddWidgetCtaButtonThenLaunchAddWidgetCommand() {
        val cta = HomePanelCta.AddWidgetInstructions
        setCta(cta)
        testee.onUserClickCtaOkButton(cta)
        assertCommandIssued<Command.LaunchAddWidget>()
    }

    @Test
    fun whenUserClickedLearnMoreExperimentBubbleCtaButtonThenLaunchPrivacyPro() {
        val cta = DaxBubbleCta.DaxPrivacyProCta(
            mockOnboardingStore,
            mockAppInstallStore,
            R.string.onboardingPrivacyProDaxDialogTitle,
            R.string.onboardingPrivacyProDaxDialogDescription,
        )
        setCta(cta)
        testee.onUserClickCtaOkButton(cta)
        assertCommandIssued<LaunchPrivacyPro>()
    }

    @Test
    fun whenUserDismissedCtaThenFirePixel() = runTest {
        val cta = HomePanelCta.AddWidgetAuto
        setCta(cta)
        testee.onUserDismissedCta(cta)
        verify(mockPixel).fire(cta.cancelPixel!!, cta.pixelCancelParameters())
    }

    @Test
    fun whenUserDismissedCtaThenRegisterInDatabase() = runTest {
        val cta = HomePanelCta.AddWidgetAuto
        setCta(cta)
        testee.onUserDismissedCta(cta)
        verify(mockDismissedCtaDao).insert(DismissedCta(cta.ctaId))
    }

    @Test
    fun whenSurrogateDetectedThenSiteUpdated() {
        givenOneActiveTabSelected()
        val surrogate = SurrogateResponse()
        testee.surrogateDetected(surrogate)
        assertTrue(testee.siteLiveData.value?.surrogates?.size == 1)
    }

    @Test
    fun whenUpgradedToHttpsThenSiteUpgradedHttpsReturnsTrue() {
        val url = "http://www.example.com"
        selectedTabLiveData.value = TabEntity("TAB_ID", url, "", skipHome = false, viewed = true, position = 0)
        testee.upgradedToHttps()
        loadUrl("https://www.example.com")
        assertTrue(testee.siteLiveData.value?.upgradedHttps!!)
    }

    @Test
    fun whenNotUpgradedToHttpsThenSiteUpgradedHttpsReturnsFalse() {
        givenOneActiveTabSelected()
        assertFalse(testee.siteLiveData.value?.upgradedHttps!!)
    }

    @Test
    fun whenOnBrokenSiteSelectedOpenBokenSiteFeedback() = runTest {
        testee.onBrokenSiteSelected()
        assertCommandIssued<Command.BrokenSiteFeedback>()
    }

    @Test
    fun whenHomeShowingByPressingBackThenFireproofWebsiteOptionMenuDisabled() {
        setupNavigation(isBrowsing = true)
        testee.onUserPressedBack()
        assertFalse(browserViewState().canFireproofSite)
    }

    @Test
    fun whenUserLoadsNotFireproofWebsiteThenFireproofWebsiteBrowserStateUpdated() {
        loadUrl("http://www.example.com/path", isBrowserShowing = true)
        assertTrue(browserViewState().canFireproofSite)
        assertFalse(browserViewState().isFireproofWebsite)
    }

    @Test
    fun whenUserLoadsFireproofWebsiteThenFireproofWebsiteBrowserStateUpdated() {
        givenFireproofWebsiteDomain("www.example.com")
        loadUrl("http://www.example.com/path", isBrowserShowing = true)
        assertTrue(browserViewState().isFireproofWebsite)
    }

    @Test
    fun whenUserLoadsFireproofWebsiteSubDomainThenFireproofWebsiteBrowserStateUpdated() {
        givenFireproofWebsiteDomain("example.com")
        loadUrl("http://mobile.example.com/path", isBrowserShowing = true)
        assertTrue(browserViewState().canFireproofSite)
        assertFalse(browserViewState().isFireproofWebsite)
    }

    @Test
    fun whenUrlClearedThenFireproofWebsiteOptionMenuDisabled() {
        loadUrl("http://www.example.com/path")
        assertTrue(browserViewState().canFireproofSite)
        loadUrl(null)
        assertFalse(browserViewState().canFireproofSite)
    }

    @Test
    fun whenUrlIsUpdatedWithNonFireproofWebsiteThenFireproofWebsiteBrowserStateUpdated() {
        givenFireproofWebsiteDomain("www.example.com")
        loadUrl("http://www.example.com/", isBrowserShowing = true)
        updateUrl("http://www.example.com/", "http://twitter.com/explore", true)
        assertTrue(browserViewState().canFireproofSite)
        assertFalse(browserViewState().isFireproofWebsite)
    }

    @Test
    fun whenUrlIsUpdatedWithFireproofWebsiteThenFireproofWebsiteBrowserStateUpdated() {
        givenFireproofWebsiteDomain("twitter.com")
        loadUrl("http://example.com/", isBrowserShowing = true)
        updateUrl("http://example.com/", "http://twitter.com/explore", true)
        assertTrue(browserViewState().isFireproofWebsite)
    }

    @Test
    fun whenUserClicksFireproofWebsiteOptionMenuThenShowConfirmationIsIssued() {
        loadUrl("http://mobile.example.com/", isBrowserShowing = true)
        testee.onFireproofWebsiteMenuClicked()
        assertCommandIssued<Command.ShowFireproofWebSiteConfirmation> {
            assertEquals("mobile.example.com", this.fireproofWebsiteEntity.domain)
        }
    }

    @Test
    fun whenUserClicksFireproofWebsiteOptionMenuThenFireproofWebsiteBrowserStateUpdated() {
        loadUrl("http://example.com/", isBrowserShowing = true)
        testee.onFireproofWebsiteMenuClicked()
        assertTrue(browserViewState().isFireproofWebsite)
    }

    @Test
    fun whenFireproofWebsiteAddedThenPixelSent() {
        loadUrl("http://example.com/", isBrowserShowing = true)
        testee.onFireproofWebsiteMenuClicked()
        verify(mockPixel).fire(AppPixelName.FIREPROOF_WEBSITE_ADDED)
    }

    @Test
    fun whenUserRemovesFireproofWebsiteFromOptionMenuThenFireproofWebsiteBrowserStateUpdated() {
        givenFireproofWebsiteDomain("mobile.example.com")
        loadUrl("http://mobile.example.com/", isBrowserShowing = true)
        testee.onFireproofWebsiteMenuClicked()
        assertFalse(browserViewState().isFireproofWebsite)
    }

    @Test
    fun whenUserRemovesFireproofWebsiteFromOptionMenuThenPixelSent() {
        givenFireproofWebsiteDomain("mobile.example.com")
        loadUrl("http://mobile.example.com/", isBrowserShowing = true)
        testee.onFireproofWebsiteMenuClicked()
        verify(mockPixel).fire(AppPixelName.FIREPROOF_WEBSITE_REMOVE)
    }

    @Test
    fun whenUserRemovesFireproofWebsiteFromOptionMenuThenShowConfirmationIsIssued() {
        givenFireproofWebsiteDomain("mobile.example.com")
        loadUrl("http://mobile.example.com/", isBrowserShowing = true)
        testee.onFireproofWebsiteMenuClicked()
        assertCommandIssued<Command.DeleteFireproofConfirmation> {
            assertEquals("mobile.example.com", this.fireproofWebsiteEntity.domain)
        }
    }

    @Test
    fun whenUserClicksOnFireproofWebsiteSnackbarUndoActionThenFireproofWebsiteIsRemoved() {
        loadUrl("http://example.com/", isBrowserShowing = true)
        testee.onFireproofWebsiteMenuClicked()
        assertCommandIssued<Command.ShowFireproofWebSiteConfirmation> {
            testee.onFireproofWebsiteSnackbarUndoClicked(this.fireproofWebsiteEntity)
        }
        assertTrue(browserViewState().canFireproofSite)
        assertFalse(browserViewState().isFireproofWebsite)
    }

    @Test
    fun whenUserClicksOnFireproofWebsiteSnackbarUndoActionThenPixelSent() {
        loadUrl("http://example.com/", isBrowserShowing = true)
        testee.onFireproofWebsiteMenuClicked()
        assertCommandIssued<Command.ShowFireproofWebSiteConfirmation> {
            testee.onFireproofWebsiteSnackbarUndoClicked(this.fireproofWebsiteEntity)
        }
        verify(mockPixel).fire(AppPixelName.FIREPROOF_WEBSITE_UNDO)
    }

    @Test
    fun whenUserClicksOnRemoveFireproofingSnackbarUndoActionThenFireproofWebsiteIsAddedBack() {
        givenFireproofWebsiteDomain("example.com")
        loadUrl("http://example.com/", isBrowserShowing = true)
        testee.onFireproofWebsiteMenuClicked()
        assertCommandIssued<Command.DeleteFireproofConfirmation> {
            testee.onRemoveFireproofWebsiteSnackbarUndoClicked(this.fireproofWebsiteEntity)
        }
        assertTrue(browserViewState().canFireproofSite)
        assertTrue(browserViewState().isFireproofWebsite)
    }

    @Test
    fun whenUserClicksOnRemoveFireproofingSnackbarUndoActionThenPixelSent() = runTest {
        givenFireproofWebsiteDomain("example.com")
        loadUrl("http://example.com/", isBrowserShowing = true)
        testee.onFireproofWebsiteMenuClicked()
        assertCommandIssued<Command.DeleteFireproofConfirmation> {
            testee.onRemoveFireproofWebsiteSnackbarUndoClicked(this.fireproofWebsiteEntity)
        }
        verify(mockPixel).fire(AppPixelName.FIREPROOF_REMOVE_WEBSITE_UNDO)
    }

    @Test
    fun whenUserFireproofsWebsiteFromLoginDialogThenShowConfirmationIsIssuedWithExpectedDomain() = runTest {
        whenever(fireproofDialogsEventHandler.onUserConfirmedFireproofDialog(anyString())).doAnswer {
            val domain = it.arguments.first() as String
            fireproofDialogsEventHandlerLiveData.postValue(FireproofDialogsEventHandler.Event.FireproofWebSiteSuccess(FireproofWebsiteEntity(domain)))
        }

        testee.onUserConfirmedFireproofDialog("login.example.com")

        assertCommandIssued<Command.ShowFireproofWebSiteConfirmation> {
            assertEquals("login.example.com", this.fireproofWebsiteEntity.domain)
        }
    }

    @Test
    fun whenAskToDisableLoginDetectionEventReceivedThenAskUserToDisableLoginDetection() = runTest {
        whenever(fireproofDialogsEventHandler.onUserDismissedFireproofLoginDialog()).doAnswer {
            fireproofDialogsEventHandlerLiveData.postValue(FireproofDialogsEventHandler.Event.AskToDisableLoginDetection)
        }

        testee.onUserDismissedFireproofLoginDialog()

        assertCommandIssued<Command.AskToDisableLoginDetection>()
    }

    @Test
    fun whenLoginAttempDetectedThenNotifyNavigationAwareLoginDetector() {
        loadUrl("http://example.com/", isBrowserShowing = true)

        testee.loginDetected()

        verify(mockNavigationAwareLoginDetector).onEvent(LoginAttempt("http://example.com/"))
    }

    @Test
    fun whenLoginDetectedOnAFireproofedWebsiteThenDoNotAskToFireproofWebsite() {
        givenFireproofWebsiteDomain("example.com")
        loginEventLiveData.value = givenLoginDetected("example.com")
        assertCommandNotIssued<Command.AskToFireproofWebsite>()
    }

    @Test
    fun whenLoginDetectedAndAutomaticFireproofSettingIsAskEveryTimeThenAskToFireproofWebsite() {
        loginEventLiveData.value = givenLoginDetected("example.com")
        assertCommandIssued<Command.AskToFireproofWebsite> {
            assertEquals(FireproofWebsiteEntity("example.com"), this.fireproofWebsite)
        }
    }

    @Test
    fun whenLoginDetectedAndAutomaticFireproofSettingIsAlwaysThenDoNotAskToFireproofWebsite() {
        whenever(mockSettingsDataStore.automaticFireproofSetting).thenReturn(AutomaticFireproofSetting.ALWAYS)
        loginEventLiveData.value = givenLoginDetected("example.com")
        assertCommandNotIssued<Command.AskToFireproofWebsite>()
    }

    @Test
    fun whenUserBrowsingPressesBackThenCannotAddBookmark() {
        setupNavigation(skipHome = false, isBrowsing = true, canGoBack = false)
        assertTrue(testee.onUserPressedBack())
        assertFalse(browserViewState().canSaveSite)
    }

    @Test
    fun whenUserBrowsingPressesBackThenCannotSharePage() {
        setupNavigation(skipHome = false, isBrowsing = true, canGoBack = false)
        assertTrue(testee.onUserPressedBack())
        assertFalse(browserViewState().canSharePage)
    }

    @Test
    fun whenUserBrowsingPressesBackThenCannotReportSite() {
        setupNavigation(skipHome = false, isBrowsing = true, canGoBack = false)
        assertTrue(testee.onUserPressedBack())
        assertFalse(browserViewState().canReportSite)
    }

    @Test
    fun whenUserBrowsingPressesBackThenCannotAddToHome() {
        setupNavigation(skipHome = false, isBrowsing = true, canGoBack = false)
        assertTrue(testee.onUserPressedBack())
        assertFalse(browserViewState().addToHomeEnabled)
    }

    @Test
    fun whenUserBrowsingPressesBackThenCannotAllowList() {
        setupNavigation(skipHome = false, isBrowsing = true, canGoBack = false)
        assertTrue(testee.onUserPressedBack())
        assertFalse(browserViewState().canChangePrivacyProtection)
    }

    @Test
    fun whenUserBrowsingPressesBackThenCannotNavigateBack() {
        setupNavigation(skipHome = false, isBrowsing = true, canGoBack = false)
        assertTrue(testee.onUserPressedBack())
        assertFalse(browserViewState().canGoBack)
    }

    @Test
    fun whenUserBrowsingPressesBackThenCannotFindInPage() {
        setupNavigation(skipHome = false, isBrowsing = true, canGoBack = false)
        assertTrue(testee.onUserPressedBack())
        assertFalse(browserViewState().canFindInPage)
    }

    @Test
    fun whenUserBrowsingPressesBackThenCannotPrintPage() {
        setupNavigation(skipHome = false, isBrowsing = true, canGoBack = false)
        assertTrue(testee.onUserPressedBack())
        assertFalse(browserViewState().canPrintPage)
    }

    @Test
    fun whenUserBrowsingPressesBackThenCanGoForward() {
        setupNavigation(skipHome = false, isBrowsing = true, canGoBack = false)
        assertTrue(testee.onUserPressedBack())
        assertTrue(browserViewState().canGoForward)
    }

    @Test
    fun whenUserBrowsingPressesBackAndForwardThenCanAddBookmark() {
        setupNavigation(skipHome = false, isBrowsing = true, canGoBack = false)
        testee.onUserPressedBack()
        testee.onUserPressedForward()
        assertTrue(browserViewState().canSaveSite)
    }

    @Test
    fun whenUserBrowsingPressesBackAndForwardThenCanAllowList() {
        setupNavigation(skipHome = false, isBrowsing = true, canGoBack = false)
        testee.onUserPressedBack()
        testee.onUserPressedForward()
        assertTrue(browserViewState().canChangePrivacyProtection)
    }

    @Test
    fun whenUserBrowsingPressesBackAndForwardThenCanShare() {
        setupNavigation(skipHome = false, isBrowsing = true, canGoBack = false)
        testee.onUserPressedBack()
        testee.onUserPressedForward()
        assertTrue(browserViewState().canSharePage)
    }

    @Test
    fun whenUserBrowsingPressesBackAndForwardThenCanReportSite() {
        setupNavigation(skipHome = false, isBrowsing = true, canGoBack = false)
        testee.onUserPressedBack()
        testee.onUserPressedForward()
        assertTrue(browserViewState().canReportSite)
    }

    @Test
    fun whenUserBrowsingPressesBackAndForwardThenCanAddToHome() {
        setupNavigation(skipHome = false, isBrowsing = true, canGoBack = false)
        testee.onUserPressedBack()
        testee.onUserPressedForward()
        assertTrue(browserViewState().addToHomeEnabled)
    }

    @Test
    fun whenUserBrowsingPressesBackAndForwardThenCanFindInPage() {
        setupNavigation(skipHome = false, isBrowsing = true, canGoBack = false)
        testee.onUserPressedBack()
        testee.onUserPressedForward()
        assertTrue(browserViewState().canFindInPage)
    }

    @Test
    fun whenUserBrowsingPressesBackAndForwardThenCanPrint() {
        setupNavigation(skipHome = false, isBrowsing = true, canGoBack = false)
        testee.onUserPressedBack()
        testee.onUserPressedForward()
        assertTrue(browserViewState().canPrintPage)
    }

    @Test
    fun whenQueryIsNotHierarchicalThenUnsupportedOperationExceptionIsHandled() {
        whenever(mockOmnibarConverter.convertQueryToUrl("about:blank", null)).thenReturn("about:blank")
        testee.onUserSubmittedQuery("about:blank")
    }

    @Test
    fun whenDosAttackDetectedThenErrorIsShown() {
        testee.dosAttackDetected()
        assertCommandIssued<Command.ShowErrorWithAction>()
    }

    @Test
    fun whenUserVisitsDomainWithPermanentLocationPermissionThenMessageIsShown() = runTest {
        val domain = "https://www.example.com/"

        whenever(mockSitePermissionsManager.hasSitePermanentPermission(domain, LocationPermissionRequest.RESOURCE_LOCATION_PERMISSION)).thenReturn(
            true,
        )

        givenCurrentSite(domain)

        loadUrl("https://www.example.com", isBrowserShowing = true)

        assertCommandIssued<Command.ShowDomainHasPermissionMessage>()
    }

    @Test
    fun whenUserVisitsDomainWithoutPermanentLocationPermissionThenMessageIsNotShown() = runTest {
        val domain = "https://www.example.com/"

        whenever(mockSitePermissionsManager.hasSitePermanentPermission(domain, LocationPermissionRequest.RESOURCE_LOCATION_PERMISSION)).thenReturn(
            false,
        )

        givenCurrentSite(domain)

        loadUrl("https://www.example.com", isBrowserShowing = true)

        assertCommandNotIssued<Command.ShowDomainHasPermissionMessage>()
    }

    @Test
    fun whenUserVisitsDomainWithoutLocationPermissionThenMessageIsNotShown() = runTest {
        val domain = "https://www.example.com"
        givenCurrentSite(domain)
        loadUrl("https://www.example.com", isBrowserShowing = true)

        assertCommandNotIssued<Command.ShowDomainHasPermissionMessage>()
    }

    @Test
    fun whenUserVisitsDomainAndLocationIsNotEnabledThenMessageIsNotShown() = runTest {
        val domain = "https://www.example.com"
        givenCurrentSite(domain)

        loadUrl("https://www.example.com", isBrowserShowing = true)

        assertCommandNotIssued<Command.ShowDomainHasPermissionMessage>()
    }

    @Test
    fun whenUserRefreshesASiteLocationMessageIsNotShownAgain() = runTest {
        val domain = "https://www.example.com/"

        whenever(mockSitePermissionsManager.hasSitePermanentPermission(domain, LocationPermissionRequest.RESOURCE_LOCATION_PERMISSION)).thenReturn(
            true,
        )

        givenCurrentSite(domain)

        loadUrl("https://www.example.com", isBrowserShowing = true)
        loadUrl("https://www.example.com", isBrowserShowing = true)
        assertCommandIssuedTimes<Command.ShowDomainHasPermissionMessage>(1)
    }

    @Test
    fun whenPrefetchFaviconThenFetchFaviconForCurrentTab() = runTest {
        val url = "https://www.example.com/"
        givenCurrentSite(url)
        testee.prefetchFavicon(url)

        verify(mockFaviconManager).tryFetchFaviconForUrl("TAB_ID", url)
    }

    @Test
    fun whenPrefetchFaviconAndFaviconExistsThenUpdateTabFavicon() = runTest {
        val url = "https://www.example.com/"
        val file = File("test")
        givenCurrentSite(url)
        whenever(mockFaviconManager.tryFetchFaviconForUrl(any(), any())).thenReturn(file)

        testee.prefetchFavicon(url)

        verify(mockTabRepository).updateTabFavicon("TAB_ID", file.name)
    }

    @Test
    fun whenPrefetchFaviconAndFaviconDoesNotExistThenDoNotCallUpdateTabFavicon() = runTest {
        whenever(mockFaviconManager.tryFetchFaviconForUrl(any(), any())).thenReturn(null)

        testee.prefetchFavicon("url")

        verify(mockTabRepository, never()).updateTabFavicon(any(), any())
    }

    @Test
    fun whenIconReceivedThenStoreFavicon() = runTest {
        givenOneActiveTabSelected()
        val bitmap: Bitmap = Bitmap.createBitmap(1, 1, Bitmap.Config.RGB_565)

        testee.iconReceived("https://example.com", bitmap)

        verify(mockFaviconManager).storeFavicon("TAB_ID", FaviconSource.ImageFavicon(bitmap, "https://example.com"))
    }

    @Test
    fun whenIconReceivedIfCorrectlySavedThenUpdateTabFavicon() = runTest {
        givenOneActiveTabSelected()
        val bitmap: Bitmap = Bitmap.createBitmap(1, 1, Bitmap.Config.RGB_565)
        val file = File("test")
        whenever(mockFaviconManager.storeFavicon(any(), any())).thenReturn(file)

        testee.iconReceived("https://example.com", bitmap)

        verify(mockTabRepository).updateTabFavicon("TAB_ID", file.name)
    }

    @Test
    fun whenIconReceivedIfNotCorrectlySavedThenDoNotUpdateTabFavicon() = runTest {
        givenOneActiveTabSelected()
        val bitmap: Bitmap = Bitmap.createBitmap(1, 1, Bitmap.Config.RGB_565)
        whenever(mockFaviconManager.storeFavicon(any(), any())).thenReturn(null)

        testee.iconReceived("https://example.com", bitmap)

        verify(mockTabRepository, never()).updateTabFavicon(any(), any())
    }

    @Test
    fun whenIconReceivedFromPreviousUrlThenDontUpdateTabFavicon() = runTest {
        givenOneActiveTabSelected()
        val bitmap: Bitmap = Bitmap.createBitmap(1, 1, Bitmap.Config.RGB_565)
        val file = File("test")
        whenever(mockFaviconManager.storeFavicon(any(), any())).thenReturn(file)

        testee.iconReceived("https://notexample.com", bitmap)

        verify(mockTabRepository, never()).updateTabFavicon("TAB_ID", file.name)
    }

    @Test
    fun whenUrlIconReceivedThenStoreFavicon() = runTest {
        givenOneActiveTabSelected()

        testee.iconReceived("https://example.com", "https://example.com/favicon.png")

        verify(mockFaviconManager).storeFavicon("TAB_ID", FaviconSource.UrlFavicon("https://example.com/favicon.png", "https://example.com"))
    }

    @Test
    fun whenUrlIconReceivedIfCorrectlySavedThenUpdateTabFavicon() = runTest {
        givenOneActiveTabSelected()
        val file = File("test")
        whenever(mockFaviconManager.storeFavicon(any(), any())).thenReturn(file)

        testee.iconReceived("https://example.com", "https://example.com/favicon.png")

        verify(mockTabRepository).updateTabFavicon("TAB_ID", file.name)
    }

    @Test
    fun whenUrlIconReceivedIfNotCorrectlySavedThenDoNotUpdateTabFavicon() = runTest {
        givenOneActiveTabSelected()
        whenever(mockFaviconManager.storeFavicon(any(), any())).thenReturn(null)

        testee.iconReceived("https://example.com", "https://example.com/favicon.png")

        verify(mockTabRepository, never()).updateTabFavicon(any(), any())
    }

    @Test
    fun whenUrlIconReceivedFromPreviousUrlThenDontUpdateTabFavicon() = runTest {
        givenOneActiveTabSelected()
        val file = File("test")
        whenever(mockFaviconManager.storeFavicon(any(), any())).thenReturn(file)

        testee.iconReceived("https://notexample.com", "https://example.com/favicon.png")

        verify(mockFaviconManager, never()).storeFavicon(any(), any())
    }

    @Test
    fun whenBookmarkAddedThenPersistFavicon() = runTest {
        val url = "http://example.com"
        val title = "A title"
        val bookmark = Bookmark(
            id = UUID.randomUUID().toString(),
            title = title,
            url = url,
            parentId = UUID.randomUUID().toString(),
            lastModified = "timestamp",
        )
        whenever(mockSavedSitesRepository.insertBookmark(title = anyString(), url = anyString())).thenReturn(bookmark)
        loadUrl(url = url, title = title)

        testee.onBookmarkMenuClicked()

        verify(mockFaviconManager).persistCachedFavicon(any(), eq(url))
    }

    @Test
    fun whenBookmarkAddedButUrlIsNullThenDoNotPersistFavicon() = runTest {
        loadUrl(null, "A title")

        testee.onBookmarkMenuClicked()

        verify(mockFaviconManager, never()).persistCachedFavicon(any(), any())
    }

    @Test
    fun whenFireproofWebsiteAddedThenPersistFavicon() = runTest {
        val url = "http://example.com"
        loadUrl(url, isBrowserShowing = true)

        testee.onFireproofWebsiteMenuClicked()

        assertCommandIssued<Command.ShowFireproofWebSiteConfirmation> {
            verify(mockFaviconManager).persistCachedFavicon(any(), eq(this.fireproofWebsiteEntity.domain))
        }
    }

    @Test
    fun whenOnPinPageToHomeSelectedThenAddHomeShortcutCommandIssuedWithFavicon() = runTest {
        val url = "http://example.com"
        val bitmap: Bitmap = Bitmap.createBitmap(1, 1, Bitmap.Config.RGB_565)
        whenever(mockFaviconManager.loadFromDisk(any(), any())).thenReturn(bitmap)
        loadUrl(url, "A title")

        testee.onPinPageToHomeSelected()

        assertCommandIssued<Command.AddHomeShortcut> {
            assertEquals(bitmap, this.icon)
            assertEquals(url, this.url)
            assertEquals("example.com", this.title)
        }
    }

    @Test
    fun whenOnPinPageToHomeSelectedAndFaviconDoesNotExistThenAddHomeShortcutCommandIssuedWithoutFavicon() = runTest {
        val url = "http://example.com"
        whenever(mockFaviconManager.loadFromDisk(any(), any())).thenReturn(null)
        loadUrl(url, "A title")

        testee.onPinPageToHomeSelected()

        assertCommandIssued<Command.AddHomeShortcut> {
            assertNull(this.icon)
            assertEquals(url, this.url)
            assertEquals("example.com", this.title)
        }
    }

    @Test
    fun whenUserSubmittedQueryIfGpcIsEnabledAndUrlIsValidThenAddHeaderToUrl() {
        givenCustomHeadersProviderReturnsGpcHeader()
        whenever(mockOmnibarConverter.convertQueryToUrl("foo", null)).thenReturn("foo.com")

        testee.onUserSubmittedQuery("foo")
        verify(mockCommandObserver, atLeastOnce()).onChanged(commandCaptor.capture())

        val command = commandCaptor.lastValue as Navigate
        assertEquals(GPC_HEADER_VALUE, command.headers[GPC_HEADER])
    }

    @Test
    fun whenUserSubmittedQueryIfGpcReturnsNoHeaderThenDoNotAddHeaderToUrl() {
        val url = "foo.com"
        givenCustomHeadersProviderReturnsNoHeaders()
        whenever(mockOmnibarConverter.convertQueryToUrl("foo", null)).thenReturn(url)

        testee.onUserSubmittedQuery("foo")
        verify(mockCommandObserver, atLeastOnce()).onChanged(commandCaptor.capture())

        val command = commandCaptor.lastValue as Navigate
        assertTrue(command.headers.isEmpty())
    }

    @Test
    fun whenOnDesktopSiteModeToggledIfGpcReturnsHeaderThenAddHeaderToUrl() {
        givenCustomHeadersProviderReturnsGpcHeader()
        loadUrl("http://m.example.com")
        setDesktopBrowsingMode(false)
        testee.onChangeBrowserModeClicked()
        verify(mockCommandObserver, atLeastOnce()).onChanged(commandCaptor.capture())

        val command = commandCaptor.lastValue as Navigate
        assertEquals(GPC_HEADER_VALUE, command.headers[GPC_HEADER])
    }

    @Test
    fun whenExternalAppLinkClickedIfGpcReturnsHeaderThenAddHeaderToUrl() {
        givenCustomHeadersProviderReturnsGpcHeader()
        val intentType = SpecialUrlDetector.UrlType.NonHttpAppLink("query", mock(), "fallback")

        testee.nonHttpAppLinkClicked(intentType)
        verify(mockCommandObserver, atLeastOnce()).onChanged(commandCaptor.capture())

        val command = commandCaptor.lastValue as Command.HandleNonHttpAppLink
        assertEquals(GPC_HEADER_VALUE, command.headers[GPC_HEADER])
    }

    @Test
    fun whenExternalAppLinkClickedIfGpcReturnsNoHeaderThenDoNotAddHeaderToUrl() {
        givenCustomHeadersProviderReturnsNoHeaders()
        val intentType = SpecialUrlDetector.UrlType.NonHttpAppLink("query", mock(), null)

        testee.nonHttpAppLinkClicked(intentType)
        verify(mockCommandObserver, atLeastOnce()).onChanged(commandCaptor.capture())

        val command = commandCaptor.lastValue as Command.HandleNonHttpAppLink
        assertTrue(command.headers.isEmpty())
    }

    @Test
    fun whenUserSubmittedQueryIfAndroidFeaturesReturnsHeaderThenAddHeaderToUrl() {
        givenCustomHeadersProviderReturnsAndroidFeaturesHeader()
        whenever(mockOmnibarConverter.convertQueryToUrl("foo", null)).thenReturn("foo.com")

        testee.onUserSubmittedQuery("foo")
        verify(mockCommandObserver, atLeastOnce()).onChanged(commandCaptor.capture())

        val command = commandCaptor.lastValue as Navigate
        assertEquals("TEST_VALUE", command.headers[X_DUCKDUCKGO_ANDROID_HEADER])
    }

    @Test
    fun whenUserSubmittedQueryIfAndroidFeaturesReturnsNoHeaderThenDoNotAddHeaderToUrl() {
        givenCustomHeadersProviderReturnsNoHeaders()
        whenever(mockOmnibarConverter.convertQueryToUrl("foo", null)).thenReturn("foo.com")

        testee.onUserSubmittedQuery("foo")
        verify(mockCommandObserver, atLeastOnce()).onChanged(commandCaptor.capture())

        val command = commandCaptor.lastValue as Navigate
        assertTrue(command.headers.isEmpty())
    }

    @Test
    fun whenFirePulsingAnimationStartsThenItStopsAfterMoreThanOneHour() = runTest {
        givenFireButtonPulsing()
        val observer = ValueCaptorObserver<BrowserViewState>(false)
        testee.browserViewState.observeForever(observer)

        testee.onViewVisible()

        advanceTimeBy(4_600_000)
        verify(mockDismissedCtaDao).insert(DismissedCta(CtaId.DAX_FIRE_BUTTON))
        verify(mockDismissedCtaDao).insert(DismissedCta(CtaId.DAX_FIRE_BUTTON_PULSE))
    }

    @Test
    fun whenRedirectTriggeredByGpcThenGpcRedirectEventSent() {
        testee.redirectTriggeredByGpc()
        verify(mockNavigationAwareLoginDetector).onEvent(NavigationEvent.GpcRedirect)
    }

    @Test
    fun whenProgressIs100ThenRefreshUserAgentCommandSent() {
        loadUrl("http://duckduckgo.com")
        testee.progressChanged(100)

        assertCommandIssued<Command.RefreshUserAgent>()
    }

    @Test
    fun whenRequestFileDownloadAndUrlIsBlobAndBlobDownloadWebViewFeatureIsNotEnabledThenConvertBlobToDataUriCommandSent() {
        val blobUrl = "blob:https://example.com/283nasdho23jkasdAjd"
        val mime = "application/plain"
        val enabled = false

        testee.requestFileDownload(
            url = blobUrl,
            contentDisposition = null,
            mimeType = mime,
            requestUserConfirmation = true,
            isBlobDownloadWebViewFeatureEnabled = enabled,
        )

        assertCommandIssued<Command.ConvertBlobToDataUri> {
            assertEquals(blobUrl, url)
            assertEquals(mime, mimeType)
        }
    }

    @Test
    fun whenRequestFileDownloadAndUrlIsBlobAndBlobDownloadWebViewFeatureIsEnabledThenConvertBlobToDataUriCommandNotSent() {
        val blobUrl = "blob:https://example.com/283nasdho23jkasdAjd"
        val mime = "application/plain"
        val enabled = true

        testee.requestFileDownload(
            url = blobUrl,
            contentDisposition = null,
            mimeType = mime,
            requestUserConfirmation = true,
            isBlobDownloadWebViewFeatureEnabled = enabled,
        )

        assertCommandNotIssued<Command.ConvertBlobToDataUri>()
    }

    @Test
    fun whenRequestFileDownloadAndUrlIsNotBlobThenRequestFileDownloadCommandSent() {
        val normalUrl = "https://example.com/283nasdho23jkasdAjd"
        val mime = "application/plain"

        testee.requestFileDownload(
            url = normalUrl,
            contentDisposition = null,
            mimeType = mime,
            requestUserConfirmation = true,
            isBlobDownloadWebViewFeatureEnabled = false,
        )

        assertCommandIssued<Command.RequestFileDownload> {
            assertEquals(normalUrl, url)
            assertEquals(mime, mimeType)
            assertNull(contentDisposition)
            assertTrue(requestUserConfirmation)
        }
    }

    @Test
    fun whenChildrenTabClosedIfViewModelIsParentThenChildTabClosedCommandSent() = runTest {
        givenOneActiveTabSelected()

        childClosedTabsSharedFlow.emit("TAB_ID")

        assertCommandIssued<Command.ChildTabClosed>()
    }

    @Test
    fun whenChildrenTabClosedIfViewModelIsNotParentThenChildTabClosedCommandNotSent() = runTest {
        givenOneActiveTabSelected()

        childClosedTabsSharedFlow.emit("other_tab")

        assertCommandNotIssued<Command.ChildTabClosed>()
    }

    @Test
    fun whenConsumeAliasAndCopyToClipboardThenCopyAliasToClipboardCommandSent() {
        whenever(mockEmailManager.getAlias()).thenReturn("alias")

        testee.consumeAliasAndCopyToClipboard()

        assertCommandIssued<Command.CopyAliasToClipboard>()
    }

    @Test
    fun whenConsumeAliasAndCopyToClipboardThenSetNewLastUsedDateCalled() {
        whenever(mockEmailManager.getAlias()).thenReturn("alias")

        testee.consumeAliasAndCopyToClipboard()

        verify(mockEmailManager).setNewLastUsedDate()
    }

    @Test
    fun whenConsumeAliasAndCopyToClipboardThenPixelSent() {
        whenever(mockEmailManager.getAlias()).thenReturn("alias")
        whenever(mockEmailManager.getCohort()).thenReturn("cohort")
        whenever(mockEmailManager.getLastUsedDate()).thenReturn("2021-01-01")

        testee.consumeAliasAndCopyToClipboard()

        verify(mockPixel).enqueueFire(
            AppPixelName.EMAIL_COPIED_TO_CLIPBOARD,
            mapOf(Pixel.PixelParameter.COHORT to "cohort", Pixel.PixelParameter.LAST_USED_DAY to "2021-01-01"),
        )
    }

    @Test
    fun whenEmailIsSignedOutThenIsEmailSignedInReturnsFalse() = runTest {
        emailStateFlow.emit(false)

        assertFalse(browserViewState().isEmailSignedIn)
    }

    @Test
    fun whenEmailIsSignedInThenIsEmailSignedInReturnsTrue() = runTest {
        emailStateFlow.emit(true)

        assertTrue(browserViewState().isEmailSignedIn)
    }

    @Test
    fun whenEmailSignOutEventThenEmailSignEventCommandSent() = runTest {
        emailStateFlow.emit(true)
        emailStateFlow.emit(false)

        assertCommandIssuedTimes<Command.EmailSignEvent>(2)
    }

    @Test
    fun whenEmailIsSignedInThenEmailSignEventCommandSent() = runTest {
        emailStateFlow.emit(true)

        assertCommandIssued<Command.EmailSignEvent>()
    }

    @Test
    fun whenConsumeAliasThenInjectAddressCommandSent() {
        whenever(mockEmailManager.getAlias()).thenReturn("alias")

        testee.usePrivateDuckAddress("", "alias")

        assertCommandIssued<Command.InjectEmailAddress> {
            assertEquals("alias", this.duckAddress)
        }
    }

    @Test
    fun whenUseAddressThenInjectAddressCommandSent() {
        whenever(mockEmailManager.getEmailAddress()).thenReturn("address")

        testee.usePersonalDuckAddress("", "address")

        assertCommandIssued<Command.InjectEmailAddress> {
            assertEquals("address", this.duckAddress)
        }
    }

    @Test
    fun whenShowEmailTooltipIfAddressExistsThenShowEmailTooltipCommandSent() {
        whenever(mockEmailManager.getEmailAddress()).thenReturn("address")

        testee.showEmailProtectionChooseEmailPrompt()

        assertCommandIssued<Command.ShowEmailProtectionChooseEmailPrompt> {
            assertEquals("address", this.address)
        }
    }

    @Test
    fun whenShowEmailTooltipIfAddressDoesNotExistThenCommandNotSent() {
        whenever(mockEmailManager.getEmailAddress()).thenReturn(null)

        testee.showEmailProtectionChooseEmailPrompt()

        assertCommandNotIssued<Command.ShowEmailProtectionChooseEmailPrompt>()
    }

    @Test
    fun whenHandleAppLinkCalledAndShowAppLinksPromptIsTrueThenShowAppLinkPromptAndUserQueryStateSetToFalse() {
        val urlType = SpecialUrlDetector.UrlType.AppLink(uriString = "http://example.com")
        testee.handleAppLink(urlType, isForMainFrame = true)
        whenever(mockAppLinksHandler.isUserQuery()).thenReturn(false)
        whenever(mockSettingsStore.showAppLinksPrompt).thenReturn(true)
        verify(mockAppLinksHandler).handleAppLink(eq(true), eq("http://example.com"), eq(false), eq(true), appLinkCaptor.capture())
        appLinkCaptor.lastValue.invoke()
        assertCommandIssued<Command.ShowAppLinkPrompt>()
        verify(mockAppLinksHandler).setUserQueryState(false)
    }

    @Test
    fun whenHandleAppLinkCalledAndIsUserQueryThenShowAppLinkPromptAndUserQueryStateSetToFalse() {
        val urlType = SpecialUrlDetector.UrlType.AppLink(uriString = "http://example.com")
        testee.handleAppLink(urlType, isForMainFrame = true)
        whenever(mockAppLinksHandler.isUserQuery()).thenReturn(true)
        whenever(mockSettingsStore.showAppLinksPrompt).thenReturn(false)
        verify(mockAppLinksHandler).handleAppLink(eq(true), eq("http://example.com"), eq(false), eq(true), appLinkCaptor.capture())
        appLinkCaptor.lastValue.invoke()
        assertCommandIssued<Command.ShowAppLinkPrompt>()
        verify(mockAppLinksHandler).setUserQueryState(false)
    }

    @Test
    fun whenHandleAppLinkCalledAndIsNotUserQueryAndShowAppLinksPromptIsFalseThenOpenAppLink() {
        val urlType = SpecialUrlDetector.UrlType.AppLink(uriString = "http://example.com")
        testee.handleAppLink(urlType, isForMainFrame = true)
        whenever(mockAppLinksHandler.isUserQuery()).thenReturn(false)
        whenever(mockSettingsStore.showAppLinksPrompt).thenReturn(false)
        verify(mockAppLinksHandler).handleAppLink(eq(true), eq("http://example.com"), eq(false), eq(true), appLinkCaptor.capture())
        appLinkCaptor.lastValue.invoke()
        assertCommandIssued<Command.OpenAppLink>()
    }

    @Test
    fun whenHandleNonHttpAppLinkCalledThenHandleNonHttpAppLink() {
        val urlType = SpecialUrlDetector.UrlType.NonHttpAppLink("market://details?id=com.example", Intent(), "http://example.com")
        assertTrue(testee.handleNonHttpAppLink(urlType))
        assertCommandIssued<Command.HandleNonHttpAppLink>()
    }

    @Test
    fun whenUserSubmittedQueryIsAppLinkAndShouldShowPromptThenOpenAppLinkInBrowserAndSetPreviousUrlToNull() {
        whenever(mockOmnibarConverter.convertQueryToUrl("foo", null)).thenReturn("foo.com")
        whenever(mockSpecialUrlDetector.determineType(anyString())).thenReturn(SpecialUrlDetector.UrlType.AppLink(uriString = "http://foo.com"))
        whenever(mockSettingsStore.showAppLinksPrompt).thenReturn(true)
        testee.onUserSubmittedQuery("foo")
        verify(mockAppLinksHandler).updatePreviousUrl(null)
        assertCommandIssued<Navigate>()
    }

    @Test
    fun whenUserSubmittedQueryIsAppLinkAndShouldNotShowPromptThenOpenAppLinkInBrowserAndSetPreviousUrl() {
        whenever(mockOmnibarConverter.convertQueryToUrl("foo", null)).thenReturn("foo.com")
        whenever(mockSpecialUrlDetector.determineType(anyString())).thenReturn(SpecialUrlDetector.UrlType.AppLink(uriString = "http://foo.com"))
        whenever(mockSettingsStore.showAppLinksPrompt).thenReturn(false)
        testee.onUserSubmittedQuery("foo")
        verify(mockAppLinksHandler).updatePreviousUrl("foo.com")
        assertCommandIssued<Navigate>()
    }

    @Test
    fun whenUserSelectsToPrintPageAndCountryFromLetterFormatDefinedSetThenPrintLinkCommandSentWithLetter() {
        whenever(mockDeviceInfo.country).thenReturn("US")
        loadUrl("foo.com")
        testee.onPrintSelected()
        val command = captureCommands().lastValue as Command.PrintLink
        assertEquals("foo.com", command.url)
        assertEquals(PrintAttributes.MediaSize.NA_LETTER, command.mediaSize)
    }

    @Test
    fun whenUserSelectsToPrintPageAndCountryNotFromLetterFormatDefinedSetThenPrintLinkCommandSentWithA4() {
        whenever(mockDeviceInfo.country).thenReturn("FR")
        loadUrl("foo.com")
        testee.onPrintSelected()
        val command = captureCommands().lastValue as Command.PrintLink
        assertEquals("foo.com", command.url)
        assertEquals(PrintAttributes.MediaSize.ISO_A4, command.mediaSize)
    }

    @Test
    fun whenUserSelectsToPrintPageAndCountryIsEmptyThenPrintLinkCommandSentWithA4() {
        whenever(mockDeviceInfo.country).thenReturn("")
        loadUrl("foo.com")
        testee.onPrintSelected()
        val command = captureCommands().lastValue as Command.PrintLink
        assertEquals("foo.com", command.url)
        assertEquals(PrintAttributes.MediaSize.ISO_A4, command.mediaSize)
    }

    @Test
    fun whenUserSelectsToPrintPageThenPixelIsSent() {
        whenever(mockDeviceInfo.country).thenReturn("US")
        loadUrl("foo.com")
        testee.onPrintSelected()
        verify(mockPixel).fire(AppPixelName.MENU_ACTION_PRINT_PRESSED)
    }

    @Test
    fun whenSubmittedQueryAndNavigationStateIsNullAndNeverPreviouslyLoadedSiteThenResetHistoryCommandNotSent() {
        whenever(mockOmnibarConverter.convertQueryToUrl("nytimes.com", null)).thenReturn("nytimes.com")
        testee.onUserSubmittedQuery("nytimes.com")
        assertCommandNotIssued<Command.ResetHistory>()
    }

    @Test
    fun whenSubmittedQueryAndNavigationStateIsNullAndPreviouslyLoadedSiteThenResetHistoryCommandSent() {
        whenever(mockOmnibarConverter.convertQueryToUrl("nytimes.com", null)).thenReturn("nytimes.com")
        setupNavigation(isBrowsing = true)
        testee.onUserPressedBack()
        testee.onUserSubmittedQuery("nytimes.com")
        assertCommandIssued<Command.ResetHistory>()
    }

    @Test
    fun whenSubmittedQueryAndNavigationStateIsNotNullThenResetHistoryCommandNotSent() {
        setupNavigation(isBrowsing = true)
        whenever(mockOmnibarConverter.convertQueryToUrl("nytimes.com", null)).thenReturn("nytimes.com")
        testee.onUserSubmittedQuery("nytimes.com")
        assertCommandNotIssued<Command.ResetHistory>()
    }

    @Test
    fun whenLoadUrlAndUrlIsInContentBlockingExceptionsListThenIsPrivacyProtectionDisabledIsTrue() {
        whenever(mockContentBlocking.isAnException("example.com")).thenReturn(true)
        loadUrl("https://example.com")
        assertTrue(browserViewState().isPrivacyProtectionDisabled)
    }

    @Test
    fun whenLoadUrlAndUrlIsInContentBlockingExceptionsListThenPrivacyOnIsFalse() {
        whenever(mockContentBlocking.isAnException("example.com")).thenReturn(true)
        loadUrl("https://example.com")
        assertFalse(loadingViewState().privacyOn)
    }

    @Test
    fun whenEditBookmarkRequestedThenRepositoryIsNotUpdated() = runTest {
        val url = "http://www.example.com"
        val bookmark = Bookmark(
            id = UUID.randomUUID().toString(),
            title = "",
            url = url,
            parentId = UUID.randomUUID().toString(),
            lastModified = "timestamp",
        )
        whenever(mockSavedSitesRepository.getBookmark(url = url)).thenReturn(bookmark)
        bookmarksListFlow.send(listOf(bookmark))
        loadUrl(url = url, isBrowserShowing = true)
        testee.onBookmarkMenuClicked()
        verify(mockSavedSitesRepository, never()).insertBookmark(title = anyString(), url = anyString())
    }

    @Test
    fun whenEditBookmarkRequestedThenEditBookmarkPressedPixelIsFired() = runTest {
        val bookmark = Bookmark(
            id = UUID.randomUUID().toString(),
            title = "title",
            url = "www.example.com",
            parentId = UUID.randomUUID().toString(),
            lastModified = "timestamp",
        )
        whenever(mockSavedSitesRepository.getBookmark("www.example.com")).thenReturn(bookmark)
        bookmarksListFlow.send(listOf(bookmark))
        loadUrl("www.example.com", isBrowserShowing = true)
        testee.onBookmarkMenuClicked()
        verify(mockPixel).fire(AppPixelName.MENU_ACTION_EDIT_BOOKMARK_PRESSED.pixelName)
    }

    @Test
    fun whenEditBookmarkRequestedThenEditDialogIsShownWithCorrectUrlAndTitle() = runTest {
        val bookmark = Bookmark(
            id = UUID.randomUUID().toString(),
            title = "title",
            url = "www.example.com",
            parentId = UUID.randomUUID().toString(),
            lastModified = "timestamp",
        )
        whenever(mockSavedSitesRepository.getBookmark("www.example.com")).thenReturn(bookmark)
        bookmarksListFlow.send(listOf(bookmark))
        loadUrl("www.example.com", isBrowserShowing = true)
        testee.onBookmarkMenuClicked()
        verify(mockCommandObserver, atLeastOnce()).onChanged(commandCaptor.capture())
        assertTrue(commandCaptor.lastValue is Command.ShowEditSavedSiteDialog)
        val command = commandCaptor.lastValue as Command.ShowEditSavedSiteDialog
        assertEquals("www.example.com", command.savedSiteChangedViewState.savedSite.url)
        assertEquals("title", command.savedSiteChangedViewState.savedSite.title)
    }

    @Test
    fun whenRemoveFavoriteRequestedThenDaoInsertIsNotCalled() = runTest {
        val favoriteSite = Favorite(id = UUID.randomUUID().toString(), title = "", url = "www.example.com", position = 0, lastModified = "timestamp")
        favoriteListFlow.send(listOf(favoriteSite))
        loadUrl("www.example.com", isBrowserShowing = true)
        testee.onFavoriteMenuClicked()
        verify(mockSavedSitesRepository, never()).insert(any<Favorite>())
    }

    @Test
    fun whenRemoveFavoriteRequestedThenRemoveFavoritePressedPixelIsFired() = runTest {
        val favoriteSite = Favorite(id = UUID.randomUUID().toString(), title = "", url = "www.example.com", position = 0, lastModified = "timestamp")
        whenever(mockSavedSitesRepository.getFavorite("www.example.com")).thenReturn(favoriteSite)
        favoriteListFlow.send(listOf(favoriteSite))
        loadUrl("www.example.com", isBrowserShowing = true)
        testee.onFavoriteMenuClicked()
        verify(mockPixel).fire(
            AppPixelName.MENU_ACTION_REMOVE_FAVORITE_PRESSED.pixelName,
        )
    }

    @Test
    fun whenRemoveFavoriteRequestedThenViewStateUpdated() = runTest {
        val favoriteSite = Favorite(id = UUID.randomUUID().toString(), title = "", url = "www.example.com", position = 0, lastModified = "timestamp")
        whenever(mockSavedSitesRepository.getFavorite("www.example.com")).thenReturn(favoriteSite)
        favoriteListFlow.send(listOf(favoriteSite))
        loadUrl("www.example.com", isBrowserShowing = true)
        testee.onFavoriteMenuClicked()

        assertTrue(browserViewState().favorite == null)
    }

    @Test
    fun whenRemoveFavoriteRequestedThenDeleteConfirmationDialogIsShownWithCorrectUrlAndTitle() = runTest {
        val favoriteSite = Favorite(
            id = UUID.randomUUID().toString(),
            title = "title",
            url = "www.example.com",
            position = 0,
            lastModified = "timestamp",
        )
        whenever(mockSavedSitesRepository.getFavorite("www.example.com")).thenReturn(favoriteSite)
        favoriteListFlow.send(listOf(favoriteSite))
        loadUrl("www.example.com", isBrowserShowing = true)
        testee.onFavoriteMenuClicked()
        verify(mockCommandObserver, atLeastOnce()).onChanged(commandCaptor.capture())
        assertTrue(commandCaptor.lastValue is Command.DeleteFavoriteConfirmation)
        val command = commandCaptor.lastValue as Command.DeleteFavoriteConfirmation
        assertEquals("www.example.com", command.savedSite.url)
        assertEquals("title", command.savedSite.title)
    }

    @Test
    fun whenRemoveFavoriteUndoThenViewStateUpdated() = runTest {
        val favoriteSite = Favorite(id = UUID.randomUUID().toString(), title = "", url = "www.example.com", position = 0, lastModified = "timestamp")
        val quickAccessFavorites = listOf(FavoritesQuickAccessAdapter.QuickAccessFavorite(favoriteSite))

        whenever(mockSavedSitesRepository.getFavorite("www.example.com")).thenReturn(favoriteSite)
        favoriteListFlow.send(listOf(favoriteSite))
        loadUrl("www.example.com", isBrowserShowing = true)
        testee.onFavoriteMenuClicked()

        assertTrue(browserViewState().favorite == null)
        assertTrue(autoCompleteViewState().favorites.isEmpty())

        testee.undoDelete(favoriteSite)

        assertTrue(browserViewState().favorite == favoriteSite)
        assertTrue(autoCompleteViewState().favorites == quickAccessFavorites)
    }

    @Test
    fun whenDeleteBookmarkUndoThenViewStateUpdated() = runTest {
        val bookmark =
            Bookmark(id = UUID.randomUUID().toString(), title = "A title", url = "www.example.com", lastModified = "timestamp")

        bookmarksListFlow.send(listOf(bookmark))

        loadUrl(bookmark.url, isBrowserShowing = true)

        testee.onSavedSiteDeleted(bookmark)

        assertTrue(browserViewState().bookmark == null)
        assertTrue(browserViewState().favorite == null)

        testee.undoDelete(bookmark)

        assertTrue(browserViewState().bookmark == bookmark)
    }

    @Test
    fun whenDeleteFavouriteUndoThenViewStateUpdated() = runTest {
        val favourite =
            Favorite(id = UUID.randomUUID().toString(), title = "A title", url = "www.example.com", lastModified = "timestamp", 0)

        favoriteListFlow.send(listOf(favourite))

        loadUrl(favourite.url, isBrowserShowing = true)

        testee.onSavedSiteDeleted(favourite)

        assertTrue(browserViewState().bookmark == null)
        assertTrue(browserViewState().favorite == null)

        testee.undoDelete(favourite)

        assertTrue(browserViewState().favorite == favourite)
    }

    @Test
    fun whenPageChangedThenUpdatePreviousUrlAndUserQueryStateSetToFalse() {
        loadUrl(url = "www.example.com", isBrowserShowing = true)
        verify(mockAppLinksHandler).updatePreviousUrl("www.example.com")
        verify(mockAppLinksHandler).setUserQueryState(false)
    }

    @Test
    fun whenPageChangedThenSetCtaBeenShownForCurrentPageToFalse() {
        testee.hasCtaBeenShownForCurrentPage.set(true)
        loadUrl(url = "www.example.com", isBrowserShowing = true)
        assertFalse(testee.hasCtaBeenShownForCurrentPage.get())
    }

    @Test
    fun whenPageChangedAndIsAppLinkThenUpdatePreviousAppLink() {
        val appLink = SpecialUrlDetector.UrlType.AppLink(uriString = "www.example.com")
        whenever(mockSpecialUrlDetector.determineType(anyString())).thenReturn(appLink)
        loadUrl(url = "www.example.com", isBrowserShowing = true)
        assertEquals(appLink, browserViewState().previousAppLink)
    }

    @Test
    fun whenPageChangedAndIsNotAppLinkThenSetPreviousAppLinkToNull() {
        whenever(mockSpecialUrlDetector.determineType(anyString())).thenReturn(SpecialUrlDetector.UrlType.Web("www.example.com"))
        loadUrl(url = "www.example.com", isBrowserShowing = true)
        assertNull(browserViewState().previousAppLink)
    }

    @Test
    fun whenOpenAppLinkThenOpenPreviousAppLink() {
        testee.browserViewState.value = browserViewState().copy(previousAppLink = SpecialUrlDetector.UrlType.AppLink(uriString = "example.com"))
        testee.openAppLink()
        assertCommandIssued<Command.OpenAppLink>()
    }

    @Test
    fun whenOpenAppLinkAndPreviousAppLinkIsNullThenDoNotOpenAppLink() {
        testee.openAppLink()
        assertCommandNotIssued<Command.OpenAppLink>()
    }

    @Test
    fun whenForceZoomEnabledThenEmitNewState() {
        accessibilitySettingsDataStore.forceZoom = true
        assertTrue(accessibilityViewState().forceZoom)
        assertTrue(accessibilityViewState().refreshWebView)
    }

    @Test
    fun whenForceZoomEnabledAndWebViewRefreshedThenEmitNewState() {
        accessibilitySettingsDataStore.forceZoom = true
        assertTrue(accessibilityViewState().forceZoom)
        assertTrue(accessibilityViewState().refreshWebView)

        testee.onWebViewRefreshed()

        assertFalse(accessibilityViewState().refreshWebView)
    }

    @Test
    fun whenFontSizeChangedThenEmitNewState() {
        accessibilitySettingsDataStore.appFontSize = 150f
        accessibilitySettingsDataStore.overrideSystemFontSize = false

        assertFalse(accessibilityViewState().refreshWebView)
        assertEquals(accessibilitySettingsDataStore.fontSize, accessibilityViewState().fontSize)
    }

    @Test
    fun whenDownloadIsCalledThenDownloadRequestedForUrl() = runTest {
        val pendingFileDownload = buildPendingDownload(url = "http://www.example.com/download.pdf", contentDisposition = null, mimeType = null)

        testee.download(pendingFileDownload)

        verify(mockFileDownloader).enqueueDownload(pendingFileDownload)
    }

    private fun buildPendingDownload(
        url: String,
        contentDisposition: String?,
        mimeType: String?,
    ): PendingFileDownload {
        return PendingFileDownload(
            url = url,
            contentDisposition = contentDisposition,
            mimeType = mimeType,
            subfolder = "folder",
        )
    }

    @Test
    fun whenHandleCloakedAmpLinkThenIssueExtractUrlFromCloakedAmpLinkCommand() {
        testee.handleCloakedAmpLink(initialUrl = "example.com")
        assertCommandIssued<Command.ExtractUrlFromCloakedAmpLink>()
    }

    @Test
    fun whenPageChangedThenUpdateAmpLinkInfo() {
        val ampLinkInfo = AmpLinkInfo("https://foo.com")
        whenever(mockAmpLinks.lastAmpLinkInfo).thenReturn(ampLinkInfo)
        updateUrl("http://www.example.com/", "http://twitter.com/explore", true)
        assertEquals("https://foo.com", ampLinkInfo.ampLink)
        assertEquals("http://twitter.com/explore", ampLinkInfo.destinationUrl)
    }

    @Test
    fun whenPageChangedAndAmpLinkInfoHasDestinationUrlThenDontUpdateAmpLinkInfo() {
        val ampLinkInfo = AmpLinkInfo("https://foo.com", "https://bar.com")
        whenever(mockAmpLinks.lastAmpLinkInfo).thenReturn(ampLinkInfo)
        updateUrl("http://www.example.com/", "http://twitter.com/explore", true)
        assertEquals("https://foo.com", ampLinkInfo.ampLink)
        assertEquals("https://bar.com", ampLinkInfo.destinationUrl)
    }

    @Test
    fun whenPageChangedAndAmpLinkInfoIsNullThenDontUpdateAmpLinkInfo() {
        val ampLinkInfo = null
        whenever(mockAmpLinks.lastAmpLinkInfo).thenReturn(ampLinkInfo)
        updateUrl("http://www.example.com/", "http://twitter.com/explore", true)
        assertNull(ampLinkInfo)
    }

    @Test
    fun whenUpdateLastAmpLinkThenUpdateAmpLinkInfo() {
        testee.updateLastAmpLink("https://foo.com")
        verify(mockAmpLinks).lastAmpLinkInfo = AmpLinkInfo("https://foo.com")
    }

    @Test
    fun whenUserSubmittedQueryIsCloakedAmpLinkThenHandleCloakedAmpLink() {
        whenever(mockOmnibarConverter.convertQueryToUrl("foo", null)).thenReturn("foo.com")
        whenever(mockSpecialUrlDetector.determineType(anyString()))
            .thenReturn(SpecialUrlDetector.UrlType.CloakedAmpLink(ampUrl = "http://foo.com"))
        testee.onUserSubmittedQuery("foo")
        verify(mockCommandObserver, atLeastOnce()).onChanged(commandCaptor.capture())
        val issuedCommand = commandCaptor.allValues.find { it is Command.ExtractUrlFromCloakedAmpLink }
        assertEquals("http://foo.com", (issuedCommand as Command.ExtractUrlFromCloakedAmpLink).initialUrl)
    }

    @Test
    fun whenUserSubmittedQueryIsExtractedAmpLinkThenNavigateToExtractedAmpLink() {
        whenever(mockOmnibarConverter.convertQueryToUrl("foo", null)).thenReturn("foo.com")
        whenever(mockSpecialUrlDetector.determineType(anyString()))
            .thenReturn(SpecialUrlDetector.UrlType.ExtractedAmpLink(extractedUrl = "http://foo.com"))
        testee.onUserSubmittedQuery("foo")
        verify(mockCommandObserver, atLeastOnce()).onChanged(commandCaptor.capture())
        val issuedCommand = commandCaptor.allValues.find { it is Navigate }
        assertEquals("http://foo.com", (issuedCommand as Navigate).url)
    }

    @Test
    fun whenUserSubmittedQueryIsTrackingParameterLinkThenNavigateToCleanedUrl() {
        whenever(mockOmnibarConverter.convertQueryToUrl("foo", null)).thenReturn("foo.com")
        whenever(mockSpecialUrlDetector.determineType(anyString()))
            .thenReturn(SpecialUrlDetector.UrlType.TrackingParameterLink(cleanedUrl = "http://foo.com"))
        testee.onUserSubmittedQuery("foo")
        verify(mockCommandObserver, atLeastOnce()).onChanged(commandCaptor.capture())
        val issuedCommand = commandCaptor.allValues.find { it is Navigate }
        assertEquals("http://foo.com", (issuedCommand as Navigate).url)
    }

    @Test
    fun whenUrlExtractionErrorThenIssueLoadExtractedUrlCommandWithInitialUrl() {
        testee.onUrlExtractionError("http://foo.com")
        verify(mockCommandObserver, atLeastOnce()).onChanged(commandCaptor.capture())
        val issuedCommand = commandCaptor.allValues.find { it is LoadExtractedUrl }
        assertEquals("http://foo.com", (issuedCommand as LoadExtractedUrl).extractedUrl)
    }

    @Test
    fun whenUrlExtractedThenIssueLoadExtractedUrlCommand() {
        whenever(mockAmpLinks.processDestinationUrl(anyString(), anyOrNull())).thenReturn("http://example.com")
        testee.onUrlExtracted("http://foo.com", "http://example.com")
        verify(mockCommandObserver, atLeastOnce()).onChanged(commandCaptor.capture())
        val issuedCommand = commandCaptor.allValues.find { it is LoadExtractedUrl }
        assertEquals("http://example.com", (issuedCommand as LoadExtractedUrl).extractedUrl)
    }

    @Test
    fun whenPageChangedThenClearLastCleanedUrlAndUpdateSite() {
        whenever(mockTrackingParameters.lastCleanedUrl).thenReturn("https://foo.com")
        updateUrl("http://www.example.com/", "http://twitter.com/explore", true)
        verify(mockTrackingParameters).lastCleanedUrl = null
        assertTrue(testee.siteLiveData.value?.urlParametersRemoved!!)
    }

    @Test
    fun whenPageChangedAndLastCleanedUrlIsNullThenDoNothing() {
        whenever(mockTrackingParameters.lastCleanedUrl).thenReturn(null)
        updateUrl("http://www.example.com/", "http://twitter.com/explore", true)
        verify(mockTrackingParameters, times(0)).lastCleanedUrl = null
        assertFalse(testee.siteLiveData.value?.urlParametersRemoved!!)
    }

    @Test
    fun whenConfigurationChangesThenForceRenderingMenu() {
        val oldForceRenderingTicker = browserViewState().forceRenderingTicker

        testee.onConfigurationChanged()

        assertTrue(oldForceRenderingTicker != browserViewState().forceRenderingTicker)
    }

    @Test
    fun whenInitializedAndVoiceSearchNotSupportedThenDontLogVoiceSearch() {
        verify(voiceSearchPixelLogger, never()).log()
    }

    @Test
    fun whenMessageReceivedThenSetLinkOpenedInNewTabToTrue() {
        assertFalse(testee.linkOpenedInNewTab())
        testee.onMessageReceived()
        assertTrue(testee.linkOpenedInNewTab())
    }

    @Test
    fun whenPageChangedThenSetLinkOpenedInNewTabToFalse() {
        testee.onMessageReceived()
        loadUrl(url = "www.example.com", isBrowserShowing = true)
        assertFalse(testee.linkOpenedInNewTab())
    }

    @Test
    fun whenUserLongPressedBackOnEmptyStackBrowserNotShowingThenShowHistoryCommandNotSent() {
        setBrowserShowing(false)
        testee.onUserLongPressedBack()
        assertCommandNotIssued<ShowBackNavigationHistory>()
    }

    @Test
    fun whenUserLongPressedBackOnEmptyStackBrowserShowingThenShowHistoryCommandNotSent() {
        buildNavigationHistoryStack(stackSize = 0)
        testee.onUserLongPressedBack()
        assertCommandNotIssued<ShowBackNavigationHistory>()
    }

    @Test
    fun whenUserLongPressedBackOnSingleStackEntryThenShowHistoryCommandNotSent() {
        buildNavigationHistoryStack(stackSize = 1)
        testee.onUserLongPressedBack()
        assertCommandNotIssued<ShowBackNavigationHistory>()
    }

    @Test
    fun whenUserLongPressedBackOnStackWithMultipleEntriesThenShowHistoryCommandSent() {
        buildNavigationHistoryStack(stackSize = 10)
        testee.onUserLongPressedBack()
        assertShowHistoryCommandSent(expectedStackSize = 9)
    }

    @Test
    fun whenUserLongPressedBackOnStackWithMoreThanTenEntriesThenTruncatedToMostRecentOnly() {
        buildNavigationHistoryStack(stackSize = 20)
        testee.onUserLongPressedBack()
        assertShowHistoryCommandSent(expectedStackSize = 10)
    }

    @Test
    fun whenReturnNoCredentialsWithPageThenEmitCancelIncomingAutofillRequestCommand() = runTest {
        val url = "originalurl.com"
        testee.returnNoCredentialsWithPage(url)

        assertCommandIssued<Command.CancelIncomingAutofillRequest> {
            assertEquals(url, this.url)
        }
    }

    @Test
    fun whenOnAutoconsentResultReceivedThenSiteUpdated() {
        updateUrl("http://www.example.com/", "http://twitter.com/explore", true)
        testee.onAutoconsentResultReceived(consentManaged = true, optOutFailed = true, selfTestFailed = true, isCosmetic = true)
        assertTrue(testee.siteLiveData.value?.consentManaged!!)
        assertTrue(testee.siteLiveData.value?.consentOptOutFailed!!)
        assertTrue(testee.siteLiveData.value?.consentSelfTestFailed!!)
        assertTrue(testee.siteLiveData.value?.consentCosmeticHide!!)
    }

    @Test
    fun whenOnPageChangeThenAutoconsentReset() {
        updateUrl("http://www.example.com/", "http://twitter.com/explore", true)
        testee.onAutoconsentResultReceived(consentManaged = true, optOutFailed = true, selfTestFailed = true, isCosmetic = true)
        assertTrue(testee.siteLiveData.value?.consentManaged!!)
        assertTrue(testee.siteLiveData.value?.consentOptOutFailed!!)
        assertTrue(testee.siteLiveData.value?.consentSelfTestFailed!!)
        assertTrue(testee.siteLiveData.value?.consentCosmeticHide!!)
        testee.onWebViewRefreshed()
        assertFalse(testee.siteLiveData.value?.consentManaged!!)
        assertFalse(testee.siteLiveData.value?.consentOptOutFailed!!)
        assertFalse(testee.siteLiveData.value?.consentSelfTestFailed!!)
        assertFalse(testee.siteLiveData.value?.consentCosmeticHide!!)
    }

    @Test
    fun whenNotEditingUrlBarAndNotCancelledThenCanAutomaticallyShowAutofillPrompt() {
        assertTrue(testee.canAutofillSelectCredentialsDialogCanAutomaticallyShow())
    }

    @Test
    fun whenNotEditingUrlBarAndCancelledThenCannotAutomaticallyShowAutofillPrompt() {
        testee.cancelPendingAutofillRequestToChooseCredentials()
        assertFalse(testee.canAutofillSelectCredentialsDialogCanAutomaticallyShow())
    }

    @Test
    fun whenEditingUrlBarAndCancelledThenCannotAutomaticallyShowAutofillPrompt() {
        testee.cancelPendingAutofillRequestToChooseCredentials()
        assertFalse(testee.canAutofillSelectCredentialsDialogCanAutomaticallyShow())
    }

    @Test
    fun whenNavigationStateChangesSameSiteThenShowAutofillPromptFlagIsReset() {
        testee.cancelPendingAutofillRequestToChooseCredentials()
        updateUrl("example.com", "example.com", true)
        assertTrue(testee.canAutofillSelectCredentialsDialogCanAutomaticallyShow())
    }

    @Test
    fun whenNavigationStateChangesDifferentSiteThenShowAutofillPromptFlagIsReset() {
        testee.cancelPendingAutofillRequestToChooseCredentials()
        updateUrl("example.com", "foo.com", true)
        assertTrue(testee.canAutofillSelectCredentialsDialogCanAutomaticallyShow())
    }

    @Test
    fun whenPageRefreshesThenShowAutofillPromptFlagIsReset() {
        testee.cancelPendingAutofillRequestToChooseCredentials()
        testee.onWebViewRefreshed()
        assertTrue(testee.canAutofillSelectCredentialsDialogCanAutomaticallyShow())
    }

    @Test
    fun whenShowingUserCredentialsSavedConfirmationAndCanAccessCredentialManagementScreenThenShouldShowLinkToViewCredential() = runTest {
        autofillCapabilityChecker.enabled = true
        testee.onShowUserCredentialsSaved(aCredential())
        assertCommandIssued<Command.ShowUserCredentialSavedOrUpdatedConfirmation> {
            assertTrue(this.includeShortcutToViewCredential)
        }
    }

    @Test
    fun whenShowingUserCredentialsSavedConfirmationAndCannotAccessCredentialManagementScreenThenShouldNotShowLinkToViewCredential() = runTest {
        autofillCapabilityChecker.enabled = false
        testee.onShowUserCredentialsSaved(aCredential())
        assertCommandIssued<Command.ShowUserCredentialSavedOrUpdatedConfirmation> {
            assertFalse(this.includeShortcutToViewCredential)
        }
    }

    @Test
    fun whenShowingUserCredentialsUpdatedConfirmationAndCanAccessCredentialManagementScreenThenShouldShowLinkToViewCredential() = runTest {
        autofillCapabilityChecker.enabled = true
        testee.onShowUserCredentialsUpdated(aCredential())
        assertCommandIssued<Command.ShowUserCredentialSavedOrUpdatedConfirmation> {
            assertTrue(this.includeShortcutToViewCredential)
        }
    }

    @Test
    fun whenShowingUserCredentialsUpdatedConfirmationAndCannotAccessCredentialManagementScreenThenShouldNotShowLinkToViewCredential() = runTest {
        autofillCapabilityChecker.enabled = false
        testee.onShowUserCredentialsUpdated(aCredential())
        assertCommandIssued<Command.ShowUserCredentialSavedOrUpdatedConfirmation> {
            assertFalse(this.includeShortcutToViewCredential)
        }
    }

    @Test
    fun whenMultipleTabsAndViewModelIsForActiveTabThenActiveTabReturnsTrue() {
        val tabId = "abc123"
        selectedTabLiveData.value = aTabEntity(id = tabId)
        loadTabWithId("foo")
        loadTabWithId("bar")
        loadTabWithId(tabId)
        assertTrue(testee.isActiveTab())
    }

    @Test
    fun whenMultipleTabsAndViewModelIsForInactiveTabThenActiveTabReturnsFalse() {
        val tabId = "abc123"
        selectedTabLiveData.value = aTabEntity(id = tabId)
        loadTabWithId(tabId)
        loadTabWithId("foo")
        loadTabWithId("bar")
        assertFalse(testee.isActiveTab())
    }

    @Test
    fun whenSingleTabThenActiveTabReturnsTrue() {
        val tabId = "abc123"
        selectedTabLiveData.value = aTabEntity(id = tabId)
        loadTabWithId(tabId)
        assertTrue(testee.isActiveTab())
    }

    @Test
    fun whenNoTabsThenActiveTabReturnsFalse() {
        assertFalse(testee.isActiveTab())
    }

    @Test
    fun whenUrlIsUpdatedWithDifferentHostThenForceUpdateShouldBeTrue() {
        val originalUrl = "http://www.example.com/"
        loadUrl(originalUrl, isBrowserShowing = true)
        updateUrl(originalUrl, "http://twitter.com/explore", true)

        assertTrue(omnibarViewState().forceExpand)
    }

    @Test
    fun whenUrlIsUpdateButSameHostThenForceUpdateShouldBeFalse() = runTest {
        val originalUrl = "https://www.example.com/search/sss#search=1~grid~0~25"
        loadUrl(originalUrl, isBrowserShowing = true)
        updateUrl(
            originalUrl,
            "https://www.example.com/search/sss#search=1~grid~0~28",
            true,
        )

        assertFalse(omnibarViewState().forceExpand)
    }

    @Test
    fun whenOnSitePermissionRequestedThenSendCommand() = runTest {
        val request: PermissionRequest = mock()
        val sitePermissions = SitePermissions(
            autoAccept = listOf(PermissionRequest.RESOURCE_AUDIO_CAPTURE),
            userHandled = listOf(PermissionRequest.RESOURCE_VIDEO_CAPTURE),
        )
        whenever(request.origin).thenReturn("https://example.com".toUri())
        testee.onSitePermissionRequested(request, sitePermissions)
        assertCommandIssued<Command.ShowSitePermissionsDialog> {
            assertEquals(request, this.request)
            assertEquals(sitePermissions, this.permissionsToRequest)
        }
    }

    @Test
    fun whenBasicAuthCredentialsInUrlThenStrippedSafely() {
        val testUrls = listOf(
            // Valid basic auth URLs
            "https://user:pass@example.com",
            "http://user:pass@example.com",
            "ftp://user:pass@example.com",
            "https://user@example.com",
            "https://user:pass@sub.example.com",
            "https://user:pass@sub.sub.example.com",
            "https://user:pass@sub.example.com/path",
            "https://user:pass@sub.example.com/path?param=value",
            "https://user:pass@sub.example.com/path#fragment",
            "https://user:pass@sub.example.com/path?param=value#fragment",
            "https://user:pass@sub.example.com:8080",
            "https://user:pass@sub.example.com:8080/path",
            "https://user:pass@sub.example.com:8080/path?param=value",
            "https://user:pass@sub.example.com:8080/path#fragment",
            "https://user:pass@sub.example.com:8080/path?param=value#fragment",
            "https://user:pass@192.0.2.0",
            "https://user:pass@[2001:db8::1]",
            "https://user:pass@[2001:db8::1]/path",
            "https://user:pass@[2001:db8::1]/path?param=value",
            "https://user:pass@[2001:db8::1]/path#fragment",
            "https://user:pass@[2001:db8::1]/path?param=value#fragment",
            "https://user:pass@[2001:db8::1]:8080",
            "https://user:pass@[2001:db8::1]:8080/path",
            "https://user:pass@[2001:db8::1]:8080/path?param=value",
            "https://user:pass@[2001:db8::1]:8080/path#fragment",
            "https://user:pass@[2001:db8::1]:8080/path?param=value#fragment",
        )

        val expectedUrls = listOf(
            "https://example.com",
            "http://example.com",
            "ftp://example.com",
            "https://example.com",
            "https://sub.example.com",
            "https://sub.sub.example.com",
            "https://sub.example.com/path",
            "https://sub.example.com/path?param=value",
            "https://sub.example.com/path#fragment",
            "https://sub.example.com/path?param=value#fragment",
            "https://sub.example.com:8080",
            "https://sub.example.com:8080/path",
            "https://sub.example.com:8080/path?param=value",
            "https://sub.example.com:8080/path#fragment",
            "https://sub.example.com:8080/path?param=value#fragment",
            "https://192.0.2.0",
            "https://[2001:db8::1]",
            "https://[2001:db8::1]/path",
            "https://[2001:db8::1]/path?param=value",
            "https://[2001:db8::1]/path#fragment",
            "https://[2001:db8::1]/path?param=value#fragment",
            "https://[2001:db8::1]:8080",
            "https://[2001:db8::1]:8080/path",
            "https://[2001:db8::1]:8080/path?param=value",
            "https://[2001:db8::1]:8080/path#fragment",
            "https://[2001:db8::1]:8080/path?param=value#fragment",
        )

        for (i in testUrls.indices) {
            val actual = testee.stripBasicAuthFromUrl(testUrls[i])
            assertEquals(expectedUrls[i], actual)
        }
    }

    @Test
    fun whenNoBasicAuthProvidedThenDoNotAffectAddressBar() {
        val testUrls = listOf(
            // No basic auth, should not be affected
            "https://example.com/@?param=value",
            "https://example.com/@path/to/resource?param=value",
            "https://example.com#@fragment",
            "https://example.com/path/to/@resource#fragment",
            "https://example.com?param=%E2%82%AC",
            "https://example.com/@notbasicAuth?q=none#f",
            "https://example.com:8080/foobar/",
            "https://sub.domain.example.com/foobar/",
            "https://sub.domain.example.com:8080/?q=none#f",
            // IP address/port combinations
            "https://192.0.2.0",
            "https://192.0.2.0:1337",
            "https://[2001:db8::1]",
            "https://[2001:db8::1]/path?param=value#fragment",
            "https://[2001:db8::1]:8080",
            "https://[2001:db8::1]:8080/path",
            "https://[2001:db8::1]:8080/path?param=value",
            // invalid URLs, should do nothing
            "https://user:pass%40example.com/%40urlencoded@symbol",
            "user:pass@https://example.com",
            "not a valid URI",
            "982.000.564.11:65666",
            "http://example.com/index[/].html",
            "http://example.com/</a/path>",
        )

        for (i in testUrls.indices) {
            val actual = testee.stripBasicAuthFromUrl(testUrls[i])
            assertEquals(testUrls[i], actual)
        }
    }

    @Test
    fun whenOnShowFileChooserWithImageWildcardedTypeThenImageOrCameraChooserCommandSent() {
        val params = buildFileChooserParams(arrayOf("image/*"))
        testee.showFileChooser(mockFileChooserCallback, params)
        assertCommandIssued<Command.ShowExistingImageOrCameraChooser>()
    }

    @Test
    fun whenOnShowFileChooserWithImageWildcardedTypeButCameraHardwareUnavailableThenFileChooserCommandSent() {
        whenever(cameraHardwareChecker.hasCameraHardware()).thenReturn(false)
        val params = buildFileChooserParams(arrayOf("image/*"))
        testee.showFileChooser(mockFileChooserCallback, params)
        assertCommandIssued<Command.ShowFileChooser>()
    }

    @Test
    fun whenOnShowFileChooserContainsImageWildcardedTypeThenImageOrCameraChooserCommandSent() {
        val params = buildFileChooserParams(arrayOf("image/*", "application/pdf"))
        testee.showFileChooser(mockFileChooserCallback, params)
        assertCommandIssued<Command.ShowExistingImageOrCameraChooser>()
    }

    @Test
    fun whenOnShowFileChooserWithImageSpecificTypeThenImageOrCameraChooserCommandSent() {
        val params = buildFileChooserParams(arrayOf("image/png"))
        testee.showFileChooser(mockFileChooserCallback, params)
        assertCommandIssued<Command.ShowExistingImageOrCameraChooser>()
    }

    @Test
    fun whenOnShowFileChooserWithNonImageTypeThenExistingFileChooserCommandSent() {
        val params = buildFileChooserParams(arrayOf("application/pdf"))
        testee.showFileChooser(mockFileChooserCallback, params)
        assertCommandIssued<Command.ShowFileChooser>()
    }

    @Test
    fun whenOnShowFileChooserWithFileExtensionTypesThenFileChooserCommandSentWithUpdatedValues() {
        val fileExtensionTypes = arrayOf(".doc", ".docx", ".pdf")
        val expectedMimeTypes =
            arrayOf("application/msword", "application/vnd.openxmlformats-officedocument.wordprocessingml.document", "application/pdf")
        val params = buildFileChooserParams(fileExtensionTypes)

        testee.showFileChooser(mockFileChooserCallback, params)

        verify(mockCommandObserver, atLeastOnce()).onChanged(commandCaptor.capture())
        val issuedCommand = commandCaptor.allValues.find { it is Command.ShowFileChooser }
        assertNotNull(issuedCommand)
        assertArrayEquals(
            expectedMimeTypes,
            (issuedCommand as Command.ShowFileChooser).fileChooserParams.acceptMimeTypes.toTypedArray(),
        )
    }

    @Test
    fun whenOnShowFileChooserWithFileExtensionTypesAndImageMimeTypeThenImageOrCameraChooserCommandSentWithUpdatedValues() {
        val fileExtensionTypes = arrayOf("image/jpeg", "image/pjpeg", ".jpeg", ".jpg")
        val expectedMimeTypes = arrayOf("image/jpeg", "image/pjpeg")
        val params = buildFileChooserParams(fileExtensionTypes)

        testee.showFileChooser(mockFileChooserCallback, params)

        verify(mockCommandObserver, atLeastOnce()).onChanged(commandCaptor.capture())
        val issuedCommand = commandCaptor.allValues.find { it is Command.ShowExistingImageOrCameraChooser }
        assertNotNull(issuedCommand)
        assertArrayEquals(
            expectedMimeTypes,
            (issuedCommand as Command.ShowExistingImageOrCameraChooser).fileChooserParams.acceptMimeTypes.toTypedArray(),
        )
    }

    @Test
    fun whenOnShowFileChooserWithImageWildcardedTypeOnlyAndCaptureEnabledThenShowImageCameraCommandSent() {
        val params = buildFileChooserParams(acceptTypes = arrayOf("image/*"), captureEnabled = true)

        testee.showFileChooser(mockFileChooserCallback, params)

        assertCommandIssued<Command.ShowImageCamera>()
    }

    @Test
    fun whenOnShowFileChooserWithVideoWildcardedTypeOnlyAndCaptureEnabledThenShowVideoCameraCommandSent() {
        val params = buildFileChooserParams(acceptTypes = arrayOf("video/*"), captureEnabled = true)

        testee.showFileChooser(mockFileChooserCallback, params)

        assertCommandIssued<Command.ShowVideoCamera>()
    }

    @Test
    fun whenOnShowFileChooserWithImageWildcardedTypeOnlyAndCaptureEnabledButCameraHardwareUnavailableThenShowFileChooserCommandSent() {
        whenever(cameraHardwareChecker.hasCameraHardware()).thenReturn(false)
        val params = buildFileChooserParams(acceptTypes = arrayOf("image/*"), captureEnabled = true)

        testee.showFileChooser(mockFileChooserCallback, params)

        assertCommandIssued<Command.ShowFileChooser>()
    }

    @Test
    fun whenOnShowFileChooserWithAudioWildcardedTypeOnlyAndCaptureEnabledThenShowSoundRecorderCommandSent() {
        val params = buildFileChooserParams(acceptTypes = arrayOf("audio/*"), captureEnabled = true)

        testee.showFileChooser(mockFileChooserCallback, params)

        assertCommandIssued<Command.ShowSoundRecorder>()
    }

    @Test
    fun whenWebViewRefreshedThenBrowserErrorStateIsOmitted() {
        testee.onWebViewRefreshed()

        assertEquals(OMITTED, browserViewState().browserError)
    }

    @Test
    fun whenWebViewRefreshedWithErrorThenBrowserErrorStateIsLoading() {
        testee.onReceivedError(BAD_URL, "http://example.com")
        testee.onWebViewRefreshed()

        assertEquals(LOADING, browserViewState().browserError)
    }

    @Test
    fun whenResetBrowserErrorThenBrowserErrorStateIsLoading() {
        testee.onReceivedError(BAD_URL, "http://example.com")
        assertEquals(BAD_URL, browserViewState().browserError)
        testee.resetBrowserError()
        assertEquals(OMITTED, browserViewState().browserError)
    }

    @Test
    fun whenProcessJsCallbackMessageWebShareSendCommand() = runTest {
        val url = "someUrl"
        loadUrl(url)
        testee.processJsCallbackMessage(
            "myFeature",
            "webShare",
            "myId",
            JSONObject("""{ "my":"object"}"""),
            false,
            { "someUrl" },
        )
        assertCommandIssued<Command.WebShareRequest> {
            assertEquals("object", this.data.params.getString("my"))
            assertEquals("myFeature", this.data.featureName)
            assertEquals("webShare", this.data.method)
            assertEquals("myId", this.data.id)
        }
    }

    @Test
    fun whenProcessJsCallbackMessagePermissionsQuerySendCommand() = runTest {
        val url = "someUrl"
        loadUrl(url)
        whenever(mockSitePermissionsManager.getPermissionsQueryResponse(eq(url), any(), any())).thenReturn(SitePermissionQueryResponse.Granted)
        testee.processJsCallbackMessage(
            "myFeature",
            "permissionsQuery",
            "myId",
            JSONObject("""{ "name":"somePermission"}"""),
            false,
        ) { "someUrl" }
        assertCommandIssued<Command.SendResponseToJs> {
            assertEquals("granted", this.data.params.getString("state"))
            assertEquals("myFeature", this.data.featureName)
            assertEquals("permissionsQuery", this.data.method)
            assertEquals("myId", this.data.id)
        }
    }

    @Test
    fun whenProcessJsCallbackMessageScreenLockNotEnabledDoNotSendCommand() = runTest {
        whenever(mockEnabledToggle.isEnabled()).thenReturn(false)
        testee.processJsCallbackMessage(
            "myFeature",
            "screenLock",
            "myId",
            JSONObject("""{ "my":"object"}"""),
            false,
        ) { "someUrl" }
        assertCommandNotIssued<Command.ScreenLock>()
    }

    @Test
    fun whenProcessJsCallbackMessageScreenLockEnabledSendCommand() = runTest {
        fakeAndroidConfigBrowserFeature.screenLock().setRawStoredState(State(enable = true))
        testee.processJsCallbackMessage(
            "myFeature",
            "screenLock",
            "myId",
            JSONObject("""{ "my":"object"}"""),
            false,
            { "someUrl" },
        )
        assertCommandIssued<Command.ScreenLock> {
            assertEquals("object", this.data.params.getString("my"))
            assertEquals("myFeature", this.data.featureName)
            assertEquals("screenLock", this.data.method)
            assertEquals("myId", this.data.id)
        }
    }

    @Test
    fun whenProcessJsCallbackMessageScreenUnlockNotEnabledDoNotSendCommand() = runTest {
        whenever(mockEnabledToggle.isEnabled()).thenReturn(false)
        testee.processJsCallbackMessage(
            "myFeature",
            "screenUnlock",
            "myId",
            JSONObject("""{ "my":"object"}"""),
            false,
            { "someUrl" },
        )
        assertCommandNotIssued<Command.ScreenUnlock>()
    }

    @Test
    fun whenProcessJsCallbackMessageScreenUnlockEnabledSendCommand() = runTest {
        fakeAndroidConfigBrowserFeature.screenLock().setRawStoredState(State(enable = true))
        testee.processJsCallbackMessage(
            "myFeature",
            "screenUnlock",
            "myId",
            JSONObject("""{ "my":"object"}"""),
            false,
            { "someUrl" },
        )
        assertCommandIssued<Command.ScreenUnlock>()
    }

    @Test
    fun whenProcessJsCallbackMessageGetUserPreferencesFromOverlayThenSendCommand() = runTest {
        whenever(mockEnabledToggle.isEnabled()).thenReturn(true)
        whenever(mockDuckPlayer.getUserPreferences()).thenReturn(UserPreferences(overlayInteracted = true, privatePlayerMode = AlwaysAsk))
        testee.processJsCallbackMessage(
            DUCK_PLAYER_FEATURE_NAME,
            "getUserValues",
            "id",
            data = null,
            false,
            { "someUrl" },
        )
        assertCommandIssued<Command.SendResponseToJs>()
    }

    @Test
    fun whenProcessJsCallbackMessageSetUserPreferencesDisabledFromDuckPlayerOverlayThenSendCommand() = runTest {
        whenever(mockEnabledToggle.isEnabled()).thenReturn(true)
        whenever(mockDuckPlayer.getUserPreferences()).thenReturn(UserPreferences(overlayInteracted = true, privatePlayerMode = AlwaysAsk))
        testee.processJsCallbackMessage(
            DUCK_PLAYER_FEATURE_NAME,
            "setUserValues",
            "id",
            JSONObject("""{ overlayInteracted: "true", privatePlayerMode: {disabled: {} }}"""),
            false,
        ) { "someUrl" }
        assertCommandIssued<Command.SendResponseToJs>()
        verify(mockDuckPlayer).setUserPreferences(any(), any())
        verify(mockPixel).fire(DUCK_PLAYER_SETTING_NEVER_OVERLAY_YOUTUBE)
    }

    @Test
    fun whenProcessJsCallbackMessageSetUserPreferencesEnabledFromDuckPlayerOverlayThenSendCommand() = runTest {
        whenever(mockEnabledToggle.isEnabled()).thenReturn(true)
        whenever(mockDuckPlayer.getUserPreferences()).thenReturn(UserPreferences(overlayInteracted = true, privatePlayerMode = AlwaysAsk))
        testee.processJsCallbackMessage(
            DUCK_PLAYER_FEATURE_NAME,
            "setUserValues",
            "id",
            JSONObject("""{ overlayInteracted: "true", privatePlayerMode: {enabled: {} }}"""),
            false,
            { "someUrl" },
        )
        assertCommandIssued<Command.SendResponseToJs>()
        verify(mockDuckPlayer).setUserPreferences(any(), any())
        verify(mockPixel).fire(DUCK_PLAYER_SETTING_ALWAYS_OVERLAY_YOUTUBE)
    }

    @Test
    fun whenProcessJsCallbackMessageSetUserPreferencesFromDuckPlayerPageThenSendCommand() = runTest {
        whenever(mockEnabledToggle.isEnabled()).thenReturn(true)
        whenever(mockDuckPlayer.getUserPreferences()).thenReturn(UserPreferences(overlayInteracted = true, privatePlayerMode = AlwaysAsk))
        testee.processJsCallbackMessage(
            DUCK_PLAYER_PAGE_FEATURE_NAME,
            "setUserValues",
            "id",
            JSONObject("""{ overlayInteracted: "true", privatePlayerMode: {enabled: {} }}"""),
            false,
        ) { "someUrl" }
        assertCommandIssued<Command.SendResponseToDuckPlayer>()
        verify(mockDuckPlayer).setUserPreferences(true, "enabled")
        verify(mockPixel).fire(DUCK_PLAYER_SETTING_ALWAYS_DUCK_PLAYER)
    }

    @Test
    fun whenProcessJsCallbackMessageSendDuckPlayerPixelThenSendPixel() = runTest {
        whenever(mockEnabledToggle.isEnabled()).thenReturn(true)
        whenever(mockDuckPlayer.getUserPreferences()).thenReturn(UserPreferences(overlayInteracted = true, privatePlayerMode = AlwaysAsk))
        testee.processJsCallbackMessage(
            DUCK_PLAYER_FEATURE_NAME,
            "sendDuckPlayerPixel",
            "id",
            JSONObject("""{ pixelName: "pixel", params: {}}"""),
            false,
        ) { "someUrl" }
        verify(mockDuckPlayer).sendDuckPlayerPixel("pixel", mapOf())
    }

    @Test
    fun whenProcessJsCallbackMessageOpenDuckPlayerWithUrlAndOpenInNewTabOffThenNavigate() = runTest {
        whenever(mockEnabledToggle.isEnabled()).thenReturn(true)
        whenever(mockDuckPlayer.getUserPreferences()).thenReturn(UserPreferences(overlayInteracted = true, privatePlayerMode = AlwaysAsk))
        whenever(mockDuckPlayer.shouldOpenDuckPlayerInNewTab()).thenReturn(Off)
        testee.processJsCallbackMessage(
            DUCK_PLAYER_FEATURE_NAME,
            "openDuckPlayer",
            "id",
            JSONObject("""{ href: "duck://player/1234" }"""),
            false,
            { "someUrl" },
        )
        assertCommandIssued<Navigate>()
    }

    @Test
    fun whenProcessJsCallbackMessageOpenDuckPlayerWithUrlAndOpenInNewTabThenSetOrigin() = runTest {
        whenever(mockEnabledToggle.isEnabled()).thenReturn(true)
        whenever(mockDuckPlayer.getUserPreferences()).thenReturn(UserPreferences(overlayInteracted = true, privatePlayerMode = AlwaysAsk))
        whenever(mockDuckPlayer.shouldOpenDuckPlayerInNewTab()).thenReturn(Off)
        testee.processJsCallbackMessage(
            DUCK_PLAYER_FEATURE_NAME,
            "openDuckPlayer",
            "id",
            JSONObject("""{ href: "duck://player/1234" }"""),
            false,
            { "someUrl" },
        )
        verify(mockDuckPlayer).setDuckPlayerOrigin(OVERLAY)
    }

    @Test
    fun whenProcessJsCallbackMessageOpenDuckPlayerWithDuckPlayerAlwaysEnabledUrlAndOpenInNewTabThenSetOrigin() = runTest {
        whenever(mockEnabledToggle.isEnabled()).thenReturn(true)
        whenever(mockDuckPlayer.getUserPreferences()).thenReturn(UserPreferences(overlayInteracted = true, privatePlayerMode = Enabled))
        whenever(mockDuckPlayer.shouldOpenDuckPlayerInNewTab()).thenReturn(Off)
        testee.processJsCallbackMessage(
            DUCK_PLAYER_FEATURE_NAME,
            "openDuckPlayer",
            "id",
            JSONObject("""{ href: "duck://player/1234" }"""),
            false,
            { "someUrl" },
        )
        verify(mockDuckPlayer).setDuckPlayerOrigin(AUTO)
    }

    @Test
    fun whenProcessJsCallbackMessageOpenDuckPlayerWithUrlAndOpenInNewTabUnavailableThenNavigate() = runTest {
        whenever(mockEnabledToggle.isEnabled()).thenReturn(true)
        whenever(mockDuckPlayer.getUserPreferences()).thenReturn(UserPreferences(overlayInteracted = true, privatePlayerMode = AlwaysAsk))
        whenever(mockDuckPlayer.shouldOpenDuckPlayerInNewTab()).thenReturn(Unavailable)
        testee.processJsCallbackMessage(
            DUCK_PLAYER_FEATURE_NAME,
            "openDuckPlayer",
            "id",
            JSONObject("""{ href: "duck://player/1234" }"""),
            false,
            { "someUrl" },
        )
        assertCommandIssued<Navigate>()
    }

    @Test
    fun whenProcessJsCallbackMessageOpenDuckPlayerWithUrlAndOpenInNewTabOnThenOpenInNewTab() = runTest {
        whenever(mockEnabledToggle.isEnabled()).thenReturn(true)
        whenever(mockDuckPlayer.getUserPreferences()).thenReturn(UserPreferences(overlayInteracted = true, privatePlayerMode = AlwaysAsk))
        whenever(mockDuckPlayer.shouldOpenDuckPlayerInNewTab()).thenReturn(On)
        testee.processJsCallbackMessage(
            DUCK_PLAYER_FEATURE_NAME,
            "openDuckPlayer",
            "id",
            JSONObject("""{ href: "duck://player/1234" }"""),
            false,
            { "someUrl" },
        )
        assertCommandIssued<Command.OpenInNewTab>()
    }

    @Test
    fun whenProcessJsCallbackMessageOpenDuckPlayerWithUrlAndOpenInNewTabOnWithCustomTabThenNavigate() = runTest {
        whenever(mockEnabledToggle.isEnabled()).thenReturn(true)
        whenever(mockDuckPlayer.getUserPreferences()).thenReturn(UserPreferences(overlayInteracted = true, privatePlayerMode = AlwaysAsk))
        whenever(mockDuckPlayer.shouldOpenDuckPlayerInNewTab()).thenReturn(On)
        testee.processJsCallbackMessage(
            DUCK_PLAYER_FEATURE_NAME,
            "openDuckPlayer",
            "id",
            JSONObject("""{ href: "duck://player/1234" }"""),
            true,
        ) { "someUrl" }
        assertCommandIssued<Navigate>()
    }

    @Test
    fun whenProcessJsCallbackMessageOpenDuckPlayerWithoutUrlThenDoNotNavigate() = runTest {
        whenever(mockEnabledToggle.isEnabled()).thenReturn(true)
        whenever(mockDuckPlayer.shouldOpenDuckPlayerInNewTab()).thenReturn(On)
        whenever(mockDuckPlayer.getUserPreferences()).thenReturn(UserPreferences(overlayInteracted = true, privatePlayerMode = AlwaysAsk))
        testee.processJsCallbackMessage(
            DUCK_PLAYER_FEATURE_NAME,
            "openDuckPlayer",
            "id",
            null,
            false,
        ) { "someUrl" }
        assertCommandNotIssued<Navigate>()
    }

    @Test
    fun whenJsCallbackMessageInitialSetupFromOverlayThenSendResponseToJs() = runTest {
        whenever(mockEnabledToggle.isEnabled()).thenReturn(true)
        whenever(mockDuckPlayer.getUserPreferences()).thenReturn(UserPreferences(overlayInteracted = true, privatePlayerMode = AlwaysAsk))
        testee.processJsCallbackMessage(
            DUCK_PLAYER_FEATURE_NAME,
            "initialSetup",
            "id",
            null,
            false,
            { "someUrl" },
        )
        assertCommandIssued<Command.SendResponseToJs>()
    }

    @Test
    fun whenJsCallbackMessageInitialSetupFromDuckPlayerPageThenSendResponseToDuckPlayer() = runTest {
        whenever(mockEnabledToggle.isEnabled()).thenReturn(true)
        whenever(mockDuckPlayer.getUserPreferences()).thenReturn(UserPreferences(overlayInteracted = true, privatePlayerMode = AlwaysAsk))
        testee.processJsCallbackMessage(
            DUCK_PLAYER_PAGE_FEATURE_NAME,
            "initialSetup",
            "id",
            null,
            false,
            { "someUrl" },
        )
        assertCommandIssued<Command.SendResponseToDuckPlayer>()
    }

    @Test
    fun whenJsCallbackMessageOpenSettingsThenOpenSettings() = runTest {
        whenever(mockEnabledToggle.isEnabled()).thenReturn(true)
        testee.processJsCallbackMessage(
            DUCK_PLAYER_PAGE_FEATURE_NAME,
            "openSettings",
            "id",
            null,
            false,
            { "someUrl" },
        )
        assertCommandIssued<Command.OpenDuckPlayerSettings>()
    }

    @Test
    fun whenJsCallbackMessageOpenInfoThenOpenInfo() = runTest {
        whenever(mockEnabledToggle.isEnabled()).thenReturn(true)
        whenever(mockDuckPlayer.getDuckPlayerState()).thenReturn(ENABLED)

        testee.processJsCallbackMessage(
            DUCK_PLAYER_PAGE_FEATURE_NAME,
            "openInfo",
            "id",
            null,
            false,
            { "someUrl" },
        )
        assertCommandIssued<Command.OpenDuckPlayerPageInfo>()
    }

    @Test
    fun whenPrivacyProtectionMenuClickedThenListenerIsInvoked() = runTest {
        loadUrl("http://www.example.com/home.html")
        testee.onPrivacyProtectionMenuClicked()
        verify(mockPrivacyProtectionsToggleUsageListener).onPrivacyProtectionsToggleUsed()
    }

    @Test
    fun whenPageIsChangedThenPrivacyProtectionsPopupManagerIsNotified() = runTest {
        updateUrl(
            originalUrl = "example.com",
            currentUrl = "example2.com",
            isBrowserShowing = true,
        )

        verify(mockPrivacyProtectionsPopupManager).onPageLoaded(
            url = "example2.com",
            httpErrorCodes = emptyList(),
            hasBrowserError = false,
        )
    }

    @Test
    fun whenPageIsChangedWithWebViewErrorResponseThenPrivacyProtectionsPopupManagerIsNotified() = runTest {
        testee.onReceivedError(WebViewErrorResponse.BAD_URL, "example2.com")

        updateUrl(
            originalUrl = "example.com",
            currentUrl = "example2.com",
            isBrowserShowing = true,
        )

        verify(mockPrivacyProtectionsPopupManager).onPageLoaded(
            url = "example2.com",
            httpErrorCodes = emptyList(),
            hasBrowserError = true,
        )
    }

    @Test
    fun whenPageIsChangedWithHttpErrorThenPrivacyProtectionsPopupManagerIsNotified() = runTest {
        testee.recordHttpErrorCode(statusCode = 404, url = "example2.com")

        updateUrl(
            originalUrl = "example.com",
            currentUrl = "example2.com",
            isBrowserShowing = true,
        )

        verify(mockPrivacyProtectionsPopupManager).onPageLoaded(
            url = "example2.com",
            httpErrorCodes = listOf(404),
            hasBrowserError = false,
        )
    }

    @Test
    fun whenPageIsChangedWithHttpError400ThenUpdateCountPixelCalledForWebViewReceivedHttpError400Daily() = runTest {
        testee.recordHttpErrorCode(statusCode = 400, url = "example2.com")

        verify(mockHttpErrorPixels).updateCountPixel(HttpErrorPixelName.WEBVIEW_RECEIVED_HTTP_ERROR_400_DAILY)
    }

    @Test
    fun whenPageIsChangedWithHttpError4XXThenUpdateCountPixelCalledForWebViewReceivedHttpError4XXDaily() = runTest {
        testee.recordHttpErrorCode(statusCode = 403, url = "example2.com")

        verify(mockHttpErrorPixels).updateCountPixel(HttpErrorPixelName.WEBVIEW_RECEIVED_HTTP_ERROR_4XX_DAILY)
        verify(mockHttpErrorPixels, never()).updateCountPixel(HttpErrorPixelName.WEBVIEW_RECEIVED_HTTP_ERROR_400_DAILY)
    }

    @Test
    fun whenPageIsChangedWithHttpError5XXThenUpdateCountPixelCalledForWebViewReceivedHttpError5XXDaily() = runTest {
        testee.recordHttpErrorCode(statusCode = 504, url = "example2.com")

        verify(mockHttpErrorPixels).updateCountPixel(HttpErrorPixelName.WEBVIEW_RECEIVED_HTTP_ERROR_5XX_DAILY)
    }

    @Test
    fun whenPrivacyProtectionsPopupUiEventIsReceivedThenItIsPassedToPrivacyProtectionsPopupManager() = runTest {
        PrivacyProtectionsPopupUiEvent.entries.forEach { event ->
            testee.onPrivacyProtectionsPopupUiEvent(event)
            verify(mockPrivacyProtectionsPopupManager).onUiEvent(event)
        }
    }

    @Test
    fun whenRefreshIsTriggeredByUserThenIncrementRefreshCount() = runTest {
        val url = "http://example.com"
        givenCurrentSite(url)

        testee.onRefreshRequested(triggeredByUser = false)
        verify(mockBrokenSitePrompt, never()).pageRefreshed(any())

        testee.onRefreshRequested(triggeredByUser = true)
        verify(mockBrokenSitePrompt).pageRefreshed(url.toUri())
    }

    @Test
    fun whenRefreshIsTriggeredByUserThenPrivacyProtectionsPopupManagerIsNotifiedWithTopPosition() = runTest {
        testee.onRefreshRequested(triggeredByUser = false)
        verify(mockPrivacyProtectionsPopupManager, never()).onPageRefreshTriggeredByUser(isOmnibarAtTheTop = true)
        testee.onRefreshRequested(triggeredByUser = true)
        verify(mockPrivacyProtectionsPopupManager).onPageRefreshTriggeredByUser(isOmnibarAtTheTop = true)
    }

    @Test
    fun whenRefreshIsTriggeredByUserThenPrivacyProtectionsPopupManagerIsNotifiedWithBottomPosition() = runTest {
        whenever(mockSettingsDataStore.omnibarPosition).thenReturn(BOTTOM)
        testee.onRefreshRequested(triggeredByUser = false)
        verify(mockPrivacyProtectionsPopupManager, never()).onPageRefreshTriggeredByUser(isOmnibarAtTheTop = false)
        testee.onRefreshRequested(triggeredByUser = true)
        verify(mockPrivacyProtectionsPopupManager).onPageRefreshTriggeredByUser(isOmnibarAtTheTop = false)
    }

    @Test
    fun whenOnlyChangeInUrlIsHttpsUpgradeNakedDomainRedirectOrTrailingSlashThenConsiderSameForExternalLaunch() = runTest {
        val urlA = "https://example.com"
        val urlB = "http://www.example.com"
        val urlC = "https://www.example.com/"
        val urlD = "http://www.example.com/path/"

        assertTrue(testee.urlUnchangedForExternalLaunchPurposes(urlA, urlB))
        assertTrue(testee.urlUnchangedForExternalLaunchPurposes(urlB, urlC))
        assertTrue(testee.urlUnchangedForExternalLaunchPurposes(urlA, urlC))
        assertFalse(testee.urlUnchangedForExternalLaunchPurposes(urlC, urlD))
    }

    @Test
    fun whenPrivacyProtectionsAreToggledThenCorrectPixelsAreSent() = runTest {
        val params = mapOf("test_key" to "test_value")
        whenever(privacyProtectionsPopupExperimentExternalPixels.getPixelParams()).thenReturn(params)
        whenever(mockUserAllowListRepository.isDomainInUserAllowList("www.example.com")).thenReturn(false)
        loadUrl("http://www.example.com/home.html")
        testee.onPrivacyProtectionMenuClicked()
        whenever(mockUserAllowListRepository.isDomainInUserAllowList("www.example.com")).thenReturn(true)
        testee.onPrivacyProtectionMenuClicked()

        verify(mockPixel).fire(AppPixelName.BROWSER_MENU_ALLOWLIST_ADD, params, type = Count)
        verify(mockPixel).fire(AppPixelName.BROWSER_MENU_ALLOWLIST_REMOVE, params, type = Count)
        assertEquals(1, protectionTogglePlugin.toggleOff)
        assertEquals(1, protectionTogglePlugin.toggleOn)
        verify(privacyProtectionsPopupExperimentExternalPixels).tryReportProtectionsToggledFromBrowserMenu(protectionsEnabled = false)
        verify(privacyProtectionsPopupExperimentExternalPixels).tryReportProtectionsToggledFromBrowserMenu(protectionsEnabled = true)
    }

    @Test
    fun whenHomeShownAndFaviconPromptShouldShowAndFavouritesIsNotEmptyThenShowFaviconsPromptCommandSent() = runTest {
        whenever(mockFaviconFetchingPrompt.shouldShow()).thenReturn(true)
        whenever(mockSavedSitesRepository.hasFavorites()).thenReturn(true)

        testee.onHomeShown()

        assertCommandIssued<Command.ShowFaviconsPrompt>()
    }

    @Test
    fun whenHomeShownAndFaviconPromptShouldShowAndFavouritesIsEmptyThenShowFaviconsPromptCommandNotSent() = runTest {
        whenever(mockFaviconFetchingPrompt.shouldShow()).thenReturn(true)
        whenever(mockSavedSitesRepository.hasFavorites()).thenReturn(false)

        testee.onHomeShown()

        assertCommandNotIssued<Command.ShowFaviconsPrompt>()
    }

    @Test
    fun whenHomeShownAndFaviconPromptShouldNotShowAndFavouritesIsNotEmptyThenShowFaviconsPromptCommandNotSent() = runTest {
        whenever(mockFaviconFetchingPrompt.shouldShow()).thenReturn(false)
        whenever(mockSavedSitesRepository.hasFavorites()).thenReturn(true)

        testee.onHomeShown()

        assertCommandNotIssued<Command.ShowFaviconsPrompt>()
    }

    @Test
    fun whenHomeShownAndFaviconPromptShouldNotShowAndFavouritesEmptyThenShowFaviconsPromptCommandNotSent() = runTest {
        whenever(mockFaviconFetchingPrompt.shouldShow()).thenReturn(false)
        whenever(mockSavedSitesRepository.hasFavorites()).thenReturn(false)

        testee.onHomeShown()

        assertCommandNotIssued<Command.ShowFaviconsPrompt>()
    }

    @Test
    @SdkSuppress(minSdkVersion = Build.VERSION_CODES.Q)
    fun whenAllowBypassSSLCertificatesFeatureDisabledThenSSLCertificateErrorsAreIgnored() {
        whenever(mockEnabledToggle.isEnabled()).thenReturn(false)

        val url = "http://example.com"
        givenCurrentSite(url)

        val certificate = aRSASslCertificate()
        val sslErrorResponse = SslErrorResponse(SslError(SslError.SSL_EXPIRED, certificate, url), EXPIRED, url)
        testee.onReceivedSslError(aHandler(), sslErrorResponse)

        assertCommandNotIssued<Command.ShowSSLError>()
    }

    @Test
    @SdkSuppress(minSdkVersion = Build.VERSION_CODES.Q)
    fun whenSslCertificateIssueReceivedForLoadingSiteThenShowSslWarningCommandSentAndViewStatesUpdated() {
        whenever(mockEnabledToggle.isEnabled()).thenReturn(true)

        val url = "http://example.com"
        givenCurrentSite(url)

        val certificate = aRSASslCertificate()
        val sslErrorResponse = SslErrorResponse(SslError(SslError.SSL_EXPIRED, certificate, url), EXPIRED, url)
        testee.onReceivedSslError(aHandler(), sslErrorResponse)

        assertCommandIssued<Command.ShowSSLError>()

        assertEquals(EXPIRED, browserViewState().sslError)
        assertEquals(false, browserViewState().showPrivacyShield.isEnabled())
        assertEquals(false, loadingViewState().isLoading)
    }

    @Test
    @SdkSuppress(minSdkVersion = Build.VERSION_CODES.Q)
    fun whenSslCertificateIssueReceivedForAnotherSiteThenShowSslWarningCommandNotSentAndViewStatesNotUpdated() {
        whenever(mockEnabledToggle.isEnabled()).thenReturn(true)
        val url = "http://example.com"
        givenCurrentSite(url)

        val certificate = aRSASslCertificate()
        val sslErrorResponse = SslErrorResponse(SslError(SslError.SSL_EXPIRED, certificate, url), EXPIRED, "another.com")
        testee.onReceivedSslError(aHandler(), sslErrorResponse)

        assertCommandNotIssued<Command.ShowSSLError>()

        assertEquals(NONE, browserViewState().sslError)
    }

    @Test
    @SdkSuppress(minSdkVersion = Build.VERSION_CODES.Q)
    fun whenInFreshStartAndSslCertificateIssueReceivedThenShowSslWarningCommandSentAndViewStatesUpdated() = runTest {
        whenever(mockEnabledToggle.isEnabled()).thenReturn(true)
        val url = "http://example.com"
        val site: Site = mock()
        whenever(site.url).thenReturn(url)
        whenever(site.nextUrl).thenReturn(null)
        val siteLiveData = MutableLiveData<Site>()
        siteLiveData.value = site

        val certificate = aRSASslCertificate()
        val sslErrorResponse = SslErrorResponse(SslError(SslError.SSL_EXPIRED, certificate, url), EXPIRED, url)
        testee.onReceivedSslError(aHandler(), sslErrorResponse)

        assertCommandIssued<Command.ShowSSLError>()

        assertEquals(EXPIRED, browserViewState().sslError)
        assertEquals(false, browserViewState().showPrivacyShield.isEnabled())
        assertEquals(false, loadingViewState().isLoading)
    }

    @Test
    fun whenSslCertificateBypassedThenUrlAddedToRepository() {
        val url = "http://example.com"

        testee.onSSLCertificateWarningAction(Action.Proceed, url)

        verify(mockBypassedSSLCertificatesRepository).add(url)

        verify(mockPixel).fire(AppPixelName.SSL_CERTIFICATE_WARNING_PROCEED_PRESSED)
    }

    @Test
    fun whenSslCertificateActionShownThenPixelsFired() {
        val url = "http://example.com"

        testee.onSSLCertificateWarningAction(Action.Shown(EXPIRED), url)
        verify(mockPixel).fire(AppPixelName.SSL_CERTIFICATE_WARNING_EXPIRED_SHOWN)

        testee.onSSLCertificateWarningAction(Action.Shown(WRONG_HOST), url)
        verify(mockPixel).fire(AppPixelName.SSL_CERTIFICATE_WARNING_WRONG_HOST_SHOWN)

        testee.onSSLCertificateWarningAction(Action.Shown(UNTRUSTED_HOST), url)
        verify(mockPixel).fire(AppPixelName.SSL_CERTIFICATE_WARNING_UNTRUSTED_SHOWN)

        testee.onSSLCertificateWarningAction(Action.Shown(GENERIC), url)
        verify(mockPixel).fire(AppPixelName.SSL_CERTIFICATE_WARNING_GENERIC_SHOWN)
    }

    @Test
    fun whenSslCertificateActionAdvanceThenPixelsFired() {
        val url = "http://example.com"
        testee.onSSLCertificateWarningAction(Action.Advance, url)

        verify(mockPixel).fire(AppPixelName.SSL_CERTIFICATE_WARNING_ADVANCED_PRESSED)
    }

    @Test
    fun whenSslCertificateActionLeaveSiteThenPixelsFiredAndViewStatesUpdated() {
        val url = "http://example.com"
        testee.onSSLCertificateWarningAction(Action.LeaveSite, url)

        verify(mockPixel).fire(AppPixelName.SSL_CERTIFICATE_WARNING_CLOSE_PRESSED)
        assertEquals(NONE, browserViewState().sslError)
    }

    @Test
    @SdkSuppress(minSdkVersion = Build.VERSION_CODES.Q)
    fun whenSslCertificateActionProceedThenPixelsFiredAndViewStatesUpdated() {
        whenever(mockEnabledToggle.isEnabled()).thenReturn(true)
        val url = "http://example.com"
        val certificate = aRSASslCertificate()
        val sslErrorResponse = SslErrorResponse(SslError(SslError.SSL_EXPIRED, certificate, url), EXPIRED, url)

        testee.onReceivedSslError(aHandler(), sslErrorResponse)

        testee.onSSLCertificateWarningAction(Action.Proceed, url)

        assertCommandNotIssued<Command.HideSSLError>()
        verify(mockPixel).fire(AppPixelName.SSL_CERTIFICATE_WARNING_PROCEED_PRESSED)
        verify(mockBypassedSSLCertificatesRepository).add(url)
        assertEquals(NONE, browserViewState().sslError)
        assertEquals(true, browserViewState().browserShowing)
    }

    @Test
    @SdkSuppress(minSdkVersion = Build.VERSION_CODES.Q)
    fun whenWebViewRefreshedThenSSLErrorStateIsNone() {
        whenever(mockEnabledToggle.isEnabled()).thenReturn(true)
        val url = "http://example.com"
        val certificate = aRSASslCertificate()
        val sslErrorResponse = SslErrorResponse(SslError(SslError.SSL_EXPIRED, certificate, url), EXPIRED, url)

        testee.onReceivedSslError(aHandler(), sslErrorResponse)

        testee.onWebViewRefreshed()

        assertEquals(NONE, browserViewState().sslError)
    }

    @Test
    @SdkSuppress(minSdkVersion = Build.VERSION_CODES.Q)
    fun whenResetSSLErrorThenBrowserErrorStateIsLoading() {
        whenever(mockEnabledToggle.isEnabled()).thenReturn(true)
        val url = "http://example.com"
        val certificate = aRSASslCertificate()
        val sslErrorResponse = SslErrorResponse(SslError(SslError.SSL_EXPIRED, certificate, url), EXPIRED, url)

        testee.onReceivedSslError(aHandler(), sslErrorResponse)
        assertEquals(EXPIRED, browserViewState().sslError)

        testee.refreshBrowserError()
        assertEquals(NONE, browserViewState().sslError)
    }

    @Test
    fun whenRecoveringFromWarningPageAndBrowserShouldShowThenViewStatesUpdated() {
        testee.recoverFromWarningPage(true)

        assertEquals(NONE, browserViewState().sslError)
        assertEquals(true, browserViewState().browserShowing)
    }

    @Test
    fun whenRecoveringFromWarningPageAndBrowserShouldNotShowThenViewStatesUpdated() = runTest {
        testee.recoverFromWarningPage(false)

        assertEquals(NONE, browserViewState().sslError)
        assertEquals(false, browserViewState().browserShowing)
        assertEquals(false, browserViewState().showPrivacyShield.isEnabled())

        assertEquals(false, loadingViewState().isLoading)

        assertEquals("", omnibarViewState().omnibarText)
        assertEquals(false, omnibarViewState().shouldMoveCaretToEnd)
        assertEquals(true, omnibarViewState().forceExpand)
    }

    fun aHandler(): SslErrorHandler {
        val handler = mock<SslErrorHandler>().apply {
        }
        return handler
    }

    private fun aRSASslCertificate(): SslCertificate {
        val certificate = mock<X509Certificate>().apply {
            val key = mock<RSAPublicKey>().apply {
                whenever(this.algorithm).thenReturn("rsa")
                whenever(this.modulus).thenReturn(BigInteger("1"))
            }
            whenever(this.publicKey).thenReturn(key)
        }
        return mock<SslCertificate>().apply {
            whenever(x509Certificate).thenReturn(certificate)
        }
    }

    @Test
    fun whenTrackersBlockedCtaShownThenPrivacyShieldIsHighlighted() = runTest {
        val cta = OnboardingDaxDialogCta.DaxTrackersBlockedCta(mockOnboardingStore, mockAppInstallStore, emptyList(), mockSettingsDataStore)
        testee.ctaViewState.value = ctaViewState().copy(cta = cta)

        testee.onOnboardingDaxTypingAnimationFinished()

        assertTrue(browserViewState().showPrivacyShield.isHighlighted())
    }

    @Test
    fun givenTrackersBlockedCtaShownWhenLaunchingTabSwitcherThenCtaIsDismissed() = runTest {
        val cta = OnboardingDaxDialogCta.DaxTrackersBlockedCta(mockOnboardingStore, mockAppInstallStore, emptyList(), mockSettingsDataStore)
        testee.ctaViewState.value = ctaViewState().copy(cta = cta)

        testee.userLaunchingTabSwitcher()

        verify(mockDismissedCtaDao).insert(DismissedCta(cta.ctaId))
    }

    @Test
    fun givenTrackersBlockedCtaShownWhenUserRequestOpeningNewTabThenCtaIsDismissed() = runTest {
        val cta = OnboardingDaxDialogCta.DaxTrackersBlockedCta(mockOnboardingStore, mockAppInstallStore, emptyList(), mockSettingsDataStore)
        testee.ctaViewState.value = ctaViewState().copy(cta = cta)

        testee.userRequestedOpeningNewTab()

        verify(mockDismissedCtaDao).insert(DismissedCta(cta.ctaId))
    }

    @Test
    fun givenPrivacyShieldHighlightedWhenShieldIconSelectedThenStopPulse() = runTest {
        val cta = OnboardingDaxDialogCta.DaxTrackersBlockedCta(mockOnboardingStore, mockAppInstallStore, emptyList(), mockSettingsDataStore)
        testee.ctaViewState.value = ctaViewState().copy(cta = cta)

        testee.onPrivacyShieldSelected()
        assertTrue(!browserViewState().showPrivacyShield.isHighlighted())
    }

    @Test
    fun givenPrivacyShieldHighlightedWhenShieldIconSelectedThenSendPixel() = runTest {
        whenever(mockUserBrowserProperties.daysSinceInstalled()).thenReturn(0)
        testee.browserViewState.value = browserViewState().copy(showPrivacyShield = HighlightableButton.Visible(highlighted = true))
        val testParams = mapOf("daysSinceInstall" to "0", "from_onboarding" to "true")

        testee.onPrivacyShieldSelected()
        verify(mockPixel).fire(pixel = PrivacyDashboardPixels.PRIVACY_DASHBOARD_FIRST_TIME_OPENED, parameters = testParams, type = Unique())
    }

    @Test
    fun whenUserDismissDaxTrackersBlockedDialogThenFinishPrivacyShieldPulse() {
        val cta = OnboardingDaxDialogCta.DaxTrackersBlockedCta(mockOnboardingStore, mockAppInstallStore, emptyList(), mockSettingsDataStore)
        setCta(cta)

        testee.onUserDismissedCta(cta)
        assertFalse(browserViewState().showPrivacyShield.isHighlighted())
    }

    @Test
    fun givenOnboardingCtaShownWhenUserSubmittedQueryThenDismissCta() {
        whenever(mockOmnibarConverter.convertQueryToUrl("foo", null)).thenReturn("foo.com")
        val cta = OnboardingDaxDialogCta.DaxSerpCta(mockOnboardingStore, mockAppInstallStore)
        testee.ctaViewState.value = CtaViewState(cta = cta)

        testee.onUserSubmittedQuery("foo")

        assertCommandIssued<HideOnboardingDaxDialog> {
            assertEquals(cta, this.onboardingCta)
        }
    }

    @Test
    fun givenSuggestedSearchesDialogShownWhenUserSubmittedQueryThenCustomSearchPixelIsSent() {
        whenever(mockOmnibarConverter.convertQueryToUrl("foo", null)).thenReturn("foo.com")
        val cta = DaxBubbleCta.DaxIntroSearchOptionsCta(mockOnboardingStore, mockAppInstallStore)
        testee.ctaViewState.value = CtaViewState(cta = cta)

        testee.onUserSubmittedQuery("foo")

        verify(mockPixel).fire(ONBOARDING_SEARCH_CUSTOM, type = Unique())
    }

    @Test
    fun givenSuggestedSitesDialogShownWhenUserSubmittedQueryThenCustomSitePixelIsSent() {
        whenever(mockOmnibarConverter.convertQueryToUrl("foo", null)).thenReturn("foo.com")
        val cta = DaxBubbleCta.DaxIntroVisitSiteOptionsCta(mockOnboardingStore, mockAppInstallStore)
        testee.ctaViewState.value = CtaViewState(cta = cta)

        testee.onUserSubmittedQuery("foo")

        verify(mockPixel).fire(ONBOARDING_VISIT_SITE_CUSTOM, type = Unique())
    }

    @Test
    fun whenOnStartPrintThenIsPrintingTrue() {
        testee.onStartPrint()
        assertTrue(browserViewState().isPrinting)
        assertTrue(testee.isPrinting())
    }

    @Test
    fun whenOnFinishPrintThenIsPrintingFalse() {
        testee.onFinishPrint()
        assertFalse(browserViewState().isPrinting)
        assertFalse(testee.isPrinting())
    }

    @Test
    fun whenOnFavoriteAddedThePixelFired() {
        testee.onFavoriteAdded()

        verify(mockPixel).fire(SavedSitesPixelName.EDIT_BOOKMARK_ADD_FAVORITE_TOGGLED)
    }

    @Test
    fun whenOnFavoriteRemovedThePixelFired() {
        testee.onFavoriteRemoved()

        verify(mockPixel).fire(SavedSitesPixelName.EDIT_BOOKMARK_REMOVE_FAVORITE_TOGGLED)
    }

    @Test
    fun whenOnSavedSiteDeleteCancelledThenPixelFired() {
        testee.onSavedSiteDeleteCancelled()

        verify(mockPixel).fire(SavedSitesPixelName.EDIT_BOOKMARK_DELETE_BOOKMARK_CANCELLED)
    }

    @Test
    fun whenOnSavedSiteDeleteRequestedThenPixelFired() {
        testee.onSavedSiteDeleteRequested()

        verify(mockPixel).fire(SavedSitesPixelName.EDIT_BOOKMARK_DELETE_BOOKMARK_CLICKED)
    }

    @Test
    fun whenUserLaunchingTabSwitcherThenLaunchTabSwitcherCommandSentAndPixelFired() = runTest {
        val tabCount = "61-80"
        val active7d = "21+"
        val inactive1w = "11-20"
        val inactive2w = "6-10"
        val inactive3w = "0"

        whenever(mockTabStatsBucketing.getNumberOfOpenTabs()).thenReturn(tabCount)
        whenever(mockTabStatsBucketing.getTabsActiveLastWeek()).thenReturn(active7d)
        whenever(mockTabStatsBucketing.getTabsActiveOneWeekAgo()).thenReturn(inactive1w)
        whenever(mockTabStatsBucketing.getTabsActiveTwoWeeksAgo()).thenReturn(inactive2w)
        whenever(mockTabStatsBucketing.getTabsActiveMoreThanThreeWeeksAgo()).thenReturn(inactive3w)

        val params = mapOf(
            PixelParameter.TAB_COUNT to tabCount,
            PixelParameter.TAB_ACTIVE_7D to active7d,
            PixelParameter.TAB_INACTIVE_1W to inactive1w,
            PixelParameter.TAB_INACTIVE_2W to inactive2w,
            PixelParameter.TAB_INACTIVE_3W to inactive3w,
        )

        testee.userLaunchingTabSwitcher()

        assertCommandIssued<Command.LaunchTabSwitcher>()
        verify(mockPixel).fire(AppPixelName.TAB_MANAGER_CLICKED)
        verify(mockPixel).fire(AppPixelName.TAB_MANAGER_CLICKED_DAILY, params, emptyMap(), Daily())
    }

    @Test
    fun whenOnUserTouchedOmnibarTextInputWithEmptyTextAndActionUpThenPixelFired() {
        testee.onUserTouchedOmnibarTextInput(MotionEvent.ACTION_UP)

        verify(mockPixel).fire(AppPixelName.ADDRESS_BAR_NEW_TAB_PAGE_CLICKED)
    }

    @Test
    fun whenOnUserTouchedOmnibarTextInputWithUrlAndActionUpThenPixelFired() {
        loadUrl("https://example.com")
        testee.onUserTouchedOmnibarTextInput(MotionEvent.ACTION_UP)

        verify(mockPixel).fire(AppPixelName.ADDRESS_BAR_WEBSITE_CLICKED)
    }

    @Test
    fun whenOnUserTouchedOmnibarTextInputWithQueryAndActionUpThenPixelFired() {
        loadUrl("https://duckduckgo.com/?q=example")
        testee.onUserTouchedOmnibarTextInput(MotionEvent.ACTION_UP)

        verify(mockPixel).fire(AppPixelName.ADDRESS_BAR_SERP_CLICKED)
    }

    @Test
    fun whenOnUserTouchedOmnibarTextInputWithAnyTextAndOtherActionThenPixelNotFired() {
        loadUrl("https://duckduckgo.com/?q=example")
        testee.onUserTouchedOmnibarTextInput(MotionEvent.ACTION_DOWN)

        verify(mockPixel, never()).fire(AppPixelName.ADDRESS_BAR_NEW_TAB_PAGE_CLICKED)
        verify(mockPixel, never()).fire(AppPixelName.ADDRESS_BAR_WEBSITE_CLICKED)
        verify(mockPixel, never()).fire(AppPixelName.ADDRESS_BAR_SERP_CLICKED)
    }

    @Test
    fun whenOnClearOmnibarTextInputWithEmptyTextThenPixelFired() {
        testee.onClearOmnibarTextInput()

        verify(mockPixel).fire(AppPixelName.ADDRESS_BAR_NEW_TAB_PAGE_ENTRY_CLEARED)
    }

    @Test
    fun whenOnClearOmnibarTextInputWithUrlThenPixelFired() {
        loadUrl("https://example.com")
        testee.onClearOmnibarTextInput()

        verify(mockPixel).fire(AppPixelName.ADDRESS_BAR_WEBSITE_ENTRY_CLEARED)
    }

    @Test
    fun whenOnClearOmnibarTextInputWithQueryUrlThenPixelFired() {
        loadUrl("https://duckduckgo.com/?q=example")
        testee.onClearOmnibarTextInput()

        verify(mockPixel).fire(AppPixelName.ADDRESS_BAR_SERP_ENTRY_CLEARED)
    }

    @Test
    fun whenSendPixelsOnBackKeyPressedWithEmptyTextThenPixelFired() {
        testee.sendPixelsOnBackKeyPressed()

        verify(mockPixel).fire(AppPixelName.ADDRESS_BAR_NEW_TAB_PAGE_CANCELLED)
    }

    @Test
    fun whenSendPixelsOnBackKeyPressedWithUrlThenPixelFired() {
        loadUrl("https://example.com")
        testee.sendPixelsOnBackKeyPressed()

        verify(mockPixel).fire(AppPixelName.ADDRESS_BAR_WEBSITE_CANCELLED)
    }

    @Test
    fun whenSendPixelsOnBackKeyPressedWithQueryUrlThenPixelFired() {
        loadUrl("https://duckduckgo.com/?q=example")

        testee.sendPixelsOnBackKeyPressed()

        verify(mockPixel).fire(AppPixelName.ADDRESS_BAR_SERP_CANCELLED)
    }

    @Test
    fun whenSendPixelsOnEnterKeyPressedWithEmptyTextThenPixelFired() {
        testee.sendPixelsOnEnterKeyPressed()

        verify(mockPixel).fire(AppPixelName.KEYBOARD_GO_NEW_TAB_CLICKED)
    }

    @Test
    fun whenSendPixelsOnEnterKeyPressedWithUrlThenPixelFired() {
        loadUrl("https://example.com")
        testee.sendPixelsOnEnterKeyPressed()

        verify(mockPixel).fire(AppPixelName.KEYBOARD_GO_WEBSITE_CLICKED)
    }

    @Test
    fun whenSendPixelsOnEnterKeyPressedWithQueryUrlThenPixelFired() {
        loadUrl("https://duckduckgo.com/?q=example")

        testee.sendPixelsOnEnterKeyPressed()

        verify(mockPixel).fire(AppPixelName.KEYBOARD_GO_SERP_CLICKED)
    }

    @Test
    fun whenNewTabShownThenPixelIsFired() {
        testee.onNewTabShown()

        verify(mockNewTabPixels).fireNewTabDisplayed()
    }

    @Test
    fun whenUserLongPressedOnHistorySuggestionThenShowRemoveSearchSuggestionDialogCommandIssued() {
        val suggestion = AutoCompleteHistorySuggestion(phrase = "phrase", title = "title", url = "url", isAllowedInTopHits = false)

        testee.userLongPressedAutocomplete(suggestion)

        verify(mockCommandObserver, atLeastOnce()).onChanged(commandCaptor.capture())
        val issuedCommand = commandCaptor.allValues.find { it is Command.ShowRemoveSearchSuggestionDialog }
        assertEquals(suggestion, (issuedCommand as Command.ShowRemoveSearchSuggestionDialog).suggestion)
    }

    @Test
    fun whenUserLongPressedOnHistorySearchSuggestionThenShowRemoveSearchSuggestionDialogCommandIssued() {
        val suggestion = AutoCompleteHistorySearchSuggestion(phrase = "phrase", isAllowedInTopHits = false)

        testee.userLongPressedAutocomplete(suggestion)

        verify(mockCommandObserver, atLeastOnce()).onChanged(commandCaptor.capture())
        val issuedCommand = commandCaptor.allValues.find { it is Command.ShowRemoveSearchSuggestionDialog }
        assertEquals(suggestion, (issuedCommand as Command.ShowRemoveSearchSuggestionDialog).suggestion)
    }

    @Test
    fun whenUserLongPressedOnOtherSuggestionThenDoNothing() {
        val suggestion = AutoCompleteDefaultSuggestion(phrase = "phrase")

        testee.userLongPressedAutocomplete(suggestion)

        assertCommandNotIssued<Command.ShowRemoveSearchSuggestionDialog>()
    }

    @Test
    fun whenOnRemoveSearchSuggestionConfirmedForHistorySuggestionThenPixelsFiredAndHistoryEntryRemoved() = runBlocking {
        val suggestion = AutoCompleteHistorySuggestion(phrase = "phrase", title = "title", url = "url", isAllowedInTopHits = false)
        val omnibarText = "foo"

        testee.onRemoveSearchSuggestionConfirmed(suggestion, omnibarText)

        verify(mockPixel).fire(AppPixelName.AUTOCOMPLETE_RESULT_DELETED)
        verify(mockPixel).fire(AppPixelName.AUTOCOMPLETE_RESULT_DELETED_DAILY, type = Daily())
        verify(mockNavigationHistory).removeHistoryEntryByUrl(suggestion.url)
        assertCommandIssued<Command.AutocompleteItemRemoved>()
    }

    @Test
    fun whenOnRemoveSearchSuggestionConfirmedForHistorySearchSuggestionThenPixelsFiredAndHistoryEntryRemoved() = runBlocking {
        val suggestion = AutoCompleteHistorySearchSuggestion(phrase = "phrase", isAllowedInTopHits = false)
        val omnibarText = "foo"

        testee.onRemoveSearchSuggestionConfirmed(suggestion, omnibarText)

        verify(mockPixel).fire(AppPixelName.AUTOCOMPLETE_RESULT_DELETED)
        verify(mockPixel).fire(AppPixelName.AUTOCOMPLETE_RESULT_DELETED_DAILY, type = Daily())
        verify(mockNavigationHistory).removeHistoryEntryByQuery(suggestion.phrase)
        assertCommandIssued<Command.AutocompleteItemRemoved>()
    }

    @Test
    fun whenNewPageWithUrlYouTubeNoCookieThenReplaceUrlWithDuckPlayer() = runTest {
        whenever(mockDuckPlayer.isSimulatedYoutubeNoCookie("https://youtube-nocookie.com/?videoID=1234".toUri())).thenReturn(true)
        whenever(mockDuckPlayer.isSimulatedYoutubeNoCookie("duck://player/1234".toUri())).thenReturn(false)
        whenever(mockDuckPlayer.createDuckPlayerUriFromYoutubeNoCookie("https://youtube-nocookie.com/?videoID=1234".toUri())).thenReturn(
            "duck://player/1234",
        )
        whenever(mockDuckPlayer.getDuckPlayerState()).thenReturn(ENABLED)
        testee.browserViewState.value = browserViewState().copy(browserShowing = true)

        testee.navigationStateChanged(buildWebNavigation("https://youtube-nocookie.com/?videoID=1234"))

        assertEquals("duck://player/1234", omnibarViewState().omnibarText)
    }

    @Test
    fun whenNewPageAndBrokenSitePromptVisibleThenHideCta() = runTest {
        setCta(BrokenSitePromptDialogCta())

        testee.browserViewState.value = browserViewState().copy(browserShowing = true)
        testee.navigationStateChanged(buildWebNavigation("https://example.com"))

        assertCommandIssued<HideBrokenSitePromptCta>()
    }

    @Test
    fun whenUrlUpdatedWithUrlYouTubeNoCookieThenReplaceUrlWithDuckPlayer() = runTest {
        whenever(mockDuckPlayer.isSimulatedYoutubeNoCookie("https://youtube-nocookie.com/?videoID=1234".toUri())).thenReturn(true)
        whenever(mockDuckPlayer.isSimulatedYoutubeNoCookie("duck://player/1234".toUri())).thenReturn(false)
        whenever(mockDuckPlayer.isSimulatedYoutubeNoCookie("http://example.com".toUri())).thenReturn(false)
        whenever(mockDuckPlayer.createDuckPlayerUriFromYoutubeNoCookie("https://youtube-nocookie.com/?videoID=1234".toUri())).thenReturn(
            "duck://player/1234",
        )
        whenever(mockDuckPlayer.getDuckPlayerState()).thenReturn(ENABLED)

        testee.browserViewState.value = browserViewState().copy(browserShowing = true)

        testee.navigationStateChanged(buildWebNavigation("http://example.com"))
        testee.navigationStateChanged(buildWebNavigation("https://youtube-nocookie.com/?videoID=1234"))

        assertEquals("duck://player/1234", omnibarViewState().omnibarText)
    }

    @Test
    fun whenSharingDuckPlayerUrlThenReplaceWithYouTubeUrl() = runTest {
        givenCurrentSite("duck://player/1234")
        whenever(mockDuckPlayer.isDuckPlayerUri("duck://player/1234")).thenReturn(true)
        whenever(mockDuckPlayer.createYoutubeWatchUrlFromDuckPlayer(any())).thenReturn("https://youtube.com/watch?v=1234")

        testee.onShareSelected()

        assertCommandIssued<ShareLink> {
            assertEquals("https://youtube.com/watch?v=1234", this.url)
        }
    }

    @Test
    fun whenHandleMenuRefreshActionThenSendMenuRefreshPixels() {
        testee.handleMenuRefreshAction()

        verify(refreshPixelSender).sendMenuRefreshPixels()
    }

    @Test
    fun whenHandlePullToRefreshActionThenSendPullToRefreshPixels() {
        testee.handlePullToRefreshAction()

        verify(refreshPixelSender).sendPullToRefreshPixels()
    }

    @Test
    fun whenFireCustomTabRefreshPixelThenSendCustomTabRefreshPixel() {
        testee.fireCustomTabRefreshPixel()

        verify(refreshPixelSender).sendCustomTabRefreshPixel()
    }

    @Test
    fun givenHighlightsExperimentWhenUserClickedSkipInExperimentFireDialogThenSendCancelPixel() {
        val cta = OnboardingDaxDialogCta.DaxExperimentFireButtonCta(mockOnboardingStore, mockAppInstallStore)
        setCta(cta)

        testee.onUserClickCtaSecondaryButton(cta)

        verify(mockPixel).fire(ONBOARDING_DAX_CTA_CANCEL_BUTTON, mapOf(PixelParameter.CTA_SHOWN to DAX_FIRE_DIALOG_CTA))
    }

    @Test
    fun whenPageIsChangedWithWebViewErrorResponseThenPixelIsFired() = runTest {
        testee.onReceivedError(BAD_URL, "example2.com")

        updateUrl(
            originalUrl = "example.com",
            currentUrl = "example2.com",
            isBrowserShowing = true,
        )

        verify(mockPixel).enqueueFire(AppPixelName.ERROR_PAGE_SHOWN)
    }

    @Test
    fun givenErrorPageFeatureDisabledWhenPageIsChangedWithWebViewErrorResponseThenPixelIsNotFired() = runTest {
        fakeAndroidConfigBrowserFeature.errorPagePixel().setRawStoredState(State(enable = false))
        testee.onReceivedError(BAD_URL, "example2.com")

        updateUrl(
            originalUrl = "example.com",
            currentUrl = "example2.com",
            isBrowserShowing = true,
        )

        verify(mockPixel, never()).enqueueFire(AppPixelName.ERROR_PAGE_SHOWN)
    }

    @Test
    fun whenUserSelectedAutocompleteWithAutoCompleteSwitchToTabSuggestionThenSwitchToTabCommandSentWithTabId() = runTest {
        val tabId = "tabId"
        val suggestion = AutoCompleteSwitchToTabSuggestion(phrase = "phrase", title = "title", url = "https://www.example.com", tabId = tabId)
        whenever(mockSavedSitesRepository.hasBookmarks()).thenReturn(false)
        whenever(mockNavigationHistory.hasHistory()).thenReturn(false)

        testee.userSelectedAutocomplete(suggestion)

        assertCommandIssued<Command.SwitchToTab> {
            assertEquals(tabId, this.tabId)
        }
    }

    @Test
    fun whenNavigationStateChangedCalledThenHandleResolvedUrlIsChecked() = runTest {
        testee.navigationStateChanged(buildWebNavigation("https://example.com"))

        verify(mockShowOnAppLaunchHandler).handleResolvedUrlStorage(eq("https://example.com"), any(), any())
    }

    @Test
    fun whenTabSwitcherPressedAndUserOnSiteThenPixelIsSent() = runTest {
        givenTabManagerData()
        setBrowserShowing(true)
        val domain = "https://www.example.com"
        givenCurrentSite(domain)

        testee.userLaunchingTabSwitcher()

        verify(mockPixel).fire(AppPixelName.TAB_MANAGER_OPENED_FROM_SITE)
    }

    @Test
    fun whenTabSwitcherPressedAndUserOnSerpThenPixelIsSent() = runTest {
        givenTabManagerData()
        setBrowserShowing(false)

        testee.userLaunchingTabSwitcher()

        verify(mockPixel).fire(AppPixelName.TAB_MANAGER_OPENED_FROM_NEW_TAB)
    }

    @Test
    fun whenTabSwitcherPressedAndUserOnNewTabThenPixelIsSent() = runTest {
        givenTabManagerData()
        setBrowserShowing(true)
        whenever(mockDuckDuckGoUrlDetector.isDuckDuckGoUrl(any())).thenReturn(true)
        val domain = "https://duckduckgo.com/?q=test&atb=v395-1-wb&ia=web"
        givenCurrentSite(domain)

        testee.userLaunchingTabSwitcher()

        verify(mockPixel).fire(AppPixelName.TAB_MANAGER_OPENED_FROM_SERP)
    }

    @Test
    fun whenInitialisedThenDefaultBrowserMenuButtonIsNotShown() {
        assertFalse(browserViewState().showSelectDefaultBrowserMenuItem)
    }

    @Test
    fun whenDefaultBrowserMenuButtonVisibilityChangesThenShowIt() = runTest {
        defaultBrowserPromptsExperimentShowPopupMenuItemFlow.value = true
        assertTrue(browserViewState().showSelectDefaultBrowserMenuItem)
    }

    @Test
    fun whenDefaultBrowserMenuButtonClickedThenNotifyExperiment() = runTest {
        testee.onSetDefaultBrowserSelected()
        verify(mockDefaultBrowserPromptsExperiment).onSetAsDefaultPopupMenuItemSelected()
    }

    @Test
    fun whenPopupMenuLaunchedThenNotifyDefaultBrowserPromptsExperiment() = runTest {
        testee.onPopupMenuLaunched()
        verify(mockDefaultBrowserPromptsExperiment).onPopupMenuLaunched()
    }

    private fun givenTabManagerData() = runTest {
        val tabCount = "61-80"
        val active7d = "21+"
        val inactive1w = "11-20"
        val inactive2w = "6-10"
        val inactive3w = "0"

        whenever(mockTabStatsBucketing.getNumberOfOpenTabs()).thenReturn(tabCount)
        whenever(mockTabStatsBucketing.getTabsActiveLastWeek()).thenReturn(active7d)
        whenever(mockTabStatsBucketing.getTabsActiveOneWeekAgo()).thenReturn(inactive1w)
        whenever(mockTabStatsBucketing.getTabsActiveTwoWeeksAgo()).thenReturn(inactive2w)
        whenever(mockTabStatsBucketing.getTabsActiveMoreThanThreeWeeksAgo()).thenReturn(inactive3w)
    }

    @Test
    fun whenSubmittedQueryIsDuckChatLinkThenOpenDuckChat() {
        whenever(mockSpecialUrlDetector.determineType(anyString())).thenReturn(SpecialUrlDetector.UrlType.ShouldLaunchDuckChatLink)
        whenever(mockOmnibarConverter.convertQueryToUrl("https://duckduckgo.com/?q=example&ia=chat&duckai=5", null)).thenReturn(
            "https://duckduckgo.com/?q=example&ia=chat&duckai=5",
        )
        testee.onUserSubmittedQuery("https://duckduckgo.com/?q=example&ia=chat&duckai=5")
        mockDuckChat.openDuckChat("example")
    }

    @Test
    fun whenSubmittedQueryIsDuckChatLinkWithoutQueryThenOpenDuckChatWithoutQuery() {
        whenever(mockSpecialUrlDetector.determineType(anyString())).thenReturn(SpecialUrlDetector.UrlType.ShouldLaunchDuckChatLink)
        whenever(mockOmnibarConverter.convertQueryToUrl("https://duckduckgo.com/?ia=chat", null)).thenReturn("https://duckduckgo.com/?ia=chat")
        testee.onUserSubmittedQuery("https://duckduckgo.com/?ia=chat")
        mockDuckChat.openDuckChat()
    }

    @Test
    fun whenProcessJsCallbackMessageForDuckChatThenSendCommand() = runTest {
        whenever(mockEnabledToggle.isEnabled()).thenReturn(true)
        val sendResponseToJs = Command.SendResponseToJs(JsCallbackData(JSONObject(), "", "", ""))
        whenever(mockDuckChatJSHelper.processJsCallbackMessage(anyString(), anyString(), anyOrNull(), anyOrNull())).thenReturn(sendResponseToJs)
        testee.processJsCallbackMessage(
            DUCK_CHAT_FEATURE_NAME,
            "method",
            "id",
            data = null,
            false,
        ) { "someUrl" }
        verify(mockDuckChatJSHelper).processJsCallbackMessage(DUCK_CHAT_FEATURE_NAME, "method", "id", null)
        assertCommandIssued<Command.SendResponseToJs>()
    }

    @Test
    fun whenProcessJsCallbackMessageForDuckChatAndResponseIsNullThenDoNotSendCommand() = runTest {
        whenever(mockEnabledToggle.isEnabled()).thenReturn(true)
        whenever(mockDuckChatJSHelper.processJsCallbackMessage(anyString(), anyString(), anyOrNull(), anyOrNull())).thenReturn(null)
        testee.processJsCallbackMessage(
            DUCK_CHAT_FEATURE_NAME,
            "method",
            "id",
            data = null,
            false,
        ) { "someUrl" }
        verify(mockDuckChatJSHelper).processJsCallbackMessage(DUCK_CHAT_FEATURE_NAME, "method", "id", null)
        assertCommandNotIssued<Command.SendResponseToJs>()
    }

    private fun aCredential(): LoginCredentials {
        return LoginCredentials(domain = null, username = null, password = null)
    }

    private fun assertShowHistoryCommandSent(expectedStackSize: Int) {
        assertCommandIssued<ShowBackNavigationHistory> {
            assertEquals(expectedStackSize, history.size)
        }
    }

    private fun buildNavigationHistoryStack(stackSize: Int) {
        val history = mutableListOf<NavigationHistoryEntry>()
        for (i in 0 until stackSize) {
            history.add(NavigationHistoryEntry(url = "$i.example.com"))
        }

        testee.navigationStateChanged(buildWebNavigation(navigationHistory = history))
    }

    private fun givenCustomHeadersProviderReturnsGpcHeader() {
        fakeCustomHeadersPlugin.headers = mapOf(GPC_HEADER to GPC_HEADER_VALUE)
    }

    private fun givenCustomHeadersProviderReturnsNoHeaders() {
        fakeCustomHeadersPlugin.headers = emptyMap()
    }

    private fun givenCustomHeadersProviderReturnsAndroidFeaturesHeader() {
        fakeCustomHeadersPlugin.headers = mapOf(X_DUCKDUCKGO_ANDROID_HEADER to "TEST_VALUE")
    }

    private suspend fun givenFireButtonPulsing() {
        whenever(mockExtendedOnboardingFeatureToggles.noBrowserCtas()).thenReturn(mockEnabledToggle)
        whenever(mockUserStageStore.getUserAppStage()).thenReturn(AppStage.DAX_ONBOARDING)
        dismissedCtaDaoChannel.send(listOf(DismissedCta(CtaId.DAX_DIALOG_TRACKERS_FOUND)))
    }

    private inline fun <reified T : Command> assertCommandIssued(instanceAssertions: T.() -> Unit = {}) {
        verify(mockCommandObserver, atLeastOnce()).onChanged(commandCaptor.capture())
        val issuedCommand = commandCaptor.allValues.find { it is T }
        assertNotNull(issuedCommand)
        (issuedCommand as T).apply { instanceAssertions() }
    }

    private inline fun <reified T : Command> assertCommandNotIssued() {
        val defaultMockingDetails = DefaultMockingDetails(mockCommandObserver)
        if (defaultMockingDetails.invocations.isNotEmpty()) {
            verify(mockCommandObserver, atLeastOnce()).onChanged(commandCaptor.capture())
            val issuedCommand = commandCaptor.allValues.find { it is T }
            assertNull(issuedCommand)
        }
    }

    private inline fun <reified T : Command> assertCommandIssuedTimes(times: Int) {
        if (times == 0) {
            assertCommandNotIssued<T>()
        } else {
            verify(mockCommandObserver, atLeastOnce()).onChanged(commandCaptor.capture())
            val timesIssued = commandCaptor.allValues.count { it is T }
            assertEquals(times, timesIssued)
        }
    }

    private fun givenInvalidatedGlobalLayout() {
        testee.globalLayoutState.value = GlobalLayoutViewState.Invalidated
    }

    private fun givenOneActiveTabSelected() {
        selectedTabLiveData.value = TabEntity("TAB_ID", "https://example.com", "", skipHome = false, viewed = true, position = 0)
        testee.loadData("TAB_ID", "https://example.com", false, false)
    }

    private fun givenFireproofWebsiteDomain(vararg fireproofWebsitesDomain: String) {
        fireproofWebsitesDomain.forEach {
            fireproofWebsiteDao.insert(FireproofWebsiteEntity(domain = it))
        }
    }

    private fun givenLoginDetected(domain: String) = LoginDetected(authLoginDomain = "", forwardedToDomain = domain)

    private fun givenCurrentSite(domain: String): Site {
        val site: Site = mock()
        whenever(site.url).thenReturn(domain)
        whenever(site.nextUrl).thenReturn(domain)
        whenever(site.uri).thenReturn(Uri.parse(domain))
        whenever(site.realBrokenSiteContext).thenReturn(mockBrokenSiteContext)
        val siteLiveData = MutableLiveData<Site>()
        siteLiveData.value = site
        whenever(mockTabRepository.retrieveSiteData("TAB_ID")).thenReturn(siteLiveData)
        testee.loadData("TAB_ID", domain, false, false)

        return site
    }

    private fun givenRemoteMessagingModel(
        remoteMessagingRepository: RemoteMessagingRepository,
        pixel: Pixel,
        dispatchers: DispatcherProvider,
    ) = RemoteMessagingModel(remoteMessagingRepository, pixel, dispatchers)

    private fun setBrowserShowing(isBrowsing: Boolean) {
        testee.browserViewState.value = browserViewState().copy(browserShowing = isBrowsing)
    }

    private fun setDesktopBrowsingMode(desktopBrowsingMode: Boolean) {
        testee.browserViewState.value = browserViewState().copy(isDesktopBrowsingMode = desktopBrowsingMode)
    }

    private fun setCta(cta: Cta) {
        testee.ctaViewState.value = ctaViewState().copy(cta = cta)
    }

    private fun aTabEntity(id: String): TabEntity {
        return TabEntity(tabId = id, position = 0)
    }

    private fun loadTabWithId(tabId: String) {
        testee.loadData(tabId, initialUrl = null, skipHome = false, isExternal = false)
    }

    private fun loadUrl(
        url: String?,
        title: String? = null,
        isBrowserShowing: Boolean = true,
    ) = runTest {
        whenever(mockDuckPlayer.observeUserPreferences()).thenReturn(flowOf(UserPreferences(false, Disabled)))

        setBrowserShowing(isBrowserShowing)
        testee.navigationStateChanged(buildWebNavigation(originalUrl = url, currentUrl = url, title = title))
    }

    @Suppress("SameParameterValue")
    private fun updateUrl(
        originalUrl: String?,
        currentUrl: String?,
        isBrowserShowing: Boolean,
    ) = runTest {
        whenever(mockDuckPlayer.isSimulatedYoutubeNoCookie(anyUri())).thenReturn(false)
        setBrowserShowing(isBrowserShowing)
        testee.navigationStateChanged(buildWebNavigation(originalUrl = originalUrl, currentUrl = currentUrl))
    }

    @Suppress("SameParameterValue")
    private fun onProgressChanged(
        url: String?,
        newProgress: Int,
    ) {
        testee.navigationStateChanged(buildWebNavigation(originalUrl = url, currentUrl = url, progress = newProgress))
    }

    private fun overrideUrl(
        url: String,
        isBrowserShowing: Boolean = true,
    ) {
        setBrowserShowing(isBrowserShowing)
        testee.willOverrideUrl(newUrl = url)
    }

    private fun setupNavigation(
        skipHome: Boolean = false,
        isBrowsing: Boolean,
        canGoForward: Boolean = false,
        canGoBack: Boolean = false,
        stepsToPreviousPage: Int = 0,
    ) {
        testee.skipHome = skipHome
        setBrowserShowing(isBrowsing)
        val nav = buildWebNavigation(canGoForward = canGoForward, canGoBack = canGoBack, stepsToPreviousPage = stepsToPreviousPage)
        testee.navigationStateChanged(nav)
    }

    private fun captureCommands(): KArgumentCaptor<Command> {
        verify(mockCommandObserver, atLeastOnce()).onChanged(commandCaptor.capture())
        return commandCaptor
    }

    private fun clearAccessibilitySettings() {
        context.getSharedPreferences(AccessibilitySettingsSharedPreferences.FILENAME, Context.MODE_PRIVATE).edit().clear().commit()
    }

    private fun buildWebNavigation(
        currentUrl: String? = null,
        originalUrl: String? = null,
        title: String? = null,
        canGoForward: Boolean = false,
        canGoBack: Boolean = false,
        stepsToPreviousPage: Int = 0,
        progress: Int? = null,
        navigationHistory: List<NavigationHistoryEntry> = emptyList(),
    ): WebNavigationState {
        val nav: WebNavigationState = mock()
        whenever(nav.originalUrl).thenReturn(originalUrl)
        whenever(nav.currentUrl).thenReturn(currentUrl)
        whenever(nav.title).thenReturn(title)
        whenever(nav.canGoForward).thenReturn(canGoForward)
        whenever(nav.canGoBack).thenReturn(canGoBack)
        whenever(nav.stepsToPreviousPage).thenReturn(stepsToPreviousPage)
        whenever(nav.progress).thenReturn(progress)
        whenever(nav.navigationHistory).thenReturn(navigationHistory)
        return nav
    }

    private fun buildFileChooserParams(
        acceptTypes: Array<String>,
        captureEnabled: Boolean = false,
    ): FileChooserParams {
        return object : FileChooserParams() {
            override fun getAcceptTypes(): Array<String> = acceptTypes
            override fun getMode(): Int = 0
            override fun isCaptureEnabled(): Boolean = captureEnabled
            override fun getTitle(): CharSequence? = null
            override fun getFilenameHint(): String? = null
            override fun createIntent(): Intent = Intent()
        }
    }

    private fun privacyShieldState() = testee.privacyShieldViewState.value!!
    private fun ctaViewState() = testee.ctaViewState.value!!
    private fun browserViewState() = testee.browserViewState.value!!
    private fun omnibarViewState() = testee.omnibarViewState.value!!
    private fun loadingViewState() = testee.loadingViewState.value!!
    private fun autoCompleteViewState() = testee.autoCompleteViewState.value!!
    private fun findInPageViewState() = testee.findInPageViewState.value!!
    private fun globalLayoutViewState() = testee.globalLayoutState.value!!
    private fun browserGlobalLayoutViewState() = testee.globalLayoutState.value!! as GlobalLayoutViewState.Browser
    private fun accessibilityViewState() = testee.accessibilityViewState.value!!

    fun anyUri(): Uri = any()

    class FakeCapabilityChecker(var enabled: Boolean) : AutofillCapabilityChecker {
        override suspend fun isAutofillEnabledByConfiguration(url: String) = enabled
        override suspend fun canInjectCredentialsToWebView(url: String) = enabled
        override suspend fun canSaveCredentialsFromWebView(url: String) = enabled
        override suspend fun canGeneratePasswordFromWebView(url: String) = enabled
        override suspend fun canAccessCredentialManagementScreen() = enabled
    }

    class FakePluginPoint(val plugin: FakePrivacyProtectionTogglePlugin) : PluginPoint<PrivacyProtectionTogglePlugin> {
        override fun getPlugins(): Collection<PrivacyProtectionTogglePlugin> {
            return listOf(plugin)
        }
    }

    class FakePrivacyProtectionTogglePlugin : PrivacyProtectionTogglePlugin {
        var toggleOff = 0
        var toggleOn = 0

        override suspend fun onToggleOff(origin: PrivacyToggleOrigin) {
            toggleOff++
        }

        override suspend fun onToggleOn(origin: PrivacyToggleOrigin) {
            toggleOn++
        }
    }

    class FakeCustomHeadersProvider(var headers: Map<String, String>) : CustomHeadersProvider {
        override fun getCustomHeaders(url: String): Map<String, String> {
            return headers
        }
    }
}<|MERGE_RESOLUTION|>--- conflicted
+++ resolved
@@ -683,12 +683,9 @@
             toggleReports = mockToggleReports,
             brokenSitePrompt = mockBrokenSitePrompt,
             tabStatsBucketing = mockTabStatsBucketing,
-<<<<<<< HEAD
-            swipingTabsFeature = swipingTabsFeatureProvider,
-=======
             maliciousSiteBlockerWebViewIntegration = mock(),
             defaultBrowserPromptsExperiment = mockDefaultBrowserPromptsExperiment,
->>>>>>> cd175339
+            swipingTabsFeature = swipingTabsFeatureProvider,
         )
 
         testee.loadData("abc", null, false, false)
