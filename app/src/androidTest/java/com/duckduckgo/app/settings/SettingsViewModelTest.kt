/*
 * Copyright (c) 2017 DuckDuckGo
 *
 * Licensed under the Apache License, Version 2.0 (the "License");
 * you may not use this file except in compliance with the License.
 * You may obtain a copy of the License at
 *
 *     http://www.apache.org/licenses/LICENSE-2.0
 *
 * Unless required by applicable law or agreed to in writing, software
 * distributed under the License is distributed on an "AS IS" BASIS,
 * WITHOUT WARRANTIES OR CONDITIONS OF ANY KIND, either express or implied.
 * See the License for the specific language governing permissions and
 * limitations under the License.
 */

package com.duckduckgo.app.settings

import android.content.Context
import androidx.arch.core.executor.testing.InstantTaskExecutorRule
import app.cash.turbine.test
import com.duckduckgo.app.CoroutineTestRule
import com.duckduckgo.app.browser.BuildConfig
import com.duckduckgo.app.browser.defaultbrowsing.DefaultBrowserDetector
import com.duckduckgo.app.fire.FireAnimationLoader
import com.duckduckgo.app.icon.api.AppIcon
import com.duckduckgo.app.pixels.AppPixelName
import com.duckduckgo.app.runBlocking
import com.duckduckgo.app.settings.SettingsViewModel.Command
import com.duckduckgo.app.settings.clear.ClearWhatOption.CLEAR_NONE
import com.duckduckgo.app.settings.clear.ClearWhenOption.APP_EXIT_ONLY
import com.duckduckgo.app.settings.clear.FireAnimation
import com.duckduckgo.app.settings.db.SettingsDataStore
import com.duckduckgo.app.statistics.Variant
import com.duckduckgo.app.statistics.VariantManager
import com.duckduckgo.app.statistics.pixels.Pixel
import com.duckduckgo.mobile.android.ui.DuckDuckGoTheme
import com.duckduckgo.mobile.android.ui.store.ThemingDataStore
import com.duckduckgo.mobile.android.vpn.ui.onboarding.DeviceShieldOnboardingStore
import com.nhaarman.mockitokotlin2.*
import kotlinx.android.synthetic.main.content_settings_general.view.*
import kotlinx.android.synthetic.main.settings_automatically_clear_what_fragment.view.*
import kotlinx.coroutines.ExperimentalCoroutinesApi
import kotlinx.coroutines.runBlocking
import org.junit.Assert.*
import org.junit.Before
import org.junit.Rule
import org.junit.Test
import org.mockito.Mock
import org.mockito.MockitoAnnotations
import kotlin.time.ExperimentalTime

@ExperimentalCoroutinesApi
@ExperimentalTime
class SettingsViewModelTest {

    @get:Rule
    @Suppress("unused")
    var instantTaskExecutorRule = InstantTaskExecutorRule()

    private lateinit var testee: SettingsViewModel

    @Mock
    private lateinit var mockThemeSettingsDataStore: ThemingDataStore

    @Mock
    private lateinit var mockAppSettingsDataStore: SettingsDataStore

    @Mock
    private lateinit var mockDefaultBrowserDetector: DefaultBrowserDetector

    @Mock
    private lateinit var mockVariantManager: VariantManager

    @Mock
    private lateinit var mockPixel: Pixel

    @Mock
    private lateinit var mockFireAnimationLoader: FireAnimationLoader

<<<<<<< HEAD
    @Mock
    private lateinit var mockEmailManager: EmailManager

    @Mock
    lateinit var mockContext: Context

    @Mock
    private lateinit var deviceShieldOnboardingStore: DeviceShieldOnboardingStore

=======
>>>>>>> 04ebcd07
    @get:Rule
    val coroutineTestRule: CoroutineTestRule = CoroutineTestRule()

    private lateinit var commandCaptor: KArgumentCaptor<Command>

    @Before
    fun before() {
        MockitoAnnotations.openMocks(this)

<<<<<<< HEAD
        testee = SettingsViewModel(
            mockContext,
            mockThemeSettingsDataStore,
            mockAppSettingsDataStore,
            mockDefaultBrowserDetector,
            mockVariantManager,
            mockEmailManager,
            mockFireAnimationLoader,
            mockPixel,
            deviceShieldOnboardingStore
        )
=======
        context = InstrumentationRegistry.getInstrumentation().targetContext

        testee = SettingsViewModel(mockThemeSettingsDataStore, mockAppSettingsDataStore, mockDefaultBrowserDetector, mockVariantManager, mockFireAnimationLoader, mockPixel)
>>>>>>> 04ebcd07

        whenever(mockAppSettingsDataStore.automaticallyClearWhenOption).thenReturn(APP_EXIT_ONLY)
        whenever(mockAppSettingsDataStore.automaticallyClearWhatOption).thenReturn(CLEAR_NONE)
        whenever(mockAppSettingsDataStore.appIcon).thenReturn(AppIcon.DEFAULT)
        whenever(mockAppSettingsDataStore.selectedFireAnimation).thenReturn(FireAnimation.HeroFire)

        whenever(mockVariantManager.getVariant()).thenReturn(VariantManager.DEFAULT_VARIANT)
    }

    @Test
    fun whenViewModelInitialisedThenPixelIsFired() {
        testee // init
        verify(mockPixel).fire(AppPixelName.SETTINGS_OPENED)
    }

    @Test
    fun whenStartNotCalledYetThenViewStateInitialisedDefaultValues() = coroutineTestRule.runBlocking {
        testee.viewState().test {
            val value = expectItem()
            assertTrue(value.loading)
            assertEquals("", value.version)
            assertTrue(value.autoCompleteSuggestionsEnabled)
            assertFalse(value.showDefaultBrowserSetting)
            assertFalse(value.isAppDefaultBrowser)

            cancelAndConsumeRemainingEvents()
        }
    }

    @Test
    fun whenStartCalledThenLoadingSetToFalse() = coroutineTestRule.runBlocking {
        testee.start()
        testee.viewState().test {
            val value = expectItem()
            assertEquals(false, value.loading)

            cancelAndConsumeRemainingEvents()
        }
    }

    @Test
    fun whenStartCalledThenVersionSetCorrectly() = coroutineTestRule.runBlocking {
        testee.start()
        testee.viewState().test {

            val value = expectItem()
            val expectedStartString = "${BuildConfig.VERSION_NAME} (${BuildConfig.VERSION_CODE})"
            assertTrue(value.version.startsWith(expectedStartString))

            cancelAndConsumeRemainingEvents()
        }
    }

    @Test
    fun whenLightThemeToggledOnThenDataStoreIsUpdatedAndUpdateThemeCommandIsSent() = coroutineTestRule.runBlocking {
        testee.commands().test {
            testee.onLightThemeToggled(true)
            verify(mockThemeSettingsDataStore).theme = DuckDuckGoTheme.LIGHT

            assertEquals(Command.UpdateTheme, expectItem())

            cancelAndConsumeRemainingEvents()
        }
    }

    @Test
    fun whenLightThemeToggledOnThenLighThemePixelIsSent() {
        testee.onLightThemeToggled(true)
        verify(mockPixel).fire(AppPixelName.SETTINGS_THEME_TOGGLED_LIGHT)
    }

    @Test
    fun whenLightThemeTogglesOffThenDataStoreIsUpdatedAndUpdateThemeCommandIsSent() = coroutineTestRule.runBlocking {
        testee.commands().test {
            testee.onLightThemeToggled(false)
            verify(mockThemeSettingsDataStore).theme = DuckDuckGoTheme.DARK

            assertEquals(Command.UpdateTheme, expectItem())

            cancelAndConsumeRemainingEvents()
        }
    }

    @Test
    fun whenLightThemeToggledOffThenDarkThemePixelIsSent() {
        testee.onLightThemeToggled(false)
        verify(mockPixel).fire(AppPixelName.SETTINGS_THEME_TOGGLED_DARK)
    }

    @Test
    fun whenAutocompleteSwitchedOnThenDataStoreIsUpdated() {
        testee.onAutocompleteSettingChanged(true)
        verify(mockAppSettingsDataStore).autoCompleteSuggestionsEnabled = true
    }

    @Test
    fun whenAutocompleteSwitchedOffThenDataStoreIsUpdated() {
        testee.onAutocompleteSettingChanged(false)
        verify(mockAppSettingsDataStore).autoCompleteSuggestionsEnabled = false
    }

    @Test
    fun whenAppLinksSwitchedOnThenDataStoreIsUpdated() {
        testee.onAppLinksSettingChanged(true)
        verify(mockAppSettingsDataStore).appLinksEnabled = true
    }

    @Test
    fun whenAppLinksSwitchedOffThenDataStoreIsUpdated() {
        testee.onAppLinksSettingChanged(false)
        verify(mockAppSettingsDataStore).appLinksEnabled = false
    }

    @Test
    fun whenLeaveFeedBackRequestedThenCommandIsLaunchFeedback() = coroutineTestRule.runBlocking {
        testee.commands().test {
            testee.userRequestedToSendFeedback()

            assertEquals(Command.LaunchFeedback, expectItem())

            cancelAndConsumeRemainingEvents()
        }
    }

    @Test
    fun whenDefaultBrowserAppAlreadySetToOursThenIsDefaultBrowserFlagIsTrue() = coroutineTestRule.runBlocking {
        whenever(mockDefaultBrowserDetector.isDefaultBrowser()).thenReturn(true)
        testee.start()

        testee.viewState().test {
            assertTrue(expectItem().isAppDefaultBrowser)

            cancelAndConsumeRemainingEvents()
        }
    }

    @Test
    fun whenDefaultBrowserAppNotSetToOursThenIsDefaultBrowserFlagIsFalse() = coroutineTestRule.runBlocking {
        testee.viewState().test {
            whenever(mockDefaultBrowserDetector.isDefaultBrowser()).thenReturn(false)
            testee.start()

            assertFalse(expectItem().isAppDefaultBrowser)

            cancelAndConsumeRemainingEvents()
        }
    }

    @Test
    fun whenBrowserDetectorIndicatesDefaultCannotBeSetThenFlagToShowSettingIsFalse() = coroutineTestRule.runBlocking {
        testee.viewState().test {
            whenever(mockDefaultBrowserDetector.deviceSupportsDefaultBrowserConfiguration()).thenReturn(false)
            testee.start()

            assertFalse(expectItem().showDefaultBrowserSetting)

            cancelAndConsumeRemainingEvents()
        }
    }

    @Test
    fun whenBrowserDetectorIndicatesDefaultCanBeSetThenFlagToShowSettingIsTrue() = coroutineTestRule.runBlocking {
        whenever(mockDefaultBrowserDetector.deviceSupportsDefaultBrowserConfiguration()).thenReturn(true)
        testee.start()
        testee.viewState().test {
            assertTrue(expectItem().showDefaultBrowserSetting)

            cancelAndConsumeRemainingEvents()
        }
    }

    @Test
    fun whenWhitelistSelectedThenPixelIsSentAndWhitelistLaunched() = coroutineTestRule.runBlocking {
        testee.commands().test {
            testee.onManageWhitelistSelected()

            verify(mockPixel).fire(AppPixelName.SETTINGS_MANAGE_WHITELIST)
            assertEquals(Command.LaunchWhitelist, expectItem())

            cancelAndConsumeRemainingEvents()
        }
    }

    @Test
    fun whenVariantIsEmptyThenEmptyVariantIncludedInSettings() = coroutineTestRule.runBlocking {
        testee.start()
        testee.viewState().test {
            val expectedStartString = "${BuildConfig.VERSION_NAME} (${BuildConfig.VERSION_CODE})"
            assertEquals(expectedStartString, expectItem().version)

            cancelAndConsumeRemainingEvents()
        }
    }

    @Test
    fun whenVariantIsSetThenVariantKeyIncludedInSettings() = coroutineTestRule.runBlocking {
        whenever(mockVariantManager.getVariant()).thenReturn(Variant("ab", filterBy = { true }))
        testee.start()

        testee.viewState().test {
            val expectedStartString = "${BuildConfig.VERSION_NAME} ab (${BuildConfig.VERSION_CODE})"
            assertEquals(expectedStartString, expectItem().version)

            cancelAndConsumeRemainingEvents()
        }
    }

    @Test
    fun whenChangeIconRequestedThenCommandIsChangeIcon() = coroutineTestRule.runBlocking {
        testee.commands().test {
            testee.userRequestedToChangeIcon()

            assertEquals(Command.LaunchAppIcon, expectItem())

            cancelAndConsumeRemainingEvents()
        }
    }

    @Test
    fun whenFireAnimationSettingClickedThenCommandIsLaunchFireAnimationSettings() = coroutineTestRule.runBlocking {
        testee.commands().test {
            testee.userRequestedToChangeFireAnimation()

            assertEquals(Command.LaunchFireAnimationSettings(FireAnimation.HeroFire), expectItem())

            cancelAndConsumeRemainingEvents()
        }
    }

    @Test
    fun whenFireAnimationSettingClickedThenPixelSent() {
        testee.userRequestedToChangeFireAnimation()

        verify(mockPixel).fire(AppPixelName.FIRE_ANIMATION_SETTINGS_OPENED)
    }

    @Test
    fun whenNewFireAnimationSelectedThenUpdateViewState() = coroutineTestRule.runBlocking {
        val expectedAnimation = FireAnimation.HeroAbstract
        testee.onFireAnimationSelected(expectedAnimation)

        testee.viewState().test {
            assertEquals(expectedAnimation, expectItem().selectedFireAnimation)

            cancelAndConsumeRemainingEvents()
        }

    }

    @Test
    fun whenNewFireAnimationSelectedThenStoreNewSelectedAnimation() {
        testee.onFireAnimationSelected(FireAnimation.HeroWater)

        verify(mockAppSettingsDataStore).selectedFireAnimation = FireAnimation.HeroWater
    }

    @Test
    fun whenNewFireAnimationSelectedThenPreLoadAnimation() {
        testee.onFireAnimationSelected(FireAnimation.HeroWater)

        verify(mockFireAnimationLoader).preloadSelectedAnimation()
    }

    @Test
    fun whenNewFireAnimationSelectedThenPixelSent() {
        testee.onFireAnimationSelected(FireAnimation.HeroWater)

        verify(mockPixel).fire(
            AppPixelName.FIRE_ANIMATION_NEW_SELECTED,
            mapOf(Pixel.PixelParameter.FIRE_ANIMATION to Pixel.PixelValues.FIRE_ANIMATION_WHIRLPOOL)
        )
    }

    @Test
    fun whenSameFireAnimationSelectedThenDoNotSendPixel() {
        givenSelectedFireAnimation(FireAnimation.HeroFire)

        testee.onFireAnimationSelected(FireAnimation.HeroFire)

        verify(mockPixel, times(0)).fire(
            AppPixelName.FIRE_ANIMATION_NEW_SELECTED,
            mapOf(Pixel.PixelParameter.FIRE_ANIMATION to Pixel.PixelValues.FIRE_ANIMATION_INFERNO)
        )
    }

    @Test
    fun whenOnGlobalPrivacyControlClickedThenCommandIsLaunchGlobalPrivacyControl() = coroutineTestRule.runBlocking {
        testee.commands().test {
            testee.onGlobalPrivacyControlClicked()

            assertEquals(Command.LaunchGlobalPrivacyControl, expectItem())

            cancelAndConsumeRemainingEvents()
        }
    }

    @Test
    fun whenOnAutomaticallyClearWhatClickedEmitCommandShowClearWhatDialog() = coroutineTestRule.runBlocking {
        testee.commands().test {
            testee.onAutomaticallyClearWhatClicked()

            assertEquals(Command.ShowClearWhatDialog(CLEAR_NONE), expectItem())

            cancelAndConsumeRemainingEvents()
        }
    }

    @Test
    fun whenOnAutomaticallyClearWhenClickedEmitCommandShowClearWhenDialog() = coroutineTestRule.runBlocking {
        testee.commands().test {
            testee.onAutomaticallyClearWhenClicked()

            assertEquals(Command.ShowClearWhenDialog(APP_EXIT_ONLY), expectItem())

            cancelAndConsumeRemainingEvents()
        }
    }

    @Test
<<<<<<< HEAD
    fun whenDeviceShieldOnboardingHasNotBeenShownThenClickingOnDeviceShieldOpensDeviceShieldOnboarding() = coroutineTestRule.runBlocking {
        testee.commands().test {

            whenever(deviceShieldOnboardingStore.hasOnboardingBeenShown()).thenReturn(false)

            testee.onDeviceShieldSettingClicked()

            assertEquals(Command.LaunchDeviceShieldOnboarding, expectItem())

            cancelAndConsumeRemainingEvents()
        }
    }

    @Test
    fun whenDeviceShieldOnboardingHasBeenShownThenClickingOnDeviceShieldOpensDeviceShieldTracker() = coroutineTestRule.runBlocking {
        testee.commands().test {

            whenever(deviceShieldOnboardingStore.hasOnboardingBeenShown()).thenReturn(true)

            testee.onDeviceShieldSettingClicked()

            assertEquals(Command.LaunchDeviceShieldReport, expectItem())

            cancelAndConsumeRemainingEvents()
        }
    }

    private fun givenUserIsSignedInAndHasAliasAvailable() {
        whenever(mockEmailManager.getEmailAddress()).thenReturn("test@duck.com")
        whenever(mockEmailManager.isSignedIn()).thenReturn(true)
    }
=======
    fun whenOnEmailProtectionSettingClickedThenEmitCommandLaunchEmailProtection() = coroutineTestRule.runBlocking {
        testee.commands().test {
            testee.onEmailProtectionSettingClicked()
>>>>>>> 04ebcd07

            assertEquals(Command.LaunchEmailProtection, expectItem())

            cancelAndConsumeRemainingEvents()
        }
    }

    private fun givenSelectedFireAnimation(fireAnimation: FireAnimation) {
        whenever(mockAppSettingsDataStore.selectedFireAnimation).thenReturn(fireAnimation)
        whenever(mockAppSettingsDataStore.isCurrentlySelected(fireAnimation)).thenReturn(true)
    }
}<|MERGE_RESOLUTION|>--- conflicted
+++ resolved
@@ -78,18 +78,12 @@
     @Mock
     private lateinit var mockFireAnimationLoader: FireAnimationLoader
 
-<<<<<<< HEAD
-    @Mock
-    private lateinit var mockEmailManager: EmailManager
-
     @Mock
     lateinit var mockContext: Context
 
     @Mock
     private lateinit var deviceShieldOnboardingStore: DeviceShieldOnboardingStore
 
-=======
->>>>>>> 04ebcd07
     @get:Rule
     val coroutineTestRule: CoroutineTestRule = CoroutineTestRule()
 
@@ -99,23 +93,16 @@
     fun before() {
         MockitoAnnotations.openMocks(this)
 
-<<<<<<< HEAD
         testee = SettingsViewModel(
             mockContext,
             mockThemeSettingsDataStore,
             mockAppSettingsDataStore,
             mockDefaultBrowserDetector,
             mockVariantManager,
-            mockEmailManager,
             mockFireAnimationLoader,
             mockPixel,
             deviceShieldOnboardingStore
         )
-=======
-        context = InstrumentationRegistry.getInstrumentation().targetContext
-
-        testee = SettingsViewModel(mockThemeSettingsDataStore, mockAppSettingsDataStore, mockDefaultBrowserDetector, mockVariantManager, mockFireAnimationLoader, mockPixel)
->>>>>>> 04ebcd07
 
         whenever(mockAppSettingsDataStore.automaticallyClearWhenOption).thenReturn(APP_EXIT_ONLY)
         whenever(mockAppSettingsDataStore.automaticallyClearWhatOption).thenReturn(CLEAR_NONE)
@@ -435,7 +422,6 @@
     }
 
     @Test
-<<<<<<< HEAD
     fun whenDeviceShieldOnboardingHasNotBeenShownThenClickingOnDeviceShieldOpensDeviceShieldOnboarding() = coroutineTestRule.runBlocking {
         testee.commands().test {
 
@@ -463,15 +449,10 @@
         }
     }
 
-    private fun givenUserIsSignedInAndHasAliasAvailable() {
-        whenever(mockEmailManager.getEmailAddress()).thenReturn("test@duck.com")
-        whenever(mockEmailManager.isSignedIn()).thenReturn(true)
-    }
-=======
+    @Test
     fun whenOnEmailProtectionSettingClickedThenEmitCommandLaunchEmailProtection() = coroutineTestRule.runBlocking {
         testee.commands().test {
             testee.onEmailProtectionSettingClicked()
->>>>>>> 04ebcd07
 
             assertEquals(Command.LaunchEmailProtection, expectItem())
 
