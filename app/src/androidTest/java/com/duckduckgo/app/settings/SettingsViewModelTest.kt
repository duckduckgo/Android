/*
 * Copyright (c) 2017 DuckDuckGo
 *
 * Licensed under the Apache License, Version 2.0 (the "License");
 * you may not use this file except in compliance with the License.
 * You may obtain a copy of the License at
 *
 *     http://www.apache.org/licenses/LICENSE-2.0
 *
 * Unless required by applicable law or agreed to in writing, software
 * distributed under the License is distributed on an "AS IS" BASIS,
 * WITHOUT WARRANTIES OR CONDITIONS OF ANY KIND, either express or implied.
 * See the License for the specific language governing permissions and
 * limitations under the License.
 */

package com.duckduckgo.app.settings

import android.content.Context
import androidx.arch.core.executor.testing.InstantTaskExecutorRule
import androidx.test.platform.app.InstrumentationRegistry
import app.cash.turbine.test
import com.duckduckgo.app.CoroutineTestRule
import com.duckduckgo.app.browser.BuildConfig
import com.duckduckgo.app.browser.defaultbrowsing.DefaultBrowserDetector
import com.duckduckgo.app.email.EmailManager
import com.duckduckgo.app.fire.FireAnimationLoader
import com.duckduckgo.app.global.DuckDuckGoTheme
import com.duckduckgo.app.icon.api.AppIcon
import com.duckduckgo.app.pixels.AppPixelName
import com.duckduckgo.app.runBlocking
import com.duckduckgo.app.settings.SettingsViewModel.Command
import com.duckduckgo.app.settings.SettingsViewModel.EmailSetting
import com.duckduckgo.app.settings.clear.ClearWhatOption.CLEAR_NONE
import com.duckduckgo.app.settings.clear.ClearWhenOption.APP_EXIT_ONLY
import com.duckduckgo.app.settings.clear.FireAnimation
import com.duckduckgo.app.settings.db.SettingsDataStore
import com.duckduckgo.app.statistics.Variant
import com.duckduckgo.app.statistics.VariantManager
import com.duckduckgo.app.statistics.pixels.Pixel
import com.nhaarman.mockitokotlin2.*
import kotlinx.android.synthetic.main.content_settings_general.view.*
import kotlinx.android.synthetic.main.settings_automatically_clear_what_fragment.view.*
import kotlinx.coroutines.ExperimentalCoroutinesApi
import org.junit.Assert.*
import org.junit.Before
import org.junit.Rule
import org.junit.Test
import org.mockito.Mock
import org.mockito.MockitoAnnotations
import kotlin.time.ExperimentalTime

@ExperimentalCoroutinesApi
@ExperimentalTime
class SettingsViewModelTest {

    @get:Rule
    @Suppress("unused")
    var instantTaskExecutorRule = InstantTaskExecutorRule()

    private lateinit var testee: SettingsViewModel

    private lateinit var context: Context

    @Mock
    private lateinit var mockAppSettingsDataStore: SettingsDataStore

    @Mock
    private lateinit var mockDefaultBrowserDetector: DefaultBrowserDetector

    @Mock
    private lateinit var mockVariantManager: VariantManager

    @Mock
    private lateinit var mockPixel: Pixel

    @Mock
    private lateinit var mockFireAnimationLoader: FireAnimationLoader

    @Mock
    private lateinit var mockEmailManager: EmailManager

    @get:Rule
    val coroutineTestRule: CoroutineTestRule = CoroutineTestRule()

    @Before
    fun before() {
        MockitoAnnotations.openMocks(this)

        context = InstrumentationRegistry.getInstrumentation().targetContext

        testee = SettingsViewModel(mockAppSettingsDataStore, mockDefaultBrowserDetector, mockVariantManager, mockEmailManager, mockFireAnimationLoader, mockPixel)

        whenever(mockAppSettingsDataStore.automaticallyClearWhenOption).thenReturn(APP_EXIT_ONLY)
        whenever(mockAppSettingsDataStore.automaticallyClearWhatOption).thenReturn(CLEAR_NONE)
        whenever(mockAppSettingsDataStore.appIcon).thenReturn(AppIcon.DEFAULT)
        whenever(mockAppSettingsDataStore.selectedFireAnimation).thenReturn(FireAnimation.HeroFire)

        whenever(mockVariantManager.getVariant()).thenReturn(VariantManager.DEFAULT_VARIANT)
    }

    @Test
    fun whenViewModelInitialisedThenPixelIsFired() {
        testee // init
        verify(mockPixel).fire(AppPixelName.SETTINGS_OPENED)
    }

    @Test
    fun whenStartNotCalledYetThenViewStateInitialisedDefaultValues() = coroutineTestRule.runBlocking {
        testee.viewState().test {
            val value = expectItem()
            assertTrue(value.loading)
            assertEquals("", value.version)
            assertTrue(value.autoCompleteSuggestionsEnabled)
            assertFalse(value.showDefaultBrowserSetting)
            assertFalse(value.isAppDefaultBrowser)

            cancelAndConsumeRemainingEvents()
        }
    }

    @Test
    fun whenStartCalledThenLoadingSetToFalse() = coroutineTestRule.runBlocking {
        testee.start()
        testee.viewState().test {
            val value = expectItem()
            assertEquals(false, value.loading)

            cancelAndConsumeRemainingEvents()
        }
    }

    @Test
    fun whenStartCalledThenVersionSetCorrectly() = coroutineTestRule.runBlocking {
        testee.start()
        testee.viewState().test {

            val value = expectItem()
            val expectedStartString = "${BuildConfig.VERSION_NAME} (${BuildConfig.VERSION_CODE})"
            assertTrue(value.version.startsWith(expectedStartString))

            cancelAndConsumeRemainingEvents()
        }
    }

    @Test
    fun whenLightThemeToggledOnThenDataStoreIsUpdatedAndUpdateThemeCommandIsSent() = coroutineTestRule.runBlocking {
        testee.commands().test {
            testee.onLightThemeToggled(true)
            verify(mockAppSettingsDataStore).theme = DuckDuckGoTheme.LIGHT

            assertEquals(Command.UpdateTheme, expectItem())

            cancelAndConsumeRemainingEvents()
        }
    }

    @Test
    fun whenLightThemeToggledOnThenLighThemePixelIsSent() {
        testee.onLightThemeToggled(true)
        verify(mockPixel).fire(AppPixelName.SETTINGS_THEME_TOGGLED_LIGHT)
    }

    @Test
    fun whenLightThemeTogglesOffThenDataStoreIsUpdatedAndUpdateThemeCommandIsSent() = coroutineTestRule.runBlocking {
        testee.commands().test {
            testee.onLightThemeToggled(false)
            verify(mockAppSettingsDataStore).theme = DuckDuckGoTheme.DARK

            assertEquals(Command.UpdateTheme, expectItem())

            cancelAndConsumeRemainingEvents()
        }
    }

    @Test
    fun whenLightThemeToggledOffThenDarkThemePixelIsSent() {
        testee.onLightThemeToggled(false)
        verify(mockPixel).fire(AppPixelName.SETTINGS_THEME_TOGGLED_DARK)
    }

    @Test
    fun whenAutocompleteSwitchedOnThenDataStoreIsUpdated() {
        testee.onAutocompleteSettingChanged(true)
        verify(mockAppSettingsDataStore).autoCompleteSuggestionsEnabled = true
    }

    @Test
    fun whenAutocompleteSwitchedOffThenDataStoreIsUpdated() {
        testee.onAutocompleteSettingChanged(false)
        verify(mockAppSettingsDataStore).autoCompleteSuggestionsEnabled = false
    }

    @Test
    fun whenLeaveFeedBackRequestedThenCommandIsLaunchFeedback() = coroutineTestRule.runBlocking {
        testee.commands().test {
            testee.userRequestedToSendFeedback()

            assertEquals(Command.LaunchFeedback, expectItem())

            cancelAndConsumeRemainingEvents()
        }
    }

    @Test
    fun whenDefaultBrowserAppAlreadySetToOursThenIsDefaultBrowserFlagIsTrue() = coroutineTestRule.runBlocking {
        whenever(mockDefaultBrowserDetector.isDefaultBrowser()).thenReturn(true)
        testee.start()

        testee.viewState().test {
            assertTrue(expectItem().isAppDefaultBrowser)

            cancelAndConsumeRemainingEvents()
        }
    }

    @Test
    fun whenDefaultBrowserAppNotSetToOursThenIsDefaultBrowserFlagIsFalse() = coroutineTestRule.runBlocking {
        testee.viewState().test {
            whenever(mockDefaultBrowserDetector.isDefaultBrowser()).thenReturn(false)
            testee.start()

            assertFalse(expectItem().isAppDefaultBrowser)

            cancelAndConsumeRemainingEvents()
        }
    }

    @Test
    fun whenBrowserDetectorIndicatesDefaultCannotBeSetThenFlagToShowSettingIsFalse() = coroutineTestRule.runBlocking {
        testee.viewState().test {
            whenever(mockDefaultBrowserDetector.deviceSupportsDefaultBrowserConfiguration()).thenReturn(false)
            testee.start()

            assertFalse(expectItem().showDefaultBrowserSetting)

            cancelAndConsumeRemainingEvents()
        }
    }

    @Test
    fun whenBrowserDetectorIndicatesDefaultCanBeSetThenFlagToShowSettingIsTrue() = coroutineTestRule.runBlocking {
        whenever(mockDefaultBrowserDetector.deviceSupportsDefaultBrowserConfiguration()).thenReturn(true)
        testee.start()
        testee.viewState().test {
            assertTrue(expectItem().showDefaultBrowserSetting)

            cancelAndConsumeRemainingEvents()
        }
    }

    @Test
    fun whenWhitelistSelectedThenPixelIsSentAndWhitelistLaunched() = coroutineTestRule.runBlocking {
        testee.commands().test {
            testee.onManageWhitelistSelected()

            verify(mockPixel).fire(AppPixelName.SETTINGS_MANAGE_WHITELIST)
            assertEquals(Command.LaunchWhitelist, expectItem())

            cancelAndConsumeRemainingEvents()
        }
    }

    @Test
    fun whenVariantIsEmptyThenEmptyVariantIncludedInSettings() = coroutineTestRule.runBlocking {
        testee.start()
        testee.viewState().test {
            val expectedStartString = "${BuildConfig.VERSION_NAME} (${BuildConfig.VERSION_CODE})"
            assertEquals(expectedStartString, expectItem().version)

            cancelAndConsumeRemainingEvents()
        }
    }

    @Test
    fun whenVariantIsSetThenVariantKeyIncludedInSettings() = coroutineTestRule.runBlocking {
        whenever(mockVariantManager.getVariant()).thenReturn(Variant("ab", filterBy = { true }))
        testee.start()

        testee.viewState().test {
            val expectedStartString = "${BuildConfig.VERSION_NAME} ab (${BuildConfig.VERSION_CODE})"
            assertEquals(expectedStartString, expectItem().version)

            cancelAndConsumeRemainingEvents()
        }
    }

    @Test
    fun whenChangeIconRequestedThenCommandIsChangeIcon() = coroutineTestRule.runBlocking {
        testee.commands().test {
            testee.userRequestedToChangeIcon()

            assertEquals(Command.LaunchAppIcon, expectItem())

            cancelAndConsumeRemainingEvents()
        }
    }

    @Test
    fun whenFireAnimationSettingClickedThenCommandIsLaunchFireAnimationSettings() = coroutineTestRule.runBlocking {
        testee.commands().test {
            testee.userRequestedToChangeFireAnimation()

            assertEquals(Command.LaunchFireAnimationSettings(FireAnimation.HeroFire), expectItem())

            cancelAndConsumeRemainingEvents()
        }
    }

    @Test
    fun whenFireAnimationSettingClickedThenPixelSent() {
        testee.userRequestedToChangeFireAnimation()

        verify(mockPixel).fire(AppPixelName.FIRE_ANIMATION_SETTINGS_OPENED)
    }

    @Test
    fun whenNewFireAnimationSelectedThenUpdateViewState() = coroutineTestRule.runBlocking {
        val expectedAnimation = FireAnimation.HeroAbstract
        testee.onFireAnimationSelected(expectedAnimation)

        testee.viewState().test {
            assertEquals(expectedAnimation, expectItem().selectedFireAnimation)

            cancelAndConsumeRemainingEvents()
        }

    }

    @Test
    fun whenNewFireAnimationSelectedThenStoreNewSelectedAnimation() {
        testee.onFireAnimationSelected(FireAnimation.HeroWater)

        verify(mockAppSettingsDataStore).selectedFireAnimation = FireAnimation.HeroWater
    }

    @Test
    fun whenNewFireAnimationSelectedThenPreLoadAnimation() {
        testee.onFireAnimationSelected(FireAnimation.HeroWater)

        verify(mockFireAnimationLoader).preloadSelectedAnimation()
    }

    @Test
    fun whenNewFireAnimationSelectedThenPixelSent() {
        testee.onFireAnimationSelected(FireAnimation.HeroWater)

        verify(mockPixel).fire(
            AppPixelName.FIRE_ANIMATION_NEW_SELECTED,
            mapOf(Pixel.PixelParameter.FIRE_ANIMATION to Pixel.PixelValues.FIRE_ANIMATION_WHIRLPOOL)
        )
    }

    @Test
    fun whenSameFireAnimationSelectedThenDoNotSendPixel() {
        givenSelectedFireAnimation(FireAnimation.HeroFire)

        testee.onFireAnimationSelected(FireAnimation.HeroFire)

        verify(mockPixel, times(0)).fire(
            AppPixelName.FIRE_ANIMATION_NEW_SELECTED,
            mapOf(Pixel.PixelParameter.FIRE_ANIMATION to Pixel.PixelValues.FIRE_ANIMATION_INFERNO)
        )
    }

    @Test
    fun whenOnGlobalPrivacyControlClickedThenCommandIsLaunchGlobalPrivacyControl() = coroutineTestRule.runBlocking {
        testee.commands().test {
            testee.onGlobalPrivacyControlClicked()

            assertEquals(Command.LaunchGlobalPrivacyControl, expectItem())

            cancelAndConsumeRemainingEvents()
        }
    }

    @Test
    fun whenUserNotSignedInOnEmailThenEmailSettingIsOff() = coroutineTestRule.runBlocking {
        testee.viewState().test {
            givenUserIsNotSignedIn()
            testee.start()

            assert(expectItem().emailSetting is EmailSetting.EmailSettingOff)

            cancelAndConsumeRemainingEvents()
        }
    }

    @Test
    fun whenUserSignedInOnEmailAndEmailAddressIsNotNullThenEmailSettingIsOn() = coroutineTestRule.runBlocking {
        givenUserIsSignedInAndHasAliasAvailable()
        testee.start()

        testee.viewState().test {
            assertTrue(expectItem().emailSetting is EmailSetting.EmailSettingOn)

            cancelAndConsumeRemainingEvents()
        }

    }

    @Test
    fun whenUserSignedInOnEmailAndEmailAddressIsNullThenEmailSettingIsOff() = coroutineTestRule.runBlocking {
        whenever(mockEmailManager.getEmailAddress()).thenReturn(null)
        whenever(mockEmailManager.isSignedIn()).thenReturn(true)
        testee.start()

        testee.viewState().test {
            assert(expectItem().emailSetting is EmailSetting.EmailSettingOff)

            cancelAndConsumeRemainingEvents()
        }
    }

    @Test
    fun whenOnEmailLogoutThenSignOutIsCalled() {
        testee.onEmailLogout()

        verify(mockEmailManager).signOut()
    }

    @Test
    fun whenOnEmailLogoutThenEmailSettingIsOff() = coroutineTestRule.runBlocking {
        testee.viewState().test {
            testee.onEmailLogout()

            assert(expectItem().emailSetting is EmailSetting.EmailSettingOff)

            cancelAndConsumeRemainingEvents()
        }
    }

    @Test
<<<<<<< HEAD
    fun whenOnEmailSettingClickedAndUserIsSignedInThenLaunchEmailSignOutCommandSent() {
        givenUserIsSignedInAndHasAliasAvailable()
=======
    fun whenOnEmailSettingClickedAndUserIsSignedInThenLaunchEmailDialogCommandSent() = coroutineTestRule.runBlocking {
        testee.commands().test {
            givenUserIsSignedInAndHasAliasAvailable()

            testee.onEmailSettingClicked()
>>>>>>> c38e39e4

            assertEquals(Command.LaunchEmailDialog, expectItem())

<<<<<<< HEAD
        assertCommandIssued<Command.LaunchEmailSignOut>()
=======
            cancelAndConsumeRemainingEvents()
        }
>>>>>>> c38e39e4
    }

    @Test
    fun whenOnAutomaticallyClearWhatClickedEmitCommandShowClearWhatDialog() = coroutineTestRule.runBlocking {
        testee.commands().test {
            testee.onAutomaticallyClearWhatClicked()

            assertEquals(Command.ShowClearWhatDialog(CLEAR_NONE), expectItem())

            cancelAndConsumeRemainingEvents()
        }
    }

    @Test
    fun whenOnAutomaticallyClearWhenClickedEmitCommandShowClearWhenDialog() = coroutineTestRule.runBlocking {
        testee.commands().test {
            testee.onAutomaticallyClearWhenClicked()

            assertEquals(Command.ShowClearWhenDialog(APP_EXIT_ONLY), expectItem())

            cancelAndConsumeRemainingEvents()
        }
    }

    private fun givenUserIsSignedInAndHasAliasAvailable() {
        whenever(mockEmailManager.getEmailAddress()).thenReturn("test@duck.com")
        whenever(mockEmailManager.isSignedIn()).thenReturn(true)
    }

    private fun givenUserIsNotSignedIn() {
        whenever(mockEmailManager.isSignedIn()).thenReturn(false)
    }

    private fun givenSelectedFireAnimation(fireAnimation: FireAnimation) {
        whenever(mockAppSettingsDataStore.selectedFireAnimation).thenReturn(fireAnimation)
        whenever(mockAppSettingsDataStore.isCurrentlySelected(fireAnimation)).thenReturn(true)
    }
}<|MERGE_RESOLUTION|>--- conflicted
+++ resolved
@@ -431,25 +431,16 @@
     }
 
     @Test
-<<<<<<< HEAD
-    fun whenOnEmailSettingClickedAndUserIsSignedInThenLaunchEmailSignOutCommandSent() {
-        givenUserIsSignedInAndHasAliasAvailable()
-=======
     fun whenOnEmailSettingClickedAndUserIsSignedInThenLaunchEmailDialogCommandSent() = coroutineTestRule.runBlocking {
         testee.commands().test {
             givenUserIsSignedInAndHasAliasAvailable()
 
             testee.onEmailSettingClicked()
->>>>>>> c38e39e4
 
             assertEquals(Command.LaunchEmailDialog, expectItem())
 
-<<<<<<< HEAD
-        assertCommandIssued<Command.LaunchEmailSignOut>()
-=======
-            cancelAndConsumeRemainingEvents()
-        }
->>>>>>> c38e39e4
+            cancelAndConsumeRemainingEvents()
+        }
     }
 
     @Test
