/*
 * Copyright (c) 2017 DuckDuckGo
 *
 * Licensed under the Apache License, Version 2.0 (the "License");
 * you may not use this file except in compliance with the License.
 * You may obtain a copy of the License at
 *
 *     http://www.apache.org/licenses/LICENSE-2.0
 *
 * Unless required by applicable law or agreed to in writing, software
 * distributed under the License is distributed on an "AS IS" BASIS,
 * WITHOUT WARRANTIES OR CONDITIONS OF ANY KIND, either express or implied.
 * See the License for the specific language governing permissions and
 * limitations under the License.
 */

package com.duckduckgo.app.settings

import android.content.Context
import androidx.arch.core.executor.testing.InstantTaskExecutorRule
import app.cash.turbine.test
import com.duckduckgo.app.CoroutineTestRule
import com.duckduckgo.app.browser.BuildConfig
import com.duckduckgo.app.browser.defaultbrowsing.DefaultBrowserDetector
import com.duckduckgo.app.fire.FireAnimationLoader
import com.duckduckgo.app.icon.api.AppIcon
import com.duckduckgo.app.pixels.AppPixelName
import com.duckduckgo.app.runBlocking
import com.duckduckgo.app.settings.SettingsViewModel.Command
import com.duckduckgo.app.settings.clear.ClearWhatOption.CLEAR_NONE
import com.duckduckgo.app.settings.clear.ClearWhenOption.APP_EXIT_ONLY
import com.duckduckgo.app.settings.clear.FireAnimation
import com.duckduckgo.app.settings.db.SettingsDataStore
import com.duckduckgo.app.statistics.Variant
import com.duckduckgo.app.statistics.VariantManager
import com.duckduckgo.app.statistics.pixels.Pixel
import com.duckduckgo.feature.toggles.api.FeatureToggle
import com.duckduckgo.mobile.android.ui.DuckDuckGoTheme
import com.duckduckgo.mobile.android.ui.store.ThemingDataStore
<<<<<<< HEAD
import com.duckduckgo.mobile.android.vpn.ui.onboarding.DeviceShieldOnboardingStore
=======
import com.duckduckgo.privacy.config.api.Gpc
import com.duckduckgo.privacy.config.api.PrivacyFeatureName
>>>>>>> c75e68da
import com.nhaarman.mockitokotlin2.*
import kotlinx.android.synthetic.main.content_settings_general.view.*
import kotlinx.android.synthetic.main.settings_automatically_clear_what_fragment.view.*
import kotlinx.coroutines.ExperimentalCoroutinesApi
import kotlinx.coroutines.runBlocking
import org.junit.Assert.*
import org.junit.Before
import org.junit.Rule
import org.junit.Test
import org.mockito.Mock
import org.mockito.MockitoAnnotations
import kotlin.time.ExperimentalTime

@ExperimentalCoroutinesApi
@ExperimentalTime
class SettingsViewModelTest {

    @get:Rule
    @Suppress("unused")
    var instantTaskExecutorRule = InstantTaskExecutorRule()

    private lateinit var testee: SettingsViewModel

    @Mock
    private lateinit var mockThemeSettingsDataStore: ThemingDataStore

    @Mock
    private lateinit var mockAppSettingsDataStore: SettingsDataStore

    @Mock
    private lateinit var mockDefaultBrowserDetector: DefaultBrowserDetector

    @Mock
    private lateinit var mockVariantManager: VariantManager

    @Mock
    private lateinit var mockPixel: Pixel

    @Mock
    private lateinit var mockFireAnimationLoader: FireAnimationLoader

    @Mock
<<<<<<< HEAD
    lateinit var mockContext: Context

    @Mock
    private lateinit var deviceShieldOnboardingStore: DeviceShieldOnboardingStore
=======
    private lateinit var mockGpc: Gpc

    @Mock
    private lateinit var mockFeatureToggle: FeatureToggle
>>>>>>> c75e68da

    @get:Rule
    val coroutineTestRule: CoroutineTestRule = CoroutineTestRule()

    private lateinit var commandCaptor: KArgumentCaptor<Command>

    @Before
    fun before() {
        MockitoAnnotations.openMocks(this)

<<<<<<< HEAD
        testee = SettingsViewModel(
            mockContext,
            mockThemeSettingsDataStore,
            mockAppSettingsDataStore,
            mockDefaultBrowserDetector,
            mockVariantManager,
            mockFireAnimationLoader,
            mockPixel,
            deviceShieldOnboardingStore
        )
=======
        context = InstrumentationRegistry.getInstrumentation().targetContext

        testee = SettingsViewModel(mockThemeSettingsDataStore, mockAppSettingsDataStore, mockDefaultBrowserDetector, mockVariantManager, mockFireAnimationLoader, mockGpc, mockFeatureToggle, mockPixel)
>>>>>>> c75e68da

        whenever(mockAppSettingsDataStore.automaticallyClearWhenOption).thenReturn(APP_EXIT_ONLY)
        whenever(mockAppSettingsDataStore.automaticallyClearWhatOption).thenReturn(CLEAR_NONE)
        whenever(mockAppSettingsDataStore.appIcon).thenReturn(AppIcon.DEFAULT)
        whenever(mockThemeSettingsDataStore.theme).thenReturn(DuckDuckGoTheme.LIGHT)
        whenever(mockAppSettingsDataStore.selectedFireAnimation).thenReturn(FireAnimation.HeroFire)

        whenever(mockVariantManager.getVariant()).thenReturn(VariantManager.DEFAULT_VARIANT)
    }

    @Test
    fun whenViewModelInitialisedThenPixelIsFired() {
        testee // init
        verify(mockPixel).fire(AppPixelName.SETTINGS_OPENED)
    }

    @Test
    fun whenStartIfGpcToggleDisabledAndGpcEnabledThenGpgDisabled() = coroutineTestRule.runBlocking {
        whenever(mockFeatureToggle.isFeatureEnabled(eq(PrivacyFeatureName.GpcFeatureName()), any())).thenReturn(false)
        whenever(mockGpc.isEnabled()).thenReturn(true)

        testee.start()

        testee.viewState().test {
            assertFalse(expectItem().globalPrivacyControlEnabled)
            cancelAndConsumeRemainingEvents()
        }
    }

    @Test
    fun whenStartIfGpcToggleEnabledAndGpcDisabledThenGpgDisabled() = coroutineTestRule.runBlocking {
        whenever(mockFeatureToggle.isFeatureEnabled(eq(PrivacyFeatureName.GpcFeatureName()), any())).thenReturn(true)
        whenever(mockGpc.isEnabled()).thenReturn(false)
        testee.start()

        testee.viewState().test {
            assertFalse(expectItem().globalPrivacyControlEnabled)
            cancelAndConsumeRemainingEvents()
        }
    }

    @Test
    fun whenStartIfGpcToggleEnabledAndGpcEnabledThenGpgEnabled() = coroutineTestRule.runBlocking {
        whenever(mockFeatureToggle.isFeatureEnabled(eq(PrivacyFeatureName.GpcFeatureName()), any())).thenReturn(true)
        whenever(mockGpc.isEnabled()).thenReturn(true)
        testee.start()

        testee.viewState().test {
            assertTrue(expectItem().globalPrivacyControlEnabled)
            cancelAndConsumeRemainingEvents()
        }
    }

    @Test
    fun whenStartNotCalledYetThenViewStateInitialisedDefaultValues() = coroutineTestRule.runBlocking {
        testee.viewState().test {
            val value = expectItem()
            assertTrue(value.loading)
            assertEquals("", value.version)
            assertTrue(value.autoCompleteSuggestionsEnabled)
            assertFalse(value.showDefaultBrowserSetting)
            assertFalse(value.isAppDefaultBrowser)

            cancelAndConsumeRemainingEvents()
        }
    }

    @Test
    fun whenStartCalledThenLoadingSetToFalse() = coroutineTestRule.runBlocking {
        testee.start()
        testee.viewState().test {
            val value = expectItem()
            assertEquals(false, value.loading)

            cancelAndConsumeRemainingEvents()
        }
    }

    @Test
    fun whenStartCalledThenVersionSetCorrectly() = coroutineTestRule.runBlocking {
        testee.start()
        testee.viewState().test {

            val value = expectItem()
            val expectedStartString = "${BuildConfig.VERSION_NAME} (${BuildConfig.VERSION_CODE})"
            assertTrue(value.version.startsWith(expectedStartString))

            cancelAndConsumeRemainingEvents()
        }
    }

    @Test
    fun whenThemeSettingsClickedThenPixelSent() {
        testee.userRequestedToChangeTheme()
        verify(mockPixel).fire(AppPixelName.SETTINGS_THEME_OPENED)
    }

    @Test
    fun whenThemeSettingsClickedThenCommandIsLaunchThemeSettingsIsSent() = coroutineTestRule.runBlocking {
        testee.commands().test {
            testee.userRequestedToChangeTheme()

            assertEquals(Command.LaunchThemeSettings(DuckDuckGoTheme.LIGHT), expectItem())

            cancelAndIgnoreRemainingEvents()
        }
    }

    @Test
    fun whenThemeChangedThenDataStoreIsUpdatedAndUpdateThemeCommandIsSent() = coroutineTestRule.runBlocking {
        testee.commands().test {
            givenThemeSelected(DuckDuckGoTheme.LIGHT)
            testee.onThemeSelected(DuckDuckGoTheme.DARK)

            verify(mockThemeSettingsDataStore).theme = DuckDuckGoTheme.DARK

            assertEquals(Command.UpdateTheme, expectItem())

            cancelAndConsumeRemainingEvents()
        }
    }

    @Test
    fun whenThemeChangedToLightThenLightThemePixelIsSent() {
        givenThemeSelected(DuckDuckGoTheme.DARK)
        testee.onThemeSelected(DuckDuckGoTheme.LIGHT)
        verify(mockPixel).fire(AppPixelName.SETTINGS_THEME_TOGGLED_LIGHT)
    }

    @Test
    fun whenThemeChangedToDarkThenDarkThemePixelIsSent() {
        givenThemeSelected(DuckDuckGoTheme.LIGHT)
        testee.onThemeSelected(DuckDuckGoTheme.DARK)
        verify(mockPixel).fire(AppPixelName.SETTINGS_THEME_TOGGLED_DARK)
    }

    @Test
    fun whenThemeChangedToSystemDefaultThenSystemDefaultThemePixelIsSent() {
        givenThemeSelected(DuckDuckGoTheme.LIGHT)
        testee.onThemeSelected(DuckDuckGoTheme.SYSTEM_DEFAULT)
        verify(mockPixel).fire(AppPixelName.SETTINGS_THEME_TOGGLED_SYSTEM_DEFAULT)
    }

    @Test
    fun whenThemeChangedButThemeWasAlreadySetThenDoNothing() = coroutineTestRule.runBlocking {
        testee.commands().test {
            givenThemeSelected(DuckDuckGoTheme.LIGHT)
            testee.onThemeSelected(DuckDuckGoTheme.LIGHT)

            verify(mockPixel, never()).fire(AppPixelName.SETTINGS_THEME_TOGGLED_LIGHT)
            verify(mockThemeSettingsDataStore, never()).theme = DuckDuckGoTheme.LIGHT

            expectNoEvents()

            cancelAndConsumeRemainingEvents()
        }
    }

    @Test
    fun whenDefaultBrowserTogglesOffThenLaunchDefaultBrowserCommandIsSent() = coroutineTestRule.runBlocking {
        testee.commands().test {
            whenever(mockDefaultBrowserDetector.isDefaultBrowser()).thenReturn(true)
            testee.onDefaultBrowserToggled(false)

            assertEquals(Command.LaunchDefaultBrowser, expectItem())

            cancelAndConsumeRemainingEvents()
        }
    }

    @Test
    fun whenDefaultBrowserTogglesOnThenLaunchDefaultBrowserCommandIsSent() = coroutineTestRule.runBlocking {
        testee.commands().test {
            whenever(mockDefaultBrowserDetector.isDefaultBrowser()).thenReturn(false)
            testee.onDefaultBrowserToggled(true)

            assertEquals(Command.LaunchDefaultBrowser, expectItem())

            cancelAndConsumeRemainingEvents()
        }
    }

    @Test
    fun whenDefaultBrowserTogglesOnAndBrowserWasAlreadyDefaultThenLaunchDefaultBrowserCommandIsNotSent() = coroutineTestRule.runBlocking {
        testee.commands().test {
            whenever(mockDefaultBrowserDetector.isDefaultBrowser()).thenReturn(true)
            testee.onDefaultBrowserToggled(true)

            expectNoEvents()

            cancelAndConsumeRemainingEvents()
        }
    }

    @Test
    fun whenAutocompleteSwitchedOnThenDataStoreIsUpdated() {
        testee.onAutocompleteSettingChanged(true)
        verify(mockAppSettingsDataStore).autoCompleteSuggestionsEnabled = true
    }

    @Test
    fun whenAutocompleteSwitchedOffThenDataStoreIsUpdated() {
        testee.onAutocompleteSettingChanged(false)
        verify(mockAppSettingsDataStore).autoCompleteSuggestionsEnabled = false
    }

    @Test
    fun whenAppLinksSwitchedOnThenDataStoreIsUpdated() {
        testee.onAppLinksSettingChanged(true)
        verify(mockAppSettingsDataStore).appLinksEnabled = true
    }

    @Test
    fun whenAppLinksSwitchedOffThenDataStoreIsUpdated() {
        testee.onAppLinksSettingChanged(false)
        verify(mockAppSettingsDataStore).appLinksEnabled = false
    }

    @Test
    fun whenLeaveFeedBackRequestedThenCommandIsLaunchFeedback() = coroutineTestRule.runBlocking {
        testee.commands().test {
            testee.userRequestedToSendFeedback()

            assertEquals(Command.LaunchFeedback, expectItem())

            cancelAndConsumeRemainingEvents()
        }
    }

    @Test
    fun whenDefaultBrowserAppAlreadySetToOursThenIsDefaultBrowserFlagIsTrue() = coroutineTestRule.runBlocking {
        whenever(mockDefaultBrowserDetector.isDefaultBrowser()).thenReturn(true)
        testee.start()

        testee.viewState().test {
            assertTrue(expectItem().isAppDefaultBrowser)

            cancelAndConsumeRemainingEvents()
        }
    }

    @Test
    fun whenDefaultBrowserAppNotSetToOursThenIsDefaultBrowserFlagIsFalse() = coroutineTestRule.runBlocking {
        testee.viewState().test {
            whenever(mockDefaultBrowserDetector.isDefaultBrowser()).thenReturn(false)
            testee.start()

            assertFalse(expectItem().isAppDefaultBrowser)

            cancelAndConsumeRemainingEvents()
        }
    }

    @Test
    fun whenBrowserDetectorIndicatesDefaultCannotBeSetThenFlagToShowSettingIsFalse() = coroutineTestRule.runBlocking {
        testee.viewState().test {
            whenever(mockDefaultBrowserDetector.deviceSupportsDefaultBrowserConfiguration()).thenReturn(false)
            testee.start()

            assertFalse(expectItem().showDefaultBrowserSetting)

            cancelAndConsumeRemainingEvents()
        }
    }

    @Test
    fun whenBrowserDetectorIndicatesDefaultCanBeSetThenFlagToShowSettingIsTrue() = coroutineTestRule.runBlocking {
        whenever(mockDefaultBrowserDetector.deviceSupportsDefaultBrowserConfiguration()).thenReturn(true)
        testee.start()
        testee.viewState().test {
            assertTrue(expectItem().showDefaultBrowserSetting)

            cancelAndConsumeRemainingEvents()
        }
    }

    @Test
    fun whenWhitelistSelectedThenPixelIsSentAndWhitelistLaunched() = coroutineTestRule.runBlocking {
        testee.commands().test {
            testee.onManageWhitelistSelected()

            verify(mockPixel).fire(AppPixelName.SETTINGS_MANAGE_WHITELIST)
            assertEquals(Command.LaunchWhitelist, expectItem())

            cancelAndConsumeRemainingEvents()
        }
    }

    @Test
    fun whenVariantIsEmptyThenEmptyVariantIncludedInSettings() = coroutineTestRule.runBlocking {
        testee.start()
        testee.viewState().test {
            val expectedStartString = "${BuildConfig.VERSION_NAME} (${BuildConfig.VERSION_CODE})"
            assertEquals(expectedStartString, expectItem().version)

            cancelAndConsumeRemainingEvents()
        }
    }

    @Test
    fun whenVariantIsSetThenVariantKeyIncludedInSettings() = coroutineTestRule.runBlocking {
        whenever(mockVariantManager.getVariant()).thenReturn(Variant("ab", filterBy = { true }))
        testee.start()

        testee.viewState().test {
            val expectedStartString = "${BuildConfig.VERSION_NAME} ab (${BuildConfig.VERSION_CODE})"
            assertEquals(expectedStartString, expectItem().version)

            cancelAndConsumeRemainingEvents()
        }
    }

    @Test
    fun whenChangeIconRequestedThenCommandIsChangeIcon() = coroutineTestRule.runBlocking {
        testee.commands().test {
            testee.userRequestedToChangeIcon()

            assertEquals(Command.LaunchAppIcon, expectItem())

            cancelAndConsumeRemainingEvents()
        }
    }

    @Test
    fun whenFireAnimationSettingClickedThenCommandIsLaunchFireAnimationSettings() = coroutineTestRule.runBlocking {
        testee.commands().test {
            testee.userRequestedToChangeFireAnimation()

            assertEquals(Command.LaunchFireAnimationSettings(FireAnimation.HeroFire), expectItem())

            cancelAndConsumeRemainingEvents()
        }
    }

    @Test
    fun whenFireAnimationSettingClickedThenPixelSent() {
        testee.userRequestedToChangeFireAnimation()

        verify(mockPixel).fire(AppPixelName.FIRE_ANIMATION_SETTINGS_OPENED)
    }

    @Test
    fun whenNewFireAnimationSelectedThenUpdateViewState() = coroutineTestRule.runBlocking {
        val expectedAnimation = FireAnimation.HeroAbstract
        testee.onFireAnimationSelected(expectedAnimation)

        testee.viewState().test {
            assertEquals(expectedAnimation, expectItem().selectedFireAnimation)

            cancelAndConsumeRemainingEvents()
        }

    }

    @Test
    fun whenNewFireAnimationSelectedThenStoreNewSelectedAnimation() {
        testee.onFireAnimationSelected(FireAnimation.HeroWater)

        verify(mockAppSettingsDataStore).selectedFireAnimation = FireAnimation.HeroWater
    }

    @Test
    fun whenNewFireAnimationSelectedThenPreLoadAnimation() {
        testee.onFireAnimationSelected(FireAnimation.HeroWater)

        verify(mockFireAnimationLoader).preloadSelectedAnimation()
    }

    @Test
    fun whenNewFireAnimationSelectedThenPixelSent() {
        testee.onFireAnimationSelected(FireAnimation.HeroWater)

        verify(mockPixel).fire(
            AppPixelName.FIRE_ANIMATION_NEW_SELECTED,
            mapOf(Pixel.PixelParameter.FIRE_ANIMATION to Pixel.PixelValues.FIRE_ANIMATION_WHIRLPOOL)
        )
    }

    @Test
    fun whenSameFireAnimationSelectedThenDoNotSendPixel() {
        givenSelectedFireAnimation(FireAnimation.HeroFire)

        testee.onFireAnimationSelected(FireAnimation.HeroFire)

        verify(mockPixel, times(0)).fire(
            AppPixelName.FIRE_ANIMATION_NEW_SELECTED,
            mapOf(Pixel.PixelParameter.FIRE_ANIMATION to Pixel.PixelValues.FIRE_ANIMATION_INFERNO)
        )
    }

    @Test
    fun whenOnGlobalPrivacyControlClickedThenCommandIsLaunchGlobalPrivacyControl() = coroutineTestRule.runBlocking {
        testee.commands().test {
            testee.onGlobalPrivacyControlClicked()

            assertEquals(Command.LaunchGlobalPrivacyControl, expectItem())

            cancelAndConsumeRemainingEvents()
        }
    }

    @Test
    fun whenOnAutomaticallyClearWhatClickedEmitCommandShowClearWhatDialog() = coroutineTestRule.runBlocking {
        testee.commands().test {
            testee.onAutomaticallyClearWhatClicked()

            assertEquals(Command.ShowClearWhatDialog(CLEAR_NONE), expectItem())

            cancelAndConsumeRemainingEvents()
        }
    }

    @Test
    fun whenOnAutomaticallyClearWhenClickedEmitCommandShowClearWhenDialog() = coroutineTestRule.runBlocking {
        testee.commands().test {
            testee.onAutomaticallyClearWhenClicked()

            assertEquals(Command.ShowClearWhenDialog(APP_EXIT_ONLY), expectItem())

            cancelAndConsumeRemainingEvents()
        }
    }

    @Test
    fun whenDeviceShieldOnboardingHasNotBeenShownThenClickingOnDeviceShieldOpensDeviceShieldOnboarding() = coroutineTestRule.runBlocking {
        testee.commands().test {

            whenever(deviceShieldOnboardingStore.hasOnboardingBeenShown()).thenReturn(false)

            testee.onDeviceShieldSettingClicked()

            assertEquals(Command.LaunchDeviceShieldOnboarding, expectItem())

            cancelAndConsumeRemainingEvents()
        }
    }

    @Test
    fun whenDeviceShieldOnboardingHasBeenShownThenClickingOnDeviceShieldOpensDeviceShieldTracker() = coroutineTestRule.runBlocking {
        testee.commands().test {

            whenever(deviceShieldOnboardingStore.hasOnboardingBeenShown()).thenReturn(true)

            testee.onDeviceShieldSettingClicked()

            assertEquals(Command.LaunchDeviceShieldReport, expectItem())

            cancelAndConsumeRemainingEvents()
        }
    }

    @Test
    fun whenOnEmailProtectionSettingClickedThenEmitCommandLaunchEmailProtection() = coroutineTestRule.runBlocking {
        testee.commands().test {
            testee.onEmailProtectionSettingClicked()

            assertEquals(Command.LaunchEmailProtection, expectItem())

            cancelAndConsumeRemainingEvents()
        }
    }

    private fun givenSelectedFireAnimation(fireAnimation: FireAnimation) {
        whenever(mockAppSettingsDataStore.selectedFireAnimation).thenReturn(fireAnimation)
        whenever(mockAppSettingsDataStore.isCurrentlySelected(fireAnimation)).thenReturn(true)
    }

    private fun givenThemeSelected(theme: DuckDuckGoTheme) {
        whenever(mockThemeSettingsDataStore.theme).thenReturn(theme)
        whenever(mockThemeSettingsDataStore.isCurrentlySelected(theme)).thenReturn(true)
    }
}<|MERGE_RESOLUTION|>--- conflicted
+++ resolved
@@ -37,12 +37,9 @@
 import com.duckduckgo.feature.toggles.api.FeatureToggle
 import com.duckduckgo.mobile.android.ui.DuckDuckGoTheme
 import com.duckduckgo.mobile.android.ui.store.ThemingDataStore
-<<<<<<< HEAD
 import com.duckduckgo.mobile.android.vpn.ui.onboarding.DeviceShieldOnboardingStore
-=======
 import com.duckduckgo.privacy.config.api.Gpc
 import com.duckduckgo.privacy.config.api.PrivacyFeatureName
->>>>>>> c75e68da
 import com.nhaarman.mockitokotlin2.*
 import kotlinx.android.synthetic.main.content_settings_general.view.*
 import kotlinx.android.synthetic.main.settings_automatically_clear_what_fragment.view.*
@@ -85,17 +82,16 @@
     private lateinit var mockFireAnimationLoader: FireAnimationLoader
 
     @Mock
-<<<<<<< HEAD
     lateinit var mockContext: Context
 
     @Mock
     private lateinit var deviceShieldOnboardingStore: DeviceShieldOnboardingStore
-=======
+
+    @Mock
     private lateinit var mockGpc: Gpc
 
     @Mock
     private lateinit var mockFeatureToggle: FeatureToggle
->>>>>>> c75e68da
 
     @get:Rule
     val coroutineTestRule: CoroutineTestRule = CoroutineTestRule()
@@ -106,7 +102,6 @@
     fun before() {
         MockitoAnnotations.openMocks(this)
 
-<<<<<<< HEAD
         testee = SettingsViewModel(
             mockContext,
             mockThemeSettingsDataStore,
@@ -114,14 +109,11 @@
             mockDefaultBrowserDetector,
             mockVariantManager,
             mockFireAnimationLoader,
+            deviceShieldOnboardingStore,
+            mockGpc,
+            mockFeatureToggle,
             mockPixel,
-            deviceShieldOnboardingStore
         )
-=======
-        context = InstrumentationRegistry.getInstrumentation().targetContext
-
-        testee = SettingsViewModel(mockThemeSettingsDataStore, mockAppSettingsDataStore, mockDefaultBrowserDetector, mockVariantManager, mockFireAnimationLoader, mockGpc, mockFeatureToggle, mockPixel)
->>>>>>> c75e68da
 
         whenever(mockAppSettingsDataStore.automaticallyClearWhenOption).thenReturn(APP_EXIT_ONLY)
         whenever(mockAppSettingsDataStore.automaticallyClearWhatOption).thenReturn(CLEAR_NONE)
