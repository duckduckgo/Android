/*
 * Copyright (c) 2018 DuckDuckGo
 *
 * Licensed under the Apache License, Version 2.0 (the "License");
 * you may not use this file except in compliance with the License.
 * You may obtain a copy of the License at
 *
 *     http://www.apache.org/licenses/LICENSE-2.0
 *
 * Unless required by applicable law or agreed to in writing, software
 * distributed under the License is distributed on an "AS IS" BASIS,
 * WITHOUT WARRANTIES OR CONDITIONS OF ANY KIND, either express or implied.
 * See the License for the specific language governing permissions and
 * limitations under the License.
 */

package com.duckduckgo.app.bookmarks.ui

import androidx.arch.core.executor.testing.InstantTaskExecutorRule
import androidx.lifecycle.MutableLiveData
import androidx.lifecycle.Observer
import com.duckduckgo.app.CoroutineTestRule
import com.duckduckgo.app.InstantSchedulersRule
import com.duckduckgo.app.bookmarks.db.BookmarkEntity
import com.duckduckgo.app.bookmarks.db.BookmarkFoldersDao
import com.duckduckgo.app.bookmarks.db.BookmarksDao
import com.duckduckgo.app.bookmarks.model.BookmarkFoldersRepository
import com.duckduckgo.app.bookmarks.model.FavoritesRepository
import com.duckduckgo.app.bookmarks.model.SavedSite
import com.duckduckgo.app.bookmarks.service.SavedSitesManager
import com.duckduckgo.app.browser.favicon.FaviconManager
import com.duckduckgo.app.pixels.AppPixelName
import com.duckduckgo.app.runBlocking
<<<<<<< HEAD
import com.nhaarman.mockitokotlin2.any
=======
import com.duckduckgo.app.statistics.pixels.Pixel
>>>>>>> 33e74d06
import com.nhaarman.mockitokotlin2.mock
import com.nhaarman.mockitokotlin2.verify
import com.nhaarman.mockitokotlin2.whenever
import kotlinx.coroutines.ExperimentalCoroutinesApi
import kotlinx.coroutines.flow.flow
import kotlinx.coroutines.flow.flowOf
import org.junit.After
import org.junit.Assert.*
import org.junit.Before
import org.junit.Rule
import org.junit.Test
import org.mockito.ArgumentCaptor

@ExperimentalCoroutinesApi
class BookmarksViewModelTest {

    @get:Rule
    @Suppress("unused")
    var instantTaskExecutorRule = InstantTaskExecutorRule()

    @get:Rule
    @Suppress("unused")
    val schedulers = InstantSchedulersRule()

    @get:Rule
    @Suppress("unused")
    val coroutineRule = CoroutineTestRule()

    private val captor: ArgumentCaptor<BookmarksViewModel.Command> = ArgumentCaptor.forClass(BookmarksViewModel.Command::class.java)
    private val commandObserver: Observer<BookmarksViewModel.Command> = mock()

    private val liveData = MutableLiveData<List<BookmarkEntity>>()
    private val viewStateObserver: Observer<BookmarksViewModel.ViewState> = mock()
    private val bookmarksDao: BookmarksDao = mock()
    private val bookmarkFoldersDao: BookmarkFoldersDao = mock()
    private val favoritesRepository: FavoritesRepository = mock()
    private val bookmarkFoldersRepository: BookmarkFoldersRepository = mock()
    private val faviconManager: FaviconManager = mock()
    private val savedSitesManager: SavedSitesManager = mock()
    private val pixel: Pixel = mock()

    private val bookmark = SavedSite.Bookmark(id = 0, title = "title", url = "www.example.com", parentId = 0)
    private val favorite = SavedSite.Favorite(id = 0, title = "title", url = "www.example.com", position = 0)
    private val bookmarkEntity = BookmarkEntity(id = bookmark.id, title = bookmark.title, url = bookmark.url, parentId = 0)

    private val testee: BookmarksViewModel by lazy {
<<<<<<< HEAD
        val model = BookmarksViewModel(favoritesRepository, bookmarkFoldersRepository, bookmarksDao, bookmarkFoldersDao, faviconManager, savedSitesManager, coroutineRule.testDispatcherProvider)
=======
        val model = BookmarksViewModel(favoritesRepository, bookmarksDao, faviconManager, savedSitesManager, pixel, coroutineRule.testDispatcherProvider)
>>>>>>> 33e74d06
        model.viewState.observeForever(viewStateObserver)
        model.command.observeForever(commandObserver)
        model
    }

    @Before
    fun before() = coroutineRule.runBlocking {
        liveData.value = emptyList()
        whenever(bookmarksDao.getBookmarks(any())).thenReturn(liveData)
        whenever(favoritesRepository.favorites()).thenReturn(flowOf())
    }

    @After
    fun after() {
        testee.viewState.removeObserver(viewStateObserver)
        testee.command.removeObserver(commandObserver)
    }

    @Test
    fun whenBookmarkInsertedThenDaoUpdated() {
        testee.insert(bookmark)

        verify(bookmarksDao).insert(bookmarkEntity)
    }

    @Test
    fun whenFavoriteInsertedThenRepositoryUpdated() = coroutineRule.runBlocking {
        testee.insert(favorite)

        verify(favoritesRepository).insert(favorite)
    }

    @Test
    fun whenBookmarkDeleteRequestedThenDaoUpdated() = coroutineRule.runBlocking {
        testee.onDeleteSavedSiteRequested(bookmark)

        verify(faviconManager).deletePersistedFavicon(bookmark.url)
        verify(bookmarksDao).delete(bookmarkEntity)
    }

    @Test
    fun whenFavoriteDeleteRequestedThenDeleteFromRepository() = coroutineRule.runBlocking {
        testee.onDeleteSavedSiteRequested(favorite)

        verify(favoritesRepository).delete(favorite)
    }

    @Test
    fun whenBookmarkEditedThenDaoUpdated() = coroutineRule.runBlocking {
        testee.onSavedSiteEdited(bookmark)

        verify(bookmarksDao).update(bookmarkEntity)
    }

    @Test
    fun whenFavoriteEditedThenRepositoryUpdated() = coroutineRule.runBlocking {
        testee.onSavedSiteEdited(favorite)

        verify(favoritesRepository).update(favorite)
    }

    @Test
    fun whenSavedSiteSelectedThenOpenCommand() {
        testee.onSelected(bookmark)

        verify(commandObserver).onChanged(captor.capture())
        assertNotNull(captor.value)
        assertTrue(captor.value is BookmarksViewModel.Command.OpenSavedSite)
    }

    @Test
    fun whenFavoriteSelectedThenPixelSent() {
        testee.onSelected(favorite)

        verify(pixel).fire(AppPixelName.FAVORITE_BOOKMARKS_ITEM_PRESSED)
    }

    @Test
    fun whenDeleteRequestedThenConfirmCommand() {
        testee.onDeleteSavedSiteRequested(bookmark)

        verify(commandObserver).onChanged(captor.capture())
        assertNotNull(captor.value)
        assertTrue(captor.value is BookmarksViewModel.Command.ConfirmDeleteSavedSite)
    }

    @Test
    fun whenBookmarksChangedThenObserverNotified() {
        testee
        val captor: ArgumentCaptor<BookmarksViewModel.ViewState> = ArgumentCaptor.forClass(BookmarksViewModel.ViewState::class.java)
        verify(viewStateObserver).onChanged(captor.capture())
        assertNotNull(captor.value)
        assertNotNull(captor.value.bookmarks)
    }

    @Test
    fun whenFavoritesChangedThenObserverNotified() = coroutineRule.runBlocking {
        whenever(favoritesRepository.favorites()).thenReturn(
            flow {
                emit(emptyList<SavedSite.Favorite>())
                emit(listOf(favorite))
            }
        )
        testee
        val captor: ArgumentCaptor<BookmarksViewModel.ViewState> = ArgumentCaptor.forClass(BookmarksViewModel.ViewState::class.java)
        verify(viewStateObserver).onChanged(captor.capture())
        assertNotNull(captor.value)
        assertEquals(1, captor.value.favorites.size)
    }
}<|MERGE_RESOLUTION|>--- conflicted
+++ resolved
@@ -31,11 +31,8 @@
 import com.duckduckgo.app.browser.favicon.FaviconManager
 import com.duckduckgo.app.pixels.AppPixelName
 import com.duckduckgo.app.runBlocking
-<<<<<<< HEAD
 import com.nhaarman.mockitokotlin2.any
-=======
 import com.duckduckgo.app.statistics.pixels.Pixel
->>>>>>> 33e74d06
 import com.nhaarman.mockitokotlin2.mock
 import com.nhaarman.mockitokotlin2.verify
 import com.nhaarman.mockitokotlin2.whenever
@@ -82,11 +79,7 @@
     private val bookmarkEntity = BookmarkEntity(id = bookmark.id, title = bookmark.title, url = bookmark.url, parentId = 0)
 
     private val testee: BookmarksViewModel by lazy {
-<<<<<<< HEAD
-        val model = BookmarksViewModel(favoritesRepository, bookmarkFoldersRepository, bookmarksDao, bookmarkFoldersDao, faviconManager, savedSitesManager, coroutineRule.testDispatcherProvider)
-=======
-        val model = BookmarksViewModel(favoritesRepository, bookmarksDao, faviconManager, savedSitesManager, pixel, coroutineRule.testDispatcherProvider)
->>>>>>> 33e74d06
+        val model = BookmarksViewModel(favoritesRepository, bookmarkFoldersRepository, bookmarksDao, bookmarkFoldersDao, faviconManager, savedSitesManager, pixel, coroutineRule.testDispatcherProvider)
         model.viewState.observeForever(viewStateObserver)
         model.command.observeForever(commandObserver)
         model
