--- conflicted
+++ resolved
@@ -83,10 +83,7 @@
         assertTrue(testee.pixelShownParameters().isEmpty())
     }
 
-<<<<<<< HEAD
-=======
 
->>>>>>> 82362dc2
     @Test
     fun whenCtaIsAddWidgetInstructionsReturnEmptyOkParameters() {
         val testee = HomePanelCta.AddWidgetInstructions
