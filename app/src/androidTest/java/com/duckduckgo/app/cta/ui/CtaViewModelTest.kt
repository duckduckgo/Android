/*
 * Copyright (c) 2019 DuckDuckGo
 *
 * Licensed under the Apache License, Version 2.0 (the "License");
 * you may not use this file except in compliance with the License.
 * You may obtain a copy of the License at
 *
 *     http://www.apache.org/licenses/LICENSE-2.0
 *
 * Unless required by applicable law or agreed to in writing, software
 * distributed under the License is distributed on an "AS IS" BASIS,
 * WITHOUT WARRANTIES OR CONDITIONS OF ANY KIND, either express or implied.
 * See the License for the specific language governing permissions and
 * limitations under the License.
 */

package com.duckduckgo.app.cta.ui

import android.net.Uri
import androidx.arch.core.executor.testing.InstantTaskExecutorRule
import androidx.room.Room
import androidx.test.platform.app.InstrumentationRegistry
import com.duckduckgo.app.CoroutineTestRule
import com.duckduckgo.app.InstantSchedulersRule
import com.duckduckgo.app.cta.db.DismissedCtaDao
import com.duckduckgo.app.cta.model.CtaId
import com.duckduckgo.app.cta.model.DismissedCta
import com.duckduckgo.app.global.db.AppDatabase
import com.duckduckgo.app.global.install.AppInstallStore
import com.duckduckgo.app.global.model.Site
import com.duckduckgo.app.onboarding.store.OnboardingStore
import com.duckduckgo.app.privacy.model.HttpsStatus
import com.duckduckgo.app.privacy.model.PrivacyGrade
import com.duckduckgo.app.privacy.model.PrivacyPractices
import com.duckduckgo.app.privacy.model.TestEntity
import com.duckduckgo.app.privacy.store.PrivacySettingsStore
import com.duckduckgo.app.settings.db.SettingsDataStore
import com.duckduckgo.app.statistics.Variant
import com.duckduckgo.app.statistics.VariantManager
import com.duckduckgo.app.statistics.VariantManager.VariantFeature.*
import com.duckduckgo.app.statistics.pixels.Pixel
import com.duckduckgo.app.statistics.pixels.Pixel.PixelName.*
import com.duckduckgo.app.survey.db.SurveyDao
import com.duckduckgo.app.survey.model.Survey
import com.duckduckgo.app.survey.model.Survey.Status.SCHEDULED
import com.duckduckgo.app.trackerdetection.model.Entity
import com.duckduckgo.app.trackerdetection.model.TrackingEvent
import com.duckduckgo.app.widget.ui.WidgetCapabilities
import com.nhaarman.mockitokotlin2.*
import kotlinx.coroutines.ExperimentalCoroutinesApi
import kotlinx.coroutines.test.runBlockingTest
import org.junit.After
import org.junit.Assert.*
import org.junit.Before
import org.junit.Rule
import org.junit.Test
import org.mockito.Mock
import org.mockito.MockitoAnnotations
import java.util.concurrent.TimeUnit

@ExperimentalCoroutinesApi
class CtaViewModelTest {

    @get:Rule
    @Suppress("unused")
    var instantTaskExecutorRule = InstantTaskExecutorRule()

    @get:Rule
    @Suppress("unused")
    val schedulers = InstantSchedulersRule()

    @get:Rule
    @Suppress("unused")
    val coroutineRule = CoroutineTestRule()

    private lateinit var db: AppDatabase

    @Mock
    private lateinit var mockSurveyDao: SurveyDao

    @Mock
    private lateinit var mockWidgetCapabilities: WidgetCapabilities

    @Mock
    private lateinit var mockDismissedCtaDao: DismissedCtaDao

    @Mock
    private lateinit var mockPixel: Pixel

    @Mock
    private lateinit var mockAppInstallStore: AppInstallStore

    @Mock
    private lateinit var mockVariantManager: VariantManager

    @Mock
    private lateinit var mockSettingsDataStore: SettingsDataStore

    @Mock
    private lateinit var mockOnboardingStore: OnboardingStore

    @Mock
    private lateinit var mockPrivacySettingsStore: PrivacySettingsStore

    private lateinit var testee: CtaViewModel

    @Before
    fun before() {
        MockitoAnnotations.initMocks(this)

        val context = InstrumentationRegistry.getInstrumentation().targetContext
        db = Room.inMemoryDatabaseBuilder(context, AppDatabase::class.java)
            .allowMainThreadQueries()
            .build()

        whenever(mockAppInstallStore.installTimestamp).thenReturn(System.currentTimeMillis() - TimeUnit.DAYS.toMillis(1))
        whenever(mockPrivacySettingsStore.privacyOn).thenReturn(true)

        testee = CtaViewModel(
            mockAppInstallStore,
            mockPixel,
            mockSurveyDao,
            mockWidgetCapabilities,
            mockDismissedCtaDao,
            mockVariantManager,
            mockSettingsDataStore,
            mockOnboardingStore,
            mockPrivacySettingsStore
        )
    }

    @After
    fun after() {
        db.close()
    }

    @Test
    fun whenScheduledSurveyChangesAndInstalledDaysMatchThenCtaIsSurvey() {
        val survey = Survey("abc", "http://example.com", 1, SCHEDULED)
        val value = testee.onSurveyChanged(Survey("abc", "http://example.com", 1, SCHEDULED))
        assertEquals(survey, value)
    }

    @Test
    fun whenScheduledSurveyIsNullThenCtaIsNotSurvey() {
        val value = testee.onSurveyChanged(null)
        assertNull(value)
    }

    @Test
    fun whenCtaShownPixelIsFired() {
        testee.onCtaShown(HomePanelCta.Survey(Survey("abc", "http://example.com", 1, SCHEDULED)))
        verify(mockPixel).fire(eq(SURVEY_CTA_SHOWN), any())
    }

    @Test
    fun whenCtaLaunchedPixelIsFired() {
        testee.onUserClickCtaOkButton(HomePanelCta.Survey(Survey("abc", "http://example.com", 1, SCHEDULED)))
        verify(mockPixel).fire(eq(SURVEY_CTA_LAUNCHED), any())
    }

    @Test
    fun whenCtaDismissedPixelIsFired() {
        testee.onUserDismissedCta(HomePanelCta.Survey(Survey("abc", "http://example.com", 1, SCHEDULED)))
        verify(mockPixel).fire(eq(SURVEY_CTA_DISMISSED), any())
    }

    @Test
    fun whenSurveyCtaDismissedThenScheduledSurveysAreCancelled() {
        testee.onUserDismissedCta(HomePanelCta.Survey(Survey("abc", "http://example.com", 1, SCHEDULED)))
        verify(mockSurveyDao).cancelScheduledSurveys()
        verify(mockDismissedCtaDao, never()).insert(any())
    }

    @Test
    fun whenNonSurveyCtaDismissedCtaThenDatabaseNotified() {
        testee.onUserDismissedCta(HomePanelCta.AddWidgetAuto)
        verify(mockDismissedCtaDao).insert(DismissedCta(CtaId.ADD_WIDGET))
    }

    @Test
    fun whenHideTipsForeverThenPixelIsFired() {
        testee.hideTipsForever(HomePanelCta.AddWidgetAuto)
        verify(mockPixel).fire(eq(ONBOARDING_DAX_ALL_CTA_HIDDEN), any())
    }

    @Test
    fun whenHideTipsForeverThenHideTipsSetToTrueOnSettings() {
        testee.hideTipsForever(HomePanelCta.AddWidgetAuto)
        verify(mockSettingsDataStore).hideTips = true
    }

    @Test
    fun whenRegisterDaxBubbleIntroCtaThenDatabaseNotified() {
        testee.registerDaxBubbleCtaShown(DaxBubbleCta.DaxIntroCta(mockOnboardingStore, mockAppInstallStore))
        verify(mockDismissedCtaDao).insert(DismissedCta(CtaId.DAX_INTRO))
    }

    @Test
    fun whenRegisterDaxBubbleIntroCtaThenPixelIsFired() {
        testee.registerDaxBubbleCtaShown(DaxBubbleCta.DaxIntroCta(mockOnboardingStore, mockAppInstallStore))
        verify(mockPixel).fire(eq(ONBOARDING_DAX_CTA_SHOWN), any())
    }

    @Test
    fun whenRegisterDaxBubbleEndCtaThenDatabaseNotified() {
        testee.registerDaxBubbleCtaShown(DaxBubbleCta.DaxEndCta(mockOnboardingStore, mockAppInstallStore))
        verify(mockDismissedCtaDao).insert(DismissedCta(CtaId.DAX_END))
    }

    @Test
    fun whenRegisterDaxBubbleEndCtaThenPixelIsFired() {
        testee.registerDaxBubbleCtaShown(DaxBubbleCta.DaxIntroCta(mockOnboardingStore, mockAppInstallStore))
        verify(mockPixel).fire(eq(ONBOARDING_DAX_CTA_SHOWN), any())
    }

    @Test
    fun whenRefreshCtaOnNewTabAndConceptTestFeatureIsActiveThenReturnDaxIntroCta() = runBlockingTest {
        setConceptTestFeature()

        val value = testee.refreshCta(coroutineRule.testDispatcher, isNewTab = true)
        assertTrue(value is DaxBubbleCta.DaxIntroCta)
    }

    @Test
    fun whenRefreshCtaOnExistingTabAndAndConceptTestFeatureIsActiveAndSiteIsNullThenReturnNull() = runBlockingTest {
        setConceptTestFeature()

        val value = testee.refreshCta(coroutineRule.testDispatcher, isNewTab = false, site = null)
        assertNull(value)
    }

    @Test
    fun whenRefreshCtaOnExistingTabAndAndConceptTestFeatureIsActiveHideTipsIsTrueThenReturnNull() = runBlockingTest {
        setConceptTestFeature()
        whenever(mockSettingsDataStore.hideTips).thenReturn(true)
        val site = site(url = "http://www.facebook.com", entity = TestEntity("Facebook", "Facebook", 9.0))

        val value = testee.refreshCta(coroutineRule.testDispatcher, isNewTab = false, site = site)
        assertNull(value)
    }

    @Test
    fun whenRefreshCtaOnExistingTabAndAndConceptTestFeatureIsActivePrivacyOffThenReturnNull() = runBlockingTest {
        setConceptTestFeature()
        whenever(mockPrivacySettingsStore.privacyOn).thenReturn(false)
        val site = site(url = "http://www.facebook.com", entity = TestEntity("Facebook", "Facebook", 9.0))

        val value = testee.refreshCta(coroutineRule.testDispatcher, isNewTab = false, site = site)
        assertNull(value)
    }

    @Test
    fun whenRefreshCtaOnExistingTabAndNoFeaturesActiveThenReturnNull() = runBlockingTest {
        setNoFeatures()
        val site = site(url = "http://www.facebook.com", entity = TestEntity("Facebook", "Facebook", 9.0))
        val value = testee.refreshCta(coroutineRule.testDispatcher, isNewTab = false, site = site)
        assertNull(value)
    }

    @Test
    fun whenRefreshCtaOnNewTabAndConceptTestFeatureActiveThenReturnDaxEndCta() = runBlockingTest {
        setConceptTestFeature()
        whenever(mockDismissedCtaDao.exists(CtaId.DAX_INTRO)).thenReturn(true)
        whenever(mockDismissedCtaDao.exists(CtaId.DAX_DIALOG_SERP)).thenReturn(true)

        val value = testee.refreshCta(coroutineRule.testDispatcher, isNewTab = true)
        assertTrue(value is DaxBubbleCta.DaxEndCta)
    }

    @Test
    fun whenRefreshCtaOnNewTabAndConceptTestFeatureActiveAndHideTipsIsTrueThenReturnNull() = runBlockingTest {
        setConceptTestFeature()
        whenever(mockSettingsDataStore.hideTips).thenReturn(true)

        val value = testee.refreshCta(coroutineRule.testDispatcher, isNewTab = true)
        assertNull(value)
    }

    @Test
    fun whenRefreshCtaOnNewTabAndNoFeaturesActiveThenReturnNull() = runBlockingTest {
        setNoFeatures()
        val value = testee.refreshCta(coroutineRule.testDispatcher, isNewTab = true)
        assertNull(value)
    }

    @Test
    fun whenRefreshCtaOnNewTabAndSuppressWidgetCtaFeatureThenDoNotShowWidgetAutoCta() = runBlockingTest {
        setSuppressWidgetCtaFeature()
        whenever(mockSettingsDataStore.hideTips).thenReturn(true)
        whenever(mockWidgetCapabilities.supportsStandardWidgetAdd).thenReturn(true)
        whenever(mockWidgetCapabilities.supportsAutomaticWidgetAdd).thenReturn(true)
        whenever(mockWidgetCapabilities.hasInstalledWidgets).thenReturn(false)

        val value = testee.refreshCta(coroutineRule.testDispatcher, isNewTab = true)
        assertTrue(value !is HomePanelCta.AddWidgetAuto)
    }

    @Test
    fun whenRefreshCtaOnNewTabAndSuppressWidgetCtaFeatureActiveThenDoNotShowWidgetInstructionsCta() = runBlockingTest {
        setSuppressWidgetCtaFeature()
        whenever(mockSettingsDataStore.hideTips).thenReturn(true)
        whenever(mockWidgetCapabilities.supportsStandardWidgetAdd).thenReturn(true)
        whenever(mockWidgetCapabilities.supportsAutomaticWidgetAdd).thenReturn(false)
        whenever(mockWidgetCapabilities.hasInstalledWidgets).thenReturn(false)

        val value = testee.refreshCta(coroutineRule.testDispatcher, isNewTab = true)
        assertTrue(value !is HomePanelCta.AddWidgetInstructions)
    }

    @Test
    fun whenRefreshCtaOnNewTabAndHideTipsIsTrueThenReturnWidgetAutoCta() = runBlockingTest {
        setNoFeatures()
        whenever(mockSettingsDataStore.hideTips).thenReturn(true)
        whenever(mockWidgetCapabilities.supportsStandardWidgetAdd).thenReturn(true)
        whenever(mockWidgetCapabilities.supportsAutomaticWidgetAdd).thenReturn(true)
        whenever(mockWidgetCapabilities.hasInstalledWidgets).thenReturn(false)

        val value = testee.refreshCta(coroutineRule.testDispatcher, isNewTab = true)
        assertTrue(value is HomePanelCta.AddWidgetAuto)
    }

    @Test
    fun whenRefreshCtaOnNewTabAndHideTipsIsTrueThenReturnWidgetInstructionsCta() = runBlockingTest {
        setNoFeatures()
        whenever(mockSettingsDataStore.hideTips).thenReturn(true)
        whenever(mockWidgetCapabilities.supportsStandardWidgetAdd).thenReturn(true)
        whenever(mockWidgetCapabilities.supportsAutomaticWidgetAdd).thenReturn(false)
        whenever(mockWidgetCapabilities.hasInstalledWidgets).thenReturn(false)

        val value = testee.refreshCta(coroutineRule.testDispatcher, isNewTab = true)
        assertTrue(value is HomePanelCta.AddWidgetInstructions)
    }

    @Test
    fun whenRefreshCtaOnNewTabAndSuppressedWidgetCtaActiveThenReturnNullWhenTryngToShowWidgetCta() = runBlockingTest {
        setSuppressWidgetCtaFeature()
        whenever(mockSettingsDataStore.hideTips).thenReturn(true)
        whenever(mockWidgetCapabilities.supportsStandardWidgetAdd).thenReturn(true)
        whenever(mockWidgetCapabilities.supportsAutomaticWidgetAdd).thenReturn(true)
        whenever(mockWidgetCapabilities.hasInstalledWidgets).thenReturn(false)

        val value = testee.refreshCta(coroutineRule.testDispatcher, isNewTab = true)
        assertNull(value)
    }

    @Test
    fun whenRefreshCtaOnNewTabAndSuppressedWidgetCtaActiveThenReturnNullWhenTryngToShowWidgetInstructionsCta() = runBlockingTest {
        setSuppressWidgetCtaFeature()
        whenever(mockSettingsDataStore.hideTips).thenReturn(true)
        whenever(mockWidgetCapabilities.supportsStandardWidgetAdd).thenReturn(true)
        whenever(mockWidgetCapabilities.supportsAutomaticWidgetAdd).thenReturn(false)
        whenever(mockWidgetCapabilities.hasInstalledWidgets).thenReturn(false)

        val value = testee.refreshCta(coroutineRule.testDispatcher, isNewTab = true)
        assertNull(value)
    }

    @Test
    fun whenRefreshCtaOnExistingTabAndConceptTestFeatureActiveThenReturnNetworkCta() = runBlockingTest {
        setConceptTestFeature()
        val site = site(url = "http://www.facebook.com", entity = TestEntity("Facebook", "Facebook", 9.0))
        val value = testee.refreshCta(coroutineRule.testDispatcher, isNewTab = false, site = site)

        assertTrue(value is DaxDialogCta.DaxMainNetworkCta)
    }

    @Test
<<<<<<< HEAD
    fun whenRefreshCtaOnExistingTabAndConceptTestFeatureActiveThenReturnTrackersBlockedCta() = runBlockingTest {
        setConceptTestFeature()
        val site = site(url = "http://www.cnn.com", trackerCount = 1)
=======
    fun whenRefreshCtaOnExistingTabThenReturnTrackersBlockedCta() = runBlockingTest {
        setConceptTestVariant()
        val trackingEvent = TrackingEvent("test.com", "test.com", null, TestEntity("test", "test", 9.0), true)
        val site = site(url = "http://www.cnn.com", trackerCount = 1, events = listOf(trackingEvent))
>>>>>>> fe66c3fd
        val value = testee.refreshCta(coroutineRule.testDispatcher, isNewTab = false, site = site)

        assertTrue(value is DaxDialogCta.DaxTrackersBlockedCta)
    }

    @Test
<<<<<<< HEAD
    fun whenRefreshCtaOnExistingTabAndConceptTestFeatureActiveThenReturnSerpCta() = runBlockingTest {
        setConceptTestFeature()
=======
    fun whenRefreshCtaOnExistingTabButNoTrackersInformationThenReturnNoSerpCta() = runBlockingTest {
        setConceptTestVariant()
        val site = site(url = "http://www.cnn.com", trackerCount = 1)
        val value = testee.refreshCta(coroutineRule.testDispatcher, isNewTab = false, site = site)

        assertTrue(value is DaxDialogCta.DaxNoSerpCta)
    }

    @Test
    fun whenRefreshCtaOnExistingTabThenReturnSerpCta() = runBlockingTest {
        setConceptTestVariant()
>>>>>>> fe66c3fd
        val site = site(url = "http://www.duckduckgo.com")
        val value = testee.refreshCta(coroutineRule.testDispatcher, isNewTab = false, site = site)

        assertTrue(value is DaxDialogCta.DaxSerpCta)
    }

    @Test
    fun whenRefreshCtaOnExistingTabAndConceptFeatureActiveTestThenReturnNoSerpCta() = runBlockingTest {
        setConceptTestFeature()
        val site = site(url = "http://www.wikipedia.com")
        val value = testee.refreshCta(coroutineRule.testDispatcher, isNewTab = false, site = site)

        assertTrue(value is DaxDialogCta.DaxNoSerpCta)
    }

    @Test
    fun whenRefreshCtaOnNewTabAndConceptTestFeatureActiveThenValueReturnedIsNotDaxDialogCtaType() = runBlockingTest {
        setConceptTestFeature()
        val site = site(url = "http://www.wikipedia.com")
        val value = testee.refreshCta(coroutineRule.testDispatcher, isNewTab = true, site = site)

        assertTrue(value !is DaxDialogCta)
    }

    @Test
    fun whenRefreshCtaOnNewTabAndConceptTestFeatureActiveAndJourneyCompletedAndSiteIsNotNullReturnNull() = runBlockingTest {
        setConceptTestFeature()
        val site = site(url = "http://www.wikipedia.com")
        whenever(mockDismissedCtaDao.exists(CtaId.DAX_INTRO)).thenReturn(true)
        whenever(mockDismissedCtaDao.exists(CtaId.DAX_DIALOG_SERP)).thenReturn(true)

        val value = testee.refreshCta(coroutineRule.testDispatcher, isNewTab = true, site = site)
        assertNull(value)
    }

    @Test
    fun whenRefreshCtaOnNewTabAndConceptTestFeatureActiveAndIntroCtaWasNotPreviouslyShownThenEndCtaNotShown() = runBlockingTest {
        setConceptTestFeature()
        whenever(mockDismissedCtaDao.exists(CtaId.DAX_INTRO)).thenReturn(false)
        whenever(mockDismissedCtaDao.exists(CtaId.DAX_DIALOG_SERP)).thenReturn(true)

        val value = testee.refreshCta(coroutineRule.testDispatcher, isNewTab = true)
        assertTrue(value !is DaxBubbleCta.DaxEndCta)
    }

    private fun setNoFeatures() {
        whenever(mockVariantManager.getVariant()).thenReturn(Variant("test", features = emptyList(), filterBy = { true }))
    }

    private fun setConceptTestFeature() {
        whenever(mockVariantManager.getVariant()).thenReturn(
            Variant("test", features = listOf(ConceptTest), filterBy = { true })
        )
    }

    private fun setSuppressWidgetCtaFeature() {
        whenever(mockVariantManager.getVariant()).thenReturn(
            Variant("test", features = listOf(SuppressWidgetCta), filterBy = { true })
        )
    }

    private fun site(
        url: String = "http://www.test.com",
        uri: Uri? = Uri.parse(url),
        https: HttpsStatus = HttpsStatus.SECURE,
        trackerCount: Int = 0,
        events: List<TrackingEvent> = emptyList(),
        majorNetworkCount: Int = 0,
        allTrackersBlocked: Boolean = true,
        privacyPractices: PrivacyPractices.Practices = PrivacyPractices.UNKNOWN,
        entity: Entity? = null,
        grade: PrivacyGrade = PrivacyGrade.UNKNOWN,
        improvedGrade: PrivacyGrade = PrivacyGrade.UNKNOWN
    ): Site {
        val site: Site = mock()
        whenever(site.url).thenReturn(url)
        whenever(site.uri).thenReturn(uri)
        whenever(site.https).thenReturn(https)
        whenever(site.entity).thenReturn(entity)
        whenever(site.trackingEvents).thenReturn(events)
        whenever(site.trackerCount).thenReturn(trackerCount)
        whenever(site.majorNetworkCount).thenReturn(majorNetworkCount)
        whenever(site.allTrackersBlocked).thenReturn(allTrackersBlocked)
        whenever(site.privacyPractices).thenReturn(privacyPractices)
        whenever(site.calculateGrades()).thenReturn(Site.SiteGrades(grade, improvedGrade))
        return site
    }
}<|MERGE_RESOLUTION|>--- conflicted
+++ resolved
@@ -366,38 +366,26 @@
     }
 
     @Test
-<<<<<<< HEAD
     fun whenRefreshCtaOnExistingTabAndConceptTestFeatureActiveThenReturnTrackersBlockedCta() = runBlockingTest {
         setConceptTestFeature()
-        val site = site(url = "http://www.cnn.com", trackerCount = 1)
-=======
-    fun whenRefreshCtaOnExistingTabThenReturnTrackersBlockedCta() = runBlockingTest {
-        setConceptTestVariant()
         val trackingEvent = TrackingEvent("test.com", "test.com", null, TestEntity("test", "test", 9.0), true)
         val site = site(url = "http://www.cnn.com", trackerCount = 1, events = listOf(trackingEvent))
->>>>>>> fe66c3fd
         val value = testee.refreshCta(coroutineRule.testDispatcher, isNewTab = false, site = site)
 
         assertTrue(value is DaxDialogCta.DaxTrackersBlockedCta)
     }
 
     @Test
-<<<<<<< HEAD
-    fun whenRefreshCtaOnExistingTabAndConceptTestFeatureActiveThenReturnSerpCta() = runBlockingTest {
-        setConceptTestFeature()
-=======
-    fun whenRefreshCtaOnExistingTabButNoTrackersInformationThenReturnNoSerpCta() = runBlockingTest {
+    fun whenRefreshCtaOnExistingTabAndConceptTestFeatureActiveAndNoTrackersInformationThenReturnNoSerpCta() = runBlockingTest {
         setConceptTestVariant()
         val site = site(url = "http://www.cnn.com", trackerCount = 1)
         val value = testee.refreshCta(coroutineRule.testDispatcher, isNewTab = false, site = site)
-
         assertTrue(value is DaxDialogCta.DaxNoSerpCta)
     }
 
     @Test
-    fun whenRefreshCtaOnExistingTabThenReturnSerpCta() = runBlockingTest {
-        setConceptTestVariant()
->>>>>>> fe66c3fd
+    fun whenRefreshCtaOnExistingTabAndConceptTestFeatureActiveThenReturnSerpCta() = runBlockingTest {
+        setConceptTestFeature()
         val site = site(url = "http://www.duckduckgo.com")
         val value = testee.refreshCta(coroutineRule.testDispatcher, isNewTab = false, site = site)
 
