--- conflicted
+++ resolved
@@ -38,12 +38,7 @@
 import com.duckduckgo.app.settings.db.SettingsDataStore
 import com.duckduckgo.app.statistics.Variant
 import com.duckduckgo.app.statistics.VariantManager
-<<<<<<< HEAD
-import com.duckduckgo.app.statistics.VariantManager.VariantFeature.ConceptTest
-import com.duckduckgo.app.statistics.VariantManager.VariantFeature.SuppressHomeTabWidgetCta
-=======
 import com.duckduckgo.app.statistics.VariantManager.VariantFeature.*
->>>>>>> 52373292
 import com.duckduckgo.app.statistics.pixels.Pixel
 import com.duckduckgo.app.statistics.pixels.Pixel.PixelName.*
 import com.duckduckgo.app.survey.db.SurveyDao
@@ -183,19 +178,11 @@
     }
 
     @Test
-    fun whenCtaSecondaryButonClickedPixelIsFired() {
+    fun whenCtaSecondaryButtonClickedPixelIsFired() {
         val secondaryButtonCta = mock<SecondaryButtonCta>()
         whenever(secondaryButtonCta.secondaryButtonPixel).thenReturn(ONBOARDING_DAX_ALL_CTA_HIDDEN)
         testee.onUserClickCtaSecondaryButton(secondaryButtonCta)
         verify(mockPixel).fire(eq(ONBOARDING_DAX_ALL_CTA_HIDDEN), any(), any())
-    }
-
-    @Test
-    fun whenCtaSecondaryButonClickedPixelIsFired() {
-        val secondaryButtonCta = mock<SecondaryButtonCta>()
-        whenever(secondaryButtonCta.secondaryButtonPixel).thenReturn(ONBOARDING_DAX_ALL_CTA_HIDDEN)
-        testee.onUserClickCtaSecondaryButton(secondaryButtonCta)
-        verify(mockPixel).fire(eq(ONBOARDING_DAX_ALL_CTA_HIDDEN), any())
     }
 
     @Test
