/*
 * Copyright (c) 2019 DuckDuckGo
 *
 * Licensed under the Apache License, Version 2.0 (the "License");
 * you may not use this file except in compliance with the License.
 * You may obtain a copy of the License at
 *
 *     http://www.apache.org/licenses/LICENSE-2.0
 *
 * Unless required by applicable law or agreed to in writing, software
 * distributed under the License is distributed on an "AS IS" BASIS,
 * WITHOUT WARRANTIES OR CONDITIONS OF ANY KIND, either express or implied.
 * See the License for the specific language governing permissions and
 * limitations under the License.
 */

package com.duckduckgo.app.cta.ui

import android.net.Uri
import androidx.arch.core.executor.testing.InstantTaskExecutorRule
import androidx.room.Room
import androidx.test.platform.app.InstrumentationRegistry
import com.duckduckgo.app.CoroutineTestRule
import com.duckduckgo.app.InstantSchedulersRule
import com.duckduckgo.app.cta.db.DismissedCtaDao
import com.duckduckgo.app.cta.model.CtaId
import com.duckduckgo.app.cta.model.DismissedCta
import com.duckduckgo.app.global.db.AppDatabase
import com.duckduckgo.app.global.install.AppInstallStore
import com.duckduckgo.app.global.model.Site
import com.duckduckgo.app.onboarding.store.OnboardingStore
import com.duckduckgo.app.privacy.model.HttpsStatus
import com.duckduckgo.app.privacy.model.PrivacyGrade
import com.duckduckgo.app.privacy.model.PrivacyPractices
import com.duckduckgo.app.privacy.model.TestEntity
import com.duckduckgo.app.privacy.store.PrivacySettingsStore
import com.duckduckgo.app.settings.db.SettingsDataStore
import com.duckduckgo.app.statistics.Variant
import com.duckduckgo.app.statistics.VariantManager
import com.duckduckgo.app.statistics.VariantManager.VariantFeature.*
import com.duckduckgo.app.statistics.pixels.Pixel
import com.duckduckgo.app.statistics.pixels.Pixel.PixelName.*
import com.duckduckgo.app.survey.db.SurveyDao
import com.duckduckgo.app.survey.model.Survey
import com.duckduckgo.app.survey.model.Survey.Status.SCHEDULED
import com.duckduckgo.app.trackerdetection.model.Entity
import com.duckduckgo.app.trackerdetection.model.TrackingEvent
import com.duckduckgo.app.widget.ui.WidgetCapabilities
import com.nhaarman.mockitokotlin2.*
import kotlinx.coroutines.ExperimentalCoroutinesApi
import kotlinx.coroutines.test.runBlockingTest
import org.junit.After
import org.junit.Assert.*
import org.junit.Before
import org.junit.Rule
import org.junit.Test
import org.mockito.Mock
import org.mockito.MockitoAnnotations
import java.util.concurrent.TimeUnit

@ExperimentalCoroutinesApi
class CtaViewModelTest {

    @get:Rule
    @Suppress("unused")
    var instantTaskExecutorRule = InstantTaskExecutorRule()

    @get:Rule
    @Suppress("unused")
    val schedulers = InstantSchedulersRule()

    @get:Rule
    @Suppress("unused")
    val coroutineRule = CoroutineTestRule()

    private lateinit var db: AppDatabase

    @Mock
    private lateinit var mockSurveyDao: SurveyDao

    @Mock
    private lateinit var mockWidgetCapabilities: WidgetCapabilities

    @Mock
    private lateinit var mockDismissedCtaDao: DismissedCtaDao

    @Mock
    private lateinit var mockPixel: Pixel

    @Mock
    private lateinit var mockAppInstallStore: AppInstallStore

    @Mock
    private lateinit var mockVariantManager: VariantManager

    @Mock
    private lateinit var mockSettingsDataStore: SettingsDataStore

    @Mock
    private lateinit var mockOnboardingStore: OnboardingStore

    @Mock
    private lateinit var mockPrivacySettingsStore: PrivacySettingsStore

    private lateinit var testee: CtaViewModel

    @Before
    fun before() {
        MockitoAnnotations.initMocks(this)

        val context = InstrumentationRegistry.getInstrumentation().targetContext
        db = Room.inMemoryDatabaseBuilder(context, AppDatabase::class.java)
            .allowMainThreadQueries()
            .build()

        whenever(mockAppInstallStore.installTimestamp).thenReturn(System.currentTimeMillis() - TimeUnit.DAYS.toMillis(1))
        whenever(mockPrivacySettingsStore.privacyOn).thenReturn(true)

        testee = CtaViewModel(
            mockAppInstallStore,
            mockPixel,
            mockSurveyDao,
            mockWidgetCapabilities,
            mockDismissedCtaDao,
            mockVariantManager,
            mockSettingsDataStore,
            mockOnboardingStore,
            mockPrivacySettingsStore
        )
    }

    @After
    fun after() {
        db.close()
    }

    @Test
    fun whenScheduledSurveyChangesAndInstalledDaysMatchThenCtaIsSurvey() {
        val survey = Survey("abc", "http://example.com", 1, SCHEDULED)
        val value = testee.onSurveyChanged(Survey("abc", "http://example.com", 1, SCHEDULED))
        assertEquals(survey, value)
    }

    @Test
    fun whenScheduledSurveyIsNullThenCtaIsNotSurvey() {
        val value = testee.onSurveyChanged(null)
        assertNull(value)
    }

    @Test
    fun whenCtaShownPixelIsFired() {
        testee.onCtaShown(HomePanelCta.Survey(Survey("abc", "http://example.com", 1, SCHEDULED)))
        verify(mockPixel).fire(eq(SURVEY_CTA_SHOWN), any())
    }

    @Test
    fun whenCtaLaunchedPixelIsFired() {
        testee.onUserClickCtaOkButton(HomePanelCta.Survey(Survey("abc", "http://example.com", 1, SCHEDULED)))
        verify(mockPixel).fire(eq(SURVEY_CTA_LAUNCHED), any())
    }

    @Test
    fun whenCtaDismissedPixelIsFired() {
        testee.onUserDismissedCta(HomePanelCta.Survey(Survey("abc", "http://example.com", 1, SCHEDULED)))
        verify(mockPixel).fire(eq(SURVEY_CTA_DISMISSED), any())
    }

    @Test
    fun whenSurveyCtaDismissedThenScheduledSurveysAreCancelled() {
        testee.onUserDismissedCta(HomePanelCta.Survey(Survey("abc", "http://example.com", 1, SCHEDULED)))
        verify(mockSurveyDao).cancelScheduledSurveys()
        verify(mockDismissedCtaDao, never()).insert(any())
    }

    @Test
    fun whenNonSurveyCtaDismissedCtaThenDatabaseNotified() {
        testee.onUserDismissedCta(HomePanelCta.AddWidgetAuto)
        verify(mockDismissedCtaDao).insert(DismissedCta(CtaId.ADD_WIDGET))
    }

    @Test
    fun whenHideTipsForeverThenPixelIsFired() {
        testee.hideTipsForever(HomePanelCta.AddWidgetAuto)
        verify(mockPixel).fire(eq(ONBOARDING_DAX_ALL_CTA_HIDDEN), any())
    }

    @Test
    fun whenHideTipsForeverThenHideTipsSetToTrueOnSettings() {
        testee.hideTipsForever(HomePanelCta.AddWidgetAuto)
        verify(mockSettingsDataStore).hideTips = true
    }

    @Test
    fun whenRegisterDaxBubbleIntroCtaThenDatabaseNotified() {
        testee.registerDaxBubbleCtaShown(DaxBubbleCta.DaxIntroCta(mockOnboardingStore, mockAppInstallStore))
        verify(mockDismissedCtaDao).insert(DismissedCta(CtaId.DAX_INTRO))
    }

    @Test
    fun whenRegisterDaxBubbleIntroCtaThenPixelIsFired() {
        testee.registerDaxBubbleCtaShown(DaxBubbleCta.DaxIntroCta(mockOnboardingStore, mockAppInstallStore))
        verify(mockPixel).fire(eq(ONBOARDING_DAX_CTA_SHOWN), any())
    }

    @Test
    fun whenRegisterDaxBubbleEndCtaThenDatabaseNotified() {
        testee.registerDaxBubbleCtaShown(DaxBubbleCta.DaxEndCta(mockOnboardingStore, mockAppInstallStore))
        verify(mockDismissedCtaDao).insert(DismissedCta(CtaId.DAX_END))
    }

    @Test
    fun whenRegisterDaxBubbleEndCtaThenPixelIsFired() {
        testee.registerDaxBubbleCtaShown(DaxBubbleCta.DaxIntroCta(mockOnboardingStore, mockAppInstallStore))
        verify(mockPixel).fire(eq(ONBOARDING_DAX_CTA_SHOWN), any())
    }

    @Test
<<<<<<< HEAD
    fun whenRefreshCtaOnNewTabAndConceptTestFeatureActiveThenReturnDaxIntroCta() = runBlockingTest {
        setConceptTestFeature()
=======
    fun whenRefreshCtaOnHomeTabThenReturnDaxIntroCta() = runBlockingTest {
        setConceptTestVariant()
>>>>>>> 8c9d5ee3

        val value = testee.refreshCta(coroutineRule.testDispatcher, isBrowserShowing = false)
        assertTrue(value is DaxBubbleCta.DaxIntroCta)
    }

    @Test
<<<<<<< HEAD
    fun whenRefreshCtaOnExistingTabAndConceptTestFeatureActiveAndSiteIsNullThenReturnNull() = runBlockingTest {
        setConceptTestFeature()
=======
    fun whenRefreshCtaWhileBrowsingAndSiteIsNullThenReturnNull() = runBlockingTest {
        setConceptTestVariant()
>>>>>>> 8c9d5ee3

        val value = testee.refreshCta(coroutineRule.testDispatcher, isBrowserShowing = true, site = null)
        assertNull(value)
    }

    @Test
<<<<<<< HEAD
    fun whenRefreshCtaOnExistingTabAndConceptTestFeatureActiveAndHideTipsIsTrueThenReturnNull() = runBlockingTest {
        setConceptTestFeature()
=======
    fun whenRefreshCtaWhileBrowsingAndHideTipsIsTrueThenReturnNull() = runBlockingTest {
        setConceptTestVariant()
>>>>>>> 8c9d5ee3
        whenever(mockSettingsDataStore.hideTips).thenReturn(true)
        val site = site(url = "http://www.facebook.com", entity = TestEntity("Facebook", "Facebook", 9.0))

        val value = testee.refreshCta(coroutineRule.testDispatcher, isBrowserShowing = true, site = site)
        assertNull(value)
    }

    @Test
<<<<<<< HEAD
    fun whenRefreshCtaOnExistingTabAndConceptTestFeatureActiveAndPrivacyOffThenReturnNull() = runBlockingTest {
        setConceptTestFeature()
=======
    fun whenRefreshCtaWhileBrowsingAndPrivacyOffThenReturnNull() = runBlockingTest {
        setConceptTestVariant()
>>>>>>> 8c9d5ee3
        whenever(mockPrivacySettingsStore.privacyOn).thenReturn(false)
        val site = site(url = "http://www.facebook.com", entity = TestEntity("Facebook", "Facebook", 9.0))

        val value = testee.refreshCta(coroutineRule.testDispatcher, isBrowserShowing = true, site = site)
        assertNull(value)
    }

    @Test
<<<<<<< HEAD
    fun whenRefreshCtaOnExistingTabAndNoFeaturesActiveThenReturnNull() = runBlockingTest {
        setNoFeatures()
        val site = site(url = "http://www.facebook.com", entity = TestEntity("Facebook", "Facebook", 9.0))
        val value = testee.refreshCta(coroutineRule.testDispatcher, isNewTab = false, site = site)
=======
    fun whenRefreshCtaWhileBrowsingAndVariantIsNotConceptTestThenReturnNull() = runBlockingTest {
        setDefaultVariant()
        val site = site(url = "http://www.facebook.com", entity = TestEntity("Facebook", "Facebook", 9.0))

        val value = testee.refreshCta(coroutineRule.testDispatcher, isBrowserShowing = true, site = site)
>>>>>>> 8c9d5ee3
        assertNull(value)
    }

    @Test
<<<<<<< HEAD
    fun whenRefreshCtaOnNewTabAndConceptTestFeatureActiveThenReturnDaxEndCta() = runBlockingTest {
        setConceptTestFeature()
=======
    fun whenRefreshCtaOnHomeTabThenReturnDaxEndCta() = runBlockingTest {
        setConceptTestVariant()
>>>>>>> 8c9d5ee3
        whenever(mockDismissedCtaDao.exists(CtaId.DAX_INTRO)).thenReturn(true)
        whenever(mockDismissedCtaDao.exists(CtaId.DAX_DIALOG_SERP)).thenReturn(true)

        val value = testee.refreshCta(coroutineRule.testDispatcher, isBrowserShowing = false)
        assertTrue(value is DaxBubbleCta.DaxEndCta)
    }

    @Test
<<<<<<< HEAD
    fun whenRefreshCtaOnNewTabAndConceptTestFeatureActiveAndHideTipsIsTrueThenReturnNull() = runBlockingTest {
        setConceptTestFeature()
=======
    fun whenRefreshCtaOnHomeTabAndHideTipsIsTrueThenReturnNull() = runBlockingTest {
        setConceptTestVariant()
>>>>>>> 8c9d5ee3
        whenever(mockSettingsDataStore.hideTips).thenReturn(true)

        val value = testee.refreshCta(coroutineRule.testDispatcher, isBrowserShowing = true)
        assertNull(value)
    }

    @Test
<<<<<<< HEAD
    fun whenRefreshCtaOnNewTabAndNoFeaturesActiveThenReturnNull() = runBlockingTest {
        setNoFeatures()
        val value = testee.refreshCta(coroutineRule.testDispatcher, isNewTab = true)
=======
    fun whenRefreshCtaOnHomeTabAndVarianIstNotConceptTestThenReturnNull() = runBlockingTest {
        setDefaultVariant()

        val value = testee.refreshCta(coroutineRule.testDispatcher, isBrowserShowing = true)
>>>>>>> 8c9d5ee3
        assertNull(value)
    }

    @Test
<<<<<<< HEAD
    fun whenRefreshCtaOnNewTabAndSuppressWidgetCtaFeatureThenDoNotShowWidgetAutoCta() = runBlockingTest {
        setSuppressWidgetCtaFeature()
=======
    fun whenRefreshCtaOnHomeTabAndVariantIsConceptTestThenDoNotShowWidgetAutoCta() = runBlockingTest {
        setConceptTestVariant()
>>>>>>> 8c9d5ee3
        whenever(mockSettingsDataStore.hideTips).thenReturn(true)
        whenever(mockWidgetCapabilities.supportsStandardWidgetAdd).thenReturn(true)
        whenever(mockWidgetCapabilities.supportsAutomaticWidgetAdd).thenReturn(true)
        whenever(mockWidgetCapabilities.hasInstalledWidgets).thenReturn(false)

        val value = testee.refreshCta(coroutineRule.testDispatcher, isBrowserShowing = true)
        assertTrue(value !is HomePanelCta.AddWidgetAuto)
    }

    @Test
<<<<<<< HEAD
    fun whenRefreshCtaOnNewTabAndSuppressWidgetCtaFeatureActiveThenDoNotShowWidgetInstructionsCta() = runBlockingTest {
        setSuppressWidgetCtaFeature()
=======
    fun whenRefreshCtaOnHomeTabAndVariantIsConceptTestThenDoNotShowWidgetInstructionsCta() = runBlockingTest {
        setConceptTestVariant()
>>>>>>> 8c9d5ee3
        whenever(mockSettingsDataStore.hideTips).thenReturn(true)
        whenever(mockWidgetCapabilities.supportsStandardWidgetAdd).thenReturn(true)
        whenever(mockWidgetCapabilities.supportsAutomaticWidgetAdd).thenReturn(false)
        whenever(mockWidgetCapabilities.hasInstalledWidgets).thenReturn(false)

        val value = testee.refreshCta(coroutineRule.testDispatcher, isBrowserShowing = true)
        assertTrue(value !is HomePanelCta.AddWidgetInstructions)
    }

    @Test
<<<<<<< HEAD
    fun whenRefreshCtaOnNewTabAndHideTipsIsTrueThenReturnWidgetAutoCta() = runBlockingTest {
        setNoFeatures()
=======
    fun whenRefreshCtaOnHomeTabAndHideTipsIsTrueThenReturnWidgetAutoCta() = runBlockingTest {
        setDefaultVariant()
>>>>>>> 8c9d5ee3
        whenever(mockSettingsDataStore.hideTips).thenReturn(true)
        whenever(mockWidgetCapabilities.supportsStandardWidgetAdd).thenReturn(true)
        whenever(mockWidgetCapabilities.supportsAutomaticWidgetAdd).thenReturn(true)
        whenever(mockWidgetCapabilities.hasInstalledWidgets).thenReturn(false)

        val value = testee.refreshCta(coroutineRule.testDispatcher, isBrowserShowing = false)
        assertTrue(value is HomePanelCta.AddWidgetAuto)
    }

    @Test
<<<<<<< HEAD
    fun whenRefreshCtaOnNewTabAndHideTipsIsTrueThenReturnWidgetInstructionsCta() = runBlockingTest {
        setNoFeatures()
=======
    fun whenRefreshCtaOnHomeTabAndHideTipsIsTrueThenReturnWidgetInstructionsCta() = runBlockingTest {
        setDefaultVariant()
>>>>>>> 8c9d5ee3
        whenever(mockSettingsDataStore.hideTips).thenReturn(true)
        whenever(mockWidgetCapabilities.supportsStandardWidgetAdd).thenReturn(true)
        whenever(mockWidgetCapabilities.supportsAutomaticWidgetAdd).thenReturn(false)
        whenever(mockWidgetCapabilities.hasInstalledWidgets).thenReturn(false)

        val value = testee.refreshCta(coroutineRule.testDispatcher, isBrowserShowing = false)
        assertTrue(value is HomePanelCta.AddWidgetInstructions)
    }

    @Test
<<<<<<< HEAD
    fun whenRefreshCtaOnNewTabAndSuppressWidgetCtaFeatureActiveThenReturnNullWhenTryngToShowWidgetCta() = runBlockingTest {
        setSuppressWidgetCtaFeature()
=======
    fun whenRefreshCtaOnHomeTabVariantIsNoCtaReturnNullWhenTryngToShowWidgetCta() = runBlockingTest {
        setNoCtaVariant()
>>>>>>> 8c9d5ee3
        whenever(mockSettingsDataStore.hideTips).thenReturn(true)
        whenever(mockWidgetCapabilities.supportsStandardWidgetAdd).thenReturn(true)
        whenever(mockWidgetCapabilities.supportsAutomaticWidgetAdd).thenReturn(true)
        whenever(mockWidgetCapabilities.hasInstalledWidgets).thenReturn(false)

        val value = testee.refreshCta(coroutineRule.testDispatcher, isBrowserShowing = true)
        assertNull(value)
    }

    @Test
<<<<<<< HEAD
    fun whenRefreshCtaOnNewTabAndSuppressWidgetCtaFeatureActiveThenReturnNullWhenTryngToShowWidgetInstructionsCta() = runBlockingTest {
        setSuppressWidgetCtaFeature()
=======
    fun whenRefreshCtaOnHomeTabVariantIsNoCtaReturnNullWhenTryngToShowWidgetInstructionsCta() = runBlockingTest {
        setNoCtaVariant()
>>>>>>> 8c9d5ee3
        whenever(mockSettingsDataStore.hideTips).thenReturn(true)
        whenever(mockWidgetCapabilities.supportsStandardWidgetAdd).thenReturn(true)
        whenever(mockWidgetCapabilities.supportsAutomaticWidgetAdd).thenReturn(false)
        whenever(mockWidgetCapabilities.hasInstalledWidgets).thenReturn(false)

        val value = testee.refreshCta(coroutineRule.testDispatcher, isBrowserShowing = true)
        assertNull(value)
    }

    @Test
<<<<<<< HEAD
    fun whenRefreshCtaOnExistingTabAndConceptTestFeatureActiveThenReturnNetworkCta() = runBlockingTest {
        setConceptTestFeature()
=======
    fun whenRefreshCtaWhileBrowsingThenReturnNetworkCta() = runBlockingTest {
        setConceptTestVariant()
>>>>>>> 8c9d5ee3
        val site = site(url = "http://www.facebook.com", entity = TestEntity("Facebook", "Facebook", 9.0))
        val value = testee.refreshCta(coroutineRule.testDispatcher, isBrowserShowing = true, site = site)

        assertTrue(value is DaxDialogCta.DaxMainNetworkCta)
    }

    @Test
<<<<<<< HEAD
    fun whenRefreshCtaOnExistingTabAndConceptTestFeatureActiveThenReturnTrackersBlockedCta() = runBlockingTest {
        setConceptTestFeature()
=======
    fun whenRefreshCtaWhileBrowsingThenReturnTrackersBlockedCta() = runBlockingTest {
        setConceptTestVariant()
>>>>>>> 8c9d5ee3
        val trackingEvent = TrackingEvent("test.com", "test.com", null, TestEntity("test", "test", 9.0), true)
        val site = site(url = "http://www.cnn.com", trackerCount = 1, events = listOf(trackingEvent))
        val value = testee.refreshCta(coroutineRule.testDispatcher, isBrowserShowing = true, site = site)

        assertTrue(value is DaxDialogCta.DaxTrackersBlockedCta)
    }

    @Test
<<<<<<< HEAD
    fun whenRefreshCtaOnExistingTabAndConceptTestFeatureActiveAndNoTrackersInformationThenReturnNoSerpCta() = runBlockingTest {
        setConceptTestFeature()
        val site = site(url = "http://www.cnn.com", trackerCount = 1)
        val value = testee.refreshCta(coroutineRule.testDispatcher, isNewTab = false, site = site)
=======
    fun whenRefreshCtaWhileBrowsingButNoTrackersInformationThenReturnNoSerpCta() = runBlockingTest {
        setConceptTestVariant()
        val site = site(url = "http://www.cnn.com", trackerCount = 1)
        val value = testee.refreshCta(coroutineRule.testDispatcher, isBrowserShowing = true, site = site)

>>>>>>> 8c9d5ee3
        assertTrue(value is DaxDialogCta.DaxNoSerpCta)
    }

    @Test
<<<<<<< HEAD
    fun whenRefreshCtaOnExistingTabAndConceptTestFeatureActiveThenReturnSerpCta() = runBlockingTest {
        setConceptTestFeature()
=======
    fun whenRefreshCtaWhileBrowsingThenReturnSerpCta() = runBlockingTest {
        setConceptTestVariant()
>>>>>>> 8c9d5ee3
        val site = site(url = "http://www.duckduckgo.com")
        val value = testee.refreshCta(coroutineRule.testDispatcher, isBrowserShowing = true, site = site)

        assertTrue(value is DaxDialogCta.DaxSerpCta)
    }

    @Test
<<<<<<< HEAD
    fun whenRefreshCtaOnExistingTabAndConceptFeatureActiveTestThenReturnNoSerpCta() = runBlockingTest {
        setConceptTestFeature()
=======
    fun whenRefreshCtaWhileBrowsingThenReturnNoSerpCta() = runBlockingTest {
        setConceptTestVariant()
>>>>>>> 8c9d5ee3
        val site = site(url = "http://www.wikipedia.com")
        val value = testee.refreshCta(coroutineRule.testDispatcher, isBrowserShowing = true, site = site)

        assertTrue(value is DaxDialogCta.DaxNoSerpCta)
    }

    @Test
<<<<<<< HEAD
    fun whenRefreshCtaOnNewTabAndConceptTestFeatureActiveThenValueReturnedIsNotDaxDialogCtaType() = runBlockingTest {
        setConceptTestFeature()
=======
    fun whenRefreshCtaOnHomeTabThenValueReturnedIsNotDaxDialogCtaType() = runBlockingTest {
        setConceptTestVariant()
>>>>>>> 8c9d5ee3
        val site = site(url = "http://www.wikipedia.com")
        val value = testee.refreshCta(coroutineRule.testDispatcher, isBrowserShowing = false, site = site)

        assertTrue(value !is DaxDialogCta)
    }

    @Test
<<<<<<< HEAD
    fun whenRefreshCtaOnNewTabAndConceptTestFeatureActiveAndJourneyCompletedAndSiteIsNotNullReturnNull() = runBlockingTest {
        setConceptTestFeature()
        val site = site(url = "http://www.wikipedia.com")
        whenever(mockDismissedCtaDao.exists(CtaId.DAX_INTRO)).thenReturn(true)
        whenever(mockDismissedCtaDao.exists(CtaId.DAX_DIALOG_SERP)).thenReturn(true)

        val value = testee.refreshCta(coroutineRule.testDispatcher, isNewTab = true, site = site)
        assertNull(value)
    }

    @Test
    fun whenRefreshCtaOnNewTabAndConceptTestFeatureActiveAndIntroCtaWasNotPreviouslyShownThenEndCtaNotShown() = runBlockingTest {
        setConceptTestFeature()
=======
    fun whenRefreshCtaOnHomeTabEndCtaNotShownIfIntroCtaWasNotPreviouslyShown() = runBlockingTest {
        setConceptTestVariant()
>>>>>>> 8c9d5ee3
        whenever(mockDismissedCtaDao.exists(CtaId.DAX_INTRO)).thenReturn(false)
        whenever(mockDismissedCtaDao.exists(CtaId.DAX_DIALOG_SERP)).thenReturn(true)

        val value = testee.refreshCta(coroutineRule.testDispatcher, isBrowserShowing = true)
        assertTrue(value !is DaxBubbleCta.DaxEndCta)
    }

<<<<<<< HEAD
    private fun setNoFeatures() {
        whenever(mockVariantManager.getVariant()).thenReturn(Variant("test", features = emptyList(), filterBy = { true }))
    }

    private fun setConceptTestFeature() {
=======
    private fun setConceptTestVariant() {
>>>>>>> 8c9d5ee3
        whenever(mockVariantManager.getVariant()).thenReturn(
            Variant("test", features = listOf(ConceptTest), filterBy = { true })
        )
    }

    private fun setSuppressWidgetCtaFeature() {
        whenever(mockVariantManager.getVariant()).thenReturn(
            Variant("test", features = listOf(SuppressWidgetCta), filterBy = { true })
        )
    }

    private fun site(
        url: String = "http://www.test.com",
        uri: Uri? = Uri.parse(url),
        https: HttpsStatus = HttpsStatus.SECURE,
        trackerCount: Int = 0,
        events: List<TrackingEvent> = emptyList(),
        majorNetworkCount: Int = 0,
        allTrackersBlocked: Boolean = true,
        privacyPractices: PrivacyPractices.Practices = PrivacyPractices.UNKNOWN,
        entity: Entity? = null,
        grade: PrivacyGrade = PrivacyGrade.UNKNOWN,
        improvedGrade: PrivacyGrade = PrivacyGrade.UNKNOWN
    ): Site {
        val site: Site = mock()
        whenever(site.url).thenReturn(url)
        whenever(site.uri).thenReturn(uri)
        whenever(site.https).thenReturn(https)
        whenever(site.entity).thenReturn(entity)
        whenever(site.trackingEvents).thenReturn(events)
        whenever(site.trackerCount).thenReturn(trackerCount)
        whenever(site.majorNetworkCount).thenReturn(majorNetworkCount)
        whenever(site.allTrackersBlocked).thenReturn(allTrackersBlocked)
        whenever(site.privacyPractices).thenReturn(privacyPractices)
        whenever(site.calculateGrades()).thenReturn(Site.SiteGrades(grade, improvedGrade))
        return site
    }
}<|MERGE_RESOLUTION|>--- conflicted
+++ resolved
@@ -37,7 +37,8 @@
 import com.duckduckgo.app.settings.db.SettingsDataStore
 import com.duckduckgo.app.statistics.Variant
 import com.duckduckgo.app.statistics.VariantManager
-import com.duckduckgo.app.statistics.VariantManager.VariantFeature.*
+import com.duckduckgo.app.statistics.VariantManager.VariantFeature.ConceptTest
+import com.duckduckgo.app.statistics.VariantManager.VariantFeature.SuppressWidgetCta
 import com.duckduckgo.app.statistics.pixels.Pixel
 import com.duckduckgo.app.statistics.pixels.Pixel.PixelName.*
 import com.duckduckgo.app.survey.db.SurveyDao
@@ -215,39 +216,22 @@
     }
 
     @Test
-<<<<<<< HEAD
-    fun whenRefreshCtaOnNewTabAndConceptTestFeatureActiveThenReturnDaxIntroCta() = runBlockingTest {
-        setConceptTestFeature()
-=======
-    fun whenRefreshCtaOnHomeTabThenReturnDaxIntroCta() = runBlockingTest {
-        setConceptTestVariant()
->>>>>>> 8c9d5ee3
-
+    fun whenRefreshCtaOnHomeTabAndConceptTestFeatureActiveThenReturnDaxIntroCta() = runBlockingTest {
+        setConceptTestFeature()
         val value = testee.refreshCta(coroutineRule.testDispatcher, isBrowserShowing = false)
         assertTrue(value is DaxBubbleCta.DaxIntroCta)
     }
 
     @Test
-<<<<<<< HEAD
-    fun whenRefreshCtaOnExistingTabAndConceptTestFeatureActiveAndSiteIsNullThenReturnNull() = runBlockingTest {
-        setConceptTestFeature()
-=======
-    fun whenRefreshCtaWhileBrowsingAndSiteIsNullThenReturnNull() = runBlockingTest {
-        setConceptTestVariant()
->>>>>>> 8c9d5ee3
-
+    fun whenRefreshCtaWhileBrowsingAndConceptTestFeatureActiveAndSiteIsNullThenReturnNull() = runBlockingTest {
+        setConceptTestFeature()
         val value = testee.refreshCta(coroutineRule.testDispatcher, isBrowserShowing = true, site = null)
         assertNull(value)
     }
 
     @Test
-<<<<<<< HEAD
-    fun whenRefreshCtaOnExistingTabAndConceptTestFeatureActiveAndHideTipsIsTrueThenReturnNull() = runBlockingTest {
-        setConceptTestFeature()
-=======
-    fun whenRefreshCtaWhileBrowsingAndHideTipsIsTrueThenReturnNull() = runBlockingTest {
-        setConceptTestVariant()
->>>>>>> 8c9d5ee3
+    fun whenRefreshCtaWhileBrowsingAndConceptTestFeatureActiveAndHideTipsIsTrueThenReturnNull() = runBlockingTest {
+        setConceptTestFeature()
         whenever(mockSettingsDataStore.hideTips).thenReturn(true)
         val site = site(url = "http://www.facebook.com", entity = TestEntity("Facebook", "Facebook", 9.0))
 
@@ -256,13 +240,8 @@
     }
 
     @Test
-<<<<<<< HEAD
-    fun whenRefreshCtaOnExistingTabAndConceptTestFeatureActiveAndPrivacyOffThenReturnNull() = runBlockingTest {
-        setConceptTestFeature()
-=======
-    fun whenRefreshCtaWhileBrowsingAndPrivacyOffThenReturnNull() = runBlockingTest {
-        setConceptTestVariant()
->>>>>>> 8c9d5ee3
+    fun whenRefreshCtaWhileBrowsingAndConceptTestFeatureActiveAndPrivacyOffThenReturnNull() = runBlockingTest {
+        setConceptTestFeature()
         whenever(mockPrivacySettingsStore.privacyOn).thenReturn(false)
         val site = site(url = "http://www.facebook.com", entity = TestEntity("Facebook", "Facebook", 9.0))
 
@@ -271,29 +250,16 @@
     }
 
     @Test
-<<<<<<< HEAD
-    fun whenRefreshCtaOnExistingTabAndNoFeaturesActiveThenReturnNull() = runBlockingTest {
+    fun whenRefreshCtaWhileBrowsingAndNoFeaturesActiveThenReturnNull() = runBlockingTest {
         setNoFeatures()
         val site = site(url = "http://www.facebook.com", entity = TestEntity("Facebook", "Facebook", 9.0))
-        val value = testee.refreshCta(coroutineRule.testDispatcher, isNewTab = false, site = site)
-=======
-    fun whenRefreshCtaWhileBrowsingAndVariantIsNotConceptTestThenReturnNull() = runBlockingTest {
-        setDefaultVariant()
-        val site = site(url = "http://www.facebook.com", entity = TestEntity("Facebook", "Facebook", 9.0))
-
-        val value = testee.refreshCta(coroutineRule.testDispatcher, isBrowserShowing = true, site = site)
->>>>>>> 8c9d5ee3
-        assertNull(value)
-    }
-
-    @Test
-<<<<<<< HEAD
-    fun whenRefreshCtaOnNewTabAndConceptTestFeatureActiveThenReturnDaxEndCta() = runBlockingTest {
-        setConceptTestFeature()
-=======
-    fun whenRefreshCtaOnHomeTabThenReturnDaxEndCta() = runBlockingTest {
-        setConceptTestVariant()
->>>>>>> 8c9d5ee3
+        val value = testee.refreshCta(coroutineRule.testDispatcher, isBrowserShowing = true, site = site)
+        assertNull(value)
+    }
+
+    @Test
+    fun whenRefreshCtaOnHomeTabAndConceptTestFeatureActiveThenReturnDaxEndCta() = runBlockingTest {
+        setConceptTestFeature()
         whenever(mockDismissedCtaDao.exists(CtaId.DAX_INTRO)).thenReturn(true)
         whenever(mockDismissedCtaDao.exists(CtaId.DAX_DIALOG_SERP)).thenReturn(true)
 
@@ -302,75 +268,48 @@
     }
 
     @Test
-<<<<<<< HEAD
-    fun whenRefreshCtaOnNewTabAndConceptTestFeatureActiveAndHideTipsIsTrueThenReturnNull() = runBlockingTest {
-        setConceptTestFeature()
-=======
-    fun whenRefreshCtaOnHomeTabAndHideTipsIsTrueThenReturnNull() = runBlockingTest {
-        setConceptTestVariant()
->>>>>>> 8c9d5ee3
-        whenever(mockSettingsDataStore.hideTips).thenReturn(true)
-
-        val value = testee.refreshCta(coroutineRule.testDispatcher, isBrowserShowing = true)
-        assertNull(value)
-    }
-
-    @Test
-<<<<<<< HEAD
-    fun whenRefreshCtaOnNewTabAndNoFeaturesActiveThenReturnNull() = runBlockingTest {
+    fun whenRefreshCtaOnHomeTabAndConceptTestFeatureActiveAndHideTipsIsTrueThenReturnNull() = runBlockingTest {
+        setConceptTestFeature()
+        whenever(mockSettingsDataStore.hideTips).thenReturn(true)
+
+        val value = testee.refreshCta(coroutineRule.testDispatcher, isBrowserShowing = false)
+        assertNull(value)
+    }
+
+    @Test
+    fun whenRefreshCtaOnHomeTabAndNoFeaturesActiveThenReturnNull() = runBlockingTest {
         setNoFeatures()
-        val value = testee.refreshCta(coroutineRule.testDispatcher, isNewTab = true)
-=======
-    fun whenRefreshCtaOnHomeTabAndVarianIstNotConceptTestThenReturnNull() = runBlockingTest {
-        setDefaultVariant()
-
-        val value = testee.refreshCta(coroutineRule.testDispatcher, isBrowserShowing = true)
->>>>>>> 8c9d5ee3
-        assertNull(value)
-    }
-
-    @Test
-<<<<<<< HEAD
-    fun whenRefreshCtaOnNewTabAndSuppressWidgetCtaFeatureThenDoNotShowWidgetAutoCta() = runBlockingTest {
+        val value = testee.refreshCta(coroutineRule.testDispatcher, isBrowserShowing = false)
+        assertNull(value)
+    }
+
+    @Test
+    fun whenRefreshCtaOnHomeTabAndSuppressWidgetCtaFeatureThenDoNotShowWidgetAutoCta() = runBlockingTest {
         setSuppressWidgetCtaFeature()
-=======
-    fun whenRefreshCtaOnHomeTabAndVariantIsConceptTestThenDoNotShowWidgetAutoCta() = runBlockingTest {
-        setConceptTestVariant()
->>>>>>> 8c9d5ee3
         whenever(mockSettingsDataStore.hideTips).thenReturn(true)
         whenever(mockWidgetCapabilities.supportsStandardWidgetAdd).thenReturn(true)
         whenever(mockWidgetCapabilities.supportsAutomaticWidgetAdd).thenReturn(true)
         whenever(mockWidgetCapabilities.hasInstalledWidgets).thenReturn(false)
 
-        val value = testee.refreshCta(coroutineRule.testDispatcher, isBrowserShowing = true)
+        val value = testee.refreshCta(coroutineRule.testDispatcher, isBrowserShowing = false)
         assertTrue(value !is HomePanelCta.AddWidgetAuto)
     }
 
     @Test
-<<<<<<< HEAD
-    fun whenRefreshCtaOnNewTabAndSuppressWidgetCtaFeatureActiveThenDoNotShowWidgetInstructionsCta() = runBlockingTest {
+    fun whenRefreshCtaOnHomeTabAndSuppressWidgetCtaFeatureActiveThenDoNotShowWidgetInstructionsCta() = runBlockingTest {
         setSuppressWidgetCtaFeature()
-=======
-    fun whenRefreshCtaOnHomeTabAndVariantIsConceptTestThenDoNotShowWidgetInstructionsCta() = runBlockingTest {
-        setConceptTestVariant()
->>>>>>> 8c9d5ee3
         whenever(mockSettingsDataStore.hideTips).thenReturn(true)
         whenever(mockWidgetCapabilities.supportsStandardWidgetAdd).thenReturn(true)
         whenever(mockWidgetCapabilities.supportsAutomaticWidgetAdd).thenReturn(false)
         whenever(mockWidgetCapabilities.hasInstalledWidgets).thenReturn(false)
 
-        val value = testee.refreshCta(coroutineRule.testDispatcher, isBrowserShowing = true)
+        val value = testee.refreshCta(coroutineRule.testDispatcher, isBrowserShowing = false)
         assertTrue(value !is HomePanelCta.AddWidgetInstructions)
     }
 
     @Test
-<<<<<<< HEAD
-    fun whenRefreshCtaOnNewTabAndHideTipsIsTrueThenReturnWidgetAutoCta() = runBlockingTest {
+    fun whenRefreshCtaOnHomeTabAndHideTipsIsTrueThenReturnWidgetAutoCta() = runBlockingTest {
         setNoFeatures()
-=======
-    fun whenRefreshCtaOnHomeTabAndHideTipsIsTrueThenReturnWidgetAutoCta() = runBlockingTest {
-        setDefaultVariant()
->>>>>>> 8c9d5ee3
         whenever(mockSettingsDataStore.hideTips).thenReturn(true)
         whenever(mockWidgetCapabilities.supportsStandardWidgetAdd).thenReturn(true)
         whenever(mockWidgetCapabilities.supportsAutomaticWidgetAdd).thenReturn(true)
@@ -381,13 +320,8 @@
     }
 
     @Test
-<<<<<<< HEAD
-    fun whenRefreshCtaOnNewTabAndHideTipsIsTrueThenReturnWidgetInstructionsCta() = runBlockingTest {
+    fun whenRefreshCtaOnHomeTabAndHideTipsIsTrueThenReturnWidgetInstructionsCta() = runBlockingTest {
         setNoFeatures()
-=======
-    fun whenRefreshCtaOnHomeTabAndHideTipsIsTrueThenReturnWidgetInstructionsCta() = runBlockingTest {
-        setDefaultVariant()
->>>>>>> 8c9d5ee3
         whenever(mockSettingsDataStore.hideTips).thenReturn(true)
         whenever(mockWidgetCapabilities.supportsStandardWidgetAdd).thenReturn(true)
         whenever(mockWidgetCapabilities.supportsAutomaticWidgetAdd).thenReturn(false)
@@ -398,47 +332,32 @@
     }
 
     @Test
-<<<<<<< HEAD
-    fun whenRefreshCtaOnNewTabAndSuppressWidgetCtaFeatureActiveThenReturnNullWhenTryngToShowWidgetCta() = runBlockingTest {
+    fun whenRefreshCtaOnHomeTabAndSuppressWidgetCtaFeatureActiveThenReturnNullWhenTryngToShowWidgetCta() = runBlockingTest {
         setSuppressWidgetCtaFeature()
-=======
-    fun whenRefreshCtaOnHomeTabVariantIsNoCtaReturnNullWhenTryngToShowWidgetCta() = runBlockingTest {
-        setNoCtaVariant()
->>>>>>> 8c9d5ee3
         whenever(mockSettingsDataStore.hideTips).thenReturn(true)
         whenever(mockWidgetCapabilities.supportsStandardWidgetAdd).thenReturn(true)
         whenever(mockWidgetCapabilities.supportsAutomaticWidgetAdd).thenReturn(true)
         whenever(mockWidgetCapabilities.hasInstalledWidgets).thenReturn(false)
 
-        val value = testee.refreshCta(coroutineRule.testDispatcher, isBrowserShowing = true)
-        assertNull(value)
-    }
-
-    @Test
-<<<<<<< HEAD
-    fun whenRefreshCtaOnNewTabAndSuppressWidgetCtaFeatureActiveThenReturnNullWhenTryngToShowWidgetInstructionsCta() = runBlockingTest {
+        val value = testee.refreshCta(coroutineRule.testDispatcher, isBrowserShowing = false)
+        assertNull(value)
+    }
+
+    @Test
+    fun whenRefreshCtaOnHomeTabAndSuppressWidgetCtaFeatureActiveThenReturnNullWhenTryngToShowWidgetInstructionsCta() = runBlockingTest {
         setSuppressWidgetCtaFeature()
-=======
-    fun whenRefreshCtaOnHomeTabVariantIsNoCtaReturnNullWhenTryngToShowWidgetInstructionsCta() = runBlockingTest {
-        setNoCtaVariant()
->>>>>>> 8c9d5ee3
         whenever(mockSettingsDataStore.hideTips).thenReturn(true)
         whenever(mockWidgetCapabilities.supportsStandardWidgetAdd).thenReturn(true)
         whenever(mockWidgetCapabilities.supportsAutomaticWidgetAdd).thenReturn(false)
         whenever(mockWidgetCapabilities.hasInstalledWidgets).thenReturn(false)
 
-        val value = testee.refreshCta(coroutineRule.testDispatcher, isBrowserShowing = true)
-        assertNull(value)
-    }
-
-    @Test
-<<<<<<< HEAD
-    fun whenRefreshCtaOnExistingTabAndConceptTestFeatureActiveThenReturnNetworkCta() = runBlockingTest {
-        setConceptTestFeature()
-=======
-    fun whenRefreshCtaWhileBrowsingThenReturnNetworkCta() = runBlockingTest {
-        setConceptTestVariant()
->>>>>>> 8c9d5ee3
+        val value = testee.refreshCta(coroutineRule.testDispatcher, isBrowserShowing = false)
+        assertNull(value)
+    }
+
+    @Test
+    fun whenRefreshCtaWhileBrowsingAndConceptTestFeatureActiveThenReturnNetworkCta() = runBlockingTest {
+        setConceptTestFeature()
         val site = site(url = "http://www.facebook.com", entity = TestEntity("Facebook", "Facebook", 9.0))
         val value = testee.refreshCta(coroutineRule.testDispatcher, isBrowserShowing = true, site = site)
 
@@ -446,13 +365,8 @@
     }
 
     @Test
-<<<<<<< HEAD
-    fun whenRefreshCtaOnExistingTabAndConceptTestFeatureActiveThenReturnTrackersBlockedCta() = runBlockingTest {
-        setConceptTestFeature()
-=======
-    fun whenRefreshCtaWhileBrowsingThenReturnTrackersBlockedCta() = runBlockingTest {
-        setConceptTestVariant()
->>>>>>> 8c9d5ee3
+    fun whenRefreshCtaWhileBrowsingAndConceptTestFeatureActiveThenReturnTrackersBlockedCta() = runBlockingTest {
+        setConceptTestFeature()
         val trackingEvent = TrackingEvent("test.com", "test.com", null, TestEntity("test", "test", 9.0), true)
         val site = site(url = "http://www.cnn.com", trackerCount = 1, events = listOf(trackingEvent))
         val value = testee.refreshCta(coroutineRule.testDispatcher, isBrowserShowing = true, site = site)
@@ -461,29 +375,17 @@
     }
 
     @Test
-<<<<<<< HEAD
-    fun whenRefreshCtaOnExistingTabAndConceptTestFeatureActiveAndNoTrackersInformationThenReturnNoSerpCta() = runBlockingTest {
+    fun whenRefreshCtaWhileBrowsingAndConceptTestFeatureActiveAndNoTrackersInformationThenReturnNoSerpCta() = runBlockingTest {
         setConceptTestFeature()
         val site = site(url = "http://www.cnn.com", trackerCount = 1)
-        val value = testee.refreshCta(coroutineRule.testDispatcher, isNewTab = false, site = site)
-=======
-    fun whenRefreshCtaWhileBrowsingButNoTrackersInformationThenReturnNoSerpCta() = runBlockingTest {
-        setConceptTestVariant()
-        val site = site(url = "http://www.cnn.com", trackerCount = 1)
-        val value = testee.refreshCta(coroutineRule.testDispatcher, isBrowserShowing = true, site = site)
-
->>>>>>> 8c9d5ee3
+        val value = testee.refreshCta(coroutineRule.testDispatcher, isBrowserShowing = true, site = site)
+
         assertTrue(value is DaxDialogCta.DaxNoSerpCta)
     }
 
     @Test
-<<<<<<< HEAD
-    fun whenRefreshCtaOnExistingTabAndConceptTestFeatureActiveThenReturnSerpCta() = runBlockingTest {
-        setConceptTestFeature()
-=======
-    fun whenRefreshCtaWhileBrowsingThenReturnSerpCta() = runBlockingTest {
-        setConceptTestVariant()
->>>>>>> 8c9d5ee3
+    fun whenRefreshCtaOnWhileBrowsingAndConceptTestFeatureActiveThenReturnSerpCta() = runBlockingTest {
+        setConceptTestFeature()
         val site = site(url = "http://www.duckduckgo.com")
         val value = testee.refreshCta(coroutineRule.testDispatcher, isBrowserShowing = true, site = site)
 
@@ -491,13 +393,8 @@
     }
 
     @Test
-<<<<<<< HEAD
-    fun whenRefreshCtaOnExistingTabAndConceptFeatureActiveTestThenReturnNoSerpCta() = runBlockingTest {
-        setConceptTestFeature()
-=======
-    fun whenRefreshCtaWhileBrowsingThenReturnNoSerpCta() = runBlockingTest {
-        setConceptTestVariant()
->>>>>>> 8c9d5ee3
+    fun whenRefreshCtaWhileBrowsingAndConceptFeatureActiveTestThenReturnNoSerpCta() = runBlockingTest {
+        setConceptTestFeature()
         val site = site(url = "http://www.wikipedia.com")
         val value = testee.refreshCta(coroutineRule.testDispatcher, isBrowserShowing = true, site = site)
 
@@ -505,13 +402,8 @@
     }
 
     @Test
-<<<<<<< HEAD
-    fun whenRefreshCtaOnNewTabAndConceptTestFeatureActiveThenValueReturnedIsNotDaxDialogCtaType() = runBlockingTest {
-        setConceptTestFeature()
-=======
-    fun whenRefreshCtaOnHomeTabThenValueReturnedIsNotDaxDialogCtaType() = runBlockingTest {
-        setConceptTestVariant()
->>>>>>> 8c9d5ee3
+    fun whenRefreshCtaOnHomeTabAndConceptTestFeatureActiveThenValueReturnedIsNotDaxDialogCtaType() = runBlockingTest {
+        setConceptTestFeature()
         val site = site(url = "http://www.wikipedia.com")
         val value = testee.refreshCta(coroutineRule.testDispatcher, isBrowserShowing = false, site = site)
 
@@ -519,40 +411,20 @@
     }
 
     @Test
-<<<<<<< HEAD
-    fun whenRefreshCtaOnNewTabAndConceptTestFeatureActiveAndJourneyCompletedAndSiteIsNotNullReturnNull() = runBlockingTest {
-        setConceptTestFeature()
-        val site = site(url = "http://www.wikipedia.com")
-        whenever(mockDismissedCtaDao.exists(CtaId.DAX_INTRO)).thenReturn(true)
-        whenever(mockDismissedCtaDao.exists(CtaId.DAX_DIALOG_SERP)).thenReturn(true)
-
-        val value = testee.refreshCta(coroutineRule.testDispatcher, isNewTab = true, site = site)
-        assertNull(value)
-    }
-
-    @Test
-    fun whenRefreshCtaOnNewTabAndConceptTestFeatureActiveAndIntroCtaWasNotPreviouslyShownThenEndCtaNotShown() = runBlockingTest {
-        setConceptTestFeature()
-=======
-    fun whenRefreshCtaOnHomeTabEndCtaNotShownIfIntroCtaWasNotPreviouslyShown() = runBlockingTest {
-        setConceptTestVariant()
->>>>>>> 8c9d5ee3
+    fun whenRefreshCtaOnHomeTabAndConceptTestFeatureActiveAndIntroCtaWasNotPreviouslyShownThenEndCtaNotShown() = runBlockingTest {
+        setConceptTestFeature()
         whenever(mockDismissedCtaDao.exists(CtaId.DAX_INTRO)).thenReturn(false)
         whenever(mockDismissedCtaDao.exists(CtaId.DAX_DIALOG_SERP)).thenReturn(true)
 
-        val value = testee.refreshCta(coroutineRule.testDispatcher, isBrowserShowing = true)
+        val value = testee.refreshCta(coroutineRule.testDispatcher, isBrowserShowing = false)
         assertTrue(value !is DaxBubbleCta.DaxEndCta)
     }
 
-<<<<<<< HEAD
     private fun setNoFeatures() {
         whenever(mockVariantManager.getVariant()).thenReturn(Variant("test", features = emptyList(), filterBy = { true }))
     }
 
     private fun setConceptTestFeature() {
-=======
-    private fun setConceptTestVariant() {
->>>>>>> 8c9d5ee3
         whenever(mockVariantManager.getVariant()).thenReturn(
             Variant("test", features = listOf(ConceptTest), filterBy = { true })
         )
