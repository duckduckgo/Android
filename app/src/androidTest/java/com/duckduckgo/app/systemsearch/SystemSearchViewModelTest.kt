--- conflicted
+++ resolved
@@ -32,7 +32,6 @@
 import com.duckduckgo.app.systemsearch.SystemSearchViewModel.Command.LaunchDuckDuckGo
 import com.nhaarman.mockitokotlin2.*
 import io.reactivex.Observable
-import kotlinx.coroutines.runBlocking
 import kotlinx.coroutines.test.TestCoroutineScope
 import kotlinx.coroutines.test.runBlockingTest
 import org.junit.After
@@ -225,18 +224,13 @@
     }
 
     @Test
-<<<<<<< HEAD
-    fun whenViewModelCreatedThenAppsRefreshed() = ruleRunBlockingTest {
-=======
     fun whenUserTapsDaxThenOnboardingCompleted() = ruleRunBlockingTest {
         testee.userTappedDax()
         verify(mockUserStageStore).stageCompleted(AppStage.NEW)
     }
 
     @Test
-    fun whenUserSelectsAppThatCannotBeFoundThenAppsRefreshedAndUserMessageShown() {
-        testee.appNotFound(deviceApp)
->>>>>>> 29ce8c23
+    fun whenViewModelCreatedThenAppsRefreshed() = ruleRunBlockingTest {
         verify(mockDeviceAppLookup).refreshAppList()
     }
 
