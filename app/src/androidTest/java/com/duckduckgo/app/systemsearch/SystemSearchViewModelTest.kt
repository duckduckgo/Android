--- conflicted
+++ resolved
@@ -33,7 +33,6 @@
 import com.nhaarman.mockitokotlin2.*
 import io.reactivex.Observable
 import kotlinx.coroutines.test.TestCoroutineDispatcher
-import kotlinx.coroutines.test.TestCoroutineScope
 import kotlinx.coroutines.test.runBlockingTest
 import org.junit.After
 import org.junit.Assert.*
@@ -282,11 +281,7 @@
             override suspend fun currentUserAppStage() = UserStage(appStage = AppStage.NEW)
             override fun insert(userStage: UserStage) {}
         }
-<<<<<<< HEAD
-        return AppUserStageStore(emptyUserStageDao, coroutineRule.testDispatcherProvider, mock(), mock(), TestCoroutineScope())
-=======
         return AppUserStageStore(emptyUserStageDao, coroutineRule.testDispatcherProvider)
->>>>>>> 5596ef12
     }
 
     companion object {
