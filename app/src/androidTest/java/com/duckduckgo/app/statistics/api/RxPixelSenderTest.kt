--- conflicted
+++ resolved
@@ -23,24 +23,17 @@
 import com.duckduckgo.app.InstantSchedulersRule
 import com.duckduckgo.app.global.db.AppDatabase
 import com.duckduckgo.app.global.device.DeviceInfo
-import com.duckduckgo.app.pixels.AppPixelName.PRIVACY_DASHBOARD_OPENED
 import com.duckduckgo.app.statistics.Variant
 import com.duckduckgo.app.statistics.VariantManager
-<<<<<<< HEAD
-import com.duckduckgo.app.statistics.config.StatisticsLibraryConfig
-import com.duckduckgo.app.statistics.model.Atb
-import com.duckduckgo.app.statistics.model.PixelEntity
-=======
 import com.duckduckgo.app.statistics.api.RxPixelSenderTest.TestPixels.TEST
 import com.duckduckgo.app.statistics.model.Atb
 import com.duckduckgo.app.statistics.model.PixelEntity
 import com.duckduckgo.app.statistics.config.StatisticsLibraryConfig
 import com.duckduckgo.app.statistics.pixels.Pixel
->>>>>>> 52a48d3b
 import com.duckduckgo.app.statistics.store.PendingPixelDao
 import com.duckduckgo.app.statistics.store.StatisticsDataStore
+import org.mockito.kotlin.*
 import io.reactivex.Completable
-import java.util.concurrent.TimeoutException
 import org.junit.After
 import org.junit.Assert.assertEquals
 import org.junit.Assert.assertTrue
@@ -48,7 +41,7 @@
 import org.junit.Rule
 import org.junit.Test
 import org.mockito.Mock
-import org.mockito.kotlin.*
+import java.util.concurrent.TimeoutException
 
 class RxPixelSenderTest {
 
@@ -85,14 +78,10 @@
         pendingPixelDao = db.pixelDao()
 
         testee = RxPixelSender(
-            api,
-            pendingPixelDao,
-            mockStatisticsDataStore,
-            mockVariantManager,
-            mockDeviceInfo,
+            api, pendingPixelDao, mockStatisticsDataStore, mockVariantManager, mockDeviceInfo,
             object : StatisticsLibraryConfig {
                 override fun shouldFirePixelsAsDev() = true
-            },
+            }
         )
     }
 
@@ -181,9 +170,9 @@
                 pixelName = "test",
                 atb = "atbvariant",
                 additionalQueryParams = params + mapOf("appVersion" to "1.0.0"),
-                encodedQueryParams = emptyMap(),
+                encodedQueryParams = emptyMap()
             ),
-            pixels.first(),
+            pixels.first()
         )
     }
 
@@ -203,9 +192,9 @@
                 pixelName = "test",
                 atb = "atbvariant",
                 additionalQueryParams = mapOf("appVersion" to "1.0.0"),
-                encodedQueryParams = emptyMap(),
+                encodedQueryParams = emptyMap()
             ),
-            pixels.first(),
+            pixels.first()
         )
     }
 
@@ -216,7 +205,7 @@
             pixelName = "test",
             atb = "atbvariant",
             additionalQueryParams = mapOf("appVersion" to "1.0.0"),
-            encodedQueryParams = emptyMap(),
+            encodedQueryParams = emptyMap()
         )
         pendingPixelDao.insert(pixelEntity)
         givenFormFactor(DeviceInfo.FormFactor.PHONE)
@@ -224,11 +213,7 @@
         testee.onStart(mockLifecycleOwner)
 
         verify(api).fire(
-            pixelEntity.pixelName,
-            "phone",
-            pixelEntity.atb,
-            pixelEntity.additionalQueryParams,
-            pixelEntity.encodedQueryParams,
+            pixelEntity.pixelName, "phone", pixelEntity.atb, pixelEntity.additionalQueryParams, pixelEntity.encodedQueryParams
         )
     }
 
@@ -239,7 +224,7 @@
             pixelName = "test",
             atb = "atbvariant",
             additionalQueryParams = mapOf("appVersion" to "1.0.0"),
-            encodedQueryParams = emptyMap(),
+            encodedQueryParams = emptyMap()
         )
         pendingPixelDao.insert(pixelEntity)
         givenFormFactor(DeviceInfo.FormFactor.PHONE)
@@ -257,7 +242,7 @@
             pixelName = "test",
             atb = "atbvariant",
             additionalQueryParams = mapOf("appVersion" to "1.0.0"),
-            encodedQueryParams = emptyMap(),
+            encodedQueryParams = emptyMap()
         )
         pendingPixelDao.insert(pixelEntity)
         givenFormFactor(DeviceInfo.FormFactor.PHONE)
@@ -276,7 +261,7 @@
             pixelName = "test",
             atb = "atbvariant",
             additionalQueryParams = mapOf("appVersion" to "1.0.0"),
-            encodedQueryParams = emptyMap(),
+            encodedQueryParams = emptyMap()
         )
         pendingPixelDao.insert(pixelEntity, times = 5)
         givenFormFactor(DeviceInfo.FormFactor.PHONE)
@@ -284,17 +269,13 @@
         testee.onStart(mockLifecycleOwner)
 
         verify(api, times(5)).fire(
-            pixelEntity.pixelName,
-            "phone",
-            pixelEntity.atb,
-            pixelEntity.additionalQueryParams,
-            pixelEntity.encodedQueryParams,
+            pixelEntity.pixelName, "phone", pixelEntity.atb, pixelEntity.additionalQueryParams, pixelEntity.encodedQueryParams
         )
     }
 
     private fun assertPixelEntity(
         expectedEntity: PixelEntity,
-        pixelEntity: PixelEntity,
+        pixelEntity: PixelEntity
     ) {
         assertEquals(expectedEntity.pixelName, pixelEntity.pixelName)
         assertEquals(expectedEntity.atb, pixelEntity.atb)
@@ -333,7 +314,7 @@
 
     private fun PendingPixelDao.insert(
         pixel: PixelEntity,
-        times: Int,
+        times: Int
     ) {
         for (x in 1..times) {
             this.insert(pixel)
