/*
 * Copyright (c) 2018 DuckDuckGo
 *
 * Licensed under the Apache License, Version 2.0 (the "License");
 * you may not use this file except in compliance with the License.
 * You may obtain a copy of the License at
 *
 *     http://www.apache.org/licenses/LICENSE-2.0
 *
 * Unless required by applicable law or agreed to in writing, software
 * distributed under the License is distributed on an "AS IS" BASIS,
 * WITHOUT WARRANTIES OR CONDITIONS OF ANY KIND, either express or implied.
 * See the License for the specific language governing permissions and
 * limitations under the License.
 */

package com.duckduckgo.app.statistics

import com.duckduckgo.app.statistics.VariantManager.Companion.DEFAULT_VARIANT
import com.duckduckgo.app.statistics.VariantManager.VariantFeature.*
import org.junit.Assert.*
import org.junit.Test

class VariantManagerTest {

    private val variants = VariantManager.ACTIVE_VARIANTS +
            VariantManager.REFERRER_VARIANTS +
            DEFAULT_VARIANT

    // SERP Experiment(s)

    @Test
    fun serpControlVariantHasExpectedWeightAndNoFeatures() {
        val variant = variants.first { it.key == "sc" }
        assertEqualsDouble(0.0, variant.weight)
        assertEquals(0, variant.features.size)
    }

    @Test
    fun serpExperimentalVariantHasExpectedWeightAndNoFeatures() {
        val variant = variants.first { it.key == "se" }
        assertEqualsDouble(0.0, variant.weight)
        assertEquals(0, variant.features.size)
    }

<<<<<<< HEAD
    // Single Search Bar Experiments
    @Test
    fun serpHeaderControlVariantHasExpectedWeightAndNoFeatures() {
        val variant = variants.first { it.key == "zg" }
        assertEqualsDouble(0.0, variant.weight)
        assertEquals(0, variant.features.size)
    }

    @Test
    fun serpHeaderVariantHasExpectedWeightAndSERPHeaderRemovalFeature() {
        val variant = variants.first { it.key == "zi" }
        assertEqualsDouble(0.0, variant.weight)
        assertEquals(1, variant.features.size)
        assertEquals(SerpHeaderRemoval, variant.features[0])
    }

    @Test
    fun serpHeaderVariantHasExpectedWeightAndSERPHeaderQueryReplacementFeature() {
        val variant = variants.first { it.key == "zh" }
        assertEqualsDouble(0.0, variant.weight)
        assertEquals(1, variant.features.size)
        assertEquals(SerpHeaderQueryReplacement, variant.features[0])
=======
    // Notification Drip Experiment

    @Test
    fun notificationDripTestControlGroupVariantActive() {
        val variant = variants.firstOrNull { it.key == "za" }
        assertEqualsDouble(1.0, variant!!.weight)
    }

    @Test
    fun notificationDripTestControlGroupVariantHasDay1PrivacyNotificationAndDay3ClearDataNotificationAndDripNotification() {
        val variant = variants.firstOrNull { it.key == "za" }
        assertEquals(3, variant!!.features.size)
        assertTrue(variant.hasFeature(Day1PrivacyNotification))
        assertTrue(variant.hasFeature(Day3ClearDataNotification))
        assertTrue(variant.hasFeature(DripNotification))
    }

    @Test
    fun notificationDripTestNullVariantActive() {
        val variant = variants.firstOrNull { it.key == "zb" }
        assertEqualsDouble(1.0, variant!!.weight)
    }

    @Test
    fun notificationDripTestNullVariantHasDripNotification() {
        val variant = variants.firstOrNull { it.key == "zb" }
        assertEquals(1, variant!!.features.size)
        assertTrue(variant.hasFeature(DripNotification))
    }

    @Test
    fun notificationDripA1TestVariantActive() {
        val variant = variants.firstOrNull { it.key == "zc" }
        assertEqualsDouble(1.0, variant!!.weight)
    }

    @Test
    fun notificationDripA1TestVariantHasDay1DripA1NotificationAndDay3ClearDataNotificationAndDripNotification() {
        val variant = variants.firstOrNull { it.key == "zc" }
        assertEquals(3, variant!!.features.size)
        assertTrue(variant.hasFeature(Day1DripA1Notification))
        assertTrue(variant.hasFeature(Day3ClearDataNotification))
        assertTrue(variant.hasFeature(DripNotification))
    }

    @Test
    fun notificationDripA2TestVariantActive() {
        val variant = variants.firstOrNull { it.key == "zd" }
        assertEqualsDouble(1.0, variant!!.weight)
    }

    @Test
    fun notificationDripA2TestVariantHasDay1DripA2NotificationAndDay3ClearDataNotificationAndDripNotification() {
        val variant = variants.firstOrNull { it.key == "zd" }
        assertEquals(3, variant!!.features.size)
        assertTrue(variant.hasFeature(Day1DripA2Notification))
        assertTrue(variant.hasFeature(Day3ClearDataNotification))
        assertTrue(variant.hasFeature(DripNotification))
    }

    @Test
    fun notificationDripB1TestVariantActive() {
        val variant = variants.firstOrNull { it.key == "ze" }
        assertEqualsDouble(1.0, variant!!.weight)
    }

    @Test
    fun notificationDripB1TestVariantHasDay1DripB1NotificationAndDay3ClearDataNotificationAndDripNotification() {
        val variant = variants.firstOrNull { it.key == "ze" }
        assertEquals(3, variant!!.features.size)
        assertTrue(variant.hasFeature(Day1DripB1Notification))
        assertTrue(variant.hasFeature(Day3ClearDataNotification))
        assertTrue(variant.hasFeature(DripNotification))
    }

    @Test
    fun notificationDripB2TestVariantActive() {
        val variant = variants.firstOrNull { it.key == "zf" }
        assertEqualsDouble(1.0, variant!!.weight)
    }

    @Test
    fun notificationDripB2TestVariantHasDay1DripB2NotificationAndDay3ClearDataNotificationAndDripNotification() {
        val variant = variants.firstOrNull { it.key == "zf" }
        assertEquals(3, variant!!.features.size)
        assertTrue(variant.hasFeature(Day1DripB2Notification))
        assertTrue(variant.hasFeature(Day3ClearDataNotification))
        assertTrue(variant.hasFeature(DripNotification))
>>>>>>> 9bef16b4
    }

    @Test
    fun verifyNoDuplicateVariantNames() {
        val existingNames = mutableSetOf<String>()
        variants.forEach {
            if (!existingNames.add(it.key)) {
                fail("Duplicate variant name found: ${it.key}")
            }
        }
    }

    @Suppress("SameParameterValue")
    private fun assertEqualsDouble(expected: Double, actual: Double) {
        val comparison = expected.compareTo(actual)
        if (comparison != 0) {
            fail("Doubles are not equal. Expected $expected but was $actual")
        }
    }
}<|MERGE_RESOLUTION|>--- conflicted
+++ resolved
@@ -43,30 +43,6 @@
         assertEquals(0, variant.features.size)
     }
 
-<<<<<<< HEAD
-    // Single Search Bar Experiments
-    @Test
-    fun serpHeaderControlVariantHasExpectedWeightAndNoFeatures() {
-        val variant = variants.first { it.key == "zg" }
-        assertEqualsDouble(0.0, variant.weight)
-        assertEquals(0, variant.features.size)
-    }
-
-    @Test
-    fun serpHeaderVariantHasExpectedWeightAndSERPHeaderRemovalFeature() {
-        val variant = variants.first { it.key == "zi" }
-        assertEqualsDouble(0.0, variant.weight)
-        assertEquals(1, variant.features.size)
-        assertEquals(SerpHeaderRemoval, variant.features[0])
-    }
-
-    @Test
-    fun serpHeaderVariantHasExpectedWeightAndSERPHeaderQueryReplacementFeature() {
-        val variant = variants.first { it.key == "zh" }
-        assertEqualsDouble(0.0, variant.weight)
-        assertEquals(1, variant.features.size)
-        assertEquals(SerpHeaderQueryReplacement, variant.features[0])
-=======
     // Notification Drip Experiment
 
     @Test
@@ -155,7 +131,30 @@
         assertTrue(variant.hasFeature(Day1DripB2Notification))
         assertTrue(variant.hasFeature(Day3ClearDataNotification))
         assertTrue(variant.hasFeature(DripNotification))
->>>>>>> 9bef16b4
+    }
+
+    // Single Search Bar Experiments
+    @Test
+    fun serpHeaderControlVariantHasExpectedWeightAndNoFeatures() {
+        val variant = variants.first { it.key == "zg" }
+        assertEqualsDouble(0.0, variant.weight)
+        assertEquals(0, variant.features.size)
+    }
+
+    @Test
+    fun serpHeaderVariantHasExpectedWeightAndSERPHeaderRemovalFeature() {
+        val variant = variants.first { it.key == "zi" }
+        assertEqualsDouble(0.0, variant.weight)
+        assertEquals(1, variant.features.size)
+        assertEquals(SerpHeaderRemoval, variant.features[0])
+    }
+
+    @Test
+    fun serpHeaderVariantHasExpectedWeightAndSERPHeaderQueryReplacementFeature() {
+        val variant = variants.first { it.key == "zh" }
+        assertEqualsDouble(0.0, variant.weight)
+        assertEquals(1, variant.features.size)
+        assertEquals(SerpHeaderQueryReplacement, variant.features[0])
     }
 
     @Test
