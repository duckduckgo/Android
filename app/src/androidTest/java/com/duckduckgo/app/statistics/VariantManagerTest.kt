/*
 * Copyright (c) 2018 DuckDuckGo
 *
 * Licensed under the Apache License, Version 2.0 (the "License");
 * you may not use this file except in compliance with the License.
 * You may obtain a copy of the License at
 *
 *     http://www.apache.org/licenses/LICENSE-2.0
 *
 * Unless required by applicable law or agreed to in writing, software
 * distributed under the License is distributed on an "AS IS" BASIS,
 * WITHOUT WARRANTIES OR CONDITIONS OF ANY KIND, either express or implied.
 * See the License for the specific language governing permissions and
 * limitations under the License.
 */

package com.duckduckgo.app.statistics

import com.duckduckgo.app.statistics.VariantManager.Companion.DEFAULT_VARIANT
import com.duckduckgo.app.statistics.VariantManager.VariantFeature.*
import org.junit.Assert.*
import org.junit.Test

class VariantManagerTest {

    private val variants = VariantManager.ACTIVE_VARIANTS +
            VariantManager.REFERRER_VARIANTS +
            DEFAULT_VARIANT

    // SERP Experiment(s)

    @Test
    fun serpControlVariantHasExpectedWeightAndNoFeatures() {
        val variant = variants.first { it.key == "sc" }
        assertEqualsDouble(0.0, variant.weight)
        assertEquals(0, variant.features.size)
    }

    @Test
    fun serpExperimentalVariantHasExpectedWeightAndNoFeatures() {
        val variant = variants.first { it.key == "se" }
        assertEqualsDouble(0.0, variant.weight)
        assertEquals(0, variant.features.size)
    }

<<<<<<< HEAD
    // Bottom Bar Navigation Experiment

    @Test
    fun bottomBarNavigationControlVariantIsActiveAndHasNoFeatures() {
        val variant = variants.first { it.key == "mb" }
        assertEqualsDouble(0.0, variant.weight)
        assertEquals(0, variant.features.size)
    }

    @Test
    fun bottomBarNavigationVariantIsActiveAndHasBottomBarNavigationFeature() {
        val variant = variants.first { it.key == "mk" }
        assertEqualsDouble(0.0, variant.weight)
        assertEquals(1, variant.features.size)
        assertTrue(variant.hasFeature(BottomBarNavigation))
    }

    // Notification Drip Experiment

    @Test
    fun notificationDripTestControlGroupVariantActive() {
        val variant = variants.firstOrNull { it.key == "za" }
        assertEqualsDouble(1.0, variant!!.weight)
    }

    @Test
    fun notificationDripTestControlGroupVariantHasDay1PrivacyNotificationAndDay3ClearDataNotificationAndDripNotification() {
        val variant = variants.firstOrNull { it.key == "za" }
        assertEquals(3, variant!!.features.size)
        assertTrue(variant.hasFeature(Day1PrivacyNotification))
        assertTrue(variant.hasFeature(Day3ClearDataNotification))
        assertTrue(variant.hasFeature(DripNotification))
    }

    @Test
    fun notificationDripTestNullVariantActive() {
        val variant = variants.firstOrNull { it.key == "zb" }
        assertEqualsDouble(1.0, variant!!.weight)
    }

    @Test
    fun notificationDripTestNullVariantHasDripNotification() {
        val variant = variants.firstOrNull { it.key == "zb" }
        assertEquals(1, variant!!.features.size)
        assertTrue(variant.hasFeature(DripNotification))
    }

    @Test
    fun notificationDripA1TestVariantActive() {
        val variant = variants.firstOrNull { it.key == "zc" }
        assertEqualsDouble(1.0, variant!!.weight)
    }

    @Test
    fun notificationDripA1TestVariantHasDay1DripA1NotificationAndDay3ClearDataNotificationAndDripNotification() {
        val variant = variants.firstOrNull { it.key == "zc" }
        assertEquals(3, variant!!.features.size)
        assertTrue(variant.hasFeature(Day1DripA1Notification))
        assertTrue(variant.hasFeature(Day3ClearDataNotification))
        assertTrue(variant.hasFeature(DripNotification))
    }

    @Test
    fun notificationDripA2TestVariantActive() {
        val variant = variants.firstOrNull { it.key == "zd" }
        assertEqualsDouble(1.0, variant!!.weight)
    }

    @Test
    fun notificationDripA2TestVariantHasDay1DripA2NotificationAndDay3ClearDataNotificationAndDripNotification() {
        val variant = variants.firstOrNull { it.key == "zd" }
        assertEquals(3, variant!!.features.size)
        assertTrue(variant.hasFeature(Day1DripA2Notification))
        assertTrue(variant.hasFeature(Day3ClearDataNotification))
        assertTrue(variant.hasFeature(DripNotification))
    }

    @Test
    fun notificationDripB1TestVariantActive() {
        val variant = variants.firstOrNull { it.key == "ze" }
        assertEqualsDouble(1.0, variant!!.weight)
    }

    @Test
    fun notificationDripB1TestVariantHasDay1DripB1NotificationAndDay3ClearDataNotificationAndDripNotification() {
        val variant = variants.firstOrNull { it.key == "ze" }
        assertEquals(3, variant!!.features.size)
        assertTrue(variant.hasFeature(Day1DripB1Notification))
        assertTrue(variant.hasFeature(Day3ClearDataNotification))
        assertTrue(variant.hasFeature(DripNotification))
    }

    @Test
    fun notificationDripB2TestVariantActive() {
        val variant = variants.firstOrNull { it.key == "zf" }
        assertEqualsDouble(1.0, variant!!.weight)
    }

    @Test
    fun notificationDripB2TestVariantHasDay1DripB2NotificationAndDay3ClearDataNotificationAndDripNotification() {
        val variant = variants.firstOrNull { it.key == "zf" }
        assertEquals(3, variant!!.features.size)
        assertTrue(variant.hasFeature(Day1DripB2Notification))
        assertTrue(variant.hasFeature(Day3ClearDataNotification))
        assertTrue(variant.hasFeature(DripNotification))
    }

=======
>>>>>>> 03c57e9a
    @Test
    fun verifyNoDuplicateVariantNames() {
        val existingNames = mutableSetOf<String>()
        variants.forEach {
            if (!existingNames.add(it.key)) {
                fail("Duplicate variant name found: ${it.key}")
            }
        }
    }

    @Suppress("SameParameterValue")
    private fun assertEqualsDouble(expected: Double, actual: Double) {
        val comparison = expected.compareTo(actual)
        if (comparison != 0) {
            fail("Doubles are not equal. Expected $expected but was $actual")
        }
    }
}<|MERGE_RESOLUTION|>--- conflicted
+++ resolved
@@ -41,24 +41,6 @@
         val variant = variants.first { it.key == "se" }
         assertEqualsDouble(0.0, variant.weight)
         assertEquals(0, variant.features.size)
-    }
-
-<<<<<<< HEAD
-    // Bottom Bar Navigation Experiment
-
-    @Test
-    fun bottomBarNavigationControlVariantIsActiveAndHasNoFeatures() {
-        val variant = variants.first { it.key == "mb" }
-        assertEqualsDouble(0.0, variant.weight)
-        assertEquals(0, variant.features.size)
-    }
-
-    @Test
-    fun bottomBarNavigationVariantIsActiveAndHasBottomBarNavigationFeature() {
-        val variant = variants.first { it.key == "mk" }
-        assertEqualsDouble(0.0, variant.weight)
-        assertEquals(1, variant.features.size)
-        assertTrue(variant.hasFeature(BottomBarNavigation))
     }
 
     // Notification Drip Experiment
@@ -151,8 +133,6 @@
         assertTrue(variant.hasFeature(DripNotification))
     }
 
-=======
->>>>>>> 03c57e9a
     @Test
     fun verifyNoDuplicateVariantNames() {
         val existingNames = mutableSetOf<String>()
