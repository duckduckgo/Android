/*
 * Copyright (c) 2018 DuckDuckGo
 *
 * Licensed under the Apache License, Version 2.0 (the "License");
 * you may not use this file except in compliance with the License.
 * You may obtain a copy of the License at
 *
 *     http://www.apache.org/licenses/LICENSE-2.0
 *
 * Unless required by applicable law or agreed to in writing, software
 * distributed under the License is distributed on an "AS IS" BASIS,
 * WITHOUT WARRANTIES OR CONDITIONS OF ANY KIND, either express or implied.
 * See the License for the specific language governing permissions and
 * limitations under the License.
 */

package com.duckduckgo.app.statistics

import com.duckduckgo.app.statistics.VariantManager.Companion.DEFAULT_VARIANT
import com.duckduckgo.app.statistics.VariantManager.VariantFeature.*
import org.junit.Assert.*
import org.junit.Test

class VariantManagerTest {

    private val variants = VariantManager.ACTIVE_VARIANTS +
        VariantManager.REFERRER_VARIANTS +
        DEFAULT_VARIANT

    // SERP Experiment(s)

    @Test
    fun serpControlVariantHasExpectedWeightAndNoFeatures() {
        val variant = variants.first { it.key == "sc" }
        assertEqualsDouble(0.0, variant.weight)
        assertEquals(0, variant.features.size)
    }

    @Test
    fun serpExperimentalVariantHasExpectedWeightAndNoFeatures() {
        val variant = variants.first { it.key == "se" }
        assertEqualsDouble(0.0, variant.weight)
        assertEquals(0, variant.features.size)
    }

    // Single Search Bar Experiments
    @Test
    fun serpHeaderControlVariantHasExpectedWeightAndNoFeatures() {
        val variant = variants.first { it.key == "zg" }
        assertEqualsDouble(0.0, variant.weight)
        assertEquals(0, variant.features.size)
    }

    @Test
    fun serpHeaderVariantHasExpectedWeightAndSERPHeaderRemovalFeature() {
        val variant = variants.first { it.key == "zi" }
        assertEqualsDouble(0.0, variant.weight)
        assertEquals(1, variant.features.size)
        assertEquals(SerpHeaderRemoval, variant.features[0])
    }

    @Test
    fun serpHeaderVariantHasExpectedWeightAndSERPHeaderQueryReplacementFeature() {
        val variant = variants.first { it.key == "zh" }
        assertEqualsDouble(0.0, variant.weight)
        assertEquals(1, variant.features.size)
        assertEquals(SerpHeaderQueryReplacement, variant.features[0])
    }

<<<<<<< HEAD
    @Test
    fun roleManagerDefaultBrowserDialogControlHasExpectedWeightAndFeatures() {
        val variant = variants.first { it.key == "zt" }
        assertEqualsDouble(1.0, variant.weight)
        assertTrue(variant.features.isEmpty())
    }

    @Test
    fun roleManagerDefaultBrowserDialogTreatmentHasExpectedWeightAndFeatures() {
        val variant = variants.first { it.key == "zu" }
        assertEqualsDouble(1.0, variant.weight)
        assertTrue(variant.features == listOf(SetDefaultBrowserDialog))
    }

=======
>>>>>>> a3558c0c
    @Test
    fun verifyNoDuplicateVariantNames() {
        val existingNames = mutableSetOf<String>()
        variants.forEach {
            if (!existingNames.add(it.key)) {
                fail("Duplicate variant name found: ${it.key}")
            }
        }
    }

    @Suppress("SameParameterValue")
    private fun assertEqualsDouble(expected: Double, actual: Double) {
        val comparison = expected.compareTo(actual)
        if (comparison != 0) {
            fail("Doubles are not equal. Expected $expected but was $actual")
        }
    }
}<|MERGE_RESOLUTION|>--- conflicted
+++ resolved
@@ -67,23 +67,6 @@
         assertEquals(SerpHeaderQueryReplacement, variant.features[0])
     }
 
-<<<<<<< HEAD
-    @Test
-    fun roleManagerDefaultBrowserDialogControlHasExpectedWeightAndFeatures() {
-        val variant = variants.first { it.key == "zt" }
-        assertEqualsDouble(1.0, variant.weight)
-        assertTrue(variant.features.isEmpty())
-    }
-
-    @Test
-    fun roleManagerDefaultBrowserDialogTreatmentHasExpectedWeightAndFeatures() {
-        val variant = variants.first { it.key == "zu" }
-        assertEqualsDouble(1.0, variant.weight)
-        assertTrue(variant.features == listOf(SetDefaultBrowserDialog))
-    }
-
-=======
->>>>>>> a3558c0c
     @Test
     fun verifyNoDuplicateVariantNames() {
         val existingNames = mutableSetOf<String>()
