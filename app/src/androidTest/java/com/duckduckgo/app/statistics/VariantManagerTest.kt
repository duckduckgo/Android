/*
 * Copyright (c) 2018 DuckDuckGo
 *
 * Licensed under the Apache License, Version 2.0 (the "License");
 * you may not use this file except in compliance with the License.
 * You may obtain a copy of the License at
 *
 *     http://www.apache.org/licenses/LICENSE-2.0
 *
 * Unless required by applicable law or agreed to in writing, software
 * distributed under the License is distributed on an "AS IS" BASIS,
 * WITHOUT WARRANTIES OR CONDITIONS OF ANY KIND, either express or implied.
 * See the License for the specific language governing permissions and
 * limitations under the License.
 */

package com.duckduckgo.app.statistics

import com.duckduckgo.app.statistics.VariantManager.Companion.DEFAULT_VARIANT
import com.duckduckgo.app.statistics.VariantManager.VariantFeature.*
import org.junit.Assert.*
import org.junit.Test

class VariantManagerTest {

    private val variants = VariantManager.ACTIVE_VARIANTS +
            VariantManager.REFERRER_VARIANTS +
            DEFAULT_VARIANT

    // SERP Experiment(s)

    @Test
    fun serpControlVariantHasExpectedWeightAndNoFeatures() {
        val variant = variants.first { it.key == "sc" }
        assertEqualsDouble(1.0, variant.weight)
        assertEquals(0, variant.features.size)
    }

    @Test
    fun serpExperimentalVariantHasExpectedWeightAndNoFeatures() {
        val variant = variants.first { it.key == "se" }
        assertEqualsDouble(1.0, variant.weight)
        assertEquals(0, variant.features.size)
    }

    // Notification Drip Experiment

    @Test
    fun notificationDripTestControlGroupVariantIsNotActive() {
        val variant = variants.firstOrNull { it.key == "za" }
        assertEqualsDouble(0.0, variant!!.weight)
    }

    @Test
    fun notificationDripTestControlGroupVariantHasDay1PrivacyNotificationAndDay3ClearDataNotificationAndDripNotification() {
        val variant = variants.firstOrNull { it.key == "za" }
        assertEquals(3, variant!!.features.size)
        assertTrue(variant.hasFeature(Day1PrivacyNotification))
        assertTrue(variant.hasFeature(Day3ClearDataNotification))
        assertTrue(variant.hasFeature(DripNotification))
    }

    @Test
    fun notificationDripTestNullVariantIsNotActive() {
        val variant = variants.firstOrNull { it.key == "zb" }
        assertEqualsDouble(0.0, variant!!.weight)
    }

    @Test
    fun notificationDripTestNullVariantHasDripNotification() {
        val variant = variants.firstOrNull { it.key == "zb" }
        assertEquals(1, variant!!.features.size)
        assertTrue(variant.hasFeature(DripNotification))
    }

    @Test
    fun notificationDripA1TestVariantIsNotActive() {
        val variant = variants.firstOrNull { it.key == "zc" }
        assertEqualsDouble(0.0, variant!!.weight)
    }

    @Test
    fun notificationDripA1TestVariantHasDay1DripA1NotificationAndDay3ClearDataNotificationAndDripNotification() {
        val variant = variants.firstOrNull { it.key == "zc" }
        assertEquals(3, variant!!.features.size)
        assertTrue(variant.hasFeature(Day1DripA1Notification))
        assertTrue(variant.hasFeature(Day3ClearDataNotification))
        assertTrue(variant.hasFeature(DripNotification))
    }

    @Test
    fun notificationDripA2TestVariantIsNotActive() {
        val variant = variants.firstOrNull { it.key == "zd" }
        assertEqualsDouble(0.0, variant!!.weight)
    }

    @Test
    fun notificationDripA2TestVariantHasDay1DripA2NotificationAndDay3ClearDataNotificationAndDripNotification() {
        val variant = variants.firstOrNull { it.key == "zd" }
        assertEquals(3, variant!!.features.size)
        assertTrue(variant.hasFeature(Day1DripA2Notification))
        assertTrue(variant.hasFeature(Day3ClearDataNotification))
        assertTrue(variant.hasFeature(DripNotification))
    }

    @Test
    fun notificationDripB1TestVariantIsNotActive() {
        val variant = variants.firstOrNull { it.key == "ze" }
        assertEqualsDouble(0.0, variant!!.weight)
    }

    @Test
    fun notificationDripB1TestVariantHasDay1DripB1NotificationAndDay3ClearDataNotificationAndDripNotification() {
        val variant = variants.firstOrNull { it.key == "ze" }
        assertEquals(3, variant!!.features.size)
        assertTrue(variant.hasFeature(Day1DripB1Notification))
        assertTrue(variant.hasFeature(Day3ClearDataNotification))
        assertTrue(variant.hasFeature(DripNotification))
    }

    @Test
    fun notificationDripB2TestVariantIsNotActive() {
        val variant = variants.firstOrNull { it.key == "zf" }
        assertEqualsDouble(0.0, variant!!.weight)
    }

    @Test
    fun notificationDripB2TestVariantHasDay1DripB2NotificationAndDay3ClearDataNotificationAndDripNotification() {
        val variant = variants.firstOrNull { it.key == "zf" }
        assertEquals(3, variant!!.features.size)
        assertTrue(variant.hasFeature(Day1DripB2Notification))
        assertTrue(variant.hasFeature(Day3ClearDataNotification))
        assertTrue(variant.hasFeature(DripNotification))
    }

    // Single Search Bar Experiments
    @Test
    fun serpHeaderControlVariantHasExpectedWeightAndNoFeatures() {
        val variant = variants.first { it.key == "zg" }
        assertEqualsDouble(0.0, variant.weight)
        assertEquals(0, variant.features.size)
    }

    @Test
    fun serpHeaderVariantHasExpectedWeightAndSERPHeaderRemovalFeature() {
        val variant = variants.first { it.key == "zi" }
        assertEqualsDouble(0.0, variant.weight)
        assertEquals(1, variant.features.size)
        assertEquals(SerpHeaderRemoval, variant.features[0])
    }

    @Test
    fun serpHeaderVariantHasExpectedWeightAndSERPHeaderQueryReplacementFeature() {
        val variant = variants.first { it.key == "zh" }
        assertEqualsDouble(0.0, variant.weight)
        assertEquals(1, variant.features.size)
        assertEquals(SerpHeaderQueryReplacement, variant.features[0])
    }

    @Test
<<<<<<< HEAD
=======
    fun inBrowserControlVariantHasExpectedWeightAndNoFeatures() {
        val variant = variants.first { it.key == "zj" }
        assertEqualsDouble(0.0, variant.weight)
        assertEquals(0, variant.features.size)
    }

    @Test
    fun inBrowserSecondControlVariantHasExpectedWeightAndRemoveDay1And3NotificationsAndKillOnboardingFeatures() {
        val variant = variants.first { it.key == "zk" }
        assertEqualsDouble(0.0, variant.weight)
        assertEquals(2, variant.features.size)
        assertTrue(variant.hasFeature(KillOnboarding))
        assertTrue(variant.hasFeature(RemoveDay1AndDay3Notifications))
    }

    @Test
    fun inBrowserInAppUsageVariantHasExpectedWeightAndRemoveDay1And3NotificationsAndKillOnboardingAndInAppUsageFeatures() {
        val variant = variants.first { it.key == "zl" }
        assertEqualsDouble(0.0, variant.weight)
        assertEquals(3, variant.features.size)
        assertTrue(variant.hasFeature(KillOnboarding))
        assertTrue(variant.hasFeature(RemoveDay1AndDay3Notifications))
        assertTrue(variant.hasFeature(InAppUsage))
    }

    // Fire button education
    @Test
    fun fireButtonEducationControlGroupVariantIsActive() {
        val variant = variants.first { it.key == "zm" }
        assertEqualsDouble(1.0, variant.weight)
    }

    @Test
    fun fireButtonEducationVariantHasExpectedWeightAndFeatures() {
        val variant = variants.first { it.key == "zr" }
        assertEqualsDouble(1.0, variant.weight)
        assertEquals(1, variant.features.size)
        assertTrue(variant.hasFeature(FireButtonEducation))
    }

    @Test
>>>>>>> 6f7c7651
    fun verifyNoDuplicateVariantNames() {
        val existingNames = mutableSetOf<String>()
        variants.forEach {
            if (!existingNames.add(it.key)) {
                fail("Duplicate variant name found: ${it.key}")
            }
        }
    }

    @Suppress("SameParameterValue")
    private fun assertEqualsDouble(expected: Double, actual: Double) {
        val comparison = expected.compareTo(actual)
        if (comparison != 0) {
            fail("Doubles are not equal. Expected $expected but was $actual")
        }
    }
}<|MERGE_RESOLUTION|>--- conflicted
+++ resolved
@@ -157,34 +157,6 @@
         assertEquals(SerpHeaderQueryReplacement, variant.features[0])
     }
 
-    @Test
-<<<<<<< HEAD
-=======
-    fun inBrowserControlVariantHasExpectedWeightAndNoFeatures() {
-        val variant = variants.first { it.key == "zj" }
-        assertEqualsDouble(0.0, variant.weight)
-        assertEquals(0, variant.features.size)
-    }
-
-    @Test
-    fun inBrowserSecondControlVariantHasExpectedWeightAndRemoveDay1And3NotificationsAndKillOnboardingFeatures() {
-        val variant = variants.first { it.key == "zk" }
-        assertEqualsDouble(0.0, variant.weight)
-        assertEquals(2, variant.features.size)
-        assertTrue(variant.hasFeature(KillOnboarding))
-        assertTrue(variant.hasFeature(RemoveDay1AndDay3Notifications))
-    }
-
-    @Test
-    fun inBrowserInAppUsageVariantHasExpectedWeightAndRemoveDay1And3NotificationsAndKillOnboardingAndInAppUsageFeatures() {
-        val variant = variants.first { it.key == "zl" }
-        assertEqualsDouble(0.0, variant.weight)
-        assertEquals(3, variant.features.size)
-        assertTrue(variant.hasFeature(KillOnboarding))
-        assertTrue(variant.hasFeature(RemoveDay1AndDay3Notifications))
-        assertTrue(variant.hasFeature(InAppUsage))
-    }
-
     // Fire button education
     @Test
     fun fireButtonEducationControlGroupVariantIsActive() {
@@ -200,8 +172,8 @@
         assertTrue(variant.hasFeature(FireButtonEducation))
     }
 
+
     @Test
->>>>>>> 6f7c7651
     fun verifyNoDuplicateVariantNames() {
         val existingNames = mutableSetOf<String>()
         variants.forEach {
