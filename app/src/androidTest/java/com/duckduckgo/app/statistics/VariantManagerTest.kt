/*
 * Copyright (c) 2018 DuckDuckGo
 *
 * Licensed under the Apache License, Version 2.0 (the "License");
 * you may not use this file except in compliance with the License.
 * You may obtain a copy of the License at
 *
 *     http://www.apache.org/licenses/LICENSE-2.0
 *
 * Unless required by applicable law or agreed to in writing, software
 * distributed under the License is distributed on an "AS IS" BASIS,
 * WITHOUT WARRANTIES OR CONDITIONS OF ANY KIND, either express or implied.
 * See the License for the specific language governing permissions and
 * limitations under the License.
 */

package com.duckduckgo.app.statistics

import com.duckduckgo.app.statistics.VariantManager.Companion.DEFAULT_VARIANT
import com.duckduckgo.app.statistics.VariantManager.VariantFeature.*
import org.junit.Assert.*
import org.junit.Test

class VariantManagerTest {

    private val variants = VariantManager.ACTIVE_VARIANTS +
            VariantManager.REFERRER_VARIANTS +
            DEFAULT_VARIANT

    // SERP Experiment(s)

    @Test
    fun serpControlVariantHasExpectedWeightAndNoFeatures() {
        val variant = variants.first { it.key == "sc" }
        assertEqualsDouble(0.0, variant.weight)
        assertEquals(0, variant.features.size)
    }

    @Test
    fun serpExperimentalVariantHasExpectedWeightAndNoFeatures() {
        val variant = variants.first { it.key == "se" }
        assertEqualsDouble(0.0, variant.weight)
        assertEquals(0, variant.features.size)
    }

<<<<<<< HEAD
    // Bottom Bar Navigation Experiment

    @Test
    fun bottomBarNavigationControlVariantIsActiveAndHasNoFeatures() {
        val variant = variants.first { it.key == "mb" }
        assertEqualsDouble(1.0, variant.weight)
        assertEquals(0, variant.features.size)
    }

    @Test
    fun bottomBarNavigationVariantIsActiveAndHasBottomBarNavigationFeature() {
        val variant = variants.first { it.key == "mk" }
        assertEqualsDouble(1.0, variant.weight)
        assertEquals(1, variant.features.size)
        assertTrue(variant.hasFeature(BottomBarNavigation))
    }

    // Single Search Bar Experiments
    @Test
    fun serpHeaderControlVariantHasExpectedWeightAndNoFeatures() {
        val variant = variants.first { it.key == "zg" }
        assertEqualsDouble(1.0, variant.weight)
        assertEquals(0, variant.features.size)
    }

    @Test
    fun serpHeaderVariantHasExpectedWeightAndSERPHeaderRemovalFeature() {
        val variant = variants.first { it.key == "zi" }
        assertEqualsDouble(1.0, variant.weight)
        assertEquals(1, variant.features.size)
        assertEquals(SerpHeaderRemoval, variant.features[0])
    }

    @Test
    fun serpHeaderVariantHasExpectedWeightAndSERPHeaderQueryReplacementFeature() {
        val variant = variants.first { it.key == "zh" }
        assertEqualsDouble(1.0, variant.weight)
        assertEquals(1, variant.features.size)
        assertEquals(SerpHeaderQueryReplacement, variant.features[0])
    }

=======
>>>>>>> 03c57e9a
    @Test
    fun verifyNoDuplicateVariantNames() {
        val existingNames = mutableSetOf<String>()
        variants.forEach {
            if (!existingNames.add(it.key)) {
                fail("Duplicate variant name found: ${it.key}")
            }
        }
    }

    @Suppress("SameParameterValue")
    private fun assertEqualsDouble(expected: Double, actual: Double) {
        val comparison = expected.compareTo(actual)
        if (comparison != 0) {
            fail("Doubles are not equal. Expected $expected but was $actual")
        }
    }
}<|MERGE_RESOLUTION|>--- conflicted
+++ resolved
@@ -43,24 +43,6 @@
         assertEquals(0, variant.features.size)
     }
 
-<<<<<<< HEAD
-    // Bottom Bar Navigation Experiment
-
-    @Test
-    fun bottomBarNavigationControlVariantIsActiveAndHasNoFeatures() {
-        val variant = variants.first { it.key == "mb" }
-        assertEqualsDouble(1.0, variant.weight)
-        assertEquals(0, variant.features.size)
-    }
-
-    @Test
-    fun bottomBarNavigationVariantIsActiveAndHasBottomBarNavigationFeature() {
-        val variant = variants.first { it.key == "mk" }
-        assertEqualsDouble(1.0, variant.weight)
-        assertEquals(1, variant.features.size)
-        assertTrue(variant.hasFeature(BottomBarNavigation))
-    }
-
     // Single Search Bar Experiments
     @Test
     fun serpHeaderControlVariantHasExpectedWeightAndNoFeatures() {
@@ -85,8 +67,6 @@
         assertEquals(SerpHeaderQueryReplacement, variant.features[0])
     }
 
-=======
->>>>>>> 03c57e9a
     @Test
     fun verifyNoDuplicateVariantNames() {
         val existingNames = mutableSetOf<String>()
