/*
 * Copyright (c) 2018 DuckDuckGo
 *
 * Licensed under the Apache License, Version 2.0 (the "License");
 * you may not use this file except in compliance with the License.
 * You may obtain a copy of the License at
 *
 *     http://www.apache.org/licenses/LICENSE-2.0
 *
 * Unless required by applicable law or agreed to in writing, software
 * distributed under the License is distributed on an "AS IS" BASIS,
 * WITHOUT WARRANTIES OR CONDITIONS OF ANY KIND, either express or implied.
 * See the License for the specific language governing permissions and
 * limitations under the License.
 */

package com.duckduckgo.app.statistics

import com.duckduckgo.app.statistics.VariantManager.Companion.DEFAULT_VARIANT
import com.duckduckgo.app.statistics.VariantManager.VariantFeature.*
import org.junit.Assert.*
import org.junit.Test

class VariantManagerTest {

    private val variants = VariantManager.ACTIVE_VARIANTS +
            VariantManager.REFERRER_VARIANTS +
            DEFAULT_VARIANT

    // SERP Experiment(s)

    @Test
<<<<<<< HEAD
    fun serpControlVariantIsActiveAndHasNoFeatures() {
=======
    fun serpControlVariantHasExpectedWeightAndNoFeatures() {
>>>>>>> afe434ac
        val variant = variants.first { it.key == "sc" }
        assertEqualsDouble(0.0, variant.weight)
        assertEquals(0, variant.features.size)
    }

    @Test
<<<<<<< HEAD
    fun serpExperimentalVariantIsActiveAndHasNoFeatures() {
=======
    fun serpExperimentalVariantHasExpectedWeightAndNoFeatures() {
>>>>>>> afe434ac
        val variant = variants.first { it.key == "se" }
        assertEqualsDouble(0.0, variant.weight)
        assertEquals(0, variant.features.size)
    }

    // Bottom Bar Navigation Experiment

    @Test
    fun bottomBarNavigationControlVariantIsActiveAndHasNoFeatures() {
        val variant = variants.first { it.key == "mm" }
        assertEqualsDouble(1.0, variant.weight)
        assertEquals(0, variant.features.size)
    }

    @Test
    fun bottomBarNavigationVariantIsActiveAndHasBottomBarNavigationFeature() {
        val variant = variants.first { it.key == "mn" }
        assertEqualsDouble(1.0, variant.weight)
        assertEquals(1, variant.features.size)
        assertTrue(variant.hasFeature(BottomBarNavigation))
    }

    @Test
    fun verifyNoDuplicateVariantNames() {
        val existingNames = mutableSetOf<String>()
        variants.forEach {
            if (!existingNames.add(it.key)) {
                fail("Duplicate variant name found: ${it.key}")
            }
        }
    }

    @Suppress("SameParameterValue")
    private fun assertEqualsDouble(expected: Double, actual: Double) {
        val comparison = expected.compareTo(actual)
        if (comparison != 0) {
            fail("Doubles are not equal. Expected $expected but was $actual")
        }
    }
}<|MERGE_RESOLUTION|>--- conflicted
+++ resolved
@@ -30,22 +30,14 @@
     // SERP Experiment(s)
 
     @Test
-<<<<<<< HEAD
-    fun serpControlVariantIsActiveAndHasNoFeatures() {
-=======
     fun serpControlVariantHasExpectedWeightAndNoFeatures() {
->>>>>>> afe434ac
         val variant = variants.first { it.key == "sc" }
         assertEqualsDouble(0.0, variant.weight)
         assertEquals(0, variant.features.size)
     }
 
     @Test
-<<<<<<< HEAD
-    fun serpExperimentalVariantIsActiveAndHasNoFeatures() {
-=======
     fun serpExperimentalVariantHasExpectedWeightAndNoFeatures() {
->>>>>>> afe434ac
         val variant = variants.first { it.key == "se" }
         assertEqualsDouble(0.0, variant.weight)
         assertEquals(0, variant.features.size)
