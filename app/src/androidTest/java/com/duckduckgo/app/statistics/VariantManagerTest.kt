/*
 * Copyright (c) 2018 DuckDuckGo
 *
 * Licensed under the Apache License, Version 2.0 (the "License");
 * you may not use this file except in compliance with the License.
 * You may obtain a copy of the License at
 *
 *     http://www.apache.org/licenses/LICENSE-2.0
 *
 * Unless required by applicable law or agreed to in writing, software
 * distributed under the License is distributed on an "AS IS" BASIS,
 * WITHOUT WARRANTIES OR CONDITIONS OF ANY KIND, either express or implied.
 * See the License for the specific language governing permissions and
 * limitations under the License.
 */

package com.duckduckgo.app.statistics

import com.duckduckgo.app.statistics.VariantManager.Companion.DEFAULT_VARIANT
import com.duckduckgo.app.statistics.VariantManager.VariantFeature.*
import org.junit.Assert.*
import org.junit.Test

class VariantManagerTest {

    private val variants = VariantManager.ACTIVE_VARIANTS +
            VariantManager.REFERRER_VARIANTS +
            DEFAULT_VARIANT

    // SERP Experiment(s)

    @Test
    fun serpControlVariantIsInactiveAndHasNoFeatures() {
        val variant = variants.first { it.key == "sc" }
        assertEqualsDouble(0.0, variant.weight)
        assertEquals(0, variant.features.size)
    }

    @Test
    fun serpExperimentalVariantIsInactiveAndHasNoFeatures() {
        val variant = variants.first { it.key == "se" }
        assertEqualsDouble(0.0, variant.weight)
        assertEquals(0, variant.features.size)
    }

<<<<<<< HEAD
    // CTA on Concept Test experiments

    @Test
    fun insertCtaConceptControlVariantIsActiveAndHasConceptTestAndSuppressCtaFeatures() {
        val variant = variants.firstOrNull { it.key == "mj" }
        assertEqualsDouble(1.0, variant!!.weight)
        assertEquals(2, variant!!.features.size)
        assertTrue(variant.hasFeature(SuppressHomeTabWidgetCta))
        assertTrue(variant.hasFeature(SuppressOnboardingDefaultBrowserCta))
    }

    @Test
    fun insertCtaConceptTestWithAllCtaExperimentalVariantIsActiveAndHasConceptTestAndSuppressCtaFeatures() {
        val variant = variants.firstOrNull { it.key == "ml" }
        assertEqualsDouble(1.0, variant!!.weight)
        assertEquals(1, variant!!.features.size)
        assertTrue(variant.hasFeature(SuppressOnboardingDefaultBrowserContinueScreen))
=======
    // Concept test experiment

    @Test
    fun conceptTestControlVariantIsInactiveAndHasNoFeatures() {
        val variant = variants.first { it.key == "mc" }
        assertEqualsDouble(0.0, variant.weight)
        assertEquals(0, variant.features.size)
    }

    @Test
    fun conceptTestNoCtaVariantIsInactiveAndHasSuppressCtaFeatures() {
        val variant = variants.first { it.key == "md" }
        assertEqualsDouble(0.0, variant.weight)
        assertEquals(2, variant.features.size)
        assertTrue(variant.hasFeature(SuppressHomeTabWidgetCta))
        assertTrue(variant.hasFeature(SuppressOnboardingDefaultBrowserCta))
    }

    @Test
    fun conceptTestExperimentalVariantIsInactiveAndHasConceptTestAndSuppressCtaFeatures() {
        val variant = variants.first { it.key == "me" }
        assertEqualsDouble(0.0, variant.weight)
        assertEquals(3, variant.features.size)
        assertTrue(variant.hasFeature(ConceptTest))
        assertTrue(variant.hasFeature(SuppressHomeTabWidgetCta))
        assertTrue(variant.hasFeature(SuppressOnboardingDefaultBrowserCta))
    }

    // CTA on Concept Test experiments

    @Test
    fun insertCtaConceptTestControlVariantIsInactiveAndHasConceptTestAndHasExpectedFeatures() {
        val variant = variants.first { it.key == "mj" }
        assertEqualsDouble(0.0, variant.weight)
        assertEquals(2, variant.features.size)
        assertTrue(variant.hasFeature(ConceptTest))
        assertTrue(variant.hasFeature(SuppressOnboardingDefaultBrowserContinueScreen))
    }

    @Test
    fun insertCtaConceptTestWithCtasAsDaxDialogsExperimentalVariantIsInactiveAndHasExpectedFeatures() {
        val variant = variants.first { it.key == "mh" }
        assertEqualsDouble(0.0, variant.weight)
        assertEquals(5, variant.features.size)
        assertTrue(variant.hasFeature(ConceptTest))
        assertTrue(variant.hasFeature(SuppressHomeTabWidgetCta))
        assertTrue(variant.hasFeature(SuppressOnboardingDefaultBrowserCta))
        assertTrue(variant.hasFeature(DefaultBrowserDaxCta))
        assertTrue(variant.hasFeature(SearchWidgetDaxCta))
>>>>>>> 52373292
    }

    // Search Notification Experiment

    @Test
<<<<<<< HEAD
    fun insertCtaConceptTestWithCtasAsDaxDialogsExperimentalVariantIsActiveAndHasConceptTestAndSuppressCtaFeatures() {
        val variant = variants.firstOrNull { it.key == "mh" }
        assertEqualsDouble(1.0, variant!!.weight)
        assertEquals(4, variant!!.features.size)
        assertTrue(variant.hasFeature(SuppressHomeTabWidgetCta))
        assertTrue(variant.hasFeature(SuppressOnboardingDefaultBrowserCta))
        assertTrue(variant.hasFeature(DefaultBrowserDaxCta))
        assertTrue(variant.hasFeature(SearchWidgetDaxCta))
=======
    fun searchNotificationControlVariantIsActiveAndHasNoFeatures() {
        val variant = variants.first { it.key == "mf" }
        assertEqualsDouble(1.0, variant.weight)
        assertEquals(0, variant.features.size)
    }

    @Test
    fun searchNotificationVariantIsActiveAndHasStickySearchNotificationFeature() {
        val variant = variants.first { it.key == "mg" }
        assertEqualsDouble(1.0, variant.weight)
        assertEquals(1, variant.features.size)
        assertTrue(variant.hasFeature(StickySearchNotification))
>>>>>>> 52373292
    }

    @Test
    fun verifyNoDuplicateVariantNames() {
        val existingNames = mutableSetOf<String>()
        variants.forEach {
            if (!existingNames.add(it.key)) {
                fail("Duplicate variant name found: ${it.key}")
            }
        }
    }

    @Suppress("SameParameterValue")
    private fun assertEqualsDouble(expected: Double, actual: Double) {
        val comparison = expected.compareTo(actual)
        if (comparison != 0) {
            fail("Doubles are not equal. Expected $expected but was $actual")
        }
    }
}<|MERGE_RESOLUTION|>--- conflicted
+++ resolved
@@ -43,53 +43,6 @@
         assertEquals(0, variant.features.size)
     }
 
-<<<<<<< HEAD
-    // CTA on Concept Test experiments
-
-    @Test
-    fun insertCtaConceptControlVariantIsActiveAndHasConceptTestAndSuppressCtaFeatures() {
-        val variant = variants.firstOrNull { it.key == "mj" }
-        assertEqualsDouble(1.0, variant!!.weight)
-        assertEquals(2, variant!!.features.size)
-        assertTrue(variant.hasFeature(SuppressHomeTabWidgetCta))
-        assertTrue(variant.hasFeature(SuppressOnboardingDefaultBrowserCta))
-    }
-
-    @Test
-    fun insertCtaConceptTestWithAllCtaExperimentalVariantIsActiveAndHasConceptTestAndSuppressCtaFeatures() {
-        val variant = variants.firstOrNull { it.key == "ml" }
-        assertEqualsDouble(1.0, variant!!.weight)
-        assertEquals(1, variant!!.features.size)
-        assertTrue(variant.hasFeature(SuppressOnboardingDefaultBrowserContinueScreen))
-=======
-    // Concept test experiment
-
-    @Test
-    fun conceptTestControlVariantIsInactiveAndHasNoFeatures() {
-        val variant = variants.first { it.key == "mc" }
-        assertEqualsDouble(0.0, variant.weight)
-        assertEquals(0, variant.features.size)
-    }
-
-    @Test
-    fun conceptTestNoCtaVariantIsInactiveAndHasSuppressCtaFeatures() {
-        val variant = variants.first { it.key == "md" }
-        assertEqualsDouble(0.0, variant.weight)
-        assertEquals(2, variant.features.size)
-        assertTrue(variant.hasFeature(SuppressHomeTabWidgetCta))
-        assertTrue(variant.hasFeature(SuppressOnboardingDefaultBrowserCta))
-    }
-
-    @Test
-    fun conceptTestExperimentalVariantIsInactiveAndHasConceptTestAndSuppressCtaFeatures() {
-        val variant = variants.first { it.key == "me" }
-        assertEqualsDouble(0.0, variant.weight)
-        assertEquals(3, variant.features.size)
-        assertTrue(variant.hasFeature(ConceptTest))
-        assertTrue(variant.hasFeature(SuppressHomeTabWidgetCta))
-        assertTrue(variant.hasFeature(SuppressOnboardingDefaultBrowserCta))
-    }
-
     // CTA on Concept Test experiments
 
     @Test
@@ -111,22 +64,11 @@
         assertTrue(variant.hasFeature(SuppressOnboardingDefaultBrowserCta))
         assertTrue(variant.hasFeature(DefaultBrowserDaxCta))
         assertTrue(variant.hasFeature(SearchWidgetDaxCta))
->>>>>>> 52373292
     }
 
     // Search Notification Experiment
 
     @Test
-<<<<<<< HEAD
-    fun insertCtaConceptTestWithCtasAsDaxDialogsExperimentalVariantIsActiveAndHasConceptTestAndSuppressCtaFeatures() {
-        val variant = variants.firstOrNull { it.key == "mh" }
-        assertEqualsDouble(1.0, variant!!.weight)
-        assertEquals(4, variant!!.features.size)
-        assertTrue(variant.hasFeature(SuppressHomeTabWidgetCta))
-        assertTrue(variant.hasFeature(SuppressOnboardingDefaultBrowserCta))
-        assertTrue(variant.hasFeature(DefaultBrowserDaxCta))
-        assertTrue(variant.hasFeature(SearchWidgetDaxCta))
-=======
     fun searchNotificationControlVariantIsActiveAndHasNoFeatures() {
         val variant = variants.first { it.key == "mf" }
         assertEqualsDouble(1.0, variant.weight)
@@ -139,7 +81,6 @@
         assertEqualsDouble(1.0, variant.weight)
         assertEquals(1, variant.features.size)
         assertTrue(variant.hasFeature(StickySearchNotification))
->>>>>>> 52373292
     }
 
     @Test
