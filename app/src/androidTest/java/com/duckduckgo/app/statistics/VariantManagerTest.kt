/*
 * Copyright (c) 2018 DuckDuckGo
 *
 * Licensed under the Apache License, Version 2.0 (the "License");
 * you may not use this file except in compliance with the License.
 * You may obtain a copy of the License at
 *
 *     http://www.apache.org/licenses/LICENSE-2.0
 *
 * Unless required by applicable law or agreed to in writing, software
 * distributed under the License is distributed on an "AS IS" BASIS,
 * WITHOUT WARRANTIES OR CONDITIONS OF ANY KIND, either express or implied.
 * See the License for the specific language governing permissions and
 * limitations under the License.
 */

package com.duckduckgo.app.statistics

import com.duckduckgo.app.statistics.VariantManager.VariantFeature.DefaultBrowserFeature.ShowHomeScreenCallToActionBottomSheet
import com.duckduckgo.app.statistics.VariantManager.VariantFeature.DefaultBrowserFeature.ShowHomeScreenCallToActionSimpleButton
import org.junit.Assert.*
import org.junit.Test

class VariantManagerTest {

    private val variants = VariantManager.ACTIVE_VARIANTS

    @Test
<<<<<<< HEAD
    fun homeScreenCallToActionButtonVariantConfiguredCorrectly() {
        val variant = variants.firstOrNull { it.key == "mq" }
        assertEqualsDouble(1.0, variant!!.weight)
        assertTrue(variant.hasFeature(ShowHomeScreenCallToActionSimpleButton))
=======
    fun onboardingOnlyVariantConfiguredCorrectly() {
        val variant = variants.firstOrNull { it.key == "ms" }
        assertEqualsDouble(1.0, variant!!.weight)
        assertTrue(variant.hasFeature(ShowInOnboarding))
>>>>>>> d3461dab
        assertEquals(1, variant.features.size)
    }

    @Test
<<<<<<< HEAD
    fun homeScreenCallToActionBottomSheetVariantConfiguredCorrectly() {
        val variant = variants.firstOrNull { it.key == "mp" }
        assertEqualsDouble(1.0, variant!!.weight)
        assertTrue(variant.hasFeature(ShowHomeScreenCallToActionBottomSheet))
=======
    fun homeScreenCallToActionVariantConfiguredCorrectly() {
        val variant = variants.firstOrNull { it.key == "mt" }
        assertEqualsDouble(1.0, variant!!.weight)
        assertTrue(variant.hasFeature(ShowHomeScreenCallToAction))
>>>>>>> d3461dab
        assertEquals(1, variant.features.size)
    }

    @Test
<<<<<<< HEAD
    fun controlVariantConfiguredCorrectly() {
        val variant = variants.firstOrNull { it.key == "mr" }
=======
    fun showBannerVariantConfiguredCorrectly() {
        val variant = variants.firstOrNull { it.key == "mu" }
        assertEqualsDouble(1.0, variant!!.weight)
        assertTrue(variant.hasFeature(ShowBanner))
        assertEquals(1, variant.features.size)
    }

    @Test
    fun showBannerAndShowHomeScreenCallToActionVariantConfiguredCorrectly() {
        val variant = variants.firstOrNull { it.key == "mv" }
        assertEqualsDouble(1.0, variant!!.weight)
        assertTrue(variant.hasFeature(ShowBanner))
        assertTrue(variant.hasFeature(ShowHomeScreenCallToAction))
        assertEquals(2, variant.features.size)
    }

    @Test
    fun controlVariantConfiguredCorrectly() {
        val variant = variants.firstOrNull { it.key == "my" }
        assertEqualsDouble(1.0, variant!!.weight)
        assertEquals(0, variant.features.size)
    }

    @Test
    fun serpVariantAConfiguredCorrectly() {
        val variant = variants.firstOrNull { it.key == "sa" }
        assertEqualsDouble(1.0, variant!!.weight)
        assertEquals(0, variant.features.size)
    }

    @Test
    fun serpVariantBConfiguredCorrectly() {
        val variant = variants.firstOrNull { it.key == "sb" }
>>>>>>> d3461dab
        assertEqualsDouble(1.0, variant!!.weight)
        assertEquals(0, variant.features.size)
    }

    private fun assertEqualsDouble(expected: Double, actual: Double) {
        val comparison = expected.compareTo(actual)
        if (comparison != 0) {
            fail("Doubles are not equal. Expected $expected but was $actual")
        }
    }
}<|MERGE_RESOLUTION|>--- conflicted
+++ resolved
@@ -26,59 +26,24 @@
     private val variants = VariantManager.ACTIVE_VARIANTS
 
     @Test
-<<<<<<< HEAD
     fun homeScreenCallToActionButtonVariantConfiguredCorrectly() {
         val variant = variants.firstOrNull { it.key == "mq" }
         assertEqualsDouble(1.0, variant!!.weight)
         assertTrue(variant.hasFeature(ShowHomeScreenCallToActionSimpleButton))
-=======
-    fun onboardingOnlyVariantConfiguredCorrectly() {
-        val variant = variants.firstOrNull { it.key == "ms" }
-        assertEqualsDouble(1.0, variant!!.weight)
-        assertTrue(variant.hasFeature(ShowInOnboarding))
->>>>>>> d3461dab
         assertEquals(1, variant.features.size)
     }
 
     @Test
-<<<<<<< HEAD
     fun homeScreenCallToActionBottomSheetVariantConfiguredCorrectly() {
         val variant = variants.firstOrNull { it.key == "mp" }
         assertEqualsDouble(1.0, variant!!.weight)
         assertTrue(variant.hasFeature(ShowHomeScreenCallToActionBottomSheet))
-=======
-    fun homeScreenCallToActionVariantConfiguredCorrectly() {
-        val variant = variants.firstOrNull { it.key == "mt" }
-        assertEqualsDouble(1.0, variant!!.weight)
-        assertTrue(variant.hasFeature(ShowHomeScreenCallToAction))
->>>>>>> d3461dab
         assertEquals(1, variant.features.size)
     }
 
     @Test
-<<<<<<< HEAD
     fun controlVariantConfiguredCorrectly() {
         val variant = variants.firstOrNull { it.key == "mr" }
-=======
-    fun showBannerVariantConfiguredCorrectly() {
-        val variant = variants.firstOrNull { it.key == "mu" }
-        assertEqualsDouble(1.0, variant!!.weight)
-        assertTrue(variant.hasFeature(ShowBanner))
-        assertEquals(1, variant.features.size)
-    }
-
-    @Test
-    fun showBannerAndShowHomeScreenCallToActionVariantConfiguredCorrectly() {
-        val variant = variants.firstOrNull { it.key == "mv" }
-        assertEqualsDouble(1.0, variant!!.weight)
-        assertTrue(variant.hasFeature(ShowBanner))
-        assertTrue(variant.hasFeature(ShowHomeScreenCallToAction))
-        assertEquals(2, variant.features.size)
-    }
-
-    @Test
-    fun controlVariantConfiguredCorrectly() {
-        val variant = variants.firstOrNull { it.key == "my" }
         assertEqualsDouble(1.0, variant!!.weight)
         assertEquals(0, variant.features.size)
     }
@@ -93,7 +58,6 @@
     @Test
     fun serpVariantBConfiguredCorrectly() {
         val variant = variants.firstOrNull { it.key == "sb" }
->>>>>>> d3461dab
         assertEqualsDouble(1.0, variant!!.weight)
         assertEquals(0, variant.features.size)
     }
