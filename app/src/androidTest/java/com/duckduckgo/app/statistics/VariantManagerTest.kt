--- conflicted
+++ resolved
@@ -42,52 +42,6 @@
         assertEquals(0, variant.features.size)
     }
 
-<<<<<<< HEAD
-=======
-    // Use our app experiment
-    @Test
-    fun inBrowserControlVariantHasExpectedWeightAndNoFeatures() {
-        val variant = variants.first { it.key == "ma" }
-        assertEqualsDouble(0.0, variant.weight)
-        assertEquals(0, variant.features.size)
-    }
-
-    @Test
-    fun inBrowserSecondControlVariantHasExpectedWeightAndRemoveDay1And3NotificationsAndKillOnboardingFeatures() {
-        val variant = variants.first { it.key == "mb" }
-        assertEqualsDouble(0.0, variant.weight)
-        assertEquals(2, variant.features.size)
-        assertTrue(variant.hasFeature(KillOnboarding))
-        assertTrue(variant.hasFeature(RemoveDay1AndDay3Notifications))
-    }
-
-    @Test
-    fun inBrowserInAppUsageVariantHasExpectedWeightAndRemoveDay1And3NotificationsAndKillOnboardingAndInAppUsageFeatures() {
-        val variant = variants.first { it.key == "mc" }
-        assertEqualsDouble(0.0, variant.weight)
-        assertEquals(3, variant.features.size)
-        assertTrue(variant.hasFeature(KillOnboarding))
-        assertTrue(variant.hasFeature(RemoveDay1AndDay3Notifications))
-        assertTrue(variant.hasFeature(InAppUsage))
-    }
-
-    @Test
-    fun newInBrowserControlVariantHasExpectedWeightAndNoFeatures() {
-        val variant = variants.first { it.key == "zx" }
-        assertEqualsDouble(0.0, variant.weight)
-        assertEquals(0, variant.features.size)
-    }
-
-    @Test
-    fun newInBrowserInAppUsageVariantHasExpectedWeightAndKillOnboardingAndInAppUsageFeatures() {
-        val variant = variants.first { it.key == "zy" }
-        assertEqualsDouble(0.0, variant.weight)
-        assertEquals(2, variant.features.size)
-        assertTrue(variant.hasFeature(KillOnboarding))
-        assertTrue(variant.hasFeature(InAppUsage))
-    }
-
->>>>>>> 0249a74c
     @Test
     fun verifyNoDuplicateVariantNames() {
         val existingNames = mutableSetOf<String>()
