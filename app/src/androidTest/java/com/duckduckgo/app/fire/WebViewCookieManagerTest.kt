/*
 * Copyright (c) 2018 DuckDuckGo
 *
 * Licensed under the Apache License, Version 2.0 (the "License");
 * you may not use this file except in compliance with the License.
 * You may obtain a copy of the License at
 *
 *     http://www.apache.org/licenses/LICENSE-2.0
 *
 * Unless required by applicable law or agreed to in writing, software
 * distributed under the License is distributed on an "AS IS" BASIS,
 * WITHOUT WARRANTIES OR CONDITIONS OF ANY KIND, either express or implied.
 * See the License for the specific language governing permissions and
 * limitations under the License.
 */

package com.duckduckgo.app.fire

import android.webkit.CookieManager
import android.webkit.ValueCallback
import com.duckduckgo.app.CoroutineTestRule
import com.duckduckgo.app.runBlocking
import com.nhaarman.mockitokotlin2.*
import kotlinx.coroutines.Dispatchers
import kotlinx.coroutines.ExperimentalCoroutinesApi
import kotlinx.coroutines.withContext
import org.junit.Before
import org.junit.Rule
import org.junit.Test

private data class Cookie(val url: String, val value: String)

<<<<<<< HEAD
=======
@ExperimentalCoroutinesApi
>>>>>>> 1019ac63
class WebViewCookieManagerTest {
    @get:Rule
    @Suppress("unused")
    val coroutineRule = CoroutineTestRule()

    private val removeCookieStrategy = mock<RemoveCookiesStrategy>()
    private val cookieManager = mock<CookieManager>()
    private val ddgCookie = Cookie(DDG_HOST, "da=abc")
    private val externalHostCookie = Cookie("example.com", "dz=zyx")
    private val testee: WebViewCookieManager = WebViewCookieManager(
        cookieManager,
        DDG_HOST,
        removeCookieStrategy,
        coroutineRule.testDispatcherProvider
    )

    @Before
    fun setup() {
        whenever(cookieManager.setCookie(any(), any(), any())).then {
            (it.getArgument(2) as ValueCallback<Boolean>).onReceiveValue(true)
        }
    }

    @Test
    fun whenCookiesRemovedThenInternalCookiesRecreated() = coroutineRule.runBlocking {
        givenCookieManagerWithCookies(ddgCookie, externalHostCookie)

        withContext(Dispatchers.Main) {
            testee.removeExternalCookies()
        }

<<<<<<< HEAD
        verify(cookieManager, times(1)).setCookie(eq(ddgCookie.url), eq(ddgCookie.value), any())
=======
        verify(cookieManager).setCookie(eq(ddgCookie.url), eq(ddgCookie.value), any())
>>>>>>> 1019ac63
    }

    @Test
    fun whenCookiesStoredThenRemoveCookiesExecuted() = coroutineRule.runBlocking {
        givenCookieManagerWithCookies(ddgCookie, externalHostCookie)

        withContext(Dispatchers.Main) {
            testee.removeExternalCookies()
        }

        verify(removeCookieStrategy).removeCookies()
    }

    @Test
    fun whenCookiesStoredThenFlushBeforeAndAfterInteractingWithCookieManager() = coroutineRule.runBlocking {
        givenCookieManagerWithCookies(ddgCookie, externalHostCookie)

        withContext(Dispatchers.Main) {
            testee.removeExternalCookies()
        }

        cookieManager.inOrder {
            verify().flush()
            verify().getCookie(DDG_HOST)
            verify().hasCookies()
            verify().setCookie(eq(DDG_HOST), any(), any())
            verify().flush()
        }
    }

    @Test
    fun whenNoCookiesThenRemoveProcessNotExecuted() = coroutineRule.runBlocking {
        givenCookieManagerWithCookies()

        withContext(Dispatchers.Main) {
            testee.removeExternalCookies()
        }

        verifyZeroInteractions(removeCookieStrategy)
    }

    private fun givenCookieManagerWithCookies(vararg cookies: Cookie) {
        if (cookies.isEmpty()) {
            whenever(cookieManager.hasCookies()).thenReturn(false)
        } else {
            whenever(cookieManager.hasCookies()).thenReturn(true)
            cookies.forEach { cookie ->
                whenever(cookieManager.getCookie(cookie.url)).thenReturn(cookie.value)
            }
        }
    }

    companion object {
        private const val DDG_HOST = "duckduckgo.com"
    }
}<|MERGE_RESOLUTION|>--- conflicted
+++ resolved
@@ -30,10 +30,7 @@
 
 private data class Cookie(val url: String, val value: String)
 
-<<<<<<< HEAD
-=======
 @ExperimentalCoroutinesApi
->>>>>>> 1019ac63
 class WebViewCookieManagerTest {
     @get:Rule
     @Suppress("unused")
@@ -65,11 +62,7 @@
             testee.removeExternalCookies()
         }
 
-<<<<<<< HEAD
-        verify(cookieManager, times(1)).setCookie(eq(ddgCookie.url), eq(ddgCookie.value), any())
-=======
         verify(cookieManager).setCookie(eq(ddgCookie.url), eq(ddgCookie.value), any())
->>>>>>> 1019ac63
     }
 
     @Test
