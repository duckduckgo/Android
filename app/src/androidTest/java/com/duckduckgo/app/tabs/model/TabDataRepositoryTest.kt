--- conflicted
+++ resolved
@@ -414,17 +414,12 @@
         job.cancel()
     }
 
-    @ExperimentalCoroutinesApi
     private fun tabDataRepository(dao: TabsDao): TabDataRepository {
         return TabDataRepository(
             dao,
             SiteFactory(mockPrivacyPractices, mockEntityLookup),
             mockWebViewPreviewPersister,
             mockFaviconManager,
-<<<<<<< HEAD
-            useOurAppDetector,
-=======
->>>>>>> 5596ef12
             TestCoroutineScope()
         )
     }
