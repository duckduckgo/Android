--- conflicted
+++ resolved
@@ -32,11 +32,8 @@
 import com.duckduckgo.app.privacy.db.UserWhitelistDao
 import com.duckduckgo.app.tabs.db.TabsDao
 import com.duckduckgo.app.trackerdetection.EntityLookup
-<<<<<<< HEAD
-=======
 import com.duckduckgo.privacy.config.api.ContentBlocking
 import org.mockito.kotlin.*
->>>>>>> 52a48d3b
 import kotlinx.coroutines.ExperimentalCoroutinesApi
 import kotlinx.coroutines.channels.Channel
 import kotlinx.coroutines.flow.consumeAsFlow
@@ -47,7 +44,6 @@
 import org.junit.Assert.*
 import org.junit.Rule
 import org.junit.Test
-import org.mockito.kotlin.*
 
 @ExperimentalCoroutinesApi
 class TabDataRepositoryTest {
@@ -304,7 +300,7 @@
         val tab = TabEntity(
             tabId = "tabid",
             position = 0,
-            deletable = false,
+            deletable = false
         )
 
         testee.markDeletable(tab)
@@ -318,7 +314,7 @@
         val tab = TabEntity(
             tabId = "tabid",
             position = 0,
-            deletable = true,
+            deletable = true
         )
 
         testee.undoDeletable(tab)
@@ -417,19 +413,15 @@
         allowListDao: UserWhitelistDao = mock(),
         contentBlocking: ContentBlocking = mock(),
         webViewPreviewPersister: WebViewPreviewPersister = mock(),
-        faviconManager: FaviconManager = mock(),
+        faviconManager: FaviconManager = mock()
     ): TabDataRepository {
         return TabDataRepository(
             dao,
             SiteFactoryImpl(entityLookup, allowListDao, contentBlocking, TestScope()),
             webViewPreviewPersister,
             faviconManager,
-<<<<<<< HEAD
-            TestScope(),
-=======
             coroutinesTestRule.testScope,
             coroutinesTestRule.testDispatcherProvider
->>>>>>> 52a48d3b
         )
     }
 
