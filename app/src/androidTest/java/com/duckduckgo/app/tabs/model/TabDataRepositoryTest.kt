--- conflicted
+++ resolved
@@ -28,14 +28,8 @@
 import com.duckduckgo.app.browser.favicon.FaviconManager
 import com.duckduckgo.app.browser.tabpreview.WebViewPreviewPersister
 import com.duckduckgo.app.global.db.AppDatabase
-<<<<<<< HEAD
-import com.duckduckgo.app.global.events.db.UserEventsStore
 import com.duckduckgo.app.global.model.SiteFactoryImpl
 import com.duckduckgo.app.privacy.db.UserWhitelistDao
-=======
-import com.duckduckgo.app.global.model.SiteFactory
-import com.duckduckgo.app.privacy.model.PrivacyPractices
->>>>>>> 4e90343e
 import com.duckduckgo.app.tabs.db.TabsDao
 import com.duckduckgo.app.trackerdetection.EntityLookup
 import com.duckduckgo.privacy.config.api.ContentBlocking
@@ -68,38 +62,8 @@
 
     private val mockDao: TabsDao = mock()
 
-<<<<<<< HEAD
-    private val mockEntityLookup: EntityLookup = mock()
-
-    private val mockWhitelistDao: UserWhitelistDao = mock()
-
-    private val mockContentBlocking: ContentBlocking = mock()
-
-    private val mockWebViewPreviewPersister: WebViewPreviewPersister = mock()
-
-    private val mockUserEventsStore: UserEventsStore = mock()
-
-    private lateinit var testee: TabDataRepository
-
-    private val mockFaviconManager: FaviconManager = mock()
-
     private val daoDeletableTabs = Channel<List<TabEntity>>()
 
-    @ExperimentalCoroutinesApi
-    @UiThreadTest
-    @Before
-    fun before() {
-        runBlocking {
-            whenever(mockDao.flowDeletableTabs())
-                .thenReturn(daoDeletableTabs.consumeAsFlow())
-            testee = tabDataRepository(mockDao)
-        }
-    }
-
-=======
-    private val daoDeletableTabs = Channel<List<TabEntity>>()
-
->>>>>>> 4e90343e
     @After
     fun after() {
         daoDeletableTabs.close()
@@ -445,22 +409,17 @@
 
     private fun tabDataRepository(
         dao: TabsDao = mockDatabase(),
-        privacyPractices: PrivacyPractices = mock(),
         entityLookup: EntityLookup = mock(),
+        allowListDao: UserWhitelistDao = mock(),
+        contentBlocking: ContentBlocking = mock(),
         webViewPreviewPersister: WebViewPreviewPersister = mock(),
         faviconManager: FaviconManager = mock()
     ): TabDataRepository {
         return TabDataRepository(
             dao,
-<<<<<<< HEAD
-            SiteFactoryImpl(mockEntityLookup, mockWhitelistDao, mockContentBlocking, TestScope()),
-            mockWebViewPreviewPersister,
-            mockFaviconManager,
-=======
-            SiteFactory(privacyPractices, entityLookup),
+            SiteFactoryImpl(entityLookup, allowListDao, contentBlocking, TestScope()),
             webViewPreviewPersister,
             faviconManager,
->>>>>>> 4e90343e
             TestScope()
         )
     }
