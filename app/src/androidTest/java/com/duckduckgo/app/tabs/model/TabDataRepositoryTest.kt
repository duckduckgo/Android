/*
 * Copyright (c) 2018 DuckDuckGo
 *
 * Licensed under the Apache License, Version 2.0 (the "License");
 * you may not use this file except in compliance with the License.
 * You may obtain a copy of the License at
 *
 *     http://www.apache.org/licenses/LICENSE-2.0
 *
 * Unless required by applicable law or agreed to in writing, software
 * distributed under the License is distributed on an "AS IS" BASIS,
 * WITHOUT WARRANTIES OR CONDITIONS OF ANY KIND, either express or implied.
 * See the License for the specific language governing permissions and
 * limitations under the License.
 */

@file:Suppress("RemoveExplicitTypeArguments")

package com.duckduckgo.app.tabs.model

import androidx.arch.core.executor.testing.InstantTaskExecutorRule
import androidx.room.Room
import androidx.test.annotation.UiThreadTest
import androidx.test.platform.app.InstrumentationRegistry
import com.duckduckgo.app.CoroutineTestRule
import com.duckduckgo.app.InstantSchedulersRule
import com.duckduckgo.app.blockingObserve
import com.duckduckgo.app.browser.favicon.FaviconManager
import com.duckduckgo.app.browser.tabpreview.WebViewPreviewPersister
import com.duckduckgo.app.global.db.AppDatabase
import com.duckduckgo.app.global.events.db.UserEventsStore
<<<<<<< HEAD
import com.duckduckgo.app.global.model.SiteFactoryImpl
=======
import com.duckduckgo.app.global.model.SiteFactory
import com.duckduckgo.app.privacy.db.UserWhitelistDao
>>>>>>> 24737e7a
import com.duckduckgo.app.privacy.model.PrivacyPractices
import com.duckduckgo.app.tabs.db.TabsDao
import com.duckduckgo.app.trackerdetection.EntityLookup
import com.duckduckgo.privacy.config.api.ContentBlocking
import org.mockito.kotlin.*
import kotlinx.coroutines.ExperimentalCoroutinesApi
import kotlinx.coroutines.channels.Channel
import kotlinx.coroutines.flow.consumeAsFlow
import kotlinx.coroutines.launch
import kotlinx.coroutines.runBlocking
import kotlinx.coroutines.test.TestScope
import kotlinx.coroutines.test.runTest
import org.junit.After
import org.junit.Assert.*
import org.junit.Before
import org.junit.Rule
import org.junit.Test

@ExperimentalCoroutinesApi
class TabDataRepositoryTest {

    @get:Rule
    @Suppress("unused")
    var instantTaskExecutorRule = InstantTaskExecutorRule()

    @get:Rule
    @Suppress("unused")
    val schedulers = InstantSchedulersRule()

    @ExperimentalCoroutinesApi
    @get:Rule
    var coroutinesTestRule = CoroutineTestRule()

    private val mockDao: TabsDao = mock()

    private val mockPrivacyPractices: PrivacyPractices = mock()

    private val mockEntityLookup: EntityLookup = mock()

    private val mockWhitelistDao: UserWhitelistDao = mock()

    private val mockContentBlocking: ContentBlocking = mock()

    private val mockWebViewPreviewPersister: WebViewPreviewPersister = mock()

    private val mockUserEventsStore: UserEventsStore = mock()

    private lateinit var testee: TabDataRepository

    private val mockFaviconManager: FaviconManager = mock()

    private val daoDeletableTabs = Channel<List<TabEntity>>()

    @ExperimentalCoroutinesApi
    @UiThreadTest
    @Before
    fun before() {
        runBlocking {
            whenever(mockDao.flowDeletableTabs())
                .thenReturn(daoDeletableTabs.consumeAsFlow())
            whenever(mockPrivacyPractices.privacyPracticesFor(any())).thenReturn(PrivacyPractices.UNKNOWN)
            testee = tabDataRepository(mockDao)
        }
    }

    @After
    fun after() {
        daoDeletableTabs.close()
    }

    @Test
    fun whenAddNewTabAfterExistingTabWithUrlWithNoHostThenUsesUrlAsTitle() = runTest {
        val badUrl = "//bad/url"
        testee.addNewTabAfterExistingTab(badUrl, "tabid")
        val captor = argumentCaptor<TabEntity>()
        verify(mockDao).insertTabAtPosition(captor.capture())
        assertEquals(badUrl, captor.firstValue.url)
    }

    @Test
    fun whenTabAddDirectlyThenViewedIsTrue() = runTest {
        testee.add("http://www.example.com")

        val captor = argumentCaptor<TabEntity>()
        verify(mockDao).addAndSelectTab(captor.capture())
        assertTrue(captor.firstValue.viewed)
    }

    @Test
    fun whenTabUpdatedAfterOpenInBackgroundThenViewedIsTrue() = runTest {
        testee.addNewTabAfterExistingTab("http://www.example.com", "tabid")
        testee.update("tabid", null)

        val captor = argumentCaptor<Boolean>()
        verify(mockDao).updateUrlAndTitle(any(), anyOrNull(), anyOrNull(), captor.capture())
        assertTrue(captor.firstValue)
    }

    @Test
    fun whenNewTabAddedAfterNonExistingTabThenTitleUrlPositionOfNewTabAreCorrectAndTabIsNotViewed() = runTest {
        testee.addNewTabAfterExistingTab("http://www.example.com", "tabid")

        val captor = argumentCaptor<TabEntity>()
        verify(mockDao).insertTabAtPosition(captor.capture())
        assertNotNull(captor.firstValue.tabId)
        assertEquals(0, captor.firstValue.position)
        assertFalse(captor.firstValue.viewed)
    }

    @Test
    fun whenNewTabAddedAfterExistingTabThenTitleUrlPositionOfNewTabAreCorrect() = runTest {
        val tab = TabEntity("tabid", position = 3)
        whenever(mockDao.tab(any())).thenReturn(tab)

        testee.addNewTabAfterExistingTab("http://www.example.com", "tabid")

        val captor = argumentCaptor<TabEntity>()
        verify(mockDao).insertTabAtPosition(captor.capture())
        assertNotNull(captor.firstValue.tabId)
        assertEquals("http://www.example.com", captor.firstValue.url)
        assertEquals("example.com", captor.firstValue.title)
        assertEquals(4, captor.firstValue.position)
    }

    @Test
    fun whenAddCalledThenTabAddedAndSelectedAndBlankSiteDataCreated() = runTest {
        val createdId = testee.add()
        verify(mockDao).addAndSelectTab(any())
        assertNotNull(testee.retrieveSiteData(createdId))
    }

    @Test
    fun whenAddCalledWithUrlThenTabAddedAndSelectedAndUrlSiteDataCreated() = runTest {
        val url = "http://example.com"
        val createdId = testee.add(url)
        verify(mockDao).addAndSelectTab(any())
        assertNotNull(testee.retrieveSiteData(createdId))
        assertEquals(url, testee.retrieveSiteData(createdId).value!!.url)
    }

    @Test
    fun whenDataDoesNotExistForTabThenRetrieveCreatesIt() {
        assertNotNull(testee.retrieveSiteData(TAB_ID))
    }

    @Test
    fun whenTabDeletedThenTabAndDataCleared() = runTest {
        val addedTabId = testee.add()
        val siteData = testee.retrieveSiteData(addedTabId)

        testee.delete(TabEntity(addedTabId, position = 0))

        verify(mockDao).deleteTabAndUpdateSelection(any())
        assertNotSame(siteData, testee.retrieveSiteData(addedTabId))
    }

    @Test
    fun whenAllDeletedThenTabAndDataCleared() = runTest {
        val addedTabId = testee.add()
        val siteData = testee.retrieveSiteData(addedTabId)

        testee.deleteAll()

        verify(mockDao).deleteAllTabs()
        assertNotSame(siteData, testee.retrieveSiteData(addedTabId))
    }

    @Test
    fun whenIdSelectedThenCurrentUpdated() = runTest {
        testee.select(TAB_ID)
        verify(mockDao).insertTabSelection(eq(TabSelectionEntity(tabId = TAB_ID)))
    }

    @Test
    fun whenAddingFirstTabPositionIsAlwaysZero() = runTest {
        whenever(mockDao.tabs()).thenReturn(emptyList())

        testee.add("http://www.example.com")

        val captor = argumentCaptor<TabEntity>()
        verify(mockDao).addAndSelectTab(captor.capture())
        assertTrue(captor.firstValue.position == 0)
    }

    @Test
    fun whenAddingTabToExistingTabsPositionIsAlwaysIncreased() = runTest {
        val tab0 = TabEntity("tabid", position = 0)
        val existingTabs = listOf(tab0)

        whenever(mockDao.tabs()).thenReturn(existingTabs)

        testee.add("http://www.example.com")

        val captor = argumentCaptor<TabEntity>()
        verify(mockDao).addAndSelectTab(captor.capture())
        assertTrue(captor.firstValue.position == 1)
    }

    @Test
    fun whenAddDefaultTabToExistingListOfTabsThenTabIsNotCreated() = runTest {
        val db = createDatabase()
        val dao = db.tabsDao()
        testee = tabDataRepository(dao)

        testee.add("example.com")

        testee.addDefaultTab()

        assertTrue(testee.liveTabs.blockingObserve()?.size == 1)
    }

    @Test
    fun whenAddDefaultTabToEmptyTabsThenTabIsCreated() = runTest {
        val db = createDatabase()
        val dao = db.tabsDao()
        testee = tabDataRepository(dao)

        testee.addDefaultTab()

        assertTrue(testee.liveTabs.blockingObserve()?.size == 1)
    }

    @Test
    fun whenSelectByUrlOrNewTabIfUrlAlreadyExistedInATabThenSelectTheTab() = runTest {
        val db = createDatabase()
        val dao = db.tabsDao()
        dao.insertTab(TabEntity(tabId = "id", url = "http://www.example.com", skipHome = false, viewed = true, position = 0))
        testee = tabDataRepository(dao)

        testee.selectByUrlOrNewTab("http://www.example.com")

        val value = testee.liveSelectedTab.blockingObserve()?.tabId
        assertEquals("id", value)
        db.close()
    }

    @Test
    fun whenSelectByUrlOrNewTabIfUrlNotExistedInATabThenAddNewTab() = runTest {
        val db = createDatabase()
        val dao = db.tabsDao()
        testee = tabDataRepository(dao)

        testee.selectByUrlOrNewTab("http://www.example.com")

        val value = testee.liveSelectedTab.blockingObserve()?.url
        assertEquals("http://www.example.com", value)
        db.close()
    }

    @Test
    fun whenAddFromSourceTabEnsureTabEntryContainsExpectedSourceId() = runTest {
        val db = createDatabase()
        val dao = db.tabsDao()
        val sourceTab = TabEntity(tabId = "sourceId", url = "http://www.example.com", position = 0)
        dao.addAndSelectTab(sourceTab)
        testee = tabDataRepository(dao)

        val addedTabId = testee.addFromSourceTab("http://www.example.com", skipHome = false, sourceTabId = "sourceId")

        val addedTab = testee.liveSelectedTab.blockingObserve()
        assertEquals(addedTabId, addedTab?.tabId)
        assertEquals(addedTab?.sourceTabId, sourceTab.tabId)
    }

    @Test
    fun whenDeleteTabAndSelectSourceLiveSelectedTabReturnsToSourceTab() = runTest {
        val db = createDatabase()
        val dao = db.tabsDao()
        val sourceTab = TabEntity(tabId = "sourceId", url = "http://www.example.com", position = 0)
        val tabToDelete = TabEntity(tabId = "tabToDeleteId", url = "http://www.example.com", position = 1, sourceTabId = "sourceId")
        dao.addAndSelectTab(sourceTab)
        dao.addAndSelectTab(tabToDelete)
        testee = tabDataRepository(dao)
        var currentSelectedTabId = testee.liveSelectedTab.blockingObserve()?.tabId
        assertEquals(currentSelectedTabId, tabToDelete.tabId)

        testee.deleteTabAndSelectSource("tabToDeleteId")

        currentSelectedTabId = testee.liveSelectedTab.blockingObserve()?.tabId
        assertEquals(currentSelectedTabId, sourceTab.tabId)
    }

    @Test
    fun whenMarkDeletableTrueThenMarksTabAsDeletable() = runTest {
        val tab = TabEntity(
            tabId = "tabid",
            position = 0,
            deletable = false
        )

        testee.markDeletable(tab)

        verify(mockDao).markTabAsDeletable(tab)
    }

    @Test
    fun whenMarkDeletableFalseThenMarksTabAsNonDeletable() = runTest {
        val tab = TabEntity(
            tabId = "tabid",
            position = 0,
            deletable = true
        )

        testee.undoDeletable(tab)

        verify(mockDao).undoDeletableTab(tab)
    }

    @Test
    fun whenPurgeDeletableTabsThenPurgeDeletableTabsAndUpdateSelection() = runTest {
        testee.purgeDeletableTabs()

        verify(mockDao).purgeDeletableTabsAndUpdateSelection()
    }

    @Test
    @ExperimentalCoroutinesApi
    fun whenDaoFLowDeletableTabsEmitsThenDropFirstEmission() = runTest {
        val tab = TabEntity("ID", position = 0)

        val job = launch {
            testee.flowDeletableTabs.collect {
                assert(false) { "First value should be skipped" }
            }
        }

        daoDeletableTabs.send(listOf(tab))
        job.cancel()
    }

    @Test
    @ExperimentalCoroutinesApi
    fun whenDaoFLowDeletableTabsEmitsThenEmit() = runTest {
        val tab = TabEntity("ID1", position = 0)
        val expectedTab = TabEntity("ID2", position = 0)

        val job = launch {
            testee.flowDeletableTabs.collect {
                assertEquals(listOf(expectedTab), it)
            }
        }

        daoDeletableTabs.send(listOf(tab)) // dropped
        daoDeletableTabs.send(listOf(expectedTab))
        job.cancel()
    }

    @Test
    @ExperimentalCoroutinesApi
    fun whenDaoFLowDeletableTabsDoubleEmitsThenDistinctUntilChanged() = runTest {
        val tab = TabEntity("ID1", position = 0)

        var count = 0
        val job = launch {
            testee.flowDeletableTabs.collect {
                ++count
                assertEquals(1, count)
            }
        }

        daoDeletableTabs.send(listOf(tab, tab, tab)) // dropped
        daoDeletableTabs.send(listOf(tab, tab, tab))
        daoDeletableTabs.send(listOf(tab, tab, tab))
        daoDeletableTabs.send(listOf(tab, tab, tab))
        daoDeletableTabs.send(listOf(tab, tab, tab))
        job.cancel()
    }

    @Test
    fun whenDeleteTabAndSelectSourceIfTabHadAParentThenEmitParentTabId() = runTest {
        val db = createDatabase()
        val dao = db.tabsDao()
        val sourceTab = TabEntity(tabId = "sourceId", url = "http://www.example.com", position = 0)
        val tabToDelete = TabEntity(tabId = "tabToDeleteId", url = "http://www.example.com", position = 1, sourceTabId = "sourceId")
        dao.addAndSelectTab(sourceTab)
        dao.addAndSelectTab(tabToDelete)
        testee = tabDataRepository(dao)

        testee.deleteTabAndSelectSource("tabToDeleteId")

        val job = launch {
            testee.childClosedTabs.collect {
                assertEquals("sourceId", it)
            }
        }

        job.cancel()
    }

    private fun tabDataRepository(dao: TabsDao): TabDataRepository {
        return TabDataRepository(
            dao,
<<<<<<< HEAD
            SiteFactoryImpl(mockPrivacyPractices, mockEntityLookup),
=======
            SiteFactory(mockPrivacyPractices, mockEntityLookup, mockWhitelistDao, mockContentBlocking, TestScope()),
>>>>>>> 24737e7a
            mockWebViewPreviewPersister,
            mockFaviconManager,
            TestScope()
        )
    }

    private fun createDatabase(): AppDatabase {
        return Room.inMemoryDatabaseBuilder(InstrumentationRegistry.getInstrumentation().targetContext, AppDatabase::class.java)
            .allowMainThreadQueries()
            .build()
    }

    companion object {
        const val TAB_ID = "abcd"
    }
}<|MERGE_RESOLUTION|>--- conflicted
+++ resolved
@@ -29,12 +29,8 @@
 import com.duckduckgo.app.browser.tabpreview.WebViewPreviewPersister
 import com.duckduckgo.app.global.db.AppDatabase
 import com.duckduckgo.app.global.events.db.UserEventsStore
-<<<<<<< HEAD
 import com.duckduckgo.app.global.model.SiteFactoryImpl
-=======
-import com.duckduckgo.app.global.model.SiteFactory
 import com.duckduckgo.app.privacy.db.UserWhitelistDao
->>>>>>> 24737e7a
 import com.duckduckgo.app.privacy.model.PrivacyPractices
 import com.duckduckgo.app.tabs.db.TabsDao
 import com.duckduckgo.app.trackerdetection.EntityLookup
@@ -427,11 +423,7 @@
     private fun tabDataRepository(dao: TabsDao): TabDataRepository {
         return TabDataRepository(
             dao,
-<<<<<<< HEAD
-            SiteFactoryImpl(mockPrivacyPractices, mockEntityLookup),
-=======
-            SiteFactory(mockPrivacyPractices, mockEntityLookup, mockWhitelistDao, mockContentBlocking, TestScope()),
->>>>>>> 24737e7a
+            SiteFactoryImpl(mockPrivacyPractices, mockEntityLookup, mockWhitelistDao, mockContentBlocking, TestScope()),
             mockWebViewPreviewPersister,
             mockFaviconManager,
             TestScope()
