/*
 * Copyright (c) 2022 DuckDuckGo
 *
 * Licensed under the Apache License, Version 2.0 (the "License");
 * you may not use this file except in compliance with the License.
 * You may obtain a copy of the License at
 *
 *     http://www.apache.org/licenses/LICENSE-2.0
 *
 * Unless required by applicable law or agreed to in writing, software
 * distributed under the License is distributed on an "AS IS" BASIS,
 * WITHOUT WARRANTIES OR CONDITIONS OF ANY KIND, either express or implied.
 * See the License for the specific language governing permissions and
 * limitations under the License.
 */

package com.duckduckgo.app.sitepermissions

import app.cash.turbine.test
import com.duckduckgo.app.CoroutineTestRule
import com.duckduckgo.app.browser.R
import com.duckduckgo.app.location.GeoLocationPermissions
import com.duckduckgo.app.location.data.LocationPermissionEntity
import com.duckduckgo.app.location.data.LocationPermissionType
import com.duckduckgo.app.location.data.LocationPermissionsRepositoryAPI
import com.duckduckgo.app.settings.db.SettingsDataStore
import com.duckduckgo.app.sitepermissions.SitePermissionsViewModel.Command.LaunchWebsiteAllowed
import com.duckduckgo.app.sitepermissions.SitePermissionsViewModel.Command.ShowRemovedAllConfirmationSnackbar
import com.duckduckgo.site.permissions.impl.SitePermissionsRepository
import com.duckduckgo.site.permissions.store.sitepermissions.SitePermissionsEntity
import kotlinx.coroutines.ExperimentalCoroutinesApi
import kotlinx.coroutines.flow.flowOf
import kotlinx.coroutines.test.runTest
import org.junit.Assert.assertEquals
import org.junit.Assert.assertFalse
import org.junit.Assert.assertTrue
import org.junit.Before
import org.junit.Rule
import org.junit.Test
import org.mockito.kotlin.mock
import org.mockito.kotlin.verify
import org.mockito.kotlin.whenever

@ExperimentalCoroutinesApi
class SitePermissionsViewModelTest {

    @ExperimentalCoroutinesApi
    @get:Rule
    var coroutineRule = CoroutineTestRule()

    private val mockSitePermissionsRepository: SitePermissionsRepository = mock()
    private val mockLocationPermissionsRepository: LocationPermissionsRepositoryAPI = mock()
    private val mockGeoLocationPermissions: GeoLocationPermissions = mock()
    private val mockSettingsDataStore: SettingsDataStore = mock()

    private val viewModel = SitePermissionsViewModel(
        sitePermissionsRepository = mockSitePermissionsRepository,
        locationPermissionsRepository = mockLocationPermissionsRepository,
        geolocationPermissions = mockGeoLocationPermissions,
        settingsDataStore = mockSettingsDataStore,
<<<<<<< HEAD
        dispatcherProvider = coroutineRule.testDispatcherProvider,
        pixel = mockPixel,
=======
        dispatcherProvider = coroutineRule.testDispatcherProvider
>>>>>>> 52a48d3b
    )

    @Before
    fun before() {
        loadPermissionsSettings()
        loadWebsites()
        viewModel.allowedSites()
    }

    @Test
    fun whenAllowedSitesLoadedThenViewStateEmittedWebsites() = runTest {
        viewModel.viewState.test {
            val sitePermissions = awaitItem().sitesPermissionsAllowed
            assertEquals(2, sitePermissions.size)
        }
    }

    @Test
    fun whenAllowedSitesLoadedThenViewStateEmittedLocationWebsites() = runTest {
        viewModel.viewState.test {
            val sitePermissions = awaitItem().locationPermissionsAllowed
            assertEquals(1, sitePermissions.size)
        }
    }

    @Test
    fun whenRemoveAllWebsitesThenClearAllLocationWebsitesIsCalled() = runTest {
        viewModel.removeAllSitesSelected()

        verify(mockGeoLocationPermissions).clearAll()
    }

    @Test
    fun whenRemoveAllWebsitesThenDeleteAllSitePermissionsIsCalled() = runTest {
        viewModel.removeAllSitesSelected()

        verify(mockSitePermissionsRepository).deleteAll()
    }

    @Test
    fun whenRemoveAllWebsitesThenShowRemoveAllSnackBar() = runTest {
        viewModel.removeAllSitesSelected()

        viewModel.commands.test {
            assertTrue(awaitItem() is ShowRemovedAllConfirmationSnackbar)
        }
    }

    @Test
    fun whenPermissionsSettingsAreLoadedThenViewStateEmittedForAskLocationEnabled() = runTest {
        loadPermissionsSettings(locationEnabled = false)
        viewModel.viewState.test {
            val askLocationEnabled = awaitItem().askLocationEnabled
            assertFalse(askLocationEnabled)
        }
    }

    @Test
    fun whenPermissionsSettingsAreLoadedThenViewStateEmittedForAskCameraEnabled() = runTest {
        loadPermissionsSettings(cameraEnabled = false)

        viewModel.viewState.test {
            val askCameraEnabled = awaitItem().askCameraEnabled
            assertFalse(askCameraEnabled)
        }
    }

    @Test
    fun whenPermissionsSettingsAreLoadedThenViewStateEmittedForAskMicEnabled() = runTest {
        loadPermissionsSettings(micEnabled = false)

        viewModel.viewState.test {
            val askMicEnabled = awaitItem().askMicEnabled
            assertFalse(askMicEnabled)
        }
    }

    @Test
    fun whenToggleOffAskForLocationThenViewStateEmitted() = runTest {
        viewModel.permissionToggleSelected(false, R.string.sitePermissionsSettingsLocation)

        viewModel.viewState.test {
            val locationEnabled = awaitItem().askLocationEnabled
            assertFalse(locationEnabled)
        }
    }

    @Test
    fun whenToggleOffAskForCameraThenViewStateEmitted() = runTest {
        viewModel.permissionToggleSelected(false, R.string.sitePermissionsSettingsCamera)

        viewModel.viewState.test {
            val cameraEnabled = awaitItem().askCameraEnabled
            assertFalse(cameraEnabled)
        }
    }

    @Test
    fun whenToggleOffAskForMicThenViewStateEmitted() = runTest {
        viewModel.permissionToggleSelected(false, R.string.sitePermissionsSettingsMicrophone)

        viewModel.viewState.test {
            val micEnabled = awaitItem().askMicEnabled
            assertFalse(micEnabled)
        }
    }

    @Test
    fun whenWebsiteIsTappedThenNavigateToPermissionsPerWebsiteScreen() = runTest {
        val testDomain = "website1.com"
        viewModel.allowedSiteSelected(testDomain)

        viewModel.commands.test {
            assertTrue(awaitItem() is LaunchWebsiteAllowed)
        }
    }

    private fun loadWebsites() {
        val locationPermissions = listOf(LocationPermissionEntity("www.website1.com", LocationPermissionType.ALLOW_ONCE))
        val sitePermissions = listOf(SitePermissionsEntity("www.website2.com"), SitePermissionsEntity("www.website3.com"))
        whenever(mockLocationPermissionsRepository.getLocationPermissionsFlow()).thenReturn(flowOf(locationPermissions))
        whenever(mockSitePermissionsRepository.sitePermissionsWebsitesFlow()).thenReturn(flowOf(sitePermissions))
        whenever(mockSitePermissionsRepository.sitePermissionsAllowedFlow()).thenReturn(flowOf(emptyList()))
    }

    private fun loadPermissionsSettings(micEnabled: Boolean = true, cameraEnabled: Boolean = true, locationEnabled: Boolean = true) {
        whenever(mockSettingsDataStore.appLocationPermission).thenReturn(locationEnabled)
        whenever(mockSitePermissionsRepository.askMicEnabled).thenReturn(micEnabled)
        whenever(mockSitePermissionsRepository.askCameraEnabled).thenReturn(cameraEnabled)
    }
}<|MERGE_RESOLUTION|>--- conflicted
+++ resolved
@@ -58,12 +58,7 @@
         locationPermissionsRepository = mockLocationPermissionsRepository,
         geolocationPermissions = mockGeoLocationPermissions,
         settingsDataStore = mockSettingsDataStore,
-<<<<<<< HEAD
-        dispatcherProvider = coroutineRule.testDispatcherProvider,
-        pixel = mockPixel,
-=======
         dispatcherProvider = coroutineRule.testDispatcherProvider
->>>>>>> 52a48d3b
     )
 
     @Before
@@ -194,4 +189,5 @@
         whenever(mockSitePermissionsRepository.askMicEnabled).thenReturn(micEnabled)
         whenever(mockSitePermissionsRepository.askCameraEnabled).thenReturn(cameraEnabled)
     }
+
 }