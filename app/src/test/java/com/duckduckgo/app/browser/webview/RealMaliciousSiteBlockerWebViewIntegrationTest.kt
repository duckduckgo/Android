package com.duckduckgo.app.browser.webview

import android.webkit.WebResourceRequest
import androidx.core.net.toUri
import androidx.test.ext.junit.runners.AndroidJUnit4
import com.duckduckgo.app.browser.webview.ExemptedUrlsHolder.ExemptedUrl
import com.duckduckgo.app.browser.webview.RealMaliciousSiteBlockerWebViewIntegration.IsMaliciousViewData.MaliciousSite
import com.duckduckgo.app.browser.webview.RealMaliciousSiteBlockerWebViewIntegration.IsMaliciousViewData.Safe
import com.duckduckgo.app.pixels.remoteconfig.AndroidBrowserConfigFeature
import com.duckduckgo.app.settings.db.SettingsDataStore
import com.duckduckgo.common.test.CoroutineTestRule
import com.duckduckgo.feature.toggles.api.FakeFeatureToggleFactory
import com.duckduckgo.feature.toggles.api.Toggle.State
import com.duckduckgo.malicioussiteprotection.api.MaliciousSiteProtection
import com.duckduckgo.malicioussiteprotection.api.MaliciousSiteProtection.Feed.MALWARE
import com.duckduckgo.malicioussiteprotection.api.MaliciousSiteProtection.IsMaliciousResult.ConfirmedResult
import com.duckduckgo.malicioussiteprotection.api.MaliciousSiteProtection.IsMaliciousResult.WaitForConfirmation
import com.duckduckgo.malicioussiteprotection.api.MaliciousSiteProtection.MaliciousStatus
import com.duckduckgo.malicioussiteprotection.api.MaliciousSiteProtection.MaliciousStatus.Malicious
import junit.framework.TestCase.assertEquals
import junit.framework.TestCase.assertTrue
import kotlinx.coroutines.CompletableDeferred
import kotlinx.coroutines.channels.Channel
import kotlinx.coroutines.launch
import kotlinx.coroutines.test.runTest
import org.junit.Before
import org.junit.Rule
import org.junit.Test
import org.junit.runner.RunWith
import org.mockito.Mockito.mock
import org.mockito.kotlin.any
import org.mockito.kotlin.verify
import org.mockito.kotlin.whenever

@RunWith(AndroidJUnit4::class)
class RealMaliciousSiteBlockerWebViewIntegrationTest {

    @get:Rule
    var coroutineRule = CoroutineTestRule()

    private val maliciousSiteProtection: MaliciousSiteProtection = mock(MaliciousSiteProtection::class.java)
<<<<<<< HEAD
    private val mockSettingsDataStore: SettingsDataStore = mock(SettingsDataStore::class.java)
=======
    private val mockExemptedUrlsHolder = mock(ExemptedUrlsHolder::class.java)
>>>>>>> 397271ff
    private val fakeAndroidBrowserConfigFeature = FakeFeatureToggleFactory.create(AndroidBrowserConfigFeature::class.java)
    private val maliciousUri = "http://malicious.com".toUri()
    private val exampleUri = "http://example.com".toUri()
    private val testee = RealMaliciousSiteBlockerWebViewIntegration(
        maliciousSiteProtection,
        androidBrowserConfigFeature = fakeAndroidBrowserConfigFeature,
        mockSettingsDataStore,
        dispatchers = coroutineRule.testDispatcherProvider,
        appCoroutineScope = coroutineRule.testScope,
        isMainProcess = true,
        exemptedUrlsHolder = mockExemptedUrlsHolder,
    )

    @Before
    fun setup() {
        updateFeatureEnabled(true)
<<<<<<< HEAD
        whenever(mockSettingsDataStore.maliciousSiteProtectionEnabled).thenReturn(true)
=======
        whenever(mockExemptedUrlsHolder.exemptedMaliciousUrls).thenReturn(emptySet())
>>>>>>> 397271ff
    }

    @Test
    fun `shouldOverrideUrlLoading returns safe when feature is disabled`() = runTest {
        updateFeatureEnabled(false)

        val result = testee.shouldOverrideUrlLoading(exampleUri, true) {}
        assertEquals(Safe, result)
    }

    @Test
<<<<<<< HEAD
    fun `shouldOverrideUrlLoading returns false when setting is disabled by user`() = runTest {
        whenever(mockSettingsDataStore.maliciousSiteProtectionEnabled).thenReturn(false)

        val result = testee.shouldOverrideUrlLoading(exampleUri, true) {}
        assertFalse(result)
    }

    @Test
    fun `shouldInterceptRequest returns null when feature is disabled`() = runTest {
=======
    fun `shouldInterceptRequest returns safe when feature is disabled`() = runTest {
>>>>>>> 397271ff
        val request = mock(WebResourceRequest::class.java)
        whenever(request.url).thenReturn(exampleUri)
        updateFeatureEnabled(false)

        val result = testee.shouldIntercept(request, null) {}
        assertEquals(Safe, result)
    }

    @Test
<<<<<<< HEAD
    fun `shouldInterceptRequest returns null when setting is disabled by user`() = runTest {
        val request = mock(WebResourceRequest::class.java)
        whenever(request.url).thenReturn(exampleUri)
        whenever(mockSettingsDataStore.maliciousSiteProtectionEnabled).thenReturn(false)

        val result = testee.shouldIntercept(request, null) {}
        assertNull(result)
    }

    @Test
    fun `shouldOverrideUrlLoading returns false when url is already processed`() = runTest {
=======
    fun `shouldOverrideUrlLoading returns safe when url is already processed`() = runTest {
>>>>>>> 397271ff
        testee.processedUrls.add(exampleUri.toString())

        val result = testee.shouldOverrideUrlLoading(exampleUri, true) {}
        assertEquals(Safe, result)
    }

    @Test
    fun `shouldInterceptRequest returns result when feature is enabled, setting is enabled, is malicious, and is mainframe`() = runTest {
        val request = mock(WebResourceRequest::class.java)
        whenever(request.url).thenReturn(maliciousUri)
        whenever(request.isForMainFrame).thenReturn(true)
        whenever(maliciousSiteProtection.isMalicious(any(), any())).thenReturn(ConfirmedResult(Malicious(MALWARE)))

        val result = testee.shouldIntercept(request, maliciousUri) {}
        assertEquals(MaliciousSite(maliciousUri, MALWARE, false), result)
    }

    @Test
    fun `shouldInterceptRequest returns result when feature is enabled, setting is enabled, is malicious, and is iframe`() = runTest {
        val request = mock(WebResourceRequest::class.java)
        whenever(request.url).thenReturn(maliciousUri)
        whenever(request.isForMainFrame).thenReturn(true)
        whenever(request.requestHeaders).thenReturn(mapOf("Sec-Fetch-Dest" to "iframe"))
        whenever(maliciousSiteProtection.isMalicious(any(), any())).thenReturn(ConfirmedResult(Malicious(MALWARE)))

        val result = testee.shouldIntercept(request, maliciousUri) {}
        assertEquals(MaliciousSite(maliciousUri, MALWARE, false), result)
    }

    @Test
<<<<<<< HEAD
    fun `shouldInterceptRequest returns null when feature is enabled, setting is enabled, is malicious, and is not mainframe nor iframe`() = runTest {
=======
    fun `shouldInterceptRequest returns safe when feature is enabled, is malicious, and is not mainframe nor iframe`() = runTest {
>>>>>>> 397271ff
        val request = mock(WebResourceRequest::class.java)
        whenever(request.url).thenReturn(maliciousUri)
        whenever(request.isForMainFrame).thenReturn(false)
        whenever(maliciousSiteProtection.isMalicious(any(), any())).thenReturn(ConfirmedResult(Malicious(MALWARE)))

        val result = testee.shouldIntercept(request, maliciousUri) {}
        assertEquals(Safe, result)
    }

    @Test
<<<<<<< HEAD
    fun `shouldOverride returns false when feature is enabled, setting is enabled, is malicious, and is not mainframe`() = runTest {
        whenever(maliciousSiteProtection.isMalicious(any(), any())).thenReturn(MALICIOUS)
=======
    fun `shouldOverride returns safe when feature is enabled, is malicious, and is not mainframe`() = runTest {
        whenever(maliciousSiteProtection.isMalicious(any(), any())).thenReturn(ConfirmedResult(Malicious(MALWARE)))
>>>>>>> 397271ff

        val result = testee.shouldOverrideUrlLoading(maliciousUri, false) {}
        assertEquals(Safe, result)
    }

    @Test
<<<<<<< HEAD
    fun `shouldOverride returns true when feature is enabled, setting is enabled, is malicious, and is mainframe`() = runTest {
        whenever(maliciousSiteProtection.isMalicious(any(), any())).thenReturn(MALICIOUS)
=======
    fun `shouldOverride returns malicious when feature is enabled, is malicious, and is mainframe`() = runTest {
        whenever(maliciousSiteProtection.isMalicious(any(), any())).thenReturn(ConfirmedResult(Malicious(MALWARE)))
>>>>>>> 397271ff

        val result = testee.shouldOverrideUrlLoading(maliciousUri, true) {}
        assertEquals(MaliciousSite(maliciousUri, MALWARE, false), result)
    }

    @Test
<<<<<<< HEAD
    fun `shouldOverride returns false when feature is enabled, setting is enabled, is malicious, and not mainframe nor iframe`() = runTest {
        whenever(maliciousSiteProtection.isMalicious(any(), any())).thenReturn(MALICIOUS)
=======
    fun `shouldOverride returns safe when feature is enabled, is malicious, and not mainframe nor iframe`() = runTest {
        whenever(maliciousSiteProtection.isMalicious(any(), any())).thenReturn(ConfirmedResult(Malicious(MALWARE)))
>>>>>>> 397271ff

        val result = testee.shouldOverrideUrlLoading(maliciousUri, false) {}
        assertEquals(Safe, result)
    }

    @Test
<<<<<<< HEAD
    fun `shouldIntercept returns null when feature and setting enabled, is malicious, and is mainframe but webView has different host`() = runTest {
        whenever(maliciousSiteProtection.isMalicious(any(), any())).thenReturn(MALICIOUS)
=======
    fun `shouldIntercept returns safe when feature is enabled, is malicious, and is mainframe but webView has different host`() = runTest {
        whenever(maliciousSiteProtection.isMalicious(any(), any())).thenReturn(ConfirmedResult(Malicious(MALWARE)))
>>>>>>> 397271ff
        val request = mock(WebResourceRequest::class.java)
        whenever(request.url).thenReturn(maliciousUri)
        whenever(request.isForMainFrame).thenReturn(false)

        val result = testee.shouldIntercept(request, maliciousUri) {}
        assertEquals(Safe, result)
    }

    @Test
    fun `onPageLoadStarted clears processedUrls`() = runTest {
        testee.processedUrls.add(exampleUri.toString())
        testee.onPageLoadStarted()
        assertTrue(testee.processedUrls.isEmpty())
    }

    @Test
    fun `if a new page load triggering is malicious is started, isMalicious callback result should be ignored for the first page`() = runTest {
        val request = mock(WebResourceRequest::class.java)
        whenever(request.url).thenReturn(maliciousUri)
        whenever(request.isForMainFrame).thenReturn(true)

        val callbackChannel = Channel<Unit>()
        val firstCallbackDeferred = CompletableDeferred<Boolean>()
        val secondCallbackDeferred = CompletableDeferred<Boolean>()

        whenever(maliciousSiteProtection.isMalicious(any(), any())).thenAnswer { invocation ->
            val callback = invocation.getArgument<(Malicious) -> Unit>(1)

            launch {
                callbackChannel.receive()
                callback(Malicious(MALWARE))
            }
            WaitForConfirmation
        }

        testee.shouldOverrideUrlLoading(maliciousUri, true) { isMalicious ->
            firstCallbackDeferred.complete(isMalicious is Malicious)
        }

        testee.shouldOverrideUrlLoading(exampleUri, true) { isMalicious ->
            secondCallbackDeferred.complete(isMalicious is Malicious)
        }

        callbackChannel.send(Unit)
        callbackChannel.send(Unit)

        val firstCallbackResult = firstCallbackDeferred.await()
        val secondCallbackResult = secondCallbackDeferred.await()

        assertEquals(false, firstCallbackResult)
        assertEquals(true, secondCallbackResult)
    }

    @Test
    fun `isMalicious callback result should be processed if no new page loads triggering isMalicious have started`() = runTest {
        val request = mock(WebResourceRequest::class.java)
        whenever(request.url).thenReturn(maliciousUri)
        whenever(request.isForMainFrame).thenReturn(true)

        val callbackChannel = Channel<Unit>()
        val firstCallbackDeferred = CompletableDeferred<Boolean>()
        val secondCallbackDeferred = CompletableDeferred<Boolean>()

        whenever(maliciousSiteProtection.isMalicious(any(), any())).thenAnswer { invocation ->
            val callback = invocation.getArgument<(MaliciousStatus) -> Unit>(1)

            launch {
                callbackChannel.receive()
                callback(Malicious(MALWARE))
            }
            WaitForConfirmation
        }

        testee.shouldOverrideUrlLoading(maliciousUri, true) { isMalicious ->
            firstCallbackDeferred.complete(isMalicious is Malicious)
        }

        callbackChannel.send(Unit)

        testee.shouldOverrideUrlLoading(exampleUri, true) { isMalicious ->
            secondCallbackDeferred.complete(isMalicious is Malicious)
        }

        callbackChannel.send(Unit)

        val firstCallbackResult = firstCallbackDeferred.await()
        val secondCallbackResult = secondCallbackDeferred.await()

        assertEquals(true, firstCallbackResult)
        assertEquals(true, secondCallbackResult)
    }

    @Test
    fun `onSiteExempted adds url to exemptedUrlsHolder`() = runTest {
        val url = "http://example.com".toUri()
        val feed = MALWARE

        testee.onSiteExempted(url, feed)

        verify(mockExemptedUrlsHolder).addExemptedMaliciousUrl(ExemptedUrl(url, feed))
    }

    @Test
    fun `shouldIntercept returns malicious with exempted when feature is enabled and site is exempted`() = runTest {
        whenever(maliciousSiteProtection.isMalicious(any(), any())).thenReturn(ConfirmedResult(Malicious(MALWARE)))
        val request = mock(WebResourceRequest::class.java)
        whenever(request.url).thenReturn(maliciousUri)
        whenever(request.isForMainFrame).thenReturn(true)
        whenever(mockExemptedUrlsHolder.exemptedMaliciousUrls).thenReturn(setOf(ExemptedUrl(maliciousUri, MALWARE)))

        val result = testee.shouldIntercept(request, maliciousUri) {}
        assertEquals(MaliciousSite(maliciousUri, MALWARE, true), result)
    }

    @Test
    fun `shouldOverride returns malicious with exempted when feature is enabled and site is exempted`() = runTest {
        whenever(maliciousSiteProtection.isMalicious(any(), any())).thenReturn(ConfirmedResult(Malicious(MALWARE)))
        whenever(mockExemptedUrlsHolder.exemptedMaliciousUrls).thenReturn(setOf(ExemptedUrl(maliciousUri, MALWARE)))

        val result = testee.shouldOverrideUrlLoading(maliciousUri, true) {}
        assertEquals(MaliciousSite(maliciousUri, MALWARE, true), result)
    }

    private fun updateFeatureEnabled(enabled: Boolean) {
        fakeAndroidBrowserConfigFeature.enableMaliciousSiteProtection().setRawStoredState(State(enabled))
        testee.onPrivacyConfigDownloaded()
    }
}<|MERGE_RESOLUTION|>--- conflicted
+++ resolved
@@ -39,11 +39,8 @@
     var coroutineRule = CoroutineTestRule()
 
     private val maliciousSiteProtection: MaliciousSiteProtection = mock(MaliciousSiteProtection::class.java)
-<<<<<<< HEAD
     private val mockSettingsDataStore: SettingsDataStore = mock(SettingsDataStore::class.java)
-=======
     private val mockExemptedUrlsHolder = mock(ExemptedUrlsHolder::class.java)
->>>>>>> 397271ff
     private val fakeAndroidBrowserConfigFeature = FakeFeatureToggleFactory.create(AndroidBrowserConfigFeature::class.java)
     private val maliciousUri = "http://malicious.com".toUri()
     private val exampleUri = "http://example.com".toUri()
@@ -60,11 +57,8 @@
     @Before
     fun setup() {
         updateFeatureEnabled(true)
-<<<<<<< HEAD
         whenever(mockSettingsDataStore.maliciousSiteProtectionEnabled).thenReturn(true)
-=======
         whenever(mockExemptedUrlsHolder.exemptedMaliciousUrls).thenReturn(emptySet())
->>>>>>> 397271ff
     }
 
     @Test
@@ -76,19 +70,15 @@
     }
 
     @Test
-<<<<<<< HEAD
-    fun `shouldOverrideUrlLoading returns false when setting is disabled by user`() = runTest {
+    fun `shouldOverrideUrlLoading returns safe when setting is disabled by user`() = runTest {
         whenever(mockSettingsDataStore.maliciousSiteProtectionEnabled).thenReturn(false)
 
         val result = testee.shouldOverrideUrlLoading(exampleUri, true) {}
-        assertFalse(result)
-    }
-
-    @Test
-    fun `shouldInterceptRequest returns null when feature is disabled`() = runTest {
-=======
+        assertEquals(Safe, result)
+    }
+
+    @Test
     fun `shouldInterceptRequest returns safe when feature is disabled`() = runTest {
->>>>>>> 397271ff
         val request = mock(WebResourceRequest::class.java)
         whenever(request.url).thenReturn(exampleUri)
         updateFeatureEnabled(false)
@@ -98,21 +88,17 @@
     }
 
     @Test
-<<<<<<< HEAD
-    fun `shouldInterceptRequest returns null when setting is disabled by user`() = runTest {
+    fun `shouldInterceptRequest returns safe when setting is disabled by user`() = runTest {
         val request = mock(WebResourceRequest::class.java)
         whenever(request.url).thenReturn(exampleUri)
         whenever(mockSettingsDataStore.maliciousSiteProtectionEnabled).thenReturn(false)
 
         val result = testee.shouldIntercept(request, null) {}
-        assertNull(result)
-    }
-
-    @Test
-    fun `shouldOverrideUrlLoading returns false when url is already processed`() = runTest {
-=======
+        assertEquals(Safe, result)
+    }
+
+    @Test
     fun `shouldOverrideUrlLoading returns safe when url is already processed`() = runTest {
->>>>>>> 397271ff
         testee.processedUrls.add(exampleUri.toString())
 
         val result = testee.shouldOverrideUrlLoading(exampleUri, true) {}
@@ -143,11 +129,7 @@
     }
 
     @Test
-<<<<<<< HEAD
-    fun `shouldInterceptRequest returns null when feature is enabled, setting is enabled, is malicious, and is not mainframe nor iframe`() = runTest {
-=======
-    fun `shouldInterceptRequest returns safe when feature is enabled, is malicious, and is not mainframe nor iframe`() = runTest {
->>>>>>> 397271ff
+    fun `shouldInterceptRequest returns safe when feature is enabled, setting is enabled, is malicious, and is not mainframe nor iframe`() = runTest {
         val request = mock(WebResourceRequest::class.java)
         whenever(request.url).thenReturn(maliciousUri)
         whenever(request.isForMainFrame).thenReturn(false)
@@ -158,52 +140,32 @@
     }
 
     @Test
-<<<<<<< HEAD
-    fun `shouldOverride returns false when feature is enabled, setting is enabled, is malicious, and is not mainframe`() = runTest {
-        whenever(maliciousSiteProtection.isMalicious(any(), any())).thenReturn(MALICIOUS)
-=======
-    fun `shouldOverride returns safe when feature is enabled, is malicious, and is not mainframe`() = runTest {
-        whenever(maliciousSiteProtection.isMalicious(any(), any())).thenReturn(ConfirmedResult(Malicious(MALWARE)))
->>>>>>> 397271ff
+    fun `shouldOverride returns safe when feature is enabled, setting is enabled, is malicious, and is not mainframe`() = runTest {
+        whenever(maliciousSiteProtection.isMalicious(any(), any())).thenReturn(ConfirmedResult(Malicious(MALWARE)))
 
         val result = testee.shouldOverrideUrlLoading(maliciousUri, false) {}
         assertEquals(Safe, result)
     }
 
     @Test
-<<<<<<< HEAD
-    fun `shouldOverride returns true when feature is enabled, setting is enabled, is malicious, and is mainframe`() = runTest {
-        whenever(maliciousSiteProtection.isMalicious(any(), any())).thenReturn(MALICIOUS)
-=======
-    fun `shouldOverride returns malicious when feature is enabled, is malicious, and is mainframe`() = runTest {
-        whenever(maliciousSiteProtection.isMalicious(any(), any())).thenReturn(ConfirmedResult(Malicious(MALWARE)))
->>>>>>> 397271ff
+    fun `shouldOverride returns malicious when feature is enabled,, setting is enabled, is malicious, and is mainframe`() = runTest {
+        whenever(maliciousSiteProtection.isMalicious(any(), any())).thenReturn(ConfirmedResult(Malicious(MALWARE)))
 
         val result = testee.shouldOverrideUrlLoading(maliciousUri, true) {}
         assertEquals(MaliciousSite(maliciousUri, MALWARE, false), result)
     }
 
     @Test
-<<<<<<< HEAD
-    fun `shouldOverride returns false when feature is enabled, setting is enabled, is malicious, and not mainframe nor iframe`() = runTest {
-        whenever(maliciousSiteProtection.isMalicious(any(), any())).thenReturn(MALICIOUS)
-=======
-    fun `shouldOverride returns safe when feature is enabled, is malicious, and not mainframe nor iframe`() = runTest {
-        whenever(maliciousSiteProtection.isMalicious(any(), any())).thenReturn(ConfirmedResult(Malicious(MALWARE)))
->>>>>>> 397271ff
+    fun `shouldOverride returns safe when feature is enabled, setting is enabled, is malicious, and not mainframe nor iframe`() = runTest {
+        whenever(maliciousSiteProtection.isMalicious(any(), any())).thenReturn(ConfirmedResult(Malicious(MALWARE)))
 
         val result = testee.shouldOverrideUrlLoading(maliciousUri, false) {}
         assertEquals(Safe, result)
     }
 
     @Test
-<<<<<<< HEAD
-    fun `shouldIntercept returns null when feature and setting enabled, is malicious, and is mainframe but webView has different host`() = runTest {
-        whenever(maliciousSiteProtection.isMalicious(any(), any())).thenReturn(MALICIOUS)
-=======
-    fun `shouldIntercept returns safe when feature is enabled, is malicious, and is mainframe but webView has different host`() = runTest {
-        whenever(maliciousSiteProtection.isMalicious(any(), any())).thenReturn(ConfirmedResult(Malicious(MALWARE)))
->>>>>>> 397271ff
+    fun `shouldIntercept returns safe when feature and setting enabled, is malicious, and is mainframe but webView has different host`() = runTest {
+        whenever(maliciousSiteProtection.isMalicious(any(), any())).thenReturn(ConfirmedResult(Malicious(MALWARE)))
         val request = mock(WebResourceRequest::class.java)
         whenever(request.url).thenReturn(maliciousUri)
         whenever(request.isForMainFrame).thenReturn(false)
