/*
 * Copyright (c) 2018 DuckDuckGo
 *
 * Licensed under the Apache License, Version 2.0 (the "License");
 * you may not use this file except in compliance with the License.
 * You may obtain a copy of the License at
 *
 *     http://www.apache.org/licenses/LICENSE-2.0
 *
 * Unless required by applicable law or agreed to in writing, software
 * distributed under the License is distributed on an "AS IS" BASIS,
 * WITHOUT WARRANTIES OR CONDITIONS OF ANY KIND, either express or implied.
 * See the License for the specific language governing permissions and
 * limitations under the License.
 */

package com.duckduckgo.app.browser

import android.content.Intent
import androidx.arch.core.executor.testing.InstantTaskExecutorRule
import androidx.lifecycle.MutableLiveData
import androidx.lifecycle.Observer
import com.duckduckgo.app.browser.BrowserViewModel.Command
import com.duckduckgo.app.browser.defaultbrowsing.DefaultBrowserDetector
import com.duckduckgo.app.browser.defaultbrowsing.prompts.DefaultBrowserPromptsExperiment
import com.duckduckgo.app.browser.omnibar.OmnibarEntryConverter
import com.duckduckgo.app.fire.DataClearer
import com.duckduckgo.app.generalsettings.showonapplaunch.ShowOnAppLaunchFeature
import com.duckduckgo.app.generalsettings.showonapplaunch.ShowOnAppLaunchOptionHandler
import com.duckduckgo.app.global.rating.AppEnjoymentPromptEmitter
import com.duckduckgo.app.global.rating.AppEnjoymentPromptOptions
import com.duckduckgo.app.global.rating.AppEnjoymentUserEventRecorder
import com.duckduckgo.app.global.rating.PromptCount
import com.duckduckgo.app.pixels.AppPixelName
import com.duckduckgo.app.statistics.pixels.Pixel
import com.duckduckgo.app.statistics.pixels.Pixel.PixelParameter
import com.duckduckgo.app.statistics.pixels.Pixel.PixelType.Daily
import com.duckduckgo.app.tabs.model.TabEntity
import com.duckduckgo.app.tabs.model.TabRepository
import com.duckduckgo.common.test.CoroutineTestRule
import com.duckduckgo.feature.toggles.api.FakeFeatureToggleFactory
import com.duckduckgo.feature.toggles.api.Toggle.State
<<<<<<< HEAD
import kotlinx.coroutines.flow.flowOf
=======
import kotlinx.coroutines.channels.Channel
import kotlinx.coroutines.flow.receiveAsFlow
>>>>>>> cd175339
import kotlinx.coroutines.test.runTest
import org.junit.After
import org.junit.Assert.assertEquals
import org.junit.Assert.assertTrue
import org.junit.Before
import org.junit.Rule
import org.junit.Test
import org.mockito.Mock
import org.mockito.MockitoAnnotations
import org.mockito.kotlin.any
import org.mockito.kotlin.argumentCaptor
import org.mockito.kotlin.doReturn
import org.mockito.kotlin.mock
import org.mockito.kotlin.never
import org.mockito.kotlin.verify
import org.mockito.kotlin.whenever

class BrowserViewModelTest {

    @get:Rule
    @Suppress("unused")
    var instantTaskExecutorRule = InstantTaskExecutorRule()

    @get:Rule var coroutinesTestRule = CoroutineTestRule()

    @Mock private lateinit var mockCommandObserver: Observer<Command>

    private val commandCaptor = argumentCaptor<Command>()

    @Mock private lateinit var mockTabRepository: TabRepository

    @Mock private lateinit var mockOmnibarEntryConverter: OmnibarEntryConverter

    @Mock private lateinit var mockAutomaticDataClearer: DataClearer

    @Mock private lateinit var mockAppEnjoymentUserEventRecorder: AppEnjoymentUserEventRecorder

    @Mock private lateinit var mockAppEnjoymentPromptEmitter: AppEnjoymentPromptEmitter

    @Mock private lateinit var mockPixel: Pixel

    @Mock private lateinit var mockDefaultBrowserDetector: DefaultBrowserDetector

    @Mock private lateinit var showOnAppLaunchOptionHandler: ShowOnAppLaunchOptionHandler

    private val defaultBrowserPromptsExperimentCommandsFlow = Channel<DefaultBrowserPromptsExperiment.Command>(capacity = Channel.CONFLATED)

    @Mock private lateinit var mockDefaultBrowserPromptsExperiment: DefaultBrowserPromptsExperiment

    private val fakeShowOnAppLaunchFeatureToggle = FakeFeatureToggleFactory.create(ShowOnAppLaunchFeature::class.java)

    private lateinit var testee: BrowserViewModel

    private val skipUrlConversionOnNewTabFeature = FakeFeatureToggleFactory.create(SkipUrlConversionOnNewTabFeature::class.java)

    private val swipingTabsFeature = FakeFeatureToggleFactory.create(SwipingTabsFeature::class.java)

    private val swipingTabsFeatureProvider = SwipingTabsFeatureProvider(swipingTabsFeature)

    @Before
    fun before() {
        MockitoAnnotations.openMocks(this)

        doReturn(MutableLiveData<AppEnjoymentPromptOptions>()).whenever(mockAppEnjoymentPromptEmitter).promptType

        configureSkipUrlConversionInNewTabState(enabled = true)
        swipingTabsFeature.self().setRawStoredState(State(enable = false))

        whenever(mockDefaultBrowserPromptsExperiment.commands).thenReturn(defaultBrowserPromptsExperimentCommandsFlow.receiveAsFlow())

        initTestee()

        testee.command.observeForever(mockCommandObserver)

        runTest {
            whenever(mockTabRepository.add()).thenReturn(TAB_ID)
            whenever(mockOmnibarEntryConverter.convertQueryToUrl(any(), any(), any())).then { it.arguments.first() }
        }
    }

    @After
    fun after() {
        if (this::testee.isInitialized) {
            testee.command.removeObserver(mockCommandObserver)
        }
    }

    @Test
    fun whenNewTabRequestedThenTabAddedToRepository() = runTest {
        whenever(mockTabRepository.liveSelectedTab).doReturn(MutableLiveData())
        testee.onNewTabRequested()
        verify(mockTabRepository).add()
    }

    @Test
    fun whenNewTabRequestedFromSourceTabThenTabAddedToRepositoryWithSourceTabId() = runTest {
        whenever(mockTabRepository.liveSelectedTab).doReturn(MutableLiveData())
        testee.onNewTabRequested("sourceTabId")
        verify(mockTabRepository).addFromSourceTab(sourceTabId = "sourceTabId")
    }

    @Test
    fun whenOpenInNewTabRequestedThenTabAddedToRepository() = runTest {
        val url = "http://example.com"
        whenever(mockOmnibarEntryConverter.convertQueryToUrl(url)).thenReturn(url)
        whenever(mockTabRepository.liveSelectedTab).doReturn(MutableLiveData())
        testee.onOpenInNewTabRequested(url, null, false)
        verify(mockTabRepository).add(url = url, skipHome = false)
    }

    @Test
    fun whenOpenInNewTabRequestedWithSourceTabIdThenTabAddedToRepositoryWithSourceTabId() = runTest {
        val url = "http://example.com"
        whenever(mockOmnibarEntryConverter.convertQueryToUrl(url)).thenReturn(url)
        whenever(mockTabRepository.liveSelectedTab).doReturn(MutableLiveData())
        testee.onOpenInNewTabRequested(url, sourceTabId = "tabId", skipHome = false)
        verify(mockTabRepository).addFromSourceTab(url = url, skipHome = false, sourceTabId = "tabId")
    }

    @Test
    fun whenTabsUpdatedAndNoTabsThenDefaultTabAddedToRepository() = runTest {
        testee.onTabsUpdated(listOf())
        verify(mockTabRepository).addDefaultTab()
    }

    @Test
    fun whenTabsUpdatedWithTabsThenNewTabNotLaunched() = runTest {
        testee.onTabsUpdated(listOf(TabEntity("123")))
        verify(mockCommandObserver, never()).onChanged(any())
    }

    @Test
    fun whenUserSelectedToRateAppThenPlayStoreCommandTriggered() {
        testee.onUserSelectedToRateApp(PromptCount.first())
        verify(mockCommandObserver).onChanged(commandCaptor.capture())
        assertEquals(Command.LaunchPlayStore, commandCaptor.lastValue)
    }

    @Test
    fun whenUserSelectedToGiveFeedbackThenFeedbackCommandTriggered() {
        testee.onUserSelectedToGiveFeedback(PromptCount.first())
        verify(mockCommandObserver).onChanged(commandCaptor.capture())
        assertEquals(Command.LaunchFeedbackView, commandCaptor.lastValue)
    }

    @Test
    fun whenViewStateCreatedThenWebViewContentShouldBeHidden() {
        assertTrue(testee.viewState.value!!.hideWebContent)
    }

    @Test
    fun whenOpenShortcutThenSelectByUrlOrNewTab() = runTest {
        val url = "example.com"
        whenever(mockOmnibarEntryConverter.convertQueryToUrl(url)).thenReturn(url)
        testee.onOpenShortcut(url)
        verify(mockTabRepository).selectByUrlOrNewTab(url)
    }

    @Test
    fun whenOpenShortcutThenFirePixel() {
        val url = "example.com"
        whenever(mockOmnibarEntryConverter.convertQueryToUrl(url)).thenReturn(url)
        testee.onOpenShortcut(url)
        verify(mockPixel).fire(AppPixelName.SHORTCUT_OPENED)
    }

    @Test
    fun whenTabsSwipedThenFireSwipingUsedPixels() = runTest {
        testee.onTabsSwiped()
        verify(mockPixel).fire(AppPixelName.SWIPE_TABS_USED)
        verify(mockPixel).fire(AppPixelName.SWIPE_TABS_USED_DAILY, type = Daily())
    }

    @Test
    fun whenOpenFavoriteThenSelectByUrlOrNewTab() = runTest {
        val url = "example.com"
        whenever(mockOmnibarEntryConverter.convertQueryToUrl(url)).thenReturn(url)
        testee.onOpenFavoriteFromWidget(url)
        verify(mockTabRepository).selectByUrlOrNewTab(url)
    }

    @Test
    fun whenOpenFavoriteFromWidgetThenFirePixel() = runTest {
        val url = "example.com"
        whenever(mockOmnibarEntryConverter.convertQueryToUrl(url)).thenReturn(url)
        testee.onOpenFavoriteFromWidget(url)
        verify(mockPixel).fire(AppPixelName.APP_FAVORITES_ITEM_WIDGET_LAUNCH)
    }

    @Test
    fun whenOpenFromThirdPartyAndNotDefaultBrowserThenFirePixel() = runTest {
        whenever(mockDefaultBrowserDetector.isDefaultBrowser()).thenReturn(false)
        testee.launchFromThirdParty()
        verify(mockPixel).fire(
            AppPixelName.APP_THIRD_PARTY_LAUNCH,
            mapOf(PixelParameter.DEFAULT_BROWSER to "false"),
        )
    }

    @Test
    fun whenOpenFromThirdPartyAndDefaultBrowserThenFirePixel() = runTest {
        whenever(mockDefaultBrowserDetector.isDefaultBrowser()).thenReturn(true)
        testee.launchFromThirdParty()
        verify(mockPixel).fire(
            AppPixelName.APP_THIRD_PARTY_LAUNCH,
            mapOf(PixelParameter.DEFAULT_BROWSER to "true"),
        )
    }

    @Test
    fun whenOnLaunchedFromNotificationCalledWithPixelNameThePixelFired() {
        val pixelName = "pixel_name"
        testee.onLaunchedFromNotification(pixelName)

        verify(mockPixel).fire(pixelName)
    }

    @Test
    fun whenOnBookmarksActivityResultCalledAndSiteAlreadyOpenedThenSwitchToTabCommandTriggered() = runTest {
        swipingTabsFeature.self().setRawStoredState(State(enable = true))

        val bookmarkUrl = "https://www.example.com"
        val tab = TabEntity("123", url = bookmarkUrl)

        whenever(mockTabRepository.flowTabs).thenReturn(flowOf(listOf(tab)))

        testee.onBookmarksActivityResult(bookmarkUrl)

        verify(mockCommandObserver).onChanged(commandCaptor.capture())
        assertEquals(Command.SwitchToTab(tab.tabId), commandCaptor.lastValue)
    }

    @Test
    fun whenOnBookmarksActivityResultCalledAndSiteNotOpenedThenOpenInNewTabCommandTriggered() = runTest {
        swipingTabsFeature.self().setRawStoredState(State(enable = true))

        val bookmarkUrl = "https://www.example.com"
        val tab = TabEntity("123", url = "https://cnn.com")

        whenever(mockTabRepository.flowTabs).thenReturn(flowOf(listOf(tab)))

        testee.onBookmarksActivityResult(bookmarkUrl)

        verify(mockCommandObserver).onChanged(commandCaptor.capture())
        assertEquals(Command.OpenInNewTab(bookmarkUrl), commandCaptor.lastValue)
    }

    @Test
    fun whenOpenInNewTabWithSkipUrlConversionEnabledThenQueryNotConverted() = runTest {
        configureSkipUrlConversionInNewTabState(enabled = true)
        testee.onOpenInNewTabRequested(query = "query", sourceTabId = null, skipHome = false)
        verify(mockOmnibarEntryConverter, never()).convertQueryToUrl("query")
    }

    @Test
    fun whenOpenInNewTabWithSkipUrlConversionDisabledThenQueryConverted() = runTest {
        configureSkipUrlConversionInNewTabState(enabled = false)
        testee.onOpenInNewTabRequested(query = "query", sourceTabId = null, skipHome = false)
        verify(mockOmnibarEntryConverter).convertQueryToUrl("query")
    }

    @Test
    fun whenOnTabSelectedCalledWithTabIdThenSelectTabWithTheSameId() = runTest {
        val tabId = "tabId"

        testee.onTabSelected(tabId)

        verify(mockTabRepository).select(tabId)
    }

    @Test
    fun whenHandleShowOnAppLaunchCalledThenNoTabIsAddedByDefault() = runTest {
        testee.handleShowOnAppLaunchOption()

        verify(mockTabRepository, never()).add()
        verify(mockTabRepository, never()).addFromSourceTab(url = any(), skipHome = any(), sourceTabId = any())
        verify(mockTabRepository, never()).addDefaultTab()
    }

    @Test
    fun whenShowOnAppLaunchFeatureToggleIsOnThenShowOnAppLaunchHandled() = runTest {
        fakeShowOnAppLaunchFeatureToggle.self().setRawStoredState(State(enable = true))

        testee.handleShowOnAppLaunchOption()

        verify(showOnAppLaunchOptionHandler).handleAppLaunchOption()
    }

    @Test
<<<<<<< HEAD
    fun whenOmnibarIsInEditModeTabSwipingIsDisabled() {
        swipingTabsFeature.self().setRawStoredState(State(enable = true))

        val isInEditMode = true
        testee.onOmnibarEditModeChanged(isInEditMode)
        assertEquals(!isInEditMode, testee.viewState.value!!.isTabSwipingEnabled)
    }

    @Test
    fun whenOmnibarIsInNotEditModeTabSwipingIsEnabled() {
        swipingTabsFeature.self().setRawStoredState(State(enable = true))

        val isInEditMode = false
        testee.onOmnibarEditModeChanged(isInEditMode)
        assertEquals(!isInEditMode, testee.viewState.value!!.isTabSwipingEnabled)
=======
    fun `when default browser prompts experiment OpenMessageDialog command, then propagate it to consumers`() = runTest {
        defaultBrowserPromptsExperimentCommandsFlow.send(DefaultBrowserPromptsExperiment.Command.OpenMessageDialog)

        verify(mockCommandObserver).onChanged(commandCaptor.capture())
        assertEquals(Command.ShowSetAsDefaultBrowserDialog, commandCaptor.lastValue)
    }

    @Test
    fun `when default browser prompts experiment OpenSystemDefaultBrowserDialog command, then propagate it to consumers`() = runTest {
        val intent: Intent = mock()
        defaultBrowserPromptsExperimentCommandsFlow.send(DefaultBrowserPromptsExperiment.Command.OpenSystemDefaultBrowserDialog(intent))

        verify(mockCommandObserver).onChanged(commandCaptor.capture())
        assertEquals(Command.ShowSystemDefaultBrowserDialog(intent), commandCaptor.lastValue)
    }

    @Test
    fun `when default browser prompts experiment OpenSystemDefaultAppsActivity command, then propagate it to consumers`() = runTest {
        val intent: Intent = mock()
        defaultBrowserPromptsExperimentCommandsFlow.send(DefaultBrowserPromptsExperiment.Command.OpenSystemDefaultAppsActivity(intent))

        verify(mockCommandObserver).onChanged(commandCaptor.capture())
        assertEquals(Command.ShowSystemDefaultAppsActivity(intent), commandCaptor.lastValue)
    }

    @Test
    fun `when onSetDefaultBrowserDialogShown called, then pass that information to the experiment`() {
        testee.onSetDefaultBrowserDialogShown()

        verify(mockDefaultBrowserPromptsExperiment).onMessageDialogShown()
    }

    @Test
    fun `when onSetDefaultBrowserDismissed called, then pass that information to the experiment`() {
        testee.onSetDefaultBrowserDismissed()

        verify(mockDefaultBrowserPromptsExperiment).onMessageDialogDismissed()
    }

    @Test
    fun `when onSetDefaultBrowserConfirmationButtonClicked called, then pass that information to the experiment`() {
        testee.onSetDefaultBrowserConfirmationButtonClicked()

        verify(mockDefaultBrowserPromptsExperiment).onMessageDialogConfirmationButtonClicked()
        verify(mockCommandObserver).onChanged(commandCaptor.capture())
        assertEquals(Command.HideSetAsDefaultBrowserDialog, commandCaptor.lastValue)
    }

    @Test
    fun `when onSetDefaultBrowserNotNowButtonClicked called, then pass that information to the experiment`() {
        testee.onSetDefaultBrowserNotNowButtonClicked()

        verify(mockDefaultBrowserPromptsExperiment).onMessageDialogNotNowButtonClicked()
        verify(mockCommandObserver).onChanged(commandCaptor.capture())
        assertEquals(Command.HideSetAsDefaultBrowserDialog, commandCaptor.lastValue)
    }

    @Test
    fun `when onSystemDefaultBrowserDialogShown called, then pass that information to the experiment`() {
        testee.onSystemDefaultBrowserDialogShown()

        verify(mockDefaultBrowserPromptsExperiment).onSystemDefaultBrowserDialogShown()
    }

    @Test
    fun `when onSystemDefaultBrowserDialogSuccess called, then pass that information to the experiment`() {
        testee.onSystemDefaultBrowserDialogSuccess()

        verify(mockDefaultBrowserPromptsExperiment).onSystemDefaultBrowserDialogSuccess()
    }

    @Test
    fun `when onSystemDefaultBrowserDialogCanceled called, then pass that information to the experiment`() {
        testee.onSystemDefaultBrowserDialogCanceled()

        verify(mockDefaultBrowserPromptsExperiment).onSystemDefaultBrowserDialogCanceled()
    }

    @Test
    fun `when onSystemDefaultAppsActivityOpened called, then pass that information to the experiment`() {
        testee.onSystemDefaultAppsActivityOpened()

        verify(mockDefaultBrowserPromptsExperiment).onSystemDefaultAppsActivityOpened()
    }

    @Test
    fun `when onSystemDefaultAppsActivityClosed called, then pass that information to the experiment`() {
        testee.onSystemDefaultAppsActivityClosed()

        verify(mockDefaultBrowserPromptsExperiment).onSystemDefaultAppsActivityClosed()
>>>>>>> cd175339
    }

    private fun initTestee() {
        testee = BrowserViewModel(
            tabRepository = mockTabRepository,
            queryUrlConverter = mockOmnibarEntryConverter,
            dataClearer = mockAutomaticDataClearer,
            appEnjoymentPromptEmitter = mockAppEnjoymentPromptEmitter,
            appEnjoymentUserEventRecorder = mockAppEnjoymentUserEventRecorder,
            defaultBrowserDetector = mockDefaultBrowserDetector,
            dispatchers = coroutinesTestRule.testDispatcherProvider,
            pixel = mockPixel,
            skipUrlConversionOnNewTabFeature = skipUrlConversionOnNewTabFeature,
            showOnAppLaunchFeature = fakeShowOnAppLaunchFeatureToggle,
            showOnAppLaunchOptionHandler = showOnAppLaunchOptionHandler,
<<<<<<< HEAD
            swipingTabsFeature = swipingTabsFeatureProvider,
=======
            defaultBrowserPromptsExperiment = mockDefaultBrowserPromptsExperiment,
>>>>>>> cd175339
        )
    }

    private fun configureSkipUrlConversionInNewTabState(enabled: Boolean) {
        skipUrlConversionOnNewTabFeature.self().setRawStoredState(State(enable = enabled))
    }

    companion object {
        const val TAB_ID = "TAB_ID"
    }
}<|MERGE_RESOLUTION|>--- conflicted
+++ resolved
@@ -40,12 +40,9 @@
 import com.duckduckgo.common.test.CoroutineTestRule
 import com.duckduckgo.feature.toggles.api.FakeFeatureToggleFactory
 import com.duckduckgo.feature.toggles.api.Toggle.State
-<<<<<<< HEAD
+import kotlinx.coroutines.channels.Channel
 import kotlinx.coroutines.flow.flowOf
-=======
-import kotlinx.coroutines.channels.Channel
 import kotlinx.coroutines.flow.receiveAsFlow
->>>>>>> cd175339
 import kotlinx.coroutines.test.runTest
 import org.junit.After
 import org.junit.Assert.assertEquals
@@ -335,7 +332,99 @@
     }
 
     @Test
-<<<<<<< HEAD
+    fun `when default browser prompts experiment OpenMessageDialog command, then propagate it to consumers`() = runTest {
+        defaultBrowserPromptsExperimentCommandsFlow.send(DefaultBrowserPromptsExperiment.Command.OpenMessageDialog)
+
+        verify(mockCommandObserver).onChanged(commandCaptor.capture())
+        assertEquals(Command.ShowSetAsDefaultBrowserDialog, commandCaptor.lastValue)
+    }
+
+    @Test
+    fun `when default browser prompts experiment OpenSystemDefaultBrowserDialog command, then propagate it to consumers`() = runTest {
+        val intent: Intent = mock()
+        defaultBrowserPromptsExperimentCommandsFlow.send(DefaultBrowserPromptsExperiment.Command.OpenSystemDefaultBrowserDialog(intent))
+
+        verify(mockCommandObserver).onChanged(commandCaptor.capture())
+        assertEquals(Command.ShowSystemDefaultBrowserDialog(intent), commandCaptor.lastValue)
+    }
+
+    @Test
+    fun `when default browser prompts experiment OpenSystemDefaultAppsActivity command, then propagate it to consumers`() = runTest {
+        val intent: Intent = mock()
+        defaultBrowserPromptsExperimentCommandsFlow.send(DefaultBrowserPromptsExperiment.Command.OpenSystemDefaultAppsActivity(intent))
+
+        verify(mockCommandObserver).onChanged(commandCaptor.capture())
+        assertEquals(Command.ShowSystemDefaultAppsActivity(intent), commandCaptor.lastValue)
+    }
+
+    @Test
+    fun `when onSetDefaultBrowserDialogShown called, then pass that information to the experiment`() {
+        testee.onSetDefaultBrowserDialogShown()
+
+        verify(mockDefaultBrowserPromptsExperiment).onMessageDialogShown()
+    }
+
+    @Test
+    fun `when onSetDefaultBrowserDismissed called, then pass that information to the experiment`() {
+        testee.onSetDefaultBrowserDismissed()
+
+        verify(mockDefaultBrowserPromptsExperiment).onMessageDialogDismissed()
+    }
+
+    @Test
+    fun `when onSetDefaultBrowserConfirmationButtonClicked called, then pass that information to the experiment`() {
+        testee.onSetDefaultBrowserConfirmationButtonClicked()
+
+        verify(mockDefaultBrowserPromptsExperiment).onMessageDialogConfirmationButtonClicked()
+        verify(mockCommandObserver).onChanged(commandCaptor.capture())
+        assertEquals(Command.HideSetAsDefaultBrowserDialog, commandCaptor.lastValue)
+    }
+
+    @Test
+    fun `when onSetDefaultBrowserNotNowButtonClicked called, then pass that information to the experiment`() {
+        testee.onSetDefaultBrowserNotNowButtonClicked()
+
+        verify(mockDefaultBrowserPromptsExperiment).onMessageDialogNotNowButtonClicked()
+        verify(mockCommandObserver).onChanged(commandCaptor.capture())
+        assertEquals(Command.HideSetAsDefaultBrowserDialog, commandCaptor.lastValue)
+    }
+
+    @Test
+    fun `when onSystemDefaultBrowserDialogShown called, then pass that information to the experiment`() {
+        testee.onSystemDefaultBrowserDialogShown()
+
+        verify(mockDefaultBrowserPromptsExperiment).onSystemDefaultBrowserDialogShown()
+    }
+
+    @Test
+    fun `when onSystemDefaultBrowserDialogSuccess called, then pass that information to the experiment`() {
+        testee.onSystemDefaultBrowserDialogSuccess()
+
+        verify(mockDefaultBrowserPromptsExperiment).onSystemDefaultBrowserDialogSuccess()
+    }
+
+    @Test
+    fun `when onSystemDefaultBrowserDialogCanceled called, then pass that information to the experiment`() {
+        testee.onSystemDefaultBrowserDialogCanceled()
+
+        verify(mockDefaultBrowserPromptsExperiment).onSystemDefaultBrowserDialogCanceled()
+    }
+
+    @Test
+    fun `when onSystemDefaultAppsActivityOpened called, then pass that information to the experiment`() {
+        testee.onSystemDefaultAppsActivityOpened()
+
+        verify(mockDefaultBrowserPromptsExperiment).onSystemDefaultAppsActivityOpened()
+    }
+
+    @Test
+    fun `when onSystemDefaultAppsActivityClosed called, then pass that information to the experiment`() {
+        testee.onSystemDefaultAppsActivityClosed()
+
+        verify(mockDefaultBrowserPromptsExperiment).onSystemDefaultAppsActivityClosed()
+    }
+
+    @Test
     fun whenOmnibarIsInEditModeTabSwipingIsDisabled() {
         swipingTabsFeature.self().setRawStoredState(State(enable = true))
 
@@ -351,98 +440,6 @@
         val isInEditMode = false
         testee.onOmnibarEditModeChanged(isInEditMode)
         assertEquals(!isInEditMode, testee.viewState.value!!.isTabSwipingEnabled)
-=======
-    fun `when default browser prompts experiment OpenMessageDialog command, then propagate it to consumers`() = runTest {
-        defaultBrowserPromptsExperimentCommandsFlow.send(DefaultBrowserPromptsExperiment.Command.OpenMessageDialog)
-
-        verify(mockCommandObserver).onChanged(commandCaptor.capture())
-        assertEquals(Command.ShowSetAsDefaultBrowserDialog, commandCaptor.lastValue)
-    }
-
-    @Test
-    fun `when default browser prompts experiment OpenSystemDefaultBrowserDialog command, then propagate it to consumers`() = runTest {
-        val intent: Intent = mock()
-        defaultBrowserPromptsExperimentCommandsFlow.send(DefaultBrowserPromptsExperiment.Command.OpenSystemDefaultBrowserDialog(intent))
-
-        verify(mockCommandObserver).onChanged(commandCaptor.capture())
-        assertEquals(Command.ShowSystemDefaultBrowserDialog(intent), commandCaptor.lastValue)
-    }
-
-    @Test
-    fun `when default browser prompts experiment OpenSystemDefaultAppsActivity command, then propagate it to consumers`() = runTest {
-        val intent: Intent = mock()
-        defaultBrowserPromptsExperimentCommandsFlow.send(DefaultBrowserPromptsExperiment.Command.OpenSystemDefaultAppsActivity(intent))
-
-        verify(mockCommandObserver).onChanged(commandCaptor.capture())
-        assertEquals(Command.ShowSystemDefaultAppsActivity(intent), commandCaptor.lastValue)
-    }
-
-    @Test
-    fun `when onSetDefaultBrowserDialogShown called, then pass that information to the experiment`() {
-        testee.onSetDefaultBrowserDialogShown()
-
-        verify(mockDefaultBrowserPromptsExperiment).onMessageDialogShown()
-    }
-
-    @Test
-    fun `when onSetDefaultBrowserDismissed called, then pass that information to the experiment`() {
-        testee.onSetDefaultBrowserDismissed()
-
-        verify(mockDefaultBrowserPromptsExperiment).onMessageDialogDismissed()
-    }
-
-    @Test
-    fun `when onSetDefaultBrowserConfirmationButtonClicked called, then pass that information to the experiment`() {
-        testee.onSetDefaultBrowserConfirmationButtonClicked()
-
-        verify(mockDefaultBrowserPromptsExperiment).onMessageDialogConfirmationButtonClicked()
-        verify(mockCommandObserver).onChanged(commandCaptor.capture())
-        assertEquals(Command.HideSetAsDefaultBrowserDialog, commandCaptor.lastValue)
-    }
-
-    @Test
-    fun `when onSetDefaultBrowserNotNowButtonClicked called, then pass that information to the experiment`() {
-        testee.onSetDefaultBrowserNotNowButtonClicked()
-
-        verify(mockDefaultBrowserPromptsExperiment).onMessageDialogNotNowButtonClicked()
-        verify(mockCommandObserver).onChanged(commandCaptor.capture())
-        assertEquals(Command.HideSetAsDefaultBrowserDialog, commandCaptor.lastValue)
-    }
-
-    @Test
-    fun `when onSystemDefaultBrowserDialogShown called, then pass that information to the experiment`() {
-        testee.onSystemDefaultBrowserDialogShown()
-
-        verify(mockDefaultBrowserPromptsExperiment).onSystemDefaultBrowserDialogShown()
-    }
-
-    @Test
-    fun `when onSystemDefaultBrowserDialogSuccess called, then pass that information to the experiment`() {
-        testee.onSystemDefaultBrowserDialogSuccess()
-
-        verify(mockDefaultBrowserPromptsExperiment).onSystemDefaultBrowserDialogSuccess()
-    }
-
-    @Test
-    fun `when onSystemDefaultBrowserDialogCanceled called, then pass that information to the experiment`() {
-        testee.onSystemDefaultBrowserDialogCanceled()
-
-        verify(mockDefaultBrowserPromptsExperiment).onSystemDefaultBrowserDialogCanceled()
-    }
-
-    @Test
-    fun `when onSystemDefaultAppsActivityOpened called, then pass that information to the experiment`() {
-        testee.onSystemDefaultAppsActivityOpened()
-
-        verify(mockDefaultBrowserPromptsExperiment).onSystemDefaultAppsActivityOpened()
-    }
-
-    @Test
-    fun `when onSystemDefaultAppsActivityClosed called, then pass that information to the experiment`() {
-        testee.onSystemDefaultAppsActivityClosed()
-
-        verify(mockDefaultBrowserPromptsExperiment).onSystemDefaultAppsActivityClosed()
->>>>>>> cd175339
     }
 
     private fun initTestee() {
@@ -458,11 +455,8 @@
             skipUrlConversionOnNewTabFeature = skipUrlConversionOnNewTabFeature,
             showOnAppLaunchFeature = fakeShowOnAppLaunchFeatureToggle,
             showOnAppLaunchOptionHandler = showOnAppLaunchOptionHandler,
-<<<<<<< HEAD
+            defaultBrowserPromptsExperiment = mockDefaultBrowserPromptsExperiment,
             swipingTabsFeature = swipingTabsFeatureProvider,
-=======
-            defaultBrowserPromptsExperiment = mockDefaultBrowserPromptsExperiment,
->>>>>>> cd175339
         )
     }
 
