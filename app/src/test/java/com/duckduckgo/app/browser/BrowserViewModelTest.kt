--- conflicted
+++ resolved
@@ -31,11 +31,8 @@
 import com.duckduckgo.app.statistics.pixels.Pixel
 import com.duckduckgo.app.tabs.model.TabEntity
 import com.duckduckgo.app.tabs.model.TabRepository
-<<<<<<< HEAD
-=======
 import com.duckduckgo.privacy.dashboard.impl.ui.PrivacyDashboardHybridActivity.Companion.RELOAD_RESULT_CODE
 import org.mockito.kotlin.*
->>>>>>> 52a48d3b
 import kotlinx.coroutines.ExperimentalCoroutinesApi
 import kotlinx.coroutines.test.runTest
 import org.junit.After
@@ -48,7 +45,6 @@
 import org.mockito.Captor
 import org.mockito.Mock
 import org.mockito.MockitoAnnotations
-import org.mockito.kotlin.*
 
 @ExperimentalCoroutinesApi
 class BrowserViewModelTest {
@@ -99,7 +95,7 @@
             appEnjoymentPromptEmitter = mockAppEnjoymentPromptEmitter,
             appEnjoymentUserEventRecorder = mockAppEnjoymentUserEventRecorder,
             dispatchers = coroutinesTestRule.testDispatcherProvider,
-            pixel = mockPixel,
+            pixel = mockPixel
         )
 
         testee.command.observeForever(mockCommandObserver)
