--- conflicted
+++ resolved
@@ -1903,11 +1903,6 @@
     }
 
     @Test
-<<<<<<< HEAD
-    fun whenBackButtonPressedThenDuckChatLegacyOmnibarBackButtonPixelSent() = runTest {
-        testee.onBackButtonPressed()
-        verify(pixel).fire(DuckChatPixelName.DUCK_CHAT_EXPERIMENTAL_LEGACY_OMNIBAR_BACK_BUTTON_PRESSED)
-=======
     fun whenInputStateChangedAndClearingQueryThenHasQueryChangedTruePassedToVoiceSearchAvailability() = runTest {
         var capturedHasQueryChanged: Boolean? = null
         whenever(voiceSearchAvailability.shouldShowVoiceSearch(any(), any(), any(), any())).thenAnswer { invocation ->
@@ -1924,6 +1919,11 @@
             awaitItem()
             assertTrue(capturedHasQueryChanged == true)
         }
->>>>>>> 3db29517
+    }
+
+    @Test
+    fun whenBackButtonPressedThenDuckChatLegacyOmnibarBackButtonPixelSent() = runTest {
+        testee.onBackButtonPressed()
+        verify(pixel).fire(DuckChatPixelName.DUCK_CHAT_EXPERIMENTAL_LEGACY_OMNIBAR_BACK_BUTTON_PRESSED)
     }
 }