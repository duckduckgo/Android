package com.duckduckgo.app.browser.omnibar

import android.view.MotionEvent
import androidx.test.ext.junit.runners.AndroidJUnit4
import app.cash.turbine.test
import com.duckduckgo.app.browser.DuckDuckGoUrlDetectorImpl
import com.duckduckgo.app.browser.defaultbrowsing.prompts.DefaultBrowserPromptsExperiment
import com.duckduckgo.app.browser.omnibar.Omnibar.ViewMode
import com.duckduckgo.app.browser.omnibar.OmnibarLayout.Decoration
import com.duckduckgo.app.browser.omnibar.OmnibarLayout.StateChange
import com.duckduckgo.app.browser.omnibar.OmnibarLayoutViewModel.Command
import com.duckduckgo.app.browser.omnibar.OmnibarLayoutViewModel.LeadingIconState
import com.duckduckgo.app.browser.omnibar.OmnibarLayoutViewModel.LeadingIconState.SEARCH
import com.duckduckgo.app.browser.viewstate.HighlightableButton
import com.duckduckgo.app.browser.viewstate.LoadingViewState
import com.duckduckgo.app.browser.viewstate.OmnibarViewState
import com.duckduckgo.app.global.model.PrivacyShield
import com.duckduckgo.app.global.model.PrivacyShield.PROTECTED
import com.duckduckgo.app.global.model.PrivacyShield.UNPROTECTED
import com.duckduckgo.app.onboarding.store.UserStageStore
import com.duckduckgo.app.pixels.AppPixelName
import com.duckduckgo.app.privacy.model.TestingEntity
import com.duckduckgo.app.statistics.pixels.Pixel
import com.duckduckgo.app.statistics.pixels.Pixel.PixelParameter.FIRE_BUTTON_STATE
import com.duckduckgo.app.statistics.pixels.Pixel.PixelType.Unique
import com.duckduckgo.app.tabs.model.TabEntity
import com.duckduckgo.app.tabs.model.TabRepository
import com.duckduckgo.app.trackerdetection.model.Entity
import com.duckduckgo.browser.api.UserBrowserProperties
import com.duckduckgo.common.test.CoroutineTestRule
<<<<<<< HEAD
import com.duckduckgo.common.ui.internal.experiments.trackersblocking.AppPersonalityFeature
import com.duckduckgo.common.ui.store.ExperimentalUIThemingFeature
import com.duckduckgo.duckplayer.api.DuckPlayer
import com.duckduckgo.feature.toggles.api.FakeFeatureToggleFactory
import com.duckduckgo.feature.toggles.api.Toggle
import com.duckduckgo.feature.toggles.api.Toggle.State
import com.duckduckgo.privacy.dashboard.api.PrivacyDashboardExternalPixelParams
=======
import com.duckduckgo.common.ui.experiments.visual.store.VisualDesignExperimentDataStore
import com.duckduckgo.common.ui.experiments.visual.store.VisualDesignExperimentDataStore.FeatureState
import com.duckduckgo.duckplayer.api.DuckPlayer
>>>>>>> 5b7deb6e
import com.duckduckgo.privacy.dashboard.impl.pixels.PrivacyDashboardPixels
import com.duckduckgo.voice.api.VoiceSearchAvailability
import com.duckduckgo.voice.api.VoiceSearchAvailabilityPixelLogger
import kotlin.reflect.KClass
import kotlinx.coroutines.flow.MutableStateFlow
import kotlinx.coroutines.flow.flowOf
import kotlinx.coroutines.test.runTest
import org.junit.Assert.*
import org.junit.Before
import org.junit.Rule
import org.junit.Test
import org.junit.runner.RunWith
import org.mockito.kotlin.any
import org.mockito.kotlin.mock
import org.mockito.kotlin.verify
import org.mockito.kotlin.verifyNoInteractions
import org.mockito.kotlin.whenever

@RunWith(AndroidJUnit4::class)
class OmnibarLayoutViewModelTest {

    @get:Rule
    val coroutineTestRule: CoroutineTestRule = CoroutineTestRule()

    private val tabRepository: TabRepository = mock()
    private val voiceSearchAvailability: VoiceSearchAvailability = mock()
    private val voiceSearchPixelLogger: VoiceSearchAvailabilityPixelLogger = mock()
    private val duckDuckGoUrlDetector = DuckDuckGoUrlDetectorImpl()
    private val duckPlayer: DuckPlayer = mock()
    private val pixel: Pixel = mock()
    private val userBrowserProperties: UserBrowserProperties = mock()
<<<<<<< HEAD
    private val mockToggle: Toggle = mock()
    private val experimentalUIThemingFeature: ExperimentalUIThemingFeature = mock()
    private val fakeAppPersonalityFeature = FakeFeatureToggleFactory.create(AppPersonalityFeature::class.java)
    private val mockUserStageStore: UserStageStore = mock()
    private val mockPrivacyDashboardExternalPixelParams: PrivacyDashboardExternalPixelParams = mock()
=======

    private val mockVisualDesignExperimentDataStore: VisualDesignExperimentDataStore = mock()
    private val defaultVisualExperimentNavBarStateFlow = MutableStateFlow(FeatureState(isAvailable = true, isEnabled = false))
>>>>>>> 5b7deb6e

    private val defaultBrowserPromptsExperimentHighlightOverflowMenuFlow = MutableStateFlow(false)
    private val defaultBrowserPromptsExperiment: DefaultBrowserPromptsExperiment = mock()

    private lateinit var testee: OmnibarLayoutViewModel

    private val EMPTY_URL = ""
    private val SERP_URL = "https://duckduckgo.com/?q=test&atb=v395-1-wb&ia=web"
    private val DUCK_PLAYER_URL = "duck://player/21bPE0BJdOA"
    private val RANDOM_URL = "https://as.com"
    private val QUERY = "query"

    @Before
    fun before() {
        whenever(defaultBrowserPromptsExperiment.highlightPopupMenu).thenReturn(defaultBrowserPromptsExperimentHighlightOverflowMenuFlow)
        whenever(tabRepository.flowTabs).thenReturn(flowOf(emptyList()))
        whenever(voiceSearchAvailability.shouldShowVoiceSearch(any(), any(), any(), any())).thenReturn(true)
        whenever(duckPlayer.isDuckPlayerUri(DUCK_PLAYER_URL)).thenReturn(true)
        whenever(mockVisualDesignExperimentDataStore.navigationBarState).thenReturn(defaultVisualExperimentNavBarStateFlow)

        initializeViewModel()
    }

    @Test
    fun whenViewModelAttachedAndNoTabsOpenThenTabsRetrieved() = runTest {
        testee.viewState.test {
            val viewState = awaitItem()
            assertTrue(viewState.tabCount == 0)
        }
    }

    @Test
    fun whenViewModelAttachedAndTabsOpenedThenTabsRetrieved() = runTest {
        whenever(tabRepository.flowTabs).thenReturn(flowOf(listOf(TabEntity(tabId = "0", position = 0))))

        initializeViewModel()

        testee.viewState.test {
            val viewState = awaitItem()
            assertTrue(viewState.tabCount == 1)
            assertTrue(viewState.shouldUpdateTabsCount)
        }
    }

    private fun initializeViewModel() {
        testee = OmnibarLayoutViewModel(
            tabRepository = tabRepository,
            voiceSearchAvailability = voiceSearchAvailability,
            voiceSearchPixelLogger = voiceSearchPixelLogger,
            duckDuckGoUrlDetector = duckDuckGoUrlDetector,
            duckPlayer = duckPlayer,
            pixel = pixel,
            userBrowserProperties = userBrowserProperties,
            dispatcherProvider = coroutineTestRule.testDispatcherProvider,
            defaultBrowserPromptsExperiment = defaultBrowserPromptsExperiment,
<<<<<<< HEAD
            experimentalUIThemingFeature = experimentalUIThemingFeature,
            appPersonalityFeature = fakeAppPersonalityFeature,
            userStageStore = mockUserStageStore,
            privacyDashboardExternalPixelParams = mockPrivacyDashboardExternalPixelParams,
=======
            visualDesignExperimentDataStore = mockVisualDesignExperimentDataStore,
>>>>>>> 5b7deb6e
        )
    }

    @Test
    fun whenViewModelAttachedAndVoiceSearchSupportedThenPixelLogged() = runTest {
        whenever(voiceSearchAvailability.isVoiceSearchSupported).thenReturn(true)

        initializeViewModel()

        verify(voiceSearchPixelLogger).log()
    }

    @Test
    fun whenViewModelAttachedAndVoiceSearchNotSupportedThenPixelLogged() = runTest {
        whenever(voiceSearchAvailability.isVoiceSearchSupported).thenReturn(false)

        verifyNoInteractions(voiceSearchPixelLogger)
    }

    @Test
    fun whenOmnibarFocusedThenCancelTrackersAnimationCommandSent() = runTest {
        testee.onOmnibarFocusChanged(true, "query")

        testee.commands().test {
            awaitItem().assertCommand(Command.CancelTrackersAnimation::class)
            cancelAndIgnoreRemainingEvents()
        }
    }

    @Test
    fun whenOmnibarFocusedAndQueryNotBlankThenViewStateCorrect() = runTest {
        testee.onOmnibarFocusChanged(true, "query")

        testee.viewState.test {
            val viewState = awaitItem()
            assertTrue(viewState.hasFocus)
            assertTrue(viewState.expanded)
            assertTrue(viewState.leadingIconState == LeadingIconState.SEARCH)
            assertTrue(viewState.showClearButton)
            assertFalse(viewState.showTabsMenu)
            assertFalse(viewState.showFireIcon)
            assertFalse(viewState.showBrowserMenu)
            assertTrue(viewState.highlightPrivacyShield == HighlightableButton.Gone)
            assertTrue(viewState.showVoiceSearch)
        }
    }

    @Test
    fun whenOmnibarFocusedAndQueryBlankThenViewStateCorrect() = runTest {
        testee.onOmnibarFocusChanged(true, "")

        testee.viewState.test {
            val viewState = awaitItem()
            assertTrue(viewState.hasFocus)
            assertTrue(viewState.expanded)
            assertTrue(viewState.leadingIconState == LeadingIconState.SEARCH)
            assertFalse(viewState.showClearButton)
            assertTrue(viewState.showTabsMenu)
            assertTrue(viewState.showFireIcon)
            assertTrue(viewState.showBrowserMenu)
            assertTrue(viewState.highlightPrivacyShield == HighlightableButton.Gone)
            assertTrue(viewState.showVoiceSearch)
        }
    }

    @Test
    fun whenOmnibarNotFocusedAndDDGUrlThenViewStateCorrect() = runTest {
        givenSiteLoaded(SERP_URL)
        testee.onOmnibarFocusChanged(false, "")

        testee.viewState.test {
            val viewState = expectMostRecentItem()
            assertFalse(viewState.hasFocus)
            assertFalse(viewState.expanded)
            assertTrue(viewState.leadingIconState == LeadingIconState.DAX)
            assertFalse(viewState.showClearButton)
            assertTrue(viewState.showTabsMenu)
            assertTrue(viewState.showFireIcon)
            assertTrue(viewState.showBrowserMenu)
            assertTrue(viewState.highlightFireButton == HighlightableButton.Visible(highlighted = false))
            assertTrue(viewState.showVoiceSearch)
            cancelAndIgnoreRemainingEvents()
        }

        testee.commands().test {
            awaitItem().assertCommand(Command.MoveCaretToFront::class)
            cancelAndIgnoreRemainingEvents()
        }
    }

    @Test
    fun whenOmnibarNotFocusedAndDuckPlayerUrlThenViewStateCorrect() = runTest {
        givenSiteLoaded(DUCK_PLAYER_URL)
        testee.onOmnibarFocusChanged(false, "")

        testee.viewState.test {
            val viewState = expectMostRecentItem()
            assertFalse(viewState.hasFocus)
            assertFalse(viewState.expanded)
            assertTrue(viewState.leadingIconState == LeadingIconState.DUCK_PLAYER)
            assertFalse(viewState.showClearButton)
            assertTrue(viewState.showTabsMenu)
            assertTrue(viewState.showFireIcon)
            assertTrue(viewState.showBrowserMenu)
            assertTrue(viewState.highlightFireButton == HighlightableButton.Visible(highlighted = false))
            assertTrue(viewState.showVoiceSearch)
            cancelAndIgnoreRemainingEvents()
        }

        testee.commands().test {
            awaitItem().assertCommand(Command.MoveCaretToFront::class)
            cancelAndIgnoreRemainingEvents()
        }
    }

    @Test
    fun whenOmnibarNotFocusedAndUrlEmptyThenViewStateCorrect() = runTest {
        givenSiteLoaded(EMPTY_URL)
        testee.onOmnibarFocusChanged(false, "")

        testee.viewState.test {
            val viewState = expectMostRecentItem()
            assertFalse(viewState.hasFocus)
            assertFalse(viewState.expanded)
            assertTrue(viewState.leadingIconState == LeadingIconState.SEARCH)
            assertFalse(viewState.showClearButton)
            assertTrue(viewState.showTabsMenu)
            assertTrue(viewState.showFireIcon)
            assertTrue(viewState.showBrowserMenu)
            assertTrue(viewState.highlightFireButton == HighlightableButton.Visible(highlighted = false))
            assertTrue(viewState.showVoiceSearch)
            cancelAndIgnoreRemainingEvents()
        }

        testee.commands().test {
            awaitItem().assertCommand(Command.MoveCaretToFront::class)
            cancelAndIgnoreRemainingEvents()
        }
    }

    @Test
    fun whenOmnibarNotFocusedAndUrlLoadedThenViewStateCorrect() = runTest {
        givenSiteLoaded(RANDOM_URL)
        testee.onOmnibarFocusChanged(false, "")

        testee.viewState.test {
            val viewState = expectMostRecentItem()
            assertFalse(viewState.hasFocus)
            assertFalse(viewState.expanded)
            assertTrue(viewState.leadingIconState == LeadingIconState.PRIVACY_SHIELD)
            assertFalse(viewState.showClearButton)
            assertTrue(viewState.showTabsMenu)
            assertTrue(viewState.showFireIcon)
            assertTrue(viewState.showBrowserMenu)
            assertTrue(viewState.highlightFireButton == HighlightableButton.Visible(highlighted = false))
            assertTrue(viewState.showVoiceSearch)
            cancelAndIgnoreRemainingEvents()
        }

        testee.commands().test {
            awaitItem().assertCommand(Command.MoveCaretToFront::class)
            cancelAndIgnoreRemainingEvents()
        }
    }

    @Test
    fun whenViewModeChangedToCustomTabThenViewStateCorrect() = runTest {
        testee.onViewModeChanged(ViewMode.CustomTab(0, "example.com", false))

        testee.viewState.test {
            val viewState = awaitItem()
            assertTrue(viewState.viewMode is ViewMode.CustomTab)
            assertFalse(viewState.showClearButton)
            assertFalse(viewState.showVoiceSearch)
            assertFalse(viewState.showTabsMenu)
            assertFalse(viewState.showFireIcon)
            assertTrue(viewState.showBrowserMenu)
        }
    }

    @Test
    fun whenViewModeChangedToErrorThenViewStateCorrect() = runTest {
        testee.onViewModeChanged(ViewMode.Error)

        testee.viewState.test {
            val viewState = awaitItem()
            assertTrue(viewState.leadingIconState == LeadingIconState.GLOBE)
            assertTrue(viewState.scrollingEnabled)
            assertTrue(viewState.viewMode is ViewMode.Error)
        }
    }

    @Test
    fun whenViewModeChangedToSSLWarningThenViewStateCorrect() = runTest {
        testee.onViewModeChanged(ViewMode.SSLWarning)

        testee.viewState.test {
            val viewState = awaitItem()
            assertTrue(viewState.leadingIconState == LeadingIconState.GLOBE)
            assertTrue(viewState.scrollingEnabled)
            assertTrue(viewState.viewMode is ViewMode.SSLWarning)
        }
    }

    @Test
    fun whenViewModeChangedToMaliciousSiteWarningThenViewStateCorrect() = runTest {
        testee.onViewModeChanged(ViewMode.MaliciousSiteWarning)

        testee.viewState.test {
            val viewState = awaitItem()
            assertTrue(viewState.leadingIconState == LeadingIconState.GLOBE)
            assertTrue(viewState.scrollingEnabled)
            assertTrue(viewState.viewMode is ViewMode.MaliciousSiteWarning)
        }
    }

    @Test
    fun whenViewModeChangedToNewTabThenViewStateCorrect() = runTest {
        testee.onViewModeChanged(ViewMode.NewTab)

        testee.viewState.test {
            val viewState = awaitItem()
            assertTrue(viewState.leadingIconState == LeadingIconState.SEARCH)
            assertFalse(viewState.scrollingEnabled)
            assertTrue(viewState.viewMode is ViewMode.NewTab)
        }
    }

    @Test
    fun whenViewModeChangedToBrowserThenViewStateCorrect() = runTest {
        testee.onViewModeChanged(ViewMode.Browser(RANDOM_URL))

        testee.viewState.test {
            val viewState = awaitItem()
            assertTrue(viewState.leadingIconState == LeadingIconState.SEARCH)
            assertTrue(viewState.scrollingEnabled)
            assertTrue(viewState.viewMode is ViewMode.Browser)
        }
    }

    @Test
    fun whenViewModeChangedToErrorAndFocusThenViewStateCorrect() = runTest {
        testee.onOmnibarFocusChanged(true, RANDOM_URL)
        testee.onViewModeChanged(ViewMode.Error)

        testee.viewState.test {
            val viewState = expectMostRecentItem()
            assertTrue(viewState.leadingIconState == LeadingIconState.SEARCH)
            assertTrue(viewState.viewMode is ViewMode.Error)
        }
    }

    @Test
    fun whenViewModeChangedToSSLWarningAndFocusThenViewStateCorrect() = runTest {
        testee.onOmnibarFocusChanged(true, RANDOM_URL)
        testee.onViewModeChanged(ViewMode.SSLWarning)

        testee.viewState.test {
            val viewState = expectMostRecentItem()
            assertTrue(viewState.leadingIconState == LeadingIconState.SEARCH)
            assertTrue(viewState.viewMode is ViewMode.SSLWarning)
        }
    }

    @Test
    fun whenViewModeChangedToMaliciousSiteWarningAndFocusThenViewStateCorrect() = runTest {
        testee.onOmnibarFocusChanged(true, RANDOM_URL)
        testee.onViewModeChanged(ViewMode.MaliciousSiteWarning)

        testee.viewState.test {
            val viewState = expectMostRecentItem()
            assertTrue(viewState.leadingIconState == LeadingIconState.SEARCH)
            assertTrue(viewState.viewMode is ViewMode.MaliciousSiteWarning)
        }
    }

    @Test
    fun whenViewModeChangedToNewTabAndFocusThenViewStateCorrect() = runTest {
        testee.onOmnibarFocusChanged(true, RANDOM_URL)
        testee.onViewModeChanged(ViewMode.NewTab)

        testee.viewState.test {
            val viewState = expectMostRecentItem()
            assertTrue(viewState.leadingIconState == LeadingIconState.SEARCH)
            assertTrue(viewState.viewMode is ViewMode.NewTab)
        }
    }

    @Test
    fun whenViewModeChangedToBrowserAndFocusThenViewStateCorrect() = runTest {
        testee.onOmnibarFocusChanged(true, RANDOM_URL)
        testee.onViewModeChanged(ViewMode.Browser(RANDOM_URL))

        testee.viewState.test {
            val viewState = awaitItem()
            assertTrue(viewState.leadingIconState == LeadingIconState.SEARCH)
            assertTrue(viewState.viewMode is ViewMode.Browser)
        }
    }

    @Test
    fun whenPrivacyShieldChangedToProtectedThenViewStateCorrect() = runTest {
        val privacyShield = PROTECTED
        testee.onPrivacyShieldChanged(privacyShield)

        testee.viewState.test {
            val viewState = awaitItem()
            assertTrue(viewState.privacyShield == privacyShield)
        }
    }

    @Test
    fun whenPrivacyShieldChangedToUnProtectedThenViewStateCorrect() = runTest {
        val privacyShield = UNPROTECTED
        testee.onPrivacyShieldChanged(privacyShield)

        testee.viewState.test {
            val viewState = awaitItem()
            assertTrue(viewState.privacyShield == privacyShield)
        }
    }

    @Test
    fun whenPrivacyShieldChangedToWarningThenViewStateCorrect() = runTest {
        val privacyShield = PrivacyShield.MALICIOUS
        testee.onPrivacyShieldChanged(privacyShield)

        testee.viewState.test {
            val viewState = awaitItem()
            assertTrue(viewState.privacyShield == privacyShield)
        }
    }

    @Test
    fun whenPrivacyShieldChangedToUnknownThenViewStateCorrect() = runTest {
        val privacyShield = PrivacyShield.UNKNOWN
        testee.onPrivacyShieldChanged(privacyShield)

        testee.viewState.test {
            val viewState = awaitItem()
            assertTrue(viewState.privacyShield == privacyShield)
        }
    }

    @Test
    fun whenOutlineEnabledThenViewStateCorrect() = runTest {
        testee.onOutlineEnabled(true)
        testee.viewState.test {
            val viewState = awaitItem()
            assertTrue(viewState.hasFocus)
        }
    }

    @Test
    fun whenOutlineDisabledThenViewStateCorrect() = runTest {
        testee.onOutlineEnabled(false)
        testee.viewState.test {
            val viewState = awaitItem()
            assertFalse(viewState.hasFocus)
        }
    }

    @Test
    fun whenClearTextButtonPressedThenViewStateCorrect() = runTest {
        testee.onClearTextButtonPressed()
        testee.viewState.test {
            val viewState = awaitItem()
            assertTrue(viewState.omnibarText.isEmpty())
            assertTrue(viewState.updateOmnibarText)
            assertTrue(viewState.expanded)
            assertTrue(viewState.showTabsMenu)
            assertTrue(viewState.showFireIcon)
            assertTrue(viewState.showBrowserMenu)
            assertFalse(viewState.showClearButton)
        }
    }

    @Test
    fun whenClearTextButtonPressedAndUrlEmptyThenPixelSent() = runTest {
        givenSiteLoaded("")
        testee.onClearTextButtonPressed()
        verify(pixel).fire(AppPixelName.ADDRESS_BAR_NEW_TAB_PAGE_ENTRY_CLEARED)
    }

    @Test
    fun whenClearTextButtonPressedAndSERPUrlThenPixelSent() = runTest {
        givenSiteLoaded(SERP_URL)
        testee.onClearTextButtonPressed()
        verify(pixel).fire(AppPixelName.ADDRESS_BAR_SERP_ENTRY_CLEARED)
    }

    @Test
    fun whenClearTextButtonPressedAndUrlThenPixelSent() = runTest {
        givenSiteLoaded(RANDOM_URL)
        testee.onClearTextButtonPressed()
        verify(pixel).fire(AppPixelName.ADDRESS_BAR_WEBSITE_ENTRY_CLEARED)
    }

    @Test
    fun whenUserTouchedTextInputWithWrongActionThenPixelNotSent() = runTest {
        testee.onUserTouchedOmnibarTextInput(MotionEvent.ACTION_DOWN)
        verifyNoInteractions(pixel)
    }

    @Test
    fun whenUserTouchedTextInputAndUrlEmptyThenPixelSent() = runTest {
        givenSiteLoaded("")
        testee.onUserTouchedOmnibarTextInput(MotionEvent.ACTION_UP)
        verify(pixel).fire(AppPixelName.ADDRESS_BAR_NEW_TAB_PAGE_CLICKED)
    }

    @Test
    fun whenUserTouchedTextInputAndSERPUrlThenPixelSent() = runTest {
        givenSiteLoaded(SERP_URL)
        testee.onUserTouchedOmnibarTextInput(MotionEvent.ACTION_UP)
        verify(pixel).fire(AppPixelName.ADDRESS_BAR_SERP_CLICKED)
    }

    @Test
    fun whenUserTouchedTextInputAndUrlThenPixelSent() = runTest {
        givenSiteLoaded(RANDOM_URL)
        testee.onUserTouchedOmnibarTextInput(MotionEvent.ACTION_UP)
        verify(pixel).fire(AppPixelName.ADDRESS_BAR_WEBSITE_CLICKED)
    }

    @Test
    fun whenBackKeyPressedAndUrlEmptyThenPixelSent() = runTest {
        givenSiteLoaded("")
        testee.onBackKeyPressed()
        verify(pixel).fire(AppPixelName.ADDRESS_BAR_NEW_TAB_PAGE_CANCELLED)
    }

    @Test
    fun whenBackKeyPressedAndSERPUrlThenPixelSent() = runTest {
        givenSiteLoaded(SERP_URL)
        testee.onBackKeyPressed()
        verify(pixel).fire(AppPixelName.ADDRESS_BAR_SERP_CANCELLED)
    }

    @Test
    fun whenBackKeyPressedAndUrlThenPixelSent() = runTest {
        givenSiteLoaded(RANDOM_URL)
        testee.onBackKeyPressed()
        verify(pixel).fire(AppPixelName.ADDRESS_BAR_WEBSITE_CANCELLED)
    }

    @Test
    fun whenEnterPressedAndUrlEmptyThenPixelSent() = runTest {
        givenSiteLoaded("")
        testee.onEnterKeyPressed()
        verify(pixel).fire(AppPixelName.KEYBOARD_GO_NEW_TAB_CLICKED)
    }

    @Test
    fun whenEnterPressedAndSERPUrlThenPixelSent() = runTest {
        givenSiteLoaded(SERP_URL)
        testee.onEnterKeyPressed()
        verify(pixel).fire(AppPixelName.KEYBOARD_GO_SERP_CLICKED)
    }

    @Test
    fun whenEnterPressedAndUrlThenPixelSent() = runTest {
        givenSiteLoaded(RANDOM_URL)
        testee.onEnterKeyPressed()
        verify(pixel).fire(AppPixelName.KEYBOARD_GO_WEBSITE_CLICKED)
    }

    @Test
    fun whenPrivacyShieldItemHighlightedThenViewStateCorrect() = runTest {
        testee.onHighlightItem(Decoration.HighlightOmnibarItem(fireButton = false, privacyShield = true))
        testee.viewState.test {
            val viewState = awaitItem()
            assertTrue(
                viewState.highlightPrivacyShield == HighlightableButton.Visible(
                    enabled = true,
                    highlighted = true,
                ),
            )

            assertTrue(
                viewState.highlightFireButton == HighlightableButton.Visible(
                    enabled = true,
                    highlighted = false,
                ),
            )

            assertFalse(viewState.scrollingEnabled)
        }
    }

    @Test
    fun whenFireButtonItemHighlightedThenViewStateCorrect() = runTest {
        testee.onHighlightItem(Decoration.HighlightOmnibarItem(fireButton = true, privacyShield = false))
        testee.viewState.test {
            val viewState = awaitItem()
            assertTrue(
                viewState.highlightPrivacyShield == HighlightableButton.Visible(
                    enabled = true,
                    highlighted = false,
                ),
            )

            assertTrue(
                viewState.highlightFireButton == HighlightableButton.Visible(
                    enabled = true,
                    highlighted = true,
                ),
            )

            assertFalse(viewState.scrollingEnabled)
        }
    }

    @Test
    fun whenFireButtonItemHighlightedRemovedThenViewStateCorrect() = runTest {
        testee.onHighlightItem(Decoration.HighlightOmnibarItem(fireButton = false, privacyShield = false))
        testee.viewState.test {
            val viewState = awaitItem()
            assertTrue(
                viewState.highlightPrivacyShield == HighlightableButton.Visible(
                    enabled = true,
                    highlighted = false,
                ),
            )

            assertTrue(
                viewState.highlightFireButton == HighlightableButton.Visible(
                    enabled = true,
                    highlighted = false,
                ),
            )

            assertTrue(viewState.scrollingEnabled)
        }
    }

    @Test
    fun whenFireIconPressedAndFireIconHighlightedThenViewStateCorrectAndPixelSent() = runTest {
        val animationPlaying = true
        testee.onHighlightItem(Decoration.HighlightOmnibarItem(fireButton = true, privacyShield = false))
        testee.onFireIconPressed(true)

        testee.viewState.test {
            val viewState = awaitItem()
            assertTrue(
                viewState.highlightFireButton == HighlightableButton.Visible(
                    enabled = true,
                    highlighted = false,
                ),
            )
            assertTrue(viewState.scrollingEnabled)
        }

        verify(pixel).fire(
            AppPixelName.MENU_ACTION_FIRE_PRESSED.pixelName,
            mapOf(FIRE_BUTTON_STATE to animationPlaying.toString()),
        )
    }

    @Test
    fun whenPrivacyShieldIconPressedAndFireIconHighlightedThenViewStateCorrectAndPixelSent() = runTest {
        whenever(userBrowserProperties.daysSinceInstalled()).thenReturn(1)
        testee.onHighlightItem(Decoration.HighlightOmnibarItem(fireButton = false, privacyShield = true))
        testee.onPrivacyShieldButtonPressed()

        testee.viewState.test {
            val viewState = awaitItem()
            assertTrue(
                viewState.highlightPrivacyShield == HighlightableButton.Visible(
                    enabled = true,
                    highlighted = false,
                ),
            )
            assertTrue(viewState.scrollingEnabled)
        }

        verify(pixel).fire(
            pixel = PrivacyDashboardPixels.PRIVACY_DASHBOARD_FIRST_TIME_OPENED,
            parameters = mapOf(
                "daysSinceInstall" to userBrowserProperties.daysSinceInstalled().toString(),
                "from_onboarding" to "true",
            ),
            type = Unique(),
        )
    }

    @Test
    fun whenInputStateChangedAndQueryEmptyThenViewStateCorrect() = runTest {
        val query = ""
        val hasFocus = true
        val clearQuery = true
        val deleteLastCharacter = false
        testee.onInputStateChanged(query, hasFocus, clearQuery, deleteLastCharacter)

        testee.viewState.test {
            val viewState = awaitItem()
            assertTrue(viewState.omnibarText == query)
            assertFalse(viewState.updateOmnibarText)
            assertTrue(viewState.hasFocus)
            assertTrue(viewState.showFireIcon)
            assertTrue(viewState.showTabsMenu)
            assertTrue(viewState.showBrowserMenu)
            assertFalse(viewState.showClearButton)
        }
    }

    @Test
    fun whenInputStateChangedAndQueryNotEmptyThenViewStateCorrect() = runTest {
        val query = "query"
        val hasFocus = true
        val clearQuery = true
        val deleteLastCharacter = false
        testee.onInputStateChanged(query, hasFocus, clearQuery, deleteLastCharacter)

        testee.viewState.test {
            val viewState = awaitItem()
            assertTrue(viewState.omnibarText == query)
            assertFalse(viewState.updateOmnibarText)
            assertTrue(viewState.hasFocus)
            assertFalse(viewState.showFireIcon)
            assertFalse(viewState.showTabsMenu)
            assertFalse(viewState.showBrowserMenu)
            assertTrue(viewState.showClearButton)
        }
    }

    @Test
    fun whenLoadingStateChangesInEmptyUrlThenViewStateCorrect() = runTest {
        givenSiteLoaded(EMPTY_URL)

        testee.viewState.test {
            val viewState = awaitItem()
            assertTrue(viewState.url == EMPTY_URL)
            assertTrue(viewState.leadingIconState == LeadingIconState.SEARCH)
        }
    }

    @Test
    fun whenLoadingStateChangesInUrlThenViewStateCorrect() = runTest {
        givenSiteLoaded(RANDOM_URL)

        testee.viewState.test {
            val viewState = awaitItem()
            assertTrue(viewState.url == RANDOM_URL)
            assertTrue(viewState.leadingIconState == LeadingIconState.PRIVACY_SHIELD)
        }
    }

    @Test
    fun whenLoadingStateChangesInSERPUrlThenViewStateCorrect() = runTest {
        givenSiteLoaded(SERP_URL)

        testee.viewState.test {
            val viewState = awaitItem()
            assertTrue(viewState.url == SERP_URL)
            assertTrue(viewState.leadingIconState == LeadingIconState.DAX)
        }
    }

    @Test
    fun whenLoadingStateChangesInDuckPlayerUrlThenViewStateCorrect() = runTest {
        givenSiteLoaded(DUCK_PLAYER_URL)

        testee.viewState.test {
            val viewState = awaitItem()
            assertTrue(viewState.url == DUCK_PLAYER_URL)
            assertTrue(viewState.leadingIconState == LeadingIconState.DUCK_PLAYER)
        }
    }

    @Test
    fun whenOmnibarStateChangesAsNavigationalChangeThenViewStateUpdates() = runTest {
        testee.onExternalStateChange(
            StateChange.OmnibarStateChange(
                OmnibarViewState(
                    navigationChange = true,
                    omnibarText = QUERY,
                ),
            ),
        )

        testee.viewState.test {
            val viewState = awaitItem()
            assertTrue(viewState.expanded)
            assertTrue(viewState.expandedAnimated)
            assertTrue(viewState.omnibarText == QUERY)
            assertTrue(viewState.updateOmnibarText)
        }
    }

    @Test
    fun whenOmnibarStateChangesThenViewStateUpdates() = runTest {
        val omnibarState = OmnibarViewState(
            navigationChange = false,
            omnibarText = QUERY,
            forceExpand = false,
        )
        testee.onExternalStateChange(StateChange.OmnibarStateChange(omnibarState))

        testee.viewState.test {
            val viewState = awaitItem()
            assertTrue(viewState.expanded == omnibarState.forceExpand)
            assertTrue(viewState.expandedAnimated == omnibarState.forceExpand)
            assertTrue(viewState.omnibarText == QUERY)
            assertTrue(viewState.updateOmnibarText)
        }
    }

    @Test
    fun whenOmnibarFocusedAndLoadingStateChangesThenViewStateCorrect() = runTest {
        val omnibarState = OmnibarViewState(
            navigationChange = false,
            omnibarText = QUERY,
            forceExpand = false,
        )
        testee.onExternalStateChange(StateChange.OmnibarStateChange(omnibarState))
        testee.onOmnibarFocusChanged(true, QUERY)
        testee.onExternalStateChange(
            StateChange.LoadingStateChange(
                LoadingViewState(
                    isLoading = true,
                    privacyOn = true,
                    progress = 100,
                    url = SERP_URL,
                ),
            ),
        )

        testee.viewState.test {
            val viewState = awaitItem()
            assertTrue(viewState.leadingIconState == SEARCH)
            assertTrue(viewState.expandedAnimated == omnibarState.forceExpand)
            assertTrue(viewState.omnibarText == QUERY)
            assertTrue(viewState.updateOmnibarText)
        }
    }

    @Test
    fun whenTrackersAnimationStartedAndOmnibarNotFocusedThenCommandAndViewStateCorrect() = runTest {
        testee.onOmnibarFocusChanged(false, SERP_URL)
        val trackers = givenSomeTrackers()
        testee.onAnimationStarted(Decoration.LaunchTrackersAnimation(trackers))

        testee.viewState.test {
            val viewState = awaitItem()
            assertTrue(viewState.leadingIconState == LeadingIconState.PRIVACY_SHIELD)
        }

        testee.commands().test {
            awaitItem().assertCommand(Command.StartTrackersAnimation::class)
            cancelAndIgnoreRemainingEvents()
        }
    }

    @Test
    fun whenTrackersAnimationStartedAndOmnibarFocusedThenCommandAndViewStateCorrect() = runTest {
        testee.onOmnibarFocusChanged(true, SERP_URL)
        val trackers = givenSomeTrackers()
        testee.onAnimationStarted(Decoration.LaunchTrackersAnimation(trackers))

        testee.viewState.test {
            val viewState = awaitItem()
            assertTrue(viewState.leadingIconState == LeadingIconState.SEARCH)
        }
    }

    @Test
    fun whenTrackersAnimationStartedAndOmnibarFocusedAndSelfAndVariant1EnabledThenStartExperimentVariant1AnimationCommandSent() = runTest {
        testee.onOmnibarFocusChanged(false, SERP_URL)
        val trackers = givenSomeTrackers()
        // Variant 1 is enabled
        fakeAppPersonalityFeature.self().setRawStoredState(State(enable = true))
        fakeAppPersonalityFeature.variant1().setRawStoredState(State(enable = true))
        // All other variants are disabled
        fakeAppPersonalityFeature.variant2().setRawStoredState(State(enable = false))
        fakeAppPersonalityFeature.variant3().setRawStoredState(State(enable = false))
        fakeAppPersonalityFeature.variant4().setRawStoredState(State(enable = false))
        fakeAppPersonalityFeature.variant5().setRawStoredState(State(enable = false))

        testee.onAnimationStarted(Decoration.LaunchTrackersAnimation(trackers))

        testee.commands().test {
            awaitItem().assertCommand(Command.StartExperimentVariant1Animation::class)
            cancelAndIgnoreRemainingEvents()
        }
    }

    @Test
    fun whenTrackersAnimationStartedAndOmnibarFocusedAndSelfAndVariant1DisabledThenStartExperimentVariant2To5AnimationCommandSent() = runTest {
        testee.onOmnibarFocusChanged(false, SERP_URL)
        val trackers = givenSomeTrackers()
        // Variant 2 is enabled
        fakeAppPersonalityFeature.self().setRawStoredState(State(enable = true))
        fakeAppPersonalityFeature.variant2().setRawStoredState(State(enable = true))
        // All other variants are disabled, including Variant 1
        fakeAppPersonalityFeature.variant1().setRawStoredState(State(enable = false))
        fakeAppPersonalityFeature.variant3().setRawStoredState(State(enable = false))
        fakeAppPersonalityFeature.variant4().setRawStoredState(State(enable = false))
        fakeAppPersonalityFeature.variant5().setRawStoredState(State(enable = false))

        testee.onAnimationStarted(Decoration.LaunchTrackersAnimation(trackers))

        testee.commands().test {
            awaitItem().assertCommand(Command.StartExperimentVariant2To5Animation::class)
            cancelAndIgnoreRemainingEvents()
        }
    }

    @Test
    fun whenOmnibarFocusedAndAnimationPlayingThenAnimationsCanceled() = runTest {
        givenSiteLoaded(RANDOM_URL)

        testee.onOmnibarFocusChanged(true, RANDOM_URL)

        testee.commands().test {
            awaitItem().assertCommand(Command.CancelTrackersAnimation::class)
            cancelAndIgnoreRemainingEvents()
        }
    }

    @Test
    fun whenOmnibarTextClearedAndBackPressedThenUrlIsShown() = runTest {
        givenSiteLoaded(RANDOM_URL)
        testee.onClearTextButtonPressed()
        testee.onBackKeyPressed()

        testee.viewState.test {
            val viewState = awaitItem()
            assertTrue(viewState.omnibarText == RANDOM_URL)
        }
    }

    @Test
    fun whenHidingKeyboardAfterClearingInputWhileInSiteThenURLisShown() = runTest {
        givenSiteLoaded(RANDOM_URL)
        testee.onClearTextButtonPressed()
        val hasFocus = true
        val clearQuery = true
        val deleteLastCharacter = false
        testee.onInputStateChanged("", hasFocus, clearQuery, deleteLastCharacter)
        testee.onOmnibarFocusChanged(false, "")
        testee.onInputStateChanged(RANDOM_URL, false, false, false)

        testee.viewState.test {
            val viewState = awaitItem()
            assertTrue(viewState.omnibarText == RANDOM_URL)
        }
    }

    @Test
    fun whenHidingKeyboardAfterClearingInputWhileInSERPThenURLisShown() = runTest {
        givenSiteLoaded(SERP_URL)

        val hasFocus = true
        val clearQuery = true
        val deleteLastCharacter = false

        testee.onClearTextButtonPressed()
        testee.onInputStateChanged("", hasFocus, clearQuery, deleteLastCharacter)
        testee.onOmnibarFocusChanged(false, "")
        testee.onInputStateChanged(SERP_URL, false, false, false)

        testee.viewState.test {
            val viewState = awaitItem()
            assertTrue(viewState.omnibarText == SERP_URL)
        }
    }

    @Test
    fun whenClosingKeyboardAfterDeletingLastCharacterFromOmnibaWhileInSERPThenURLisShown() = runTest {
        givenSiteLoaded(SERP_URL)

        val hasFocus = true
        val clearQuery = true
        val deleteLastCharacter = true

        testee.onClearTextButtonPressed()
        testee.onInputStateChanged("", hasFocus, clearQuery, deleteLastCharacter)
        testee.onOmnibarFocusChanged(false, "")
        testee.onInputStateChanged(SERP_URL, false, false, deleteLastCharacter)

        testee.viewState.test {
            val viewState = awaitItem()
            assertTrue(viewState.omnibarText == SERP_URL)
        }
    }

    @Test
    fun whenClosingKeyboardAfterDeletingLastCharacterFromOmnibaWhileInSitehenURLisShown() = runTest {
        givenSiteLoaded(RANDOM_URL)

        val hasFocus = true
        val clearQuery = true
        val deleteLastCharacter = true

        testee.onClearTextButtonPressed()
        testee.onInputStateChanged("", hasFocus, clearQuery, deleteLastCharacter)
        testee.onOmnibarFocusChanged(false, "")
        testee.onInputStateChanged(RANDOM_URL, false, false, deleteLastCharacter)

        testee.viewState.test {
            val viewState = awaitItem()
            assertTrue(viewState.omnibarText == RANDOM_URL)
        }
    }

    @Test
    fun `when default browser experiment updates browser menu highlight, then update the view state`() = runTest {
        defaultBrowserPromptsExperimentHighlightOverflowMenuFlow.value = true

        testee.viewState.test {
            val viewState = awaitItem()
            assertTrue(viewState.showBrowserMenuHighlight)
        }
    }

    private fun givenSiteLoaded(loadedUrl: String) {
        testee.onViewModeChanged(ViewMode.Browser(loadedUrl))
        testee.onExternalStateChange(
            StateChange.LoadingStateChange(
                LoadingViewState(
                    isLoading = true,
                    privacyOn = true,
                    progress = 100,
                    url = loadedUrl,
                ),
            ),
        )
    }

    private fun givenSomeTrackers(): List<Entity> {
        val network = TestingEntity("Network", "Network", 1.0)
        val majorNetwork = TestingEntity("MajorNetwork", "MajorNetwork", Entity.MAJOR_NETWORK_PREVALENCE + 1)
        return listOf(network, majorNetwork)
    }

    private fun Command.assertCommand(expectedType: KClass<out Command>) {
        assertTrue(String.format("Unexpected command type: %s", this::class.simpleName), this::class == expectedType)
    }
}<|MERGE_RESOLUTION|>--- conflicted
+++ resolved
@@ -28,19 +28,14 @@
 import com.duckduckgo.app.trackerdetection.model.Entity
 import com.duckduckgo.browser.api.UserBrowserProperties
 import com.duckduckgo.common.test.CoroutineTestRule
-<<<<<<< HEAD
+import com.duckduckgo.common.ui.experiments.visual.store.VisualDesignExperimentDataStore
+import com.duckduckgo.common.ui.experiments.visual.store.VisualDesignExperimentDataStore.FeatureState
 import com.duckduckgo.common.ui.internal.experiments.trackersblocking.AppPersonalityFeature
-import com.duckduckgo.common.ui.store.ExperimentalUIThemingFeature
 import com.duckduckgo.duckplayer.api.DuckPlayer
 import com.duckduckgo.feature.toggles.api.FakeFeatureToggleFactory
 import com.duckduckgo.feature.toggles.api.Toggle
 import com.duckduckgo.feature.toggles.api.Toggle.State
 import com.duckduckgo.privacy.dashboard.api.PrivacyDashboardExternalPixelParams
-=======
-import com.duckduckgo.common.ui.experiments.visual.store.VisualDesignExperimentDataStore
-import com.duckduckgo.common.ui.experiments.visual.store.VisualDesignExperimentDataStore.FeatureState
-import com.duckduckgo.duckplayer.api.DuckPlayer
->>>>>>> 5b7deb6e
 import com.duckduckgo.privacy.dashboard.impl.pixels.PrivacyDashboardPixels
 import com.duckduckgo.voice.api.VoiceSearchAvailability
 import com.duckduckgo.voice.api.VoiceSearchAvailabilityPixelLogger
@@ -72,17 +67,13 @@
     private val duckPlayer: DuckPlayer = mock()
     private val pixel: Pixel = mock()
     private val userBrowserProperties: UserBrowserProperties = mock()
-<<<<<<< HEAD
+
+    private val mockVisualDesignExperimentDataStore: VisualDesignExperimentDataStore = mock()
+    private val defaultVisualExperimentNavBarStateFlow = MutableStateFlow(FeatureState(isAvailable = true, isEnabled = false))
     private val mockToggle: Toggle = mock()
-    private val experimentalUIThemingFeature: ExperimentalUIThemingFeature = mock()
     private val fakeAppPersonalityFeature = FakeFeatureToggleFactory.create(AppPersonalityFeature::class.java)
     private val mockUserStageStore: UserStageStore = mock()
     private val mockPrivacyDashboardExternalPixelParams: PrivacyDashboardExternalPixelParams = mock()
-=======
-
-    private val mockVisualDesignExperimentDataStore: VisualDesignExperimentDataStore = mock()
-    private val defaultVisualExperimentNavBarStateFlow = MutableStateFlow(FeatureState(isAvailable = true, isEnabled = false))
->>>>>>> 5b7deb6e
 
     private val defaultBrowserPromptsExperimentHighlightOverflowMenuFlow = MutableStateFlow(false)
     private val defaultBrowserPromptsExperiment: DefaultBrowserPromptsExperiment = mock()
@@ -138,14 +129,10 @@
             userBrowserProperties = userBrowserProperties,
             dispatcherProvider = coroutineTestRule.testDispatcherProvider,
             defaultBrowserPromptsExperiment = defaultBrowserPromptsExperiment,
-<<<<<<< HEAD
-            experimentalUIThemingFeature = experimentalUIThemingFeature,
+            visualDesignExperimentDataStore = mockVisualDesignExperimentDataStore,
             appPersonalityFeature = fakeAppPersonalityFeature,
             userStageStore = mockUserStageStore,
             privacyDashboardExternalPixelParams = mockPrivacyDashboardExternalPixelParams,
-=======
-            visualDesignExperimentDataStore = mockVisualDesignExperimentDataStore,
->>>>>>> 5b7deb6e
         )
     }
 
