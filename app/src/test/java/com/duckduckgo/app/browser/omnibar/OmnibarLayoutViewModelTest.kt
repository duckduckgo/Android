package com.duckduckgo.app.browser.omnibar

import android.view.MotionEvent
import androidx.test.ext.junit.runners.AndroidJUnit4
import app.cash.turbine.test
import com.duckduckgo.app.browser.DuckDuckGoUrlDetectorImpl
import com.duckduckgo.app.browser.defaultbrowsing.prompts.DefaultBrowserPromptsExperiment
import com.duckduckgo.app.browser.omnibar.Omnibar.ViewMode
import com.duckduckgo.app.browser.omnibar.OmnibarLayout.Decoration
import com.duckduckgo.app.browser.omnibar.OmnibarLayout.StateChange
import com.duckduckgo.app.browser.omnibar.OmnibarLayoutViewModel.Command
import com.duckduckgo.app.browser.omnibar.OmnibarLayoutViewModel.LeadingIconState
import com.duckduckgo.app.browser.omnibar.OmnibarLayoutViewModel.LeadingIconState.SEARCH
import com.duckduckgo.app.browser.viewstate.HighlightableButton
import com.duckduckgo.app.browser.viewstate.LoadingViewState
import com.duckduckgo.app.browser.viewstate.OmnibarViewState
import com.duckduckgo.app.global.model.PrivacyShield
import com.duckduckgo.app.global.model.PrivacyShield.PROTECTED
import com.duckduckgo.app.global.model.PrivacyShield.UNPROTECTED
import com.duckduckgo.app.pixels.AppPixelName
import com.duckduckgo.app.privacy.model.TestingEntity
import com.duckduckgo.app.statistics.pixels.Pixel
import com.duckduckgo.app.statistics.pixels.Pixel.PixelParameter.FIRE_BUTTON_STATE
import com.duckduckgo.app.statistics.pixels.Pixel.PixelType.Unique
import com.duckduckgo.app.tabs.model.TabEntity
import com.duckduckgo.app.tabs.model.TabRepository
import com.duckduckgo.app.trackerdetection.model.Entity
import com.duckduckgo.browser.api.UserBrowserProperties
import com.duckduckgo.common.test.CoroutineTestRule
import com.duckduckgo.duckplayer.api.DuckPlayer
import com.duckduckgo.privacy.dashboard.impl.pixels.PrivacyDashboardPixels
import com.duckduckgo.voice.api.VoiceSearchAvailability
import com.duckduckgo.voice.api.VoiceSearchAvailabilityPixelLogger
import kotlin.reflect.KClass
import kotlinx.coroutines.flow.MutableStateFlow
import kotlinx.coroutines.flow.flowOf
import kotlinx.coroutines.test.runTest
import org.junit.Assert.*
import org.junit.Before
import org.junit.Rule
import org.junit.Test
import org.junit.runner.RunWith
import org.mockito.kotlin.any
import org.mockito.kotlin.mock
import org.mockito.kotlin.verify
import org.mockito.kotlin.verifyNoInteractions
import org.mockito.kotlin.whenever

@RunWith(AndroidJUnit4::class)
class OmnibarLayoutViewModelTest {

    @get:Rule
    val coroutineTestRule: CoroutineTestRule = CoroutineTestRule()

    private val tabRepository: TabRepository = mock()
    private val voiceSearchAvailability: VoiceSearchAvailability = mock()
    private val voiceSearchPixelLogger: VoiceSearchAvailabilityPixelLogger = mock()
    private val duckDuckGoUrlDetector = DuckDuckGoUrlDetectorImpl()
    private val duckPlayer: DuckPlayer = mock()
    private val pixel: Pixel = mock()
    private val userBrowserProperties: UserBrowserProperties = mock()

    private val defaultBrowserPromptsExperimentHighlightOverflowMenuFlow = MutableStateFlow(false)
    private val defaultBrowserPromptsExperiment: DefaultBrowserPromptsExperiment = mock()

    private lateinit var testee: OmnibarLayoutViewModel

    private val EMPTY_URL = ""
    private val SERP_URL = "https://duckduckgo.com/?q=test&atb=v395-1-wb&ia=web"
    private val DUCK_PLAYER_URL = "duck://player/21bPE0BJdOA"
    private val RANDOM_URL = "https://as.com"
    private val QUERY = "query"

    @Before
    fun before() {
<<<<<<< HEAD
=======
        whenever(defaultBrowserPromptsExperiment.highlightPopupMenu).thenReturn(defaultBrowserPromptsExperimentHighlightOverflowMenuFlow)

        testee = OmnibarLayoutViewModel(
            tabRepository = tabRepository,
            voiceSearchAvailability = voiceSearchAvailability,
            voiceSearchPixelLogger = voiceSearchPixelLogger,
            duckDuckGoUrlDetector = duckDuckGoUrlDetector,
            duckPlayer = duckPlayer,
            pixel = pixel,
            userBrowserProperties = userBrowserProperties,
            dispatcherProvider = coroutineTestRule.testDispatcherProvider,
            defaultBrowserPromptsExperiment = defaultBrowserPromptsExperiment,
        )

>>>>>>> cd175339
        whenever(tabRepository.flowTabs).thenReturn(flowOf(emptyList()))
        whenever(voiceSearchAvailability.shouldShowVoiceSearch(any(), any(), any(), any())).thenReturn(true)
        whenever(duckPlayer.isDuckPlayerUri(DUCK_PLAYER_URL)).thenReturn(true)

        initializeViewModel()
    }

    @Test
    fun whenViewModelAttachedAndNoTabsOpenThenTabsRetrieved() = runTest {
        testee.viewState.test {
            val viewState = awaitItem()
            assertTrue(viewState.tabCount == 0)
        }
    }

    @Test
    fun whenViewModelAttachedAndTabsOpenedThenTabsRetrieved() = runTest {
        whenever(tabRepository.flowTabs).thenReturn(flowOf(listOf(TabEntity(tabId = "0", position = 0))))

        initializeViewModel()

        testee.viewState.test {
            val viewState = awaitItem()
            assertTrue(viewState.tabCount == 1)
            assertTrue(viewState.shouldUpdateTabsCount)
        }
    }

    private fun initializeViewModel() {
        testee = OmnibarLayoutViewModel(
            tabRepository = tabRepository,
            voiceSearchAvailability = voiceSearchAvailability,
            voiceSearchPixelLogger = voiceSearchPixelLogger,
            duckDuckGoUrlDetector = duckDuckGoUrlDetector,
            duckPlayer = duckPlayer,
            pixel = pixel,
            userBrowserProperties = userBrowserProperties,
            dispatcherProvider = coroutineTestRule.testDispatcherProvider,
        )
    }

    @Test
    fun whenViewModelAttachedAndVoiceSearchSupportedThenPixelLogged() = runTest {
        whenever(voiceSearchAvailability.isVoiceSearchSupported).thenReturn(true)

        initializeViewModel()

        verify(voiceSearchPixelLogger).log()
    }

    @Test
    fun whenViewModelAttachedAndVoiceSearchNotSupportedThenPixelLogged() = runTest {
        whenever(voiceSearchAvailability.isVoiceSearchSupported).thenReturn(false)

        verifyNoInteractions(voiceSearchPixelLogger)
    }

    @Test
    fun whenOmnibarFocusedThenCancelTrackersAnimationCommandSent() = runTest {
        testee.onOmnibarFocusChanged(true, "query")

        testee.commands().test {
            awaitItem().assertCommand(Command.CancelTrackersAnimation::class)
            cancelAndIgnoreRemainingEvents()
        }
    }

    @Test
    fun whenOmnibarFocusedAndQueryNotBlankThenViewStateCorrect() = runTest {
        testee.onOmnibarFocusChanged(true, "query")

        testee.viewState.test {
            val viewState = awaitItem()
            assertTrue(viewState.hasFocus)
            assertTrue(viewState.expanded)
            assertTrue(viewState.leadingIconState == LeadingIconState.SEARCH)
            assertTrue(viewState.showClearButton)
            assertFalse(viewState.showTabsMenu)
            assertFalse(viewState.showFireIcon)
            assertFalse(viewState.showBrowserMenu)
            assertFalse(viewState.shouldMoveCaretToStart)
            assertTrue(viewState.highlightPrivacyShield == HighlightableButton.Gone)
            assertTrue(viewState.showVoiceSearch)
        }
    }

    @Test
    fun whenOmnibarFocusedAndQueryBlankThenViewStateCorrect() = runTest {
        testee.onOmnibarFocusChanged(true, "")

        testee.viewState.test {
            val viewState = awaitItem()
            assertTrue(viewState.hasFocus)
            assertTrue(viewState.expanded)
            assertTrue(viewState.leadingIconState == LeadingIconState.SEARCH)
            assertFalse(viewState.showClearButton)
            assertTrue(viewState.showTabsMenu)
            assertTrue(viewState.showFireIcon)
            assertTrue(viewState.showBrowserMenu)
            assertFalse(viewState.shouldMoveCaretToStart)
            assertTrue(viewState.highlightPrivacyShield == HighlightableButton.Gone)
            assertTrue(viewState.showVoiceSearch)
        }
    }

    @Test
    fun whenOmnibarNotFocusedAndDDGUrlThenViewStateCorrect() = runTest {
        givenSiteLoaded(SERP_URL)
        testee.onOmnibarFocusChanged(false, "")

        testee.viewState.test {
            val viewState = expectMostRecentItem()
            assertFalse(viewState.hasFocus)
            assertFalse(viewState.expanded)
            assertTrue(viewState.leadingIconState == LeadingIconState.DAX)
            assertFalse(viewState.showClearButton)
            assertTrue(viewState.showTabsMenu)
            assertTrue(viewState.showFireIcon)
            assertTrue(viewState.showBrowserMenu)
            assertTrue(viewState.shouldMoveCaretToStart)
            assertTrue(viewState.highlightFireButton == HighlightableButton.Visible(highlighted = false))
            assertTrue(viewState.showVoiceSearch)
            cancelAndIgnoreRemainingEvents()
        }
    }

    @Test
    fun whenOmnibarNotFocusedAndDuckPlayerUrlThenViewStateCorrect() = runTest {
        givenSiteLoaded(DUCK_PLAYER_URL)
        testee.onOmnibarFocusChanged(false, "")

        testee.viewState.test {
            val viewState = expectMostRecentItem()
            assertFalse(viewState.hasFocus)
            assertFalse(viewState.expanded)
            assertTrue(viewState.leadingIconState == LeadingIconState.DUCK_PLAYER)
            assertFalse(viewState.showClearButton)
            assertTrue(viewState.showTabsMenu)
            assertTrue(viewState.showFireIcon)
            assertTrue(viewState.showBrowserMenu)
            assertTrue(viewState.shouldMoveCaretToStart)
            assertTrue(viewState.highlightFireButton == HighlightableButton.Visible(highlighted = false))
            assertTrue(viewState.showVoiceSearch)
            cancelAndIgnoreRemainingEvents()
        }
    }

    @Test
    fun whenOmnibarNotFocusedAndUrlEmptyThenViewStateCorrect() = runTest {
        givenSiteLoaded(EMPTY_URL)
        testee.onOmnibarFocusChanged(false, "")

        testee.viewState.test {
            val viewState = expectMostRecentItem()
            assertFalse(viewState.hasFocus)
            assertFalse(viewState.expanded)
            assertTrue(viewState.leadingIconState == LeadingIconState.SEARCH)
            assertFalse(viewState.showClearButton)
            assertTrue(viewState.showTabsMenu)
            assertTrue(viewState.showFireIcon)
            assertTrue(viewState.showBrowserMenu)
            assertTrue(viewState.shouldMoveCaretToStart)
            assertTrue(viewState.highlightFireButton == HighlightableButton.Visible(highlighted = false))
            assertTrue(viewState.showVoiceSearch)
            cancelAndIgnoreRemainingEvents()
        }
    }

    @Test
    fun whenOmnibarNotFocusedAndUrlLoadedThenViewStateCorrect() = runTest {
        givenSiteLoaded(RANDOM_URL)
        testee.onOmnibarFocusChanged(false, "")

        testee.viewState.test {
            val viewState = expectMostRecentItem()
            assertFalse(viewState.hasFocus)
            assertFalse(viewState.expanded)
            assertTrue(viewState.leadingIconState == LeadingIconState.PRIVACY_SHIELD)
            assertFalse(viewState.showClearButton)
            assertTrue(viewState.showTabsMenu)
            assertTrue(viewState.showFireIcon)
            assertTrue(viewState.showBrowserMenu)
            assertTrue(viewState.shouldMoveCaretToStart)
            assertTrue(viewState.highlightFireButton == HighlightableButton.Visible(highlighted = false))
            assertTrue(viewState.showVoiceSearch)
            cancelAndIgnoreRemainingEvents()
        }
    }

    @Test
    fun whenViewModeChangedToCustomTabThenViewStateCorrect() = runTest {
        testee.onViewModeChanged(ViewMode.CustomTab(0, "example.com", false))

        testee.viewState.test {
            val viewState = awaitItem()
            assertTrue(viewState.viewMode is ViewMode.CustomTab)
            assertFalse(viewState.showClearButton)
            assertFalse(viewState.showVoiceSearch)
            assertFalse(viewState.showTabsMenu)
            assertFalse(viewState.showFireIcon)
            assertTrue(viewState.showBrowserMenu)
        }
    }

    @Test
    fun whenViewModeChangedToErrorThenViewStateCorrect() = runTest {
        testee.onViewModeChanged(ViewMode.Error)

        testee.viewState.test {
            val viewState = awaitItem()
            assertTrue(viewState.leadingIconState == LeadingIconState.GLOBE)
            assertTrue(viewState.scrollingEnabled)
        }
    }

    @Test
    fun whenViewModeChangedToSSLWarningThenViewStateCorrect() = runTest {
        testee.onViewModeChanged(ViewMode.SSLWarning)

        testee.viewState.test {
            val viewState = awaitItem()
            assertTrue(viewState.leadingIconState == LeadingIconState.GLOBE)
            assertTrue(viewState.scrollingEnabled)
        }
    }

    @Test
    fun whenViewModeChangedToMaliciousSiteWarningThenViewStateCorrect() = runTest {
        testee.onViewModeChanged(ViewMode.MaliciousSiteWarning)

        testee.viewState.test {
            val viewState = awaitItem()
            assertTrue(viewState.leadingIconState == LeadingIconState.GLOBE)
            assertTrue(viewState.scrollingEnabled)
        }
    }

    @Test
    fun whenViewModeChangedToNewTabThenViewStateCorrect() = runTest {
        testee.onViewModeChanged(ViewMode.NewTab)

        testee.viewState.test {
            val viewState = awaitItem()
            assertTrue(viewState.leadingIconState == LeadingIconState.SEARCH)
            assertFalse(viewState.scrollingEnabled)
        }
    }

    @Test
    fun whenViewModeChangedToBrowserThenViewStateCorrect() = runTest {
        testee.onViewModeChanged(ViewMode.Browser(RANDOM_URL))

        testee.viewState.test {
            val viewState = awaitItem()
            assertTrue(viewState.leadingIconState == LeadingIconState.SEARCH)
            assertTrue(viewState.scrollingEnabled)
        }
    }

    @Test
    fun whenViewModeChangedToErrorAndFocusThenViewStateCorrect() = runTest {
        testee.onOmnibarFocusChanged(true, RANDOM_URL)
        testee.onViewModeChanged(ViewMode.Error)

        testee.viewState.test {
            val viewState = expectMostRecentItem()
            assertTrue(viewState.leadingIconState == LeadingIconState.SEARCH)
        }
    }

    @Test
    fun whenViewModeChangedToSSLWarningAndFocusThenViewStateCorrect() = runTest {
        testee.onOmnibarFocusChanged(true, RANDOM_URL)
        testee.onViewModeChanged(ViewMode.SSLWarning)

        testee.viewState.test {
            val viewState = expectMostRecentItem()
            assertTrue(viewState.leadingIconState == LeadingIconState.SEARCH)
        }
    }

    @Test
    fun whenViewModeChangedToMaliciousSiteWarningAndFocusThenViewStateCorrect() = runTest {
        testee.onOmnibarFocusChanged(true, RANDOM_URL)
        testee.onViewModeChanged(ViewMode.MaliciousSiteWarning)

        testee.viewState.test {
            val viewState = expectMostRecentItem()
            assertTrue(viewState.leadingIconState == LeadingIconState.SEARCH)
        }
    }

    @Test
    fun whenViewModeChangedToNewTabAndFocusThenViewStateCorrect() = runTest {
        testee.onOmnibarFocusChanged(true, RANDOM_URL)
        testee.onViewModeChanged(ViewMode.NewTab)

        testee.viewState.test {
            val viewState = expectMostRecentItem()
            assertTrue(viewState.leadingIconState == LeadingIconState.SEARCH)
        }
    }

    @Test
    fun whenViewModeChangedToBrowserAndFocusThenViewStateCorrect() = runTest {
        testee.onOmnibarFocusChanged(true, RANDOM_URL)
        testee.onViewModeChanged(ViewMode.Browser(RANDOM_URL))

        testee.viewState.test {
            val viewState = awaitItem()
            assertTrue(viewState.leadingIconState == LeadingIconState.SEARCH)
        }
    }

    @Test
    fun whenPrivacyShieldChangedToProtectedThenViewStateCorrect() = runTest {
        val privacyShield = PROTECTED
        testee.onPrivacyShieldChanged(privacyShield)

        testee.viewState.test {
            val viewState = awaitItem()
            assertTrue(viewState.privacyShield == privacyShield)
        }
    }

    @Test
    fun whenPrivacyShieldChangedToUnProtectedThenViewStateCorrect() = runTest {
        val privacyShield = UNPROTECTED
        testee.onPrivacyShieldChanged(privacyShield)

        testee.viewState.test {
            val viewState = awaitItem()
            assertTrue(viewState.privacyShield == privacyShield)
        }
    }

    @Test
    fun whenPrivacyShieldChangedToWarningThenViewStateCorrect() = runTest {
        val privacyShield = PrivacyShield.WARNING
        testee.onPrivacyShieldChanged(privacyShield)

        testee.viewState.test {
            val viewState = awaitItem()
            assertTrue(viewState.privacyShield == privacyShield)
        }
    }

    @Test
    fun whenPrivacyShieldChangedToUnknownThenViewStateCorrect() = runTest {
        val privacyShield = PrivacyShield.UNKNOWN
        testee.onPrivacyShieldChanged(privacyShield)

        testee.viewState.test {
            val viewState = awaitItem()
            assertTrue(viewState.privacyShield == privacyShield)
        }
    }

    @Test
    fun whenOutlineEnabledThenViewStateCorrect() = runTest {
        testee.onOutlineEnabled(true)
        testee.viewState.test {
            val viewState = awaitItem()
            assertTrue(viewState.hasFocus)
        }
    }

    @Test
    fun whenOutlineDisabledThenViewStateCorrect() = runTest {
        testee.onOutlineEnabled(false)
        testee.viewState.test {
            val viewState = awaitItem()
            assertFalse(viewState.hasFocus)
        }
    }

    @Test
    fun whenClearTextButtonPressedThenViewStateCorrect() = runTest {
        testee.onClearTextButtonPressed()
        testee.viewState.test {
            val viewState = awaitItem()
            assertTrue(viewState.omnibarText.isEmpty())
            assertTrue(viewState.updateOmnibarText)
            assertTrue(viewState.expanded)
            assertTrue(viewState.showTabsMenu)
            assertTrue(viewState.showFireIcon)
            assertTrue(viewState.showBrowserMenu)
            assertFalse(viewState.showClearButton)
        }
    }

    @Test
    fun whenClearTextButtonPressedAndUrlEmptyThenPixelSent() = runTest {
        givenSiteLoaded("")
        testee.onClearTextButtonPressed()
        verify(pixel).fire(AppPixelName.ADDRESS_BAR_NEW_TAB_PAGE_ENTRY_CLEARED)
    }

    @Test
    fun whenClearTextButtonPressedAndSERPUrlThenPixelSent() = runTest {
        givenSiteLoaded(SERP_URL)
        testee.onClearTextButtonPressed()
        verify(pixel).fire(AppPixelName.ADDRESS_BAR_SERP_ENTRY_CLEARED)
    }

    @Test
    fun whenClearTextButtonPressedAndUrlThenPixelSent() = runTest {
        givenSiteLoaded(RANDOM_URL)
        testee.onClearTextButtonPressed()
        verify(pixel).fire(AppPixelName.ADDRESS_BAR_WEBSITE_ENTRY_CLEARED)
    }

    @Test
    fun whenUserTouchedTextInputWithWrongActionThenPixelNotSent() = runTest {
        testee.onUserTouchedOmnibarTextInput(MotionEvent.ACTION_DOWN)
        verifyNoInteractions(pixel)
    }

    @Test
    fun whenUserTouchedTextInputAndUrlEmptyThenPixelSent() = runTest {
        givenSiteLoaded("")
        testee.onUserTouchedOmnibarTextInput(MotionEvent.ACTION_UP)
        verify(pixel).fire(AppPixelName.ADDRESS_BAR_NEW_TAB_PAGE_CLICKED)
    }

    @Test
    fun whenUserTouchedTextInputAndSERPUrlThenPixelSent() = runTest {
        givenSiteLoaded(SERP_URL)
        testee.onUserTouchedOmnibarTextInput(MotionEvent.ACTION_UP)
        verify(pixel).fire(AppPixelName.ADDRESS_BAR_SERP_CLICKED)
    }

    @Test
    fun whenUserTouchedTextInputAndUrlThenPixelSent() = runTest {
        givenSiteLoaded(RANDOM_URL)
        testee.onUserTouchedOmnibarTextInput(MotionEvent.ACTION_UP)
        verify(pixel).fire(AppPixelName.ADDRESS_BAR_WEBSITE_CLICKED)
    }

    @Test
    fun whenBackKeyPressedAndUrlEmptyThenPixelSent() = runTest {
        givenSiteLoaded("")
        testee.onBackKeyPressed()
        verify(pixel).fire(AppPixelName.ADDRESS_BAR_NEW_TAB_PAGE_CANCELLED)
    }

    @Test
    fun whenBackKeyPressedAndSERPUrlThenPixelSent() = runTest {
        givenSiteLoaded(SERP_URL)
        testee.onBackKeyPressed()
        verify(pixel).fire(AppPixelName.ADDRESS_BAR_SERP_CANCELLED)
    }

    @Test
    fun whenBackKeyPressedAndUrlThenPixelSent() = runTest {
        givenSiteLoaded(RANDOM_URL)
        testee.onBackKeyPressed()
        verify(pixel).fire(AppPixelName.ADDRESS_BAR_WEBSITE_CANCELLED)
    }

    @Test
    fun whenEnterPressedAndUrlEmptyThenPixelSent() = runTest {
        givenSiteLoaded("")
        testee.onEnterKeyPressed()
        verify(pixel).fire(AppPixelName.KEYBOARD_GO_NEW_TAB_CLICKED)
    }

    @Test
    fun whenEnterPressedAndSERPUrlThenPixelSent() = runTest {
        givenSiteLoaded(SERP_URL)
        testee.onEnterKeyPressed()
        verify(pixel).fire(AppPixelName.KEYBOARD_GO_SERP_CLICKED)
    }

    @Test
    fun whenEnterPressedAndUrlThenPixelSent() = runTest {
        givenSiteLoaded(RANDOM_URL)
        testee.onEnterKeyPressed()
        verify(pixel).fire(AppPixelName.KEYBOARD_GO_WEBSITE_CLICKED)
    }

    @Test
    fun whenPrivacyShieldItemHighlightedThenViewStateCorrect() = runTest {
        testee.onHighlightItem(Decoration.HighlightOmnibarItem(fireButton = false, privacyShield = true))
        testee.viewState.test {
            val viewState = awaitItem()
            assertTrue(
                viewState.highlightPrivacyShield == HighlightableButton.Visible(
                    enabled = true,
                    highlighted = true,
                ),
            )

            assertTrue(
                viewState.highlightFireButton == HighlightableButton.Visible(
                    enabled = true,
                    highlighted = false,
                ),
            )

            assertFalse(viewState.scrollingEnabled)
        }
    }

    @Test
    fun whenFireButtonItemHighlightedThenViewStateCorrect() = runTest {
        testee.onHighlightItem(Decoration.HighlightOmnibarItem(fireButton = true, privacyShield = false))
        testee.viewState.test {
            val viewState = awaitItem()
            assertTrue(
                viewState.highlightPrivacyShield == HighlightableButton.Visible(
                    enabled = true,
                    highlighted = false,
                ),
            )

            assertTrue(
                viewState.highlightFireButton == HighlightableButton.Visible(
                    enabled = true,
                    highlighted = true,
                ),
            )

            assertFalse(viewState.scrollingEnabled)
        }
    }

    @Test
    fun whenFireIconPressedAndFireIconHighlightedThenViewStateCorrectAndPixelSent() = runTest {
        val animationPlaying = true
        testee.onHighlightItem(Decoration.HighlightOmnibarItem(fireButton = true, privacyShield = false))
        testee.onFireIconPressed(true)

        testee.viewState.test {
            val viewState = awaitItem()
            assertTrue(
                viewState.highlightFireButton == HighlightableButton.Visible(
                    enabled = true,
                    highlighted = false,
                ),
            )
            assertTrue(viewState.scrollingEnabled)
        }

        verify(pixel).fire(
            AppPixelName.MENU_ACTION_FIRE_PRESSED.pixelName,
            mapOf(FIRE_BUTTON_STATE to animationPlaying.toString()),
        )
    }

    @Test
    fun whenPrivacyShieldIconPressedAndFireIconHighlightedThenViewStateCorrectAndPixelSent() = runTest {
        whenever(userBrowserProperties.daysSinceInstalled()).thenReturn(1)
        testee.onHighlightItem(Decoration.HighlightOmnibarItem(fireButton = false, privacyShield = true))
        testee.onPrivacyShieldButtonPressed()

        testee.viewState.test {
            val viewState = awaitItem()
            assertTrue(
                viewState.highlightPrivacyShield == HighlightableButton.Visible(
                    enabled = true,
                    highlighted = false,
                ),
            )
            assertTrue(viewState.scrollingEnabled)
        }

        verify(pixel).fire(
            pixel = PrivacyDashboardPixels.PRIVACY_DASHBOARD_FIRST_TIME_OPENED,
            parameters = mapOf(
                "daysSinceInstall" to userBrowserProperties.daysSinceInstalled().toString(),
                "from_onboarding" to "true",
            ),
            type = Unique(),
        )
    }

    @Test
    fun whenInputStateChangedAndQueryEmptyThenViewStateCorrect() = runTest {
        val query = ""
        val hasFocus = true
        val clearQuery = true
        val deleteLastCharacter = false
        testee.onInputStateChanged(query, hasFocus, clearQuery, deleteLastCharacter)

        testee.viewState.test {
            val viewState = awaitItem()
            assertTrue(viewState.omnibarText == query)
            assertFalse(viewState.updateOmnibarText)
            assertTrue(viewState.hasFocus)
            assertTrue(viewState.showFireIcon)
            assertTrue(viewState.showTabsMenu)
            assertTrue(viewState.showBrowserMenu)
            assertFalse(viewState.showClearButton)
        }
    }

    @Test
    fun whenInputStateChangedAndQueryNotEmptyThenViewStateCorrect() = runTest {
        val query = "query"
        val hasFocus = true
        val clearQuery = true
        val deleteLastCharacter = false
        testee.onInputStateChanged(query, hasFocus, clearQuery, deleteLastCharacter)

        testee.viewState.test {
            val viewState = awaitItem()
            assertTrue(viewState.omnibarText == query)
            assertFalse(viewState.updateOmnibarText)
            assertTrue(viewState.hasFocus)
            assertFalse(viewState.showFireIcon)
            assertFalse(viewState.showTabsMenu)
            assertFalse(viewState.showBrowserMenu)
            assertTrue(viewState.showClearButton)
        }
    }

    @Test
    fun whenLoadingStateChangesInEmptyUrlThenViewStateCorrect() = runTest {
        givenSiteLoaded(EMPTY_URL)

        testee.viewState.test {
            val viewState = awaitItem()
            assertTrue(viewState.url == EMPTY_URL)
            assertTrue(viewState.leadingIconState == LeadingIconState.SEARCH)
        }
    }

    @Test
    fun whenLoadingStateChangesInUrlThenViewStateCorrect() = runTest {
        givenSiteLoaded(RANDOM_URL)

        testee.viewState.test {
            val viewState = awaitItem()
            assertTrue(viewState.url == RANDOM_URL)
            assertTrue(viewState.leadingIconState == LeadingIconState.PRIVACY_SHIELD)
        }
    }

    @Test
    fun whenLoadingStateChangesInSERPUrlThenViewStateCorrect() = runTest {
        givenSiteLoaded(SERP_URL)

        testee.viewState.test {
            val viewState = awaitItem()
            assertTrue(viewState.url == SERP_URL)
            assertTrue(viewState.leadingIconState == LeadingIconState.DAX)
        }
    }

    @Test
    fun whenLoadingStateChangesInDuckPlayerUrlThenViewStateCorrect() = runTest {
        givenSiteLoaded(DUCK_PLAYER_URL)

        testee.viewState.test {
            val viewState = awaitItem()
            assertTrue(viewState.url == DUCK_PLAYER_URL)
            assertTrue(viewState.leadingIconState == LeadingIconState.DUCK_PLAYER)
        }
    }

    @Test
    fun whenOmnibarStateChangesAsNavigationalChangeThenViewStateUpdates() = runTest {
        testee.onExternalStateChange(
            StateChange.OmnibarStateChange(
                OmnibarViewState(
                    navigationChange = true,
                    omnibarText = QUERY,
                ),
            ),
        )

        testee.viewState.test {
            val viewState = awaitItem()
            assertTrue(viewState.expanded)
            assertTrue(viewState.expandedAnimated)
            assertTrue(viewState.omnibarText == QUERY)
            assertTrue(viewState.updateOmnibarText)
        }
    }

    @Test
    fun whenOmnibarStateChangesThenViewStateUpdates() = runTest {
        val omnibarState = OmnibarViewState(
            navigationChange = false,
            omnibarText = QUERY,
            forceExpand = false,
            shouldMoveCaretToEnd = true,
        )
        testee.onExternalStateChange(StateChange.OmnibarStateChange(omnibarState))

        testee.viewState.test {
            val viewState = awaitItem()
            assertTrue(viewState.expanded == omnibarState.forceExpand)
            assertTrue(viewState.expandedAnimated == omnibarState.forceExpand)
            assertTrue(viewState.omnibarText == QUERY)
            assertTrue(viewState.updateOmnibarText)
            assertTrue(viewState.shouldMoveCaretToEnd == omnibarState.shouldMoveCaretToEnd)
        }
    }

    @Test
    fun whenOmnibarFocusedAndLoadingStateChangesThenViewStateCorrect() = runTest {
        val omnibarState = OmnibarViewState(
            navigationChange = false,
            omnibarText = QUERY,
            forceExpand = false,
            shouldMoveCaretToEnd = true,
        )
        testee.onExternalStateChange(StateChange.OmnibarStateChange(omnibarState))
        testee.onOmnibarFocusChanged(true, QUERY)
        testee.onExternalStateChange(
            StateChange.LoadingStateChange(
                LoadingViewState(
                    isLoading = true,
                    privacyOn = true,
                    progress = 100,
                    url = SERP_URL,
                ),
            ),
        )

        testee.viewState.test {
            val viewState = awaitItem()
            assertTrue(viewState.leadingIconState == SEARCH)
            assertTrue(viewState.expandedAnimated == omnibarState.forceExpand)
            assertTrue(viewState.omnibarText == QUERY)
            assertTrue(viewState.updateOmnibarText)
            assertTrue(viewState.shouldMoveCaretToEnd == omnibarState.shouldMoveCaretToEnd)
        }
    }

    @Test
    fun whenTrackersAnimationStartedAndOmnibarNotFocusedThenCommandAndViewStateCorrect() = runTest {
        testee.onOmnibarFocusChanged(false, SERP_URL)
        val trackers = givenSomeTrackers()
        testee.onAnimationStarted(Decoration.LaunchTrackersAnimation(trackers))

        testee.viewState.test {
            val viewState = awaitItem()
            assertTrue(viewState.leadingIconState == LeadingIconState.PRIVACY_SHIELD)
        }

        testee.commands().test {
            awaitItem().assertCommand(Command.StartTrackersAnimation::class)
            cancelAndIgnoreRemainingEvents()
        }
    }

    @Test
    fun whenTrackersAnimationStartedAndOmnibarFocusedThenCommandAndViewStateCorrect() = runTest {
        testee.onOmnibarFocusChanged(true, SERP_URL)
        val trackers = givenSomeTrackers()
        testee.onAnimationStarted(Decoration.LaunchTrackersAnimation(trackers))

        testee.viewState.test {
            val viewState = awaitItem()
            assertTrue(viewState.leadingIconState == LeadingIconState.SEARCH)
        }
    }

    @Test
    fun whenOmnibarFocusedAndAnimationPlayingThenAnimationsCanceled() = runTest {
        givenSiteLoaded(RANDOM_URL)

        testee.onOmnibarFocusChanged(true, RANDOM_URL)

        testee.commands().test {
            awaitItem().assertCommand(Command.CancelTrackersAnimation::class)
            cancelAndIgnoreRemainingEvents()
        }
    }

    @Test
    fun whenOmnibarTextClearedAndBackPressedThenUrlIsShown() = runTest {
        givenSiteLoaded(RANDOM_URL)
        testee.onClearTextButtonPressed()
        testee.onBackKeyPressed()

        testee.viewState.test {
            val viewState = awaitItem()
            assertTrue(viewState.omnibarText == RANDOM_URL)
        }
    }

    @Test
    fun whenHidingKeyboardAfterClearingInputWhileInSiteThenURLisShown() = runTest {
        givenSiteLoaded(RANDOM_URL)
        testee.onClearTextButtonPressed()
        val hasFocus = true
        val clearQuery = true
        val deleteLastCharacter = false
        testee.onInputStateChanged("", hasFocus, clearQuery, deleteLastCharacter)
        testee.onOmnibarFocusChanged(false, "")
        testee.onInputStateChanged(RANDOM_URL, false, false, false)

        testee.viewState.test {
            val viewState = awaitItem()
            assertTrue(viewState.omnibarText == RANDOM_URL)
        }
    }

    @Test
    fun whenHidingKeyboardAfterClearingInputWhileInSERPThenURLisShown() = runTest {
        givenSiteLoaded(SERP_URL)

        val hasFocus = true
        val clearQuery = true
        val deleteLastCharacter = false

        testee.onClearTextButtonPressed()
        testee.onInputStateChanged("", hasFocus, clearQuery, deleteLastCharacter)
        testee.onOmnibarFocusChanged(false, "")
        testee.onInputStateChanged(SERP_URL, false, false, false)

        testee.viewState.test {
            val viewState = awaitItem()
            assertTrue(viewState.omnibarText == SERP_URL)
        }
    }

    @Test
    fun whenClosingKeyboardAfterDeletingLastCharacterFromOmnibaWhileInSERPThenURLisShown() = runTest {
        givenSiteLoaded(SERP_URL)

        val hasFocus = true
        val clearQuery = true
        val deleteLastCharacter = true

        testee.onClearTextButtonPressed()
        testee.onInputStateChanged("", hasFocus, clearQuery, deleteLastCharacter)
        testee.onOmnibarFocusChanged(false, "")
        testee.onInputStateChanged(SERP_URL, false, false, deleteLastCharacter)

        testee.viewState.test {
            val viewState = awaitItem()
            assertTrue(viewState.omnibarText == SERP_URL)
        }
    }

    @Test
    fun whenClosingKeyboardAfterDeletingLastCharacterFromOmnibaWhileInSitehenURLisShown() = runTest {
        givenSiteLoaded(RANDOM_URL)

        val hasFocus = true
        val clearQuery = true
        val deleteLastCharacter = true

        testee.onClearTextButtonPressed()
        testee.onInputStateChanged("", hasFocus, clearQuery, deleteLastCharacter)
        testee.onOmnibarFocusChanged(false, "")
        testee.onInputStateChanged(RANDOM_URL, false, false, deleteLastCharacter)

        testee.viewState.test {
            val viewState = awaitItem()
            assertTrue(viewState.omnibarText == RANDOM_URL)
        }
    }

    @Test
    fun `when default browser experiment updates browser menu highlight, then update the view state`() = runTest {
        defaultBrowserPromptsExperimentHighlightOverflowMenuFlow.value = true

        testee.viewState.test {
            val viewState = awaitItem()
            assertTrue(viewState.showBrowserMenuHighlight)
        }
    }

    private fun givenSiteLoaded(loadedUrl: String) {
        testee.onViewModeChanged(ViewMode.Browser(loadedUrl))
        testee.onExternalStateChange(
            StateChange.LoadingStateChange(
                LoadingViewState(
                    isLoading = true,
                    privacyOn = true,
                    progress = 100,
                    url = loadedUrl,
                ),
            ),
        )
    }

    private fun givenSomeTrackers(): List<Entity> {
        val network = TestingEntity("Network", "Network", 1.0)
        val majorNetwork = TestingEntity("MajorNetwork", "MajorNetwork", Entity.MAJOR_NETWORK_PREVALENCE + 1)
        return listOf(network, majorNetwork)
    }

    private fun Command.assertCommand(expectedType: KClass<out Command>) {
        assertTrue(String.format("Unexpected command type: %s", this::class.simpleName), this::class == expectedType)
    }
}<|MERGE_RESOLUTION|>--- conflicted
+++ resolved
@@ -73,10 +73,36 @@
 
     @Before
     fun before() {
-<<<<<<< HEAD
-=======
         whenever(defaultBrowserPromptsExperiment.highlightPopupMenu).thenReturn(defaultBrowserPromptsExperimentHighlightOverflowMenuFlow)
-
+        whenever(tabRepository.flowTabs).thenReturn(flowOf(emptyList()))
+        whenever(voiceSearchAvailability.shouldShowVoiceSearch(any(), any(), any(), any())).thenReturn(true)
+        whenever(duckPlayer.isDuckPlayerUri(DUCK_PLAYER_URL)).thenReturn(true)
+
+        initializeViewModel()
+    }
+
+    @Test
+    fun whenViewModelAttachedAndNoTabsOpenThenTabsRetrieved() = runTest {
+        testee.viewState.test {
+            val viewState = awaitItem()
+            assertTrue(viewState.tabCount == 0)
+        }
+    }
+
+    @Test
+    fun whenViewModelAttachedAndTabsOpenedThenTabsRetrieved() = runTest {
+        whenever(tabRepository.flowTabs).thenReturn(flowOf(listOf(TabEntity(tabId = "0", position = 0))))
+
+        initializeViewModel()
+
+        testee.viewState.test {
+            val viewState = awaitItem()
+            assertTrue(viewState.tabCount == 1)
+            assertTrue(viewState.shouldUpdateTabsCount)
+        }
+    }
+
+    private fun initializeViewModel() {
         testee = OmnibarLayoutViewModel(
             tabRepository = tabRepository,
             voiceSearchAvailability = voiceSearchAvailability,
@@ -87,47 +113,6 @@
             userBrowserProperties = userBrowserProperties,
             dispatcherProvider = coroutineTestRule.testDispatcherProvider,
             defaultBrowserPromptsExperiment = defaultBrowserPromptsExperiment,
-        )
-
->>>>>>> cd175339
-        whenever(tabRepository.flowTabs).thenReturn(flowOf(emptyList()))
-        whenever(voiceSearchAvailability.shouldShowVoiceSearch(any(), any(), any(), any())).thenReturn(true)
-        whenever(duckPlayer.isDuckPlayerUri(DUCK_PLAYER_URL)).thenReturn(true)
-
-        initializeViewModel()
-    }
-
-    @Test
-    fun whenViewModelAttachedAndNoTabsOpenThenTabsRetrieved() = runTest {
-        testee.viewState.test {
-            val viewState = awaitItem()
-            assertTrue(viewState.tabCount == 0)
-        }
-    }
-
-    @Test
-    fun whenViewModelAttachedAndTabsOpenedThenTabsRetrieved() = runTest {
-        whenever(tabRepository.flowTabs).thenReturn(flowOf(listOf(TabEntity(tabId = "0", position = 0))))
-
-        initializeViewModel()
-
-        testee.viewState.test {
-            val viewState = awaitItem()
-            assertTrue(viewState.tabCount == 1)
-            assertTrue(viewState.shouldUpdateTabsCount)
-        }
-    }
-
-    private fun initializeViewModel() {
-        testee = OmnibarLayoutViewModel(
-            tabRepository = tabRepository,
-            voiceSearchAvailability = voiceSearchAvailability,
-            voiceSearchPixelLogger = voiceSearchPixelLogger,
-            duckDuckGoUrlDetector = duckDuckGoUrlDetector,
-            duckPlayer = duckPlayer,
-            pixel = pixel,
-            userBrowserProperties = userBrowserProperties,
-            dispatcherProvider = coroutineTestRule.testDispatcherProvider,
         )
     }
 
