--- conflicted
+++ resolved
@@ -85,7 +85,7 @@
     private val mockSenseOfProtectionExperiment: SenseOfProtectionExperiment = mock()
     private val duckChat: DuckChat = mock()
     private val duckChatShowInAddressBarFlow = MutableStateFlow(true)
-<<<<<<< HEAD
+    private val browserFeatures = FakeFeatureToggleFactory.create(AndroidBrowserConfigFeature::class.java)
     private val settingsDataStore: SettingsDataStore = mock()
     private val mockAddressDisplayFormatter: AddressDisplayFormatter by lazy {
         mock {
@@ -103,9 +103,6 @@
             }
         }
     }
-=======
-    private val browserFeatures = FakeFeatureToggleFactory.create(AndroidBrowserConfigFeature::class.java)
->>>>>>> bc226fa2
 
     private lateinit var testee: OmnibarLayoutViewModel
 
@@ -166,12 +163,9 @@
             visualDesignExperimentDataStore = mockVisualDesignExperimentDataStore,
             senseOfProtectionExperiment = mockSenseOfProtectionExperiment,
             duckChat = duckChat,
-<<<<<<< HEAD
+            browserFeatures = browserFeatures,
             addressDisplayFormatter = mockAddressDisplayFormatter,
             settingsDataStore = settingsDataStore,
-=======
-            browserFeatures = browserFeatures,
->>>>>>> bc226fa2
         )
     }
 
@@ -1255,7 +1249,15 @@
     }
 
     @Test
-<<<<<<< HEAD
+    fun whenDuckAiButtonInBrowserFeatureFlagIsDisabledTheButtonIsNotVisible() = runTest {
+        browserFeatures.duckAiButtonInBrowser().setRawStoredState(Toggle.State(enable = false))
+        testee.viewState.test {
+            val viewState = awaitItem()
+            assertFalse(viewState.showChatMenu)
+        }
+    }
+
+    @Test
     fun whenOmnibarLosesFocusAndFullUrlEnabledThenAddressDisplayFormatterCalledWithFullUrlTrue() = runTest {
         val query = "query"
         val url = "https://example.com/test.html"
@@ -1328,13 +1330,6 @@
             assertEquals(formattedUrl, viewState.omnibarText)
             assertTrue(viewState.updateOmnibarText)
             verify(mockAddressDisplayFormatter).getDisplayAddress(omnibarText, omnibarText, false)
-=======
-    fun whenDuckAiButtonInBrowserFeatureFlagIsDisabledTheButtonIsNotVisible() = runTest {
-        browserFeatures.duckAiButtonInBrowser().setRawStoredState(Toggle.State(enable = false))
-        testee.viewState.test {
-            val viewState = awaitItem()
-            assertFalse(viewState.showChatMenu)
->>>>>>> bc226fa2
         }
     }
 
