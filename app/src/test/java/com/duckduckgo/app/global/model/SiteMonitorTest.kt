/*
 * Copyright (c) 2022 DuckDuckGo
 *
 * Licensed under the Apache License, Version 2.0 (the "License");
 * you may not use this file except in compliance with the License.
 * You may obtain a copy of the License at
 *
 *     http://www.apache.org/licenses/LICENSE-2.0
 *
 * Unless required by applicable law or agreed to in writing, software
 * distributed under the License is distributed on an "AS IS" BASIS,
 * WITHOUT WARRANTIES OR CONDITIONS OF ANY KIND, either express or implied.
 * See the License for the specific language governing permissions and
 * limitations under the License.
 */

package com.duckduckgo.app.global.model

import androidx.test.ext.junit.runners.AndroidJUnit4
import com.duckduckgo.app.privacy.db.UserWhitelistDao
import com.duckduckgo.app.privacy.model.HttpsStatus
import com.duckduckgo.app.privacy.model.TestingEntity
import com.duckduckgo.app.surrogates.SurrogateResponse
import com.duckduckgo.app.trackerdetection.model.TrackerType
import com.duckduckgo.app.trackerdetection.model.TrackerStatus
<<<<<<< HEAD
import com.duckduckgo.app.trackerdetection.model.TrackerType
import com.duckduckgo.app.trackerdetection.model.TrackingEvent
=======
import com.duckduckgo.app.trackerdetection.model.TrackingEvent
import org.junit.Assert
import com.duckduckgo.privacy.config.api.ContentBlocking
import com.duckduckgo.app.global.model.PrivacyShield.PROTECTED
import com.duckduckgo.app.global.model.PrivacyShield.UNKNOWN
import com.duckduckgo.app.global.model.PrivacyShield.UNPROTECTED
import com.duckduckgo.app.trackerdetection.model.Entity
import kotlinx.coroutines.test.TestScope
>>>>>>> 52a48d3b
import org.junit.Assert.assertEquals
import org.junit.Assert.assertFalse
import org.junit.Assert.assertTrue
import org.junit.Test
import org.junit.runner.RunWith
import org.mockito.kotlin.mock
import org.mockito.kotlin.whenever

@RunWith(AndroidJUnit4::class)
class SiteMonitorTest {

    companion object {
        private const val document = "http://example.com"
        private const val httpDocument = document
        private const val httpsDocument = "https://example.com"
        private const val malformedDocument = "[example com]"

        private const val trackerA = "http://standalonetrackerA.com/script.js"
        private const val trackerB = "http://standalonetrackerB.com/script.js"
        private const val trackerC = "http://standalonetrackerC.com/script.js"
        private const val trackerD = "http://standalonetrackerD.com/script.js"
        private const val trackerE = "http://standalonetrackerE.com/script.js"
        private const val trackerF = "http://standalonetrackerF.com/script.js"

        private const val majorNetworkTracker = "http://majorNetworkTracker.com/script.js"

        private val network = TestingEntity("Network", "Network", 1.0)
        private val majorNetwork = TestingEntity("MajorNetwork", "MajorNetwork", Entity.MAJOR_NETWORK_PREVALENCE + 1)
    }

    private val mockWhitelistDao: UserWhitelistDao = mock()

    private val mockContentBlocking: ContentBlocking = mock()

    @Test
    fun whenUrlIsHttpsThenHttpsStatusIsSecure() {
        val testee = SiteMonitor(
            url = httpsDocument,
            title = null,
            userWhitelistDao = mockWhitelistDao,
            contentBlocking = mockContentBlocking,
            appCoroutineScope = TestScope()
        )
        assertEquals(HttpsStatus.SECURE, testee.https)
    }

    @Test
    fun whenUrlIsHttpThenHttpsStatusIsNone() {
        val testee = SiteMonitor(
            url = httpDocument,
            title = null,
            userWhitelistDao = mockWhitelistDao,
            contentBlocking = mockContentBlocking,
            appCoroutineScope = TestScope()
        )
        assertEquals(HttpsStatus.NONE, testee.https)
    }

    @Test
    fun whenUrlIsHttpsWithHttpResourcesThenHttpsStatusIsMixed() {
        val testee = SiteMonitor(
            url = httpsDocument,
            title = null,
            userWhitelistDao = mockWhitelistDao,
            contentBlocking = mockContentBlocking,
            appCoroutineScope = TestScope()
        )
        testee.hasHttpResources = true
        assertEquals(HttpsStatus.MIXED, testee.https)
    }

    @Test
    fun whenUrlIsMalformedThenHttpsStatusIsNone() {
        val testee = SiteMonitor(
            url = malformedDocument,
            title = null,
            userWhitelistDao = mockWhitelistDao,
            contentBlocking = mockContentBlocking,
            appCoroutineScope = TestScope()
        )
        assertEquals(HttpsStatus.NONE, testee.https)
    }

    @Test
    fun whenSiteMonitorCreatedThenUrlIsCorrect() {
        val testee = SiteMonitor(
            url = document,
            title = null,
            userWhitelistDao = mockWhitelistDao,
            contentBlocking = mockContentBlocking,
            appCoroutineScope = TestScope()
        )
        assertEquals(document, testee.url)
    }

    @Test
    fun whenSiteMonitorCreatedThenTrackerCountIsZero() {
        val testee = SiteMonitor(
            url = document,
            title = null,
            userWhitelistDao = mockWhitelistDao,
            contentBlocking = mockContentBlocking,
            appCoroutineScope = TestScope()
        )
        assertEquals(0, testee.trackerCount)
    }

    @Test
    fun whenTrackersBlockedOrAllowedByUserAreDetectedThenTrackerCountIsIncremented() {
        val testee = SiteMonitor(
            url = document,
            title = null,
            userWhitelistDao = mockWhitelistDao,
            contentBlocking = mockContentBlocking,
            appCoroutineScope = TestScope()
        )
        testee.trackerDetected(
            TrackingEvent(
                documentUrl = document,
                trackerUrl = trackerA,
                categories = null,
                entity = null,
                surrogateId = null,
                status = TrackerStatus.BLOCKED,
                type = TrackerType.OTHER,
            ),
        )
        testee.trackerDetected(
            TrackingEvent(
                documentUrl = document,
                trackerUrl = trackerB,
                categories = null,
                entity = null,
                surrogateId = null,
                status = TrackerStatus.USER_ALLOWED,
                type = TrackerType.OTHER,
            ),
        )
        testee.trackerDetected(
            TrackingEvent(
                documentUrl = document,
                trackerUrl = trackerC,
                categories = null,
                entity = null,
                surrogateId = null,
                status = TrackerStatus.ALLOWED,
                type = TrackerType.OTHER,
            ),
        )
        assertEquals(1, testee.trackerCount)
    }

    @Test
    fun whenNoTrackersAllowedByUserAreDetectedThenAllTrackersBlockedIsTrue() {
        val testee = SiteMonitor(
            url = document,
            title = null,
            userWhitelistDao = mockWhitelistDao,
            contentBlocking = mockContentBlocking,
            appCoroutineScope = TestScope()
        )
        testee.trackerDetected(
            TrackingEvent(
                documentUrl = document,
                trackerUrl = trackerA,
                categories = null,
                entity = null,
                surrogateId = null,
                status = TrackerStatus.BLOCKED,
                type = TrackerType.OTHER,
            ),
        )
        testee.trackerDetected(
            TrackingEvent(
                documentUrl = document,
                trackerUrl = trackerB,
                categories = null,
                entity = null,
                surrogateId = null,
                status = TrackerStatus.BLOCKED,
                type = TrackerType.OTHER,
            ),
        )
        testee.trackerDetected(
            TrackingEvent(
                documentUrl = document,
                trackerUrl = trackerC,
                categories = null,
                entity = null,
                surrogateId = null,
                status = TrackerStatus.ALLOWED,
                type = TrackerType.OTHER,
            ),
        )
        Assert.assertTrue(testee.allTrackersBlocked)
    }

    @Test
    fun whenAtLeastOneTrackersAllowedByUserIsDetectedThenAllTrackersBlockedIsFalse() {
        val testee = SiteMonitor(
            url = document,
            title = null,
            userWhitelistDao = mockWhitelistDao,
            contentBlocking = mockContentBlocking,
            appCoroutineScope = TestScope()
        )
        testee.trackerDetected(
            TrackingEvent(
                documentUrl = document,
                trackerUrl = trackerA,
                categories = null,
                entity = null,
                surrogateId = null,
                status = TrackerStatus.BLOCKED,
                type = TrackerType.OTHER,
            ),
        )
        testee.trackerDetected(
            TrackingEvent(
                documentUrl = document,
                trackerUrl = trackerB,
                categories = null,
                entity = null,
                surrogateId = null,
                status = TrackerStatus.USER_ALLOWED,
                type = TrackerType.OTHER,
            ),
        )
        testee.trackerDetected(
            TrackingEvent(
                documentUrl = document,
                trackerUrl = trackerC,
                categories = null,
                entity = null,
                surrogateId = null,
                status = TrackerStatus.ALLOWED,
                type = TrackerType.OTHER,
            ),
        )
        assertFalse(testee.allTrackersBlocked)
    }

    @Test
    fun whenNonMajorNetworkTrackerIsDetectedThenMajorNetworkCountIsZero() {
        val testee = SiteMonitor(
            url = document,
            title = null,
            userWhitelistDao = mockWhitelistDao,
            contentBlocking = mockContentBlocking,
            appCoroutineScope = TestScope()
        )
        testee.trackerDetected(
            TrackingEvent(
                documentUrl = document,
                trackerUrl = trackerA,
                categories = null,
                entity = network,
                surrogateId = null,
                status = TrackerStatus.BLOCKED,
                type = TrackerType.OTHER,
            ),
        )
        assertEquals(0, testee.majorNetworkCount)
    }

    @Test
    fun whenMajorNetworkTrackerIsDetectedThenMajorNetworkCountIsOne() {
        val testee = SiteMonitor(
            url = document,
            title = null,
            userWhitelistDao = mockWhitelistDao,
            contentBlocking = mockContentBlocking,
            appCoroutineScope = TestScope()
        )
        testee.trackerDetected(
            TrackingEvent(
                documentUrl = document,
                trackerUrl = majorNetworkTracker,
                categories = null,
                entity = majorNetwork,
                surrogateId = null,
                status = TrackerStatus.BLOCKED,
                type = TrackerType.OTHER,
            ),
        )
        assertEquals(1, testee.majorNetworkCount)
    }

    @Test
    fun whenDuplicateMajorNetworkIsDetectedThenMajorNetworkCountIsStillOne() {
        val testee = SiteMonitor(
            url = document,
            title = null,
            userWhitelistDao = mockWhitelistDao,
            contentBlocking = mockContentBlocking,
            appCoroutineScope = TestScope()
        )
        testee.trackerDetected(
            TrackingEvent(
                documentUrl = document,
                trackerUrl = trackerA,
                categories = null,
                entity = majorNetwork,
                surrogateId = null,
                status = TrackerStatus.BLOCKED,
                type = TrackerType.OTHER,
            ),
        )
        testee.trackerDetected(
            TrackingEvent(
                documentUrl = document,
                trackerUrl = trackerB,
                categories = null,
                entity = majorNetwork,
                surrogateId = null,
                status = TrackerStatus.BLOCKED,
                type = TrackerType.OTHER,
            ),
        )
        assertEquals(1, testee.majorNetworkCount)
    }

    @Test
    fun whenSiteCreatedThenUpgradedHttpsIsFalse() {
        val testee = SiteMonitor(
            url = document,
            title = null,
            userWhitelistDao = mockWhitelistDao,
            contentBlocking = mockContentBlocking,
            appCoroutineScope = TestScope()
        )
        assertFalse(testee.upgradedHttps)
    }

    @Test
    fun whenSiteCreatedThenSurrogatesSizeIsZero() {
        val testee = SiteMonitor(
            url = document,
            title = null,
            userWhitelistDao = mockWhitelistDao,
            contentBlocking = mockContentBlocking,
            appCoroutineScope = TestScope()
        )
        assertEquals(0, testee.surrogates.size)
    }

    @Test
    fun whenSurrogatesAreDetectedThenSurrogatesListIsIncremented() {
        val testee = SiteMonitor(
            url = document,
            title = null,
            userWhitelistDao = mockWhitelistDao,
            contentBlocking = mockContentBlocking,
            appCoroutineScope = TestScope()
        )
        testee.surrogateDetected(SurrogateResponse())
        assertEquals(1, testee.surrogates.size)
    }

    @Test
    fun whenOtherDomainsAreLoadedThenOtherDomainsLoadedCountIsIncremented() {
        val testee = SiteMonitor(
            url = document,
            title = null,
            userWhitelistDao = mockWhitelistDao,
            contentBlocking = mockContentBlocking,
            appCoroutineScope = TestScope()
        )
        testee.trackerDetected(
            TrackingEvent(
                documentUrl = document,
                trackerUrl = trackerA,
                categories = null,
                entity = null,
                surrogateId = null,
                status = TrackerStatus.ALLOWED,
                type = TrackerType.AD,
            ),
        )
        testee.trackerDetected(
            TrackingEvent(
                documentUrl = document,
                trackerUrl = trackerB,
                categories = null,
                entity = null,
                surrogateId = null,
                status = TrackerStatus.ALLOWED,
                type = TrackerType.OTHER,
            ),
        )
        testee.trackerDetected(
            TrackingEvent(
                documentUrl = document,
                trackerUrl = trackerC,
                categories = null,
                entity = null,
                surrogateId = null,
                status = TrackerStatus.BLOCKED,
                type = TrackerType.OTHER,
            ),
        )
        assertEquals(2, testee.otherDomainsLoadedCount)
    }

    @Test
    fun whenSpecialDomainsAreLoadedThenSpecialDomainsLoadedCountIsIncremented() {
        val testee = SiteMonitor(
            url = document,
            title = null,
            userWhitelistDao = mockWhitelistDao,
            contentBlocking = mockContentBlocking,
            appCoroutineScope = TestScope()
        )
        testee.trackerDetected(
            TrackingEvent(
                documentUrl = document,
                trackerUrl = trackerA,
                categories = null,
                entity = null,
                surrogateId = null,
                status = TrackerStatus.AD_ALLOWED,
                type = TrackerType.AD,
            ),
        )
        testee.trackerDetected(
            TrackingEvent(
                documentUrl = document,
                trackerUrl = trackerB,
                categories = null,
                entity = null,
                surrogateId = null,
                status = TrackerStatus.SITE_BREAKAGE_ALLOWED,
                type = TrackerType.OTHER,
            ),
        )
        testee.trackerDetected(
            TrackingEvent(
                documentUrl = document,
                trackerUrl = trackerC,
                categories = null,
                entity = null,
                surrogateId = null,
                status = TrackerStatus.SAME_ENTITY_ALLOWED,
                type = TrackerType.OTHER,
            ),
        )
        testee.trackerDetected(
            TrackingEvent(
                documentUrl = document,
                trackerUrl = trackerD,
                categories = null,
                entity = null,
                surrogateId = null,
                status = TrackerStatus.USER_ALLOWED,
                type = TrackerType.OTHER,
            ),
        )
        testee.trackerDetected(
            TrackingEvent(
                documentUrl = document,
                trackerUrl = trackerE,
                categories = null,
                entity = null,
                surrogateId = null,
                status = TrackerStatus.BLOCKED,
                type = TrackerType.OTHER,
            ),
        )
        testee.trackerDetected(
            TrackingEvent(
                documentUrl = document,
                trackerUrl = trackerF,
                categories = null,
                entity = null,
                surrogateId = null,
                status = TrackerStatus.ALLOWED,
                type = TrackerType.OTHER,
            ),
        )
        assertEquals(4, testee.specialDomainsLoadedCount)
    }

    @Test
    fun whenSiteBelongsToUserAllowListThenPrivacyShieldIsUnprotected() {
        val testee = givenASiteMonitor(url = document)
        whenever(mockWhitelistDao.contains(document)).thenReturn(true)

        assertEquals(UNPROTECTED, testee.privacyProtection())
    }

    @Test
    fun whenSiteIsHttptThenPrivacyShieldIsUnprotected() {
        val testee = givenASiteMonitor(url = httpDocument)

        assertEquals(UNPROTECTED, testee.privacyProtection())
    }

    @Test
    fun whenSiteIsNotExceptionOrHttpButFullDetailsNotAvailableThenReturnUnkown() {
        val testee = givenASiteMonitor(url = httpsDocument)

        assertEquals(UNKNOWN, testee.privacyProtection())
    }

    @Test
    fun whenSiteIsMajorNetworkThenPrivacyShieldIsUnprotected() {
        val testee = givenASiteMonitor(url = httpsDocument)

        testee.updatePrivacyData(givenSitePrivacyData(entity = majorNetwork))

        assertEquals(UNPROTECTED, testee.privacyProtection())
    }

    @Test
    fun whenPrivacyIssuesNotFoundThenPrivacyShieldIsProtected() {
        val testee = givenASiteMonitor(url = httpsDocument)

        testee.updatePrivacyData(givenSitePrivacyData(entity = network))

        assertEquals(PROTECTED, testee.privacyProtection())
    }

    fun givenASiteMonitor(
        url: String = document,
        title: String? = null,
        upgradedHttps: Boolean = false
    ) = SiteMonitor(
        url = url,
        title = title,
        upgradedHttps = upgradedHttps,
        userWhitelistDao = mockWhitelistDao,
        contentBlocking = mockContentBlocking,
        appCoroutineScope = TestScope()
    )

    fun givenSitePrivacyData(
        url: String = document,
        entity: Entity? = null,
        prevalence: Double? = null
    ) = SitePrivacyData(
        url = url,
        entity = entity,
        prevalence = null
    )
}<|MERGE_RESOLUTION|>--- conflicted
+++ resolved
@@ -23,10 +23,6 @@
 import com.duckduckgo.app.surrogates.SurrogateResponse
 import com.duckduckgo.app.trackerdetection.model.TrackerType
 import com.duckduckgo.app.trackerdetection.model.TrackerStatus
-<<<<<<< HEAD
-import com.duckduckgo.app.trackerdetection.model.TrackerType
-import com.duckduckgo.app.trackerdetection.model.TrackingEvent
-=======
 import com.duckduckgo.app.trackerdetection.model.TrackingEvent
 import org.junit.Assert
 import com.duckduckgo.privacy.config.api.ContentBlocking
@@ -35,7 +31,6 @@
 import com.duckduckgo.app.global.model.PrivacyShield.UNPROTECTED
 import com.duckduckgo.app.trackerdetection.model.Entity
 import kotlinx.coroutines.test.TestScope
->>>>>>> 52a48d3b
 import org.junit.Assert.assertEquals
 import org.junit.Assert.assertFalse
 import org.junit.Assert.assertTrue
@@ -160,8 +155,8 @@
                 entity = null,
                 surrogateId = null,
                 status = TrackerStatus.BLOCKED,
-                type = TrackerType.OTHER,
-            ),
+                type = TrackerType.OTHER
+            )
         )
         testee.trackerDetected(
             TrackingEvent(
@@ -171,8 +166,8 @@
                 entity = null,
                 surrogateId = null,
                 status = TrackerStatus.USER_ALLOWED,
-                type = TrackerType.OTHER,
-            ),
+                type = TrackerType.OTHER
+            )
         )
         testee.trackerDetected(
             TrackingEvent(
@@ -182,8 +177,8 @@
                 entity = null,
                 surrogateId = null,
                 status = TrackerStatus.ALLOWED,
-                type = TrackerType.OTHER,
-            ),
+                type = TrackerType.OTHER
+            )
         )
         assertEquals(1, testee.trackerCount)
     }
@@ -205,8 +200,8 @@
                 entity = null,
                 surrogateId = null,
                 status = TrackerStatus.BLOCKED,
-                type = TrackerType.OTHER,
-            ),
+                type = TrackerType.OTHER
+            )
         )
         testee.trackerDetected(
             TrackingEvent(
@@ -216,8 +211,8 @@
                 entity = null,
                 surrogateId = null,
                 status = TrackerStatus.BLOCKED,
-                type = TrackerType.OTHER,
-            ),
+                type = TrackerType.OTHER
+            )
         )
         testee.trackerDetected(
             TrackingEvent(
@@ -227,8 +222,8 @@
                 entity = null,
                 surrogateId = null,
                 status = TrackerStatus.ALLOWED,
-                type = TrackerType.OTHER,
-            ),
+                type = TrackerType.OTHER
+            )
         )
         Assert.assertTrue(testee.allTrackersBlocked)
     }
@@ -250,8 +245,8 @@
                 entity = null,
                 surrogateId = null,
                 status = TrackerStatus.BLOCKED,
-                type = TrackerType.OTHER,
-            ),
+                type = TrackerType.OTHER
+            )
         )
         testee.trackerDetected(
             TrackingEvent(
@@ -261,8 +256,8 @@
                 entity = null,
                 surrogateId = null,
                 status = TrackerStatus.USER_ALLOWED,
-                type = TrackerType.OTHER,
-            ),
+                type = TrackerType.OTHER
+            )
         )
         testee.trackerDetected(
             TrackingEvent(
@@ -272,8 +267,8 @@
                 entity = null,
                 surrogateId = null,
                 status = TrackerStatus.ALLOWED,
-                type = TrackerType.OTHER,
-            ),
+                type = TrackerType.OTHER
+            )
         )
         assertFalse(testee.allTrackersBlocked)
     }
@@ -295,8 +290,8 @@
                 entity = network,
                 surrogateId = null,
                 status = TrackerStatus.BLOCKED,
-                type = TrackerType.OTHER,
-            ),
+                type = TrackerType.OTHER
+            )
         )
         assertEquals(0, testee.majorNetworkCount)
     }
@@ -318,8 +313,8 @@
                 entity = majorNetwork,
                 surrogateId = null,
                 status = TrackerStatus.BLOCKED,
-                type = TrackerType.OTHER,
-            ),
+                type = TrackerType.OTHER
+            )
         )
         assertEquals(1, testee.majorNetworkCount)
     }
@@ -341,8 +336,8 @@
                 entity = majorNetwork,
                 surrogateId = null,
                 status = TrackerStatus.BLOCKED,
-                type = TrackerType.OTHER,
-            ),
+                type = TrackerType.OTHER
+            )
         )
         testee.trackerDetected(
             TrackingEvent(
@@ -352,8 +347,8 @@
                 entity = majorNetwork,
                 surrogateId = null,
                 status = TrackerStatus.BLOCKED,
-                type = TrackerType.OTHER,
-            ),
+                type = TrackerType.OTHER
+            )
         )
         assertEquals(1, testee.majorNetworkCount)
     }
@@ -412,8 +407,8 @@
                 entity = null,
                 surrogateId = null,
                 status = TrackerStatus.ALLOWED,
-                type = TrackerType.AD,
-            ),
+                type = TrackerType.AD
+            )
         )
         testee.trackerDetected(
             TrackingEvent(
@@ -423,8 +418,8 @@
                 entity = null,
                 surrogateId = null,
                 status = TrackerStatus.ALLOWED,
-                type = TrackerType.OTHER,
-            ),
+                type = TrackerType.OTHER
+            )
         )
         testee.trackerDetected(
             TrackingEvent(
@@ -434,8 +429,8 @@
                 entity = null,
                 surrogateId = null,
                 status = TrackerStatus.BLOCKED,
-                type = TrackerType.OTHER,
-            ),
+                type = TrackerType.OTHER
+            )
         )
         assertEquals(2, testee.otherDomainsLoadedCount)
     }
@@ -457,8 +452,8 @@
                 entity = null,
                 surrogateId = null,
                 status = TrackerStatus.AD_ALLOWED,
-                type = TrackerType.AD,
-            ),
+                type = TrackerType.AD
+            )
         )
         testee.trackerDetected(
             TrackingEvent(
@@ -468,8 +463,8 @@
                 entity = null,
                 surrogateId = null,
                 status = TrackerStatus.SITE_BREAKAGE_ALLOWED,
-                type = TrackerType.OTHER,
-            ),
+                type = TrackerType.OTHER
+            )
         )
         testee.trackerDetected(
             TrackingEvent(
@@ -479,8 +474,8 @@
                 entity = null,
                 surrogateId = null,
                 status = TrackerStatus.SAME_ENTITY_ALLOWED,
-                type = TrackerType.OTHER,
-            ),
+                type = TrackerType.OTHER
+            )
         )
         testee.trackerDetected(
             TrackingEvent(
@@ -490,8 +485,8 @@
                 entity = null,
                 surrogateId = null,
                 status = TrackerStatus.USER_ALLOWED,
-                type = TrackerType.OTHER,
-            ),
+                type = TrackerType.OTHER
+            )
         )
         testee.trackerDetected(
             TrackingEvent(
@@ -501,8 +496,8 @@
                 entity = null,
                 surrogateId = null,
                 status = TrackerStatus.BLOCKED,
-                type = TrackerType.OTHER,
-            ),
+                type = TrackerType.OTHER
+            )
         )
         testee.trackerDetected(
             TrackingEvent(
@@ -512,8 +507,8 @@
                 entity = null,
                 surrogateId = null,
                 status = TrackerStatus.ALLOWED,
-                type = TrackerType.OTHER,
-            ),
+                type = TrackerType.OTHER
+            )
         )
         assertEquals(4, testee.specialDomainsLoadedCount)
     }
