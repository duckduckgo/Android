--- conflicted
+++ resolved
@@ -21,18 +21,16 @@
 import com.duckduckgo.app.privacy.model.HttpsStatus
 import com.duckduckgo.app.privacy.model.TestingEntity
 import com.duckduckgo.app.surrogates.SurrogateResponse
+import com.duckduckgo.app.trackerdetection.model.TrackerType
 import com.duckduckgo.app.trackerdetection.model.TrackerStatus
 import com.duckduckgo.app.trackerdetection.model.TrackingEvent
-<<<<<<< HEAD
+import org.junit.Assert
 import com.duckduckgo.privacy.config.api.ContentBlocking
 import com.duckduckgo.app.global.model.PrivacyShield.PROTECTED
 import com.duckduckgo.app.global.model.PrivacyShield.UNKNOWN
 import com.duckduckgo.app.global.model.PrivacyShield.UNPROTECTED
 import com.duckduckgo.app.trackerdetection.model.Entity
 import kotlinx.coroutines.test.TestScope
-=======
-import com.duckduckgo.app.trackerdetection.model.TrackerType
->>>>>>> 14095a86
 import org.junit.Assert.assertEquals
 import org.junit.Assert.assertFalse
 import org.junit.Assert.assertTrue
@@ -141,21 +139,14 @@
     }
 
     @Test
-<<<<<<< HEAD
-    fun whenTrackersAreDetectedThenTrackerCountIsIncremented() {
-        val testee = SiteMonitor(
-            url = document,
-            title = null,
-            userWhitelistDao = mockWhitelistDao,
-            contentBlocking = mockContentBlocking,
-            appCoroutineScope = TestScope()
-        )
-        testee.trackerDetected(TrackingEvent(document, trackerA, null, null, true, null))
-        testee.trackerDetected(TrackingEvent(document, trackerB, null, null, true, null))
-        assertEquals(2, testee.trackerCount)
-=======
     fun whenTrackersBlockedOrAllowedByUserAreDetectedThenTrackerCountIsIncremented() {
-        val testee = SiteMonitor(document, null)
+        val testee = SiteMonitor(
+            url = document,
+            title = null,
+            userWhitelistDao = mockWhitelistDao,
+            contentBlocking = mockContentBlocking,
+            appCoroutineScope = TestScope()
+        )
         testee.trackerDetected(
             TrackingEvent(
                 documentUrl = document,
@@ -194,7 +185,13 @@
 
     @Test
     fun whenNoTrackersAllowedByUserAreDetectedThenAllTrackersBlockedIsTrue() {
-        val testee = SiteMonitor(document, null)
+        val testee = SiteMonitor(
+            url = document,
+            title = null,
+            userWhitelistDao = mockWhitelistDao,
+            contentBlocking = mockContentBlocking,
+            appCoroutineScope = TestScope()
+        )
         testee.trackerDetected(
             TrackingEvent(
                 documentUrl = document,
@@ -228,12 +225,18 @@
                 type = TrackerType.OTHER
             )
         )
-        assertTrue(testee.allTrackersBlocked)
+        Assert.assertTrue(testee.allTrackersBlocked)
     }
 
     @Test
     fun whenAtLeastOneTrackersAllowedByUserIsDetectedThenAllTrackersBlockedIsFalse() {
-        val testee = SiteMonitor(document, null)
+        val testee = SiteMonitor(
+            url = document,
+            title = null,
+            userWhitelistDao = mockWhitelistDao,
+            contentBlocking = mockContentBlocking,
+            appCoroutineScope = TestScope()
+        )
         testee.trackerDetected(
             TrackingEvent(
                 documentUrl = document,
@@ -268,22 +271,17 @@
             )
         )
         assertFalse(testee.allTrackersBlocked)
->>>>>>> 14095a86
     }
 
     @Test
     fun whenNonMajorNetworkTrackerIsDetectedThenMajorNetworkCountIsZero() {
-<<<<<<< HEAD
-        val testee = SiteMonitor(
-            url = document,
-            title = null,
-            userWhitelistDao = mockWhitelistDao,
-            contentBlocking = mockContentBlocking,
-            appCoroutineScope = TestScope()
-        )
-        testee.trackerDetected(TrackingEvent(document, trackerA, null, network, true, null))
-=======
-        val testee = SiteMonitor(document, null)
+        val testee = SiteMonitor(
+            url = document,
+            title = null,
+            userWhitelistDao = mockWhitelistDao,
+            contentBlocking = mockContentBlocking,
+            appCoroutineScope = TestScope()
+        )
         testee.trackerDetected(
             TrackingEvent(
                 documentUrl = document,
@@ -295,23 +293,18 @@
                 type = TrackerType.OTHER
             )
         )
->>>>>>> 14095a86
         assertEquals(0, testee.majorNetworkCount)
     }
 
     @Test
     fun whenMajorNetworkTrackerIsDetectedThenMajorNetworkCountIsOne() {
-<<<<<<< HEAD
-        val testee = SiteMonitor(
-            url = document,
-            title = null,
-            userWhitelistDao = mockWhitelistDao,
-            contentBlocking = mockContentBlocking,
-            appCoroutineScope = TestScope()
-        )
-        testee.trackerDetected(TrackingEvent(document, majorNetworkTracker, null, majorNetwork, true, null))
-=======
-        val testee = SiteMonitor(document, null)
+        val testee = SiteMonitor(
+            url = document,
+            title = null,
+            userWhitelistDao = mockWhitelistDao,
+            contentBlocking = mockContentBlocking,
+            appCoroutineScope = TestScope()
+        )
         testee.trackerDetected(
             TrackingEvent(
                 documentUrl = document,
@@ -323,24 +316,18 @@
                 type = TrackerType.OTHER
             )
         )
->>>>>>> 14095a86
         assertEquals(1, testee.majorNetworkCount)
     }
 
     @Test
     fun whenDuplicateMajorNetworkIsDetectedThenMajorNetworkCountIsStillOne() {
-<<<<<<< HEAD
-        val testee = SiteMonitor(
-            url = document,
-            title = null,
-            userWhitelistDao = mockWhitelistDao,
-            contentBlocking = mockContentBlocking,
-            appCoroutineScope = TestScope()
-        )
-        testee.trackerDetected(TrackingEvent(document, trackerA, null, majorNetwork, true, null))
-        testee.trackerDetected(TrackingEvent(document, trackerB, null, majorNetwork, true, null))
-=======
-        val testee = SiteMonitor(document, null)
+        val testee = SiteMonitor(
+            url = document,
+            title = null,
+            userWhitelistDao = mockWhitelistDao,
+            contentBlocking = mockContentBlocking,
+            appCoroutineScope = TestScope()
+        )
         testee.trackerDetected(
             TrackingEvent(
                 documentUrl = document,
@@ -363,7 +350,6 @@
                 type = TrackerType.OTHER
             )
         )
->>>>>>> 14095a86
         assertEquals(1, testee.majorNetworkCount)
     }
 
@@ -405,7 +391,129 @@
     }
 
     @Test
-<<<<<<< HEAD
+    fun whenOtherDomainsAreLoadedThenOtherDomainsLoadedCountIsIncremented() {
+        val testee = SiteMonitor(
+            url = document,
+            title = null,
+            userWhitelistDao = mockWhitelistDao,
+            contentBlocking = mockContentBlocking,
+            appCoroutineScope = TestScope()
+        )
+        testee.trackerDetected(
+            TrackingEvent(
+                documentUrl = document,
+                trackerUrl = trackerA,
+                categories = null,
+                entity = null,
+                surrogateId = null,
+                status = TrackerStatus.ALLOWED,
+                type = TrackerType.AD
+            )
+        )
+        testee.trackerDetected(
+            TrackingEvent(
+                documentUrl = document,
+                trackerUrl = trackerB,
+                categories = null,
+                entity = null,
+                surrogateId = null,
+                status = TrackerStatus.ALLOWED,
+                type = TrackerType.OTHER
+            )
+        )
+        testee.trackerDetected(
+            TrackingEvent(
+                documentUrl = document,
+                trackerUrl = trackerC,
+                categories = null,
+                entity = null,
+                surrogateId = null,
+                status = TrackerStatus.BLOCKED,
+                type = TrackerType.OTHER
+            )
+        )
+        assertEquals(2, testee.otherDomainsLoadedCount)
+    }
+
+    @Test
+    fun whenSpecialDomainsAreLoadedThenSpecialDomainsLoadedCountIsIncremented() {
+        val testee = SiteMonitor(
+            url = document,
+            title = null,
+            userWhitelistDao = mockWhitelistDao,
+            contentBlocking = mockContentBlocking,
+            appCoroutineScope = TestScope()
+        )
+        testee.trackerDetected(
+            TrackingEvent(
+                documentUrl = document,
+                trackerUrl = trackerA,
+                categories = null,
+                entity = null,
+                surrogateId = null,
+                status = TrackerStatus.AD_ALLOWED,
+                type = TrackerType.AD
+            )
+        )
+        testee.trackerDetected(
+            TrackingEvent(
+                documentUrl = document,
+                trackerUrl = trackerB,
+                categories = null,
+                entity = null,
+                surrogateId = null,
+                status = TrackerStatus.SITE_BREAKAGE_ALLOWED,
+                type = TrackerType.OTHER
+            )
+        )
+        testee.trackerDetected(
+            TrackingEvent(
+                documentUrl = document,
+                trackerUrl = trackerC,
+                categories = null,
+                entity = null,
+                surrogateId = null,
+                status = TrackerStatus.SAME_ENTITY_ALLOWED,
+                type = TrackerType.OTHER
+            )
+        )
+        testee.trackerDetected(
+            TrackingEvent(
+                documentUrl = document,
+                trackerUrl = trackerD,
+                categories = null,
+                entity = null,
+                surrogateId = null,
+                status = TrackerStatus.USER_ALLOWED,
+                type = TrackerType.OTHER
+            )
+        )
+        testee.trackerDetected(
+            TrackingEvent(
+                documentUrl = document,
+                trackerUrl = trackerE,
+                categories = null,
+                entity = null,
+                surrogateId = null,
+                status = TrackerStatus.BLOCKED,
+                type = TrackerType.OTHER
+            )
+        )
+        testee.trackerDetected(
+            TrackingEvent(
+                documentUrl = document,
+                trackerUrl = trackerF,
+                categories = null,
+                entity = null,
+                surrogateId = null,
+                status = TrackerStatus.ALLOWED,
+                type = TrackerType.OTHER
+            )
+        )
+        assertEquals(4, testee.specialDomainsLoadedCount)
+    }
+
+    @Test
     fun whenSiteBelongsToUserAllowListThenPrivacyShieldIsUnprotected() {
         val testee = givenASiteMonitor(url = document)
         whenever(mockWhitelistDao.contains(document)).thenReturn(true)
@@ -467,115 +575,4 @@
         entity = entity,
         prevalence = null
     )
-=======
-    fun whenOtherDomainsAreLoadedThenOtherDomainsLoadedCountIsIncremented() {
-        val testee = SiteMonitor(document, null)
-        testee.trackerDetected(
-            TrackingEvent(
-                documentUrl = document,
-                trackerUrl = trackerA,
-                categories = null,
-                entity = null,
-                surrogateId = null,
-                status = TrackerStatus.ALLOWED,
-                type = TrackerType.AD
-            )
-        )
-        testee.trackerDetected(
-            TrackingEvent(
-                documentUrl = document,
-                trackerUrl = trackerB,
-                categories = null,
-                entity = null,
-                surrogateId = null,
-                status = TrackerStatus.ALLOWED,
-                type = TrackerType.OTHER
-            )
-        )
-        testee.trackerDetected(
-            TrackingEvent(
-                documentUrl = document,
-                trackerUrl = trackerC,
-                categories = null,
-                entity = null,
-                surrogateId = null,
-                status = TrackerStatus.BLOCKED,
-                type = TrackerType.OTHER
-            )
-        )
-        assertEquals(2, testee.otherDomainsLoadedCount)
-    }
-
-    @Test
-    fun whenSpecialDomainsAreLoadedThenSpecialDomainsLoadedCountIsIncremented() {
-        val testee = SiteMonitor(document, null)
-        testee.trackerDetected(
-            TrackingEvent(
-                documentUrl = document,
-                trackerUrl = trackerA,
-                categories = null,
-                entity = null,
-                surrogateId = null,
-                status = TrackerStatus.AD_ALLOWED,
-                type = TrackerType.AD
-            )
-        )
-        testee.trackerDetected(
-            TrackingEvent(
-                documentUrl = document,
-                trackerUrl = trackerB,
-                categories = null,
-                entity = null,
-                surrogateId = null,
-                status = TrackerStatus.SITE_BREAKAGE_ALLOWED,
-                type = TrackerType.OTHER
-            )
-        )
-        testee.trackerDetected(
-            TrackingEvent(
-                documentUrl = document,
-                trackerUrl = trackerC,
-                categories = null,
-                entity = null,
-                surrogateId = null,
-                status = TrackerStatus.SAME_ENTITY_ALLOWED,
-                type = TrackerType.OTHER
-            )
-        )
-        testee.trackerDetected(
-            TrackingEvent(
-                documentUrl = document,
-                trackerUrl = trackerD,
-                categories = null,
-                entity = null,
-                surrogateId = null,
-                status = TrackerStatus.USER_ALLOWED,
-                type = TrackerType.OTHER
-            )
-        )
-        testee.trackerDetected(
-            TrackingEvent(
-                documentUrl = document,
-                trackerUrl = trackerE,
-                categories = null,
-                entity = null,
-                surrogateId = null,
-                status = TrackerStatus.BLOCKED,
-                type = TrackerType.OTHER
-            )
-        )
-        testee.trackerDetected(
-            TrackingEvent(
-                documentUrl = document,
-                trackerUrl = trackerF,
-                categories = null,
-                entity = null,
-                surrogateId = null,
-                status = TrackerStatus.ALLOWED,
-                type = TrackerType.OTHER
-            )
-        )
-        assertEquals(4, testee.specialDomainsLoadedCount)
-    }
->>>>>>> 14095a86
 }