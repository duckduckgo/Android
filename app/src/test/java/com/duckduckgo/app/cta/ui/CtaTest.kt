--- conflicted
+++ resolved
@@ -29,17 +29,17 @@
 import com.duckduckgo.app.survey.model.Survey
 import com.duckduckgo.app.trackerdetection.model.Entity
 import com.duckduckgo.app.trackerdetection.model.TrackerStatus
+import com.duckduckgo.app.trackerdetection.model.TrackingEvent
 import com.duckduckgo.app.trackerdetection.model.TrackerType
-import com.duckduckgo.app.trackerdetection.model.TrackingEvent
-import java.util.concurrent.TimeUnit
+import org.mockito.kotlin.any
+import org.mockito.kotlin.mock
+import org.mockito.kotlin.whenever
 import org.junit.Assert.*
 import org.junit.Before
 import org.junit.Test
 import org.mockito.Mock
 import org.mockito.MockitoAnnotations
-import org.mockito.kotlin.any
-import org.mockito.kotlin.mock
-import org.mockito.kotlin.whenever
+import java.util.concurrent.TimeUnit
 
 class CtaTest {
 
@@ -279,7 +279,7 @@
         val trackers = listOf(
             TestingEntity("Facebook", "Facebook", 9.0),
             TestingEntity("Other", "Other", 9.0),
-            TestingEntity("Amazon", "Amazon", 9.0),
+            TestingEntity("Amazon", "Amazon", 9.0)
         )
 
         val testee = DaxDialogCta.DaxTrackersBlockedCta(mockOnboardingStore, mockAppInstallStore, trackers, "http://www.trackers.com")
@@ -292,7 +292,7 @@
     fun whenTwoTrackersBlockedReturnThemWithZeroString() {
         val trackers = listOf(
             TestingEntity("Facebook", "Facebook", 9.0),
-            TestingEntity("Other", "Other", 9.0),
+            TestingEntity("Other", "Other", 9.0)
         )
 
         val testee = DaxDialogCta.DaxTrackersBlockedCta(mockOnboardingStore, mockAppInstallStore, trackers, "http://www.trackers.com")
@@ -311,7 +311,7 @@
                 type = TrackerType.OTHER,
                 entity = TestingEntity("Facebook", "Facebook", 3.0),
                 categories = null,
-                surrogateId = null,
+                surrogateId = null
             ),
             TrackingEvent(
                 documentUrl = "other.com",
@@ -320,8 +320,8 @@
                 type = TrackerType.OTHER,
                 entity = TestingEntity("Other", "Other", 9.0),
                 categories = null,
-                surrogateId = null,
-            ),
+                surrogateId = null
+            )
         )
         val site = site(events = trackers)
 
@@ -344,7 +344,7 @@
                 type = TrackerType.OTHER,
                 entity = TestingEntity("Facebook", "Facebook", 3.0),
                 categories = null,
-                surrogateId = null,
+                surrogateId = null
             ),
             TrackingEvent(
                 documentUrl = "other.com",
@@ -353,21 +353,16 @@
                 type = TrackerType.OTHER,
                 entity = TestingEntity("Other", "", 9.0),
                 categories = null,
-                surrogateId = null,
-            ),
+                surrogateId = null
+            )
         )
         val site = site(events = trackers)
 
         val testee = DaxDialogCta.DaxTrackersBlockedCta(
             mockOnboardingStore,
             mockAppInstallStore,
-<<<<<<< HEAD
-            site.orderedTrackingEntities(),
-            "http://www.trackers.com",
-=======
             site.orderedTrackerBlockedEntities(),
             "http://www.trackers.com"
->>>>>>> 52a48d3b
         )
         val value = testee.getDaxText(mockActivity)
 
@@ -384,7 +379,7 @@
                 type = TrackerType.OTHER,
                 entity = TestingEntity("Facebook", "Facebook", 3.0),
                 categories = null,
-                surrogateId = null,
+                surrogateId = null
             ),
             TrackingEvent(
                 documentUrl = "other.com",
@@ -393,21 +388,16 @@
                 type = TrackerType.OTHER,
                 entity = TestingEntity("Other", "Other", 9.0),
                 categories = null,
-                surrogateId = null,
-            ),
+                surrogateId = null
+            )
         )
         val site = site(events = trackers)
 
         val testee = DaxDialogCta.DaxTrackersBlockedCta(
             mockOnboardingStore,
             mockAppInstallStore,
-<<<<<<< HEAD
-            site.orderedTrackingEntities(),
-            "http://www.trackers.com",
-=======
             site.orderedTrackerBlockedEntities(),
             "http://www.trackers.com"
->>>>>>> 52a48d3b
         )
         val value = testee.getDaxText(mockActivity)
 
@@ -419,7 +409,7 @@
         val trackers = listOf(
             TestingEntity("Facebook", "Facebook", 9.0),
             TestingEntity("Facebook", "Facebook", 9.0),
-            TestingEntity("Facebook", "Facebook", 9.0),
+            TestingEntity("Facebook", "Facebook", 9.0)
         )
 
         val testee = DaxDialogCta.DaxTrackersBlockedCta(mockOnboardingStore, mockAppInstallStore, trackers, "http://www.trackers.com")
@@ -449,14 +439,7 @@
         events: List<TrackingEvent> = emptyList(),
         majorNetworkCount: Int = 0,
         allTrackersBlocked: Boolean = true,
-<<<<<<< HEAD
-        privacyPractices: PrivacyPractices.Practices = PrivacyPractices.UNKNOWN,
-        entity: Entity? = null,
-        grade: PrivacyGrade = PrivacyGrade.UNKNOWN,
-        improvedGrade: PrivacyGrade = PrivacyGrade.UNKNOWN,
-=======
         entity: Entity? = null
->>>>>>> 52a48d3b
     ): Site {
         val site: Site = mock()
         whenever(site.url).thenReturn(url)
