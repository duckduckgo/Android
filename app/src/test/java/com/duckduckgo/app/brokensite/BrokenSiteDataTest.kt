/*
 * Copyright (c) 2022 DuckDuckGo
 *
 * Licensed under the Apache License, Version 2.0 (the "License");
 * you may not use this file except in compliance with the License.
 * You may obtain a copy of the License at
 *
 *     http://www.apache.org/licenses/LICENSE-2.0
 *
 * Unless required by applicable law or agreed to in writing, software
 * distributed under the License is distributed on an "AS IS" BASIS,
 * WITHOUT WARRANTIES OR CONDITIONS OF ANY KIND, either express or implied.
 * See the License for the specific language governing permissions and
 * limitations under the License.
 */

package com.duckduckgo.app.brokensite

import androidx.test.ext.junit.runners.AndroidJUnit4
<<<<<<< HEAD
import com.duckduckgo.app.browser.certificates.TrustedSitesRepository
=======
import com.duckduckgo.app.browser.certificates.BypassedSSLCertificatesRepository
>>>>>>> af16730a
import com.duckduckgo.app.global.model.Site
import com.duckduckgo.app.global.model.SiteMonitor
import com.duckduckgo.app.privacy.db.UserAllowListRepository
import com.duckduckgo.app.surrogates.SurrogateResponse
import com.duckduckgo.app.trackerdetection.model.TrackerStatus
import com.duckduckgo.app.trackerdetection.model.TrackerType
import com.duckduckgo.app.trackerdetection.model.TrackingEvent
import com.duckduckgo.browser.api.brokensite.BrokenSiteData
import com.duckduckgo.browser.api.brokensite.BrokenSiteData.ReportFlow.MENU
import com.duckduckgo.common.test.CoroutineTestRule
import com.duckduckgo.privacy.config.api.ContentBlocking
import org.junit.Assert.*
import org.junit.Rule
import org.junit.Test
import org.junit.runner.RunWith
import org.mockito.kotlin.mock

@RunWith(AndroidJUnit4::class)
class BrokenSiteDataTest {

    @get:Rule
    var coroutineRule = CoroutineTestRule()

    private val mockAllowListRepository: UserAllowListRepository = mock()

    private val mockContentBlocking: ContentBlocking = mock()
<<<<<<< HEAD
    private val mockTrustedSitesRepository: TrustedSitesRepository = mock()
=======
    private val mockBypassedSSLCertificatesRepository: BypassedSSLCertificatesRepository = mock()
>>>>>>> af16730a

    @Test
    fun whenSiteIsNullThenDataIsEmptyAndUpgradedIsFalse() {
        val data = BrokenSiteData.fromSite(null, reportFlow = MENU)
        assertTrue(data.url.isEmpty())
        assertTrue(data.blockedTrackers.isEmpty())
        assertTrue(data.surrogates.isEmpty())
        assertFalse(data.upgradedToHttps)
    }

    @Test
    fun whenSiteExistsThenDataContainsUrl() {
        val site = buildSite(SITE_URL)
        val data = BrokenSiteData.fromSite(site, reportFlow = MENU)
        assertEquals(SITE_URL, data.url)
    }

    @Test
    fun whenSiteUpgradedThenHttpsUpgradedIsTrue() {
        val site = buildSite(SITE_URL, httpsUpgraded = true)
        val data = BrokenSiteData.fromSite(site, reportFlow = MENU)
        assertTrue(data.upgradedToHttps)
    }

    @Test
    fun whenSiteNotUpgradedThenHttpsUpgradedIsFalse() {
        val site = buildSite(SITE_URL, httpsUpgraded = false)
        val data = BrokenSiteData.fromSite(site, reportFlow = MENU)
        assertFalse(data.upgradedToHttps)
    }

    @Test
    fun whenUrlParametersRemovedThenUrlParametersRemovedIsTrue() {
        val site = buildSite(SITE_URL)
        site.urlParametersRemoved = true
        val data = BrokenSiteData.fromSite(site, reportFlow = MENU)
        assertTrue(data.urlParametersRemoved)
    }

    @Test
    fun whenUrlParametersNotRemovedThenUrlParametersRemovedIsFalse() {
        val site = buildSite(SITE_URL)
        val data = BrokenSiteData.fromSite(site, reportFlow = MENU)
        assertFalse(data.urlParametersRemoved)
    }

    @Test
    fun whenSiteHasNoTrackersThenBlockedTrackersIsEmpty() {
        val site = buildSite(SITE_URL)
        val data = BrokenSiteData.fromSite(site, reportFlow = MENU)
        assertTrue(data.blockedTrackers.isEmpty())
    }

    @Test
    fun whenSiteHasBlockedTrackersThenBlockedTrackersExist() {
        val site = buildSite(SITE_URL)
        val event = TrackingEvent(
            documentUrl = "http://www.example.com",
            trackerUrl = "http://www.tracker.com/tracker.js",
            categories = emptyList(),
            entity = null,
            surrogateId = null,
            status = TrackerStatus.BLOCKED,
            type = TrackerType.OTHER,
        )
        val anotherEvent = TrackingEvent(
            documentUrl = "http://www.example.com/test",
            trackerUrl = "http://www.anothertracker.com/tracker.js",
            categories = emptyList(),
            entity = null,
            surrogateId = null,
            status = TrackerStatus.ALLOWED,
            type = TrackerType.OTHER,
        )
        site.trackerDetected(event)
        site.trackerDetected(anotherEvent)
        assertEquals("tracker.com", BrokenSiteData.fromSite(site, reportFlow = MENU).blockedTrackers)
    }

    @Test
    fun whenSiteHasSameHostBlockedTrackersThenOnlyUniqueTrackersIncludedInData() {
        val site = buildSite(SITE_URL)
        val event = TrackingEvent(
            documentUrl = "http://www.example.com",
            trackerUrl = "http://www.tracker.com/tracker.js",
            categories = emptyList(),
            entity = null,
            surrogateId = null,
            status = TrackerStatus.BLOCKED,
            type = TrackerType.OTHER,
        )
        val anotherEvent = TrackingEvent(
            documentUrl = "http://www.example.com/test",
            trackerUrl = "http://www.tracker.com/tracker2.js",
            categories = emptyList(),
            entity = null,
            surrogateId = null,
            status = TrackerStatus.BLOCKED,
            type = TrackerType.OTHER,
        )
        site.trackerDetected(event)
        site.trackerDetected(anotherEvent)
        assertEquals("tracker.com", BrokenSiteData.fromSite(site, reportFlow = MENU).blockedTrackers)
    }

    @Test
    fun whenSiteHasBlockedCnamedTrackersThenBlockedTrackersExist() {
        val site = buildSite(SITE_URL)
        val event = TrackingEvent(
            documentUrl = "http://www.example.com",
            trackerUrl = ".tracker.com/tracker.js",
            categories = emptyList(),
            entity = null,
            surrogateId = null,
            status = TrackerStatus.BLOCKED,
            type = TrackerType.OTHER,
        )
        site.trackerDetected(event)
        assertEquals(".tracker.com", BrokenSiteData.fromSite(site, reportFlow = MENU).blockedTrackers)
    }

    @Test
    fun whenSiteHasNoSurrogatesThenSurrogatesIsEmpty() {
        val site = buildSite(SITE_URL)
        val data = BrokenSiteData.fromSite(site, reportFlow = MENU)
        assertTrue(data.surrogates.isEmpty())
    }

    @Test
    fun whenSiteHasSurrogatesThenSurrogatesExist() {
        val surrogate = SurrogateResponse("test.js", true, "surrogate.com/test.js", "", "")
        val anotherSurrogate = SurrogateResponse("test.js", true, "anothersurrogate.com/test.js", "", "")
        val site = buildSite(SITE_URL)
        site.surrogateDetected(surrogate)
        site.surrogateDetected(anotherSurrogate)
        assertEquals("surrogate.com,anothersurrogate.com", BrokenSiteData.fromSite(site, reportFlow = MENU).surrogates)
    }

    @Test
    fun whenSiteHasSameHostSurrogatesThenOnlyUniqueSurrogateIncludedInData() {
        val surrogate = SurrogateResponse("test.js", true, "surrogate.com/test.js", "", "")
        val anotherSurrogate = SurrogateResponse("test.js", true, "surrogate.com/test2.js", "", "")
        val site = buildSite(SITE_URL)
        site.surrogateDetected(surrogate)
        site.surrogateDetected(anotherSurrogate)
        assertEquals("surrogate.com", BrokenSiteData.fromSite(site, reportFlow = MENU).surrogates)
    }

    private fun buildSite(
        url: String,
        httpsUpgraded: Boolean = false,
        sslError: Boolean = false,
    ): Site {
        return SiteMonitor(
            url,
            "",
            upgradedHttps = httpsUpgraded,
            mockAllowListRepository,
            mockContentBlocking,
<<<<<<< HEAD
            mockTrustedSitesRepository,
=======
            mockBypassedSSLCertificatesRepository,
>>>>>>> af16730a
            coroutineRule.testScope,
            coroutineRule.testDispatcherProvider,
        )
    }

    companion object {
        private const val SITE_URL = "foo.com"
    }
}<|MERGE_RESOLUTION|>--- conflicted
+++ resolved
@@ -17,11 +17,7 @@
 package com.duckduckgo.app.brokensite
 
 import androidx.test.ext.junit.runners.AndroidJUnit4
-<<<<<<< HEAD
-import com.duckduckgo.app.browser.certificates.TrustedSitesRepository
-=======
 import com.duckduckgo.app.browser.certificates.BypassedSSLCertificatesRepository
->>>>>>> af16730a
 import com.duckduckgo.app.global.model.Site
 import com.duckduckgo.app.global.model.SiteMonitor
 import com.duckduckgo.app.privacy.db.UserAllowListRepository
@@ -48,11 +44,7 @@
     private val mockAllowListRepository: UserAllowListRepository = mock()
 
     private val mockContentBlocking: ContentBlocking = mock()
-<<<<<<< HEAD
-    private val mockTrustedSitesRepository: TrustedSitesRepository = mock()
-=======
     private val mockBypassedSSLCertificatesRepository: BypassedSSLCertificatesRepository = mock()
->>>>>>> af16730a
 
     @Test
     fun whenSiteIsNullThenDataIsEmptyAndUpgradedIsFalse() {
@@ -212,11 +204,7 @@
             upgradedHttps = httpsUpgraded,
             mockAllowListRepository,
             mockContentBlocking,
-<<<<<<< HEAD
-            mockTrustedSitesRepository,
-=======
             mockBypassedSSLCertificatesRepository,
->>>>>>> af16730a
             coroutineRule.testScope,
             coroutineRule.testDispatcherProvider,
         )
