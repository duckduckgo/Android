/*
 * Copyright (c) 2022 DuckDuckGo
 *
 * Licensed under the Apache License, Version 2.0 (the "License");
 * you may not use this file except in compliance with the License.
 * You may obtain a copy of the License at
 *
 *     http://www.apache.org/licenses/LICENSE-2.0
 *
 * Unless required by applicable law or agreed to in writing, software
 * distributed under the License is distributed on an "AS IS" BASIS,
 * WITHOUT WARRANTIES OR CONDITIONS OF ANY KIND, either express or implied.
 * See the License for the specific language governing permissions and
 * limitations under the License.
 */

package com.duckduckgo.app.brokensite

import androidx.test.ext.junit.runners.AndroidJUnit4
import com.duckduckgo.app.global.model.Site
import com.duckduckgo.app.global.model.SiteMonitor
import com.duckduckgo.app.privacy.db.UserWhitelistDao
import com.duckduckgo.app.surrogates.SurrogateResponse
import com.duckduckgo.app.trackerdetection.model.TrackerStatus
import com.duckduckgo.app.trackerdetection.model.TrackerType
<<<<<<< HEAD
import com.duckduckgo.app.trackerdetection.model.TrackingEvent
=======
import com.duckduckgo.browser.api.brokensite.BrokenSiteData
import com.duckduckgo.privacy.config.api.ContentBlocking
import kotlinx.coroutines.test.TestScope
>>>>>>> 52a48d3b
import org.junit.Assert.*
import org.junit.Test
import org.junit.runner.RunWith
import org.mockito.kotlin.mock

@RunWith(AndroidJUnit4::class)
class BrokenSiteDataTest {

    private val mockWhitelistDao: UserWhitelistDao = mock()

    private val mockContentBlocking: ContentBlocking = mock()

    @Test
    fun whenSiteIsNullThenDataIsEmptyAndUpgradedIsFalse() {
        val data = BrokenSiteData.fromSite(null)
        assertTrue(data.url.isEmpty())
        assertTrue(data.blockedTrackers.isEmpty())
        assertTrue(data.surrogates.isEmpty())
        assertFalse(data.upgradedToHttps)
    }

    @Test
    fun whenSiteExistsThenDataContainsUrl() {
        val site = buildSite(SITE_URL)
        val data = BrokenSiteData.fromSite(site)
        assertEquals(SITE_URL, data.url)
    }

    @Test
    fun whenSiteUpgradedThenHttpsUpgradedIsTrue() {
        val site = buildSite(SITE_URL, httpsUpgraded = true)
        val data = BrokenSiteData.fromSite(site)
        assertTrue(data.upgradedToHttps)
    }

    @Test
    fun whenSiteNotUpgradedThenHttpsUpgradedIsFalse() {
        val site = buildSite(SITE_URL, httpsUpgraded = false)
        val data = BrokenSiteData.fromSite(site)
        assertFalse(data.upgradedToHttps)
    }

    @Test
    fun whenUrlParametersRemovedThenUrlParametersRemovedIsTrue() {
        val site = buildSite(SITE_URL)
        site.urlParametersRemoved = true
        val data = BrokenSiteData.fromSite(site)
        assertTrue(data.urlParametersRemoved)
    }

    @Test
    fun whenUrlParametersNotRemovedThenUrlParametersRemovedIsFalse() {
        val site = buildSite(SITE_URL)
        val data = BrokenSiteData.fromSite(site)
        assertFalse(data.urlParametersRemoved)
    }

    @Test
    fun whenSiteHasNoTrackersThenBlockedTrackersIsEmpty() {
        val site = buildSite(SITE_URL)
        val data = BrokenSiteData.fromSite(site)
        assertTrue(data.blockedTrackers.isEmpty())
    }

    @Test
    fun whenSiteHasBlockedTrackersThenBlockedTrackersExist() {
        val site = buildSite(SITE_URL)
        val event = TrackingEvent(
            documentUrl = "http://www.example.com",
            trackerUrl = "http://www.tracker.com/tracker.js",
            categories = emptyList(),
            entity = null,
            surrogateId = null,
            status = TrackerStatus.BLOCKED,
            type = TrackerType.OTHER,
        )
        val anotherEvent = TrackingEvent(
            documentUrl = "http://www.example.com/test",
            trackerUrl = "http://www.anothertracker.com/tracker.js",
            categories = emptyList(),
            entity = null,
            surrogateId = null,
            status = TrackerStatus.ALLOWED,
            type = TrackerType.OTHER,
        )
        site.trackerDetected(event)
        site.trackerDetected(anotherEvent)
        assertEquals("tracker.com", BrokenSiteData.fromSite(site).blockedTrackers)
    }

    @Test
    fun whenSiteHasSameHostBlockedTrackersThenOnlyUniqueTrackersIncludedInData() {
        val site = buildSite(SITE_URL)
        val event = TrackingEvent(
            documentUrl = "http://www.example.com",
            trackerUrl = "http://www.tracker.com/tracker.js",
            categories = emptyList(),
            entity = null,
            surrogateId = null,
            status = TrackerStatus.BLOCKED,
            type = TrackerType.OTHER,
        )
        val anotherEvent = TrackingEvent(
            documentUrl = "http://www.example.com/test",
            trackerUrl = "http://www.tracker.com/tracker2.js",
            categories = emptyList(),
            entity = null,
            surrogateId = null,
            status = TrackerStatus.BLOCKED,
            type = TrackerType.OTHER,
        )
        site.trackerDetected(event)
        site.trackerDetected(anotherEvent)
        assertEquals("tracker.com", BrokenSiteData.fromSite(site).blockedTrackers)
    }

    @Test
    fun whenSiteHasBlockedCnamedTrackersThenBlockedTrackersExist() {
        val site = buildSite(SITE_URL)
        val event = TrackingEvent(
            documentUrl = "http://www.example.com",
            trackerUrl = ".tracker.com/tracker.js",
            categories = emptyList(),
            entity = null,
            surrogateId = null,
            status = TrackerStatus.BLOCKED,
            type = TrackerType.OTHER,
        )
        site.trackerDetected(event)
        assertEquals(".tracker.com", BrokenSiteData.fromSite(site).blockedTrackers)
    }

    @Test
    fun whenSiteHasNoSurrogatesThenSurrogatesIsEmpty() {
        val site = buildSite(SITE_URL)
        val data = BrokenSiteData.fromSite(site)
        assertTrue(data.surrogates.isEmpty())
    }

    @Test
    fun whenSiteHasSurrogatesThenSurrogatesExist() {
        val surrogate = SurrogateResponse("test.js", true, "surrogate.com/test.js", "", "")
        val anotherSurrogate = SurrogateResponse("test.js", true, "anothersurrogate.com/test.js", "", "")
        val site = buildSite(SITE_URL)
        site.surrogateDetected(surrogate)
        site.surrogateDetected(anotherSurrogate)
        assertEquals("surrogate.com,anothersurrogate.com", BrokenSiteData.fromSite(site).surrogates)
    }

    @Test
    fun whenSiteHasSameHostSurrogatesThenOnlyUniqueSurrogateIncludedInData() {
        val surrogate = SurrogateResponse("test.js", true, "surrogate.com/test.js", "", "")
        val anotherSurrogate = SurrogateResponse("test.js", true, "surrogate.com/test2.js", "", "")
        val site = buildSite(SITE_URL)
        site.surrogateDetected(surrogate)
        site.surrogateDetected(anotherSurrogate)
        assertEquals("surrogate.com", BrokenSiteData.fromSite(site).surrogates)
    }

    private fun buildSite(
        url: String,
        httpsUpgraded: Boolean = false,
    ): Site {
        return SiteMonitor(url, "", upgradedHttps = httpsUpgraded, mockWhitelistDao, mockContentBlocking, TestScope())
    }

    companion object {
        private const val SITE_URL = "foo.com"
    }
}<|MERGE_RESOLUTION|>--- conflicted
+++ resolved
@@ -22,14 +22,11 @@
 import com.duckduckgo.app.privacy.db.UserWhitelistDao
 import com.duckduckgo.app.surrogates.SurrogateResponse
 import com.duckduckgo.app.trackerdetection.model.TrackerStatus
+import com.duckduckgo.app.trackerdetection.model.TrackingEvent
 import com.duckduckgo.app.trackerdetection.model.TrackerType
-<<<<<<< HEAD
-import com.duckduckgo.app.trackerdetection.model.TrackingEvent
-=======
 import com.duckduckgo.browser.api.brokensite.BrokenSiteData
 import com.duckduckgo.privacy.config.api.ContentBlocking
 import kotlinx.coroutines.test.TestScope
->>>>>>> 52a48d3b
 import org.junit.Assert.*
 import org.junit.Test
 import org.junit.runner.RunWith
@@ -104,7 +101,7 @@
             entity = null,
             surrogateId = null,
             status = TrackerStatus.BLOCKED,
-            type = TrackerType.OTHER,
+            type = TrackerType.OTHER
         )
         val anotherEvent = TrackingEvent(
             documentUrl = "http://www.example.com/test",
@@ -113,7 +110,7 @@
             entity = null,
             surrogateId = null,
             status = TrackerStatus.ALLOWED,
-            type = TrackerType.OTHER,
+            type = TrackerType.OTHER
         )
         site.trackerDetected(event)
         site.trackerDetected(anotherEvent)
@@ -130,7 +127,7 @@
             entity = null,
             surrogateId = null,
             status = TrackerStatus.BLOCKED,
-            type = TrackerType.OTHER,
+            type = TrackerType.OTHER
         )
         val anotherEvent = TrackingEvent(
             documentUrl = "http://www.example.com/test",
@@ -139,7 +136,7 @@
             entity = null,
             surrogateId = null,
             status = TrackerStatus.BLOCKED,
-            type = TrackerType.OTHER,
+            type = TrackerType.OTHER
         )
         site.trackerDetected(event)
         site.trackerDetected(anotherEvent)
@@ -156,7 +153,7 @@
             entity = null,
             surrogateId = null,
             status = TrackerStatus.BLOCKED,
-            type = TrackerType.OTHER,
+            type = TrackerType.OTHER
         )
         site.trackerDetected(event)
         assertEquals(".tracker.com", BrokenSiteData.fromSite(site).blockedTrackers)
@@ -191,7 +188,7 @@
 
     private fun buildSite(
         url: String,
-        httpsUpgraded: Boolean = false,
+        httpsUpgraded: Boolean = false
     ): Site {
         return SiteMonitor(url, "", upgradedHttps = httpsUpgraded, mockWhitelistDao, mockContentBlocking, TestScope())
     }
