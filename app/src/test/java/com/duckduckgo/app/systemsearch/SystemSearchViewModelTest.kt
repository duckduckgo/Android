/*
 * Copyright (c) 2022 DuckDuckGo
 *
 * Licensed under the Apache License, Version 2.0 (the "License");
 * you may not use this file except in compliance with the License.
 * You may obtain a copy of the License at
 *
 *     http://www.apache.org/licenses/LICENSE-2.0
 *
 * Unless required by applicable law or agreed to in writing, software
 * distributed under the License is distributed on an "AS IS" BASIS,
 * WITHOUT WARRANTIES OR CONDITIONS OF ANY KIND, either express or implied.
 * See the License for the specific language governing permissions and
 * limitations under the License.
 */

package com.duckduckgo.app.systemsearch

import android.content.Intent
import androidx.arch.core.executor.testing.InstantTaskExecutorRule
import androidx.lifecycle.MutableLiveData
import androidx.lifecycle.Observer
import com.duckduckgo.app.browser.newtab.FavoritesQuickAccessAdapter.QuickAccessFavorite
import com.duckduckgo.app.onboarding.store.*
import com.duckduckgo.app.pixels.AppPixelName.*
import com.duckduckgo.app.settings.db.SettingsDataStore
import com.duckduckgo.app.statistics.pixels.Pixel
import com.duckduckgo.app.statistics.pixels.Pixel.PixelType.Daily
import com.duckduckgo.app.systemsearch.SystemSearchViewModel.Command
import com.duckduckgo.app.systemsearch.SystemSearchViewModel.Command.AutocompleteItemRemoved
import com.duckduckgo.app.systemsearch.SystemSearchViewModel.Command.LaunchDuckDuckGo
import com.duckduckgo.app.systemsearch.SystemSearchViewModel.Command.ShowRemoveSearchSuggestionDialog
import com.duckduckgo.app.systemsearch.SystemSearchViewModel.Suggestions.QuickAccessItems
import com.duckduckgo.app.systemsearch.SystemSearchViewModel.Suggestions.SystemSearchResultsViewState
import com.duckduckgo.browser.api.autocomplete.AutoComplete
import com.duckduckgo.browser.api.autocomplete.AutoComplete.AutoCompleteResult
import com.duckduckgo.browser.api.autocomplete.AutoComplete.AutoCompleteSuggestion.AutoCompleteDefaultSuggestion
import com.duckduckgo.browser.api.autocomplete.AutoComplete.AutoCompleteSuggestion.AutoCompleteHistoryRelatedSuggestion.AutoCompleteHistorySearchSuggestion
import com.duckduckgo.browser.api.autocomplete.AutoComplete.AutoCompleteSuggestion.AutoCompleteHistoryRelatedSuggestion.AutoCompleteHistorySuggestion
import com.duckduckgo.browser.api.autocomplete.AutoComplete.AutoCompleteSuggestion.AutoCompleteSearchSuggestion
import com.duckduckgo.browser.api.autocomplete.AutoComplete.AutoCompleteSuggestion.AutoCompleteUrlSuggestion.AutoCompleteSwitchToTabSuggestion
import com.duckduckgo.browser.api.autocomplete.AutoCompleteSettings
import com.duckduckgo.common.test.CoroutineTestRule
import com.duckduckgo.common.test.InstantSchedulersRule
import com.duckduckgo.duckchat.api.DuckAiFeatureState
import com.duckduckgo.duckchat.api.DuckChat
import com.duckduckgo.history.api.NavigationHistory
import com.duckduckgo.savedsites.api.SavedSitesRepository
import com.duckduckgo.savedsites.api.models.SavedSite.Favorite
import com.duckduckgo.savedsites.impl.SavedSitesPixelName
import com.duckduckgo.voice.api.VoiceSearchAvailability
import kotlinx.coroutines.flow.MutableStateFlow
import kotlinx.coroutines.flow.first
import kotlinx.coroutines.flow.flowOf
import kotlinx.coroutines.runBlocking
import kotlinx.coroutines.test.*
import org.junit.*
import org.junit.Assert.*
import org.mockito.Mockito.verify
import org.mockito.internal.util.DefaultMockingDetails
import org.mockito.kotlin.*

class SystemSearchViewModelTest {

    @get:Rule
    var instantTaskExecutorRule = InstantTaskExecutorRule()

    @get:Rule
    val schedulers = InstantSchedulersRule()

    @get:Rule
    var coroutineRule = CoroutineTestRule()

    private val mockUserStageStore: UserStageStore = mock()
    private val mockDeviceAppLookup: DeviceAppLookup = mock()
    private val mockAutoComplete: AutoComplete = mock()
    private val mocksavedSitesRepository: SavedSitesRepository = mock()
    private val mockPixel: Pixel = mock()
    private val mockSettingsStore: SettingsDataStore = mock()
    private val mockAutoCompleteSettings: AutoCompleteSettings = mock()
    private val mockHistory: NavigationHistory = mock()
<<<<<<< HEAD
    private val mockPostCtaExperienceExperiment: PostCtaExperienceExperiment = mock()
    private val mockOnboardingHomeScreenWidgetExperiment: OnboardingHomeScreenWidgetExperiment = mock()
    private val mockDuckChat: DuckChat = mock()
    private val mockDuckAiFeatureState: DuckAiFeatureState = mock()
    private val mockVoiceSearchAvailability: VoiceSearchAvailability = mock()

=======
>>>>>>> 00d8f4b9
    private val commandObserver: Observer<Command> = mock()
    private val commandCaptor = argumentCaptor<Command>()

    private lateinit var testee: SystemSearchViewModel

    @Before
    fun setup() {
        whenever(mockAutoComplete.autoComplete(QUERY)).thenReturn(flowOf(autocompleteQueryResult))
        whenever(mockAutoComplete.autoComplete(BLANK_QUERY)).thenReturn(flowOf(autocompleteBlankResult))
        whenever(mockDeviceAppLookup.query(QUERY)).thenReturn(appQueryResult)
        whenever(mockDeviceAppLookup.query(BLANK_QUERY)).thenReturn(appBlankResult)
        whenever(mocksavedSitesRepository.getFavorites()).thenReturn(flowOf())
        doReturn(true).whenever(mockAutoCompleteSettings).autoCompleteSuggestionsEnabled
        whenever(mockVoiceSearchAvailability.isVoiceSearchAvailable).thenReturn(false)
        whenever(mockDuckAiFeatureState.showOmnibarShortcutOnNtpAndOnFocus).thenReturn(MutableStateFlow(false))

        testee = SystemSearchViewModel(
            mockDuckAiFeatureState,
            mockVoiceSearchAvailability,
            mockDuckChat,
            mockUserStageStore,
            mockAutoComplete,
            mockDeviceAppLookup,
            mockPixel,
            mocksavedSitesRepository,
            mockSettingsStore,
            mockAutoCompleteSettings,
            mockHistory,
            coroutineRule.testDispatcherProvider,
            coroutineRule.testScope,
        )
        testee.command.observeForever(commandObserver)
    }

    @After
    fun tearDown() {
        testee.command.removeObserver(commandObserver)
    }

    @Test
    fun whenOnboardingShouldNotShowThenViewIsNotVisibleAndUnexpanded() = runTest {
        whenever(mockUserStageStore.getUserAppStage()).thenReturn(AppStage.DAX_ONBOARDING)
        testee.resetViewState()

        val viewState = testee.onboardingViewState.value
        assertFalse(viewState!!.visible)
        assertFalse(viewState.expanded)
    }

    @Test
    fun whenOnboardingShouldShowThenViewIsVisibleAndUnexpanded() = runTest {
        whenever(mockUserStageStore.getUserAppStage()).thenReturn(AppStage.NEW)
        testee.resetViewState()

        val viewState = testee.onboardingViewState.value
        assertTrue(viewState!!.visible)
        assertFalse(viewState.expanded)
    }

    @Test
    fun whenOnboardingShownThenPixelSent() = runTest {
        whenever(mockUserStageStore.getUserAppStage()).thenReturn(AppStage.NEW)
        testee.resetViewState()
        verify(mockPixel).fire(INTERSTITIAL_ONBOARDING_SHOWN)
    }

    @Test
    fun whenOnboardingIsUnexpandedAndUserPressesToggleThenItIsExpandedAndPixelSent() = runTest {
        whenOnboardingShowing()
        testee.userTappedOnboardingToggle()

        val viewState = testee.onboardingViewState.value
        assertTrue(viewState!!.expanded)
        verify(mockPixel).fire(INTERSTITIAL_ONBOARDING_MORE_PRESSED)
    }

    @Test
    fun whenOnboardingIsExpandedAndUserPressesToggleThenItIsUnexpandedAndPixelSent() = runTest {
        whenOnboardingShowing()
        testee.userTappedOnboardingToggle() // first press to expand
        testee.userTappedOnboardingToggle() // second press to minimize

        val viewState = testee.onboardingViewState.value
        assertFalse(viewState!!.expanded)
        verify(mockPixel).fire(INTERSTITIAL_ONBOARDING_LESS_PRESSED)
    }

    @Test
    fun whenOnboardingIsDismissedThenViewHiddenPixelSentAndOnboardingStoreNotified() = runTest {
        whenOnboardingShowing()
        testee.userDismissedOnboarding()

        val viewState = testee.onboardingViewState.value
        assertFalse(viewState!!.visible)
        verify(mockPixel).fire(INTERSTITIAL_ONBOARDING_DISMISSED)
        verify(mockUserStageStore).stageCompleted(AppStage.NEW)
    }

    @Test
    fun whenUserUpdatesQueryThenViewStateUpdated() = runTest {
        testee.userUpdatedQuery(QUERY)

        val observer = Observer<SystemSearchViewModel.Suggestions> { state ->
            val newViewState = state as SystemSearchResultsViewState
            assertNotNull(newViewState)
            assertEquals(appQueryResult, newViewState.appResults)
            assertEquals(autocompleteQueryResult, newViewState.autocompleteResults)
        }

        testee.resultsViewState.observeAndSkipFirstEvent(observer)
    }

    @Test
    fun whenUserAddsSpaceToQueryThenViewStateMatchesAndSpaceTrimmedFromAutocomplete() = runTest {
        testee.userUpdatedQuery(QUERY)
        testee.userUpdatedQuery("$QUERY ")

        val observer = Observer<SystemSearchViewModel.Suggestions> { state ->
            val newViewState = state as SystemSearchResultsViewState
            assertNotNull(newViewState)
            assertEquals(appQueryResult, newViewState.appResults)
            assertEquals(autocompleteQueryResult, newViewState.autocompleteResults)
        }

        testee.resultsViewState.observeAndSkipFirstEvent(observer)
    }

    @Test
    fun whenUsersUpdatesWithAutoCompleteEnabledThenAutoCompleteSuggestionsIsNotEmpty() = runTest {
        doReturn(true).whenever(mockAutoCompleteSettings).autoCompleteSuggestionsEnabled
        testee.userUpdatedQuery(QUERY)

        val observer = Observer<SystemSearchViewModel.Suggestions> { state ->
            val newViewState = state as SystemSearchResultsViewState
            assertNotNull(newViewState)
            assertEquals(appQueryResult, newViewState.appResults)
            assertEquals(autocompleteQueryResult, newViewState.autocompleteResults)
        }

        testee.resultsViewState.observeAndSkipFirstEvent(observer)
    }

    @Test
    fun whenUsersUpdatesWithAutoCompleteDisabledThenViewStateReset() = runTest {
        doReturn(false).whenever(mockAutoCompleteSettings).autoCompleteSuggestionsEnabled
        testee.userUpdatedQuery(QUERY)

        assertTrue(testee.resultsViewState.value is SystemSearchViewModel.Suggestions.QuickAccessItems)
    }

    @Test
    fun whenUserClearsQueryThenViewStateReset() = runTest {
        testee.userUpdatedQuery(QUERY)
        testee.userRequestedClear()

        assertTrue(testee.resultsViewState.value is SystemSearchViewModel.Suggestions.QuickAccessItems)
    }

    @Test
    fun whenUsersUpdatesWithBlankQueryThenViewStateReset() = runTest {
        testee.userUpdatedQuery(QUERY)
        testee.userUpdatedQuery(BLANK_QUERY)

        assertTrue(testee.resultsViewState.value is SystemSearchViewModel.Suggestions.QuickAccessItems)
    }

    @Test
    fun whenUserSubmitsQueryThenBrowserLaunchedWithQueryAndPixelSent() = runTest {
        testee.userSubmittedQuery(QUERY)
        verify(commandObserver, atLeastOnce()).onChanged(commandCaptor.capture())
        assertEquals(Command.LaunchBrowser(QUERY), commandCaptor.lastValue)
        verify(mockPixel).fire(INTERSTITIAL_LAUNCH_BROWSER_QUERY)
    }

    @Test
    fun whenUserSubmitsQueryWithSpaceThenBrowserLaunchedWithTrimmedQueryAndPixelSent() = runTest {
        testee.userSubmittedQuery("$QUERY ")
        verify(commandObserver, atLeastOnce()).onChanged(commandCaptor.capture())
        assertEquals(Command.LaunchBrowser(QUERY), commandCaptor.lastValue)
        verify(mockPixel).fire(INTERSTITIAL_LAUNCH_BROWSER_QUERY)
    }

    @Test
    fun whenUserSubmitsBlankQueryThenIgnored() = runTest {
        testee.userSubmittedQuery(BLANK_QUERY)
        assertFalse(commandCaptor.allValues.any { it is Command.LaunchBrowser })
        verify(mockPixel, never()).fire(INTERSTITIAL_LAUNCH_BROWSER_QUERY)
    }

    @Test
    fun whenUserSubmitsQueryThenOnboardingCompleted() = runTest {
        testee.userSubmittedQuery(QUERY)
        verify(mockUserStageStore).stageCompleted(AppStage.NEW)
    }

    @Test
    fun whenUserSubmitsAutocompleteResultThenBrowserLaunchedAndPixelSent() = runTest {
        testee.userSubmittedAutocompleteResult(AutoCompleteSearchSuggestion(phrase = AUTOCOMPLETE_RESULT, isUrl = false, isAllowedInTopHits = false))
        verify(commandObserver, atLeastOnce()).onChanged(commandCaptor.capture())
        assertEquals(Command.LaunchBrowser(AUTOCOMPLETE_RESULT), commandCaptor.lastValue)
        verify(mockPixel).fire(INTERSTITIAL_LAUNCH_BROWSER_QUERY)
    }

    @Test
    fun whenUserSubmitsAutocompleteResultToOpenInTabThenBrowserLaunchedAndPixelSent() = runTest {
        val phrase = "phrase"
        val tabId = "tabId"

        testee.userSubmittedAutocompleteResult(AutoCompleteSwitchToTabSuggestion(phrase, "title", "https://example.com", tabId))

        verify(commandObserver, atLeastOnce()).onChanged(commandCaptor.capture())
        assertEquals(Command.LaunchBrowserAndSwitchToTab(phrase, tabId), commandCaptor.lastValue)
        verify(mockPixel).fire(INTERSTITIAL_LAUNCH_BROWSER_QUERY)
    }

    @Test
    fun whenUserSelectsAppResultThenAppLaunchedAndPixelSent() {
        testee.userSelectedApp(deviceApp)
        verify(commandObserver, atLeastOnce()).onChanged(commandCaptor.capture())
        assertEquals(Command.LaunchDeviceApplication(deviceApp), commandCaptor.lastValue)
        verify(mockPixel).fire(INTERSTITIAL_LAUNCH_DEVICE_APP)
    }

    @Test
    fun whenUserTapsDaxThenAppLaunchedAndPixelSent() {
        testee.userTappedDax()
        verify(commandObserver, atLeastOnce()).onChanged(commandCaptor.capture())
        assertTrue(commandCaptor.lastValue is LaunchDuckDuckGo)
        verify(mockPixel).fire(INTERSTITIAL_LAUNCH_DAX)
    }

    @Test
    fun whenUserTapsDaxThenOnboardingCompleted() = runTest {
        testee.userTappedDax()
        verify(mockUserStageStore).stageCompleted(AppStage.NEW)
    }

    @Test
    fun whenViewModelCreatedThenAppsRefreshed() = runTest {
        verify(mockDeviceAppLookup).refreshAppList()
    }

    @Test
    fun whenUserSelectsAppThatCannotBeFoundThenAppsRefreshedAndUserMessageShown() = runTest {
        testee.appNotFound(deviceApp)
        verify(mockDeviceAppLookup, times(2)).refreshAppList()
        verify(commandObserver, atLeastOnce()).onChanged(commandCaptor.capture())
        assertEquals(Command.ShowAppNotFoundMessage(deviceApp.shortName), commandCaptor.lastValue)
    }

    @Test
    fun whenUserSelectedToUpdateQueryThenEditQueryCommandSent() {
        val query = "test"
        testee.onUserSelectedToEditQuery(query)
        verify(commandObserver, atLeastOnce()).onChanged(commandCaptor.capture())
        assertEquals(Command.EditQuery(query), commandCaptor.lastValue)
    }

    @Test
    fun whenQuickAccessItemClickedThenLaunchBrowser() {
        val quickAccessItem = QuickAccessFavorite(Favorite("favorite1", "title", "http://example.com", "timestamp", 0))

        testee.onQuickAccessItemClicked(quickAccessItem)

        verify(commandObserver, atLeastOnce()).onChanged(commandCaptor.capture())
        assertEquals(Command.LaunchBrowser(quickAccessItem.favorite.url), commandCaptor.lastValue)
    }

    @Test
    fun whenQuickAccessItemClickedThenPixelSent() {
        val quickAccessItem = QuickAccessFavorite(Favorite("favorite1", "title", "http://example.com", "timestamp", 0))

        testee.onQuickAccessItemClicked(quickAccessItem)

        verify(mockPixel).fire(FAVORITE_SYSTEM_SEARCH_ITEM_PRESSED)
    }

    @Test
    fun whenQuickAccessItemEditRequestedThenLaunchEditDialog() {
        val quickAccessItem = QuickAccessFavorite(Favorite("favorite1", "title", "http://example.com", "timestamp", 0))

        testee.onEditQuickAccessItemRequested(quickAccessItem)

        verify(commandObserver, atLeastOnce()).onChanged(commandCaptor.capture())
        assertEquals(Command.LaunchEditDialog(quickAccessItem.favorite), commandCaptor.lastValue)
    }

    @Test
    fun whenQuickAccessItemDeleteRequestedThenShowDeleteFavoriteConfirmation() {
        val quickAccessItem = QuickAccessFavorite(Favorite("favorite1", "title", "http://example.com", "timestamp", 0))

        testee.onDeleteQuickAccessItemRequested(quickAccessItem)

        verify(commandObserver, atLeastOnce()).onChanged(commandCaptor.capture())
        assertEquals(Command.DeleteFavoriteConfirmation(quickAccessItem.favorite), commandCaptor.lastValue)
    }

    @Test
    fun whenSavedSiteDeleteRequestedThenShowDeleteSavedSiteConfirmation() {
        val quickAccessItem = QuickAccessFavorite(Favorite("favorite1", "title", "http://example.com", "timestamp", 0))

        testee.onDeleteSavedSiteRequested(quickAccessItem)

        verify(commandObserver, atLeastOnce()).onChanged(commandCaptor.capture())
        assertEquals(Command.DeleteSavedSiteConfirmation(quickAccessItem.favorite), commandCaptor.lastValue)
    }

    @Test
    fun whenQuickAccessEditedThenRepositoryUpdated() {
        val savedSite = Favorite("favorite1", "title", "http://example.com", "timestamp", 0)

        testee.onFavouriteEdited(savedSite)

        verify(mocksavedSitesRepository).updateFavourite(savedSite)
    }

    @Test
    fun whenQuickAccessDeleteRequestedThenFavouriteDeletedFromViewState() = runTest {
        val savedSite = Favorite("favorite1", "title", "http://example.com", "timestamp", 0)
        whenever(mocksavedSitesRepository.getFavorites()).thenReturn(flowOf(listOf(savedSite)))
        testee = SystemSearchViewModel(
            mockDuckAiFeatureState,
            mockVoiceSearchAvailability,
            mockDuckChat,
            mockUserStageStore,
            mockAutoComplete,
            mockDeviceAppLookup,
            mockPixel,
            mocksavedSitesRepository,
            mockSettingsStore,
            mockAutoCompleteSettings,
            mockHistory,
            coroutineRule.testDispatcherProvider,
            coroutineRule.testScope,
        )

        val viewState = testee.resultsViewState.value as QuickAccessItems
        assertFalse(viewState.favorites.isEmpty())

        testee.onDeleteQuickAccessItemRequested(QuickAccessFavorite(savedSite))

        val newViewState = testee.resultsViewState.value as QuickAccessItems
        assertTrue(newViewState.favorites.isEmpty())
    }

    @Test
    fun whenQuickAccessDeleteUndoThenViewStateUpdated() = runTest {
        val savedSite = Favorite("favorite1", "title", "http://example.com", "timestamp", 0)
        whenever(mocksavedSitesRepository.getFavorites()).thenReturn(flowOf(listOf(savedSite)))
        testee = SystemSearchViewModel(
            mockDuckAiFeatureState,
            mockVoiceSearchAvailability,
            mockDuckChat,
            mockUserStageStore,
            mockAutoComplete,
            mockDeviceAppLookup,
            mockPixel,
            mocksavedSitesRepository,
            mockSettingsStore,
            mockAutoCompleteSettings,
            mockHistory,
            coroutineRule.testDispatcherProvider,
            coroutineRule.testScope,
        )

        val viewState = testee.resultsViewState.value as QuickAccessItems
        assertFalse(viewState.favorites.isEmpty())

        testee.undoDelete(savedSite)

        assertFalse(viewState.favorites.isEmpty())
    }

    @Test
    fun whenQuickAccessDeletedThenRepositoryDeletesFavorite() = runTest {
        val savedSite = Favorite("favorite1", "title", "http://example.com", "timestamp", 0)

        testee.deleteFavoriteSnackbarDismissed(savedSite)

        verify(mocksavedSitesRepository).delete(savedSite)
    }

    @Test
    fun whenAssociatedBookmarkDeletedThenRepositoryDeletesBookmark() = runTest {
        val savedSite = Favorite("favorite1", "title", "http://example.com", "timestamp", 0)

        testee.deleteSavedSiteSnackbarDismissed(savedSite)

        verify(mocksavedSitesRepository).delete(savedSite, true)
    }

    @Test
    fun whenQuickAccessListChangedThenRepositoryUpdated() {
        val savedSite = Favorite("favorute1", "title", "http://example.com", "timestamp", 0)
        val savedSites = listOf(QuickAccessFavorite(savedSite))

        testee.onQuickAccessListChanged(savedSites)

        verify(mocksavedSitesRepository).updateWithPosition(listOf(savedSite))
    }

    @Test
    fun whenUserHasFavoritesThenInitialStateShowsFavorites() {
        val savedSite = Favorite("favorite1", "title", "http://example.com", "timestamp", 0)
        whenever(mocksavedSitesRepository.getFavorites()).thenReturn(flowOf(listOf(savedSite)))
        testee = SystemSearchViewModel(
            mockDuckAiFeatureState,
            mockVoiceSearchAvailability,
            mockDuckChat,
            mockUserStageStore,
            mockAutoComplete,
            mockDeviceAppLookup,
            mockPixel,
            mocksavedSitesRepository,
            mockSettingsStore,
            mockAutoCompleteSettings,
            mockHistory,
            coroutineRule.testDispatcherProvider,
            coroutineRule.testScope,
        )

        val viewState = testee.resultsViewState.value as SystemSearchViewModel.Suggestions.QuickAccessItems
        assertEquals(1, viewState.favorites.size)
        assertEquals(savedSite, viewState.favorites.first().favorite)
    }

    @Test
    fun whenOnFavoriteAddedThenPixelFired() {
        testee.onFavoriteAdded()

        verify(mockPixel).fire(SavedSitesPixelName.EDIT_BOOKMARK_ADD_FAVORITE_TOGGLED)
    }

    @Test
    fun whenOnFavoriteRemovedThenPixelFired() {
        testee.onFavoriteRemoved()

        verify(mockPixel).fire(SavedSitesPixelName.EDIT_BOOKMARK_REMOVE_FAVORITE_TOGGLED)
    }

    @Test
    fun whenUserLongPressedOnHistorySuggestionThenShowRemoveSearchSuggestionDialogCommandIssued() {
        val suggestion = AutoCompleteHistorySuggestion(phrase = "phrase", title = "title", url = "url", isAllowedInTopHits = false)

        testee.userLongPressedAutocomplete(suggestion)

        verify(commandObserver, atLeastOnce()).onChanged(commandCaptor.capture())
        val issuedCommand = commandCaptor.allValues.find { it is ShowRemoveSearchSuggestionDialog }
        assertEquals(suggestion, (issuedCommand as ShowRemoveSearchSuggestionDialog).suggestion)
    }

    @Test
    fun whenUserLongPressedOnHistorySearchSuggestionThenShowRemoveSearchSuggestionDialogCommandIssued() {
        val suggestion = AutoCompleteHistorySearchSuggestion(phrase = "phrase", isAllowedInTopHits = false)

        testee.userLongPressedAutocomplete(suggestion)

        verify(commandObserver, atLeastOnce()).onChanged(commandCaptor.capture())
        val issuedCommand = commandCaptor.allValues.find { it is ShowRemoveSearchSuggestionDialog }
        assertEquals(suggestion, (issuedCommand as ShowRemoveSearchSuggestionDialog).suggestion)
    }

    @Test
    fun whenUserLongPressedOnOtherSuggestionThenDoNothing() {
        val suggestion = AutoCompleteDefaultSuggestion(phrase = "phrase")

        testee.userLongPressedAutocomplete(suggestion)

        assertCommandNotIssued<ShowRemoveSearchSuggestionDialog>()
    }

    @Test
    fun whenOnRemoveSearchSuggestionConfirmedForHistorySuggestionThenPixelsFiredAndHistoryEntryRemoved() = runBlocking {
        val suggestion = AutoCompleteHistorySuggestion(phrase = "phrase", title = "title", url = "url", isAllowedInTopHits = false)
        val omnibarText = "foo"

        testee.onRemoveSearchSuggestionConfirmed(suggestion, omnibarText)

        verify(mockPixel).fire(AUTOCOMPLETE_RESULT_DELETED)
        verify(mockPixel).fire(AUTOCOMPLETE_RESULT_DELETED_DAILY, type = Daily())
        verify(mockHistory).removeHistoryEntryByUrl(suggestion.url)
        assertCommandIssued<AutocompleteItemRemoved>()
    }

    @Test
    fun whenOnRemoveSearchSuggestionConfirmedForHistorySearchSuggestionThenPixelsFiredAndHistoryEntryRemoved() = runBlocking {
        val suggestion = AutoCompleteHistorySearchSuggestion(phrase = "phrase", isAllowedInTopHits = false)
        val omnibarText = "foo"

        testee.onRemoveSearchSuggestionConfirmed(suggestion, omnibarText)

        verify(mockPixel).fire(AUTOCOMPLETE_RESULT_DELETED)
        verify(mockPixel).fire(AUTOCOMPLETE_RESULT_DELETED_DAILY, type = Daily())
        verify(mockHistory).removeHistoryEntryByQuery(suggestion.phrase)
        assertCommandIssued<AutocompleteItemRemoved>()
    }

    @Test
    fun onDuckAiTappedThenDuckChatOpenedWithQuery() {
        val query = "What is DuckDuckGo?"
        testee.onDuckAiRequested(query)
        verify(mockDuckChat).openDuckChatWithAutoPrompt(query)
    }

    @Test
    fun whenQueryIsEmptyAndVoiceSearchDisabledAndDuckAiDisabledThenOmnibarViewStateIsCorrect() = runTest {
        whenever(mockVoiceSearchAvailability.isVoiceSearchAvailable).thenReturn(false)
        (mockDuckAiFeatureState.showOmnibarShortcutOnNtpAndOnFocus as MutableStateFlow).value = false
        testee.queryFlow.value = ""
        val viewState = testee.omnibarViewState.first()
        assertFalse(viewState.isVoiceSearchButtonVisible)
        assertFalse(viewState.isDuckAiButtonVisible)
        assertFalse(viewState.isClearButtonVisible)
        assertFalse(viewState.isButtonDividerVisible)
    }

    @Test
    fun whenQueryIsNotEmptyAndVoiceSearchEnabledAndDuckAiEnabledThenOmnibarViewStateIsCorrect() = runTest {
        whenever(mockVoiceSearchAvailability.isVoiceSearchAvailable).thenReturn(true)
        (mockDuckAiFeatureState.showOmnibarShortcutOnNtpAndOnFocus as MutableStateFlow).value = true
        testee.queryFlow.value = "query"
        val viewState = testee.omnibarViewState.first()
        assertTrue(viewState.isVoiceSearchButtonVisible)
        assertTrue(viewState.isDuckAiButtonVisible)
        assertTrue(viewState.isClearButtonVisible)
        assertTrue(viewState.isButtonDividerVisible)
    }

    @Test
    fun whenQueryIsNotEmptyAndVoiceSearchDisabledAndDuckAiEnabledThenOmnibarViewStateIsCorrect() = runTest {
        whenever(mockVoiceSearchAvailability.isVoiceSearchAvailable).thenReturn(false)
        (mockDuckAiFeatureState.showOmnibarShortcutOnNtpAndOnFocus as MutableStateFlow).value = true
        testee.queryFlow.value = "query"
        val viewState = testee.omnibarViewState.first()
        assertFalse(viewState.isVoiceSearchButtonVisible)
        assertTrue(viewState.isDuckAiButtonVisible)
        assertTrue(viewState.isClearButtonVisible)
        assertTrue(viewState.isButtonDividerVisible)
    }

    @Test
    fun whenQueryIsEmptyAndVoiceSearchEnabledAndDuckAiEnabledThenOmnibarViewStateIsCorrect() = runTest {
        whenever(mockVoiceSearchAvailability.isVoiceSearchAvailable).thenReturn(true)
        (mockDuckAiFeatureState.showOmnibarShortcutOnNtpAndOnFocus as MutableStateFlow).value = true
        testee.queryFlow.value = ""
        val viewState = testee.omnibarViewState.first()
        assertTrue(viewState.isVoiceSearchButtonVisible)
        assertTrue(viewState.isDuckAiButtonVisible)
        assertFalse(viewState.isClearButtonVisible)
        assertTrue(viewState.isButtonDividerVisible)
    }

    @Test
    fun whenQueryIsNotEmptyAndVoiceSearchEnabledAndDuckAiDisabledThenOmnibarViewStateIsCorrect() = runTest {
        whenever(mockVoiceSearchAvailability.isVoiceSearchAvailable).thenReturn(true)
        (mockDuckAiFeatureState.showOmnibarShortcutOnNtpAndOnFocus as MutableStateFlow).value = false
        testee.queryFlow.value = "query"
        val viewState = testee.omnibarViewState.first()
        assertTrue(viewState.isVoiceSearchButtonVisible)
        assertFalse(viewState.isDuckAiButtonVisible)
        assertTrue(viewState.isClearButtonVisible)
        assertFalse(viewState.isButtonDividerVisible)
    }

    private suspend fun whenOnboardingShowing() {
        whenever(mockUserStageStore.getUserAppStage()).thenReturn(AppStage.NEW)
        testee.resetViewState()
    }

    private inline fun <reified T : Command> assertCommandIssued(instanceAssertions: T.() -> Unit = {}) {
        verify(commandObserver, atLeastOnce()).onChanged(commandCaptor.capture())
        val issuedCommand = commandCaptor.allValues.find { it is T }
        assertNotNull("Command of type ${T::class.java.simpleName} not issued. All commands: ${commandCaptor.allValues}", issuedCommand)
        (issuedCommand as T).apply { instanceAssertions() }
    }

    private inline fun <reified T : Command> assertCommandNotIssued() {
        val defaultMockingDetails = DefaultMockingDetails(commandObserver)
        if (defaultMockingDetails.invocations.isNotEmpty()) {
            verify(commandObserver, atLeastOnce()).onChanged(commandCaptor.capture())
            val issuedCommand = commandCaptor.allValues.find { it is T }
            assertNull(
                "Command of type ${T::class.java.simpleName} was issued but should not have been. " +
                    "Command: $issuedCommand. All commands: ${commandCaptor.allValues}",
                issuedCommand,
            )
        }
    }

    private fun <T> MutableLiveData<T>.observeAndSkipFirstEvent(observer: Observer<T>) {
        var skipFirstEvent = true
        observeForever { value ->
            if (skipFirstEvent) {
                skipFirstEvent = false
                return@observeForever
            }
            observer.onChanged(value)
            removeObserver(observer)
        }
    }

    companion object {
        const val QUERY = "abc"
        const val BLANK_QUERY = ""
        const val AUTOCOMPLETE_RESULT = "autocomplete result"
        val deviceApp = DeviceApp("", "", Intent())
        val autocompleteQueryResult = AutoCompleteResult(
            QUERY,
            listOf(AutoCompleteSearchSuggestion(QUERY, isUrl = false, isAllowedInTopHits = false)),
        )
        val autocompleteBlankResult = AutoCompleteResult(BLANK_QUERY, emptyList())
        val appQueryResult = listOf(deviceApp)
        val appBlankResult = emptyList<DeviceApp>()
    }
}<|MERGE_RESOLUTION|>--- conflicted
+++ resolved
@@ -79,15 +79,10 @@
     private val mockSettingsStore: SettingsDataStore = mock()
     private val mockAutoCompleteSettings: AutoCompleteSettings = mock()
     private val mockHistory: NavigationHistory = mock()
-<<<<<<< HEAD
-    private val mockPostCtaExperienceExperiment: PostCtaExperienceExperiment = mock()
-    private val mockOnboardingHomeScreenWidgetExperiment: OnboardingHomeScreenWidgetExperiment = mock()
     private val mockDuckChat: DuckChat = mock()
     private val mockDuckAiFeatureState: DuckAiFeatureState = mock()
     private val mockVoiceSearchAvailability: VoiceSearchAvailability = mock()
 
-=======
->>>>>>> 00d8f4b9
     private val commandObserver: Observer<Command> = mock()
     private val commandCaptor = argumentCaptor<Command>()
 
