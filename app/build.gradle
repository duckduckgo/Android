--- conflicted
+++ resolved
@@ -91,11 +91,7 @@
     variantFilter { variant ->
         def names = variant.flavors*.name
         if ((names.contains("fdroid") || names.contains("internal")) && variant.buildType.name == "debug") {
-<<<<<<< HEAD
-            // We only need release version for F-Droid and internal builds
-=======
             // We don't need fdroidDebug and internalDebug build types
->>>>>>> ef4e5f0a
             setIgnore(true)
         }
     }
