apply plugin: 'com.android.application'

apply plugin: 'kotlin-android'
apply plugin: 'kotlin-android-extensions'
apply plugin: 'kotlin-kapt'
apply plugin: 'com.squareup.anvil'
apply from: '../versioning.gradle'
apply from: "$rootDir/spotless.gradle"

// vtodo VPN - temporarily included for VPN
apply plugin: 'com.google.gms.google-services'
apply plugin: 'com.google.firebase.crashlytics'

ext {
    USE_ORCHESTRATOR = project.hasProperty('orchestrator') ? project.property('orchestrator') : false
}

android {
    compileSdkVersion compile_sdk
    ndkVersion '21.0.6113669'
    defaultConfig {
        applicationId "com.duckduckgo.mobile.android.vpn"
        minSdkVersion min_sdk
        targetSdkVersion target_sdk
        versionCode buildVersionCode()
        versionName buildVersionName()
        testInstrumentationRunner "androidx.test.runner.AndroidJUnitRunner"
        archivesBaseName = "duckduckgo-$versionName"
        vectorDrawables.useSupportLibrary = true

        javaCompileOptions {
            annotationProcessorOptions {
                arguments = ["room.schemaLocation": "$projectDir/schemas".toString()]
            }
        }
        sourceSets {
            androidTest.assets.srcDirs += files("$projectDir/schemas".toString())
            androidTest.resources.srcDirs += files("$projectDir/../submodules/".toString())
            main {
                java {
                    resources {
                        srcDirs += files("$projectDir/../submodules/autofill/dist/".toString())
                    }
                }
            }
        }
    }
    buildFeatures {
        viewBinding = true
    }
    compileOptions {
        sourceCompatibility = JavaVersion.VERSION_1_8
        targetCompatibility = JavaVersion.VERSION_1_8
    }
    kotlinOptions {
        jvmTarget = "1.8"
    }
    signingConfigs {
        release
    }
    buildTypes {
        debug {
            pseudoLocalesEnabled false
            manifestPlaceholders = [
                    appIcon: "@mipmap/ic_launcher_blue",
                    appIconRound: "@mipmap/ic_launcher_blue_round"
            ]
        }
        release {
            minifyEnabled false
            proguardFiles getDefaultProguardFile('proguard-android.txt'), 'proguard-rules.pro'
            signingConfig signingConfigs.release
            manifestPlaceholders = [
                    appIcon: "@mipmap/ic_launcher_black",
                    appIconRound: "@mipmap/ic_launcher_black_round"
            ]
        }
    }
    flavorDimensions "store"
    productFlavors {
        fdroid{
            dimension "store"
        }
        play{
            dimension "store"
        }
    }
    variantFilter { variant ->
        def names = variant.flavors*.name
        if (names.contains("fdroid") && variant.buildType.name == "debug") {
            // We only need the F-Droid release version
            setIgnore(true)
        }
    }
    externalNativeBuild {

        cmake {
            path "CMakeLists.txt"
        }
    }
    lintOptions {
        abortOnError false
    }
    testOptions {
        unitTests.returnDefaultValues = true

        if (USE_ORCHESTRATOR) {
            execution 'ANDROID_TEST_ORCHESTRATOR'
        }
    }

    packagingOptions {
        exclude "**/attach_hotspot_windows.dll"
        exclude "META-INF/licenses/**"
        exclude "META-INF/AL2.0"
        exclude "META-INF/LGPL2.1"
    }

    def staticConfigPath = "${System.getenv('HOME')}/jenkins_static/com.duckduckgo.mobile.android"
    def propertiesPath = "${staticConfigPath}/ddg_android_build.properties"
    def propertiesFile = new File(propertiesPath)
    if (propertiesFile.exists()) {
        def props = new Properties()
        props.load(new FileInputStream(propertiesFile))
        android.signingConfigs.release.storeFile = file("${staticConfigPath}/${props['key.store']}")
        android.signingConfigs.release.storePassword = props['key.store.password']
        android.signingConfigs.release.keyAlias = props['key.alias']
        android.signingConfigs.release.keyPassword = props['key.alias.password']
    } else {
        println "Signing properties not found at ${propertiesPath}, releases will NOT succeed"
        android.buildTypes.release.signingConfig = null
    }
}

ext {
    workManager = "2.5.0-beta01"
    threetenabp = "1.2.4"
    firebase = "26.0.0"
}


dependencies {
    implementation project(path: ':statistics')
    implementation project(path: ':common')
<<<<<<< HEAD
    implementation project(path: ':app-store')

=======
    implementation project(path: ':common-ui')
>>>>>>> b735b158
    implementation project(path: ':di')
    implementation project(path: ':vpn-main')
    implementation project(path: ':vpn-store')

    implementation AndroidX.legacy.supportV4
    debugImplementation Square.leakCanary.android

    implementation fileTree(dir: 'libs', include: ['*.jar'])

    implementation Kotlin.stdlib.jdk7
    implementation KotlinX.coroutines.core
    implementation KotlinX.coroutines.android
    androidTestImplementation (KotlinX.coroutines.test) {
        // https://github.com/Kotlin/kotlinx.coroutines/issues/2023
        // conflicts with mockito due to direct inclusion of byte buddy
        exclude group: "org.jetbrains.kotlinx", module: "kotlinx-coroutines-debug"
    }

    implementation AndroidX.appCompat
    implementation Google.android.material
    implementation AndroidX.constraintLayout
    implementation AndroidX.recyclerView
    implementation AndroidX.swipeRefreshLayout
    implementation AndroidX.webkit
    implementation Square.okHttp3.okHttp
    implementation "com.squareup.okhttp3:okhttp-tls:_"
    implementation Square.retrofit2.retrofit
    implementation Square.retrofit2.converter.moshi
    implementation Square.retrofit2.adapter.rxJava2
    implementation Square.retrofit2.converter.scalars
    implementation "com.jakewharton.retrofit:retrofit2-kotlin-coroutines-adapter:_"
    implementation "io.reactivex.rxjava2:rxjava:_"
    implementation "io.reactivex.rxjava2:rxandroid:_"
    implementation JakeWharton.timber

    // ThreeTenABP
    implementation "com.jakewharton.threetenabp:threetenabp:$threetenabp"

    // RxRelay
    implementation "com.jakewharton.rxrelay2:rxrelay:_"

    // Android KTX
    implementation AndroidX.core.ktx
    implementation AndroidX.fragmentKtx

    // ViewModel and LiveData
    implementation AndroidX.lifecycle.runtimeKtx
    implementation AndroidX.lifecycle.viewModelKtx
    implementation AndroidX.lifecycle.liveDataKtx
    implementation AndroidX.lifecycle.process

    implementation  AndroidX.lifecycle.commonJava8
    testImplementation AndroidX.archCore.testing
    androidTestImplementation AndroidX.archCore.testing

    // Room
    implementation AndroidX.room.runtime
    implementation AndroidX.room.rxJava2
    implementation AndroidX.room.ktx
    kapt AndroidX.room.compiler
    testImplementation AndroidX.room.testing
    androidTestImplementation AndroidX.room.testing

    // Lottie
    implementation "com.airbnb.android:lottie:_"

    // WorkManager
    implementation AndroidX.work.runtimeKtx
    implementation "androidx.work:work-multiprocess:$workManager"
    androidTestImplementation AndroidX.work.testing
    implementation AndroidX.work.rxJava2

    // Dagger
    kapt Google.dagger.compiler

    // Glide
    implementation "com.github.bumptech.glide:glide:_"
    implementation "com.github.bumptech.glide:okhttp3-integration:_"
    kapt "com.github.bumptech.glide:compiler:_"

    // Security crypto
    implementation AndroidX.security.crypto

    // Play Store referrer library
    playImplementation("com.android.installreferrer:installreferrer:_")

    // HTML
    implementation 'org.jsoup:jsoup:_'

    // Testing dependencies
    testImplementation "junit:junit:_"

    androidTestImplementation AndroidX.test.runner
    androidTestImplementation AndroidX.test.rules
    androidTestUtil AndroidX.test.orchestrator
    androidTestImplementation Testing.mockito.android
    androidTestImplementation Testing.mockito.kotlin
    androidTestImplementation Square.okHttp3.mockWebServer
    androidTestImplementation "org.jetbrains.kotlin:kotlin-reflect:_"
<<<<<<< HEAD

    implementation platform("com.google.firebase:firebase-bom:$firebase")
    implementation "com.google.firebase:firebase-crashlytics-ktx"
=======
    androidTestImplementation 'app.cash.turbine:turbine:_'
>>>>>>> b735b158
}

tasks.register('fastlaneVersionCode') {
    doLast {
        print buildVersionCode()
    }
}<|MERGE_RESOLUTION|>--- conflicted
+++ resolved
@@ -142,12 +142,9 @@
 dependencies {
     implementation project(path: ':statistics')
     implementation project(path: ':common')
-<<<<<<< HEAD
     implementation project(path: ':app-store')
 
-=======
     implementation project(path: ':common-ui')
->>>>>>> b735b158
     implementation project(path: ':di')
     implementation project(path: ':vpn-main')
     implementation project(path: ':vpn-store')
@@ -247,13 +244,10 @@
     androidTestImplementation Testing.mockito.kotlin
     androidTestImplementation Square.okHttp3.mockWebServer
     androidTestImplementation "org.jetbrains.kotlin:kotlin-reflect:_"
-<<<<<<< HEAD
+    androidTestImplementation 'app.cash.turbine:turbine:_'
 
     implementation platform("com.google.firebase:firebase-bom:$firebase")
     implementation "com.google.firebase:firebase-crashlytics-ktx"
-=======
-    androidTestImplementation 'app.cash.turbine:turbine:_'
->>>>>>> b735b158
 }
 
 tasks.register('fastlaneVersionCode') {
