apply plugin: 'com.android.application'

apply plugin: 'kotlin-android'
apply plugin: 'kotlin-android-extensions'
apply plugin: 'kotlin-kapt'
apply plugin: 'com.squareup.anvil'
apply from: '../versioning.gradle'
apply from: "$rootDir/spotless.gradle"

ext {
    USE_ORCHESTRATOR = project.hasProperty('orchestrator') ? project.property('orchestrator') : false
}

android {
    compileSdkVersion compile_sdk
    ndkVersion '21.0.6113669'
    defaultConfig {
        applicationId "com.duckduckgo.mobile.android"
        minSdkVersion min_sdk
        targetSdkVersion target_sdk
        versionCode buildVersionCode()
        versionName buildVersionName()
        testInstrumentationRunner "androidx.test.runner.AndroidJUnitRunner"
        archivesBaseName = "duckduckgo-$versionName"
        vectorDrawables.useSupportLibrary = true

        javaCompileOptions {
            annotationProcessorOptions {
                arguments = ["room.schemaLocation": "$projectDir/schemas".toString()]
            }
        }
        sourceSets {
            androidTest.assets.srcDirs += files("$projectDir/schemas".toString())
            androidTest.resources.srcDirs += files("$projectDir/../submodules/".toString())
            main {
                java {
                    resources {
                        srcDirs += files("$projectDir/../submodules/autofill/dist/".toString())
                    }
                }
            }
        }
    }
    buildFeatures {
        viewBinding = true
    }
    compileOptions {
        sourceCompatibility = JavaVersion.VERSION_1_8
        targetCompatibility = JavaVersion.VERSION_1_8
    }
    kotlinOptions {
        jvmTarget = "1.8"
    }
    signingConfigs {
        release
    }
    buildTypes {
        debug {
            applicationIdSuffix ".debug"
            pseudoLocalesEnabled false
            manifestPlaceholders = [
                    appIcon     : "@mipmap/ic_launcher_blue",
                    appIconRound: "@mipmap/ic_launcher_blue_round"
            ]
        }
        release {
            minifyEnabled false
            proguardFiles getDefaultProguardFile('proguard-android.txt'), 'proguard-rules.pro'
            signingConfig signingConfigs.release
            manifestPlaceholders = [
                    appIcon     : "@mipmap/ic_launcher_red",
                    appIconRound: "@mipmap/ic_launcher_red_round"
            ]
        }
    }
    flavorDimensions "store"
    productFlavors {
        internal {
            dimension "store"
        }
        fdroid {
            dimension "store"
        }
        play {
            dimension "store"
        }
    }
    variantFilter { variant ->
        def names = variant.flavors*.name
        if (names.contains("fdroid") && variant.buildType.name == "debug") {
            // We don't need fdroidDebug build type
            setIgnore(true)
        }
    }
    externalNativeBuild {

        cmake {
            path "CMakeLists.txt"
        }
    }
    lintOptions {
        abortOnError false
    }
    testOptions {
        unitTests.returnDefaultValues = true
        animationsDisabled = true
        if (USE_ORCHESTRATOR) {
            execution 'ANDROID_TEST_ORCHESTRATOR'
        }
    }

    def staticConfigPath = "${System.getenv('HOME')}/jenkins_static/com.duckduckgo.mobile.android"
    def propertiesPath = "${staticConfigPath}/ddg_android_build.properties"
    def propertiesFile = new File(propertiesPath)
    if (propertiesFile.exists()) {
        def props = new Properties()
        props.load(new FileInputStream(propertiesFile))
        android.signingConfigs.release.storeFile = file("${staticConfigPath}/${props['key.store']}")
        android.signingConfigs.release.storePassword = props['key.store.password']
        android.signingConfigs.release.keyAlias = props['key.alias']
        android.signingConfigs.release.keyPassword = props['key.alias.password']
    } else {
        println "Signing properties not found at ${propertiesPath}, releases will NOT succeed"
        android.buildTypes.release.signingConfig = null
    }
}

dependencies {
    implementation project(path: ':statistics')
    implementation project(path: ':common')
    implementation project(path: ':common-ui')
    implementation project(path: ':di')

    implementation project(path: ':feature-toggles-api')
    implementation project(path: ':feature-toggles-impl')
    implementation project(path: ':privacy-config-api')
    implementation project(path: ':privacy-config-impl')

    implementation AndroidX.legacy.supportV4
    debugImplementation Square.leakCanary.android

    implementation fileTree(dir: 'libs', include: ['*.jar'])

    implementation Kotlin.stdlib.jdk7
    implementation KotlinX.coroutines.core
    implementation KotlinX.coroutines.android
    androidTestImplementation(KotlinX.coroutines.test) {
        // https://github.com/Kotlin/kotlinx.coroutines/issues/2023
        // conflicts with mockito due to direct inclusion of byte buddy
        exclude group: "org.jetbrains.kotlinx", module: "kotlinx-coroutines-debug"
    }

    implementation AndroidX.appCompat
    implementation Google.android.material
    implementation AndroidX.constraintLayout
    implementation AndroidX.recyclerView
    implementation AndroidX.swipeRefreshLayout
    implementation AndroidX.webkit
    implementation Square.okHttp3.okHttp
    implementation "com.squareup.okhttp3:okhttp-tls:_"
    implementation Square.retrofit2.retrofit
    implementation Square.retrofit2.converter.moshi
    implementation Square.retrofit2.adapter.rxJava2
    implementation Square.retrofit2.converter.scalars
    implementation "io.reactivex.rxjava2:rxjava:_"
    implementation "io.reactivex.rxjava2:rxandroid:_"
    implementation JakeWharton.timber
    implementation Google.dagger.android
    implementation Google.dagger.android.support

    // RxRelay
    implementation "com.jakewharton.rxrelay2:rxrelay:_"

    // Android KTX
    implementation AndroidX.core.ktx
    implementation AndroidX.fragmentKtx

    // ViewModel and LiveData
    implementation AndroidX.lifecycle.runtimeKtx
    implementation AndroidX.lifecycle.viewModelKtx
    implementation AndroidX.lifecycle.liveDataKtx
    implementation AndroidX.lifecycle.process

    implementation AndroidX.lifecycle.commonJava8
    testImplementation AndroidX.archCore.testing
    androidTestImplementation AndroidX.archCore.testing

    // Room
    implementation AndroidX.room.runtime
    implementation AndroidX.room.rxJava2
    implementation AndroidX.room.ktx
    kapt AndroidX.room.compiler
    testImplementation AndroidX.room.testing
    androidTestImplementation AndroidX.room.testing

    // WorkManager
    implementation AndroidX.work.runtimeKtx
    androidTestImplementation AndroidX.work.testing
    implementation AndroidX.work.rxJava2

    // Dagger
    kapt Google.dagger.compiler

    // Glide
    implementation "com.github.bumptech.glide:glide:_"
    implementation "com.github.bumptech.glide:okhttp3-integration:_"
    kapt "com.github.bumptech.glide:compiler:_"

    // Lottie
    implementation "com.airbnb.android:lottie:_"

    // Security crypto
    implementation AndroidX.security.crypto

    // Play Store referrer library
    playImplementation("com.android.installreferrer:installreferrer:_")

    // HTML
    implementation 'org.jsoup:jsoup:_'

    // Testing dependencies
    androidTestImplementation AndroidX.test.runner
    androidTestImplementation AndroidX.test.rules
    androidTestUtil AndroidX.test.orchestrator
    androidTestImplementation Testing.mockito.android
    androidTestImplementation Testing.mockito.kotlin
    androidTestImplementation Square.okHttp3.mockWebServer
    androidTestImplementation "org.jetbrains.kotlin:kotlin-reflect:_"
    androidTestImplementation 'app.cash.turbine:turbine:_'
<<<<<<< HEAD
    androidTestImplementation AndroidX.test.orchestrator

    androidTestImplementation "androidx.test.ext:junit:_"
    androidTestImplementation "androidx.test.ext:junit-ktx:_"
    androidTestImplementation "androidx.test.espresso:espresso-core:_"

=======

    androidTestImplementation project(path: ':common-test')
    testImplementation project(path: ':common-test')
>>>>>>> 5484ae4a
}

tasks.register('fastlaneVersionCode') {
    doLast {
        print buildVersionCode()
    }
}<|MERGE_RESOLUTION|>--- conflicted
+++ resolved
@@ -227,18 +227,14 @@
     androidTestImplementation Square.okHttp3.mockWebServer
     androidTestImplementation "org.jetbrains.kotlin:kotlin-reflect:_"
     androidTestImplementation 'app.cash.turbine:turbine:_'
-<<<<<<< HEAD
     androidTestImplementation AndroidX.test.orchestrator
 
     androidTestImplementation "androidx.test.ext:junit:_"
     androidTestImplementation "androidx.test.ext:junit-ktx:_"
     androidTestImplementation "androidx.test.espresso:espresso-core:_"
 
-=======
-
     androidTestImplementation project(path: ':common-test')
     testImplementation project(path: ':common-test')
->>>>>>> 5484ae4a
 }
 
 tasks.register('fastlaneVersionCode') {
