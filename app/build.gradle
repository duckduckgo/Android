apply plugin: 'com.android.application'

apply plugin: 'kotlin-android'
apply plugin: 'kotlin-android-extensions'
apply plugin: 'kotlin-kapt'
apply from: '../versioning.gradle'
apply from: "$rootDir/spotless.gradle"

ext {
    USE_ORCHESTRATOR = project.hasProperty('orchestrator') ? project.property('orchestrator') : false
}

android {
    compileSdkVersion 29
    ndkVersion '21.0.6113669'
    defaultConfig {
        applicationId "com.duckduckgo.mobile.android"
        minSdkVersion 21
        targetSdkVersion 29
        versionCode buildVersionCode()
        versionName buildVersionName()
        testInstrumentationRunner "com.duckduckgo.app.TestRunner"
        archivesBaseName = "duckduckgo-$versionName"
        vectorDrawables.useSupportLibrary = true

        javaCompileOptions {
            annotationProcessorOptions {
                arguments = ["room.schemaLocation": "$projectDir/schemas".toString()]
            }
        }
        sourceSets {
            androidTest.assets.srcDirs += files("$projectDir/schemas".toString())
            androidTest.resources.srcDirs += files("$projectDir/../submodules/".toString())
        }
    }
    compileOptions {
        sourceCompatibility = JavaVersion.VERSION_1_8
        targetCompatibility = JavaVersion.VERSION_1_8
    }
    kotlinOptions {
        jvmTarget = "1.8"
    }
    signingConfigs {
        release
    }
    buildTypes {
        debug {
            applicationIdSuffix ".debug"
            pseudoLocalesEnabled false
            manifestPlaceholders = [
                    appIcon: "@mipmap/ic_launcher_blue",
                    appIconRound: "@mipmap/ic_launcher_blue_round"
            ]
        }
        release {
            minifyEnabled false
            proguardFiles getDefaultProguardFile('proguard-android.txt'), 'proguard-rules.pro'
            signingConfig signingConfigs.release
            manifestPlaceholders = [
                    appIcon: "@mipmap/ic_launcher_red",
                    appIconRound: "@mipmap/ic_launcher_red_round"
            ]
        }
    }
    externalNativeBuild {

        cmake {
            path "CMakeLists.txt"
        }
    }
    lintOptions {
        abortOnError false
    }
    testOptions {
        unitTests.returnDefaultValues = true

        if (USE_ORCHESTRATOR) {
            execution 'ANDROID_TEST_ORCHESTRATOR'
        }
    }

    def staticConfigPath = "${System.getenv('HOME')}/jenkins_static/com.duckduckgo.mobile.android"
    def propertiesPath = "${staticConfigPath}/ddg_android_build.properties"
    def propertiesFile = new File(propertiesPath)
    if (propertiesFile.exists()) {
        def props = new Properties()
        props.load(new FileInputStream(propertiesFile))
        android.signingConfigs.release.storeFile = file("${staticConfigPath}/${props['key.store']}")
        android.signingConfigs.release.storePassword = props['key.store.password']
        android.signingConfigs.release.keyAlias = props['key.alias']
        android.signingConfigs.release.keyPassword = props['key.alias.password']
    } else {
        println "Signing properties not found at ${propertiesPath}, releases will NOT succeed"
        android.buildTypes.release.signingConfig = null
    }
}

ext {
    androidX = "1.2.0"
    materialDesign = "1.2.1"
    swipeRefreshLayout = "1.1.0"
    architectureComponents = "1.1.1"
    architectureComponentsExtensions = "1.1.1"
    androidKtxCore = "1.3.2"
    fragmentKtx = "1.2.5"
    constraintLayout = "2.0.4"
    lifecycle = "2.2.0"
    room = "2.2.5"
    workManager = "2.4.0"
    legacySupport = "1.0.0"
    coreTesting = "2.1.0"
    testRunner = "1.3.0"
    coroutines = "1.4.2"
    webkit = "1.3.0"
    referrerLibrary = "1.1.2"

    junit = "4.12"
    dagger = "2.27"
    retrofit = "2.9.0"
    ankoVersion = "0.10.4"
    glide = "4.11.0"
    lottieVersion = "3.4.0"
    okHttp = "4.9.0"
    rxJava = "2.1.10"
    rxAndroid = "2.0.2"
    timber = "4.7.1"
    rxRelay = "2.0.0"
    leakCanary = "2.5"
    mockito = "3.4.6"
    mockitoKotlin = "2.2.0"
    commonsMath = "3.6.1"
}


dependencies {
    implementation AndroidX.legacy.supportV4
    debugImplementation Square.leakCanary.android

    implementation fileTree(dir: 'libs', include: ['*.jar'])

<<<<<<< HEAD
    implementation Kotlin.stdlib.jdk7
    implementation KotlinX.coroutines.core
    androidTestImplementation KotlinX.coroutines.test

    implementation AndroidX.appCompat
    implementation Google.android.material
    implementation AndroidX.constraintLayout
    implementation AndroidX.swipeRefreshLayout
    implementation AndroidX.webkit
    implementation Square.okHttp3.okHttp
    implementation "com.squareup.okhttp3:okhttp-tls:_"
    implementation Square.retrofit2.retrofit
    implementation Square.retrofit2.converter.moshi
    implementation Square.retrofit2.adapter.rxJava2
    implementation Square.retrofit2.converter.scalars
    implementation "com.jakewharton.retrofit:retrofit2-kotlin-coroutines-adapter:_"
    implementation "io.reactivex.rxjava2:rxjava:_"
    implementation "io.reactivex.rxjava2:rxandroid:_"
    implementation JakeWharton.timber
    implementation Google.dagger.android
    implementation Google.dagger.android.support
=======
    implementation "org.jetbrains.kotlin:kotlin-stdlib-jdk7:$kotlin_version"
    implementation "org.jetbrains.kotlinx:kotlinx-coroutines-core:$coroutines"
    implementation "org.jetbrains.kotlinx:kotlinx-coroutines-android:$coroutines"
    androidTestImplementation("org.jetbrains.kotlinx:kotlinx-coroutines-test:$coroutines") {
        // https://github.com/Kotlin/kotlinx.coroutines/issues/2023
        // conflicts with mockito due to direct inclusion of byte buddy
        exclude group: "org.jetbrains.kotlinx", module: "kotlinx-coroutines-debug"
    }

    implementation "androidx.appcompat:appcompat:$androidX"
    implementation "com.google.android.material:material:$materialDesign"
    implementation "androidx.constraintlayout:constraintlayout:$constraintLayout"
    implementation "androidx.swiperefreshlayout:swiperefreshlayout:$swipeRefreshLayout"
    implementation "androidx.webkit:webkit:$webkit"
    implementation "com.squareup.okhttp3:okhttp:$okHttp"
    implementation "com.squareup.okhttp3:okhttp-tls:$okHttp"
    implementation "com.squareup.retrofit2:retrofit:$retrofit"
    implementation "com.squareup.retrofit2:converter-moshi:$retrofit"
    implementation "com.squareup.retrofit2:adapter-rxjava2:$retrofit"
    implementation "com.squareup.retrofit2:converter-scalars:$retrofit"
    implementation "io.reactivex.rxjava2:rxjava:$rxJava"
    implementation "io.reactivex.rxjava2:rxandroid:$rxAndroid"
    implementation "com.jakewharton.timber:timber:$timber"
    implementation "com.google.dagger:dagger-android:$dagger"
    implementation "com.google.dagger:dagger-android-support:$dagger"
>>>>>>> 17cfcb2c

    // RxRelay
    implementation "com.jakewharton.rxrelay2:rxrelay:_"

    // Anko
    implementation "org.jetbrains.anko:anko-commons:_"
    implementation "org.jetbrains.anko:anko-design:_"

    // Android KTX
    implementation AndroidX.core.ktx
    implementation AndroidX.fragmentKtx

    // ViewModel and LiveData
    implementation AndroidX.lifecycle.extensions
    implementation AndroidX.lifecycle.viewModelKtx
    implementation AndroidX.lifecycle.liveDataKtx

    implementation  AndroidX.lifecycle.commonJava8
    testImplementation AndroidX.archCore.testing
    androidTestImplementation AndroidX.archCore.testing

    // Room
    implementation AndroidX.room.runtime
    implementation AndroidX.room.rxJava2
    implementation AndroidX.room.ktx
    kapt AndroidX.room.compiler
    testImplementation AndroidX.room.testing
    androidTestImplementation AndroidX.room.testing

    // WorkManager
    implementation AndroidX.work.runtimeKtx
    androidTestImplementation AndroidX.work.testing
    implementation AndroidX.work.rxJava2

    // Dagger
    kapt Google.dagger.android.processor
    kapt Google.dagger.compiler
    kaptAndroidTest "com.google.dagger:dagger-android-processor:_"
    kaptAndroidTest "com.google.dagger:dagger-compiler:_"

    // Glide
    implementation "com.github.bumptech.glide:glide:_"
    implementation "com.github.bumptech.glide:okhttp3-integration:_"
    kapt "com.github.bumptech.glide:compiler:_"

    // Lottie
    implementation "com.airbnb.android:lottie:_"

    // Apache commons
    implementation "org.apache.commons:commons-math3:_"

    // Play Store referrer library
    implementation("com.android.installreferrer:installreferrer:_")

    // Testing dependencies
    androidTestImplementation AndroidX.test.runner
    androidTestImplementation AndroidX.test.rules
    androidTestUtil AndroidX.test.orchestrator
    androidTestImplementation Testing.mockito.android
    androidTestImplementation Testing.mockito.kotlin
    androidTestImplementation Square.okHttp3.mockWebServer
    androidTestImplementation "org.jetbrains.kotlin:kotlin-reflect:_"
}<|MERGE_RESOLUTION|>--- conflicted
+++ resolved
@@ -110,13 +110,14 @@
     legacySupport = "1.0.0"
     coreTesting = "2.1.0"
     testRunner = "1.3.0"
-    coroutines = "1.4.2"
+    coroutines = "1.3.5"
+    retrofitCoroutinesAdapter = "0.9.2"
     webkit = "1.3.0"
     referrerLibrary = "1.1.2"
 
     junit = "4.12"
     dagger = "2.27"
-    retrofit = "2.9.0"
+    retrofit = "2.8.1"
     ankoVersion = "0.10.4"
     glide = "4.11.0"
     lottieVersion = "3.4.0"
@@ -138,10 +139,14 @@
 
     implementation fileTree(dir: 'libs', include: ['*.jar'])
 
-<<<<<<< HEAD
     implementation Kotlin.stdlib.jdk7
     implementation KotlinX.coroutines.core
-    androidTestImplementation KotlinX.coroutines.test
+    implementation KotlinX.coroutines.android
+    androidTestImplementation (KotlinX.coroutines.test) {
+        // https://github.com/Kotlin/kotlinx.coroutines/issues/2023
+        // conflicts with mockito due to direct inclusion of byte buddy
+        exclude group: "org.jetbrains.kotlinx", module: "kotlinx-coroutines-debug"
+    }
 
     implementation AndroidX.appCompat
     implementation Google.android.material
@@ -154,39 +159,11 @@
     implementation Square.retrofit2.converter.moshi
     implementation Square.retrofit2.adapter.rxJava2
     implementation Square.retrofit2.converter.scalars
-    implementation "com.jakewharton.retrofit:retrofit2-kotlin-coroutines-adapter:_"
     implementation "io.reactivex.rxjava2:rxjava:_"
     implementation "io.reactivex.rxjava2:rxandroid:_"
     implementation JakeWharton.timber
     implementation Google.dagger.android
     implementation Google.dagger.android.support
-=======
-    implementation "org.jetbrains.kotlin:kotlin-stdlib-jdk7:$kotlin_version"
-    implementation "org.jetbrains.kotlinx:kotlinx-coroutines-core:$coroutines"
-    implementation "org.jetbrains.kotlinx:kotlinx-coroutines-android:$coroutines"
-    androidTestImplementation("org.jetbrains.kotlinx:kotlinx-coroutines-test:$coroutines") {
-        // https://github.com/Kotlin/kotlinx.coroutines/issues/2023
-        // conflicts with mockito due to direct inclusion of byte buddy
-        exclude group: "org.jetbrains.kotlinx", module: "kotlinx-coroutines-debug"
-    }
-
-    implementation "androidx.appcompat:appcompat:$androidX"
-    implementation "com.google.android.material:material:$materialDesign"
-    implementation "androidx.constraintlayout:constraintlayout:$constraintLayout"
-    implementation "androidx.swiperefreshlayout:swiperefreshlayout:$swipeRefreshLayout"
-    implementation "androidx.webkit:webkit:$webkit"
-    implementation "com.squareup.okhttp3:okhttp:$okHttp"
-    implementation "com.squareup.okhttp3:okhttp-tls:$okHttp"
-    implementation "com.squareup.retrofit2:retrofit:$retrofit"
-    implementation "com.squareup.retrofit2:converter-moshi:$retrofit"
-    implementation "com.squareup.retrofit2:adapter-rxjava2:$retrofit"
-    implementation "com.squareup.retrofit2:converter-scalars:$retrofit"
-    implementation "io.reactivex.rxjava2:rxjava:$rxJava"
-    implementation "io.reactivex.rxjava2:rxandroid:$rxAndroid"
-    implementation "com.jakewharton.timber:timber:$timber"
-    implementation "com.google.dagger:dagger-android:$dagger"
-    implementation "com.google.dagger:dagger-android-support:$dagger"
->>>>>>> 17cfcb2c
 
     // RxRelay
     implementation "com.jakewharton.rxrelay2:rxrelay:_"
