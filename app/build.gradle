apply plugin: 'com.android.application'

apply plugin: 'kotlin-android'
apply plugin: 'kotlin-android-extensions'
apply plugin: 'kotlin-kapt'
apply plugin: 'com.squareup.anvil'
apply from: '../versioning.gradle'
apply from: "$rootDir/spotless.gradle"
<<<<<<< HEAD

// vtodo VPN - temporarily included for VPN
apply plugin: 'com.google.gms.google-services'
apply plugin: 'com.google.firebase.crashlytics'
apply plugin: 'com.google.firebase.firebase-perf'
=======
>>>>>>> a3558c0c

ext {
    USE_ORCHESTRATOR = project.hasProperty('orchestrator') ? project.property('orchestrator') : false
}

android {
    compileSdkVersion 30
    ndkVersion '21.0.6113669'
    defaultConfig {
        applicationId "com.duckduckgo.mobile.android.vpn"
        minSdkVersion 21
        targetSdkVersion 29
        versionCode buildVersionCode()
        versionName buildVersionName()
        testInstrumentationRunner "com.duckduckgo.app.TestRunner"
        archivesBaseName = "duckduckgo-$versionName"
        vectorDrawables.useSupportLibrary = true

        javaCompileOptions {
            annotationProcessorOptions {
                arguments = ["room.schemaLocation": "$projectDir/schemas".toString()]
            }
        }
        sourceSets {
            androidTest.assets.srcDirs += files("$projectDir/schemas".toString())
            androidTest.resources.srcDirs += files("$projectDir/../submodules/".toString())
        }
    }
    compileOptions {
        sourceCompatibility = JavaVersion.VERSION_1_8
        targetCompatibility = JavaVersion.VERSION_1_8
    }
    kotlinOptions {
        jvmTarget = "1.8"
    }
    signingConfigs {
        release
    }
    buildTypes {
        debug {
            pseudoLocalesEnabled false
            manifestPlaceholders = [
                    appIcon: "@mipmap/ic_launcher_blue",
                    appIconRound: "@mipmap/ic_launcher_blue_round"
            ]
        }
        release {
            minifyEnabled false
            proguardFiles getDefaultProguardFile('proguard-android.txt'), 'proguard-rules.pro'
            signingConfig signingConfigs.release
            manifestPlaceholders = [
                    appIcon: "@mipmap/ic_launcher_black",
                    appIconRound: "@mipmap/ic_launcher_silhouette_black"
            ]
        }
    }
    externalNativeBuild {

        cmake {
            path "CMakeLists.txt"
        }
    }
    lintOptions {
        abortOnError false
    }
    testOptions {
        unitTests.returnDefaultValues = true

        if (USE_ORCHESTRATOR) {
            execution 'ANDROID_TEST_ORCHESTRATOR'
        }
    }

    packagingOptions {
        exclude "**/attach_hotspot_windows.dll"
        exclude "META-INF/licenses/**"
        exclude "META-INF/AL2.0"
        exclude "META-INF/LGPL2.1"
    }

    def staticConfigPath = "${System.getenv('HOME')}/jenkins_static/com.duckduckgo.mobile.android"
    def propertiesPath = "${staticConfigPath}/ddg_android_build.properties"
    def propertiesFile = new File(propertiesPath)
    if (propertiesFile.exists()) {
        def props = new Properties()
        props.load(new FileInputStream(propertiesFile))
        android.signingConfigs.release.storeFile = file("${staticConfigPath}/${props['key.store']}")
        android.signingConfigs.release.storePassword = props['key.store.password']
        android.signingConfigs.release.keyAlias = props['key.alias']
        android.signingConfigs.release.keyPassword = props['key.alias.password']
    } else {
        println "Signing properties not found at ${propertiesPath}, releases will NOT succeed"
        android.buildTypes.release.signingConfig = null
    }
}

ext {
<<<<<<< HEAD
    androidX = "1.3.0-alpha02"
    materialDesign = "1.3.0-alpha02"
=======
    androidX = "1.2.0"
    materialDesign = "1.2.1"
>>>>>>> a3558c0c
    swipeRefreshLayout = "1.1.0"
    architectureComponents = "1.1.1"
    architectureComponentsExtensions = "1.1.1"
    androidKtxCore = "1.3.2"
    fragmentKtx = "1.2.5"
    constraintLayout = "2.0.4"
    lifecycle = "2.2.0"
    room = "2.2.5"
<<<<<<< HEAD
    workManager = "2.5.0-beta01"
    legacySupport = "1.0.0"
    coreTesting = "2.1.0"
    testRunner = "1.3.0"
    coroutines = "1.4.0"
=======
    workManager = "2.4.0"
    legacySupport = "1.0.0"
    coreTesting = "2.1.0"
    testRunner = "1.3.0"
    coroutines = "1.3.5"
>>>>>>> a3558c0c
    retrofitCoroutinesAdapter = "0.9.2"
    webkit = "1.3.0"
    referrerLibrary = "1.1.2"
    threetenabp = "1.2.4"

    junit = "4.12"
    dagger = "2.27"
    retrofit = "2.8.1"
    ankoVersion = "0.10.4"
    glide = "4.11.0"
    lottieVersion = "3.4.0"
<<<<<<< HEAD
    okHttp = "3.14.9"
=======
    okHttp = "4.9.0"
>>>>>>> a3558c0c
    rxJava = "2.1.10"
    rxAndroid = "2.0.2"
    timber = "4.7.1"
    rxRelay = "2.0.0"
    leakCanary = "2.5"
    mockito = "3.4.6"
    mockitoKotlin = "2.2.0"
    commonsMath = "3.6.1"

    firebase = "26.0.0"
}


dependencies {
<<<<<<< HEAD
    implementation project(path: ':di')
    implementation project(path: ':vpn-main')
    implementation project(path: ':vpn-store')

    implementation "androidx.legacy:legacy-support-v4:$legacySupport"
    debugImplementation "com.squareup.leakcanary:leakcanary-android:$leakCanary"

    implementation fileTree(dir: 'libs', include: ['*.jar'])

    implementation "org.jetbrains.kotlin:kotlin-stdlib-jdk7:$kotlin_version"
    implementation "org.jetbrains.kotlinx:kotlinx-coroutines-core:$coroutines"
    androidTestImplementation "org.jetbrains.kotlinx:kotlinx-coroutines-test:$coroutines"

    implementation "androidx.appcompat:appcompat:$androidX"
    implementation "com.google.android.material:material:$materialDesign"
    implementation "androidx.constraintlayout:constraintlayout:$constraintLayout"
    implementation "androidx.swiperefreshlayout:swiperefreshlayout:$swipeRefreshLayout"
    implementation "androidx.webkit:webkit:$webkit"
    implementation "com.squareup.okhttp3:okhttp:$okHttp"
    implementation "com.squareup.okhttp3:okhttp-tls:$okHttp"
    implementation "com.squareup.retrofit2:retrofit:$retrofit"
    implementation "com.squareup.retrofit2:converter-moshi:$retrofit"
    implementation "com.squareup.retrofit2:adapter-rxjava2:$retrofit"
    implementation "com.squareup.retrofit2:converter-scalars:$retrofit"
    implementation "com.jakewharton.retrofit:retrofit2-kotlin-coroutines-adapter:$retrofitCoroutinesAdapter"
    implementation "io.reactivex.rxjava2:rxjava:$rxJava"
    implementation "io.reactivex.rxjava2:rxandroid:$rxAndroid"
    implementation "com.jakewharton.timber:timber:$timber"
    implementation "com.google.dagger:dagger-android:$dagger"
    implementation "com.google.dagger:dagger-android-support:$dagger"
=======
    implementation AndroidX.legacy.supportV4
    debugImplementation Square.leakCanary.android

    implementation fileTree(dir: 'libs', include: ['*.jar'])

    implementation Kotlin.stdlib.jdk7
    implementation KotlinX.coroutines.core
    implementation KotlinX.coroutines.android
    androidTestImplementation (KotlinX.coroutines.test) {
        // https://github.com/Kotlin/kotlinx.coroutines/issues/2023
        // conflicts with mockito due to direct inclusion of byte buddy
        exclude group: "org.jetbrains.kotlinx", module: "kotlinx-coroutines-debug"
    }

    implementation AndroidX.appCompat
    implementation Google.android.material
    implementation AndroidX.constraintLayout
    implementation AndroidX.swipeRefreshLayout
    implementation AndroidX.webkit
    implementation Square.okHttp3.okHttp
    implementation "com.squareup.okhttp3:okhttp-tls:_"
    implementation Square.retrofit2.retrofit
    implementation Square.retrofit2.converter.moshi
    implementation Square.retrofit2.adapter.rxJava2
    implementation Square.retrofit2.converter.scalars
    implementation "io.reactivex.rxjava2:rxjava:_"
    implementation "io.reactivex.rxjava2:rxandroid:_"
    implementation JakeWharton.timber
    implementation Google.dagger.android
    implementation Google.dagger.android.support
>>>>>>> a3558c0c

    // ThreeTenABP
    implementation "com.jakewharton.threetenabp:threetenabp:$threetenabp"

    // RxRelay
    implementation "com.jakewharton.rxrelay2:rxrelay:_"

    // Anko
    implementation "org.jetbrains.anko:anko-commons:_"
    implementation "org.jetbrains.anko:anko-design:_"

    // Android KTX
    implementation AndroidX.core.ktx
    implementation AndroidX.fragmentKtx

    // ViewModel and LiveData
    implementation AndroidX.lifecycle.extensions
    implementation AndroidX.lifecycle.viewModelKtx
    implementation AndroidX.lifecycle.liveDataKtx

    implementation  AndroidX.lifecycle.commonJava8
    testImplementation AndroidX.archCore.testing
    androidTestImplementation AndroidX.archCore.testing

    // Room
    implementation AndroidX.room.runtime
    implementation AndroidX.room.rxJava2
    implementation AndroidX.room.ktx
    kapt AndroidX.room.compiler
    testImplementation AndroidX.room.testing
    androidTestImplementation AndroidX.room.testing

    // WorkManager
<<<<<<< HEAD
    implementation "androidx.work:work-runtime-ktx:$workManager"
    implementation "androidx.work:work-multiprocess:$workManager"
    androidTestImplementation "androidx.work:work-testing:$workManager"
    implementation "androidx.work:work-rxjava2:$workManager"
=======
    implementation AndroidX.work.runtimeKtx
    androidTestImplementation AndroidX.work.testing
    implementation AndroidX.work.rxJava2
>>>>>>> a3558c0c

    // Dagger
    kapt Google.dagger.android.processor
    kapt Google.dagger.compiler
    kaptAndroidTest "com.google.dagger:dagger-android-processor:_"
    kaptAndroidTest "com.google.dagger:dagger-compiler:_"

    // Glide
<<<<<<< HEAD
    implementation "com.github.bumptech.glide:glide:$glide"
    implementation "com.github.bumptech.glide:okhttp3-integration:$glide"
    kapt "com.github.bumptech.glide:compiler:$glide"
=======
    implementation "com.github.bumptech.glide:glide:_"
    implementation "com.github.bumptech.glide:okhttp3-integration:_"
    kapt "com.github.bumptech.glide:compiler:_"
>>>>>>> a3558c0c

    // Lottie
    implementation "com.airbnb.android:lottie:_"

    // Apache commons
    implementation "org.apache.commons:commons-math3:_"

    // Play Store referrer library
    implementation("com.android.installreferrer:installreferrer:_")

    // Testing dependencies
<<<<<<< HEAD
    testImplementation "junit:junit:$junit"

    androidTestImplementation "androidx.test:runner:$testRunner"
    androidTestImplementation "androidx.test:rules:$testRunner"
    androidTestUtil "androidx.test:orchestrator:$testRunner"
    androidTestImplementation "org.mockito:mockito-android:$mockito"
    androidTestImplementation "com.squareup.okhttp3:mockwebserver:$okHttp"
    androidTestImplementation "com.nhaarman.mockitokotlin2:mockito-kotlin:$mockitoKotlin"
    androidTestImplementation "com.squareup.okhttp3:mockwebserver:$okHttp"
    androidTestImplementation "org.jetbrains.kotlin:kotlin-reflect:$kotlin_version"

    implementation platform("com.google.firebase:firebase-bom:$firebase")
    implementation "com.google.firebase:firebase-perf"
    implementation "com.google.firebase:firebase-crashlytics-ktx"
=======
    androidTestImplementation AndroidX.test.runner
    androidTestImplementation AndroidX.test.rules
    androidTestUtil AndroidX.test.orchestrator
    androidTestImplementation Testing.mockito.android
    androidTestImplementation Testing.mockito.kotlin
    androidTestImplementation Square.okHttp3.mockWebServer
    androidTestImplementation "org.jetbrains.kotlin:kotlin-reflect:_"
>>>>>>> a3558c0c
}<|MERGE_RESOLUTION|>--- conflicted
+++ resolved
@@ -6,14 +6,11 @@
 apply plugin: 'com.squareup.anvil'
 apply from: '../versioning.gradle'
 apply from: "$rootDir/spotless.gradle"
-<<<<<<< HEAD
 
 // vtodo VPN - temporarily included for VPN
 apply plugin: 'com.google.gms.google-services'
 apply plugin: 'com.google.firebase.crashlytics'
 apply plugin: 'com.google.firebase.firebase-perf'
-=======
->>>>>>> a3558c0c
 
 ext {
     USE_ORCHESTRATOR = project.hasProperty('orchestrator') ? project.property('orchestrator') : false
@@ -111,13 +108,8 @@
 }
 
 ext {
-<<<<<<< HEAD
     androidX = "1.3.0-alpha02"
     materialDesign = "1.3.0-alpha02"
-=======
-    androidX = "1.2.0"
-    materialDesign = "1.2.1"
->>>>>>> a3558c0c
     swipeRefreshLayout = "1.1.0"
     architectureComponents = "1.1.1"
     architectureComponentsExtensions = "1.1.1"
@@ -126,19 +118,11 @@
     constraintLayout = "2.0.4"
     lifecycle = "2.2.0"
     room = "2.2.5"
-<<<<<<< HEAD
     workManager = "2.5.0-beta01"
     legacySupport = "1.0.0"
     coreTesting = "2.1.0"
     testRunner = "1.3.0"
     coroutines = "1.4.0"
-=======
-    workManager = "2.4.0"
-    legacySupport = "1.0.0"
-    coreTesting = "2.1.0"
-    testRunner = "1.3.0"
-    coroutines = "1.3.5"
->>>>>>> a3558c0c
     retrofitCoroutinesAdapter = "0.9.2"
     webkit = "1.3.0"
     referrerLibrary = "1.1.2"
@@ -150,11 +134,7 @@
     ankoVersion = "0.10.4"
     glide = "4.11.0"
     lottieVersion = "3.4.0"
-<<<<<<< HEAD
     okHttp = "3.14.9"
-=======
-    okHttp = "4.9.0"
->>>>>>> a3558c0c
     rxJava = "2.1.10"
     rxAndroid = "2.0.2"
     timber = "4.7.1"
@@ -169,38 +149,10 @@
 
 
 dependencies {
-<<<<<<< HEAD
     implementation project(path: ':di')
     implementation project(path: ':vpn-main')
     implementation project(path: ':vpn-store')
 
-    implementation "androidx.legacy:legacy-support-v4:$legacySupport"
-    debugImplementation "com.squareup.leakcanary:leakcanary-android:$leakCanary"
-
-    implementation fileTree(dir: 'libs', include: ['*.jar'])
-
-    implementation "org.jetbrains.kotlin:kotlin-stdlib-jdk7:$kotlin_version"
-    implementation "org.jetbrains.kotlinx:kotlinx-coroutines-core:$coroutines"
-    androidTestImplementation "org.jetbrains.kotlinx:kotlinx-coroutines-test:$coroutines"
-
-    implementation "androidx.appcompat:appcompat:$androidX"
-    implementation "com.google.android.material:material:$materialDesign"
-    implementation "androidx.constraintlayout:constraintlayout:$constraintLayout"
-    implementation "androidx.swiperefreshlayout:swiperefreshlayout:$swipeRefreshLayout"
-    implementation "androidx.webkit:webkit:$webkit"
-    implementation "com.squareup.okhttp3:okhttp:$okHttp"
-    implementation "com.squareup.okhttp3:okhttp-tls:$okHttp"
-    implementation "com.squareup.retrofit2:retrofit:$retrofit"
-    implementation "com.squareup.retrofit2:converter-moshi:$retrofit"
-    implementation "com.squareup.retrofit2:adapter-rxjava2:$retrofit"
-    implementation "com.squareup.retrofit2:converter-scalars:$retrofit"
-    implementation "com.jakewharton.retrofit:retrofit2-kotlin-coroutines-adapter:$retrofitCoroutinesAdapter"
-    implementation "io.reactivex.rxjava2:rxjava:$rxJava"
-    implementation "io.reactivex.rxjava2:rxandroid:$rxAndroid"
-    implementation "com.jakewharton.timber:timber:$timber"
-    implementation "com.google.dagger:dagger-android:$dagger"
-    implementation "com.google.dagger:dagger-android-support:$dagger"
-=======
     implementation AndroidX.legacy.supportV4
     debugImplementation Square.leakCanary.android
 
@@ -226,12 +178,12 @@
     implementation Square.retrofit2.converter.moshi
     implementation Square.retrofit2.adapter.rxJava2
     implementation Square.retrofit2.converter.scalars
+    implementation "com.jakewharton.retrofit:retrofit2-kotlin-coroutines-adapter:_"
     implementation "io.reactivex.rxjava2:rxjava:_"
     implementation "io.reactivex.rxjava2:rxandroid:_"
     implementation JakeWharton.timber
     implementation Google.dagger.android
     implementation Google.dagger.android.support
->>>>>>> a3558c0c
 
     // ThreeTenABP
     implementation "com.jakewharton.threetenabp:threetenabp:$threetenabp"
@@ -265,16 +217,10 @@
     androidTestImplementation AndroidX.room.testing
 
     // WorkManager
-<<<<<<< HEAD
-    implementation "androidx.work:work-runtime-ktx:$workManager"
+    implementation AndroidX.work.runtimeKtx
     implementation "androidx.work:work-multiprocess:$workManager"
-    androidTestImplementation "androidx.work:work-testing:$workManager"
-    implementation "androidx.work:work-rxjava2:$workManager"
-=======
-    implementation AndroidX.work.runtimeKtx
     androidTestImplementation AndroidX.work.testing
     implementation AndroidX.work.rxJava2
->>>>>>> a3558c0c
 
     // Dagger
     kapt Google.dagger.android.processor
@@ -283,15 +229,9 @@
     kaptAndroidTest "com.google.dagger:dagger-compiler:_"
 
     // Glide
-<<<<<<< HEAD
-    implementation "com.github.bumptech.glide:glide:$glide"
-    implementation "com.github.bumptech.glide:okhttp3-integration:$glide"
-    kapt "com.github.bumptech.glide:compiler:$glide"
-=======
     implementation "com.github.bumptech.glide:glide:_"
     implementation "com.github.bumptech.glide:okhttp3-integration:_"
     kapt "com.github.bumptech.glide:compiler:_"
->>>>>>> a3558c0c
 
     // Lottie
     implementation "com.airbnb.android:lottie:_"
@@ -303,22 +243,8 @@
     implementation("com.android.installreferrer:installreferrer:_")
 
     // Testing dependencies
-<<<<<<< HEAD
-    testImplementation "junit:junit:$junit"
-
-    androidTestImplementation "androidx.test:runner:$testRunner"
-    androidTestImplementation "androidx.test:rules:$testRunner"
-    androidTestUtil "androidx.test:orchestrator:$testRunner"
-    androidTestImplementation "org.mockito:mockito-android:$mockito"
-    androidTestImplementation "com.squareup.okhttp3:mockwebserver:$okHttp"
-    androidTestImplementation "com.nhaarman.mockitokotlin2:mockito-kotlin:$mockitoKotlin"
-    androidTestImplementation "com.squareup.okhttp3:mockwebserver:$okHttp"
-    androidTestImplementation "org.jetbrains.kotlin:kotlin-reflect:$kotlin_version"
-
-    implementation platform("com.google.firebase:firebase-bom:$firebase")
-    implementation "com.google.firebase:firebase-perf"
-    implementation "com.google.firebase:firebase-crashlytics-ktx"
-=======
+    testImplementation "junit:junit:_"
+
     androidTestImplementation AndroidX.test.runner
     androidTestImplementation AndroidX.test.rules
     androidTestUtil AndroidX.test.orchestrator
@@ -326,5 +252,8 @@
     androidTestImplementation Testing.mockito.kotlin
     androidTestImplementation Square.okHttp3.mockWebServer
     androidTestImplementation "org.jetbrains.kotlin:kotlin-reflect:_"
->>>>>>> a3558c0c
+
+    implementation platform("com.google.firebase:firebase-bom:$firebase")
+    implementation "com.google.firebase:firebase-perf"
+    implementation "com.google.firebase:firebase-crashlytics-ktx"
 }