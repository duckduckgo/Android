apply plugin: 'com.android.application'

apply plugin: 'kotlin-android'
apply plugin: 'kotlin-android-extensions'
apply plugin: 'kotlin-kapt'
apply plugin: 'com.squareup.anvil'
apply from: '../versioning.gradle'
apply from: "$rootDir/spotless.gradle"

// vtodo VPN - temporarily included for VPN
apply plugin: 'com.google.gms.google-services'
apply plugin: 'com.google.firebase.crashlytics'

ext {
    USE_ORCHESTRATOR = project.hasProperty('orchestrator') ? project.property('orchestrator') : false
}

android {
    compileSdkVersion compile_sdk
    ndkVersion '21.0.6113669'
    defaultConfig {
        applicationId "com.duckduckgo.mobile.android.vpn"
        minSdkVersion min_sdk
        targetSdkVersion target_sdk
        versionCode buildVersionCode()
        versionName buildVersionName()
        testInstrumentationRunner "androidx.test.runner.AndroidJUnitRunner"
        archivesBaseName = "duckduckgo-$versionName"
        vectorDrawables.useSupportLibrary = true

        javaCompileOptions {
            annotationProcessorOptions {
                arguments = ["room.schemaLocation": "$projectDir/schemas".toString()]
            }
        }
        sourceSets {
            androidTest.assets.srcDirs += files("$projectDir/schemas".toString())
            androidTest.resources.srcDirs += files("$projectDir/../submodules/".toString())
            main {
                java {
                    resources {
                        srcDirs += files("$projectDir/../submodules/autofill/dist/".toString())
                    }
                }
            }
        }
    }
    buildFeatures {
        viewBinding = true
    }
    compileOptions {
        sourceCompatibility = JavaVersion.VERSION_1_8
        targetCompatibility = JavaVersion.VERSION_1_8
    }
    kotlinOptions {
        jvmTarget = "1.8"
    }
    signingConfigs {
        release
    }
    buildTypes {
        debug {
            pseudoLocalesEnabled false
            manifestPlaceholders = [
                    appIcon: "@mipmap/ic_launcher_blue",
                    appIconRound: "@mipmap/ic_launcher_blue_round"
            ]
        }
        release {
            minifyEnabled false
            proguardFiles getDefaultProguardFile('proguard-android.txt'), 'proguard-rules.pro'
            signingConfig signingConfigs.release
            manifestPlaceholders = [
                    appIcon: "@mipmap/ic_launcher_black",
                    appIconRound: "@mipmap/ic_launcher_black_round"
            ]
        }
    }
    flavorDimensions "store"
    productFlavors {
        internal{
            dimension "store"
        }
        fdroid{
            dimension "store"
        }
        play{
            dimension "store"
        }
    }
    variantFilter { variant ->
        def names = variant.flavors*.name
        if (names.contains("fdroid") && variant.buildType.name == "debug") {
            // We don't need fdroidDebug build type
            setIgnore(true)
        }
    }
    externalNativeBuild {

        cmake {
            path "CMakeLists.txt"
        }
    }
    lintOptions {
        abortOnError false
    }
     testOptions {
        unitTests.returnDefaultValues = true

        if (USE_ORCHESTRATOR) {
            execution 'ANDROID_TEST_ORCHESTRATOR'
        }
    }

    packagingOptions {
        exclude "**/attach_hotspot_windows.dll"
        exclude "META-INF/licenses/**"
        exclude "META-INF/AL2.0"
        exclude "META-INF/LGPL2.1"
    }

    def staticConfigPath = "${System.getenv('HOME')}/jenkins_static/com.duckduckgo.mobile.android"
    def propertiesPath = "${staticConfigPath}/ddg_android_build.properties"
    def propertiesFile = new File(propertiesPath)
    if (propertiesFile.exists()) {
        def props = new Properties()
        props.load(new FileInputStream(propertiesFile))
        android.signingConfigs.release.storeFile = file("${staticConfigPath}/${props['key.store']}")
        android.signingConfigs.release.storePassword = props['key.store.password']
        android.signingConfigs.release.keyAlias = props['key.alias']
        android.signingConfigs.release.keyPassword = props['key.alias.password']
    } else {
        println "Signing properties not found at ${propertiesPath}, releases will NOT succeed"
        android.buildTypes.release.signingConfig = null
    }
}

ext {
    firebase = "26.0.0"
}


dependencies {
    implementation project(path: ':statistics')
    implementation project(path: ':common')
    implementation project(path: ':app-store')

    implementation project(path: ':common-ui')
    implementation project(path: ':di')
    implementation project(path: ':vpn-main')
    implementation project(path: ':vpn-store')
    internalImplementation project(path: ':vpn-internal')

    implementation project(path: ':feature-toggles-api')
    implementation project(path: ':feature-toggles-impl')
    implementation project(path: ':privacy-config-api')
    implementation project(path: ':privacy-config-impl')

    implementation AndroidX.legacy.supportV4
    debugImplementation Square.leakCanary.android

    implementation fileTree(dir: 'libs', include: ['*.jar'])

    implementation Kotlin.stdlib.jdk7
    implementation KotlinX.coroutines.core
    implementation KotlinX.coroutines.android
    androidTestImplementation (KotlinX.coroutines.test) {
        // https://github.com/Kotlin/kotlinx.coroutines/issues/2023
        // conflicts with mockito due to direct inclusion of byte buddy
        exclude group: "org.jetbrains.kotlinx", module: "kotlinx-coroutines-debug"
    }

    implementation AndroidX.appCompat
    implementation Google.android.material
    implementation AndroidX.constraintLayout
    implementation AndroidX.recyclerView
    implementation AndroidX.swipeRefreshLayout
    implementation AndroidX.webkit
    implementation Square.okHttp3.okHttp
    implementation "com.squareup.okhttp3:okhttp-tls:_"
    implementation Square.retrofit2.retrofit
    implementation Square.retrofit2.converter.moshi
    implementation Square.retrofit2.adapter.rxJava2
    implementation Square.retrofit2.converter.scalars
    implementation "com.jakewharton.retrofit:retrofit2-kotlin-coroutines-adapter:_"
    implementation "io.reactivex.rxjava2:rxjava:_"
    implementation "io.reactivex.rxjava2:rxandroid:_"
    implementation JakeWharton.timber

    // ThreeTenABP
    implementation "com.jakewharton.threetenabp:threetenabp:_"

    // RxRelay
    implementation "com.jakewharton.rxrelay2:rxrelay:_"

    // Android KTX
    implementation AndroidX.core.ktx
    implementation AndroidX.fragmentKtx

    // ViewModel and LiveData
    implementation AndroidX.lifecycle.runtimeKtx
    implementation AndroidX.lifecycle.viewModelKtx
    implementation AndroidX.lifecycle.liveDataKtx
    implementation AndroidX.lifecycle.process

    implementation  AndroidX.lifecycle.commonJava8
    testImplementation AndroidX.archCore.testing
    androidTestImplementation AndroidX.archCore.testing

    // Room
    implementation AndroidX.room.runtime
    implementation AndroidX.room.rxJava2
    implementation AndroidX.room.ktx
    kapt AndroidX.room.compiler
    testImplementation AndroidX.room.testing
    androidTestImplementation AndroidX.room.testing

    // Lottie
    implementation "com.airbnb.android:lottie:_"

    // WorkManager
    implementation AndroidX.work.runtimeKtx
    implementation "androidx.work:work-multiprocess:_"
    androidTestImplementation AndroidX.work.testing
    implementation AndroidX.work.rxJava2

    // Dagger
    kapt Google.dagger.compiler

    // Glide
    implementation "com.github.bumptech.glide:glide:_"
    implementation "com.github.bumptech.glide:okhttp3-integration:_"
    kapt "com.github.bumptech.glide:compiler:_"

    // Security crypto
    implementation AndroidX.security.crypto

    // Play Store referrer library
    playImplementation("com.android.installreferrer:installreferrer:_")

    // HTML
    implementation 'org.jsoup:jsoup:_'

    // Flipper
    internalImplementation "com.facebook.flipper:flipper:_"
    internalImplementation "com.facebook.soloader:soloader:_"

    // Testing dependencies
    testImplementation "junit:junit:_"

    androidTestImplementation AndroidX.test.runner
    androidTestImplementation AndroidX.test.rules
    androidTestUtil AndroidX.test.orchestrator
    androidTestImplementation Testing.mockito.android
    androidTestImplementation Testing.mockito.kotlin
    androidTestImplementation Square.okHttp3.mockWebServer
    androidTestImplementation "org.jetbrains.kotlin:kotlin-reflect:_"
    androidTestImplementation 'app.cash.turbine:turbine:_'

<<<<<<< HEAD
    implementation platform("com.google.firebase:firebase-bom:$firebase")
    implementation "com.google.firebase:firebase-crashlytics-ktx"
=======
    androidTestImplementation project(path: ':common-test')
    testImplementation project(path: ':common-test')
>>>>>>> d415758c
}

tasks.register('fastlaneVersionCode') {
    doLast {
        print buildVersionCode()
    }
}<|MERGE_RESOLUTION|>--- conflicted
+++ resolved
@@ -257,13 +257,11 @@
     androidTestImplementation "org.jetbrains.kotlin:kotlin-reflect:_"
     androidTestImplementation 'app.cash.turbine:turbine:_'
 
-<<<<<<< HEAD
+    androidTestImplementation project(path: ':common-test')
+    testImplementation project(path: ':common-test')
+
     implementation platform("com.google.firebase:firebase-bom:$firebase")
     implementation "com.google.firebase:firebase-crashlytics-ktx"
-=======
-    androidTestImplementation project(path: ':common-test')
-    testImplementation project(path: ':common-test')
->>>>>>> d415758c
 }
 
 tasks.register('fastlaneVersionCode') {
