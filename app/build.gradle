apply plugin: 'com.android.application'

apply plugin: 'kotlin-android'
apply plugin: 'kotlin-android-extensions'
apply plugin: 'kotlin-kapt'
apply plugin: 'com.squareup.anvil'
apply from: '../versioning.gradle'
apply from: "$rootDir/spotless.gradle"
apply plugin: 'com.duckduckgo.buildtime'

ext {
    USE_ORCHESTRATOR = project.hasProperty('orchestrator') ? project.property('orchestrator') : false
    CI_HOME_DIR="${System.getenv('HOME')}/jenkins_static/com.duckduckgo.mobile.android"
}

android {
    compileSdkVersion compile_sdk
    ndkVersion '21.0.6113669'
    defaultConfig {
        applicationId "com.duckduckgo.mobile.android"
        minSdk min_sdk
        targetSdk target_sdk
        versionCode buildVersionCode()
        versionName buildVersionName()
        testInstrumentationRunner "androidx.test.runner.AndroidJUnitRunner"
        archivesBaseName = "duckduckgo-$versionName"
        vectorDrawables.useSupportLibrary = true

        javaCompileOptions {
            annotationProcessorOptions {
                arguments = ["room.schemaLocation": "$projectDir/schemas".toString()]
            }
        }
        sourceSets {
            androidTest.assets.srcDirs += files("$projectDir/schemas".toString())
            androidTest.resources.srcDirs += files("$projectDir/../submodules/".toString())
            main {
                java {
                    resources {
                        srcDirs += files("$projectDir/../submodules/autofill/dist/".toString())
                    }
                }
            }
        }
    }
    buildFeatures {
        viewBinding = true
    }
    compileOptions {
        sourceCompatibility = JavaVersion.VERSION_1_8
        targetCompatibility = JavaVersion.VERSION_1_8
    }
    signingConfigs {
        release
    }
    buildTypes {
        debug {
            applicationIdSuffix ".debug"
            pseudoLocalesEnabled false
            manifestPlaceholders = [
                    appIcon     : "@mipmap/ic_launcher_blue",
                    appIconRound: "@mipmap/ic_launcher_blue_round"
            ]
        }
        release {
            minifyEnabled false
            proguardFiles getDefaultProguardFile('proguard-android.txt'), 'proguard-rules.pro'
            signingConfig signingConfigs.release
            manifestPlaceholders = [
                    appIcon     : "@mipmap/ic_launcher_red",
                    appIconRound: "@mipmap/ic_launcher_red_round"
            ]
        }
    }
    flavorDimensions "store"
    productFlavors {
        internal {
            dimension "store"
        }
        fdroid {
            dimension "store"
        }
        play {
            dimension "store"
        }
    }
    variantFilter { variant ->
        def names = variant.flavors*.name
        if (names.contains("fdroid") && variant.buildType.name == "debug") {
            // We don't need fdroidDebug build type
            setIgnore(true)
        }
    }
    externalNativeBuild {

        cmake {
            path "CMakeLists.txt"
        }
    }
    lintOptions {
        abortOnError true
        baseline file("lint-baseline.xml")
    }
    testOptions {
        unitTests.returnDefaultValues = true
        animationsDisabled = true
        if (USE_ORCHESTRATOR) {
            execution 'ANDROID_TEST_ORCHESTRATOR'
        }
    }

    def propertiesPath = "${CI_HOME_DIR}/ddg_android_build.properties"
    def propertiesFile = new File(propertiesPath)
    if (propertiesFile.exists()) {
        def props = new Properties()
        props.load(new FileInputStream(propertiesFile))
        android.signingConfigs.release.storeFile = file("${CI_HOME_DIR}/${props['key.store']}")
        android.signingConfigs.release.storePassword = props['key.store.password']
        android.signingConfigs.release.keyAlias = props['key.alias']
        android.signingConfigs.release.keyPassword = props['key.alias.password']
    } else {
        println "Signing properties not found at ${propertiesPath}, releases will NOT succeed"
        android.buildTypes.release.signingConfig = null
    }
}

dependencies {
    implementation project(path: ':appbuildconfig-api')
    implementation project(path: ':browser-api')
    implementation project(path: ':statistics')
    implementation project(path: ':common')
    implementation project(path: ':app-store')
    implementation project(path: ':common-ui')
    implementation project(path: ':di')
    implementation project(path: ':vpn-main')
    implementation project(path: ':vpn-store')
    internalImplementation project(path: ':vpn-internal')

    implementation project(path: ':feature-toggles-api')
    implementation project(path: ':feature-toggles-impl')
    implementation project(path: ':privacy-config-api')
    implementation project(path: ':privacy-config-impl')

<<<<<<< HEAD
    implementation project(path: ':remote-messaging-impl')
=======
    internalImplementation project(path: ':traces-api')
    internalImplementation project(path: ':traces-impl')
>>>>>>> 6ab59771

    implementation AndroidX.legacy.supportV4
    debugImplementation Square.leakCanary.android

    implementation fileTree(dir: 'libs', include: ['*.jar'])

    implementation KotlinX.coroutines.core
    implementation KotlinX.coroutines.android
    androidTestImplementation(KotlinX.coroutines.test) {
        // https://github.com/Kotlin/kotlinx.coroutines/issues/2023
        // conflicts with mockito due to direct inclusion of byte buddy
        exclude group: "org.jetbrains.kotlinx", module: "kotlinx-coroutines-debug"
    }

    implementation AndroidX.appCompat
    implementation Google.android.material
    implementation AndroidX.constraintLayout
    implementation AndroidX.recyclerView
    implementation AndroidX.swipeRefreshLayout
    implementation AndroidX.webkit
    implementation Square.okHttp3.okHttp
    implementation "com.squareup.okhttp3:okhttp-tls:_"
    implementation Square.retrofit2.retrofit
    implementation Square.retrofit2.converter.moshi
    implementation Square.retrofit2.adapter.rxJava2
    implementation Square.retrofit2.converter.scalars
    implementation "com.jakewharton.retrofit:retrofit2-kotlin-coroutines-adapter:_"
    implementation "io.reactivex.rxjava2:rxjava:_"
    implementation "io.reactivex.rxjava2:rxandroid:_"
    implementation JakeWharton.timber

    // ThreeTenABP
    implementation "com.jakewharton.threetenabp:threetenabp:_"

    // RxRelay
    implementation "com.jakewharton.rxrelay2:rxrelay:_"

    // Android KTX
    implementation AndroidX.core.ktx
    implementation AndroidX.fragmentKtx

    // ViewModel and LiveData
    implementation AndroidX.lifecycle.runtimeKtx
    implementation AndroidX.lifecycle.viewModelKtx
    implementation AndroidX.lifecycle.liveDataKtx
    implementation AndroidX.lifecycle.process

    implementation AndroidX.lifecycle.commonJava8
    testImplementation AndroidX.archCore.testing
    androidTestImplementation AndroidX.archCore.testing

    // Room
    implementation AndroidX.room.runtime
    implementation AndroidX.room.rxJava2
    implementation AndroidX.room.ktx
    kapt AndroidX.room.compiler
    testImplementation AndroidX.room.testing
    androidTestImplementation AndroidX.room.testing

    // WorkManager
    implementation AndroidX.work.runtimeKtx
    implementation "androidx.work:work-multiprocess:_"
    androidTestImplementation AndroidX.work.testing
    implementation AndroidX.work.rxJava2

    // Dagger
    kapt Google.dagger.compiler
    implementation Google.dagger

    // Glide
    implementation "com.github.bumptech.glide:glide:_"
    implementation "com.github.bumptech.glide:okhttp3-integration:_"
    kapt "com.github.bumptech.glide:compiler:_"

    // Lottie
    implementation "com.airbnb.android:lottie:_"

    // Security crypto
    implementation AndroidX.security.crypto

    // Play Store referrer library
    playImplementation("com.android.installreferrer:installreferrer:_")

    // HTML
    implementation 'org.jsoup:jsoup:_'


    // Flipper
    internalImplementation "com.facebook.flipper:flipper:_"
    internalImplementation "com.facebook.soloader:soloader:_"

    // Testing dependencies
    androidTestUtil AndroidX.test.orchestrator
    androidTestImplementation AndroidX.archCore.testing
    androidTestImplementation AndroidX.test.runner
    androidTestImplementation AndroidX.test.rules
    androidTestImplementation "org.mockito:mockito-android:_"
    androidTestImplementation "org.mockito.kotlin:mockito-kotlin:_"
    androidTestImplementation Square.okHttp3.mockWebServer
    androidTestImplementation CashApp.turbine
    androidTestImplementation AndroidX.test.orchestrator
    androidTestImplementation AndroidX.test.ext.junit
    androidTestImplementation "androidx.test.ext:junit-ktx:_"
    androidTestImplementation "androidx.test.espresso:espresso-core:_"
    androidTestImplementation "org.jetbrains.kotlin:kotlin-reflect:_"

    testImplementation "org.mockito.kotlin:mockito-kotlin:_"
    testImplementation Testing.junit4
    testImplementation AndroidX.archCore.testing
    testImplementation AndroidX.core
    testImplementation AndroidX.test.ext.junit
    testImplementation Testing.robolectric
    testImplementation CashApp.turbine
    testImplementation "androidx.test:runner:_"
    testImplementation (KotlinX.coroutines.test) {
        // https://github.com/Kotlin/kotlinx.coroutines/issues/2023
        // conflicts with mockito due to direct inclusion of byte buddy
        exclude group: "org.jetbrains.kotlinx", module: "kotlinx-coroutines-debug"
    }

    androidTestImplementation project(path: ':common-test')
    testImplementation project(path: ':common-test')
}

tasks.register('fastlaneVersionCode') {
    doLast {
        print buildVersionCode()
    }
}

tasks.register('checks') {
    dependsOn 'jvm_checks', 'android_checks'
}

tasks.register('android_checks') {
    dependsOn 'connectedPlayDebugAndroidTest'
}

tasks.register('jvm_checks') {
    dependsOn 'spotlessCheck', 'testPlayDebugUnitTest'
}<|MERGE_RESOLUTION|>--- conflicted
+++ resolved
@@ -141,12 +141,10 @@
     implementation project(path: ':privacy-config-api')
     implementation project(path: ':privacy-config-impl')
 
-<<<<<<< HEAD
     implementation project(path: ':remote-messaging-impl')
-=======
+
     internalImplementation project(path: ':traces-api')
     internalImplementation project(path: ':traces-impl')
->>>>>>> 6ab59771
 
     implementation AndroidX.legacy.supportV4
     debugImplementation Square.leakCanary.android
