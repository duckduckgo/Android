apply plugin: 'com.android.application'

apply plugin: 'kotlin-android'
apply plugin: 'kotlin-android-extensions'
apply plugin: 'kotlin-kapt'
apply from: '../versioning.gradle'

ext {
    VERSION_NAME = "0.10.0"
}

android {
    compileSdkVersion 27
    buildToolsVersion "26.0.2"
    defaultConfig {
        applicationId "com.duckduckgo.mobile.android"
        minSdkVersion 21
        targetSdkVersion 27
        versionCode buildVersionCode()
        versionName VERSION_NAME
        testInstrumentationRunner "android.support.test.runner.AndroidJUnitRunner"
        archivesBaseName = "duckduckgo-$versionName"

        javaCompileOptions {
            annotationProcessorOptions {
                arguments = ["room.schemaLocation": "$projectDir/schemas".toString()]
            }
        }
    }
    signingConfigs {
        release
    }
    buildTypes {
        debug {
            testCoverageEnabled = true
        }
        release {
            minifyEnabled false
            proguardFiles getDefaultProguardFile('proguard-android.txt'), 'proguard-rules.pro'
            signingConfig signingConfigs.release
        }
    }
    externalNativeBuild {

        cmake {
            path "CMakeLists.txt"
        }
    }
    lintOptions {
        abortOnError false
    }
    testOptions {
        unitTests.returnDefaultValues = true
    }

    def staticConfigPath = "${System.getenv('HOME')}/jenkins_static/com.duckduckgo.mobile.android"
    def propertiesPath = "${staticConfigPath}/ddg_android_build.properties"
    def propertiesFile = new File(propertiesPath)
    if (propertiesFile.exists()) {
        println "Signing properties found"
        def props = new Properties()
        props.load(new FileInputStream(propertiesFile))
        android.signingConfigs.release.storeFile = file("${staticConfigPath}/${props['key.store']}")
        android.signingConfigs.release.storePassword = props['key.store.password']
        android.signingConfigs.release.keyAlias = props['key.alias']
        android.signingConfigs.release.keyPassword = props['key.alias.password']
    } else {
        println "Signing properties not found at ${propertiesPath}, releases will NOT succeed"
        android.buildTypes.release.signingConfig = null
    }
}

ext {
    supportLibrary = "27.0.2"
    architectureComponents = "1.0.0"
    dagger = "2.14.1"
    retrofit = "2.3.0"
<<<<<<< HEAD
    rxBinding = "2.0.0"
=======
    ankoVersion = "0.10.4"
>>>>>>> b01146f2
}


dependencies {
    implementation fileTree(dir: 'libs', include: ['*.jar'])
    implementation "org.jetbrains.kotlin:kotlin-stdlib-jre7:$kotlin_version"
    implementation "com.android.support:appcompat-v7:$supportLibrary"
    implementation "com.android.support:design:$supportLibrary"
    implementation "com.android.support.constraint:constraint-layout:1.0.2"
    implementation "com.squareup.okhttp3:okhttp:3.9.1"
    implementation "com.squareup.retrofit2:retrofit:$retrofit"
    implementation "com.squareup.retrofit2:converter-moshi:$retrofit"
    implementation "com.squareup.retrofit2:adapter-rxjava2:$retrofit"
    implementation "io.reactivex.rxjava2:rxjava:2.1.8"
    implementation "io.reactivex.rxjava2:rxandroid:2.0.1"
    implementation "com.jakewharton.timber:timber:4.6.0"
    implementation "com.google.dagger:dagger-android:$dagger"
    implementation "com.google.dagger:dagger-android-support:$dagger"
    releaseImplementation 'com.faendir:acra:4.10.0'

<<<<<<< HEAD
    // RxRelay
    implementation "com.jakewharton.rxrelay2:rxrelay:2.0.0"
=======
    // Anko
    compile "org.jetbrains.anko:anko-commons:$ankoVersion"
    compile "org.jetbrains.anko:anko-design:$ankoVersion"
>>>>>>> b01146f2

    // ViewModel and LiveData
    implementation "android.arch.lifecycle:extensions:$architectureComponents"
    kapt "android.arch.lifecycle:compiler:$architectureComponents"
    testImplementation "android.arch.core:core-testing:$architectureComponents"
    androidTestImplementation "android.arch.core:core-testing:$architectureComponents"

    // Room
    implementation "android.arch.persistence.room:runtime:$architectureComponents"
    kapt "android.arch.persistence.room:compiler:$architectureComponents"
    testImplementation "android.arch.persistence.room:testing:$architectureComponents"
    androidTestImplementation "android.arch.persistence.room:testing:$architectureComponents"

    // Dagger
    kapt "com.google.dagger:dagger-android-processor:$dagger"
    kapt "com.google.dagger:dagger-compiler:$dagger"

    testImplementation "org.mockito:mockito-core:2.13.0"
    testImplementation "com.nhaarman:mockito-kotlin-kt1.1:1.5.0"
    testImplementation "junit:junit:4.12"

    androidTestImplementation "com.android.support.test:runner:1.0.1"
    androidTestImplementation "com.android.support.test.espresso:espresso-core:3.0.1"
    androidTestImplementation "org.mockito:mockito-android:2.13.0"
    androidTestImplementation "com.nhaarman:mockito-kotlin-kt1.1:1.5.0"

}<|MERGE_RESOLUTION|>--- conflicted
+++ resolved
@@ -75,11 +75,7 @@
     architectureComponents = "1.0.0"
     dagger = "2.14.1"
     retrofit = "2.3.0"
-<<<<<<< HEAD
-    rxBinding = "2.0.0"
-=======
     ankoVersion = "0.10.4"
->>>>>>> b01146f2
 }
 
 
@@ -100,14 +96,12 @@
     implementation "com.google.dagger:dagger-android-support:$dagger"
     releaseImplementation 'com.faendir:acra:4.10.0'
 
-<<<<<<< HEAD
     // RxRelay
     implementation "com.jakewharton.rxrelay2:rxrelay:2.0.0"
-=======
+
     // Anko
     compile "org.jetbrains.anko:anko-commons:$ankoVersion"
     compile "org.jetbrains.anko:anko-design:$ankoVersion"
->>>>>>> b01146f2
 
     // ViewModel and LiveData
     implementation "android.arch.lifecycle:extensions:$architectureComponents"
