--- conflicted
+++ resolved
@@ -26,16 +26,14 @@
             proguardFiles getDefaultProguardFile('proguard-android.txt'), 'proguard-rules.pro'
         }
     }
-<<<<<<< HEAD
     externalNativeBuild {
 
         cmake {
             path "CMakeLists.txt"
         }
-=======
+    }
     lintOptions {
         abortOnError false
->>>>>>> 9cf4bc60
     }
     testOptions {
         unitTests.returnDefaultValues = true
