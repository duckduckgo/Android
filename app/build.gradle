plugins {
    id 'com.android.application'

    id 'kotlin-android'
    id 'kotlin-kapt'
    id 'com.google.devtools.ksp' version "$ksp_version"
    id 'com.squareup.anvil'
}
apply from: '../versioning.gradle'
apply from: "$rootDir/code-formatting.gradle"

ext {
    USE_ORCHESTRATOR = project.hasProperty('orchestrator') ? project.property('orchestrator') : false
    CI_HOME_DIR = "${System.getenv('HOME')}/jenkins_static/com.duckduckgo.mobile.android"
}

android {
    defaultConfig {
        applicationId "com.duckduckgo.mobile.android"

        minSdk min_sdk
        targetSdk target_sdk
        compileSdk compile_sdk
        versionCode buildVersionCode()
        versionName buildVersionName()
        testInstrumentationRunner "androidx.test.runner.AndroidJUnitRunner"
        archivesBaseName = "duckduckgo-$versionName"
        vectorDrawables.useSupportLibrary = true
        javaCompileOptions {
            annotationProcessorOptions {
                arguments = ["room.schemaLocation": "$projectDir/schemas".toString()]
            }
        }
        sourceSets {
            androidTest.assets.srcDirs += files("$projectDir/schemas".toString())
            main {
                java {
                    resources {
                        srcDirs += files("$projectDir/../node_modules/@duckduckgo/autofill/dist/".toString())
                        srcDirs += files("$projectDir/../submodules/".toString())
                    }
                }
                assets {
                    srcDirs += files("$projectDir/../node_modules/@duckduckgo/privacy-dashboard/build/app".toString())
                    srcDirs += files("$projectDir/../node_modules/@duckduckgo/content-scope-scripts/build/android/pages".toString())
                }
            }
        }

        if (project.hasProperty('perf-test')) {
            buildConfigField "boolean", "IS_PERFORMANCE_TEST", "true"
        } else {
            buildConfigField "boolean", "IS_PERFORMANCE_TEST", "false"
        }
        if (project.hasProperty('force-default-variant')) {
            buildConfigField "boolean", "FORCE_DEFAULT_VARIANT", "true"
        } else {
            buildConfigField "boolean", "FORCE_DEFAULT_VARIANT", "false"
        }
        namespace 'com.duckduckgo.app.browser'
    }
    buildFeatures {
        viewBinding = true
    }
    compileOptions {
        coreLibraryDesugaringEnabled = true
        sourceCompatibility = JavaVersion.VERSION_17
        targetCompatibility = JavaVersion.VERSION_17
    }
    kotlin {
        jvmToolchain(17)
    }
    ksp {
        arg("room.generateKotlin", "true")
    }
    signingConfigs {
        debug {
            def localPropertiesFile = project.rootProject.file('local.properties')
            if (localPropertiesFile.exists()) {
                def properties = new Properties()
                localPropertiesFile.withInputStream { properties.load(it) }

                if (properties.getProperty("useCustomDebugCert")?.toBoolean()) {
                    storeFile = file(properties['customDebugCertPath']?.toString())
                    storePassword = properties['customDebugCertStorePassword']?.toString()
                    keyAlias = properties['customDebugCertAlias']?.toString()
                    keyPassword properties['customDebugCertKeyPassword']?.toString()
                }
            }
        }
        release
    }
    buildTypes {
        debug {
            applicationIdSuffix ".debug"
            pseudoLocalesEnabled false
            manifestPlaceholders = [
                    appIcon     : "@mipmap/ic_launcher_blue",
                    appIconRound: "@mipmap/ic_launcher_blue_round"
            ]
        }
        release {
            minifyEnabled false
            proguardFiles getDefaultProguardFile('proguard-android.txt'), 'proguard-rules.pro'
            signingConfig signingConfigs.release
            manifestPlaceholders = [
                    appIcon     : "@mipmap/ic_launcher_red",
                    appIconRound: "@mipmap/ic_launcher_red_round"
            ]
        }
    }
    flavorDimensions "store"
    productFlavors {
        internal {
            dimension "store"
        }
        fdroid {
            dimension "store"
        }
        play {
            dimension "store"
        }
    }
    variantFilter { variant ->
        def names = variant.flavors*.name
        if (names.contains("fdroid") && variant.buildType.name == "debug") {
            // We don't need fdroidDebug build type
            setIgnore(true)
        }
    }
    lint {
        abortOnError true
        ignoreTestSources false
        baseline file("lint-baseline.xml")
    }
    testOptions {
        unitTests.returnDefaultValues = true
        animationsDisabled = true
    }

    def propertiesPath = "${CI_HOME_DIR}/ddg_android_build.properties"
    def propertiesFile = new File(propertiesPath)
    if (propertiesFile.exists()) {
        def props = new Properties()
        props.load(new FileInputStream(propertiesFile))
        android.signingConfigs.release.storeFile = file("${CI_HOME_DIR}/${props['key.store']}")
        android.signingConfigs.release.storePassword = props['key.store.password']
        android.signingConfigs.release.keyAlias = props['key.alias']
        android.signingConfigs.release.keyPassword = props['key.alias.password']
    } else {
        println "Signing properties not found at ${propertiesPath}, releases will NOT succeed"
        android.buildTypes.release.signingConfig = null
    }
}

fulladleModuleConfig {
    variant.set("playDebug")
}

fladle {
    configs {
        privacyTests {
            async.set(false)
            variant.set("playDebug")
            flankVersion.set("21.+")
            useOrchestrator.set(true)
            environmentVariables.set([
                    "clearPackageData": "true"
            ])
            testTargets.set([
                    "annotation com.duckduckgo.espresso.PrivacyTest"
            ])
            devices.set([
                    ["model": "redfin", "version": "30"]
            ])
            localResultsDir.set("fladleResults")
            flakyTestAttempts.set(2)
            testShards.set(1)
        }
    }
}

dependencies {
	implementation project(":custom-tabs-impl")
	implementation project(":custom-tabs-api")
	implementation project(":duckplayer-impl")
	implementation project(":duckplayer-api")
	implementation project(":history-impl")
	implementation project(":history-api")
	implementation project(":data-store-impl")
	implementation project(":data-store-api")

	implementation project(":new-tab-page-impl")
	implementation project(":new-tab-page-api")

	implementation project(":verified-installation-impl")
	implementation project(":verified-installation-api")

    implementation project(':navigation-api')
    implementation project(':navigation-impl')

    implementation project(path: ':vpn-network-api')
    implementation project(path: ':vpn-network-impl')

    implementation project(':library-loader-api')

    implementation project(':autofill-api')
    implementation project(':autofill-impl')
    implementation project(':autofill-store')
    internalImplementation project(':autofill-internal')
    testImplementation project(':autofill-test')

    anvil project(':anvil-compiler')
    implementation project(':anvil-annotations')

    implementation project(':app-build-config-api')
    implementation project(':browser-api')
    implementation project(":statistics-api")
    implementation project(':statistics-impl')
    implementation project(':experiments-api')
    implementation project(':experiments-impl')
    implementation project(':common-utils')
    implementation project(':app-store')
    implementation project(':common-ui')
    internalImplementation project(':common-ui-internal')
    implementation project(':di')
    implementation project(':app-tracking-api')
    implementation project(':vpn-impl')
    implementation project(':vpn-api')
    implementation project(':vpn-store')
    internalImplementation project(':vpn-internal')

    implementation project(':feature-toggles-api')
    testImplementation project(':feature-toggles-test')
    implementation project(':feature-toggles-impl')
    internalImplementation project(":feature-toggles-internal")
    implementation project(':privacy-config-api')
    implementation project(':privacy-config-impl')
    implementation project(':privacy-config-store')
    internalImplementation project(':privacy-config-internal')

    implementation project(':anrs-api')
    implementation project(':anrs-store')
    implementation project(':anrs-impl')
    internalImplementation project(':anrs-internal')
    implementation project(':macos-api')
    implementation project(':macos-impl')

    implementation project(':privacy-dashboard-api')
    implementation project(':privacy-dashboard-impl')

    implementation project(":privacy-protections-popup-api")
    implementation project(":privacy-protections-popup-impl")

    implementation project(':remote-messaging-api')
    implementation project(':remote-messaging-impl')
    implementation project(':remote-messaging-store')
    internalImplementation project(":remote-messaging-internal")

    implementation project(':voice-search-api')
    implementation project(':voice-search-impl')
    implementation project(':voice-search-store')

    implementation project(':downloads-api')
    implementation project(':downloads-impl')
    implementation project(':downloads-store')

    internalImplementation project(':traces-api')
    internalImplementation project(':traces-impl')

    implementation project(':site-permissions-api')
    implementation project(':site-permissions-impl')

    implementation project(':ad-click-api')
    implementation project(':ad-click-impl')

    implementation project(':autoconsent-api')
    implementation project(':autoconsent-impl')

    implementation project(':cookies-api')
    implementation project(':cookies-impl')
    implementation project(':cookies-store')

    implementation project(':content-scope-scripts-api')
    implementation project(':content-scope-scripts-impl')

    implementation project(':network-protection-api')
    implementation project(':network-protection-impl')
    internalImplementation project(':network-protection-internal')
    implementation project(':network-protection-store')

    implementation project(':fingerprint-protection-api')
    implementation project(':fingerprint-protection-impl')
    implementation project(':fingerprint-protection-store')

    implementation project(':element-hiding-impl')
    implementation project(':element-hiding-store')

    implementation project(':httpsupgrade-api')
    implementation project(':httpsupgrade-impl')
    implementation project(':httpsupgrade-store')

    implementation project(':sync-api')
    implementation project(':sync-impl')
    internalImplementation project(':sync-internal')
    implementation project(':sync-store')
    implementation project(':sync-lib')
    implementation project(':sync-settings-api')
    implementation project(':sync-settings-impl')

    implementation project(':request-filterer-api')
    implementation project(':request-filterer-impl')
    implementation project(':request-filterer-store')

    implementation project(':windows-api')
    implementation project(':windows-impl')
    implementation project(':saved-sites-api')
    implementation project(':saved-sites-impl')
    implementation project(':saved-sites-store')

    implementation project(':runtime-checks-impl')
    implementation project(':runtime-checks-store')

<<<<<<< HEAD
    // SASHANK
    implementation 'com.google.code.gson:gson:2.8.8'
    implementation 'com.microsoft.onnxruntime:onnxruntime-android:latest.release'
    implementation 'commons-io:commons-io:2.11.0'

=======
    implementation project(':installation-impl')

    implementation project(':internal-features-api')

    implementation project(':web-compat-impl')
    implementation project(':web-compat-store')

    implementation project(':subscriptions-api')

    internalImplementation project(':subscriptions-impl')
    playImplementation project(':subscriptions-impl')
    fdroidImplementation project(':subscriptions-dummy-impl')

    internalImplementation project(':subscriptions-internal')

    implementation project(':user-agent-api')
    implementation project(':user-agent-impl')
    implementation project(':user-agent-store')

    implementation project(':js-messaging-api')
    implementation project(':js-messaging-impl')

    implementation project(':settings-api')
    implementation project(':settings-impl')

    implementation project(':broken-site-api')
    implementation project(':broken-site-impl')
    implementation project(':broken-site-store')

    implementation project(':survey-api')
    implementation project(':survey-impl')

    implementation project(':breakage-reporting-impl')
>>>>>>> cee5de32

    // Deprecated. TODO: Stop using this artifact.
    implementation "androidx.legacy:legacy-support-v4:_"
    debugImplementation Square.leakCanary.android

    implementation fileTree(dir: 'libs', include: ['*.jar'])

    implementation KotlinX.coroutines.core
    implementation KotlinX.coroutines.android
    androidTestImplementation(KotlinX.coroutines.test) {
        // https://github.com/Kotlin/kotlinx.coroutines/issues/2023
        // conflicts with mockito due to direct inclusion of byte buddy
        exclude group: "org.jetbrains.kotlinx", module: "kotlinx-coroutines-debug"
    }

    implementation AndroidX.appCompat
    implementation Google.android.material
    implementation AndroidX.constraintLayout
    implementation AndroidX.recyclerView
    implementation AndroidX.swipeRefreshLayout
    implementation AndroidX.webkit
    implementation Square.okHttp3.okHttp
    implementation "com.squareup.okhttp3:okhttp-tls:_"
    implementation Square.retrofit2.retrofit
    implementation Square.retrofit2.converter.moshi
    implementation "com.squareup.moshi:moshi-kotlin:_"
    implementation Square.retrofit2.adapter.rxJava2
    implementation Square.retrofit2.converter.scalars
    implementation "com.jakewharton.retrofit:retrofit2-kotlin-coroutines-adapter:_"
    implementation "io.reactivex.rxjava2:rxjava:_"
    implementation "io.reactivex.rxjava2:rxandroid:_"
    implementation JakeWharton.timber
    implementation 'nl.dionsegijn:konfetti:1.2.5'

    // RxRelay
    implementation "com.jakewharton.rxrelay2:rxrelay:_"

    // Android KTX
    implementation AndroidX.core.ktx
    implementation AndroidX.core.splashscreen
    implementation AndroidX.fragment.ktx

    // ViewModel and LiveData
    implementation AndroidX.lifecycle.runtime.ktx
    implementation AndroidX.lifecycle.viewModelKtx
    implementation AndroidX.lifecycle.liveDataKtx
    implementation AndroidX.lifecycle.process

    implementation AndroidX.lifecycle.commonJava8
    testImplementation AndroidX.archCore.testing
    androidTestImplementation AndroidX.archCore.testing

    // Room
    implementation AndroidX.room.runtime
    implementation AndroidX.room.rxJava2
    implementation AndroidX.room.ktx
    ksp AndroidX.room.compiler
    testImplementation AndroidX.room.testing
    androidTestImplementation AndroidX.room.testing

    // WorkManager
    implementation AndroidX.work.runtimeKtx
    implementation "androidx.work:work-multiprocess:_"
    androidTestImplementation AndroidX.work.testing
    testImplementation AndroidX.work.testing
    implementation AndroidX.work.rxJava2

    // Dagger
    kapt Google.dagger.compiler
    implementation Google.dagger

    // Glide
    implementation "com.github.bumptech.glide:glide:_"
    implementation "com.github.bumptech.glide:okhttp3-integration:_"
    ksp "com.github.bumptech.glide:ksp:_"

    // Lottie
    implementation "com.airbnb.android:lottie:_"

    // Security crypto
    implementation AndroidX.security.crypto

    // Play Store referrer library
    playImplementation("com.android.installreferrer:installreferrer:_")

    // HTML
    implementation 'org.jsoup:jsoup:_'

    // Browser
    implementation "androidx.browser:browser:_"

    // Flipper
    internalImplementation "com.facebook.flipper:flipper:_"
    internalImplementation "com.facebook.soloader:soloader:_"

    // Testing dependencies
    androidTestUtil AndroidX.test.orchestrator
    androidTestImplementation AndroidX.archCore.testing
    androidTestImplementation AndroidX.test.runner
    androidTestImplementation AndroidX.test.rules
    androidTestImplementation "org.mockito:mockito-android:_"
    androidTestImplementation "org.mockito.kotlin:mockito-kotlin:_"
    androidTestImplementation Square.okHttp3.mockWebServer
    androidTestImplementation CashApp.turbine
    androidTestUtil AndroidX.test.orchestrator
    androidTestImplementation AndroidX.test.ext.junit
    androidTestImplementation "androidx.test.ext:junit-ktx:_"
    androidTestImplementation "androidx.test.espresso:espresso-core:_"
    androidTestImplementation "androidx.test.espresso:espresso-web:_"

    testImplementation project(':vpn-api-test')
    testImplementation "org.mockito.kotlin:mockito-kotlin:_"
    testImplementation Testing.junit4
    testImplementation AndroidX.archCore.testing
    testImplementation AndroidX.core
    testImplementation AndroidX.test.ext.junit
    testImplementation Testing.robolectric
    testImplementation CashApp.turbine
    testImplementation "androidx.test:runner:_"
    testImplementation (KotlinX.coroutines.test) {
        // https://github.com/Kotlin/kotlinx.coroutines/issues/2023
        // conflicts with mockito due to direct inclusion of byte buddy
        exclude group: "org.jetbrains.kotlinx", module: "kotlinx-coroutines-debug"
    }

    androidTestImplementation project(':common-test')
    testImplementation project(':common-test')
    testImplementation project(':feature-toggles-test')
    androidTestImplementation project(':feature-toggles-test')
    lintChecks project(":lint-rules")

    coreLibraryDesugaring Android.tools.desugarJdkLibs
}

tasks.register('fastlaneVersionCode') {
    doLast {
        print buildVersionCode()
    }
}

tasks.register('checks') {
    dependsOn 'jvm_checks', 'android_checks'
}

tasks.register('android_checks') {
    dependsOn 'connectedPlayDebugAndroidTest'
}

tasks.register('jvm_checks') {
    dependsOn 'spotlessCheck', 'lint', 'testPlayDebugUnitTest'
}

tasks.register('lint_check') {
    dependsOn 'lint'
}

tasks.register('jvm_tests') {
    dependsOn 'testPlayDebugUnitTest'
}

tasks.register('androidTestsBuild') {
    dependsOn 'assemblePlayDebug', 'assemblePlayDebugAndroidTest'
}

tasks.register('releaseTestLocal', Exec) {
    commandLine 'maestro', 'test', '--include-tags', 'releaseTest', '../.maestro'
    dependsOn 'installPlayReleaseDefaultVariant'
}

tasks.register('releaseTestCloud', Exec) {
    commandLine 'maestro', 'cloud', '--include-tags', 'releaseTest', "build/outputs/apk/play/release/duckduckgo-${buildVersionName()}-play-release.apk", '../.maestro'
    dependsOn 'assemblePlayReleaseDefaultVariant'
}

tasks.register('installPlayReleaseDefaultVariant', Exec) {
    commandLine "$rootDir/gradlew", ':app:installPlayRelease', "-Pforce-default-variant"
}

tasks.register('assemblePlayReleaseDefaultVariant', Exec) {
    commandLine "$rootDir/gradlew", ':app:assemblePlayRelease', "-Pforce-default-variant"
}

task newModule(type: com.duckduckgo.gradle.ModuleCreator) {
    feature = project.hasProperty('feature') ? project.getProperty('feature') : null
}<|MERGE_RESOLUTION|>--- conflicted
+++ resolved
@@ -321,13 +321,12 @@
     implementation project(':runtime-checks-impl')
     implementation project(':runtime-checks-store')
 
-<<<<<<< HEAD
+
     // SASHANK
     implementation 'com.google.code.gson:gson:2.8.8'
     implementation 'com.microsoft.onnxruntime:onnxruntime-android:latest.release'
     implementation 'commons-io:commons-io:2.11.0'
 
-=======
     implementation project(':installation-impl')
 
     implementation project(':internal-features-api')
@@ -361,7 +360,7 @@
     implementation project(':survey-impl')
 
     implementation project(':breakage-reporting-impl')
->>>>>>> cee5de32
+
 
     // Deprecated. TODO: Stop using this artifact.
     implementation "androidx.legacy:legacy-support-v4:_"
