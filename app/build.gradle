--- conflicted
+++ resolved
@@ -232,16 +232,13 @@
     androidTestImplementation Testing.mockito.kotlin
     androidTestImplementation Square.okHttp3.mockWebServer
     androidTestImplementation "org.jetbrains.kotlin:kotlin-reflect:_"
-<<<<<<< HEAD
 
     implementation platform("com.google.firebase:firebase-bom:$firebase")
     implementation "com.google.firebase:firebase-crashlytics-ktx"
-=======
 }
 
 tasks.register('fastlaneVersionCode') {
     doLast {
         print buildVersionCode()
     }
->>>>>>> 4d47ef5a
 }