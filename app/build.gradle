--- conflicted
+++ resolved
@@ -17,21 +17,12 @@
 }
 
 android {
-<<<<<<< HEAD
-    compileSdkVersion 30
+    compileSdkVersion compile_sdk
     ndkVersion '21.0.6113669'
     defaultConfig {
         applicationId "com.duckduckgo.mobile.android.vpn"
-        minSdkVersion 21
-        targetSdkVersion 29
-=======
-    compileSdkVersion compile_sdk
-    ndkVersion '21.0.6113669'
-    defaultConfig {
-        applicationId "com.duckduckgo.mobile.android"
         minSdkVersion min_sdk
         targetSdkVersion target_sdk
->>>>>>> 088dd732
         versionCode buildVersionCode()
         versionName buildVersionName()
         testInstrumentationRunner "com.duckduckgo.app.TestRunner"
@@ -116,57 +107,20 @@
     }
 }
 
-<<<<<<< HEAD
 ext {
-    androidX = "1.3.0-alpha02"
-    materialDesign = "1.3.0-alpha02"
-    swipeRefreshLayout = "1.1.0"
-    architectureComponents = "1.1.1"
-    architectureComponentsExtensions = "1.1.1"
-    androidKtxCore = "1.3.2"
-    fragmentKtx = "1.2.5"
-    constraintLayout = "2.0.4"
-    lifecycle = "2.2.0"
-    room = "2.2.5"
     workManager = "2.5.0-beta01"
-    legacySupport = "1.0.0"
-    coreTesting = "2.1.0"
-    testRunner = "1.3.0"
-    coroutines = "1.4.0"
-    retrofitCoroutinesAdapter = "0.9.2"
-    webkit = "1.3.0"
-    referrerLibrary = "1.1.2"
     threetenabp = "1.2.4"
-
-    junit = "4.12"
-    dagger = "2.27"
-    retrofit = "2.8.1"
-    ankoVersion = "0.10.4"
-    glide = "4.11.0"
-    lottieVersion = "3.4.0"
-    okHttp = "3.14.9"
-    rxJava = "2.1.10"
-    rxAndroid = "2.0.2"
-    timber = "4.7.1"
-    rxRelay = "2.0.0"
-    leakCanary = "2.5"
-    mockito = "3.4.6"
-    mockitoKotlin = "2.2.0"
-    commonsMath = "3.6.1"
-
     firebase = "26.0.0"
 }
 
 
 dependencies {
+    implementation project(path: ':statistics')
+    implementation project(path: ':common')
+
     implementation project(path: ':di')
     implementation project(path: ':vpn-main')
     implementation project(path: ':vpn-store')
-=======
-dependencies {
-    implementation project(path: ':statistics')
-    implementation project(path: ':common')
->>>>>>> 088dd732
 
     implementation AndroidX.legacy.supportV4
     debugImplementation Square.leakCanary.android
