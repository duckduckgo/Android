/*
 * Copyright (c) 2022 DuckDuckGo
 *
 * Licensed under the Apache License, Version 2.0 (the "License");
 * you may not use this file except in compliance with the License.
 * You may obtain a copy of the License at
 *
 *     http://www.apache.org/licenses/LICENSE-2.0
 *
 * Unless required by applicable law or agreed to in writing, software
 * distributed under the License is distributed on an "AS IS" BASIS,
 * WITHOUT WARRANTIES OR CONDITIONS OF ANY KIND, either express or implied.
 * See the License for the specific language governing permissions and
 * limitations under the License.
 */

package com.duckduckgo.lint.ui

import com.android.resources.ResourceFolderType
import com.android.tools.lint.detector.api.Category.Companion.CUSTOM_LINT_CHECKS
import com.android.tools.lint.detector.api.Implementation
import com.android.tools.lint.detector.api.Issue
import com.android.tools.lint.detector.api.LayoutDetector
import com.android.tools.lint.detector.api.Scope
import com.android.tools.lint.detector.api.Severity
import com.android.tools.lint.detector.api.TextFormat
import com.android.tools.lint.detector.api.XmlContext
import org.w3c.dom.Element

@Suppress("UnstableApiUsage")
class NoStyleAppliedToDesignSystemComponentDetector : LayoutDetector() {

    override fun getApplicableElements() = DESIGN_COMPONENTS

    override fun appliesTo(folderType: ResourceFolderType): Boolean {
        return folderType == ResourceFolderType.LAYOUT
    }

    override fun visitElement(
        context: XmlContext,
        element: Element
    ) {
        if (element.hasAttribute("style")) {
            reportIssue(context, element)
        }
    }

    private fun reportIssue(
        context: XmlContext,
        element: Element
    ) {
        context.report(
            issue = STYLE_IN_DESIGN_SYSTEM_COMPONENT,
            location = context.getNameLocation(element),
            message = STYLE_IN_DESIGN_SYSTEM_COMPONENT.getExplanation(TextFormat.RAW)
        )
    }

    companion object {
        private const val BUTTON_PRIMARY_LARGE = "com.duckduckgo.mobile.android.ui.view.button.ButtonPrimaryLarge"
        private const val BUTTON_PRIMARY_SMALL = "com.duckduckgo.mobile.android.ui.view.button.ButtonPrimarySmall"
        private const val BUTTON_SECONDARY_LARGE = "com.duckduckgo.mobile.android.ui.view.button.ButtonSecondaryLarge"
        private const val BUTTON_SECONDARY_SMALL = "com.duckduckgo.mobile.android.ui.view.button.ButtonSecondarySmall"
        private const val BUTTON_GHOST_LARGE = "com.duckduckgo.mobile.android.ui.view.button.ButtonGhostLarge"
        private const val BUTTON_GHOST_SMALL = "com.duckduckgo.mobile.android.ui.view.button.ButtonGhostSmall"
<<<<<<< HEAD
        private const val DAX_TEXT_VIEW = "com.duckduckgo.mobile.android.ui.view.text.DaxTextView"
=======
        private const val ONE_LINE_LIST_ITEM = "com.duckduckgo.mobile.android.ui.view.listitem.OneLineListItem"
        private const val SWITCH = "com.duckduckgo.mobile.android.ui.view.SwitchView"
>>>>>>> bc97c92f

        val DESIGN_COMPONENTS =
            listOf(
                BUTTON_PRIMARY_LARGE,
                BUTTON_PRIMARY_SMALL,
                BUTTON_SECONDARY_LARGE,
                BUTTON_SECONDARY_SMALL,
                BUTTON_GHOST_LARGE,
                BUTTON_GHOST_SMALL,
<<<<<<< HEAD
                DAX_TEXT_VIEW
=======
                ONE_LINE_LIST_ITEM,
                SWITCH
>>>>>>> bc97c92f
            )

        val STYLE_IN_DESIGN_SYSTEM_COMPONENT = Issue
            .create(
                id = "StyleInDesignSystemComponent",
                briefDescription = "Design System Components should not be styled.",
                explanation = "Design System Components should not be styled. Consider creating a new Component or use one of the Components already created",
                moreInfo = "https://app.asana.com/0/1202857801505092/list",
                category = CUSTOM_LINT_CHECKS,
                priority = 10,
                severity = Severity.ERROR,
                androidSpecific = true,
                implementation = Implementation(
                    NoStyleAppliedToDesignSystemComponentDetector::class.java,
                    Scope.RESOURCE_FILE_SCOPE
                )
            )
    }
}<|MERGE_RESOLUTION|>--- conflicted
+++ resolved
@@ -63,12 +63,9 @@
         private const val BUTTON_SECONDARY_SMALL = "com.duckduckgo.mobile.android.ui.view.button.ButtonSecondarySmall"
         private const val BUTTON_GHOST_LARGE = "com.duckduckgo.mobile.android.ui.view.button.ButtonGhostLarge"
         private const val BUTTON_GHOST_SMALL = "com.duckduckgo.mobile.android.ui.view.button.ButtonGhostSmall"
-<<<<<<< HEAD
-        private const val DAX_TEXT_VIEW = "com.duckduckgo.mobile.android.ui.view.text.DaxTextView"
-=======
         private const val ONE_LINE_LIST_ITEM = "com.duckduckgo.mobile.android.ui.view.listitem.OneLineListItem"
+        private const val TWO_LINE_LIST_ITEM = "com.duckduckgo.mobile.android.ui.view.listitem.TwoLineListItem"
         private const val SWITCH = "com.duckduckgo.mobile.android.ui.view.SwitchView"
->>>>>>> bc97c92f
 
         val DESIGN_COMPONENTS =
             listOf(
@@ -78,12 +75,9 @@
                 BUTTON_SECONDARY_SMALL,
                 BUTTON_GHOST_LARGE,
                 BUTTON_GHOST_SMALL,
-<<<<<<< HEAD
-                DAX_TEXT_VIEW
-=======
                 ONE_LINE_LIST_ITEM,
+                TWO_LINE_LIST_ITEM,
                 SWITCH
->>>>>>> bc97c92f
             )
 
         val STYLE_IN_DESIGN_SYSTEM_COMPONENT = Issue
