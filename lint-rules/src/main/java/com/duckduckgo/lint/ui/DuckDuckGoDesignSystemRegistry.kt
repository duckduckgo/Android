--- conflicted
+++ resolved
@@ -21,12 +21,9 @@
 import com.android.tools.lint.detector.api.CURRENT_API
 import com.android.tools.lint.detector.api.Issue
 import com.duckduckgo.lint.ui.DeprecatedAndroidButtonUsedInXmlDetector.Companion.DEPRECATED_BUTTON_IN_XML
-<<<<<<< HEAD
 import com.duckduckgo.lint.ui.DeprecatedSwitchUsedInXmlDetector.Companion.DEPRECATED_SWITCH_IN_XML
-=======
 import com.duckduckgo.lint.ui.MissingDividerDetector.Companion.MISSING_HORIZONTAL_DIVIDER
 import com.duckduckgo.lint.ui.MissingDividerDetector.Companion.MISSING_VERTICAL_DIVIDER
->>>>>>> 343a17d2
 import com.duckduckgo.lint.ui.NoAlertDialogDetector.Companion.NO_DESIGN_SYSTEM_DIALOG
 import com.duckduckgo.lint.ui.NoStyleAppliedToDesignSystemComponentDetector.Companion.STYLE_IN_DESIGN_SYSTEM_COMPONENT
 
@@ -37,12 +34,9 @@
             DEPRECATED_BUTTON_IN_XML,
             STYLE_IN_DESIGN_SYSTEM_COMPONENT,
             NO_DESIGN_SYSTEM_DIALOG,
-<<<<<<< HEAD
-            DEPRECATED_SWITCH_IN_XML
-=======
+            DEPRECATED_SWITCH_IN_XML,
             MISSING_VERTICAL_DIVIDER,
             MISSING_HORIZONTAL_DIVIDER
->>>>>>> 343a17d2
         )
 
     override val api: Int
