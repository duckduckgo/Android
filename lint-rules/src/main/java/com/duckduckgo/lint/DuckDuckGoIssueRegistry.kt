/*
 * Copyright (c) 2022 DuckDuckGo
 *
 * Licensed under the Apache License, Version 2.0 (the "License");
 * you may not use this file except in compliance with the License.
 * You may obtain a copy of the License at
 *
 *     http://www.apache.org/licenses/LICENSE-2.0
 *
 * Unless required by applicable law or agreed to in writing, software
 * distributed under the License is distributed on an "AS IS" BASIS,
 * WITHOUT WARRANTIES OR CONDITIONS OF ANY KIND, either express or implied.
 * See the License for the specific language governing permissions and
 * limitations under the License.
 */

package com.duckduckgo.lint

import com.android.tools.lint.client.api.IssueRegistry
import com.android.tools.lint.client.api.Vendor
import com.android.tools.lint.detector.api.CURRENT_API
import com.android.tools.lint.detector.api.Issue
import com.duckduckgo.lint.NoFragmentDetector.Companion.NO_FRAGMENT_ISSUE
import com.duckduckgo.lint.NoLifecycleObserverDetector.Companion.NO_LIFECYCLE_OBSERVER_ISSUE
import com.duckduckgo.lint.NoSingletonDetector.Companion.NO_SINGLETON_ISSUE
import com.duckduckgo.lint.NoSystemLoadLibraryDetector.Companion.NO_SYSTEM_LOAD_LIBRARY
import com.duckduckgo.lint.ui.DeprecatedAndroidButtonUsedInXmlDetector.Companion.DEPRECATED_BUTTON_IN_XML
import com.duckduckgo.lint.ui.DeprecatedSwitchUsedInXmlDetector.Companion.DEPRECATED_SWITCH_IN_XML
import com.duckduckgo.lint.ui.NoStyleAppliedToDesignSystemComponentDetector.Companion.STYLE_IN_DESIGN_SYSTEM_COMPONENT

@Suppress("UnstableApiUsage")
class DuckDuckGoIssueRegistry : IssueRegistry() {
    override val issues: List<Issue>
        get() = listOf(
            NO_SINGLETON_ISSUE,
            NO_LIFECYCLE_OBSERVER_ISSUE,
            NO_FRAGMENT_ISSUE,
<<<<<<< HEAD
            NO_SYSTEM_LOAD_LIBRARY,
            DEPRECATED_BUTTON_IN_XML,
            STYLE_IN_DESIGN_SYSTEM_COMPONENT,
            DEPRECATED_SWITCH_IN_XML,
=======
            NO_SYSTEM_LOAD_LIBRARY
>>>>>>> a64c8992
        )

    override val api: Int
        get() = CURRENT_API

    override val vendor = Vendor(
        vendorName = "DuckDuckGo",
        identifier = "com.duckduckgo:lint",
        feedbackUrl = "https://github.com/duckduckgo/android/issues",
        contact = "https://github.com/duckduckgo/android"
    )
}
<|MERGE_RESOLUTION|>--- conflicted
+++ resolved
@@ -25,7 +25,6 @@
 import com.duckduckgo.lint.NoSingletonDetector.Companion.NO_SINGLETON_ISSUE
 import com.duckduckgo.lint.NoSystemLoadLibraryDetector.Companion.NO_SYSTEM_LOAD_LIBRARY
 import com.duckduckgo.lint.ui.DeprecatedAndroidButtonUsedInXmlDetector.Companion.DEPRECATED_BUTTON_IN_XML
-import com.duckduckgo.lint.ui.DeprecatedSwitchUsedInXmlDetector.Companion.DEPRECATED_SWITCH_IN_XML
 import com.duckduckgo.lint.ui.NoStyleAppliedToDesignSystemComponentDetector.Companion.STYLE_IN_DESIGN_SYSTEM_COMPONENT
 
 @Suppress("UnstableApiUsage")
@@ -35,14 +34,7 @@
             NO_SINGLETON_ISSUE,
             NO_LIFECYCLE_OBSERVER_ISSUE,
             NO_FRAGMENT_ISSUE,
-<<<<<<< HEAD
-            NO_SYSTEM_LOAD_LIBRARY,
-            DEPRECATED_BUTTON_IN_XML,
-            STYLE_IN_DESIGN_SYSTEM_COMPONENT,
-            DEPRECATED_SWITCH_IN_XML,
-=======
             NO_SYSTEM_LOAD_LIBRARY
->>>>>>> a64c8992
         )
 
     override val api: Int
