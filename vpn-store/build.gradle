/*
 * Copyright (c) 2021 DuckDuckGo
 *
 * Licensed under the Apache License, Version 2.0 (the "License");
 * you may not use this file except in compliance with the License.
 * You may obtain a copy of the License at
 *
 *     http://www.apache.org/licenses/LICENSE-2.0
 *
 * Unless required by applicable law or agreed to in writing, software
 * distributed under the License is distributed on an "AS IS" BASIS,
 * WITHOUT WARRANTIES OR CONDITIONS OF ANY KIND, either express or implied.
 * See the License for the specific language governing permissions and
 * limitations under the License.
 */

plugins {
    id 'com.android.library'
    id 'kotlin-android'
    id 'kotlin-kapt'
}

apply from: "$rootProject.projectDir/gradle/android-library.gradle"

android {
    defaultConfig {
        javaCompileOptions {
            annotationProcessorOptions {
                arguments = ["room.schemaLocation": "$projectDir/schemas".toString()]
            }
        }
    }
    sourceSets {
        androidTest.assets.srcDirs += files("$projectDir/schemas".toString())
    }
}

dependencies {

    implementation Kotlin.stdlib.jdk7
    implementation AndroidX.core.ktx

    implementation "com.jakewharton.threetenabp:threetenabp:_"
    testImplementation "org.threeten:threetenbp:_"

//    compileOnly "com.google.dagger:dagger:$dagger"

    implementation JakeWharton.timber

    implementation Square.retrofit2.converter.moshi

    // Room
    implementation AndroidX.room.runtime
    implementation AndroidX.room.rxJava2
    implementation AndroidX.room.ktx
    kapt AndroidX.room.compiler
    testImplementation AndroidX.room.testing
    androidTestImplementation AndroidX.room.testing

    testImplementation "junit:junit:_"
    testImplementation project(path: ':common-test')

    androidTestImplementation AndroidX.test.runner
    androidTestImplementation AndroidX.test.rules
    androidTestUtil AndroidX.test.orchestrator
    androidTestImplementation Testing.mockito.android
    androidTestImplementation Testing.mockito.kotlin
<<<<<<< HEAD

=======
    androidTestImplementation AndroidX.archCore.testing
>>>>>>> f446e488
}<|MERGE_RESOLUTION|>--- conflicted
+++ resolved
@@ -65,9 +65,5 @@
     androidTestUtil AndroidX.test.orchestrator
     androidTestImplementation Testing.mockito.android
     androidTestImplementation Testing.mockito.kotlin
-<<<<<<< HEAD
-
-=======
     androidTestImplementation AndroidX.archCore.testing
->>>>>>> f446e488
 }