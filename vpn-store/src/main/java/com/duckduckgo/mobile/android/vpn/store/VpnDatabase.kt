/*
 * Copyright (c) 2020 DuckDuckGo
 *
 * Licensed under the Apache License, Version 2.0 (the "License");
 * you may not use this file except in compliance with the License.
 * You may obtain a copy of the License at
 *
 *     http://www.apache.org/licenses/LICENSE-2.0
 *
 * Unless required by applicable law or agreed to in writing, software
 * distributed under the License is distributed on an "AS IS" BASIS,
 * WITHOUT WARRANTIES OR CONDITIONS OF ANY KIND, either express or implied.
 * See the License for the specific language governing permissions and
 * limitations under the License.
 */

package com.duckduckgo.mobile.android.vpn.store

import android.content.Context
import androidx.annotation.VisibleForTesting
import androidx.room.*
import androidx.room.migration.Migration
import androidx.sqlite.db.SupportSQLiteDatabase
import com.duckduckgo.mobile.android.vpn.dao.*
import com.duckduckgo.mobile.android.vpn.model.*
import com.duckduckgo.mobile.android.vpn.trackers.*
import com.duckduckgo.mobile.android.vpn.trackers.AppTrackerJsonParser.Companion.parseAppTrackerJson
import com.squareup.moshi.JsonAdapter
import com.squareup.moshi.Moshi
import com.squareup.moshi.Types
import org.threeten.bp.OffsetDateTime
import org.threeten.bp.format.DateTimeFormatter
import timber.log.Timber
import java.util.*
import java.util.concurrent.Executors

@Database(
    exportSchema = true, version = 19,
    entities = [
        VpnState::class,
        VpnTracker::class,
        VpnRunningStats::class,
        VpnServiceStateStats::class,
        VpnDataStats::class,
        VpnPreferences::class,
        HeartBeatEntity::class,
        VpnPhoenixEntity::class,
        VpnNotification::class,
        AppTracker::class,
        AppTrackerMetadata::class,
        AppTrackerExcludedPackage::class,
        AppTrackerExclusionListMetadata::class,
        AppTrackerExceptionRule::class,
        AppTrackerExceptionRuleMetadata::class,
        AppTrackerPackage::class,
        AppTrackerManualExcludedApp::class,
<<<<<<< HEAD
        AppTrackerEntity::class
=======
        AppTrackerSystemAppOverridePackage::class,
        AppTrackerSystemAppOverrideListMetadata::class,
>>>>>>> f446e488
    ]
)

@TypeConverters(VpnTypeConverters::class)
abstract class VpnDatabase : RoomDatabase() {

    abstract fun vpnStateDao(): VpnStateDao
    abstract fun vpnTrackerDao(): VpnTrackerDao
    abstract fun vpnRunningStatsDao(): VpnRunningStatsDao
    abstract fun vpnDataStatsDao(): VpnDataStatsDao
    abstract fun vpnPreferencesDao(): VpnPreferencesDao
    abstract fun vpnHeartBeatDao(): VpnHeartBeatDao
    abstract fun vpnPhoenixDao(): VpnPhoenixDao
    abstract fun vpnNotificationsDao(): VpnNotificationsDao
    abstract fun vpnAppTrackerBlockingDao(): VpnAppTrackerBlockingDao
    abstract fun vpnServiceStateDao(): VpnServiceStateStatsDao
    abstract fun vpnSystemAppsOverridesDao(): VpnAppTrackerSystemAppsOverridesDao

    companion object {

        @Volatile
        private var INSTANCE: VpnDatabase? = null

        fun getInstance(context: Context): VpnDatabase =
            INSTANCE ?: synchronized(this) {
                INSTANCE ?: buildDatabase(context).also { INSTANCE = it }
            }

        private fun buildDatabase(context: Context): VpnDatabase {
            return Room.databaseBuilder(context, VpnDatabase::class.java, "vpn.db")
                .enableMultiInstanceInvalidation()
                .fallbackToDestructiveMigrationFrom(*IntRange(1, 17).toList().toIntArray())
                .addMigrations(*ALL_MIGRATIONS.toTypedArray())
                .addCallback(object : Callback() {
                    override fun onCreate(db: SupportSQLiteDatabase) {
                        super.onCreate(db)
                        ioThread {
                            prepopulateUUID(context)
                            prepopulateAppTrackerBlockingList(context, getInstance(context))
                            prepopulateAppTrackerExclusionList(context, getInstance(context))
                            prepopulateAppTrackerExceptionRules(context, getInstance(context))
                        }
                    }

                    override fun onDestructiveMigration(db: SupportSQLiteDatabase) {
                        ioThread {
                            prepopulateUUID(context)
                            prepopulateAppTrackerBlockingList(context, getInstance(context))
                            prepopulateAppTrackerExclusionList(context, getInstance(context))
                            prepopulateAppTrackerExceptionRules(context, getInstance(context))
                        }
                    }
                })
                .build()
        }

        private fun prepopulateUUID(context: Context) {
            val uuid = UUID.randomUUID().toString()
            getInstance(context).vpnStateDao().insert(VpnState(uuid = uuid))
            Timber.w("VPNDatabase: UUID pre-populated as $uuid")
        }

        @VisibleForTesting
        internal fun prepopulateAppTrackerBlockingList(context: Context, vpnDatabase: VpnDatabase) {
            context.resources.openRawResource(R.raw.full_app_trackers_blocklist_v2).bufferedReader()
                .use { it.readText() }
                .also {
                    val blocklist = getFullAppTrackerBlockingList(it)
                    with(vpnDatabase.vpnAppTrackerBlockingDao()) {
                        insertTrackerBlocklist(blocklist.trackers)
                        insertAppPackages(blocklist.packages)
                        insertTrackerEntities(blocklist.entities)
                    }
                }
        }

        @VisibleForTesting
        internal fun prepopulateAppTrackerExclusionList(context: Context, vpnDatabase: VpnDatabase) {
            context.resources.openRawResource(R.raw.app_tracker_app_exclusion_list).bufferedReader()
                .use { it.readText() }
                .also {
                    val excludedAppPackages = parseAppTrackerExclusionList(it)
                    vpnDatabase.vpnAppTrackerBlockingDao().insertExclusionList(excludedAppPackages)
                }
        }

        private fun prepopulateAppTrackerExceptionRules(context: Context, vpnDatabase: VpnDatabase) {
            context.resources.openRawResource(R.raw.app_tracker_exception_rules).bufferedReader()
                .use { it.readText() }
                .also { json ->
                    val rules = parseJsonAppTrackerExceptionRules(json)
                    vpnDatabase.vpnAppTrackerBlockingDao().insertTrackerExceptionRules(rules)
                }
        }

        private fun getFullAppTrackerBlockingList(json: String): AppTrackerBlocklist {
            return parseAppTrackerJson(Moshi.Builder().build(), json)
        }

        private fun parseAppTrackerExclusionList(json: String): List<AppTrackerExcludedPackage> {
            val moshi = Moshi.Builder().build()
            val adapter: JsonAdapter<JsonAppTrackerExclusionList> = moshi.adapter(JsonAppTrackerExclusionList::class.java)
            return adapter.fromJson(json)?.rules.orEmpty().map {
                AppTrackerExcludedPackage(it)
            }
        }

        private fun parseJsonAppTrackerExceptionRules(json: String): List<AppTrackerExceptionRule> {
            val moshi = Moshi.Builder().build()
            val adapter: JsonAdapter<JsonAppTrackerExceptionRules> = moshi.adapter(JsonAppTrackerExceptionRules::class.java)
            return adapter.fromJson(json)?.rules.orEmpty()
        }

        private val MIGRATION_18_TO_19: Migration = object : Migration(18, 19) {
            override fun migrate(database: SupportSQLiteDatabase) {
                database.execSQL("CREATE TABLE IF NOT EXISTS `vpn_app_tracker_system_app_override_list` (`packageId` TEXT NOT NULL, PRIMARY KEY (`packageId`))")
                database.execSQL("CREATE TABLE IF NOT EXISTS `vpn_app_tracker_system_app_override_list_metadata` (`id` INTEGER PRIMARY KEY AUTOINCREMENT NOT NULL, `eTag` TEXT)")
            }
        }

        val ALL_MIGRATIONS: List<Migration>
            get() = listOf(
                MIGRATION_18_TO_19,
            )
    }
}

object VpnTypeConverters {

    private val formatter = DateTimeFormatter.ISO_OFFSET_DATE_TIME
    private val stringListType = Types.newParameterizedType(List::class.java, String::class.java)
    private val stringListAdapter: JsonAdapter<List<String>> = Moshi.Builder().build().adapter(stringListType)

    @TypeConverter
    @JvmStatic
    fun toOffsetDateTime(value: String?): OffsetDateTime? {
        return value?.let {
            return formatter.parse(value, OffsetDateTime::from)
        }
    }

    @TypeConverter
    @JvmStatic
    fun fromOffsetDateTime(date: OffsetDateTime?): String? {
        return date?.format(formatter)
    }

    @TypeConverter
    @JvmStatic
    fun toStringList(value: String): List<String> {
        return stringListAdapter.fromJson(value)!!
    }

    @TypeConverter
    @JvmStatic
    fun fromStringList(value: List<String>): String {
        return stringListAdapter.toJson(value)
    }

    @TypeConverter
    @JvmStatic
    fun toVpnServiceState(state: String): VpnServiceState {
        return try {
            VpnServiceState.valueOf(state)
        } catch (t: Throwable) {
            VpnServiceState.INVALID
        }
    }

    @TypeConverter
    @JvmStatic
    fun fromVpnServiceState(vpnServiceState: VpnServiceState): String {
        return vpnServiceState.name
    }
}

private val IO_EXECUTOR = Executors.newSingleThreadExecutor()
fun ioThread(f: () -> Unit) {
    IO_EXECUTOR.execute(f)
}<|MERGE_RESOLUTION|>--- conflicted
+++ resolved
@@ -54,12 +54,9 @@
         AppTrackerExceptionRuleMetadata::class,
         AppTrackerPackage::class,
         AppTrackerManualExcludedApp::class,
-<<<<<<< HEAD
-        AppTrackerEntity::class
-=======
         AppTrackerSystemAppOverridePackage::class,
         AppTrackerSystemAppOverrideListMetadata::class,
->>>>>>> f446e488
+        AppTrackerEntity::class
     ]
 )
 
