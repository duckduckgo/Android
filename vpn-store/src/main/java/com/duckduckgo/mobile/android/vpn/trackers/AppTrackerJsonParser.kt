/*
 * Copyright (c) 2021 DuckDuckGo
 *
 * Licensed under the Apache License, Version 2.0 (the "License");
 * you may not use this file except in compliance with the License.
 * You may obtain a copy of the License at
 *
 *     http://www.apache.org/licenses/LICENSE-2.0
 *
 * Unless required by applicable law or agreed to in writing, software
 * distributed under the License is distributed on an "AS IS" BASIS,
 * WITHOUT WARRANTIES OR CONDITIONS OF ANY KIND, either express or implied.
 * See the License for the specific language governing permissions and
 * limitations under the License.
 */

package com.duckduckgo.mobile.android.vpn.trackers

import com.squareup.moshi.JsonAdapter
import com.squareup.moshi.Moshi

class AppTrackerJsonParser {

    companion object {

        fun parseAppTrackerJson(moshi: Moshi, json: String): AppTrackerBlocklist {
            val adapter: JsonAdapter<JsonAppBlockingList> =
                moshi.adapter(JsonAppBlockingList::class.java)
            val parsed = adapter.fromJson(json)
            val version = parseBlocklistVersion(parsed)
            val appTrackers = parseAppTrackers(parsed)
            val appPackages = parseAppPackages(parsed)
            val entities = parseTrackerEntities(parsed)
            return AppTrackerBlocklist(version, appTrackers, appPackages, entities)
        }

        fun parseBlocklistVersion(parsed: JsonAppBlockingList?) = parsed?.version.orEmpty()
<<<<<<< HEAD

        fun parseAppTrackers(parsed: JsonAppBlockingList?) =
            parsed
                ?.trackers
                .orEmpty()
                .filter { !it.value.isCdn }
                .mapValues {
                    AppTracker(
                        hostname = it.key,
                        trackerCompanyId = it.value.owner.name.hashCode(),
                        owner = it.value.owner,
                        app = it.value.app,
                        isCdn = it.value.isCdn
                    )
                }
                .map { it.value }

        fun parseAppPackages(response: JsonAppBlockingList?): List<AppTrackerPackage> {
            return response
                ?.packageNames
                .orEmpty()
                .mapValues { AppTrackerPackage(packageName = it.key, entityName = it.value) }
                .map { it.value }
=======

        fun parseAppTrackers(parsed: JsonAppBlockingList?) =
            parsed
                ?.trackers
                .orEmpty()
                .filter { !it.value.isCdn }
                .mapValues {
                    AppTracker(
                        hostname = it.key,
                        trackerCompanyId = it.value.owner.name.hashCode(),
                        owner = it.value.owner,
                        app = it.value.app,
                        isCdn = it.value.isCdn
                    )
                }
                .map { it.value }

        fun parseAppPackages(response: JsonAppBlockingList?): List<AppTrackerPackage> {
            return response
                ?.packageNames
                .orEmpty()
                .mapValues { AppTrackerPackage(packageName = it.key, entityName = it.value) }
                .map { it.value }
        }

        fun parseTrackerEntities(response: JsonAppBlockingList?): List<AppTrackerEntity> {
            return response
                ?.entities
                .orEmpty()
                .mapValues {
                    AppTrackerEntity(
                        trackerCompanyId = it.key.hashCode(),
                        entityName = it.key,
                        score = it.value.score,
                        signals = it.value.signals
                    )
                }
                .map { it.value }
                .sortedBy { it.score }
>>>>>>> 680d7f2a
        }

        fun parseTrackerEntities(response: JsonAppBlockingList?): List<AppTrackerEntity> {
            return response
                ?.entities
                .orEmpty()
                .mapValues {
                    AppTrackerEntity(
                        trackerCompanyId = it.key.hashCode(),
                        entityName = it.key,
                        score = it.value.score,
                        signals = it.value.signals
                    )
                }
                .map { it.value }
                .sortedBy { it.score }
        }
    }
}<|MERGE_RESOLUTION|>--- conflicted
+++ resolved
@@ -35,31 +35,6 @@
         }
 
         fun parseBlocklistVersion(parsed: JsonAppBlockingList?) = parsed?.version.orEmpty()
-<<<<<<< HEAD
-
-        fun parseAppTrackers(parsed: JsonAppBlockingList?) =
-            parsed
-                ?.trackers
-                .orEmpty()
-                .filter { !it.value.isCdn }
-                .mapValues {
-                    AppTracker(
-                        hostname = it.key,
-                        trackerCompanyId = it.value.owner.name.hashCode(),
-                        owner = it.value.owner,
-                        app = it.value.app,
-                        isCdn = it.value.isCdn
-                    )
-                }
-                .map { it.value }
-
-        fun parseAppPackages(response: JsonAppBlockingList?): List<AppTrackerPackage> {
-            return response
-                ?.packageNames
-                .orEmpty()
-                .mapValues { AppTrackerPackage(packageName = it.key, entityName = it.value) }
-                .map { it.value }
-=======
 
         fun parseAppTrackers(parsed: JsonAppBlockingList?) =
             parsed
@@ -99,23 +74,8 @@
                 }
                 .map { it.value }
                 .sortedBy { it.score }
->>>>>>> 680d7f2a
         }
 
-        fun parseTrackerEntities(response: JsonAppBlockingList?): List<AppTrackerEntity> {
-            return response
-                ?.entities
-                .orEmpty()
-                .mapValues {
-                    AppTrackerEntity(
-                        trackerCompanyId = it.key.hashCode(),
-                        entityName = it.key,
-                        score = it.value.score,
-                        signals = it.value.signals
-                    )
-                }
-                .map { it.value }
-                .sortedBy { it.score }
-        }
     }
+
 }