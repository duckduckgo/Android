--- conflicted
+++ resolved
@@ -23,17 +23,9 @@
 
     companion object {
 
-<<<<<<< HEAD
         fun parseAppTrackerJson(moshi: Moshi, json: String): AppTrackerBlocklist {
             val adapter: JsonAdapter<JsonAppBlockingList> =
                 moshi.adapter(JsonAppBlockingList::class.java)
-=======
-        fun parseAppTrackerJson(
-            moshi: Moshi,
-            json: String
-        ): Pair<List<AppTracker>, List<AppTrackerPackage>> {
-            val adapter: JsonAdapter<JsonAppBlockingList> = moshi.adapter(JsonAppBlockingList::class.java)
->>>>>>> f4120b78
             val parsed = adapter.fromJson(json)
             val version = parseBlocklistVersion(parsed)
             val appTrackers = parseAppTrackers(parsed)
@@ -67,7 +59,6 @@
                 .mapValues { AppTrackerPackage(packageName = it.key, entityName = it.value) }
                 .map { it.value }
         }
-<<<<<<< HEAD
 
         fun parseTrackerEntities(response: JsonAppBlockingList?): List<AppTrackerEntity> {
             return response
@@ -84,7 +75,7 @@
                 .map { it.value }
                 .sortedBy { it.score }
         }
-=======
->>>>>>> f4120b78
+
     }
+
 }