/*
 * Copyright (c) 2021 DuckDuckGo
 *
 * Licensed under the Apache License, Version 2.0 (the "License");
 * you may not use this file except in compliance with the License.
 * You may obtain a copy of the License at
 *
 *     http://www.apache.org/licenses/LICENSE-2.0
 *
 * Unless required by applicable law or agreed to in writing, software
 * distributed under the License is distributed on an "AS IS" BASIS,
 * WITHOUT WARRANTIES OR CONDITIONS OF ANY KIND, either express or implied.
 * See the License for the specific language governing permissions and
 * limitations under the License.
 */

package com.duckduckgo.privacy.config.store

import androidx.room.Database
import androidx.room.RoomDatabase
import androidx.room.TypeConverters
import androidx.room.migration.Migration
import androidx.sqlite.db.SupportSQLiteDatabase
import com.duckduckgo.privacy.config.store.features.contentblocking.ContentBlockingDao
import com.duckduckgo.privacy.config.store.features.drm.DrmDao
import com.duckduckgo.privacy.config.store.features.gpc.GpcDao
import com.duckduckgo.privacy.config.store.features.https.HttpsDao
import com.duckduckgo.privacy.config.store.features.trackerallowlist.TrackerAllowlistDao
import com.duckduckgo.privacy.config.store.features.unprotectedtemporary.UnprotectedTemporaryDao

@TypeConverters(
    RuleTypeConverter::class,
)
@Database(
<<<<<<< HEAD
    exportSchema = true,
    version = 3,
    entities =
        [
            TrackerAllowlistEntity::class,
            UnprotectedTemporaryEntity::class,
            HttpsExceptionEntity::class,
            GpcExceptionEntity::class,
            ContentBlockingExceptionEntity::class,
            PrivacyConfig::class])
=======
    exportSchema = true, version = 4,
    entities = [
        TrackerAllowlistEntity::class,
        UnprotectedTemporaryEntity::class,
        HttpsExceptionEntity::class,
        GpcExceptionEntity::class,
        ContentBlockingExceptionEntity::class,
        DrmExceptionEntity::class,
        PrivacyConfig::class
    ]
)
>>>>>>> 2c9b3456
abstract class PrivacyConfigDatabase : RoomDatabase() {
    abstract fun trackerAllowlistDao(): TrackerAllowlistDao
    abstract fun unprotectedTemporaryDao(): UnprotectedTemporaryDao
    abstract fun httpsDao(): HttpsDao
    abstract fun gpcDao(): GpcDao
    abstract fun contentBlockingDao(): ContentBlockingDao
    abstract fun privacyConfigDao(): PrivacyConfigDao
    abstract fun drmDao(): DrmDao
}

val MIGRATION_2_3 =
    object : Migration(2, 3) {
        override fun migrate(database: SupportSQLiteDatabase) {
            database.execSQL("DROP TABLE toggles")
            database.execSQL("DELETE FROM privacy_config")
        }
    }

val ALL_MIGRATIONS = arrayOf(MIGRATION_2_3)<|MERGE_RESOLUTION|>--- conflicted
+++ resolved
@@ -17,6 +17,7 @@
 package com.duckduckgo.privacy.config.store
 
 import androidx.room.Database
+
 import androidx.room.RoomDatabase
 import androidx.room.TypeConverters
 import androidx.room.migration.Migration
@@ -32,18 +33,6 @@
     RuleTypeConverter::class,
 )
 @Database(
-<<<<<<< HEAD
-    exportSchema = true,
-    version = 3,
-    entities =
-        [
-            TrackerAllowlistEntity::class,
-            UnprotectedTemporaryEntity::class,
-            HttpsExceptionEntity::class,
-            GpcExceptionEntity::class,
-            ContentBlockingExceptionEntity::class,
-            PrivacyConfig::class])
-=======
     exportSchema = true, version = 4,
     entities = [
         TrackerAllowlistEntity::class,
@@ -55,7 +44,6 @@
         PrivacyConfig::class
     ]
 )
->>>>>>> 2c9b3456
 abstract class PrivacyConfigDatabase : RoomDatabase() {
     abstract fun trackerAllowlistDao(): TrackerAllowlistDao
     abstract fun unprotectedTemporaryDao(): UnprotectedTemporaryDao
@@ -66,12 +54,11 @@
     abstract fun drmDao(): DrmDao
 }
 
-val MIGRATION_2_3 =
-    object : Migration(2, 3) {
-        override fun migrate(database: SupportSQLiteDatabase) {
-            database.execSQL("DROP TABLE toggles")
-            database.execSQL("DELETE FROM privacy_config")
-        }
+val MIGRATION_2_3 = object : Migration(2, 3) {
+    override fun migrate(database: SupportSQLiteDatabase) {
+        database.execSQL("DROP TABLE toggles")
+        database.execSQL("DELETE FROM privacy_config")
     }
+}
 
 val ALL_MIGRATIONS = arrayOf(MIGRATION_2_3)