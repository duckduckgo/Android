--- conflicted
+++ resolved
@@ -37,7 +37,7 @@
     RuleTypeConverter::class,
 )
 @Database(
-    exportSchema = true, version = 7,
+    exportSchema = true, version = 8,
     entities = [
         TrackerAllowlistEntity::class,
         UnprotectedTemporaryEntity::class,
@@ -49,14 +49,10 @@
         PrivacyConfig::class,
         AmpLinkFormatEntity::class,
         AmpKeywordEntity::class,
-<<<<<<< HEAD
-        TrackingLinkExceptionEntity::class,
-        AutofillExceptionEntity::class
-=======
         AmpLinkExceptionEntity::class,
         TrackingParameterEntity::class,
-        TrackingParameterExceptionEntity::class
->>>>>>> d05a9e78
+        TrackingParameterExceptionEntity::class,
+        AutofillExceptionEntity::class
     ]
 )
 abstract class PrivacyConfigDatabase : RoomDatabase() {
@@ -68,13 +64,9 @@
     abstract fun contentBlockingDao(): ContentBlockingDao
     abstract fun privacyConfigDao(): PrivacyConfigDao
     abstract fun drmDao(): DrmDao
-<<<<<<< HEAD
-    abstract fun trackingLinkDetectionDao(): TrackingLinkDetectionDao
-    abstract fun autofillDao(): AutofillDao
-=======
     abstract fun ampLinksDao(): AmpLinksDao
     abstract fun trackingParametersDao(): TrackingParametersDao
->>>>>>> d05a9e78
+    abstract fun autofillDao(): AutofillDao
 }
 
 val MIGRATION_2_3 = object : Migration(2, 3) {
