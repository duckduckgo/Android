--- conflicted
+++ resolved
@@ -26,9 +26,6 @@
     data class GpcFeatureName(override val value: String = "gpc") : PrivacyFeatureName(value)
     data class HttpsFeatureName(override val value: String = "https") : PrivacyFeatureName(value)
     data class TrackerAllowlistFeatureName(override val value: String = "trackerAllowlist") : PrivacyFeatureName(value)
-<<<<<<< HEAD
+    data class DrmFeatureName(override val value: String = "eme") : PrivacyFeatureName(value)
     data class TrackingLinkDetectionFeatureName(override val value: String = "trackingLinks") : PrivacyFeatureName(value)
-=======
-    data class DrmFeatureName(override val value: String = "eme") : PrivacyFeatureName(value)
->>>>>>> 2f884de2
 }