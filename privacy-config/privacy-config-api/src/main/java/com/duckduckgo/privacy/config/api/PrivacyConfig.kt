/*
 * Copyright (c) 2021 DuckDuckGo
 *
 * Licensed under the Apache License, Version 2.0 (the "License");
 * you may not use this file except in compliance with the License.
 * You may obtain a copy of the License at
 *
 *     http://www.apache.org/licenses/LICENSE-2.0
 *
 * Unless required by applicable law or agreed to in writing, software
 * distributed under the License is distributed on an "AS IS" BASIS,
 * WITHOUT WARRANTIES OR CONDITIONS OF ANY KIND, either express or implied.
 * See the License for the specific language governing permissions and
 * limitations under the License.
 */

package com.duckduckgo.privacy.config.api

import com.duckduckgo.feature.toggles.api.FeatureName

/** List of [FeatureName] that belong to the Privacy Configuration */
sealed class PrivacyFeatureName(override val value: String) : FeatureName {
    data class ContentBlockingFeatureName(override val value: String = "contentBlocking") :
        PrivacyFeatureName(value)
    data class GpcFeatureName(override val value: String = "gpc") : PrivacyFeatureName(value)
    data class HttpsFeatureName(override val value: String = "https") : PrivacyFeatureName(value)
<<<<<<< HEAD
    data class TrackerAllowlistFeatureName(override val value: String = "trackerAllowlist") :
        PrivacyFeatureName(value)
=======
    data class TrackerAllowlistFeatureName(override val value: String = "trackerAllowlist") : PrivacyFeatureName(value)
    data class DrmFeatureName(override val value: String = "eme") : PrivacyFeatureName(value)
>>>>>>> 2c9b3456
}<|MERGE_RESOLUTION|>--- conflicted
+++ resolved
@@ -18,17 +18,13 @@
 
 import com.duckduckgo.feature.toggles.api.FeatureName
 
-/** List of [FeatureName] that belong to the Privacy Configuration */
+/**
+ * List of [FeatureName] that belong to the Privacy Configuration
+ */
 sealed class PrivacyFeatureName(override val value: String) : FeatureName {
-    data class ContentBlockingFeatureName(override val value: String = "contentBlocking") :
-        PrivacyFeatureName(value)
+    data class ContentBlockingFeatureName(override val value: String = "contentBlocking") : PrivacyFeatureName(value)
     data class GpcFeatureName(override val value: String = "gpc") : PrivacyFeatureName(value)
     data class HttpsFeatureName(override val value: String = "https") : PrivacyFeatureName(value)
-<<<<<<< HEAD
-    data class TrackerAllowlistFeatureName(override val value: String = "trackerAllowlist") :
-        PrivacyFeatureName(value)
-=======
     data class TrackerAllowlistFeatureName(override val value: String = "trackerAllowlist") : PrivacyFeatureName(value)
     data class DrmFeatureName(override val value: String = "eme") : PrivacyFeatureName(value)
->>>>>>> 2c9b3456
 }